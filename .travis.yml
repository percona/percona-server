# Ubuntu 14.04
dist: trusty
sudo: required
language: cpp

cache:
  ccache: true
  timeout: 600

env:
  global:
    - PARENT_BRANCH=5.6
    - CCACHE_DIR=$HOME/.ccache
    - CCACHE_COMPRESS=1
    - CCACHE_COMPRESSLEVEL=9
    - CCACHE_MAXSIZE=500Mi
    - CCACHE_CPP2=1

matrix:
  include:
    # Common
    - env: COMMAND=clang-test
      script:
        - wget https://llvm.org/svn/llvm-project/cfe/trunk/tools/clang-format/clang-format-diff.py
        - chmod a+x clang-format-diff.py
        - git diff -U0 --no-color HEAD^1 *.c *.cc *.cpp *.h *.hpp *.i *.ic *.ih | ./clang-format-diff.py -style=file -p1 >_GIT_DIFF
        - '[ ! -s _GIT_DIFF ] && { echo The last git commit is clang-formatted; travis_terminate 0; } || { cat _GIT_DIFF; travis_terminate 1; }'


    # Configurations for developers' forks and after merging a pull request for percona/percona-server
    # 1
    - if: repo != percona/percona-server OR repo = percona/percona-server AND type IN (push, cron)
      env:              BUILD=Debug
      compiler: clang
      os: osx
      osx_image: xcode9.3
    # 2
    - if: repo != percona/percona-server OR repo = percona/percona-server AND type IN (push, cron)
      env: VERSION=6.0  BUILD=RelWithDebInfo
      compiler: clang
    # 3
    - if: repo != percona/percona-server OR repo = percona/percona-server AND type IN (push, cron)
      env: VERSION=5.0  BUILD=Debug
      compiler: clang
    # 4
    - if: repo != percona/percona-server OR repo = percona/percona-server AND type IN (push, cron)
      env: VERSION=4.0  BUILD=Debug
      compiler: clang
    # 5
    - if: repo != percona/percona-server OR repo = percona/percona-server AND type IN (push, cron)
      env: VERSION=8    BUILD=Debug
      compiler: gcc
    # 6
    - if: repo != percona/percona-server OR repo = percona/percona-server AND type IN (push, cron)
      env: VERSION=7    BUILD=Debug
      compiler: gcc
    # 7
    - if: repo != percona/percona-server OR repo = percona/percona-server AND type IN (push, cron)
      env: VERSION=6    BUILD=Debug
      compiler: gcc
    # 8
    - if: repo != percona/percona-server OR repo = percona/percona-server AND type IN (push, cron)
      env: VERSION=5    BUILD=Debug
      compiler: gcc
    # 9
    - if: repo != percona/percona-server OR repo = percona/percona-server AND type IN (push, cron)
      env: VERSION=4.8  BUILD=Debug
      compiler: gcc


    # Configurations for a pull request and after merging for percona/percona-server
    # 1
    - if: branch =~ fullci OR repo = percona/percona-server AND type IN (push, pull_request, cron)
      env:              BUILD=RelWithDebInfo
      compiler: clang
      os: osx
      osx_image: xcode9.3
    # 2
    - if: branch =~ fullci OR repo = percona/percona-server AND type IN (push, pull_request, cron)
      env: VERSION=6.0  BUILD=Debug
      compiler: clang
    # 3
    - if: branch =~ fullci OR repo = percona/percona-server AND type IN (push, pull_request, cron)
      env: VERSION=5.0  BUILD=RelWithDebInfo
      compiler: clang
    # 4
    - if: branch =~ fullci OR repo = percona/percona-server AND type IN (push, pull_request, cron)
      env: VERSION=4.0  BUILD=RelWithDebInfo
      compiler: clang
    # 5
    - if: branch =~ fullci OR repo = percona/percona-server AND type IN (push, pull_request, cron)
      env: VERSION=8    BUILD=RelWithDebInfo
      compiler: gcc
    # 6
    - if: branch =~ fullci OR repo = percona/percona-server AND type IN (push, pull_request, cron)
      env: VERSION=7    BUILD=RelWithDebInfo
      compiler: gcc
    # 7
    - if: branch =~ fullci OR repo = percona/percona-server AND type IN (push, pull_request, cron)
      env: VERSION=6    BUILD=RelWithDebInfo
      compiler: gcc
    # 8
    - if: branch =~ fullci OR repo = percona/percona-server AND type IN (push, pull_request, cron)
      env: VERSION=5    BUILD=RelWithDebInfo
      compiler: gcc
    # 9
    - if: branch =~ fullci OR repo = percona/percona-server AND type IN (push, pull_request, cron)
      env: VERSION=4.8  BUILD=RelWithDebInfo
      compiler: gcc


    # Configurations to be run after merging a pull request for percona/percona-server
    # 1
    - if: branch =~ extraci OR repo = percona/percona-server AND type IN (push, cron)
      env: VERSION=6.0  BUILD=RelWithDebInfo  INVERTED=ON
      compiler: clang
    # 2
    - if: branch =~ extraci OR repo = percona/percona-server AND type IN (push, cron)
      env: VERSION=5.0  BUILD=RelWithDebInfo  INVERTED=ON
      compiler: clang
    # 3
    - if: branch =~ extraci OR repo = percona/percona-server AND type IN (push, cron)
      env: VERSION=4.0  BUILD=RelWithDebInfo  INVERTED=ON
      compiler: clang
    # 4
    - if: branch =~ extraci OR repo = percona/percona-server AND type IN (push, cron)
      env: VERSION=8    BUILD=RelWithDebInfo  INVERTED=ON
      compiler: gcc
    # 5
    - if: branch =~ extraci OR repo = percona/percona-server AND type IN (push, cron)
      env: VERSION=7    BUILD=RelWithDebInfo  INVERTED=ON
      compiler: gcc
    # 6
    - if: branch =~ extraci OR repo = percona/percona-server AND type IN (push, cron)
      env: VERSION=6    BUILD=RelWithDebInfo  INVERTED=ON
      compiler: gcc
    # 7
    - if: branch =~ extraci OR repo = percona/percona-server AND type IN (push, cron)
      env: VERSION=5    BUILD=RelWithDebInfo  INVERTED=ON
      compiler: gcc
    #8
    - if: branch =~ extraci OR repo = percona/percona-server AND type IN (push, cron)
      env: VERSION=4.8  BUILD=RelWithDebInfo  INVERTED=ON
      compiler: gcc


script:
  - JOB_NUMBER=$(echo $TRAVIS_JOB_NUMBER | sed -e 's:[0-9][0-9]*\.\(.*\):\1:');
    echo --- JOB_NUMBER=$JOB_NUMBER TRAVIS_COMMIT=$TRAVIS_COMMIT TRAVIS_COMMIT_RANGE=$TRAVIS_COMMIT_RANGE TRAVIS_REPO_SLUG=$TRAVIS_REPO_SLUG TRAVIS_BRANCH=$TRAVIS_BRANCH TRAVIS_EVENT_TYPE=$TRAVIS_EVENT_TYPE TRAVIS_PULL_REQUEST=$TRAVIS_PULL_REQUEST TRAVIS_PULL_REQUEST_BRANCH=$TRAVIS_PULL_REQUEST_BRANCH

  - echo --- Perform all Travis jobs or only jobs that are included in ENV_VAR_JOB_NUMBERS list if it is defined;
    JOB_NUMBERS="1 2 3 4 5 6 7 8 9 10 11 12 13 14 15 16 17 18 19 20 21 22 23 24";
    if [[ "$ENV_VAR_JOB_NUMBERS" != "" ]]; then
       JOB_NUMBERS=$ENV_VAR_JOB_NUMBERS;
    fi;
    JOB_ARRAY=(${JOB_NUMBERS// / });
    if [[ ! " ${JOB_ARRAY[@]} " =~ " ${JOB_NUMBER} " ]]; then
       echo --- Finishing as job ${JOB_NUMBER} is not on a list = $JOB_NUMBERS;
       travis_terminate 0; 
    fi;

  # For the trunk use TRAVIS_COMMIT_RANGE but "Auto cancel branch builds" has to be turned off at https://travis-ci.org/percona/percona-server/settings
  # For pull requests and feature branches replace TRAVIS_COMMIT_RANGE with the range from the root to the tip of the branch
  - if [[ "$TRAVIS_EVENT_TYPE" == "pull_request" ]] || [[ "$TRAVIS_REPO_SLUG" != "percona/percona-server" ]]; then
      if [[ "$TRAVIS_EVENT_TYPE" == "pull_request" ]]; then TRAVIS_COMMIT=$TRAVIS_COMMIT^2; fi;
      git fetch https://github.com/percona/percona-server.git $PARENT_BRANCH:master_repo_$PARENT_BRANCH;
      PARENT_COMMIT=$(git rev-list --first-parent --topo-order $TRAVIS_COMMIT ^master_repo_$PARENT_BRANCH | tail -1);
      TRAVIS_COMMIT_RANGE=$PARENT_COMMIT^..$TRAVIS_COMMIT;
    fi;
    if MODIFIED_FILES=$(git diff --name-only $TRAVIS_COMMIT_RANGE 2>/dev/null); then
      echo -e "--- Modified files in $TRAVIS_COMMIT_RANGE:\n$MODIFIED_FILES";
      if ! echo "$MODIFIED_FILES" | grep -qvE '^(doc|build-ps|mysql-test|packaging|policy|scripts|support-files)/'; then
        echo "--- There are no code changes, stopping build process.";
        travis_terminate 0;
      else
        echo "--- Code changes were found";
      fi;
    else
      echo "--- Can't prepare MODIFIED_FILES for $TRAVIS_COMMIT_RANGE";
    fi;

  - echo --- Configure required LLVM and Ubuntu Toolchain repositories;
    if [[ "$TRAVIS_OS_NAME" == "linux" ]] && [[ "$CC" == "clang" ]]; then
       PACKAGES="llvm-$VERSION-dev $PACKAGES";
       curl -sSL "http://apt.llvm.org/llvm-snapshot.gpg.key" | sudo -E apt-key add -;
       echo "deb http://apt.llvm.org/trusty/ llvm-toolchain-trusty-$VERSION main" | sudo tee -a /etc/apt/sources.list > /dev/null;
       sudo -E apt-add-repository -y "ppa:ubuntu-toolchain-r/test";
    fi;
    if [[ "$TRAVIS_OS_NAME" == "linux" ]] && [[ "$CC" == "gcc" ]]; then
       sudo -E apt-add-repository -y "ppa:jonathonf/gcc";
    fi;

  - echo --- Update list of packages and download dependencies;
    if [[ "$TRAVIS_OS_NAME" == "linux" ]]; then
       CC=$CC-$VERSION;
       CXX=$CXX-$VERSION;
       sudo -E apt-get -yq update >> ~/apt-get-update.log 2>&1;
       sudo -E apt-get -yq --no-install-suggests --no-install-recommends install $CXX $PACKAGES cmake cmake-curses-gui bison libncurses5-dev libaio-dev libssl-dev libevent-dev libnuma-dev || travis_terminate 1;
       sudo ln -s $(which ccache) /usr/lib/ccache/$CC;
       sudo ln -s $(which ccache) /usr/lib/ccache/$CXX || echo;
    else
       brew update;
       brew install ccache;
       brew link ccache;
       export PATH="/usr/local/opt/ccache/libexec:$PATH";
    fi

  - mkdir bin; cd bin;
  - $CC -v
  - $CXX -v
  - ccache --version
  - ccache --print-config;
    ccache --zero-stats;

  - echo --- Set cmake parameters;
    CMAKE_OPT="
      -DCMAKE_BUILD_TYPE=$BUILD
      -DBUILD_CONFIG=mysql_release
      -DFEATURE_SET=community
      -DENABLE_DTRACE=OFF
      -DENABLE_DOWNLOADS=1
      -DWITH_PAM=ON
    ";
<<<<<<< HEAD
    if [[ "$TRAVIS_OS_NAME" == "linux" ]]; then
      CMAKE_OPT+="
        -DMYSQL_MAINTAINER_MODE=ON
        -DWITH_TOKUDB=ON
      ";
      if [[ "$INVERTED" == "ON" ]]; then
        CMAKE_OPT+=" -DWITH_NUMA=OFF";
      else
        CMAKE_OPT+=" -DWITH_NUMA=ON";
      fi;
    else
=======
    if [[ "$TRAVIS_OS_NAME" == "osx" ]]; then
>>>>>>> e51296ec
      CMAKE_OPT+="
        -DMYSQL_MAINTAINER_MODE=OFF
        -DWITHOUT_TOKUDB=ON
      ";
    else
      CMAKE_OPT+="
<<<<<<< HEAD
        -DWITH_EMBEDDED_SERVER=OFF
        -DWITH_EDITLINE=bundled
        -DWITH_LIBEVENT=system
        -DWITH_SSL=system
        -DWITH_ZLIB=bundled
        -DWITH_ARCHIVE_STORAGE_ENGINE=OFF
        -DWITH_BLACKHOLE_STORAGE_ENGINE=OFF
        -DWITH_EXAMPLE_STORAGE_ENGINE=ON
        -DWITH_FEDERATED_STORAGE_ENGINE=OFF
        -DWITH_INNOBASE_STORAGE_ENGINE=OFF
        -DWITH_QUERY_RESPONSE_TIME=ON
        -DWITHOUT_PARTITION_STORAGE_ENGINE=ON
        -DWITHOUT_PERFSCHEMA_STORAGE_ENGINE=ON
        -DWITH_SCALABILITY_METRICS=ON
        -DWITH_INNODB_MEMCACHED=ON
=======
        -DMYSQL_MAINTAINER_MODE=ON
>>>>>>> e51296ec
      ";
      if [[ "$INVERTED" == "ON" ]]; then
        CMAKE_OPT+="
          -DWITH_EMBEDDED_SERVER=OFF
          -DWITH_READLINE=OFF
          -DWITH_SSL=system
          -DWITH_ZLIB=bundled
          -DWITH_ARCHIVE_STORAGE_ENGINE=OFF
          -DWITH_BLACKHOLE_STORAGE_ENGINE=OFF
          -DWITH_EXAMPLE_STORAGE_ENGINE=ON
          -DWITH_FEDERATED_STORAGE_ENGINE=OFF
          -DWITH_INNOBASE_STORAGE_ENGINE=OFF
          -DWITHOUT_PARTITION_STORAGE_ENGINE=ON
          -DWITH_SCALABILITY_METRICS=ON
        ";
      fi;
    fi;

  - echo --- Perform Debug or RelWithDebInfo compilation;
    echo --- CMAKE_OPT=\"$CMAKE_OPT\";
    echo --- ENV_VAR_CMAKE_OPT=\"$ENV_VAR_CMAKE_OPT\";
    cmake ..
      $CMAKE_OPT
      $ENV_VAR_CMAKE_OPT
  - make -j2 || travis_terminate 1
  - ccache --show-stats
<|MERGE_RESOLUTION|>--- conflicted
+++ resolved
@@ -221,51 +221,26 @@
       -DENABLE_DOWNLOADS=1
       -DWITH_PAM=ON
     ";
-<<<<<<< HEAD
-    if [[ "$TRAVIS_OS_NAME" == "linux" ]]; then
-      CMAKE_OPT+="
-        -DMYSQL_MAINTAINER_MODE=ON
-        -DWITH_TOKUDB=ON
-      ";
-      if [[ "$INVERTED" == "ON" ]]; then
-        CMAKE_OPT+=" -DWITH_NUMA=OFF";
-      else
-        CMAKE_OPT+=" -DWITH_NUMA=ON";
-      fi;
-    else
-=======
     if [[ "$TRAVIS_OS_NAME" == "osx" ]]; then
->>>>>>> e51296ec
       CMAKE_OPT+="
         -DMYSQL_MAINTAINER_MODE=OFF
         -DWITHOUT_TOKUDB=ON
       ";
     else
       CMAKE_OPT+="
-<<<<<<< HEAD
-        -DWITH_EMBEDDED_SERVER=OFF
-        -DWITH_EDITLINE=bundled
-        -DWITH_LIBEVENT=system
-        -DWITH_SSL=system
-        -DWITH_ZLIB=bundled
-        -DWITH_ARCHIVE_STORAGE_ENGINE=OFF
-        -DWITH_BLACKHOLE_STORAGE_ENGINE=OFF
-        -DWITH_EXAMPLE_STORAGE_ENGINE=ON
-        -DWITH_FEDERATED_STORAGE_ENGINE=OFF
-        -DWITH_INNOBASE_STORAGE_ENGINE=OFF
-        -DWITH_QUERY_RESPONSE_TIME=ON
-        -DWITHOUT_PARTITION_STORAGE_ENGINE=ON
-        -DWITHOUT_PERFSCHEMA_STORAGE_ENGINE=ON
-        -DWITH_SCALABILITY_METRICS=ON
-        -DWITH_INNODB_MEMCACHED=ON
-=======
         -DMYSQL_MAINTAINER_MODE=ON
->>>>>>> e51296ec
+        -DWITH_TOKUDB=ON
       ";
-      if [[ "$INVERTED" == "ON" ]]; then
+      if [[ "$INVERTED" != "ON" ]]; then
         CMAKE_OPT+="
+          -DWITH_NUMA=ON
+        ";
+      else
+        CMAKE_OPT+="
+          -DWITH_NUMA=OFF
           -DWITH_EMBEDDED_SERVER=OFF
-          -DWITH_READLINE=OFF
+          -DWITH_EDITLINE=bundled
+          -DWITH_LIBEVENT=system
           -DWITH_SSL=system
           -DWITH_ZLIB=bundled
           -DWITH_ARCHIVE_STORAGE_ENGINE=OFF
@@ -273,8 +248,11 @@
           -DWITH_EXAMPLE_STORAGE_ENGINE=ON
           -DWITH_FEDERATED_STORAGE_ENGINE=OFF
           -DWITH_INNOBASE_STORAGE_ENGINE=OFF
+          -DWITH_QUERY_RESPONSE_TIME=ON
           -DWITHOUT_PARTITION_STORAGE_ENGINE=ON
+          -DWITHOUT_PERFSCHEMA_STORAGE_ENGINE=ON
           -DWITH_SCALABILITY_METRICS=ON
+          -DWITH_INNODB_MEMCACHED=ON
         ";
       fi;
     fi;
