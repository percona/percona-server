# Copyright (c) 2006, 2020, Oracle and/or its affiliates. All rights reserved.
# 
# This program is free software; you can redistribute it and/or modify
# it under the terms of the GNU General Public License, version 2.0,
# as published by the Free Software Foundation.
#
# This program is also distributed with certain software (including
# but not limited to OpenSSL) that is licensed under separate terms,
# as designated in a particular file or component or in included license
# documentation.  The authors of MySQL hereby grant you an additional
# permission to link the program and your derivative works with the
# separately licensed software that they have included with MySQL.
#
# This program is distributed in the hope that it will be useful,
# but WITHOUT ANY WARRANTY; without even the implied warranty of
# MERCHANTABILITY or FITNESS FOR A PARTICULAR PURPOSE.  See the
# GNU General Public License, version 2.0, for more details.
#
# You should have received a copy of the GNU General Public License
# along with this program; if not, write to the Free Software
# Foundation, Inc., 51 Franklin St, Fifth Floor, Boston, MA 02110-1301  USA

MESSAGE(STATUS "Running cmake version ${CMAKE_VERSION}")

IF(WIN32)
  # CMake 3.8.0 is needed for Visual Studio 2017 and x64 toolset.
  CMAKE_MINIMUM_REQUIRED(VERSION 3.8.0)
  IF(CMAKE_GENERATOR MATCHES "Visual Studio" AND CMAKE_GENERATOR MATCHES "2019")
    IF(CMAKE_VERSION MATCHES "MSVC")
      # It is the bundled version, ignore version check,
      # (although this seems to be buggy too).
    ELSE()
      # Bug in msbuild, install the latest in the 3.15 series as a workaround.
      # https://gitlab.kitware.com/cmake/cmake/issues/19303
      # custom commands are re-built every time
      CMAKE_MINIMUM_REQUIRED(VERSION 3.15.3)
    ENDIF()
  ENDIF()
ELSEIF(APPLE)
  # Version 3.12.4 is needed because the new build system of Xcode is not
  # supported by cmake. 3.12.4 will force using the legacy build system.
  # Version 3.9.2 is needed because INCLUDE_DIRECTORIES(SYSTEM ...) wasn't
  # handled properly by the cmake Xcode generator.
  IF(CMAKE_GENERATOR STREQUAL "Xcode")
    CMAKE_MINIMUM_REQUIRED(VERSION 3.12.4)
  ELSE()
    CMAKE_MINIMUM_REQUIRED(VERSION 3.9.2)
  ENDIF()
ELSEIF(UNIX)
  # This is currently minimum version on all supported platforms.
  IF(CMAKE_VERSION VERSION_LESS 3.5.1)
    # Default cmake is 2.8.12.2 on RedHat
    IF(EXISTS "/etc/redhat-release")
      MESSAGE(WARNING "Please use cmake3 rather than cmake on this platform")
      FIND_PROGRAM(MY_CMAKE3 cmake3 /bin /usr/bin /usr/local/bin)
      IF(MY_CMAKE3)
        MESSAGE(STATUS "Found ${MY_CMAKE3}")
      ELSE()
        MESSAGE(STATUS "Please install cmake3 (yum install cmake3)")
      ENDIF()
    ELSE()
      # On SunOS /opt/csw/bin/cmake is (most likely) too old.
      FIND_PROGRAM(MY_UNAME uname /bin /usr/bin /usr/local/bin /sbin)
      IF(MY_UNAME)
        EXEC_PROGRAM(uname ARGS -s OUTPUT_VARIABLE MY_HOST_SYSTEM_NAME)
        IF(MY_HOST_SYSTEM_NAME MATCHES "SunOS")
          FIND_PROGRAM(MY_CMAKE cmake /usr/bin
            NO_CMAKE_ENVIRONMENT_PATH
            NO_SYSTEM_ENVIRONMENT_PATH
            )
          IF(MY_CMAKE)
            MESSAGE(STATUS "Found ${MY_CMAKE}")
            EXEC_PROGRAM(${MY_CMAKE} ARGS --version)
          ELSE()
            MESSAGE(STATUS "Please install /usr/bin/cmake ")
          ENDIF()
        ENDIF()
      ENDIF()
    ENDIF()
  ENDIF()
ENDIF()

# CMake 3.5 is needed for TARGET_SOURCES(... $<TARGET_OBJECTS:${LIB}_objlib>)
CMAKE_MINIMUM_REQUIRED(VERSION 3.5.1)

# Explicitly set CMP0018 and CMP0022 = NEW since newer versions of
# CMake has OLD as default even if OLD is deprecated.
# See cmake --help-policy CMP0018 / CMP0022
CMAKE_POLICY(SET CMP0018 NEW)
CMAKE_POLICY(SET CMP0022 NEW)

# Include TARGET_OBJECTS expressions.
CMAKE_POLICY(SET CMP0051 NEW)

# Disallow use of the LOCATION property for build targets.
IF(POLICY CMP0026)
  CMAKE_POLICY(SET CMP0026 NEW)
ENDIF()

# INTERPROCEDURAL_OPTIMIZATION is enforced when enabled (CMake 3.9+)
IF(POLICY CMP0069)
  CMAKE_POLICY(SET CMP0069 NEW)
ENDIF()

# In CMake 3.12 and above, the
#
# * ``check_include_file`` macro in the ``CheckIncludeFile`` module, the
# * ``check_include_file_cxx`` macro in the
#   ``CheckIncludeFileCXX`` module, and the
# * ``check_include_files`` macro in the ``CheckIncludeFiles`` module
#
# now prefer to link the check executable to the libraries listed in the
# ``CMAKE_REQUIRED_LIBRARIES`` variable.
IF(POLICY CMP0075)
  CMAKE_POLICY(SET CMP0075 OLD)
ENDIF()

# Will set GIT_EXECUTABLE and GIT_FOUND
FIND_PACKAGE(Git)

SET(CMAKE_MODULE_PATH ${CMAKE_MODULE_PATH} ${CMAKE_SOURCE_DIR}/cmake)

# First, decide about build type (debug or release)
# If cmake is invoked with -DCMAKE_BUILD_TYPE, 
# respect user wishes and do not (re)define CMAKE_BUILD_TYPE. If WITH_DEBUG
# is given, set CMAKE_BUILD_TYPE = Debug. Otherwise, use Relwithdebinfo.

IF(DEFINED CMAKE_BUILD_TYPE)
  SET(HAVE_CMAKE_BUILD_TYPE TRUE)
ENDIF()

OPTION(WITH_DEBUG "Use dbug/safemutex" OFF)
OPTION(CHECK_ERRMSG_FORMAT "Check printf format for English error messages" OFF)

# Use a default manufacturer if no manufacturer was identified.
SET(MANUFACTURER_DOCSTRING
  "Set the entity that appears as the manufacturer of packages that support a manufacturer field.")
IF(NOT DEFINED MANUFACTURER) 
  SET(MANUFACTURER "Built from Source" CACHE  STRING ${MANUFACTURER_DOCSTRING})
  MARK_AS_ADVANCED(MANUFACTURER)
ENDIF()

#Caching for BUILD TESTING
SET(BUILD_TESTING OFF CACHE BOOL "")

# MAX_INDEXES - Set the maximum number of indexes per table, default 64U
IF (NOT MAX_INDEXES)
  SET(MAX_INDEXES 64U)
ELSEIF(MAX_INDEXES MATCHES "^[0-9]+[Uu]?$")
  # MAX_INDEXES should be unsigned, so add the U suffix if it's missing.
  STRING(REGEX REPLACE "^([0-9]+).*$" "\\1U" MAX_INDEXES "${MAX_INDEXES}")
  MESSAGE(STATUS "Configuring with MAX_INDEXES = ${MAX_INDEXES}")
ELSE()
  MESSAGE(FATAL_ERROR "MAX_INDEXES should be an unsigned integer.")
ENDIF(NOT MAX_INDEXES)

IF(MAX_INDEXES GREATER 255)
  MESSAGE(FATAL_ERROR "MAX_INDEXES values greater than 255 is not supported!")
ELSEIF(MAX_INDEXES LESS 64)
  # Per documentation, ignore values less than 64 and use the default instead.
  MESSAGE(WARNING "MAX_INDEXES option ignored because it is less than 64.")
  SET(MAX_INDEXES 64U)
ENDIF()

# PAM build Handling
OPTION(WITH_PAM "Build with Percona PAM plugin" OFF)

# We choose to provide WITH_DEBUG as alias to standard CMAKE_BUILD_TYPE=Debug
# which turns out to be not trivial, as this involves synchronization 
# between CMAKE_BUILD_TYPE and WITH_DEBUG. Besides, we have to deal with cases
# where WITH_DEBUG is  reset from ON to OFF  and here we need to reset 
# CMAKE_BUILD_TYPE to either none or default RelWithDebInfo

SET(BUILDTYPE_DOCSTRING
 "Choose the type of build, options are: None(CMAKE_CXX_FLAGS or
 CMAKE_C_FLAGS used) Debug Release RelWithDebInfo MinSizeRel")

IF(WITH_DEBUG)
  SET(CMAKE_BUILD_TYPE "Debug" CACHE STRING ${BUILDTYPE_DOCSTRING} FORCE)
  SET(OLD_WITH_DEBUG 1 CACHE INTERNAL "" FORCE)
ELSEIF(NOT HAVE_CMAKE_BUILD_TYPE OR OLD_WITH_DEBUG)
  IF(CMAKE_BUILD_TYPE MATCHES "Debug" OR NOT HAVE_CMAKE_BUILD_TYPE)
    SET(CMAKE_BUILD_TYPE "RelWithDebInfo" CACHE STRING 
       ${BUILDTYPE_DOCSTRING} FORCE)
  ENDIF()
  SET(OLD_WITH_DEBUG 0 CACHE INTERNAL "" FORCE)
ENDIF()

STRING(TOUPPER "${CMAKE_BUILD_TYPE}" CMAKE_BUILD_TYPE_UPPER)

IF(CMAKE_GENERATOR MATCHES "Visual Studio [1-9][0-9].*" AND
   CMAKE_GENERATOR_TOOLSET STREQUAL "")
  # Switch to 64 bit toolset on Windows (32 bit is default).
  # This is recommended as the 32 bit linker will run into address space issues
  # and not exit for long time.
  SET(CMAKE_GENERATOR_TOOLSET "host=x64")
ENDIF()

# On Linux el6/el7 the default gcc is too old, see if devtoolset is installed.
# Same with SLES 12, look for gcc 7 there.
# We need to look for gcc before calling PROJECT below.
OPTION(FORCE_UNSUPPORTED_COMPILER "Disable compiler version checks" OFF)
MARK_AS_ADVANCED(WITHOUT_SERVER FORCE_UNSUPPORTED_COMPILER)

# Use 'uname -r' and 'rpm -qf /' to figure out host system.
# For Docker images we cannot trust uname, so use rpm instead.
IF(UNIX)
  FIND_PROGRAM(MY_UNAME uname /bin /usr/bin /usr/local/bin /sbin)
  IF(MY_UNAME)
    EXECUTE_PROCESS(COMMAND ${MY_UNAME} -s
      OUTPUT_VARIABLE MY_HOST_SYSTEM_NAME
      OUTPUT_STRIP_TRAILING_WHITESPACE
      RESULT_VARIABLE MY_UNAME_RESULT
      )
  ENDIF()
  FIND_PROGRAM(MY_RPM rpm /bin /usr/bin)
  IF(MY_RPM)
    EXECUTE_PROCESS(COMMAND ${MY_RPM} -qf /
      OUTPUT_VARIABLE MY_HOST_FILESYSTEM_NAME
      OUTPUT_STRIP_TRAILING_WHITESPACE
      RESULT_VARIABLE MY_RPM_RESULT
      )
  ENDIF()
ENDIF()

IF(CMAKE_HOST_UNIX AND NOT FORCE_UNSUPPORTED_COMPILER
    AND NOT CMAKE_C_COMPILER AND NOT CMAKE_CXX_COMPILER)
  # Cannot INCLUDE(CMakeDetermineSystem) prior to PROJECT initialization below.
  SET (ENV_CC "$ENV{CC}")
  SET (ENV_CXX "$ENV{CXX}")
  IF (ENV_CC STREQUAL "" AND ENV_CXX STREQUAL "")
    IF(MY_UNAME)
      EXEC_PROGRAM(${MY_UNAME} ARGS -r OUTPUT_VARIABLE MY_HOST_SYSTEM_VERSION)
      IF(MY_HOST_SYSTEM_NAME MATCHES "Linux" AND
          (MY_HOST_SYSTEM_VERSION MATCHES "\\.el[678](uek)?\\.")
          OR
          (MY_HOST_FILESYSTEM_NAME MATCHES "\\.el[678]\\."))
        MESSAGE(STATUS
          "This is el6, el7 or el8 as found from 'uname -r' or 'rpm -qf /'")
        MESSAGE(STATUS "We probably need some devtoolset compiler")
        # el6 /opt/rh/devtoolset-8/root/usr/bin/gcc
        # el7 /opt/rh/devtoolset-9/root/usr/bin/gcc
        # el8 /opt/rh/gcc-toolset-9/root/usr/bin/gcc
        SET(ALTERNATIVE_PATHS
          "/opt/rh/devtoolset-9"
          "/opt/rh/gcc-toolset-9"
          "/opt/rh/devtoolset-8"
          )
        FOREACH(OPT_PATH ${ALTERNATIVE_PATHS})
          FIND_PROGRAM(ALTERNATIVE_GCC gcc
            NO_DEFAULT_PATH
            PATHS "${OPT_PATH}/root/usr/bin")
          FIND_PROGRAM(ALTERNATIVE_GPP g++
            NO_DEFAULT_PATH
            PATHS "${OPT_PATH}/root/usr/bin")
          FIND_PROGRAM(ALTERNATIVE_ENABLE enable
            NO_DEFAULT_PATH
            PATHS "${OPT_PATH}")
        ENDFOREACH()

        IF(ALTERNATIVE_GCC AND ALTERNATIVE_GPP)
          SET(CMAKE_C_COMPILER ${ALTERNATIVE_GCC})
          SET(CMAKE_CXX_COMPILER ${ALTERNATIVE_GPP})
          MESSAGE(STATUS "Using ${ALTERNATIVE_GCC}")
          MESSAGE(STATUS "Using ${ALTERNATIVE_GPP}")
        ELSE()
          MESSAGE(WARNING "Could not find devtoolset gcc")
        ENDIF()
      ELSEIF(MY_HOST_SYSTEM_NAME MATCHES "Linux" AND
          EXISTS "/etc/os-release")
        FILE(READ "/etc/os-release" MY_OS_RELEASE)
        IF (MY_OS_RELEASE MATCHES "SUSE Linux Enterprise Server 12")
          MESSAGE(STATUS "We need to look for a newer GCC on SLES 12")

          FIND_PROGRAM(ALTERNATIVE_GCC gcc-7
            NO_DEFAULT_PATH
            PATHS "/usr/bin")
          FIND_PROGRAM(ALTERNATIVE_GPP g++-7
            NO_DEFAULT_PATH
            PATHS "/usr/bin")
          IF (ALTERNATIVE_GCC AND ALTERNATIVE_GPP)
            SET(CMAKE_C_COMPILER ${ALTERNATIVE_GCC})
            SET(CMAKE_CXX_COMPILER ${ALTERNATIVE_GPP})
            MESSAGE(STATUS "Using ${ALTERNATIVE_GCC}")
            MESSAGE(STATUS "Using ${ALTERNATIVE_GPP}")
            # Use the new ABI so that std::string can be used with allocators
            # that are not default-constructible (e.g. Memroot_allocator)
            ADD_DEFINITIONS(-D_GLIBCXX_USE_CXX11_ABI=1)
          ELSE()
            MESSAGE(WARNING "Could not find newer gcc")
	  ENDIF()
	ENDIF()
      ENDIF()
    ENDIF()
  ENDIF()
ENDIF()

# Optionally set project name, e.g.
# foo.xcodeproj (mac) or foo.sln (windows)
SET(MYSQL_PROJECT_NAME_DOCSTRING "MySQL project name")
IF(DEFINED MYSQL_PROJECT_NAME)
  SET(MYSQL_PROJECT_NAME ${MYSQL_PROJECT_NAME} CACHE STRING
      ${MYSQL_PROJECT_NAME_DOCSTRING} FORCE)
ELSE()
  SET(MYSQL_PROJECT_NAME "MySQL" CACHE STRING
      ${MYSQL_PROJECT_NAME_DOCSTRING} FORCE)
  MARK_AS_ADVANCED(MYSQL_PROJECT_NAME)
ENDIF()

# Remember if WITH_NDBCLUSTER was specified by user
IF(DEFINED WITH_NDBCLUSTER)
  SET(HAVE_WITH_NDBCLUSTER 1)
ENDIF()
OPTION(WITH_NDBCLUSTER "Build MySQL Cluster" OFF)
OPTION(WITH_NDBCLUSTER_STORAGE_ENGINE
  "Legacy and deprecated alias for WITH_NDBCLUSTER" OFF)
OPTION(WITH_PLUGIN_NDBCLUSTER
  "Legacy and deprecated alias for WITH_NDBCLUSTER" OFF)
MARK_AS_ADVANCED(WITH_NDBCLUSTER_STORAGE_ENGINE WITH_PLUGIN_NDBCLUSTER)
IF(NOT HAVE_WITH_NDBCLUSTER)
  # Unless user has used WITH_NDBCLUSTER also look at
  # some of the legacy variables
  IF(WITH_PLUGIN_NDBCLUSTER)
    MESSAGE(WARNING "WITH_PLUGIN_NDBCLUSTER is deprecated and will be "
      "removed in a future release. Please use WITH_NDBCLUSTER instead.")
    SET(WITH_NDBCLUSTER ON)
  ENDIF()
  IF(WITH_NDBCLUSTER_STORAGE_ENGINE)
    MESSAGE(WARNING "WITH_NDBCLUSTER_STORAGE_ENGINE is deprecated and "
      "will be removed in a future release. Please use WITH_NDBCLUSTER "
      "instead.")
    SET(WITH_NDBCLUSTER ON)
  ENDIF()
ENDIF()
IF(WITH_NDBCLUSTER)
  MESSAGE(STATUS "Building MySQL Cluster")
ENDIF()

INCLUDE(mysql_version)
IF(POLICY CMP0048)
  CMAKE_POLICY(SET CMP0048 NEW)
  PROJECT(${MYSQL_PROJECT_NAME}
    VERSION ${MAJOR_VERSION}.${MINOR_VERSION}.${PATCH_VERSION})
ELSE()
  PROJECT(${MYSQL_PROJECT_NAME})
ENDIF()

GET_FILENAME_COMPONENT(REALPATH_CMAKE_SOURCE_DIR ${CMAKE_SOURCE_DIR} REALPATH)
GET_FILENAME_COMPONENT(REALPATH_CMAKE_BINARY_DIR ${CMAKE_BINARY_DIR} REALPATH)

MESSAGE(STATUS "Source directory ${REALPATH_CMAKE_SOURCE_DIR}")
MESSAGE(STATUS "Binary directory ${REALPATH_CMAKE_BINARY_DIR}")

# IN PB2 we have a few configurations which are built in-source (e.g. doxygen).
IF(DEFINED ENV{PB2WORKDIR})
  OPTION(FORCE_INSOURCE_BUILD "Allow in-source build" ON)
ELSE()
  OPTION(FORCE_INSOURCE_BUILD "Allow in-source build" OFF)
ENDIF()

# https://gitlab.kitware.com/cmake/community/wikis/FAQ
# cmake-does-not-generate-a-make-distclean-target-why
# Why disallow in-source build?
# Basically because 'make clean' or 'make distclean' do not work.
# So if you do a 'git pull' you may end up with a developer sandbox
# that no longer works as expected (CMakeCache.txt and other
# generated/configured files may contain data which is no longer valid)
IF(${REALPATH_CMAKE_SOURCE_DIR} STREQUAL ${REALPATH_CMAKE_BINARY_DIR})
  IF(FORCE_INSOURCE_BUILD)
    MESSAGE(WARNING "This is an in-source build")
  ELSE()
    MESSAGE(FATAL_ERROR
      "Please do not build in-source. "
      "Out-of source builds are highly recommended: "
      "you can have multiple builds for the same source, "
      "and there is an easy way to do cleanup, "
      "simply remove the build directory "
      "(note that 'make clean' or 'make distclean' does *not* work) "
      "\nYou *can* force in-source build by invoking cmake with -DFORCE_INSOURCE_BUILD=1")
  ENDIF()
ENDIF()

MACRO(REPORT_CXX_FLAGS)
  MESSAGE(STATUS "CMAKE_C_FLAGS: ${CMAKE_C_FLAGS}")
  FOREACH(BUILD_TYPE "" _DEBUG _RELWITHDEBINFO _RELEASE _MINSIZEREL)
    SET(flag "CMAKE_CXX_FLAGS${BUILD_TYPE}")
    MESSAGE(STATUS "${flag}: ${${flag}}")
  ENDFOREACH()
ENDMACRO()

# STRING(APPEND ...) from cmake VERSION 3.4
MACRO(STRING_APPEND STRING_VAR INPUT)
  SET(${STRING_VAR} "${${STRING_VAR}}${INPUT}")
ENDMACRO()

MACRO(STRING_PREPEND STRING_VAR INPUT)
  SET(${STRING_VAR} "${INPUT}${${STRING_VAR}}")
ENDMACRO()

# Write content to file, using CONFIGURE_FILE
# The advantage compared to FILE(WRITE) is that timestamp
# does not change if file already has the same content
SET(MYSQL_CMAKE_SCRIPT_DIR "${CMAKE_SOURCE_DIR}/cmake")
MACRO(CONFIGURE_FILE_CONTENT content file)
  SET(CMAKE_CONFIGURABLE_FILE_CONTENT
    "${content}\n")
  CONFIGURE_FILE(
    ${MYSQL_CMAKE_SCRIPT_DIR}/configurable_file_content.in
    ${file}
    @ONLY)
ENDMACRO()

SET(BUILD_IS_SINGLE_CONFIG TRUE)
MESSAGE(STATUS "CMAKE_GENERATOR: ${CMAKE_GENERATOR}")
IF(CMAKE_GENERATOR MATCHES "Visual Studio" OR CMAKE_GENERATOR STREQUAL "Xcode")
  SET(BUILD_IS_SINGLE_CONFIG FALSE)
ENDIF()

IF(CMAKE_CXX_COMPILER_ID MATCHES "Clang")
  SET(MY_COMPILER_IS_CLANG 1)
ELSEIF(CMAKE_CXX_COMPILER_ID MATCHES "GNU")
  SET(MY_COMPILER_IS_GNU 1)
ELSEIF(CMAKE_CXX_COMPILER_ID MATCHES "SunPro")
  SET(MY_COMPILER_IS_SUNPRO 1)
ENDIF()

IF(MY_COMPILER_IS_CLANG OR MY_COMPILER_IS_GNU)
  SET(MY_COMPILER_IS_GNU_OR_CLANG 1)
ENDIF()

# Maintainer mode is default on only for debug builds using GCC/G++
IF(CMAKE_BUILD_TYPE_UPPER STREQUAL "DEBUG" OR WITH_DEBUG)
  IF(MY_COMPILER_IS_GNU)
    SET(MYSQL_MAINTAINER_MODE ON CACHE BOOL
        "MySQL maintainer-specific development environment")
  ENDIF()
ENDIF()

OPTION(WITH_DEFAULT_COMPILER_OPTIONS
  "Use flags from cmake/build_configurations/compiler_options.cmake"
  ON)
OPTION(WITH_DEFAULT_FEATURE_SET
  "Use feature set in cmake/build_configurations/feature_set.cmake"
  ON)
IF(BUILD_CONFIG)
  INCLUDE(
  ${CMAKE_SOURCE_DIR}/cmake/build_configurations/${BUILD_CONFIG}.cmake)
ENDIF()

OPTION(INSTALL_STATIC_LIBRARIES "Install static libraries" ON)

#cmake on 64bit windows/mac/solaris doesn't set CMAKE_SYSTEM_PROCESSOR correctly
SET(MYSQL_MACHINE_TYPE ${CMAKE_SYSTEM_PROCESSOR})

SET(KNOWN_64BIT_ARCHITECTURES
  aarch64
  ppc64
  ppc64le
  s390x
  x86_64
)

# Include the platform-specific file. To allow exceptions, this code
# looks for files in order of how specific they are. If there is, for
# example, a generic Linux.cmake and a version-specific
# Linux-2.6.28-11-generic, it will pick Linux-2.6.28-11-generic and
# include it. It is then up to the file writer to include the generic
# version if necessary.
FOREACH(_base
    ${CMAKE_SYSTEM_NAME}-${CMAKE_SYSTEM_VERSION}-${CMAKE_SYSTEM_PROCESSOR}
    ${CMAKE_SYSTEM_NAME}-${CMAKE_SYSTEM_VERSION}
    ${CMAKE_SYSTEM_NAME})
  SET(_file ${CMAKE_SOURCE_DIR}/cmake/os/${_base}.cmake)
  IF(EXISTS ${_file})
    INCLUDE(${_file})
    BREAK()
  ENDIF()
ENDFOREACH()


IF(UNIX)
  OPTION(WITH_INNODB_MEMCACHED "" OFF)
  OPTION(ENABLE_MEMCACHED_SASL "Enable SASL on InnoDB Memcached" OFF)
  OPTION(ENABLE_MEMCACHED_SASL_PWDB "Enable SASL on InnoDB Memcached" OFF)
ELSE()
  OPTION(WITH_INNODB_MEMCACHED "" OFF)
ENDIF()
 
# Following autotools tradition, add preprocessor definitions
# specified in environment variable CPPFLAGS
IF(DEFINED ENV{CPPFLAGS})
  ADD_DEFINITIONS($ENV{CPPFLAGS})
ENDIF()

INCLUDE(CheckTypeSize)
CHECK_TYPE_SIZE("void *" SIZEOF_VOIDP)
MESSAGE(STATUS "SIZEOF_VOIDP ${SIZEOF_VOIDP}")
# On some platforms, cmake may think that CMAKE_SIZEOF_VOID_P == 4
# even if we have configured for 64bit build....
SET(CMAKE_SIZEOF_VOID_P ${SIZEOF_VOIDP})

IF(WITH_DEFAULT_COMPILER_OPTIONS)
  INCLUDE(${CMAKE_SOURCE_DIR}/cmake/build_configurations/compiler_options.cmake)
ENDIF()
IF(WITH_DEFAULT_FEATURE_SET)
  INCLUDE(${CMAKE_SOURCE_DIR}/cmake/build_configurations/feature_set.cmake)
ENDIF()

INCLUDE(CMakePushCheckState)

# Add macros
INCLUDE(pkg-config)
INCLUDE(character_sets)
INCLUDE(compile_flags)
INCLUDE(cpu_info)
INCLUDE(fileutils)
INCLUDE(zlib)
INCLUDE(zstd)
INCLUDE(lz4)
INCLUDE(icu)
INCLUDE(libevent)
INCLUDE(ssl)
INCLUDE(sasl)
INCLUDE(ldap)
INCLUDE(kerberos)
INCLUDE(rpc)
INCLUDE(readline)
INCLUDE(protobuf)
INCLUDE(package_name)
INCLUDE(libutils)
INCLUDE(plugin)
INCLUDE(component)
INCLUDE(install_macros)
INCLUDE(install_layout)
INCLUDE(mysql_add_executable)
INCLUDE(curl)
INCLUDE(coredumper)
INCLUDE(prepend_append_cflags_if_supported)
INCLUDE(rapidjson)
INCLUDE(fprofile)

OPTION(WITH_JEMALLOC "Use jemalloc rather than builtin malloc/free etc." OFF)
IF(WITH_JEMALLOC)
  FIND_LIBRARY(JEMALLOC_LIBRARY NAMES jemalloc)
  IF(NOT JEMALLOC_LIBRARY)
    MESSAGE(FATAL_ERROR "Could not find jemalloc library")
  ENDIF()
  STRING_APPEND(CMAKE_EXE_LINKER_FLAGS " -ljemalloc")
  STRING_APPEND(CMAKE_MODULE_LINKER_FLAGS " -ljemalloc")
  STRING_APPEND(CMAKE_SHARED_LINKER_FLAGS " -ljemalloc")
  STRING_APPEND(CMAKE_C_FLAGS " -fno-builtin-malloc -fno-builtin-calloc")
  STRING_APPEND(CMAKE_C_FLAGS " -fno-builtin-realloc -fno-builtin-free")
  STRING_APPEND(CMAKE_CXX_FLAGS " -fno-builtin-malloc -fno-builtin-calloc")
  STRING_APPEND(CMAKE_CXX_FLAGS " -fno-builtin-realloc -fno-builtin-free")
ENDIF()

OPTION(ENABLED_PROFILING "Enable profiling" ON)
OPTION(WITHOUT_SERVER OFF)
IF(UNIX)
  OPTION(WITH_VALGRIND "Valgrind instrumentation" OFF)
  IF (WITH_VALGRIND)
    ADD_DEFINITIONS(-DUSE_VALGRIND)
  ENDIF()
ENDIF()
IF(WIN32)
  OPTION(WITH_MSCRT_DEBUG "MS Visual Studio Debug CRT instrumentation" OFF)
ENDIF()
IF(NOT WITHOUT_SERVER)
  OPTION(WITH_UNIT_TESTS "Compile MySQL with unit tests" ON)
  OPTION(WITH_ROUTER "Build MySQL Router" ON)
ENDIF()

IF(EXISTS ${CMAKE_SOURCE_DIR}/internal/CMakeLists.txt)
  SET(WITH_INTERNAL_DEFAULT 1)
ELSE()
  SET(WITH_INTERNAL_DEFAULT 0)
ENDIF()

IF(NOT DEFINED WITH_INTERNAL)
  SET(WITH_INTERNAL ${WITH_INTERNAL_DEFAULT})
ENDIF()

# On windows we need a non-standard package for SASL.
IF(WITH_INTERNAL AND (NOT WIN32 OR WITH_SASL))
  SET(WITH_AUTHENTICATION_LDAP_DEFAULT ON)
ELSE()
  SET(WITH_AUTHENTICATION_LDAP_DEFAULT OFF)
ENDIF()

OPTION(WITH_AUTHENTICATION_LDAP
  "Report error if the LDAP authentication plugin cannot be built."
  ${WITH_AUTHENTICATION_LDAP_DEFAULT})

OPTION(WITH_LOCK_ORDER
  "Build the lock order mutex instrumentation code." OFF)

IF(WITH_LOCK_ORDER)
  EXECUTE_PROCESS(
    COMMAND ${CMAKE_COMMAND} -E make_directory lock_order
    WORKING_DIRECTORY ${CMAKE_CURRENT_BINARY_DIR}
    )
ENDIF()

IF(DEFINED WITH_LTO_DEFAULT)
  SET(WITH_LTO_DEFAULT ${WITH_LTO_DEFAULT})
ELSE()
  SET(WITH_LTO_DEFAULT OFF)
ENDIF()

OPTION(WITH_LTO
  "Enable the link-time optimizer. Currently works for gcc7/gcc8/gcc9/macos only."
  ${WITH_LTO_DEFAULT}
  )

include(CheckCSourceCompiles)
include(CheckCXXSourceCompiles)
# We need some extra FAIL_REGEX patterns
# Note that CHECK_C_SOURCE_COMPILES is a misnomer, it will also link.
MACRO (MY_CHECK_C_COMPILER_FLAG FLAG RESULT)
  CMAKE_PUSH_CHECK_STATE()
  STRING_APPEND(CMAKE_REQUIRED_FLAGS " ${FLAG}")
  CHECK_C_SOURCE_COMPILES("int main(void) { return 0; }" ${RESULT}
    FAIL_REGEX "unknown argument ignored"
    FAIL_REGEX "argument unused during compilation"
    FAIL_REGEX "unsupported .*option"
    FAIL_REGEX "unknown .*option"
    FAIL_REGEX "unrecognized .*option"
    FAIL_REGEX "ignoring unknown option"
    FAIL_REGEX "[Ww]arning: [Oo]ption"
    FAIL_REGEX "error: visibility"
    FAIL_REGEX "warning: visibility"
    )
  CMAKE_POP_CHECK_STATE()
ENDMACRO()

MACRO (MY_CHECK_CXX_COMPILER_FLAG FLAG RESULT)
  CMAKE_PUSH_CHECK_STATE()
  STRING_APPEND(CMAKE_REQUIRED_FLAGS " ${FLAG}")
  CHECK_CXX_SOURCE_COMPILES("int main(void) { return 0; }" ${RESULT}
    FAIL_REGEX "unknown argument ignored"
    FAIL_REGEX "argument unused during compilation"
    FAIL_REGEX "unsupported .*option"
    FAIL_REGEX "unknown .*option"
    FAIL_REGEX "unrecognized .*option"
    FAIL_REGEX "ignoring unknown option"
    FAIL_REGEX "[Ww]arning: [Oo]ption"
    FAIL_REGEX "error: visibility"
    FAIL_REGEX "warning: visibility"
    )
  CMAKE_POP_CHECK_STATE()
ENDMACRO()

# Check whether a specific warning option is supported.
# Intended use is primarily to silence warnings from third-party code.
# If *our* code has warnings with gcc[56789] or clang[345678] the
# code should be fixed, rather than silencing the compiler warnings.
#
# Returns the corresponding "-Wno-<option>" if supported, 0 otherwise.
# WARNING_OPTION should be as found in clang/gcc documentation.
# Note: Sun Studio accepts/ignores anything starting with "-W".
#       Visual Studio has a few /W options, but are totally different.
# Hence we check for gcc/clang only.
# No return value for functions in cmake, so we use an output argument.
FUNCTION(MY_CHECK_CXX_COMPILER_WARNING WARNING_OPTION RETURN_VALUE)
  # Strip off possible leading -Wno- or -W
  STRING(REGEX REPLACE "^-Wno-" "" WARNING_OPTION ${WARNING_OPTION})
  STRING(REGEX REPLACE "^-W" "" WARNING_OPTION ${WARNING_OPTION})
  # Use HAVE_CXX_W_warning_option as cache variable.
  STRING(REPLACE "-" "_" VAR_NAME ${WARNING_OPTION})
  STRING(REPLACE "=" "_" VAR_NAME ${VAR_NAME})
  STRING(REPLACE "c++" "cpp" VAR_NAME ${VAR_NAME})
  SET(VAR_NAME "HAVE_CXX_W_${VAR_NAME}")
  IF(MY_COMPILER_IS_GNU_OR_CLANG)
    MY_CHECK_CXX_COMPILER_FLAG("-W${WARNING_OPTION}" ${VAR_NAME})
  ELSE()
    SET(${VAR_NAME} 0 CACHE INTERNAL "-W${WARNING_OPTION} not supported")
  ENDIF()
  IF(${VAR_NAME})
    SET(${RETURN_VALUE} "-Wno-${WARNING_OPTION}" PARENT_SCOPE)
  ELSE()
    SET(${RETURN_VALUE} 0 PARENT_SCOPE)
  ENDIF()
ENDFUNCTION()

MACRO(MY_SANITIZER_CHECK SAN_OPT ADD_OPTIMIZATION RESULT)
  MY_CHECK_C_COMPILER_FLAG("${SAN_OPT}" C_RESULT)
  MY_CHECK_CXX_COMPILER_FLAG("${SAN_OPT}" CXX_RESULT)
  IF(C_RESULT AND CXX_RESULT)
    STRING_APPEND(CMAKE_C_FLAGS   " ${SAN_OPT}")
    STRING_APPEND(CMAKE_CXX_FLAGS " ${SAN_OPT}")
    # We switch on basic optimization also for debug builds.
    # We disable inlining for stack trace readability.
    # With optimization we may get some warnings, so we switch off -Werror
    IF(${ADD_OPTIMIZATION})
      IF(MSVC)
        STRING_APPEND(CMAKE_C_FLAGS   " -O1 /Ob0")
        STRING_APPEND(CMAKE_CXX_FLAGS " -O1 /Ob0")
      ELSE()
        STRING_APPEND(CMAKE_C_FLAGS   " -O1 -fno-inline")
        STRING_APPEND(CMAKE_CXX_FLAGS " -O1 -fno-inline")
      ENDIF()
      IF(NOT SANITIZE_MAINTAINER_MODE)
        SET(MYSQL_MAINTAINER_MODE OFF CACHE BOOL
          "MySQL maintainer-specific development environment" FORCE)
      ENDIF()
    ENDIF()
    SET(${RESULT} 1)
  ELSE()
    SET(${RESULT} 0)
  ENDIF()
ENDMACRO()

OPTION(WITH_ASAN "Enable address sanitizer" OFF)
IF(WITH_ASAN)
  IF(WIN32_CLANG)
    # NOTE: We do _not_ modify CMAKE_C_FLAGS / CMAKE_CXX_FLAGS to add
    # -fsanitize=address here yet; Clang (at least of 5.0.0) requires /MT,
    # but CMake adds /MDd to all feature checks almost no matter what we do.
    # For the same reason, we have to enable it unconditionalyl without
    # doing a feature test; we know it's working. Modifying the flags happens
    # below, near the end.
    SET(HAVE_ASAN 1)

    # Get the path to the ASAN support libraries.
    GET_FILENAME_COMPONENT(ASAN_LIB_DIR ${CMAKE_CXX_COMPILER} DIRECTORY)
    SET(ASAN_LIB_DIR "${ASAN_LIB_DIR}/../lib/clang/${CMAKE_CXX_COMPILER_VERSION}/lib/windows")
    GET_FILENAME_COMPONENT(ASAN_LIB_DIR ${ASAN_LIB_DIR} REALPATH)
  ELSE()
    MY_SANITIZER_CHECK("-fsanitize=address" TRUE WITH_ASAN_OK)
    IF(WITH_ASAN_OK)
      OPTION(WITH_ASAN_SCOPE "Enable -fsanitize-address-use-after-scope" ON)
      SET(HAVE_ASAN 1)
      # This works with clang, but not gcc it seems.
      MY_CHECK_CXX_COMPILER_FLAG(
        "-fsanitize=address -fsanitize-address-use-after-scope"
        HAVE_SANITIZE_SCOPE)
      IF(WITH_ASAN_SCOPE AND HAVE_SANITIZE_SCOPE)
        STRING_APPEND(CMAKE_C_FLAGS   " -fsanitize-address-use-after-scope")
        STRING_APPEND(CMAKE_CXX_FLAGS " -fsanitize-address-use-after-scope")
      ENDIF()
    ELSE()
      MESSAGE(FATAL_ERROR "Do not know how to enable address sanitizer")
    ENDIF()
  ENDIF()
ENDIF()

OPTION(WITH_LSAN "Enable leak sanitizer" OFF)
IF(WITH_LSAN)
  MY_SANITIZER_CHECK("-fsanitize=leak"
    TRUE WITH_LSAN_OK)
  IF(NOT WITH_LSAN_OK)
    MESSAGE(FATAL_ERROR "Do not know how to enable leak sanitizer")
  ELSE()
    SET(HAVE_LSAN 1)
  ENDIF()
ENDIF()

OPTION(WITH_MSAN "Enable memory sanitizer" OFF)
IF(WITH_MSAN)
  MY_SANITIZER_CHECK("-fsanitize=memory -fsanitize-memory-track-origins -fsanitize-blacklist=${CMAKE_CURRENT_SOURCE_DIR}/cmake/msan-blacklist.txt"
                     TRUE WITH_MSAN_OK)
  IF(NOT WITH_MSAN_OK)
    MESSAGE(FATAL_ERROR "Do not know how to enable memory sanitizer")
  ELSE()
    MESSAGE(WARNING "Memory sanitizer support is currently experimental.")
  ENDIF()
ENDIF()

OPTION(WITH_UBSAN "Enable undefined behavior sanitizer" OFF)
IF(WITH_UBSAN)
  MY_SANITIZER_CHECK("-fsanitize=undefined" TRUE WITH_UBSAN_OK)
  IF(NOT WITH_UBSAN_OK)
    MESSAGE(FATAL_ERROR
            "Do not know how to enable undefined behavior sanitizer")
  ELSE()
    SET(HAVE_UBSAN 1)
  ENDIF()
ENDIF()

OPTION(WITH_TSAN "Enable thread sanitizer" OFF)
IF(WITH_TSAN)
  MY_SANITIZER_CHECK("-fsanitize=thread" TRUE WITH_TSAN_OK)
  IF(NOT WITH_TSAN_OK)
    MESSAGE(FATAL_ERROR "Do not know how to enable thread sanitizer")
  ELSE()
    MESSAGE(WARNING "Thread sanitizer support is currently experimental.")
    SET(HAVE_TSAN 1)
  ENDIF()
ENDIF()

IF(WITH_ASAN AND WITH_MSAN)
  MESSAGE(FATAL_ERROR
          "Cannot use AddressSanitizer and MemorySanitizer together")
ENDIF()


# Older versions of ccache must be disabled: export CCACHE_DISABLE=1
# See http://www.cmake.org/Wiki/CTest/Coverage
OPTION(ENABLE_GCOV "Enable gcov (debug, Linux builds only)" OFF)
IF (ENABLE_GCOV AND NOT WIN32 AND NOT APPLE)
  STRING_APPEND(CMAKE_C_FLAGS   " -fprofile-arcs -ftest-coverage -DHAVE_GCOV")
  STRING_APPEND(CMAKE_CXX_FLAGS " -fprofile-arcs -ftest-coverage -DHAVE_GCOV")
  STRING_APPEND(CMAKE_EXE_LINKER_FLAGS " -fprofile-arcs -ftest-coverage -lgcov")
ENDIF()

OPTION(ENABLE_GPROF "Enable gprof (optimized, Linux builds only)" OFF)
IF (ENABLE_GPROF AND NOT WIN32 AND NOT APPLE)
  STRING_APPEND(CMAKE_C_FLAGS " -pg")
  STRING_APPEND(CMAKE_CXX_FLAGS " -pg")
  STRING_APPEND(CMAKE_EXE_LINKER_FLAGS " -pg")
ENDIF()

# Use lld for Clang if available and not explicitly disabled.
# Also works for gcc on Debian/Ubuntu. Do 'apt install lld'.
# LTO build fails with lld, so turn it off by default.
IF(LINUX AND NOT WITH_LTO)
  OPTION(USE_LD_LLD "Use llvm lld linker" ON)
ELSE()
  OPTION(USE_LD_LLD "Use llvm lld linker" OFF)
ENDIF()

IF(USE_LD_LLD)
  CMAKE_PUSH_CHECK_STATE(RESET)

  # RPM builds on Fedora use -specs files.
  # This may cause the test for -fuse-ld=lld to succeed, when it should fail.
  SET(SAVE_CMAKE_C_FLAGS ${CMAKE_C_FLAGS})
  SET(SAVE_CMAKE_CXX_FLAGS ${CMAKE_CXX_FLAGS})
  STRING(REGEX REPLACE "-specs=/usr/lib/rpm/redhat/.*"  ""
    CMAKE_C_FLAGS ${CMAKE_C_FLAGS})
  STRING(REGEX REPLACE "-specs=/usr/lib/rpm/redhat/.*"  ""
    CMAKE_CXX_FLAGS ${CMAKE_CXX_FLAGS})

  SET(CMAKE_REQUIRED_LIBRARIES "-fuse-ld=lld")
  CHECK_C_SOURCE_COMPILES("int main() {}" C_LD_LLD_RESULT)
  CHECK_CXX_SOURCE_COMPILES("int main() {}" CXX_LD_LLD_RESULT)
  IF(C_LD_LLD_RESULT AND CXX_LD_LLD_RESULT)
    STRING_APPEND(CMAKE_C_LINK_FLAGS " -fuse-ld=lld")
    STRING_APPEND(CMAKE_CXX_LINK_FLAGS " -fuse-ld=lld")
  ENDIF()
  SET(CMAKE_C_FLAGS ${SAVE_CMAKE_C_FLAGS})
  SET(CMAKE_CXX_FLAGS ${SAVE_CMAKE_CXX_FLAGS})
  CMAKE_POP_CHECK_STATE()
ENDIF()

# Use gold on x86 if available and not explicitly disabled.
IF(CMAKE_SYSTEM_PROCESSOR STREQUAL "x86_64" AND NOT WIN32)
  OPTION(USE_LD_GOLD "Use GNU gold linker" ON)
ELSE()
  OPTION(USE_LD_GOLD "Use GNU gold linker" OFF)
ENDIF()

IF(LINUX)
  OPTION(LINK_RANDOMIZE "Randomize the order of all symbols in the binary" OFF)
  SET(LINK_RANDOMIZE_SEED "mysql"
    CACHE STRING "Seed to use for link randomization")
ELSE()
  SET(LINK_RANDOMIZE OFF)
ENDIF()

IF (USE_LD_GOLD AND NOT (C_LD_LLD_RESULT AND CXX_LD_LLD_RESULT))
  CMAKE_PUSH_CHECK_STATE(RESET)
  SET(CMAKE_REQUIRED_LIBRARIES "-fuse-ld=gold")
  CHECK_C_SOURCE_COMPILES("int main() {}" C_LD_GOLD_RESULT)
  CHECK_CXX_SOURCE_COMPILES("int main() {}" CXX_LD_GOLD_RESULT)
  IF (C_LD_GOLD_RESULT AND CXX_LD_GOLD_RESULT AND NOT SOLARIS)
    STRING_APPEND(CMAKE_C_LINK_FLAGS " -fuse-ld=gold")
    STRING_APPEND(CMAKE_CXX_LINK_FLAGS " -fuse-ld=gold")

    # Seemingly --gc-sections causes problems with randomization, so only
    # turn it on if we are not making a randomized build.
    IF (NOT LINK_RANDOMIZE)
      STRING_APPEND(CMAKE_C_LINK_FLAGS " -Wl,--gc-sections")
      STRING_APPEND(CMAKE_CXX_LINK_FLAGS " -Wl,--gc-sections")
    ENDIF()
  ENDIF()
  CMAKE_POP_CHECK_STATE()
ENDIF()

# Linker/binutils bug in Fedora 28, Ubuntu 16.04, Debian 8 and Debian 9,
# undefined reference to symbol '__bss_start'
IF(LINUX_FEDORA_28 OR LINUX_UBUNTU_16_04 OR LINUX_DEBIAN_8 OR LINUX_DEBIAN_9)
  IF(NOT CMAKE_CXX_LINK_FLAGS MATCHES "-fuse-ld=lld" AND
      NOT CMAKE_CXX_LINK_FLAGS MATCHES "-fuse-ld=gold")
    STRING_APPEND(CMAKE_CXX_LINK_FLAGS " -Wl,--copy-dt-needed-entries")
  ENDIF()
ENDIF()

IF(LINK_RANDOMIZE)
  STRING_APPEND(CMAKE_C_FLAGS   " -ffunction-sections -fdata-sections")
  STRING_APPEND(CMAKE_CXX_FLAGS " -ffunction-sections -fdata-sections")

  SET(CMAKE_C_LINK_FLAGS "${CMAKE_C_LINK_FLAGS} -Wl,--sort-section=name")
  SET(CMAKE_CXX_LINK_FLAGS "${CMAKE_CXX_LINK_FLAGS} -Wl,--sort-section=name")

  SET(CMAKE_CXX_ARCHIVE_CREATE "sh -c '${CMAKE_SOURCE_DIR}/scripts/randomize-order.pl ${LINK_RANDOMIZE_SEED} <OBJECTS> && <CMAKE_AR> qc <TARGET> <LINK_FLAGS> <OBJECTS>'")
  SET(CMAKE_CXX_ARCHIVE_CREATE_APPEND "sh -c '${CMAKE_SOURCE_DIR}/scripts/randomize-order.pl ${LINK_RANDOMIZE_SEED} <OBJECTS> && <CMAKE_AR> q <TARGET> <LINK_FLAGS> <OBJECTS>'")
  SET(CMAKE_C_ARCHIVE_CREATE ${CMAKE_CXX_ARCHIVE_CREATE})
  SET(CMAKE_C_ARCHIVE_CREATE_APPEND ${CMAKE_CXX_ARCHIVE_CREATE_APPEND})
ENDIF()

# Gold and LLD support the --gdb-index option, which adds a .gdb_index
# section to the binaries. It makes loading the binaries in gdb much
# faster. The overhead of generating the index is small in LLD.
OPTION(ADD_GDB_INDEX "Generate a .gdb_index section in the binaries." OFF)

IF(ADD_GDB_INDEX AND
    (CMAKE_CXX_LINK_FLAGS MATCHES "-fuse-ld=lld" OR
      CMAKE_CXX_LINK_FLAGS MATCHES "-fuse-ld=gold"))
  # -fuse-ld=lld is not enough to ensure that ld.lld will actually be used.
  # On some platforms we need an extra check for -Wl,--gdb-index
  CMAKE_PUSH_CHECK_STATE()
  IF(CMAKE_CXX_LINK_FLAGS MATCHES "-fuse-ld=lld")
    SET(CMAKE_REQUIRED_LIBRARIES "-fuse-ld=lld -Wl,--gdb-index")
  ELSE()
    SET(CMAKE_REQUIRED_LIBRARIES "-fuse-ld=gold -Wl,--gdb-index")
  ENDIF()
  CHECK_CXX_SOURCE_COMPILES("int main() {}" CXX_LD_GDB_INDEX_RESULT)
  CMAKE_POP_CHECK_STATE()

  IF(CXX_LD_GDB_INDEX_RESULT)
    STRING_APPEND(CMAKE_C_LINK_FLAGS " -Wl,--gdb-index")
    STRING_APPEND(CMAKE_CXX_LINK_FLAGS " -Wl,--gdb-index")
    # gdb sometimes reports "incomplete type" after linking with
    # --gdb-index. This flag makes the index contain enough
    # information to avoid the problem.
    STRING_APPEND(CMAKE_C_FLAGS " -ggnu-pubnames")
    STRING_APPEND(CMAKE_CXX_FLAGS " -ggnu-pubnames")
  ELSE()
    MESSAGE(STATUS "Seems like linker does not support --gdb-index")
  ENDIF()
ENDIF()

IF(LINUX)
  # May be set to ON in cmake/build_configurations/mysql_release.cmake
  IF(DEFINED REPRODUCIBLE_BUILD)
    SET(REPRODUCIBLE_BUILD_DEFAULT ${REPRODUCIBLE_BUILD})
  ELSE()
    SET(REPRODUCIBLE_BUILD_DEFAULT OFF)
  ENDIF()
  OPTION(REPRODUCIBLE_BUILD
    "Take extra pains to make build result independent of build location and time"
    ${REPRODUCIBLE_BUILD_DEFAULT})
ENDIF()
IF(REPRODUCIBLE_BUILD)
  SET(DEBUG_PREFIX_FLAGS
    "-fdebug-prefix-map=${CMAKE_SOURCE_DIR}/=./ -fdebug-prefix-map=${CMAKE_CURRENT_BINARY_DIR}=./obj")

  # See if -fdebug-prefix= commands are included in the debug output,
  # making the build unreproducible with switches recorded.
  # See https://gcc.gnu.org/bugzilla/show_bug.cgi?id=69821.
  EXECUTE_PROCESS(COMMAND
    ${CMAKE_C_COMPILER} -g3 -x c -S -fdebug-prefix-map=foo=bar -o - -
    INPUT_FILE /dev/null OUTPUT_VARIABLE DEBUG_PREFIX_MAP_RESULT)
  IF(DEBUG_PREFIX_MAP_RESULT MATCHES "foo=bar")
    SET(DEBUG_PREFIX_FLAGS "${DEBUG_PREFIX_FLAGS} -gno-record-gcc-switches")
  ENDIF()

  STRING_APPEND(CMAKE_C_FLAGS   " ${DEBUG_PREFIX_FLAGS}")
  STRING_APPEND(CMAKE_CXX_FLAGS " ${DEBUG_PREFIX_FLAGS}")

  STRING_APPEND(CMAKE_C_LINK_FLAGS " -Wl,--build-id=none")
  STRING_APPEND(CMAKE_CXX_LINK_FLAGS " -Wl,--build-id=none")
  SET(BISON_NO_LINE_OPT "--no-lines")

  SET_PROPERTY(GLOBAL PROPERTY RULE_LAUNCH_COMPILE
    "${CMAKE_SOURCE_DIR}/scripts/invoke-with-relative-paths.pl")
ENDIF()

OPTION(ENABLED_LOCAL_INFILE
 "If we should enable LOAD DATA LOCAL by default" OFF)
MARK_AS_ADVANCED(ENABLED_LOCAL_INFILE)

<<<<<<< HEAD
=======
OPTION(OPTIMIZER_TRACE "Support tracing of Optimizer" ON)

OPTION (WITH_COREDUMPER "Enable support for coredumper library" ON)

>>>>>>> 8682e78c
#
# Options related to client-side protocol tracing
#

OPTION(WITH_CLIENT_PROTOCOL_TRACING
  "Support for client-side protocol tracing plugins" ON)
OPTION(WITH_TEST_TRACE_PLUGIN
  "Have a built-in test protocol trace plugin in libmysql (requires WITH_CLIENT_PROTOCOL_TRACING option)" OFF)

# Sanity checks for protocol tracing options

IF(WITH_TEST_TRACE_PLUGIN AND NOT WITH_CLIENT_PROTOCOL_TRACING)
  MESSAGE("WARNING: Test trace plugin was selected but client protocol tracing
           infrastructure is not enabled - ignoring")
  SET(WITH_TEST_TRACE_PLUGIN 0)
ENDIF()

IF(WITH_TEST_TRACE_PLUGIN AND NOT CMAKE_BUILD_TYPE_UPPER STREQUAL "DEBUG")
  MESSAGE(SEND_ERROR 
    "Test trace plugin was selected but it can be included only in
     debug binaries. Set WITH_TEST_TRACE_PLUGIN to OFF or WITH_DEBUG to ON.")
ENDIF()

# Set DBUG_OFF, NDEBUG, and FORTIFY_SOURCE for non-debug project types.
FOREACH(BUILD_TYPE RELEASE RELWITHDEBINFO MINSIZEREL)
  FOREACH(LANG C CXX)
    STRING_PREPEND(CMAKE_${LANG}_FLAGS_${BUILD_TYPE} "-DDBUG_OFF -DNDEBUG -D_FORTIFY_SOURCE=2 ")
  ENDFOREACH()
ENDFOREACH()

IF(NOT CMAKE_BUILD_TYPE
    AND NOT CMAKE_GENERATOR MATCHES "Visual Studio" 
    AND NOT CMAKE_GENERATOR MATCHES "Xcode") 
    # This is the case of no CMAKE_BUILD_TYPE choosen, typical for VS and Xcode
    # or if custom C flags are set. In VS and Xcode for non-Debug configurations 
    # DBUG_OFF is already correctly set.
    ADD_DEFINITIONS(-DDBUG_OFF)
ENDIF()

# Add safemutex for debug configurations
# Enable debug sync for debug builds.
FOREACH(LANG C CXX)
  STRING_PREPEND(CMAKE_${LANG}_FLAGS_DEBUG "-DENABLED_DEBUG_SYNC ")
  STRING_PREPEND(CMAKE_${LANG}_FLAGS_DEBUG "-DSAFE_MUTEX ")
ENDFOREACH()


# Set commonly used variables
IF(WIN32)
  SET(DEFAULT_MYSQL_HOME "C:/Program Files/MySQL/MySQL Server ${MYSQL_BASE_VERSION}" )
  SET(SHAREDIR share)
ELSE()
  SET(DEFAULT_MYSQL_HOME ${CMAKE_INSTALL_PREFIX})
  SET(SHAREDIR ${DEFAULT_MYSQL_HOME}/${INSTALL_MYSQLSHAREDIR})
ENDIF()

SET(DEFAULT_BASEDIR "${DEFAULT_MYSQL_HOME}")

IF(IS_ABSOLUTE ${INSTALL_MYSQLDATADIR})
  SET(MYSQL_DATADIR ${INSTALL_MYSQLDATADIR} CACHE PATH
    "default MySQL data directory")
ELSE()
  SET(MYSQL_DATADIR "${DEFAULT_MYSQL_HOME}/${INSTALL_MYSQLDATADIR}" CACHE PATH
    "default MySQL data directory")
ENDIF()

IF(IS_ABSOLUTE ${INSTALL_MYSQLKEYRINGDIR})
  SET(MYSQL_KEYRINGDIR ${INSTALL_MYSQLKEYRINGDIR} CACHE PATH
    "default MySQL keyring directory")
ELSE()
  SET(MYSQL_KEYRINGDIR "${DEFAULT_MYSQL_HOME}/${INSTALL_MYSQLKEYRINGDIR}"
    CACHE PATH "default MySQL keyring directory")
ENDIF()

SET(DEFAULT_CHARSET_HOME "${DEFAULT_MYSQL_HOME}")
SET(PLUGINDIR "${DEFAULT_MYSQL_HOME}/${INSTALL_PLUGINDIR}")
IF(SYSCONFDIR)
  SET(DEFAULT_SYSCONFDIR "${SYSCONFDIR}")
ENDIF()

IF(WIN32) # P_tmpdir is not defined on Windows as of VS2015.
  SET(TMPDIR "" # So we use empty path as default. In practice TMP/TEMP is used
    CACHE PATH
    "PATH to MySQL TMP dir")
ELSE()
  SET(TMPDIR "P_tmpdir"
    CACHE PATH
    "PATH to MySQL TMP dir. Defaults to the P_tmpdir macro in <stdio.h>")
ENDIF()
IF(TMPDIR STREQUAL "P_tmpdir")
  # Do not quote it, to refer to the P_tmpdir macro.
  SET(DEFAULT_TMPDIR "P_tmpdir")
ELSE()
  # Quote it, to make it a const char string.
  SET(DEFAULT_TMPDIR "\"${TMPDIR}\"")
ENDIF()

INCLUDE(cmake/boost.cmake)

IF (LINUX)
  OPTION(WITH_SYSTEMD "Enable installation of systemd support files" OFF)
  IF (WITH_SYSTEMD)
    INCLUDE(cmake/systemd.cmake)
  ENDIF()
ELSE()
  IF (WITH_SYSTEMD)
    MESSAGE(FATAL_ERROR "Installation of systemd support files not supported")
  ENDIF()
ENDIF()

# Portably get access to memset_s
ADD_DEFINITIONS(-D__STDC_WANT_LIB_EXT1__=1)

# Run platform tests
INCLUDE(configure.cmake)

# Common defines and includes
ADD_DEFINITIONS(-DHAVE_CONFIG_H)
ADD_DEFINITIONS(-D__STDC_LIMIT_MACROS)     # Enable C99 limit macros
ADD_DEFINITIONS(-D__STDC_FORMAT_MACROS)    # Enable C99 printf format macros
ADD_DEFINITIONS(-D_USE_MATH_DEFINES)       # Get access to M_PI, M_E, etc. in math.h
ADD_DEFINITIONS(-DLZ4_DISABLE_DEPRECATE_WARNINGS) # C++14 deprecation warnings in LZ4.

OPTION(ENABLE_EXPERIMENT_SYSVARS "Expose ussually hidden system variables to allow experiments" OFF)
IF(ENABLE_EXPERIMENT_SYSVARS)
  ADD_DEFINITIONS(-DENABLE_EXPERIMENT_SYSVARS)
ENDIF()


INCLUDE_DIRECTORIES(
  ${CMAKE_CURRENT_BINARY_DIR}
  ${CMAKE_CURRENT_BINARY_DIR}/include
  ${CMAKE_SOURCE_DIR}
  ${CMAKE_SOURCE_DIR}/include
  )

IF(WITH_LTO)
  IF(APPLE)
    # Requires CMake 3.9+
    INCLUDE(CheckIPOSupported)
    # Will terminate cmake if the check fails.
    CHECK_IPO_SUPPORTED()
    # macOS has problems with enabling LTO for shared libs, so we only set it
    # as target property for mysqld later.
  ELSE()
    MY_CHECK_CXX_COMPILER_FLAG("-flto" CXX_LTO_RESULT)
    IF(NOT CXX_LTO_RESULT)
      MESSAGE(FATAL_ERROR "Compiler does not support -flto")
    ENDIF()
    STRING_APPEND(CMAKE_C_FLAGS   " -flto")
    STRING_APPEND(CMAKE_CXX_FLAGS " -flto")

    # Test for parallel linking.
    SET(NUM_PROCESSING_UNITS 4)
    MY_CHECK_CXX_COMPILER_FLAG(
      "-flto=${NUM_PROCESSING_UNITS}" CXX_LTO_PARALLEL_RESULT)
    IF(CXX_LTO_PARALLEL_RESULT)
      FIND_PROGRAM(NPROC_EXECUTABLE nproc)
      IF(NPROC_EXECUTABLE)
        EXECUTE_PROCESS(COMMAND ${NPROC_EXECUTABLE}
          OUTPUT_VARIABLE NPROC_NUM
          RESULT_VARIABLE NPROC_RESULT
          OUTPUT_STRIP_TRAILING_WHITESPACE)
        IF(NOT NPROC_RESULT)
          SET(NUM_PROCESSING_UNITS ${NPROC_NUM})
        ENDIF()
      ENDIF()
      STRING_APPEND(CMAKE_CXX_LINK_FLAGS      " -flto=${NUM_PROCESSING_UNITS}")
      STRING_APPEND(CMAKE_SHARED_LINKER_FLAGS " -flto=${NUM_PROCESSING_UNITS}")
    ELSE()
      STRING_APPEND(CMAKE_CXX_LINK_FLAGS      " -flto")
      STRING_APPEND(CMAKE_SHARED_LINKER_FLAGS " -flto")
    ENDIF()
  ENDIF()

  # On some platforms (Fedora) we *must* use gcc-ar / gcc-ranlib
  # to get the right plugins for supporting -flto output from gcc.
  IF(MY_COMPILER_IS_GNU)
    IF(ALTERNATIVE_ENABLE)
      GET_FILENAME_COMPONENT(ALTERNATIVE_ENABLE_DIR ${ALTERNATIVE_ENABLE} PATH)
      SET(DEVTOOLSET_ROOT "${ALTERNATIVE_ENABLE_DIR}/root")
      FIND_PROGRAM(GCC_AR_EXECUTABLE gcc-ar
        NO_DEFAULT_PATH
        PATHS "${DEVTOOLSET_ROOT}/usr/bin")
      FIND_PROGRAM(GCC_RANLIB_EXECUTABLE gcc-ranlib
        NO_DEFAULT_PATH
        PATHS "${DEVTOOLSET_ROOT}/usr/bin")
    ELSEIF(ALTERNATIVE_GCC)
      STRING(REGEX MATCH  "^([0-9])"
        ALTERNATIVE_GCC_MAJ_VER ${CMAKE_C_COMPILER_VERSION})
      GET_FILENAME_COMPONENT(ALTERNATIVE_GCC_DIR ${ALTERNATIVE_GCC} PATH)
      FIND_PROGRAM(GCC_AR_EXECUTABLE gcc-ar-${ALTERNATIVE_GCC_MAJ_VER}
        NO_DEFAULT_PATH
        PATHS "${ALTERNATIVE_GCC_DIR}")
      FIND_PROGRAM(GCC_RANLIB_EXECUTABLE gcc-ranlib-${ALTERNATIVE_GCC_MAJ_VER}
        NO_DEFAULT_PATH
        PATHS "${ALTERNATIVE_GCC_DIR}")
    ELSE()
      FIND_PROGRAM(GCC_AR_EXECUTABLE gcc-ar)
      FIND_PROGRAM(GCC_RANLIB_EXECUTABLE gcc-ranlib)
    ENDIF()
    IF(GCC_AR_EXECUTABLE AND GCC_RANLIB_EXECUTABLE)
      SET(CMAKE_AR ${GCC_AR_EXECUTABLE})
      SET(CMAKE_RANLIB ${GCC_RANLIB_EXECUTABLE})
    ENDIF()
  ENDIF()
ENDIF(WITH_LTO)

# Explicit list of all -DWITH_XXX=system possibilities
# *except* boost, which requires one specific version to be downloaded.
# RapidJSON is also excluded, since the latest released version does not
# fully support the use of std::regex as the regular expression engine. It
# is required by JSON_SCHEMA_VALID, so don't add it automatically until an
# official version with full support for std::regex is released. The bundled
# version has the necessary patches to make it work.
SET(SYSTEM_LIBRARIES
  CURL
  ICU
  LIBEVENT
  LZ4
  PROTOBUF
  SSL
  ZLIB
  ZSTD
  )

SET(WITH_SYSTEM_LIBS_DEFAULT OFF)
OPTION(WITH_SYSTEM_LIBS
  "Use -DWITH_XXX=system for ${SYSTEM_LIBRARIES}" ${WITH_SYSTEM_LIBS_DEFAULT})

GET_CMAKE_PROPERTY(CACHE_VARS CACHE_VARIABLES)
UNSET(COMMAND_LINE_VARS)
FOREACH(CACHE_VAR ${CACHE_VARS})
  GET_PROPERTY(CACHE_VAR_HELPSTRING CACHE ${CACHE_VAR} PROPERTY HELPSTRING)
  IF(CACHE_VAR_HELPSTRING STREQUAL
      "No help, variable specified on the command line."
      )
    LIST(APPEND COMMAND_LINE_VARS ${CACHE_VAR})
  ENDIF()
ENDFOREACH()

# Default to "system" for all SYSTEM_LIBRARIES
IF(WITH_SYSTEM_LIBS)
  FOREACH(SYSTEM_LIB ${SYSTEM_LIBRARIES})
    LIST(FIND COMMAND_LINE_VARS WITH_${SYSTEM_LIB} FOUNDIT)
    IF(FOUNDIT LESS 0)
      SET(WITH_${SYSTEM_LIB} "system")
      SET(WITH_${SYSTEM_LIB} "system" CACHE STRING
        "Use system rather than bundled" FORCE)
      MESSAGE(STATUS "Adding -DWITH_${SYSTEM_LIB}=${WITH_${SYSTEM_LIB}}")
    ELSE()
      MESSAGE(STATUS
        "Found WITH_${SYSTEM_LIB}=${WITH_${SYSTEM_LIB}} on command line")
    ENDIF()
  ENDFOREACH()
  # Don't redo the system analysis on subsequent runs of cmake
  UNSET(WITH_SYSTEM_LIBS)
  UNSET(WITH_SYSTEM_LIBS CACHE)
ENDIF()

# Add bundled or system zlib.
MYSQL_CHECK_ZLIB_WITH_COMPRESS()
IF(BUILD_BUNDLED_ZLIB)
  INCLUDE_DIRECTORIES(BEFORE SYSTEM
    ${CMAKE_CURRENT_SOURCE_DIR}/extra/zlib
    ${CMAKE_CURRENT_BINARY_DIR}/extra/zlib)
ENDIF()
# Add bundled or system zstd.
MYSQL_CHECK_ZSTD()
IF(BUILD_BUNDLED_ZSTD)
  INCLUDE_DIRECTORIES(BEFORE SYSTEM
    ${CMAKE_SOURCE_DIR}/extra/zstd/lib)
  ADD_SUBDIRECTORY(extra/zstd)
ENDIF()

IF(LINUX)
  # Look up patchelf(1) here, before doing SSL/KERBEROS/SASL/LDAP config.
  FIND_PROGRAM(PATCHELF_EXECUTABLE patchelf)
  ADD_CUSTOM_TARGET(copy_linux_custom_dlls)
  SET(KNOWN_CUSTOM_LIBRARIES "" CACHE INTERNAL "" FORCE)
ENDIF()

# If all custom packages are in the same directory:
IF(WITH_CUSTOM_LIBRARIES)
  FILE(GLOB WITH_SSL      "${WITH_CUSTOM_LIBRARIES}/openssl*")
  FILE(GLOB WITH_KERBEROS "${WITH_CUSTOM_LIBRARIES}/krb5*")
  FILE(GLOB WITH_SASL     "${WITH_CUSTOM_LIBRARIES}/cyrus-sasl*")
  FILE(GLOB WITH_LDAP     "${WITH_CUSTOM_LIBRARIES}/openldap*")
  FOREACH(WITH_OPT WITH_SSL WITH_KERBEROS WITH_SASL WITH_LDAP)
    IF(IS_DIRECTORY ${${WITH_OPT}})
      SET(${WITH_OPT} ${${WITH_OPT}} CACHE INTERNAL "" FORCE)
      MESSAGE(STATUS "${WITH_OPT} ${${WITH_SSL}}")
    ELSE()
      MESSAGE(WARNING "${WITH_OPT} not found") # This should be FATAL_ERROR
    ENDIF()
  ENDFOREACH()
ENDIF()

# Add system/custom openssl.
MYSQL_CHECK_SSL()
MYSQL_CHECK_SSL_DLLS()

# Add Kerberos library
MYSQL_CHECK_KERBEROS()
MYSQL_CHECK_KERBEROS_DLLS()

# Add SASL library
MYSQL_CHECK_SASL()
MYSQL_CHECK_SASL_DLLS()

# Add LDAP library
MYSQL_CHECK_LDAP()
MYSQL_CHECK_LDAP_DLLS()

# Custom versions of LDAP / SASL / SSL.
IF(LINUX AND KNOWN_CUSTOM_LIBRARIES)
  # Custom libraries are not targets, we install them as FILES.
  # INSTALL_RPATH must must be set depending on binary type
  # EXECUTABLE MODULE_LIBRARY SHARED_LIBRARY, see ADD_INSTALL_RPATH_FOR_OPENSSL
  SET(LINUX_INSTALL_RPATH_ORIGIN 1)

  # Debug versions of plugins may be installed to <root>/lib/plugin/debug
  FOREACH(LINK_FLAG
      CMAKE_MODULE_LINKER_FLAGS_DEBUG
      CMAKE_SHARED_LINKER_FLAGS_DEBUG
      )
    STRING_APPEND(${LINK_FLAG} " -Wl,-rpath,'\$ORIGIN/../../private'")
    MESSAGE(STATUS "${LINK_FLAG} ${${LINK_FLAG}}")
  ENDFOREACH()
  IF(NOT PATCHELF_EXECUTABLE)
    MESSAGE(FATAL_ERROR "Please install the patchelf(1) utility.")
  ENDIF()
  VERIFY_CUSTOM_LIBRARY_DEPENDENCIES()
ENDIF()

IF(WITH_AUTHENTICATION_LDAP)
  IF(LINUX AND KNOWN_CUSTOM_LIBRARIES)
    # LDAP / SASL / KERBEROS / SSL must all be "system" or "custom", not a mix.
    IF(WITH_LDAP STREQUAL "system" OR
        WITH_SASL STREQUAL "system" OR
#       WITH_KERBEROS STREQUAL "system" OR # enable this later
        WITH_SSL STREQUAL "system")
      MESSAGE(WARNING "-DWITH_AUTHENTICATION_LDAP=ON")
      MESSAGE(FATAL_ERROR "Inconsistent options for LDAP/SASL/KERBEROS/SSL")
    ENDIF()
  ELSEIF(WIN32)
    # system LDAP, but SASL needs to be explicitly added
    IF(NOT SASL_LIBRARY_DLL OR NOT SASL_SCRAM_PLUGIN)
      MESSAGE(WARNING "-DWITH_AUTHENTICATION_LDAP=ON")
      MESSAGE(FATAL_ERROR "Missing SASL and/or SCRAM libraries.")
    ENDIF()
  ELSEIF(APPLE)
    # system LDAP and SASL, but there is no scram plugin.
  ELSEIF(SOLARIS)
    # 11.3 has system LDAP and SASL, but there is no scram plugin.
  ELSE()
    # We must have "system" LDAP, KERBEROS and SASL (SSL is always required)
    SET(LDAP_WARN_GIVEN)
    SET(SASL_WARN_GIVEN)
    SET(KERBEROS_WARN_GIVEN)
    WARN_MISSING_SYSTEM_LDAP(LDAP_WARN_GIVEN)
    WARN_MISSING_SYSTEM_SASL(SASL_WARN_GIVEN)
    WARN_MISSING_SYSTEM_KERBEROS(KERBEROS_WARN_GIVEN)
    IF(LDAP_WARN_GIVEN OR SASL_WARN_GIVEN OR KERBEROS_WARN_GIVEN)
      # SUSE linux: may or may not have SCRAM, do not break the build.
      IF(LINUX_SUSE)
        MESSAGE(WARNING
          "-DWITH_AUTHENTICATION_LDAP=ON, but missing system libraries")
      ELSE()
        MESSAGE(FATAL_ERROR
          "-DWITH_AUTHENTICATION_LDAP=ON, but missing system libraries")
      ENDIF()
    ENDIF()
  ENDIF()
ENDIF()

# Add system/bundled editline.
MYSQL_CHECK_EDITLINE()
# Add libevent
MYSQL_CHECK_LIBEVENT()
# Add lz4 library
MYSQL_CHECK_LZ4()
# Add icu library
MYSQL_CHECK_ICU()
# Add protoc and libprotobuf
IF(NOT WITHOUT_SERVER)
  MYSQL_CHECK_PROTOBUF()
ENDIF()
# Try and set CURL_LIBRARY
MYSQL_CHECK_CURL()
<<<<<<< HEAD
MYSQL_CHECK_CURL_DLLS()
# Add RapidJSON library.
MYSQL_CHECK_RAPIDJSON()

MACRO(MY_INCLUDE_SYSTEM_DIRECTORIES LIBRARY)
  IF(${WITH_${LIBRARY}} STREQUAL "bundled")
    SET(BEFORE_OR_AFTER "BEFORE")
  ELSE()
    SET(BEFORE_OR_AFTER "AFTER")
  ENDIF()

  IF(DEFINED ${LIBRARY}_INCLUDE_DIRS)
    INCLUDE_DIRECTORIES(${BEFORE_OR_AFTER} SYSTEM ${${LIBRARY}_INCLUDE_DIRS})
  ELSEIF(DEFINED ${LIBRARY}_INCLUDE_DIR)
    INCLUDE_DIRECTORIES(${BEFORE_OR_AFTER} SYSTEM ${${LIBRARY}_INCLUDE_DIR})
  ENDIF()
  IF("${${LIBRARY}_INCLUDE_DIR}" STREQUAL "")
    IF("${${LIBRARY}_INCLUDE_DIRS}" STREQUAL "")
      MESSAGE(WARNING "${LIBRARY} is unknown")
    ENDIF()
  ENDIF()
  IF(DEFINED ${LIBRARY}_INCLUDE_DIRS AND DEFINED ${LIBRARY}_INCLUDE_DIR)
    IF(NOT "${${LIBRARY}_INCLUDE_DIR}" STREQUAL "${${LIBRARY}_INCLUDE_DIRS}")
      MESSAGE(WARNING
        "NOT ${${LIBRARY}_INCLUDE_DIR} STREQUAL ${${LIBRARY}_INCLUDE_DIRS}")
    ENDIF()
  ENDIF()
ENDMACRO()
=======
# Add coredumper
MYSQL_CHECK_COREDUMPER()
>>>>>>> 8682e78c

MACRO(MY_TARGET_INCLUDE_SYSTEM_DIRECTORIES TARGET LIBRARY)
  IF(${WITH_${LIBRARY}} STREQUAL "bundled")
    TARGET_INCLUDE_DIRECTORIES(${TARGET} SYSTEM BEFORE PRIVATE
      ${${LIBRARY}_INCLUDE_DIR})
  ELSE()
    TARGET_INCLUDE_DIRECTORIES(${TARGET} SYSTEM PRIVATE
      ${${LIBRARY}_INCLUDE_DIR})
  ENDIF()
ENDMACRO()

IF(LINUX)
  # Check for pthread_setname_np
  CHECK_C_SOURCE_COMPILES("
  #include <pthread.h>

  int main(int ac, char **av)
  {
    const char *thread_name= 0;
    int ret = pthread_setname_np(pthread_self(), thread_name);
    return ret;
  }"
  HAVE_PTHREAD_SETNAME_NP)
ENDIF()

IF(WITH_PROTOBUF STREQUAL "bundled")
  # Protobuf library is a target, installed to <root>/${INSTALL_PRIV_LIBDIR}
  # INSTALL_RPATH must be set for all binaries linking with libprotobuf.
  SET(UNIX_INSTALL_RPATH_ORIGIN_PRIV_LIBDIR 1)
  ADD_SUBDIRECTORY(extra/protobuf)
ENDIF()

#
# Setup maintainer mode options by the end. Platform checks are
# not run with the warning options as to not perturb fragile checks
# (i.e. do not make warnings into errors).
#
# Why don't these flags affect the entire build?
# Because things may already have been included with ADD_SUBDIRECTORY
#
OPTION(MYSQL_MAINTAINER_MODE
       "MySQL maintainer-specific development environment" OFF)

INCLUDE(maintainer)

IF(WITH_UNIT_TESTS)
  ENABLE_TESTING()
  INCLUDE(googletest)
ENDIF()

ADD_SUBDIRECTORY(include)
ADD_SUBDIRECTORY(strings)
ADD_SUBDIRECTORY(vio)
ADD_SUBDIRECTORY(mysys)
ADD_SUBDIRECTORY(libmysql)
ADD_SUBDIRECTORY(libbinlogevents)
ADD_SUBDIRECTORY(libbinlogstandalone)

IF(NOT WITHOUT_SERVER)
  # Build failure on Solaris 11.3 for debug builds with NDBCLUSTER.
  # Adding basic local optimizations unbreaks it.
  # We *could* test 'uname -v' VERSION_LESS 11.4 here.
  # A clean build takes roughly the same time with or without -xO1
  # Link time of mysqld is roughly 10% faster with -xO1.
  IF(SOLARIS_SPARC AND MY_COMPILER_IS_SUNPRO AND
      CMAKE_BUILD_TYPE_UPPER STREQUAL "DEBUG")
    MESSAGE(STATUS
      "Adding -xO1 for debug builds on Solaris ${MY_KERNEL_VERSION}")
    STRING_APPEND(CMAKE_CXX_FLAGS_DEBUG " -xO1")
  ENDIF()

  # Add storage engines and plugins.
  SET (MYSQLD_STATIC_PLUGIN_LIBS "" CACHE INTERNAL "")
  CONFIGURE_PLUGINS()
ELSE()
  IF(EXISTS "${CMAKE_SOURCE_DIR}/storage/ndb")
    # We may still want Cluster client libraries, use -DWITH_NDBCLUSTER=1
    ADD_SUBDIRECTORY(storage/ndb)
  ENDIF()
ENDIF()

IF(NOT WITHOUT_SERVER)
  CONFIGURE_COMPONENTS()
ENDIF()

IF(WITH_UNIT_TESTS)
  ADD_SUBDIRECTORY(unittest)
  ADD_SUBDIRECTORY(unittest/examples)
  ADD_SUBDIRECTORY(unittest/mytap)
  ADD_SUBDIRECTORY(unittest/mytap/t)
ENDIF()

ADD_SUBDIRECTORY(client)
ADD_SUBDIRECTORY(utilities)
ADD_SUBDIRECTORY(share)
ADD_SUBDIRECTORY(libservices)

IF(NOT WITHOUT_SERVER)
  ADD_SUBDIRECTORY(testclients)
  ADD_SUBDIRECTORY(sql)
ENDIF()

# Some unit tests need to link with the entire server, use this library:
IF(NOT WITHOUT_SERVER AND WITH_UNIT_TESTS)
  SET(DUMMY_SOURCE_FILE ${CMAKE_BINARY_DIR}/server_unittest_library.c)
  ADD_CUSTOM_COMMAND(
    OUTPUT  ${DUMMY_SOURCE_FILE}
    COMMAND ${CMAKE_COMMAND} -E touch ${DUMMY_SOURCE_FILE}
    DEPENDS sql_main
    )
  ADD_LIBRARY(server_unittest_library STATIC ${DUMMY_SOURCE_FILE})
  TARGET_LINK_LIBRARIES(server_unittest_library perfschema)
  TARGET_LINK_LIBRARIES(server_unittest_library sql_main)
  TARGET_LINK_LIBRARIES(server_unittest_library minchassis)
  TARGET_LINK_LIBRARIES(server_unittest_library ${ICU_LIBRARIES})
ENDIF()

# scripts/mysql_config depends on client and server targets loaded above.
# It is referenced by some of the directories below, so we insert it here.
ADD_SUBDIRECTORY(scripts)

IF(NOT WITHOUT_SERVER)
  ADD_SUBDIRECTORY(mysql-test)
  ADD_SUBDIRECTORY(mysql-test/lib/My/SafeProcess)
  ADD_SUBDIRECTORY(support-files)
  IF(WITH_INTERNAL)
    ADD_SUBDIRECTORY(internal)
  ENDIF()
ENDIF()

INCLUDE(cmake/abi_check.cmake)
INCLUDE(cmake/tags.cmake)

CONFIGURE_FILE(config.h.cmake   ${CMAKE_BINARY_DIR}/include/my_config.h)
CONFIGURE_FILE(config.h.cmake   ${CMAKE_BINARY_DIR}/include/config.h)
CONFIGURE_FILE(${CMAKE_SOURCE_DIR}/include/mysql_version.h.in
               ${CMAKE_BINARY_DIR}/include/mysql_version.h )
CONFIGURE_FILE(${CMAKE_SOURCE_DIR}/sql/sql_builtin.cc.in
    ${CMAKE_BINARY_DIR}/sql/sql_builtin.cc)

# depends on mysql_version.h to exist
IF(NOT WITHOUT_SERVER)
  IF(WITH_ROUTER)
    ADD_SUBDIRECTORY(router)
  ENDIF()
ENDIF()

IF(ENABLE_GCOV)
  INCLUDE(fastcov)
ENDIF()

IF(UNIX)
  ADD_SUBDIRECTORY(man)
ENDIF()

IF(NOT WITHOUT_SERVER)
  ADD_SUBDIRECTORY(packaging/rpm-common)
  ADD_SUBDIRECTORY(packaging/rpm-oel)
  ADD_SUBDIRECTORY(packaging/rpm-fedora)
  ADD_SUBDIRECTORY(packaging/rpm-sles)
  ADD_SUBDIRECTORY(packaging/rpm-docker)
  ADD_SUBDIRECTORY(packaging/deb-in)
ENDIF()

GET_PROPERTY(CWD_DEFINITIONS DIRECTORY PROPERTY COMPILE_DEFINITIONS)
CONFIGURE_FILE(
    ${CMAKE_SOURCE_DIR}/cmake/info_macros.cmake.in
    ${CMAKE_BINARY_DIR}/info_macros.cmake @ONLY)

SET(KNOWN_CONVENIENCE_LIBRARIES "" CACHE INTERNAL "")
# Add to the 'make clean' target.
# With this you need to do 'cmake .' before doing 'make' again.
SET_PROPERTY(DIRECTORY APPEND PROPERTY ADDITIONAL_MAKE_CLEAN_FILES
  "${CMAKE_BINARY_DIR}/archive_output_directory"
  "${CMAKE_BINARY_DIR}/library_output_directory"
  )

# Handle the "INFO_*" files.
INCLUDE(${CMAKE_BINARY_DIR}/info_macros.cmake)
# Source: This can be done during the cmake phase, all information is
# available, but should be repeated on each "make" just in case someone
# does "cmake ; make ; git pull ; make".
CREATE_INFO_SRC(${CMAKE_BINARY_DIR}/Docs)
ADD_CUSTOM_TARGET(INFO_SRC ALL
  COMMAND ${CMAKE_COMMAND} -P ${CMAKE_SOURCE_DIR}/cmake/info_src.cmake
  WORKING_DIRECTORY ${CMAKE_BINARY_DIR}
)
# Build flags: This must be postponed to the make phase.
ADD_CUSTOM_TARGET(INFO_BIN ALL
  COMMAND ${CMAKE_COMMAND} -P ${CMAKE_SOURCE_DIR}/cmake/info_bin.cmake
  WORKING_DIRECTORY ${CMAKE_BINARY_DIR}
)

# Packaging
IF(WIN32)
  OPTION(BUNDLE_RUNTIME_LIBRARIES "INSTALL runtime libraries" OFF)
  IF(BUNDLE_RUNTIME_LIBRARIES)
    SET(RUNTIME_LIBRARIES
      msvcp140
      ucrtbase
      vcruntime140
      )
    FOREACH(LIB ${RUNTIME_LIBRARIES})
      SET(LIB_PATH "C:/Windows/System32/${LIB}.dll")
      SET(LIB_D_PATH "C:/Windows/System32/${LIB}d.dll")
      FOREACH(LIBRARY_PATH ${LIB_PATH} ${LIB_D_PATH})
        IF(EXISTS "${LIBRARY_PATH}")
          MESSAGE(STATUS "INSTALL ${LIBRARY_PATH} to ${INSTALL_BINDIR}")
          INSTALL(FILES
            "${LIBRARY_PATH}" DESTINATION "${INSTALL_BINDIR}"
            COMPONENT SharedLibraries)
        ELSE()
          MESSAGE(STATUS "Could not find ${LIBRARY_PATH}")
        ENDIF()
      ENDFOREACH()
    ENDFOREACH()
  ENDIF()
ENDIF()

IF(WIN32)
  SET(CPACK_GENERATOR "ZIP")
ELSE()
  SET(CPACK_GENERATOR "TGZ")
ENDIF() 
ADD_SUBDIRECTORY(packaging/WiX)
ADD_SUBDIRECTORY(packaging/solaris)

# Produce separate tarballs for each INSTALL COMPONENT
IF(PACK_SEPARATE_COMPONENTS)
  SET(CPACK_ARCHIVE_COMPONENT_INSTALL ON)
  SET(CPACK_COMPONENTS_GROUPING IGNORE)
ENDIF()

IF(UNIX)
  INSTALL(FILES
    Docs/mysql.info
    DESTINATION ${INSTALL_INFODIR} OPTIONAL COMPONENT Info)
ENDIF()
#
# RPM installs documentation directly from the source tree
#
IF(NOT INSTALL_LAYOUT MATCHES "RPM")
  INSTALL(FILES
    README
    LICENSE
    DESTINATION ${INSTALL_DOCREADMEDIR} COMPONENT Readme)
  INSTALL(FILES
    ${CMAKE_BINARY_DIR}/Docs/INFO_SRC
    ${CMAKE_BINARY_DIR}/Docs/INFO_BIN
    DESTINATION ${INSTALL_DOCDIR} COMPONENT Info
    )

  # MYSQL_DOCS_LOCATON is used in "make dist",
  # points to the documentation directory
  SET(MYSQL_DOCS_LOCATION "" CACHE PATH
    "Location from where documentation is copied")
  MARK_AS_ADVANCED(MYSQL_DOCS_LOCATION)
  INSTALL(DIRECTORY Docs/ DESTINATION ${INSTALL_DOCDIR}
    COMPONENT Documentation
    PATTERN "Makefile.*" EXCLUDE
    PATTERN "glibc*" EXCLUDE
    PATTERN "linuxthreads.txt" EXCLUDE
    PATTERN "myisam.txt" EXCLUDE
    PATTERN "mysql.info" EXCLUDE
    PATTERN "sp-imp-spec.txt" EXCLUDE
    PATTERN "README.build" EXCLUDE
  )
ENDIF()

# Now that we're done with all ADD_SUBDIRECTORY and thus all feature tests,
# we can safely enable ASan on Clang/Win32 if needed.
IF(HAVE_ASAN AND WIN32_CLANG)
  STRING_APPEND(CMAKE_C_FLAGS
    " -fsanitize=address -fsanitize-address-use-after-scope")
  STRING_APPEND(CMAKE_CXX_FLAGS
    " -fsanitize=address -fsanitize-address-use-after-scope")
ENDIF()

IF(UNIX)
  EXECUTE_PROCESS(
    COMMAND ${CMAKE_COMMAND} -E make_directory library_output_directory
    COMMAND ${CMAKE_COMMAND} -E make_directory plugin_output_directory
    COMMAND ${CMAKE_COMMAND} -E make_directory runtime_output_directory
    WORKING_DIRECTORY ${CMAKE_BINARY_DIR}
    )
  IF(SASL_CUSTOM_LIBRARY)
    EXECUTE_PROCESS(
      COMMAND ${CMAKE_COMMAND} -E make_directory library_output_directory/sasl2
    )
  ENDIF()
ENDIF()

# Pre-create directories for library_output_directory and
# plugin_output_directory, so create_symlink does not fail in ssl.cmake
# Do not pre-create runtime_output_directory/Debug or
# runtime_output_directory/RelWithDebInfo, mtr gets confused, and must be
# run with --vs-config=Debug or --vs-config=RelWithDebInfo in order to work.
IF(APPLE AND NOT BUILD_IS_SINGLE_CONFIG)
  FOREACH(dir
      library_output_directory
      plugin_output_directory
      )
    EXECUTE_PROCESS(
      COMMAND ${CMAKE_COMMAND} -E make_directory ${dir}/Debug
      COMMAND ${CMAKE_COMMAND} -E make_directory ${dir}/RelWithDebInfo
      WORKING_DIRECTORY ${CMAKE_BINARY_DIR}
      )
  ENDFOREACH()
ENDIF()

IF(UNIX)
  EXECUTE_PROCESS(
    COMMAND ${CMAKE_COMMAND} -E create_symlink
     ./runtime_output_directory bin
    COMMAND ${CMAKE_COMMAND} -E create_symlink
     ./library_output_directory lib
    WORKING_DIRECTORY ${CMAKE_BINARY_DIR}
  )
ENDIF()

SET(DOXYGEN_OUTPUT_DIR "${CMAKE_CURRENT_BINARY_DIR}/doxygen")
FIND_PACKAGE(Doxygen)
IF(DOXYGEN_FOUND)
  CONFIGURE_FILE(Doxyfile.in Doxyfile @ONLY)
  ADD_CUSTOM_TARGET(
    doxygen
    COMMAND ${CMAKE_COMMAND}
    -DDOXYGEN_EXECUTABLE=${DOXYGEN_EXECUTABLE}
    -DDOXYFILE=${CMAKE_BINARY_DIR}/Doxyfile
    -DERROR_FILE=${CMAKE_BINARY_DIR}/doxyerror.log
    -DOUTPUT_FILE=${CMAKE_BINARY_DIR}/doxyoutput.log
    -DSOURCE_DIR=${CMAKE_SOURCE_DIR}
    -DTOFIX_FILE=${CMAKE_BINARY_DIR}/tofix-all.log
    -DREGRESSION_FILE=${CMAKE_BINARY_DIR}/tofix-regressions.log
    -DIGNORE_FILE=${CMAKE_SOURCE_DIR}/Doxyfile-ignored
    -P ${CMAKE_SOURCE_DIR}/run_doxygen.cmake
    WORKING_DIRECTORY ${CMAKE_SOURCE_DIR}
    COMMENT "Generating Doxygen documentation" VERBATIM
    )
  SET_PROPERTY(TARGET doxygen PROPERTY EXCLUDE_FROM_ALL TRUE)
  IF(WIN32)
    SET_PROPERTY(TARGET doxygen PROPERTY EXCLUDE_FROM_DEFAULT_BUILD TRUE)
  ENDIF()
ENDIF(DOXYGEN_FOUND)

INCLUDE(CPack)

# C/CXX compiler flags consist of:
# CPPFLAGS        Taken from environment, see above.
# ADD_DEFINITIONS In each individual CMakeLists.txt
# CMAKE_CXX_FLAGS From command line.
#                 We extend these in maintainer.cmake
#                 We extend these in compiler_options.cmake
# ENV{CXXFLAGS}   From environment, but environment is ignored if
#                 CMAKE_CXX_FLAGS is also given on command line
# CMAKE_CXX_FLAGS_${CMAKE_BUILD_TYPE}, typical initial cmake values:
#      DEBUG          -g
#      RELWITHDEBINFO -O2 -g -DNDEBUG
#      RELEASE        -O3 -DNDEBUG
#      MINSIZEREL     -Os -DNDEBUG
#
# The compiler command line is
# g++ DEFINITIONS CMAKE_CXX_FLAGS CMAKE_CXX_FLAGS_<configuration>
#
# So, if you want to use '-O3' for a RELWITHDEBINFO build, you should do:
# cmake -DCMAKE_CXX_FLAGS_RELWITHDEBINFO="-O3 -g -DNDEBUG"
#
# Note that CMakeCache.txt contains cmake builtins for these variables,
# *not* the values that will actually be used, which we report here:

IF(BUILD_IS_SINGLE_CONFIG)
  MESSAGE(STATUS "CMAKE_BUILD_TYPE: ${CMAKE_BUILD_TYPE}")
ENDIF()
GET_PROPERTY(cwd_definitions DIRECTORY PROPERTY COMPILE_DEFINITIONS)
MESSAGE(STATUS "COMPILE_DEFINITIONS: ${cwd_definitions}")
REPORT_CXX_FLAGS()
MESSAGE(STATUS "CMAKE_C_LINK_FLAGS: ${CMAKE_C_LINK_FLAGS}")
MESSAGE(STATUS "CMAKE_CXX_LINK_FLAGS: ${CMAKE_CXX_LINK_FLAGS}")
MESSAGE(STATUS "CMAKE_EXE_LINKER_FLAGS ${CMAKE_EXE_LINKER_FLAGS}")
MESSAGE(STATUS "CMAKE_MODULE_LINKER_FLAGS ${CMAKE_MODULE_LINKER_FLAGS}")
MESSAGE(STATUS "CMAKE_SHARED_LINKER_FLAGS ${CMAKE_SHARED_LINKER_FLAGS}")<|MERGE_RESOLUTION|>--- conflicted
+++ resolved
@@ -971,13 +971,8 @@
  "If we should enable LOAD DATA LOCAL by default" OFF)
 MARK_AS_ADVANCED(ENABLED_LOCAL_INFILE)
 
-<<<<<<< HEAD
-=======
-OPTION(OPTIMIZER_TRACE "Support tracing of Optimizer" ON)
-
 OPTION (WITH_COREDUMPER "Enable support for coredumper library" ON)
 
->>>>>>> 8682e78c
 #
 # Options related to client-side protocol tracing
 #
@@ -1368,10 +1363,11 @@
 ENDIF()
 # Try and set CURL_LIBRARY
 MYSQL_CHECK_CURL()
-<<<<<<< HEAD
 MYSQL_CHECK_CURL_DLLS()
 # Add RapidJSON library.
 MYSQL_CHECK_RAPIDJSON()
+# Add coredumper
+MYSQL_CHECK_COREDUMPER()
 
 MACRO(MY_INCLUDE_SYSTEM_DIRECTORIES LIBRARY)
   IF(${WITH_${LIBRARY}} STREQUAL "bundled")
@@ -1397,10 +1393,6 @@
     ENDIF()
   ENDIF()
 ENDMACRO()
-=======
-# Add coredumper
-MYSQL_CHECK_COREDUMPER()
->>>>>>> 8682e78c
 
 MACRO(MY_TARGET_INCLUDE_SYSTEM_DIRECTORIES TARGET LIBRARY)
   IF(${WITH_${LIBRARY}} STREQUAL "bundled")
