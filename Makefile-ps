--- conflicted
+++ resolved
@@ -7,7 +7,6 @@
 RELEASE_DIR ?= $(PERCONA_SERVER)-release
 SERIES ?=series
 
-<<<<<<< HEAD
 CFLAGS=-fPIC -Wall -O3 -g -static-libgcc -fno-omit-frame-pointer -fno-strict-aliasing
 CXXFLAGS=-fno-exceptions -fPIC -Wall -Wno-unused-parameter -fno-implicit-templates -fno-exceptions -fno-rtti -O3 -g -static-libgcc -fno-omit-frame-pointer -fno-strict-aliasing
 
@@ -21,10 +20,7 @@
 REVS = $(shell bzr log | grep rev | head -1   )
 REV  = $(word 2, $(REVS) )
 
-all: main handlersocket maatkit-udf install-lic
-=======
-all:  main handlersocket maatkit-udf autorun
->>>>>>> 822759b7
+all: main handlersocket maatkit-udf
 	@echo ""
 	@echo "Percona Server source code is ready"
 	@echo "Now change directory to $(PERCONA_SERVER) define variables as show below"
@@ -44,7 +40,6 @@
 	cp -R UDF "$(PERCONA_SERVER)"
 	cd "$(PERCONA_SERVER)"/UDF && autoreconf --install
 
-<<<<<<< HEAD
 configure: all
 	(cd $(PERCONA_SERVER); bash BUILD/autorun.sh; $(CONFIGURE))
 
@@ -67,14 +62,7 @@
            -DCOMPILATION_COMMENT="Percona-Server" \
            -DMYSQL_SERVER_SUFFIX="-$(REV)" )
 
-install-lic: 
-	@echo "Installing license files"
-	install -m 644 COPYING.* $(PERCONA_SERVER)
-
 prepare:
-=======
-prepare: 
->>>>>>> 822759b7
 	@echo "Prepare Percona Server sources"
 	rm -rf $(PERCONA_SERVER) $(PERCONA_SERVER_SHORT_1)
 	ln -s $(PERCONA_SERVER_SHORT_2) $(PERCONA_SERVER)
