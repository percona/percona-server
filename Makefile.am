# Copyright (C) 2000 MySQL AB & MySQL Finland AB & TCX DataKonsult AB
# 
# This program is free software; you can redistribute it and/or modify
# it under the terms of the GNU General Public License as published by
# the Free Software Foundation; either version 2 of the License, or
# (at your option) any later version.
# 
# This program is distributed in the hope that it will be useful,
# but WITHOUT ANY WARRANTY; without even the implied warranty of
# MERCHANTABILITY or FITNESS FOR A PARTICULAR PURPOSE.  See the
# GNU General Public License for more details.
# 
# You should have received a copy of the GNU General Public License
# along with this program; if not, write to the Free Software
# Foundation, Inc., 59 Temple Place, Suite 330, Boston, MA  02111-1307  USA

# Process this file with automake to create Makefile.in

AUTOMAKE_OPTIONS =	foreign

# These are built from source in the Docs directory
EXTRA_DIST =		INSTALL-SOURCE README COPYING EXCEPTIONS-CLIENT
SUBDIRS =		. include @docs_dirs@ @zlib_dir@ @yassl_dir@ \
			@readline_topdir@ sql-common \
			@thread_dirs@ pstack \
			@sql_union_dirs@ scripts @man_dirs@ tests \
			netware @libmysqld_dirs@ \
			@bench_dirs@ support-files @tools_dirs@

DIST_SUBDIRS =		. include @docs_dirs@ zlib \
			@readline_topdir@ sql-common \
			@thread_dirs@ pstack \
			@sql_union_dirs@ scripts @man_dirs@ tests SSL\
			BUILD netware os2 @libmysqld_dirs@ \
			@bench_dirs@ support-files @tools_dirs@

# Relink after clean
linked_sources = linked_client_sources linked_server_sources \
		 linked_libmysql_sources linked_libmysql_r_sources \
		 linked_libmysqld_sources  linked_libmysqldex_sources \
		 linked_include_sources @linked_netware_sources@

CLEANFILES = $(linked_sources)

# This is just so that the linking is done early.
all-local: $(linked_sources)

linked_include_sources:
	cd include; $(MAKE) link_sources
	echo timestamp > linked_include_sources

linked_client_sources:  @linked_client_targets@
	cd client; $(MAKE) link_sources
	echo timestamp > linked_client_sources

linked_libmysql_sources:
	cd libmysql; $(MAKE) link_sources
	echo timestamp > linked_libmysql_sources

linked_libmysql_r_sources: linked_libmysql_sources
	cd libmysql_r; $(MAKE) link_sources
	echo timestamp > linked_libmysql_r_sources

linked_libmysqld_sources:
	cd libmysqld; $(MAKE) link_sources
	echo timestamp > linked_libmysqld_sources

linked_libmysqldex_sources:
	cd libmysqld/examples; $(MAKE) link_sources
	echo timestamp > linked_libmysqldex_sources

linked_netware_sources:
	cd @netware_dir@; $(MAKE) link_sources
	echo timestamp > linked_netware_sources

#avoid recursive make calls in sql directory
linked_server_sources:
	cd sql; rm -f mini_client_errors.c;\
		@LN_CP_F@ ../libmysql/errmsg.c mini_client_errors.c;\
		rm -f pack.c;@LN_CP_F@ ../sql-common/pack.c pack.c;\
		rm -f client.c;@LN_CP_F@ ../sql-common/client.c client.c;\
		rm -f my_time.c;@LN_CP_F@ ../sql-common/my_time.c my_time.c
	echo timestamp > linked_server_sources

# Create permission databases
init-db:		all
	$(top_builddir)/scripts/mysql_install_db

bin-dist:		all
	$(top_builddir)/scripts/make_binary_distribution @MAKE_BINARY_DISTRIBUTION_OPTIONS@

# Remove BK's "SCCS" subdirectories from source distribution
dist-hook:
	rm -rf `find $(distdir) -type d -name SCCS`

tags:
	support-files/build-tags
.PHONY:		init-db bin-dist

<<<<<<< HEAD
# Test installation. Ports are configurable from the environment.

MYSQL_TEST_MANAGER_PORT =	9305
MYSQL_TEST_MASTER_PORT =	9306
MYSQL_TEST_SLAVE_PORT =		9308
MYSQL_TEST_NDB_PORT =		9350
MYSQL_TEST_RUN_ARGS =		--manager-port=$(MYSQL_TEST_MANAGER_PORT) \
				--master_port=$(MYSQL_TEST_MASTER_PORT) \
				--slave_port=$(MYSQL_TEST_SLAVE_PORT) \
				--ndbcluster_port=$(MYSQL_TEST_NDB_PORT)

test:
	cd mysql-test ; \
	./mysql-test-run $(MYSQL_TEST_RUN_ARGS) && \
	./mysql-test-run $(MYSQL_TEST_RUN_ARGS) --ps-protocol

test-force:
	cd mysql-test ; \
	./mysql-test-run $(MYSQL_TEST_RUN_ARGS) --force ; \
	./mysql-test-run $(MYSQL_TEST_RUN_ARGS) --ps-protocol --force

test-pl:
	cd mysql-test ; \
	./mysql-test-run.pl $(MYSQL_TEST_RUN_ARGS) && \
	./mysql-test-run.pl $(MYSQL_TEST_RUN_ARGS) --ps-protocol

test-force-pl:
	cd mysql-test ; \
	./mysql-test-run.pl $(MYSQL_TEST_RUN_ARGS) --force ; \
	./mysql-test-run.pl $(MYSQL_TEST_RUN_ARGS) --ps-protocol --force

# Don't update the files from bitkeeper
%::SCCS/s.%
=======
# Target 'test' will run the regression test suite using the built server.
#
# If you are running in a shared environment, users can avoid clashing
# port numbers by setting individual small numbers 1-100 to the
# environment variable MTR_BUILD_THREAD. The script "mysql-test-run"
# will then calculate the various port numbers it needs from this,
# making sure each user use different ports.

test:
	cd mysql-test ; \
	./mysql-test-run
>>>>>>> 257b17ba
<|MERGE_RESOLUTION|>--- conflicted
+++ resolved
@@ -97,41 +97,6 @@
 	support-files/build-tags
 .PHONY:		init-db bin-dist
 
-<<<<<<< HEAD
-# Test installation. Ports are configurable from the environment.
-
-MYSQL_TEST_MANAGER_PORT =	9305
-MYSQL_TEST_MASTER_PORT =	9306
-MYSQL_TEST_SLAVE_PORT =		9308
-MYSQL_TEST_NDB_PORT =		9350
-MYSQL_TEST_RUN_ARGS =		--manager-port=$(MYSQL_TEST_MANAGER_PORT) \
-				--master_port=$(MYSQL_TEST_MASTER_PORT) \
-				--slave_port=$(MYSQL_TEST_SLAVE_PORT) \
-				--ndbcluster_port=$(MYSQL_TEST_NDB_PORT)
-
-test:
-	cd mysql-test ; \
-	./mysql-test-run $(MYSQL_TEST_RUN_ARGS) && \
-	./mysql-test-run $(MYSQL_TEST_RUN_ARGS) --ps-protocol
-
-test-force:
-	cd mysql-test ; \
-	./mysql-test-run $(MYSQL_TEST_RUN_ARGS) --force ; \
-	./mysql-test-run $(MYSQL_TEST_RUN_ARGS) --ps-protocol --force
-
-test-pl:
-	cd mysql-test ; \
-	./mysql-test-run.pl $(MYSQL_TEST_RUN_ARGS) && \
-	./mysql-test-run.pl $(MYSQL_TEST_RUN_ARGS) --ps-protocol
-
-test-force-pl:
-	cd mysql-test ; \
-	./mysql-test-run.pl $(MYSQL_TEST_RUN_ARGS) --force ; \
-	./mysql-test-run.pl $(MYSQL_TEST_RUN_ARGS) --ps-protocol --force
-
-# Don't update the files from bitkeeper
-%::SCCS/s.%
-=======
 # Target 'test' will run the regression test suite using the built server.
 #
 # If you are running in a shared environment, users can avoid clashing
@@ -142,5 +107,24 @@
 
 test:
 	cd mysql-test ; \
-	./mysql-test-run
->>>>>>> 257b17ba
+	./mysql-test-run && \
+	./mysql-test-run --ps-protocol
+
+test-force:
+	cd mysql-test; \
+	./mysql-test-run --force ; \
+	./mysql-test-run --ps-protocol --force
+
+# We are testing a new Perl version of the test script
+test-pl:
+	cd mysql-test; \
+	./mysql-test-run.pl && \
+	./mysql-test-run.pl --ps-protocol
+
+test-force-pl:
+	cd mysql-test; \
+	./mysql-test-run.pl --force ; \
+	./mysql-test-run.pl --ps-protocol --force
+
+# Don't update the files from bitkeeper
+%::SCCS/s.%
