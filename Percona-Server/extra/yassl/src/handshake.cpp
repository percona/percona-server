--- conflicted
+++ resolved
@@ -806,11 +806,8 @@
                     return 0;
                 }
                 decrypt_message(ssl, buffer, hdr.length_);
-<<<<<<< HEAD
-=======
                 if (ssl.GetError())
                     return 0;
->>>>>>> 40c671ed
             }
                 
             mySTL::auto_ptr<Message> msg(mf.CreateObject(hdr.type_));
