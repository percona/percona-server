--- conflicted
+++ resolved
@@ -11,13 +11,8 @@
 ##############################################################################
 lowercase_table3         : Bug#11762269 2010-06-30 alik main.lowercase_table3 on Mac OSX
 read_many_rows_innodb    : Bug#11748886 2010-11-15 mattiasj report already exists
-<<<<<<< HEAD
 sum_distinct-big         : Bug#11764126 2010-11-15 mattiasj was not tested
 archive-big              : Bug#11817185 2011-03-10 Anitha Disabled since this leads to timeout on Solaris Sparc
 log_tables-big           : Bug#11756699 2010-11-15 mattiasj report already exists
 mysql_embedded           : Bug#12561297 2011-05-14 Anitha Dependent on PB2 changes - eventum#41836
-=======
-main.log_tables-big      : Bug#11756699 2010-11-15 mattiasj report already exists
-query_cache_28249        : Bug#12584161 2011-11-17 joh      fails sporadically in 5.1 only
-percona_slow_extended_error_on_quit : https://bugs.launchpad.net/percona-server/+bug/1098857 2013-01-12 laurynas
->>>>>>> 6efb912b
+percona_slow_extended_error_on_quit : https://bugs.launchpad.net/percona-server/+bug/1098857 2013-01-12 laurynas