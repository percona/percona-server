--- conflicted
+++ resolved
@@ -50,18 +50,12 @@
   "Collation '%s' is not a compiled collation and is not specified in the '%s' file",
   "File '%s' not found (Errcode: %d - %s)",
   "File '%s' (fileno: %d) was not closed",
-<<<<<<< HEAD
   "Can't change ownership of the file '%s' (Errcode: %d - %s)",
   "Can't change permissions of the file '%s' (Errcode: %d - %s)",
-  "Can't seek in file '%s' (Errcode: %d - %s)"
-=======
-  "Can't change ownership of the file '%s' (Errcode: %d)",
-  "Can't change permissions of the file '%s' (Errcode: %d)",
-  "Can't seek in file '%s' (Errcode: %d)",
+  "Can't seek in file '%s' (Errcode: %d - %s)",
   "Can't create socket '%s' (Errcode: %d)",
   "Can't connect to '%s' (Errcode: %d)",
   "File name '%s' is too long (max: %d)"
->>>>>>> c56ae360
 };
 
 void init_glob_errs(void)
@@ -102,18 +96,12 @@
   EE(EE_UNKNOWN_COLLATION)= "Collation '%s' is not a compiled collation and is not specified in the %s file";
   EE(EE_FILENOTFOUND)	= "File '%s' not found (Errcode: %d - %s)";
   EE(EE_FILE_NOT_CLOSED) = "File '%s' (fileno: %d) was not closed";
-<<<<<<< HEAD
   EE(EE_CHANGE_OWNERSHIP)   = "Can't change ownership of the file '%s' (Errcode: %d - %s)";
   EE(EE_CHANGE_PERMISSIONS) = "Can't change permissions of the file '%s' (Errcode: %d - %s)";
   EE(EE_CANT_SEEK)      = "Can't seek in file '%s' (Errcode: %d - %s)";
-=======
-  EE(EE_CHANGE_OWNERSHIP)   = "Can't change ownership of the file '%s' (Errcode: %d)";
-  EE(EE_CHANGE_PERMISSIONS) = "Can't change permissions of the file '%s' (Errcode: %d)";
-  EE(EE_CANT_SEEK)      = "Can't seek in file '%s' (Errcode: %d)";
   EE(EE_SOCKET) = "Can't create socket '%s' (Errcode: %d)";
   EE(EE_CONNECT) = "Can't connect to '%s' (Errcode: %d)";
   EE(EE_TOOLONGFILENAME) = "File name '%s' is too long (max: %d)";
->>>>>>> c56ae360
 }
 #endif
 
