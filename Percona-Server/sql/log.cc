/* Copyright (c) 2000, 2011, Oracle and/or its affiliates. All rights reserved.
   Copyright (C) 2012 Percona Inc.

   This program is free software; you can redistribute it and/or modify
   it under the terms of the GNU General Public License as published by
   the Free Software Foundation; version 2 of the License.

   This program is distributed in the hope that it will be useful,
   but WITHOUT ANY WARRANTY; without even the implied warranty of
   MERCHANTABILITY or FITNESS FOR A PARTICULAR PURPOSE.  See the
   GNU General Public License for more details.

   You should have received a copy of the GNU General Public License
   along with this program; if not, write to the Free Software
   Foundation, Inc., 59 Temple Place, Suite 330, Boston, MA  02111-1307  USA */


/**
  @file

  @brief
  logging of commands

  @todo
    Abort logging when we get an error in reading or writing log files
*/

#include "my_global.h"                          /* NO_EMBEDDED_ACCESS_CHECKS */
#include "sql_priv.h"
#include "log.h"
#include "sql_base.h"                           // open_log_table
#include "sql_repl.h"
#include "sql_delete.h"                         // mysql_truncate
#include "sql_parse.h"                          // command_name
#include "sql_time.h"           // calc_time_from_sec, my_time_compare
#include "tztime.h"             // my_tz_OFFSET0, struct Time_zone
#include "sql_acl.h"            // SUPER_ACL
#include "log_event.h"          // Query_log_event
#include "rpl_filter.h"
#include "rpl_rli.h"
#include "sql_audit.h"

#include <my_dir.h>
#include <stdarg.h>
#include <m_ctype.h>				// For test_if_number

#ifdef _WIN32
#include "message.h"
#endif

#include "sql_plugin.h"
#include "rpl_handler.h"
#include "debug_sync.h"
/* max size of the log message */
#define MAX_LOG_BUFFER_SIZE 1024
#define MAX_TIME_SIZE 32
#define MY_OFF_T_UNDEF (~(my_off_t)0UL)

#define FLAGSTR(V,F) ((V)&(F)?#F" ":"")

LOGGER logger;

ulong max_binlog_files;

MYSQL_BIN_LOG mysql_bin_log(&sync_binlog_period);

static bool test_if_number(const char *str,
			   ulong *res, bool allow_wildcards);
static int binlog_init(void *p);
static int binlog_close_connection(handlerton *hton, THD *thd);
static int binlog_savepoint_set(handlerton *hton, THD *thd, void *sv);
static int binlog_savepoint_rollback(handlerton *hton, THD *thd, void *sv);
static int binlog_commit(handlerton *hton, THD *thd, bool all);
static int binlog_rollback(handlerton *hton, THD *thd, bool all);
static int binlog_prepare(handlerton *hton, THD *thd, bool all);

static LEX_STRING const write_error_msg=
  { C_STRING_WITH_LEN("error writing to the binary log") };

static my_bool mutexes_inited;
mysql_mutex_t LOCK_group_commit_queue;
mysql_mutex_t LOCK_commit_ordered;

static ulonglong binlog_status_var_num_commits;
static ulonglong binlog_status_var_num_group_commits;

static SHOW_VAR binlog_status_vars_detail[]=
{
  {"commits",
    (char *)&binlog_status_var_num_commits, SHOW_LONGLONG},
  {"group_commits",
    (char *)&binlog_status_var_num_group_commits, SHOW_LONGLONG},
  {NullS, NullS, SHOW_LONG}
};

/**
   purge logs, master and slave sides both, related error code
   convertor.
   Called from @c purge_error_message(), @c MYSQL_BIN_LOG::reset_logs()

   @param  res  an internal to purging routines error code 

   @return the user level error code ER_*
*/
uint purge_log_get_error_code(int res)
{
  uint errcode= 0;

  switch (res)  {
  case 0: break;
  case LOG_INFO_EOF:	errcode= ER_UNKNOWN_TARGET_BINLOG; break;
  case LOG_INFO_IO:	errcode= ER_IO_ERR_LOG_INDEX_READ; break;
  case LOG_INFO_INVALID:errcode= ER_BINLOG_PURGE_PROHIBITED; break;
  case LOG_INFO_SEEK:	errcode= ER_FSEEK_FAIL; break;
  case LOG_INFO_MEM:	errcode= ER_OUT_OF_RESOURCES; break;
  case LOG_INFO_FATAL:	errcode= ER_BINLOG_PURGE_FATAL_ERR; break;
  case LOG_INFO_IN_USE: errcode= ER_LOG_IN_USE; break;
  case LOG_INFO_EMFILE: errcode= ER_BINLOG_PURGE_EMFILE; break;
  default:		errcode= ER_LOG_PURGE_UNKNOWN_ERR; break;
  }

  return errcode;
}

/**
  Silence all errors and warnings reported when performing a write
  to a log table.
  Errors and warnings are not reported to the client or SQL exception
  handlers, so that the presence of logging does not interfere and affect
  the logic of an application.
*/
class Silence_log_table_errors : public Internal_error_handler
{
  char m_message[MYSQL_ERRMSG_SIZE];
public:
  Silence_log_table_errors()
  {
    m_message[0]= '\0';
  }

  virtual ~Silence_log_table_errors() {}

  virtual bool handle_condition(THD *thd,
                                uint sql_errno,
                                const char* sql_state,
                                MYSQL_ERROR::enum_warning_level level,
                                const char* msg,
                                MYSQL_ERROR ** cond_hdl);
  const char *message() const { return m_message; }
};

bool
Silence_log_table_errors::handle_condition(THD *,
                                           uint,
                                           const char*,
                                           MYSQL_ERROR::enum_warning_level,
                                           const char* msg,
                                           MYSQL_ERROR ** cond_hdl)
{
  *cond_hdl= NULL;
  strmake(m_message, msg, sizeof(m_message)-1);
  return TRUE;
}

sql_print_message_func sql_print_message_handlers[3] =
{
  sql_print_information,
  sql_print_warning,
  sql_print_error
};

/**
  Create the name of the log specified.

  This method forms a new path + file name for the
  log specified in @c name.

  @param[IN] buff    Location for building new string.
  @param[IN] name    Name of the log file.
  @param[IN] log_ext The extension for the log (e.g. .log).

  @returns Pointer to new string containing the name.
*/
char *make_log_name(char *buff, const char *name, const char* log_ext)
{
  strmake(buff, name, FN_REFLEN-5);
  return fn_format(buff, buff, mysql_real_data_home, log_ext,
                   MYF(MY_UNPACK_FILENAME|MY_REPLACE_EXT));
}

/*
  Helper classes to store non-transactional and transactional data
  before copying it to the binary log.
*/
class binlog_cache_data
{
public:
  binlog_cache_data(): m_pending(0), before_stmt_pos(MY_OFF_T_UNDEF),
  incident(FALSE), changes_to_non_trans_temp_table_flag(FALSE),
  saved_max_binlog_cache_size(0), ptr_binlog_cache_use(0),
  ptr_binlog_cache_disk_use(0), commit_bin_log_file_pos(0),
  using_xa(FALSE), xa_xid(0)
  { }
  
  ~binlog_cache_data()
  {
    DBUG_ASSERT(empty());
    close_cached_file(&cache_log);
  }

  bool empty() const
  {
    return pending() == NULL && my_b_tell(&cache_log) == 0;
  }

  Rows_log_event *pending() const
  {
    return m_pending;
  }

  void set_pending(Rows_log_event *const pending)
  {
    m_pending= pending;
  }

  void set_incident(void)
  {
    incident= TRUE;
  }
  
  bool has_incident(void)
  {
    return(incident);
  }

  void set_changes_to_non_trans_temp_table()
  {
    changes_to_non_trans_temp_table_flag= TRUE;    
  }

  bool changes_to_non_trans_temp_table()
  {
    return (changes_to_non_trans_temp_table_flag);    
  }

  void reset()
  {
    compute_statistics();
    truncate(0);
    changes_to_non_trans_temp_table_flag= FALSE;
    incident= FALSE;
    before_stmt_pos= MY_OFF_T_UNDEF;
    /*
      The truncate function calls reinit_io_cache that calls my_b_flush_io_cache
      which may increase disk_writes. This breaks the disk_writes use by the
      binary log which aims to compute the ratio between in-memory cache usage
      and disk cache usage. To avoid this undesirable behavior, we reset the
      variable after truncating the cache.
    */
    cache_log.disk_writes= 0;
    using_xa= FALSE;
    commit_bin_log_file_pos= 0;
    DBUG_ASSERT(empty());
  }

  my_off_t get_byte_position() const
  {
    return my_b_tell(&cache_log);
  }

  my_off_t get_prev_position()
  {
     return(before_stmt_pos);
  }

  void set_prev_position(my_off_t pos)
  {
     before_stmt_pos= pos;
  }
  
  void restore_prev_position()
  {
    truncate(before_stmt_pos);
  }

  void restore_savepoint(my_off_t pos)
  {
    truncate(pos);
    if (pos < before_stmt_pos)
      before_stmt_pos= MY_OFF_T_UNDEF;
  }

  void set_binlog_cache_info(my_off_t param_max_binlog_cache_size,
                             ulong *param_ptr_binlog_cache_use,
                             ulong *param_ptr_binlog_cache_disk_use)
  {
    /*
      The assertions guarantee that the set_binlog_cache_info is
      called just once and information passed as parameters are
      never zero.

      This is done while calling the constructor binlog_cache_mngr.
      We cannot set informaton in the constructor binlog_cache_data
      because the space for binlog_cache_mngr is allocated through
      a placement new.

      In the future, we can refactor this and change it to avoid
      the set_binlog_info. 
    */
    DBUG_ASSERT(saved_max_binlog_cache_size == 0 &&
                param_max_binlog_cache_size != 0 &&
                ptr_binlog_cache_use == 0 &&
                param_ptr_binlog_cache_use != 0 &&
                ptr_binlog_cache_disk_use == 0 &&
                param_ptr_binlog_cache_disk_use != 0);

    saved_max_binlog_cache_size= param_max_binlog_cache_size;
    ptr_binlog_cache_use= param_ptr_binlog_cache_use;
    ptr_binlog_cache_disk_use= param_ptr_binlog_cache_disk_use;
    cache_log.end_of_file= saved_max_binlog_cache_size;
  }

  /*
    Cache to store data before copying it to the binary log.
  */
  IO_CACHE cache_log;

private:
  /*
    Pending binrows event. This event is the event where the rows are currently
    written.
   */
  Rows_log_event *m_pending;

  /*
    Binlog position before the start of the current statement.
  */
  my_off_t before_stmt_pos;
 
  /*
    This indicates that some events did not get into the cache and most likely
    it is corrupted.
  */ 
  bool incident;

  /*
    This flag indicates if the cache has changes to temporary tables.
    @TODO This a temporary fix and should be removed after BUG#54562.
  */
  bool changes_to_non_trans_temp_table_flag;

  /**
    This function computes binlog cache and disk usage.
  */
  void compute_statistics()
  {
    if (!empty())
    {
      statistic_increment(*ptr_binlog_cache_use, &LOCK_status);
      if (cache_log.disk_writes != 0)
        statistic_increment(*ptr_binlog_cache_disk_use, &LOCK_status);
    }
  }

  /*
    Stores the values of maximum size of the cache allowed when this cache
    is configured. This corresponds to either
      . max_binlog_cache_size or max_binlog_stmt_cache_size.
  */
  my_off_t saved_max_binlog_cache_size;

  /*
    Stores a pointer to the status variable that keeps track of the in-memory 
    cache usage. This corresponds to either
      . binlog_cache_use or binlog_stmt_cache_use.
  */
  ulong *ptr_binlog_cache_use;

  /*
    Stores a pointer to the status variable that keeps track of the disk
    cache usage. This corresponds to either
      . binlog_cache_disk_use or binlog_stmt_cache_disk_use.
  */
  ulong *ptr_binlog_cache_disk_use;

  /*
    It truncates the cache to a certain position. This includes deleting the
    pending event.
   */
  void truncate(my_off_t pos)
  {
    DBUG_PRINT("info", ("truncating to position %lu", (ulong) pos));
    if (pending())
    {
      delete pending();
      set_pending(0);
    }
    reinit_io_cache(&cache_log, WRITE_CACHE, pos, 0, 0);
    cache_log.end_of_file= saved_max_binlog_cache_size;
  }
 
  binlog_cache_data& operator=(const binlog_cache_data& info);
  binlog_cache_data(const binlog_cache_data& info);

public:
  /*
    Binlog position after current commit, available to storage engines during
    commit_ordered() and commit().
  */
  ulonglong commit_bin_log_file_pos;

  /*
    Flag set true if this transaction is committed with log_xid() as part of
    XA, false if not.
  */
  bool using_xa;
  my_xid xa_xid;
};

class binlog_cache_mngr {
public:
  binlog_cache_mngr(my_off_t param_max_binlog_stmt_cache_size,
                    my_off_t param_max_binlog_cache_size,
                    ulong *param_ptr_binlog_stmt_cache_use,
                    ulong *param_ptr_binlog_stmt_cache_disk_use,
                    ulong *param_ptr_binlog_cache_use,
                    ulong *param_ptr_binlog_cache_disk_use)
  {
     stmt_cache.set_binlog_cache_info(param_max_binlog_stmt_cache_size,
                                      param_ptr_binlog_stmt_cache_use,
                                      param_ptr_binlog_stmt_cache_disk_use);
     trx_cache.set_binlog_cache_info(param_max_binlog_cache_size,
                                     param_ptr_binlog_cache_use,
                                     param_ptr_binlog_cache_disk_use);
  }

  void reset_cache(binlog_cache_data* cache_data)
  {
    cache_data->reset();
  }

  binlog_cache_data* get_binlog_cache_data(bool is_transactional)
  {
    return (is_transactional ? &trx_cache : &stmt_cache);
  }

  IO_CACHE* get_binlog_cache_log(bool is_transactional)
  {
    return (is_transactional ? &trx_cache.cache_log : &stmt_cache.cache_log);
  }

  binlog_cache_data stmt_cache;

  binlog_cache_data trx_cache;

private:

  binlog_cache_mngr& operator=(const binlog_cache_mngr& info);
  binlog_cache_mngr(const binlog_cache_mngr& info);
};

handlerton *binlog_hton;

bool LOGGER::is_log_table_enabled(uint log_table_type)
{
  switch (log_table_type) {
  case QUERY_LOG_SLOW:
    return (table_log_handler != NULL) && opt_slow_log;
  case QUERY_LOG_GENERAL:
    return (table_log_handler != NULL) && opt_log ;
  default:
    DBUG_ASSERT(0);
    return FALSE;                             /* make compiler happy */
  }
}


/* Check if a given table is opened log table */
int check_if_log_table(size_t db_len, const char *db, size_t table_name_len,
                       const char *table_name, bool check_if_opened)
{
  if (db_len == 5 &&
      !(lower_case_table_names ?
        my_strcasecmp(system_charset_info, db, "mysql") :
        strcmp(db, "mysql")))
  {
    if (table_name_len == 11 && !(lower_case_table_names ?
                                  my_strcasecmp(system_charset_info,
                                                table_name, "general_log") :
                                  strcmp(table_name, "general_log")))
    {
      if (!check_if_opened || logger.is_log_table_enabled(QUERY_LOG_GENERAL))
        return QUERY_LOG_GENERAL;
      return 0;
    }

    if (table_name_len == 8 && !(lower_case_table_names ?
      my_strcasecmp(system_charset_info, table_name, "slow_log") :
      strcmp(table_name, "slow_log")))
    {
      if (!check_if_opened || logger.is_log_table_enabled(QUERY_LOG_SLOW))
        return QUERY_LOG_SLOW;
      return 0;
    }
  }
  return 0;
}


Log_to_csv_event_handler::Log_to_csv_event_handler()
{
}


Log_to_csv_event_handler::~Log_to_csv_event_handler()
{
}


void Log_to_csv_event_handler::cleanup()
{
  logger.is_log_tables_initialized= FALSE;
}

/* log event handlers */

/**
  Log command to the general log table

  Log given command to the general log table.

  @param  event_time        command start timestamp
  @param  user_host         the pointer to the string with user@host info
  @param  user_host_len     length of the user_host string. this is computed
                            once and passed to all general log event handlers
  @param  thread_id         Id of the thread, issued a query
  @param  command_type      the type of the command being logged
  @param  command_type_len  the length of the string above
  @param  sql_text          the very text of the query being executed
  @param  sql_text_len      the length of sql_text string


  @return This function attempts to never call my_error(). This is
  necessary, because general logging happens already after a statement
  status has been sent to the client, so the client can not see the
  error anyway. Besides, the error is not related to the statement
  being executed and is internal, and thus should be handled
  internally (@todo: how?).
  If a write to the table has failed, the function attempts to
  write to a short error message to the file. The failure is also
  indicated in the return value. 

  @retval  FALSE   OK
  @retval  TRUE    error occured
*/

bool Log_to_csv_event_handler::
  log_general(THD *thd, time_t event_time, const char *user_host,
              uint user_host_len, int thread_id,
              const char *command_type, uint command_type_len,
              const char *sql_text, uint sql_text_len,
              CHARSET_INFO *client_cs)
{
  TABLE_LIST table_list;
  TABLE *table;
  bool result= TRUE;
  bool need_close= FALSE;
  bool need_pop= FALSE;
  bool need_rnd_end= FALSE;
  uint field_index;
  Silence_log_table_errors error_handler;
  Open_tables_backup open_tables_backup;
  ulonglong save_thd_options;
  bool save_time_zone_used;

  /*
    CSV uses TIME_to_timestamp() internally if table needs to be repaired
    which will set thd->time_zone_used
  */
  save_time_zone_used= thd->time_zone_used;

  save_thd_options= thd->variables.option_bits;
  thd->variables.option_bits&= ~OPTION_BIN_LOG;

  table_list.init_one_table(MYSQL_SCHEMA_NAME.str, MYSQL_SCHEMA_NAME.length,
                            GENERAL_LOG_NAME.str, GENERAL_LOG_NAME.length,
                            GENERAL_LOG_NAME.str,
                            TL_WRITE_CONCURRENT_INSERT);

  /*
    1) open_log_table generates an error of the
    table can not be opened or is corrupted.
    2) "INSERT INTO general_log" can generate warning sometimes.

    Suppress these warnings and errors, they can't be dealt with
    properly anyway.

    QQ: this problem needs to be studied in more detail.
    Comment this 2 lines and run "cast.test" to see what's happening.
  */
  thd->push_internal_handler(& error_handler);
  need_pop= TRUE;

  if (!(table= open_log_table(thd, &table_list, &open_tables_backup)))
    goto err;

  need_close= TRUE;

  if (table->file->extra(HA_EXTRA_MARK_AS_LOG_TABLE) ||
      table->file->ha_rnd_init(0))
    goto err;

  need_rnd_end= TRUE;

  /* Honor next number columns if present */
  table->next_number_field= table->found_next_number_field;

  /*
    NOTE: we do not call restore_record() here, as all fields are
    filled by the Logger (=> no need to load default ones).
  */

  /*
    We do not set a value for table->field[0], as it will use
    default value (which is CURRENT_TIMESTAMP).
  */

  /* check that all columns exist */
  if (table->s->fields < 6)
    goto err;

  DBUG_ASSERT(table->field[0]->type() == MYSQL_TYPE_TIMESTAMP);

  ((Field_timestamp*) table->field[0])->store_timestamp((my_time_t)
                                                        event_time);

  /* do a write */
  if (table->field[1]->store(user_host, user_host_len, client_cs) ||
      table->field[2]->store((longlong) thread_id, TRUE) ||
      table->field[3]->store((longlong) server_id, TRUE) ||
      table->field[4]->store(command_type, command_type_len, client_cs))
    goto err;

  /*
    A positive return value in store() means truncation.
    Still logging a message in the log in this case.
  */
  table->field[5]->flags|= FIELDFLAG_HEX_ESCAPE;
  if (table->field[5]->store(sql_text, sql_text_len, client_cs) < 0)
    goto err;

  /* mark all fields as not null */
  table->field[1]->set_notnull();
  table->field[2]->set_notnull();
  table->field[3]->set_notnull();
  table->field[4]->set_notnull();
  table->field[5]->set_notnull();

  /* Set any extra columns to their default values */
  for (field_index= 6 ; field_index < table->s->fields ; field_index++)
  {
    table->field[field_index]->set_default();
  }

  /* log table entries are not replicated */
  if (table->file->ha_write_row(table->record[0]))
    goto err;

  result= FALSE;

err:
  if (result && !thd->killed)
    sql_print_error("Failed to write to mysql.general_log: %s",
                    error_handler.message());

  if (need_rnd_end)
  {
    table->file->ha_rnd_end();
    table->file->ha_release_auto_increment();
  }
  if (need_pop)
    thd->pop_internal_handler();
  if (need_close)
    close_log_table(thd, &open_tables_backup);

  thd->variables.option_bits= save_thd_options;
  thd->time_zone_used= save_time_zone_used;
  return result;
}


/*
  Log a query to the slow log table

  SYNOPSIS
    log_slow()
    thd               THD of the query
    current_time      current timestamp
    query_start_arg   command start timestamp
    user_host         the pointer to the string with user@host info
    user_host_len     length of the user_host string. this is computed once
                      and passed to all general log event handlers
    query_time        Amount of time the query took to execute (in microseconds)
    lock_time         Amount of time the query was locked (in microseconds)
    is_command        The flag, which determines, whether the sql_text is a
                      query or an administrator command (these are treated
                      differently by the old logging routines)
    sql_text          the very text of the query or administrator command
                      processed
    sql_text_len      the length of sql_text string

  DESCRIPTION

   Log a query to the slow log table

  RETURN
    FALSE - OK
    TRUE - error occured
*/

bool Log_to_csv_event_handler::
  log_slow(THD *thd, ulonglong current_utime, time_t query_start_arg,
           const char *user_host, uint user_host_len,
           ulonglong query_utime, ulonglong lock_utime, bool is_command,
           const char *sql_text, uint sql_text_len)
{
  time_t current_time= my_time_possible_from_micro(current_utime);

  TABLE_LIST table_list;
  TABLE *table;
  bool result= TRUE;
  bool need_close= FALSE;
  bool need_rnd_end= FALSE;
  Silence_log_table_errors error_handler;
  Open_tables_backup open_tables_backup;
  CHARSET_INFO *client_cs= thd->variables.character_set_client;
  bool save_time_zone_used;
  DBUG_ENTER("Log_to_csv_event_handler::log_slow");

  thd->push_internal_handler(& error_handler);
  /*
    CSV uses TIME_to_timestamp() internally if table needs to be repaired
    which will set thd->time_zone_used
  */
  save_time_zone_used= thd->time_zone_used;

  table_list.init_one_table(MYSQL_SCHEMA_NAME.str, MYSQL_SCHEMA_NAME.length,
                            SLOW_LOG_NAME.str, SLOW_LOG_NAME.length,
                            SLOW_LOG_NAME.str,
                            TL_WRITE_CONCURRENT_INSERT);

  if (!(table= open_log_table(thd, &table_list, &open_tables_backup)))
    goto err;

  need_close= TRUE;

  if (table->file->extra(HA_EXTRA_MARK_AS_LOG_TABLE) ||
      table->file->ha_rnd_init(0))
    goto err;

  need_rnd_end= TRUE;

  /* Honor next number columns if present */
  table->next_number_field= table->found_next_number_field;

  restore_record(table, s->default_values);    // Get empty record

  /* check that all columns exist */
  if (table->s->fields < 11)
    goto err;

  /* store the time and user values */
  DBUG_ASSERT(table->field[0]->type() == MYSQL_TYPE_TIMESTAMP);
  ((Field_timestamp*) table->field[0])->store_timestamp((my_time_t)
                                                        current_time);
  if (table->field[1]->store(user_host, user_host_len, client_cs))
    goto err;

  if (query_start_arg)
  {
    longlong query_time= (longlong) (query_utime/1000000);
    longlong lock_time=  (longlong) (lock_utime/1000000);
    /*
      A TIME field can not hold the full longlong range; query_time or
      lock_time may be truncated without warning here, if greater than
      839 hours (~35 days)
    */
    MYSQL_TIME t;
    t.neg= 0;

    /* fill in query_time field */
    calc_time_from_sec(&t, (long) min(query_time, (longlong) TIME_MAX_VALUE_SECONDS), 0);
    if (table->field[2]->store_time(&t, MYSQL_TIMESTAMP_TIME))
      goto err;
    /* lock_time */
    calc_time_from_sec(&t, (long) min(lock_time, (longlong) TIME_MAX_VALUE_SECONDS), 0);
    if (table->field[3]->store_time(&t, MYSQL_TIMESTAMP_TIME))
      goto err;
    /* rows_sent */
    if (table->field[4]->store((longlong) thd->sent_row_count, TRUE))
      goto err;
    /* rows_examined */
    if (table->field[5]->store((longlong) thd->examined_row_count, TRUE))
      goto err;
  }
  else
  {
    table->field[2]->set_null();
    table->field[3]->set_null();
    table->field[4]->set_null();
    table->field[5]->set_null();
  }
  /* fill database field */
  if (thd->db)
  {
    if (table->field[6]->store(thd->db, thd->db_length, client_cs))
      goto err;
    table->field[6]->set_notnull();
  }

  if (thd->stmt_depends_on_first_successful_insert_id_in_prev_stmt)
  {
    if (table->
        field[7]->store((longlong)
                        thd->first_successful_insert_id_in_prev_stmt_for_binlog,
                        TRUE))
      goto err;
    table->field[7]->set_notnull();
  }

  /*
    Set value if we do an insert on autoincrement column. Note that for
    some engines (those for which get_auto_increment() does not leave a
    table lock until the statement ends), this is just the first value and
    the next ones used may not be contiguous to it.
  */
  if (thd->auto_inc_intervals_in_cur_stmt_for_binlog.nb_elements() > 0)
  {
    if (table->
        field[8]->store((longlong)
          thd->auto_inc_intervals_in_cur_stmt_for_binlog.minimum(), TRUE))
      goto err;
    table->field[8]->set_notnull();
  }

  if (table->field[9]->store((longlong) server_id, TRUE))
    goto err;
  table->field[9]->set_notnull();

  /*
    Column sql_text.
    A positive return value in store() means truncation.
    Still logging a message in the log in this case.
  */
  if (table->field[10]->store(sql_text, sql_text_len, client_cs) < 0)
    goto err;

  /* log table entries are not replicated */
  if (table->file->ha_write_row(table->record[0]))
    goto err;

  result= FALSE;

err:
  thd->pop_internal_handler();

  if (result && !thd->killed)
    sql_print_error("Failed to write to mysql.slow_log: %s",
                    error_handler.message());

  if (need_rnd_end)
  {
    table->file->ha_rnd_end();
    table->file->ha_release_auto_increment();
  }
  if (need_close)
    close_log_table(thd, &open_tables_backup);
  thd->time_zone_used= save_time_zone_used;
  DBUG_RETURN(result);
}

int Log_to_csv_event_handler::
  activate_log(THD *thd, uint log_table_type)
{
  TABLE_LIST table_list;
  TABLE *table;
  LEX_STRING *UNINIT_VAR(log_name);
  int result;
  Open_tables_backup open_tables_backup;

  DBUG_ENTER("Log_to_csv_event_handler::activate_log");

  if (log_table_type == QUERY_LOG_GENERAL)
  {
    log_name= &GENERAL_LOG_NAME;
  }
  else
  {
    DBUG_ASSERT(log_table_type == QUERY_LOG_SLOW);

    log_name= &SLOW_LOG_NAME;
  }
  table_list.init_one_table(MYSQL_SCHEMA_NAME.str, MYSQL_SCHEMA_NAME.length,
                            log_name->str, log_name->length, log_name->str,
                            TL_WRITE_CONCURRENT_INSERT);

  table= open_log_table(thd, &table_list, &open_tables_backup);
  if (table)
  {
    result= 0;
    close_log_table(thd, &open_tables_backup);
  }
  else
    result= 1;

  DBUG_RETURN(result);
}

bool Log_to_csv_event_handler::
  log_error(enum loglevel level, const char *format, va_list args)
{
  /* No log table is implemented */
  DBUG_ASSERT(0);
  return FALSE;
}

bool Log_to_file_event_handler::
  log_error(enum loglevel level, const char *format,
            va_list args)
{
  return vprint_msg_to_log(level, format, args);
}

void Log_to_file_event_handler::init_pthread_objects()
{
  mysql_log.init_pthread_objects();
  mysql_slow_log.init_pthread_objects();
}


/** Wrapper around MYSQL_LOG::write() for slow log. */

bool Log_to_file_event_handler::
  log_slow(THD *thd, ulonglong current_utime, time_t query_start_arg,
           const char *user_host, uint user_host_len,
           ulonglong query_utime, ulonglong lock_utime, bool is_command,
           const char *sql_text, uint sql_text_len)
{
  Silence_log_table_errors error_handler;
  thd->push_internal_handler(&error_handler);
  bool retval= mysql_slow_log.write(thd, current_utime, query_start_arg,
                                    user_host, user_host_len,
                                    query_utime, lock_utime, is_command,
                                    sql_text, sql_text_len);
  thd->pop_internal_handler();
  return retval;
}


/**
   Wrapper around MYSQL_LOG::write() for general log. We need it since we
   want all log event handlers to have the same signature.
*/

bool Log_to_file_event_handler::
  log_general(THD *thd, time_t event_time, const char *user_host,
              uint user_host_len, int thread_id,
              const char *command_type, uint command_type_len,
              const char *sql_text, uint sql_text_len,
              CHARSET_INFO *client_cs)
{
  Silence_log_table_errors error_handler;
  thd->push_internal_handler(&error_handler);
  bool retval= mysql_log.write(event_time, user_host, user_host_len,
                               thread_id, command_type, command_type_len,
                               sql_text, sql_text_len);
  thd->pop_internal_handler();
  return retval;
}


bool Log_to_file_event_handler::init()
{
  if (!is_initialized)
  {
    if (opt_slow_log)
      mysql_slow_log.open_slow_log(opt_slow_logname);

    if (opt_log)
      mysql_log.open_query_log(opt_logname);

    is_initialized= TRUE;
  }

  return FALSE;
}


void Log_to_file_event_handler::cleanup()
{
  mysql_log.cleanup();
  mysql_slow_log.cleanup();
}

void Log_to_file_event_handler::flush()
{
  /* reopen log files */
  if (opt_log)
    mysql_log.reopen_file();
  if (opt_slow_log)
    mysql_slow_log.reopen_file();
}

void Log_to_file_event_handler::flush_slow_log()
{
  /* reopen slow log file */
  if (opt_slow_log)
    mysql_slow_log.reopen_file();
}

/*
  Log error with all enabled log event handlers

  SYNOPSIS
    error_log_print()

    level             The level of the error significance: NOTE,
                      WARNING or ERROR.
    format            format string for the error message
    args              list of arguments for the format string

  RETURN
    FALSE - OK
    TRUE - error occured
*/

bool LOGGER::error_log_print(enum loglevel level, const char *format,
                             va_list args)
{
  bool error= FALSE;
  Log_event_handler **current_handler;

  /* currently we don't need locking here as there is no error_log table */
  for (current_handler= error_log_handler_list ; *current_handler ;)
    error= (*current_handler++)->log_error(level, format, args) || error;

  return error;
}


void LOGGER::cleanup_base()
{
  DBUG_ASSERT(inited == 1);
  mysql_rwlock_destroy(&LOCK_logger);
  if (table_log_handler)
  {
    table_log_handler->cleanup();
    delete table_log_handler;
    table_log_handler= NULL;
  }
  if (file_log_handler)
    file_log_handler->cleanup();
}


void LOGGER::cleanup_end()
{
  DBUG_ASSERT(inited == 1);
  if (file_log_handler)
  {
    delete file_log_handler;
    file_log_handler=NULL;
  }
  inited= 0;
}


/**
  Perform basic log initialization: create file-based log handler and
  init error log.
*/
void LOGGER::init_base()
{
  DBUG_ASSERT(inited == 0);
  inited= 1;

  /*
    Here we create file log handler. We don't do it for the table log handler
    here as it cannot be created so early. The reason is THD initialization,
    which depends on the system variables (parsed later).
  */
  if (!file_log_handler)
    file_log_handler= new Log_to_file_event_handler;

  /* by default we use traditional error log */
  init_error_log(LOG_FILE);

  file_log_handler->init_pthread_objects();
  mysql_rwlock_init(key_rwlock_LOCK_logger, &LOCK_logger);
}


void LOGGER::init_log_tables()
{
  if (!table_log_handler)
    table_log_handler= new Log_to_csv_event_handler;

  if (!is_log_tables_initialized &&
      !table_log_handler->init() && !file_log_handler->init())
    is_log_tables_initialized= TRUE;
}


bool LOGGER::flush_logs(THD *thd)
{
  int rc= 0;

  /*
    Now we lock logger, as nobody should be able to use logging routines while
    log tables are closed
  */
  logger.lock_exclusive();

  /* reopen log files */
  file_log_handler->flush();

  /* end of log flush */
  logger.unlock();
  return rc;
}


/**
  Close and reopen the slow log (with locks).
  
  @returns FALSE.
*/
bool LOGGER::flush_slow_log()
{
  /*
    Now we lock logger, as nobody should be able to use logging routines while
    log tables are closed
  */
  logger.lock_exclusive();

  /* Reopen slow log file */
  if (opt_slow_log)
    file_log_handler->get_mysql_slow_log()->reopen_file();

  /* End of log flush */
  logger.unlock();

  return 0;
}


/**
  Close and reopen the general log (with locks).

  @returns FALSE.
*/
bool LOGGER::flush_general_log()
{
  /*
    Now we lock logger, as nobody should be able to use logging routines while
    log tables are closed
  */
  logger.lock_exclusive();

  /* Reopen general log file */
  if (opt_log)
    file_log_handler->get_mysql_log()->reopen_file();

  /* End of log flush */
  logger.unlock();

  return 0;
}


/*
  Log slow query with all enabled log event handlers

  SYNOPSIS
    slow_log_print()

    thd                 THD of the query being logged
    query               The query being logged
    query_length        The length of the query string
    current_utime       Current time in microseconds (from undefined start)

  RETURN
    FALSE   OK
    TRUE    error occured
*/

bool LOGGER::slow_log_print(THD *thd, const char *query, uint query_length,
                            ulonglong current_utime)

{
  bool error= FALSE;
  Log_event_handler **current_handler;
  bool is_command= FALSE;
  char user_host_buff[MAX_USER_HOST_SIZE + 1];
  Security_context *sctx= thd->security_ctx;
  uint user_host_len= 0;
  ulonglong query_utime, lock_utime;

  DBUG_ASSERT(thd->enable_slow_log);
  /*
    Print the message to the buffer if we have slow log enabled
  */

  if (*slow_log_handler_list)
  {
    /* do not log slow queries from replication threads */
    if (thd->slave_thread && !opt_log_slow_slave_statements)
      return 0;

    lock_shared();
    if (!opt_slow_log)
    {
      unlock();
      return 0;
    }

    /* fill in user_host value: the format is "%s[%s] @ %s [%s]" */
    user_host_len= (strxnmov(user_host_buff, MAX_USER_HOST_SIZE,
                             sctx->priv_user ? sctx->priv_user : "", "[",
                             sctx->user ? sctx->user : (thd->slave_thread ? "SQL_SLAVE" : ""), "] @ ",
                             sctx->host ? sctx->host : "", " [",
                             sctx->ip ? sctx->ip : "", "]", NullS) -
                    user_host_buff);

    if (thd->start_utime)
    {
      if(current_utime < thd->start_utime)
      {
        query_utime= 0;
      }
      else
      {
        query_utime= (current_utime - thd->start_utime);
      }
      if(thd->utime_after_lock < thd->start_utime)
      {
        lock_utime= 0;
      }
      else
      {
        lock_utime= (thd->utime_after_lock - thd->start_utime);
      }
    }
    else
    {
      query_utime= lock_utime= 0;
    }

    if (!query)
    {
      is_command= TRUE;
      query= command_name[thd->command].str;
      query_length= command_name[thd->command].length;
    }

    for (current_handler= slow_log_handler_list; *current_handler ;)
      error= (*current_handler++)->log_slow(thd, current_utime, thd->start_time,
                                            user_host_buff, user_host_len,
                                            query_utime, lock_utime, is_command,
                                            query, query_length) || error;

    unlock();
  }
  return error;
}

bool LOGGER::general_log_write(THD *thd, enum enum_server_command command,
                               const char *query, uint query_length)
{
  bool error= FALSE;
  Log_event_handler **current_handler= general_log_handler_list;
  char user_host_buff[MAX_USER_HOST_SIZE + 1];
  uint user_host_len= 0;
  time_t current_time;

  DBUG_ASSERT(thd);

  lock_shared();
  if (!opt_log)
  {
    unlock();
    return 0;
  }
  user_host_len= make_user_name(thd, user_host_buff);

  current_time= my_time(0);

  mysql_audit_general_log(thd, current_time,
                          user_host_buff, user_host_len,
                          command_name[(uint) command].str,
                          command_name[(uint) command].length,
                          query, query_length);
                        
  while (*current_handler)
    error|= (*current_handler++)->
      log_general(thd, current_time, user_host_buff,
                  user_host_len, thd->thread_id,
                  command_name[(uint) command].str,
                  command_name[(uint) command].length,
                  query, query_length,
                  thd->variables.character_set_client) || error;
  unlock();

  return error;
}

bool LOGGER::general_log_print(THD *thd, enum enum_server_command command,
                               const char *format, va_list args)
{
  uint message_buff_len= 0;
  char message_buff[MAX_LOG_BUFFER_SIZE];

  /* prepare message */
  if (format)
    message_buff_len= my_vsnprintf(message_buff, sizeof(message_buff),
                                   format, args);
  else
    message_buff[0]= '\0';

  return general_log_write(thd, command, message_buff, message_buff_len);
}

void LOGGER::init_error_log(uint error_log_printer)
{
  if (error_log_printer & LOG_NONE)
  {
    error_log_handler_list[0]= 0;
    return;
  }

  switch (error_log_printer) {
  case LOG_FILE:
    error_log_handler_list[0]= file_log_handler;
    error_log_handler_list[1]= 0;
    break;
    /* these two are disabled for now */
  case LOG_TABLE:
    DBUG_ASSERT(0);
    break;
  case LOG_TABLE|LOG_FILE:
    DBUG_ASSERT(0);
    break;
  }
}

void LOGGER::init_slow_log(uint slow_log_printer)
{
  if (slow_log_printer & LOG_NONE)
  {
    slow_log_handler_list[0]= 0;
    return;
  }

  switch (slow_log_printer) {
  case LOG_FILE:
    slow_log_handler_list[0]= file_log_handler;
    slow_log_handler_list[1]= 0;
    break;
  case LOG_TABLE:
    slow_log_handler_list[0]= table_log_handler;
    slow_log_handler_list[1]= 0;
    break;
  case LOG_TABLE|LOG_FILE:
    slow_log_handler_list[0]= file_log_handler;
    slow_log_handler_list[1]= table_log_handler;
    slow_log_handler_list[2]= 0;
    break;
  }
}

void LOGGER::init_general_log(uint general_log_printer)
{
  if (general_log_printer & LOG_NONE)
  {
    general_log_handler_list[0]= 0;
    return;
  }

  switch (general_log_printer) {
  case LOG_FILE:
    general_log_handler_list[0]= file_log_handler;
    general_log_handler_list[1]= 0;
    break;
  case LOG_TABLE:
    general_log_handler_list[0]= table_log_handler;
    general_log_handler_list[1]= 0;
    break;
  case LOG_TABLE|LOG_FILE:
    general_log_handler_list[0]= file_log_handler;
    general_log_handler_list[1]= table_log_handler;
    general_log_handler_list[2]= 0;
    break;
  }
}


bool LOGGER::activate_log_handler(THD* thd, uint log_type)
{
  MYSQL_QUERY_LOG *file_log;
  bool res= FALSE;
  lock_exclusive();
  switch (log_type) {
  case QUERY_LOG_SLOW:
    if (!opt_slow_log)
    {
      file_log= file_log_handler->get_mysql_slow_log();

      file_log->open_slow_log(opt_slow_logname);
      if (table_log_handler->activate_log(thd, QUERY_LOG_SLOW))
      {
        /* Error printed by open table in activate_log() */
        res= TRUE;
        file_log->close(0);
      }
      else
      {
        init_slow_log(log_output_options);
        opt_slow_log= TRUE;
      }
    }
    break;
  case QUERY_LOG_GENERAL:
    if (!opt_log)
    {
      file_log= file_log_handler->get_mysql_log();

      file_log->open_query_log(opt_logname);
      if (table_log_handler->activate_log(thd, QUERY_LOG_GENERAL))
      {
        /* Error printed by open table in activate_log() */
        res= TRUE;
        file_log->close(0);
      }
      else
      {
        init_general_log(log_output_options);
        opt_log= TRUE;
      }
    }
    break;
  default:
    DBUG_ASSERT(0);
  }
  unlock();
  return res;
}


void LOGGER::deactivate_log_handler(THD *thd, uint log_type)
{
  my_bool *tmp_opt= 0;
  MYSQL_LOG *file_log;

  switch (log_type) {
  case QUERY_LOG_SLOW:
    tmp_opt= &opt_slow_log;
    file_log= file_log_handler->get_mysql_slow_log();
    break;
  case QUERY_LOG_GENERAL:
    tmp_opt= &opt_log;
    file_log= file_log_handler->get_mysql_log();
    break;
  default:
    MY_ASSERT_UNREACHABLE();
  }

  if (!(*tmp_opt))
    return;

  lock_exclusive();
  file_log->close(0);
  *tmp_opt= FALSE;
  unlock();
}


/* the parameters are unused for the log tables */
bool Log_to_csv_event_handler::init()
{
  return 0;
}

int LOGGER::set_handlers(uint error_log_printer,
                         uint slow_log_printer,
                         uint general_log_printer)
{
  /* error log table is not supported yet */
  DBUG_ASSERT(error_log_printer < LOG_TABLE);

  lock_exclusive();

  if ((slow_log_printer & LOG_TABLE || general_log_printer & LOG_TABLE) &&
      !is_log_tables_initialized)
  {
    slow_log_printer= (slow_log_printer & ~LOG_TABLE) | LOG_FILE;
    general_log_printer= (general_log_printer & ~LOG_TABLE) | LOG_FILE;

    sql_print_error("Failed to initialize log tables. "
                    "Falling back to the old-fashioned logs");
  }

  init_error_log(error_log_printer);
  init_slow_log(slow_log_printer);
  init_general_log(general_log_printer);

  unlock();

  return 0;
}

 /*
  Save position of binary log transaction cache.

  SYNPOSIS
    binlog_trans_log_savepos()

    thd      The thread to take the binlog data from
    pos      Pointer to variable where the position will be stored

  DESCRIPTION

    Save the current position in the binary log transaction cache into
    the variable pointed to by 'pos'
 */

static void
binlog_trans_log_savepos(THD *thd, my_off_t *pos)
{
  DBUG_ENTER("binlog_trans_log_savepos");
  DBUG_ASSERT(pos != NULL);
  if (thd_get_ha_data(thd, binlog_hton) == NULL)
    thd->binlog_setup_trx_data();
  binlog_cache_mngr *const cache_mngr=
    (binlog_cache_mngr*) thd_get_ha_data(thd, binlog_hton);
  DBUG_ASSERT(mysql_bin_log.is_open());
  *pos= cache_mngr->trx_cache.get_byte_position();
  DBUG_PRINT("return", ("*pos: %lu", (ulong) *pos));
  DBUG_VOID_RETURN;
}


/*
  Truncate the binary log transaction cache.

  SYNPOSIS
    binlog_trans_log_truncate()

    thd      The thread to take the binlog data from
    pos      Position to truncate to

  DESCRIPTION

    Truncate the binary log to the given position. Will not change
    anything else.

 */
static void
binlog_trans_log_truncate(THD *thd, my_off_t pos)
{
  DBUG_ENTER("binlog_trans_log_truncate");
  DBUG_PRINT("enter", ("pos: %lu", (ulong) pos));

  DBUG_ASSERT(thd_get_ha_data(thd, binlog_hton) != NULL);
  /* Only true if binlog_trans_log_savepos() wasn't called before */
  DBUG_ASSERT(pos != ~(my_off_t) 0);

  binlog_cache_mngr *const cache_mngr=
    (binlog_cache_mngr*) thd_get_ha_data(thd, binlog_hton);
  cache_mngr->trx_cache.restore_savepoint(pos);
  DBUG_VOID_RETURN;
}


/*
  this function is mostly a placeholder.
  conceptually, binlog initialization (now mostly done in MYSQL_BIN_LOG::open)
  should be moved here.
*/

int binlog_init(void *p)
{
  binlog_hton= (handlerton *)p;
  binlog_hton->state=opt_bin_log ? SHOW_OPTION_YES : SHOW_OPTION_NO;
  binlog_hton->db_type=DB_TYPE_BINLOG;
  binlog_hton->savepoint_offset= sizeof(my_off_t);
  binlog_hton->close_connection= binlog_close_connection;
  binlog_hton->savepoint_set= binlog_savepoint_set;
  binlog_hton->savepoint_rollback= binlog_savepoint_rollback;
  binlog_hton->commit= binlog_commit;
  binlog_hton->rollback= binlog_rollback;
  binlog_hton->prepare= binlog_prepare;
  binlog_hton->flags= HTON_NOT_USER_SELECTABLE | HTON_HIDDEN;
  return 0;
}

static int binlog_close_connection(handlerton *hton, THD *thd)
{
  binlog_cache_mngr *const cache_mngr=
    (binlog_cache_mngr*) thd_get_ha_data(thd, binlog_hton);
  DBUG_ASSERT(cache_mngr->trx_cache.empty() && cache_mngr->stmt_cache.empty());
  thd_set_ha_data(thd, binlog_hton, NULL);
  cache_mngr->~binlog_cache_mngr();
  my_free(cache_mngr);
  return 0;
}

/**
  This function flushes a cache upon commit/rollback.

  @param thd                The thread whose transaction should be flushed
  @param cache_data         Pointer to the cache
  @param end_ev             The end event either commit/rollback
  @param is_transactional   The type of the cache: transactional or
                            non-transactional

  @return
    nonzero if an error pops up when flushing the cache.
*/
static inline int
binlog_flush_cache(THD *thd, binlog_cache_data* cache_data, Log_event *end_evt,
                   bool is_transactional, bool all)
{
  DBUG_ENTER("binlog_flush_cache");
  int error= 0;

  if (!cache_data->empty())
  {
    if (thd->binlog_flush_pending_rows_event(TRUE, is_transactional))
      DBUG_RETURN(1);
    /*
      Doing a commit or a rollback including non-transactional tables,
      i.e., ending a transaction where we might write the transaction
      cache to the binary log.

      We can always end the statement when ending a transaction since
      transactions are not allowed inside stored functions. If they
      were, we would have to ensure that we're not ending a statement
      inside a stored function.
    */
    error= mysql_bin_log.write_transaction_to_binlog(thd, cache_data,
                                                     end_evt, all);
  }
  cache_data->reset();

  DBUG_ASSERT(cache_data->empty());
  DBUG_RETURN(error);
}

/**
  This function flushes the stmt-cache upon commit.

  @param thd                The thread whose transaction should be flushed
  @param cache_mngr         Pointer to the cache manager

  @return
    nonzero if an error pops up when flushing the cache.
*/
static inline int
binlog_commit_flush_stmt_cache(THD *thd,
                               binlog_cache_mngr *cache_mngr, bool all)
{
  Query_log_event end_evt(thd, STRING_WITH_LEN("COMMIT"),
                          FALSE, FALSE, TRUE, 0);
  return (binlog_flush_cache(thd, &cache_mngr->stmt_cache, &end_evt,
                             FALSE, all));
}

/**
  This function flushes the trx-cache upon commit.

  @param thd                The thread whose transaction should be flushed
  @param cache_mngr         Pointer to the cache manager

  @return
    nonzero if an error pops up when flushing the cache.
*/
static inline int
binlog_commit_flush_trx_cache(THD *thd, binlog_cache_mngr *cache_mngr, bool all)
{
  Query_log_event end_evt(thd, STRING_WITH_LEN("COMMIT"),
                          TRUE, FALSE, TRUE, 0);
  return (binlog_flush_cache(thd, &cache_mngr->trx_cache, &end_evt,
                             TRUE, all));
}

/**
  This function flushes the trx-cache upon rollback.

  @param thd                The thread whose transaction should be flushed
  @param cache_mngr         Pointer to the cache manager

  @return
    nonzero if an error pops up when flushing the cache.
*/
static inline int
binlog_rollback_flush_trx_cache(THD *thd, binlog_cache_mngr *cache_mngr, bool all)
{
  Query_log_event end_evt(thd, STRING_WITH_LEN("ROLLBACK"),
                          TRUE, FALSE, TRUE, 0);
  return (binlog_flush_cache(thd, &cache_mngr->trx_cache, &end_evt,
                             TRUE, all));
}

/**
  This function flushes the trx-cache upon commit.

  @param thd                The thread whose transaction should be flushed
  @param cache_mngr         Pointer to the cache manager
  @param xid                Transaction Id

  @return
    nonzero if an error pops up when flushing the cache.
*/
static inline int
binlog_commit_flush_trx_cache(THD *thd, binlog_cache_mngr *cache_mngr,
                              my_xid xid, bool all)
{
  Xid_log_event end_evt(thd, xid);
  return (binlog_flush_cache(thd, &cache_mngr->trx_cache, &end_evt,
                             TRUE, all));
}

/**
  This function truncates the transactional cache upon committing or rolling
  back either a transaction or a statement.

  @param thd        The thread whose transaction should be flushed
  @param cache_mngr Pointer to the cache data to be flushed
  @param all        @c true means truncate the transaction, otherwise the
                    statement must be truncated.

  @return
    nonzero if an error pops up when truncating the transactional cache.
*/
static int
binlog_truncate_trx_cache(THD *thd, binlog_cache_mngr *cache_mngr, bool all)
{
  DBUG_ENTER("binlog_truncate_trx_cache");
  int error=0;
  /*
    This function handles transactional changes and as such this flag
    equals to true.
  */
  bool const is_transactional= TRUE;

  DBUG_PRINT("info", ("thd->options={ %s %s}, transaction: %s",
                      FLAGSTR(thd->variables.option_bits, OPTION_NOT_AUTOCOMMIT),
                      FLAGSTR(thd->variables.option_bits, OPTION_BEGIN),
                      all ? "all" : "stmt"));

  thd->binlog_remove_pending_rows_event(TRUE, is_transactional);
  /*
    If rolling back an entire transaction or a single statement not
    inside a transaction, we reset the transaction cache.
  */
  if (ending_trans(thd, all))
  {
    if (cache_mngr->trx_cache.has_incident())
      error= mysql_bin_log.write_incident(thd, TRUE);

    thd->clear_binlog_table_maps();

    cache_mngr->reset_cache(&cache_mngr->trx_cache);
  }
  /*
    If rolling back a statement in a transaction, we truncate the
    transaction cache to remove the statement.
  */
  else
    cache_mngr->trx_cache.restore_prev_position();

  DBUG_ASSERT(thd->binlog_get_pending_rows_event(is_transactional) == NULL);
  DBUG_RETURN(error);
}

static int binlog_prepare(handlerton *hton, THD *thd, bool all)
{
  /*
    do nothing.
    just pretend we can do 2pc, so that MySQL won't
    switch to 1pc.
    real work will be done in MYSQL_BIN_LOG::log_and_order()
  */
  return 0;
}

/**
  This function is called once after each statement.

  It has the responsibility to flush the caches to the binary log on commits.

  @param hton  The binlog handlerton.
  @param thd   The client thread that executes the transaction.
  @param all   This is @c true if this is a real transaction commit, and
               @false otherwise.

  @see handlerton::commit
*/
static int binlog_commit(handlerton *hton, THD *thd, bool all)
{
  int error= 0;
  DBUG_ENTER("binlog_commit");
  binlog_cache_mngr *const cache_mngr=
    (binlog_cache_mngr*) thd_get_ha_data(thd, binlog_hton);

  DBUG_PRINT("debug",
             ("all: %d, in_transaction: %s, all.modified_non_trans_table: %s, stmt.modified_non_trans_table: %s",
              all,
              YESNO(thd->in_multi_stmt_transaction_mode()),
              YESNO(thd->transaction.all.modified_non_trans_table),
              YESNO(thd->transaction.stmt.modified_non_trans_table)));

  if (!cache_mngr->stmt_cache.empty())
  {
    error= binlog_commit_flush_stmt_cache(thd, cache_mngr, all);
  }

  if (cache_mngr->trx_cache.empty())
  {
    /*
      we're here because cache_log was flushed in MYSQL_BIN_LOG::log_xid()
    */
    cache_mngr->reset_cache(&cache_mngr->trx_cache);
    DBUG_RETURN(error);
  }

  /*
    We commit the transaction if:
     - We are not in a transaction and committing a statement, or
     - We are in a transaction and a full transaction is committed.
    Otherwise, we accumulate the changes.
  */
  if (!error && ending_trans(thd, all))
    error= binlog_commit_flush_trx_cache(thd, cache_mngr, all);

  /*
    This is part of the stmt rollback.
  */
  if (!all)
    cache_mngr->trx_cache.set_prev_position(MY_OFF_T_UNDEF);

  DBUG_RETURN(error);
}

/**
  This function is called when a transaction or a statement is rolled back.

  @param hton  The binlog handlerton.
  @param thd   The client thread that executes the transaction.
  @param all   This is @c true if this is a real transaction rollback, and
               @false otherwise.

  @see handlerton::rollback
*/
static int binlog_rollback(handlerton *hton, THD *thd, bool all)
{
  DBUG_ENTER("binlog_rollback");
  int error= 0;
  binlog_cache_mngr *const cache_mngr=
    (binlog_cache_mngr*) thd_get_ha_data(thd, binlog_hton);

  DBUG_PRINT("debug", ("all: %s, all.modified_non_trans_table: %s, stmt.modified_non_trans_table: %s",
                       YESNO(all),
                       YESNO(thd->transaction.all.modified_non_trans_table),
                       YESNO(thd->transaction.stmt.modified_non_trans_table)));

  /*
    If an incident event is set we do not flush the content of the statement
    cache because it may be corrupted.
  */
  if (cache_mngr->stmt_cache.has_incident())
  {
    error= mysql_bin_log.write_incident(thd, TRUE);
    cache_mngr->reset_cache(&cache_mngr->stmt_cache);
  }
  else if (!cache_mngr->stmt_cache.empty())
  {
    error= binlog_commit_flush_stmt_cache(thd, cache_mngr, all);
  }

  if (cache_mngr->trx_cache.empty())
  {
    /*
      we're here because cache_log was flushed in MYSQL_BIN_LOG::log_xid()
    */
    cache_mngr->reset_cache(&cache_mngr->trx_cache);
    DBUG_RETURN(error);
  }

  if (mysql_bin_log.check_write_error(thd))
  {
    /*
      "all == true" means that a "rollback statement" triggered the error and
      this function was called. However, this must not happen as a rollback
      is written directly to the binary log. And in auto-commit mode, a single
      statement that is rolled back has the flag all == false.
    */
    DBUG_ASSERT(!all);
    /*
      We reach this point if the effect of a statement did not properly get into
      a cache and need to be rolled back.
    */
    error |= binlog_truncate_trx_cache(thd, cache_mngr, all);
  }
  else if (!error)
  {  
    /*
      We flush the cache wrapped in a beging/rollback if:
        . aborting a single or multi-statement transaction and;
        . the OPTION_KEEP_LOG is active or;
        . the format is STMT and a non-trans table was updated or;
        . the format is MIXED and a temporary non-trans table was
          updated or;
        . the format is MIXED, non-trans table was updated and
          aborting a single statement transaction;
    */
    if (ending_trans(thd, all) &&
        ((thd->variables.option_bits & OPTION_KEEP_LOG) ||
         (trans_has_updated_non_trans_table(thd) &&
          thd->variables.binlog_format == BINLOG_FORMAT_STMT) ||
         (cache_mngr->trx_cache.changes_to_non_trans_temp_table() &&
          thd->variables.binlog_format == BINLOG_FORMAT_MIXED) ||
         (trans_has_updated_non_trans_table(thd) &&
          ending_single_stmt_trans(thd,all) &&
          thd->variables.binlog_format == BINLOG_FORMAT_MIXED)))
      error= binlog_rollback_flush_trx_cache(thd, cache_mngr, all);
    /*
      Truncate the cache if:
        . aborting a single or multi-statement transaction or;
        . the OPTION_KEEP_LOG is not active and;
        . the format is not STMT or no non-trans table was
          updated and;
        . the format is not MIXED or no temporary non-trans table
          was updated.
    */
    else if (ending_trans(thd, all) ||
             (!(thd->variables.option_bits & OPTION_KEEP_LOG) &&
              (!stmt_has_updated_non_trans_table(thd) ||
               thd->variables.binlog_format != BINLOG_FORMAT_STMT) &&
              (!cache_mngr->trx_cache.changes_to_non_trans_temp_table() ||
               thd->variables.binlog_format != BINLOG_FORMAT_MIXED)))
      error= binlog_truncate_trx_cache(thd, cache_mngr, all);
  }

  /* 
    This is part of the stmt rollback.
  */
  if (!all)
    cache_mngr->trx_cache.set_prev_position(MY_OFF_T_UNDEF);

  DBUG_RETURN(error);
}

void MYSQL_BIN_LOG::set_write_error(THD *thd, bool is_transactional)
{
  DBUG_ENTER("MYSQL_BIN_LOG::set_write_error");

  write_error= 1;

  if (check_write_error(thd))
    DBUG_VOID_RETURN;

  if (my_errno == EFBIG)
  {
    if (is_transactional)
    {
      my_message(ER_TRANS_CACHE_FULL, ER(ER_TRANS_CACHE_FULL), MYF(MY_WME));
    }
    else
    {
      my_message(ER_STMT_CACHE_FULL, ER(ER_STMT_CACHE_FULL), MYF(MY_WME));
    }
  }
  else
  {
    my_error(ER_ERROR_ON_WRITE, MYF(MY_WME), name, errno);
  }

  DBUG_VOID_RETURN;
}

bool MYSQL_BIN_LOG::check_write_error(THD *thd)
{
  DBUG_ENTER("MYSQL_BIN_LOG::check_write_error");

  bool checked= FALSE;

  if (!thd->is_error())
    DBUG_RETURN(checked);

  switch (thd->stmt_da->sql_errno())
  {
    case ER_TRANS_CACHE_FULL:
    case ER_STMT_CACHE_FULL:
    case ER_ERROR_ON_WRITE:
    case ER_BINLOG_LOGGING_IMPOSSIBLE:
      checked= TRUE;
    break;
  }

  DBUG_RETURN(checked);
}

/**
  @note
  How do we handle this (unlikely but legal) case:
  @verbatim
    [transaction] + [update to non-trans table] + [rollback to savepoint] ?
  @endverbatim
  The problem occurs when a savepoint is before the update to the
  non-transactional table. Then when there's a rollback to the savepoint, if we
  simply truncate the binlog cache, we lose the part of the binlog cache where
  the update is. If we want to not lose it, we need to write the SAVEPOINT
  command and the ROLLBACK TO SAVEPOINT command to the binlog cache. The latter
  is easy: it's just write at the end of the binlog cache, but the former
  should be *inserted* to the place where the user called SAVEPOINT. The
  solution is that when the user calls SAVEPOINT, we write it to the binlog
  cache (so no need to later insert it). As transactions are never intermixed
  in the binary log (i.e. they are serialized), we won't have conflicts with
  savepoint names when using mysqlbinlog or in the slave SQL thread.
  Then when ROLLBACK TO SAVEPOINT is called, if we updated some
  non-transactional table, we don't truncate the binlog cache but instead write
  ROLLBACK TO SAVEPOINT to it; otherwise we truncate the binlog cache (which
  will chop the SAVEPOINT command from the binlog cache, which is good as in
  that case there is no need to have it in the binlog).
*/

static int binlog_savepoint_set(handlerton *hton, THD *thd, void *sv)
{
  DBUG_ENTER("binlog_savepoint_set");

  binlog_trans_log_savepos(thd, (my_off_t*) sv);
  /* Write it to the binary log */

  String log_query;
  if (log_query.append(STRING_WITH_LEN("SAVEPOINT ")) ||
      log_query.append("`") ||
      log_query.append(thd->lex->ident.str, thd->lex->ident.length) ||
      log_query.append("`"))
    DBUG_RETURN(1);
  int errcode= query_error_code(thd, thd->killed == THD::NOT_KILLED);
  Query_log_event qinfo(thd, log_query.c_ptr_safe(), log_query.length(),
                        TRUE, FALSE, TRUE, errcode);
  DBUG_RETURN(mysql_bin_log.write(&qinfo));
}

static int binlog_savepoint_rollback(handlerton *hton, THD *thd, void *sv)
{
  DBUG_ENTER("binlog_savepoint_rollback");

  /*
    Write ROLLBACK TO SAVEPOINT to the binlog cache if we have updated some
    non-transactional table. Otherwise, truncate the binlog cache starting
    from the SAVEPOINT command.
  */
  if (unlikely(trans_has_updated_non_trans_table(thd) ||
               (thd->variables.option_bits & OPTION_KEEP_LOG)))
  {
    String log_query;
    if (log_query.append(STRING_WITH_LEN("ROLLBACK TO ")) ||
        log_query.append("`") ||
        log_query.append(thd->lex->ident.str, thd->lex->ident.length) ||
        log_query.append("`"))
      DBUG_RETURN(1);
    int errcode= query_error_code(thd, thd->killed == THD::NOT_KILLED);
    Query_log_event qinfo(thd, log_query.c_ptr_safe(), log_query.length(),
                          TRUE, FALSE, TRUE, errcode);
    DBUG_RETURN(mysql_bin_log.write(&qinfo));
  }
  binlog_trans_log_truncate(thd, *(my_off_t*)sv);
  DBUG_RETURN(0);
}


int check_binlog_magic(IO_CACHE* log, const char** errmsg)
{
  char magic[4];
  DBUG_ASSERT(my_b_tell(log) == 0);

  if (my_b_read(log, (uchar*) magic, sizeof(magic)))
  {
    *errmsg = "I/O error reading the header from the binary log";
    sql_print_error("%s, errno=%d, io cache code=%d", *errmsg, my_errno,
		    log->error);
    return 1;
  }
  if (memcmp(magic, BINLOG_MAGIC, sizeof(magic)))
  {
    *errmsg = "Binlog has bad magic number;  It's not a binary log file that can be used by this version of MySQL";
    return 1;
  }
  return 0;
}


File open_binlog(IO_CACHE *log, const char *log_file_name, const char **errmsg)
{
  File file;
  DBUG_ENTER("open_binlog");

  if ((file= mysql_file_open(key_file_binlog,
                             log_file_name, O_RDONLY | O_BINARY | O_SHARE,
                             MYF(MY_WME))) < 0)
  {
    sql_print_error("Failed to open log (file '%s', errno %d)",
                    log_file_name, my_errno);
    *errmsg = "Could not open log file";
    goto err;
  }
  if (init_io_cache(log, file, IO_SIZE*2, READ_CACHE, 0, 0,
                    MYF(MY_WME|MY_DONT_CHECK_FILESIZE)))
  {
    sql_print_error("Failed to create a cache on log (file '%s')",
                    log_file_name);
    *errmsg = "Could not open log file";
    goto err;
  }
  if (check_binlog_magic(log,errmsg))
    goto err;
  DBUG_RETURN(file);

err:
  if (file >= 0)
  {
    mysql_file_close(file, MYF(0));
    end_io_cache(log);
  }
  DBUG_RETURN(-1);
}

#ifdef _WIN32
static int eventSource = 0;

static void setup_windows_event_source()
{
  HKEY    hRegKey= NULL;
  DWORD   dwError= 0;
  TCHAR   szPath[MAX_PATH];
  DWORD dwTypes;

  if (eventSource)               // Ensure that we are only called once
    return;
  eventSource= 1;

  // Create the event source registry key
  dwError= RegCreateKey(HKEY_LOCAL_MACHINE,
                          "SYSTEM\\CurrentControlSet\\Services\\EventLog\\Application\\MySQL", 
                          &hRegKey);

  /* Name of the PE module that contains the message resource */
  GetModuleFileName(NULL, szPath, MAX_PATH);

  /* Register EventMessageFile */
  dwError = RegSetValueEx(hRegKey, "EventMessageFile", 0, REG_EXPAND_SZ,
                          (PBYTE) szPath, (DWORD) (strlen(szPath) + 1));

  /* Register supported event types */
  dwTypes= (EVENTLOG_ERROR_TYPE | EVENTLOG_WARNING_TYPE |
            EVENTLOG_INFORMATION_TYPE);
  dwError= RegSetValueEx(hRegKey, "TypesSupported", 0, REG_DWORD,
                         (LPBYTE) &dwTypes, sizeof dwTypes);

  RegCloseKey(hRegKey);
}

#endif /* _WIN32 */


/**
  Find a unique filename for 'filename.#'.

  Set '#' to the number next to the maximum found in the most
  recent log file extension.

  This function will return nonzero if: (i) the generated name
  exceeds FN_REFLEN; (ii) if the number of extensions is exhausted;
  or (iii) some other error happened while examining the filesystem.

  @return
    nonzero if not possible to get unique filename.
*/

static int find_uniq_filename(char *name)
{
  uint                  i;
  char                  buff[FN_REFLEN], ext_buf[FN_REFLEN];
  struct st_my_dir     *dir_info;
  reg1 struct fileinfo *file_info;
  ulong                 max_found= 0, next= 0, number= 0;
  size_t		buf_length, length;
  char			*start, *end;
  int                   error= 0;
  DBUG_ENTER("find_uniq_filename");

  length= dirname_part(buff, name, &buf_length);
  start=  name + length;
  end=    strend(start);

  *end='.';
  length= (size_t) (end - start + 1);

  if ((DBUG_EVALUATE_IF("error_unique_log_filename", 1, 
      !(dir_info= my_dir(buff,MYF(MY_DONT_SORT))))))
  {						// This shouldn't happen
    strmov(end,".1");				// use name+1
    DBUG_RETURN(1);
  }
  file_info= dir_info->dir_entry;
  for (i= dir_info->number_off_files ; i-- ; file_info++)
  {
    if (memcmp(file_info->name, start, length) == 0 &&
	test_if_number(file_info->name+length, &number,0))
    {
      set_if_bigger(max_found,(ulong) number);
    }
  }
  my_dirend(dir_info);

  /* check if reached the maximum possible extension number */
  if ((max_found == MAX_LOG_UNIQUE_FN_EXT))
  {
    sql_print_error("Log filename extension number exhausted: %06lu. \
Please fix this by archiving old logs and \
updating the index files.", max_found);
    error= 1;
    goto end;
  }

  next= max_found + 1;
  if (sprintf(ext_buf, "%06lu", next)<0)
  {
    error= 1;
    goto end;
  }
  *end++='.';

  /* 
    Check if the generated extension size + the file name exceeds the
    buffer size used. If one did not check this, then the filename might be
    truncated, resulting in error.
   */
  if (((strlen(ext_buf) + (end - name)) >= FN_REFLEN))
  {
    sql_print_error("Log filename too large: %s%s (%zu). \
Please fix this by archiving old logs and updating the \
index files.", name, ext_buf, (strlen(ext_buf) + (end - name)));
    error= 1;
    goto end;
  }

  if (sprintf(end, "%06lu", next)<0)
  {
    error= 1;
    goto end;
  }

  /* print warning if reaching the end of available extensions. */
  if ((next > (MAX_LOG_UNIQUE_FN_EXT - LOG_WARN_UNIQUE_FN_EXT_LEFT)))
    sql_print_warning("Next log extension: %lu. \
Remaining log filename extensions: %lu. \
Please consider archiving some logs.", next, (MAX_LOG_UNIQUE_FN_EXT - next));

end:
  DBUG_RETURN(error);
}


void MYSQL_LOG::init(enum_log_type log_type_arg,
                     enum cache_type io_cache_type_arg)
{
  DBUG_ENTER("MYSQL_LOG::init");
  log_type= log_type_arg;
  io_cache_type= io_cache_type_arg;
  DBUG_PRINT("info",("log_type: %d", log_type));
  DBUG_VOID_RETURN;
}


bool MYSQL_LOG::init_and_set_log_file_name(const char *log_name,
                                           const char *new_name,
                                           enum_log_type log_type_arg,
                                           enum cache_type io_cache_type_arg)
{
  init(log_type_arg, io_cache_type_arg);

  if (new_name && !strmov(log_file_name, new_name))
    return TRUE;
  else if (!new_name && generate_new_name(log_file_name, log_name))
    return TRUE;

  return FALSE;
}


/*
  Open a (new) log file.

  SYNOPSIS
    open()

    log_name            The name of the log to open
    log_type_arg        The type of the log. E.g. LOG_NORMAL
    new_name            The new name for the logfile. This is only needed
                        when the method is used to open the binlog file.
    io_cache_type_arg   The type of the IO_CACHE to use for this log file

  DESCRIPTION
    Open the logfile, init IO_CACHE and write startup messages
    (in case of general and slow query logs).

  RETURN VALUES
    0   ok
    1   error
*/

bool MYSQL_LOG::open(
#ifdef HAVE_PSI_INTERFACE
                     PSI_file_key log_file_key,
#endif
                     const char *log_name, enum_log_type log_type_arg,
                     const char *new_name, enum cache_type io_cache_type_arg)
{
  char buff[FN_REFLEN];
  File file= -1;
  int open_flags= O_CREAT | O_BINARY;
  DBUG_ENTER("MYSQL_LOG::open");
  DBUG_PRINT("enter", ("log_type: %d", (int) log_type_arg));

  write_error= 0;

  if (!(name= my_strdup(log_name, MYF(MY_WME))))
  {
    name= (char *)log_name; // for the error message
    goto err;
  }

  if (init_and_set_log_file_name(name, new_name,
                                 log_type_arg, io_cache_type_arg))
    goto err;

  if (io_cache_type == SEQ_READ_APPEND)
    open_flags |= O_RDWR | O_APPEND;
  else
    open_flags |= O_WRONLY | (log_type == LOG_BIN ? 0 : O_APPEND);

  db[0]= 0;

#ifdef HAVE_PSI_INTERFACE
  /* Keep the key for reopen */
  m_log_file_key= log_file_key;
#endif

  if ((file= mysql_file_open(log_file_key,
                             log_file_name, open_flags,
                             MYF(MY_WME | ME_WAITTANG))) < 0 ||
      init_io_cache(&log_file, file, IO_SIZE, io_cache_type,
                    mysql_file_tell(file, MYF(MY_WME)), 0,
                    MYF(MY_WME | MY_NABP |
                        ((log_type == LOG_BIN) ? MY_WAIT_IF_FULL : 0))))
    goto err;

  if (log_type == LOG_NORMAL)
  {
    char *end;
    int len=my_snprintf(buff, sizeof(buff), "%s, Version: %s (%s). "
#ifdef EMBEDDED_LIBRARY
                        "embedded library\n",
                        my_progname, server_version, MYSQL_COMPILATION_COMMENT
#elif _WIN32
			"started with:\nTCP Port: %d, Named Pipe: %s\n",
                        my_progname, server_version, MYSQL_COMPILATION_COMMENT,
                        mysqld_port, mysqld_unix_port
#else
			"started with:\nTcp port: %d  Unix socket: %s\n",
                        my_progname, server_version, MYSQL_COMPILATION_COMMENT,
                        mysqld_port, mysqld_unix_port
#endif
                       );
    end= strnmov(buff + len, "Time                 Id Command    Argument\n",
                 sizeof(buff) - len);
    if (my_b_write(&log_file, (uchar*) buff, (uint) (end-buff)) ||
	flush_io_cache(&log_file))
      goto err;
  }

  log_state= LOG_OPENED;
  DBUG_RETURN(0);

err:
  sql_print_error("Could not use %s for logging (error %d). \
Turning logging off for the whole duration of the MySQL server process. \
To turn it on again: fix the cause, \
shutdown the MySQL server and restart it.", name, errno);
  if (file >= 0)
    mysql_file_close(file, MYF(0));
  end_io_cache(&log_file);
  my_free(name);
  name= NULL;
  log_state= LOG_CLOSED;
  DBUG_RETURN(1);
}

MYSQL_LOG::MYSQL_LOG()
  : name(0), write_error(FALSE), inited(FALSE), log_type(LOG_UNKNOWN),
    log_state(LOG_CLOSED)
{
  /*
    We don't want to initialize LOCK_Log here as such initialization depends on
    safe_mutex (when using safe_mutex) which depends on MY_INIT(), which is
    called only in main(). Doing initialization here would make it happen
    before main().
  */
  bzero((char*) &log_file, sizeof(log_file));
}

void MYSQL_LOG::init_pthread_objects()
{
  DBUG_ASSERT(inited == 0);
  inited= 1;
  mysql_mutex_init(key_LOG_LOCK_log, &LOCK_log, MY_MUTEX_INIT_SLOW);
}

/*
  Close the log file

  SYNOPSIS
    close()
    exiting     Bitmask. For the slow and general logs the only used bit is
                LOG_CLOSE_TO_BE_OPENED. This is used if we intend to call
                open at once after close.

  NOTES
    One can do an open on the object at once after doing a close.
    The internal structures are not freed until cleanup() is called
*/

void MYSQL_LOG::close(uint exiting)
{					// One can't set log_type here!
  DBUG_ENTER("MYSQL_LOG::close");
  DBUG_PRINT("enter",("exiting: %d", (int) exiting));
  if (log_state == LOG_OPENED)
  {
    end_io_cache(&log_file);

    if (mysql_file_sync(log_file.file, MYF(MY_WME)) && ! write_error)
    {
      write_error= 1;
      sql_print_error(ER(ER_ERROR_ON_WRITE), name, errno);
    }

    if (mysql_file_close(log_file.file, MYF(MY_WME)) && ! write_error)
    {
      write_error= 1;
      sql_print_error(ER(ER_ERROR_ON_WRITE), name, errno);
    }
  }

  log_state= (exiting & LOG_CLOSE_TO_BE_OPENED) ? LOG_TO_BE_OPENED : LOG_CLOSED;
  my_free(name);
  name= NULL;
  DBUG_VOID_RETURN;
}

/** This is called only once. */

void MYSQL_LOG::cleanup()
{
  DBUG_ENTER("cleanup");
  if (inited)
  {
    inited= 0;
    mysql_mutex_destroy(&LOCK_log);
    close(0);
  }
  DBUG_VOID_RETURN;
}


int MYSQL_LOG::generate_new_name(char *new_name, const char *log_name)
{
  fn_format(new_name, log_name, mysql_data_home, "", 4);
  if (log_type == LOG_BIN)
  {
    if (!fn_ext(log_name)[0])
    {
      if (find_uniq_filename(new_name))
      {
        my_printf_error(ER_NO_UNIQUE_LOGFILE, ER(ER_NO_UNIQUE_LOGFILE),
                        MYF(ME_FATALERROR), log_name);
	sql_print_error(ER(ER_NO_UNIQUE_LOGFILE), log_name);
	return 1;
      }
    }
  }
  return 0;
}


/*
  Reopen the log file

  SYNOPSIS
    reopen_file()

  DESCRIPTION
    Reopen the log file. The method is used during FLUSH LOGS
    and locks LOCK_log mutex
*/


void MYSQL_QUERY_LOG::reopen_file()
{
  char *save_name;

  DBUG_ENTER("MYSQL_LOG::reopen_file");
  if (!is_open())
  {
    DBUG_PRINT("info",("log is closed"));
    DBUG_VOID_RETURN;
  }

  mysql_mutex_lock(&LOCK_log);

  save_name= name;
  name= 0;				// Don't free name
  close(LOG_CLOSE_TO_BE_OPENED);

  /*
     Note that at this point, log_state != LOG_CLOSED (important for is_open()).
  */

  open(
#ifdef HAVE_PSI_INTERFACE
       m_log_file_key,
#endif
       save_name, log_type, 0, io_cache_type);
  my_free(save_name);

  mysql_mutex_unlock(&LOCK_log);

  DBUG_VOID_RETURN;
}


/*
  Write a command to traditional general log file

  SYNOPSIS
    write()

    event_time        command start timestamp
    user_host         the pointer to the string with user@host info
    user_host_len     length of the user_host string. this is computed once
                      and passed to all general log  event handlers
    thread_id         Id of the thread, issued a query
    command_type      the type of the command being logged
    command_type_len  the length of the string above
    sql_text          the very text of the query being executed
    sql_text_len      the length of sql_text string

  DESCRIPTION

   Log given command to to normal (not rotable) log file

  RETURN
    FASE - OK
    TRUE - error occured
*/

bool MYSQL_QUERY_LOG::write(time_t event_time, const char *user_host,
                            uint user_host_len, int thread_id,
                            const char *command_type, uint command_type_len,
                            const char *sql_text, uint sql_text_len)
{
  char buff[32];
  uint length= 0;
  char local_time_buff[MAX_TIME_SIZE];
  struct tm start;
  uint time_buff_len= 0;

  mysql_mutex_lock(&LOCK_log);

  /* Test if someone closed between the is_open test and lock */
  if (is_open())
  {
    /* for testing output of timestamp and thread id */
    DBUG_EXECUTE_IF("reset_log_last_time", last_time= 0;);

    /* Note that my_b_write() assumes it knows the length for this */
      if (event_time != last_time)
      {
        last_time= event_time;

        localtime_r(&event_time, &start);

        time_buff_len= my_snprintf(local_time_buff, MAX_TIME_SIZE,
                                   "%02d%02d%02d %2d:%02d:%02d\t",
                                   start.tm_year % 100, start.tm_mon + 1,
                                   start.tm_mday, start.tm_hour,
                                   start.tm_min, start.tm_sec);

        if (my_b_write(&log_file, (uchar*) local_time_buff, time_buff_len))
          goto err;
      }
      else
        if (my_b_write(&log_file, (uchar*) "\t\t" ,2) < 0)
          goto err;

      /* command_type, thread_id */
      length= my_snprintf(buff, 32, "%5ld ", (long) thread_id);

    if (my_b_write(&log_file, (uchar*) buff, length))
      goto err;

    if (my_b_write(&log_file, (uchar*) command_type, command_type_len))
      goto err;

    if (my_b_write(&log_file, (uchar*) "\t", 1))
      goto err;

    /* sql_text */
    if (my_b_write(&log_file, (uchar*) sql_text, sql_text_len))
      goto err;

    if (my_b_write(&log_file, (uchar*) "\n", 1) ||
        flush_io_cache(&log_file))
      goto err;
  }

  mysql_mutex_unlock(&LOCK_log);
  return FALSE;
err:

  if (!write_error)
  {
    write_error= 1;
    sql_print_error(ER(ER_ERROR_ON_WRITE), name, errno);
  }
  mysql_mutex_unlock(&LOCK_log);
  return TRUE;
}


/*
  Log a query to the traditional slow log file

  SYNOPSIS
    write()

    thd               THD of the query
    current_time      current timestamp
    query_start_arg   command start timestamp
    user_host         the pointer to the string with user@host info
    user_host_len     length of the user_host string. this is computed once
                      and passed to all general log event handlers
    query_utime       Amount of time the query took to execute (in microseconds)
    lock_utime        Amount of time the query was locked (in microseconds)
    is_command        The flag, which determines, whether the sql_text is a
                      query or an administrator command.
    sql_text          the very text of the query or administrator command
                      processed
    sql_text_len      the length of sql_text string

  DESCRIPTION

   Log a query to the slow log file.

  RETURN
    FALSE - OK
    TRUE - error occured
*/

bool MYSQL_QUERY_LOG::write(THD *thd, ulonglong current_utime,
                            time_t query_start_arg, const char *user_host,
                            uint user_host_len, ulonglong query_utime,
                            ulonglong lock_utime, bool is_command,
                            const char *sql_text, uint sql_text_len)
{
  time_t current_time= my_time_possible_from_micro(current_utime);
  bool error= 0;
  DBUG_ENTER("MYSQL_QUERY_LOG::write");

  mysql_mutex_lock(&LOCK_log);

  if (!is_open())
  {
    mysql_mutex_unlock(&LOCK_log);
    DBUG_RETURN(0);
  }

  if (is_open())
  {						// Safety agains reopen
    int tmp_errno= 0;
    char buff[80], *end;
    char query_time_buff[22+7], lock_time_buff[22+7];
    uint buff_len;
    end= buff;

    if (!(specialflag & SPECIAL_SHORT_LOG_FORMAT))
    {
      if (opt_slow_query_log_timestamp_always || current_time != last_time)
      {
        last_time= current_time;
        struct tm start;
        localtime_r(&current_time, &start);
	if(opt_slow_query_log_timestamp_precision & SLOG_MICROSECOND)
	{
	  ulonglong microsecond = current_utime % (1000 * 1000);
	  buff_len= snprintf(buff, sizeof buff,
	    "# Time: %02d%02d%02d %2d:%02d:%02d.%010lld\n",
            start.tm_year % 100, start.tm_mon + 1,
	    start.tm_mday, start.tm_hour,
	    start.tm_min, start.tm_sec,microsecond);
	}
	else
	{
	  buff_len= my_snprintf(buff, sizeof buff,
	    "# Time: %02d%02d%02d %2d:%02d:%02d\n",
            start.tm_year % 100, start.tm_mon + 1,
	    start.tm_mday, start.tm_hour,
	    start.tm_min, start.tm_sec);
	}

        /* Note that my_b_write() assumes it knows the length for this */
        if (my_b_write(&log_file, (uchar*) buff, buff_len))
          tmp_errno= errno;
      }
      const uchar uh[]= "# User@Host: ";
      if (my_b_write(&log_file, uh, sizeof(uh) - 1))
        tmp_errno= errno;
      if (my_b_write(&log_file, (uchar*) user_host, user_host_len))
        tmp_errno= errno;
      if (my_b_write(&log_file, (uchar*) "\n", 1))
        tmp_errno= errno;
    }
    /* For slow query log */
    sprintf(query_time_buff, "%.6f", ulonglong2double(query_utime)/1000000.0);
    sprintf(lock_time_buff,  "%.6f", ulonglong2double(lock_utime)/1000000.0);
    DBUG_PRINT("info", ("Last_errno: %u", thd->last_errno));
    if (my_b_printf(&log_file,
                    "# Thread_id: %lu  Schema: %s  Last_errno: %u  Killed: %u\n" \
                    "# Query_time: %s  Lock_time: %s  Rows_sent: %lu  Rows_examined: %lu  Rows_affected: %lu  Rows_read: %lu\n"
                    "# Bytes_sent: %lu  Tmp_tables: %lu  Tmp_disk_tables: %lu  Tmp_table_sizes: %lu\n",
                    (ulong) thd->thread_id, (thd->db ? thd->db : ""),
                    thd->last_errno, (uint) thd->killed,
                    query_time_buff, lock_time_buff,
                    (ulong) thd->sent_row_count,
                    (ulong) thd->examined_row_count,
<<<<<<< HEAD
                    ((long) thd->get_row_count_func() > 0 ) ? (ulong) thd->get_row_count_func() : 0,
                    (ulong) thd->sent_row_count,
=======
                    ((long) thd->row_count_func > 0 ) ? (ulong) thd->row_count_func : 0,
                    (ulong) thd->examined_row_count,
>>>>>>> 32e2d0a8
                    (ulong) (thd->status_var.bytes_sent - thd->bytes_sent_old),
                    (ulong) thd->tmp_tables_used,
                    (ulong) thd->tmp_tables_disk_used,
                    (ulong) thd->tmp_tables_size) == (uint) -1)
      tmp_errno= errno;

#if defined(ENABLED_PROFILING)
    thd->profiling.print_current(&log_file);
#endif
    if (thd->innodb_was_used)
    {
      char buf[20];
      snprintf(buf, 20, "%llX", thd->innodb_trx_id);
      if (my_b_printf(&log_file,
                    "# InnoDB_trx_id: %s\n", buf) == (uint) -1)
        tmp_errno=errno;
    }
    if ((thd->variables.log_slow_verbosity & (ULL(1) << SLOG_V_QUERY_PLAN)) &&
         my_b_printf(&log_file,
                    "# QC_Hit: %s  Full_scan: %s  Full_join: %s  Tmp_table: %s  Tmp_table_on_disk: %s\n" \
                    "# Filesort: %s  Filesort_on_disk: %s  Merge_passes: %lu\n",
                    ((thd->query_plan_flags & QPLAN_QC) ? "Yes" : "No"),
                    ((thd->query_plan_flags & QPLAN_FULL_SCAN) ? "Yes" : "No"),
                    ((thd->query_plan_flags & QPLAN_FULL_JOIN) ? "Yes" : "No"),
                    ((thd->query_plan_flags & QPLAN_TMP_TABLE) ? "Yes" : "No"),
                    ((thd->query_plan_flags & QPLAN_TMP_DISK) ? "Yes" : "No"),
                    ((thd->query_plan_flags & QPLAN_FILESORT) ? "Yes" : "No"),
                    ((thd->query_plan_flags & QPLAN_FILESORT_DISK) ? "Yes" : "No"),
                    thd->query_plan_fsort_passes) == (uint) -1)
      tmp_errno=errno;
    if ((thd->variables.log_slow_verbosity & (ULL(1) << SLOG_V_INNODB)) && thd->innodb_was_used)
    {
      char buf[3][20];
      snprintf(buf[0], 20, "%.6f", thd->innodb_io_reads_wait_timer / 1000000.0);
      snprintf(buf[1], 20, "%.6f", thd->innodb_lock_que_wait_timer / 1000000.0);
      snprintf(buf[2], 20, "%.6f", thd->innodb_innodb_que_wait_timer / 1000000.0);
      if (my_b_printf(&log_file,
                      "#   InnoDB_IO_r_ops: %lu  InnoDB_IO_r_bytes: %lu  InnoDB_IO_r_wait: %s\n" \
                      "#   InnoDB_rec_lock_wait: %s  InnoDB_queue_wait: %s\n" \
                      "#   InnoDB_pages_distinct: %lu\n",
                      (ulong) thd->innodb_io_reads,
                      (ulong) thd->innodb_io_read,
                      buf[0], buf[1], buf[2],
                      (ulong) thd->innodb_page_access) == (uint) -1)
        tmp_errno=errno;
    } 
    else
    {
      if ((thd->variables.log_slow_verbosity & (ULL(1) << SLOG_V_INNODB)) &&
          my_b_printf(&log_file,"# No InnoDB statistics available for this query\n") == (uint) -1)
        tmp_errno=errno;
    }

    if (thd->db && strcmp(thd->db, db))
    {						// Database changed
      if (my_b_printf(&log_file,"use %s;\n",thd->db) == (uint) -1)
        tmp_errno= errno;
      strmov(db,thd->db);
    }
    if (thd->stmt_depends_on_first_successful_insert_id_in_prev_stmt)
    {
      end=strmov(end, ",last_insert_id=");
      end=longlong10_to_str((longlong)
                            thd->first_successful_insert_id_in_prev_stmt_for_binlog,
                            end, -10);
    }
    // Save value if we do an insert.
    if (thd->auto_inc_intervals_in_cur_stmt_for_binlog.nb_elements() > 0)
    {
      if (!(specialflag & SPECIAL_SHORT_LOG_FORMAT))
      {
        end=strmov(end,",insert_id=");
        end=longlong10_to_str((longlong)
                              thd->auto_inc_intervals_in_cur_stmt_for_binlog.minimum(),
                              end, -10);
      }
    }

    /*
      This info used to show up randomly, depending on whether the query
      checked the query start time or not. now we always write current
      timestamp to the slow log
    */
    end= strmov(end, ",timestamp=");
    end= int10_to_str((long) current_time, end, 10);

    if (end != buff)
    {
      *end++=';';
      *end='\n';
      if (my_b_write(&log_file, (uchar*) "SET ", 4) ||
          my_b_write(&log_file, (uchar*) buff + 1, (uint) (end-buff)))
        tmp_errno= errno;
    }
    if (is_command)
    {
      end= strxmov(buff, "# administrator command: ", NullS);
      buff_len= (ulong) (end - buff);
      DBUG_EXECUTE_IF("simulate_slow_log_write_error",
                      {DBUG_SET("+d,simulate_file_write_error");});
      if(my_b_write(&log_file, (uchar*) buff, buff_len))
        tmp_errno= errno;
    }
    if (my_b_write(&log_file, (uchar*) sql_text, sql_text_len) ||
        my_b_write(&log_file, (uchar*) ";\n",2) ||
        flush_io_cache(&log_file))
      tmp_errno= errno;
    if (tmp_errno)
    {
      error= 1;
      if (! write_error)
      {
        write_error= 1;
        sql_print_error(ER(ER_ERROR_ON_WRITE), name, error);
      }
    }
  }
  mysql_mutex_unlock(&LOCK_log);
  DBUG_RETURN(error);
}


/**
  @todo
  The following should be using fn_format();  We just need to
  first change fn_format() to cut the file name if it's too long.
*/
const char *MYSQL_LOG::generate_name(const char *log_name,
                                      const char *suffix,
                                      bool strip_ext, char *buff)
{
  if (!log_name || !log_name[0])
  {
    strmake(buff, pidfile_name, FN_REFLEN - strlen(suffix) - 1);
    return (const char *)
      fn_format(buff, buff, "", suffix, MYF(MY_REPLACE_EXT|MY_REPLACE_DIR));
  }
  // get rid of extension if the log is binary to avoid problems
  if (strip_ext)
  {
    char *p= fn_ext(log_name);
    uint length= (uint) (p - log_name);
    strmake(buff, log_name, min(length, FN_REFLEN-1));
    return (const char*)buff;
  }
  return log_name;
}



MYSQL_BIN_LOG::MYSQL_BIN_LOG(uint *sync_period)
  :bytes_written(0), prepared_xids(0), file_id(1), open_count(1),
   need_start_event(TRUE),
   group_commit_queue(0), num_commits(0), num_group_commits(0),
   sync_period_ptr(sync_period), sync_counter(0),
   is_relay_log(0), signal_cnt(0),
   description_event_for_exec(0), description_event_for_queue(0)
{
  /*
    We don't want to initialize locks here as such initialization depends on
    safe_mutex (when using safe_mutex) which depends on MY_INIT(), which is
    called only in main(). Doing initialization here would make it happen
    before main().
  */
  index_file_name[0] = 0;
  bzero((char*) &index_file, sizeof(index_file));
  bzero((char*) &purge_index_file, sizeof(purge_index_file));
}

/* this is called only once */

void MYSQL_BIN_LOG::cleanup()
{
  DBUG_ENTER("cleanup");
  if (inited)
  {
    inited= 0;
    close(LOG_CLOSE_INDEX|LOG_CLOSE_STOP_EVENT);
    delete description_event_for_queue;
    delete description_event_for_exec;
    mysql_mutex_destroy(&LOCK_log);
    mysql_mutex_destroy(&LOCK_index);
    mysql_cond_destroy(&update_cond);
  }
  DBUG_VOID_RETURN;
}


/* Init binlog-specific vars */
void MYSQL_BIN_LOG::init(bool no_auto_events_arg, ulong max_size_arg)
{
  DBUG_ENTER("MYSQL_BIN_LOG::init");
  no_auto_events= no_auto_events_arg;
  max_size= max_size_arg;
  DBUG_PRINT("info",("max_size: %lu", max_size));
  DBUG_VOID_RETURN;
}


void MYSQL_BIN_LOG::init_pthread_objects()
{
  MYSQL_LOG::init_pthread_objects();
  mysql_mutex_init(m_key_LOCK_index, &LOCK_index, MY_MUTEX_INIT_SLOW);
  mysql_cond_init(m_key_update_cond, &update_cond, 0);
}


bool MYSQL_BIN_LOG::open_index_file(const char *index_file_name_arg,
                                    const char *log_name, bool need_mutex)
{
  File index_file_nr= -1;
  DBUG_ASSERT(!my_b_inited(&index_file));

  /*
    First open of this class instance
    Create an index file that will hold all file names uses for logging.
    Add new entries to the end of it.
  */
  myf opt= MY_UNPACK_FILENAME;
  if (!index_file_name_arg)
  {
    index_file_name_arg= log_name;    // Use same basename for index file
    opt= MY_UNPACK_FILENAME | MY_REPLACE_EXT;
  }
  fn_format(index_file_name, index_file_name_arg, mysql_data_home,
            ".index", opt);
  if ((index_file_nr= mysql_file_open(m_key_file_log_index,
                                      index_file_name,
                                      O_RDWR | O_CREAT | O_BINARY,
                                      MYF(MY_WME))) < 0 ||
       mysql_file_sync(index_file_nr, MYF(MY_WME)) ||
       init_io_cache(&index_file, index_file_nr,
                     IO_SIZE, WRITE_CACHE,
                     mysql_file_seek(index_file_nr, 0L, MY_SEEK_END, MYF(0)),
                                     0, MYF(MY_WME | MY_WAIT_IF_FULL)) ||
      DBUG_EVALUATE_IF("fault_injection_openning_index", 1, 0))
  {
    /*
      TODO: all operations creating/deleting the index file or a log, should
      call my_sync_dir() or my_sync_dir_by_file() to be durable.
      TODO: file creation should be done with mysql_file_create()
      not mysql_file_open().
    */
    if (index_file_nr >= 0)
      mysql_file_close(index_file_nr, MYF(0));
    return TRUE;
  }

#ifdef HAVE_REPLICATION
  /*
    Sync the index by purging any binary log file that is not registered.
    In other words, either purge binary log files that were removed from
    the index but not purged from the file system due to a crash or purge
    any binary log file that was created but not register in the index
    due to a crash.
  */

  if (set_purge_index_file_name(index_file_name_arg) ||
      open_purge_index_file(FALSE) ||
      purge_index_entry(NULL, NULL, need_mutex) ||
      close_purge_index_file() ||
      DBUG_EVALUATE_IF("fault_injection_recovering_index", 1, 0))
  {
    sql_print_error("MYSQL_BIN_LOG::open_index_file failed to sync the index "
                    "file.");
    return TRUE;
  }
#endif

  return FALSE;
}


/**
  Open a (new) binlog file.

  - Open the log file and the index file. Register the new
  file name in it
  - When calling this when the file is in use, you must have a locks
  on LOCK_log and LOCK_index.

  @retval
    0	ok
  @retval
    1	error
*/

bool MYSQL_BIN_LOG::open(const char *log_name,
                         enum_log_type log_type_arg,
                         const char *new_name,
                         enum cache_type io_cache_type_arg,
                         bool no_auto_events_arg,
                         ulong max_size_arg,
                         bool null_created_arg,
                         bool need_mutex)
{
  File file= -1;

  DBUG_ENTER("MYSQL_BIN_LOG::open");
  DBUG_PRINT("enter",("log_type: %d",(int) log_type_arg));

  if (init_and_set_log_file_name(log_name, new_name, log_type_arg,
                                 io_cache_type_arg))
  {
    sql_print_error("MSYQL_BIN_LOG::open failed to generate new file name.");
    DBUG_RETURN(1);
  }

#ifdef HAVE_REPLICATION
  if (open_purge_index_file(TRUE) ||
      register_create_index_entry(log_file_name) ||
      sync_purge_index_file() ||
      DBUG_EVALUATE_IF("fault_injection_registering_index", 1, 0))
  {
    /**
        TODO: although this was introduced to appease valgrind
              when injecting emulated faults using fault_injection_registering_index
              it may be good to consider what actually happens when
              open_purge_index_file succeeds but register or sync fails.

              Perhaps we might need the code below in MYSQL_LOG_BIN::cleanup
              for "real life" purposes as well? 
     */
    DBUG_EXECUTE_IF("fault_injection_registering_index", {
      if (my_b_inited(&purge_index_file))
      {
        end_io_cache(&purge_index_file);
        my_close(purge_index_file.file, MYF(0));
      }
    });

    sql_print_error("MSYQL_BIN_LOG::open failed to sync the index file.");
    DBUG_RETURN(1);
  }
  DBUG_EXECUTE_IF("crash_create_non_critical_before_update_index", DBUG_SUICIDE(););
#endif

  write_error= 0;

  /* open the main log file */
  if (MYSQL_LOG::open(
#ifdef HAVE_PSI_INTERFACE
                      m_key_file_log,
#endif
                      log_name, log_type_arg, new_name, io_cache_type_arg))
  {
#ifdef HAVE_REPLICATION
    close_purge_index_file();
#endif
    DBUG_RETURN(1);                            /* all warnings issued */
  }

  init(no_auto_events_arg, max_size_arg);

  open_count++;

  DBUG_ASSERT(log_type == LOG_BIN);

  {
    bool write_file_name_to_index_file=0;

    if (!my_b_filelength(&log_file))
    {
      /*
	The binary log file was empty (probably newly created)
	This is the normal case and happens when the user doesn't specify
	an extension for the binary log files.
	In this case we write a standard header to it.
      */
      if (my_b_safe_write(&log_file, (uchar*) BINLOG_MAGIC,
			  BIN_LOG_HEADER_SIZE))
        goto err;
      bytes_written+= BIN_LOG_HEADER_SIZE;
      write_file_name_to_index_file= 1;
    }

    if (need_start_event && !no_auto_events)
    {
      /*
        In 4.x we set need_start_event=0 here, but in 5.0 we want a Start event
        even if this is not the very first binlog.
      */
      Format_description_log_event s(BINLOG_VERSION);
      /*
        don't set LOG_EVENT_BINLOG_IN_USE_F for SEQ_READ_APPEND io_cache
        as we won't be able to reset it later
      */
      if (io_cache_type == WRITE_CACHE)
        s.flags|= LOG_EVENT_BINLOG_IN_USE_F;
      if (!s.is_valid())
        goto err;
      s.dont_set_created= null_created_arg;
      if (s.write(&log_file))
        goto err;
      bytes_written+= s.data_written;
    }
    if (description_event_for_queue &&
        description_event_for_queue->binlog_version>=4)
    {
      /*
        This is a relay log written to by the I/O slave thread.
        Write the event so that others can later know the format of this relay
        log.
        Note that this event is very close to the original event from the
        master (it has binlog version of the master, event types of the
        master), so this is suitable to parse the next relay log's event. It
        has been produced by
        Format_description_log_event::Format_description_log_event(char* buf,).
        Why don't we want to write the description_event_for_queue if this
        event is for format<4 (3.23 or 4.x): this is because in that case, the
        description_event_for_queue describes the data received from the
        master, but not the data written to the relay log (*conversion*),
        which is in format 4 (slave's).
      */
      /*
        Set 'created' to 0, so that in next relay logs this event does not
        trigger cleaning actions on the slave in
        Format_description_log_event::apply_event_impl().
      */
      description_event_for_queue->created= 0;
      /* Don't set log_pos in event header */
      description_event_for_queue->set_artificial_event();

      if (description_event_for_queue->write(&log_file))
        goto err;
      bytes_written+= description_event_for_queue->data_written;
    }
    if (flush_io_cache(&log_file) ||
        mysql_file_sync(log_file.file, MYF(MY_WME)))
      goto err;

    if (write_file_name_to_index_file)
    {
#ifdef HAVE_REPLICATION
      DBUG_EXECUTE_IF("crash_create_critical_before_update_index", DBUG_SUICIDE(););
#endif

      DBUG_ASSERT(my_b_inited(&index_file) != 0);
      reinit_io_cache(&index_file, WRITE_CACHE,
                      my_b_filelength(&index_file), 0, 0);
      /*
        As this is a new log file, we write the file name to the index
        file. As every time we write to the index file, we sync it.
      */
      if (DBUG_EVALUATE_IF("fault_injection_updating_index", 1, 0) ||
          my_b_write(&index_file, (uchar*) log_file_name,
                     strlen(log_file_name)) ||
          my_b_write(&index_file, (uchar*) "\n", 1) ||
          flush_io_cache(&index_file) ||
          mysql_file_sync(index_file.file, MYF(MY_WME)))
        goto err;

#ifdef HAVE_REPLICATION
      DBUG_EXECUTE_IF("crash_create_after_update_index", DBUG_SUICIDE(););
#endif
    }
  }
  log_state= LOG_OPENED;

#ifdef HAVE_REPLICATION
  close_purge_index_file();
#endif

  DBUG_RETURN(0);

err:
#ifdef HAVE_REPLICATION
  if (is_inited_purge_index_file())
    purge_index_entry(NULL, NULL, need_mutex);
  close_purge_index_file();
#endif
  sql_print_error("Could not use %s for logging (error %d). \
Turning logging off for the whole duration of the MySQL server process. \
To turn it on again: fix the cause, \
shutdown the MySQL server and restart it.", name, errno);
  if (file >= 0)
    mysql_file_close(file, MYF(0));
  end_io_cache(&log_file);
  end_io_cache(&index_file);
  my_free(name);
  name= NULL;
  log_state= LOG_CLOSED;
  DBUG_RETURN(1);
}


int MYSQL_BIN_LOG::get_current_log(LOG_INFO* linfo)
{
  mysql_mutex_lock(&LOCK_log);
  int ret = raw_get_current_log(linfo);
  mysql_mutex_unlock(&LOCK_log);
  return ret;
}

int MYSQL_BIN_LOG::raw_get_current_log(LOG_INFO* linfo)
{
  strmake(linfo->log_file_name, log_file_name, sizeof(linfo->log_file_name)-1);
  linfo->pos = my_b_tell(&log_file);
  return 0;
}

/**
  Move all data up in a file in an filename index file.

    We do the copy outside of the IO_CACHE as the cache buffers would just
    make things slower and more complicated.
    In most cases the copy loop should only do one read.

  @param index_file			File to move
  @param offset			Move everything from here to beginning

  @note
    File will be truncated to be 'offset' shorter or filled up with newlines

  @retval
    0	ok
*/

#ifdef HAVE_REPLICATION

static bool copy_up_file_and_fill(IO_CACHE *index_file, my_off_t offset)
{
  int bytes_read;
  my_off_t init_offset= offset;
  File file= index_file->file;
  uchar io_buf[IO_SIZE*2];
  DBUG_ENTER("copy_up_file_and_fill");

  for (;; offset+= bytes_read)
  {
    mysql_file_seek(file, offset, MY_SEEK_SET, MYF(0));
    if ((bytes_read= (int) mysql_file_read(file, io_buf, sizeof(io_buf),
                                           MYF(MY_WME)))
	< 0)
      goto err;
    if (!bytes_read)
      break;					// end of file
    mysql_file_seek(file, offset-init_offset, MY_SEEK_SET, MYF(0));
    if (mysql_file_write(file, io_buf, bytes_read, MYF(MY_WME | MY_NABP)))
      goto err;
  }
  /* The following will either truncate the file or fill the end with \n' */
  if (mysql_file_chsize(file, offset - init_offset, '\n', MYF(MY_WME)) ||
      mysql_file_sync(file, MYF(MY_WME)))
    goto err;

  /* Reset data in old index cache */
  reinit_io_cache(index_file, READ_CACHE, (my_off_t) 0, 0, 1);
  DBUG_RETURN(0);

err:
  DBUG_RETURN(1);
}

#endif /* HAVE_REPLICATION */

/**
  Find the position in the log-index-file for the given log name.

  @param linfo		Store here the found log file name and position to
                       the NEXT log file name in the index file.
  @param log_name	Filename to find in the index file.
                       Is a null pointer if we want to read the first entry
  @param need_lock	Set this to 1 if the parent doesn't already have a
                       lock on LOCK_index

  @note
    On systems without the truncate function the file will end with one or
    more empty lines.  These will be ignored when reading the file.

  @retval
    0			ok
  @retval
    LOG_INFO_EOF	        End of log-index-file found
  @retval
    LOG_INFO_IO		Got IO error while reading file
*/

int MYSQL_BIN_LOG::find_log_pos(LOG_INFO *linfo, const char *log_name,
			    bool need_lock)
{
  int error= 0;
  char *full_fname= linfo->log_file_name;
  char full_log_name[FN_REFLEN], fname[FN_REFLEN];
  uint log_name_len= 0, fname_len= 0;
  DBUG_ENTER("find_log_pos");
  full_log_name[0]= full_fname[0]= 0;

  /*
    Mutex needed because we need to make sure the file pointer does not
    move from under our feet
  */
  if (need_lock)
    mysql_mutex_lock(&LOCK_index);
  mysql_mutex_assert_owner(&LOCK_index);

  // extend relative paths for log_name to be searched
  if (log_name)
  {
    if(normalize_binlog_name(full_log_name, log_name, is_relay_log))
    {
      error= LOG_INFO_EOF;
      goto end;
    }
  }

  log_name_len= log_name ? (uint) strlen(full_log_name) : 0;
  DBUG_PRINT("enter", ("log_name: %s, full_log_name: %s", 
                       log_name ? log_name : "NULL", full_log_name));

  /* As the file is flushed, we can't get an error here */
  (void) reinit_io_cache(&index_file, READ_CACHE, (my_off_t) 0, 0, 0);

  for (;;)
  {
    uint length;
    my_off_t offset= my_b_tell(&index_file);

    DBUG_EXECUTE_IF("simulate_find_log_pos_error",
                    error=  LOG_INFO_EOF; break;);
    /* If we get 0 or 1 characters, this is the end of the file */
    if ((length= my_b_gets(&index_file, fname, FN_REFLEN)) <= 1)
    {
      /* Did not find the given entry; Return not found or error */
      error= !index_file.error ? LOG_INFO_EOF : LOG_INFO_IO;
      break;
    }

    // extend relative paths and match against full path
    if (normalize_binlog_name(full_fname, fname, is_relay_log))
    {
      error= LOG_INFO_EOF;
      break;
    }
    fname_len= (uint) strlen(full_fname);

    // if the log entry matches, null string matching anything
    if (!log_name ||
	(log_name_len == fname_len-1 && full_fname[log_name_len] == '\n' &&
	 !memcmp(full_fname, full_log_name, log_name_len)))
    {
      DBUG_PRINT("info", ("Found log file entry"));
      full_fname[fname_len-1]= 0;			// remove last \n
      linfo->index_file_start_offset= offset;
      linfo->index_file_offset = my_b_tell(&index_file);
      break;
    }
  }

end:
  if (need_lock)
    mysql_mutex_unlock(&LOCK_index);
  DBUG_RETURN(error);
}


/**
  Find the position in the log-index-file for the given log name.

  @param
    linfo		Store here the next log file name and position to
			the file name after that.
  @param
    need_lock		Set this to 1 if the parent doesn't already have a
			lock on LOCK_index

  @note
    - Before calling this function, one has to call find_log_pos()
    to set up 'linfo'
    - Mutex needed because we need to make sure the file pointer does not move
    from under our feet

  @retval
    0			ok
  @retval
    LOG_INFO_EOF	        End of log-index-file found
  @retval
    LOG_INFO_IO		Got IO error while reading file
*/

int MYSQL_BIN_LOG::find_next_log(LOG_INFO* linfo, bool need_lock)
{
  int error= 0;
  uint length;
  char fname[FN_REFLEN];
  char *full_fname= linfo->log_file_name;

  if (need_lock)
    mysql_mutex_lock(&LOCK_index);
  mysql_mutex_assert_owner(&LOCK_index);

  /* As the file is flushed, we can't get an error here */
  (void) reinit_io_cache(&index_file, READ_CACHE, linfo->index_file_offset, 0,
			 0);

  linfo->index_file_start_offset= linfo->index_file_offset;
  if ((length=my_b_gets(&index_file, fname, FN_REFLEN)) <= 1)
  {
    error = !index_file.error ? LOG_INFO_EOF : LOG_INFO_IO;
    goto err;
  }

  if (fname[0] != 0)
  {
    if(normalize_binlog_name(full_fname, fname, is_relay_log))
    {
      error= LOG_INFO_EOF;
      goto err;
    }
    length= strlen(full_fname);
  }

  full_fname[length-1]= 0;			// kill \n
  linfo->index_file_offset= my_b_tell(&index_file);

err:
  if (need_lock)
    mysql_mutex_unlock(&LOCK_index);
  return error;
}


/**
  Delete all logs refered to in the index file.
  Start writing to a new log file.

  The new index file will only contain this file.

  @param thd		Thread

  @note
    If not called from slave thread, write start event to new log

  @retval
    0	ok
  @retval
    1   error
*/

bool MYSQL_BIN_LOG::reset_logs(THD* thd)
{
  LOG_INFO linfo;
  bool error=0;
  int err;
  const char* save_name;
  DBUG_ENTER("reset_logs");

  ha_reset_logs(thd);

  /*
    The following mutex is needed to ensure that no threads call
    'delete thd' as we would then risk missing a 'rollback' from this
    thread. If the transaction involved MyISAM tables, it should go
    into binlog even on rollback.
  */
  mysql_mutex_lock(&LOCK_thread_count);

  /*
    We need to get both locks to be sure that no one is trying to
    write to the index log file.
  */
  mysql_mutex_lock(&LOCK_log);
  mysql_mutex_lock(&LOCK_index);

  /* Save variables so that we can reopen the log */
  save_name=name;
  name=0;					// Protect against free
  close(LOG_CLOSE_TO_BE_OPENED);

  /*
    First delete all old log files and then update the index file.
    As we first delete the log files and do not use sort of logging,
    a crash may lead to an inconsistent state where the index has
    references to non-existent files.

    We need to invert the steps and use the purge_index_file methods
    in order to make the operation safe.
  */

  if ((err= find_log_pos(&linfo, NullS, 0)) != 0)
  {
    uint errcode= purge_log_get_error_code(err);
    sql_print_error("Failed to locate old binlog or relay log files");
    my_message(errcode, ER(errcode), MYF(0));
    error= 1;
    goto err;
  }

  for (;;)
  {
    if ((error= my_delete_allow_opened(linfo.log_file_name, MYF(0))) != 0)
    {
      if (my_errno == ENOENT) 
      {
        push_warning_printf(current_thd, MYSQL_ERROR::WARN_LEVEL_WARN,
                            ER_LOG_PURGE_NO_FILE, ER(ER_LOG_PURGE_NO_FILE),
                            linfo.log_file_name);
        sql_print_information("Failed to delete file '%s'",
                              linfo.log_file_name);
        my_errno= 0;
        error= 0;
      }
      else
      {
        push_warning_printf(current_thd, MYSQL_ERROR::WARN_LEVEL_WARN,
                            ER_BINLOG_PURGE_FATAL_ERR,
                            "a problem with deleting %s; "
                            "consider examining correspondence "
                            "of your binlog index file "
                            "to the actual binlog files",
                            linfo.log_file_name);
        error= 1;
        goto err;
      }
    }
    if (find_next_log(&linfo, 0))
      break;
  }

  /* Start logging with a new file */
  close(LOG_CLOSE_INDEX | LOG_CLOSE_TO_BE_OPENED);
  if ((error= my_delete_allow_opened(index_file_name, MYF(0))))	// Reset (open will update)
  {
    if (my_errno == ENOENT) 
    {
      push_warning_printf(current_thd, MYSQL_ERROR::WARN_LEVEL_WARN,
                          ER_LOG_PURGE_NO_FILE, ER(ER_LOG_PURGE_NO_FILE),
                          index_file_name);
      sql_print_information("Failed to delete file '%s'",
                            index_file_name);
      my_errno= 0;
      error= 0;
    }
    else
    {
      push_warning_printf(current_thd, MYSQL_ERROR::WARN_LEVEL_WARN,
                          ER_BINLOG_PURGE_FATAL_ERR,
                          "a problem with deleting %s; "
                          "consider examining correspondence "
                          "of your binlog index file "
                          "to the actual binlog files",
                          index_file_name);
      error= 1;
      goto err;
    }
  }
  if (!thd->slave_thread)
    need_start_event=1;
  if (!open_index_file(index_file_name, 0, FALSE))
    if ((error= open(save_name, log_type, 0, io_cache_type, no_auto_events, max_size, 0, FALSE)))
      goto err;
  my_free((void *) save_name);

err:
  if (error == 1)
    name= const_cast<char*>(save_name);
  mysql_mutex_unlock(&LOCK_thread_count);
  mysql_mutex_unlock(&LOCK_index);
  mysql_mutex_unlock(&LOCK_log);
  DBUG_RETURN(error);
}


/**
  Delete relay log files prior to rli->group_relay_log_name
  (i.e. all logs which are not involved in a non-finished group
  (transaction)), remove them from the index file and start on next
  relay log.

  IMPLEMENTATION
  - Protects index file with LOCK_index
  - Delete relevant relay log files
  - Copy all file names after these ones to the front of the index file
  - If the OS has truncate, truncate the file, else fill it with \n'
  - Read the next file name from the index file and store in rli->linfo

  @param rli	       Relay log information
  @param included     If false, all relay logs that are strictly before
                      rli->group_relay_log_name are deleted ; if true, the
                      latter is deleted too (i.e. all relay logs
                      read by the SQL slave thread are deleted).

  @note
    - This is only called from the slave-execute thread when it has read
    all commands from a relay log and want to switch to a new relay log.
    - When this happens, we can be in an active transaction as
    a transaction can span over two relay logs
    (although it is always written as a single block to the master's binary
    log, hence cannot span over two master's binary logs).

  @retval
    0			ok
  @retval
    LOG_INFO_EOF	        End of log-index-file found
  @retval
    LOG_INFO_SEEK	Could not allocate IO cache
  @retval
    LOG_INFO_IO		Got IO error while reading file
*/

#ifdef HAVE_REPLICATION

int MYSQL_BIN_LOG::purge_first_log(Relay_log_info* rli, bool included)
{
  int error;
  char *to_purge_if_included= NULL;
  DBUG_ENTER("purge_first_log");

  DBUG_ASSERT(is_open());
  DBUG_ASSERT(rli->slave_running == 1);
  DBUG_ASSERT(!strcmp(rli->linfo.log_file_name,rli->event_relay_log_name));

  mysql_mutex_lock(&LOCK_index);
  to_purge_if_included= my_strdup(rli->group_relay_log_name, MYF(0));

  /*
    Read the next log file name from the index file and pass it back to
    the caller.
  */
  if((error=find_log_pos(&rli->linfo, rli->event_relay_log_name, 0)) || 
     (error=find_next_log(&rli->linfo, 0)))
  {
    char buff[22];
    sql_print_error("next log error: %d  offset: %s  log: %s included: %d",
                    error,
                    llstr(rli->linfo.index_file_offset,buff),
                    rli->event_relay_log_name,
                    included);
    goto err;
  }

  /*
    Reset rli's coordinates to the current log.
  */
  rli->event_relay_log_pos= BIN_LOG_HEADER_SIZE;
  strmake(rli->event_relay_log_name,rli->linfo.log_file_name,
	  sizeof(rli->event_relay_log_name)-1);

  /*
    If we removed the rli->group_relay_log_name file,
    we must update the rli->group* coordinates, otherwise do not touch it as the
    group's execution is not finished (e.g. COMMIT not executed)
  */
  if (included)
  {
    rli->group_relay_log_pos = BIN_LOG_HEADER_SIZE;
    strmake(rli->group_relay_log_name,rli->linfo.log_file_name,
            sizeof(rli->group_relay_log_name)-1);
    rli->notify_group_relay_log_name_update();
  }

  /* Store where we are in the new file for the execution thread */
  flush_relay_log_info(rli);

  DBUG_EXECUTE_IF("crash_before_purge_logs", DBUG_SUICIDE(););

  mysql_mutex_lock(&rli->log_space_lock);
  rli->relay_log.purge_logs(to_purge_if_included, included,
                            0, 0, &rli->log_space_total);
  mysql_mutex_unlock(&rli->log_space_lock);

  /*
    Ok to broadcast after the critical region as there is no risk of
    the mutex being destroyed by this thread later - this helps save
    context switches
  */
  mysql_cond_broadcast(&rli->log_space_cond);

  /*
   * Need to update the log pos because purge logs has been called 
   * after fetching initially the log pos at the begining of the method.
   */
  if((error=find_log_pos(&rli->linfo, rli->event_relay_log_name, 0)))
  {
    char buff[22];
    sql_print_error("next log error: %d  offset: %s  log: %s included: %d",
                    error,
                    llstr(rli->linfo.index_file_offset,buff),
                    rli->group_relay_log_name,
                    included);
    goto err;
  }

  /* If included was passed, rli->linfo should be the first entry. */
  DBUG_ASSERT(!included || rli->linfo.index_file_start_offset == 0);

err:
  my_free(to_purge_if_included);
  mysql_mutex_unlock(&LOCK_index);
  DBUG_RETURN(error);
}

/**
  Update log index_file.
*/

int MYSQL_BIN_LOG::update_log_index(LOG_INFO* log_info, bool need_update_threads)
{
  if (copy_up_file_and_fill(&index_file, log_info->index_file_start_offset))
    return LOG_INFO_IO;

  // now update offsets in index file for running threads
  if (need_update_threads)
    adjust_linfo_offsets(log_info->index_file_start_offset);
  return 0;
}

/**
  Remove all logs before the given log from disk and from the index file.

  @param to_log	      Delete all log file name before this file.
  @param included            If true, to_log is deleted too.
  @param need_mutex
  @param need_update_threads If we want to update the log coordinates of
                             all threads. False for relay logs, true otherwise.
  @param freed_log_space     If not null, decrement this variable of
                             the amount of log space freed

  @note
    If any of the logs before the deleted one is in use,
    only purge logs up to this one.

  @retval
    0			ok
  @retval
    LOG_INFO_EOF		to_log not found
    LOG_INFO_EMFILE             too many files opened
    LOG_INFO_FATAL              if any other than ENOENT error from
                                mysql_file_stat() or mysql_file_delete()
*/

int MYSQL_BIN_LOG::purge_logs(const char *to_log, 
                          bool included,
                          bool need_mutex, 
                          bool need_update_threads, 
                          ulonglong *decrease_log_space)
{
  int error= 0;
  bool exit_loop= 0;
  LOG_INFO log_info;
  THD *thd= current_thd;
  DBUG_ENTER("purge_logs");
  DBUG_PRINT("info",("to_log= %s",to_log));

  if (need_mutex)
    mysql_mutex_lock(&LOCK_index);
  if ((error=find_log_pos(&log_info, to_log, 0 /*no mutex*/))) 
  {
    sql_print_error("MYSQL_BIN_LOG::purge_logs was called with file %s not "
                    "listed in the index.", to_log);
    goto err;
  }

  if ((error= open_purge_index_file(TRUE)))
  {
    sql_print_error("MYSQL_BIN_LOG::purge_logs failed to sync the index file.");
    goto err;
  }

  /*
    File name exists in index file; delete until we find this file
    or a file that is used.
  */
  if ((error=find_log_pos(&log_info, NullS, 0 /*no mutex*/)))
    goto err;
  while ((strcmp(to_log,log_info.log_file_name) || (exit_loop=included)) &&
         !is_active(log_info.log_file_name) &&
         !log_in_use(log_info.log_file_name))
  {
    if ((error= register_purge_index_entry(log_info.log_file_name)))
    {
      sql_print_error("MYSQL_BIN_LOG::purge_logs failed to copy %s to register file.",
                      log_info.log_file_name);
      goto err;
    }

    if (find_next_log(&log_info, 0) || exit_loop)
      break;
  }

  DBUG_EXECUTE_IF("crash_purge_before_update_index", DBUG_SUICIDE(););

  if ((error= sync_purge_index_file()))
  {
    sql_print_error("MSYQL_BIN_LOG::purge_logs failed to flush register file.");
    goto err;
  }

  /* We know how many files to delete. Update index file. */
  if ((error=update_log_index(&log_info, need_update_threads)))
  {
    sql_print_error("MSYQL_BIN_LOG::purge_logs failed to update the index file");
    goto err;
  }

  DBUG_EXECUTE_IF("crash_purge_critical_after_update_index", DBUG_SUICIDE(););

err:
  /* Read each entry from purge_index_file and delete the file. */
  if (is_inited_purge_index_file() &&
      (error= purge_index_entry(thd, decrease_log_space, FALSE)))
    sql_print_error("MSYQL_BIN_LOG::purge_logs failed to process registered files"
                    " that would be purged.");
  close_purge_index_file();

  DBUG_EXECUTE_IF("crash_purge_non_critical_after_update_index", DBUG_SUICIDE(););

  if (need_mutex)
    mysql_mutex_unlock(&LOCK_index);
  DBUG_RETURN(error);
}

int MYSQL_BIN_LOG::set_purge_index_file_name(const char *base_file_name)
{
  int error= 0;
  DBUG_ENTER("MYSQL_BIN_LOG::set_purge_index_file_name");
  if (fn_format(purge_index_file_name, base_file_name, mysql_data_home,
                ".~rec~", MYF(MY_UNPACK_FILENAME | MY_SAFE_PATH |
                              MY_REPLACE_EXT)) == NULL)
  {
    error= 1;
    sql_print_error("MYSQL_BIN_LOG::set_purge_index_file_name failed to set "
                      "file name.");
  }
  DBUG_RETURN(error);
}

int MYSQL_BIN_LOG::open_purge_index_file(bool destroy)
{
  int error= 0;
  File file= -1;

  DBUG_ENTER("MYSQL_BIN_LOG::open_purge_index_file");

  if (destroy)
    close_purge_index_file();

  if (!my_b_inited(&purge_index_file))
  {
    if ((file= my_open(purge_index_file_name, O_RDWR | O_CREAT | O_BINARY,
                       MYF(MY_WME | ME_WAITTANG))) < 0  ||
        init_io_cache(&purge_index_file, file, IO_SIZE,
                      (destroy ? WRITE_CACHE : READ_CACHE),
                      0, 0, MYF(MY_WME | MY_NABP | MY_WAIT_IF_FULL)))
    {
      error= 1;
      sql_print_error("MYSQL_BIN_LOG::open_purge_index_file failed to open register "
                      " file.");
    }
  }
  DBUG_RETURN(error);
}

int MYSQL_BIN_LOG::close_purge_index_file()
{
  int error= 0;

  DBUG_ENTER("MYSQL_BIN_LOG::close_purge_index_file");

  if (my_b_inited(&purge_index_file))
  {
    end_io_cache(&purge_index_file);
    error= my_close(purge_index_file.file, MYF(0));
  }
  my_delete(purge_index_file_name, MYF(0));
  bzero((char*) &purge_index_file, sizeof(purge_index_file));

  DBUG_RETURN(error);
}

bool MYSQL_BIN_LOG::is_inited_purge_index_file()
{
  DBUG_ENTER("MYSQL_BIN_LOG::is_inited_purge_index_file");
  DBUG_RETURN (my_b_inited(&purge_index_file));
}

int MYSQL_BIN_LOG::sync_purge_index_file()
{
  int error= 0;
  DBUG_ENTER("MYSQL_BIN_LOG::sync_purge_index_file");

  if ((error= flush_io_cache(&purge_index_file)) ||
      (error= my_sync(purge_index_file.file, MYF(MY_WME))))
    DBUG_RETURN(error);

  DBUG_RETURN(error);
}

int MYSQL_BIN_LOG::register_purge_index_entry(const char *entry)
{
  int error= 0;
  DBUG_ENTER("MYSQL_BIN_LOG::register_purge_index_entry");

  if ((error=my_b_write(&purge_index_file, (const uchar*)entry, strlen(entry))) ||
      (error=my_b_write(&purge_index_file, (const uchar*)"\n", 1)))
    DBUG_RETURN (error);

  DBUG_RETURN(error);
}

int MYSQL_BIN_LOG::register_create_index_entry(const char *entry)
{
  DBUG_ENTER("MYSQL_BIN_LOG::register_create_index_entry");
  DBUG_RETURN(register_purge_index_entry(entry));
}

int MYSQL_BIN_LOG::purge_index_entry(THD *thd, ulonglong *decrease_log_space,
                                     bool need_mutex)
{
  MY_STAT s;
  int error= 0;
  LOG_INFO log_info;
  LOG_INFO check_log_info;

  DBUG_ENTER("MYSQL_BIN_LOG:purge_index_entry");

  DBUG_ASSERT(my_b_inited(&purge_index_file));

  if ((error=reinit_io_cache(&purge_index_file, READ_CACHE, 0, 0, 0)))
  {
    sql_print_error("MSYQL_BIN_LOG::purge_index_entry failed to reinit register file "
                    "for read");
    goto err;
  }

  for (;;)
  {
    uint length;

    if ((length=my_b_gets(&purge_index_file, log_info.log_file_name,
                          FN_REFLEN)) <= 1)
    {
      if (purge_index_file.error)
      {
        error= purge_index_file.error;
        sql_print_error("MSYQL_BIN_LOG::purge_index_entry error %d reading from "
                        "register file.", error);
        goto err;
      }

      /* Reached EOF */
      break;
    }

    /* Get rid of the trailing '\n' */
    log_info.log_file_name[length-1]= 0;

    if (!mysql_file_stat(m_key_file_log, log_info.log_file_name, &s, MYF(0)))
    {
      if (my_errno == ENOENT) 
      {
        /*
          It's not fatal if we can't stat a log file that does not exist;
          If we could not stat, we won't delete.
        */
        if (thd)
        {
          push_warning_printf(thd, MYSQL_ERROR::WARN_LEVEL_WARN,
                              ER_LOG_PURGE_NO_FILE, ER(ER_LOG_PURGE_NO_FILE),
                              log_info.log_file_name);
        }
        sql_print_information("Failed to execute mysql_file_stat on file '%s'",
			      log_info.log_file_name);
        my_errno= 0;
      }
      else
      {
        /*
          Other than ENOENT are fatal
        */
        if (thd)
        {
          push_warning_printf(thd, MYSQL_ERROR::WARN_LEVEL_WARN,
                              ER_BINLOG_PURGE_FATAL_ERR,
                              "a problem with getting info on being purged %s; "
                              "consider examining correspondence "
                              "of your binlog index file "
                              "to the actual binlog files",
                              log_info.log_file_name);
        }
        else
        {
          sql_print_information("Failed to delete log file '%s'; "
                                "consider examining correspondence "
                                "of your binlog index file "
                                "to the actual binlog files",
                                log_info.log_file_name);
        }
        error= LOG_INFO_FATAL;
        goto err;
      }
    }
    else
    {
      if ((error= find_log_pos(&check_log_info, log_info.log_file_name, need_mutex)))
      {
        if (error != LOG_INFO_EOF)
        {
          if (thd)
          {
            push_warning_printf(thd, MYSQL_ERROR::WARN_LEVEL_WARN,
                                ER_BINLOG_PURGE_FATAL_ERR,
                                "a problem with deleting %s and "
                                "reading the binlog index file",
                                log_info.log_file_name);
          }
          else
          {
            sql_print_information("Failed to delete file '%s' and "
                                  "read the binlog index file",
                                  log_info.log_file_name);
          }
          goto err;
        }
           
        error= 0;
        if (!need_mutex)
        {
          /*
            This is to avoid triggering an error in NDB.
          */
          ha_binlog_index_purge_file(current_thd, log_info.log_file_name);
        }

        DBUG_PRINT("info",("purging %s",log_info.log_file_name));
        if (!my_delete(log_info.log_file_name, MYF(0)))
        {
          if (decrease_log_space)
            *decrease_log_space-= s.st_size;
        }
        else
        {
          if (my_errno == ENOENT)
          {
            if (thd)
            {
              push_warning_printf(thd, MYSQL_ERROR::WARN_LEVEL_WARN,
                                  ER_LOG_PURGE_NO_FILE, ER(ER_LOG_PURGE_NO_FILE),
                                  log_info.log_file_name);
            }
            sql_print_information("Failed to delete file '%s'",
                                  log_info.log_file_name);
            my_errno= 0;
          }
          else
          {
            if (thd)
            {
              push_warning_printf(thd, MYSQL_ERROR::WARN_LEVEL_WARN,
                                  ER_BINLOG_PURGE_FATAL_ERR,
                                  "a problem with deleting %s; "
                                  "consider examining correspondence "
                                  "of your binlog index file "
                                  "to the actual binlog files",
                                  log_info.log_file_name);
            }
            else
            {
              sql_print_information("Failed to delete file '%s'; "
                                    "consider examining correspondence "
                                    "of your binlog index file "
                                    "to the actual binlog files",
                                    log_info.log_file_name);
            }
            if (my_errno == EMFILE)
            {
              DBUG_PRINT("info",
                         ("my_errno: %d, set ret = LOG_INFO_EMFILE", my_errno));
              error= LOG_INFO_EMFILE;
              goto err;
            }
            error= LOG_INFO_FATAL;
            goto err;
          }
        }
      }
    }
  }

err:
  DBUG_RETURN(error);
}

/**
  Purge old logs so that we have a maximum of max_nr_files logs.

  @param max_nr_files	Maximum number of logfiles to have

  @note
    If any of the logs before the deleted one is in use,
    only purge logs up to this one.

  @retval
    0				ok
  @retval
    LOG_INFO_PURGE_NO_ROTATE	Binary file that can't be rotated
    LOG_INFO_FATAL              if any other than ENOENT error from
                                mysql_file_stat() or mysql_file_delete()
*/

int MYSQL_BIN_LOG::purge_logs_maximum_number(ulong max_nr_files)
{
  int error;
  char to_log[FN_REFLEN];
  LOG_INFO log_info;
  ulong current_number_of_logs= 1;

  DBUG_ENTER("purge_logs_maximum_number");

  mysql_mutex_lock(&LOCK_index);
  to_log[0]= 0;

  if ((error=find_log_pos(&log_info, NullS, 0 /*no mutex*/)))
    goto err;

  while (!find_next_log(&log_info, 0))
    current_number_of_logs++;

  if (current_number_of_logs <= max_nr_files)
  {
    error= 0;
    goto err; /* No logs to expire */
  }

  if ((error=find_log_pos(&log_info, NullS, 0 /*no mutex*/)))
    goto err;

  while (strcmp(log_file_name, log_info.log_file_name) &&
	 !is_active(log_info.log_file_name) &&
	 !log_in_use(log_info.log_file_name) &&
	 current_number_of_logs > max_nr_files)
  {
    current_number_of_logs--;
    strmake(to_log,
	    log_info.log_file_name,
	    sizeof(log_info.log_file_name) - 1);

    if (find_next_log(&log_info, 0))
    {
      break;
    }
  }

  error= (to_log[0] ? purge_logs(to_log, 1, 0, 1, (ulonglong *) 0) : 0);

err:
  mysql_mutex_unlock(&LOCK_index);
  DBUG_RETURN(error);
}


/**
  Remove all logs before the given file date from disk and from the
  index file.

  @param thd		Thread pointer
  @param purge_time	Delete all log files before given date.

  @note
    If any of the logs before the deleted one is in use,
    only purge logs up to this one.

  @retval
    0				ok
  @retval
    LOG_INFO_PURGE_NO_ROTATE	Binary file that can't be rotated
    LOG_INFO_FATAL              if any other than ENOENT error from
                                mysql_file_stat() or mysql_file_delete()
*/

int MYSQL_BIN_LOG::purge_logs_before_date(time_t purge_time)
{
  int error;
  char to_log[FN_REFLEN];
  LOG_INFO log_info;
  MY_STAT stat_area;
  THD *thd= current_thd;
  
  DBUG_ENTER("purge_logs_before_date");

  mysql_mutex_lock(&LOCK_index);
  to_log[0]= 0;

  if ((error=find_log_pos(&log_info, NullS, 0 /*no mutex*/)))
    goto err;

  while (strcmp(log_file_name, log_info.log_file_name) &&
	 !is_active(log_info.log_file_name) &&
         !log_in_use(log_info.log_file_name))
  {
    if (!mysql_file_stat(m_key_file_log,
                         log_info.log_file_name, &stat_area, MYF(0)))
    {
      if (my_errno == ENOENT) 
      {
        /*
          It's not fatal if we can't stat a log file that does not exist.
        */
        my_errno= 0;
      }
      else
      {
        /*
          Other than ENOENT are fatal
        */
        if (thd)
        {
          push_warning_printf(thd, MYSQL_ERROR::WARN_LEVEL_WARN,
                              ER_BINLOG_PURGE_FATAL_ERR,
                              "a problem with getting info on being purged %s; "
                              "consider examining correspondence "
                              "of your binlog index file "
                              "to the actual binlog files",
                              log_info.log_file_name);
        }
        else
        {
          sql_print_information("Failed to delete log file '%s'",
                                log_info.log_file_name);
        }
        error= LOG_INFO_FATAL;
        goto err;
      }
    }
    else
    {
      if (stat_area.st_mtime < purge_time) 
        strmake(to_log, 
                log_info.log_file_name, 
                sizeof(log_info.log_file_name) - 1);
      else
        break;
    }
    if (find_next_log(&log_info, 0))
      break;
  }

  error= (to_log[0] ? purge_logs(to_log, 1, 0, 1, (ulonglong *) 0) : 0);

err:
  mysql_mutex_unlock(&LOCK_index);
  DBUG_RETURN(error);
}
#endif /* HAVE_REPLICATION */


/**
  Create a new log file name.

  @param buf		buf of at least FN_REFLEN where new name is stored

  @note
    If file name will be longer then FN_REFLEN it will be truncated
*/

void MYSQL_BIN_LOG::make_log_name(char* buf, const char* log_ident)
{
  uint dir_len = dirname_length(log_file_name); 
  if (dir_len >= FN_REFLEN)
    dir_len=FN_REFLEN-1;
  strnmov(buf, log_file_name, dir_len);
  strmake(buf+dir_len, log_ident, FN_REFLEN - dir_len -1);
}


/**
  Check if we are writing/reading to the given log file.
*/

bool MYSQL_BIN_LOG::is_active(const char *log_file_name_arg)
{
  return !strcmp(log_file_name, log_file_name_arg);
}


/*
  Wrappers around new_file_impl to avoid using argument
  to control locking. The argument 1) less readable 2) breaks
  incapsulation 3) allows external access to the class without
  a lock (which is not possible with private new_file_without_locking
  method).

  @retval
    nonzero - error
*/

int MYSQL_BIN_LOG::new_file()
{
  return new_file_impl(1);
}

/*
  @retval
    nonzero - error
 */
int MYSQL_BIN_LOG::new_file_without_locking()
{
  return new_file_impl(0);
}


/**
  Start writing to a new log file or reopen the old file.

  @param need_lock		Set to 1 if caller has not locked LOCK_log

  @retval
    nonzero - error

  @note
    The new file name is stored last in the index file
*/

int MYSQL_BIN_LOG::new_file_impl(bool need_lock)
{
  int error= 0, close_on_error= FALSE;
  char new_name[FN_REFLEN], *new_name_ptr, *old_name, *file_to_open;

  DBUG_ENTER("MYSQL_BIN_LOG::new_file_impl");
  if (!is_open())
  {
    DBUG_PRINT("info",("log is closed"));
    DBUG_RETURN(error);
  }

  if (need_lock)
    mysql_mutex_lock(&LOCK_log);
  mysql_mutex_lock(&LOCK_index);

  mysql_mutex_assert_owner(&LOCK_log);
  mysql_mutex_assert_owner(&LOCK_index);

  /*
    if binlog is used as tc log, be sure all xids are "unlogged",
    so that on recover we only need to scan one - latest - binlog file
    for prepared xids. As this is expected to be a rare event,
    simple wait strategy is enough. We're locking LOCK_log to be sure no
    new Xid_log_event's are added to the log (and prepared_xids is not
    increased), and waiting on COND_prep_xids for late threads to
    catch up.
  */
  if (prepared_xids)
  {
    tc_log_page_waits++;
    mysql_mutex_lock(&LOCK_prep_xids);
    while (prepared_xids) {
      DBUG_PRINT("info", ("prepared_xids=%lu", prepared_xids));
      mysql_cond_wait(&COND_prep_xids, &LOCK_prep_xids);
    }
    mysql_mutex_unlock(&LOCK_prep_xids);
  }

  /* Reuse old name if not binlog and not update log */
  new_name_ptr= name;

  /*
    If user hasn't specified an extension, generate a new log name
    We have to do this here and not in open as we want to store the
    new file name in the current binary log file.
  */
  if ((error= generate_new_name(new_name, name)))
    goto end;
  new_name_ptr=new_name;

  if (log_type == LOG_BIN)
  {
    if (!no_auto_events)
    {
      /*
        We log the whole file name for log file as the user may decide
        to change base names at some point.
      */
      Rotate_log_event r(new_name+dirname_length(new_name),
                         0, LOG_EVENT_OFFSET, is_relay_log ? Rotate_log_event::RELAY_LOG : 0);
      if(DBUG_EVALUATE_IF("fault_injection_new_file_rotate_event", (error=close_on_error=TRUE), FALSE) ||
         (error= r.write(&log_file)))
      {
        DBUG_EXECUTE_IF("fault_injection_new_file_rotate_event", errno=2;);
        close_on_error= TRUE;
        my_printf_error(ER_ERROR_ON_WRITE, ER(ER_CANT_OPEN_FILE), MYF(ME_FATALERROR), name, errno);
        goto end;
      }
      bytes_written += r.data_written;
    }
    /*
      Update needs to be signalled even if there is no rotate event
      log rotation should give the waiting thread a signal to
      discover EOF and move on to the next log.
    */
    signal_update();
  }
  old_name=name;
  name=0;				// Don't free name
  close(LOG_CLOSE_TO_BE_OPENED | LOG_CLOSE_INDEX);

  /*
     Note that at this point, log_state != LOG_CLOSED (important for is_open()).
  */

  /*
     new_file() is only used for rotation (in FLUSH LOGS or because size >
     max_binlog_size or max_relay_log_size).
     If this is a binary log, the Format_description_log_event at the beginning of
     the new file should have created=0 (to distinguish with the
     Format_description_log_event written at server startup, which should
     trigger temp tables deletion on slaves.
  */

  /* reopen index binlog file, BUG#34582 */
  file_to_open= index_file_name;
  error= open_index_file(index_file_name, 0, FALSE);
  if (!error)
  {
    /* reopen the binary log file. */
    file_to_open= new_name_ptr;
    error= open(old_name, log_type, new_name_ptr, io_cache_type,
                no_auto_events, max_size, 1, FALSE);
  }

  /* handle reopening errors */
  if (error)
  {
    my_printf_error(ER_CANT_OPEN_FILE, ER(ER_CANT_OPEN_FILE), 
                    MYF(ME_FATALERROR), file_to_open, error);
    close_on_error= TRUE;
  }

  my_free(old_name);

end:

  if (error && close_on_error /* rotate or reopen failed */)
  {
    /* 
      Close whatever was left opened.

      We are keeping the behavior as it exists today, ie,
      we disable logging and move on (see: BUG#51014).

      TODO: as part of WL#1790 consider other approaches:
       - kill mysql (safety);
       - try multiple locations for opening a log file;
       - switch server to protected/readonly mode
       - ...
    */
    close(LOG_CLOSE_INDEX);
    sql_print_error("Could not open %s for logging (error %d). "
                     "Turning logging off for the whole duration "
                     "of the MySQL server process. To turn it on "
                     "again: fix the cause, shutdown the MySQL "
                     "server and restart it.", 
                     new_name_ptr, errno);
  }

  if (need_lock)
    mysql_mutex_unlock(&LOCK_log);
  mysql_mutex_unlock(&LOCK_index);

  DBUG_RETURN(error);
}


bool MYSQL_BIN_LOG::append(Log_event* ev)
{
  bool error = 0;
  mysql_mutex_lock(&LOCK_log);
  DBUG_ENTER("MYSQL_BIN_LOG::append");

  DBUG_ASSERT(log_file.type == SEQ_READ_APPEND);
  /*
    Log_event::write() is smart enough to use my_b_write() or
    my_b_append() depending on the kind of cache we have.
  */
  if (ev->write(&log_file))
  {
    error=1;
    goto err;
  }
  bytes_written+= ev->data_written;
  DBUG_PRINT("info",("max_size: %lu",max_size));
  if (flush_and_sync(0))
    goto err;
  if ((uint) my_b_append_tell(&log_file) > max_size)
    error= new_file_without_locking();
err:
  mysql_mutex_unlock(&LOCK_log);
  signal_update();				// Safe as we don't call close
  DBUG_RETURN(error);
}


bool MYSQL_BIN_LOG::appendv(const char* buf, uint len,...)
{
  bool error= 0;
  DBUG_ENTER("MYSQL_BIN_LOG::appendv");
  va_list(args);
  va_start(args,len);

  DBUG_ASSERT(log_file.type == SEQ_READ_APPEND);

  mysql_mutex_assert_owner(&LOCK_log);
  do
  {
    if (my_b_append(&log_file,(uchar*) buf,len))
    {
      error= 1;
      goto err;
    }
    bytes_written += len;
  } while ((buf=va_arg(args,const char*)) && (len=va_arg(args,uint)));
  DBUG_PRINT("info",("max_size: %lu",max_size));
  if (flush_and_sync(0))
    goto err;
  if ((uint) my_b_append_tell(&log_file) > max_size)
    error= new_file_without_locking();
err:
  if (!error)
    signal_update();
  DBUG_RETURN(error);
}

bool MYSQL_BIN_LOG::flush_and_sync(bool *synced)
{
  int err=0, fd=log_file.file;
  if (synced)
    *synced= 0;
  mysql_mutex_assert_owner(&LOCK_log);
  if (flush_io_cache(&log_file))
    return 1;
  uint sync_period= get_sync_period();
  if (sync_period && ++sync_counter >= sync_period)
  {
    sync_counter= 0;
    err= mysql_file_sync(fd, MYF(MY_WME));
    if (synced)
      *synced= 1;
  }
  return err;
}

void MYSQL_BIN_LOG::start_union_events(THD *thd, query_id_t query_id_param)
{
  DBUG_ASSERT(!thd->binlog_evt_union.do_union);
  thd->binlog_evt_union.do_union= TRUE;
  thd->binlog_evt_union.unioned_events= FALSE;
  thd->binlog_evt_union.unioned_events_trans= FALSE;
  thd->binlog_evt_union.first_query_id= query_id_param;
}

void MYSQL_BIN_LOG::stop_union_events(THD *thd)
{
  DBUG_ASSERT(thd->binlog_evt_union.do_union);
  thd->binlog_evt_union.do_union= FALSE;
}

bool MYSQL_BIN_LOG::is_query_in_union(THD *thd, query_id_t query_id_param)
{
  return (thd->binlog_evt_union.do_union && 
          query_id_param >= thd->binlog_evt_union.first_query_id);
}

/** 
  This function checks if a transactional table was updated by the
  current transaction.

  @param thd The client thread that executed the current statement.
  @return
    @c true if a transactional table was updated, @c false otherwise.
*/
bool
trans_has_updated_trans_table(const THD* thd)
{
  binlog_cache_mngr *const cache_mngr=
    (binlog_cache_mngr*) thd_get_ha_data(thd, binlog_hton);

  return (cache_mngr ? !cache_mngr->trx_cache.empty() : 0);
}

/** 
  This function checks if a transactional table was updated by the
  current statement.

  @param thd The client thread that executed the current statement.
  @return
    @c true if a transactional table was updated, @c false otherwise.
*/
bool
stmt_has_updated_trans_table(const THD *thd)
{
  Ha_trx_info *ha_info;

  for (ha_info= thd->transaction.stmt.ha_list; ha_info;
       ha_info= ha_info->next())
  {
    if (ha_info->is_trx_read_write() && ha_info->ht() != binlog_hton)
      return (TRUE);
  }
  return (FALSE);
}

/** 
  This function checks if either a trx-cache or a non-trx-cache should
  be used. If @c bin_log_direct_non_trans_update is active or the format
  is either MIXED or ROW, the cache to be used depends on the flag @c
  is_transactional. 

  On the other hand, if binlog_format is STMT or direct option is
  OFF, the trx-cache should be used if and only if the statement is
  transactional or the trx-cache is not empty. Otherwise, the
  non-trx-cache should be used.

  @param thd              The client thread.
  @param is_transactional The changes are related to a trx-table.
  @return
    @c true if a trx-cache should be used, @c false otherwise.
*/
bool use_trans_cache(const THD* thd, bool is_transactional)
{
  binlog_cache_mngr *const cache_mngr=
    (binlog_cache_mngr*) thd_get_ha_data(thd, binlog_hton);

  return
    ((thd->is_current_stmt_binlog_format_row() ||
     thd->variables.binlog_direct_non_trans_update) ? is_transactional :
     (is_transactional || !cache_mngr->trx_cache.empty()));
}

/**
  This function checks if a transaction, either a multi-statement
  or a single statement transaction is about to commit or not.

  @param thd The client thread that executed the current statement.
  @param all Committing a transaction (i.e. TRUE) or a statement
             (i.e. FALSE).
  @return
    @c true if committing a transaction, otherwise @c false.
*/
bool ending_trans(THD* thd, const bool all)
{
  return (all || ending_single_stmt_trans(thd, all));
}

/**
  This function checks if a single statement transaction is about
  to commit or not.

  @param thd The client thread that executed the current statement.
  @param all Committing a transaction (i.e. TRUE) or a statement
             (i.e. FALSE).
  @return
    @c true if committing a single statement transaction, otherwise
    @c false.
*/
bool ending_single_stmt_trans(THD* thd, const bool all)
{
  return (!all && !thd->in_multi_stmt_transaction_mode());
}

/**
  This function checks if a non-transactional table was updated by
  the current transaction.

  @param thd The client thread that executed the current statement.
  @return
    @c true if a non-transactional table was updated, @c false
    otherwise.
*/
bool trans_has_updated_non_trans_table(const THD* thd)
{
  return (thd->transaction.all.modified_non_trans_table ||
          thd->transaction.stmt.modified_non_trans_table);
}

/**
  This function checks if a non-transactional table was updated by the
  current statement.

  @param thd The client thread that executed the current statement.
  @return
    @c true if a non-transactional table was updated, @c false otherwise.
*/
bool stmt_has_updated_non_trans_table(const THD* thd)
{
  return (thd->transaction.stmt.modified_non_trans_table);
}

/*
  These functions are placed in this file since they need access to
  binlog_hton, which has internal linkage.
*/

int THD::binlog_setup_trx_data()
{
  DBUG_ENTER("THD::binlog_setup_trx_data");
  binlog_cache_mngr *cache_mngr=
    (binlog_cache_mngr*) thd_get_ha_data(this, binlog_hton);

  if (cache_mngr)
    DBUG_RETURN(0);                             // Already set up

  cache_mngr= (binlog_cache_mngr*) my_malloc(sizeof(binlog_cache_mngr), MYF(MY_ZEROFILL));
  if (!cache_mngr ||
      open_cached_file(&cache_mngr->stmt_cache.cache_log, mysql_tmpdir,
                       LOG_PREFIX, binlog_stmt_cache_size, MYF(MY_WME)) ||
      open_cached_file(&cache_mngr->trx_cache.cache_log, mysql_tmpdir,
                       LOG_PREFIX, binlog_cache_size, MYF(MY_WME)))
  {
    my_free(cache_mngr);
    DBUG_RETURN(1);                      // Didn't manage to set it up
  }
  thd_set_ha_data(this, binlog_hton, cache_mngr);

  cache_mngr= new (thd_get_ha_data(this, binlog_hton))
              binlog_cache_mngr(max_binlog_stmt_cache_size,
                                max_binlog_cache_size,
                                &binlog_stmt_cache_use,
                                &binlog_stmt_cache_disk_use,
                                &binlog_cache_use,
                                &binlog_cache_disk_use);
  DBUG_RETURN(0);
}

/*
  Function to start a statement and optionally a transaction for the
  binary log.

  SYNOPSIS
    binlog_start_trans_and_stmt()

  DESCRIPTION

    This function does three things:
    - Start a transaction if not in autocommit mode or if a BEGIN
      statement has been seen.

    - Start a statement transaction to allow us to truncate the cache.

    - Save the currrent binlog position so that we can roll back the
      statement by truncating the cache.

      We only update the saved position if the old one was undefined,
      the reason is that there are some cases (e.g., for CREATE-SELECT)
      where the position is saved twice (e.g., both in
      select_create::prepare() and THD::binlog_write_table_map()) , but
      we should use the first. This means that calls to this function
      can be used to start the statement before the first table map
      event, to include some extra events.
 */

void
THD::binlog_start_trans_and_stmt()
{
  binlog_cache_mngr *cache_mngr= (binlog_cache_mngr*) thd_get_ha_data(this, binlog_hton);
  DBUG_ENTER("binlog_start_trans_and_stmt");
  DBUG_PRINT("enter", ("cache_mngr: %p  cache_mngr->trx_cache.get_prev_position(): %lu",
                       cache_mngr,
                       (cache_mngr ? (ulong) cache_mngr->trx_cache.get_prev_position() :
                        (ulong) 0)));

  if (cache_mngr == NULL ||
      cache_mngr->trx_cache.get_prev_position() == MY_OFF_T_UNDEF)
  {
    this->binlog_set_stmt_begin();
    if (in_multi_stmt_transaction_mode())
      trans_register_ha(this, TRUE, binlog_hton);
    trans_register_ha(this, FALSE, binlog_hton);
    /*
      Mark statement transaction as read/write. We never start
      a binary log transaction and keep it read-only,
      therefore it's best to mark the transaction read/write just
      at the same time we start it.
      Not necessary to mark the normal transaction read/write
      since the statement-level flag will be propagated automatically
      inside ha_commit_trans.
    */
    ha_data[binlog_hton->slot].ha_info[0].set_trx_read_write();
  }
  DBUG_VOID_RETURN;
}

void THD::binlog_set_stmt_begin() {
  binlog_cache_mngr *cache_mngr=
    (binlog_cache_mngr*) thd_get_ha_data(this, binlog_hton);

  /*
    The call to binlog_trans_log_savepos() might create the cache_mngr
    structure, if it didn't exist before, so we save the position
    into an auto variable and then write it into the transaction
    data for the binary log (i.e., cache_mngr).
  */
  my_off_t pos= 0;
  binlog_trans_log_savepos(this, &pos);
  cache_mngr= (binlog_cache_mngr*) thd_get_ha_data(this, binlog_hton);
  cache_mngr->trx_cache.set_prev_position(pos);
}


/**
  This function writes a table map to the binary log. 
  Note that in order to keep the signature uniform with related methods,
  we use a redundant parameter to indicate whether a transactional table
  was changed or not.
 
  @param table             a pointer to the table.
  @param is_transactional  @c true indicates a transactional table,
                           otherwise @c false a non-transactional.
  @return
    nonzero if an error pops up when writing the table map event.
*/
int THD::binlog_write_table_map(TABLE *table, bool is_transactional)
{
  int error;
  DBUG_ENTER("THD::binlog_write_table_map");
  DBUG_PRINT("enter", ("table: 0x%lx  (%s: #%lu)",
                       (long) table, table->s->table_name.str,
                       table->s->table_map_id));

  /* Pre-conditions */
  DBUG_ASSERT(is_current_stmt_binlog_format_row() && mysql_bin_log.is_open());
  DBUG_ASSERT(table->s->table_map_id != ULONG_MAX);

  Table_map_log_event
    the_event(this, table, table->s->table_map_id, is_transactional);

  if (binlog_table_maps == 0)
    binlog_start_trans_and_stmt();

  binlog_cache_mngr *const cache_mngr=
    (binlog_cache_mngr*) thd_get_ha_data(this, binlog_hton);

  IO_CACHE *file=
    cache_mngr->get_binlog_cache_log(use_trans_cache(this, is_transactional));
  if ((error= the_event.write(file)))
    DBUG_RETURN(error);

  binlog_table_maps++;
  DBUG_RETURN(0);
}

/**
  This function retrieves a pending row event from a cache which is
  specified through the parameter @c is_transactional. Respectively, when it
  is @c true, the pending event is returned from the transactional cache.
  Otherwise from the non-transactional cache.

  @param is_transactional  @c true indicates a transactional cache,
                           otherwise @c false a non-transactional.
  @return
    The row event if any. 
*/
Rows_log_event*
THD::binlog_get_pending_rows_event(bool is_transactional) const
{
  Rows_log_event* rows= NULL;
  binlog_cache_mngr *const cache_mngr=
    (binlog_cache_mngr*) thd_get_ha_data(this, binlog_hton);

  /*
    This is less than ideal, but here's the story: If there is no cache_mngr,
    prepare_pending_rows_event() has never been called (since the cache_mngr
    is set up there). In that case, we just return NULL.
   */
  if (cache_mngr)
  {
    binlog_cache_data *cache_data=
      cache_mngr->get_binlog_cache_data(use_trans_cache(this, is_transactional));

    rows= cache_data->pending();
  }
  return (rows);
}

/**
  This function stores a pending row event into a cache which is specified
  through the parameter @c is_transactional. Respectively, when it is @c
  true, the pending event is stored into the transactional cache. Otherwise
  into the non-transactional cache.

  @param evt               a pointer to the row event.
  @param is_transactional  @c true indicates a transactional cache,
                           otherwise @c false a non-transactional.
*/
void
THD::binlog_set_pending_rows_event(Rows_log_event* ev, bool is_transactional)
{
  if (thd_get_ha_data(this, binlog_hton) == NULL)
    binlog_setup_trx_data();

  binlog_cache_mngr *const cache_mngr=
    (binlog_cache_mngr*) thd_get_ha_data(this, binlog_hton);

  DBUG_ASSERT(cache_mngr);

  binlog_cache_data *cache_data=
    cache_mngr->get_binlog_cache_data(use_trans_cache(this, is_transactional));

  cache_data->set_pending(ev);
}


/**
  This function removes the pending rows event, discarding any outstanding
  rows. If there is no pending rows event available, this is effectively a
  no-op.

  @param thd               a pointer to the user thread.
  @param is_transactional  @c true indicates a transactional cache,
                           otherwise @c false a non-transactional.
*/
int
MYSQL_BIN_LOG::remove_pending_rows_event(THD *thd, bool is_transactional)
{
  DBUG_ENTER("MYSQL_BIN_LOG::remove_pending_rows_event");

  binlog_cache_mngr *const cache_mngr=
    (binlog_cache_mngr*) thd_get_ha_data(thd, binlog_hton);

  DBUG_ASSERT(cache_mngr);

  binlog_cache_data *cache_data=
    cache_mngr->get_binlog_cache_data(use_trans_cache(thd, is_transactional));

  if (Rows_log_event* pending= cache_data->pending())
  {
    delete pending;
    cache_data->set_pending(NULL);
  }

  DBUG_RETURN(0);
}

/*
  Moves the last bunch of rows from the pending Rows event to a cache (either
  transactional cache if is_transaction is @c true, or the non-transactional
  cache otherwise. Sets a new pending event.

  @param thd               a pointer to the user thread.
  @param evt               a pointer to the row event.
  @param is_transactional  @c true indicates a transactional cache,
                           otherwise @c false a non-transactional.
*/
int
MYSQL_BIN_LOG::flush_and_set_pending_rows_event(THD *thd,
                                                Rows_log_event* event,
                                                bool is_transactional)
{
  DBUG_ENTER("MYSQL_BIN_LOG::flush_and_set_pending_rows_event(event)");
  DBUG_ASSERT(mysql_bin_log.is_open());
  DBUG_PRINT("enter", ("event: 0x%lx", (long) event));

  int error= 0;
  binlog_cache_mngr *const cache_mngr=
    (binlog_cache_mngr*) thd_get_ha_data(thd, binlog_hton);

  DBUG_ASSERT(cache_mngr);

  binlog_cache_data *cache_data=
    cache_mngr->get_binlog_cache_data(use_trans_cache(thd, is_transactional));

  DBUG_PRINT("info", ("cache_mngr->pending(): 0x%lx", (long) cache_data->pending()));

  if (Rows_log_event* pending= cache_data->pending())
  {
    IO_CACHE *file= &cache_data->cache_log;

    /*
      Write pending event to the cache.
    */
    if (pending->write(file))
    {
      set_write_error(thd, is_transactional);
      if (check_write_error(thd) && cache_data &&
          stmt_has_updated_non_trans_table(thd))
        cache_data->set_incident();
      DBUG_RETURN(1);
    }

    delete pending;
  }

  thd->binlog_set_pending_rows_event(event, is_transactional);

  DBUG_RETURN(error);
}

/**
  Write an event to the binary log.
*/

bool MYSQL_BIN_LOG::write(Log_event *event_info)
{
  THD *thd= event_info->thd;
  bool error= 1;
  DBUG_ENTER("MYSQL_BIN_LOG::write(Log_event *)");
  binlog_cache_data *cache_data= 0;
  bool is_trans_cache= FALSE;

  if (thd->binlog_evt_union.do_union)
  {
    /*
      In Stored function; Remember that function call caused an update.
      We will log the function call to the binary log on function exit
    */
    thd->binlog_evt_union.unioned_events= TRUE;
    thd->binlog_evt_union.unioned_events_trans |=
      event_info->use_trans_cache();
    DBUG_RETURN(0);
  }

  /*
    We only end the statement if we are in a top-level statement.  If
    we are inside a stored function, we do not end the statement since
    this will close all tables on the slave.
  */
  bool const end_stmt=
    thd->locked_tables_mode && thd->lex->requires_prelocking();
  if (thd->binlog_flush_pending_rows_event(end_stmt,
                                           event_info->use_trans_cache()))
    DBUG_RETURN(error);

  /*
     In most cases this is only called if 'is_open()' is true; in fact this is
     mostly called if is_open() *was* true a few instructions before, but it
     could have changed since.
  */
  if (likely(is_open()))
  {
#ifdef HAVE_REPLICATION
    /*
      In the future we need to add to the following if tests like
      "do the involved tables match (to be implemented)
      binlog_[wild_]{do|ignore}_table?" (WL#1049)"
    */
    const char *local_db= event_info->get_db();
    if ((thd && !(thd->variables.option_bits & OPTION_BIN_LOG)) ||
	(thd->lex->sql_command != SQLCOM_ROLLBACK_TO_SAVEPOINT &&
         thd->lex->sql_command != SQLCOM_SAVEPOINT &&
         !binlog_filter->db_ok(local_db)))
      DBUG_RETURN(0);
#endif /* HAVE_REPLICATION */

    IO_CACHE *file= NULL;

    if (event_info->use_direct_logging())
    {
      file= &log_file;
      mysql_mutex_lock(&LOCK_log);
    }
    else
    {
      if (thd->binlog_setup_trx_data())
        goto err;

      binlog_cache_mngr *const cache_mngr=
        (binlog_cache_mngr*) thd_get_ha_data(thd, binlog_hton);

      is_trans_cache= use_trans_cache(thd, event_info->use_trans_cache());
      file= cache_mngr->get_binlog_cache_log(is_trans_cache);
      cache_data= cache_mngr->get_binlog_cache_data(is_trans_cache);

      if (thd->lex->stmt_accessed_non_trans_temp_table())
        cache_data->set_changes_to_non_trans_temp_table();

      thd->binlog_start_trans_and_stmt();
    }
    DBUG_PRINT("info",("event type: %d",event_info->get_type_code()));

    /*
       No check for auto events flag here - this write method should
       never be called if auto-events are enabled.

       Write first log events which describe the 'run environment'
       of the SQL command. If row-based binlogging, Insert_id, Rand
       and other kind of "setting context" events are not needed.
    */
    if (thd)
    {
      if (!thd->is_current_stmt_binlog_format_row())
      {
        if (thd->stmt_depends_on_first_successful_insert_id_in_prev_stmt)
        {
          Intvar_log_event e(thd,(uchar) LAST_INSERT_ID_EVENT,
                             thd->first_successful_insert_id_in_prev_stmt_for_binlog);
          if (e.write(file))
            goto err;
          if (file == &log_file)
            thd->binlog_bytes_written+= e.data_written;
        }
        if (thd->auto_inc_intervals_in_cur_stmt_for_binlog.nb_elements() > 0)
        {
          DBUG_PRINT("info",("number of auto_inc intervals: %u",
                             thd->auto_inc_intervals_in_cur_stmt_for_binlog.
                             nb_elements()));
          Intvar_log_event e(thd, (uchar) INSERT_ID_EVENT,
                             thd->auto_inc_intervals_in_cur_stmt_for_binlog.
                             minimum());
          if (e.write(file))
            goto err;
          if (file == &log_file)
            thd->binlog_bytes_written+= e.data_written;
        }
        if (thd->rand_used)
        {
          Rand_log_event e(thd,thd->rand_saved_seed1,thd->rand_saved_seed2);
          if (e.write(file))
            goto err;
          if (file == &log_file)
            thd->binlog_bytes_written+= e.data_written;
        }
        if (thd->user_var_events.elements)
        {
          for (uint i= 0; i < thd->user_var_events.elements; i++)
          {
            BINLOG_USER_VAR_EVENT *user_var_event;
            get_dynamic(&thd->user_var_events,(uchar*) &user_var_event, i);

            /* setting flags for user var log event */
            uchar flags= User_var_log_event::UNDEF_F;
            if (user_var_event->unsigned_flag)
              flags|= User_var_log_event::UNSIGNED_F;

            User_var_log_event e(thd, user_var_event->user_var_event->name.str,
                                 user_var_event->user_var_event->name.length,
                                 user_var_event->value,
                                 user_var_event->length,
                                 user_var_event->type,
                                 user_var_event->charset_number,
                                 flags);
             /*
               These User_var_log_events must be logged with event_info's
               server_id, rather than the current one.
             */
             e.server_id= event_info->server_id;

            if (e.write(file))
              goto err;
            if (file == &log_file)
              thd->binlog_bytes_written+= e.data_written;
          }
        }
      }
    }

    /*
      Write the event.
    */
    if (event_info->write(file) ||
        DBUG_EVALUATE_IF("injecting_fault_writing", 1, 0))
      goto err;
    if (file == &log_file)
      thd->binlog_bytes_written+= event_info->data_written;

    error= 0;
err:
    if (event_info->use_direct_logging())
    {
      if (!error)
      {
        bool synced;
        if ((error= flush_and_sync(&synced)))
        {
          mysql_mutex_unlock(&LOCK_log);
        }
        else if ((error= RUN_HOOK(binlog_storage, after_flush,
                 (thd, log_file_name, file->pos_in_file, synced))))
        {
          sql_print_error("Failed to run 'after_flush' hooks");
          mysql_mutex_unlock(&LOCK_log);
        } 
        else
        {
          bool check_purge;
          signal_update();
          error= rotate(false, &check_purge);
          mysql_mutex_unlock(&LOCK_log);
          if (!error && check_purge)
            purge();
        }
      }
      else
      {
        mysql_mutex_unlock(&LOCK_log);
      }
    }

    if (error)
    {
      set_write_error(thd, is_trans_cache);
      if (check_write_error(thd) && cache_data &&
          stmt_has_updated_non_trans_table(thd))
        cache_data->set_incident();
    }
  }

  DBUG_RETURN(error);
}


int error_log_print(enum loglevel level, const char *format,
                    va_list args)
{
  return logger.error_log_print(level, format, args);
}


bool slow_log_print(THD *thd, const char *query, uint query_length,
                    ulonglong current_utime)
{
  return logger.slow_log_print(thd, query, query_length, current_utime);
}


bool LOGGER::log_command(THD *thd, enum enum_server_command command)
{
#ifndef NO_EMBEDDED_ACCESS_CHECKS
  Security_context *sctx= thd->security_ctx;
#endif
  /*
    Log command if we have at least one log event handler enabled and want
    to log this king of commands
  */
  if (*general_log_handler_list && (what_to_log & (1L << (uint) command)))
  {
    if ((thd->variables.option_bits & OPTION_LOG_OFF)
#ifndef NO_EMBEDDED_ACCESS_CHECKS
         && (sctx->master_access & SUPER_ACL)
#endif
       )
    {
      /* No logging */
      return FALSE;
    }

    return TRUE;
  }

  return FALSE;
}


bool general_log_print(THD *thd, enum enum_server_command command,
                       const char *format, ...)
{
  va_list args;
  uint error= 0;

  /* Print the message to the buffer if we want to log this king of commands */
  if (! logger.log_command(thd, command))
    return FALSE;

  va_start(args, format);
  error= logger.general_log_print(thd, command, format, args);
  va_end(args);

  return error;
}

bool general_log_write(THD *thd, enum enum_server_command command,
                       const char *query, uint query_length)
{
  /* Write the message to the log if we want to log this king of commands */
  if (logger.log_command(thd, command))
    return logger.general_log_write(thd, command, query, query_length);

  return FALSE;
}

/**
  The method executes rotation when LOCK_log is already acquired
  by the caller.

  @param force_rotate  caller can request the log rotation
  @param check_purge   is set to true if rotation took place

  @note
    If rotation fails, for instance the server was unable 
    to create a new log file, we still try to write an 
    incident event to the current log.

  @retval
    nonzero - error in rotating routine.
*/
int MYSQL_BIN_LOG::rotate(bool force_rotate, bool* check_purge)
{
  int error= 0;
  DBUG_ENTER("MYSQL_BIN_LOG::rotate");

  //todo: fix the macro def and restore safe_mutex_assert_owner(&LOCK_log);
  *check_purge= false;

  if (force_rotate || (my_b_tell(&log_file) >= (my_off_t) max_size))
  {
    if ((error= new_file_without_locking()))
      /** 
         Be conservative... There are possible lost events (eg, 
         failing to log the Execute_load_query_log_event
         on a LOAD DATA while using a non-transactional
         table)!

         We give it a shot and try to write an incident event anyway
         to the current log. 
      */
      if (!write_incident(current_thd, FALSE))
        flush_and_sync(0);

    *check_purge= true;
  }
  DBUG_RETURN(error);
}

/**
  The method executes logs purging routine.

  @retval
    nonzero - error in rotating routine.
*/
void MYSQL_BIN_LOG::purge()
{
#ifdef HAVE_REPLICATION
  if (expire_logs_days)
  {
    DEBUG_SYNC(current_thd, "at_purge_logs_before_date");
    time_t purge_time= my_time(0) - expire_logs_days*24*60*60;
    if (purge_time >= 0)
    {
      purge_logs_before_date(purge_time);
    }
  }
  if (max_binlog_files)
  {
    purge_logs_maximum_number(max_binlog_files);
  }
#endif
}

/**
  The method is a shortcut of @c rotate() and @c purge().
  LOCK_log is acquired prior to rotate and is released after it.

  @param force_rotate  caller can request the log rotation

  @retval
    nonzero - error in rotating routine.
*/
int MYSQL_BIN_LOG::rotate_and_purge(bool force_rotate)
{
  int error= 0;
  DBUG_ENTER("MYSQL_BIN_LOG::rotate_and_purge");
  bool check_purge= false;

  //todo: fix the macro def and restore safe_mutex_assert_not_owner(&LOCK_log);
  mysql_mutex_lock(&LOCK_log);
  error= rotate(force_rotate, &check_purge);
  /*
    NOTE: Run purge_logs wo/ holding LOCK_log because it does not need
          the mutex. Otherwise causes various deadlocks.
  */
  mysql_mutex_unlock(&LOCK_log);

  if (!error && check_purge)
    purge();

  DBUG_RETURN(error);
}

uint MYSQL_BIN_LOG::next_file_id()
{
  uint res;
  mysql_mutex_lock(&LOCK_log);
  res = file_id++;
  mysql_mutex_unlock(&LOCK_log);
  return res;
}


/*
  Write the contents of a cache to the binary log.

  SYNOPSIS
    write_cache()
    cache    Cache to write to the binary log

  DESCRIPTION
    Write the contents of the cache to the binary log. The cache will
    be reset as a READ_CACHE to be able to read the contents from it.
 */

int MYSQL_BIN_LOG::write_cache(THD *thd, IO_CACHE *cache)
{
  mysql_mutex_assert_owner(&LOCK_log);
  if (reinit_io_cache(cache, READ_CACHE, 0, 0, 0))
    return ER_ERROR_ON_WRITE;
  uint length= my_b_bytes_in_cache(cache), group, carry, hdr_offs;
  long val;
  uchar header[LOG_EVENT_HEADER_LEN];

  /*
    The events in the buffer have incorrect end_log_pos data
    (relative to beginning of group rather than absolute),
    so we'll recalculate them in situ so the binlog is always
    correct, even in the middle of a group. This is possible
    because we now know the start position of the group (the
    offset of this cache in the log, if you will); all we need
    to do is to find all event-headers, and add the position of
    the group to the end_log_pos of each event.  This is pretty
    straight forward, except that we read the cache in segments,
    so an event-header might end up on the cache-border and get
    split.
  */

  group= (uint)my_b_tell(&log_file);
  hdr_offs= carry= 0;

  do
  {
    /*
      if we only got a partial header in the last iteration,
      get the other half now and process a full header.
    */
    if (unlikely(carry > 0))
    {
      DBUG_ASSERT(carry < LOG_EVENT_HEADER_LEN);

      /* assemble both halves */
      memcpy(&header[carry], (char *)cache->read_pos, LOG_EVENT_HEADER_LEN - carry);

      /* fix end_log_pos */
      val= uint4korr(&header[LOG_POS_OFFSET]) + group;
      int4store(&header[LOG_POS_OFFSET], val);

      /* write the first half of the split header */
      if (my_b_write(&log_file, header, carry))
        return ER_ERROR_ON_WRITE;
      thd->binlog_bytes_written+= carry;

      /*
        copy fixed second half of header to cache so the correct
        version will be written later.
      */
      memcpy((char *)cache->read_pos, &header[carry], LOG_EVENT_HEADER_LEN - carry);

      /* next event header at ... */
      hdr_offs = uint4korr(&header[EVENT_LEN_OFFSET]) - carry;

      carry= 0;
    }

    /* if there is anything to write, process it. */

    if (likely(length > 0))
    {
      /*
        process all event-headers in this (partial) cache.
        if next header is beyond current read-buffer,
        we'll get it later (though not necessarily in the
        very next iteration, just "eventually").
      */

      while (hdr_offs < length)
      {
        /*
          partial header only? save what we can get, process once
          we get the rest.
        */

        if (hdr_offs + LOG_EVENT_HEADER_LEN > length)
        {
          carry= length - hdr_offs;
          memcpy(header, (char *)cache->read_pos + hdr_offs, carry);
          length= hdr_offs;
        }
        else
        {
          /* we've got a full event-header, and it came in one piece */

          uchar *log_pos= (uchar *)cache->read_pos + hdr_offs + LOG_POS_OFFSET;

          /* fix end_log_pos */
          val= uint4korr(log_pos) + group;
          int4store(log_pos, val);

          /* next event header at ... */
          log_pos= (uchar *)cache->read_pos + hdr_offs + EVENT_LEN_OFFSET;
          hdr_offs += uint4korr(log_pos);

        }
      }

      /*
        Adjust hdr_offs. Note that it may still point beyond the segment
        read in the next iteration; if the current event is very long,
        it may take a couple of read-iterations (and subsequent adjustments
        of hdr_offs) for it to point into the then-current segment.
        If we have a split header (!carry), hdr_offs will be set at the
        beginning of the next iteration, overwriting the value we set here:
      */
      hdr_offs -= length;
    }

    /* Write data to the binary log file */
    DBUG_EXECUTE_IF("fail_binlog_write_1",
                    errno= 28; return ER_ERROR_ON_WRITE;);
    if (my_b_write(&log_file, cache->read_pos, length))
      return ER_ERROR_ON_WRITE;
    thd->binlog_bytes_written+= length;
    cache->read_pos=cache->read_end;		// Mark buffer used up
  } while ((length= my_b_fill(cache)));

  DBUG_ASSERT(carry == 0);

  return 0;                                     // All OK
}

/*
  Helper function to get the error code of the query to be binlogged.
 */
int query_error_code(THD *thd, bool not_killed)
{
  int error;
  
  if (not_killed || (thd->killed == THD::KILL_BAD_DATA))
  {
    error= thd->is_error() ? thd->stmt_da->sql_errno() : 0;

    /* thd->stmt_da->sql_errno() might be ER_SERVER_SHUTDOWN or
       ER_QUERY_INTERRUPTED, So here we need to make sure that error
       is not set to these errors when specified not_killed by the
       caller.
    */
    if (error == ER_SERVER_SHUTDOWN || error == ER_QUERY_INTERRUPTED)
      error= 0;
  }
  else
  {
    /* killed status for DELAYED INSERT thread should never be used */
    DBUG_ASSERT(!(thd->system_thread & SYSTEM_THREAD_DELAYED_INSERT));
    error= thd->killed_errno();
  }

  return error;
}

bool MYSQL_BIN_LOG::write_incident(THD *thd, bool lock)
{
  uint error= 0;
  DBUG_ENTER("MYSQL_BIN_LOG::write_incident");

  if (!is_open())
    DBUG_RETURN(error);

  Incident incident= INCIDENT_LOST_EVENTS;
  Incident_log_event ev(thd, incident, write_error_msg);
  if (lock)
    mysql_mutex_lock(&LOCK_log);
  error= ev.write(&log_file);
  if (lock)
  {
    if (!error && !(error= flush_and_sync(0)))
    {
      bool check_purge= false;
      signal_update();
      error= rotate(false, &check_purge);
      mysql_mutex_unlock(&LOCK_log);
      if (!error && check_purge)
        purge();
    }
    else
    {
      mysql_mutex_unlock(&LOCK_log);
    }
  }
  DBUG_RETURN(error);
}

/**
  Write a cached log entry to the binary log.
  - To support transaction over replication, we wrap the transaction
  with BEGIN/COMMIT or BEGIN/ROLLBACK in the binary log.
  We want to write a BEGIN/ROLLBACK block when a non-transactional table
  was updated in a transaction which was rolled back. This is to ensure
  that the same updates are run on the slave.

  @param thd
  @param cache		The cache to copy to the binlog
  @param commit_event   The commit event to print after writing the
                        contents of the cache.
  @param incident       Defines if an incident event should be created to
                        notify that some non-transactional changes did
                        not get into the binlog.

  @note
    We only come here if there is something in the cache.
  @note
    The thing in the cache is always a complete transaction.
  @note
    'cache' needs to be reinitialized after this functions returns.
*/

bool
MYSQL_BIN_LOG::write_transaction_to_binlog(THD *thd, binlog_cache_data *cache_data,
                                           Log_event *end_ev, bool all)
{
  group_commit_entry entry;
  bool ret;
  DBUG_ENTER("MYSQL_BIN_LOG::write_transaction_to_binlog");

  entry.thd= thd;
  entry.cache_data= cache_data;
  entry.error= 0;
  entry.all= all;

  /*
    Log "BEGIN" at the beginning of every transaction.  Here, a transaction is
    either a BEGIN..COMMIT block or a single statement in autocommit mode.

    Create the necessary events here, where we have the correct THD (and
    thread context).

    Due to group commit the actual writing to binlog may happen in a different
    thread.
  */
  Query_log_event qinfo(thd, STRING_WITH_LEN("BEGIN"), TRUE, FALSE, TRUE, 0);
  entry.begin_event= &qinfo;
  entry.end_event= end_ev;
  if (cache_data->has_incident())
  {
    Incident_log_event inc_ev(thd, INCIDENT_LOST_EVENTS, write_error_msg);
    entry.incident_event= &inc_ev;
    ret = write_transaction_to_binlog_events(&entry);
  }
  else
  {
    entry.incident_event= NULL;
    ret = write_transaction_to_binlog_events(&entry);
  }
  if (!ret)                                          /* userstat.patch */
    thd->binlog_bytes_written += qinfo.data_written; /* userstat.patch */
  DBUG_RETURN(ret);
}

bool
MYSQL_BIN_LOG::write_transaction_to_binlog_events(group_commit_entry *entry)
{
  /*
    To facilitate group commit for the binlog, we first queue up ourselves in
    the group commit queue. Then the first thread to enter the queue waits for
    the LOCK_log mutex, and commits for everyone in the queue once it gets the
    lock. Any other threads in the queue just wait for the first one to finish
    the commit and wake them up.
  */
  entry->thd->clear_wakeup_ready();
  mysql_mutex_lock(&LOCK_group_commit_queue);
  group_commit_entry *orig_queue= group_commit_queue;
  entry->next= orig_queue;
  group_commit_queue= entry;
  DEBUG_SYNC(entry->thd, "commit_group_commit_queue");
  mysql_mutex_unlock(&LOCK_group_commit_queue);

  /*
    The first in the queue handle group commit for all; the others just wait
    to be signalled when group commit is done.
  */
  if (orig_queue != NULL)
    entry->thd->wait_for_wakeup_ready();
  else
    trx_group_commit_leader(entry);

  if (likely(!entry->error))
    return 0;

  switch (entry->error)
  {
  case ER_ERROR_ON_WRITE:
    my_error(ER_ERROR_ON_WRITE, MYF(ME_NOREFRESH), name, entry->commit_errno);
    break;
  case ER_ERROR_ON_READ:
    my_error(ER_ERROR_ON_READ, MYF(ME_NOREFRESH),
             entry->cache_data->cache_log.file_name, entry->commit_errno);
    break;
  default:
    /*
      There are not (and should not be) any errors thrown not covered above.
      But just in case one is added later without updating the above switch
      statement, include a catch-all.
    */
    my_printf_error(entry->error,
                    "Error writing transaction to binary log: %d",
                    MYF(ME_NOREFRESH), entry->error);
  }

  /*
    Since we return error, this transaction XID will not be committed, so
    we need to mark it as not needed for recovery (unlog() is not called
    for a transaction if log_xid() fails).
  */
  if (entry->cache_data->using_xa && entry->cache_data->xa_xid)
    mark_xid_done();

  return 1;
}

/*
  Do binlog group commit as the lead thread.

  This must be called when this thread/transaction is queued at the start of
  the group_commit_queue. It will wait to obtain the LOCK_log mutex, then group
  commit all the transactions in the queue (more may have entered while waiting
  for LOCK_log). After commit is done, all other threads in the queue will be
  signalled.

 */
void
MYSQL_BIN_LOG::trx_group_commit_leader(group_commit_entry *leader)
{
  DBUG_ENTER("MYSQL_BIN_LOG::trx_group_commit_leader");
  uint xid_count= 0;
  uint write_count= 0;
  bool check_purge= false;
  group_commit_entry *current= 0;
  DBUG_ASSERT(is_open());
  if (likely(is_open()))                       // Should always be true
  {
    /*
      Lock the LOCK_log(), and once we get it, collect any additional writes
      that queued up while we were waiting.
    */
    mysql_mutex_lock(&LOCK_log);

    DEBUG_SYNC(leader->thd, "commit_after_get_LOCK_log");
    mysql_mutex_lock(&LOCK_group_commit_queue);
    current= group_commit_queue;
    group_commit_queue= NULL;
    mysql_mutex_unlock(&LOCK_group_commit_queue);

    /* As the queue is in reverse order of entering, reverse it. */
    group_commit_entry *queue= NULL;
    while (current)
    {
      group_commit_entry *next= current->next;
      current->next= queue;
      queue= current;
      current= next;
    }
    DBUG_ASSERT(leader == queue /* the leader should be first in queue */);
    /*
      Now we have in queue the list of transactions to be committed in order.

      Commit every transaction in the queue.

      Note that we are doing this in a different thread than the one running
      the transaction! So we are limited in the operations we can do. In
      particular, we cannot call my_error() on behalf of a transaction, as
      that obtains the THD from thread local storage. Instead, we must set
      current->error and let the thread do the error reporting itself once
      we wake it up.
    */
    for (current= queue; current != NULL; current= current->next)
    {
      binlog_cache_data *cache_data= current->cache_data;
      IO_CACHE *cache= &cache_data->cache_log;

      /*
        We only bother to write to the binary log if there is anything
        to write.
      */
      if (my_b_tell(cache) > 0)
      {
        if ((current->error= write_transaction(current)))
          current->commit_errno= errno;
        write_count++;
      }

      cache_data->commit_bin_log_file_pos= my_b_write_tell(&log_file);
      if (cache_data->using_xa && cache_data->xa_xid)
        xid_count++;
    }

    if (write_count > 0)
    {
      bool synced= 0;
      if (flush_and_sync(&synced))
      {
        for (current= queue; current != NULL; current= current->next)
        {
          if (!current->error)
          {
            current->error= ER_ERROR_ON_WRITE;
            current->commit_errno= errno;
          }
        }
      }
      else
      {
        signal_update();
      }

      if (RUN_HOOK(binlog_storage, after_flush,
                   (leader->thd, log_file_name, log_file.pos_in_file, synced)))
      {
        sql_print_error("Failed to run 'after_flush' hooks");
        for (current= queue; current != NULL; current= current->next)
        {
          if (!current->error)
          {
            current->error= ER_ERROR_ON_WRITE;
            current->commit_errno= errno;
          }
        }
      }

    }

    /*
      if any commit_events are Xid_log_event, increase the number of
      prepared_xids (it's decreased in ::unlog()). Binlog cannot be rotated
      if there're prepared xids in it - see the comment in new_file() for
      an explanation.
      If no Xid_log_events (then it's all Query_log_event) rotate binlog,
      if necessary.
    */
    if (xid_count > 0)
    {
      mark_xids_active(xid_count);
    }
    else
    {
      if (rotate(false, &check_purge))
      {
        for (current= queue; current != NULL; current= current->next)
        {
          if (!current->error)
          {
            current->error= ER_ERROR_ON_WRITE;
            current->commit_errno= errno;
          }
        }
      }
    }

    DEBUG_SYNC(leader->thd, "commit_before_get_LOCK_commit_ordered");
    mysql_mutex_lock(&LOCK_commit_ordered);
    /*
      We cannot unlock LOCK_log until we have locked LOCK_commit_ordered;
      otherwise scheduling could allow the next group commit to run ahead of us,
      messing up the order of commit_ordered() calls. But as soon as
      LOCK_commit_ordered is obtained, we can let the next group commit start.
    */

    mysql_mutex_unlock(&LOCK_log);

    if (xid_count == 0 && check_purge)
    {
      purge();
    }

    DEBUG_SYNC(leader->thd, "commit_after_release_LOCK_log");
    ++num_group_commits;

    /*
      Wakeup each participant waiting for our group commit, first calling the
      commit_ordered() methods for any transactions doing 2-phase commit.
    */
    current= queue;
    while (current != NULL)
    {
      group_commit_entry *next;

      DEBUG_SYNC(leader->thd, "commit_loop_entry_commit_ordered");
      ++num_commits;
      if (current->cache_data->using_xa && !current->error)
        run_commit_ordered(current->thd, current->all);

      /*
        Careful not to access current->next after waking up the other thread! As
        it may change immediately after wakeup.
      */
      next= current->next;
      if (current != leader)                      // Don't wake up ourself
        current->thd->signal_wakeup_ready();
      current= next;
    }
    DEBUG_SYNC(leader->thd, "commit_after_group_run_commit_ordered");
    mysql_mutex_unlock(&LOCK_commit_ordered);
  }

  DBUG_VOID_RETURN;
}


int
MYSQL_BIN_LOG::write_transaction(group_commit_entry *entry)
{
  binlog_cache_data *cache_data= entry->cache_data;
  IO_CACHE *cache= &cache_data->cache_log;

  if (entry->begin_event->write(&log_file))
    return ER_ERROR_ON_WRITE;

  DBUG_EXECUTE_IF("crash_before_writing_xid",
                  {
                    if ((write_cache(entry->thd, cache)))
                      DBUG_PRINT("info", ("error writing binlog cache"));
                    else
                      flush_and_sync(0);

                    DBUG_PRINT("info", ("crashing before writing xid"));
                    abort();
                  });

  if (write_cache(entry->thd, cache))
    return ER_ERROR_ON_WRITE;

  if (entry->end_event->write(&log_file))
    return ER_ERROR_ON_WRITE;

  if (entry->incident_event && entry->incident_event->write(&log_file))
    return ER_ERROR_ON_WRITE;

  if (cache->error)                           // Error on read
    return ER_ERROR_ON_READ;

  return 0;
}

/**
  Wait until we get a signal that the relay log has been updated.

  @param thd		Thread variable

  @note
    One must have a lock on LOCK_log before calling this function.
    This lock will be released before return! That's required by
    THD::enter_cond() (see NOTES in sql_class.h).
*/

void MYSQL_BIN_LOG::wait_for_update_relay_log(THD* thd)
{
  const char *old_msg;
  DBUG_ENTER("wait_for_update_relay_log");

  old_msg= thd->enter_cond(&update_cond, &LOCK_log,
                           "Slave has read all relay log; "
                           "waiting for the slave I/O "
                           "thread to update it" );
  mysql_cond_wait(&update_cond, &LOCK_log);
  thd->exit_cond(old_msg);
  DBUG_VOID_RETURN;
}

/**
  Wait until we get a signal that the binary log has been updated.
  Applies to master only.
     
  NOTES
  @param[in] thd        a THD struct
  @param[in] timeout    a pointer to a timespec;
                        NULL means to wait w/o timeout.
  @retval    0          if got signalled on update
  @retval    non-0      if wait timeout elapsed
  @note
    LOCK_log must be taken before calling this function.
    LOCK_log is being released while the thread is waiting.
    LOCK_log is released by the caller.
*/

int MYSQL_BIN_LOG::wait_for_update_bin_log(THD* thd,
                                           const struct timespec *timeout)
{
  int ret= 0;
  DBUG_ENTER("wait_for_update_bin_log");

  if (!timeout)
    mysql_cond_wait(&update_cond, &LOCK_log);
  else
    ret= mysql_cond_timedwait(&update_cond, &LOCK_log,
                              const_cast<struct timespec *>(timeout));
  DBUG_RETURN(ret);
}


/**
  Close the log file.

  @param exiting     Bitmask for one or more of the following bits:
          - LOG_CLOSE_INDEX : if we should close the index file
          - LOG_CLOSE_TO_BE_OPENED : if we intend to call open
                                     at once after close.
          - LOG_CLOSE_STOP_EVENT : write a 'stop' event to the log

  @note
    One can do an open on the object at once after doing a close.
    The internal structures are not freed until cleanup() is called
*/

void MYSQL_BIN_LOG::close(uint exiting)
{					// One can't set log_type here!
  DBUG_ENTER("MYSQL_BIN_LOG::close");
  DBUG_PRINT("enter",("exiting: %d", (int) exiting));
  if (log_state == LOG_OPENED)
  {
#ifdef HAVE_REPLICATION
    if (log_type == LOG_BIN && !no_auto_events &&
	(exiting & LOG_CLOSE_STOP_EVENT))
    {
      Stop_log_event s;
      s.write(&log_file);
      bytes_written+= s.data_written;
      signal_update();
    }
#endif /* HAVE_REPLICATION */

    /* don't pwrite in a file opened with O_APPEND - it doesn't work */
    if (log_file.type == WRITE_CACHE && log_type == LOG_BIN)
    {
      my_off_t offset= BIN_LOG_HEADER_SIZE + FLAGS_OFFSET;
      my_off_t org_position= mysql_file_tell(log_file.file, MYF(0));
      uchar flags= 0;            // clearing LOG_EVENT_BINLOG_IN_USE_F
      mysql_file_pwrite(log_file.file, &flags, 1, offset, MYF(0));
      /*
        Restore position so that anything we have in the IO_cache is written
        to the correct position.
        We need the seek here, as mysql_file_pwrite() is not guaranteed to keep the
        original position on system that doesn't support pwrite().
      */
      mysql_file_seek(log_file.file, org_position, MY_SEEK_SET, MYF(0));
    }

    /* this will cleanup IO_CACHE, sync and close the file */
    MYSQL_LOG::close(exiting);
  }

  /*
    The following test is needed even if is_open() is not set, as we may have
    called a not complete close earlier and the index file is still open.
  */

  if ((exiting & LOG_CLOSE_INDEX) && my_b_inited(&index_file))
  {
    end_io_cache(&index_file);
    if (mysql_file_close(index_file.file, MYF(0)) < 0 && ! write_error)
    {
      write_error= 1;
      sql_print_error(ER(ER_ERROR_ON_WRITE), index_file_name, errno);
    }
  }
  log_state= (exiting & LOG_CLOSE_TO_BE_OPENED) ? LOG_TO_BE_OPENED : LOG_CLOSED;
  my_free(name);
  name= NULL;
  DBUG_VOID_RETURN;
}


void MYSQL_BIN_LOG::set_max_size(ulong max_size_arg)
{
  /*
    We need to take locks, otherwise this may happen:
    new_file() is called, calls open(old_max_size), then before open() starts,
    set_max_size() sets max_size to max_size_arg, then open() starts and
    uses the old_max_size argument, so max_size_arg has been overwritten and
    it's like if the SET command was never run.
  */
  DBUG_ENTER("MYSQL_BIN_LOG::set_max_size");
  mysql_mutex_lock(&LOCK_log);
  if (is_open())
    max_size= max_size_arg;
  mysql_mutex_unlock(&LOCK_log);
  DBUG_VOID_RETURN;
}


/**
  Check if a string is a valid number.

  @param str			String to test
  @param res			Store value here
  @param allow_wildcards	Set to 1 if we should ignore '%' and '_'

  @note
    For the moment the allow_wildcards argument is not used
    Should be move to some other file.

  @retval
    1	String is a number
  @retval
    0	String is not a number
*/

static bool test_if_number(register const char *str,
			   ulong *res, bool allow_wildcards)
{
  reg2 int flag;
  const char *start;
  DBUG_ENTER("test_if_number");

  flag=0; start=str;
  while (*str++ == ' ') ;
  if (*--str == '-' || *str == '+')
    str++;
  while (my_isdigit(files_charset_info,*str) ||
	 (allow_wildcards && (*str == wild_many || *str == wild_one)))
  {
    flag=1;
    str++;
  }
  if (*str == '.')
  {
    for (str++ ;
	 my_isdigit(files_charset_info,*str) ||
	   (allow_wildcards && (*str == wild_many || *str == wild_one)) ;
	 str++, flag=1) ;
  }
  if (*str != 0 || flag == 0)
    DBUG_RETURN(0);
  if (res)
    *res=atol(start);
  DBUG_RETURN(1);			/* Number ok */
} /* test_if_number */


void sql_perror(const char *message)
{
#ifdef HAVE_STRERROR
  sql_print_error("%s: %s",message, strerror(errno));
#else
  perror(message);
#endif
}


/*
  Change the file associated with two output streams. Used to
  redirect stdout and stderr to a file. The streams are reopened
  only for appending (writing at end of file).
*/
extern "C" my_bool reopen_fstreams(const char *filename,
                                   FILE *outstream, FILE *errstream)
{
  if (outstream && !my_freopen(filename, "a", outstream))
    return TRUE;

  if (errstream && !my_freopen(filename, "a", errstream))
    return TRUE;

  /* The error stream must be unbuffered. */
  if (errstream)
    setbuf(errstream, NULL);

  return FALSE;
}


/*
  Unfortunately, there seems to be no good way
  to restore the original streams upon failure.
*/
static bool redirect_std_streams(const char *file)
{
  if (reopen_fstreams(file, stdout, stderr))
    return TRUE;

  setbuf(stderr, NULL);
  return FALSE;
}


bool flush_error_log()
{
  bool result= 0;
  if (opt_error_log)
  {
    mysql_mutex_lock(&LOCK_error_log);
    if (redirect_std_streams(log_error_file))
      result= 1;
    mysql_mutex_unlock(&LOCK_error_log);
  }
  return result;
}

void MYSQL_BIN_LOG::signal_update()
{
  DBUG_ENTER("MYSQL_BIN_LOG::signal_update");
  signal_cnt++;
  mysql_cond_broadcast(&update_cond);
  DBUG_VOID_RETURN;
}

#ifdef _WIN32
static void print_buffer_to_nt_eventlog(enum loglevel level, char *buff,
                                        size_t length, size_t buffLen)
{
  HANDLE event;
  char   *buffptr= buff;
  DBUG_ENTER("print_buffer_to_nt_eventlog");

  /* Add ending CR/LF's to string, overwrite last chars if necessary */
  strmov(buffptr+min(length, buffLen-5), "\r\n\r\n");

  setup_windows_event_source();
  if ((event= RegisterEventSource(NULL,"MySQL")))
  {
    switch (level) {
      case ERROR_LEVEL:
        ReportEvent(event, EVENTLOG_ERROR_TYPE, 0, MSG_DEFAULT, NULL, 1, 0,
                    (LPCSTR*)&buffptr, NULL);
        break;
      case WARNING_LEVEL:
        ReportEvent(event, EVENTLOG_WARNING_TYPE, 0, MSG_DEFAULT, NULL, 1, 0,
                    (LPCSTR*) &buffptr, NULL);
        break;
      case INFORMATION_LEVEL:
        ReportEvent(event, EVENTLOG_INFORMATION_TYPE, 0, MSG_DEFAULT, NULL, 1,
                    0, (LPCSTR*) &buffptr, NULL);
        break;
    }
    DeregisterEventSource(event);
  }

  DBUG_VOID_RETURN;
}
#endif /* _WIN32 */


#ifndef EMBEDDED_LIBRARY
static void print_buffer_to_file(enum loglevel level, const char *buffer,
                                 size_t length)
{
  time_t skr;
  struct tm tm_tmp;
  struct tm *start;
  DBUG_ENTER("print_buffer_to_file");
  DBUG_PRINT("enter",("buffer: %s", buffer));

  mysql_mutex_lock(&LOCK_error_log);

  skr= my_time(0);
  localtime_r(&skr, &tm_tmp);
  start=&tm_tmp;

  fprintf(stderr, "%02d%02d%02d %2d:%02d:%02d [%s] %.*s\n",
          start->tm_year % 100,
          start->tm_mon+1,
          start->tm_mday,
          start->tm_hour,
          start->tm_min,
          start->tm_sec,
          (level == ERROR_LEVEL ? "ERROR" : level == WARNING_LEVEL ?
           "Warning" : "Note"),
          (int) length, buffer);

  fflush(stderr);

  mysql_mutex_unlock(&LOCK_error_log);
  DBUG_VOID_RETURN;
}

/**
  Prints a printf style message to the error log and, under NT, to the
  Windows event log.

  This function prints the message into a buffer and then sends that buffer
  to other functions to write that message to other logging sources.

  @param level          The level of the msg significance
  @param format         Printf style format of message
  @param args           va_list list of arguments for the message

  @returns
    The function always returns 0. The return value is present in the
    signature to be compatible with other logging routines, which could
    return an error (e.g. logging to the log tables)
*/
int vprint_msg_to_log(enum loglevel level, const char *format, va_list args)
{
  char   buff[1024];
  size_t length;
  DBUG_ENTER("vprint_msg_to_log");

  length= my_vsnprintf(buff, sizeof(buff), format, args);
  print_buffer_to_file(level, buff, length);

#ifdef _WIN32
  print_buffer_to_nt_eventlog(level, buff, length, sizeof(buff));
#endif

  DBUG_RETURN(0);
}
#endif /* EMBEDDED_LIBRARY */


void sql_print_error(const char *format, ...) 
{
  va_list args;
  DBUG_ENTER("sql_print_error");

  va_start(args, format);
  error_log_print(ERROR_LEVEL, format, args);
  va_end(args);

  DBUG_VOID_RETURN;
}


void sql_print_warning(const char *format, ...) 
{
  va_list args;
  DBUG_ENTER("sql_print_warning");

  va_start(args, format);
  error_log_print(WARNING_LEVEL, format, args);
  va_end(args);

  DBUG_VOID_RETURN;
}


void sql_print_information(const char *format, ...) 
{
  va_list args;
  DBUG_ENTER("sql_print_information");

  va_start(args, format);
  error_log_print(INFORMATION_LEVEL, format, args);
  va_end(args);

  DBUG_VOID_RETURN;
}


void
TC_init()
{
  mysql_mutex_init(key_LOCK_group_commit_queue, &LOCK_group_commit_queue, MY_MUTEX_INIT_SLOW);
  mysql_mutex_init(key_LOCK_commit_ordered, &LOCK_commit_ordered, MY_MUTEX_INIT_SLOW);
  mutexes_inited= TRUE;
}


void
TC_destroy()
{
  if (mutexes_inited)
  {
    mysql_mutex_destroy(&LOCK_group_commit_queue);
    mysql_mutex_destroy(&LOCK_commit_ordered);
    mutexes_inited= FALSE;
  }
}


void
TC_LOG::run_commit_ordered(THD *thd, bool all)
{
  Ha_trx_info *ha_info=
    all ? thd->transaction.all.ha_list : thd->transaction.stmt.ha_list;

  mysql_mutex_assert_owner(&LOCK_commit_ordered);
  for (; ha_info; ha_info= ha_info->next())
  {
    handlerton *ht= ha_info->ht();
    if (!ht->commit_ordered)
      continue;
    ht->commit_ordered(ht, thd, all);
    DEBUG_SYNC(thd, "commit_after_run_commit_ordered");
  }
}

int TC_LOG_MMAP::log_and_order(THD *thd, my_xid xid, bool all,
                               bool need_commit_ordered)
{
  int cookie;

  cookie= 0;
  if (xid)
    cookie= log_one_transaction(xid);

  if (need_commit_ordered)
  {
    /* Only run commit_ordered() if log_xid was successful. */
    if (cookie)
    {
      mysql_mutex_lock(&LOCK_commit_ordered);
      run_commit_ordered(thd, all);
      mysql_mutex_unlock(&LOCK_commit_ordered);
    }
  }

  return cookie;
}


/********* transaction coordinator log for 2pc - mmap() based solution *******/

/*
  the log consists of a file, mmapped to a memory.
  file is divided on pages of tc_log_page_size size.
  (usable size of the first page is smaller because of log header)
  there's PAGE control structure for each page
  each page (or rather PAGE control structure) can be in one of three
  states - active, syncing, pool.
  there could be only one page in active or syncing states,
  but many in pool - pool is fifo queue.
  usual lifecycle of a page is pool->active->syncing->pool
  "active" page - is a page where new xid's are logged.
  the page stays active as long as syncing slot is taken.
  "syncing" page is being synced to disk. no new xid can be added to it.
  when the sync is done the page is moved to a pool and an active page
  becomes "syncing".

  the result of such an architecture is a natural "commit grouping" -
  If commits are coming faster than the system can sync, they do not
  stall. Instead, all commit that came since the last sync are
  logged to the same page, and they all are synced with the next -
  one - sync. Thus, thought individual commits are delayed, throughput
  is not decreasing.

  when a xid is added to an active page, the thread of this xid waits
  for a page's condition until the page is synced. when syncing slot
  becomes vacant one of these waiters is awaken to take care of syncing.
  it syncs the page and signals all waiters that the page is synced.
  PAGE::waiters is used to count these waiters, and a page may never
  become active again until waiters==0 (that is all waiters from the
  previous sync have noticed the sync was completed)

  note, that the page becomes "dirty" and has to be synced only when a
  new xid is added into it. Removing a xid from a page does not make it
  dirty - we don't sync removals to disk.
*/

ulong tc_log_page_waits= 0;

#ifdef HAVE_MMAP

#define TC_LOG_HEADER_SIZE (sizeof(tc_log_magic)+1)

static const char tc_log_magic[]={(char) 254, 0x23, 0x05, 0x74};

ulong opt_tc_log_size= TC_LOG_MIN_SIZE;
ulong tc_log_max_pages_used=0, tc_log_page_size=0, tc_log_cur_pages_used=0;

int TC_LOG_MMAP::open(const char *opt_name)
{
  uint i;
  bool crashed=FALSE;
  PAGE *pg;

  DBUG_ASSERT(total_ha_2pc > 1);
  DBUG_ASSERT(opt_name && opt_name[0]);

  tc_log_page_size= my_getpagesize();
  DBUG_ASSERT(TC_LOG_PAGE_SIZE % tc_log_page_size == 0);

  fn_format(logname,opt_name,mysql_data_home,"",MY_UNPACK_FILENAME);
  if ((fd= mysql_file_open(key_file_tclog, logname, O_RDWR, MYF(0))) < 0)
  {
    if (my_errno != ENOENT)
      goto err;
    if (using_heuristic_recover())
      return 1;
    if ((fd= mysql_file_create(key_file_tclog, logname, CREATE_MODE,
                               O_RDWR, MYF(MY_WME))) < 0)
      goto err;
    inited=1;
    file_length= opt_tc_log_size;
    if (mysql_file_chsize(fd, file_length, 0, MYF(MY_WME)))
      goto err;
  }
  else
  {
    inited= 1;
    crashed= TRUE;
    sql_print_information("Recovering after a crash using %s", opt_name);
    if (tc_heuristic_recover)
    {
      sql_print_error("Cannot perform automatic crash recovery when "
                      "--tc-heuristic-recover is used");
      goto err;
    }
    file_length= mysql_file_seek(fd, 0L, MY_SEEK_END, MYF(MY_WME+MY_FAE));
    if (file_length == MY_FILEPOS_ERROR || file_length % tc_log_page_size)
      goto err;
  }

  data= (uchar *)my_mmap(0, (size_t)file_length, PROT_READ|PROT_WRITE,
                        MAP_NOSYNC|MAP_SHARED, fd, 0);
  if (data == MAP_FAILED)
  {
    my_errno=errno;
    goto err;
  }
  inited=2;

  npages=(uint)file_length/tc_log_page_size;
  DBUG_ASSERT(npages >= 3);             // to guarantee non-empty pool
  if (!(pages=(PAGE *)my_malloc(npages*sizeof(PAGE), MYF(MY_WME|MY_ZEROFILL))))
    goto err;
  inited=3;
  for (pg=pages, i=0; i < npages; i++, pg++)
  {
    pg->next=pg+1;
    pg->waiters=0;
    pg->state=PS_POOL;
    mysql_mutex_init(key_PAGE_lock, &pg->lock, MY_MUTEX_INIT_FAST);
    mysql_cond_init(key_PAGE_cond, &pg->cond, 0);
    pg->start=(my_xid *)(data + i*tc_log_page_size);
    pg->end=(my_xid *)(pg->start + tc_log_page_size);
    pg->size=pg->free=tc_log_page_size/sizeof(my_xid);
  }
  pages[0].size=pages[0].free=
                (tc_log_page_size-TC_LOG_HEADER_SIZE)/sizeof(my_xid);
  pages[0].start=pages[0].end-pages[0].size;
  pages[npages-1].next=0;
  inited=4;

  if (crashed && recover())
      goto err;

  memcpy(data, tc_log_magic, sizeof(tc_log_magic));
  data[sizeof(tc_log_magic)]= (uchar)total_ha_2pc;
  my_msync(fd, data, tc_log_page_size, MS_SYNC);
  inited=5;

  mysql_mutex_init(key_LOCK_sync, &LOCK_sync, MY_MUTEX_INIT_FAST);
  mysql_mutex_init(key_LOCK_active, &LOCK_active, MY_MUTEX_INIT_FAST);
  mysql_mutex_init(key_LOCK_pool, &LOCK_pool, MY_MUTEX_INIT_FAST);
  mysql_cond_init(key_COND_active, &COND_active, 0);
  mysql_cond_init(key_COND_pool, &COND_pool, 0);
  mysql_cond_init(key_COND_queue_busy, &COND_queue_busy, 0);

  inited=6;

  syncing= 0;
  active=pages;
  pool=pages+1;
  pool_last=pages+npages-1;
  commit_ordered_queue= NULL;
  commit_ordered_queue_busy= false;

  return 0;

err:
  close();
  return 1;
}

/**
  there is no active page, let's got one from the pool.

  Two strategies here:
    -# take the first from the pool
    -# if there're waiters - take the one with the most free space.

  @todo
    TODO page merging. try to allocate adjacent page first,
    so that they can be flushed both in one sync
*/

void TC_LOG_MMAP::get_active_from_pool()
{
  PAGE **p, **best_p=0;
  int best_free;

  if (syncing)
    mysql_mutex_lock(&LOCK_pool);

  do
  {
    best_p= p= &pool;
    if ((*p)->waiters == 0) // can the first page be used ?
      break;                // yes - take it.

    best_free=0;            // no - trying second strategy
    for (p=&(*p)->next; *p; p=&(*p)->next)
    {
      if ((*p)->waiters == 0 && (*p)->free > best_free)
      {
        best_free=(*p)->free;
        best_p=p;
      }
    }
  }
  while ((*best_p == 0 || best_free == 0) && overflow());

  active=*best_p;
  if (active->free == active->size) // we've chosen an empty page
  {
    tc_log_cur_pages_used++;
    set_if_bigger(tc_log_max_pages_used, tc_log_cur_pages_used);
  }

  if ((*best_p)->next)              // unlink the page from the pool
    *best_p=(*best_p)->next;
  else
    pool_last=*best_p;

  if (syncing)
    mysql_mutex_unlock(&LOCK_pool);
}

/**
  @todo
  perhaps, increase log size ?
*/
int TC_LOG_MMAP::overflow()
{
  /*
    simple overflow handling - just wait
    TODO perhaps, increase log size ?
    let's check the behaviour of tc_log_page_waits first
  */
  tc_log_page_waits++;
  mysql_cond_wait(&COND_pool, &LOCK_pool);
  return 1; // always return 1
}

/**
  Record that transaction XID is committed on the persistent storage.

    This function is called in the middle of two-phase commit:
    First all resources prepare the transaction, then tc_log->log() is called,
    then all resources commit the transaction, then tc_log->unlog() is called.

    All access to active page is serialized but it's not a problem, as
    we're assuming that fsync() will be a main bottleneck.
    That is, parallelizing writes to log pages we'll decrease number of
    threads waiting for a page, but then all these threads will be waiting
    for a fsync() anyway

   If tc_log == MYSQL_LOG then tc_log writes transaction to binlog and
   records XID in a special Xid_log_event.
   If tc_log = TC_LOG_MMAP then xid is written in a special memory-mapped
   log.

  @retval
    0  - error
  @retval
    \# - otherwise, "cookie", a number that will be passed as an argument
    to unlog() call. tc_log can define it any way it wants,
    and use for whatever purposes. TC_LOG_MMAP sets it
    to the position in memory where xid was logged to.
*/

int TC_LOG_MMAP::log_one_transaction(my_xid xid)
{
  int err;
  PAGE *p;
  ulong cookie;

  mysql_mutex_lock(&LOCK_active);

  /*
    if active page is full - just wait...
    frankly speaking, active->free here accessed outside of mutex
    protection, but it's safe, because it only means we may miss an
    unlog() for the active page, and we're not waiting for it here -
    unlog() does not signal COND_active.
  */
  while (unlikely(active && active->free == 0))
    mysql_cond_wait(&COND_active, &LOCK_active);

  /* no active page ? take one from the pool */
  if (active == 0)
    get_active_from_pool();

  p=active;
  mysql_mutex_lock(&p->lock);

  /* searching for an empty slot */
  while (*p->ptr)
  {
    p->ptr++;
    DBUG_ASSERT(p->ptr < p->end);               // because p->free > 0
  }

  /* found! store xid there and mark the page dirty */
  cookie= (ulong)((uchar *)p->ptr - data);      // can never be zero
  *p->ptr++= xid;
  p->free--;
  p->state= PS_DIRTY;

  /* to sync or not to sync - this is the question */
  mysql_mutex_unlock(&LOCK_active);
  mysql_mutex_lock(&LOCK_sync);
  mysql_mutex_unlock(&p->lock);

  if (syncing)
  {                                          // somebody's syncing. let's wait
    p->waiters++;
    /*
      note - it must be while (), not do ... while () here
      as p->state may be not PS_DIRTY when we come here
    */
    while (p->state == PS_DIRTY && syncing)
      mysql_cond_wait(&p->cond, &LOCK_sync);
    p->waiters--;
    err= p->state == PS_ERROR;
    if (p->state != PS_DIRTY)                   // page was synced
    {
      if (p->waiters == 0)
        mysql_cond_signal(&COND_pool);       // in case somebody's waiting
      mysql_mutex_unlock(&LOCK_sync);
      goto done;                             // we're done
    }
  }                                          // page was not synced! do it now
  DBUG_ASSERT(active == p && syncing == 0);
  mysql_mutex_lock(&LOCK_active);
  syncing=p;                                 // place is vacant - take it
  active=0;                                  // page is not active anymore
  mysql_cond_broadcast(&COND_active);        // in case somebody's waiting
  mysql_mutex_unlock(&LOCK_active);
  mysql_mutex_unlock(&LOCK_sync);
  err= sync();

done:
  return err ? 0 : cookie;
}

int TC_LOG_MMAP::sync()
{
  int err;

  DBUG_ASSERT(syncing != active);

  /*
    sit down and relax - this can take a while...
    note - no locks are held at this point
  */
  err= my_msync(fd, syncing->start, 1, MS_SYNC);

  /* page is synced. let's move it to the pool */
  mysql_mutex_lock(&LOCK_pool);
  pool_last->next=syncing;
  pool_last=syncing;
  syncing->next=0;
  syncing->state= err ? PS_ERROR : PS_POOL;
  mysql_cond_broadcast(&syncing->cond);      // signal "sync done"
  mysql_cond_signal(&COND_pool);             // in case somebody's waiting
  mysql_mutex_unlock(&LOCK_pool);

  /* marking 'syncing' slot free */
  mysql_mutex_lock(&LOCK_sync);
  syncing=0;
  mysql_cond_signal(&active->cond);        // wake up a new syncer
  mysql_mutex_unlock(&LOCK_sync);
  return err;
}

/**
  erase xid from the page, update page free space counters/pointers.
  cookie points directly to the memory where xid was logged.
*/

int TC_LOG_MMAP::unlog(ulong cookie, my_xid xid)
{
  PAGE *p=pages+(cookie/tc_log_page_size);
  my_xid *x=(my_xid *)(data+cookie);

  DBUG_ASSERT(*x == xid);
  DBUG_ASSERT(x >= p->start && x < p->end);
  *x=0;

  mysql_mutex_lock(&p->lock);
  p->free++;
  DBUG_ASSERT(p->free <= p->size);
  set_if_smaller(p->ptr, x);
  if (p->free == p->size)               // the page is completely empty
    statistic_decrement(tc_log_cur_pages_used, &LOCK_status);
  if (p->waiters == 0)                 // the page is in pool and ready to rock
    mysql_cond_signal(&COND_pool);     // ping ... for overflow()
  mysql_mutex_unlock(&p->lock);
  return 0;
}

void TC_LOG_MMAP::close()
{
  uint i;
  switch (inited) {
  case 6:
    mysql_mutex_destroy(&LOCK_sync);
    mysql_mutex_destroy(&LOCK_active);
    mysql_mutex_destroy(&LOCK_pool);
    mysql_cond_destroy(&COND_active);
    mysql_cond_destroy(&COND_pool);
    mysql_cond_destroy(&COND_queue_busy);
  case 5:
    data[0]='A'; // garble the first (signature) byte, in case mysql_file_delete fails
  case 4:
    for (i=0; i < npages; i++)
    {
      if (pages[i].ptr == 0)
        break;
      mysql_mutex_destroy(&pages[i].lock);
      mysql_cond_destroy(&pages[i].cond);
    }
  case 3:
    my_free(pages);
  case 2:
    my_munmap((char*)data, (size_t)file_length);
  case 1:
    mysql_file_close(fd, MYF(0));
  }
  if (inited>=5) // cannot do in the switch because of Windows
    mysql_file_delete(key_file_tclog, logname, MYF(MY_WME));
  inited=0;
}

int TC_LOG_MMAP::recover()
{
  HASH xids;
  PAGE *p=pages, *end_p=pages+npages;

  if (memcmp(data, tc_log_magic, sizeof(tc_log_magic)))
  {
    sql_print_error("Bad magic header in tc log");
    goto err1;
  }

  /*
    the first byte after magic signature is set to current
    number of storage engines on startup
  */
  if (data[sizeof(tc_log_magic)] != total_ha_2pc)
  {
    sql_print_error("Recovery failed! You must enable "
                    "exactly %d storage engines that support "
                    "two-phase commit protocol",
                    data[sizeof(tc_log_magic)]);
    goto err1;
  }

  if (my_hash_init(&xids, &my_charset_bin, tc_log_page_size/3, 0,
                   sizeof(my_xid), 0, 0, MYF(0)))
    goto err1;

  for ( ; p < end_p ; p++)
  {
    for (my_xid *x=p->start; x < p->end; x++)
      if (*x && my_hash_insert(&xids, (uchar *)x))
        goto err2; // OOM
  }

  if (ha_recover(&xids))
    goto err2;

  my_hash_free(&xids);
  bzero(data, (size_t)file_length);
  return 0;

err2:
  my_hash_free(&xids);
err1:
  sql_print_error("Crash recovery failed. Either correct the problem "
                  "(if it's, for example, out of memory error) and restart, "
                  "or delete tc log and start mysqld with "
                  "--tc-heuristic-recover={commit|rollback}");
  return 1;
}
#endif

TC_LOG *tc_log;
TC_LOG_DUMMY tc_log_dummy;
TC_LOG_MMAP  tc_log_mmap;

/**
  Perform heuristic recovery, if --tc-heuristic-recover was used.

  @note
    no matter whether heuristic recovery was successful or not
    mysqld must exit. So, return value is the same in both cases.

  @retval
    0	no heuristic recovery was requested
  @retval
    1   heuristic recovery was performed
*/

int TC_LOG::using_heuristic_recover()
{
  if (!tc_heuristic_recover)
    return 0;

  sql_print_information("Heuristic crash recovery mode");
  if (ha_recover(0))
    sql_print_error("Heuristic crash recovery failed");
  sql_print_information("Please restart mysqld without --tc-heuristic-recover");
  return 1;
}

/****** transaction coordinator log for 2pc - binlog() based solution ******/
#define TC_LOG_BINLOG MYSQL_BIN_LOG

/**
  @todo
  keep in-memory list of prepared transactions
  (add to list in log(), remove on unlog())
  and copy it to the new binlog if rotated
  but let's check the behaviour of tc_log_page_waits first!
*/

int TC_LOG_BINLOG::open(const char *opt_name)
{
  LOG_INFO log_info;
  int      error= 1;

  DBUG_ASSERT(total_ha_2pc > 1);
  DBUG_ASSERT(opt_name && opt_name[0]);

  mysql_mutex_init(key_BINLOG_LOCK_prep_xids,
                   &LOCK_prep_xids, MY_MUTEX_INIT_FAST);
  mysql_cond_init(key_BINLOG_COND_prep_xids, &COND_prep_xids, 0);

  if (!my_b_inited(&index_file))
  {
    /* There was a failure to open the index file, can't open the binlog */
    cleanup();
    return 1;
  }

  if (using_heuristic_recover())
  {
    /* generate a new binlog to mask a corrupted one */
    open(opt_name, LOG_BIN, 0, WRITE_CACHE, 0, max_binlog_size, 0, TRUE);
    cleanup();
    return 1;
  }

  if ((error= find_log_pos(&log_info, NullS, 1)))
  {
    if (error != LOG_INFO_EOF)
      sql_print_error("find_log_pos() failed (error: %d)", error);
    else
      error= 0;
    goto err;
  }

  {
    const char *errmsg;
    IO_CACHE    log;
    File        file;
    Log_event  *ev=0;
    Format_description_log_event fdle(BINLOG_VERSION);
    char        log_name[FN_REFLEN];

    if (! fdle.is_valid())
      goto err;

    do
    {
      strmake(log_name, log_info.log_file_name, sizeof(log_name)-1);
    } while (!(error= find_next_log(&log_info, 1)));

    if (error !=  LOG_INFO_EOF)
    {
      sql_print_error("find_log_pos() failed (error: %d)", error);
      goto err;
    }

    if ((file= open_binlog(&log, log_name, &errmsg)) < 0)
    {
      sql_print_error("%s", errmsg);
      goto err;
    }

    if ((ev= Log_event::read_log_event(&log, 0, &fdle)) &&
        ev->get_type_code() == FORMAT_DESCRIPTION_EVENT &&
        ev->flags & LOG_EVENT_BINLOG_IN_USE_F)
    {
      sql_print_information("Recovering after a crash using %s", opt_name);
      error= recover(&log, (Format_description_log_event *)ev);
    }
    else
      error=0;

    delete ev;
    end_io_cache(&log);
    mysql_file_close(file, MYF(MY_WME));

    if (error)
      goto err;
  }

err:
  return error;
}

/** This is called on shutdown, after ha_panic. */
void TC_LOG_BINLOG::close()
{
  DBUG_ASSERT(prepared_xids==0);
  mysql_mutex_destroy(&LOCK_prep_xids);
  mysql_cond_destroy(&COND_prep_xids);
}

/*
  Do a binlog log_xid() for a group of transactions, linked through
  thd->next_commit_ordered.

  @retval
    0    error
  @retval
    1    success
*/
int TC_LOG_BINLOG::log_and_order(THD *thd, my_xid xid, bool all,
                                 bool need_commit_ordered __attribute__((unused)))
{
  DBUG_ENTER("TC_LOG_BINLOG::log_and_order");
  binlog_cache_mngr *cache_mngr=
    (binlog_cache_mngr*) thd_get_ha_data(thd, binlog_hton);

  cache_mngr->trx_cache.using_xa= TRUE;
  cache_mngr->trx_cache.xa_xid= xid;
  /*
    We always commit the entire transaction when writing an XID. Also
    note that the return value is inverted.
   */
  DBUG_RETURN(!binlog_commit_flush_stmt_cache(thd, cache_mngr, all) &&
              !binlog_commit_flush_trx_cache(thd, cache_mngr, xid, all));
}

/*
  After an XID is logged, we need to hold on to the current binlog file until
  it is fully committed in the storage engine. The reason is that crash
  recovery only looks at the latest binlog, so we must make sure there are no
  outstanding prepared (but not committed) transactions before rotating the
  binlog.

  To handle this, we keep a count of outstanding XIDs. This function is used
  to increase this count when committing one or more transactions to the
  binary log.
*/
void
TC_LOG_BINLOG::mark_xids_active(uint xid_count)
{
  DBUG_ENTER("TC_LOG_BINLOG::mark_xids_active");
  DBUG_PRINT("info", ("xid_count=%u", xid_count));
  mysql_mutex_lock(&LOCK_prep_xids);
  prepared_xids+= xid_count;
  mysql_mutex_unlock(&LOCK_prep_xids);
  DBUG_VOID_RETURN;
}

/*
  Once an XID is committed, it is safe to rotate the binary log, as it can no
  longer be needed during crash recovery.

  This function is called to mark an XID this way. It needs to decrease the
  count of pending XIDs, and signal the log rotator thread when it reaches zero.
*/
void
TC_LOG_BINLOG::mark_xid_done()
{
  my_bool send_signal;

  DBUG_ENTER("TC_LOG_BINLOG::mark_xid_done");
  mysql_mutex_lock(&LOCK_prep_xids);
  // prepared_xids can be 0 if the transaction had ignorable errors.
  DBUG_ASSERT(prepared_xids >= 0);
  if (prepared_xids > 0)
    prepared_xids--;
  send_signal= (prepared_xids == 0);
  mysql_mutex_unlock(&LOCK_prep_xids);
  if (send_signal) {
    DBUG_PRINT("info", ("prepared_xids=%lu", prepared_xids));
    mysql_cond_signal(&COND_prep_xids);
  }
  DBUG_VOID_RETURN;
}

int TC_LOG_BINLOG::unlog(ulong cookie, my_xid xid)
{
  DBUG_ENTER("TC_LOG_BINLOG::unlog");
  if (xid)
    mark_xid_done();
  DBUG_RETURN(rotate_and_purge(0));
}

int TC_LOG_BINLOG::recover(IO_CACHE *log, Format_description_log_event *fdle)
{
  Log_event  *ev;
  HASH xids;
  MEM_ROOT mem_root;

  if (! fdle->is_valid() ||
      my_hash_init(&xids, &my_charset_bin, TC_LOG_PAGE_SIZE/3, 0,
                   sizeof(my_xid), 0, 0, MYF(0)))
    goto err1;

  init_alloc_root(&mem_root, TC_LOG_PAGE_SIZE, TC_LOG_PAGE_SIZE);

  fdle->flags&= ~LOG_EVENT_BINLOG_IN_USE_F; // abort on the first error

  while ((ev= Log_event::read_log_event(log,0,fdle)) && ev->is_valid())
  {
    if (ev->get_type_code() == XID_EVENT)
    {
      Xid_log_event *xev=(Xid_log_event *)ev;
      uchar *x= (uchar *) memdup_root(&mem_root, (uchar*) &xev->xid,
                                      sizeof(xev->xid));
      if (!x || my_hash_insert(&xids, x))
        goto err2;
    }
    delete ev;
  }

  if (ha_recover(&xids))
    goto err2;

  free_root(&mem_root, MYF(0));
  my_hash_free(&xids);
  return 0;

err2:
  free_root(&mem_root, MYF(0));
  my_hash_free(&xids);
err1:
  sql_print_error("Crash recovery failed. Either correct the problem "
                  "(if it's, for example, out of memory error) and restart, "
                  "or delete (or rename) binary log and start mysqld with "
                  "--tc-heuristic-recover={commit|rollback}");
  return 1;
}


#ifdef INNODB_COMPATIBILITY_HOOKS
/**
  Get the file name of the MySQL binlog.
  @return the name of the binlog file
*/
extern "C"
const char* mysql_bin_log_file_name(void)
{
  return mysql_bin_log.get_log_fname();
}
/**
  Get the current position of the MySQL binlog.
  @return byte offset from the beginning of the binlog
*/
extern "C"
ulonglong mysql_bin_log_file_pos(void)
{
  return (ulonglong) mysql_bin_log.get_log_file()->pos_in_file;
}
/*
  Get the current position of the MySQL binlog for transaction currently being
  committed.

  This is valid to call from within storage engine commit_ordered() and
  commit() methods only.

  Since it stores the position inside THD, it is safe to call without any
  locking.

  Note that currently the binlog file name is not stored inside THD, but this
  is still safe as it can only change when the log is rotated, and we never
  rotate the binlog while commits are pending inside storage engines.
*/
extern "C"
void mysql_bin_log_commit_pos(THD *thd, ulonglong *out_pos, const char **out_file)
{
  binlog_cache_mngr *cache_mngr;
  if (binlog_hton->state == SHOW_OPTION_YES
      && (cache_mngr= (binlog_cache_mngr*) thd_get_ha_data(thd, binlog_hton)))
  {
    *out_pos= cache_mngr->trx_cache.commit_bin_log_file_pos;
    *out_file= mysql_bin_log.get_log_fname();
  }
  else
  {
    *out_pos= 0ULL;
    *out_file= NULL;
  }
}
#endif /* INNODB_COMPATIBILITY_HOOKS */


static int show_binlog_vars(THD *thd, SHOW_VAR *var, char *buff)
{
  mysql_bin_log.set_status_variables();
  var->type= SHOW_ARRAY;
  var->value= (char *)&binlog_status_vars_detail;
  return 0;
}

static SHOW_VAR binlog_status_vars_top[]= {
  {"binlog", (char *) &show_binlog_vars, SHOW_FUNC},
  {NullS, NullS, SHOW_LONG}
};

/*
  Copy out current values of status variables, for SHOW STATUS or
  information_schema.global_status.

  This is called only under LOCK_status, so we can fill in a static array.
*/
void
TC_LOG_BINLOG::set_status_variables()
{
  mysql_mutex_lock(&LOCK_commit_ordered);
  binlog_status_var_num_commits= this->num_commits;
  binlog_status_var_num_group_commits= this->num_group_commits;
  mysql_mutex_unlock(&LOCK_commit_ordered);
}

struct st_mysql_storage_engine binlog_storage_engine=
{ MYSQL_HANDLERTON_INTERFACE_VERSION };

mysql_declare_plugin(binlog)
{
  MYSQL_STORAGE_ENGINE_PLUGIN,
  &binlog_storage_engine,
  "binlog",
  "MySQL AB",
  "This is a pseudo storage engine to represent the binlog in a transaction",
  PLUGIN_LICENSE_GPL,
  binlog_init, /* Plugin Init */
  NULL, /* Plugin Deinit */
  0x0100 /* 1.0 */,
  binlog_status_vars_top,     /* status variables                */
  NULL,                       /* system variables                */
  NULL,                       /* config options                  */
  0,                          /* flags                           */
}
mysql_declare_plugin_end;<|MERGE_RESOLUTION|>--- conflicted
+++ resolved
@@ -2756,13 +2756,8 @@
                     query_time_buff, lock_time_buff,
                     (ulong) thd->sent_row_count,
                     (ulong) thd->examined_row_count,
-<<<<<<< HEAD
                     ((long) thd->get_row_count_func() > 0 ) ? (ulong) thd->get_row_count_func() : 0,
-                    (ulong) thd->sent_row_count,
-=======
-                    ((long) thd->row_count_func > 0 ) ? (ulong) thd->row_count_func : 0,
                     (ulong) thd->examined_row_count,
->>>>>>> 32e2d0a8
                     (ulong) (thd->status_var.bytes_sent - thd->bytes_sent_old),
                     (ulong) thd->tmp_tables_used,
                     (ulong) thd->tmp_tables_disk_used,
