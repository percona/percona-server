/*
   Copyright (c) 2000, 2012, Oracle and/or its affiliates. All rights reserved.

   This program is free software; you can redistribute it and/or modify
   it under the terms of the GNU General Public License as published by
   the Free Software Foundation; version 2 of the License.

   This program is distributed in the hope that it will be useful,
   but WITHOUT ANY WARRANTY; without even the implied warranty of
   MERCHANTABILITY or FITNESS FOR A PARTICULAR PURPOSE.  See the
   GNU General Public License for more details.

   You should have received a copy of the GNU General Public License
   along with this program; if not, write to the Free Software
   Foundation, Inc., 51 Franklin St, Fifth Floor, Boston, MA 02110-1301  USA */


#ifdef MYSQL_CLIENT

#include "sql_priv.h"

#else

#ifdef USE_PRAGMA_IMPLEMENTATION
#pragma implementation				// gcc: Class implementation
#endif

#include "sql_priv.h"
#include "unireg.h"
#include "my_global.h" // REQUIRED by log_event.h > m_string.h > my_bitmap.h
#include "log_event.h"
#include "sql_base.h"                           // close_thread_tables
#include "sql_cache.h"                       // QUERY_CACHE_FLAGS_SIZE
#include "sql_locale.h" // MY_LOCALE, my_locale_by_number, my_locale_en_US
#include "key.h"        // key_copy
#include "lock.h"       // mysql_unlock_tables
#include "sql_parse.h"  // mysql_test_parse_for_slave
#include "tztime.h"     // struct Time_zone
#include "sql_load.h"   // mysql_load
#include "sql_db.h"     // load_db_opt_by_name
#include "slave.h"
#include "rpl_rli.h"
#include "rpl_mi.h"
#include "rpl_filter.h"
#include "rpl_record.h"
#include "transaction.h"
#include <my_dir.h>
#include "sql_show.h"

#endif /* MYSQL_CLIENT */

#include <base64.h>
#include <my_bitmap.h>
#include "rpl_utility.h"
#include "sql_string.h"

#define log_cs	&my_charset_latin1

#define FLAGSTR(V,F) ((V)&(F)?#F" ":"")


/*
  Size of buffer for printing a double in format %.<PREC>g

  optional '-' + optional zero + '.'  + PREC digits + 'e' + sign +
  exponent digits + '\0'
*/
#define FMT_G_BUFSIZE(PREC) (3 + (PREC) + 5 + 1)


#if !defined(MYSQL_CLIENT) && defined(HAVE_REPLICATION)
static int rows_event_stmt_cleanup(Relay_log_info const *rli, THD* thd);

static const char *HA_ERR(int i)
{
  /* 
    This function should only be called in case of an error
    was detected 
   */
  DBUG_ASSERT(i != 0);
  switch (i) {
  case HA_ERR_KEY_NOT_FOUND: return "HA_ERR_KEY_NOT_FOUND";
  case HA_ERR_FOUND_DUPP_KEY: return "HA_ERR_FOUND_DUPP_KEY";
  case HA_ERR_RECORD_CHANGED: return "HA_ERR_RECORD_CHANGED";
  case HA_ERR_WRONG_INDEX: return "HA_ERR_WRONG_INDEX";
  case HA_ERR_CRASHED: return "HA_ERR_CRASHED";
  case HA_ERR_WRONG_IN_RECORD: return "HA_ERR_WRONG_IN_RECORD";
  case HA_ERR_OUT_OF_MEM: return "HA_ERR_OUT_OF_MEM";
  case HA_ERR_NOT_A_TABLE: return "HA_ERR_NOT_A_TABLE";
  case HA_ERR_WRONG_COMMAND: return "HA_ERR_WRONG_COMMAND";
  case HA_ERR_OLD_FILE: return "HA_ERR_OLD_FILE";
  case HA_ERR_NO_ACTIVE_RECORD: return "HA_ERR_NO_ACTIVE_RECORD";
  case HA_ERR_RECORD_DELETED: return "HA_ERR_RECORD_DELETED";
  case HA_ERR_RECORD_FILE_FULL: return "HA_ERR_RECORD_FILE_FULL";
  case HA_ERR_INDEX_FILE_FULL: return "HA_ERR_INDEX_FILE_FULL";
  case HA_ERR_END_OF_FILE: return "HA_ERR_END_OF_FILE";
  case HA_ERR_UNSUPPORTED: return "HA_ERR_UNSUPPORTED";
  case HA_ERR_TO_BIG_ROW: return "HA_ERR_TO_BIG_ROW";
  case HA_WRONG_CREATE_OPTION: return "HA_WRONG_CREATE_OPTION";
  case HA_ERR_FOUND_DUPP_UNIQUE: return "HA_ERR_FOUND_DUPP_UNIQUE";
  case HA_ERR_UNKNOWN_CHARSET: return "HA_ERR_UNKNOWN_CHARSET";
  case HA_ERR_WRONG_MRG_TABLE_DEF: return "HA_ERR_WRONG_MRG_TABLE_DEF";
  case HA_ERR_CRASHED_ON_REPAIR: return "HA_ERR_CRASHED_ON_REPAIR";
  case HA_ERR_CRASHED_ON_USAGE: return "HA_ERR_CRASHED_ON_USAGE";
  case HA_ERR_LOCK_WAIT_TIMEOUT: return "HA_ERR_LOCK_WAIT_TIMEOUT";
  case HA_ERR_LOCK_TABLE_FULL: return "HA_ERR_LOCK_TABLE_FULL";
  case HA_ERR_READ_ONLY_TRANSACTION: return "HA_ERR_READ_ONLY_TRANSACTION";
  case HA_ERR_LOCK_DEADLOCK: return "HA_ERR_LOCK_DEADLOCK";
  case HA_ERR_CANNOT_ADD_FOREIGN: return "HA_ERR_CANNOT_ADD_FOREIGN";
  case HA_ERR_NO_REFERENCED_ROW: return "HA_ERR_NO_REFERENCED_ROW";
  case HA_ERR_ROW_IS_REFERENCED: return "HA_ERR_ROW_IS_REFERENCED";
  case HA_ERR_NO_SAVEPOINT: return "HA_ERR_NO_SAVEPOINT";
  case HA_ERR_NON_UNIQUE_BLOCK_SIZE: return "HA_ERR_NON_UNIQUE_BLOCK_SIZE";
  case HA_ERR_NO_SUCH_TABLE: return "HA_ERR_NO_SUCH_TABLE";
  case HA_ERR_TABLE_EXIST: return "HA_ERR_TABLE_EXIST";
  case HA_ERR_NO_CONNECTION: return "HA_ERR_NO_CONNECTION";
  case HA_ERR_NULL_IN_SPATIAL: return "HA_ERR_NULL_IN_SPATIAL";
  case HA_ERR_TABLE_DEF_CHANGED: return "HA_ERR_TABLE_DEF_CHANGED";
  case HA_ERR_NO_PARTITION_FOUND: return "HA_ERR_NO_PARTITION_FOUND";
  case HA_ERR_RBR_LOGGING_FAILED: return "HA_ERR_RBR_LOGGING_FAILED";
  case HA_ERR_DROP_INDEX_FK: return "HA_ERR_DROP_INDEX_FK";
  case HA_ERR_FOREIGN_DUPLICATE_KEY: return "HA_ERR_FOREIGN_DUPLICATE_KEY";
  case HA_ERR_TABLE_NEEDS_UPGRADE: return "HA_ERR_TABLE_NEEDS_UPGRADE";
  case HA_ERR_TABLE_READONLY: return "HA_ERR_TABLE_READONLY";
  case HA_ERR_AUTOINC_READ_FAILED: return "HA_ERR_AUTOINC_READ_FAILED";
  case HA_ERR_AUTOINC_ERANGE: return "HA_ERR_AUTOINC_ERANGE";
  case HA_ERR_GENERIC: return "HA_ERR_GENERIC";
  case HA_ERR_RECORD_IS_THE_SAME: return "HA_ERR_RECORD_IS_THE_SAME";
  case HA_ERR_LOGGING_IMPOSSIBLE: return "HA_ERR_LOGGING_IMPOSSIBLE";
  case HA_ERR_CORRUPT_EVENT: return "HA_ERR_CORRUPT_EVENT";
  case HA_ERR_ROWS_EVENT_APPLY : return "HA_ERR_ROWS_EVENT_APPLY";
  }
  return "No Error!";
}

/**
   Error reporting facility for Rows_log_event::do_apply_event

   @param level     error, warning or info
   @param ha_error  HA_ERR_ code
   @param rli       pointer to the active Relay_log_info instance
   @param thd       pointer to the slave thread's thd
   @param table     pointer to the event's table object
   @param type      the type of the event
   @param log_name  the master binlog file name
   @param pos       the master binlog file pos (the next after the event)

*/
static void inline slave_rows_error_report(enum loglevel level, int ha_error,
                                           Relay_log_info const *rli, THD *thd,
                                           TABLE *table, const char * type,
                                           const char *log_name, ulong pos)
{
  const char *handler_error= (ha_error ? HA_ERR(ha_error) : NULL);
  char buff[MAX_SLAVE_ERRMSG], *slider;
  const char *buff_end= buff + sizeof(buff);
  uint len;
  List_iterator_fast<MYSQL_ERROR> it(thd->warning_info->warn_list());
  MYSQL_ERROR *err;
  buff[0]= 0;

  for (err= it++, slider= buff; err && slider < buff_end - 1;
       slider += len, err= it++)
  {
    len= my_snprintf(slider, buff_end - slider,
                     " %s, Error_code: %d;", err->get_message_text(),
                     err->get_sql_errno());
  }

  if (ha_error != 0)
    rli->report(level, thd->is_error() ? thd->stmt_da->sql_errno() : 0,
                "Could not execute %s event on table %s.%s;"
                "%s handler error %s; "
                "the event's master log %s, end_log_pos %lu",
                type, table->s->db.str, table->s->table_name.str,
                buff, handler_error == NULL ? "<unknown>" : handler_error,
                log_name, pos);
  else
    rli->report(level, thd->is_error() ? thd->stmt_da->sql_errno() : 0,
                "Could not execute %s event on table %s.%s;"
                "%s the event's master log %s, end_log_pos %lu",
                type, table->s->db.str, table->s->table_name.str,
                buff, log_name, pos);
}
#endif

/*
  Cache that will automatically be written to a dedicated file on
  destruction.

  DESCRIPTION

 */
class Write_on_release_cache
{
public:
  enum flag
  {
    FLUSH_F
  };

  typedef unsigned short flag_set;

  /*
    Constructor.

    SYNOPSIS
      Write_on_release_cache
      cache  Pointer to cache to use
      file   File to write cache to upon destruction
      flags  Flags for the cache

    DESCRIPTION

      Class used to guarantee copy of cache to file before exiting the
      current block.  On successful copy of the cache, the cache will
      be reinited as a WRITE_CACHE.

      Currently, a pointer to the cache is provided in the
      constructor, but it would be possible to create a subclass
      holding the IO_CACHE itself.
   */
  Write_on_release_cache(IO_CACHE *cache, FILE *file, flag_set flags = 0)
    : m_cache(cache), m_file(file), m_flags(flags)
  {
    reinit_io_cache(m_cache, WRITE_CACHE, 0L, FALSE, TRUE);
  }

  ~Write_on_release_cache()
  {
    copy_event_cache_to_file_and_reinit(m_cache, m_file);
    if (m_flags | FLUSH_F)
      fflush(m_file);
  }

  /*
    Return a pointer to the internal IO_CACHE.

    SYNOPSIS
      operator&()

    DESCRIPTION

      Function to return a pointer to the internal cache, so that the
      object can be treated as a IO_CACHE and used with the my_b_*
      IO_CACHE functions

    RETURN VALUE
      A pointer to the internal IO_CACHE.
   */
  IO_CACHE *operator&()
  {
    return m_cache;
  }

private:
  // Hidden, to prevent usage.
  Write_on_release_cache(Write_on_release_cache const&);

  IO_CACHE *m_cache;
  FILE *m_file;
  flag_set m_flags;
};

#ifndef DBUG_OFF
uint debug_not_change_ts_if_art_event= 1; // bug#29309 simulation
#endif

/*
  pretty_print_str()
*/

#ifdef MYSQL_CLIENT
static void pretty_print_str(IO_CACHE* cache, const char* str, int len)
{
  const char* end = str + len;
  my_b_printf(cache, "\'");
  while (str < end)
  {
    char c;
    switch ((c=*str++)) {
    case '\n': my_b_printf(cache, "\\n"); break;
    case '\r': my_b_printf(cache, "\\r"); break;
    case '\\': my_b_printf(cache, "\\\\"); break;
    case '\b': my_b_printf(cache, "\\b"); break;
    case '\t': my_b_printf(cache, "\\t"); break;
    case '\'': my_b_printf(cache, "\\'"); break;
    case 0   : my_b_printf(cache, "\\0"); break;
    default:
      my_b_printf(cache, "%c", c);
      break;
    }
  }
  my_b_printf(cache, "\'");
}
#endif /* MYSQL_CLIENT */

#if defined(HAVE_REPLICATION) && !defined(MYSQL_CLIENT)

static void clear_all_errors(THD *thd, Relay_log_info *rli)
{
  thd->is_slave_error = 0;
  thd->clear_error();
  rli->clear_error();
}

inline int idempotent_error_code(int err_code)
{
  int ret= 0;

  switch (err_code)
  {
    case 0:
      ret= 1;
    break;
    /*
      The following list of "idempotent" errors
      means that an error from the list might happen
      because of idempotent (more than once)
      applying of a binlog file.
      Notice, that binlog has a  ddl operation its
      second applying may cause

      case HA_ERR_TABLE_DEF_CHANGED:
      case HA_ERR_CANNOT_ADD_FOREIGN:

      which are not included into to the list.

      Note that HA_ERR_RECORD_DELETED is not in the list since
      do_exec_row() should not return that error code.
    */
    case HA_ERR_RECORD_CHANGED:
    case HA_ERR_KEY_NOT_FOUND:
    case HA_ERR_END_OF_FILE:
    case HA_ERR_FOUND_DUPP_KEY:
    case HA_ERR_FOUND_DUPP_UNIQUE:
    case HA_ERR_FOREIGN_DUPLICATE_KEY:
    case HA_ERR_NO_REFERENCED_ROW:
    case HA_ERR_ROW_IS_REFERENCED:
      ret= 1;
    break;
    default:
      ret= 0;
    break;
  }
  return (ret);
}

/**
  Ignore error code specified on command line.
*/

inline int ignored_error_code(int err_code)
{
#ifdef HAVE_NDB_BINLOG
  /*
    The following error codes are hard-coded and will always be ignored.
  */
  switch (err_code)
  {
  case ER_DB_CREATE_EXISTS:
  case ER_DB_DROP_EXISTS:
    return 1;
  default:
    /* Nothing to do */
    break;
  }
#endif
  return ((err_code == ER_SLAVE_IGNORED_TABLE) ||
          (use_slave_mask && bitmap_is_set(&slave_error_mask, err_code)));
}

/*
  This function converts an engine's error to a server error.
   
  If the thread does not have an error already reported, it tries to 
  define it by calling the engine's method print_error. However, if a 
  mapping is not found, it uses the ER_UNKNOWN_ERROR and prints out a 
  warning message.
*/ 
int convert_handler_error(int error, THD* thd, TABLE *table)
{
  uint actual_error= (thd->is_error() ? thd->stmt_da->sql_errno() :
                           0);

  if (actual_error == 0)
  {
    table->file->print_error(error, MYF(0));
    actual_error= (thd->is_error() ? thd->stmt_da->sql_errno() :
                        ER_UNKNOWN_ERROR);
    if (actual_error == ER_UNKNOWN_ERROR)
      if (global_system_variables.log_warnings)
        sql_print_warning("Unknown error detected %d in handler", error);
  }

  return (actual_error);
}

inline bool concurrency_error_code(int error)
{
  switch (error)
  {
  case ER_LOCK_WAIT_TIMEOUT:
  case ER_LOCK_DEADLOCK:
  case ER_XA_RBDEADLOCK:
    return TRUE;
  default: 
    return (FALSE);
  }
}

inline bool unexpected_error_code(int unexpected_error)
{
  switch (unexpected_error) 
  {
  case ER_NET_READ_ERROR:
  case ER_NET_ERROR_ON_WRITE:
  case ER_QUERY_INTERRUPTED:
  case ER_SERVER_SHUTDOWN:
  case ER_NEW_ABORTING_CONNECTION:
    return(TRUE);
  default:
    return(FALSE);
  }
}

/*
  pretty_print_str()
*/

static void
pretty_print_str(String *packet, const char *str, int len)
{
  const char *end= str + len;
  packet->append(STRING_WITH_LEN("'"));
  while (str < end)
  {
    char c;
    switch ((c=*str++)) {
    case '\n': packet->append(STRING_WITH_LEN("\\n")); break;
    case '\r': packet->append(STRING_WITH_LEN("\\r")); break;
    case '\\': packet->append(STRING_WITH_LEN("\\\\")); break;
    case '\b': packet->append(STRING_WITH_LEN("\\b")); break;
    case '\t': packet->append(STRING_WITH_LEN("\\t")); break;
    case '\'': packet->append(STRING_WITH_LEN("\\'")); break;
    case 0   : packet->append(STRING_WITH_LEN("\\0")); break;
    default:
      packet->append(&c, 1);
      break;
    }
  }
  packet->append(STRING_WITH_LEN("'"));
}
#endif /* !MYSQL_CLIENT */


#if defined(HAVE_REPLICATION) && !defined(MYSQL_CLIENT)

/**
  Creates a temporary name for load data infile:.

  @param buf		      Store new filename here
  @param file_id	      File_id (part of file name)
  @param event_server_id     Event_id (part of file name)
  @param ext		      Extension for file name

  @return
    Pointer to start of extension
*/

static char *slave_load_file_stem(char *buf, uint file_id,
                                  int event_server_id, const char *ext)
{
  char *res;
  fn_format(buf,PREFIX_SQL_LOAD,slave_load_tmpdir, "", MY_UNPACK_FILENAME);
  to_unix_path(buf);

  buf = strend(buf);
  buf = int10_to_str(::server_id, buf, 10);
  *buf++ = '-';
  buf = int10_to_str(event_server_id, buf, 10);
  *buf++ = '-';
  res= int10_to_str(file_id, buf, 10);
  strmov(res, ext);                             // Add extension last
  return res;                                   // Pointer to extension
}
#endif


#if defined(HAVE_REPLICATION) && !defined(MYSQL_CLIENT)

/**
  Delete all temporary files used for SQL_LOAD.
*/

static void cleanup_load_tmpdir()
{
  MY_DIR *dirp;
  FILEINFO *file;
  uint i;
  char fname[FN_REFLEN], prefbuf[31], *p;

  if (!(dirp=my_dir(slave_load_tmpdir,MYF(0))))
    return;

  /* 
     When we are deleting temporary files, we should only remove
     the files associated with the server id of our server.
     We don't use event_server_id here because since we've disabled
     direct binlogging of Create_file/Append_file/Exec_load events
     we cannot meet Start_log event in the middle of events from one 
     LOAD DATA.
  */
  p= strmake(prefbuf, STRING_WITH_LEN(PREFIX_SQL_LOAD));
  p= int10_to_str(::server_id, p, 10);
  *(p++)= '-';
  *p= 0;

  for (i=0 ; i < (uint)dirp->number_off_files; i++)
  {
    file=dirp->dir_entry+i;
    if (is_prefix(file->name, prefbuf))
    {
      fn_format(fname,file->name,slave_load_tmpdir,"",MY_UNPACK_FILENAME);
      mysql_file_delete(key_file_misc, fname, MYF(0));
    }
  }

  my_dirend(dirp);
}
#endif


/*
  write_str()
*/

static bool write_str(IO_CACHE *file, const char *str, uint length)
{
  uchar tmp[1];
  tmp[0]= (uchar) length;
  return (my_b_safe_write(file, tmp, sizeof(tmp)) ||
	  my_b_safe_write(file, (uchar*) str, length));
}


/*
  read_str()
*/

static inline int read_str(const char **buf, const char *buf_end,
                           const char **str, uint8 *len)
{
  if (*buf + ((uint) (uchar) **buf) >= buf_end)
    return 1;
  *len= (uint8) **buf;
  *str= (*buf)+1;
  (*buf)+= (uint) *len+1;
  return 0;
}


/**
  Transforms a string into "" or its expression in 0x... form.
*/

char *str_to_hex(char *to, const char *from, uint len)
{
  if (len)
  {
    *to++= '0';
    *to++= 'x';
    to= octet2hex(to, from, len);
  }
  else
    to= strmov(to, "\"\"");
  return to;                               // pointer to end 0 of 'to'
}

#ifndef MYSQL_CLIENT

/**
  Append a version of the 'from' string suitable for use in a query to
  the 'to' string.  To generate a correct escaping, the character set
  information in 'csinfo' is used.
*/

int
append_query_string(THD *thd, CHARSET_INFO *csinfo,
                    String const *from, String *to)
{
  char *beg, *ptr;
  uint32 const orig_len= to->length();
  if (to->reserve(orig_len + from->length()*2+3))
    return 1;

  beg= to->c_ptr_quick() + to->length();
  ptr= beg;
  if (csinfo->escape_with_backslash_is_dangerous)
    ptr= str_to_hex(ptr, from->ptr(), from->length());
  else
  {
    *ptr++= '\'';
    if (!(thd->variables.sql_mode & MODE_NO_BACKSLASH_ESCAPES))
    {
      ptr+= escape_string_for_mysql(csinfo, ptr, 0,
                                    from->ptr(), from->length());
    }
    else
    {
      const char *frm_str= from->ptr();

      for (; frm_str < (from->ptr() + from->length()); frm_str++)
      {
        /* Using '' way to represent "'" */
        if (*frm_str == '\'')
          *ptr++= *frm_str;

        *ptr++= *frm_str;
      }
    }

    *ptr++= '\'';
  }
  to->length(orig_len + ptr - beg);
  return 0;
}
#endif


/**
  Prints a "session_var=value" string. Used by mysqlbinlog to print some SET
  commands just before it prints a query.
*/

#ifdef MYSQL_CLIENT

static void print_set_option(IO_CACHE* file, uint32 bits_changed,
                             uint32 option, uint32 flags, const char* name,
                             bool* need_comma)
{
  if (bits_changed & option)
  {
    if (*need_comma)
      my_b_printf(file,", ");
    my_b_printf(file,"%s=%d", name, test(flags & option));
    *need_comma= 1;
  }
}
#endif

/**************************************************************************
	Log_event methods (= the parent class of all events)
**************************************************************************/

/**
  @return
  returns the human readable name of the event's type
*/

const char* Log_event::get_type_str(Log_event_type type)
{
  switch(type) {
  case START_EVENT_V3:  return "Start_v3";
  case STOP_EVENT:   return "Stop";
  case QUERY_EVENT:  return "Query";
  case ROTATE_EVENT: return "Rotate";
  case INTVAR_EVENT: return "Intvar";
  case LOAD_EVENT:   return "Load";
  case NEW_LOAD_EVENT:   return "New_load";
  case SLAVE_EVENT:  return "Slave";
  case CREATE_FILE_EVENT: return "Create_file";
  case APPEND_BLOCK_EVENT: return "Append_block";
  case DELETE_FILE_EVENT: return "Delete_file";
  case EXEC_LOAD_EVENT: return "Exec_load";
  case RAND_EVENT: return "RAND";
  case XID_EVENT: return "Xid";
  case USER_VAR_EVENT: return "User var";
  case FORMAT_DESCRIPTION_EVENT: return "Format_desc";
  case TABLE_MAP_EVENT: return "Table_map";
  case PRE_GA_WRITE_ROWS_EVENT: return "Write_rows_event_old";
  case PRE_GA_UPDATE_ROWS_EVENT: return "Update_rows_event_old";
  case PRE_GA_DELETE_ROWS_EVENT: return "Delete_rows_event_old";
  case WRITE_ROWS_EVENT: return "Write_rows";
  case UPDATE_ROWS_EVENT: return "Update_rows";
  case DELETE_ROWS_EVENT: return "Delete_rows";
  case BEGIN_LOAD_QUERY_EVENT: return "Begin_load_query";
  case EXECUTE_LOAD_QUERY_EVENT: return "Execute_load_query";
  case INCIDENT_EVENT: return "Incident";
  default: return "Unknown";				/* impossible */
  }
}

const char* Log_event::get_type_str()
{
  return get_type_str(get_type_code());
}


/*
  Log_event::Log_event()
*/

#ifndef MYSQL_CLIENT
Log_event::Log_event(THD* thd_arg, uint16 flags_arg, bool using_trans)
  :log_pos(0), temp_buf(0), exec_time(0), flags(flags_arg),
  cache_type(Log_event::EVENT_INVALID_CACHE), thd(thd_arg)
{
  server_id=	thd->server_id;
  when=		thd->start_time;

  if (using_trans)
    cache_type= Log_event::EVENT_TRANSACTIONAL_CACHE;
  else
    cache_type= Log_event::EVENT_STMT_CACHE;
}

/**
  This minimal constructor is for when you are not even sure that there
  is a valid THD. For example in the server when we are shutting down or
  flushing logs after receiving a SIGHUP (then we must write a Rotate to
  the binlog but we have no THD, so we need this minimal constructor).
*/

Log_event::Log_event()
  :temp_buf(0), exec_time(0), flags(0),
  cache_type(Log_event::EVENT_INVALID_CACHE), thd(0)
{
  server_id=	::server_id;
  /*
    We can't call my_time() here as this would cause a call before
    my_init() is called
  */
  when=		0;
  log_pos=	0;
}
#endif /* !MYSQL_CLIENT */


/*
  Log_event::Log_event()
*/

Log_event::Log_event(const char* buf,
                     const Format_description_log_event* description_event)
  :temp_buf(0), cache_type(Log_event::EVENT_INVALID_CACHE)
{
#ifndef MYSQL_CLIENT
  thd = 0;
#endif
  when = uint4korr(buf);
  server_id = uint4korr(buf + SERVER_ID_OFFSET);
  data_written= uint4korr(buf + EVENT_LEN_OFFSET);
  if (description_event->binlog_version==1)
  {
    log_pos= 0;
    flags= 0;
    return;
  }
  /* 4.0 or newer */
  log_pos= uint4korr(buf + LOG_POS_OFFSET);
  /*
    If the log is 4.0 (so here it can only be a 4.0 relay log read by
    the SQL thread or a 4.0 master binlog read by the I/O thread),
    log_pos is the beginning of the event: we transform it into the end
    of the event, which is more useful.
    But how do you know that the log is 4.0: you know it if
    description_event is version 3 *and* you are not reading a
    Format_desc (remember that mysqlbinlog starts by assuming that 5.0
    logs are in 4.0 format, until it finds a Format_desc).
  */
  if (description_event->binlog_version==3 &&
      buf[EVENT_TYPE_OFFSET]<FORMAT_DESCRIPTION_EVENT && log_pos)
  {
      /*
        If log_pos=0, don't change it. log_pos==0 is a marker to mean
        "don't change rli->group_master_log_pos" (see
        inc_group_relay_log_pos()). As it is unreal log_pos, adding the
        event len's is nonsense. For example, a fake Rotate event should
        not have its log_pos (which is 0) changed or it will modify
        Exec_master_log_pos in SHOW SLAVE STATUS, displaying a nonsense
        value of (a non-zero offset which does not exist in the master's
        binlog, so which will cause problems if the user uses this value
        in CHANGE MASTER).
      */
    log_pos+= data_written; /* purecov: inspected */
  }
  DBUG_PRINT("info", ("log_pos: %lu", (ulong) log_pos));

  flags= uint2korr(buf + FLAGS_OFFSET);
  if ((buf[EVENT_TYPE_OFFSET] == FORMAT_DESCRIPTION_EVENT) ||
      (buf[EVENT_TYPE_OFFSET] == ROTATE_EVENT))
  {
    /*
      These events always have a header which stops here (i.e. their
      header is FROZEN).
    */
    /*
      Initialization to zero of all other Log_event members as they're
      not specified. Currently there are no such members; in the future
      there will be an event UID (but Format_description and Rotate
      don't need this UID, as they are not propagated through
      --log-slave-updates (remember the UID is used to not play a query
      twice when you have two masters which are slaves of a 3rd master).
      Then we are done.
    */
    return;
  }
  /* otherwise, go on with reading the header from buf (nothing now) */
}

#ifndef MYSQL_CLIENT
#ifdef HAVE_REPLICATION

int Log_event::do_update_pos(Relay_log_info *rli)
{
  /*
    rli is null when (as far as I (Guilhem) know) the caller is
    Load_log_event::do_apply_event *and* that one is called from
    Execute_load_log_event::do_apply_event.  In this case, we don't
    do anything here ; Execute_load_log_event::do_apply_event will
    call Log_event::do_apply_event again later with the proper rli.
    Strictly speaking, if we were sure that rli is null only in the
    case discussed above, 'if (rli)' is useless here.  But as we are
    not 100% sure, keep it for now.

    Matz: I don't think we will need this check with this refactoring.
  */
  if (rli)
  {
    /*
      bug#29309 simulation: resetting the flag to force
      wrong behaviour of artificial event to update
      rli->last_master_timestamp for only one time -
      the first FLUSH LOGS in the test.
    */
    DBUG_EXECUTE_IF("let_first_flush_log_change_timestamp",
                    if (debug_not_change_ts_if_art_event == 1
                        && is_artificial_event())
                    {
                      debug_not_change_ts_if_art_event= 0;
                    });
#ifndef DBUG_OFF
    rli->stmt_done(log_pos, 
                   is_artificial_event() &&
                   debug_not_change_ts_if_art_event > 0 ? 0 : when);
#else
    rli->stmt_done(log_pos, is_artificial_event()? 0 : when);
#endif
    DBUG_EXECUTE_IF("let_first_flush_log_change_timestamp",
                    if (debug_not_change_ts_if_art_event == 0)
                    {
                      debug_not_change_ts_if_art_event= 2;
                    });
  }
  return 0;                                   // Cannot fail currently
}


Log_event::enum_skip_reason
Log_event::do_shall_skip(Relay_log_info *rli)
{
  DBUG_PRINT("info", ("ev->server_id=%lu, ::server_id=%lu,"
                      " rli->replicate_same_server_id=%d,"
                      " rli->slave_skip_counter=%d",
                      (ulong) server_id, (ulong) ::server_id,
                      rli->replicate_same_server_id,
                      rli->slave_skip_counter));
  if ((server_id == ::server_id && !rli->replicate_same_server_id) ||
      (rli->slave_skip_counter == 1 && rli->is_in_group()))
    return EVENT_SKIP_IGNORE;
  else if (rli->slave_skip_counter > 0)
    return EVENT_SKIP_COUNT;
  else
    return EVENT_SKIP_NOT;
}


/*
  Log_event::pack_info()
*/

void Log_event::pack_info(THD *thd, Protocol *protocol)
{
  protocol->store("", &my_charset_bin);
}


/**
  Only called by SHOW BINLOG EVENTS
*/
int Log_event::net_send(THD *thd, Protocol *protocol, const char* log_name,
                        my_off_t pos)
{
  const char *p= strrchr(log_name, FN_LIBCHAR);
  const char *event_type;
  if (p)
    log_name = p + 1;

  protocol->prepare_for_resend();
  protocol->store(log_name, &my_charset_bin);
  protocol->store((ulonglong) pos);
  event_type = get_type_str();
  protocol->store(event_type, strlen(event_type), &my_charset_bin);
  protocol->store((uint32) server_id);
  protocol->store((ulonglong) log_pos);
  pack_info(thd, protocol);
  return protocol->write();
}
#endif /* HAVE_REPLICATION */


/**
  init_show_field_list() prepares the column names and types for the
  output of SHOW BINLOG EVENTS; it is used only by SHOW BINLOG
  EVENTS.
*/

void Log_event::init_show_field_list(List<Item>* field_list)
{
  field_list->push_back(new Item_empty_string("Log_name", 20));
  field_list->push_back(new Item_return_int("Pos", MY_INT32_NUM_DECIMAL_DIGITS,
					    MYSQL_TYPE_LONGLONG));
  field_list->push_back(new Item_empty_string("Event_type", 20));
  field_list->push_back(new Item_return_int("Server_id", 10,
					    MYSQL_TYPE_LONG));
  field_list->push_back(new Item_return_int("End_log_pos",
                                            MY_INT32_NUM_DECIMAL_DIGITS,
					    MYSQL_TYPE_LONGLONG));
  field_list->push_back(new Item_empty_string("Info", 20));
}


/*
  Log_event::write()
*/

bool Log_event::write_header(IO_CACHE* file, ulong event_data_length)
{
  uchar header[LOG_EVENT_HEADER_LEN];
  ulong now;
  DBUG_ENTER("Log_event::write_header");

  /* Store number of bytes that will be written by this event */
  data_written= event_data_length + sizeof(header);

  /*
    log_pos != 0 if this is relay-log event. In this case we should not
    change the position
  */

  if (is_artificial_event())
  {
    /*
      Artificial events are automatically generated and do not exist
      in master's binary log, so log_pos should be set to 0.
    */
    log_pos= 0;
  }
  else  if (!log_pos)
  {
    /*
      Calculate position of end of event

      Note that with a SEQ_READ_APPEND cache, my_b_tell() does not
      work well.  So this will give slightly wrong positions for the
      Format_desc/Rotate/Stop events which the slave writes to its
      relay log. For example, the initial Format_desc will have
      end_log_pos=91 instead of 95. Because after writing the first 4
      bytes of the relay log, my_b_tell() still reports 0. Because
      my_b_append() does not update the counter which my_b_tell()
      later uses (one should probably use my_b_append_tell() to work
      around this).  To get right positions even when writing to the
      relay log, we use the (new) my_b_safe_tell().

      Note that this raises a question on the correctness of all these
      DBUG_ASSERT(my_b_tell()=rli->event_relay_log_pos).

      If in a transaction, the log_pos which we calculate below is not
      very good (because then my_b_safe_tell() returns start position
      of the BEGIN, so it's like the statement was at the BEGIN's
      place), but it's not a very serious problem (as the slave, when
      it is in a transaction, does not take those end_log_pos into
      account (as it calls inc_event_relay_log_pos()). To be fixed
      later, so that it looks less strange. But not bug.
    */

    log_pos= my_b_safe_tell(file)+data_written;
  }

  now= (ulong) get_time();                              // Query start time

  /*
    Header will be of size LOG_EVENT_HEADER_LEN for all events, except for
    FORMAT_DESCRIPTION_EVENT and ROTATE_EVENT, where it will be
    LOG_EVENT_MINIMAL_HEADER_LEN (remember these 2 have a frozen header,
    because we read them before knowing the format).
  */

  int4store(header, now);              // timestamp
  header[EVENT_TYPE_OFFSET]= get_type_code();
  int4store(header+ SERVER_ID_OFFSET, server_id);
  int4store(header+ EVENT_LEN_OFFSET, data_written);
  int4store(header+ LOG_POS_OFFSET, log_pos);
  int2store(header+ FLAGS_OFFSET, flags);

  DBUG_RETURN(my_b_safe_write(file, header, sizeof(header)) != 0);
}


/**
  This needn't be format-tolerant, because we only read
  LOG_EVENT_MINIMAL_HEADER_LEN (we just want to read the event's length).
*/

int Log_event::read_log_event(IO_CACHE* file, String* packet,
                              mysql_mutex_t* log_lock)
{
  ulong data_len;
  int result=0;
  char buf[LOG_EVENT_MINIMAL_HEADER_LEN];
  DBUG_ENTER("Log_event::read_log_event");

  if (log_lock)
    mysql_mutex_lock(log_lock);
  if (my_b_read(file, (uchar*) buf, sizeof(buf)))
  {
    /*
      If the read hits eof, we must report it as eof so the caller
      will know it can go into cond_wait to be woken up on the next
      update to the log.
    */
    DBUG_PRINT("error",("file->error: %d", file->error));
    if (!file->error)
      result= LOG_READ_EOF;
    else
      result= (file->error > 0 ? LOG_READ_TRUNC : LOG_READ_IO);
    goto end;
  }
  data_len= uint4korr(buf + EVENT_LEN_OFFSET);
  if (data_len < LOG_EVENT_MINIMAL_HEADER_LEN ||
      data_len > current_thd->variables.max_allowed_packet)
  {
    DBUG_PRINT("error",("data_len: %ld", data_len));
    result= ((data_len < LOG_EVENT_MINIMAL_HEADER_LEN) ? LOG_READ_BOGUS :
	     LOG_READ_TOO_LARGE);
    goto end;
  }

  /* Append the log event header to packet */
  if (packet->append(buf, sizeof(buf)))
  {
    /* Failed to allocate packet */
    result= LOG_READ_MEM;
    goto end;
  }
  data_len-= LOG_EVENT_MINIMAL_HEADER_LEN;
  if (data_len)
  {
    /* Append rest of event, read directly from file into packet */
    if (packet->append(file, data_len))
    {
      /*
        Fatal error occured when appending rest of the event
        to packet, possible failures:
	1. EOF occured when reading from file, it's really an error
           as data_len is >=0 there's supposed to be more bytes available.
           file->error will have been set to number of bytes left to read
        2. Read was interrupted, file->error would normally be set to -1
        3. Failed to allocate memory for packet, my_errno
           will be ENOMEM(file->error shuold be 0, but since the
           memory allocation occurs before the call to read it might
           be uninitialized)
      */
      result= (my_errno == ENOMEM ? LOG_READ_MEM :
               (file->error >= 0 ? LOG_READ_TRUNC: LOG_READ_IO));
      /* Implicit goto end; */
    }
  }

end:
  if (log_lock)
    mysql_mutex_unlock(log_lock);
  DBUG_RETURN(result);
}
#endif /* !MYSQL_CLIENT */

#ifndef MYSQL_CLIENT
#define UNLOCK_MUTEX if (log_lock) mysql_mutex_unlock(log_lock);
#define LOCK_MUTEX if (log_lock) mysql_mutex_lock(log_lock);
#else
#define UNLOCK_MUTEX
#define LOCK_MUTEX
#endif

#ifndef MYSQL_CLIENT
/**
  @note
    Allocates memory;  The caller is responsible for clean-up.
*/
Log_event* Log_event::read_log_event(IO_CACHE* file,
                                     mysql_mutex_t* log_lock,
                                     const Format_description_log_event
                                     *description_event)
#else
Log_event* Log_event::read_log_event(IO_CACHE* file,
                                     const Format_description_log_event
                                     *description_event)
#endif
{
  DBUG_ENTER("Log_event::read_log_event");
  DBUG_ASSERT(description_event != 0);
  char head[LOG_EVENT_MINIMAL_HEADER_LEN];
  /*
    First we only want to read at most LOG_EVENT_MINIMAL_HEADER_LEN, just to
    check the event for sanity and to know its length; no need to really parse
    it. We say "at most" because this could be a 3.23 master, which has header
    of 13 bytes, whereas LOG_EVENT_MINIMAL_HEADER_LEN is 19 bytes (it's
    "minimal" over the set {MySQL >=4.0}).
  */
  uint header_size= min(description_event->common_header_len,
                        LOG_EVENT_MINIMAL_HEADER_LEN);

  LOCK_MUTEX;
  DBUG_PRINT("info", ("my_b_tell: %lu", (ulong) my_b_tell(file)));
  if (my_b_read(file, (uchar *) head, header_size))
  {
    DBUG_PRINT("info", ("Log_event::read_log_event(IO_CACHE*,Format_desc*) \
failed my_b_read"));
    UNLOCK_MUTEX;
    /*
      No error here; it could be that we are at the file's end. However
      if the next my_b_read() fails (below), it will be an error as we
      were able to read the first bytes.
    */
    DBUG_RETURN(0);
  }
  uint data_len = uint4korr(head + EVENT_LEN_OFFSET);
  char *buf= 0;
  const char *error= 0;
  Log_event *res=  0;
#ifndef max_allowed_packet
  THD *thd=current_thd;
  uint max_allowed_packet= thd ? slave_max_allowed_packet:~(ulong)0;
#endif

  if (data_len > max_allowed_packet)
  {
    error = "Event too big";
    goto err;
  }

  if (data_len < header_size)
  {
    error = "Event too small";
    goto err;
  }

  // some events use the extra byte to null-terminate strings
  if (!(buf = (char*) my_malloc(data_len+1, MYF(MY_WME))))
  {
    error = "Out of memory";
    goto err;
  }
  buf[data_len] = 0;
  memcpy(buf, head, header_size);
  if (my_b_read(file, (uchar*) buf + header_size, data_len - header_size))
  {
    error = "read error";
    goto err;
  }
  if ((res= read_log_event(buf, data_len, &error, description_event)))
    res->register_temp_buf(buf);

err:
  UNLOCK_MUTEX;
  if (!res)
  {
    DBUG_ASSERT(error != 0);
    sql_print_error("Error in Log_event::read_log_event(): "
                    "'%s', data_len: %d, event_type: %d",
		    error,data_len,head[EVENT_TYPE_OFFSET]);
    my_free(buf);
    /*
      The SQL slave thread will check if file->error<0 to know
      if there was an I/O error. Even if there is no "low-level" I/O errors
      with 'file', any of the high-level above errors is worrying
      enough to stop the SQL thread now ; as we are skipping the current event,
      going on with reading and successfully executing other events can
      only corrupt the slave's databases. So stop.
    */
    file->error= -1;
  }
  DBUG_RETURN(res);
}


/**
  Binlog format tolerance is in (buf, event_len, description_event)
  constructors.
*/

Log_event* Log_event::read_log_event(const char* buf, uint event_len,
				     const char **error,
                                     const Format_description_log_event *description_event)
{
  Log_event* ev;
  DBUG_ENTER("Log_event::read_log_event(char*,...)");
  DBUG_ASSERT(description_event != 0);
  DBUG_PRINT("info", ("binlog_version: %d", description_event->binlog_version));
  DBUG_DUMP("data", (unsigned char*) buf, event_len);

  /* Check the integrity */
  if (event_len < EVENT_LEN_OFFSET ||
      buf[EVENT_TYPE_OFFSET] >= ENUM_END_EVENT ||
      (uint) event_len != uint4korr(buf+EVENT_LEN_OFFSET))
  {
    *error="Sanity check failed";		// Needed to free buffer
    DBUG_RETURN(NULL); // general sanity check - will fail on a partial read
  }

  uint event_type= buf[EVENT_TYPE_OFFSET];
  if (event_type > description_event->number_of_event_types &&
      event_type != FORMAT_DESCRIPTION_EVENT)
  {
    /*
      It is unsafe to use the description_event if its post_header_len
      array does not include the event type.
    */
    DBUG_PRINT("error", ("event type %d found, but the current "
                         "Format_description_log_event supports only %d event "
                         "types", event_type,
                         description_event->number_of_event_types));
    ev= NULL;
  }
  else
  {
    /*
      In some previuos versions (see comment in
      Format_description_log_event::Format_description_log_event(char*,...)),
      event types were assigned different id numbers than in the
      present version. In order to replicate from such versions to the
      present version, we must map those event type id's to our event
      type id's.  The mapping is done with the event_type_permutation
      array, which was set up when the Format_description_log_event
      was read.
    */
    if (description_event->event_type_permutation)
    {
      int new_event_type= description_event->event_type_permutation[event_type];
      DBUG_PRINT("info", ("converting event type %d to %d (%s)",
                   event_type, new_event_type,
                   get_type_str((Log_event_type)new_event_type)));
      event_type= new_event_type;
    }

    switch(event_type) {
    case QUERY_EVENT:
      ev  = new Query_log_event(buf, event_len, description_event, QUERY_EVENT);
      break;
    case LOAD_EVENT:
      ev = new Load_log_event(buf, event_len, description_event);
      break;
    case NEW_LOAD_EVENT:
      ev = new Load_log_event(buf, event_len, description_event);
      break;
    case ROTATE_EVENT:
      ev = new Rotate_log_event(buf, event_len, description_event);
      break;
#ifdef HAVE_REPLICATION
    case SLAVE_EVENT: /* can never happen (unused event) */
      ev = new Slave_log_event(buf, event_len, description_event);
      break;
#endif /* HAVE_REPLICATION */
    case CREATE_FILE_EVENT:
      ev = new Create_file_log_event(buf, event_len, description_event);
      break;
    case APPEND_BLOCK_EVENT:
      ev = new Append_block_log_event(buf, event_len, description_event);
      break;
    case DELETE_FILE_EVENT:
      ev = new Delete_file_log_event(buf, event_len, description_event);
      break;
    case EXEC_LOAD_EVENT:
      ev = new Execute_load_log_event(buf, event_len, description_event);
      break;
    case START_EVENT_V3: /* this is sent only by MySQL <=4.x */
      ev = new Start_log_event_v3(buf, description_event);
      break;
    case STOP_EVENT:
      ev = new Stop_log_event(buf, description_event);
      break;
    case INTVAR_EVENT:
      ev = new Intvar_log_event(buf, description_event);
      break;
    case XID_EVENT:
      ev = new Xid_log_event(buf, description_event);
      break;
    case RAND_EVENT:
      ev = new Rand_log_event(buf, description_event);
      break;
    case USER_VAR_EVENT:
      ev = new User_var_log_event(buf, description_event);
      break;
    case FORMAT_DESCRIPTION_EVENT:
      ev = new Format_description_log_event(buf, event_len, description_event);
      break;
#if defined(HAVE_REPLICATION) 
    case PRE_GA_WRITE_ROWS_EVENT:
      ev = new Write_rows_log_event_old(buf, event_len, description_event);
      break;
    case PRE_GA_UPDATE_ROWS_EVENT:
      ev = new Update_rows_log_event_old(buf, event_len, description_event);
      break;
    case PRE_GA_DELETE_ROWS_EVENT:
      ev = new Delete_rows_log_event_old(buf, event_len, description_event);
      break;
    case WRITE_ROWS_EVENT:
      ev = new Write_rows_log_event(buf, event_len, description_event);
      break;
    case UPDATE_ROWS_EVENT:
      ev = new Update_rows_log_event(buf, event_len, description_event);
      break;
    case DELETE_ROWS_EVENT:
      ev = new Delete_rows_log_event(buf, event_len, description_event);
      break;
    case TABLE_MAP_EVENT:
      ev = new Table_map_log_event(buf, event_len, description_event);
      break;
#endif
    case BEGIN_LOAD_QUERY_EVENT:
      ev = new Begin_load_query_log_event(buf, event_len, description_event);
      break;
    case EXECUTE_LOAD_QUERY_EVENT:
      ev= new Execute_load_query_log_event(buf, event_len, description_event);
      break;
    case INCIDENT_EVENT:
      ev = new Incident_log_event(buf, event_len, description_event);
      break;
    default:
      DBUG_PRINT("error",("Unknown event code: %d",
                          (int) buf[EVENT_TYPE_OFFSET]));
      ev= NULL;
      break;
    }
  }

  DBUG_PRINT("read_event", ("%s(type_code: %d; event_len: %d)",
                            ev ? ev->get_type_str() : "<unknown>",
                            buf[EVENT_TYPE_OFFSET],
                            event_len));
  /*
    is_valid() are small event-specific sanity tests which are
    important; for example there are some my_malloc() in constructors
    (e.g. Query_log_event::Query_log_event(char*...)); when these
    my_malloc() fail we can't return an error out of the constructor
    (because constructor is "void") ; so instead we leave the pointer we
    wanted to allocate (e.g. 'query') to 0 and we test it in is_valid().
    Same for Format_description_log_event, member 'post_header_len'.

    SLAVE_EVENT is never used, so it should not be read ever.
  */
  if (!ev || !ev->is_valid() || (event_type == SLAVE_EVENT))
  {
    DBUG_PRINT("error",("Found invalid event in binary log"));

    delete ev;
#ifdef MYSQL_CLIENT
    if (!force_opt) /* then mysqlbinlog dies */
    {
      *error= "Found invalid event in binary log";
      DBUG_RETURN(0);
    }
    ev= new Unknown_log_event(buf, description_event);
#else
    *error= "Found invalid event in binary log";
    DBUG_RETURN(0);
#endif
  }
  DBUG_RETURN(ev);  
}

#ifdef MYSQL_CLIENT

/*
  Log_event::print_header()
*/

void Log_event::print_header(IO_CACHE* file,
                             PRINT_EVENT_INFO* print_event_info,
                             bool is_more __attribute__((unused)))
{
  char llbuff[22];
  my_off_t hexdump_from= print_event_info->hexdump_from;
  DBUG_ENTER("Log_event::print_header");

  my_b_printf(file, "#");
  print_timestamp(file);
  my_b_printf(file, " server id %lu  end_log_pos %s ", (ulong) server_id,
              llstr(log_pos,llbuff));

  /* mysqlbinlog --hexdump */
  if (print_event_info->hexdump_from)
  {
    my_b_printf(file, "\n");
    uchar *ptr= (uchar*)temp_buf;
    my_off_t size=
      uint4korr(ptr + EVENT_LEN_OFFSET) - LOG_EVENT_MINIMAL_HEADER_LEN;
    my_off_t i;

    /* Header len * 4 >= header len * (2 chars + space + extra space) */
    char *h, hex_string[LOG_EVENT_MINIMAL_HEADER_LEN*4]= {0};
    char *c, char_string[16+1]= {0};

    /* Pretty-print event common header if header is exactly 19 bytes */
    if (print_event_info->common_header_len == LOG_EVENT_MINIMAL_HEADER_LEN)
    {
      char emit_buf[256];               // Enough for storing one line
      my_b_printf(file, "# Position  Timestamp   Type   Master ID        "
                  "Size      Master Pos    Flags \n");
      size_t const bytes_written=
        my_snprintf(emit_buf, sizeof(emit_buf),
                    "# %8.8lx %02x %02x %02x %02x   %02x   "
                    "%02x %02x %02x %02x   %02x %02x %02x %02x   "
                    "%02x %02x %02x %02x   %02x %02x\n",
                    (unsigned long) hexdump_from,
                    ptr[0], ptr[1], ptr[2], ptr[3], ptr[4], ptr[5], ptr[6],
                    ptr[7], ptr[8], ptr[9], ptr[10], ptr[11], ptr[12], ptr[13],
                    ptr[14], ptr[15], ptr[16], ptr[17], ptr[18]);
      DBUG_ASSERT(static_cast<size_t>(bytes_written) < sizeof(emit_buf));
      my_b_write(file, (uchar*) emit_buf, bytes_written);
      ptr += LOG_EVENT_MINIMAL_HEADER_LEN;
      hexdump_from += LOG_EVENT_MINIMAL_HEADER_LEN;
    }

    /* Rest of event (without common header) */
    for (i= 0, c= char_string, h=hex_string;
	 i < size;
	 i++, ptr++)
    {
      my_snprintf(h, 4, "%02x ", *ptr);
      h += 3;

      *c++= my_isalnum(&my_charset_bin, *ptr) ? *ptr : '.';

      if (i % 16 == 15)
      {
        /*
          my_b_printf() does not support full printf() formats, so we
          have to do it this way.

          TODO: Rewrite my_b_printf() to support full printf() syntax.
         */
        char emit_buf[256];
        size_t const bytes_written=
          my_snprintf(emit_buf, sizeof(emit_buf),
                      "# %8.8lx %-48.48s |%16s|\n",
                      (unsigned long) (hexdump_from + (i & 0xfffffff0)),
                      hex_string, char_string);
        DBUG_ASSERT(static_cast<size_t>(bytes_written) < sizeof(emit_buf));
	my_b_write(file, (uchar*) emit_buf, bytes_written);
	hex_string[0]= 0;
	char_string[0]= 0;
	c= char_string;
	h= hex_string;
      }
      else if (i % 8 == 7) *h++ = ' ';
    }
    *c= '\0';

    if (hex_string[0])
    {
      char emit_buf[256];
      size_t const bytes_written=
        my_snprintf(emit_buf, sizeof(emit_buf),
                    "# %8.8lx %-48.48s |%s|\n",
                    (unsigned long) (hexdump_from + (i & 0xfffffff0)),
                    hex_string, char_string);
      DBUG_ASSERT(static_cast<size_t>(bytes_written) < sizeof(emit_buf));
      my_b_write(file, (uchar*) emit_buf, bytes_written);
    }
    /*
      need a # to prefix the rest of printouts for example those of
      Rows_log_event::print_helper().
    */
    my_b_write(file, reinterpret_cast<const uchar*>("# "), 2);
  }
  DBUG_VOID_RETURN;
}


/**
  Prints a quoted string to io cache.
  Control characters are displayed as hex sequence, e.g. \x00
  
  @param[in] file              IO cache
  @param[in] prt               Pointer to string
  @param[in] length            String length
*/

static void
my_b_write_quoted(IO_CACHE *file, const uchar *ptr, uint length)
{
  const uchar *s;
  my_b_printf(file, "'");
  for (s= ptr; length > 0 ; s++, length--)
  {
    if (*s > 0x1F)
      my_b_write(file, s, 1);
    else
    {
      uchar hex[10];
      size_t len= my_snprintf((char*) hex, sizeof(hex), "%s%02x", "\\x", *s);
      my_b_write(file, hex, len);
    }
  }
  my_b_printf(file, "'");
}


/**
  Prints a bit string to io cache in format  b'1010'.
  
  @param[in] file              IO cache
  @param[in] ptr               Pointer to string
  @param[in] nbits             Number of bits
*/
static void
my_b_write_bit(IO_CACHE *file, const uchar *ptr, uint nbits)
{
  uint bitnum, nbits8= ((nbits + 7) / 8) * 8, skip_bits= nbits8 - nbits;
  my_b_printf(file, "b'");
  for (bitnum= skip_bits ; bitnum < nbits8; bitnum++)
  {
    int is_set= (ptr[(bitnum) / 8] >> (7 - bitnum % 8))  & 0x01;
    my_b_write(file, (const uchar*) (is_set ? "1" : "0"), 1);
  }
  my_b_printf(file, "'");
}


/**
  Prints a packed string to io cache.
  The string consists of length packed to 1 or 2 bytes,
  followed by string data itself.
  
  @param[in] file              IO cache
  @param[in] ptr               Pointer to string
  @param[in] length            String size
  
  @retval   - number of bytes scanned.
*/
static size_t
my_b_write_quoted_with_length(IO_CACHE *file, const uchar *ptr, uint length)
{
  if (length < 256)
  {
    length= *ptr;
    my_b_write_quoted(file, ptr + 1, length);
    return length + 1;
  }
  else
  {
    length= uint2korr(ptr);
    my_b_write_quoted(file, ptr + 2, length);
    return length + 2;
  }
}


/**
  Prints a 32-bit number in both signed and unsigned representation
  
  @param[in] file              IO cache
  @param[in] sl                Signed number
  @param[in] ul                Unsigned number
*/
static void
my_b_write_sint32_and_uint32(IO_CACHE *file, int32 si, uint32 ui)
{
  my_b_printf(file, "%d", si);
  if (si < 0)
    my_b_printf(file, " (%u)", ui);
}


/**
  Print a packed value of the given SQL type into IO cache
  
  @param[in] file              IO cache
  @param[in] ptr               Pointer to string
  @param[in] type              Column type
  @param[in] meta              Column meta information
  @param[out] typestr          SQL type string buffer (for verbose output)
  @param[out] typestr_length   Size of typestr
  
  @retval   - number of bytes scanned from ptr.
*/

static size_t
log_event_print_value(IO_CACHE *file, const uchar *ptr,
                      uint type, uint meta,
                      char *typestr, size_t typestr_length)
{
  uint32 length= 0;

  if (type == MYSQL_TYPE_STRING)
  {
    if (meta >= 256)
    {
      uint byte0= meta >> 8;
      uint byte1= meta & 0xFF;
      
      if ((byte0 & 0x30) != 0x30)
      {
        /* a long CHAR() field: see #37426 */
        length= byte1 | (((byte0 & 0x30) ^ 0x30) << 4);
        type= byte0 | 0x30;
      }
      else
        length = meta & 0xFF;
    }
    else
      length= meta;
  }

  switch (type) {
  case MYSQL_TYPE_LONG:
    {
      int32 si= sint4korr(ptr);
      uint32 ui= uint4korr(ptr);
      my_b_write_sint32_and_uint32(file, si, ui);
      my_snprintf(typestr, typestr_length, "INT");
      return 4;
    }

  case MYSQL_TYPE_TINY:
    {
      my_b_write_sint32_and_uint32(file, (int) (signed char) *ptr,
                                  (uint) (unsigned char) *ptr);
      my_snprintf(typestr, typestr_length, "TINYINT");
      return 1;
    }

  case MYSQL_TYPE_SHORT:
    {
      int32 si= (int32) sint2korr(ptr);
      uint32 ui= (uint32) uint2korr(ptr);
      my_b_write_sint32_and_uint32(file, si, ui);
      my_snprintf(typestr, typestr_length, "SHORTINT");
      return 2;
    }
  
  case MYSQL_TYPE_INT24:
    {
      int32 si= sint3korr(ptr);
      uint32 ui= uint3korr(ptr);
      my_b_write_sint32_and_uint32(file, si, ui);
      my_snprintf(typestr, typestr_length, "MEDIUMINT");
      return 3;
    }

  case MYSQL_TYPE_LONGLONG:
    {
      char tmp[64];
      longlong si= sint8korr(ptr);
      longlong10_to_str(si, tmp, -10);
      my_b_printf(file, "%s", tmp);
      if (si < 0)
      {
        ulonglong ui= uint8korr(ptr);
        longlong10_to_str((longlong) ui, tmp, 10);
        my_b_printf(file, " (%s)", tmp);        
      }
      my_snprintf(typestr, typestr_length, "LONGINT");
      return 8;
    }

  case MYSQL_TYPE_NEWDECIMAL:
    {
      uint precision= meta >> 8;
      uint decimals= meta & 0xFF;
      uint bin_size= my_decimal_get_binary_size(precision, decimals);
      my_decimal dec;
      binary2my_decimal(E_DEC_FATAL_ERROR, (uchar*) ptr, &dec,
                        precision, decimals);
      int i, end;
      char buff[512], *pos;
      pos= buff;
      pos+= sprintf(buff, "%s", dec.sign() ? "-" : "");
      end= ROUND_UP(dec.frac) + ROUND_UP(dec.intg)-1;
      for (i=0; i < end; i++)
        pos+= sprintf(pos, "%09d.", dec.buf[i]);
      pos+= sprintf(pos, "%09d", dec.buf[i]);
      my_b_printf(file, "%s", buff);
      my_snprintf(typestr, typestr_length, "DECIMAL(%d,%d)",
                  precision, decimals);
      return bin_size;
    }

  case MYSQL_TYPE_FLOAT:
    {
      float fl;
      float4get(fl, ptr);
      char tmp[320];
      sprintf(tmp, "%-20g", (double) fl);
      my_b_printf(file, "%s", tmp); /* my_snprintf doesn't support %-20g */
      my_snprintf(typestr, typestr_length, "FLOAT");
      return 4;
    }

  case MYSQL_TYPE_DOUBLE:
    {
      double dbl;
      float8get(dbl, ptr);
      char tmp[320];
      sprintf(tmp, "%-.20g", dbl); /* my_snprintf doesn't support %-20g */
      my_b_printf(file, "%s", tmp);
      strcpy(typestr, "DOUBLE");
      return 8;
    }
  
  case MYSQL_TYPE_BIT:
    {
      /* Meta-data: bit_len, bytes_in_rec, 2 bytes */
      uint nbits= ((meta >> 8) * 8) + (meta & 0xFF);
      length= (nbits + 7) / 8;
      my_b_write_bit(file, ptr, nbits);
      my_snprintf(typestr, typestr_length, "BIT(%d)", nbits);
      return length;
    }

  case MYSQL_TYPE_TIMESTAMP:
    {
      uint32 i32= uint4korr(ptr);
      my_b_printf(file, "%d", i32);
      my_snprintf(typestr, typestr_length, "TIMESTAMP");
      return 4;
    }

  case MYSQL_TYPE_DATETIME:
    {
      size_t d, t;
      uint64 i64= uint8korr(ptr); /* YYYYMMDDhhmmss */
      d= i64 / 1000000;
      t= i64 % 1000000;
      my_b_printf(file, "%04d-%02d-%02d %02d:%02d:%02d",
                  d / 10000, (d % 10000) / 100, d % 100,
                  t / 10000, (t % 10000) / 100, t % 100);
      my_snprintf(typestr, typestr_length, "DATETIME");
      return 8;
    }

  case MYSQL_TYPE_TIME:
    {
      uint32 i32= uint3korr(ptr);
      my_b_printf(file, "'%02d:%02d:%02d'",
                  i32 / 10000, (i32 % 10000) / 100, i32 % 100);
      my_snprintf(typestr,  typestr_length, "TIME");
      return 3;
    }
    
  case MYSQL_TYPE_NEWDATE:
    {
      uint32 tmp= uint3korr(ptr);
      int part;
      char buf[11];
      char *pos= &buf[10];  // start from '\0' to the beginning

      /* Copied from field.cc */
      *pos--=0;					// End NULL
      part=(int) (tmp & 31);
      *pos--= (char) ('0'+part%10);
      *pos--= (char) ('0'+part/10);
      *pos--= ':';
      part=(int) (tmp >> 5 & 15);
      *pos--= (char) ('0'+part%10);
      *pos--= (char) ('0'+part/10);
      *pos--= ':';
      part=(int) (tmp >> 9);
      *pos--= (char) ('0'+part%10); part/=10;
      *pos--= (char) ('0'+part%10); part/=10;
      *pos--= (char) ('0'+part%10); part/=10;
      *pos=   (char) ('0'+part);
      my_b_printf(file , "'%s'", buf);
      my_snprintf(typestr, typestr_length, "DATE");
      return 3;
    }
    
  case MYSQL_TYPE_DATE:
    {
      uint i32= uint3korr(ptr);
      my_b_printf(file , "'%04d:%02d:%02d'",
                  (i32 / (16L * 32L)), (i32 / 32L % 16L), (i32 % 32L));
      my_snprintf(typestr, typestr_length, "DATE");
      return 3;
    }
  
  case MYSQL_TYPE_YEAR:
    {
      uint32 i32= *ptr;
      my_b_printf(file, "%04d", i32+ 1900);
      my_snprintf(typestr, typestr_length, "YEAR");
      return 1;
    }
  
  case MYSQL_TYPE_ENUM:
    switch (meta & 0xFF) {
    case 1:
      my_b_printf(file, "%d", (int) *ptr);
      my_snprintf(typestr, typestr_length, "ENUM(1 byte)");
      return 1;
    case 2:
      {
        int32 i32= uint2korr(ptr);
        my_b_printf(file, "%d", i32);
        my_snprintf(typestr, typestr_length, "ENUM(2 bytes)");
        return 2;
      }
    default:
      my_b_printf(file, "!! Unknown ENUM packlen=%d", meta & 0xFF); 
      return 0;
    }
    break;
    
  case MYSQL_TYPE_SET:
    my_b_write_bit(file, ptr , (meta & 0xFF) * 8);
    my_snprintf(typestr, typestr_length, "SET(%d bytes)", meta & 0xFF);
    return meta & 0xFF;
  
  case MYSQL_TYPE_BLOB:
    switch (meta) {
    case 1:
      length= *ptr;
      my_b_write_quoted(file, ptr + 1, length);
      my_snprintf(typestr, typestr_length, "TINYBLOB/TINYTEXT");
      return length + 1;
    case 2:
      length= uint2korr(ptr);
      my_b_write_quoted(file, ptr + 2, length);
      my_snprintf(typestr, typestr_length, "BLOB/TEXT");
      return length + 2;
    case 3:
      length= uint3korr(ptr);
      my_b_write_quoted(file, ptr + 3, length);
      my_snprintf(typestr, typestr_length, "MEDIUMBLOB/MEDIUMTEXT");
      return length + 3;
    case 4:
      length= uint4korr(ptr);
      my_b_write_quoted(file, ptr + 4, length);
      my_snprintf(typestr, typestr_length, "LONGBLOB/LONGTEXT");
      return length + 4;
    default:
      my_b_printf(file, "!! Unknown BLOB packlen=%d", length);
      return 0;
    }

  case MYSQL_TYPE_VARCHAR:
  case MYSQL_TYPE_VAR_STRING:
    length= meta;
    my_snprintf(typestr, typestr_length, "VARSTRING(%d)", length);
    return my_b_write_quoted_with_length(file, ptr, length);

  case MYSQL_TYPE_STRING:
    my_snprintf(typestr, typestr_length, "STRING(%d)", length);
    return my_b_write_quoted_with_length(file, ptr, length);

  default:
    {
      char tmp[5];
      my_snprintf(tmp, sizeof(tmp), "%04x", meta);
      my_b_printf(file,
                  "!! Don't know how to handle column type=%d meta=%d (%s)",
                  type, meta, tmp);
    }
    break;
  }
  *typestr= 0;
  return 0;
}


/**
  Print a packed row into IO cache
  
  @param[in] file              IO cache
  @param[in] td                Table definition
  @param[in] print_event_into  Print parameters
  @param[in] cols_bitmap       Column bitmaps.
  @param[in] value             Pointer to packed row
  @param[in] prefix            Row's SQL clause ("SET", "WHERE", etc)
  
  @retval   - number of bytes scanned.
*/


size_t
Rows_log_event::print_verbose_one_row(IO_CACHE *file, table_def *td,
                                      PRINT_EVENT_INFO *print_event_info,
                                      MY_BITMAP *cols_bitmap,
                                      const uchar *value, const uchar *prefix)
{
  const uchar *value0= value;
  const uchar *null_bits= value;
  uint null_bit_index= 0;
  char typestr[64]= "";
  
  value+= (m_width + 7) / 8;
  
  my_b_printf(file, "%s", prefix);
  
  for (size_t i= 0; i < td->size(); i ++)
  {
    int is_null= (null_bits[null_bit_index / 8] 
                  >> (null_bit_index % 8))  & 0x01;

    if (bitmap_is_set(cols_bitmap, i) == 0)
      continue;
    
    if (is_null)
    {
      my_b_printf(file, "###   @%d=NULL", i + 1);
    }
    else
    {
      my_b_printf(file, "###   @%d=", i + 1);
      size_t size= log_event_print_value(file, value,
                                         td->type(i), td->field_metadata(i),
                                         typestr, sizeof(typestr));
      if (!size)
        return 0;

      value+= size;
    }

    if (print_event_info->verbose > 1)
    {
      my_b_printf(file, " /* ");

      if (typestr[0])
        my_b_printf(file, "%s ", typestr);
      else
        my_b_printf(file, "type=%d ", td->type(i));
      
      my_b_printf(file, "meta=%d nullable=%d is_null=%d ",
                  td->field_metadata(i),
                  td->maybe_null(i), is_null);
      my_b_printf(file, "*/");
    }
    
    my_b_printf(file, "\n");
    
    null_bit_index++;
  }
  return value - value0;
}


/**
  Print a row event into IO cache in human readable form (in SQL format)
  
  @param[in] file              IO cache
  @param[in] print_event_into  Print parameters
*/
void Rows_log_event::print_verbose(IO_CACHE *file,
                                   PRINT_EVENT_INFO *print_event_info)
{
  Table_map_log_event *map;
  table_def *td;
  const char *sql_command, *sql_clause1, *sql_clause2;
  Log_event_type type_code= get_type_code();
  
  switch (type_code) {
  case WRITE_ROWS_EVENT:
    sql_command= "INSERT INTO";
    sql_clause1= "### SET\n";
    sql_clause2= NULL;
    break;
  case DELETE_ROWS_EVENT:
    sql_command= "DELETE FROM";
    sql_clause1= "### WHERE\n";
    sql_clause2= NULL;
    break;
  case UPDATE_ROWS_EVENT:
    sql_command= "UPDATE";
    sql_clause1= "### WHERE\n";
    sql_clause2= "### SET\n";
    break;
  default:
    sql_command= sql_clause1= sql_clause2= NULL;
    DBUG_ASSERT(0); /* Not possible */
  }
  
  if (!(map= print_event_info->m_table_map.get_table(m_table_id)) ||
      !(td= map->create_table_def()))
  {
    my_b_printf(file, "### Row event for unknown table #%d", m_table_id);
    return;
  }

  for (const uchar *value= m_rows_buf; value < m_rows_end; )
  {
    size_t length;
    my_b_printf(file, "### %s %s.%s\n",
                      sql_command,
                      map->get_db_name(), map->get_table_name());
    /* Print the first image */
    if (!(length= print_verbose_one_row(file, td, print_event_info,
                                  &m_cols, value,
                                  (const uchar*) sql_clause1)))
      goto end;
    value+= length;

    /* Print the second image (for UPDATE only) */
    if (sql_clause2)
    {
      if (!(length= print_verbose_one_row(file, td, print_event_info,
                                      &m_cols_ai, value,
                                      (const uchar*) sql_clause2)))
        goto end;
      value+= length;
    }
  }

end:
  delete td;
}

#ifdef MYSQL_CLIENT
void free_table_map_log_event(Table_map_log_event *event)
{
  delete event;
}
#endif

void Log_event::print_base64(IO_CACHE* file,
                             PRINT_EVENT_INFO* print_event_info,
                             bool more)
{
  const uchar *ptr= (const uchar *)temp_buf;
  uint32 size= uint4korr(ptr + EVENT_LEN_OFFSET);
  DBUG_ENTER("Log_event::print_base64");

  size_t const tmp_str_sz= base64_needed_encoded_length((int) size);
  char *const tmp_str= (char *) my_malloc(tmp_str_sz, MYF(MY_WME));
  if (!tmp_str) {
    fprintf(stderr, "\nError: Out of memory. "
            "Could not print correct binlog event.\n");
    DBUG_VOID_RETURN;
  }

  if (base64_encode(ptr, (size_t) size, tmp_str))
  {
    DBUG_ASSERT(0);
  }

  if (print_event_info->base64_output_mode != BASE64_OUTPUT_DECODE_ROWS)
  {
    if (my_b_tell(file) == 0)
      my_b_printf(file, "\nBINLOG '\n");

    my_b_printf(file, "%s\n", tmp_str);

    if (!more)
      my_b_printf(file, "'%s\n", print_event_info->delimiter);
  }
  
  if (print_event_info->verbose)
  {
    Rows_log_event *ev= NULL;
    
    if (ptr[4] == TABLE_MAP_EVENT)
    {
      Table_map_log_event *map; 
      map= new Table_map_log_event((const char*) ptr, size, 
                                   glob_description_event);
      print_event_info->m_table_map.set_table(map->get_table_id(), map);
    }
    else if (ptr[4] == WRITE_ROWS_EVENT)
    {
      ev= new Write_rows_log_event((const char*) ptr, size,
                                   glob_description_event);
    }
    else if (ptr[4] == DELETE_ROWS_EVENT)
    {
      ev= new Delete_rows_log_event((const char*) ptr, size,
                                    glob_description_event);
    }
    else if (ptr[4] == UPDATE_ROWS_EVENT)
    {
      ev= new Update_rows_log_event((const char*) ptr, size,
                                    glob_description_event);
    }
    
    if (ev)
    {
      ev->print_verbose(file, print_event_info);
      delete ev;
    }
  }
    
  my_free(tmp_str);
  DBUG_VOID_RETURN;
}


/*
  Log_event::print_timestamp()
*/

void Log_event::print_timestamp(IO_CACHE* file, time_t* ts)
{
  struct tm *res;
  DBUG_ENTER("Log_event::print_timestamp");
  if (!ts)
    ts = &when;
#ifdef MYSQL_SERVER				// This is always false
  struct tm tm_tmp;
  localtime_r(ts,(res= &tm_tmp));
#else
  res=localtime(ts);
#endif

  my_b_printf(file,"%02d%02d%02d %2d:%02d:%02d",
              res->tm_year % 100,
              res->tm_mon+1,
              res->tm_mday,
              res->tm_hour,
              res->tm_min,
              res->tm_sec);
  DBUG_VOID_RETURN;
}

#endif /* MYSQL_CLIENT */


#if !defined(MYSQL_CLIENT) && defined(HAVE_REPLICATION)
inline Log_event::enum_skip_reason
Log_event::continue_group(Relay_log_info *rli)
{
  if (rli->slave_skip_counter == 1)
    return Log_event::EVENT_SKIP_IGNORE;
  return Log_event::do_shall_skip(rli);
}
#endif

/**************************************************************************
	Query_log_event methods
**************************************************************************/

#if defined(HAVE_REPLICATION) && !defined(MYSQL_CLIENT)

/**
  This (which is used only for SHOW BINLOG EVENTS) could be updated to
  print SET @@session_var=. But this is not urgent, as SHOW BINLOG EVENTS is
  only an information, it does not produce suitable queries to replay (for
  example it does not print LOAD DATA INFILE).
  @todo
    show the catalog ??
*/

void Query_log_event::pack_info(THD *thd, Protocol *protocol)
{
  // TODO: show the catalog ??
  char buf_mem[1024];
  String buf(buf_mem, sizeof(buf_mem), system_charset_info);
  buf.real_alloc(9 + db_len + q_len);
  if (!(flags & LOG_EVENT_SUPPRESS_USE_F)
      && db && db_len)
  {
    buf.append(STRING_WITH_LEN("use "));
    append_identifier(thd, &buf, db, db_len);
    buf.append("; ");
  }
  if (query && q_len)
    buf.append(query, q_len);
  protocol->store(&buf);
}
#endif

#ifndef MYSQL_CLIENT

/**
  Utility function for the next method (Query_log_event::write()) .
*/
static void write_str_with_code_and_len(uchar **dst, const char *src,
                                        uint len, uint code)
{
  /*
    only 1 byte to store the length of catalog, so it should not
    surpass 255
  */
  DBUG_ASSERT(len <= 255);
  DBUG_ASSERT(src);
  *((*dst)++)= code;
  *((*dst)++)= (uchar) len;
  bmove(*dst, src, len);
  (*dst)+= len;
}


/**
  Query_log_event::write().

  @note
    In this event we have to modify the header to have the correct
    EVENT_LEN_OFFSET as we don't yet know how many status variables we
    will print!
*/

bool Query_log_event::write(IO_CACHE* file)
{
  uchar buf[QUERY_HEADER_LEN + MAX_SIZE_LOG_EVENT_STATUS];
  uchar *start, *start_of_status;
  ulong event_length;

  if (!query)
    return 1;                                   // Something wrong with event

  /*
    We want to store the thread id:
    (- as an information for the user when he reads the binlog)
    - if the query uses temporary table: for the slave SQL thread to know to
    which master connection the temp table belongs.
    Now imagine we (write()) are called by the slave SQL thread (we are
    logging a query executed by this thread; the slave runs with
    --log-slave-updates). Then this query will be logged with
    thread_id=the_thread_id_of_the_SQL_thread. Imagine that 2 temp tables of
    the same name were created simultaneously on the master (in the master
    binlog you have
    CREATE TEMPORARY TABLE t; (thread 1)
    CREATE TEMPORARY TABLE t; (thread 2)
    ...)
    then in the slave's binlog there will be
    CREATE TEMPORARY TABLE t; (thread_id_of_the_slave_SQL_thread)
    CREATE TEMPORARY TABLE t; (thread_id_of_the_slave_SQL_thread)
    which is bad (same thread id!).

    To avoid this, we log the thread's thread id EXCEPT for the SQL
    slave thread for which we log the original (master's) thread id.
    Now this moves the bug: what happens if the thread id on the
    master was 10 and when the slave replicates the query, a
    connection number 10 is opened by a normal client on the slave,
    and updates a temp table of the same name? We get a problem
    again. To avoid this, in the handling of temp tables (sql_base.cc)
    we use thread_id AND server_id.  TODO when this is merged into
    4.1: in 4.1, slave_proxy_id has been renamed to pseudo_thread_id
    and is a session variable: that's to make mysqlbinlog work with
    temp tables. We probably need to introduce

    SET PSEUDO_SERVER_ID
    for mysqlbinlog in 4.1. mysqlbinlog would print:
    SET PSEUDO_SERVER_ID=
    SET PSEUDO_THREAD_ID=
    for each query using temp tables.
  */
  int4store(buf + Q_THREAD_ID_OFFSET, slave_proxy_id);
  int4store(buf + Q_EXEC_TIME_OFFSET, exec_time);
  buf[Q_DB_LEN_OFFSET] = (char) db_len;
  int2store(buf + Q_ERR_CODE_OFFSET, error_code);

  /*
    You MUST always write status vars in increasing order of code. This
    guarantees that a slightly older slave will be able to parse those he
    knows.
  */
  start_of_status= start= buf+QUERY_HEADER_LEN;
  if (flags2_inited)
  {
    *start++= Q_FLAGS2_CODE;
    int4store(start, flags2);
    start+= 4;
  }
  if (sql_mode_inited)
  {
    *start++= Q_SQL_MODE_CODE;
    int8store(start, (ulonglong)sql_mode);
    start+= 8;
  }
  if (catalog_len) // i.e. this var is inited (false for 4.0 events)
  {
    write_str_with_code_and_len(&start,
                                catalog, catalog_len, Q_CATALOG_NZ_CODE);
    /*
      In 5.0.x where x<4 masters we used to store the end zero here. This was
      a waste of one byte so we don't do it in x>=4 masters. We change code to
      Q_CATALOG_NZ_CODE, because re-using the old code would make x<4 slaves
      of this x>=4 master segfault (expecting a zero when there is
      none). Remaining compatibility problems are: the older slave will not
      find the catalog; but it is will not crash, and it's not an issue
      that it does not find the catalog as catalogs were not used in these
      older MySQL versions (we store it in binlog and read it from relay log
      but do nothing useful with it). What is an issue is that the older slave
      will stop processing the Q_* blocks (and jumps to the db/query) as soon
      as it sees unknown Q_CATALOG_NZ_CODE; so it will not be able to read
      Q_AUTO_INCREMENT*, Q_CHARSET and so replication will fail silently in
      various ways. Documented that you should not mix alpha/beta versions if
      they are not exactly the same version, with example of 5.0.3->5.0.2 and
      5.0.4->5.0.3. If replication is from older to new, the new will
      recognize Q_CATALOG_CODE and have no problem.
    */
  }
  if (auto_increment_increment != 1 || auto_increment_offset != 1)
  {
    *start++= Q_AUTO_INCREMENT;
    int2store(start, auto_increment_increment);
    int2store(start+2, auto_increment_offset);
    start+= 4;
  }
  if (charset_inited)
  {
    *start++= Q_CHARSET_CODE;
    memcpy(start, charset, 6);
    start+= 6;
  }
  if (time_zone_len)
  {
    /* In the TZ sys table, column Name is of length 64 so this should be ok */
    DBUG_ASSERT(time_zone_len <= MAX_TIME_ZONE_NAME_LENGTH);
    write_str_with_code_and_len(&start,
                                time_zone_str, time_zone_len, Q_TIME_ZONE_CODE);
  }
  if (lc_time_names_number)
  {
    DBUG_ASSERT(lc_time_names_number <= 0xFFFF);
    *start++= Q_LC_TIME_NAMES_CODE;
    int2store(start, lc_time_names_number);
    start+= 2;
  }
  if (charset_database_number)
  {
    DBUG_ASSERT(charset_database_number <= 0xFFFF);
    *start++= Q_CHARSET_DATABASE_CODE;
    int2store(start, charset_database_number);
    start+= 2;
  }
  if (table_map_for_update)
  {
    *start++= Q_TABLE_MAP_FOR_UPDATE_CODE;
    int8store(start, table_map_for_update);
    start+= 8;
  }
  if (master_data_written != 0)
  {
    /*
      Q_MASTER_DATA_WRITTEN_CODE only exists in relay logs where the master
      has binlog_version<4 and the slave has binlog_version=4. See comment
      for master_data_written in log_event.h for details.
    */
    *start++= Q_MASTER_DATA_WRITTEN_CODE;
    int4store(start, master_data_written);
    start+= 4;
  }

  if (thd && thd->need_binlog_invoker())
  {
    LEX_STRING user;
    LEX_STRING host;
    memset(&user, 0, sizeof(user));
    memset(&host, 0, sizeof(host));

    if (thd->slave_thread && thd->has_invoker())
    {
      /* user will be null, if master is older than this patch */
      user= thd->get_invoker_user();
      host= thd->get_invoker_host();
    }
    else if (thd->security_ctx->priv_user)
    {
      Security_context *ctx= thd->security_ctx;

      user.length= strlen(ctx->priv_user);
      user.str= ctx->priv_user;
      if (ctx->priv_host[0] != '\0')
      {
        host.str= ctx->priv_host;
        host.length= strlen(ctx->priv_host);
      }
    }

    if (user.length > 0)
    {
      *start++= Q_INVOKER;

      /*
        Store user length and user. The max length of use is 16, so 1 byte is
        enough to store the user's length.
       */
      *start++= (uchar)user.length;
      memcpy(start, user.str, user.length);
      start+= user.length;

      /*
        Store host length and host. The max length of host is 60, so 1 byte is
        enough to store the host's length.
       */
      *start++= (uchar)host.length;
      memcpy(start, host.str, host.length);
      start+= host.length;
    }
  }
#ifndef DBUG_OFF
  if (thd && thd->variables.query_exec_time > 0)
  {
    *start++= Q_QUERY_EXEC_TIME;
    int8store(start, thd->variables.query_exec_time);
    start+= 8;
  }
#endif
  /*
    NOTE: When adding new status vars, please don't forget to update
    the MAX_SIZE_LOG_EVENT_STATUS in log_event.h and update the function
    code_name() in this file.
   
    Here there could be code like
    if (command-line-option-which-says-"log_this_variable" && inited)
    {
    *start++= Q_THIS_VARIABLE_CODE;
    int4store(start, this_variable);
    start+= 4;
    }
  */
  
  /* Store length of status variables */
  status_vars_len= (uint) (start-start_of_status);
  DBUG_ASSERT(status_vars_len <= MAX_SIZE_LOG_EVENT_STATUS);
  int2store(buf + Q_STATUS_VARS_LEN_OFFSET, status_vars_len);

  /*
    Calculate length of whole event
    The "1" below is the \0 in the db's length
  */
  event_length= (uint) (start-buf) + get_post_header_size_for_derived() + db_len + 1 + q_len;

  return (write_header(file, event_length) ||
          my_b_safe_write(file, (uchar*) buf, QUERY_HEADER_LEN) ||
          write_post_header_for_derived(file) ||
          my_b_safe_write(file, (uchar*) start_of_status,
                          (uint) (start-start_of_status)) ||
          my_b_safe_write(file, (db) ? (uchar*) db : (uchar*)"", db_len + 1) ||
          my_b_safe_write(file, (uchar*) query, q_len)) ? 1 : 0;
}

/**
  The simplest constructor that could possibly work.  This is used for
  creating static objects that have a special meaning and are invisible
  to the log.  
*/
Query_log_event::Query_log_event()
  :Log_event(), data_buf(0)
{
  memset(&user, 0, sizeof(user));
  memset(&host, 0, sizeof(host));
}


/*
  SYNOPSIS
    Query_log_event::Query_log_event()
      thd_arg           - thread handle
      query_arg         - array of char representing the query
      query_length      - size of the  `query_arg' array
      using_trans       - there is a modified transactional table
      suppress_use      - suppress the generation of 'USE' statements
      errcode           - the error code of the query
      
  DESCRIPTION
  Creates an event for binlogging
  The value for `errcode' should be supplied by caller.
*/
Query_log_event::Query_log_event(THD* thd_arg, const char* query_arg,
				 ulong query_length, bool using_trans,
				 bool direct, bool suppress_use, int errcode)

  :Log_event(thd_arg,
             (thd_arg->thread_specific_used ? LOG_EVENT_THREAD_SPECIFIC_F :
              0) |
             (suppress_use ? LOG_EVENT_SUPPRESS_USE_F : 0),
	     using_trans),
   data_buf(0), query(query_arg), catalog(thd_arg->catalog),
   db(thd_arg->db), q_len((uint32) query_length),
   thread_id(thd_arg->thread_id),
   /* save the original thread id; we already know the server id */
   slave_proxy_id(thd_arg->variables.pseudo_thread_id),
   flags2_inited(1), sql_mode_inited(1), charset_inited(1),
   sql_mode(thd_arg->variables.sql_mode),
   auto_increment_increment(thd_arg->variables.auto_increment_increment),
   auto_increment_offset(thd_arg->variables.auto_increment_offset),
   lc_time_names_number(thd_arg->variables.lc_time_names->number),
   charset_database_number(0),
   table_map_for_update((ulonglong)thd_arg->table_map_for_update),
   master_data_written(0)
{
  time_t end_time;

  memset(&user, 0, sizeof(user));
  memset(&host, 0, sizeof(host));

  error_code= errcode;

  time(&end_time);
  exec_time = (ulong) (end_time  - thd_arg->start_time);
  /**
    @todo this means that if we have no catalog, then it is replicated
    as an existing catalog of length zero. is that safe? /sven
  */
  catalog_len = (catalog) ? (uint32) strlen(catalog) : 0;
  /* status_vars_len is set just before writing the event */
  db_len = (db) ? (uint32) strlen(db) : 0;
  if (thd_arg->variables.collation_database != thd_arg->db_charset)
    charset_database_number= thd_arg->variables.collation_database->number;
  
  /*
    We only replicate over the bits of flags2 that we need: the rest
    are masked out by "& OPTIONS_WRITTEN_TO_BINLOG".

    We also force AUTOCOMMIT=1.  Rationale (cf. BUG#29288): After
    fixing BUG#26395, we always write BEGIN and COMMIT around all
    transactions (even single statements in autocommit mode).  This is
    so that replication from non-transactional to transactional table
    and error recovery from XA to non-XA table should work as
    expected.  The BEGIN/COMMIT are added in log.cc. However, there is
    one exception: MyISAM bypasses log.cc and writes directly to the
    binlog.  So if autocommit is off, master has MyISAM, and slave has
    a transactional engine, then the slave will just see one long
    never-ending transaction.  The only way to bypass explicit
    BEGIN/COMMIT in the binlog is by using a non-transactional table.
    So setting AUTOCOMMIT=1 will make this work as expected.

    Note: explicitly replicate AUTOCOMMIT=1 from master. We do not
    assume AUTOCOMMIT=1 on slave; the slave still reads the state of
    the autocommit flag as written by the master to the binlog. This
    behavior may change after WL#4162 has been implemented.
  */
  flags2= (uint32) (thd_arg->variables.option_bits &
                    (OPTIONS_WRITTEN_TO_BIN_LOG & ~OPTION_NOT_AUTOCOMMIT));
  DBUG_ASSERT(thd_arg->variables.character_set_client->number < 256*256);
  DBUG_ASSERT(thd_arg->variables.collation_connection->number < 256*256);
  DBUG_ASSERT(thd_arg->variables.collation_server->number < 256*256);
  DBUG_ASSERT(thd_arg->variables.character_set_client->mbminlen == 1);
  int2store(charset, thd_arg->variables.character_set_client->number);
  int2store(charset+2, thd_arg->variables.collation_connection->number);
  int2store(charset+4, thd_arg->variables.collation_server->number);
  if (thd_arg->time_zone_used)
  {
    /*
      Note that our event becomes dependent on the Time_zone object
      representing the time zone. Fortunately such objects are never deleted
      or changed during mysqld's lifetime.
    */
    time_zone_len= thd_arg->variables.time_zone->get_name()->length();
    time_zone_str= thd_arg->variables.time_zone->get_name()->ptr();
  }
  else
    time_zone_len= 0;

  LEX *lex= thd->lex;
  /*
    Defines that the statement will be written directly to the binary log
    without being wrapped by a BEGIN...COMMIT. Otherwise, the statement
    will be written to either the trx-cache or stmt-cache.

    Note that a cache will not be used if the parameter direct is TRUE.
  */
  bool use_cache= FALSE;
  /*
    TRUE defines that the trx-cache must be used and by consequence the
    use_cache is TRUE.

    Note that a cache will not be used if the parameter direct is TRUE.
  */
  bool trx_cache= FALSE;
  cache_type= Log_event::EVENT_INVALID_CACHE;

  switch (lex->sql_command)
  {
    case SQLCOM_DROP_TABLE:
      use_cache= (lex->drop_temporary && thd->in_multi_stmt_transaction_mode());
    break;

    case SQLCOM_CREATE_TABLE:
      trx_cache= (lex->select_lex.item_list.elements &&
                  thd->is_current_stmt_binlog_format_row());
      use_cache= ((lex->create_info.options & HA_LEX_CREATE_TMP_TABLE) &&
                   thd->in_multi_stmt_transaction_mode()) || trx_cache;
      break;
    case SQLCOM_SET_OPTION:
      use_cache= trx_cache= (lex->autocommit ? FALSE : TRUE);
      break;
    case SQLCOM_RELEASE_SAVEPOINT:
    case SQLCOM_ROLLBACK_TO_SAVEPOINT:
    case SQLCOM_SAVEPOINT:
      use_cache= trx_cache= TRUE;
      break;
    default:
      use_cache= sqlcom_can_generate_row_events(thd);
      break;
  }

  if (!use_cache || direct)
  {
    cache_type= Log_event::EVENT_NO_CACHE;
  }
  else if (using_trans || trx_cache || stmt_has_updated_trans_table(thd) ||
           thd->lex->is_mixed_stmt_unsafe(thd->in_multi_stmt_transaction_mode(),
                                          thd->variables.binlog_direct_non_trans_update,
                                          trans_has_updated_trans_table(thd),
                                          thd->tx_isolation))
    cache_type= Log_event::EVENT_TRANSACTIONAL_CACHE;
  else
    cache_type= Log_event::EVENT_STMT_CACHE;
  DBUG_ASSERT(cache_type != Log_event::EVENT_INVALID_CACHE);
  DBUG_PRINT("info",("Query_log_event has flags2: %lu  sql_mode: %lu",
                     (ulong) flags2, sql_mode));
}
#endif /* MYSQL_CLIENT */


/* 2 utility functions for the next method */

/**
   Read a string with length from memory.

   This function reads the string-with-length stored at
   <code>src</code> and extract the length into <code>*len</code> and
   a pointer to the start of the string into <code>*dst</code>. The
   string can then be copied using <code>memcpy()</code> with the
   number of bytes given in <code>*len</code>.

   @param src Pointer to variable holding a pointer to the memory to
              read the string from.
   @param dst Pointer to variable holding a pointer where the actual
              string starts. Starting from this position, the string
              can be copied using @c memcpy().
   @param len Pointer to variable where the length will be stored.
   @param end One-past-the-end of the memory where the string is
              stored.

   @return    Zero if the entire string can be copied successfully,
              @c UINT_MAX if the length could not be read from memory
              (that is, if <code>*src >= end</code>), otherwise the
              number of bytes that are missing to read the full
              string, which happends <code>*dst + *len >= end</code>.
*/
static int
get_str_len_and_pointer(const Log_event::Byte **src,
                        const char **dst,
                        uint *len,
                        const Log_event::Byte *end)
{
  if (*src >= end)
    return -1;       // Will be UINT_MAX in two-complement arithmetics
  uint length= **src;
  if (length > 0)
  {
    if (*src + length >= end)
      return *src + length - end + 1;       // Number of bytes missing
    *dst= (char *)*src + 1;                    // Will be copied later
  }
  *len= length;
  *src+= length + 1;
  return 0;
}

static void copy_str_and_move(const char **src, 
                              Log_event::Byte **dst, 
                              uint len)
{
  memcpy(*dst, *src, len);
  *src= (const char *)*dst;
  (*dst)+= len;
  *(*dst)++= 0;
}


#ifndef DBUG_OFF
static char const *
code_name(int code)
{
  static char buf[255];
  switch (code) {
  case Q_FLAGS2_CODE: return "Q_FLAGS2_CODE";
  case Q_SQL_MODE_CODE: return "Q_SQL_MODE_CODE";
  case Q_CATALOG_CODE: return "Q_CATALOG_CODE";
  case Q_AUTO_INCREMENT: return "Q_AUTO_INCREMENT";
  case Q_CHARSET_CODE: return "Q_CHARSET_CODE";
  case Q_TIME_ZONE_CODE: return "Q_TIME_ZONE_CODE";
  case Q_CATALOG_NZ_CODE: return "Q_CATALOG_NZ_CODE";
  case Q_LC_TIME_NAMES_CODE: return "Q_LC_TIME_NAMES_CODE";
  case Q_CHARSET_DATABASE_CODE: return "Q_CHARSET_DATABASE_CODE";
  case Q_TABLE_MAP_FOR_UPDATE_CODE: return "Q_TABLE_MAP_FOR_UPDATE_CODE";
  case Q_MASTER_DATA_WRITTEN_CODE: return "Q_MASTER_DATA_WRITTEN_CODE";
  }
  sprintf(buf, "CODE#%d", code);
  return buf;
}
#endif

/**
   Macro to check that there is enough space to read from memory.

   @param PTR Pointer to memory
   @param END End of memory
   @param CNT Number of bytes that should be read.
 */
#define CHECK_SPACE(PTR,END,CNT)                      \
  do {                                                \
    DBUG_PRINT("info", ("Read %s", code_name(pos[-1]))); \
    DBUG_ASSERT((PTR) + (CNT) <= (END));              \
    if ((PTR) + (CNT) > (END)) {                      \
      DBUG_PRINT("info", ("query= 0"));               \
      query= 0;                                       \
      DBUG_VOID_RETURN;                               \
    }                                                 \
  } while (0)


/**
  This is used by the SQL slave thread to prepare the event before execution.
*/
Query_log_event::Query_log_event(const char* buf, uint event_len,
                                 const Format_description_log_event
                                 *description_event,
                                 Log_event_type event_type)
  :Log_event(buf, description_event), data_buf(0), query(NullS),
   db(NullS), catalog_len(0), status_vars_len(0),
   flags2_inited(0), sql_mode_inited(0), charset_inited(0),
   auto_increment_increment(1), auto_increment_offset(1),
   time_zone_len(0), lc_time_names_number(0), charset_database_number(0),
   table_map_for_update(0), master_data_written(0)
{
  ulong data_len;
  uint32 tmp;
  uint8 common_header_len, post_header_len;
  Log_event::Byte *start;
  const Log_event::Byte *end;
  bool catalog_nz= 1;
  DBUG_ENTER("Query_log_event::Query_log_event(char*,...)");

  memset(&user, 0, sizeof(user));
  memset(&host, 0, sizeof(host));
  common_header_len= description_event->common_header_len;
  post_header_len= description_event->post_header_len[event_type-1];
  DBUG_PRINT("info",("event_len: %u  common_header_len: %d  post_header_len: %d",
                     event_len, common_header_len, post_header_len));
  
  /*
    We test if the event's length is sensible, and if so we compute data_len.
    We cannot rely on QUERY_HEADER_LEN here as it would not be format-tolerant.
    We use QUERY_HEADER_MINIMAL_LEN which is the same for 3.23, 4.0 & 5.0.
  */
  if (event_len < (uint)(common_header_len + post_header_len))
    DBUG_VOID_RETURN;				
  data_len = event_len - (common_header_len + post_header_len);
  buf+= common_header_len;
  
  slave_proxy_id= thread_id = uint4korr(buf + Q_THREAD_ID_OFFSET);
  exec_time = uint4korr(buf + Q_EXEC_TIME_OFFSET);
  db_len = (uint)buf[Q_DB_LEN_OFFSET]; // TODO: add a check of all *_len vars
  error_code = uint2korr(buf + Q_ERR_CODE_OFFSET);

  /*
    5.0 format starts here.
    Depending on the format, we may or not have affected/warnings etc
    The remnent post-header to be parsed has length:
  */
  tmp= post_header_len - QUERY_HEADER_MINIMAL_LEN; 
  if (tmp)
  {
    status_vars_len= uint2korr(buf + Q_STATUS_VARS_LEN_OFFSET);
    /*
      Check if status variable length is corrupt and will lead to very
      wrong data. We could be even more strict and require data_len to
      be even bigger, but this will suffice to catch most corruption
      errors that can lead to a crash.
    */
    if (status_vars_len > min(data_len, MAX_SIZE_LOG_EVENT_STATUS))
    {
      DBUG_PRINT("info", ("status_vars_len (%u) > data_len (%lu); query= 0",
                          status_vars_len, data_len));
      query= 0;
      DBUG_VOID_RETURN;
    }
    data_len-= status_vars_len;
    DBUG_PRINT("info", ("Query_log_event has status_vars_len: %u",
                        (uint) status_vars_len));
    tmp-= 2;
  } 
  else
  {
    /*
      server version < 5.0 / binlog_version < 4 master's event is 
      relay-logged with storing the original size of the event in
      Q_MASTER_DATA_WRITTEN_CODE status variable.
      The size is to be restored at reading Q_MASTER_DATA_WRITTEN_CODE-marked
      event from the relay log.
    */
    DBUG_ASSERT(description_event->binlog_version < 4);
    master_data_written= data_written;
  }
  /*
    We have parsed everything we know in the post header for QUERY_EVENT,
    the rest of post header is either comes from older version MySQL or
    dedicated to derived events (e.g. Execute_load_query...)
  */

  /* variable-part: the status vars; only in MySQL 5.0  */
  
  start= (Log_event::Byte*) (buf+post_header_len);
  end= (const Log_event::Byte*) (start+status_vars_len);
  for (const Log_event::Byte* pos= start; pos < end;)
  {
    switch (*pos++) {
    case Q_FLAGS2_CODE:
      CHECK_SPACE(pos, end, 4);
      flags2_inited= 1;
      flags2= uint4korr(pos);
      DBUG_PRINT("info",("In Query_log_event, read flags2: %lu", (ulong) flags2));
      pos+= 4;
      break;
    case Q_SQL_MODE_CODE:
    {
#ifndef DBUG_OFF
      char buff[22];
#endif
      CHECK_SPACE(pos, end, 8);
      sql_mode_inited= 1;
      sql_mode= (ulong) uint8korr(pos); // QQ: Fix when sql_mode is ulonglong
      DBUG_PRINT("info",("In Query_log_event, read sql_mode: %s",
			 llstr(sql_mode, buff)));
      pos+= 8;
      break;
    }
    case Q_CATALOG_NZ_CODE:
      DBUG_PRINT("info", ("case Q_CATALOG_NZ_CODE; pos: 0x%lx; end: 0x%lx",
                          (ulong) pos, (ulong) end));
      if (get_str_len_and_pointer(&pos, &catalog, &catalog_len, end))
      {
        DBUG_PRINT("info", ("query= 0"));
        query= 0;
        DBUG_VOID_RETURN;
      }
      break;
    case Q_AUTO_INCREMENT:
      CHECK_SPACE(pos, end, 4);
      auto_increment_increment= uint2korr(pos);
      auto_increment_offset=    uint2korr(pos+2);
      pos+= 4;
      break;
    case Q_CHARSET_CODE:
    {
      CHECK_SPACE(pos, end, 6);
      charset_inited= 1;
      memcpy(charset, pos, 6);
      pos+= 6;
      break;
    }
    case Q_TIME_ZONE_CODE:
    {
      if (get_str_len_and_pointer(&pos, &time_zone_str, &time_zone_len, end))
      {
        DBUG_PRINT("info", ("Q_TIME_ZONE_CODE: query= 0"));
        query= 0;
        DBUG_VOID_RETURN;
      }
      break;
    }
    case Q_CATALOG_CODE: /* for 5.0.x where 0<=x<=3 masters */
      CHECK_SPACE(pos, end, 1);
      if ((catalog_len= *pos))
        catalog= (char*) pos+1;                           // Will be copied later
      CHECK_SPACE(pos, end, catalog_len + 2);
      pos+= catalog_len+2; // leap over end 0
      catalog_nz= 0; // catalog has end 0 in event
      break;
    case Q_LC_TIME_NAMES_CODE:
      CHECK_SPACE(pos, end, 2);
      lc_time_names_number= uint2korr(pos);
      pos+= 2;
      break;
    case Q_CHARSET_DATABASE_CODE:
      CHECK_SPACE(pos, end, 2);
      charset_database_number= uint2korr(pos);
      pos+= 2;
      break;
    case Q_TABLE_MAP_FOR_UPDATE_CODE:
      CHECK_SPACE(pos, end, 8);
      table_map_for_update= uint8korr(pos);
      pos+= 8;
      break;
    case Q_MASTER_DATA_WRITTEN_CODE:
      CHECK_SPACE(pos, end, 4);
      data_written= master_data_written= uint4korr(pos);
      pos+= 4;
      break;
#if !defined(DBUG_OFF) && !defined(MYSQL_CLIENT)
    case Q_QUERY_EXEC_TIME:
    {
      THD *thd= current_thd;
      CHECK_SPACE(pos, end, 8);
      if (thd)
        thd->variables.query_exec_time= uint8korr(pos);
      pos+= 8;
      break;
    }
#endif
    case Q_INVOKER:
    {
      CHECK_SPACE(pos, end, 1);
      user.length= *pos++;
      CHECK_SPACE(pos, end, user.length);
      user.str= (char *)pos;
      pos+= user.length;

      CHECK_SPACE(pos, end, 1);
      host.length= *pos++;
      CHECK_SPACE(pos, end, host.length);
      host.str= (char *)pos;
      pos+= host.length;
    }
    default:
      /* That's why you must write status vars in growing order of code */
      DBUG_PRINT("info",("Query_log_event has unknown status vars (first has\
 code: %u), skipping the rest of them", (uint) *(pos-1)));
      pos= (const uchar*) end;                         // Break loop
    }
  }

  /**
    Layout for the data buffer is as follows
    +--------+-----------+------+------+---------+----+-------+
    | catlog | time_zone | user | host | db name | \0 | Query |
    +--------+-----------+------+------+---------+----+-------+

    To support the query cache we append the following buffer to the above
    +-------+----------------------------------------+-------+
    |db len | uninitiatlized space of size of db len | FLAGS |
    +-------+----------------------------------------+-------+

    The area of buffer starting from Query field all the way to the end belongs
    to the Query buffer and its structure is described in alloc_query() in
    sql_parse.cc
    */

#if !defined(MYSQL_CLIENT) && defined(HAVE_QUERY_CACHE)
  if (!(start= data_buf = (Log_event::Byte*) my_malloc(catalog_len + 1
                                                    +  time_zone_len + 1
                                                    +  user.length + 1
                                                    +  host.length + 1
                                                    +  data_len + 1
                                                    +  sizeof(size_t)//for db_len
                                                    +  db_len + 1
                                                    +  QUERY_CACHE_FLAGS_SIZE,
                                                       MYF(MY_WME))))
#else
  if (!(start= data_buf = (Log_event::Byte*) my_malloc(catalog_len + 1
                                                    +  time_zone_len + 1
                                                    +  user.length + 1
                                                    +  host.length + 1
                                                    +  data_len + 1,
                                                       MYF(MY_WME))))
#endif
      DBUG_VOID_RETURN;
  if (catalog_len)                                  // If catalog is given
  {
    /**
      @todo we should clean up and do only copy_str_and_move; it
      works for both cases.  Then we can remove the catalog_nz
      flag. /sven
    */
    if (likely(catalog_nz)) // true except if event comes from 5.0.0|1|2|3.
      copy_str_and_move(&catalog, &start, catalog_len);
    else
    {
      memcpy(start, catalog, catalog_len+1); // copy end 0
      catalog= (const char *)start;
      start+= catalog_len+1;
    }
  }
  if (time_zone_len)
    copy_str_and_move(&time_zone_str, &start, time_zone_len);

  if (user.length > 0)
    copy_str_and_move((const char **)&(user.str), &start, user.length);
  if (host.length > 0)
    copy_str_and_move((const char **)&(host.str), &start, host.length);

  /**
    if time_zone_len or catalog_len are 0, then time_zone and catalog
    are uninitialized at this point.  shouldn't they point to the
    zero-length null-terminated strings we allocated space for in the
    my_alloc call above? /sven
  */

  /* A 2nd variable part; this is common to all versions */ 
  memcpy((char*) start, end, data_len);          // Copy db and query
  start[data_len]= '\0';              // End query with \0 (For safetly)
  db= (char *)start;
  query= (char *)(start + db_len + 1);
  q_len= data_len - db_len -1;
  /**
    Append the db length at the end of the buffer. This will be used by
    Query_cache::send_result_to_client() in case the query cache is On.
   */
#if !defined(MYSQL_CLIENT) && defined(HAVE_QUERY_CACHE)
  size_t db_length= (size_t)db_len;
  memcpy(start + data_len + 1, &db_length, sizeof(size_t));
#endif
  DBUG_VOID_RETURN;
}


#ifdef MYSQL_CLIENT
/**
  Query_log_event::print().

  @todo
    print the catalog ??
*/
void Query_log_event::print_query_header(IO_CACHE* file,
					 PRINT_EVENT_INFO* print_event_info)
{
  // TODO: print the catalog ??
  char buff[40],*end;				// Enough for SET TIMESTAMP
  bool different_db= 1;
  uint32 tmp;

  if (!print_event_info->short_form)
  {
    print_header(file, print_event_info, FALSE);
    my_b_printf(file, "\t%s\tthread_id=%lu\texec_time=%lu\terror_code=%d\n",
                get_type_str(), (ulong) thread_id, (ulong) exec_time,
                error_code);
  }

  if ((flags & LOG_EVENT_SUPPRESS_USE_F))
  {
    if (!is_trans_keyword())
      print_event_info->db[0]= '\0';
  }
  else if (db)
  {
    different_db= memcmp(print_event_info->db, db, db_len + 1);
    if (different_db)
      memcpy(print_event_info->db, db, db_len + 1);
    if (db[0] && different_db) 
    {
      QUOTED_IDENTIFIER(q_db,
			/* Room for expand ` to `` + initial/final ` + \0 */
			FN_REFLEN*2+3,
			'`',
			&my_charset_bin,
			db,
			db_len);
      my_b_printf(file,
		  "use %s%s\n",
		  q_db.c_ptr(),
		  print_event_info->delimiter);
    }
  }

  end=int10_to_str((long) when, strmov(buff,"SET TIMESTAMP="),10);
  end= strmov(end, print_event_info->delimiter);
  *end++='\n';
  my_b_write(file, (uchar*) buff, (uint) (end-buff));
  if ((!print_event_info->thread_id_printed ||
       ((flags & LOG_EVENT_THREAD_SPECIFIC_F) &&
        thread_id != print_event_info->thread_id)))
  {
    // If --short-form, print deterministic value instead of pseudo_thread_id.
    my_b_printf(file,"SET @@session.pseudo_thread_id=%lu%s\n",
                short_form ? 999999999 : (ulong)thread_id,
                print_event_info->delimiter);
    print_event_info->thread_id= thread_id;
    print_event_info->thread_id_printed= 1;
  }

  /*
    If flags2_inited==0, this is an event from 3.23 or 4.0; nothing to
    print (remember we don't produce mixed relay logs so there cannot be
    5.0 events before that one so there is nothing to reset).
  */
  if (likely(flags2_inited)) /* likely as this will mainly read 5.0 logs */
  {
    /* tmp is a bitmask of bits which have changed. */
    if (likely(print_event_info->flags2_inited)) 
      /* All bits which have changed */
      tmp= (print_event_info->flags2) ^ flags2;
    else /* that's the first Query event we read */
    {
      print_event_info->flags2_inited= 1;
      tmp= ~((uint32)0); /* all bits have changed */
    }

    if (unlikely(tmp)) /* some bits have changed */
    {
      bool need_comma= 0;
      my_b_printf(file, "SET ");
      print_set_option(file, tmp, OPTION_NO_FOREIGN_KEY_CHECKS, ~flags2,
                       "@@session.foreign_key_checks", &need_comma);
      print_set_option(file, tmp, OPTION_AUTO_IS_NULL, flags2,
                       "@@session.sql_auto_is_null", &need_comma);
      print_set_option(file, tmp, OPTION_RELAXED_UNIQUE_CHECKS, ~flags2,
                       "@@session.unique_checks", &need_comma);
      print_set_option(file, tmp, OPTION_NOT_AUTOCOMMIT, ~flags2,
                       "@@session.autocommit", &need_comma);
      my_b_printf(file,"%s\n", print_event_info->delimiter);
      print_event_info->flags2= flags2;
    }
  }

  /*
    Now the session variables;
    it's more efficient to pass SQL_MODE as a number instead of a
    comma-separated list.
    FOREIGN_KEY_CHECKS, SQL_AUTO_IS_NULL, UNIQUE_CHECKS are session-only
    variables (they have no global version; they're not listed in
    sql_class.h), The tests below work for pure binlogs or pure relay
    logs. Won't work for mixed relay logs but we don't create mixed
    relay logs (that is, there is no relay log with a format change
    except within the 3 first events, which mysqlbinlog handles
    gracefully). So this code should always be good.
  */

  if (likely(sql_mode_inited) &&
      (unlikely(print_event_info->sql_mode != sql_mode ||
                !print_event_info->sql_mode_inited)))
  {
    my_b_printf(file,"SET @@session.sql_mode=%lu%s\n",
                (ulong)sql_mode, print_event_info->delimiter);
    print_event_info->sql_mode= sql_mode;
    print_event_info->sql_mode_inited= 1;
  }
  if (print_event_info->auto_increment_increment != auto_increment_increment ||
      print_event_info->auto_increment_offset != auto_increment_offset)
  {
    my_b_printf(file,"SET @@session.auto_increment_increment=%lu, @@session.auto_increment_offset=%lu%s\n",
                auto_increment_increment,auto_increment_offset,
                print_event_info->delimiter);
    print_event_info->auto_increment_increment= auto_increment_increment;
    print_event_info->auto_increment_offset=    auto_increment_offset;
  }

  /* TODO: print the catalog when we feature SET CATALOG */

  if (likely(charset_inited) &&
      (unlikely(!print_event_info->charset_inited ||
                memcmp(print_event_info->charset, charset, 6))))
  {
    CHARSET_INFO *cs_info= get_charset(uint2korr(charset), MYF(MY_WME));
    if (cs_info)
    {
      /* for mysql client */
      my_b_printf(file, "/*!\\C %s */%s\n",
                  cs_info->csname, print_event_info->delimiter);
    }
    my_b_printf(file,"SET "
                "@@session.character_set_client=%d,"
                "@@session.collation_connection=%d,"
                "@@session.collation_server=%d"
                "%s\n",
                uint2korr(charset),
                uint2korr(charset+2),
                uint2korr(charset+4),
                print_event_info->delimiter);
    memcpy(print_event_info->charset, charset, 6);
    print_event_info->charset_inited= 1;
  }
  if (time_zone_len)
  {
    if (memcmp(print_event_info->time_zone_str,
               time_zone_str, time_zone_len+1))
    {
      my_b_printf(file,"SET @@session.time_zone='%s'%s\n",
                  time_zone_str, print_event_info->delimiter);
      memcpy(print_event_info->time_zone_str, time_zone_str, time_zone_len+1);
    }
  }
  if (lc_time_names_number != print_event_info->lc_time_names_number)
  {
    my_b_printf(file, "SET @@session.lc_time_names=%d%s\n",
                lc_time_names_number, print_event_info->delimiter);
    print_event_info->lc_time_names_number= lc_time_names_number;
  }
  if (charset_database_number != print_event_info->charset_database_number)
  {
    if (charset_database_number)
      my_b_printf(file, "SET @@session.collation_database=%d%s\n",
                  charset_database_number, print_event_info->delimiter);
    else
      my_b_printf(file, "SET @@session.collation_database=DEFAULT%s\n",
                  print_event_info->delimiter);
    print_event_info->charset_database_number= charset_database_number;
  }
}


void Query_log_event::print(FILE* file, PRINT_EVENT_INFO* print_event_info)
{
  Write_on_release_cache cache(&print_event_info->head_cache, file);

  /**
    reduce the size of io cache so that the write function is called
    for every call to my_b_write().
   */
  DBUG_EXECUTE_IF ("simulate_file_write_error",
                   {(&cache)->write_pos= (&cache)->write_end- 500;});
  print_query_header(&cache, print_event_info);
  my_b_write(&cache, (uchar*) query, q_len);
  my_b_printf(&cache, "\n%s\n", print_event_info->delimiter);
}
#endif /* MYSQL_CLIENT */


/*
  Query_log_event::do_apply_event()
*/

#if defined(HAVE_REPLICATION) && !defined(MYSQL_CLIENT)

int Query_log_event::do_apply_event(Relay_log_info const *rli)
{
  return do_apply_event(rli, query, q_len);
}


/**
  @todo
  Compare the values of "affected rows" around here. Something
  like:
  @code
     if ((uint32) affected_in_event != (uint32) affected_on_slave)
     {
     sql_print_error("Slave: did not get the expected number of affected \
     rows running query from master - expected %d, got %d (this numbers \
     should have matched modulo 4294967296).", 0, ...);
     thd->query_error = 1;
     }
  @endcode
  We may also want an option to tell the slave to ignore "affected"
  mismatch. This mismatch could be implemented with a new ER_ code, and
  to ignore it you would use --slave-skip-errors...
*/
int Query_log_event::do_apply_event(Relay_log_info const *rli,
                                      const char *query_arg, uint32 q_len_arg)
{
  LEX_STRING new_db;
  char* query_buf;
  int query_buf_len;
  int expected_error,actual_error= 0;
  HA_CREATE_INFO db_options;

  /*
    We must allocate some extra memory for query cache
    The query buffer layout is:
       buffer :==
         <statement>   The input statement(s)
         '\0'          Terminating null char  (1 byte)
         <length>      Length of following current database name (size_t)
         <db_name>     Name of current database
         <flags>       Flags struct
  */
  query_buf_len = q_len_arg + 1 + sizeof(size_t) + thd->db_length
                  + QUERY_CACHE_FLAGS_SIZE + 1;
  if ((query_buf= (char *) thd->alloc(query_buf_len)))
  {
    memcpy(query_buf, query_arg, q_len_arg);
    query_buf[q_len_arg]= 0;
    memcpy(query_buf+q_len_arg+1, (char *) &thd->db_length, sizeof(size_t));
  }
  else
    goto end;

  /*
    Colleagues: please never free(thd->catalog) in MySQL. This would
    lead to bugs as here thd->catalog is a part of an alloced block,
    not an entire alloced block (see
    Query_log_event::do_apply_event()). Same for thd->db.  Thank
    you.
  */
  thd->catalog= catalog_len ? (char *) catalog : (char *)"";
  new_db.length= db_len;
  new_db.str= (char *) rpl_filter->get_rewrite_db(db, &new_db.length);
  thd->set_db(new_db.str, new_db.length);       /* allocates a copy of 'db' */

  /*
    Setting the character set and collation of the current database thd->db.
   */
  load_db_opt_by_name(thd, thd->db, &db_options);
  if (db_options.default_table_charset)
    thd->db_charset= db_options.default_table_charset;
  thd->variables.auto_increment_increment= auto_increment_increment;
  thd->variables.auto_increment_offset=    auto_increment_offset;

  /*
    InnoDB internally stores the master log position it has executed so far,
    i.e. the position just after the COMMIT event.
    When InnoDB will want to store, the positions in rli won't have
    been updated yet, so group_master_log_* will point to old BEGIN
    and event_master_log* will point to the beginning of current COMMIT.
    But log_pos of the COMMIT Query event is what we want, i.e. the pos of the
    END of the current log event (COMMIT). We save it in rli so that InnoDB can
    access it.
  */
  const_cast<Relay_log_info*>(rli)->future_group_master_log_pos= log_pos;
  DBUG_PRINT("info", ("log_pos: %lu", (ulong) log_pos));

  clear_all_errors(thd, const_cast<Relay_log_info*>(rli));
  if (strcmp("COMMIT", query) == 0 && rli->tables_to_lock)
  {
    /*
      Cleaning-up the last statement context:
      the terminal event of the current statement flagged with
      STMT_END_F got filtered out in ndb circular replication.
    */
    int error;
    char llbuff[22];
    if ((error= rows_event_stmt_cleanup(const_cast<Relay_log_info*>(rli), thd)))
    {
      const_cast<Relay_log_info*>(rli)->report(ERROR_LEVEL, error,
                  "Error in cleaning up after an event preceeding the commit; "
                  "the group log file/position: %s %s",
                  const_cast<Relay_log_info*>(rli)->group_master_log_name,
                  llstr(const_cast<Relay_log_info*>(rli)->group_master_log_pos,
                        llbuff));
    }
    /*
      Executing a part of rli->stmt_done() logics that does not deal
      with group position change. The part is redundant now but is 
      future-change-proof addon, e.g if COMMIT handling will start checking
      invariants like IN_STMT flag must be off at committing the transaction.
    */
    const_cast<Relay_log_info*>(rli)->inc_event_relay_log_pos();
    const_cast<Relay_log_info*>(rli)->clear_flag(Relay_log_info::IN_STMT);
  }
  else
  {
    const_cast<Relay_log_info*>(rli)->slave_close_thread_tables(thd);
  }

  /*
    Note:   We do not need to execute reset_one_shot_variables() if this
            db_ok() test fails.
    Reason: The db stored in binlog events is the same for SET and for
            its companion query.  If the SET is ignored because of
            db_ok(), the companion query will also be ignored, and if
            the companion query is ignored in the db_ok() test of
            ::do_apply_event(), then the companion SET also have so
            we don't need to reset_one_shot_variables().
  */
  if (is_trans_keyword() || rpl_filter->db_ok(thd->db))
  {
    thd->set_time((time_t)when);

    thd->set_query_and_id((char*) query_buf, q_len_arg,
                          thd->charset(), next_query_id());
 
    thd->variables.pseudo_thread_id= thread_id;		// for temp tables
    DBUG_PRINT("query",("%s", thd->query()));

    if (ignored_error_code((expected_error= error_code)) ||
	!unexpected_error_code(expected_error))
    {
      if (flags2_inited)
        /*
          all bits of thd->variables.option_bits which are 1 in OPTIONS_WRITTEN_TO_BIN_LOG
          must take their value from flags2.
        */
        thd->variables.option_bits= flags2|(thd->variables.option_bits & ~OPTIONS_WRITTEN_TO_BIN_LOG);
      /*
        else, we are in a 3.23/4.0 binlog; we previously received a
        Rotate_log_event which reset thd->variables.option_bits and sql_mode etc, so
        nothing to do.
      */
      /*
        We do not replicate IGNORE_DIR_IN_CREATE. That is, if the master is a
        slave which runs with SQL_MODE=IGNORE_DIR_IN_CREATE, this should not
        force us to ignore the dir too. Imagine you are a ring of machines, and
        one has a disk problem so that you temporarily need
        IGNORE_DIR_IN_CREATE on this machine; you don't want it to propagate
        elsewhere (you don't want all slaves to start ignoring the dirs).
      */
      if (sql_mode_inited)
        thd->variables.sql_mode=
          (ulong) ((thd->variables.sql_mode & MODE_NO_DIR_IN_CREATE) |
                   (sql_mode & ~(ulong) MODE_NO_DIR_IN_CREATE));
      if (charset_inited)
      {
        if (rli->cached_charset_compare(charset))
        {
          /* Verify that we support the charsets found in the event. */
          if (!(thd->variables.character_set_client=
                get_charset(uint2korr(charset), MYF(MY_WME))) ||
              !(thd->variables.collation_connection=
                get_charset(uint2korr(charset+2), MYF(MY_WME))) ||
              !(thd->variables.collation_server=
                get_charset(uint2korr(charset+4), MYF(MY_WME))))
          {
            /*
              We updated the thd->variables with nonsensical values (0). Let's
              set them to something safe (i.e. which avoids crash), and we'll
              stop with EE_UNKNOWN_CHARSET in compare_errors (unless set to
              ignore this error).
            */
            set_slave_thread_default_charset(thd, rli);
            goto compare_errors;
          }
          thd->update_charset(); // for the charset change to take effect
          /*
            Reset thd->query_string.cs to the newly set value.
            Note, there is a small flaw here. For a very short time frame
            if the new charset is different from the old charset and
            if another thread executes "SHOW PROCESSLIST" after
            the above thd->set_query_and_id() and before this thd->set_query(),
            and if the current query has some non-ASCII characters,
            the another thread may see some '?' marks in the PROCESSLIST
            result. This should be acceptable now. This is a reminder
            to fix this if any refactoring happens here sometime.
          */
          thd->set_query((char*) query_buf, q_len_arg, thd->charset());
        }
      }
      if (time_zone_len)
      {
        String tmp(time_zone_str, time_zone_len, &my_charset_bin);
        if (!(thd->variables.time_zone= my_tz_find(thd, &tmp)))
        {
          my_error(ER_UNKNOWN_TIME_ZONE, MYF(0), tmp.c_ptr());
          thd->variables.time_zone= global_system_variables.time_zone;
          goto compare_errors;
        }
      }
      if (lc_time_names_number)
      {
        if (!(thd->variables.lc_time_names=
              my_locale_by_number(lc_time_names_number)))
        {
          my_printf_error(ER_UNKNOWN_ERROR,
                      "Unknown locale: '%d'", MYF(0), lc_time_names_number);
          thd->variables.lc_time_names= &my_locale_en_US;
          goto compare_errors;
        }
      }
      else
        thd->variables.lc_time_names= &my_locale_en_US;
      if (charset_database_number)
      {
        CHARSET_INFO *cs;
        if (!(cs= get_charset(charset_database_number, MYF(0))))
        {
          char buf[20];
          int10_to_str((int) charset_database_number, buf, -10);
          my_error(ER_UNKNOWN_COLLATION, MYF(0), buf);
          goto compare_errors;
        }
        thd->variables.collation_database= cs;
      }
      else
        thd->variables.collation_database= thd->db_charset;
      
      thd->table_map_for_update= (table_map)table_map_for_update;
      thd->set_invoker(&user, &host);
      /*
        Flag if we need to rollback the statement transaction on
        slave if it by chance succeeds.
        If we expected a non-zero error code and get nothing and,
        it is a concurrency issue or ignorable issue, effects
        of the statement should be rolled back.
      */
      if (expected_error &&
          (ignored_error_code(expected_error) ||
           concurrency_error_code(expected_error)))
      {
        thd->variables.option_bits|= OPTION_MASTER_SQL_ERROR;
      }
      /* Execute the query (note that we bypass dispatch_command()) */
      Parser_state parser_state;
      if (!parser_state.init(thd, thd->query(), thd->query_length()))
      {
        mysql_parse(thd, thd->query(), thd->query_length(), &parser_state);
        /* Finalize server status flags after executing a statement. */
        thd->update_server_status();
        log_slow_statement(thd);
      }

      thd->variables.option_bits&= ~OPTION_MASTER_SQL_ERROR;

      /*
        Resetting the enable_slow_log thd variable.

        We need to reset it back to the opt_log_slow_slave_statements
        value after the statement execution (and slow logging
        is done). It might have changed if the statement was an
        admin statement (in which case, down in mysql_parse execution
        thd->enable_slow_log is set to the value of
        opt_log_slow_admin_statements).
      */
      thd->enable_slow_log= opt_log_slow_slave_statements;
    }
    else
    {
      /*
        The query got a really bad error on the master (thread killed etc),
        which could be inconsistent. Parse it to test the table names: if the
        replicate-*-do|ignore-table rules say "this query must be ignored" then
        we exit gracefully; otherwise we warn about the bad error and tell DBA
        to check/fix it.
      */
      if (mysql_test_parse_for_slave(thd, thd->query(), thd->query_length()))
        clear_all_errors(thd, const_cast<Relay_log_info*>(rli)); /* Can ignore query */
      else
      {
        rli->report(ERROR_LEVEL, expected_error, 
                          "\
Query partially completed on the master (error on master: %d) \
and was aborted. There is a chance that your master is inconsistent at this \
point. If you are sure that your master is ok, run this query manually on the \
slave and then restart the slave with SET GLOBAL SQL_SLAVE_SKIP_COUNTER=1; \
START SLAVE; . Query: '%s'", expected_error, thd->query());
        thd->is_slave_error= 1;
      }
      goto end;
    }

    /* If the query was not ignored, it is printed to the general log */
    if (!thd->is_error() || thd->stmt_da->sql_errno() != ER_SLAVE_IGNORED_TABLE)
      general_log_write(thd, COM_QUERY, thd->query(), thd->query_length());

compare_errors:
    /*
      In the slave thread, we may sometimes execute some DROP / * 40005
      TEMPORARY * / TABLE that come from parts of binlogs (likely if we
      use RESET SLAVE or CHANGE MASTER TO), while the temporary table
      has already been dropped. To ignore such irrelevant "table does
      not exist errors", we silently clear the error if TEMPORARY was used.
    */
    if (thd->lex->sql_command == SQLCOM_DROP_TABLE && thd->lex->drop_temporary &&
        thd->is_error() && thd->stmt_da->sql_errno() == ER_BAD_TABLE_ERROR &&
        !expected_error)
      thd->stmt_da->reset_diagnostics_area();
    /*
      If we expected a non-zero error code, and we don't get the same error
      code, and it should be ignored or is related to a concurrency issue.
    */
    actual_error= thd->is_error() ? thd->stmt_da->sql_errno() : 0;
    DBUG_PRINT("info",("expected_error: %d  sql_errno: %d",
                       expected_error, actual_error));

    if ((expected_error && expected_error != actual_error &&
         !concurrency_error_code(expected_error)) &&
        !ignored_error_code(actual_error) &&
        !ignored_error_code(expected_error))
    {
      rli->report(ERROR_LEVEL, 0,
                      "\
Query caused different errors on master and slave.     \
Error on master: message (format)='%s' error code=%d ; \
Error on slave: actual message='%s', error code=%d. \
Default database: '%s'. Query: '%s'",
                      ER_SAFE(expected_error),
                      expected_error,
                      actual_error ? thd->stmt_da->message() : "no error",
                      actual_error,
                      print_slave_db_safe(db), query_arg);
      thd->is_slave_error= 1;
    }
    /*
      If we get the same error code as expected and it is not a concurrency
      issue, or should be ignored.
    */
    else if ((expected_error == actual_error &&
              !concurrency_error_code(expected_error)) ||
             ignored_error_code(actual_error))
    {
      DBUG_PRINT("info",("error ignored"));
      clear_all_errors(thd, const_cast<Relay_log_info*>(rli));
      thd->killed= THD::NOT_KILLED;
    }
    /*
      Other cases: mostly we expected no error and get one.
    */
    else if (thd->is_slave_error || thd->is_fatal_error)
    {
      rli->report(ERROR_LEVEL, actual_error,
                      "Error '%s' on query. Default database: '%s'. Query: '%s'",
                      (actual_error ? thd->stmt_da->message() :
                       "unexpected success or fatal error"),
                      print_slave_db_safe(thd->db), query_arg);
      thd->is_slave_error= 1;
    }

    /*
      TODO: compare the values of "affected rows" around here. Something
      like:
      if ((uint32) affected_in_event != (uint32) affected_on_slave)
      {
      sql_print_error("Slave: did not get the expected number of affected \
      rows running query from master - expected %d, got %d (this numbers \
      should have matched modulo 4294967296).", 0, ...);
      thd->is_slave_error = 1;
      }
      We may also want an option to tell the slave to ignore "affected"
      mismatch. This mismatch could be implemented with a new ER_ code, and
      to ignore it you would use --slave-skip-errors...

      To do the comparison we need to know the value of "affected" which the
      above mysql_parse() computed. And we need to know the value of
      "affected" in the master's binlog. Both will be implemented later. The
      important thing is that we now have the format ready to log the values
      of "affected" in the binlog. So we can release 5.0.0 before effectively
      logging "affected" and effectively comparing it.
    */
  } /* End of if (db_ok(... */

  {
    /**
      The following failure injecion works in cooperation with tests
      setting @@global.debug= 'd,stop_slave_middle_group'.
      The sql thread receives the killed status and will proceed
      to shutdown trying to finish incomplete events group.
    */
    DBUG_EXECUTE_IF("stop_slave_middle_group",
                    if (strcmp("COMMIT", query) != 0 &&
                        strcmp("BEGIN", query) != 0)
                    {
                      if (thd->transaction.all.modified_non_trans_table)
                        const_cast<Relay_log_info*>(rli)->abort_slave= 1;
                    };);
  }

end:
  /*
    Probably we have set thd->query, thd->db, thd->catalog to point to places
    in the data_buf of this event. Now the event is going to be deleted
    probably, so data_buf will be freed, so the thd->... listed above will be
    pointers to freed memory.
    So we must set them to 0, so that those bad pointers values are not later
    used. Note that "cleanup" queries like automatic DROP TEMPORARY TABLE
    don't suffer from these assignments to 0 as DROP TEMPORARY
    TABLE uses the db.table syntax.
  */
<<<<<<< HEAD
=======
  close_thread_tables(thd);
  if(process_log_slow_statement)
  {
      log_slow_statement(thd);

      /*
        Resetting the enable_slow_log thd variable. It might have changed if
        the statement was an admin statement (in which case, down in
        mysql_parse execution thd->enable_slow_log is set to the value of
        opt_log_slow_admin_statements).
      */
      thd->enable_slow_log= TRUE;
  }
>>>>>>> 6efb912b
  thd->catalog= 0;
  thd->set_db(NULL, 0);                 /* will free the current database */
  thd->reset_query();
  DBUG_PRINT("info", ("end: query= 0"));
  /*
    As a disk space optimization, future masters will not log an event for
    LAST_INSERT_ID() if that function returned 0 (and thus they will be able
    to replace the THD::stmt_depends_on_first_successful_insert_id_in_prev_stmt
    variable by (THD->first_successful_insert_id_in_prev_stmt > 0) ; with the
    resetting below we are ready to support that.
  */
  thd->first_successful_insert_id_in_prev_stmt_for_binlog= 0;
  thd->first_successful_insert_id_in_prev_stmt= 0;
  thd->stmt_depends_on_first_successful_insert_id_in_prev_stmt= 0;
  free_root(thd->mem_root,MYF(MY_KEEP_PREALLOC));
  return thd->is_slave_error;
}

int Query_log_event::do_update_pos(Relay_log_info *rli)
{
  /*
    Note that we will not increment group* positions if we are just
    after a SET ONE_SHOT, because SET ONE_SHOT should not be separated
    from its following updating query.
  */
  if (thd->one_shot_set)
  {
    rli->inc_event_relay_log_pos();
    return 0;
  }
  else
    return Log_event::do_update_pos(rli);
}


Log_event::enum_skip_reason
Query_log_event::do_shall_skip(Relay_log_info *rli)
{
  DBUG_ENTER("Query_log_event::do_shall_skip");
  DBUG_PRINT("debug", ("query: %s; q_len: %d", query, q_len));
  DBUG_ASSERT(query && q_len > 0);

  if (rli->slave_skip_counter > 0)
  {
    if (strcmp("BEGIN", query) == 0)
    {
      thd->variables.option_bits|= OPTION_BEGIN;
      DBUG_RETURN(Log_event::continue_group(rli));
    }

    if (strcmp("COMMIT", query) == 0 || strcmp("ROLLBACK", query) == 0)
    {
      thd->variables.option_bits&= ~OPTION_BEGIN;
      DBUG_RETURN(Log_event::EVENT_SKIP_COUNT);
    }
  }
  DBUG_RETURN(Log_event::do_shall_skip(rli));
}

#endif


/**************************************************************************
	Start_log_event_v3 methods
**************************************************************************/

#ifndef MYSQL_CLIENT
Start_log_event_v3::Start_log_event_v3()
  :Log_event(), created(0), binlog_version(BINLOG_VERSION),
   dont_set_created(0)
{
  memcpy(server_version, ::server_version, ST_SERVER_VER_LEN);
}
#endif

/*
  Start_log_event_v3::pack_info()
*/

#if defined(HAVE_REPLICATION) && !defined(MYSQL_CLIENT)
void Start_log_event_v3::pack_info(THD *thd, Protocol *protocol)
{
  char buf[12 + ST_SERVER_VER_LEN + 14 + 22], *pos;
  pos= strmov(buf, "Server ver: ");
  pos= strmov(pos, server_version);
  pos= strmov(pos, ", Binlog ver: ");
  pos= int10_to_str(binlog_version, pos, 10);
  protocol->store(buf, (uint) (pos-buf), &my_charset_bin);
}
#endif


/*
  Start_log_event_v3::print()
*/

#ifdef MYSQL_CLIENT
void Start_log_event_v3::print(FILE* file, PRINT_EVENT_INFO* print_event_info)
{
  DBUG_ENTER("Start_log_event_v3::print");

  Write_on_release_cache cache(&print_event_info->head_cache, file,
                               Write_on_release_cache::FLUSH_F);

  if (!print_event_info->short_form)
  {
    print_header(&cache, print_event_info, FALSE);
    my_b_printf(&cache, "\tStart: binlog v %d, server v %s created ",
                binlog_version, server_version);
    print_timestamp(&cache);
    if (created)
      my_b_printf(&cache," at startup");
    my_b_printf(&cache, "\n");
    if (flags & LOG_EVENT_BINLOG_IN_USE_F)
      my_b_printf(&cache, "# Warning: this binlog is either in use or was not "
                  "closed properly.\n");
  }
  if (!is_artificial_event() && created)
  {
#ifdef WHEN_WE_HAVE_THE_RESET_CONNECTION_SQL_COMMAND
    /*
      This is for mysqlbinlog: like in replication, we want to delete the stale
      tmp files left by an unclean shutdown of mysqld (temporary tables)
      and rollback unfinished transaction.
      Probably this can be done with RESET CONNECTION (syntax to be defined).
    */
    my_b_printf(&cache,"RESET CONNECTION%s\n", print_event_info->delimiter);
#else
    my_b_printf(&cache,"ROLLBACK%s\n", print_event_info->delimiter);
#endif
  }
  if (temp_buf &&
      print_event_info->base64_output_mode != BASE64_OUTPUT_NEVER &&
      !print_event_info->short_form)
  {
    if (print_event_info->base64_output_mode != BASE64_OUTPUT_DECODE_ROWS)
      my_b_printf(&cache, "BINLOG '\n");
    print_base64(&cache, print_event_info, FALSE);
    print_event_info->printed_fd_event= TRUE;
  }
  DBUG_VOID_RETURN;
}
#endif /* MYSQL_CLIENT */

/*
  Start_log_event_v3::Start_log_event_v3()
*/

Start_log_event_v3::Start_log_event_v3(const char* buf,
                                       const Format_description_log_event
                                       *description_event)
  :Log_event(buf, description_event)
{
  buf+= description_event->common_header_len;
  binlog_version= uint2korr(buf+ST_BINLOG_VER_OFFSET);
  memcpy(server_version, buf+ST_SERVER_VER_OFFSET,
	 ST_SERVER_VER_LEN);
  // prevent overrun if log is corrupted on disk
  server_version[ST_SERVER_VER_LEN-1]= 0;
  created= uint4korr(buf+ST_CREATED_OFFSET);
  dont_set_created= 1;
}


/*
  Start_log_event_v3::write()
*/

#ifndef MYSQL_CLIENT
bool Start_log_event_v3::write(IO_CACHE* file)
{
  char buff[START_V3_HEADER_LEN];
  int2store(buff + ST_BINLOG_VER_OFFSET,binlog_version);
  memcpy(buff + ST_SERVER_VER_OFFSET,server_version,ST_SERVER_VER_LEN);
  if (!dont_set_created)
    created= when= get_time();
  int4store(buff + ST_CREATED_OFFSET,created);
  return (write_header(file, sizeof(buff)) ||
          my_b_safe_write(file, (uchar*) buff, sizeof(buff)));
}
#endif


#if defined(HAVE_REPLICATION) && !defined(MYSQL_CLIENT)

/**
  Start_log_event_v3::do_apply_event() .
  The master started

    IMPLEMENTATION
    - To handle the case where the master died without having time to write
    DROP TEMPORARY TABLE, DO RELEASE_LOCK (prepared statements' deletion is
    TODO), we clean up all temporary tables that we got, if we are sure we
    can (see below).

  @todo
    - Remove all active user locks.
    Guilhem 2003-06: this is true but not urgent: the worst it can cause is
    the use of a bit of memory for a user lock which will not be used
    anymore. If the user lock is later used, the old one will be released. In
    other words, no deadlock problem.
*/

int Start_log_event_v3::do_apply_event(Relay_log_info const *rli)
{
  DBUG_ENTER("Start_log_event_v3::do_apply_event");
  int error= 0;
  switch (binlog_version)
  {
  case 3:
  case 4:
    /*
      This can either be 4.x (then a Start_log_event_v3 is only at master
      startup so we are sure the master has restarted and cleared his temp
      tables; the event always has 'created'>0) or 5.0 (then we have to test
      'created').
    */
    if (created)
    {
      error= close_temporary_tables(thd);
      cleanup_load_tmpdir();
    }
    else
    {
      /*
        Set all temporary tables thread references to the current thread
        as they may point to the "old" SQL slave thread in case of its
        restart.
      */
      TABLE *table;
      for (table= thd->temporary_tables; table; table= table->next)
        table->in_use= thd;
    }
    break;

    /*
       Now the older formats; in that case load_tmpdir is cleaned up by the I/O
       thread.
    */
  case 1:
    if (strncmp(rli->relay_log.description_event_for_exec->server_version,
                "3.23.57",7) >= 0 && created)
    {
      /*
        Can distinguish, based on the value of 'created': this event was
        generated at master startup.
      */
      error= close_temporary_tables(thd);
    }
    /*
      Otherwise, can't distinguish a Start_log_event generated at
      master startup and one generated by master FLUSH LOGS, so cannot
      be sure temp tables have to be dropped. So do nothing.
    */
    break;
  default:
    /* this case is impossible */
    DBUG_RETURN(1);
  }
  DBUG_RETURN(error);
}
#endif /* defined(HAVE_REPLICATION) && !defined(MYSQL_CLIENT) */

/***************************************************************************
       Format_description_log_event methods
****************************************************************************/

/**
  Format_description_log_event 1st ctor.

    Ctor. Can be used to create the event to write to the binary log (when the
    server starts or when FLUSH LOGS), or to create artificial events to parse
    binlogs from MySQL 3.23 or 4.x.
    When in a client, only the 2nd use is possible.

  @param binlog_version         the binlog version for which we want to build
                                an event. Can be 1 (=MySQL 3.23), 3 (=4.0.x
                                x>=2 and 4.1) or 4 (MySQL 5.0). Note that the
                                old 4.0 (binlog version 2) is not supported;
                                it should not be used for replication with
                                5.0.
*/

Format_description_log_event::
Format_description_log_event(uint8 binlog_ver, const char* server_ver)
  :Start_log_event_v3(), event_type_permutation(0)
{
  binlog_version= binlog_ver;
  switch (binlog_ver) {
  case 4: /* MySQL 5.0 */
    memcpy(server_version, ::server_version, ST_SERVER_VER_LEN);
    DBUG_EXECUTE_IF("pretend_version_50034_in_binlog",
                    strmov(server_version, "5.0.34"););
    common_header_len= LOG_EVENT_HEADER_LEN;
    number_of_event_types= LOG_EVENT_TYPES;
    /* we'll catch my_malloc() error in is_valid() */
    post_header_len=(uint8*) my_malloc(number_of_event_types*sizeof(uint8),
                                       MYF(0));

    /*
      This long list of assignments is not beautiful, but I see no way to
      make it nicer, as the right members are #defines, not array members, so
      it's impossible to write a loop.
    */
    if (post_header_len)
    {
#ifndef DBUG_OFF
      // Allows us to sanity-check that all events initialized their
      // events (see the end of this 'if' block).
      memset(post_header_len, 255, number_of_event_types*sizeof(uint8));
#endif

      /* Note: all event types must explicitly fill in their lengths here. */
      post_header_len[START_EVENT_V3-1]= START_V3_HEADER_LEN;
      post_header_len[QUERY_EVENT-1]= QUERY_HEADER_LEN;
      post_header_len[STOP_EVENT-1]= STOP_HEADER_LEN;
      post_header_len[ROTATE_EVENT-1]= ROTATE_HEADER_LEN;
      post_header_len[INTVAR_EVENT-1]= INTVAR_HEADER_LEN;
      post_header_len[LOAD_EVENT-1]= LOAD_HEADER_LEN;
      post_header_len[SLAVE_EVENT-1]= SLAVE_HEADER_LEN;
      post_header_len[CREATE_FILE_EVENT-1]= CREATE_FILE_HEADER_LEN;
      post_header_len[APPEND_BLOCK_EVENT-1]= APPEND_BLOCK_HEADER_LEN;
      post_header_len[EXEC_LOAD_EVENT-1]= EXEC_LOAD_HEADER_LEN;
      post_header_len[DELETE_FILE_EVENT-1]= DELETE_FILE_HEADER_LEN;
      post_header_len[NEW_LOAD_EVENT-1]= NEW_LOAD_HEADER_LEN;
      post_header_len[RAND_EVENT-1]= RAND_HEADER_LEN;
      post_header_len[USER_VAR_EVENT-1]= USER_VAR_HEADER_LEN;
      post_header_len[FORMAT_DESCRIPTION_EVENT-1]= FORMAT_DESCRIPTION_HEADER_LEN;
      post_header_len[XID_EVENT-1]= XID_HEADER_LEN;
      post_header_len[BEGIN_LOAD_QUERY_EVENT-1]= BEGIN_LOAD_QUERY_HEADER_LEN;
      post_header_len[EXECUTE_LOAD_QUERY_EVENT-1]= EXECUTE_LOAD_QUERY_HEADER_LEN;
      /*
        The PRE_GA events are never be written to any binlog, but
        their lengths are included in Format_description_log_event.
        Hence, we need to be assign some value here, to avoid reading
        uninitialized memory when the array is written to disk.
      */
      post_header_len[PRE_GA_WRITE_ROWS_EVENT-1] = 0;
      post_header_len[PRE_GA_UPDATE_ROWS_EVENT-1] = 0;
      post_header_len[PRE_GA_DELETE_ROWS_EVENT-1] = 0;

      post_header_len[TABLE_MAP_EVENT-1]=    TABLE_MAP_HEADER_LEN;
      post_header_len[WRITE_ROWS_EVENT-1]=   ROWS_HEADER_LEN;
      post_header_len[UPDATE_ROWS_EVENT-1]=  ROWS_HEADER_LEN;
      post_header_len[DELETE_ROWS_EVENT-1]=  ROWS_HEADER_LEN;
      /*
        We here have the possibility to simulate a master of before we changed
        the table map id to be stored in 6 bytes: when it was stored in 4
        bytes (=> post_header_len was 6). This is used to test backward
        compatibility.
        This code can be removed after a few months (today is Dec 21st 2005),
        when we know that the 4-byte masters are not deployed anymore (check
        with Tomas Ulin first!), and the accompanying test (rpl_row_4_bytes)
        too.
      */
      DBUG_EXECUTE_IF("old_row_based_repl_4_byte_map_id_master",
                      post_header_len[TABLE_MAP_EVENT-1]=
                      post_header_len[WRITE_ROWS_EVENT-1]=
                      post_header_len[UPDATE_ROWS_EVENT-1]=
                      post_header_len[DELETE_ROWS_EVENT-1]= 6;);
      post_header_len[INCIDENT_EVENT-1]= INCIDENT_HEADER_LEN;
      post_header_len[HEARTBEAT_LOG_EVENT-1]= 0;

      // Sanity-check that all post header lengths are initialized.
      int i;
      for (i=0; i<number_of_event_types; i++)
        DBUG_ASSERT(post_header_len[i] != 255);
    }
    break;

  case 1: /* 3.23 */
  case 3: /* 4.0.x x>=2 */
    /*
      We build an artificial (i.e. not sent by the master) event, which
      describes what those old master versions send.
    */
    if (binlog_ver==1)
      strmov(server_version, server_ver ? server_ver : "3.23");
    else
      strmov(server_version, server_ver ? server_ver : "4.0");
    common_header_len= binlog_ver==1 ? OLD_HEADER_LEN :
      LOG_EVENT_MINIMAL_HEADER_LEN;
    /*
      The first new event in binlog version 4 is Format_desc. So any event type
      after that does not exist in older versions. We use the events known by
      version 3, even if version 1 had only a subset of them (this is not a
      problem: it uses a few bytes for nothing but unifies code; it does not
      make the slave detect less corruptions).
    */
    number_of_event_types= FORMAT_DESCRIPTION_EVENT - 1;
    post_header_len=(uint8*) my_malloc(number_of_event_types*sizeof(uint8),
                                       MYF(0));
    if (post_header_len)
    {
      post_header_len[START_EVENT_V3-1]= START_V3_HEADER_LEN;
      post_header_len[QUERY_EVENT-1]= QUERY_HEADER_MINIMAL_LEN;
      post_header_len[STOP_EVENT-1]= 0;
      post_header_len[ROTATE_EVENT-1]= (binlog_ver==1) ? 0 : ROTATE_HEADER_LEN;
      post_header_len[INTVAR_EVENT-1]= 0;
      post_header_len[LOAD_EVENT-1]= LOAD_HEADER_LEN;
      post_header_len[SLAVE_EVENT-1]= 0;
      post_header_len[CREATE_FILE_EVENT-1]= CREATE_FILE_HEADER_LEN;
      post_header_len[APPEND_BLOCK_EVENT-1]= APPEND_BLOCK_HEADER_LEN;
      post_header_len[EXEC_LOAD_EVENT-1]= EXEC_LOAD_HEADER_LEN;
      post_header_len[DELETE_FILE_EVENT-1]= DELETE_FILE_HEADER_LEN;
      post_header_len[NEW_LOAD_EVENT-1]= post_header_len[LOAD_EVENT-1];
      post_header_len[RAND_EVENT-1]= 0;
      post_header_len[USER_VAR_EVENT-1]= 0;
    }
    break;
  default: /* Includes binlog version 2 i.e. 4.0.x x<=1 */
    post_header_len= 0; /* will make is_valid() fail */
    break;
  }
  calc_server_version_split();
}


/**
  The problem with this constructor is that the fixed header may have a
  length different from this version, but we don't know this length as we
  have not read the Format_description_log_event which says it, yet. This
  length is in the post-header of the event, but we don't know where the
  post-header starts.

  So this type of event HAS to:
  - either have the header's length at the beginning (in the header, at a
  fixed position which will never be changed), not in the post-header. That
  would make the header be "shifted" compared to other events.
  - or have a header of size LOG_EVENT_MINIMAL_HEADER_LEN (19), in all future
  versions, so that we know for sure.

  I (Guilhem) chose the 2nd solution. Rotate has the same constraint (because
  it is sent before Format_description_log_event).
*/

Format_description_log_event::
Format_description_log_event(const char* buf,
                             uint event_len,
                             const
                             Format_description_log_event*
                             description_event)
  :Start_log_event_v3(buf, description_event), event_type_permutation(0)
{
  DBUG_ENTER("Format_description_log_event::Format_description_log_event(char*,...)");
  buf+= LOG_EVENT_MINIMAL_HEADER_LEN;
  if ((common_header_len=buf[ST_COMMON_HEADER_LEN_OFFSET]) < OLD_HEADER_LEN)
    DBUG_VOID_RETURN; /* sanity check */
  number_of_event_types=
    event_len-(LOG_EVENT_MINIMAL_HEADER_LEN+ST_COMMON_HEADER_LEN_OFFSET+1);
  DBUG_PRINT("info", ("common_header_len=%d number_of_event_types=%d",
                      common_header_len, number_of_event_types));
  /* If alloc fails, we'll detect it in is_valid() */
  post_header_len= (uint8*) my_memdup((uchar*)buf+ST_COMMON_HEADER_LEN_OFFSET+1,
                                      number_of_event_types*
                                      sizeof(*post_header_len), MYF(0));
  calc_server_version_split();

  /*
    In some previous versions, the events were given other event type
    id numbers than in the present version. When replicating from such
    a version, we therefore set up an array that maps those id numbers
    to the id numbers of the present server.

    If post_header_len is null, it means malloc failed, and is_valid
    will fail, so there is no need to do anything.

    The trees in which events have wrong id's are:

    mysql-5.1-wl1012.old mysql-5.1-wl2325-5.0-drop6p13-alpha
    mysql-5.1-wl2325-5.0-drop6 mysql-5.1-wl2325-5.0
    mysql-5.1-wl2325-no-dd

    (this was found by grepping for two lines in sequence where the
    first matches "FORMAT_DESCRIPTION_EVENT," and the second matches
    "TABLE_MAP_EVENT," in log_event.h in all trees)

    In these trees, the following server_versions existed since
    TABLE_MAP_EVENT was introduced:

    5.1.1-a_drop5p3   5.1.1-a_drop5p4        5.1.1-alpha
    5.1.2-a_drop5p10  5.1.2-a_drop5p11       5.1.2-a_drop5p12
    5.1.2-a_drop5p13  5.1.2-a_drop5p14       5.1.2-a_drop5p15
    5.1.2-a_drop5p16  5.1.2-a_drop5p16b      5.1.2-a_drop5p16c
    5.1.2-a_drop5p17  5.1.2-a_drop5p4        5.1.2-a_drop5p5
    5.1.2-a_drop5p6   5.1.2-a_drop5p7        5.1.2-a_drop5p8
    5.1.2-a_drop5p9   5.1.3-a_drop5p17       5.1.3-a_drop5p17b
    5.1.3-a_drop5p17c 5.1.4-a_drop5p18       5.1.4-a_drop5p19
    5.1.4-a_drop5p20  5.1.4-a_drop6p0        5.1.4-a_drop6p1
    5.1.4-a_drop6p2   5.1.5-a_drop5p20       5.2.0-a_drop6p3
    5.2.0-a_drop6p4   5.2.0-a_drop6p5        5.2.0-a_drop6p6
    5.2.1-a_drop6p10  5.2.1-a_drop6p11       5.2.1-a_drop6p12
    5.2.1-a_drop6p6   5.2.1-a_drop6p7        5.2.1-a_drop6p8
    5.2.2-a_drop6p13  5.2.2-a_drop6p13-alpha 5.2.2-a_drop6p13b
    5.2.2-a_drop6p13c

    (this was found by grepping for "mysql," in all historical
    versions of configure.in in the trees listed above).

    There are 5.1.1-alpha versions that use the new event id's, so we
    do not test that version string.  So replication from 5.1.1-alpha
    with the other event id's to a new version does not work.
    Moreover, we can safely ignore the part after drop[56].  This
    allows us to simplify the big list above to the following regexes:

    5\.1\.[1-5]-a_drop5.*
    5\.1\.4-a_drop6.*
    5\.2\.[0-2]-a_drop6.*

    This is what we test for in the 'if' below.
  */
  if (post_header_len &&
      server_version[0] == '5' && server_version[1] == '.' &&
      server_version[3] == '.' &&
      strncmp(server_version + 5, "-a_drop", 7) == 0 &&
      ((server_version[2] == '1' &&
        server_version[4] >= '1' && server_version[4] <= '5' &&
        server_version[12] == '5') ||
       (server_version[2] == '1' &&
        server_version[4] == '4' &&
        server_version[12] == '6') ||
       (server_version[2] == '2' &&
        server_version[4] >= '0' && server_version[4] <= '2' &&
        server_version[12] == '6')))
  {
    if (number_of_event_types != 22)
    {
      DBUG_PRINT("info", (" number_of_event_types=%d",
                          number_of_event_types));
      /* this makes is_valid() return false. */
      my_free(post_header_len);
      post_header_len= NULL;
      DBUG_VOID_RETURN;
    }
    static const uint8 perm[23]=
      {
        UNKNOWN_EVENT, START_EVENT_V3, QUERY_EVENT, STOP_EVENT, ROTATE_EVENT,
        INTVAR_EVENT, LOAD_EVENT, SLAVE_EVENT, CREATE_FILE_EVENT,
        APPEND_BLOCK_EVENT, EXEC_LOAD_EVENT, DELETE_FILE_EVENT,
        NEW_LOAD_EVENT,
        RAND_EVENT, USER_VAR_EVENT,
        FORMAT_DESCRIPTION_EVENT,
        TABLE_MAP_EVENT,
        PRE_GA_WRITE_ROWS_EVENT,
        PRE_GA_UPDATE_ROWS_EVENT,
        PRE_GA_DELETE_ROWS_EVENT,
        XID_EVENT,
        BEGIN_LOAD_QUERY_EVENT,
        EXECUTE_LOAD_QUERY_EVENT,
      };
    event_type_permutation= perm;
    /*
      Since we use (permuted) event id's to index the post_header_len
      array, we need to permute the post_header_len array too.
    */
    uint8 post_header_len_temp[23];
    for (int i= 1; i < 23; i++)
      post_header_len_temp[perm[i] - 1]= post_header_len[i - 1];
    for (int i= 0; i < 22; i++)
      post_header_len[i] = post_header_len_temp[i];
  }
  DBUG_VOID_RETURN;
}

#ifndef MYSQL_CLIENT
bool Format_description_log_event::write(IO_CACHE* file)
{
  /*
    We don't call Start_log_event_v3::write() because this would make 2
    my_b_safe_write().
  */
  uchar buff[FORMAT_DESCRIPTION_HEADER_LEN];
  int2store(buff + ST_BINLOG_VER_OFFSET,binlog_version);
  memcpy((char*) buff + ST_SERVER_VER_OFFSET,server_version,ST_SERVER_VER_LEN);
  if (!dont_set_created)
    created= when= get_time();
  int4store(buff + ST_CREATED_OFFSET,created);
  buff[ST_COMMON_HEADER_LEN_OFFSET]= LOG_EVENT_HEADER_LEN;
  memcpy((char*) buff+ST_COMMON_HEADER_LEN_OFFSET+1, (uchar*) post_header_len,
         LOG_EVENT_TYPES);
  return (write_header(file, sizeof(buff)) ||
          my_b_safe_write(file, buff, sizeof(buff)));
}
#endif

#if defined(HAVE_REPLICATION) && !defined(MYSQL_CLIENT)
int Format_description_log_event::do_apply_event(Relay_log_info const *rli)
{
  int ret= 0;
  DBUG_ENTER("Format_description_log_event::do_apply_event");

  /*
    As a transaction NEVER spans on 2 or more binlogs:
    if we have an active transaction at this point, the master died
    while writing the transaction to the binary log, i.e. while
    flushing the binlog cache to the binlog. XA guarantees that master has
    rolled back. So we roll back.
    Note: this event could be sent by the master to inform us of the
    format of its binlog; in other words maybe it is not at its
    original place when it comes to us; we'll know this by checking
    log_pos ("artificial" events have log_pos == 0).
  */
  if (!is_artificial_event() && created && thd->transaction.all.ha_list)
  {
    /* This is not an error (XA is safe), just an information */
    rli->report(INFORMATION_LEVEL, 0,
                "Rolling back unfinished transaction (no COMMIT "
                "or ROLLBACK in relay log). A probable cause is that "
                "the master died while writing the transaction to "
                "its binary log, thus rolled back too."); 
    const_cast<Relay_log_info*>(rli)->cleanup_context(thd, 1);
  }

  /*
    If this event comes from ourselves, there is no cleaning task to
    perform, we don't call Start_log_event_v3::do_apply_event()
    (this was just to update the log's description event).
  */
  if (server_id != (uint32) ::server_id)
  {
    /*
      If the event was not requested by the slave i.e. the master sent
      it while the slave asked for a position >4, the event will make
      rli->group_master_log_pos advance. Say that the slave asked for
      position 1000, and the Format_desc event's end is 96. Then in
      the beginning of replication rli->group_master_log_pos will be
      0, then 96, then jump to first really asked event (which is
      >96). So this is ok.
    */
    ret= Start_log_event_v3::do_apply_event(rli);
  }

  if (!ret)
  {
    /* Save the information describing this binlog */
    delete rli->relay_log.description_event_for_exec;
    const_cast<Relay_log_info *>(rli)->relay_log.description_event_for_exec= this;
  }

  DBUG_RETURN(ret);
}

int Format_description_log_event::do_update_pos(Relay_log_info *rli)
{
  if (server_id == (uint32) ::server_id)
  {
    /*
      We only increase the relay log position if we are skipping
      events and do not touch any group_* variables, nor flush the
      relay log info.  If there is a crash, we will have to re-skip
      the events again, but that is a minor issue.

      If we do not skip stepping the group log position (and the
      server id was changed when restarting the server), it might well
      be that we start executing at a position that is invalid, e.g.,
      at a Rows_log_event or a Query_log_event preceeded by a
      Intvar_log_event instead of starting at a Table_map_log_event or
      the Intvar_log_event respectively.
     */
    rli->inc_event_relay_log_pos();
    return 0;
  }
  else
  {
    return Log_event::do_update_pos(rli);
  }
}

Log_event::enum_skip_reason
Format_description_log_event::do_shall_skip(Relay_log_info *rli)
{
  return Log_event::EVENT_SKIP_NOT;
}

#endif


/**
   Splits the event's 'server_version' string into three numeric pieces stored
   into 'server_version_split':
   X.Y.Zabc (X,Y,Z numbers, a not a digit) -> {X,Y,Z}
   X.Yabc -> {X,Y,0}
   Xabc -> {X,0,0}
   'server_version_split' is then used for lookups to find if the server which
   created this event has some known bug.
*/
void Format_description_log_event::calc_server_version_split()
{
  char *p= server_version, *r;
  ulong number;
  for (uint i= 0; i<=2; i++)
  {
    number= strtoul(p, &r, 10);
    server_version_split[i]= (uchar)number;
    DBUG_ASSERT(number < 256); // fit in uchar
    p= r;
    DBUG_ASSERT(!((i == 0) && (*r != '.'))); // should be true in practice
    if (*r == '.')
      p++; // skip the dot
  }
  DBUG_PRINT("info",("Format_description_log_event::server_version_split:"
                     " '%s' %d %d %d", server_version,
                     server_version_split[0],
                     server_version_split[1], server_version_split[2]));
}


  /**************************************************************************
        Load_log_event methods
   General note about Load_log_event: the binlogging of LOAD DATA INFILE is
   going to be changed in 5.0 (or maybe in 5.1; not decided yet).
   However, the 5.0 slave could still have to read such events (from a 4.x
   master), convert them (which just means maybe expand the header, when 5.0
   servers have a UID in events) (remember that whatever is after the header
   will be like in 4.x, as this event's format is not modified in 5.0 as we
   will use new types of events to log the new LOAD DATA INFILE features).
   To be able to read/convert, we just need to not assume that the common
   header is of length LOG_EVENT_HEADER_LEN (we must use the description
   event).
   Note that I (Guilhem) manually tested replication of a big LOAD DATA INFILE
   between 3.23 and 5.0, and between 4.0 and 5.0, and it works fine (and the
   positions displayed in SHOW SLAVE STATUS then are fine too).
  **************************************************************************/

/*
  Load_log_event::pack_info()
*/

#if defined(HAVE_REPLICATION) && !defined(MYSQL_CLIENT)
void Load_log_event::print_query(THD *thd, bool need_db, const char *cs,
                                 String *buf, my_off_t *fn_start,
                                 my_off_t *fn_end, const char *qualify_db)
{
  if (need_db && db && db_len)
  {
    buf->append(STRING_WITH_LEN("use "));
    append_identifier(thd, buf, db, db_len);
    buf->append(STRING_WITH_LEN("; "));
  }

  buf->append(STRING_WITH_LEN("LOAD DATA "));

  if (is_concurrent)
    buf->append(STRING_WITH_LEN("CONCURRENT "));

  if (fn_start)
    *fn_start= buf->length();

  if (check_fname_outside_temp_buf())
    buf->append(STRING_WITH_LEN("LOCAL "));
  buf->append(STRING_WITH_LEN("INFILE '"));
  buf->append_for_single_quote(fname, fname_len);
  buf->append(STRING_WITH_LEN("' "));

  if (sql_ex.opt_flags & REPLACE_FLAG)
    buf->append(STRING_WITH_LEN("REPLACE "));
  else if (sql_ex.opt_flags & IGNORE_FLAG)
    buf->append(STRING_WITH_LEN("IGNORE "));

  buf->append(STRING_WITH_LEN("INTO"));

  if (fn_end)
    *fn_end= buf->length();

  buf->append(STRING_WITH_LEN(" TABLE "));
  if (qualify_db)
  {
    append_identifier(thd, buf, qualify_db, strlen(qualify_db));
    buf->append(STRING_WITH_LEN("."));
  }
  append_identifier(thd, buf, table_name, table_name_len);

  if (cs != NULL)
  {
    buf->append(STRING_WITH_LEN(" CHARACTER SET "));
    buf->append(cs, strlen(cs));
  }

  /* We have to create all optional fields as the default is not empty */
  buf->append(STRING_WITH_LEN(" FIELDS TERMINATED BY "));
  pretty_print_str(buf, sql_ex.field_term, sql_ex.field_term_len);
  if (sql_ex.opt_flags & OPT_ENCLOSED_FLAG)
    buf->append(STRING_WITH_LEN(" OPTIONALLY "));
  buf->append(STRING_WITH_LEN(" ENCLOSED BY "));
  pretty_print_str(buf, sql_ex.enclosed, sql_ex.enclosed_len);

  buf->append(STRING_WITH_LEN(" ESCAPED BY "));
  pretty_print_str(buf, sql_ex.escaped, sql_ex.escaped_len);

  buf->append(STRING_WITH_LEN(" LINES TERMINATED BY "));
  pretty_print_str(buf, sql_ex.line_term, sql_ex.line_term_len);
  if (sql_ex.line_start_len)
  {
    buf->append(STRING_WITH_LEN(" STARTING BY "));
    pretty_print_str(buf, sql_ex.line_start, sql_ex.line_start_len);
  }

  if ((long) skip_lines > 0)
  {
    char skipbuf[22];
    buf->append(STRING_WITH_LEN(" IGNORE "));
    longlong10_to_str((longlong) skip_lines, skipbuf, 10);
    buf->append(skipbuf);
    buf->append(STRING_WITH_LEN(" LINES "));
  }

  if (num_fields)
  {
    uint i;
    const char *field= fields;
    buf->append(STRING_WITH_LEN(" ("));
    for (i = 0; i < num_fields; i++)
    {
      if (i)
      {
        /*
          Yes, the space and comma is reversed here. But this is mostly dead
          code, at most used when reading really old binlogs from old servers,
          so better just leave it as is...
        */
        buf->append(STRING_WITH_LEN(" ,"));
      }
      append_identifier(thd, buf, field, field_lens[i]);
      field+= field_lens[i]  + 1;
    }
    buf->append(STRING_WITH_LEN(")"));
  }
}


void Load_log_event::pack_info(THD *thd, Protocol *protocol)
{
  char query_buffer[1024];
  String query_str(query_buffer, sizeof(query_buffer), system_charset_info);

  query_str.length(0);
  print_query(thd, TRUE, NULL, &query_str, 0, 0, NULL);
  protocol->store(query_str.ptr(), query_str.length(), &my_charset_bin);
}
#endif /* defined(HAVE_REPLICATION) && !defined(MYSQL_CLIENT) */


#ifndef MYSQL_CLIENT

/*
  Load_log_event::write_data_header()
*/

bool Load_log_event::write_data_header(IO_CACHE* file)
{
  char buf[LOAD_HEADER_LEN];
  int4store(buf + L_THREAD_ID_OFFSET, slave_proxy_id);
  int4store(buf + L_EXEC_TIME_OFFSET, exec_time);
  int4store(buf + L_SKIP_LINES_OFFSET, skip_lines);
  buf[L_TBL_LEN_OFFSET] = (char)table_name_len;
  buf[L_DB_LEN_OFFSET] = (char)db_len;
  int4store(buf + L_NUM_FIELDS_OFFSET, num_fields);
  return my_b_safe_write(file, (uchar*)buf, LOAD_HEADER_LEN) != 0;
}


/*
  Load_log_event::write_data_body()
*/

bool Load_log_event::write_data_body(IO_CACHE* file)
{
  if (sql_ex.write_data(file))
    return 1;
  if (num_fields && fields && field_lens)
  {
    if (my_b_safe_write(file, (uchar*)field_lens, num_fields) ||
	my_b_safe_write(file, (uchar*)fields, field_block_len))
      return 1;
  }
  return (my_b_safe_write(file, (uchar*)table_name, table_name_len + 1) ||
	  my_b_safe_write(file, (uchar*)db, db_len + 1) ||
	  my_b_safe_write(file, (uchar*)fname, fname_len));
}


/*
  Load_log_event::Load_log_event()
*/

Load_log_event::Load_log_event(THD *thd_arg, sql_exchange *ex,
			       const char *db_arg, const char *table_name_arg,
			       List<Item> &fields_arg,
                               bool is_concurrent_arg,
			       enum enum_duplicates handle_dup,
			       bool ignore, bool using_trans)
  :Log_event(thd_arg,
             thd_arg->thread_specific_used ? LOG_EVENT_THREAD_SPECIFIC_F : 0,
             using_trans),
   thread_id(thd_arg->thread_id),
   slave_proxy_id(thd_arg->variables.pseudo_thread_id),
   num_fields(0),fields(0),
   field_lens(0),field_block_len(0),
   table_name(table_name_arg ? table_name_arg : ""),
   db(db_arg), fname(ex->file_name), local_fname(FALSE),
   is_concurrent(is_concurrent_arg)
{
  time_t end_time;
  time(&end_time);
  exec_time = (ulong) (end_time  - thd_arg->start_time);
  /* db can never be a zero pointer in 4.0 */
  db_len = (uint32) strlen(db);
  table_name_len = (uint32) strlen(table_name);
  fname_len = (fname) ? (uint) strlen(fname) : 0;
  sql_ex.field_term = (char*) ex->field_term->ptr();
  sql_ex.field_term_len = (uint8) ex->field_term->length();
  sql_ex.enclosed = (char*) ex->enclosed->ptr();
  sql_ex.enclosed_len = (uint8) ex->enclosed->length();
  sql_ex.line_term = (char*) ex->line_term->ptr();
  sql_ex.line_term_len = (uint8) ex->line_term->length();
  sql_ex.line_start = (char*) ex->line_start->ptr();
  sql_ex.line_start_len = (uint8) ex->line_start->length();
  sql_ex.escaped = (char*) ex->escaped->ptr();
  sql_ex.escaped_len = (uint8) ex->escaped->length();
  sql_ex.opt_flags = 0;
  sql_ex.cached_new_format = -1;
    
  if (ex->dumpfile)
    sql_ex.opt_flags|= DUMPFILE_FLAG;
  if (ex->opt_enclosed)
    sql_ex.opt_flags|= OPT_ENCLOSED_FLAG;

  sql_ex.empty_flags= 0;

  switch (handle_dup) {
  case DUP_REPLACE:
    sql_ex.opt_flags|= REPLACE_FLAG;
    break;
  case DUP_UPDATE:				// Impossible here
  case DUP_ERROR:
    break;	
  }
  if (ignore)
    sql_ex.opt_flags|= IGNORE_FLAG;

  if (!ex->field_term->length())
    sql_ex.empty_flags |= FIELD_TERM_EMPTY;
  if (!ex->enclosed->length())
    sql_ex.empty_flags |= ENCLOSED_EMPTY;
  if (!ex->line_term->length())
    sql_ex.empty_flags |= LINE_TERM_EMPTY;
  if (!ex->line_start->length())
    sql_ex.empty_flags |= LINE_START_EMPTY;
  if (!ex->escaped->length())
    sql_ex.empty_flags |= ESCAPED_EMPTY;
    
  skip_lines = ex->skip_lines;

  List_iterator<Item> li(fields_arg);
  field_lens_buf.length(0);
  fields_buf.length(0);
  Item* item;
  while ((item = li++))
  {
    num_fields++;
    uchar len = (uchar) strlen(item->name);
    field_block_len += len + 1;
    fields_buf.append(item->name, len + 1);
    field_lens_buf.append((char*)&len, 1);
  }

  field_lens = (const uchar*)field_lens_buf.ptr();
  fields = fields_buf.ptr();
}
#endif /* !MYSQL_CLIENT */


/**
  @note
    The caller must do buf[event_len] = 0 before he starts using the
    constructed event.
*/
Load_log_event::Load_log_event(const char *buf, uint event_len,
                               const Format_description_log_event *description_event)
  :Log_event(buf, description_event), num_fields(0), fields(0),
   field_lens(0),field_block_len(0),
   table_name(0), db(0), fname(0), local_fname(FALSE),
   /*
     Load_log_event which comes from the binary log does not contain
     information about the type of insert which was used on the master.
     Assume that it was an ordinary, non-concurrent LOAD DATA.
    */
   is_concurrent(FALSE)
{
  DBUG_ENTER("Load_log_event");
  /*
    I (Guilhem) manually tested replication of LOAD DATA INFILE for 3.23->5.0,
    4.0->5.0 and 5.0->5.0 and it works.
  */
  if (event_len)
    copy_log_event(buf, event_len,
                   ((buf[EVENT_TYPE_OFFSET] == LOAD_EVENT) ?
                    LOAD_HEADER_LEN + 
                    description_event->common_header_len :
                    LOAD_HEADER_LEN + LOG_EVENT_HEADER_LEN),
                   description_event);
  /* otherwise it's a derived class, will call copy_log_event() itself */
  DBUG_VOID_RETURN;
}


/*
  Load_log_event::copy_log_event()
*/

int Load_log_event::copy_log_event(const char *buf, ulong event_len,
                                   int body_offset,
                                   const Format_description_log_event *description_event)
{
  DBUG_ENTER("Load_log_event::copy_log_event");
  uint data_len;
  char* buf_end = (char*)buf + event_len;
  /* this is the beginning of the post-header */
  const char* data_head = buf + description_event->common_header_len;
  slave_proxy_id= thread_id= uint4korr(data_head + L_THREAD_ID_OFFSET);
  exec_time = uint4korr(data_head + L_EXEC_TIME_OFFSET);
  skip_lines = uint4korr(data_head + L_SKIP_LINES_OFFSET);
  table_name_len = (uint)data_head[L_TBL_LEN_OFFSET];
  db_len = (uint)data_head[L_DB_LEN_OFFSET];
  num_fields = uint4korr(data_head + L_NUM_FIELDS_OFFSET);
	  
  if ((int) event_len < body_offset)
    DBUG_RETURN(1);
  /*
    Sql_ex.init() on success returns the pointer to the first byte after
    the sql_ex structure, which is the start of field lengths array.
  */
  if (!(field_lens= (uchar*)sql_ex.init((char*)buf + body_offset,
                                        buf_end,
                                        buf[EVENT_TYPE_OFFSET] != LOAD_EVENT)))
    DBUG_RETURN(1);
  
  data_len = event_len - body_offset;
  if (num_fields > data_len) // simple sanity check against corruption
    DBUG_RETURN(1);
  for (uint i = 0; i < num_fields; i++)
    field_block_len += (uint)field_lens[i] + 1;

  fields = (char*)field_lens + num_fields;
  table_name  = fields + field_block_len;
  db = table_name + table_name_len + 1;
  fname = db + db_len + 1;
  fname_len = (uint) strlen(fname);
  // null termination is accomplished by the caller doing buf[event_len]=0

  DBUG_RETURN(0);
}


/*
  Load_log_event::print()
*/

#ifdef MYSQL_CLIENT
void Load_log_event::print(FILE* file, PRINT_EVENT_INFO* print_event_info)
{
  print(file, print_event_info, 0);
}


void Load_log_event::print(FILE* file_arg, PRINT_EVENT_INFO* print_event_info,
			   bool commented)
{
  Write_on_release_cache cache(&print_event_info->head_cache, file_arg);

  DBUG_ENTER("Load_log_event::print");
  if (!print_event_info->short_form)
  {
    print_header(&cache, print_event_info, FALSE);
    my_b_printf(&cache, "\tQuery\tthread_id=%ld\texec_time=%ld\n",
                thread_id, exec_time);
  }

  bool different_db= 1;
  if (db)
  {
    /*
      If the database is different from the one of the previous statement, we
      need to print the "use" command, and we update the last_db.
      But if commented, the "use" is going to be commented so we should not
      update the last_db.
    */
    if ((different_db= memcmp(print_event_info->db, db, db_len + 1)) &&
        !commented)
      memcpy(print_event_info->db, db, db_len + 1);
  }
  
  if (db && db[0] && different_db)
    my_b_printf(&cache, "%suse %s%s\n", 
            commented ? "# " : "",
            db, print_event_info->delimiter);

  if (flags & LOG_EVENT_THREAD_SPECIFIC_F)
    my_b_printf(&cache,"%sSET @@session.pseudo_thread_id=%lu%s\n",
            commented ? "# " : "", (ulong)thread_id,
            print_event_info->delimiter);
  my_b_printf(&cache, "%sLOAD DATA ",
              commented ? "# " : "");
  if (check_fname_outside_temp_buf())
    my_b_printf(&cache, "LOCAL ");
  my_b_printf(&cache, "INFILE '%-*s' ", fname_len, fname);

  if (sql_ex.opt_flags & REPLACE_FLAG)
    my_b_printf(&cache,"REPLACE ");
  else if (sql_ex.opt_flags & IGNORE_FLAG)
    my_b_printf(&cache,"IGNORE ");
  
  QUOTED_IDENTIFIER(quoted_table_name,
		    512,
		    '`',
		    &my_charset_bin,
		    table_name,
		    strlen(table_name));
  my_b_printf(&cache, "INTO TABLE %s", quoted_table_name.c_ptr());
  my_b_printf(&cache, " FIELDS TERMINATED BY ");
  pretty_print_str(&cache, sql_ex.field_term, sql_ex.field_term_len);

  if (sql_ex.opt_flags & OPT_ENCLOSED_FLAG)
    my_b_printf(&cache," OPTIONALLY ");
  my_b_printf(&cache, " ENCLOSED BY ");
  pretty_print_str(&cache, sql_ex.enclosed, sql_ex.enclosed_len);
     
  my_b_printf(&cache, " ESCAPED BY ");
  pretty_print_str(&cache, sql_ex.escaped, sql_ex.escaped_len);
     
  my_b_printf(&cache," LINES TERMINATED BY ");
  pretty_print_str(&cache, sql_ex.line_term, sql_ex.line_term_len);


  if (sql_ex.line_start)
  {
    my_b_printf(&cache," STARTING BY ");
    pretty_print_str(&cache, sql_ex.line_start, sql_ex.line_start_len);
  }
  if ((long) skip_lines > 0)
    my_b_printf(&cache, " IGNORE %ld LINES", (long) skip_lines);

  if (num_fields)
  {
    uint i;
    const char* field = fields;
    my_b_printf(&cache, " (");
    for (i = 0; i < num_fields; i++)
    {
      if (i)
        my_b_printf(&cache, ",");
      my_b_printf(&cache, "%s", field);

      field += field_lens[i]  + 1;
    }
    my_b_printf(&cache, ")");
  }

  my_b_printf(&cache, "%s\n", print_event_info->delimiter);
  DBUG_VOID_RETURN;
}
#endif /* MYSQL_CLIENT */

#ifndef MYSQL_CLIENT

/**
  Load_log_event::set_fields()

  @note
    This function can not use the member variable 
    for the database, since LOAD DATA INFILE on the slave
    can be for a different database than the current one.
    This is the reason for the affected_db argument to this method.
*/

void Load_log_event::set_fields(const char* affected_db, 
				List<Item> &field_list,
                                Name_resolution_context *context)
{
  uint i;
  const char* field = fields;
  for (i= 0; i < num_fields; i++)
  {
    field_list.push_back(new Item_field(context,
                                        affected_db, table_name, field));
    field+= field_lens[i]  + 1;
  }
}
#endif /* !MYSQL_CLIENT */


#if defined(HAVE_REPLICATION) && !defined(MYSQL_CLIENT)
/**
  Does the data loading job when executing a LOAD DATA on the slave.

  @param net
  @param rli
  @param use_rli_only_for_errors     If set to 1, rli is provided to
                                     Load_log_event::exec_event only for this
                                     function to have RPL_LOG_NAME and
                                     rli->last_slave_error, both being used by
                                     error reports. rli's position advancing
                                     is skipped (done by the caller which is
                                     Execute_load_log_event::exec_event).
                                     If set to 0, rli is provided for full use,
                                     i.e. for error reports and position
                                     advancing.

  @todo
    fix this; this can be done by testing rules in
    Create_file_log_event::exec_event() and then discarding Append_block and
    al.
  @todo
    this is a bug - this needs to be moved to the I/O thread

  @retval
    0           Success
  @retval
    1           Failure
*/

int Load_log_event::do_apply_event(NET* net, Relay_log_info const *rli,
                                   bool use_rli_only_for_errors)
{
  LEX_STRING new_db;
  new_db.length= db_len;
  new_db.str= (char *) rpl_filter->get_rewrite_db(db, &new_db.length);
  thd->set_db(new_db.str, new_db.length);
  DBUG_ASSERT(thd->query() == 0);
  thd->reset_query_inner();                    // Should not be needed
  thd->is_slave_error= 0;
  clear_all_errors(thd, const_cast<Relay_log_info*>(rli));

  /* see Query_log_event::do_apply_event() and BUG#13360 */
  DBUG_ASSERT(!rli->m_table_map.count());
  /*
    Usually lex_start() is called by mysql_parse(), but we need it here
    as the present method does not call mysql_parse().
  */
  lex_start(thd);
  thd->lex->local_file= local_fname;
  mysql_reset_thd_for_next_command(thd);

  if (!use_rli_only_for_errors)
  {
    /*
      Saved for InnoDB, see comment in
      Query_log_event::do_apply_event()
    */
    const_cast<Relay_log_info*>(rli)->future_group_master_log_pos= log_pos;
    DBUG_PRINT("info", ("log_pos: %lu", (ulong) log_pos));
  }
 
   /*
    We test replicate_*_db rules. Note that we have already prepared
    the file to load, even if we are going to ignore and delete it
    now. So it is possible that we did a lot of disk writes for
    nothing. In other words, a big LOAD DATA INFILE on the master will
    still consume a lot of space on the slave (space in the relay log
    + space of temp files: twice the space of the file to load...)
    even if it will finally be ignored.  TODO: fix this; this can be
    done by testing rules in Create_file_log_event::do_apply_event()
    and then discarding Append_block and al. Another way is do the
    filtering in the I/O thread (more efficient: no disk writes at
    all).


    Note:   We do not need to execute reset_one_shot_variables() if this
            db_ok() test fails.
    Reason: The db stored in binlog events is the same for SET and for
            its companion query.  If the SET is ignored because of
            db_ok(), the companion query will also be ignored, and if
            the companion query is ignored in the db_ok() test of
            ::do_apply_event(), then the companion SET also have so
            we don't need to reset_one_shot_variables().
  */
  if (rpl_filter->db_ok(thd->db))
  {
    thd->set_time((time_t)when);
    thd->set_query_id(next_query_id());
    thd->warning_info->opt_clear_warning_info(thd->query_id);

    TABLE_LIST tables;
    tables.init_one_table(thd->strmake(thd->db, thd->db_length),
                          thd->db_length,
                          table_name, strlen(table_name),
                          table_name, TL_WRITE);
    tables.updating= 1;

    // the table will be opened in mysql_load    
    if (rpl_filter->is_on() && !rpl_filter->tables_ok(thd->db, &tables))
    {
      // TODO: this is a bug - this needs to be moved to the I/O thread
      if (net)
        skip_load_data_infile(net);
    }
    else
    {
      char llbuff[22];
      enum enum_duplicates handle_dup;
      bool ignore= 0;
      char *load_data_query;
      char query_buffer[1024];
      String query_str(query_buffer, sizeof(query_buffer), system_charset_info);
      query_str.length(0);

      print_query(thd, FALSE, NULL, &query_str, NULL, NULL, NULL);
      /*
        Forge LOAD DATA INFILE query which will be used in SHOW PROCESS LIST
        and written to slave's binlog if binlogging is on.
      */
      if (!(load_data_query= (char *) thd->strmake(query_str.ptr(),
						   query_str.length() +
	                                           sizeof(size_t))))
      {
        /*
          This will set thd->fatal_error in case of OOM. So we surely will notice
          that something is wrong.
        */
        goto error;
      }

      memcpy(load_data_query + query_str.length() + 1,
	     (char *) &thd->db_length,
	     sizeof(size_t));

      thd->set_query(load_data_query, query_str.length());

      if (sql_ex.opt_flags & REPLACE_FLAG)
        handle_dup= DUP_REPLACE;
      else if (sql_ex.opt_flags & IGNORE_FLAG)
      {
        ignore= 1;
        handle_dup= DUP_ERROR;
      }
      else
      {
        /*
          When replication is running fine, if it was DUP_ERROR on the
          master then we could choose IGNORE here, because if DUP_ERROR
          suceeded on master, and data is identical on the master and slave,
          then there should be no uniqueness errors on slave, so IGNORE is
          the same as DUP_ERROR. But in the unlikely case of uniqueness errors
          (because the data on the master and slave happen to be different
          (user error or bug), we want LOAD DATA to print an error message on
          the slave to discover the problem.

          If reading from net (a 3.23 master), mysql_load() will change this
          to IGNORE.
        */
        handle_dup= DUP_ERROR;
      }
      /*
        We need to set thd->lex->sql_command and thd->lex->duplicates
        since InnoDB tests these variables to decide if this is a LOAD
        DATA ... REPLACE INTO ... statement even though mysql_parse()
        is not called.  This is not needed in 5.0 since there the LOAD
        DATA ... statement is replicated using mysql_parse(), which
        sets the thd->lex fields correctly.
      */
      thd->lex->sql_command= SQLCOM_LOAD;
      thd->lex->duplicates= handle_dup;

      sql_exchange ex((char*)fname, sql_ex.opt_flags & DUMPFILE_FLAG);
      String field_term(sql_ex.field_term,sql_ex.field_term_len,log_cs);
      String enclosed(sql_ex.enclosed,sql_ex.enclosed_len,log_cs);
      String line_term(sql_ex.line_term,sql_ex.line_term_len,log_cs);
      String line_start(sql_ex.line_start,sql_ex.line_start_len,log_cs);
      String escaped(sql_ex.escaped,sql_ex.escaped_len, log_cs);
      ex.field_term= &field_term;
      ex.enclosed= &enclosed;
      ex.line_term= &line_term;
      ex.line_start= &line_start;
      ex.escaped= &escaped;

      ex.opt_enclosed = (sql_ex.opt_flags & OPT_ENCLOSED_FLAG);
      if (sql_ex.empty_flags & FIELD_TERM_EMPTY)
        ex.field_term->length(0);

      ex.skip_lines = skip_lines;
      List<Item> field_list;
      thd->lex->select_lex.context.resolve_in_table_list_only(&tables);
      set_fields(tables.db, field_list, &thd->lex->select_lex.context);
      thd->variables.pseudo_thread_id= thread_id;
      if (net)
      {
        // mysql_load will use thd->net to read the file
        thd->net.vio = net->vio;
        // Make sure the client does not get confused about the packet sequence
        thd->net.pkt_nr = net->pkt_nr;
      }
      /*
        It is safe to use tmp_list twice because we are not going to
        update it inside mysql_load().
      */
      List<Item> tmp_list;
      if (mysql_load(thd, &ex, &tables, field_list, tmp_list, tmp_list,
                     handle_dup, ignore, net != 0))
        thd->is_slave_error= 1;
      if (thd->cuted_fields)
      {
        /* log_pos is the position of the LOAD event in the master log */
        sql_print_warning("Slave: load data infile on table '%s' at "
                          "log position %s in log '%s' produced %ld "
                          "warning(s). Default database: '%s'",
                          (char*) table_name,
                          llstr(log_pos,llbuff), RPL_LOG_NAME, 
                          (ulong) thd->cuted_fields,
                          print_slave_db_safe(thd->db));
      }
      if (net)
        net->pkt_nr= thd->net.pkt_nr;
    }
  }
  else
  {
    /*
      We will just ask the master to send us /dev/null if we do not
      want to load the data.
      TODO: this a bug - needs to be done in I/O thread
    */
    if (net)
      skip_load_data_infile(net);
  }

error:
  thd->net.vio = 0; 
  const char *remember_db= thd->db;
  thd->catalog= 0;
  thd->set_db(NULL, 0);                   /* will free the current database */
  thd->reset_query();
  thd->stmt_da->can_overwrite_status= TRUE;
  thd->is_error() ? trans_rollback_stmt(thd) : trans_commit_stmt(thd);
  thd->stmt_da->can_overwrite_status= FALSE;
  close_thread_tables(thd);
  /*
    - If inside a multi-statement transaction,
    defer the release of metadata locks until the current
    transaction is either committed or rolled back. This prevents
    other statements from modifying the table for the entire
    duration of this transaction.  This provides commit ordering
    and guarantees serializability across multiple transactions.
    - If in autocommit mode, or outside a transactional context,
    automatically release metadata locks of the current statement.
  */
  if (! thd->in_multi_stmt_transaction_mode())
    thd->mdl_context.release_transactional_locks();
  else
    thd->mdl_context.release_statement_locks();

  DBUG_EXECUTE_IF("LOAD_DATA_INFILE_has_fatal_error",
                  thd->is_slave_error= 0; thd->is_fatal_error= 1;);

  if (thd->is_slave_error)
  {
    /* this err/sql_errno code is copy-paste from net_send_error() */
    const char *err;
    int sql_errno;
    if (thd->is_error())
    {
      err= thd->stmt_da->message();
      sql_errno= thd->stmt_da->sql_errno();
    }
    else
    {
      sql_errno=ER_UNKNOWN_ERROR;
      err=ER(sql_errno);       
    }
    rli->report(ERROR_LEVEL, sql_errno,"\
Error '%s' running LOAD DATA INFILE on table '%s'. Default database: '%s'",
                    err, (char*)table_name, print_slave_db_safe(remember_db));
    free_root(thd->mem_root,MYF(MY_KEEP_PREALLOC));
    return 1;
  }
  free_root(thd->mem_root,MYF(MY_KEEP_PREALLOC));

  if (thd->is_fatal_error)
  {
    char buf[256];
    my_snprintf(buf, sizeof(buf),
                "Running LOAD DATA INFILE on table '%-.64s'."
                " Default database: '%-.64s'",
                (char*)table_name,
                print_slave_db_safe(remember_db));

    rli->report(ERROR_LEVEL, ER_SLAVE_FATAL_ERROR,
                ER(ER_SLAVE_FATAL_ERROR), buf);
    return 1;
  }

  return ( use_rli_only_for_errors ? 0 : Log_event::do_apply_event(rli) ); 
}
#endif


/**************************************************************************
  Rotate_log_event methods
**************************************************************************/

/*
  Rotate_log_event::pack_info()
*/

#if defined(HAVE_REPLICATION) && !defined(MYSQL_CLIENT)
void Rotate_log_event::pack_info(THD *thd, Protocol *protocol)
{
  char buf1[256], buf[22];
  String tmp(buf1, sizeof(buf1), log_cs);
  tmp.length(0);
  tmp.append(new_log_ident, ident_len);
  tmp.append(STRING_WITH_LEN(";pos="));
  tmp.append(llstr(pos,buf));
  protocol->store(tmp.ptr(), tmp.length(), &my_charset_bin);
}
#endif


/*
  Rotate_log_event::print()
*/

#ifdef MYSQL_CLIENT
void Rotate_log_event::print(FILE* file, PRINT_EVENT_INFO* print_event_info)
{
  char buf[22];
  Write_on_release_cache cache(&print_event_info->head_cache, file,
                               Write_on_release_cache::FLUSH_F);

  if (print_event_info->short_form)
    return;
  print_header(&cache, print_event_info, FALSE);
  my_b_printf(&cache, "\tRotate to ");
  if (new_log_ident)
    my_b_write(&cache, (uchar*) new_log_ident, (uint)ident_len);
  my_b_printf(&cache, "  pos: %s\n", llstr(pos, buf));
}
#endif /* MYSQL_CLIENT */



/*
  Rotate_log_event::Rotate_log_event() (2 constructors)
*/


#ifndef MYSQL_CLIENT
Rotate_log_event::Rotate_log_event(const char* new_log_ident_arg,
                                   uint ident_len_arg, ulonglong pos_arg,
                                   uint flags_arg)
  :Log_event(), new_log_ident(new_log_ident_arg),
   pos(pos_arg),ident_len(ident_len_arg ? ident_len_arg :
                          (uint) strlen(new_log_ident_arg)), flags(flags_arg)
{
#ifndef DBUG_OFF
  char buff[22];
  DBUG_ENTER("Rotate_log_event::Rotate_log_event(...,flags)");
  DBUG_PRINT("enter",("new_log_ident: %s  pos: %s  flags: %lu", new_log_ident_arg,
                      llstr(pos_arg, buff), (ulong) flags));
#endif
  if (flags & DUP_NAME)
    new_log_ident= my_strndup(new_log_ident_arg, ident_len, MYF(MY_WME));
  if (flags & RELAY_LOG)
    set_relay_log_event();
  DBUG_VOID_RETURN;
}
#endif


Rotate_log_event::Rotate_log_event(const char* buf, uint event_len,
                                   const Format_description_log_event* description_event)
  :Log_event(buf, description_event) ,new_log_ident(0), flags(DUP_NAME)
{
  DBUG_ENTER("Rotate_log_event::Rotate_log_event(char*,...)");
  // The caller will ensure that event_len is what we have at EVENT_LEN_OFFSET
  uint8 header_size= description_event->common_header_len;
  uint8 post_header_len= description_event->post_header_len[ROTATE_EVENT-1];
  uint ident_offset;
  if (event_len < header_size)
    DBUG_VOID_RETURN;
  buf += header_size;
  pos = post_header_len ? uint8korr(buf + R_POS_OFFSET) : 4;
  ident_len = (uint)(event_len -
                     (header_size+post_header_len)); 
  ident_offset = post_header_len; 
  set_if_smaller(ident_len,FN_REFLEN-1);
  new_log_ident= my_strndup(buf + ident_offset, (uint) ident_len, MYF(MY_WME));
  DBUG_PRINT("debug", ("new_log_ident: '%s'", new_log_ident));
  DBUG_VOID_RETURN;
}


/*
  Rotate_log_event::write()
*/

#ifndef MYSQL_CLIENT
bool Rotate_log_event::write(IO_CACHE* file)
{
  char buf[ROTATE_HEADER_LEN];
  int8store(buf + R_POS_OFFSET, pos);
  return (write_header(file, ROTATE_HEADER_LEN + ident_len) ||
          my_b_safe_write(file, (uchar*)buf, ROTATE_HEADER_LEN) ||
          my_b_safe_write(file, (uchar*)new_log_ident, (uint) ident_len));
}
#endif


#if defined(HAVE_REPLICATION) && !defined(MYSQL_CLIENT)

/*
  Got a rotate log event from the master.

  This is mainly used so that we can later figure out the logname and
  position for the master.

  We can't rotate the slave's BINlog as this will cause infinitive rotations
  in a A -> B -> A setup.
  The NOTES below is a wrong comment which will disappear when 4.1 is merged.

  @retval
    0	ok
*/
int Rotate_log_event::do_update_pos(Relay_log_info *rli)
{
  DBUG_ENTER("Rotate_log_event::do_update_pos");
#ifndef DBUG_OFF
  char buf[32];
#endif

  DBUG_PRINT("info", ("server_id=%lu; ::server_id=%lu",
                      (ulong) this->server_id, (ulong) ::server_id));
  DBUG_PRINT("info", ("new_log_ident: %s", this->new_log_ident));
  DBUG_PRINT("info", ("pos: %s", llstr(this->pos, buf)));

  /*
    If we are in a transaction or in a group: the only normal case is
    when the I/O thread was copying a big transaction, then it was
    stopped and restarted: we have this in the relay log:

    BEGIN
    ...
    ROTATE (a fake one)
    ...
    COMMIT or ROLLBACK

    In that case, we don't want to touch the coordinates which
    correspond to the beginning of the transaction.  Starting from
    5.0.0, there also are some rotates from the slave itself, in the
    relay log, which shall not change the group positions.
  */
  if ((server_id != ::server_id || rli->replicate_same_server_id) &&
      !is_relay_log_event() &&
      !rli->is_in_group())
  {
    mysql_mutex_lock(&rli->data_lock);
    DBUG_PRINT("info", ("old group_master_log_name: '%s'  "
                        "old group_master_log_pos: %lu",
                        rli->group_master_log_name,
                        (ulong) rli->group_master_log_pos));
    memcpy(rli->group_master_log_name, new_log_ident, ident_len+1);
    rli->notify_group_master_log_name_update();
    rli->inc_group_relay_log_pos(pos, TRUE /* skip_lock */);
    DBUG_PRINT("info", ("new group_master_log_name: '%s'  "
                        "new group_master_log_pos: %lu",
                        rli->group_master_log_name,
                        (ulong) rli->group_master_log_pos));
    mysql_mutex_unlock(&rli->data_lock);
    flush_relay_log_info(rli);
    
    /*
      Reset thd->variables.option_bits and sql_mode etc, because this could be the signal of
      a master's downgrade from 5.0 to 4.0.
      However, no need to reset description_event_for_exec: indeed, if the next
      master is 5.0 (even 5.0.1) we will soon get a Format_desc; if the next
      master is 4.0 then the events are in the slave's format (conversion).
    */
    set_slave_thread_options(thd);
    set_slave_thread_default_charset(thd, rli);
    thd->variables.sql_mode= global_system_variables.sql_mode;
    thd->variables.auto_increment_increment=
      thd->variables.auto_increment_offset= 1;
  }
  else
    rli->inc_event_relay_log_pos();


  DBUG_RETURN(0);
}


Log_event::enum_skip_reason
Rotate_log_event::do_shall_skip(Relay_log_info *rli)
{
  enum_skip_reason reason= Log_event::do_shall_skip(rli);

  switch (reason) {
  case Log_event::EVENT_SKIP_NOT:
  case Log_event::EVENT_SKIP_COUNT:
    return Log_event::EVENT_SKIP_NOT;

  case Log_event::EVENT_SKIP_IGNORE:
    return Log_event::EVENT_SKIP_IGNORE;
  }
  DBUG_ASSERT(0);
  return Log_event::EVENT_SKIP_NOT;             // To keep compiler happy
}

#endif


/**************************************************************************
	Intvar_log_event methods
**************************************************************************/

/*
  Intvar_log_event::pack_info()
*/

#if defined(HAVE_REPLICATION) && !defined(MYSQL_CLIENT)
void Intvar_log_event::pack_info(THD *thd, Protocol *protocol)
{
  char buf[256], *pos;
  pos= strmake(buf, get_var_type_name(), sizeof(buf)-23);
  *pos++= '=';
  pos= longlong10_to_str(val, pos, -10);
  protocol->store(buf, (uint) (pos-buf), &my_charset_bin);
}
#endif


/*
  Intvar_log_event::Intvar_log_event()
*/

Intvar_log_event::Intvar_log_event(const char* buf,
                                   const Format_description_log_event* description_event)
  :Log_event(buf, description_event)
{
  /* The Post-Header is empty. The Varible Data part begins immediately. */
  buf+= description_event->common_header_len +
    description_event->post_header_len[INTVAR_EVENT-1];
  type= buf[I_TYPE_OFFSET];
  val= uint8korr(buf+I_VAL_OFFSET);
}


/*
  Intvar_log_event::get_var_type_name()
*/

const char* Intvar_log_event::get_var_type_name()
{
  switch(type) {
  case LAST_INSERT_ID_EVENT: return "LAST_INSERT_ID";
  case INSERT_ID_EVENT: return "INSERT_ID";
  default: /* impossible */ return "UNKNOWN";
  }
}


/*
  Intvar_log_event::write()
*/

#ifndef MYSQL_CLIENT
bool Intvar_log_event::write(IO_CACHE* file)
{
  uchar buf[9];
  buf[I_TYPE_OFFSET]= (uchar) type;
  int8store(buf + I_VAL_OFFSET, val);
  return (write_header(file, sizeof(buf)) ||
          my_b_safe_write(file, buf, sizeof(buf)));
}
#endif


/*
  Intvar_log_event::print()
*/

#ifdef MYSQL_CLIENT
void Intvar_log_event::print(FILE* file, PRINT_EVENT_INFO* print_event_info)
{
  char llbuff[22];
  const char *msg;
  LINT_INIT(msg);
  Write_on_release_cache cache(&print_event_info->head_cache, file,
                               Write_on_release_cache::FLUSH_F);

  if (!print_event_info->short_form)
  {
    print_header(&cache, print_event_info, FALSE);
    my_b_printf(&cache, "\tIntvar\n");
  }

  my_b_printf(&cache, "SET ");
  switch (type) {
  case LAST_INSERT_ID_EVENT:
    msg="LAST_INSERT_ID";
    break;
  case INSERT_ID_EVENT:
    msg="INSERT_ID";
    break;
  case INVALID_INT_EVENT:
  default: // cannot happen
    msg="INVALID_INT";
    break;
  }
  my_b_printf(&cache, "%s=%s%s\n",
              msg, llstr(val,llbuff), print_event_info->delimiter);
}
#endif


#if defined(HAVE_REPLICATION)&& !defined(MYSQL_CLIENT)

/*
  Intvar_log_event::do_apply_event()
*/

int Intvar_log_event::do_apply_event(Relay_log_info const *rli)
{
  /*
    We are now in a statement until the associated query log event has
    been processed.
   */
  const_cast<Relay_log_info*>(rli)->set_flag(Relay_log_info::IN_STMT);

  if (rli->deferred_events_collecting)
    return rli->deferred_events->add(this);

  switch (type) {
  case LAST_INSERT_ID_EVENT:
    thd->stmt_depends_on_first_successful_insert_id_in_prev_stmt= 1;
    thd->first_successful_insert_id_in_prev_stmt= val;
    break;
  case INSERT_ID_EVENT:
    thd->force_one_auto_inc_interval(val);
    break;
  }
  return 0;
}

int Intvar_log_event::do_update_pos(Relay_log_info *rli)
{
  rli->inc_event_relay_log_pos();
  return 0;
}


Log_event::enum_skip_reason
Intvar_log_event::do_shall_skip(Relay_log_info *rli)
{
  /*
    It is a common error to set the slave skip counter to 1 instead of
    2 when recovering from an insert which used a auto increment,
    rand, or user var.  Therefore, if the slave skip counter is 1, we
    just say that this event should be skipped by ignoring it, meaning
    that we do not change the value of the slave skip counter since it
    will be decreased by the following insert event.
  */
  return continue_group(rli);
}

#endif


/**************************************************************************
  Rand_log_event methods
**************************************************************************/

#if defined(HAVE_REPLICATION) && !defined(MYSQL_CLIENT)
void Rand_log_event::pack_info(THD *thd, Protocol *protocol)
{
  char buf1[256], *pos;
  pos= strmov(buf1,"rand_seed1=");
  pos= int10_to_str((long) seed1, pos, 10);
  pos= strmov(pos, ",rand_seed2=");
  pos= int10_to_str((long) seed2, pos, 10);
  protocol->store(buf1, (uint) (pos-buf1), &my_charset_bin);
}
#endif


Rand_log_event::Rand_log_event(const char* buf,
                               const Format_description_log_event* description_event)
  :Log_event(buf, description_event)
{
  /* The Post-Header is empty. The Variable Data part begins immediately. */
  buf+= description_event->common_header_len +
    description_event->post_header_len[RAND_EVENT-1];
  seed1= uint8korr(buf+RAND_SEED1_OFFSET);
  seed2= uint8korr(buf+RAND_SEED2_OFFSET);
}


#ifndef MYSQL_CLIENT
bool Rand_log_event::write(IO_CACHE* file)
{
  uchar buf[16];
  int8store(buf + RAND_SEED1_OFFSET, seed1);
  int8store(buf + RAND_SEED2_OFFSET, seed2);
  return (write_header(file, sizeof(buf)) ||
          my_b_safe_write(file, buf, sizeof(buf)));
}
#endif


#ifdef MYSQL_CLIENT
void Rand_log_event::print(FILE* file, PRINT_EVENT_INFO* print_event_info)
{
  Write_on_release_cache cache(&print_event_info->head_cache, file,
                               Write_on_release_cache::FLUSH_F);

  char llbuff[22],llbuff2[22];
  if (!print_event_info->short_form)
  {
    print_header(&cache, print_event_info, FALSE);
    my_b_printf(&cache, "\tRand\n");
  }
  my_b_printf(&cache, "SET @@RAND_SEED1=%s, @@RAND_SEED2=%s%s\n",
              llstr(seed1, llbuff),llstr(seed2, llbuff2),
              print_event_info->delimiter);
}
#endif /* MYSQL_CLIENT */


#if defined(HAVE_REPLICATION) && !defined(MYSQL_CLIENT)
int Rand_log_event::do_apply_event(Relay_log_info const *rli)
{
  /*
    We are now in a statement until the associated query log event has
    been processed.
   */
  const_cast<Relay_log_info*>(rli)->set_flag(Relay_log_info::IN_STMT);

  if (rli->deferred_events_collecting)
    return rli->deferred_events->add(this);

  thd->rand.seed1= (ulong) seed1;
  thd->rand.seed2= (ulong) seed2;
  return 0;
}

int Rand_log_event::do_update_pos(Relay_log_info *rli)
{
  rli->inc_event_relay_log_pos();
  return 0;
}


Log_event::enum_skip_reason
Rand_log_event::do_shall_skip(Relay_log_info *rli)
{
  /*
    It is a common error to set the slave skip counter to 1 instead of
    2 when recovering from an insert which used a auto increment,
    rand, or user var.  Therefore, if the slave skip counter is 1, we
    just say that this event should be skipped by ignoring it, meaning
    that we do not change the value of the slave skip counter since it
    will be decreased by the following insert event.
  */
  return continue_group(rli);
}

/**
   Exec deferred Int-, Rand- and User- var events prefixing
   a Query-log-event event.

   @param thd THD handle

   @return false on success, true if a failure in an event applying occurred.
*/
bool slave_execute_deferred_events(THD *thd)
{
  bool res= false;
  Relay_log_info *rli= thd->rli_slave;

  DBUG_ASSERT(rli && (!rli->deferred_events_collecting || rli->deferred_events));

  if (!rli->deferred_events_collecting || rli->deferred_events->is_empty())
    return res;

  res= rli->deferred_events->execute(rli);

  return res;
}

#endif /* !MYSQL_CLIENT */


/**************************************************************************
  Xid_log_event methods
**************************************************************************/

#if defined(HAVE_REPLICATION) && !defined(MYSQL_CLIENT)
void Xid_log_event::pack_info(THD *thd, Protocol *protocol)
{
  char buf[128], *pos;
  pos= strmov(buf, "COMMIT /* xid=");
  pos= longlong10_to_str(xid, pos, 10);
  pos= strmov(pos, " */");
  protocol->store(buf, (uint) (pos-buf), &my_charset_bin);
}
#endif

/**
  @note
  It's ok not to use int8store here,
  as long as xid_t::set(ulonglong) and
  xid_t::get_my_xid doesn't do it either.
  We don't care about actual values of xids as long as
  identical numbers compare identically
*/

Xid_log_event::
Xid_log_event(const char* buf,
              const Format_description_log_event *description_event)
  :Log_event(buf, description_event)
{
  /* The Post-Header is empty. The Variable Data part begins immediately. */
  buf+= description_event->common_header_len +
    description_event->post_header_len[XID_EVENT-1];
  memcpy((char*) &xid, buf, sizeof(xid));
}


#ifndef MYSQL_CLIENT
bool Xid_log_event::write(IO_CACHE* file)
{
  DBUG_EXECUTE_IF("do_not_write_xid", return 0;);
  return write_header(file, sizeof(xid)) ||
         my_b_safe_write(file, (uchar*) &xid, sizeof(xid));
}
#endif


#ifdef MYSQL_CLIENT
void Xid_log_event::print(FILE* file, PRINT_EVENT_INFO* print_event_info)
{
  Write_on_release_cache cache(&print_event_info->head_cache, file,
                               Write_on_release_cache::FLUSH_F);

  if (!print_event_info->short_form)
  {
    char buf[64];
    longlong10_to_str(xid, buf, 10);

    print_header(&cache, print_event_info, FALSE);
    my_b_printf(&cache, "\tXid = %s\n", buf);
  }
  my_b_printf(&cache, "COMMIT%s\n", print_event_info->delimiter);
}
#endif /* MYSQL_CLIENT */


#if defined(HAVE_REPLICATION) && !defined(MYSQL_CLIENT)
int Xid_log_event::do_apply_event(Relay_log_info const *rli)
{
  bool res;
  /* For a slave Xid_log_event is COMMIT */
  general_log_print(thd, COM_QUERY,
                    "COMMIT /* implicit, from Xid_log_event */");
  res= trans_commit(thd); /* Automatically rolls back on error. */
  thd->mdl_context.release_transactional_locks();

  /*
    Increment the global status commit count variable
  */
  status_var_increment(thd->status_var.com_stat[SQLCOM_COMMIT]);

  return res;
}

Log_event::enum_skip_reason
Xid_log_event::do_shall_skip(Relay_log_info *rli)
{
  DBUG_ENTER("Xid_log_event::do_shall_skip");
  if (rli->slave_skip_counter > 0) {
    thd->variables.option_bits&= ~OPTION_BEGIN;
    DBUG_RETURN(Log_event::EVENT_SKIP_COUNT);
  }
  DBUG_RETURN(Log_event::do_shall_skip(rli));
}
#endif /* !MYSQL_CLIENT */


/**************************************************************************
  User_var_log_event methods
**************************************************************************/

#if defined(HAVE_REPLICATION) && !defined(MYSQL_CLIENT)
static bool
user_var_append_name_part(THD *thd, String *buf,
                          const char *name, size_t name_len)
{
  return buf->append("@") ||
    append_identifier(thd, buf, name, name_len) ||
    buf->append("=");
}

void User_var_log_event::pack_info(THD *thd, Protocol* protocol)
{
  if (is_null)
  {
    char buf_mem[FN_REFLEN+7];
    String buf(buf_mem, sizeof(buf_mem), system_charset_info);
    buf.length(0);
    if (user_var_append_name_part(thd, &buf, name, name_len) ||
        buf.append("NULL"))
      return;
    protocol->store(buf.ptr(), buf.length(), &my_charset_bin);
  }
  else
  {
    switch (type) {
    case REAL_RESULT:
    {
      double real_val;
      char buf2[MY_GCVT_MAX_FIELD_WIDTH + 1];
      char buf_mem[FN_REFLEN + MY_GCVT_MAX_FIELD_WIDTH + 1];
      String buf(buf_mem, sizeof(buf_mem), system_charset_info);
      float8get(real_val, val);
      my_gcvt(real_val, MY_GCVT_ARG_DOUBLE, MY_GCVT_MAX_FIELD_WIDTH,
	      buf2, NULL);
      buf.length(0);
      if (user_var_append_name_part(thd, &buf, name, name_len) ||
          buf.append(buf2))
         return;
      protocol->store(buf.ptr(), buf.length(), &my_charset_bin);
      break;
    }
    case INT_RESULT:
    {
      char buf2[22];
      char buf_mem[FN_REFLEN + 22];
      String buf(buf_mem, sizeof(buf_mem), system_charset_info);
      buf.length(0);
      if (user_var_append_name_part(thd, &buf, name, name_len) ||
          buf.append(buf2,
		     longlong10_to_str(uint8korr(val),
				       buf2,
				       (flags &
					User_var_log_event::UNSIGNED_F) ?
				       10 : -10)
		     -buf2))
        return;
      protocol->store(buf.ptr(), buf.length(), &my_charset_bin);
      break;
    }
    case DECIMAL_RESULT:
    {
      char buf_mem[FN_REFLEN + DECIMAL_MAX_STR_LENGTH];
      String buf(buf_mem, sizeof(buf_mem), system_charset_info);
      char buf2[DECIMAL_MAX_STR_LENGTH+1];
      String str(buf2, sizeof(buf2), &my_charset_bin);
      my_decimal dec;
      buf.length(0);
      binary2my_decimal(E_DEC_FATAL_ERROR, (uchar*) (val+2), &dec, val[0],
                        val[1]);
      my_decimal2string(E_DEC_FATAL_ERROR, &dec, 0, 0, 0, &str);
      if (user_var_append_name_part(thd, &buf, name, name_len) ||
          buf.append(buf2))
        return;
      protocol->store(buf.ptr(), buf.length(), &my_charset_bin);
      break;
    }
    case STRING_RESULT:
    {
      /* 15 is for 'COLLATE' and other chars */
      char buf_mem[FN_REFLEN + 512 + 1 + 2*MY_CS_NAME_SIZE+15];
      String buf(buf_mem, sizeof(buf_mem), system_charset_info);
      CHARSET_INFO *cs;
      buf.length(0);
      if (!(cs= get_charset(charset_number, MYF(0))))
      {
        if (buf.append("???"))
          return;
      }
      else
      {
        size_t old_len;
        char *beg, *end;
        if (user_var_append_name_part(thd, &buf, name, name_len) ||
            buf.append("_") ||
            buf.append(cs->csname) ||
            buf.append(" "))
          return;
        old_len= buf.length();
        if (buf.reserve(old_len + val_len*2 + 2 + sizeof(" COLLATE ") +
                        MY_CS_NAME_SIZE))
          return;
        beg= const_cast<char *>(buf.ptr()) + old_len;
        end= str_to_hex(beg, val, val_len);
        buf.length(old_len + (end - beg));
        if (buf.append(" COLLATE ") ||
            buf.append(cs->name))
          return;
      }
      protocol->store(buf.ptr(), buf.length(), &my_charset_bin);
      break;
    }
    case ROW_RESULT:
    default:
      DBUG_ASSERT(1);
      return;
    }
  }
}
#endif /* !MYSQL_CLIENT */


User_var_log_event::
User_var_log_event(const char* buf,
                   const Format_description_log_event* description_event)
  :Log_event(buf, description_event)
#ifndef MYSQL_CLIENT
  , deferred(false)
#endif
{
  /* The Post-Header is empty. The Variable Data part begins immediately. */
  const char *start= buf;
  buf+= description_event->common_header_len +
    description_event->post_header_len[USER_VAR_EVENT-1];
  name_len= uint4korr(buf);
  name= (char *) buf + UV_NAME_LEN_SIZE;
  buf+= UV_NAME_LEN_SIZE + name_len;
  is_null= (bool) *buf;
  flags= User_var_log_event::UNDEF_F;    // defaults to UNDEF_F
  if (is_null)
  {
    type= STRING_RESULT;
    charset_number= my_charset_bin.number;
    val_len= 0;
    val= 0;  
  }
  else
  {
    type= (Item_result) buf[UV_VAL_IS_NULL];
    charset_number= uint4korr(buf + UV_VAL_IS_NULL + UV_VAL_TYPE_SIZE);
    val_len= uint4korr(buf + UV_VAL_IS_NULL + UV_VAL_TYPE_SIZE +
                       UV_CHARSET_NUMBER_SIZE);
    val= (char *) (buf + UV_VAL_IS_NULL + UV_VAL_TYPE_SIZE +
                   UV_CHARSET_NUMBER_SIZE + UV_VAL_LEN_SIZE);

    /**
      We need to check if this is from an old server
      that did not pack information for flags.
      We do this by checking if there are extra bytes
      after the packed value. If there are we take the
      extra byte and it's value is assumed to contain
      the flags value.

      Old events will not have this extra byte, thence,
      we keep the flags set to UNDEF_F.
    */
    uint bytes_read= ((val + val_len) - start);
    DBUG_ASSERT(bytes_read==data_written || 
                bytes_read==(data_written-1));
    if ((data_written - bytes_read) > 0)
    {
      flags= (uint) *(buf + UV_VAL_IS_NULL + UV_VAL_TYPE_SIZE +
                    UV_CHARSET_NUMBER_SIZE + UV_VAL_LEN_SIZE +
                    val_len);
    }
  }
}


#ifndef MYSQL_CLIENT
bool User_var_log_event::write(IO_CACHE* file)
{
  char buf[UV_NAME_LEN_SIZE];
  char buf1[UV_VAL_IS_NULL + UV_VAL_TYPE_SIZE + 
	    UV_CHARSET_NUMBER_SIZE + UV_VAL_LEN_SIZE];
  uchar buf2[max(8, DECIMAL_MAX_FIELD_SIZE + 2)], *pos= buf2;
  uint unsigned_len= 0;
  uint buf1_length;
  ulong event_length;

  int4store(buf, name_len);
  
  if ((buf1[0]= is_null))
  {
    buf1_length= 1;
    val_len= 0;                                 // Length of 'pos'
  }    
  else
  {
    buf1[1]= type;
    int4store(buf1 + 2, charset_number);

    switch (type) {
    case REAL_RESULT:
      float8store(buf2, *(double*) val);
      break;
    case INT_RESULT:
      int8store(buf2, *(longlong*) val);
      unsigned_len= 1;
      break;
    case DECIMAL_RESULT:
    {
      my_decimal *dec= (my_decimal *)val;
      dec->fix_buffer_pointer();
      buf2[0]= (char)(dec->intg + dec->frac);
      buf2[1]= (char)dec->frac;
      decimal2bin((decimal_t*)val, buf2+2, buf2[0], buf2[1]);
      val_len= decimal_bin_size(buf2[0], buf2[1]) + 2;
      break;
    }
    case STRING_RESULT:
      pos= (uchar*) val;
      break;
    case ROW_RESULT:
    default:
      DBUG_ASSERT(1);
      return 0;
    }
    int4store(buf1 + 2 + UV_CHARSET_NUMBER_SIZE, val_len);
    buf1_length= 10;
  }

  /* Length of the whole event */
  event_length= sizeof(buf)+ name_len + buf1_length + val_len + unsigned_len;

  return (write_header(file, event_length) ||
          my_b_safe_write(file, (uchar*) buf, sizeof(buf))   ||
          my_b_safe_write(file, (uchar*) name, name_len)     ||
          my_b_safe_write(file, (uchar*) buf1, buf1_length) ||
          my_b_safe_write(file, pos, val_len) ||
          my_b_safe_write(file, &flags, unsigned_len));
}
#endif


/*
  User_var_log_event::print()
*/

#ifdef MYSQL_CLIENT
void User_var_log_event::print(FILE* file, PRINT_EVENT_INFO* print_event_info)
{
  Write_on_release_cache cache(&print_event_info->head_cache, file,
                               Write_on_release_cache::FLUSH_F);

  if (!print_event_info->short_form)
  {
    print_header(&cache, print_event_info, FALSE);
    my_b_printf(&cache, "\tUser_var\n");
  }

  QUOTED_IDENTIFIER(quoted_name,
		    512,
		    '`',
		    &my_charset_bin,
		    name,
		    name_len);
  my_b_printf(&cache, "SET @");
  my_b_printf(&cache, quoted_name.c_ptr());

  if (is_null)
  {
    my_b_printf(&cache, ":=NULL%s\n", print_event_info->delimiter);
  }
  else
  {
    switch (type) {
    case REAL_RESULT:
      double real_val;
      char real_buf[FMT_G_BUFSIZE(14)];
      float8get(real_val, val);
      sprintf(real_buf, "%.14g", real_val);
      my_b_printf(&cache, ":=%s%s\n", real_buf, print_event_info->delimiter);
      break;
    case INT_RESULT:
      char int_buf[22];
      longlong10_to_str(uint8korr(val), int_buf, 
                        ((flags & User_var_log_event::UNSIGNED_F) ? 10 : -10));
      my_b_printf(&cache, ":=%s%s\n", int_buf, print_event_info->delimiter);
      break;
    case DECIMAL_RESULT:
    {
      char str_buf[200];
      int str_len= sizeof(str_buf) - 1;
      int precision= (int)val[0];
      int scale= (int)val[1];
      decimal_digit_t dec_buf[10];
      decimal_t dec;
      dec.len= 10;
      dec.buf= dec_buf;

      bin2decimal((uchar*) val+2, &dec, precision, scale);
      decimal2string(&dec, str_buf, &str_len, 0, 0, 0);
      str_buf[str_len]= 0;
      my_b_printf(&cache, ":=%s%s\n", str_buf, print_event_info->delimiter);
      break;
    }
    case STRING_RESULT:
    {
      /*
        Let's express the string in hex. That's the most robust way. If we
        print it in character form instead, we need to escape it with
        character_set_client which we don't know (we will know it in 5.0, but
        in 4.1 we don't know it easily when we are printing
        User_var_log_event). Explanation why we would need to bother with
        character_set_client (quoting Bar):
        > Note, the parser doesn't switch to another unescaping mode after
        > it has met a character set introducer.
        > For example, if an SJIS client says something like:
        > SET @a= _ucs2 \0a\0b'
        > the string constant is still unescaped according to SJIS, not
        > according to UCS2.
      */
      char *hex_str;
      CHARSET_INFO *cs;

      if (!(hex_str= (char *)my_alloca(2*val_len+1+2))) // 2 hex digits / byte
        break; // no error, as we are 'void'
      str_to_hex(hex_str, val, val_len);
      /*
        For proper behaviour when mysqlbinlog|mysql, we need to explicitely
        specify the variable's collation. It will however cause problems when
        people want to mysqlbinlog|mysql into another server not supporting the
        character set. But there's not much to do about this and it's unlikely.
      */
      if (!(cs= get_charset(charset_number, MYF(0))))
        /*
          Generate an unusable command (=> syntax error) is probably the best
          thing we can do here.
        */
        my_b_printf(&cache, ":=???%s\n", print_event_info->delimiter);
      else
      {
	QUOTED_IDENTIFIER(quoted_charset_name,
			  512,
			  '`',
			  &my_charset_bin,
			  cs->name,
			  strlen(cs->name));
        my_b_printf(&cache, ":=_%s %s COLLATE %s%s\n",
                    cs->csname, hex_str, quoted_charset_name.c_ptr(),
                    print_event_info->delimiter);
      }
      my_afree(hex_str);
    }
      break;
    case ROW_RESULT:
    default:
      DBUG_ASSERT(1);
      return;
    }
  }
}
#endif


/*
  User_var_log_event::do_apply_event()
*/

#if defined(HAVE_REPLICATION) && !defined(MYSQL_CLIENT)
int User_var_log_event::do_apply_event(Relay_log_info const *rli)
{
  Item *it= 0;
  CHARSET_INFO *charset;

  if (rli->deferred_events_collecting)
  {
    set_deferred();
    return rli->deferred_events->add(this);
  }

  if (!(charset= get_charset(charset_number, MYF(MY_WME))))
    return 1;
  LEX_STRING user_var_name;
  user_var_name.str= name;
  user_var_name.length= name_len;
  double real_val;
  longlong int_val;

  /*
    We are now in a statement until the associated query log event has
    been processed.
   */
  const_cast<Relay_log_info*>(rli)->set_flag(Relay_log_info::IN_STMT);

  if (is_null)
  {
    it= new Item_null();
  }
  else
  {
    switch (type) {
    case REAL_RESULT:
      float8get(real_val, val);
      it= new Item_float(real_val, 0);
      val= (char*) &real_val;		// Pointer to value in native format
      val_len= 8;
      break;
    case INT_RESULT:
      int_val= (longlong) uint8korr(val);
      it= new Item_int(int_val);
      val= (char*) &int_val;		// Pointer to value in native format
      val_len= 8;
      break;
    case DECIMAL_RESULT:
    {
      Item_decimal *dec= new Item_decimal((uchar*) val+2, val[0], val[1]);
      it= dec;
      val= (char *)dec->val_decimal(NULL);
      val_len= sizeof(my_decimal);
      break;
    }
    case STRING_RESULT:
      it= new Item_string(val, val_len, charset);
      break;
    case ROW_RESULT:
    default:
      DBUG_ASSERT(1);
      return 0;
    }
  }

  Item_func_set_user_var *e= new Item_func_set_user_var(user_var_name, it);
  /*
    Item_func_set_user_var can't substitute something else on its place =>
    0 can be passed as last argument (reference on item)

    Fix_fields() can fail, in which case a call of update_hash() might
    crash the server, so if fix fields fails, we just return with an
    error.
  */
  if (e->fix_fields(thd, 0))
    return 1;

  /*
    A variable can just be considered as a table with
    a single record and with a single column. Thus, like
    a column value, it could always have IMPLICIT derivation.
   */
  e->update_hash(val, val_len, type, charset, DERIVATION_IMPLICIT,
                 (flags & User_var_log_event::UNSIGNED_F));
  if (!is_deferred())
    free_root(thd->mem_root, 0);

  return 0;
}

int User_var_log_event::do_update_pos(Relay_log_info *rli)
{
  rli->inc_event_relay_log_pos();
  return 0;
}

Log_event::enum_skip_reason
User_var_log_event::do_shall_skip(Relay_log_info *rli)
{
  /*
    It is a common error to set the slave skip counter to 1 instead
    of 2 when recovering from an insert which used a auto increment,
    rand, or user var.  Therefore, if the slave skip counter is 1, we
    just say that this event should be skipped by ignoring it, meaning
    that we do not change the value of the slave skip counter since it
    will be decreased by the following insert event.
  */
  return continue_group(rli);
}
#endif /* !MYSQL_CLIENT */


/**************************************************************************
  Slave_log_event methods
**************************************************************************/

#ifdef HAVE_REPLICATION
#ifdef MYSQL_CLIENT
void Unknown_log_event::print(FILE* file_arg, PRINT_EVENT_INFO* print_event_info)
{
  Write_on_release_cache cache(&print_event_info->head_cache, file_arg);

  if (print_event_info->short_form)
    return;
  print_header(&cache, print_event_info, FALSE);
  my_b_printf(&cache, "\n# %s", "Unknown event\n");
}
#endif  

#ifndef MYSQL_CLIENT
void Slave_log_event::pack_info(THD *thd, Protocol *protocol)
{
  char buf[256+HOSTNAME_LENGTH], *pos;
  pos= strmov(buf, "host=");
  pos= strnmov(pos, master_host, HOSTNAME_LENGTH);
  pos= strmov(pos, ",port=");
  pos= int10_to_str((long) master_port, pos, 10);
  pos= strmov(pos, ",log=");
  pos= strmov(pos, master_log);
  pos= strmov(pos, ",pos=");
  pos= longlong10_to_str(master_pos, pos, 10);
  protocol->store(buf, pos-buf, &my_charset_bin);
}
#endif /* !MYSQL_CLIENT */


#ifndef MYSQL_CLIENT
/**
  @todo
  re-write this better without holding both locks at the same time
*/
Slave_log_event::Slave_log_event(THD* thd_arg,
				 Relay_log_info* rli)
  :Log_event(thd_arg, 0, 0) , mem_pool(0), master_host(0)
{
  DBUG_ENTER("Slave_log_event");
  if (!rli->inited)				// QQ When can this happen ?
    DBUG_VOID_RETURN;

  Master_info* mi = rli->mi;
  // TODO: re-write this better without holding both locks at the same time
  mysql_mutex_lock(&mi->data_lock);
  mysql_mutex_lock(&rli->data_lock);
  master_host_len = strlen(mi->host);
  master_log_len = strlen(rli->group_master_log_name);
  // on OOM, just do not initialize the structure and print the error
  if ((mem_pool = (char*)my_malloc(get_data_size() + 1,
                                   MYF(MY_WME))))
  {
    master_host = mem_pool + SL_MASTER_HOST_OFFSET ;
    memcpy(master_host, mi->host, master_host_len + 1);
    master_log = master_host + master_host_len + 1;
    memcpy(master_log, rli->group_master_log_name, master_log_len + 1);
    master_port = mi->port;
    master_pos = rli->group_master_log_pos;
    DBUG_PRINT("info", ("master_log: %s  pos: %lu", master_log,
                        (ulong) master_pos));
  }
  else
    sql_print_error("Out of memory while recording slave event");
  mysql_mutex_unlock(&rli->data_lock);
  mysql_mutex_unlock(&mi->data_lock);
  DBUG_VOID_RETURN;
}
#endif /* !MYSQL_CLIENT */


Slave_log_event::~Slave_log_event()
{
  my_free(mem_pool);
}


#ifdef MYSQL_CLIENT
void Slave_log_event::print(FILE* file, PRINT_EVENT_INFO* print_event_info)
{
  Write_on_release_cache cache(&print_event_info->head_cache, file);

  char llbuff[22];
  if (print_event_info->short_form)
    return;
  print_header(&cache, print_event_info, FALSE);
  my_b_printf(&cache, "\n\
Slave: master_host: '%s'  master_port: %d  master_log: '%s'  master_pos: %s\n",
	  master_host, master_port, master_log, llstr(master_pos, llbuff));
}
#endif /* MYSQL_CLIENT */


int Slave_log_event::get_data_size()
{
  return master_host_len + master_log_len + 1 + SL_MASTER_HOST_OFFSET;
}


#ifndef MYSQL_CLIENT
bool Slave_log_event::write(IO_CACHE* file)
{
  ulong event_length= get_data_size();
  int8store(mem_pool + SL_MASTER_POS_OFFSET, master_pos);
  int2store(mem_pool + SL_MASTER_PORT_OFFSET, master_port);
  // log and host are already there

  return (write_header(file, event_length) ||
          my_b_safe_write(file, (uchar*) mem_pool, event_length));
}
#endif


void Slave_log_event::init_from_mem_pool(int data_size)
{
  master_pos = uint8korr(mem_pool + SL_MASTER_POS_OFFSET);
  master_port = uint2korr(mem_pool + SL_MASTER_PORT_OFFSET);
  master_host = mem_pool + SL_MASTER_HOST_OFFSET;
  master_host_len = (uint) strlen(master_host);
  // safety
  master_log = master_host + master_host_len + 1;
  if (master_log > mem_pool + data_size)
  {
    master_host = 0;
    return;
  }
  master_log_len = (uint) strlen(master_log);
}


/** This code is not used, so has not been updated to be format-tolerant. */
/* We are using description_event so that slave does not crash on Log_event
  constructor */
Slave_log_event::Slave_log_event(const char* buf, 
                                 uint event_len,
                                 const Format_description_log_event* description_event)
  :Log_event(buf,description_event),mem_pool(0),master_host(0)
{
  if (event_len < LOG_EVENT_HEADER_LEN)
    return;
  event_len -= LOG_EVENT_HEADER_LEN;
  if (!(mem_pool = (char*) my_malloc(event_len + 1, MYF(MY_WME))))
    return;
  memcpy(mem_pool, buf + LOG_EVENT_HEADER_LEN, event_len);
  mem_pool[event_len] = 0;
  init_from_mem_pool(event_len);
}


#ifndef MYSQL_CLIENT
int Slave_log_event::do_apply_event(Relay_log_info const *rli)
{
  if (mysql_bin_log.is_open())
    return mysql_bin_log.write(this);
  return 0;
}
#endif /* !MYSQL_CLIENT */


/**************************************************************************
	Stop_log_event methods
**************************************************************************/

/*
  Stop_log_event::print()
*/

#ifdef MYSQL_CLIENT
void Stop_log_event::print(FILE* file, PRINT_EVENT_INFO* print_event_info)
{
  Write_on_release_cache cache(&print_event_info->head_cache, file,
                               Write_on_release_cache::FLUSH_F);

  if (print_event_info->short_form)
    return;

  print_header(&cache, print_event_info, FALSE);
  my_b_printf(&cache, "\tStop\n");
}
#endif /* MYSQL_CLIENT */


#ifndef MYSQL_CLIENT
/*
  The master stopped.  We used to clean up all temporary tables but
  this is useless as, as the master has shut down properly, it has
  written all DROP TEMPORARY TABLE (prepared statements' deletion is
  TODO only when we binlog prep stmts).  We used to clean up
  slave_load_tmpdir, but this is useless as it has been cleared at the
  end of LOAD DATA INFILE.  So we have nothing to do here.  The place
  were we must do this cleaning is in
  Start_log_event_v3::do_apply_event(), not here. Because if we come
  here, the master was sane.
*/
int Stop_log_event::do_update_pos(Relay_log_info *rli)
{
  /*
    We do not want to update master_log pos because we get a rotate event
    before stop, so by now group_master_log_name is set to the next log.
    If we updated it, we will have incorrect master coordinates and this
    could give false triggers in MASTER_POS_WAIT() that we have reached
    the target position when in fact we have not.
  */
  if (thd->variables.option_bits & OPTION_BEGIN)
    rli->inc_event_relay_log_pos();
  else
  {
    rli->inc_group_relay_log_pos(0);
    flush_relay_log_info(rli);
  }
  return 0;
}

#endif /* !MYSQL_CLIENT */
#endif /* HAVE_REPLICATION */


/**************************************************************************
	Create_file_log_event methods
**************************************************************************/

/*
  Create_file_log_event ctor
*/

#ifndef MYSQL_CLIENT
Create_file_log_event::
Create_file_log_event(THD* thd_arg, sql_exchange* ex,
		      const char* db_arg, const char* table_name_arg,
                      List<Item>& fields_arg,
                      bool is_concurrent_arg,
                      enum enum_duplicates handle_dup,
                      bool ignore,
		      uchar* block_arg, uint block_len_arg, bool using_trans)
  :Load_log_event(thd_arg, ex, db_arg, table_name_arg, fields_arg,
                  is_concurrent_arg,
                  handle_dup, ignore, using_trans),
   fake_base(0), block(block_arg), event_buf(0), block_len(block_len_arg),
   file_id(thd_arg->file_id = mysql_bin_log.next_file_id())
{
  DBUG_ENTER("Create_file_log_event");
  sql_ex.force_new_format();
  DBUG_VOID_RETURN;
}


/*
  Create_file_log_event::write_data_body()
*/

bool Create_file_log_event::write_data_body(IO_CACHE* file)
{
  bool res;
  if ((res= Load_log_event::write_data_body(file)) || fake_base)
    return res;
  return (my_b_safe_write(file, (uchar*) "", 1) ||
          my_b_safe_write(file, (uchar*) block, block_len));
}


/*
  Create_file_log_event::write_data_header()
*/

bool Create_file_log_event::write_data_header(IO_CACHE* file)
{
  bool res;
  uchar buf[CREATE_FILE_HEADER_LEN];
  if ((res= Load_log_event::write_data_header(file)) || fake_base)
    return res;
  int4store(buf + CF_FILE_ID_OFFSET, file_id);
  return my_b_safe_write(file, buf, CREATE_FILE_HEADER_LEN) != 0;
}


/*
  Create_file_log_event::write_base()
*/

bool Create_file_log_event::write_base(IO_CACHE* file)
{
  bool res;
  fake_base= 1;                                 // pretend we are Load event
  res= write(file);
  fake_base= 0;
  return res;
}

#endif /* !MYSQL_CLIENT */

/*
  Create_file_log_event ctor
*/

Create_file_log_event::Create_file_log_event(const char* buf, uint len,
                                             const Format_description_log_event* description_event)
  :Load_log_event(buf,0,description_event),fake_base(0),block(0),inited_from_old(0)
{
  DBUG_ENTER("Create_file_log_event::Create_file_log_event(char*,...)");
  uint block_offset;
  uint header_len= description_event->common_header_len;
  uint8 load_header_len= description_event->post_header_len[LOAD_EVENT-1];
  uint8 create_file_header_len= description_event->post_header_len[CREATE_FILE_EVENT-1];
  if (!(event_buf= (char*) my_memdup(buf, len, MYF(MY_WME))) ||
      copy_log_event(event_buf,len,
                     ((buf[EVENT_TYPE_OFFSET] == LOAD_EVENT) ?
                      load_header_len + header_len :
                      (fake_base ? (header_len+load_header_len) :
                       (header_len+load_header_len) +
                       create_file_header_len)),
                     description_event))
    DBUG_VOID_RETURN;
  if (description_event->binlog_version!=1)
  {
    file_id= uint4korr(buf + 
                       header_len +
		       load_header_len + CF_FILE_ID_OFFSET);
    /*
      Note that it's ok to use get_data_size() below, because it is computed
      with values we have already read from this event (because we called
      copy_log_event()); we are not using slave's format info to decode
      master's format, we are really using master's format info.
      Anyway, both formats should be identical (except the common_header_len)
      as these Load events are not changed between 4.0 and 5.0 (as logging of
      LOAD DATA INFILE does not use Load_log_event in 5.0).

      The + 1 is for \0 terminating fname  
    */
    block_offset= (description_event->common_header_len +
                   Load_log_event::get_data_size() +
                   create_file_header_len + 1);
    if (len < block_offset)
      DBUG_VOID_RETURN;
    block = (uchar*)buf + block_offset;
    block_len = len - block_offset;
  }
  else
  {
    sql_ex.force_new_format();
    inited_from_old = 1;
  }
  DBUG_VOID_RETURN;
}


/*
  Create_file_log_event::print()
*/

#ifdef MYSQL_CLIENT
void Create_file_log_event::print(FILE* file, PRINT_EVENT_INFO* print_event_info,
				  bool enable_local)
{
  Write_on_release_cache cache(&print_event_info->head_cache, file);

  if (print_event_info->short_form)
  {
    if (enable_local && check_fname_outside_temp_buf())
      Load_log_event::print(file, print_event_info);
    return;
  }

  if (enable_local)
  {
    Load_log_event::print(file, print_event_info,
			  !check_fname_outside_temp_buf());
    /**
      reduce the size of io cache so that the write function is called
      for every call to my_b_printf().
     */
    DBUG_EXECUTE_IF ("simulate_create_event_write_error",
                     {(&cache)->write_pos= (&cache)->write_end;
                     DBUG_SET("+d,simulate_file_write_error");});
    /*
      That one is for "file_id: etc" below: in mysqlbinlog we want the #, in
      SHOW BINLOG EVENTS we don't.
     */
    my_b_printf(&cache, "#");
  }

  my_b_printf(&cache, " file_id: %d  block_len: %d\n", file_id, block_len);
}


void Create_file_log_event::print(FILE* file, PRINT_EVENT_INFO* print_event_info)
{
  print(file, print_event_info, 0);
}
#endif /* MYSQL_CLIENT */


/*
  Create_file_log_event::pack_info()
*/

#if defined(HAVE_REPLICATION) && !defined(MYSQL_CLIENT)
void Create_file_log_event::pack_info(THD *thd, Protocol *protocol)
{
  char buf[NAME_LEN*2 + 30 + 21*2], *pos;
  pos= strmov(buf, "db=");
  memcpy(pos, db, db_len);
  pos= strmov(pos + db_len, ";table=");
  memcpy(pos, table_name, table_name_len);
  pos= strmov(pos + table_name_len, ";file_id=");
  pos= int10_to_str((long) file_id, pos, 10);
  pos= strmov(pos, ";block_len=");
  pos= int10_to_str((long) block_len, pos, 10);
  protocol->store(buf, (uint) (pos-buf), &my_charset_bin);
}
#endif /* defined(HAVE_REPLICATION) && !defined(MYSQL_CLIENT) */


/**
  Create_file_log_event::do_apply_event()
  Constructor for Create_file_log_event to intantiate an event
  from the relay log on the slave.

  @retval
    0           Success
  @retval
    1           Failure
*/

#if defined(HAVE_REPLICATION) && !defined(MYSQL_CLIENT)
int Create_file_log_event::do_apply_event(Relay_log_info const *rli)
{
  char proc_info[17+FN_REFLEN+10], *fname_buf;
  char *ext;
  int fd = -1;
  IO_CACHE file;
  int error = 1;

  bzero((char*)&file, sizeof(file));
  fname_buf= strmov(proc_info, "Making temp file ");
  ext= slave_load_file_stem(fname_buf, file_id, server_id, ".info");
  thd_proc_info(thd, proc_info);
  /* old copy may exist already */
  mysql_file_delete(key_file_log_event_info, fname_buf, MYF(0));
  if ((fd= mysql_file_create(key_file_log_event_info,
                             fname_buf, CREATE_MODE,
                             O_WRONLY | O_BINARY | O_EXCL | O_NOFOLLOW,
                             MYF(MY_WME))) < 0 ||
      init_io_cache(&file, fd, IO_SIZE, WRITE_CACHE, (my_off_t)0, 0,
		    MYF(MY_WME|MY_NABP)))
  {
    rli->report(ERROR_LEVEL, my_errno,
                "Error in Create_file event: could not open file '%s'",
                fname_buf);
    goto err;
  }
  
  // a trick to avoid allocating another buffer
  fname= fname_buf;
  fname_len= (uint) (strmov(ext, ".data") - fname);
  if (write_base(&file))
  {
    strmov(ext, ".info"); // to have it right in the error message
    rli->report(ERROR_LEVEL, my_errno,
                "Error in Create_file event: could not write to file '%s'",
                fname_buf);
    goto err;
  }
  end_io_cache(&file);
  mysql_file_close(fd, MYF(0));
  
  // fname_buf now already has .data, not .info, because we did our trick
  /* old copy may exist already */
  mysql_file_delete(key_file_log_event_data, fname_buf, MYF(0));
  if ((fd= mysql_file_create(key_file_log_event_data,
                             fname_buf, CREATE_MODE,
                             O_WRONLY | O_BINARY | O_EXCL | O_NOFOLLOW,
                             MYF(MY_WME))) < 0)
  {
    rli->report(ERROR_LEVEL, my_errno,
                "Error in Create_file event: could not open file '%s'",
                fname_buf);
    goto err;
  }
  if (mysql_file_write(fd, (uchar*) block, block_len, MYF(MY_WME+MY_NABP)))
  {
    rli->report(ERROR_LEVEL, my_errno,
                "Error in Create_file event: write to '%s' failed",
                fname_buf);
    goto err;
  }
  error=0;					// Everything is ok

err:
  if (error)
    end_io_cache(&file);
  if (fd >= 0)
    mysql_file_close(fd, MYF(0));
  thd_proc_info(thd, 0);
  return error != 0;
}
#endif /* defined(HAVE_REPLICATION) && !defined(MYSQL_CLIENT) */


/**************************************************************************
	Append_block_log_event methods
**************************************************************************/

/*
  Append_block_log_event ctor
*/

#ifndef MYSQL_CLIENT  
Append_block_log_event::Append_block_log_event(THD *thd_arg,
                                               const char *db_arg,
					       uchar *block_arg,
					       uint block_len_arg,
					       bool using_trans)
  :Log_event(thd_arg,0, using_trans), block(block_arg),
   block_len(block_len_arg), file_id(thd_arg->file_id), db(db_arg)
{
}
#endif


/*
  Append_block_log_event ctor
*/

Append_block_log_event::Append_block_log_event(const char* buf, uint len,
                                               const Format_description_log_event* description_event)
  :Log_event(buf, description_event),block(0)
{
  DBUG_ENTER("Append_block_log_event::Append_block_log_event(char*,...)");
  uint8 common_header_len= description_event->common_header_len; 
  uint8 append_block_header_len=
    description_event->post_header_len[APPEND_BLOCK_EVENT-1];
  uint total_header_len= common_header_len+append_block_header_len;
  if (len < total_header_len)
    DBUG_VOID_RETURN;
  file_id= uint4korr(buf + common_header_len + AB_FILE_ID_OFFSET);
  block= (uchar*)buf + total_header_len;
  block_len= len - total_header_len;
  DBUG_VOID_RETURN;
}


/*
  Append_block_log_event::write()
*/

#ifndef MYSQL_CLIENT
bool Append_block_log_event::write(IO_CACHE* file)
{
  uchar buf[APPEND_BLOCK_HEADER_LEN];
  int4store(buf + AB_FILE_ID_OFFSET, file_id);
  return (write_header(file, APPEND_BLOCK_HEADER_LEN + block_len) ||
          my_b_safe_write(file, buf, APPEND_BLOCK_HEADER_LEN) ||
	  my_b_safe_write(file, (uchar*) block, block_len));
}
#endif


/*
  Append_block_log_event::print()
*/

#ifdef MYSQL_CLIENT  
void Append_block_log_event::print(FILE* file,
				   PRINT_EVENT_INFO* print_event_info)
{
  Write_on_release_cache cache(&print_event_info->head_cache, file);

  if (print_event_info->short_form)
    return;
  print_header(&cache, print_event_info, FALSE);
  my_b_printf(&cache, "\n#%s: file_id: %d  block_len: %d\n",
              get_type_str(), file_id, block_len);
}
#endif /* MYSQL_CLIENT */


/*
  Append_block_log_event::pack_info()
*/

#if defined(HAVE_REPLICATION) && !defined(MYSQL_CLIENT)
void Append_block_log_event::pack_info(THD *thd, Protocol *protocol)
{
  char buf[256];
  size_t length;
  length= my_snprintf(buf, sizeof(buf), ";file_id=%u;block_len=%u",
                      file_id, block_len);
  protocol->store(buf, length, &my_charset_bin);
}


/*
  Append_block_log_event::get_create_or_append()
*/

int Append_block_log_event::get_create_or_append() const
{
  return 0; /* append to the file, fail if not exists */
}

/*
  Append_block_log_event::do_apply_event()
*/

int Append_block_log_event::do_apply_event(Relay_log_info const *rli)
{
  char proc_info[17+FN_REFLEN+10], *fname= proc_info+17;
  int fd;
  int error = 1;
  DBUG_ENTER("Append_block_log_event::do_apply_event");

  fname= strmov(proc_info, "Making temp file ");
  slave_load_file_stem(fname, file_id, server_id, ".data");
  thd_proc_info(thd, proc_info);
  if (get_create_or_append())
  {
    /*
      Usually lex_start() is called by mysql_parse(), but we need it here
      as the present method does not call mysql_parse().
    */
    lex_start(thd);
    mysql_reset_thd_for_next_command(thd);
    /* old copy may exist already */
    mysql_file_delete(key_file_log_event_data, fname, MYF(0));
    if ((fd= mysql_file_create(key_file_log_event_data,
                               fname, CREATE_MODE,
                               O_WRONLY | O_BINARY | O_EXCL | O_NOFOLLOW,
                               MYF(MY_WME))) < 0)
    {
      rli->report(ERROR_LEVEL, my_errno,
                  "Error in %s event: could not create file '%s'",
                  get_type_str(), fname);
      goto err;
    }
  }
  else if ((fd= mysql_file_open(key_file_log_event_data,
                                fname,
                                O_WRONLY | O_APPEND | O_BINARY | O_NOFOLLOW,
                                MYF(MY_WME))) < 0)
  {
    rli->report(ERROR_LEVEL, my_errno,
                "Error in %s event: could not open file '%s'",
                get_type_str(), fname);
    goto err;
  }

  DBUG_EXECUTE_IF("remove_slave_load_file_before_write",
                  {
                    my_delete_allow_opened(fname, MYF(0));
                  });

  if (mysql_file_write(fd, (uchar*) block, block_len, MYF(MY_WME+MY_NABP)))
  {
    rli->report(ERROR_LEVEL, my_errno,
                "Error in %s event: write to '%s' failed",
                get_type_str(), fname);
    goto err;
  }
  error=0;

err:
  if (fd >= 0)
    mysql_file_close(fd, MYF(0));
  thd_proc_info(thd, 0);
  DBUG_RETURN(error);
}
#endif


/**************************************************************************
	Delete_file_log_event methods
**************************************************************************/

/*
  Delete_file_log_event ctor
*/

#ifndef MYSQL_CLIENT
Delete_file_log_event::Delete_file_log_event(THD *thd_arg, const char* db_arg,
					     bool using_trans)
  :Log_event(thd_arg, 0, using_trans), file_id(thd_arg->file_id), db(db_arg)
{
}
#endif

/*
  Delete_file_log_event ctor
*/

Delete_file_log_event::Delete_file_log_event(const char* buf, uint len,
                                             const Format_description_log_event* description_event)
  :Log_event(buf, description_event),file_id(0)
{
  uint8 common_header_len= description_event->common_header_len;
  uint8 delete_file_header_len= description_event->post_header_len[DELETE_FILE_EVENT-1];
  if (len < (uint)(common_header_len + delete_file_header_len))
    return;
  file_id= uint4korr(buf + common_header_len + DF_FILE_ID_OFFSET);
}


/*
  Delete_file_log_event::write()
*/

#ifndef MYSQL_CLIENT
bool Delete_file_log_event::write(IO_CACHE* file)
{
 uchar buf[DELETE_FILE_HEADER_LEN];
 int4store(buf + DF_FILE_ID_OFFSET, file_id);
 return (write_header(file, sizeof(buf)) ||
         my_b_safe_write(file, buf, sizeof(buf)));
}
#endif


/*
  Delete_file_log_event::print()
*/

#ifdef MYSQL_CLIENT  
void Delete_file_log_event::print(FILE* file,
				  PRINT_EVENT_INFO* print_event_info)
{
  Write_on_release_cache cache(&print_event_info->head_cache, file);

  if (print_event_info->short_form)
    return;
  print_header(&cache, print_event_info, FALSE);
  my_b_printf(&cache, "\n#Delete_file: file_id=%u\n", file_id);
}
#endif /* MYSQL_CLIENT */

/*
  Delete_file_log_event::pack_info()
*/

#if defined(HAVE_REPLICATION) && !defined(MYSQL_CLIENT)
void Delete_file_log_event::pack_info(THD *thd, Protocol *protocol)
{
  char buf[64];
  size_t length;
  length= my_snprintf(buf, sizeof(buf), ";file_id=%u", (uint) file_id);
  protocol->store(buf, length, &my_charset_bin);
}
#endif

/*
  Delete_file_log_event::do_apply_event()
*/

#if defined(HAVE_REPLICATION) && !defined(MYSQL_CLIENT)
int Delete_file_log_event::do_apply_event(Relay_log_info const *rli)
{
  char fname[FN_REFLEN+10];
  char *ext= slave_load_file_stem(fname, file_id, server_id, ".data");
  mysql_file_delete(key_file_log_event_data, fname, MYF(MY_WME));
  strmov(ext, ".info");
  mysql_file_delete(key_file_log_event_info, fname, MYF(MY_WME));
  return 0;
}
#endif /* defined(HAVE_REPLICATION) && !defined(MYSQL_CLIENT) */


/**************************************************************************
	Execute_load_log_event methods
**************************************************************************/

/*
  Execute_load_log_event ctor
*/

#ifndef MYSQL_CLIENT  
Execute_load_log_event::Execute_load_log_event(THD *thd_arg,
                                               const char* db_arg,
					       bool using_trans)
  :Log_event(thd_arg, 0, using_trans), file_id(thd_arg->file_id), db(db_arg)
{
}
#endif
  

/*
  Execute_load_log_event ctor
*/

Execute_load_log_event::Execute_load_log_event(const char* buf, uint len,
                                               const Format_description_log_event* description_event)
  :Log_event(buf, description_event), file_id(0)
{
  uint8 common_header_len= description_event->common_header_len;
  uint8 exec_load_header_len= description_event->post_header_len[EXEC_LOAD_EVENT-1];
  if (len < (uint)(common_header_len+exec_load_header_len))
    return;
  file_id= uint4korr(buf + common_header_len + EL_FILE_ID_OFFSET);
}


/*
  Execute_load_log_event::write()
*/

#ifndef MYSQL_CLIENT
bool Execute_load_log_event::write(IO_CACHE* file)
{
  uchar buf[EXEC_LOAD_HEADER_LEN];
  int4store(buf + EL_FILE_ID_OFFSET, file_id);
  return (write_header(file, sizeof(buf)) || 
          my_b_safe_write(file, buf, sizeof(buf)));
}
#endif


/*
  Execute_load_log_event::print()
*/

#ifdef MYSQL_CLIENT  
void Execute_load_log_event::print(FILE* file,
				   PRINT_EVENT_INFO* print_event_info)
{
  Write_on_release_cache cache(&print_event_info->head_cache, file);

  if (print_event_info->short_form)
    return;
  print_header(&cache, print_event_info, FALSE);
  my_b_printf(&cache, "\n#Exec_load: file_id=%d\n",
              file_id);
}
#endif

/*
  Execute_load_log_event::pack_info()
*/

#if defined(HAVE_REPLICATION) && !defined(MYSQL_CLIENT)
void Execute_load_log_event::pack_info(THD *thd, Protocol *protocol)
{
  char buf[64];
  size_t length;
  length= my_snprintf(buf, sizeof(buf), ";file_id=%u", (uint) file_id);
  protocol->store(buf, length, &my_charset_bin);
}


/*
  Execute_load_log_event::do_apply_event()
*/

int Execute_load_log_event::do_apply_event(Relay_log_info const *rli)
{
  char fname[FN_REFLEN+10];
  char *ext;
  int fd;
  int error= 1;
  IO_CACHE file;
  Load_log_event *lev= 0;

  ext= slave_load_file_stem(fname, file_id, server_id, ".info");
  if ((fd= mysql_file_open(key_file_log_event_info,
                           fname, O_RDONLY | O_BINARY | O_NOFOLLOW,
                           MYF(MY_WME))) < 0 ||
      init_io_cache(&file, fd, IO_SIZE, READ_CACHE, (my_off_t)0, 0,
		    MYF(MY_WME|MY_NABP)))
  {
    rli->report(ERROR_LEVEL, my_errno,
                "Error in Exec_load event: could not open file '%s'",
                fname);
    goto err;
  }
  if (!(lev = (Load_log_event*)Log_event::read_log_event(&file,
                                                         (mysql_mutex_t*)0,
                                                         rli->relay_log.description_event_for_exec)) ||
      lev->get_type_code() != NEW_LOAD_EVENT)
  {
    rli->report(ERROR_LEVEL, 0, "Error in Exec_load event: "
                    "file '%s' appears corrupted", fname);
    goto err;
  }

  lev->thd = thd;
  /*
    lev->do_apply_event should use rli only for errors i.e. should
    not advance rli's position.

    lev->do_apply_event is the place where the table is loaded (it
    calls mysql_load()).
  */

  const_cast<Relay_log_info*>(rli)->future_group_master_log_pos= log_pos;
  if (lev->do_apply_event(0,rli,1)) 
  {
    /*
      We want to indicate the name of the file that could not be loaded
      (SQL_LOADxxx).
      But as we are here we are sure the error is in rli->last_slave_error and
      rli->last_slave_errno (example of error: duplicate entry for key), so we
      don't want to overwrite it with the filename.
      What we want instead is add the filename to the current error message.
    */
    char *tmp= my_strdup(rli->last_error().message, MYF(MY_WME));
    if (tmp)
    {
      rli->report(ERROR_LEVEL, rli->last_error().number,
                  "%s. Failed executing load from '%s'", tmp, fname);
      my_free(tmp);
    }
    goto err;
  }
  /*
    We have an open file descriptor to the .info file; we need to close it
    or Windows will refuse to delete the file in mysql_file_delete().
  */
  if (fd >= 0)
  {
    mysql_file_close(fd, MYF(0));
    end_io_cache(&file);
    fd= -1;
  }
  mysql_file_delete(key_file_log_event_info, fname, MYF(MY_WME));
  memcpy(ext, ".data", 6);
  mysql_file_delete(key_file_log_event_data, fname, MYF(MY_WME));
  error = 0;

err:
  delete lev;
  if (fd >= 0)
  {
    mysql_file_close(fd, MYF(0));
    end_io_cache(&file);
  }
  return error;
}

#endif /* defined(HAVE_REPLICATION) && !defined(MYSQL_CLIENT) */


/**************************************************************************
	Begin_load_query_log_event methods
**************************************************************************/

#ifndef MYSQL_CLIENT
Begin_load_query_log_event::
Begin_load_query_log_event(THD* thd_arg, const char* db_arg, uchar* block_arg,
                           uint block_len_arg, bool using_trans)
  :Append_block_log_event(thd_arg, db_arg, block_arg, block_len_arg,
                          using_trans)
{
   file_id= thd_arg->file_id= mysql_bin_log.next_file_id();
}
#endif


Begin_load_query_log_event::
Begin_load_query_log_event(const char* buf, uint len,
                           const Format_description_log_event* desc_event)
  :Append_block_log_event(buf, len, desc_event)
{
}


#if defined( HAVE_REPLICATION) && !defined(MYSQL_CLIENT)
int Begin_load_query_log_event::get_create_or_append() const
{
  return 1; /* create the file */
}
#endif /* defined( HAVE_REPLICATION) && !defined(MYSQL_CLIENT) */


#if !defined(MYSQL_CLIENT) && defined(HAVE_REPLICATION)
Log_event::enum_skip_reason
Begin_load_query_log_event::do_shall_skip(Relay_log_info *rli)
{
  /*
    If the slave skip counter is 1, then we should not start executing
    on the next event.
  */
  return continue_group(rli);
}
#endif


/**************************************************************************
	Execute_load_query_log_event methods
**************************************************************************/


#ifndef MYSQL_CLIENT
Execute_load_query_log_event::
Execute_load_query_log_event(THD *thd_arg, const char* query_arg,
                             ulong query_length_arg, uint fn_pos_start_arg,
                             uint fn_pos_end_arg,
                             enum_load_dup_handling dup_handling_arg,
                             bool using_trans, bool direct, bool suppress_use,
                             int errcode):
  Query_log_event(thd_arg, query_arg, query_length_arg, using_trans, direct,
                  suppress_use, errcode),
  file_id(thd_arg->file_id), fn_pos_start(fn_pos_start_arg),
  fn_pos_end(fn_pos_end_arg), dup_handling(dup_handling_arg)
{
}
#endif /* !MYSQL_CLIENT */


Execute_load_query_log_event::
Execute_load_query_log_event(const char* buf, uint event_len,
                             const Format_description_log_event* desc_event):
  Query_log_event(buf, event_len, desc_event, EXECUTE_LOAD_QUERY_EVENT),
  file_id(0), fn_pos_start(0), fn_pos_end(0)
{
  if (!Query_log_event::is_valid())
    return;

  buf+= desc_event->common_header_len;

  fn_pos_start= uint4korr(buf + ELQ_FN_POS_START_OFFSET);
  fn_pos_end= uint4korr(buf + ELQ_FN_POS_END_OFFSET);
  dup_handling= (enum_load_dup_handling)(*(buf + ELQ_DUP_HANDLING_OFFSET));

  if (fn_pos_start > q_len || fn_pos_end > q_len ||
      dup_handling > LOAD_DUP_REPLACE)
    return;

  file_id= uint4korr(buf + ELQ_FILE_ID_OFFSET);
}


ulong Execute_load_query_log_event::get_post_header_size_for_derived()
{
  return EXECUTE_LOAD_QUERY_EXTRA_HEADER_LEN;
}


#ifndef MYSQL_CLIENT
bool
Execute_load_query_log_event::write_post_header_for_derived(IO_CACHE* file)
{
  uchar buf[EXECUTE_LOAD_QUERY_EXTRA_HEADER_LEN];
  int4store(buf, file_id);
  int4store(buf + 4, fn_pos_start);
  int4store(buf + 4 + 4, fn_pos_end);
  *(buf + 4 + 4 + 4)= (uchar) dup_handling;
  return my_b_safe_write(file, buf, EXECUTE_LOAD_QUERY_EXTRA_HEADER_LEN);
}
#endif


#ifdef MYSQL_CLIENT
void Execute_load_query_log_event::print(FILE* file,
                                         PRINT_EVENT_INFO* print_event_info)
{
  print(file, print_event_info, 0);
}

/**
  Prints the query as LOAD DATA LOCAL and with rewritten filename.
*/
void Execute_load_query_log_event::print(FILE* file,
                                         PRINT_EVENT_INFO* print_event_info,
                                         const char *local_fname)
{
  Write_on_release_cache cache(&print_event_info->head_cache, file);

  print_query_header(&cache, print_event_info);
  /**
    reduce the size of io cache so that the write function is called
    for every call to my_b_printf().
   */
  DBUG_EXECUTE_IF ("simulate_execute_event_write_error",
                   {(&cache)->write_pos= (&cache)->write_end;
                   DBUG_SET("+d,simulate_file_write_error");});

  if (local_fname)
  {
    my_b_write(&cache, (uchar*) query, fn_pos_start);
    my_b_printf(&cache, " LOCAL INFILE \'");
    my_b_printf(&cache, "%s", local_fname);
    my_b_printf(&cache, "\'");
    if (dup_handling == LOAD_DUP_REPLACE)
      my_b_printf(&cache, " REPLACE");
    my_b_printf(&cache, " INTO");
    my_b_write(&cache, (uchar*) query + fn_pos_end, q_len-fn_pos_end);
    my_b_printf(&cache, "\n%s\n", print_event_info->delimiter);
  }
  else
  {
    my_b_write(&cache, (uchar*) query, q_len);
    my_b_printf(&cache, "\n%s\n", print_event_info->delimiter);
  }

  if (!print_event_info->short_form)
    my_b_printf(&cache, "# file_id: %d \n", file_id);
}
#endif


#if defined(HAVE_REPLICATION) && !defined(MYSQL_CLIENT)
void Execute_load_query_log_event::pack_info(THD *thd, Protocol *protocol)
{
  char buf_mem[1024];
  char file_id_buf[22];
  String buf(buf_mem, sizeof(buf_mem), system_charset_info);
  buf.real_alloc(9 + db_len + q_len + 10 + 21);
  if (db && db_len)
  {
    if (buf.append("use ") ||
        append_identifier(thd, &buf, db, db_len) ||
        buf.append("; "))
      return;
  }
  if (query && q_len && buf.append(query, q_len))
    return;
  int10_to_str((long) file_id, file_id_buf, 10);
  if (buf.append(" ;file_id=") ||
      buf.append(file_id_buf))
    return;
  protocol->store(buf.ptr(), buf.length(), &my_charset_bin);
}


int
Execute_load_query_log_event::do_apply_event(Relay_log_info const *rli)
{
  char *p;
  char *buf;
  char *fname;
  char *fname_end;
  int error;

  buf= (char*) my_malloc(q_len + 1 - (fn_pos_end - fn_pos_start) +
                         (FN_REFLEN + 10) + 10 + 8 + 5, MYF(MY_WME));

  DBUG_EXECUTE_IF("LOAD_DATA_INFILE_has_fatal_error", my_free(buf); buf= NULL;);

  /* Replace filename and LOCAL keyword in query before executing it */
  if (buf == NULL)
  {
    rli->report(ERROR_LEVEL, ER_SLAVE_FATAL_ERROR,
                ER(ER_SLAVE_FATAL_ERROR), "Not enough memory");
    return 1;
  }

  p= buf;
  memcpy(p, query, fn_pos_start);
  p+= fn_pos_start;
  fname= (p= strmake(p, STRING_WITH_LEN(" INFILE \'")));
  p= slave_load_file_stem(p, file_id, server_id, ".data");
  fname_end= p= strend(p);                      // Safer than p=p+5
  *(p++)='\'';
  switch (dup_handling) {
  case LOAD_DUP_IGNORE:
    p= strmake(p, STRING_WITH_LEN(" IGNORE"));
    break;
  case LOAD_DUP_REPLACE:
    p= strmake(p, STRING_WITH_LEN(" REPLACE"));
    break;
  default:
    /* Ordinary load data */
    break;
  }
  p= strmake(p, STRING_WITH_LEN(" INTO "));
  p= strmake(p, query+fn_pos_end, q_len-fn_pos_end);

  error= Query_log_event::do_apply_event(rli, buf, p-buf);

  /* Forging file name for deletion in same buffer */
  *fname_end= 0;

  /*
    If there was an error the slave is going to stop, leave the
    file so that we can re-execute this event at START SLAVE.
  */
  if (!error)
    mysql_file_delete(key_file_log_event_data, fname, MYF(MY_WME));

  my_free(buf);
  return error;
}
#endif


/**************************************************************************
	sql_ex_info methods
**************************************************************************/

/*
  sql_ex_info::write_data()
*/

bool sql_ex_info::write_data(IO_CACHE* file)
{
  if (new_format())
  {
    return (write_str(file, field_term, (uint) field_term_len) ||
	    write_str(file, enclosed,   (uint) enclosed_len) ||
	    write_str(file, line_term,  (uint) line_term_len) ||
	    write_str(file, line_start, (uint) line_start_len) ||
	    write_str(file, escaped,    (uint) escaped_len) ||
	    my_b_safe_write(file,(uchar*) &opt_flags,1));
  }
  else
  {
    /**
      @todo This is sensitive to field padding. We should write a
      char[7], not an old_sql_ex. /sven
    */
    old_sql_ex old_ex;
    old_ex.field_term= *field_term;
    old_ex.enclosed=   *enclosed;
    old_ex.line_term=  *line_term;
    old_ex.line_start= *line_start;
    old_ex.escaped=    *escaped;
    old_ex.opt_flags=  opt_flags;
    old_ex.empty_flags=empty_flags;
    return my_b_safe_write(file, (uchar*) &old_ex, sizeof(old_ex)) != 0;
  }
}


/*
  sql_ex_info::init()
*/

const char *sql_ex_info::init(const char *buf, const char *buf_end,
                              bool use_new_format)
{
  cached_new_format = use_new_format;
  if (use_new_format)
  {
    empty_flags=0;
    /*
      The code below assumes that buf will not disappear from
      under our feet during the lifetime of the event. This assumption
      holds true in the slave thread if the log is in new format, but is not
      the case when we have old format because we will be reusing net buffer
      to read the actual file before we write out the Create_file event.
    */
    if (read_str(&buf, buf_end, &field_term, &field_term_len) ||
        read_str(&buf, buf_end, &enclosed,   &enclosed_len) ||
        read_str(&buf, buf_end, &line_term,  &line_term_len) ||
        read_str(&buf, buf_end, &line_start, &line_start_len) ||
        read_str(&buf, buf_end, &escaped,    &escaped_len))
      return 0;
    opt_flags = *buf++;
  }
  else
  {
    field_term_len= enclosed_len= line_term_len= line_start_len= escaped_len=1;
    field_term = buf++;			// Use first byte in string
    enclosed=	 buf++;
    line_term=   buf++;
    line_start=  buf++;
    escaped=     buf++;
    opt_flags =  *buf++;
    empty_flags= *buf++;
    if (empty_flags & FIELD_TERM_EMPTY)
      field_term_len=0;
    if (empty_flags & ENCLOSED_EMPTY)
      enclosed_len=0;
    if (empty_flags & LINE_TERM_EMPTY)
      line_term_len=0;
    if (empty_flags & LINE_START_EMPTY)
      line_start_len=0;
    if (empty_flags & ESCAPED_EMPTY)
      escaped_len=0;
  }
  return buf;
}


/**************************************************************************
	Rows_log_event member functions
**************************************************************************/

#ifndef MYSQL_CLIENT
Rows_log_event::Rows_log_event(THD *thd_arg, TABLE *tbl_arg, ulong tid,
                               MY_BITMAP const *cols, bool is_transactional)
  : Log_event(thd_arg, 0, is_transactional),
    m_row_count(0),
    m_table(tbl_arg),
    m_table_id(tid),
    m_width(tbl_arg ? tbl_arg->s->fields : 1),
    m_rows_buf(0), m_rows_cur(0), m_rows_end(0), m_flags(0) 
#ifdef HAVE_REPLICATION
    , m_curr_row(NULL), m_curr_row_end(NULL), m_key(NULL)
#endif
{
  /*
    We allow a special form of dummy event when the table, and cols
    are null and the table id is ~0UL.  This is a temporary
    solution, to be able to terminate a started statement in the
    binary log: the extraneous events will be removed in the future.
   */
  DBUG_ASSERT((tbl_arg && tbl_arg->s && tid != ~0UL) ||
              (!tbl_arg && !cols && tid == ~0UL));

  if (thd_arg->variables.option_bits & OPTION_NO_FOREIGN_KEY_CHECKS)
      set_flags(NO_FOREIGN_KEY_CHECKS_F);
  if (thd_arg->variables.option_bits & OPTION_RELAXED_UNIQUE_CHECKS)
      set_flags(RELAXED_UNIQUE_CHECKS_F);
  /* if bitmap_init fails, caught in is_valid() */
  if (likely(!bitmap_init(&m_cols,
                          m_width <= sizeof(m_bitbuf)*8 ? m_bitbuf : NULL,
                          m_width,
                          false)))
  {
    /* Cols can be zero if this is a dummy binrows event */
    if (likely(cols != NULL))
    {
      memcpy(m_cols.bitmap, cols->bitmap, no_bytes_in_map(cols));
      create_last_word_mask(&m_cols);
    }
  }
  else
  {
    // Needed because bitmap_init() does not set it to null on failure
    m_cols.bitmap= 0;
  }
}
#endif

Rows_log_event::Rows_log_event(const char *buf, uint event_len,
                               Log_event_type event_type,
                               const Format_description_log_event
                               *description_event)
  : Log_event(buf, description_event),
    m_row_count(0),
#ifndef MYSQL_CLIENT
    m_table(NULL),
#endif
    m_table_id(0), m_rows_buf(0), m_rows_cur(0), m_rows_end(0)
#if !defined(MYSQL_CLIENT) && defined(HAVE_REPLICATION)
    , m_curr_row(NULL), m_curr_row_end(NULL), m_key(NULL)
#endif
{
  DBUG_ENTER("Rows_log_event::Rows_log_event(const char*,...)");
  uint8 const common_header_len= description_event->common_header_len;
  uint8 const post_header_len= description_event->post_header_len[event_type-1];

  DBUG_PRINT("enter",("event_len: %u  common_header_len: %d  "
		      "post_header_len: %d",
		      event_len, common_header_len,
		      post_header_len));

  const char *post_start= buf + common_header_len;
  post_start+= RW_MAPID_OFFSET;
  if (post_header_len == 6)
  {
    /* Master is of an intermediate source tree before 5.1.4. Id is 4 bytes */
    m_table_id= uint4korr(post_start);
    post_start+= 4;
  }
  else
  {
    m_table_id= (ulong) uint6korr(post_start);
    post_start+= RW_FLAGS_OFFSET;
  }

  m_flags= uint2korr(post_start);

  uchar const *const var_start=
    (const uchar *)buf + common_header_len + post_header_len;
  uchar const *const ptr_width= var_start;
  uchar *ptr_after_width= (uchar*) ptr_width;
  DBUG_PRINT("debug", ("Reading from %p", ptr_after_width));
  m_width = net_field_length(&ptr_after_width);
  DBUG_PRINT("debug", ("m_width=%lu", m_width));
  /* if bitmap_init fails, catched in is_valid() */
  if (likely(!bitmap_init(&m_cols,
                          m_width <= sizeof(m_bitbuf)*8 ? m_bitbuf : NULL,
                          m_width,
                          false)))
  {
    DBUG_PRINT("debug", ("Reading from %p", ptr_after_width));
    memcpy(m_cols.bitmap, ptr_after_width, (m_width + 7) / 8);
    create_last_word_mask(&m_cols);
    ptr_after_width+= (m_width + 7) / 8;
    DBUG_DUMP("m_cols", (uchar*) m_cols.bitmap, no_bytes_in_map(&m_cols));
  }
  else
  {
    // Needed because bitmap_init() does not set it to null on failure
    m_cols.bitmap= NULL;
    DBUG_VOID_RETURN;
  }

  m_cols_ai.bitmap= m_cols.bitmap; /* See explanation in is_valid() */

  if (event_type == UPDATE_ROWS_EVENT)
  {
    DBUG_PRINT("debug", ("Reading from %p", ptr_after_width));

    /* if bitmap_init fails, caught in is_valid() */
    if (likely(!bitmap_init(&m_cols_ai,
                            m_width <= sizeof(m_bitbuf_ai)*8 ? m_bitbuf_ai : NULL,
                            m_width,
                            false)))
    {
      DBUG_PRINT("debug", ("Reading from %p", ptr_after_width));
      memcpy(m_cols_ai.bitmap, ptr_after_width, (m_width + 7) / 8);
      create_last_word_mask(&m_cols_ai);
      ptr_after_width+= (m_width + 7) / 8;
      DBUG_DUMP("m_cols_ai", (uchar*) m_cols_ai.bitmap,
                no_bytes_in_map(&m_cols_ai));
    }
    else
    {
      // Needed because bitmap_init() does not set it to null on failure
      m_cols_ai.bitmap= 0;
      DBUG_VOID_RETURN;
    }
  }

  const uchar* const ptr_rows_data= (const uchar*) ptr_after_width;

  size_t const data_size= event_len - (ptr_rows_data - (const uchar *) buf);
  DBUG_PRINT("info",("m_table_id: %lu  m_flags: %d  m_width: %lu  data_size: %lu",
                     m_table_id, m_flags, m_width, (ulong) data_size));

  m_rows_buf= (uchar*) my_malloc(data_size, MYF(MY_WME));
  if (likely((bool)m_rows_buf))
  {
#if !defined(MYSQL_CLIENT) && defined(HAVE_REPLICATION)
    m_curr_row= m_rows_buf;
#endif
    m_rows_end= m_rows_buf + data_size;
    m_rows_cur= m_rows_end;
    memcpy(m_rows_buf, ptr_rows_data, data_size);
  }
  else
    m_cols.bitmap= 0; // to not free it

  DBUG_VOID_RETURN;
}

Rows_log_event::~Rows_log_event()
{
  if (m_cols.bitmap == m_bitbuf) // no my_malloc happened
    m_cols.bitmap= 0; // so no my_free in bitmap_free
  bitmap_free(&m_cols); // To pair with bitmap_init().
  my_free(m_rows_buf);
}

int Rows_log_event::get_data_size()
{
  int const type_code= get_type_code();

  uchar buf[sizeof(m_width) + 1];
  uchar *end= net_store_length(buf, m_width);

  DBUG_EXECUTE_IF("old_row_based_repl_4_byte_map_id_master",
                  return 6 + no_bytes_in_map(&m_cols) + (end - buf) +
                  (type_code == UPDATE_ROWS_EVENT ? no_bytes_in_map(&m_cols_ai) : 0) +
                  (m_rows_cur - m_rows_buf););
  int data_size= ROWS_HEADER_LEN;
  data_size+= no_bytes_in_map(&m_cols);
  data_size+= (uint) (end - buf);

  if (type_code == UPDATE_ROWS_EVENT)
    data_size+= no_bytes_in_map(&m_cols_ai);

  data_size+= (uint) (m_rows_cur - m_rows_buf);
  return data_size; 
}


#ifndef MYSQL_CLIENT
int Rows_log_event::do_add_row_data(uchar *row_data, size_t length)
{
  /*
    When the table has a primary key, we would probably want, by default, to
    log only the primary key value instead of the entire "before image". This
    would save binlog space. TODO
  */
  DBUG_ENTER("Rows_log_event::do_add_row_data");
  DBUG_PRINT("enter", ("row_data: 0x%lx  length: %lu", (ulong) row_data,
                       (ulong) length));
  /*
    Don't print debug messages when running valgrind since they can
    trigger false warnings.
   */
#ifndef HAVE_purify
  DBUG_DUMP("row_data", row_data, min(length, 32));
#endif

  DBUG_ASSERT(m_rows_buf <= m_rows_cur);
  DBUG_ASSERT(!m_rows_buf || (m_rows_end && m_rows_buf < m_rows_end));
  DBUG_ASSERT(m_rows_cur <= m_rows_end);

  /* The cast will always work since m_rows_cur <= m_rows_end */
  if (static_cast<size_t>(m_rows_end - m_rows_cur) <= length)
  {
    size_t const block_size= 1024;
    my_ptrdiff_t const cur_size= m_rows_cur - m_rows_buf;
    my_ptrdiff_t const new_alloc= 
        block_size * ((cur_size + length + block_size - 1) / block_size);

    uchar* const new_buf= (uchar*)my_realloc((uchar*)m_rows_buf, (uint) new_alloc,
                                           MYF(MY_ALLOW_ZERO_PTR|MY_WME));
    if (unlikely(!new_buf))
      DBUG_RETURN(HA_ERR_OUT_OF_MEM);

    /* If the memory moved, we need to move the pointers */
    if (new_buf != m_rows_buf)
    {
      m_rows_buf= new_buf;
      m_rows_cur= m_rows_buf + cur_size;
    }

    /*
       The end pointer should always be changed to point to the end of
       the allocated memory.
    */
    m_rows_end= m_rows_buf + new_alloc;
  }

  DBUG_ASSERT(m_rows_cur + length <= m_rows_end);
  memcpy(m_rows_cur, row_data, length);
  m_rows_cur+= length;
  m_row_count++;
  DBUG_RETURN(0);
}
#endif

#if !defined(MYSQL_CLIENT) && defined(HAVE_REPLICATION)
int Rows_log_event::do_apply_event(Relay_log_info const *rli)
{
  DBUG_ENTER("Rows_log_event::do_apply_event(Relay_log_info*)");
  int error= 0;
  /*
    If m_table_id == ~0UL, then we have a dummy event that does not
    contain any data.  In that case, we just remove all tables in the
    tables_to_lock list, close the thread tables, and return with
    success.
   */
  if (m_table_id == ~0UL)
  {
    /*
       This one is supposed to be set: just an extra check so that
       nothing strange has happened.
     */
    DBUG_ASSERT(get_flags(STMT_END_F));

    const_cast<Relay_log_info*>(rli)->slave_close_thread_tables(thd);
    thd->clear_error();
    DBUG_RETURN(0);
  }

  /*
    'thd' has been set by exec_relay_log_event(), just before calling
    do_apply_event(). We still check here to prevent future coding
    errors.
  */
  DBUG_ASSERT(rli->sql_thd == thd);

  /*
    If there is no locks taken, this is the first binrow event seen
    after the table map events.  We should then lock all the tables
    used in the transaction and proceed with execution of the actual
    event.
  */
  if (!thd->lock)
  {
    /*
      Lock_tables() reads the contents of thd->lex, so they must be
      initialized.

      We also call the mysql_reset_thd_for_next_command(), since this
      is the logical start of the next "statement". Note that this
      call might reset the value of current_stmt_binlog_format, so
      we need to do any changes to that value after this function.
    */
    lex_start(thd);
    mysql_reset_thd_for_next_command(thd);
    /*
      The current statement is just about to begin and 
      has not yet modified anything. Note, all.modified is reset
      by mysql_reset_thd_for_next_command.
    */
    thd->transaction.stmt.modified_non_trans_table= FALSE;
    /*
      This is a row injection, so we flag the "statement" as
      such. Note that this code is called both when the slave does row
      injections and when the BINLOG statement is used to do row
      injections.
    */
    thd->lex->set_stmt_row_injection();

    /*
      There are a few flags that are replicated with each row event.
      Make sure to set/clear them before executing the main body of
      the event.
    */
    if (get_flags(NO_FOREIGN_KEY_CHECKS_F))
        thd->variables.option_bits|= OPTION_NO_FOREIGN_KEY_CHECKS;
    else
        thd->variables.option_bits&= ~OPTION_NO_FOREIGN_KEY_CHECKS;

    if (get_flags(RELAXED_UNIQUE_CHECKS_F))
        thd->variables.option_bits|= OPTION_RELAXED_UNIQUE_CHECKS;
    else
        thd->variables.option_bits&= ~OPTION_RELAXED_UNIQUE_CHECKS;
    /* A small test to verify that objects have consistent types */
    DBUG_ASSERT(sizeof(thd->variables.option_bits) == sizeof(OPTION_RELAXED_UNIQUE_CHECKS));

    if (open_and_lock_tables(thd, rli->tables_to_lock, FALSE, 0))
    {
      uint actual_error= thd->stmt_da->sql_errno();
      if (thd->is_slave_error || thd->is_fatal_error)
      {
        /*
          Error reporting borrowed from Query_log_event with many excessive
          simplifications. 
          We should not honour --slave-skip-errors at this point as we are
          having severe errors which should not be skiped.
        */
        rli->report(ERROR_LEVEL, actual_error,
                    "Error executing row event: '%s'",
                    (actual_error ? thd->stmt_da->message() :
                     "unexpected success or fatal error"));
        thd->is_slave_error= 1;
      }
      const_cast<Relay_log_info*>(rli)->slave_close_thread_tables(thd);
      DBUG_RETURN(actual_error);
    }

    /*
      When the open and locking succeeded, we check all tables to
      ensure that they still have the correct type.

      We can use a down cast here since we know that every table added
      to the tables_to_lock is a RPL_TABLE_LIST.
    */

    {
      DBUG_PRINT("debug", ("Checking compability of tables to lock - tables_to_lock: %p",
                           rli->tables_to_lock));

      /**
        When using RBR and MyISAM MERGE tables the base tables that make
        up the MERGE table can be appended to the list of tables to lock.
  
        Thus, we just check compatibility for those that tables that have
        a correspondent table map event (ie, those that are actually going
        to be accessed while applying the event). That's why the loop stops
        at rli->tables_to_lock_count .

        NOTE: The base tables are added here are removed when 
              close_thread_tables is called.
       */
      RPL_TABLE_LIST *ptr= rli->tables_to_lock;
      for (uint i= 0 ; ptr && (i < rli->tables_to_lock_count);
           ptr= static_cast<RPL_TABLE_LIST*>(ptr->next_global), i++)
      {
        DBUG_ASSERT(ptr->m_tabledef_valid);
        TABLE *conv_table;
        if (!ptr->m_tabledef.compatible_with(thd, const_cast<Relay_log_info*>(rli),
                                             ptr->table, &conv_table))
        {
          DBUG_PRINT("debug", ("Table: %s.%s is not compatible with master",
                               ptr->table->s->db.str,
                               ptr->table->s->table_name.str));
          /*
            We should not honour --slave-skip-errors at this point as we are
            having severe errors which should not be skiped.
          */
          thd->is_slave_error= 1;
          const_cast<Relay_log_info*>(rli)->slave_close_thread_tables(thd);
          DBUG_RETURN(ERR_BAD_TABLE_DEF);
        }
        DBUG_PRINT("debug", ("Table: %s.%s is compatible with master"
                             " - conv_table: %p",
                             ptr->table->s->db.str,
                             ptr->table->s->table_name.str, conv_table));
        ptr->m_conv_table= conv_table;
      }
    }

    /*
      ... and then we add all the tables to the table map and but keep
      them in the tables to lock list.

      We also invalidate the query cache for all the tables, since
      they will now be changed.

      TODO [/Matz]: Maybe the query cache should not be invalidated
      here? It might be that a table is not changed, even though it
      was locked for the statement.  We do know that each
      Rows_log_event contain at least one row, so after processing one
      Rows_log_event, we can invalidate the query cache for the
      associated table.
     */
    TABLE_LIST *ptr= rli->tables_to_lock;
    for (uint i=0 ;  ptr && (i < rli->tables_to_lock_count); ptr= ptr->next_global, i++)
      const_cast<Relay_log_info*>(rli)->m_table_map.set_table(ptr->table_id, ptr->table);

#ifdef HAVE_QUERY_CACHE
    query_cache.invalidate_locked_for_write(rli->tables_to_lock);
#endif
  }

  TABLE* 
    table= 
    m_table= const_cast<Relay_log_info*>(rli)->m_table_map.get_table(m_table_id);

  DBUG_PRINT("debug", ("m_table: 0x%lx, m_table_id: %lu", (ulong) m_table, m_table_id));

  if (table)
  {
    bool transactional_table= table->file->has_transactions();
    /*
      table == NULL means that this table should not be replicated
      (this was set up by Table_map_log_event::do_apply_event()
      which tested replicate-* rules).
    */

    /*
      It's not needed to set_time() but
      1) it continues the property that "Time" in SHOW PROCESSLIST shows how
      much slave is behind
      2) it will be needed when we allow replication from a table with no
      TIMESTAMP column to a table with one.
      So we call set_time(), like in SBR. Presently it changes nothing.
    */
    thd->set_time((time_t)when);

    /*
      Now we are in a statement and will stay in a statement until we
      see a STMT_END_F.

      We set this flag here, before actually applying any rows, in
      case the SQL thread is stopped and we need to detect that we're
      inside a statement and halting abruptly might cause problems
      when restarting.
     */
    const_cast<Relay_log_info*>(rli)->set_flag(Relay_log_info::IN_STMT);

     if ( m_width == table->s->fields && bitmap_is_set_all(&m_cols))
      set_flags(COMPLETE_ROWS_F);

    /* 
      Set tables write and read sets.
      
      Read_set contains all slave columns (in case we are going to fetch
      a complete record from slave)
      
      Write_set equals the m_cols bitmap sent from master but it can be 
      longer if slave has extra columns. 
     */ 

    DBUG_PRINT_BITSET("debug", "Setting table's write_set from: %s", &m_cols);
    
    bitmap_set_all(table->read_set);
    bitmap_set_all(table->write_set);
    if (!get_flags(COMPLETE_ROWS_F))
      bitmap_intersect(table->write_set,&m_cols);

    this->slave_exec_mode= slave_exec_mode_options; // fix the mode

    // Do event specific preparations 
    error= do_before_row_operations(rli);

    /*
      Bug#56662 Assertion failed: next_insert_id == 0, file handler.cc
      Don't allow generation of auto_increment value when processing
      rows event by setting 'MODE_NO_AUTO_VALUE_ON_ZERO'.
    */
    ulong saved_sql_mode= thd->variables.sql_mode;
    thd->variables.sql_mode= MODE_NO_AUTO_VALUE_ON_ZERO;

    // row processing loop

    /* 
      set the initial time of this ROWS statement if it was not done
      before in some other ROWS event. 
     */
    const_cast<Relay_log_info*>(rli)->set_row_stmt_start_timestamp();

    while (error == 0 && m_curr_row < m_rows_end)
    {
      /* in_use can have been set to NULL in close_tables_for_reopen */
      THD* old_thd= table->in_use;
      if (!table->in_use)
        table->in_use= thd;

      error= do_exec_row(rli);

      if (error)
        DBUG_PRINT("info", ("error: %s", HA_ERR(error)));
      DBUG_ASSERT(error != HA_ERR_RECORD_DELETED);

      table->in_use = old_thd;

      if (error)
      {
        int actual_error= convert_handler_error(error, thd, table);
        bool idempotent_error= (idempotent_error_code(error) &&
                               (slave_exec_mode == SLAVE_EXEC_MODE_IDEMPOTENT));
        bool ignored_error= (idempotent_error == 0 ?
                             ignored_error_code(actual_error) : 0);

        if (idempotent_error || ignored_error)
        {
          if (global_system_variables.log_warnings)
            slave_rows_error_report(WARNING_LEVEL, error, rli, thd, table,
                                    get_type_str(),
                                    RPL_LOG_NAME, (ulong) log_pos);
          clear_all_errors(thd, const_cast<Relay_log_info*>(rli));
          error= 0;
          if (idempotent_error == 0)
            break;
        }
      }

      /*
       If m_curr_row_end  was not set during event execution (e.g., because
       of errors) we can't proceed to the next row. If the error is transient
       (i.e., error==0 at this point) we must call unpack_current_row() to set 
       m_curr_row_end.
      */ 
   
      DBUG_PRINT("info", ("curr_row: 0x%lu; curr_row_end: 0x%lu; rows_end: 0x%lu",
                          (ulong) m_curr_row, (ulong) m_curr_row_end, (ulong) m_rows_end));

      if (!m_curr_row_end && !error)
        error= unpack_current_row(rli);
  
      // at this moment m_curr_row_end should be set
      DBUG_ASSERT(error || m_curr_row_end != NULL); 
      DBUG_ASSERT(error || m_curr_row < m_curr_row_end);
      DBUG_ASSERT(error || m_curr_row_end <= m_rows_end);
  
      m_curr_row= m_curr_row_end;
 
      if (error == 0 && !transactional_table)
        thd->transaction.all.modified_non_trans_table=
          thd->transaction.stmt.modified_non_trans_table= TRUE;
    } // row processing loop

    /*
      Restore the sql_mode after the rows event is processed.
    */
    thd->variables.sql_mode= saved_sql_mode;

    {/**
         The following failure injecion works in cooperation with tests 
         setting @@global.debug= 'd,stop_slave_middle_group'.
         The sql thread receives the killed status and will proceed 
         to shutdown trying to finish incomplete events group.
     */
      DBUG_EXECUTE_IF("stop_slave_middle_group",
                      if (thd->transaction.all.modified_non_trans_table)
                        const_cast<Relay_log_info*>(rli)->abort_slave= 1;);
    }

    if ((error= do_after_row_operations(rli, error)) &&
        ignored_error_code(convert_handler_error(error, thd, table)))
    {

      if (global_system_variables.log_warnings)
        slave_rows_error_report(WARNING_LEVEL, error, rli, thd, table,
                                get_type_str(),
                                RPL_LOG_NAME, (ulong) log_pos);
      clear_all_errors(thd, const_cast<Relay_log_info*>(rli));
      error= 0;
    }
  } // if (table)

  
  if (error)
  {
    slave_rows_error_report(ERROR_LEVEL, error, rli, thd, table,
                             get_type_str(),
                             RPL_LOG_NAME, (ulong) log_pos);
    /*
      @todo We should probably not call
      reset_current_stmt_binlog_format_row() from here.

      Note: this applies to log_event_old.cc too.
      /Sven
    */
    thd->reset_current_stmt_binlog_format_row();
    thd->is_slave_error= 1;
    DBUG_RETURN(error);
  }

  if (get_flags(STMT_END_F) && (error= rows_event_stmt_cleanup(rli, thd)))
    slave_rows_error_report(ERROR_LEVEL,
                            thd->is_error() ? 0 : error,
                            rli, thd, table,
                            get_type_str(),
                            RPL_LOG_NAME, (ulong) log_pos);
  DBUG_RETURN(error);
}

Log_event::enum_skip_reason
Rows_log_event::do_shall_skip(Relay_log_info *rli)
{
  /*
    If the slave skip counter is 1 and this event does not end a
    statement, then we should not start executing on the next event.
    Otherwise, we defer the decision to the normal skipping logic.
  */
  if (rli->slave_skip_counter == 1 && !get_flags(STMT_END_F))
    return Log_event::EVENT_SKIP_IGNORE;
  else
    return Log_event::do_shall_skip(rli);
}

/**
   The function is called at Rows_log_event statement commit time,
   normally from Rows_log_event::do_update_pos() and possibly from
   Query_log_event::do_apply_event() of the COMMIT.
   The function commits the last statement for engines, binlog and
   releases resources have been allocated for the statement.
  
   @retval  0         Ok.
   @retval  non-zero  Error at the commit.
 */

static int rows_event_stmt_cleanup(Relay_log_info const *rli, THD * thd)
{
  int error;
  {
    /*
      This is the end of a statement or transaction, so close (and
      unlock) the tables we opened when processing the
      Table_map_log_event starting the statement.

      OBSERVER.  This will clear *all* mappings, not only those that
      are open for the table. There is not good handle for on-close
      actions for tables.

      NOTE. Even if we have no table ('table' == 0) we still need to be
      here, so that we increase the group relay log position. If we didn't, we
      could have a group relay log position which lags behind "forever"
      (assume the last master's transaction is ignored by the slave because of
      replicate-ignore rules).
    */
    error= thd->binlog_flush_pending_rows_event(TRUE);

    /*
      If this event is not in a transaction, the call below will, if some
      transactional storage engines are involved, commit the statement into
      them and flush the pending event to binlog.
      If this event is in a transaction, the call will do nothing, but a
      Xid_log_event will come next which will, if some transactional engines
      are involved, commit the transaction and flush the pending event to the
      binlog.
    */
    error|= (error ? trans_rollback_stmt(thd) : trans_commit_stmt(thd));

    /*
      Now what if this is not a transactional engine? we still need to
      flush the pending event to the binlog; we did it with
      thd->binlog_flush_pending_rows_event(). Note that we imitate
      what is done for real queries: a call to
      ha_autocommit_or_rollback() (sometimes only if involves a
      transactional engine), and a call to be sure to have the pending
      event flushed.
    */

    /*
      @todo We should probably not call
      reset_current_stmt_binlog_format_row() from here.

      Note: this applies to log_event_old.cc too

      Btw, the previous comment about transactional engines does not
      seem related to anything that happens here.
      /Sven
    */
    thd->reset_current_stmt_binlog_format_row();

    const_cast<Relay_log_info*>(rli)->cleanup_context(thd, 0);
  }
  return error;
}

/**
   The method either increments the relay log position or
   commits the current statement and increments the master group 
   possition if the event is STMT_END_F flagged and
   the statement corresponds to the autocommit query (i.e replicated
   without wrapping in BEGIN/COMMIT)

   @retval 0         Success
   @retval non-zero  Error in the statement commit
 */
int
Rows_log_event::do_update_pos(Relay_log_info *rli)
{
  DBUG_ENTER("Rows_log_event::do_update_pos");
  int error= 0;

  DBUG_PRINT("info", ("flags: %s",
                      get_flags(STMT_END_F) ? "STMT_END_F " : ""));

  if (get_flags(STMT_END_F))
  {
    /*
      Indicate that a statement is finished.
      Step the group log position if we are not in a transaction,
      otherwise increase the event log position.
    */
    rli->stmt_done(log_pos, when);
    /*
      Clear any errors in thd->net.last_err*. It is not known if this is
      needed or not. It is believed that any errors that may exist in
      thd->net.last_err* are allowed. Examples of errors are "key not
      found", which is produced in the test case rpl_row_conflicts.test
    */
    thd->clear_error();
  }
  else
  {
    rli->inc_event_relay_log_pos();
  }

  DBUG_RETURN(error);
}

#endif /* !defined(MYSQL_CLIENT) && defined(HAVE_REPLICATION) */

#ifndef MYSQL_CLIENT
bool Rows_log_event::write_data_header(IO_CACHE *file)
{
  uchar buf[ROWS_HEADER_LEN];	// No need to init the buffer
  DBUG_ASSERT(m_table_id != ~0UL);
  DBUG_EXECUTE_IF("old_row_based_repl_4_byte_map_id_master",
                  {
                    int4store(buf + 0, m_table_id);
                    int2store(buf + 4, m_flags);
                    return (my_b_safe_write(file, buf, 6));
                  });
  int6store(buf + RW_MAPID_OFFSET, (ulonglong)m_table_id);
  int2store(buf + RW_FLAGS_OFFSET, m_flags);
  return (my_b_safe_write(file, buf, ROWS_HEADER_LEN));
}

bool Rows_log_event::write_data_body(IO_CACHE*file)
{
  /*
     Note that this should be the number of *bits*, not the number of
     bytes.
  */
  uchar sbuf[sizeof(m_width) + 1];
  my_ptrdiff_t const data_size= m_rows_cur - m_rows_buf;
  bool res= false;
  uchar *const sbuf_end= net_store_length(sbuf, (size_t) m_width);
  DBUG_ASSERT(static_cast<size_t>(sbuf_end - sbuf) <= sizeof(sbuf));

  DBUG_DUMP("m_width", sbuf, (size_t) (sbuf_end - sbuf));
  res= res || my_b_safe_write(file, sbuf, (size_t) (sbuf_end - sbuf));

  DBUG_DUMP("m_cols", (uchar*) m_cols.bitmap, no_bytes_in_map(&m_cols));
  res= res || my_b_safe_write(file, (uchar*) m_cols.bitmap,
                              no_bytes_in_map(&m_cols));
  /*
    TODO[refactor write]: Remove the "down cast" here (and elsewhere).
   */
  if (get_type_code() == UPDATE_ROWS_EVENT)
  {
    DBUG_DUMP("m_cols_ai", (uchar*) m_cols_ai.bitmap,
              no_bytes_in_map(&m_cols_ai));
    res= res || my_b_safe_write(file, (uchar*) m_cols_ai.bitmap,
                                no_bytes_in_map(&m_cols_ai));
  }
  DBUG_DUMP("rows", m_rows_buf, data_size);
  res= res || my_b_safe_write(file, m_rows_buf, (size_t) data_size);

  return res;

}
#endif

#if defined(HAVE_REPLICATION) && !defined(MYSQL_CLIENT)
void Rows_log_event::pack_info(THD *thd, Protocol *protocol)
{
  char buf[256];
  char const *const flagstr=
    get_flags(STMT_END_F) ? " flags: STMT_END_F" : "";
  size_t bytes= my_snprintf(buf, sizeof(buf),
                               "table_id: %lu%s", m_table_id, flagstr);
  protocol->store(buf, bytes, &my_charset_bin);
}
#endif

#ifdef MYSQL_CLIENT
void Rows_log_event::print_helper(FILE *file,
                                  PRINT_EVENT_INFO *print_event_info,
                                  char const *const name)
{
  IO_CACHE *const head= &print_event_info->head_cache;
  IO_CACHE *const body= &print_event_info->body_cache;
  if (!print_event_info->short_form)
  {
    bool const last_stmt_event= get_flags(STMT_END_F);
    print_header(head, print_event_info, !last_stmt_event);
    my_b_printf(head, "\t%s: table id %lu%s\n",
                name, m_table_id,
                last_stmt_event ? " flags: STMT_END_F" : "");
    print_base64(body, print_event_info, !last_stmt_event);
  }

  if (get_flags(STMT_END_F))
  {
    copy_event_cache_to_file_and_reinit(head, file);
    copy_event_cache_to_file_and_reinit(body, file);
  }
}
#endif

/**************************************************************************
	Table_map_log_event member functions and support functions
**************************************************************************/

/**
  @page How replication of field metadata works.
  
  When a table map is created, the master first calls 
  Table_map_log_event::save_field_metadata() which calculates how many 
  values will be in the field metadata. Only those fields that require the 
  extra data are added. The method also loops through all of the fields in 
  the table calling the method Field::save_field_metadata() which returns the
  values for the field that will be saved in the metadata and replicated to
  the slave. Once all fields have been processed, the table map is written to
  the binlog adding the size of the field metadata and the field metadata to
  the end of the body of the table map.

  When a table map is read on the slave, the field metadata is read from the 
  table map and passed to the table_def class constructor which saves the 
  field metadata from the table map into an array based on the type of the 
  field. Field metadata values not present (those fields that do not use extra 
  data) in the table map are initialized as zero (0). The array size is the 
  same as the columns for the table on the slave.

  Additionally, values saved for field metadata on the master are saved as a 
  string of bytes (uchar) in the binlog. A field may require 1 or more bytes
  to store the information. In cases where values require multiple bytes 
  (e.g. values > 255), the endian-safe methods are used to properly encode 
  the values on the master and decode them on the slave. When the field
  metadata values are captured on the slave, they are stored in an array of
  type uint16. This allows the least number of casts to prevent casting bugs
  when the field metadata is used in comparisons of field attributes. When
  the field metadata is used for calculating addresses in pointer math, the
  type used is uint32. 
*/

#if !defined(MYSQL_CLIENT)
/**
  Save the field metadata based on the real_type of the field.
  The metadata saved depends on the type of the field. Some fields
  store a single byte for pack_length() while others store two bytes
  for field_length (max length).
  
  @retval  0  Ok.

  @todo
  We may want to consider changing the encoding of the information.
  Currently, the code attempts to minimize the number of bytes written to 
  the tablemap. There are at least two other alternatives; 1) using 
  net_store_length() to store the data allowing it to choose the number of
  bytes that are appropriate thereby making the code much easier to 
  maintain (only 1 place to change the encoding), or 2) use a fixed number
  of bytes for each field. The problem with option 1 is that net_store_length()
  will use one byte if the value < 251, but 3 bytes if it is > 250. Thus,
  for fields like CHAR which can be no larger than 255 characters, the method
  will use 3 bytes when the value is > 250. Further, every value that is
  encoded using 2 parts (e.g., pack_length, field_length) will be numerically
  > 250 therefore will use 3 bytes for eah value. The problem with option 2
  is less wasteful for space but does waste 1 byte for every field that does
  not encode 2 parts. 
*/
int Table_map_log_event::save_field_metadata()
{
  DBUG_ENTER("Table_map_log_event::save_field_metadata");
  int index= 0;
  for (unsigned int i= 0 ; i < m_table->s->fields ; i++)
  {
    DBUG_PRINT("debug", ("field_type: %d", m_coltype[i]));
    index+= m_table->s->field[i]->save_field_metadata(&m_field_metadata[index]);
  }
  DBUG_RETURN(index);
}
#endif /* !defined(MYSQL_CLIENT) */

/*
  Constructor used to build an event for writing to the binary log.
  Mats says tbl->s lives longer than this event so it's ok to copy pointers
  (tbl->s->db etc) and not pointer content.
 */
#if !defined(MYSQL_CLIENT)
Table_map_log_event::Table_map_log_event(THD *thd, TABLE *tbl, ulong tid,
                                         bool is_transactional)
  : Log_event(thd, 0, is_transactional),
    m_table(tbl),
    m_dbnam(tbl->s->db.str),
    m_dblen(m_dbnam ? tbl->s->db.length : 0),
    m_tblnam(tbl->s->table_name.str),
    m_tbllen(tbl->s->table_name.length),
    m_colcnt(tbl->s->fields),
    m_memory(NULL),
    m_table_id(tid),
    m_flags(TM_BIT_LEN_EXACT_F),
    m_data_size(0),
    m_field_metadata(0),
    m_field_metadata_size(0),
    m_null_bits(0),
    m_meta_memory(NULL)
{
  uchar cbuf[sizeof(m_colcnt) + 1];
  uchar *cbuf_end;
  DBUG_ASSERT(m_table_id != ~0UL);
  /*
    In TABLE_SHARE, "db" and "table_name" are 0-terminated (see this comment in
    table.cc / alloc_table_share():
      Use the fact the key is db/0/table_name/0
    As we rely on this let's assert it.
  */
  DBUG_ASSERT((tbl->s->db.str == 0) ||
              (tbl->s->db.str[tbl->s->db.length] == 0));
  DBUG_ASSERT(tbl->s->table_name.str[tbl->s->table_name.length] == 0);


  m_data_size=  TABLE_MAP_HEADER_LEN;
  DBUG_EXECUTE_IF("old_row_based_repl_4_byte_map_id_master", m_data_size= 6;);
  m_data_size+= m_dblen + 2;	// Include length and terminating \0
  m_data_size+= m_tbllen + 2;	// Include length and terminating \0
  cbuf_end= net_store_length(cbuf, (size_t) m_colcnt);
  DBUG_ASSERT(static_cast<size_t>(cbuf_end - cbuf) <= sizeof(cbuf));
  m_data_size+= (cbuf_end - cbuf) + m_colcnt;	// COLCNT and column types

  /* If malloc fails, caught in is_valid() */
  if ((m_memory= (uchar*) my_malloc(m_colcnt, MYF(MY_WME))))
  {
    m_coltype= reinterpret_cast<uchar*>(m_memory);
    for (unsigned int i= 0 ; i < m_table->s->fields ; ++i)
      m_coltype[i]= m_table->field[i]->type();
  }

  /*
    Calculate a bitmap for the results of maybe_null() for all columns.
    The bitmap is used to determine when there is a column from the master
    that is not on the slave and is null and thus not in the row data during
    replication.
  */
  uint num_null_bytes= (m_table->s->fields + 7) / 8;
  m_data_size+= num_null_bytes;
  m_meta_memory= (uchar *)my_multi_malloc(MYF(MY_WME),
                                 &m_null_bits, num_null_bytes,
                                 &m_field_metadata, (m_colcnt * 2),
                                 NULL);

  bzero(m_field_metadata, (m_colcnt * 2));

  /*
    Create an array for the field metadata and store it.
  */
  m_field_metadata_size= save_field_metadata();
  DBUG_ASSERT(m_field_metadata_size <= (m_colcnt * 2));

  /*
    Now set the size of the data to the size of the field metadata array
    plus one or three bytes (see pack.c:net_store_length) for number of 
    elements in the field metadata array.
  */
  if (m_field_metadata_size < 251)
    m_data_size+= m_field_metadata_size + 1; 
  else
    m_data_size+= m_field_metadata_size + 3; 

  bzero(m_null_bits, num_null_bytes);
  for (unsigned int i= 0 ; i < m_table->s->fields ; ++i)
    if (m_table->field[i]->maybe_null())
      m_null_bits[(i / 8)]+= 1 << (i % 8);

}
#endif /* !defined(MYSQL_CLIENT) */

/*
  Constructor used by slave to read the event from the binary log.
 */
#if defined(HAVE_REPLICATION)
Table_map_log_event::Table_map_log_event(const char *buf, uint event_len,
                                         const Format_description_log_event
                                         *description_event)

  : Log_event(buf, description_event),
#ifndef MYSQL_CLIENT
    m_table(NULL),
#endif
    m_dbnam(NULL), m_dblen(0), m_tblnam(NULL), m_tbllen(0),
    m_colcnt(0), m_coltype(0),
    m_memory(NULL), m_table_id(ULONG_MAX), m_flags(0),
    m_data_size(0), m_field_metadata(0), m_field_metadata_size(0),
    m_null_bits(0), m_meta_memory(NULL)
{
  unsigned int bytes_read= 0;
  DBUG_ENTER("Table_map_log_event::Table_map_log_event(const char*,uint,...)");

  uint8 common_header_len= description_event->common_header_len;
  uint8 post_header_len= description_event->post_header_len[TABLE_MAP_EVENT-1];
  DBUG_PRINT("info",("event_len: %u  common_header_len: %d  post_header_len: %d",
                     event_len, common_header_len, post_header_len));

  /*
    Don't print debug messages when running valgrind since they can
    trigger false warnings.
   */
#ifndef HAVE_purify
  DBUG_DUMP("event buffer", (uchar*) buf, event_len);
#endif

  /* Read the post-header */
  const char *post_start= buf + common_header_len;

  post_start+= TM_MAPID_OFFSET;
  if (post_header_len == 6)
  {
    /* Master is of an intermediate source tree before 5.1.4. Id is 4 bytes */
    m_table_id= uint4korr(post_start);
    post_start+= 4;
  }
  else
  {
    DBUG_ASSERT(post_header_len == TABLE_MAP_HEADER_LEN);
    m_table_id= (ulong) uint6korr(post_start);
    post_start+= TM_FLAGS_OFFSET;
  }

  DBUG_ASSERT(m_table_id != ~0UL);

  m_flags= uint2korr(post_start);

  /* Read the variable part of the event */
  const char *const vpart= buf + common_header_len + post_header_len;

  /* Extract the length of the various parts from the buffer */
  uchar const *const ptr_dblen= (uchar const*)vpart + 0;
  m_dblen= *(uchar*) ptr_dblen;

  /* Length of database name + counter + terminating null */
  uchar const *const ptr_tbllen= ptr_dblen + m_dblen + 2;
  m_tbllen= *(uchar*) ptr_tbllen;

  /* Length of table name + counter + terminating null */
  uchar const *const ptr_colcnt= ptr_tbllen + m_tbllen + 2;
  uchar *ptr_after_colcnt= (uchar*) ptr_colcnt;
  m_colcnt= net_field_length(&ptr_after_colcnt);

  DBUG_PRINT("info",("m_dblen: %lu  off: %ld  m_tbllen: %lu  off: %ld  m_colcnt: %lu  off: %ld",
                     (ulong) m_dblen, (long) (ptr_dblen-(const uchar*)vpart), 
                     (ulong) m_tbllen, (long) (ptr_tbllen-(const uchar*)vpart),
                     m_colcnt, (long) (ptr_colcnt-(const uchar*)vpart)));

  /* Allocate mem for all fields in one go. If fails, caught in is_valid() */
  m_memory= (uchar*) my_multi_malloc(MYF(MY_WME),
                                     &m_dbnam, (uint) m_dblen + 1,
                                     &m_tblnam, (uint) m_tbllen + 1,
                                     &m_coltype, (uint) m_colcnt,
                                     NullS);

  if (m_memory)
  {
    /* Copy the different parts into their memory */
    strncpy(const_cast<char*>(m_dbnam), (const char*)ptr_dblen  + 1, m_dblen + 1);
    strncpy(const_cast<char*>(m_tblnam), (const char*)ptr_tbllen + 1, m_tbllen + 1);
    memcpy(m_coltype, ptr_after_colcnt, m_colcnt);

    ptr_after_colcnt= ptr_after_colcnt + m_colcnt;
    bytes_read= (uint) (ptr_after_colcnt - (uchar *)buf);
    DBUG_PRINT("info", ("Bytes read: %d.\n", bytes_read));
    if (bytes_read < event_len)
    {
      m_field_metadata_size= net_field_length(&ptr_after_colcnt);
      DBUG_ASSERT(m_field_metadata_size <= (m_colcnt * 2));
      uint num_null_bytes= (m_colcnt + 7) / 8;
      m_meta_memory= (uchar *)my_multi_malloc(MYF(MY_WME),
                                     &m_null_bits, num_null_bytes,
                                     &m_field_metadata, m_field_metadata_size,
                                     NULL);
      memcpy(m_field_metadata, ptr_after_colcnt, m_field_metadata_size);
      ptr_after_colcnt= (uchar*)ptr_after_colcnt + m_field_metadata_size;
      memcpy(m_null_bits, ptr_after_colcnt, num_null_bytes);
    }
  }

  DBUG_VOID_RETURN;
}
#endif

Table_map_log_event::~Table_map_log_event()
{
  my_free(m_meta_memory);
  my_free(m_memory);
}

/*
  Return value is an error code, one of:

      -1     Failure to open table   [from open_tables()]
       0     Success
       1     No room for more tables [from set_table()]
       2     Out of memory           [from set_table()]
       3     Wrong table definition
       4     Daisy-chaining RBR with SBR not possible
 */

#if !defined(MYSQL_CLIENT) && defined(HAVE_REPLICATION)

enum enum_tbl_map_status
{
  /* no duplicate identifier found */
  OK_TO_PROCESS= 0,

  /* this table map must be filtered out */
  FILTERED_OUT= 1,

  /* identifier mapping table with different properties */
  SAME_ID_MAPPING_DIFFERENT_TABLE= 2,
  
  /* a duplicate identifier was found mapping the same table */
  SAME_ID_MAPPING_SAME_TABLE= 3
};

/*
  Checks if this table map event should be processed or not. First
  it checks the filtering rules, and then looks for duplicate identifiers
  in the existing list of rli->tables_to_lock.

  It checks that there hasn't been any corruption by verifying that there
  are no duplicate entries with different properties.

  In some cases, some binary logs could get corrupted, showing several
  tables mapped to the same table_id, 0 (see: BUG#56226). Thus we do this
  early sanity check for such cases and avoid that the server crashes 
  later.

  In some corner cases, the master logs duplicate table map events, i.e.,
  same id, same database name, same table name (see: BUG#37137). This is
  different from the above as it's the same table that is mapped again 
  to the same identifier. Thus we cannot just check for same ids and 
  assume that the event is corrupted we need to check every property. 

  NOTE: in the event that BUG#37137 ever gets fixed, this extra check 
        will still be valid because we would need to support old binary 
        logs anyway.

  @param rli The relay log info reference.
  @param table_list A list element containing the table to check against.
  @return OK_TO_PROCESS 
            if there was no identifier already in rli->tables_to_lock 
            
          FILTERED_OUT
            if the event is filtered according to the filtering rules

          SAME_ID_MAPPING_DIFFERENT_TABLE 
            if the same identifier already maps a different table in 
            rli->tables_to_lock

          SAME_ID_MAPPING_SAME_TABLE 
            if the same identifier already maps the same table in 
            rli->tables_to_lock.
*/
static enum_tbl_map_status
check_table_map(Relay_log_info const *rli, RPL_TABLE_LIST *table_list)
{
  DBUG_ENTER("check_table_map");
  enum_tbl_map_status res= OK_TO_PROCESS;

  if (rli->sql_thd->slave_thread /* filtering is for slave only */ &&
      (!rpl_filter->db_ok(table_list->db) ||
       (rpl_filter->is_on() && !rpl_filter->tables_ok("", table_list))))
    res= FILTERED_OUT;
  else
  {
    RPL_TABLE_LIST *ptr= static_cast<RPL_TABLE_LIST*>(rli->tables_to_lock);
    for(uint i=0 ; ptr && (i< rli->tables_to_lock_count); 
        ptr= static_cast<RPL_TABLE_LIST*>(ptr->next_local), i++)
    {
      if (ptr->table_id == table_list->table_id)
      {

        if (strcmp(ptr->db, table_list->db) || 
            strcmp(ptr->alias, table_list->table_name) || 
            ptr->lock_type != TL_WRITE) // the ::do_apply_event always sets TL_WRITE
          res= SAME_ID_MAPPING_DIFFERENT_TABLE;
        else
          res= SAME_ID_MAPPING_SAME_TABLE;

        break;
      }
    }
  }

  DBUG_PRINT("debug", ("check of table map ended up with: %u", res));

  DBUG_RETURN(res);
}

int Table_map_log_event::do_apply_event(Relay_log_info const *rli)
{
  RPL_TABLE_LIST *table_list;
  char *db_mem, *tname_mem;
  size_t dummy_len;
  void *memory;
  DBUG_ENTER("Table_map_log_event::do_apply_event(Relay_log_info*)");
  DBUG_ASSERT(rli->sql_thd == thd);

  /* Step the query id to mark what columns that are actually used. */
  thd->set_query_id(next_query_id());

  if (!(memory= my_multi_malloc(MYF(MY_WME),
                                &table_list, (uint) sizeof(RPL_TABLE_LIST),
                                &db_mem, (uint) NAME_LEN + 1,
                                &tname_mem, (uint) NAME_LEN + 1,
                                NullS)))
    DBUG_RETURN(HA_ERR_OUT_OF_MEM);

  strmov(db_mem, rpl_filter->get_rewrite_db(m_dbnam, &dummy_len));
  strmov(tname_mem, m_tblnam);

  table_list->init_one_table(db_mem, strlen(db_mem),
                             tname_mem, strlen(tname_mem),
                             tname_mem, TL_WRITE);

  table_list->table_id= DBUG_EVALUATE_IF("inject_tblmap_same_id_maps_diff_table", 0, m_table_id);
  table_list->updating= 1;
  DBUG_PRINT("debug", ("table: %s is mapped to %u", table_list->table_name, table_list->table_id));
  enum_tbl_map_status tblmap_status= check_table_map(rli, table_list);
  if (tblmap_status == OK_TO_PROCESS)
  {
    DBUG_ASSERT(thd->lex->query_tables != table_list);

    /*
      Use placement new to construct the table_def instance in the
      memory allocated for it inside table_list.

      The memory allocated by the table_def structure (i.e., not the
      memory allocated *for* the table_def structure) is released
      inside Relay_log_info::clear_tables_to_lock() by calling the
      table_def destructor explicitly.
    */
    new (&table_list->m_tabledef)
      table_def(m_coltype, m_colcnt,
                m_field_metadata, m_field_metadata_size,
                m_null_bits, m_flags);
    table_list->m_tabledef_valid= TRUE;
    table_list->m_conv_table= NULL;
    table_list->open_type= OT_BASE_ONLY;

    /*
      We record in the slave's information that the table should be
      locked by linking the table into the list of tables to lock.
    */
    table_list->next_global= table_list->next_local= rli->tables_to_lock;
    const_cast<Relay_log_info*>(rli)->tables_to_lock= table_list;
    const_cast<Relay_log_info*>(rli)->tables_to_lock_count++;
    /* 'memory' is freed in clear_tables_to_lock */
  }
  else  // FILTERED_OUT, SAME_ID_MAPPING_*
  {
    /*
      If mapped already but with different properties, we raise an
      error.
      If mapped already but with same properties we skip the event.
      If filtered out we skip the event.

      In all three cases, we need to free the memory previously 
      allocated.
     */
    if (tblmap_status == SAME_ID_MAPPING_DIFFERENT_TABLE)
    {
      /*
        Something bad has happened. We need to stop the slave as strange things
        could happen if we proceed: slave crash, wrong table being updated, ...
        As a consequence we push an error in this case.
       */

      char buf[256];

      my_snprintf(buf, sizeof(buf), 
                  "Found table map event mapping table id %u which "
                  "was already mapped but with different settings.",
                  table_list->table_id);

      if (thd->slave_thread)
        rli->report(ERROR_LEVEL, ER_SLAVE_FATAL_ERROR, 
                    ER(ER_SLAVE_FATAL_ERROR), buf);
      else
        /* 
          For the cases in which a 'BINLOG' statement is set to 
          execute in a user session 
         */
        my_printf_error(ER_SLAVE_FATAL_ERROR, ER(ER_SLAVE_FATAL_ERROR), 
                        MYF(0), buf);
    } 
    
    my_free(memory);
  }

  DBUG_RETURN(tblmap_status == SAME_ID_MAPPING_DIFFERENT_TABLE);
}

Log_event::enum_skip_reason
Table_map_log_event::do_shall_skip(Relay_log_info *rli)
{
  /*
    If the slave skip counter is 1, then we should not start executing
    on the next event.
  */
  return continue_group(rli);
}

int Table_map_log_event::do_update_pos(Relay_log_info *rli)
{
  rli->inc_event_relay_log_pos();
  return 0;
}

#endif /* !defined(MYSQL_CLIENT) && defined(HAVE_REPLICATION) */

#ifndef MYSQL_CLIENT
bool Table_map_log_event::write_data_header(IO_CACHE *file)
{
  DBUG_ASSERT(m_table_id != ~0UL);
  uchar buf[TABLE_MAP_HEADER_LEN];
  DBUG_EXECUTE_IF("old_row_based_repl_4_byte_map_id_master",
                  {
                    int4store(buf + 0, m_table_id);
                    int2store(buf + 4, m_flags);
                    return (my_b_safe_write(file, buf, 6));
                  });
  int6store(buf + TM_MAPID_OFFSET, (ulonglong)m_table_id);
  int2store(buf + TM_FLAGS_OFFSET, m_flags);
  return (my_b_safe_write(file, buf, TABLE_MAP_HEADER_LEN));
}

bool Table_map_log_event::write_data_body(IO_CACHE *file)
{
  DBUG_ASSERT(m_dbnam != NULL);
  DBUG_ASSERT(m_tblnam != NULL);
  /* We use only one byte per length for storage in event: */
  DBUG_ASSERT(m_dblen < 128);
  DBUG_ASSERT(m_tbllen < 128);

  uchar const dbuf[]= { (uchar) m_dblen };
  uchar const tbuf[]= { (uchar) m_tbllen };

  uchar cbuf[sizeof(m_colcnt) + 1];
  uchar *const cbuf_end= net_store_length(cbuf, (size_t) m_colcnt);
  DBUG_ASSERT(static_cast<size_t>(cbuf_end - cbuf) <= sizeof(cbuf));

  /*
    Store the size of the field metadata.
  */
  uchar mbuf[sizeof(m_field_metadata_size)];
  uchar *const mbuf_end= net_store_length(mbuf, m_field_metadata_size);

  return (my_b_safe_write(file, dbuf,      sizeof(dbuf)) ||
          my_b_safe_write(file, (const uchar*)m_dbnam,   m_dblen+1) ||
          my_b_safe_write(file, tbuf,      sizeof(tbuf)) ||
          my_b_safe_write(file, (const uchar*)m_tblnam,  m_tbllen+1) ||
          my_b_safe_write(file, cbuf, (size_t) (cbuf_end - cbuf)) ||
          my_b_safe_write(file, m_coltype, m_colcnt) ||
          my_b_safe_write(file, mbuf, (size_t) (mbuf_end - mbuf)) ||
          my_b_safe_write(file, m_field_metadata, m_field_metadata_size),
          my_b_safe_write(file, m_null_bits, (m_colcnt + 7) / 8));
 }
#endif

#if defined(HAVE_REPLICATION) && !defined(MYSQL_CLIENT)

/*
  Print some useful information for the SHOW BINARY LOG information
  field.
 */

#if defined(HAVE_REPLICATION) && !defined(MYSQL_CLIENT)
void Table_map_log_event::pack_info(THD *thd, Protocol *protocol)
{
    char buf[256];
    size_t bytes= my_snprintf(buf, sizeof(buf),
                                 "table_id: %lu (%s.%s)",
                              m_table_id, m_dbnam, m_tblnam);
    protocol->store(buf, bytes, &my_charset_bin);
}
#endif


#endif


#ifdef MYSQL_CLIENT
void Table_map_log_event::print(FILE *, PRINT_EVENT_INFO *print_event_info)
{
  if (!print_event_info->short_form)
  {
    print_header(&print_event_info->head_cache, print_event_info, TRUE);
    QUOTED_IDENTIFIER(db_nam,
		      512,
		      '`',
		      &my_charset_bin,
		      m_dbnam,
		      strlen(m_dbnam));
    QUOTED_IDENTIFIER(tbl_nam,
		      512,
		      '`',
		      &my_charset_bin,
		      m_tblnam,
		      strlen(m_tblnam));
    my_b_printf(&print_event_info->head_cache,
                "\tTable_map: %s.%s mapped to number %lu\n",
                db_nam.c_ptr(), tbl_nam.c_ptr(), m_table_id);
    print_base64(&print_event_info->body_cache, print_event_info, TRUE);
  }
}
#endif

/**************************************************************************
	Write_rows_log_event member functions
**************************************************************************/

/*
  Constructor used to build an event for writing to the binary log.
 */
#if !defined(MYSQL_CLIENT)
Write_rows_log_event::Write_rows_log_event(THD *thd_arg, TABLE *tbl_arg,
                                           ulong tid_arg,
                                           MY_BITMAP const *cols,
                                           bool is_transactional)
  : Rows_log_event(thd_arg, tbl_arg, tid_arg, cols, is_transactional)
{
}
#endif

/*
  Constructor used by slave to read the event from the binary log.
 */
#ifdef HAVE_REPLICATION
Write_rows_log_event::Write_rows_log_event(const char *buf, uint event_len,
                                           const Format_description_log_event
                                           *description_event)
: Rows_log_event(buf, event_len, WRITE_ROWS_EVENT, description_event)
{
}
#endif

#if !defined(MYSQL_CLIENT) && defined(HAVE_REPLICATION)
int 
Write_rows_log_event::do_before_row_operations(const Slave_reporting_capability *const)
{
  int error= 0;

  /*
    Increment the global status insert count variable
  */
  if (get_flags(STMT_END_F))
    status_var_increment(thd->status_var.com_stat[SQLCOM_INSERT]);

  /**
     todo: to introduce a property for the event (handler?) which forces
     applying the event in the replace (idempotent) fashion.
  */
  if ((slave_exec_mode == SLAVE_EXEC_MODE_IDEMPOTENT) ||
      (m_table->s->db_type()->db_type == DB_TYPE_NDBCLUSTER))
  {
    /*
      We are using REPLACE semantics and not INSERT IGNORE semantics
      when writing rows, that is: new rows replace old rows.  We need to
      inform the storage engine that it should use this behaviour.
    */
    
    /* Tell the storage engine that we are using REPLACE semantics. */
    thd->lex->duplicates= DUP_REPLACE;
    
    /*
      Pretend we're executing a REPLACE command: this is needed for
      InnoDB and NDB Cluster since they are not (properly) checking the
      lex->duplicates flag.
    */
    thd->lex->sql_command= SQLCOM_REPLACE;
    /* 
       Do not raise the error flag in case of hitting to an unique attribute
    */
    m_table->file->extra(HA_EXTRA_IGNORE_DUP_KEY);
    /* 
       NDB specific: update from ndb master wrapped as Write_rows
       so that the event should be applied to replace slave's row
    */
    m_table->file->extra(HA_EXTRA_WRITE_CAN_REPLACE);
    /* 
       NDB specific: if update from ndb master wrapped as Write_rows
       does not find the row it's assumed idempotent binlog applying
       is taking place; don't raise the error.
    */
    m_table->file->extra(HA_EXTRA_IGNORE_NO_KEY);
    /*
      TODO: the cluster team (Tomas?) says that it's better if the engine knows
      how many rows are going to be inserted, then it can allocate needed memory
      from the start.
    */
  }

  /*
    We need TIMESTAMP_NO_AUTO_SET otherwise ha_write_row() will not use fill
    any TIMESTAMP column with data from the row but instead will use
    the event's current time.
    As we replicate from TIMESTAMP to TIMESTAMP and slave has no extra
    columns, we know that all TIMESTAMP columns on slave will receive explicit
    data from the row, so TIMESTAMP_NO_AUTO_SET is ok.
    When we allow a table without TIMESTAMP to be replicated to a table having
    more columns including a TIMESTAMP column, or when we allow a TIMESTAMP
    column to be replicated into a BIGINT column and the slave's table has a
    TIMESTAMP column, then the slave's TIMESTAMP column will take its value
    from set_time() which we called earlier (consistent with SBR). And then in
    some cases we won't want TIMESTAMP_NO_AUTO_SET (will require some code to
    analyze if explicit data is provided for slave's TIMESTAMP columns).
  */
  m_table->timestamp_field_type= TIMESTAMP_NO_AUTO_SET;
  
  /* Honor next number column if present */
  m_table->next_number_field= m_table->found_next_number_field;
  /*
   * Fixed Bug#45999, In RBR, Store engine of Slave auto-generates new
   * sequence numbers for auto_increment fields if the values of them are 0.
   * If generateing a sequence number is decided by the values of
   * table->auto_increment_field_not_null and SQL_MODE(if includes
   * MODE_NO_AUTO_VALUE_ON_ZERO) in update_auto_increment function.
   * SQL_MODE of slave sql thread is always consistency with master's.
   * In RBR, auto_increment fields never are NULL.
   */
  m_table->auto_increment_field_not_null= TRUE;
  return error;
}

int 
Write_rows_log_event::do_after_row_operations(const Slave_reporting_capability *const,
                                              int error)
{
  int local_error= 0;
  m_table->next_number_field=0;
  m_table->auto_increment_field_not_null= FALSE;
  if ((slave_exec_mode == SLAVE_EXEC_MODE_IDEMPOTENT) ||
      m_table->s->db_type()->db_type == DB_TYPE_NDBCLUSTER)
  {
    m_table->file->extra(HA_EXTRA_NO_IGNORE_DUP_KEY);
    m_table->file->extra(HA_EXTRA_WRITE_CANNOT_REPLACE);
    /*
      resetting the extra with 
      table->file->extra(HA_EXTRA_NO_IGNORE_NO_KEY); 
      fires bug#27077
      explanation: file->reset() performs this duty
      ultimately. Still todo: fix
    */
  }
  if ((local_error= m_table->file->ha_end_bulk_insert()))
  {
    m_table->file->print_error(local_error, MYF(0));
  }
  return error? error : local_error;
}

#if !defined(MYSQL_CLIENT) && defined(HAVE_REPLICATION)

/*
  Check if there are more UNIQUE keys after the given key.
*/
static int
last_uniq_key(TABLE *table, uint keyno)
{
  while (++keyno < table->s->keys)
    if (table->key_info[keyno].flags & HA_NOSAME)
      return 0;
  return 1;
}

/**
   Check if an error is a duplicate key error.

   This function is used to check if an error code is one of the
   duplicate key error, i.e., and error code for which it is sensible
   to do a <code>get_dup_key()</code> to retrieve the duplicate key.

   @param errcode The error code to check.

   @return <code>true</code> if the error code is such that
   <code>get_dup_key()</code> will return true, <code>false</code>
   otherwise.
 */
bool
is_duplicate_key_error(int errcode)
{
  switch (errcode)
  {
  case HA_ERR_FOUND_DUPP_KEY:
  case HA_ERR_FOUND_DUPP_UNIQUE:
    return true;
  }
  return false;
}

/**
  Write the current row into event's table.

  The row is located in the row buffer, pointed by @c m_curr_row member.
  Number of columns of the row is stored in @c m_width member (it can be 
  different from the number of columns in the table to which we insert). 
  Bitmap @c m_cols indicates which columns are present in the row. It is assumed 
  that event's table is already open and pointed by @c m_table.

  If the same record already exists in the table it can be either overwritten 
  or an error is reported depending on the value of @c overwrite flag 
  (error reporting not yet implemented). Note that the matching record can be
  different from the row we insert if we use primary keys to identify records in
  the table.

  The row to be inserted can contain values only for selected columns. The 
  missing columns are filled with default values using @c prepare_record() 
  function. If a matching record is found in the table and @c overwritte is
  true, the missing columns are taken from it.

  @param  rli   Relay log info (needed for row unpacking).
  @param  overwrite  
                Shall we overwrite if the row already exists or signal 
                error (currently ignored).

  @returns Error code on failure, 0 on success.

  This method, if successful, sets @c m_curr_row_end pointer to point at the
  next row in the rows buffer. This is done when unpacking the row to be 
  inserted.

  @note If a matching record is found, it is either updated using 
  @c ha_update_row() or first deleted and then new record written.
*/ 

int
Rows_log_event::write_row(const Relay_log_info *const rli,
                          const bool overwrite)
{
  DBUG_ENTER("write_row");
  DBUG_ASSERT(m_table != NULL && thd != NULL);

  TABLE *table= m_table;  // pointer to event's table
  int error;
  int UNINIT_VAR(keynum);
  auto_afree_ptr<char> key(NULL);

  prepare_record(table, m_width,
                 table->file->ht->db_type != DB_TYPE_NDBCLUSTER);

  /* unpack row into table->record[0] */
  if ((error= unpack_current_row(rli)))
    DBUG_RETURN(error);

  if (m_curr_row == m_rows_buf)
  {
    /* this is the first row to be inserted, we estimate the rows with
       the size of the first row and use that value to initialize
       storage engine for bulk insertion */
    ulong estimated_rows= (m_rows_end - m_curr_row) / (m_curr_row_end - m_curr_row);
    m_table->file->ha_start_bulk_insert(estimated_rows);
  }
  
  
#ifndef DBUG_OFF
  DBUG_DUMP("record[0]", table->record[0], table->s->reclength);
  DBUG_PRINT_BITSET("debug", "write_set = %s", table->write_set);
  DBUG_PRINT_BITSET("debug", "read_set = %s", table->read_set);
#endif

  /* 
    Try to write record. If a corresponding record already exists in the table,
    we try to change it using ha_update_row() if possible. Otherwise we delete
    it and repeat the whole process again. 

    TODO: Add safety measures against infinite looping. 
   */

  while ((error= table->file->ha_write_row(table->record[0])))
  {
    if (error == HA_ERR_LOCK_DEADLOCK ||
        error == HA_ERR_LOCK_WAIT_TIMEOUT ||
        (keynum= table->file->get_dup_key(error)) < 0 ||
        !overwrite)
    {
      DBUG_PRINT("info",("get_dup_key returns %d)", keynum));
      /*
        Deadlock, waiting for lock or just an error from the handler
        such as HA_ERR_FOUND_DUPP_KEY when overwrite is false.
        Retrieval of the duplicate key number may fail
        - either because the error was not "duplicate key" error
        - or because the information which key is not available
      */
      table->file->print_error(error, MYF(0));
      DBUG_RETURN(error);
    }
    /*
       We need to retrieve the old row into record[1] to be able to
       either update or delete the offending record.  We either:

       - use rnd_pos() with a row-id (available as dupp_row) to the
         offending row, if that is possible (MyISAM and Blackhole), or else

       - use index_read_idx() with the key that is duplicated, to
         retrieve the offending row.
     */
    if (table->file->ha_table_flags() & HA_DUPLICATE_POS)
    {
      DBUG_PRINT("info",("Locating offending record using rnd_pos()"));
      error= table->file->rnd_pos(table->record[1], table->file->dup_ref);
      if (error)
      {
        DBUG_PRINT("info",("rnd_pos() returns error %d",error));
        if (error == HA_ERR_RECORD_DELETED)
          error= HA_ERR_KEY_NOT_FOUND;
        table->file->print_error(error, MYF(0));
        DBUG_RETURN(error);
      }
    }
    else
    {
      DBUG_PRINT("info",("Locating offending record using index_read_idx()"));

      if (table->file->extra(HA_EXTRA_FLUSH_CACHE))
      {
        DBUG_PRINT("info",("Error when setting HA_EXTRA_FLUSH_CACHE"));
        DBUG_RETURN(my_errno);
      }

      if (key.get() == NULL)
      {
        key.assign(static_cast<char*>(my_alloca(table->s->max_unique_length)));
        if (key.get() == NULL)
        {
          DBUG_PRINT("info",("Can't allocate key buffer"));
          DBUG_RETURN(ENOMEM);
        }
      }

      key_copy((uchar*)key.get(), table->record[0], table->key_info + keynum,
               0);
      error= table->file->index_read_idx_map(table->record[1], keynum,
                                             (const uchar*)key.get(),
                                             HA_WHOLE_KEY,
                                             HA_READ_KEY_EXACT);
      if (error)
      {
        DBUG_PRINT("info",("index_read_idx() returns %s", HA_ERR(error)));
        if (error == HA_ERR_RECORD_DELETED)
          error= HA_ERR_KEY_NOT_FOUND;
        table->file->print_error(error, MYF(0));
        DBUG_RETURN(error);
      }
    }

    /*
       Now, record[1] should contain the offending row.  That
       will enable us to update it or, alternatively, delete it (so
       that we can insert the new row afterwards).
     */

    /*
      If row is incomplete we will use the record found to fill 
      missing columns.  
    */
    if (!get_flags(COMPLETE_ROWS_F))
    {
      restore_record(table,record[1]);
      error= unpack_current_row(rli);
    }

#ifndef DBUG_OFF
    DBUG_PRINT("debug",("preparing for update: before and after image"));
    DBUG_DUMP("record[1] (before)", table->record[1], table->s->reclength);
    DBUG_DUMP("record[0] (after)", table->record[0], table->s->reclength);
#endif

    /*
       REPLACE is defined as either INSERT or DELETE + INSERT.  If
       possible, we can replace it with an UPDATE, but that will not
       work on InnoDB if FOREIGN KEY checks are necessary.

       I (Matz) am not sure of the reason for the last_uniq_key()
       check as, but I'm guessing that it's something along the
       following lines.

       Suppose that we got the duplicate key to be a key that is not
       the last unique key for the table and we perform an update:
       then there might be another key for which the unique check will
       fail, so we're better off just deleting the row and inserting
       the correct row.
     */
    if (last_uniq_key(table, keynum) &&
        !table->file->referenced_by_foreign_key())
    {
      DBUG_PRINT("info",("Updating row using ha_update_row()"));
      error=table->file->ha_update_row(table->record[1],
                                       table->record[0]);
      switch (error) {
                
      case HA_ERR_RECORD_IS_THE_SAME:
        DBUG_PRINT("info",("ignoring HA_ERR_RECORD_IS_THE_SAME error from"
                           " ha_update_row()"));
        error= 0;
      
      case 0:
        break;
        
      default:    
        DBUG_PRINT("info",("ha_update_row() returns error %d",error));
        table->file->print_error(error, MYF(0));
      }
      
      DBUG_RETURN(error);
    }
    else
    {
      DBUG_PRINT("info",("Deleting offending row and trying to write new one again"));
      if ((error= table->file->ha_delete_row(table->record[1])))
      {
        DBUG_PRINT("info",("ha_delete_row() returns error %d",error));
        table->file->print_error(error, MYF(0));
        DBUG_RETURN(error);
      }
      /* Will retry ha_write_row() with the offending row removed. */
    }
  }

  DBUG_RETURN(error);
}

#endif

int
Write_rows_log_event::do_exec_row(const Relay_log_info *const rli)
{
  DBUG_ASSERT(m_table != NULL);
  int error= write_row(rli, slave_exec_mode == SLAVE_EXEC_MODE_IDEMPOTENT);

  if (error && !thd->is_error())
  {
    DBUG_ASSERT(0);
    my_error(ER_UNKNOWN_ERROR, MYF(0));
  }

  return error;
}

#endif /* !defined(MYSQL_CLIENT) && defined(HAVE_REPLICATION) */

#ifdef MYSQL_CLIENT
void Write_rows_log_event::print(FILE *file, PRINT_EVENT_INFO* print_event_info)
{
  Rows_log_event::print_helper(file, print_event_info, "Write_rows");
}
#endif

/**************************************************************************
	Delete_rows_log_event member functions
**************************************************************************/

#if !defined(MYSQL_CLIENT) && defined(HAVE_REPLICATION)
/*
  Compares table->record[0] and table->record[1]

  Returns TRUE if different.
*/
static bool record_compare(TABLE *table)
{
  /*
    Need to set the X bit and the filler bits in both records since
    there are engines that do not set it correctly.

    In addition, since MyISAM checks that one hasn't tampered with the
    record, it is necessary to restore the old bytes into the record
    after doing the comparison.

    TODO[record format ndb]: Remove it once NDB returns correct
    records. Check that the other engines also return correct records.
   */

  DBUG_DUMP("record[0]", table->record[0], table->s->reclength);
  DBUG_DUMP("record[1]", table->record[1], table->s->reclength);

  bool result= FALSE;
  uchar saved_x[2]= {0, 0}, saved_filler[2]= {0, 0};

  if (table->s->null_bytes > 0)
  {
    for (int i = 0 ; i < 2 ; ++i)
    {
      /* 
        If we have an X bit then we need to take care of it.
      */
      if (!(table->s->db_options_in_use & HA_OPTION_PACK_RECORD))
      {
        saved_x[i]= table->record[i][0];
        table->record[i][0]|= 1U;
      }

      /*
         If (last_null_bit_pos == 0 && null_bytes > 1), then:

         X bit (if any) + N nullable fields + M Field_bit fields = 8 bits 

         Ie, the entire byte is used.
      */
      if (table->s->last_null_bit_pos > 0)
      {
        saved_filler[i]= table->record[i][table->s->null_bytes - 1];
        table->record[i][table->s->null_bytes - 1]|=
          256U - (1U << table->s->last_null_bit_pos);
      }
    }
  }

  /**
    Compare full record only if:
    - there are no blob fields (otherwise we would also need 
      to compare blobs contents as well);
    - there are no varchar fields (otherwise we would also need
      to compare varchar contents as well);
    - there are no null fields, otherwise NULLed fields 
      contents (i.e., the don't care bytes) may show arbitrary 
      values, depending on how each engine handles internally.
    */
  if ((table->s->blob_fields + 
       table->s->varchar_fields + 
       table->s->null_fields) == 0)
  {
    result= cmp_record(table,record[1]);
    goto record_compare_exit;
  }

  /* Compare null bits */
  if (memcmp(table->null_flags,
	     table->null_flags+table->s->rec_buff_length,
	     table->s->null_bytes))
  {
    result= TRUE;				// Diff in NULL value
    goto record_compare_exit;
  }

  /* Compare fields */
  for (Field **ptr=table->field ; *ptr ; ptr++)
  {

    /**
      We only compare field contents that are not null.
      NULL fields (i.e., their null bits) were compared 
      earlier.
    */
    if (!(*(ptr))->is_null())
    {
      if ((*ptr)->cmp_binary_offset(table->s->rec_buff_length))
      {
        result= TRUE;
        goto record_compare_exit;
      }
    }
  }

record_compare_exit:
  /*
    Restore the saved bytes.

    TODO[record format ndb]: Remove this code once NDB returns the
    correct record format.
  */
  if (table->s->null_bytes > 0)
  {
    for (int i = 0 ; i < 2 ; ++i)
    {
      if (!(table->s->db_options_in_use & HA_OPTION_PACK_RECORD))
        table->record[i][0]= saved_x[i];

      if (table->s->last_null_bit_pos)
        table->record[i][table->s->null_bytes - 1]= saved_filler[i];
    }
  }

  return result;
}

/* 
  Check if we are already spending too much time on this statement.
  if we are, warn user that it might be because table does not have
  a PK, but only if the warning was not printed before for this STMT.

  @param type          The event type code.
  @param table_name    The name of the table that the slave is 
                       operating.
  @param is_index_scan States whether the slave is doing an index scan 
                       or not.
  @param rli           The relay metadata info.
*/
static inline 
void issue_long_find_row_warning(Log_event_type type, 
                                 const char *table_name,
                                 bool is_index_scan,
                                 const Relay_log_info *rli)
{
  if ((global_system_variables.log_warnings > 1 && 
      !const_cast<Relay_log_info*>(rli)->is_long_find_row_note_printed()))
  {
    time_t now= my_time(0);
    time_t stmt_ts= const_cast<Relay_log_info*>(rli)->get_row_stmt_start_timestamp();
    
    DBUG_EXECUTE_IF("inject_long_find_row_note", 
                    stmt_ts-=(LONG_FIND_ROW_THRESHOLD*2););

    long delta= (long) (now - stmt_ts);

    if (delta > LONG_FIND_ROW_THRESHOLD)
    {
      const_cast<Relay_log_info*>(rli)->set_long_find_row_note_printed();
      const char* evt_type= type == DELETE_ROWS_EVENT ? " DELETE" : "n UPDATE";
      const char* scan_type= is_index_scan ? "scanning an index" : "scanning the table";

      sql_print_information("The slave is applying a ROW event on behalf of a%s statement "
                            "on table %s and is currently taking a considerable amount "
                            "of time (%ld seconds). This is due to the fact that it is %s "
                            "while looking up records to be processed. Consider adding a "
                            "primary key (or unique key) to the table to improve "
                            "performance.", evt_type, table_name, delta, scan_type);
    }
  }
}

/**
  Locate the current row in event's table.

  The current row is pointed by @c m_curr_row. Member @c m_width tells how many 
  columns are there in the row (this can be differnet from the number of columns 
  in the table). It is assumed that event's table is already open and pointed 
  by @c m_table.

  If a corresponding record is found in the table it is stored in 
  @c m_table->record[0]. Note that when record is located based on a primary 
  key, it is possible that the record found differs from the row being located.

  If no key is specified or table does not have keys, a table scan is used to 
  find the row. In that case the row should be complete and contain values for
  all columns. However, it can still be shorter than the table, i.e. the table 
  can contain extra columns not present in the row. It is also possible that 
  the table has fewer columns than the row being located. 

  @returns Error code on failure, 0 on success. 
  
  @post In case of success @c m_table->record[0] contains the record found. 
  Also, the internal "cursor" of the table is positioned at the record found.

  @note If the engine allows random access of the records, a combination of
  @c position() and @c rnd_pos() will be used. 
 */

int Rows_log_event::find_row(const Relay_log_info *rli)
{
  DBUG_ENTER("Rows_log_event::find_row");

  DBUG_ASSERT(m_table && m_table->in_use != NULL);

  TABLE *table= m_table;
  int error= 0;
  bool is_table_scan= false, is_index_scan= false;

  /*
    rpl_row_tabledefs.test specifies that
    if the extra field on the slave does not have a default value
    and this is okay with Delete or Update events.
    Todo: fix wl3228 hld that requires defauls for all types of events
  */
  
  prepare_record(table, m_width, FALSE);
  error= unpack_current_row(rli);

#ifndef DBUG_OFF
  DBUG_PRINT("info",("looking for the following record"));
  DBUG_DUMP("record[0]", table->record[0], table->s->reclength);
#endif

  if ((table->file->ha_table_flags() & HA_PRIMARY_KEY_REQUIRED_FOR_POSITION) &&
      table->s->primary_key < MAX_KEY)
  {
    /*
      Use a more efficient method to fetch the record given by
      table->record[0] if the engine allows it.  We first compute a
      row reference using the position() member function (it will be
      stored in table->file->ref) and the use rnd_pos() to position
      the "cursor" (i.e., record[0] in this case) at the correct row.

      TODO: Add a check that the correct record has been fetched by
      comparing with the original record. Take into account that the
      record on the master and slave can be of different
      length. Something along these lines should work:

      ADD>>>  store_record(table,record[1]);
              int error= table->file->rnd_pos(table->record[0], table->file->ref);
      ADD>>>  DBUG_ASSERT(memcmp(table->record[1], table->record[0],
                                 table->s->reclength) == 0);

    */
    DBUG_PRINT("info",("locating record using primary key (position)"));
    int error= table->file->rnd_pos_by_record(table->record[0]);
    if (error)
    {
      DBUG_PRINT("info",("rnd_pos returns error %d",error));
      if (error == HA_ERR_RECORD_DELETED)
        error= HA_ERR_KEY_NOT_FOUND;
      table->file->print_error(error, MYF(0));
    }
    DBUG_RETURN(error);
  }

  // We can't use position() - try other methods.
  
  /* 
    We need to retrieve all fields
    TODO: Move this out from this function to main loop 
   */
  table->use_all_columns();

  /*
    Save copy of the record in table->record[1]. It might be needed 
    later if linear search is used to find exact match.
   */ 
  store_record(table,record[1]);    

  if (table->s->keys > 0 && table->s->keys_in_use.is_set(0))
  {
    DBUG_PRINT("info",("locating record using primary key (index_read)"));

    /* The 0th key is active: search the table using the index */
    if (!table->file->inited && (error= table->file->ha_index_init(0, FALSE)))
    {
      DBUG_PRINT("info",("ha_index_init returns error %d",error));
      table->file->print_error(error, MYF(0));
      goto err;
    }

    /* Fill key data for the row */

    DBUG_ASSERT(m_key);
    key_copy(m_key, table->record[0], table->key_info, 0);

    /*
      Don't print debug messages when running valgrind since they can
      trigger false warnings.
     */
#ifndef HAVE_purify
    DBUG_DUMP("key data", m_key, table->key_info->key_length);
#endif

    /*
      We need to set the null bytes to ensure that the filler bit are
      all set when returning.  There are storage engines that just set
      the necessary bits on the bytes and don't set the filler bits
      correctly.
    */
    if (table->s->null_bytes > 0)
      table->record[0][table->s->null_bytes - 1]|=
        256U - (1U << table->s->last_null_bit_pos);

    if ((error= table->file->index_read_map(table->record[0], m_key, 
                                            HA_WHOLE_KEY,
                                            HA_READ_KEY_EXACT)))
    {
      DBUG_PRINT("info",("no record matching the key found in the table"));
      if (error == HA_ERR_RECORD_DELETED)
        error= HA_ERR_KEY_NOT_FOUND;
      table->file->print_error(error, MYF(0));
      table->file->ha_index_end();
      goto err;
    }

  /*
    Don't print debug messages when running valgrind since they can
    trigger false warnings.
   */
#ifndef HAVE_purify
    DBUG_PRINT("info",("found first matching record")); 
    DBUG_DUMP("record[0]", table->record[0], table->s->reclength);
#endif
    /*
      Below is a minor "optimization".  If the key (i.e., key number
      0) has the HA_NOSAME flag set, we know that we have found the
      correct record (since there can be no duplicates); otherwise, we
      have to compare the record with the one found to see if it is
      the correct one.

      CAVEAT! This behaviour is essential for the replication of,
      e.g., the mysql.proc table since the correct record *shall* be
      found using the primary key *only*.  There shall be no
      comparison of non-PK columns to decide if the correct record is
      found.  I can see no scenario where it would be incorrect to
      chose the row to change only using a PK or an UNNI.
    */
    if (table->key_info->flags & HA_NOSAME)
    {
      /* Unique does not have non nullable part */
      if (!(table->key_info->flags & (HA_NULL_PART_KEY)))
      {
        table->file->ha_index_end();
        goto ok;
      }
      else
      {
        KEY *keyinfo= table->key_info;
        /*
          Unique has nullable part. We need to check if there is any field in the
          BI image that is null and part of UNNI.
        */
        bool null_found= FALSE;
        for (uint i=0; i < keyinfo->key_parts && !null_found; i++)
        {
          uint fieldnr= keyinfo->key_part[i].fieldnr - 1;
          Field **f= table->field+fieldnr;
          null_found= (*f)->is_null();
        }

        if (!null_found)
        {
          table->file->ha_index_end();
          goto ok;
        }

        /* else fall through to index scan */
      }
    }

    is_index_scan=true;

    /*
      In case key is not unique, we still have to iterate over records found
      and find the one which is identical to the row given. A copy of the 
      record we are looking for is stored in record[1].
     */ 
    DBUG_PRINT("info",("non-unique index, scanning it to find matching record")); 

    while (record_compare(table))
    {
      /*
        We need to set the null bytes to ensure that the filler bit
        are all set when returning.  There are storage engines that
        just set the necessary bits on the bytes and don't set the
        filler bits correctly.

        TODO[record format ndb]: Remove this code once NDB returns the
        correct record format.
      */
      if (table->s->null_bytes > 0)
      {
        table->record[0][table->s->null_bytes - 1]|=
          256U - (1U << table->s->last_null_bit_pos);
      }

      while ((error= table->file->index_next(table->record[0])))
      {
        /* We just skip records that has already been deleted */
        if (error == HA_ERR_RECORD_DELETED)
          continue;
        DBUG_PRINT("info",("no record matching the given row found"));
        table->file->print_error(error, MYF(0));
        table->file->ha_index_end();
        goto err;
      }
    }

    /*
      Have to restart the scan to be able to fetch the next row.
    */
    table->file->ha_index_end();
  }
  else
  {
    DBUG_PRINT("info",("locating record using table scan (rnd_next)"));

    int restart_count= 0; // Number of times scanning has restarted from top

    /* We don't have a key: search the table using rnd_next() */
    if ((error= table->file->ha_rnd_init(1)))
    {
      DBUG_PRINT("info",("error initializing table scan"
                         " (ha_rnd_init returns %d)",error));
      table->file->print_error(error, MYF(0));
      goto err;
    }

    is_table_scan= true;

    /* Continue until we find the right record or have made a full loop */
    do
    {
  restart_rnd_next:
      error= table->file->rnd_next(table->record[0]);

      if (error)
        DBUG_PRINT("info", ("error: %s", HA_ERR(error)));
      switch (error) {

      case 0:
        break;

      /*
        If the record was deleted, we pick the next one without doing
        any comparisons.
      */
      case HA_ERR_RECORD_DELETED:
        goto restart_rnd_next;

      case HA_ERR_END_OF_FILE:
        if (++restart_count < 2)
          table->file->ha_rnd_init(1);
        break;

      default:
        DBUG_PRINT("info", ("Failed to get next record"
                            " (rnd_next returns %d)",error));
        table->file->print_error(error, MYF(0));
        table->file->ha_rnd_end();
        goto err;
      }
    }
    while (restart_count < 2 && record_compare(table));
    
    /* 
      Note: above record_compare will take into accout all record fields 
      which might be incorrect in case a partial row was given in the event
     */

    /*
      Have to restart the scan to be able to fetch the next row.
    */
    if (restart_count == 2)
      DBUG_PRINT("info", ("Record not found"));
    else
      DBUG_DUMP("record found", table->record[0], table->s->reclength);
    table->file->ha_rnd_end();

    DBUG_ASSERT(error == HA_ERR_END_OF_FILE || error == 0);
    goto err;
  }
ok:
  if (is_table_scan || is_index_scan)
    issue_long_find_row_warning(get_type_code(), m_table->alias, 
                                is_index_scan, rli);

  table->default_column_bitmaps();
  DBUG_RETURN(0);

err:
  if (is_table_scan || is_index_scan)
    issue_long_find_row_warning(get_type_code(), m_table->alias, 
                                is_index_scan, rli);

  table->default_column_bitmaps();
  DBUG_RETURN(error);
}

#endif

/*
  Constructor used to build an event for writing to the binary log.
 */

#ifndef MYSQL_CLIENT
Delete_rows_log_event::Delete_rows_log_event(THD *thd_arg, TABLE *tbl_arg,
                                             ulong tid, MY_BITMAP const *cols,
                                             bool is_transactional)
  : Rows_log_event(thd_arg, tbl_arg, tid, cols, is_transactional)
{
}
#endif /* #if !defined(MYSQL_CLIENT) */

/*
  Constructor used by slave to read the event from the binary log.
 */
#ifdef HAVE_REPLICATION
Delete_rows_log_event::Delete_rows_log_event(const char *buf, uint event_len,
                                             const Format_description_log_event
                                             *description_event)
  : Rows_log_event(buf, event_len, DELETE_ROWS_EVENT, description_event)
{
}
#endif

#if !defined(MYSQL_CLIENT) && defined(HAVE_REPLICATION)

int 
Delete_rows_log_event::do_before_row_operations(const Slave_reporting_capability *const)
{
  /*
    Increment the global status delete count variable
   */
  if (get_flags(STMT_END_F))
    status_var_increment(thd->status_var.com_stat[SQLCOM_DELETE]);

  if ((m_table->file->ha_table_flags() & HA_PRIMARY_KEY_REQUIRED_FOR_POSITION) &&
      m_table->s->primary_key < MAX_KEY)
  {
    /*
      We don't need to allocate any memory for m_key since it is not used.
    */
    return 0;
  }

  if (m_table->s->keys > 0)
  {
    // Allocate buffer for key searches
    m_key= (uchar*)my_malloc(m_table->key_info->key_length, MYF(MY_WME));
    if (!m_key)
      return HA_ERR_OUT_OF_MEM;
  }
  return 0;
}

int 
Delete_rows_log_event::do_after_row_operations(const Slave_reporting_capability *const, 
                                               int error)
{
  /*error= ToDo:find out what this should really be, this triggers close_scan in nbd, returning error?*/
  m_table->file->ha_index_or_rnd_end();
  my_free(m_key);
  m_key= NULL;

  return error;
}

int Delete_rows_log_event::do_exec_row(const Relay_log_info *const rli)
{
  int error;
  DBUG_ASSERT(m_table != NULL);

  if (!(error= find_row(rli))) 
  { 
    /*
      Delete the record found, located in record[0]
    */
    error= m_table->file->ha_delete_row(m_table->record[0]);
  }
  return error;
}

#endif /* !defined(MYSQL_CLIENT) && defined(HAVE_REPLICATION) */

#ifdef MYSQL_CLIENT
void Delete_rows_log_event::print(FILE *file,
                                  PRINT_EVENT_INFO* print_event_info)
{
  Rows_log_event::print_helper(file, print_event_info, "Delete_rows");
}
#endif


/**************************************************************************
	Update_rows_log_event member functions
**************************************************************************/

/*
  Constructor used to build an event for writing to the binary log.
 */
#if !defined(MYSQL_CLIENT)
Update_rows_log_event::Update_rows_log_event(THD *thd_arg, TABLE *tbl_arg,
                                             ulong tid,
                                             MY_BITMAP const *cols_bi,
                                             MY_BITMAP const *cols_ai,
                                             bool is_transactional)
: Rows_log_event(thd_arg, tbl_arg, tid, cols_bi, is_transactional)
{
  init(cols_ai);
}

Update_rows_log_event::Update_rows_log_event(THD *thd_arg, TABLE *tbl_arg,
                                             ulong tid,
                                             MY_BITMAP const *cols,
                                             bool is_transactional)
: Rows_log_event(thd_arg, tbl_arg, tid, cols, is_transactional)
{
  init(cols);
}

void Update_rows_log_event::init(MY_BITMAP const *cols)
{
  /* if bitmap_init fails, caught in is_valid() */
  if (likely(!bitmap_init(&m_cols_ai,
                          m_width <= sizeof(m_bitbuf_ai)*8 ? m_bitbuf_ai : NULL,
                          m_width,
                          false)))
  {
    /* Cols can be zero if this is a dummy binrows event */
    if (likely(cols != NULL))
    {
      memcpy(m_cols_ai.bitmap, cols->bitmap, no_bytes_in_map(cols));
      create_last_word_mask(&m_cols_ai);
    }
  }
}
#endif /* !defined(MYSQL_CLIENT) */


Update_rows_log_event::~Update_rows_log_event()
{
  if (m_cols_ai.bitmap == m_bitbuf_ai) // no my_malloc happened
    m_cols_ai.bitmap= 0; // so no my_free in bitmap_free
  bitmap_free(&m_cols_ai); // To pair with bitmap_init().
}


/*
  Constructor used by slave to read the event from the binary log.
 */
#ifdef HAVE_REPLICATION
Update_rows_log_event::Update_rows_log_event(const char *buf, uint event_len,
                                             const
                                             Format_description_log_event
                                             *description_event)
  : Rows_log_event(buf, event_len, UPDATE_ROWS_EVENT, description_event)
{
}
#endif

#if !defined(MYSQL_CLIENT) && defined(HAVE_REPLICATION)

int 
Update_rows_log_event::do_before_row_operations(const Slave_reporting_capability *const)
{
  /*
    Increment the global status update count variable
  */
  if (get_flags(STMT_END_F))
    status_var_increment(thd->status_var.com_stat[SQLCOM_UPDATE]);

  if (m_table->s->keys > 0)
  {
    // Allocate buffer for key searches
    m_key= (uchar*)my_malloc(m_table->key_info->key_length, MYF(MY_WME));
    if (!m_key)
      return HA_ERR_OUT_OF_MEM;
  }

  m_table->timestamp_field_type= TIMESTAMP_NO_AUTO_SET;

  return 0;
}

int 
Update_rows_log_event::do_after_row_operations(const Slave_reporting_capability *const, 
                                               int error)
{
  /*error= ToDo:find out what this should really be, this triggers close_scan in nbd, returning error?*/
  m_table->file->ha_index_or_rnd_end();
  my_free(m_key); // Free for multi_malloc
  m_key= NULL;

  return error;
}

int 
Update_rows_log_event::do_exec_row(const Relay_log_info *const rli)
{
  DBUG_ASSERT(m_table != NULL);

  int error= find_row(rli); 
  if (error)
  {
    /*
      We need to read the second image in the event of error to be
      able to skip to the next pair of updates
    */
    m_curr_row= m_curr_row_end;
    unpack_current_row(rli);
    return error;
  }

  /*
    This is the situation after locating BI:

    ===|=== before image ====|=== after image ===|===
       ^                     ^
       m_curr_row            m_curr_row_end

    BI found in the table is stored in record[0]. We copy it to record[1]
    and unpack AI to record[0].
   */

  store_record(m_table,record[1]);

  m_curr_row= m_curr_row_end;
  /* this also updates m_curr_row_end */
  if ((error= unpack_current_row(rli)))
    return error;

  /*
    Now we have the right row to update.  The old row (the one we're
    looking for) is in record[1] and the new row is in record[0].
  */
#ifndef HAVE_purify
  /*
    Don't print debug messages when running valgrind since they can
    trigger false warnings.
   */
  DBUG_PRINT("info",("Updating row in table"));
  DBUG_DUMP("old record", m_table->record[1], m_table->s->reclength);
  DBUG_DUMP("new values", m_table->record[0], m_table->s->reclength);
#endif

  error= m_table->file->ha_update_row(m_table->record[1], m_table->record[0]);
  if (error == HA_ERR_RECORD_IS_THE_SAME)
    error= 0;

  return error;
}

#endif /* !defined(MYSQL_CLIENT) && defined(HAVE_REPLICATION) */

#ifdef MYSQL_CLIENT
void Update_rows_log_event::print(FILE *file,
				  PRINT_EVENT_INFO* print_event_info)
{
  Rows_log_event::print_helper(file, print_event_info, "Update_rows");
}
#endif


Incident_log_event::Incident_log_event(const char *buf, uint event_len,
                                       const Format_description_log_event *descr_event)
  : Log_event(buf, descr_event)
{
  DBUG_ENTER("Incident_log_event::Incident_log_event");
  uint8 const common_header_len=
    descr_event->common_header_len;
  uint8 const post_header_len=
    descr_event->post_header_len[INCIDENT_EVENT-1];

  DBUG_PRINT("info",("event_len: %u; common_header_len: %d; post_header_len: %d",
                     event_len, common_header_len, post_header_len));

  int incident_number= uint2korr(buf + common_header_len);
  if (incident_number >= INCIDENT_COUNT ||
      incident_number <= INCIDENT_NONE)
  {
    // If the incident is not recognized, this binlog event is
    // invalid.  If we set incident_number to INCIDENT_NONE, the
    // invalidity will be detected by is_valid().
    m_incident= INCIDENT_NONE;
    DBUG_VOID_RETURN;
  }
  m_incident= static_cast<Incident>(incident_number);
  char const *ptr= buf + common_header_len + post_header_len;
  char const *const str_end= buf + event_len;
  uint8 len= 0;                   // Assignment to keep compiler happy
  const char *str= NULL;          // Assignment to keep compiler happy
  read_str(&ptr, str_end, &str, &len);
  m_message.str= const_cast<char*>(str);
  m_message.length= len;
  DBUG_PRINT("info", ("m_incident: %d", m_incident));
  DBUG_VOID_RETURN;
}


Incident_log_event::~Incident_log_event()
{
}


const char *
Incident_log_event::description() const
{
  static const char *const description[]= {
    "NOTHING",                                  // Not used
    "LOST_EVENTS"
  };

  DBUG_PRINT("info", ("m_incident: %d", m_incident));

  return description[m_incident];
}


#ifndef MYSQL_CLIENT
void Incident_log_event::pack_info(THD *thd, Protocol *protocol)
{
  char buf[256];
  size_t bytes;
  if (m_message.length > 0)
    bytes= my_snprintf(buf, sizeof(buf), "#%d (%s)",
                       m_incident, description());
  else
    bytes= my_snprintf(buf, sizeof(buf), "#%d (%s): %s",
                       m_incident, description(), m_message.str);
  protocol->store(buf, bytes, &my_charset_bin);
}
#endif


#ifdef MYSQL_CLIENT
void
Incident_log_event::print(FILE *file,
                          PRINT_EVENT_INFO *print_event_info)
{
  if (print_event_info->short_form)
    return;

  Write_on_release_cache cache(&print_event_info->head_cache, file);
  print_header(&cache, print_event_info, FALSE);
  my_b_printf(&cache, "\n# Incident: %s\nRELOAD DATABASE; # Shall generate syntax error\n", description());
}
#endif

#if defined(HAVE_REPLICATION) && !defined(MYSQL_CLIENT)
int
Incident_log_event::do_apply_event(Relay_log_info const *rli)
{
  DBUG_ENTER("Incident_log_event::do_apply_event");
  rli->report(ERROR_LEVEL, ER_SLAVE_INCIDENT,
              ER(ER_SLAVE_INCIDENT),
              description(),
              m_message.length > 0 ? m_message.str : "<none>");
  DBUG_RETURN(1);
}
#endif

bool
Incident_log_event::write_data_header(IO_CACHE *file)
{
  DBUG_ENTER("Incident_log_event::write_data_header");
  DBUG_PRINT("enter", ("m_incident: %d", m_incident));
  uchar buf[sizeof(int16)];
  int2store(buf, (int16) m_incident);
  DBUG_RETURN(my_b_safe_write(file, buf, sizeof(buf)));
}

bool
Incident_log_event::write_data_body(IO_CACHE *file)
{
  DBUG_ENTER("Incident_log_event::write_data_body");
  DBUG_RETURN(write_str(file, m_message.str, (uint) m_message.length));
}


#ifdef MYSQL_CLIENT
/**
  The default values for these variables should be values that are
  *incorrect*, i.e., values that cannot occur in an event.  This way,
  they will always be printed for the first event.
*/
st_print_event_info::st_print_event_info()
  :flags2_inited(0), sql_mode_inited(0), sql_mode(0),
   auto_increment_increment(0),auto_increment_offset(0), charset_inited(0),
   lc_time_names_number(~0),
   charset_database_number(ILLEGAL_CHARSET_INFO_NUMBER),
   thread_id(0), thread_id_printed(false),
   base64_output_mode(BASE64_OUTPUT_UNSPEC), printed_fd_event(FALSE)
{
  /*
    Currently we only use static PRINT_EVENT_INFO objects, so zeroed at
    program's startup, but these explicit bzero() is for the day someone
    creates dynamic instances.
  */
  bzero(db, sizeof(db));
  bzero(charset, sizeof(charset));
  bzero(time_zone_str, sizeof(time_zone_str));
  delimiter[0]= ';';
  delimiter[1]= 0;
  myf const flags = MYF(MY_WME | MY_NABP);
  open_cached_file(&head_cache, NULL, NULL, 0, flags);
  open_cached_file(&body_cache, NULL, NULL, 0, flags);
}
#endif


#if defined(HAVE_REPLICATION) && !defined(MYSQL_CLIENT)
Heartbeat_log_event::Heartbeat_log_event(const char* buf, uint event_len,
                    const Format_description_log_event* description_event)
  :Log_event(buf, description_event)
{
  uint8 header_size= description_event->common_header_len;
  ident_len = event_len - header_size;
  set_if_smaller(ident_len,FN_REFLEN-1);
  log_ident= buf + header_size;
}
#endif<|MERGE_RESOLUTION|>--- conflicted
+++ resolved
@@ -3495,7 +3495,7 @@
         thd->enable_slow_log is set to the value of
         opt_log_slow_admin_statements).
       */
-      thd->enable_slow_log= opt_log_slow_slave_statements;
+      thd->enable_slow_log= TRUE;
     }
     else
     {
@@ -3639,22 +3639,6 @@
     don't suffer from these assignments to 0 as DROP TEMPORARY
     TABLE uses the db.table syntax.
   */
-<<<<<<< HEAD
-=======
-  close_thread_tables(thd);
-  if(process_log_slow_statement)
-  {
-      log_slow_statement(thd);
-
-      /*
-        Resetting the enable_slow_log thd variable. It might have changed if
-        the statement was an admin statement (in which case, down in
-        mysql_parse execution thd->enable_slow_log is set to the value of
-        opt_log_slow_admin_statements).
-      */
-      thd->enable_slow_log= TRUE;
-  }
->>>>>>> 6efb912b
   thd->catalog= 0;
   thd->set_db(NULL, 0);                 /* will free the current database */
   thd->reset_query();
