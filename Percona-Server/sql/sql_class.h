--- conflicted
+++ resolved
@@ -603,7 +603,6 @@
 
   my_bool pseudo_slave_mode;
 
-<<<<<<< HEAD
   ulong max_statement_time;
 
   Gtid_specification gtid_next;
@@ -611,11 +610,8 @@
 
   my_bool expand_fast_index_creation;
 
-  uint threadpool_high_prio_tickets;
-=======
   uint  threadpool_high_prio_tickets;
   ulong thread_pool_high_prio_mode;
->>>>>>> e9a8c9b0
 } SV;
 
 
