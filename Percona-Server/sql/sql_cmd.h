--- conflicted
+++ resolved
@@ -89,7 +89,6 @@
   SQLCOM_SHOW_RELAYLOG_EVENTS,
   SQLCOM_GET_DIAGNOSTICS,
   SQLCOM_ALTER_USER,
-<<<<<<< HEAD
 
   /* SHOW SLAVE STATUS NOLOCK */
   SQLCOM_SHOW_SLAVE_NOLOCK_STAT,
@@ -97,10 +96,8 @@
   SQLCOM_SHOW_USER_STATS, SQLCOM_SHOW_TABLE_STATS, SQLCOM_SHOW_INDEX_STATS,
   SQLCOM_SHOW_CLIENT_STATS, SQLCOM_SHOW_THREAD_STATS,
 
-=======
   SQLCOM_PURGE_ARCHIVE,
   SQLCOM_PURGE_ARCHIVE_BEFORE,
->>>>>>> d0e21a90
   /*
     When a command is added here, be sure it's also added in mysqld.cc
     in "struct show_var_st status_vars[]= {" ...
