/* Copyright (c) 2004, 2012, Oracle and/or its affiliates. All rights reserved.

  This program is free software; you can redistribute it and/or modify
  it under the terms of the GNU General Public License as published by
  the Free Software Foundation; version 2 of the License.

  This program is distributed in the hope that it will be useful,
  but WITHOUT ANY WARRANTY; without even the implied warranty of
  MERCHANTABILITY or FITNESS FOR A PARTICULAR PURPOSE.  See the
  GNU General Public License for more details.

  You should have received a copy of the GNU General Public License
  along with this program; if not, write to the Free Software
  Foundation, Inc., 51 Franklin St, Fifth Floor, Boston, MA 02110-1301  USA */

/*

  MySQL Federated Storage Engine

  ha_federated.cc - MySQL Federated Storage Engine
  Patrick Galbraith and Brian Aker, 2004

  This is a handler which uses a foreign database as the data file, as
  opposed to a handler like MyISAM, which uses .MYD files locally.

  How this handler works
  ----------------------------------
  Normal database files are local and as such: You create a table called
  'users', a file such as 'users.MYD' is created. A handler reads, inserts,
  deletes, updates data in this file. The data is stored in particular format,
  so to read, that data has to be parsed into fields, to write, fields have to
  be stored in this format to write to this data file.

  With MySQL Federated storage engine, there will be no local files
  for each table's data (such as .MYD). A foreign database will store
  the data that would normally be in this file. This will necessitate
  the use of MySQL client API to read, delete, update, insert this
  data. The data will have to be retrieve via an SQL call "SELECT *
  FROM users". Then, to read this data, it will have to be retrieved
  via mysql_fetch_row one row at a time, then converted from the
  column in this select into the format that the handler expects.

  The create table will simply create the .frm file, and within the
  "CREATE TABLE" SQL, there SHALL be any of the following :

  connection=scheme://username:password@hostname:port/database/tablename
  connection=scheme://username@hostname/database/tablename
  connection=scheme://username:password@hostname/database/tablename
  connection=scheme://username:password@hostname/database/tablename

  - OR -

  As of 5.1 (See worklog #3031), federated now allows you to use a non-url
  format, taking advantage of mysql.servers:

  connection="connection_one"
  connection="connection_one/table_foo"

  An example would be:

  connection=mysql://username:password@hostname:port/database/tablename

  or, if we had:

  create server 'server_one' foreign data wrapper 'mysql' options
  (HOST '127.0.0.1',
  DATABASE 'db1',
  USER 'root',
  PASSWORD '',
  PORT 3306,
  SOCKET '',
  OWNER 'root');

  CREATE TABLE federated.t1 (
    `id` int(20) NOT NULL,
    `name` varchar(64) NOT NULL default ''
    )
  ENGINE="FEDERATED" DEFAULT CHARSET=latin1
  CONNECTION='server_one';

  So, this will have been the equivalent of

  CONNECTION="mysql://root@127.0.0.1:3306/db1/t1"

  Then, we can also change the server to point to a new schema:

  ALTER SERVER 'server_one' options(DATABASE 'db2');

  All subsequent calls will now be against db2.t1! Guess what? You don't
  have to perform an alter table!

  This connecton="connection string" is necessary for the handler to be
  able to connect to the foreign server, either by URL, or by server
  name. 


  The basic flow is this:

  SQL calls issues locally ->
  mysql handler API (data in handler format) ->
  mysql client API (data converted to SQL calls) ->
  foreign database -> mysql client API ->
  convert result sets (if any) to handler format ->
  handler API -> results or rows affected to local

  What this handler does and doesn't support
  ------------------------------------------
  * Tables MUST be created on the foreign server prior to any action on those
    tables via the handler, first version. IMPORTANT: IF you MUST use the
    federated storage engine type on the REMOTE end, MAKE SURE [ :) ] That
    the table you connect to IS NOT a table pointing BACK to your ORIGNAL
    table! You know  and have heard the screaching of audio feedback? You
    know putting two mirror in front of each other how the reflection
    continues for eternity? Well, need I say more?!
  * There will not be support for transactions.
  * There is no way for the handler to know if the foreign database or table
    has changed. The reason for this is that this database has to work like a
    data file that would never be written to by anything other than the
    database. The integrity of the data in the local table could be breached
    if there was any change to the foreign database.
  * Support for SELECT, INSERT, UPDATE , DELETE, indexes.
  * No ALTER TABLE, DROP TABLE or any other Data Definition Language calls.
  * Prepared statements will not be used in the first implementation, it
    remains to to be seen whether the limited subset of the client API for the
    server supports this.
  * This uses SELECT, INSERT, UPDATE, DELETE and not HANDLER for its
    implementation.
  * This will not work with the query cache.

   Method calls

   A two column table, with one record:

   (SELECT)

   "SELECT * FROM foo"
    ha_federated::info
    ha_federated::scan_time:
    ha_federated::rnd_init: share->select_query SELECT * FROM foo
    ha_federated::extra

    <for every row of data retrieved>
    ha_federated::rnd_next
    ha_federated::convert_row_to_internal_format
    ha_federated::rnd_next
    </for every row of data retrieved>

    ha_federated::rnd_end
    ha_federated::extra
    ha_federated::reset

    (INSERT)

    "INSERT INTO foo (id, ts) VALUES (2, now());"

    ha_federated::write_row

    ha_federated::reset

    (UPDATE)

    "UPDATE foo SET ts = now() WHERE id = 1;"

    ha_federated::index_init
    ha_federated::index_read
    ha_federated::index_read_idx
    ha_federated::rnd_next
    ha_federated::convert_row_to_internal_format
    ha_federated::update_row

    ha_federated::extra
    ha_federated::extra
    ha_federated::extra
    ha_federated::external_lock
    ha_federated::reset


    How do I use this handler?
    --------------------------
    First of all, you need to build this storage engine:

      ./configure --with-federated-storage-engine
      make

    Next, to use this handler, it's very simple. You must
    have two databases running, either both on the same host, or
    on different hosts.

    One the server that will be connecting to the foreign
    host (client), you create your table as such:

    CREATE TABLE test_table (
      id     int(20) NOT NULL auto_increment,
      name   varchar(32) NOT NULL default '',
      other  int(20) NOT NULL default '0',
      PRIMARY KEY  (id),
      KEY name (name),
      KEY other_key (other))
       ENGINE="FEDERATED"
       DEFAULT CHARSET=latin1
       CONNECTION='mysql://root@127.0.0.1:9306/federated/test_federated';

   Notice the "COMMENT" and "ENGINE" field? This is where you
   respectively set the engine type, "FEDERATED" and foreign
   host information, this being the database your 'client' database
   will connect to and use as the "data file". Obviously, the foreign
   database is running on port 9306, so you want to start up your other
   database so that it is indeed on port 9306, and your federated
   database on a port other than that. In my setup, I use port 5554
   for federated, and port 5555 for the foreign database.

   Then, on the foreign database:

   CREATE TABLE test_table (
     id     int(20) NOT NULL auto_increment,
     name   varchar(32) NOT NULL default '',
     other  int(20) NOT NULL default '0',
     PRIMARY KEY  (id),
     KEY name (name),
     KEY other_key (other))
     ENGINE="<NAME>" <-- whatever you want, or not specify
     DEFAULT CHARSET=latin1 ;

    This table is exactly the same (and must be exactly the same),
    except that it is not using the federated handler and does
    not need the URL.


    How to see the handler in action
    --------------------------------

    When developing this handler, I compiled the federated database with
    debugging:

    ./configure --with-federated-storage-engine
    --prefix=/home/mysql/mysql-build/federated/ --with-debug

    Once compiled, I did a 'make install' (not for the purpose of installing
    the binary, but to install all the files the binary expects to see in the
    diretory I specified in the build with --prefix,
    "/home/mysql/mysql-build/federated".

    Then, I started the foreign server:

    /usr/local/mysql/bin/mysqld_safe
    --user=mysql --log=/tmp/mysqld.5555.log -P 5555

    Then, I went back to the directory containing the newly compiled mysqld,
    <builddir>/sql/, started up gdb:

    gdb ./mysqld

    Then, withn the (gdb) prompt:
    (gdb) run --gdb --port=5554 --socket=/tmp/mysqld.5554 --skip-innodb --debug

    Next, I open several windows for each:

    1. Tail the debug trace: tail -f /tmp/mysqld.trace|grep ha_fed
    2. Tail the SQL calls to the foreign database: tail -f /tmp/mysqld.5555.log
    3. A window with a client open to the federated server on port 5554
    4. A window with a client open to the federated server on port 5555

    I would create a table on the client to the foreign server on port
    5555, and then to the federated server on port 5554. At this point,
    I would run whatever queries I wanted to on the federated server,
    just always remembering that whatever changes I wanted to make on
    the table, or if I created new tables, that I would have to do that
    on the foreign server.

    Another thing to look for is 'show variables' to show you that you have
    support for federated handler support:

    show variables like '%federat%'

    and:

    show storage engines;

    Both should display the federated storage handler.


    Testing
    -------

    There is a test for MySQL Federated Storage Handler in ./mysql-test/t,
    federatedd.test It starts both a slave and master database using
    the same setup that the replication tests use, with the exception that
    it turns off replication, and sets replication to ignore the test tables.
    After ensuring that you actually do have support for the federated storage
    handler, numerous queries/inserts/updates/deletes are run, many derived
    from the MyISAM tests, plus som other tests which were meant to reveal
    any issues that would be most likely to affect this handler. All tests
    should work! ;)

    To run these tests, go into ./mysql-test (based in the directory you
    built the server in)

    ./mysql-test-run federated

    To run the test, or if you want to run the test and have debug info:

    ./mysql-test-run --debug federated

    This will run the test in debug mode, and you can view the trace and
    log files in the ./mysql-test/var/log directory

    ls -l mysql-test/var/log/
    -rw-r--r--  1 patg  patg        17  4 Dec 12:27 current_test
    -rw-r--r--  1 patg  patg       692  4 Dec 12:52 manager.log
    -rw-rw----  1 patg  patg     21246  4 Dec 12:51 master-bin.000001
    -rw-rw----  1 patg  patg        68  4 Dec 12:28 master-bin.index
    -rw-r--r--  1 patg  patg      1620  4 Dec 12:51 master.err
    -rw-rw----  1 patg  patg     23179  4 Dec 12:51 master.log
    -rw-rw----  1 patg  patg  16696550  4 Dec 12:51 master.trace
    -rw-r--r--  1 patg  patg         0  4 Dec 12:28 mysqltest-time
    -rw-r--r--  1 patg  patg   2024051  4 Dec 12:51 mysqltest.trace
    -rw-rw----  1 patg  patg     94992  4 Dec 12:51 slave-bin.000001
    -rw-rw----  1 patg  patg        67  4 Dec 12:28 slave-bin.index
    -rw-rw----  1 patg  patg       249  4 Dec 12:52 slave-relay-bin.000003
    -rw-rw----  1 patg  patg        73  4 Dec 12:28 slave-relay-bin.index
    -rw-r--r--  1 patg  patg      1349  4 Dec 12:51 slave.err
    -rw-rw----  1 patg  patg     96206  4 Dec 12:52 slave.log
    -rw-rw----  1 patg  patg  15706355  4 Dec 12:51 slave.trace
    -rw-r--r--  1 patg  patg         0  4 Dec 12:51 warnings

    Of course, again, you can tail the trace log:

    tail -f mysql-test/var/log/master.trace |grep ha_fed

    As well as the slave query log:

    tail -f mysql-test/var/log/slave.log

    Files that comprise the test suit
    ---------------------------------
    mysql-test/t/federated.test
    mysql-test/r/federated.result
    mysql-test/r/have_federated_db.require
    mysql-test/include/have_federated_db.inc


    Other tidbits
    -------------

    These were the files that were modified or created for this
    Federated handler to work, in 5.0:

    ./configure.in
    ./sql/Makefile.am
    ./config/ac_macros/ha_federated.m4
    ./sql/handler.cc
    ./sql/mysqld.cc
    ./sql/set_var.cc
    ./sql/field.h
    ./sql/sql_string.h
    ./mysql-test/mysql-test-run(.sh)
    ./mysql-test/t/federated.test
    ./mysql-test/r/federated.result
    ./mysql-test/r/have_federated_db.require
    ./mysql-test/include/have_federated_db.inc
    ./sql/ha_federated.cc
    ./sql/ha_federated.h

    In 5.1

    my:~/mysql-build/mysql-5.1-bkbits patg$ ls storage/federated/
    CMakeLists.txt                  Makefile.in                     ha_federated.h                  plug.in
    Makefile                        SCCS                            libfederated.a
    Makefile.am                     ha_federated.cc                 libfederated_a-ha_federated.o

*/


#define MYSQL_SERVER 1
#include "sql_priv.h"
#include "sql_servers.h"         // FOREIGN_SERVER, get_server_by_name
#include "sql_class.h"           // SSV
#include "sql_analyse.h"         // append_escaped
#include <mysql/plugin.h>

#ifdef USE_PRAGMA_IMPLEMENTATION
#pragma implementation                          // gcc: Class implementation
#endif

#include "ha_federated.h"
#include "probes_mysql.h"

#include "m_string.h"
#include "key.h"                                // key_copy

#include <mysql/plugin.h>

/* Variables for federated share methods */
static HASH federated_open_tables;              // To track open tables
mysql_mutex_t federated_mutex;                // To init the hash
static char ident_quote_char= '`';              // Character for quoting
                                                // identifiers
static char value_quote_char= '\'';             // Character for quoting
                                                // literals
static const int bulk_padding= 64;              // bytes "overhead" in packet

/* Variables used when chopping off trailing characters */
static const uint sizeof_trailing_comma= sizeof(", ") - 1;
static const uint sizeof_trailing_closeparen= sizeof(") ") - 1;
static const uint sizeof_trailing_and= sizeof(" AND ") - 1;
static const uint sizeof_trailing_where= sizeof(" WHERE ") - 1;

/* Static declaration for handerton */
static handler *federated_create_handler(handlerton *hton,
                                         TABLE_SHARE *table,
                                         MEM_ROOT *mem_root);
static int federated_commit(handlerton *hton, THD *thd, bool all);
static int federated_rollback(handlerton *hton, THD *thd, bool all);

/* Federated storage engine handlerton */

static handler *federated_create_handler(handlerton *hton, 
                                         TABLE_SHARE *table,
                                         MEM_ROOT *mem_root)
{
  return new (mem_root) ha_federated(hton, table);
}


/* Function we use in the creation of our hash to get key */

static uchar *federated_get_key(FEDERATED_SHARE *share, size_t *length,
                                my_bool not_used __attribute__ ((unused)))
{
  *length= share->share_key_length;
  return (uchar*) share->share_key;
}

#ifdef HAVE_PSI_INTERFACE
static PSI_mutex_key fe_key_mutex_federated, fe_key_mutex_FEDERATED_SHARE_mutex;

static PSI_mutex_info all_federated_mutexes[]=
{
  { &fe_key_mutex_federated, "federated", PSI_FLAG_GLOBAL},
  { &fe_key_mutex_FEDERATED_SHARE_mutex, "FEDERATED_SHARE::mutex", 0}
};

static void init_federated_psi_keys(void)
{
  const char* category= "federated";
  int count;

  if (PSI_server == NULL)
    return;

  count= array_elements(all_federated_mutexes);
  PSI_server->register_mutex(category, all_federated_mutexes, count);
}
#endif /* HAVE_PSI_INTERFACE */

/*
  Initialize the federated handler.

  SYNOPSIS
    federated_db_init()
    p		Handlerton

  RETURN
    FALSE       OK
    TRUE        Error
*/

int federated_db_init(void *p)
{
  DBUG_ENTER("federated_db_init");

#ifdef HAVE_PSI_INTERFACE
  init_federated_psi_keys();
#endif /* HAVE_PSI_INTERFACE */

  handlerton *federated_hton= (handlerton *)p;
  federated_hton->state= SHOW_OPTION_YES;
  federated_hton->db_type= DB_TYPE_FEDERATED_DB;
  federated_hton->commit= federated_commit;
  federated_hton->rollback= federated_rollback;
  federated_hton->create= federated_create_handler;
  federated_hton->flags= HTON_ALTER_NOT_SUPPORTED | HTON_NO_PARTITION;

  /*
    Support for transactions disabled until WL#2952 fixes it.
	We do it like this to avoid "defined but not used" compiler warnings.
  */
  federated_hton->commit= 0;
  federated_hton->rollback= 0;

  if (mysql_mutex_init(fe_key_mutex_federated,
                       &federated_mutex, MY_MUTEX_INIT_FAST))
    goto error;
  if (!my_hash_init(&federated_open_tables, &my_charset_bin, 32, 0, 0,
                    (my_hash_get_key) federated_get_key, 0, 0))
  {
    DBUG_RETURN(FALSE);
  }

  mysql_mutex_destroy(&federated_mutex);
error:
  DBUG_RETURN(TRUE);
}


/*
  Release the federated handler.

  SYNOPSIS
    federated_db_end()

  RETURN
    FALSE       OK
*/

int federated_done(void *p)
{
  my_hash_free(&federated_open_tables);
  mysql_mutex_destroy(&federated_mutex);

  return 0;
}


/**
  @brief Append identifiers to the string.

  @param[in,out] string	The target string.
  @param[in] name 		Identifier name
  @param[in] length 	Length of identifier name in bytes
  @param[in] quote_char Quote char to use for quoting identifier.

  @return Operation Status
  @retval FALSE OK
  @retval TRUE  There was an error appending to the string.

  @note This function is based upon the append_identifier() function
        in sql_show.cc except that quoting always occurs.
*/

static bool append_ident(String *string, const char *name, size_t length,
                         const char quote_char)
{
  bool result;
  uint clen;
  const char *name_end;
  DBUG_ENTER("append_ident");

  if (quote_char)
  {
    string->reserve((uint) length * 2 + 2);
    if ((result= string->append(&quote_char, 1, system_charset_info)))
      goto err;

    for (name_end= name+length; name < name_end; name+= clen)
    {
      uchar c= *(uchar *) name;
      if (!(clen= my_mbcharlen(system_charset_info, c)))
        clen= 1;
      if (clen == 1 && c == (uchar) quote_char &&
          (result= string->append(&quote_char, 1, system_charset_info)))
        goto err;
      if ((result= string->append(name, clen, string->charset())))
        goto err;
    }
    result= string->append(&quote_char, 1, system_charset_info);
  }
  else
    result= string->append(name, (uint) length, system_charset_info);

err:
  DBUG_RETURN(result);
}


static int parse_url_error(FEDERATED_SHARE *share, TABLE *table, int error_num)
{
  char buf[FEDERATED_QUERY_BUFFER_SIZE];
  size_t buf_len;
  DBUG_ENTER("ha_federated parse_url_error");

  buf_len= min(table->s->connect_string.length,
               FEDERATED_QUERY_BUFFER_SIZE-1);
  strmake(buf, table->s->connect_string.str, buf_len);
  my_error(error_num, MYF(0), buf);
  DBUG_RETURN(error_num);
}

/*
  retrieve server object which contains server meta-data 
  from the system table given a server's name, set share
  connection parameter members
*/
int get_connection(MEM_ROOT *mem_root, FEDERATED_SHARE *share)
{
  int error_num= ER_FOREIGN_SERVER_DOESNT_EXIST;
  FOREIGN_SERVER *server, server_buffer;
  DBUG_ENTER("ha_federated::get_connection");

  /*
    get_server_by_name() clones the server if exists and allocates
	copies of strings in the supplied mem_root
  */
  if (!(server=
       get_server_by_name(mem_root, share->connection_string, &server_buffer)))
  {
    DBUG_PRINT("info", ("get_server_by_name returned > 0 error condition!"));
    /* need to come up with error handling */
    error_num=1;
    goto error;
  }
  DBUG_PRINT("info", ("get_server_by_name returned server at %lx",
                      (long unsigned int) server));

  /*
    Most of these should never be empty strings, error handling will
    need to be implemented. Also, is this the best way to set the share
    members? Is there some allocation needed? In running this code, it works
    except there are errors in the trace file of the share being overrun 
    at the address of the share.
  */
  share->server_name_length= server->server_name_length;
  share->server_name= server->server_name;
  share->username= server->username;
  share->password= server->password;
  share->database= server->db;
#ifndef I_AM_PARANOID
  share->port= server->port > 0 && server->port < 65536 ? 
#else
  share->port= server->port > 1023 && server->port < 65536 ? 
#endif
               (ushort) server->port : MYSQL_PORT;
  share->hostname= server->host;
  if (!(share->socket= server->socket) &&
      !strcmp(share->hostname, my_localhost))
    share->socket= (char *) MYSQL_UNIX_ADDR;
  share->scheme= server->scheme;

  DBUG_PRINT("info", ("share->username %s", share->username));
  DBUG_PRINT("info", ("share->password %s", share->password));
  DBUG_PRINT("info", ("share->hostname %s", share->hostname));
  DBUG_PRINT("info", ("share->database %s", share->database));
  DBUG_PRINT("info", ("share->port %d", share->port));
  DBUG_PRINT("info", ("share->socket %s", share->socket));
  DBUG_RETURN(0);

error:
  my_printf_error(error_num, "server name: '%s' doesn't exist!",
                  MYF(0), share->connection_string);
  DBUG_RETURN(error_num);
}

/*
  Parse connection info from table->s->connect_string

  SYNOPSIS
    parse_url()
    mem_root            MEM_ROOT pointer for memory allocation
    share               pointer to FEDERATED share
    table               pointer to current TABLE class
    table_create_flag   determines what error to throw

  DESCRIPTION
    Populates the share with information about the connection
    to the foreign database that will serve as the data source.
    This string must be specified (currently) in the "CONNECTION" field,
    listed in the CREATE TABLE statement.

    This string MUST be in the format of any of these:

    CONNECTION="scheme://username:password@hostname:port/database/table"
    CONNECTION="scheme://username@hostname/database/table"
    CONNECTION="scheme://username@hostname:port/database/table"
    CONNECTION="scheme://username:password@hostname/database/table"

    _OR_

    CONNECTION="connection name"

    

  An Example:

  CREATE TABLE t1 (id int(32))
    ENGINE="FEDERATED"
    CONNECTION="mysql://joe:joespass@192.168.1.111:9308/federated/testtable";

  CREATE TABLE t2 (
    id int(4) NOT NULL auto_increment,
    name varchar(32) NOT NULL,
    PRIMARY KEY(id)
    ) ENGINE="FEDERATED" CONNECTION="my_conn";

  ***IMPORTANT***
  Currently, the Federated Storage Engine only supports connecting to another
  MySQL Database ("scheme" of "mysql"). Connections using JDBC as well as 
  other connectors are in the planning stage.
  

  'password' and 'port' are both optional.

  RETURN VALUE
    0           success
    error_num   particular error code 

*/

static int parse_url(MEM_ROOT *mem_root, FEDERATED_SHARE *share, TABLE *table,
                     uint table_create_flag)
{
  uint error_num= (table_create_flag ?
                   ER_FOREIGN_DATA_STRING_INVALID_CANT_CREATE :
                   ER_FOREIGN_DATA_STRING_INVALID);
  DBUG_ENTER("ha_federated::parse_url");

  share->port= 0;
  share->socket= 0;
  DBUG_PRINT("info", ("share at %lx", (long unsigned int) share));
  DBUG_PRINT("info", ("Length: %u", (uint) table->s->connect_string.length));
  DBUG_PRINT("info", ("String: '%.*s'", (int) table->s->connect_string.length,
                      table->s->connect_string.str));
  share->connection_string= strmake_root(mem_root, table->s->connect_string.str,
                                       table->s->connect_string.length);

  DBUG_PRINT("info",("parse_url alloced share->connection_string %lx",
                     (long unsigned int) share->connection_string));

  DBUG_PRINT("info",("share->connection_string %s",share->connection_string));
  /*
    No :// or @ in connection string. Must be a straight connection name of
    either "servername" or "servername/tablename"
  */
  if ( (!strstr(share->connection_string, "://") &&
       (!strchr(share->connection_string, '@'))))
  {

    DBUG_PRINT("info",
               ("share->connection_string %s internal format \
                share->connection_string %lx",
                share->connection_string,
                (long unsigned int) share->connection_string));

    /* ok, so we do a little parsing, but not completely! */
    share->parsed= FALSE;
    /*
      If there is a single '/' in the connection string, this means the user is
      specifying a table name
    */

    if ((share->table_name= strchr(share->connection_string, '/')))
    {
      share->connection_string[share->table_name - share->connection_string]= '\0';
      share->table_name++;
      share->table_name_length= (uint) strlen(share->table_name);

      DBUG_PRINT("info", 
                 ("internal format, parsed table_name share->connection_string \
                  %s share->table_name %s", 
                  share->connection_string, share->table_name));

      /*
        there better not be any more '/'s !
      */
      if (strchr(share->table_name, '/'))
        goto error;

    }
    /*
      otherwise, straight server name, use tablename of federated table
      as remote table name
    */
    else
    {
      /*
        connection specifies everything but, resort to
        expecting remote and foreign table names to match
      */
      share->table_name= strmake_root(mem_root, table->s->table_name.str,
                                      (share->table_name_length= table->s->table_name.length));
      DBUG_PRINT("info", 
                 ("internal format, default table_name share->connection_string \
                  %s share->table_name %s", 
                  share->connection_string, share->table_name));
    }

    if ((error_num= get_connection(mem_root, share)))
      goto error;
  }
  else
  {
    share->parsed= TRUE;
    // Add a null for later termination of table name
    share->connection_string[table->s->connect_string.length]= 0;
    share->scheme= share->connection_string;
    DBUG_PRINT("info",("parse_url alloced share->scheme %lx",
                       (long unsigned int) share->scheme));

    /*
      remove addition of null terminator and store length
      for each string  in share
    */
    if (!(share->username= strstr(share->scheme, "://")))
      goto error;
    share->scheme[share->username - share->scheme]= '\0';

    if (strcmp(share->scheme, "mysql") != 0)
      goto error;

    share->username+= 3;

    if (!(share->hostname= strchr(share->username, '@')))
      goto error;

    share->username[share->hostname - share->username]= '\0';
    share->hostname++;

    if ((share->password= strchr(share->username, ':')))
    {
      share->username[share->password - share->username]= '\0';
      share->password++;
      share->username= share->username;
      /* make sure there isn't an extra / or @ */
      if ((strchr(share->password, '/') || strchr(share->hostname, '@')))
        goto error;
      /*
        Found that if the string is:
        user:@hostname:port/db/table
        Then password is a null string, so set to NULL
      */
      if ((share->password[0] == '\0'))
        share->password= NULL;
    }
    else
      share->username= share->username;

    /* make sure there isn't an extra / or @ */
    if ((strchr(share->username, '/')) || (strchr(share->hostname, '@')))
      goto error;

    if (!(share->database= strchr(share->hostname, '/')))
      goto error;
    share->hostname[share->database - share->hostname]= '\0';
    share->database++;

    if ((share->sport= strchr(share->hostname, ':')))
    {
      share->hostname[share->sport - share->hostname]= '\0';
      share->sport++;
      if (share->sport[0] == '\0')
        share->sport= NULL;
      else
        share->port= atoi(share->sport);
    }

    if (!(share->table_name= strchr(share->database, '/')))
      goto error;
    share->database[share->table_name - share->database]= '\0';
    share->table_name++;

    share->table_name_length= strlen(share->table_name);

    /* make sure there's not an extra / */
    if ((strchr(share->table_name, '/')))
      goto error;

    /*
      If hostname is omitted, we set it to NULL. According to
      mysql_real_connect() manual:
      The value of host may be either a hostname or an IP address.
      If host is NULL or the string "localhost", a connection to the
      local host is assumed.
    */
    if (share->hostname[0] == '\0')
      share->hostname= NULL;
  }

  if (!share->port)
  {
    if (!share->hostname || strcmp(share->hostname, my_localhost) == 0)
      share->socket= (char*) MYSQL_UNIX_ADDR;
    else
      share->port= MYSQL_PORT;
  }

  DBUG_PRINT("info",
             ("scheme: %s  username: %s  password: %s \
               hostname: %s  port: %d  db: %s  tablename: %s",
              share->scheme, share->username, share->password,
              share->hostname, share->port, share->database,
              share->table_name));

  DBUG_RETURN(0);

error:
  DBUG_RETURN(parse_url_error(share, table, error_num));
}

/*****************************************************************************
** FEDERATED tables
*****************************************************************************/

ha_federated::ha_federated(handlerton *hton,
                           TABLE_SHARE *table_arg)
  :handler(hton, table_arg),
  mysql(0), last_result(0), position_called(false)
{
  trx_next= 0;
  bzero(&bulk_insert, sizeof(bulk_insert));
}


/*
  Convert MySQL result set row to handler internal format

  SYNOPSIS
    convert_row_to_internal_format()
      record    Byte pointer to record
      row       MySQL result set row from fetchrow()
      result	Result set to use

  DESCRIPTION
    This method simply iterates through a row returned via fetchrow with
    values from a successful SELECT , and then stores each column's value
    in the field object via the field object pointer (pointing to the table's
    array of field object pointers). This is how the handler needs the data
    to be stored to then return results back to the user

  RETURN VALUE
    0   After fields have had field values stored from record
*/

uint ha_federated::convert_row_to_internal_format(uchar *record,
                                                  MYSQL_ROW row,
                                                  MYSQL_RES *result)
{
  ulong *lengths;
  Field **field;
  my_bitmap_map *old_map= dbug_tmp_use_all_columns(table, table->write_set);
  DBUG_ENTER("ha_federated::convert_row_to_internal_format");

  lengths= mysql_fetch_lengths(result);

  for (field= table->field; *field; field++, row++, lengths++)
  {
    /*
      index variable to move us through the row at the
      same iterative step as the field
    */
    my_ptrdiff_t old_ptr;
    old_ptr= (my_ptrdiff_t) (record - table->record[0]);
    (*field)->move_field_offset(old_ptr);
    if (!*row)
    {
      (*field)->set_null();
      (*field)->reset();
    }
    else
    {
      if (bitmap_is_set(table->read_set, (*field)->field_index))
      {
        (*field)->set_notnull();
        (*field)->store(*row, *lengths, &my_charset_bin);
      }
    }
    (*field)->move_field_offset(-old_ptr);
  }
  dbug_tmp_restore_column_map(table->write_set, old_map);
  DBUG_RETURN(0);
}

static bool emit_key_part_name(String *to, KEY_PART_INFO *part)
{
  DBUG_ENTER("emit_key_part_name");
  if (append_ident(to, part->field->field_name, 
                   strlen(part->field->field_name), ident_quote_char))
    DBUG_RETURN(1);                           // Out of memory
  DBUG_RETURN(0);
}

static bool emit_key_part_element(String *to, KEY_PART_INFO *part,
                                  bool needs_quotes, bool is_like,
                                  const uchar *ptr, uint len)
{
  Field *field= part->field;
  DBUG_ENTER("emit_key_part_element");

  if (needs_quotes && to->append(STRING_WITH_LEN("'")))
    DBUG_RETURN(1);

  if (part->type == HA_KEYTYPE_BIT)
  {
    char buff[STRING_BUFFER_USUAL_SIZE], *buf= buff;

    *buf++= '0';
    *buf++= 'x';
    buf= octet2hex(buf, (char*) ptr, len);
    if (to->append((char*) buff, (uint)(buf - buff)))
      DBUG_RETURN(1);
  }
  else if (part->key_part_flag & HA_BLOB_PART)
  {
    String blob;
    uint blob_length= uint2korr(ptr);
    blob.set_quick((char*) ptr+HA_KEY_BLOB_LENGTH,
                   blob_length, &my_charset_bin);
    if (append_escaped(to, &blob))
      DBUG_RETURN(1);
  }
  else if (part->key_part_flag & HA_VAR_LENGTH_PART)
  {
    String varchar;
    uint var_length= uint2korr(ptr);
    varchar.set_quick((char*) ptr+HA_KEY_BLOB_LENGTH,
                      var_length, &my_charset_bin);
    if (append_escaped(to, &varchar))
      DBUG_RETURN(1);
  }
  else
  {
    char strbuff[MAX_FIELD_WIDTH];
    String str(strbuff, sizeof(strbuff), part->field->charset()), *res;

    res= field->val_str(&str, ptr);

    if (field->result_type() == STRING_RESULT)
    {
      if (append_escaped(to, res))
        DBUG_RETURN(1);
    }
    else if (to->append(res->ptr(), res->length()))
      DBUG_RETURN(1);
  }

  if (is_like && to->append(STRING_WITH_LEN("%")))
    DBUG_RETURN(1);

  if (needs_quotes && to->append(STRING_WITH_LEN("'")))
    DBUG_RETURN(1);

  DBUG_RETURN(0);
}

/*
  Create a WHERE clause based off of values in keys
  Note: This code was inspired by key_copy from key.cc

  SYNOPSIS
    create_where_from_key ()
      to          String object to store WHERE clause
      key_info    KEY struct pointer
      key         byte pointer containing key
      key_length  length of key
      range_type  0 - no range, 1 - min range, 2 - max range
                  (see enum range_operation)

  DESCRIPTION
    Using iteration through all the keys via a KEY_PART_INFO pointer,
    This method 'extracts' the value of each key in the byte pointer
    *key, and for each key found, constructs an appropriate WHERE clause

  RETURN VALUE
    0   After all keys have been accounted for to create the WHERE clause
    1   No keys found

    Range flags Table per Timour:

   -----------------
   - start_key:
     * ">"  -> HA_READ_AFTER_KEY
     * ">=" -> HA_READ_KEY_OR_NEXT
     * "="  -> HA_READ_KEY_EXACT

   - end_key:
     * "<"  -> HA_READ_BEFORE_KEY
     * "<=" -> HA_READ_AFTER_KEY

   records_in_range:
   -----------------
   - start_key:
     * ">"  -> HA_READ_AFTER_KEY
     * ">=" -> HA_READ_KEY_EXACT
     * "="  -> HA_READ_KEY_EXACT

   - end_key:
     * "<"  -> HA_READ_BEFORE_KEY
     * "<=" -> HA_READ_AFTER_KEY
     * "="  -> HA_READ_AFTER_KEY

0 HA_READ_KEY_EXACT,              Find first record else error
1 HA_READ_KEY_OR_NEXT,            Record or next record
2 HA_READ_KEY_OR_PREV,            Record or previous
3 HA_READ_AFTER_KEY,              Find next rec. after key-record
4 HA_READ_BEFORE_KEY,             Find next rec. before key-record
5 HA_READ_PREFIX,                 Key which as same prefix
6 HA_READ_PREFIX_LAST,            Last key with the same prefix
7 HA_READ_PREFIX_LAST_OR_PREV,    Last or prev key with the same prefix

Flags that I've found:

id, primary key, varchar

id = 'ccccc'
records_in_range: start_key 0 end_key 3
read_range_first: start_key 0 end_key NULL

id > 'ccccc'
records_in_range: start_key 3 end_key NULL
read_range_first: start_key 3 end_key NULL

id < 'ccccc'
records_in_range: start_key NULL end_key 4
read_range_first: start_key NULL end_key 4

id <= 'ccccc'
records_in_range: start_key NULL end_key 3
read_range_first: start_key NULL end_key 3

id >= 'ccccc'
records_in_range: start_key 0 end_key NULL
read_range_first: start_key 1 end_key NULL

id like 'cc%cc'
records_in_range: start_key 0 end_key 3
read_range_first: start_key 1 end_key 3

id > 'aaaaa' and id < 'ccccc'
records_in_range: start_key 3 end_key 4
read_range_first: start_key 3 end_key 4

id >= 'aaaaa' and id < 'ccccc';
records_in_range: start_key 0 end_key 4
read_range_first: start_key 1 end_key 4

id >= 'aaaaa' and id <= 'ccccc';
records_in_range: start_key 0 end_key 3
read_range_first: start_key 1 end_key 3

id > 'aaaaa' and id <= 'ccccc';
records_in_range: start_key 3 end_key 3
read_range_first: start_key 3 end_key 3

numeric keys:

id = 4
index_read_idx: start_key 0 end_key NULL 

id > 4
records_in_range: start_key 3 end_key NULL
read_range_first: start_key 3 end_key NULL

id >= 4
records_in_range: start_key 0 end_key NULL
read_range_first: start_key 1 end_key NULL

id < 4
records_in_range: start_key NULL end_key 4
read_range_first: start_key NULL end_key 4

id <= 4
records_in_range: start_key NULL end_key 3
read_range_first: start_key NULL end_key 3

id like 4
full table scan, select * from

id > 2 and id < 8
records_in_range: start_key 3 end_key 4
read_range_first: start_key 3 end_key 4

id >= 2 and id < 8
records_in_range: start_key 0 end_key 4
read_range_first: start_key 1 end_key 4

id >= 2 and id <= 8
records_in_range: start_key 0 end_key 3
read_range_first: start_key 1 end_key 3

id > 2 and id <= 8
records_in_range: start_key 3 end_key 3
read_range_first: start_key 3 end_key 3

multi keys (id int, name varchar, other varchar)

id = 1;
records_in_range: start_key 0 end_key 3
read_range_first: start_key 0 end_key NULL

id > 4;
id > 2 and name = '333'; remote: id > 2
id > 2 and name > '333'; remote: id > 2
id > 2 and name > '333' and other < 'ddd'; remote: id > 2 no results
id > 2 and name >= '333' and other < 'ddd'; remote: id > 2 1 result
id >= 4 and name = 'eric was here' and other > 'eeee';
records_in_range: start_key 3 end_key NULL
read_range_first: start_key 3 end_key NULL

id >= 4;
id >= 2 and name = '333' and other < 'ddd';
remote: `id`  >= 2 AND `name`  >= '333';
records_in_range: start_key 0 end_key NULL
read_range_first: start_key 1 end_key NULL

id < 4;
id < 3 and name = '222' and other <= 'ccc'; remote: id < 3
records_in_range: start_key NULL end_key 4
read_range_first: start_key NULL end_key 4

id <= 4;
records_in_range: start_key NULL end_key 3
read_range_first: start_key NULL end_key 3

id like 4;
full table scan

id  > 2 and id < 4;
records_in_range: start_key 3 end_key 4
read_range_first: start_key 3 end_key 4

id >= 2 and id < 4;
records_in_range: start_key 0 end_key 4
read_range_first: start_key 1 end_key 4

id >= 2 and id <= 4;
records_in_range: start_key 0 end_key 3
read_range_first: start_key 1 end_key 3

id > 2 and id <= 4;
id = 6 and name = 'eric was here' and other > 'eeee';
remote: (`id`  > 6 AND `name`  > 'eric was here' AND `other`  > 'eeee')
AND (`id`  <= 6) AND ( AND `name`  <= 'eric was here')
no results
records_in_range: start_key 3 end_key 3
read_range_first: start_key 3 end_key 3

Summary:

* If the start key flag is 0 the max key flag shouldn't even be set, 
  and if it is, the query produced would be invalid.
* Multipart keys, even if containing some or all numeric columns,
  are treated the same as non-numeric keys

  If the query is " = " (quotes or not):
  - records in range start key flag HA_READ_KEY_EXACT,
    end key flag HA_READ_AFTER_KEY (incorrect)
  - any other: start key flag HA_READ_KEY_OR_NEXT,
    end key flag HA_READ_AFTER_KEY (correct)

* 'like' queries (of key)
  - Numeric, full table scan
  - Non-numeric
      records_in_range: start_key 0 end_key 3
      other : start_key 1 end_key 3

* If the key flag is HA_READ_AFTER_KEY:
   if start_key, append >
   if end_key, append <=

* If create_where_key was called by records_in_range:

 - if the key is numeric:
    start key flag is 0 when end key is NULL, end key flag is 3 or 4
 - if create_where_key was called by any other function:
    start key flag is 1 when end key is NULL, end key flag is 3 or 4
 - if the key is non-numeric, or multipart
    When the query is an exact match, the start key flag is 0,
    end key flag is 3 for what should be a no-range condition where
    you should have 0 and max key NULL, which it is if called by
    read_range_first

Conclusion:

1. Need logic to determin if a key is min or max when the flag is
HA_READ_AFTER_KEY, and handle appending correct operator accordingly

2. Need a boolean flag to pass to create_where_from_key, used in the
switch statement. Add 1 to the flag if:
  - start key flag is HA_READ_KEY_EXACT and the end key is NULL

*/

bool ha_federated::create_where_from_key(String *to,
                                         KEY *key_info,
                                         const key_range *start_key,
                                         const key_range *end_key,
                                         bool from_records_in_range,
                                         bool eq_range_arg)
{
  bool both_not_null=
    (start_key != NULL && end_key != NULL) ? TRUE : FALSE;
  const uchar *ptr;
  uint remainder, length;
  char tmpbuff[FEDERATED_QUERY_BUFFER_SIZE];
  String tmp(tmpbuff, sizeof(tmpbuff), system_charset_info);
  const key_range *ranges[2]= { start_key, end_key };
  my_bitmap_map *old_map;
  DBUG_ENTER("ha_federated::create_where_from_key");

  tmp.length(0); 
  if (start_key == NULL && end_key == NULL)
    DBUG_RETURN(1);

  old_map= dbug_tmp_use_all_columns(table, table->write_set);
  for (uint i= 0; i <= 1; i++)
  {
    bool needs_quotes;
    KEY_PART_INFO *key_part;
    if (ranges[i] == NULL)
      continue;

    if (both_not_null)
    {
      if (i > 0)
        tmp.append(STRING_WITH_LEN(") AND ("));
      else
        tmp.append(STRING_WITH_LEN(" ("));
    }

    for (key_part= key_info->key_part,
         remainder= key_info->key_parts,
         length= ranges[i]->length,
         ptr= ranges[i]->key; ;
         remainder--,
         key_part++)
    {
      Field *field= key_part->field;
      uint store_length= key_part->store_length;
      uint part_length= min(store_length, length);
      needs_quotes= field->str_needs_quotes();
      DBUG_DUMP("key, start of loop", ptr, length);

      if (key_part->null_bit)
      {
        if (*ptr++)
        {
          /*
            We got "IS [NOT] NULL" condition against nullable column. We
            distinguish between "IS NOT NULL" and "IS NULL" by flag. For
            "IS NULL", flag is set to HA_READ_KEY_EXACT.
          */
          if (emit_key_part_name(&tmp, key_part) ||
              (ranges[i]->flag == HA_READ_KEY_EXACT ?
               tmp.append(STRING_WITH_LEN(" IS NULL ")) :
               tmp.append(STRING_WITH_LEN(" IS NOT NULL "))))
            goto err;
          /*
            We need to adjust pointer and length to be prepared for next
            key part. As well as check if this was last key part.
          */
          goto prepare_for_next_key_part;
        }
      }

      if (tmp.append(STRING_WITH_LEN(" (")))
        goto err;

      switch (ranges[i]->flag) {
      case HA_READ_KEY_EXACT:
        DBUG_PRINT("info", ("federated HA_READ_KEY_EXACT %d", i));
        if (store_length >= length ||
            !needs_quotes ||
            key_part->type == HA_KEYTYPE_BIT ||
            field->result_type() != STRING_RESULT)
        {
          if (emit_key_part_name(&tmp, key_part))
            goto err;

          if (from_records_in_range)
          {
            if (tmp.append(STRING_WITH_LEN(" >= ")))
              goto err;
          }
          else
          {
            if (tmp.append(STRING_WITH_LEN(" = ")))
              goto err;
          }

          if (emit_key_part_element(&tmp, key_part, needs_quotes, 0, ptr,
                                    part_length))
            goto err;
        }
        else
        {
          /* LIKE */
          if (emit_key_part_name(&tmp, key_part) ||
              tmp.append(STRING_WITH_LEN(" LIKE ")) ||
              emit_key_part_element(&tmp, key_part, needs_quotes, 1, ptr,
                                    part_length))
            goto err;
        }
        break;
      case HA_READ_AFTER_KEY:
        if (eq_range_arg)
        {
          if (tmp.append("1=1"))                // Dummy
            goto err;
          break;
        }
        DBUG_PRINT("info", ("federated HA_READ_AFTER_KEY %d", i));
        if ((store_length >= length) || (i > 0)) /* for all parts of end key*/
        {
          if (emit_key_part_name(&tmp, key_part))
            goto err;

          if (i > 0) /* end key */
          {
            if (tmp.append(STRING_WITH_LEN(" <= ")))
              goto err;
          }
          else /* start key */
          {
            if (tmp.append(STRING_WITH_LEN(" > ")))
              goto err;
          }

          if (emit_key_part_element(&tmp, key_part, needs_quotes, 0, ptr,
                                    part_length))
          {
            goto err;
          }
          break;
        }
      case HA_READ_KEY_OR_NEXT:
        DBUG_PRINT("info", ("federated HA_READ_KEY_OR_NEXT %d", i));
        if (emit_key_part_name(&tmp, key_part) ||
            tmp.append(STRING_WITH_LEN(" >= ")) ||
            emit_key_part_element(&tmp, key_part, needs_quotes, 0, ptr,
              part_length))
          goto err;
        break;
      case HA_READ_BEFORE_KEY:
        DBUG_PRINT("info", ("federated HA_READ_BEFORE_KEY %d", i));
        if (store_length >= length)
        {
          if (emit_key_part_name(&tmp, key_part) ||
              tmp.append(STRING_WITH_LEN(" < ")) ||
              emit_key_part_element(&tmp, key_part, needs_quotes, 0, ptr,
                                    part_length))
            goto err;
          break;
        }
      case HA_READ_KEY_OR_PREV:
        DBUG_PRINT("info", ("federated HA_READ_KEY_OR_PREV %d", i));
        if (emit_key_part_name(&tmp, key_part) ||
            tmp.append(STRING_WITH_LEN(" <= ")) ||
            emit_key_part_element(&tmp, key_part, needs_quotes, 0, ptr,
                                  part_length))
          goto err;
        break;
      default:
        DBUG_PRINT("info",("cannot handle flag %d", ranges[i]->flag));
        goto err;
      }
      if (tmp.append(STRING_WITH_LEN(") ")))
        goto err;

prepare_for_next_key_part:
      if (store_length >= length)
        break;
      DBUG_PRINT("info", ("remainder %d", remainder));
      DBUG_ASSERT(remainder > 1);
      length-= store_length;
      /*
        For nullable columns, null-byte is already skipped before, that is
        ptr was incremented by 1. Since store_length still counts null-byte,
        we need to subtract 1 from store_length.
      */
      ptr+= store_length - test(key_part->null_bit);
      if (tmp.append(STRING_WITH_LEN(" AND ")))
        goto err;

      DBUG_PRINT("info",
                 ("create_where_from_key WHERE clause: %s",
                  tmp.c_ptr_quick()));
    }
  }
  dbug_tmp_restore_column_map(table->write_set, old_map);

  if (both_not_null)
    if (tmp.append(STRING_WITH_LEN(") ")))
      DBUG_RETURN(1);

  if (to->append(STRING_WITH_LEN(" WHERE ")))
    DBUG_RETURN(1);

  if (to->append(tmp))
    DBUG_RETURN(1);

  DBUG_RETURN(0);

err:
  dbug_tmp_restore_column_map(table->write_set, old_map);
  DBUG_RETURN(1);
}

/*
  Example of simple lock controls. The "share" it creates is structure we will
  pass to each federated handler. Do you have to have one of these? Well, you
  have pieces that are used for locking, and they are needed to function.
*/

static FEDERATED_SHARE *get_share(const char *table_name, TABLE *table)
{
  char query_buffer[FEDERATED_QUERY_BUFFER_SIZE];
  Field **field;
  String query(query_buffer, sizeof(query_buffer), &my_charset_bin);
  FEDERATED_SHARE *share= NULL, tmp_share;
  MEM_ROOT mem_root;
  DBUG_ENTER("ha_federated.cc::get_share");

  /*
    In order to use this string, we must first zero it's length,
    or it will contain garbage
  */
  query.length(0);

  init_alloc_root(&mem_root, 256, 0);

  mysql_mutex_lock(&federated_mutex);

  tmp_share.share_key= table_name;
  tmp_share.share_key_length= (uint) strlen(table_name);
  if (parse_url(&mem_root, &tmp_share, table, 0))
    goto error;

  /* TODO: change tmp_share.scheme to LEX_STRING object */
  if (!(share= (FEDERATED_SHARE *) my_hash_search(&federated_open_tables,
                                                  (uchar*) tmp_share.share_key,
                                                  tmp_share.
                                                  share_key_length)))
  {
    query.set_charset(system_charset_info);
    query.append(STRING_WITH_LEN("SELECT "));
    for (field= table->field; *field; field++)
    {
      append_ident(&query, (*field)->field_name, 
                   strlen((*field)->field_name), ident_quote_char);
      query.append(STRING_WITH_LEN(", "));
    }
    /* chops off trailing comma */
    query.length(query.length() - sizeof_trailing_comma);

    query.append(STRING_WITH_LEN(" FROM "));

    append_ident(&query, tmp_share.table_name, 
                 tmp_share.table_name_length, ident_quote_char);

    if (!(share= (FEDERATED_SHARE *) memdup_root(&mem_root, (char*)&tmp_share, sizeof(*share))) ||
        !(share->select_query= (char*) strmake_root(&mem_root, query.ptr(), query.length() + 1)))
      goto error;

    share->use_count= 0;
    share->mem_root= mem_root;

    DBUG_PRINT("info",
               ("share->select_query %s", share->select_query));

    if (my_hash_insert(&federated_open_tables, (uchar*) share))
      goto error;
    thr_lock_init(&share->lock);
    mysql_mutex_init(fe_key_mutex_FEDERATED_SHARE_mutex,
                     &share->mutex, MY_MUTEX_INIT_FAST);
  }
  else
    free_root(&mem_root, MYF(0)); /* prevents memory leak */

  share->use_count++;
  mysql_mutex_unlock(&federated_mutex);

  DBUG_RETURN(share);

error:
  mysql_mutex_unlock(&federated_mutex);
  free_root(&mem_root, MYF(0));
  DBUG_RETURN(NULL);
}


/*
  Free lock controls. We call this whenever we close a table.
  If the table had the last reference to the share then we
  free memory associated with it.
*/

static int free_share(FEDERATED_SHARE *share)
{
  MEM_ROOT mem_root= share->mem_root;
  DBUG_ENTER("free_share");

  mysql_mutex_lock(&federated_mutex);
  if (!--share->use_count)
  {
    my_hash_delete(&federated_open_tables, (uchar*) share);
    thr_lock_delete(&share->lock);
    mysql_mutex_destroy(&share->mutex);
    free_root(&mem_root, MYF(0));
  }
  mysql_mutex_unlock(&federated_mutex);

  DBUG_RETURN(0);
}


ha_rows ha_federated::records_in_range(uint inx, key_range *start_key,
                                       key_range *end_key)
{
  /*

  We really want indexes to be used as often as possible, therefore
  we just need to hard-code the return value to a very low number to
  force the issue

*/
  DBUG_ENTER("ha_federated::records_in_range");
  DBUG_RETURN(FEDERATED_RECORDS_IN_RANGE);
}
/*
  If frm_error() is called then we will use this to to find out
  what file extentions exist for the storage engine. This is
  also used by the default rename_table and delete_table method
  in handler.cc.
*/

const char **ha_federated::bas_ext() const
{
  static const char *ext[]=
  {
    NullS
  };
  return ext;
}


/*
  Used for opening tables. The name will be the name of the file.
  A table is opened when it needs to be opened. For instance
  when a request comes in for a select on the table (tables are not
  open and closed for each request, they are cached).

  Called from handler.cc by handler::ha_open(). The server opens
  all tables by calling ha_open() which then calls the handler
  specific open().
*/

int ha_federated::open(const char *name, int mode, uint test_if_locked)
{
  DBUG_ENTER("ha_federated::open");

  if (!(share= get_share(name, table)))
    DBUG_RETURN(1);
  thr_lock_data_init(&share->lock, &lock, NULL);

  DBUG_ASSERT(mysql == NULL);

  ref_length= sizeof(MYSQL_RES *) + sizeof(MYSQL_ROW_OFFSET);
  DBUG_PRINT("info", ("ref_length: %u", ref_length));

  my_init_dynamic_array(&stored_results, sizeof(MYSQL_RES *), 4, 4);
  reset();

  DBUG_RETURN(0);
}


/*
  Closes a table. We call the free_share() function to free any resources
  that we have allocated in the "shared" structure.

  Called from sql_base.cc, sql_select.cc, and table.cc.
  In sql_select.cc it is only used to close up temporary tables or during
  the process where a temporary table is converted over to being a
  myisam table.
  For sql_base.cc look at close_data_tables().
*/

int ha_federated::close(void)
{
  THD *thd= current_thd;

  DBUG_ENTER("ha_federated::close");

  delete_dynamic(&stored_results);
  
  /* Disconnect from mysql */
  mysql_close(mysql);
  mysql= NULL;

  /*
    mysql_close() might return an error if a remote server's gone
    for some reason. If that happens while removing a table from
    the table cache, the error will be propagated to a client even
    if the original query was not issued against the FEDERATED table.
    So, don't propagate errors from mysql_close().
  */
  if (table->in_use)
    table->in_use->clear_error();

  /* Clear possible errors from mysql_close(), see LP bug #813587. */
  if (thd)
    thd->clear_error();

  DBUG_RETURN(free_share(share));
}

/*

  Checks if a field in a record is SQL NULL.

  SYNOPSIS
    field_in_record_is_null()
      table     TABLE pointer, MySQL table object
      field     Field pointer, MySQL field object
      record    char pointer, contains record

    DESCRIPTION
      This method uses the record format information in table to track
      the null bit in record.

    RETURN VALUE
      1    if NULL
      0    otherwise
*/

static inline uint field_in_record_is_null(TABLE *table,
                                    Field *field,
                                    char *record)
{
  int null_offset;
  DBUG_ENTER("ha_federated::field_in_record_is_null");

  if (!field->null_ptr)
    DBUG_RETURN(0);

  null_offset= (uint) ((char*)field->null_ptr - (char*)table->record[0]);

  if (record[null_offset] & field->null_bit)
    DBUG_RETURN(1);

  DBUG_RETURN(0);
}


/**
  @brief Construct the INSERT statement.
  
  @details This method will construct the INSERT statement and appends it to
  the supplied query string buffer.
  
  @return
    @retval FALSE       No error
    @retval TRUE        Failure
*/

bool ha_federated::append_stmt_insert(String *query)
{
  char insert_buffer[FEDERATED_QUERY_BUFFER_SIZE];
  Field **field;
  uint tmp_length;
  bool added_field= FALSE;

  /* The main insert query string */
  String insert_string(insert_buffer, sizeof(insert_buffer), &my_charset_bin);
  DBUG_ENTER("ha_federated::append_stmt_insert");

  insert_string.length(0);

  if (replace_duplicates)
    insert_string.append(STRING_WITH_LEN("REPLACE INTO "));
  else if (ignore_duplicates && !insert_dup_update)
    insert_string.append(STRING_WITH_LEN("INSERT IGNORE INTO "));
  else
    insert_string.append(STRING_WITH_LEN("INSERT INTO "));
  append_ident(&insert_string, share->table_name, share->table_name_length, 
               ident_quote_char);
  tmp_length= insert_string.length();
  insert_string.append(STRING_WITH_LEN(" ("));

  /*
    loop through the field pointer array, add any fields to both the values
    list and the fields list that match the current query id
  */
  for (field= table->field; *field; field++)
  {
    if (bitmap_is_set(table->write_set, (*field)->field_index))
    {
      /* append the field name */
      append_ident(&insert_string, (*field)->field_name, 
                   strlen((*field)->field_name), ident_quote_char);

      /* append commas between both fields and fieldnames */
      /*
        unfortunately, we can't use the logic if *(fields + 1) to
        make the following appends conditional as we don't know if the
        next field is in the write set
      */
      insert_string.append(STRING_WITH_LEN(", "));
      added_field= TRUE;
    }
  }

  if (added_field)
  {
    /* Remove trailing comma. */
    insert_string.length(insert_string.length() - sizeof_trailing_comma);
    insert_string.append(STRING_WITH_LEN(") "));
  }
  else
  {
    /* If there were no fields, we don't want to add a closing paren. */
    insert_string.length(tmp_length);
  }

  insert_string.append(STRING_WITH_LEN(" VALUES "));

  DBUG_RETURN(query->append(insert_string));
}


/*
  write_row() inserts a row. No extra() hint is given currently if a bulk load
  is happeneding. buf() is a byte array of data. You can use the field
  information to extract the data from the native byte array type.
  Example of this would be:
  for (Field **field=table->field ; *field ; field++)
  {
    ...
  }

  Called from item_sum.cc, item_sum.cc, sql_acl.cc, sql_insert.cc,
  sql_insert.cc, sql_select.cc, sql_table.cc, sql_udf.cc, and sql_update.cc.
*/

int ha_federated::write_row(uchar *buf)
{
  char values_buffer[FEDERATED_QUERY_BUFFER_SIZE];
  char insert_field_value_buffer[STRING_BUFFER_USUAL_SIZE];
  Field **field;
  uint tmp_length;
  int error= 0;
  bool use_bulk_insert;
  bool auto_increment_update_required= (table->next_number_field != NULL);

  /* The string containing the values to be added to the insert */
  String values_string(values_buffer, sizeof(values_buffer), &my_charset_bin);
  /* The actual value of the field, to be added to the values_string */
  String insert_field_value_string(insert_field_value_buffer,
                                   sizeof(insert_field_value_buffer),
                                   &my_charset_bin);
  my_bitmap_map *old_map= dbug_tmp_use_all_columns(table, table->read_set);
  DBUG_ENTER("ha_federated::write_row");

  values_string.length(0);
  insert_field_value_string.length(0);
  ha_statistic_increment(&SSV::ha_write_count);
  if (table->timestamp_field_type & TIMESTAMP_AUTO_SET_ON_INSERT)
    table->timestamp_field->set_time();

  /*
    start both our field and field values strings
    We must disable multi-row insert for "INSERT...ON DUPLICATE KEY UPDATE"
    Ignore duplicates is always true when insert_dup_update is true.
    When replace_duplicates == TRUE, we can safely enable multi-row insert.
    When performing multi-row insert, we only collect the columns values for
    the row. The start of the statement is only created when the first
    row is copied in to the bulk_insert string.
  */
  if (!(use_bulk_insert= bulk_insert.str && 
        (!insert_dup_update || replace_duplicates)))
    append_stmt_insert(&values_string);

  values_string.append(STRING_WITH_LEN(" ("));
  tmp_length= values_string.length();

  /*
    loop through the field pointer array, add any fields to both the values
    list and the fields list that is part of the write set
  */
  for (field= table->field; *field; field++)
  {
    if (bitmap_is_set(table->write_set, (*field)->field_index))
    {
      if ((*field)->is_null())
        values_string.append(STRING_WITH_LEN(" NULL "));
      else
      {
        bool needs_quote= (*field)->str_needs_quotes();
        (*field)->val_str(&insert_field_value_string);
        if (needs_quote)
          values_string.append(value_quote_char);
        insert_field_value_string.print(&values_string);
        if (needs_quote)
          values_string.append(value_quote_char);

        insert_field_value_string.length(0);
      }

      /* append commas between both fields and fieldnames */
      /*
        unfortunately, we can't use the logic if *(fields + 1) to
        make the following appends conditional as we don't know if the
        next field is in the write set
      */
      values_string.append(STRING_WITH_LEN(", "));
    }
  }
  dbug_tmp_restore_column_map(table->read_set, old_map);

  /*
    if there were no fields, we don't want to add a closing paren
    AND, we don't want to chop off the last char '('
    insert will be "INSERT INTO t1 VALUES ();"
  */
  if (values_string.length() > tmp_length)
  {
    /* chops off trailing comma */
    values_string.length(values_string.length() - sizeof_trailing_comma);
  }
  /* we always want to append this, even if there aren't any fields */
  values_string.append(STRING_WITH_LEN(") "));

  if (use_bulk_insert)
  {
    /*
      Send the current bulk insert out if appending the current row would
      cause the statement to overflow the packet size, otherwise set
      auto_increment_update_required to FALSE as no query was executed.
    */
    if (bulk_insert.length + values_string.length() + bulk_padding >
        mysql->net.max_packet_size && bulk_insert.length)
    {
      error= real_query(bulk_insert.str, bulk_insert.length);
      bulk_insert.length= 0;
    }
    else
      auto_increment_update_required= FALSE;
      
    if (bulk_insert.length == 0)
    {
      char insert_buffer[FEDERATED_QUERY_BUFFER_SIZE];
      String insert_string(insert_buffer, sizeof(insert_buffer), 
                           &my_charset_bin);
      insert_string.length(0);
      append_stmt_insert(&insert_string);
      dynstr_append_mem(&bulk_insert, insert_string.ptr(), 
                        insert_string.length());
    }
    else
      dynstr_append_mem(&bulk_insert, ",", 1);

    dynstr_append_mem(&bulk_insert, values_string.ptr(), 
                      values_string.length());
  }  
  else
  {
    error= real_query(values_string.ptr(), values_string.length());
  }
  
  if (error)
  {
    DBUG_RETURN(stash_remote_error());
  }
  /*
    If the table we've just written a record to contains an auto_increment
    field, then store the last_insert_id() value from the foreign server
  */
  if (auto_increment_update_required)
  {
    update_auto_increment();

    /* mysql_insert() uses this for protocol return value */
    table->next_number_field->store(stats.auto_increment_value, 1);
  }

  DBUG_RETURN(0);
}


/**
  @brief Prepares the storage engine for bulk inserts.
  
  @param[in] rows       estimated number of rows in bulk insert 
                        or 0 if unknown.
  
  @details Initializes memory structures required for bulk insert.
*/

void ha_federated::start_bulk_insert(ha_rows rows)
{
  uint page_size;
  DBUG_ENTER("ha_federated::start_bulk_insert");

  dynstr_free(&bulk_insert);
  
  /**
    We don't bother with bulk-insert semantics when the estimated rows == 1
    The rows value will be 0 if the server does not know how many rows
    would be inserted. This can occur when performing INSERT...SELECT
  */
  
  if (rows == 1)
    DBUG_VOID_RETURN;

  /*
    Make sure we have an open connection so that we know the 
    maximum packet size.
  */
  if (!mysql && real_connect())
    DBUG_VOID_RETURN;

  page_size= (uint) my_getpagesize();

  if (init_dynamic_string(&bulk_insert, NULL, page_size, page_size))
    DBUG_VOID_RETURN;
  
  bulk_insert.length= 0;
  DBUG_VOID_RETURN;
}


/**
  @brief End bulk insert.
  
  @details This method will send any remaining rows to the remote server.
  Finally, it will deinitialize the bulk insert data structure.
  
  @return Operation status
  @retval       0       No error
  @retval       != 0    Error occured at remote server. Also sets my_errno.
*/

int ha_federated::end_bulk_insert()
{
  int error= 0;
  DBUG_ENTER("ha_federated::end_bulk_insert");
  
  if (bulk_insert.str && bulk_insert.length)
  {
    if (real_query(bulk_insert.str, bulk_insert.length))
      error= stash_remote_error();
    else
    if (table->next_number_field)
      update_auto_increment();
  }

  dynstr_free(&bulk_insert);
  
  DBUG_RETURN(my_errno= error);
}


/*
  ha_federated::update_auto_increment

  This method ensures that last_insert_id() works properly. What it simply does
  is calls last_insert_id() on the foreign database immediately after insert
  (if the table has an auto_increment field) and sets the insert id via
  thd->insert_id(ID)).
*/
void ha_federated::update_auto_increment(void)
{
  THD *thd= current_thd;
  DBUG_ENTER("ha_federated::update_auto_increment");

  ha_federated::info(HA_STATUS_AUTO);
  thd->first_successful_insert_id_in_cur_stmt= 
    stats.auto_increment_value;
  DBUG_PRINT("info",("last_insert_id: %ld", (long) stats.auto_increment_value));

  DBUG_VOID_RETURN;
}

int ha_federated::optimize(THD* thd, HA_CHECK_OPT* check_opt)
{
  char query_buffer[STRING_BUFFER_USUAL_SIZE];
  String query(query_buffer, sizeof(query_buffer), &my_charset_bin);
  DBUG_ENTER("ha_federated::optimize");
  
  query.length(0);

  query.set_charset(system_charset_info);
  query.append(STRING_WITH_LEN("OPTIMIZE TABLE "));
  append_ident(&query, share->table_name, share->table_name_length, 
               ident_quote_char);

  if (real_query(query.ptr(), query.length()))
  {
    DBUG_RETURN(stash_remote_error());
  }

  DBUG_RETURN(0);
}


int ha_federated::repair(THD* thd, HA_CHECK_OPT* check_opt)
{
  char query_buffer[STRING_BUFFER_USUAL_SIZE];
  String query(query_buffer, sizeof(query_buffer), &my_charset_bin);
  DBUG_ENTER("ha_federated::repair");

  query.length(0);

  query.set_charset(system_charset_info);
  query.append(STRING_WITH_LEN("REPAIR TABLE "));
  append_ident(&query, share->table_name, share->table_name_length, 
               ident_quote_char);
  if (check_opt->flags & T_QUICK)
    query.append(STRING_WITH_LEN(" QUICK"));
  if (check_opt->flags & T_EXTEND)
    query.append(STRING_WITH_LEN(" EXTENDED"));
  if (check_opt->sql_flags & TT_USEFRM)
    query.append(STRING_WITH_LEN(" USE_FRM"));

  if (real_query(query.ptr(), query.length()))
  {
    DBUG_RETURN(stash_remote_error());
  }

  DBUG_RETURN(0);
}


/*
  Yes, update_row() does what you expect, it updates a row. old_data will have
  the previous row record in it, while new_data will have the newest data in
  it.

  Keep in mind that the server can do updates based on ordering if an ORDER BY
  clause was used. Consecutive ordering is not guaranteed.
  Currently new_data will not have an updated auto_increament record, or
  and updated timestamp field. You can do these for federated by doing these:
  if (table->timestamp_on_update_now)
    update_timestamp(new_row+table->timestamp_on_update_now-1);
  if (table->next_number_field && record == table->record[0])
    update_auto_increment();

  Called from sql_select.cc, sql_acl.cc, sql_update.cc, and sql_insert.cc.
*/

int ha_federated::update_row(const uchar *old_data, uchar *new_data)
{
  /*
    This used to control how the query was built. If there was a
    primary key, the query would be built such that there was a where
    clause with only that column as the condition. This is flawed,
    because if we have a multi-part primary key, it would only use the
    first part! We don't need to do this anyway, because
    read_range_first will retrieve the correct record, which is what
    is used to build the WHERE clause. We can however use this to
    append a LIMIT to the end if there is NOT a primary key. Why do
    this? Because we only are updating one record, and LIMIT enforces
    this.
  */
  bool has_a_primary_key= test(table->s->primary_key != MAX_KEY);
  
  /*
    buffers for following strings
  */
  char field_value_buffer[STRING_BUFFER_USUAL_SIZE];
  char update_buffer[FEDERATED_QUERY_BUFFER_SIZE];
  char where_buffer[FEDERATED_QUERY_BUFFER_SIZE];

  /* Work area for field values */
  String field_value(field_value_buffer, sizeof(field_value_buffer),
                     &my_charset_bin);
  /* stores the update query */
  String update_string(update_buffer,
                       sizeof(update_buffer),
                       &my_charset_bin);
  /* stores the WHERE clause */
  String where_string(where_buffer,
                      sizeof(where_buffer),
                      &my_charset_bin);
  uchar *record= table->record[0];
  DBUG_ENTER("ha_federated::update_row");
  /*
    set string lengths to 0 to avoid misc chars in string
  */
  field_value.length(0);
  update_string.length(0);
  where_string.length(0);

  if (ignore_duplicates)
    update_string.append(STRING_WITH_LEN("UPDATE IGNORE "));
  else
    update_string.append(STRING_WITH_LEN("UPDATE "));
  append_ident(&update_string, share->table_name,
               share->table_name_length, ident_quote_char);
  update_string.append(STRING_WITH_LEN(" SET "));

  /*
    In this loop, we want to match column names to values being inserted
    (while building INSERT statement).

    Iterate through table->field (new data) and share->old_field (old_data)
    using the same index to create an SQL UPDATE statement. New data is
    used to create SET field=value and old data is used to create WHERE
    field=oldvalue
  */

  for (Field **field= table->field; *field; field++)
  {
    if (bitmap_is_set(table->write_set, (*field)->field_index))
    {
      size_t field_name_length= strlen((*field)->field_name);
      append_ident(&update_string, (*field)->field_name, field_name_length,
                   ident_quote_char);
      update_string.append(STRING_WITH_LEN(" = "));

      if ((*field)->is_null())
        update_string.append(STRING_WITH_LEN(" NULL "));
      else
      {
        /* otherwise = */
        my_bitmap_map *old_map= tmp_use_all_columns(table, table->read_set);
        bool needs_quote= (*field)->str_needs_quotes();
	(*field)->val_str(&field_value);
        if (needs_quote)
          update_string.append(value_quote_char);
        field_value.print(&update_string);
        if (needs_quote)
          update_string.append(value_quote_char);
        field_value.length(0);
        tmp_restore_column_map(table->read_set, old_map);
      }
      update_string.append(STRING_WITH_LEN(", "));
    }

    if (bitmap_is_set(table->read_set, (*field)->field_index))
    {
      size_t field_name_length= strlen((*field)->field_name);
      append_ident(&where_string, (*field)->field_name, field_name_length,
                   ident_quote_char);
      if (field_in_record_is_null(table, *field, (char*) old_data))
        where_string.append(STRING_WITH_LEN(" IS NULL "));
      else
      {
        bool needs_quote= (*field)->str_needs_quotes();
        where_string.append(STRING_WITH_LEN(" = "));
        (*field)->val_str(&field_value,
                          (old_data + (*field)->offset(record)));
        if (needs_quote)
          where_string.append(value_quote_char);
        field_value.print(&where_string);
        if (needs_quote)
          where_string.append(value_quote_char);
        field_value.length(0);
      }
      where_string.append(STRING_WITH_LEN(" AND "));
    }
  }

  /* Remove last ', '. This works as there must be at least on updated field */
  update_string.length(update_string.length() - sizeof_trailing_comma);

  if (where_string.length())
  {
    /* chop off trailing AND */
    where_string.length(where_string.length() - sizeof_trailing_and);
    update_string.append(STRING_WITH_LEN(" WHERE "));
    update_string.append(where_string);
  }

  /*
    If this table has not a primary key, then we could possibly
    update multiple rows. We want to make sure to only update one!
  */
  if (!has_a_primary_key)
    update_string.append(STRING_WITH_LEN(" LIMIT 1"));

  if (real_query(update_string.ptr(), update_string.length()))
  {
    DBUG_RETURN(stash_remote_error());
  }
  DBUG_RETURN(0);
}

/*
  This will delete a row. 'buf' will contain a copy of the row to be =deleted.
  The server will call this right after the current row has been called (from
  either a previous rnd_next() or index call).
  If you keep a pointer to the last row or can access a primary key it will
  make doing the deletion quite a bit easier.
  Keep in mind that the server does no guarentee consecutive deletions.
  ORDER BY clauses can be used.

  Called in sql_acl.cc and sql_udf.cc to manage internal table information.
  Called in sql_delete.cc, sql_insert.cc, and sql_select.cc. In sql_select
  it is used for removing duplicates while in insert it is used for REPLACE
  calls.
*/

int ha_federated::delete_row(const uchar *buf)
{
  char delete_buffer[FEDERATED_QUERY_BUFFER_SIZE];
  char data_buffer[FEDERATED_QUERY_BUFFER_SIZE];
  String delete_string(delete_buffer, sizeof(delete_buffer), &my_charset_bin);
  String data_string(data_buffer, sizeof(data_buffer), &my_charset_bin);
  uint found= 0;
  DBUG_ENTER("ha_federated::delete_row");

  delete_string.length(0);
  delete_string.append(STRING_WITH_LEN("DELETE FROM "));
  append_ident(&delete_string, share->table_name,
               share->table_name_length, ident_quote_char);
  delete_string.append(STRING_WITH_LEN(" WHERE "));

  for (Field **field= table->field; *field; field++)
  {
    Field *cur_field= *field;
    found++;
    if (bitmap_is_set(table->read_set, cur_field->field_index))
    {
      append_ident(&delete_string, (*field)->field_name,
                   strlen((*field)->field_name), ident_quote_char);
      data_string.length(0);
      if (cur_field->is_null())
      {
        delete_string.append(STRING_WITH_LEN(" IS NULL "));
      }
      else
      {
        bool needs_quote= cur_field->str_needs_quotes();
        delete_string.append(STRING_WITH_LEN(" = "));
        cur_field->val_str(&data_string);
        if (needs_quote)
          delete_string.append(value_quote_char);
        data_string.print(&delete_string);
        if (needs_quote)
          delete_string.append(value_quote_char);
      }
      delete_string.append(STRING_WITH_LEN(" AND "));
    }
  }

  // Remove trailing AND
  delete_string.length(delete_string.length() - sizeof_trailing_and);
  if (!found)
    delete_string.length(delete_string.length() - sizeof_trailing_where);

  delete_string.append(STRING_WITH_LEN(" LIMIT 1"));
  DBUG_PRINT("info",
             ("Delete sql: %s", delete_string.c_ptr_quick()));
  if (real_query(delete_string.ptr(), delete_string.length()))
  {
    DBUG_RETURN(stash_remote_error());
  }
  stats.deleted+= (ha_rows) mysql->affected_rows;
  stats.records-= (ha_rows) mysql->affected_rows;
  DBUG_PRINT("info",
             ("rows deleted %ld  rows deleted for all time %ld",
              (long) mysql->affected_rows, (long) stats.deleted));

  DBUG_RETURN(0);
}


/*
  Positions an index cursor to the index specified in the handle. Fetches the
  row if available. If the key value is null, begin at the first key of the
  index. This method, which is called in the case of an SQL statement having
  a WHERE clause on a non-primary key index, simply calls index_read_idx.
*/

int ha_federated::index_read(uchar *buf, const uchar *key,
                             uint key_len, ha_rkey_function find_flag)
{
  int rc;
  MYSQL_RES* mysql_result;

  DBUG_ENTER("ha_federated::index_read");

  MYSQL_INDEX_READ_ROW_START(table_share->db.str, table_share->table_name.str);
  rc= index_read_idx_with_result_set(buf, active_index, key,
                                     key_len, find_flag,
                                     &mysql_result);

  if (rc == 0)
    set_last_result(mysql_result);

  MYSQL_INDEX_READ_ROW_DONE(rc);
  DBUG_RETURN(rc);
}


/*
  Positions an index cursor to the index specified in key. Fetches the
  row if any.  This is only used to read whole keys.

  This method is called via index_read in the case of a WHERE clause using
  a primary key index OR is called DIRECTLY when the WHERE clause
  uses a PRIMARY KEY index.

  NOTES
    This uses an internal result set that is deleted before function
    returns.  We need to be able to be calable from ha_rnd_pos()
*/

int ha_federated::index_read_idx(uchar *buf, uint index, const uchar *key,
                                 uint key_len, enum ha_rkey_function find_flag)
{
  int retval;
  MYSQL_RES *mysql_result;
  DBUG_ENTER("ha_federated::index_read_idx");

  if ((retval= index_read_idx_with_result_set(buf, index, key,
                                              key_len, find_flag,
                                              &mysql_result)))
    DBUG_RETURN(retval);
  mysql_free_result(mysql_result);
  DBUG_RETURN(0);
}


/*
  Create result set for rows matching query and return first row

  RESULT
    0	ok     In this case *result will contain the result set
	       table->status == 0 
    #   error  In this case *result will contain 0
               table->status == STATUS_NOT_FOUND
*/

int ha_federated::index_read_idx_with_result_set(uchar *buf, uint index,
                                                 const uchar *key,
                                                 uint key_len,
                                                 ha_rkey_function find_flag,
                                                 MYSQL_RES **result)
{
  int retval;
  char error_buffer[FEDERATED_QUERY_BUFFER_SIZE];
  char index_value[STRING_BUFFER_USUAL_SIZE];
  char sql_query_buffer[FEDERATED_QUERY_BUFFER_SIZE];
  String index_string(index_value,
                      sizeof(index_value),
                      &my_charset_bin);
  String sql_query(sql_query_buffer,
                   sizeof(sql_query_buffer),
                   &my_charset_bin);
  key_range range;
  DBUG_ENTER("ha_federated::index_read_idx_with_result_set");

  *result= 0;                                   // In case of errors
  index_string.length(0);
  sql_query.length(0);
  ha_statistic_increment(&SSV::ha_read_key_count);

  sql_query.append(share->select_query);

  range.key= key;
  range.length= key_len;
  range.flag= find_flag;
  create_where_from_key(&index_string,
                        &table->key_info[index],
                        &range,
                        NULL, 0, 0);
  sql_query.append(index_string);

  if (real_query(sql_query.ptr(), sql_query.length()))
  {
    sprintf(error_buffer, "error: %d '%s'",
            mysql_errno(mysql), mysql_error(mysql));
    retval= ER_QUERY_ON_FOREIGN_DATA_SOURCE;
    goto error;
  }
  if (!(*result= store_result(mysql)))
  {
    retval= HA_ERR_END_OF_FILE;
    goto error;
  }
  if ((retval= read_next(buf, *result)))
  {
    mysql_free_result(*result);
    *result= 0;
    table->status= STATUS_NOT_FOUND;
    DBUG_RETURN(retval);
  }
  DBUG_RETURN(0);

error:
  table->status= STATUS_NOT_FOUND;
  my_error(retval, MYF(0), error_buffer);
  DBUG_RETURN(retval);
}


/*
  This method is used exlusevely by filesort() to check if we
  can create sorting buffers of necessary size.
  If the handler returns more records that it declares
  here server can just crash on filesort().
  We cannot guarantee that's not going to happen with
  the FEDERATED engine, as we have records==0 always if the
  client is a VIEW, and for the table the number of
  records can inpredictably change during execution.
  So we return maximum possible value here.
*/

ha_rows ha_federated::estimate_rows_upper_bound()
{
  return HA_POS_ERROR;
}


/* Initialized at each key walk (called multiple times unlike rnd_init()) */

int ha_federated::index_init(uint keynr, bool sorted)
{
  DBUG_ENTER("ha_federated::index_init");
  DBUG_PRINT("info", ("table: '%s'  key: %u", table->s->table_name.str, keynr));
  active_index= keynr;
  DBUG_RETURN(0);
}


/*
  Read first range
*/

int ha_federated::read_range_first(const key_range *start_key,
                                   const key_range *end_key,
                                   bool eq_range_arg, bool sorted)
{
  char sql_query_buffer[FEDERATED_QUERY_BUFFER_SIZE];
  MYSQL_RES *mysql_result;
  int retval;
  String sql_query(sql_query_buffer,
                   sizeof(sql_query_buffer),
                   &my_charset_bin);
  DBUG_ENTER("ha_federated::read_range_first");
  MYSQL_INDEX_READ_ROW_START(table_share->db.str, table_share->table_name.str);

  DBUG_ASSERT(!(start_key == NULL && end_key == NULL));

  sql_query.length(0);
  sql_query.append(share->select_query);
  create_where_from_key(&sql_query,
                        &table->key_info[active_index],
                        start_key, end_key, 0, eq_range_arg);
  if (real_query(sql_query.ptr(), sql_query.length()))
  {
    retval= ER_QUERY_ON_FOREIGN_DATA_SOURCE;
    goto error;
  }
  sql_query.length(0);

  if (!(mysql_result= store_result(mysql)))
  {
    retval= HA_ERR_END_OF_FILE;
    goto error;
  }

  set_last_result(mysql_result);

  retval= read_next(table->record[0], mysql_result);
  MYSQL_INDEX_READ_ROW_DONE(retval);
  DBUG_RETURN(retval);

error:
  table->status= STATUS_NOT_FOUND;
  MYSQL_INDEX_READ_ROW_DONE(retval);
  DBUG_RETURN(retval);
}


int ha_federated::read_range_next()
{
  int retval;
  DBUG_ENTER("ha_federated::read_range_next");
  MYSQL_INDEX_READ_ROW_START(table_share->db.str, table_share->table_name.str);
  retval= rnd_next_int(table->record[0]);
  MYSQL_INDEX_READ_ROW_DONE(retval);
  DBUG_RETURN(retval);
}


/* Used to read forward through the index.  */
int ha_federated::index_next(uchar *buf)
{
  int retval;
  DBUG_ENTER("ha_federated::index_next");
  MYSQL_INDEX_READ_ROW_START(table_share->db.str, table_share->table_name.str);
  ha_statistic_increment(&SSV::ha_read_next_count);
  retval= read_next(buf, get_last_result());
  MYSQL_INDEX_READ_ROW_DONE(retval);
  DBUG_RETURN(retval);
}


/*
  rnd_init() is called when the system wants the storage engine to do a table
  scan.

  This is the method that gets data for the SELECT calls.

  See the federated in the introduction at the top of this file to see when
  rnd_init() is called.

  Called from filesort.cc, records.cc, sql_handler.cc, sql_select.cc,
  sql_table.cc, and sql_update.cc.
*/

int ha_federated::rnd_init(bool scan)
{
  MYSQL_RES *mysql_result;
  DBUG_ENTER("ha_federated::rnd_init");
  /*
    The use of the 'scan' flag is incredibly important for this handler
    to work properly, especially with updates containing WHERE clauses
    using indexed columns.

    When the initial query contains a WHERE clause of the query using an
    indexed column, it's index_read_idx that selects the exact record from
    the foreign database.

    When there is NO index in the query, either due to not having a WHERE
    clause, or the WHERE clause is using columns that are not indexed, a
    'full table scan' done by rnd_init, which in this situation simply means
    a 'select * from ...' on the foreign table.

    In other words, this 'scan' flag gives us the means to ensure that if
    there is an index involved in the query, we want index_read_idx to
    retrieve the exact record (scan flag is 0), and do not  want rnd_init
    to do a 'full table scan' and wipe out that result set.

    Prior to using this flag, the problem was most apparent with updates.

    An initial query like 'UPDATE tablename SET anything = whatever WHERE
    indexedcol = someval', index_read_idx would get called, using a query
    constructed with a WHERE clause built from the values of index ('indexcol'
    in this case, having a value of 'someval').  mysql_store_result would
    then get called (this would be the result set we want to use).

    After this rnd_init (from sql_update.cc) would be called, it would then
    unecessarily call "select * from table" on the foreign table, then call
    mysql_store_result, which would wipe out the correct previous result set
    from the previous call of index_read_idx's that had the result set
    containing the correct record, hence update the wrong row!

  */

  if (scan)
  {
    if (real_query(share->select_query, strlen(share->select_query)) ||
        !(mysql_result= store_result(mysql)))
      DBUG_RETURN(stash_remote_error());
    set_last_result(mysql_result);
  }
  DBUG_RETURN(0);
}


int ha_federated::rnd_end()
{
  DBUG_ENTER("ha_federated::rnd_end");
  active_index= MAX_KEY;
  DBUG_RETURN(0);
}


int ha_federated::index_end(void)
{
  DBUG_ENTER("ha_federated::index_end");
  active_index= MAX_KEY;
  DBUG_RETURN(0);
}


/*
  This is called for each row of the table scan. When you run out of records
  you should return HA_ERR_END_OF_FILE. Fill buff up with the row information.
  The Field structure for the table is the key to getting data into buf
  in a manner that will allow the server to understand it.

  Called from filesort.cc, records.cc, sql_handler.cc, sql_select.cc,
  sql_table.cc, and sql_update.cc.
*/

int ha_federated::rnd_next(uchar *buf)
{
  int rc;
  DBUG_ENTER("ha_federated::rnd_next");
  MYSQL_READ_ROW_START(table_share->db.str, table_share->table_name.str,
                       TRUE);
  rc= rnd_next_int(buf);
  MYSQL_READ_ROW_DONE(rc);
  DBUG_RETURN(rc);
}

int ha_federated::rnd_next_int(uchar *buf)
{
  DBUG_ENTER("ha_federated::rnd_next_int");

  if (get_last_result() == 0)
  {
    /*
      Return value of rnd_init is not always checked (see records.cc),
      so we can get here _even_ if there is _no_ pre-fetched result-set!
      TODO: fix it. We can delete this in 5.1 when rnd_init() is checked.
    */
    DBUG_RETURN(1);
  }
  DBUG_RETURN(read_next(buf, get_last_result()));
}


/*
  ha_federated::read_next

  reads from a result set and converts to mysql internal
  format

  SYNOPSIS
    field_in_record_is_null()
      buf       byte pointer to record 
      result    mysql result set 

    DESCRIPTION
     This method is a wrapper method that reads one record from a result
     set and converts it to the internal table format

    RETURN VALUE
      1    error
      0    no error 
*/

int ha_federated::read_next(uchar *buf, MYSQL_RES *result)
{
  int retval;
  MYSQL_ROW row;
  DBUG_ENTER("ha_federated::read_next");

  table->status= STATUS_NOT_FOUND;              // For easier return
  
  /* Save current data cursor position. */
  current_position= result->data_cursor;

  /* Fetch a row, insert it back in a row format. */
  if (!(row= mysql_fetch_row(result)))
    DBUG_RETURN(HA_ERR_END_OF_FILE);

  if (!(retval= convert_row_to_internal_format(buf, row, result)))
    table->status= 0;

  DBUG_RETURN(retval);
}


/**
  @brief      Store a reference to current row.
  
  @details    During a query execution we may have different result sets (RS),
              e.g. for different ranges. All the RS's used are stored in 
              memory and placed in @c results dynamic array. At the end of 
              execution all stored RS's are freed at once in the
              @c ha_federated::reset().
              So, in case of federated, a reference to current row is a 
              stored result address and current data cursor position.
              As we keep all RS in memory during a query execution,
              we can get any record using the reference any time until
              @c ha_federated::reset() is called.
              TODO: we don't have to store all RS's rows but only those
              we call @c ha_federated::position() for, so we can free memory
              where we store other rows in the @c ha_federated::index_end().
 
  @param[in]  record  record data (unused)
*/

void ha_federated::position(const uchar *record __attribute__ ((unused)))
{
  MYSQL_RES* mysql_result;
  DBUG_ENTER("ha_federated::position");

  mysql_result= get_last_result();

  DBUG_ASSERT(mysql_result);

  /* Store result set address. */
  memcpy(ref, &mysql_result, sizeof(MYSQL_RES *));
  /* Store data cursor position. */
  memcpy(ref + sizeof(MYSQL_RES *), &current_position,
               sizeof(MYSQL_ROW_OFFSET));
<<<<<<< HEAD

=======
>>>>>>> b6ac21fb
  position_called= true;
  DBUG_VOID_RETURN;
}


/*
  This is like rnd_next, but you are given a position to use to determine the
  row. The position will be of the type that you stored in ref.

  This method is required for an ORDER BY

  Called from filesort.cc records.cc sql_insert.cc sql_select.cc sql_update.cc.
*/

int ha_federated::rnd_pos(uchar *buf, uchar *pos)
{
  MYSQL_RES *result;
  int ret_val;
  DBUG_ENTER("ha_federated::rnd_pos");

  MYSQL_READ_ROW_START(table_share->db.str, table_share->table_name.str,
                       FALSE);
  ha_statistic_increment(&SSV::ha_read_rnd_count);

  /* Get stored result set. */
  memcpy(&result, pos, sizeof(MYSQL_RES *));
  DBUG_ASSERT(result);
  /* Set data cursor position. */
  memcpy(&result->data_cursor, pos + sizeof(MYSQL_RES *),
         sizeof(MYSQL_ROW_OFFSET));
  /* Read a row. */
  ret_val= read_next(buf, result);
  MYSQL_READ_ROW_DONE(ret_val);
  DBUG_RETURN(ret_val);
}


/*
  ::info() is used to return information to the optimizer.
  Currently this table handler doesn't implement most of the fields
  really needed. SHOW also makes use of this data
  Another note, you will probably want to have the following in your
  code:
  if (records < 2)
    records = 2;
  The reason is that the server will optimize for cases of only a single
  record. If in a table scan you don't know the number of records
  it will probably be better to set records to two so you can return
  as many records as you need.
  Along with records a few more variables you may wish to set are:
    records
    deleted
    data_file_length
    index_file_length
    delete_length
    check_time
  Take a look at the public variables in handler.h for more information.

  Called in:
    filesort.cc
    ha_heap.cc
    item_sum.cc
    opt_sum.cc
    sql_delete.cc
    sql_delete.cc
    sql_derived.cc
    sql_select.cc
    sql_select.cc
    sql_select.cc
    sql_select.cc
    sql_select.cc
    sql_show.cc
    sql_show.cc
    sql_show.cc
    sql_show.cc
    sql_table.cc
    sql_union.cc
    sql_update.cc

*/

int ha_federated::info(uint flag)
{
  char status_buf[FEDERATED_QUERY_BUFFER_SIZE];
  int error;
  uint error_code;
  MYSQL_RES *result= 0;
  MYSQL_ROW row;
  String status_query_string(status_buf, sizeof(status_buf), &my_charset_bin);
  DBUG_ENTER("ha_federated::info");

  error_code= ER_QUERY_ON_FOREIGN_DATA_SOURCE;
  /* we want not to show table status if not needed to do so */
  if (flag & (HA_STATUS_VARIABLE | HA_STATUS_CONST))
  {
    status_query_string.length(0);
    status_query_string.append(STRING_WITH_LEN("SHOW TABLE STATUS LIKE "));
    append_ident(&status_query_string, share->table_name,
                 share->table_name_length, value_quote_char);

    if (real_query(status_query_string.ptr(), status_query_string.length()))
      goto error;

    status_query_string.length(0);

    result= mysql_store_result(mysql);

    /*
      We're going to use fields num. 4, 12 and 13 of the resultset,
      so make sure we have these fields.
    */
    if (!result || (mysql_num_fields(result) < 14))
      goto error;

    if (!mysql_num_rows(result))
      goto error;

    if (!(row= mysql_fetch_row(result)))
      goto error;

    /*
      deleted is set in ha_federated::info
    */
    /*
      need to figure out what this means as far as federated is concerned,
      since we don't have a "file"

      data_file_length = ?
      index_file_length = ?
      delete_length = ?
    */
    if (row[4] != NULL)
      stats.records=   (ha_rows) my_strtoll10(row[4], (char**) 0,
                                                       &error);
    if (row[5] != NULL)
      stats.mean_rec_length= (ulong) my_strtoll10(row[5], (char**) 0, &error);

    stats.data_file_length= stats.records * stats.mean_rec_length;

    if (row[12] != NULL)
      stats.update_time=     (ulong) my_strtoll10(row[12], (char**) 0,
                                                      &error);
    if (row[13] != NULL)
      stats.check_time=      (ulong) my_strtoll10(row[13], (char**) 0,
                                                      &error);

    /*
      size of IO operations (This is based on a good guess, no high science
      involved)
    */
    if (flag & HA_STATUS_CONST)
      stats.block_size= 4096;

  }

  if (flag & HA_STATUS_AUTO)
    stats.auto_increment_value= mysql->insert_id;

  mysql_free_result(result);

  DBUG_RETURN(0);

error:
  mysql_free_result(result);
  if (mysql)
  {
    my_printf_error(error_code, ": %d : %s", MYF(0),
                    mysql_errno(mysql), mysql_error(mysql));
  }
  else
  if (remote_error_number != -1 /* error already reported */)
  {
    error_code= remote_error_number;
    my_error(error_code, MYF(0), ER(error_code));
  }
  DBUG_RETURN(error_code);
}


/**
  @brief Handles extra signals from MySQL server

  @param[in] operation  Hint for storage engine

  @return Operation Status
  @retval 0     OK
 */
int ha_federated::extra(ha_extra_function operation)
{
  DBUG_ENTER("ha_federated::extra");
  switch (operation) {
  case HA_EXTRA_IGNORE_DUP_KEY:
    ignore_duplicates= TRUE;
    break;
  case HA_EXTRA_NO_IGNORE_DUP_KEY:
    insert_dup_update= FALSE;
    ignore_duplicates= FALSE;
    break;
  case HA_EXTRA_WRITE_CAN_REPLACE:
    replace_duplicates= TRUE;
    break;
  case HA_EXTRA_WRITE_CANNOT_REPLACE:
    /*
      We use this flag to ensure that we do not create an "INSERT IGNORE"
      statement when inserting new rows into the remote table.
    */
    replace_duplicates= FALSE;
    break;
  case HA_EXTRA_INSERT_WITH_UPDATE:
    insert_dup_update= TRUE;
    break;
  default:
    /* do nothing */
    DBUG_PRINT("info",("unhandled operation: %d", (uint) operation));
  }
  DBUG_RETURN(0);
}


/**
  @brief Reset state of file to after 'open'.

  @detail This function is called after every statement for all tables
    used by that statement.

  @return Operation status
    @retval     0       OK
*/

int ha_federated::reset(void)
{
  insert_dup_update= FALSE;
  ignore_duplicates= FALSE;
  replace_duplicates= FALSE;

  /* Free stored result sets. */
  for (uint i= 0; i < stored_results.elements; i++)
  {
    MYSQL_RES *result;
    get_dynamic(&stored_results, (uchar *) &result, i);
    mysql_free_result(result);
  }
  reset_dynamic(&stored_results);

  if (last_result)
  {
    mysql_free_result(last_result);
    last_result= 0;
  }
  position_called= false;
  return 0;
}


/*
  Used to delete all rows in a table. Both for cases of truncate and
  for cases where the optimizer realizes that all rows will be
  removed as a result of a SQL statement.

  Called from item_sum.cc by Item_func_group_concat::clear(),
  Item_sum_count_distinct::clear(), and Item_func_group_concat::clear().
  Called from sql_delete.cc by mysql_delete().
  Called from sql_select.cc by JOIN::reinit().
  Called from sql_union.cc by st_select_lex_unit::exec().
*/

int ha_federated::delete_all_rows()
{
  char query_buffer[FEDERATED_QUERY_BUFFER_SIZE];
  String query(query_buffer, sizeof(query_buffer), &my_charset_bin);
  DBUG_ENTER("ha_federated::delete_all_rows");

  query.length(0);

  query.set_charset(system_charset_info);
  query.append(STRING_WITH_LEN("TRUNCATE "));
  append_ident(&query, share->table_name, share->table_name_length,
               ident_quote_char);

  /*
    TRUNCATE won't return anything in mysql_affected_rows
  */
  if (real_query(query.ptr(), query.length()))
  {
    DBUG_RETURN(stash_remote_error());
  }
  stats.deleted+= stats.records;
  stats.records= 0;
  DBUG_RETURN(0);
}


/*
  Used to manually truncate the table via a delete of all rows in a table.
*/

int ha_federated::truncate()
{
  return delete_all_rows();
}


/*
  The idea with handler::store_lock() is the following:

  The statement decided which locks we should need for the table
  for updates/deletes/inserts we get WRITE locks, for SELECT... we get
  read locks.

  Before adding the lock into the table lock handler (see thr_lock.c)
  mysqld calls store lock with the requested locks.  Store lock can now
  modify a write lock to a read lock (or some other lock), ignore the
  lock (if we don't want to use MySQL table locks at all) or add locks
  for many tables (like we do when we are using a MERGE handler).

  Berkeley DB for federated  changes all WRITE locks to TL_WRITE_ALLOW_WRITE
  (which signals that we are doing WRITES, but we are still allowing other
  reader's and writer's.

  When releasing locks, store_lock() are also called. In this case one
  usually doesn't have to do anything.

  In some exceptional cases MySQL may send a request for a TL_IGNORE;
  This means that we are requesting the same lock as last time and this
  should also be ignored. (This may happen when someone does a flush
  table when we have opened a part of the tables, in which case mysqld
  closes and reopens the tables and tries to get the same locks at last
  time).  In the future we will probably try to remove this.

  Called from lock.cc by get_lock_data().
*/

THR_LOCK_DATA **ha_federated::store_lock(THD *thd,
                                         THR_LOCK_DATA **to,
                                         enum thr_lock_type lock_type)
{
  DBUG_ENTER("ha_federated::store_lock");
  if (lock_type != TL_IGNORE && lock.type == TL_UNLOCK)
  {
    /*
      Here is where we get into the guts of a row level lock.
      If TL_UNLOCK is set
      If we are not doing a LOCK TABLE or DISCARD/IMPORT
      TABLESPACE, then allow multiple writers
    */

    if ((lock_type >= TL_WRITE_CONCURRENT_INSERT &&
         lock_type <= TL_WRITE) && !thd->in_lock_tables)
      lock_type= TL_WRITE_ALLOW_WRITE;

    /*
      In queries of type INSERT INTO t1 SELECT ... FROM t2 ...
      MySQL would use the lock TL_READ_NO_INSERT on t2, and that
      would conflict with TL_WRITE_ALLOW_WRITE, blocking all inserts
      to t2. Convert the lock to a normal read lock to allow
      concurrent inserts to t2.
    */

    if (lock_type == TL_READ_NO_INSERT && !thd->in_lock_tables)
      lock_type= TL_READ;

    lock.type= lock_type;
  }

  *to++= &lock;

  DBUG_RETURN(to);
}

/*
  create() does nothing, since we have no local setup of our own.
  FUTURE: We should potentially connect to the foreign database and
*/

int ha_federated::create(const char *name, TABLE *table_arg,
                         HA_CREATE_INFO *create_info)
{
  int retval;
  THD *thd= current_thd;
  FEDERATED_SHARE tmp_share; // Only a temporary share, to test the url
  DBUG_ENTER("ha_federated::create");

  retval= parse_url(thd->mem_root, &tmp_share, table_arg, 1);

  DBUG_RETURN(retval);

}


int ha_federated::real_connect()
{
  char buffer[FEDERATED_QUERY_BUFFER_SIZE];
  String sql_query(buffer, sizeof(buffer), &my_charset_bin);
  DBUG_ENTER("ha_federated::real_connect");

  /* 
    Bug#25679
    Ensure that we do not hold the LOCK_open mutex while attempting
    to establish Federated connection to guard against a trivial
    Denial of Service scenerio.
  */
  mysql_mutex_assert_not_owner(&LOCK_open);

  DBUG_ASSERT(mysql == NULL);

  if (!(mysql= mysql_init(NULL)))
  {
    remote_error_number= HA_ERR_OUT_OF_MEM;
    DBUG_RETURN(-1);
  }

  /*
    BUG# 17044 Federated Storage Engine is not UTF8 clean
    Add set names to whatever charset the table is at open
    of table
  */
  /* this sets the csname like 'set names utf8' */
  mysql_options(mysql,MYSQL_SET_CHARSET_NAME,
                this->table->s->table_charset->csname);

  sql_query.length(0);

  if (!mysql_real_connect(mysql,
                          share->hostname,
                          share->username,
                          share->password,
                          share->database,
                          share->port,
                          share->socket, 0))
  {
    stash_remote_error();
    mysql_close(mysql);
    mysql= NULL;
    my_error(ER_CONNECT_TO_FOREIGN_DATA_SOURCE, MYF(0), remote_error_buf);
    remote_error_number= -1;
    DBUG_RETURN(-1);
  }

  /*
    We have established a connection, lets try a simple dummy query just 
    to check that the table and expected columns are present.
  */
  sql_query.append(share->select_query);
  sql_query.append(STRING_WITH_LEN(" WHERE 1=0"));
  if (mysql_real_query(mysql, sql_query.ptr(), sql_query.length()))
  {
    sql_query.length(0);
    sql_query.append("error: ");
    sql_query.qs_append(mysql_errno(mysql));
    sql_query.append("  '");
    sql_query.append(mysql_error(mysql));
    sql_query.append("'");
    mysql_close(mysql);
    mysql= NULL;
    my_error(ER_FOREIGN_DATA_SOURCE_DOESNT_EXIST, MYF(0), sql_query.ptr());
    remote_error_number= -1;
    DBUG_RETURN(-1);
  }

  /* Just throw away the result, no rows anyways but need to keep in sync */
  mysql_free_result(mysql_store_result(mysql));

  /*
    Since we do not support transactions at this version, we can let the client
    API silently reconnect. For future versions, we will need more logic to
    deal with transactions
  */

  mysql->reconnect= 1;
  DBUG_RETURN(0);
}


int ha_federated::real_query(const char *query, size_t length)
{
  int rc= 0;
  DBUG_ENTER("ha_federated::real_query");

  if (!mysql && (rc= real_connect()))
    goto end;

  if (!query || !length)
    goto end;

  rc= mysql_real_query(mysql, query, (uint) length);
  
end:
  DBUG_RETURN(rc);
}


int ha_federated::stash_remote_error()
{
  DBUG_ENTER("ha_federated::stash_remote_error()");
  if (!mysql)
    DBUG_RETURN(remote_error_number);
  remote_error_number= mysql_errno(mysql);
  strmake(remote_error_buf, mysql_error(mysql), sizeof(remote_error_buf)-1);
  if (remote_error_number == ER_DUP_ENTRY ||
      remote_error_number == ER_DUP_KEY)
    DBUG_RETURN(HA_ERR_FOUND_DUPP_KEY);
  DBUG_RETURN(HA_FEDERATED_ERROR_WITH_REMOTE_SYSTEM);
}


bool ha_federated::get_error_message(int error, String* buf)
{
  DBUG_ENTER("ha_federated::get_error_message");
  DBUG_PRINT("enter", ("error: %d", error));
  if (error == HA_FEDERATED_ERROR_WITH_REMOTE_SYSTEM)
  {
    buf->append(STRING_WITH_LEN("Error on remote system: "));
    buf->qs_append(remote_error_number);
    buf->append(STRING_WITH_LEN(": "));
    buf->append(remote_error_buf);

    remote_error_number= 0;
    remote_error_buf[0]= '\0';
  }
  DBUG_PRINT("exit", ("message: %s", buf->ptr()));
  DBUG_RETURN(FALSE);
}


/**
  @brief      Store a result set.

  @details    Call @c mysql_store_result() to save a result set then
              append it to the stored results array.

  @param[in]  mysql_arg  MySLQ connection structure.

  @return     Stored result set (MYSQL_RES object).
*/

MYSQL_RES *ha_federated::store_result(MYSQL *mysql_arg)
{
  DBUG_ENTER("ha_federated::store_result");
  DBUG_RETURN(mysql_store_result(mysql_arg));
}


void ha_federated::set_last_result(MYSQL_RES *result)
{
  DBUG_ENTER("ha_federated::set_last_result");
  if (position_called)
<<<<<<< HEAD
  {
    insert_dynamic(&stored_results, (uchar*) &last_result);
    position_called= false;
  }
  else
  {
    mysql_free_result(last_result);
  }
=======
  {
    insert_dynamic(&stored_results, (uchar*) &last_result);
    position_called= false;
  }
  else
  {
    mysql_free_result(last_result);
  }
>>>>>>> b6ac21fb
  last_result= result;
  DBUG_VOID_RETURN;
}


int ha_federated::external_lock(THD *thd, int lock_type)
{
  int error= 0;
  DBUG_ENTER("ha_federated::external_lock");

  /*
    Support for transactions disabled until WL#2952 fixes it.
  */
#ifdef XXX_SUPERCEDED_BY_WL2952
  if (lock_type != F_UNLCK)
  {
    ha_federated *trx= (ha_federated *)thd_get_ha_data(thd, ht);

    DBUG_PRINT("info",("federated not lock F_UNLCK"));
    if (!(thd->options & (OPTION_NOT_AUTOCOMMIT | OPTION_BEGIN))) 
    {
      DBUG_PRINT("info",("federated autocommit"));
      /* 
        This means we are doing an autocommit
      */
      error= connection_autocommit(TRUE);
      if (error)
      {
        DBUG_PRINT("info", ("error setting autocommit TRUE: %d", error));
        DBUG_RETURN(error);
      }
      trans_register_ha(thd, FALSE, ht);
    }
    else 
    { 
      DBUG_PRINT("info",("not autocommit"));
      if (!trx)
      {
        /* 
          This is where a transaction gets its start
        */
        error= connection_autocommit(FALSE);
        if (error)
        { 
          DBUG_PRINT("info", ("error setting autocommit FALSE: %d", error));
          DBUG_RETURN(error);
        }
        thd_set_ha_data(thd, ht, this);
        trans_register_ha(thd, TRUE, ht);
        /*
          Send a lock table to the remote end.
          We do not support this at the moment
        */
        if (thd->options & (OPTION_TABLE_LOCK))
        {
          DBUG_PRINT("info", ("We do not support lock table yet"));
        }
      }
      else
      {
        ha_federated *ptr;
        for (ptr= trx; ptr; ptr= ptr->trx_next)
          if (ptr == this)
            break;
          else if (!ptr->trx_next)
            ptr->trx_next= this;
      }
    }
  }
#endif /* XXX_SUPERCEDED_BY_WL2952 */
  DBUG_RETURN(error);
}


static int federated_commit(handlerton *hton, THD *thd, bool all)
{
  int return_val= 0;
  ha_federated *trx= (ha_federated *) thd_get_ha_data(thd, hton);
  DBUG_ENTER("federated_commit");

  if (all)
  {
    int error= 0;
    ha_federated *ptr, *old= NULL;
    for (ptr= trx; ptr; old= ptr, ptr= ptr->trx_next)
    {
      if (old)
        old->trx_next= NULL;
      error= ptr->connection_commit();
      if (error && !return_val)
        return_val= error;
    }
    thd_set_ha_data(thd, hton, NULL);
  }

  DBUG_PRINT("info", ("error val: %d", return_val));
  DBUG_RETURN(return_val);
}


static int federated_rollback(handlerton *hton, THD *thd, bool all)
{
  int return_val= 0;
  ha_federated *trx= (ha_federated *)thd_get_ha_data(thd, hton);
  DBUG_ENTER("federated_rollback");

  if (all)
  {
    int error= 0;
    ha_federated *ptr, *old= NULL;
    for (ptr= trx; ptr; old= ptr, ptr= ptr->trx_next)
    {
      if (old)
        old->trx_next= NULL;
      error= ptr->connection_rollback();
      if (error && !return_val)
        return_val= error;
    }
    thd_set_ha_data(thd, hton, NULL);
  }

  DBUG_PRINT("info", ("error val: %d", return_val));
  DBUG_RETURN(return_val);
}

int ha_federated::connection_commit()
{
  DBUG_ENTER("ha_federated::connection_commit");
  DBUG_RETURN(execute_simple_query("COMMIT", 6));
}


int ha_federated::connection_rollback()
{
  DBUG_ENTER("ha_federated::connection_rollback");
  DBUG_RETURN(execute_simple_query("ROLLBACK", 8));
}


int ha_federated::connection_autocommit(bool state)
{
  const char *text;
  DBUG_ENTER("ha_federated::connection_autocommit");
  text= (state == TRUE) ? "SET AUTOCOMMIT=1" : "SET AUTOCOMMIT=0";
  DBUG_RETURN(execute_simple_query(text, 16));
}


int ha_federated::execute_simple_query(const char *query, int len)
{
  DBUG_ENTER("ha_federated::execute_simple_query");

  if (mysql_real_query(mysql, query, len))
  {
    DBUG_RETURN(stash_remote_error());
  }
  DBUG_RETURN(0);
}

struct st_mysql_storage_engine federated_storage_engine=
{ MYSQL_HANDLERTON_INTERFACE_VERSION };

mysql_declare_plugin(federated)
{
  MYSQL_STORAGE_ENGINE_PLUGIN,
  &federated_storage_engine,
  "FEDERATED",
  "Patrick Galbraith and Brian Aker, MySQL AB",
  "Federated MySQL storage engine",
  PLUGIN_LICENSE_GPL,
  federated_db_init, /* Plugin Init */
  federated_done, /* Plugin Deinit */
  0x0100 /* 1.0 */,
  NULL,                       /* status variables                */
  NULL,                       /* system variables                */
  NULL,                       /* config options                  */
  0,                          /* flags                           */
}
mysql_declare_plugin_end;<|MERGE_RESOLUTION|>--- conflicted
+++ resolved
@@ -1,4 +1,4 @@
-/* Copyright (c) 2004, 2012, Oracle and/or its affiliates. All rights reserved.
+/* Copyright (c) 2004, 2011, Oracle and/or its affiliates. All rights reserved.
 
   This program is free software; you can redistribute it and/or modify
   it under the terms of the GNU General Public License as published by
@@ -2653,8 +2653,7 @@
 int ha_federated::rnd_end()
 {
   DBUG_ENTER("ha_federated::rnd_end");
-  active_index= MAX_KEY;
-  DBUG_RETURN(0);
+  DBUG_RETURN(index_end());
 }
 
 
@@ -2780,10 +2779,6 @@
   /* Store data cursor position. */
   memcpy(ref + sizeof(MYSQL_RES *), &current_position,
                sizeof(MYSQL_ROW_OFFSET));
-<<<<<<< HEAD
-
-=======
->>>>>>> b6ac21fb
   position_called= true;
   DBUG_VOID_RETURN;
 }
@@ -3330,7 +3325,6 @@
 {
   DBUG_ENTER("ha_federated::set_last_result");
   if (position_called)
-<<<<<<< HEAD
   {
     insert_dynamic(&stored_results, (uchar*) &last_result);
     position_called= false;
@@ -3339,21 +3333,11 @@
   {
     mysql_free_result(last_result);
   }
-=======
-  {
-    insert_dynamic(&stored_results, (uchar*) &last_result);
-    position_called= false;
-  }
-  else
-  {
-    mysql_free_result(last_result);
-  }
->>>>>>> b6ac21fb
   last_result= result;
   DBUG_VOID_RETURN;
 }
 
-
+ 
 int ha_federated::external_lock(THD *thd, int lock_type)
 {
   int error= 0;
