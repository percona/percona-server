/*****************************************************************************

Copyright (c) 2000, 2012, Oracle and/or its affiliates. All rights reserved.
Copyright (c) 2008, 2009 Google Inc.
Copyright (c) 2009, Percona Inc.
Copyright (c) 2012, Facebook Inc.

Portions of this file contain modifications contributed and copyrighted by
Google, Inc. Those modifications are gratefully acknowledged and are described
briefly in the InnoDB documentation. The contributions by Google are
incorporated with their permission, and subject to the conditions contained in
the file COPYING.Google.

Portions of this file contain modifications contributed and copyrighted
by Percona Inc.. Those modifications are
gratefully acknowledged and are described briefly in the InnoDB
documentation. The contributions by Percona Inc. are incorporated with
their permission, and subject to the conditions contained in the file
COPYING.Percona.

This program is free software; you can redistribute it and/or modify it under
the terms of the GNU General Public License as published by the Free Software
Foundation; version 2 of the License.

This program is distributed in the hope that it will be useful, but WITHOUT
ANY WARRANTY; without even the implied warranty of MERCHANTABILITY or FITNESS
FOR A PARTICULAR PURPOSE. See the GNU General Public License for more details.

You should have received a copy of the GNU General Public License along with
this program; if not, write to the Free Software Foundation, Inc.,
51 Franklin Street, Suite 500, Boston, MA 02110-1335 USA

*****************************************************************************/
 
#define MYSQL_SERVER

#include <sql_table.h>	// explain_filename, nz2, EXPLAIN_PARTITIONS_AS_COMMENT,
			// EXPLAIN_FILENAME_MAX_EXTRA_LENGTH

#include <sql_acl.h>	// PROCESS_ACL
#include <debug_sync.h> // DEBUG_SYNC
#include <my_base.h>	// HA_OPTION_*
#include <mysys_err.h>
#include <mysql/innodb_priv.h>

/** @file ha_innodb.cc */

/* Include necessary InnoDB headers */
#include "univ.i"
#include "buf0dump.h"
#include "buf0lru.h"
#include "buf0flu.h"
#include "buf0dblwr.h"
#include "btr0sea.h"
#include "os0file.h"
#include "os0thread.h"
#include "srv0start.h"
#include "srv0srv.h"
#include "trx0roll.h"
#include "trx0trx.h"

#include "trx0sys.h"
#include "mtr0mtr.h"
#include "rem0types.h"
#include "row0ins.h"
#include "row0mysql.h"
#include "row0sel.h"
#include "row0upd.h"
#include "log0log.h"
#include "lock0lock.h"
#include "dict0crea.h"
#include "btr0cur.h"
#include "btr0btr.h"
#include "fsp0fsp.h"
#include "sync0sync.h"
#include "fil0fil.h"
#include "trx0xa.h"
#include "row0merge.h"
#include "dict0boot.h"
#include "dict0stats.h"
#include "dict0stats_bg.h"
#include "ha_prototypes.h"
#include "ut0mem.h"
#include "ibuf0ibuf.h"
#include "dict0dict.h"
#include "srv0mon.h"
#include "api0api.h"
#include "api0misc.h"
#include "pars0pars.h"
#include "fts0fts.h"
#include "fts0types.h"
#include "row0import.h"
#include "row0quiesce.h"
#ifdef UNIV_DEBUG
#include "trx0purge.h"
#endif /* UNIV_DEBUG */
#include "fts0priv.h"
#include "page0zip.h"

#include "ha_innodb.h"
#include "i_s.h"
#include "xtradb_i_s.h"

# ifndef MYSQL_PLUGIN_IMPORT
#  define MYSQL_PLUGIN_IMPORT /* nothing */
# endif /* MYSQL_PLUGIN_IMPORT */

/** to protect innobase_open_files */
static mysql_mutex_t innobase_share_mutex;
/** to force correct commit order in binlog */
static ulong commit_threads = 0;
static mysql_mutex_t commit_threads_m;
static mysql_cond_t commit_cond;
static mysql_mutex_t commit_cond_m;
static bool innodb_inited = 0;

#define INSIDE_HA_INNOBASE_CC

#define EQ_CURRENT_THD(thd) ((thd) == current_thd)

static struct handlerton* innodb_hton_ptr;

static const long AUTOINC_OLD_STYLE_LOCKING = 0;
static const long AUTOINC_NEW_STYLE_LOCKING = 1;
static const long AUTOINC_NO_LOCKING = 2;

static long innobase_mirrored_log_groups;
static long innobase_log_buffer_size;
static long innobase_additional_mem_pool_size;
static long innobase_file_io_threads;
static long innobase_open_files;
static long innobase_autoinc_lock_mode;
static ulong innobase_commit_concurrency = 0;
static ulong innobase_read_io_threads;
static ulong innobase_write_io_threads;
static long innobase_buffer_pool_instances = 1;

static long long innobase_buffer_pool_size, innobase_log_file_size;

/** Percentage of the buffer pool to reserve for 'old' blocks.
Connected to buf_LRU_old_ratio. */
static uint innobase_old_blocks_pct;

/** Maximum on-disk size of change buffer in terms of percentage
of the buffer pool. */
static uint innobase_change_buffer_max_size = CHANGE_BUFFER_DEFAULT_SIZE;

static ulong innobase_compression_level = DEFAULT_COMPRESSION_LEVEL;

/* The default values for the following char* start-up parameters
are determined in innobase_init below: */

static char*	innobase_data_home_dir			= NULL;
static char*	innobase_data_file_path			= NULL;
static char*	innobase_file_format_name		= NULL;
static char*	innobase_change_buffering		= NULL;
static char*	innobase_enable_monitor_counter		= NULL;
static char*	innobase_disable_monitor_counter	= NULL;
static char*	innobase_reset_monitor_counter		= NULL;
static char*	innobase_reset_all_monitor_counter	= NULL;

/* The highest file format being used in the database. The value can be
set by user, however, it will be adjusted to the newer file format if
a table of such format is created/opened. */
static char*	innobase_file_format_max		= NULL;

static char*	innobase_file_flush_method		= NULL;

/* This variable can be set in the server configure file, specifying
stopword table to be used */
static char*	innobase_server_stopword_table		= NULL;

/* Below we have boolean-valued start-up parameters, and their default
values */

static ulong	innobase_fast_shutdown			= 1;
static my_bool	innobase_file_format_check		= TRUE;
#ifdef UNIV_LOG_ARCHIVE
static my_bool	innobase_log_archive			= FALSE;
static char*	innobase_log_arch_dir			= NULL;
#endif /* UNIV_LOG_ARCHIVE */
static my_bool	innobase_use_doublewrite		= TRUE;
static my_bool	innobase_use_checksums			= TRUE;
static my_bool	innobase_locks_unsafe_for_binlog	= FALSE;
static my_bool	innobase_rollback_on_timeout		= FALSE;
static my_bool	innobase_create_status_file		= FALSE;
static my_bool	innobase_stats_on_metadata		= TRUE;
static my_bool	innobase_large_prefix			= FALSE;
static my_bool	innodb_optimize_fulltext_only		= FALSE;

static char*	internal_innobase_data_file_path	= NULL;

static char*	innodb_version_str = (char*) INNODB_VERSION_STR;

static char*	fts_server_stopword_table		= NULL;

/** Possible values for system variable "innodb_stats_method". The values
are defined the same as its corresponding MyISAM system variable
"myisam_stats_method"(see "myisam_stats_method_names"), for better usability */
static const char* innodb_stats_method_names[] = {
	"nulls_equal",
	"nulls_unequal",
	"nulls_ignored",
	NullS
};

/** Used to define an enumerate type of the system variable innodb_stats_method.
This is the same as "myisam_stats_method_typelib" */
static TYPELIB innodb_stats_method_typelib = {
	array_elements(innodb_stats_method_names) - 1,
	"innodb_stats_method_typelib",
	innodb_stats_method_names,
	NULL
};

/** Possible values for system variable "innodb_checksum_algorithm". */
static const char* innodb_checksum_algorithm_names[] = {
	"crc32",
	"strict_crc32",
	"innodb",
	"strict_innodb",
	"none",
	"strict_none",
	NullS
};

/** Used to define an enumerate type of the system variable
innodb_checksum_algorithm. */
static TYPELIB innodb_checksum_algorithm_typelib = {
	array_elements(innodb_checksum_algorithm_names) - 1,
	"innodb_checksum_algorithm_typelib",
	innodb_checksum_algorithm_names,
	NULL
};

/* The following counter is used to convey information to InnoDB
about server activity: in selects it is not sensible to call
srv_active_wake_master_thread after each fetch or search, we only do
it every INNOBASE_WAKE_INTERVAL'th step. */

#define INNOBASE_WAKE_INTERVAL	32
static ulong	innobase_active_counter	= 0;

static hash_table_t*	innobase_open_tables;

/** Allowed values of innodb_change_buffering */
static const char* innobase_change_buffering_values[IBUF_USE_COUNT] = {
	"none",		/* IBUF_USE_NONE */
	"inserts",	/* IBUF_USE_INSERT */
	"deletes",	/* IBUF_USE_DELETE_MARK */
	"changes",	/* IBUF_USE_INSERT_DELETE_MARK */
	"purges",	/* IBUF_USE_DELETE */
	"all"		/* IBUF_USE_ALL */
};

/* Call back function array defined by MySQL and used to
retrieve FTS results. */
const struct _ft_vft ft_vft_result = {NULL,
				      innobase_fts_find_ranking,
				      innobase_fts_close_ranking,
				      innobase_fts_retrieve_ranking,
				      NULL};

const struct _ft_vft_ext ft_vft_ext_result = {innobase_fts_get_version,
					      innobase_fts_flags,
					      innobase_fts_retrieve_docid,
					      innobase_fts_count_matches};

#ifdef HAVE_PSI_INTERFACE
/* Keys to register pthread mutexes/cond in the current file with
performance schema */
static mysql_pfs_key_t	innobase_share_mutex_key;
static mysql_pfs_key_t	commit_threads_m_key;
static mysql_pfs_key_t	commit_cond_mutex_key;
static mysql_pfs_key_t	commit_cond_key;

static PSI_mutex_info	all_pthread_mutexes[] = {
	{&commit_threads_m_key, "commit_threads_m", 0},
	{&commit_cond_mutex_key, "commit_cond_mutex", 0},
	{&innobase_share_mutex_key, "innobase_share_mutex", 0}
};

static PSI_cond_info	all_innodb_conds[] = {
	{&commit_cond_key, "commit_cond", 0}
};

# ifdef UNIV_PFS_MUTEX
/* all_innodb_mutexes array contains mutexes that are
performance schema instrumented if "UNIV_PFS_MUTEX"
is defined */
static PSI_mutex_info all_innodb_mutexes[] = {
	{&autoinc_mutex_key, "autoinc_mutex", 0},
#  ifndef PFS_SKIP_BUFFER_MUTEX_RWLOCK
	{&buffer_block_mutex_key, "buffer_block_mutex", 0},
#  endif /* !PFS_SKIP_BUFFER_MUTEX_RWLOCK */
	{&buf_pool_mutex_key, "buf_pool_mutex", 0},
	{&buf_pool_zip_mutex_key, "buf_pool_zip_mutex", 0},
	{&cache_last_read_mutex_key, "cache_last_read_mutex", 0},
	{&dict_foreign_err_mutex_key, "dict_foreign_err_mutex", 0},
	{&dict_sys_mutex_key, "dict_sys_mutex", 0},
	{&file_format_max_mutex_key, "file_format_max_mutex", 0},
	{&fil_system_mutex_key, "fil_system_mutex", 0},
	{&flush_list_mutex_key, "flush_list_mutex", 0},
	{&fts_bg_threads_mutex_key, "fts_bg_threads_mutex", 0},
	{&fts_delete_mutex_key, "fts_delete_mutex", 0},
	{&fts_optimize_mutex_key, "fts_optimize_mutex", 0},
	{&fts_doc_id_mutex_key, "fts_doc_id_mutex", 0},
	{&log_flush_order_mutex_key, "log_flush_order_mutex", 0},
	{&hash_table_mutex_key, "hash_table_mutex", 0},
	{&ibuf_bitmap_mutex_key, "ibuf_bitmap_mutex", 0},
	{&ibuf_mutex_key, "ibuf_mutex", 0},
	{&ibuf_pessimistic_insert_mutex_key,
		 "ibuf_pessimistic_insert_mutex", 0},
#  ifndef HAVE_ATOMIC_BUILTINS
	{&server_mutex_key, "server_mutex", 0},
#  endif /* !HAVE_ATOMIC_BUILTINS */
	{&log_sys_mutex_key, "log_sys_mutex", 0},
#  ifdef UNIV_MEM_DEBUG
	{&mem_hash_mutex_key, "mem_hash_mutex", 0},
#  endif /* UNIV_MEM_DEBUG */
	{&mem_pool_mutex_key, "mem_pool_mutex", 0},
	{&mutex_list_mutex_key, "mutex_list_mutex", 0},
	{&page_zip_stat_per_index_mutex_key, "page_zip_stat_per_index_mutex", 0},
	{&purge_sys_bh_mutex_key, "purge_sys_bh_mutex", 0},
	{&recv_sys_mutex_key, "recv_sys_mutex", 0},
	{&recv_writer_mutex_key, "recv_writer_mutex", 0},
	{&rseg_mutex_key, "rseg_mutex", 0},
#  ifdef UNIV_SYNC_DEBUG
	{&rw_lock_debug_mutex_key, "rw_lock_debug_mutex", 0},
#  endif /* UNIV_SYNC_DEBUG */
	{&rw_lock_list_mutex_key, "rw_lock_list_mutex", 0},
	{&rw_lock_mutex_key, "rw_lock_mutex", 0},
	{&srv_dict_tmpfile_mutex_key, "srv_dict_tmpfile_mutex", 0},
	{&srv_innodb_monitor_mutex_key, "srv_innodb_monitor_mutex", 0},
	{&srv_misc_tmpfile_mutex_key, "srv_misc_tmpfile_mutex", 0},
	{&srv_monitor_file_mutex_key, "srv_monitor_file_mutex", 0},
#  ifdef UNIV_SYNC_DEBUG
	{&sync_thread_mutex_key, "sync_thread_mutex", 0},
#  endif /* UNIV_SYNC_DEBUG */
	{&buf_dblwr_mutex_key, "buf_dblwr_mutex", 0},
	{&trx_undo_mutex_key, "trx_undo_mutex", 0},
	{&srv_sys_mutex_key, "srv_sys_mutex", 0},
	{&lock_sys_mutex_key, "lock_mutex", 0},
	{&lock_sys_wait_mutex_key, "lock_wait_mutex", 0},
	{&trx_mutex_key, "trx_mutex", 0},
	{&srv_sys_tasks_mutex_key, "srv_threads_mutex", 0},
	/* mutex with os_fast_mutex_ interfaces */
#  ifndef PFS_SKIP_EVENT_MUTEX
	{&event_os_mutex_key, "event_os_mutex", 0},
#  endif /* PFS_SKIP_EVENT_MUTEX */
	{&os_mutex_key, "os_mutex", 0},
#ifndef HAVE_ATOMIC_BUILTINS
	{&srv_conc_mutex_key, "srv_conc_mutex", 0},
#endif /* !HAVE_ATOMIC_BUILTINS */
#ifndef HAVE_ATOMIC_BUILTINS_64
	{&monitor_mutex_key, "monitor_mutex", 0},
#endif /* !HAVE_ATOMIC_BUILTINS_64 */
	{&ut_list_mutex_key, "ut_list_mutex", 0},
	{&trx_sys_mutex_key, "trx_sys_mutex", 0},
	{&zip_pad_mutex_key, "zip_pad_mutex", 0},
};
# endif /* UNIV_PFS_MUTEX */

# ifdef UNIV_PFS_RWLOCK
/* all_innodb_rwlocks array contains rwlocks that are
performance schema instrumented if "UNIV_PFS_RWLOCK"
is defined */
static PSI_rwlock_info all_innodb_rwlocks[] = {
#  ifdef UNIV_LOG_ARCHIVE
	{&archive_lock_key, "archive_lock", 0},
#  endif /* UNIV_LOG_ARCHIVE */
	{&btr_search_latch_key, "btr_search_latch", 0},
#  ifndef PFS_SKIP_BUFFER_MUTEX_RWLOCK
	{&buf_block_lock_key, "buf_block_lock", 0},
#  endif /* !PFS_SKIP_BUFFER_MUTEX_RWLOCK */
#  ifdef UNIV_SYNC_DEBUG
	{&buf_block_debug_latch_key, "buf_block_debug_latch", 0},
#  endif /* UNIV_SYNC_DEBUG */
	{&dict_operation_lock_key, "dict_operation_lock", 0},
	{&fil_space_latch_key, "fil_space_latch", 0},
	{&checkpoint_lock_key, "checkpoint_lock", 0},
	{&fts_cache_rw_lock_key, "fts_cache_rw_lock", 0},
	{&fts_cache_init_rw_lock_key, "fts_cache_init_rw_lock", 0},
	{&trx_i_s_cache_lock_key, "trx_i_s_cache_lock", 0},
	{&trx_purge_latch_key, "trx_purge_latch", 0},
	{&index_tree_rw_lock_key, "index_tree_rw_lock", 0},
	{&index_online_log_key, "index_online_log", 0},
	{&dict_table_stats_latch_key, "dict_table_stats", 0},
	{&hash_table_rw_lock_key, "hash table locks", 0}
};
# endif /* UNIV_PFS_RWLOCK */

# ifdef UNIV_PFS_THREAD
/* all_innodb_threads array contains threads that are
performance schema instrumented if "UNIV_PFS_THREAD"
is defined */
static PSI_thread_info	all_innodb_threads[] = {
	{&trx_rollback_clean_thread_key, "trx_rollback_clean_thread", 0},
	{&io_handler_thread_key, "io_handler_thread", 0},
	{&srv_lock_timeout_thread_key, "srv_lock_timeout_thread", 0},
	{&srv_error_monitor_thread_key, "srv_error_monitor_thread", 0},
	{&srv_monitor_thread_key, "srv_monitor_thread", 0},
	{&srv_master_thread_key, "srv_master_thread", 0},
	{&srv_purge_thread_key, "srv_purge_thread", 0},
	{&buf_page_cleaner_thread_key, "page_cleaner_thread", 0},
	{&recv_writer_thread_key, "recovery writer thread", 0}
};
# endif /* UNIV_PFS_THREAD */

# ifdef UNIV_PFS_IO
/* all_innodb_files array contains the type of files that are
performance schema instrumented if "UNIV_PFS_IO" is defined */
static PSI_file_info	all_innodb_files[] = {
	{&innodb_file_data_key, "innodb_data_file", 0},
	{&innodb_file_log_key, "innodb_log_file", 0},
	{&innodb_file_temp_key, "innodb_temp_file", 0}
};
# endif /* UNIV_PFS_IO */
#endif /* HAVE_PSI_INTERFACE */

/** Always normalize table name to lower case on Windows */
#ifdef __WIN__
#define normalize_table_name(norm_name, name)           \
	normalize_table_name_low(norm_name, name, TRUE)
#else
#define normalize_table_name(norm_name, name)           \
	normalize_table_name_low(norm_name, name, FALSE)
#endif /* __WIN__ */

/** Set up InnoDB API callback function array */
ib_cb_t innodb_api_cb[] = {
	(ib_cb_t) ib_cursor_open_table,
	(ib_cb_t) ib_cursor_read_row,
	(ib_cb_t) ib_cursor_insert_row,
	(ib_cb_t) ib_cursor_delete_row,
	(ib_cb_t) ib_cursor_update_row,
	(ib_cb_t) ib_cursor_moveto,
	(ib_cb_t) ib_cursor_first,
	(ib_cb_t) ib_cursor_next,
	(ib_cb_t) ib_cursor_last,
	(ib_cb_t) ib_cursor_set_match_mode,
	(ib_cb_t) ib_sec_search_tuple_create,
	(ib_cb_t) ib_clust_read_tuple_create,
	(ib_cb_t) ib_tuple_delete,
	(ib_cb_t) ib_tuple_copy,
	(ib_cb_t) ib_tuple_read_u32,
	(ib_cb_t) ib_tuple_write_u32,
	(ib_cb_t) ib_tuple_read_u64,
	(ib_cb_t) ib_tuple_write_u64,
	(ib_cb_t) ib_tuple_read_i32,
	(ib_cb_t) ib_tuple_write_i32,
	(ib_cb_t) ib_tuple_read_i64,
	(ib_cb_t) ib_tuple_write_i64,
	(ib_cb_t) ib_tuple_get_n_cols,
	(ib_cb_t) ib_col_set_value,
	(ib_cb_t) ib_col_get_value,
	(ib_cb_t) ib_col_get_meta,
	(ib_cb_t) ib_trx_begin,
	(ib_cb_t) ib_trx_commit,
	(ib_cb_t) ib_trx_rollback,
	(ib_cb_t) ib_trx_start,
	(ib_cb_t) ib_trx_release,
	(ib_cb_t) ib_trx_state,
	(ib_cb_t) ib_cursor_lock,
	(ib_cb_t) ib_cursor_close,
	(ib_cb_t) ib_cursor_new_trx,
	(ib_cb_t) ib_cursor_reset,
	(ib_cb_t) ib_open_table_by_name,
	(ib_cb_t) ib_col_get_name,
	(ib_cb_t) ib_table_truncate,
	(ib_cb_t) ib_cursor_open_index_using_name,
	(ib_cb_t) ib_close_thd,
	(ib_cb_t) ib_cfg_get_cfg,
	(ib_cb_t) ib_cursor_set_cluster_access,
	(ib_cb_t) ib_cursor_commit_trx,
	(ib_cb_t) ib_cfg_trx_level,
	(ib_cb_t) ib_tuple_get_n_user_cols,
	(ib_cb_t) ib_cursor_set_lock_mode,
	(ib_cb_t) ib_cursor_clear_trx,
	(ib_cb_t) ib_get_idx_field_name,
	(ib_cb_t) ib_trx_get_start_time,
	(ib_cb_t) ib_cfg_bk_commit_interval
};

/*************************************************************//**
Check whether valid argument given to innodb_ft_*_stopword_table.
This function is registered as a callback with MySQL.
@return 0 for valid stopword table */
static
int
innodb_stopword_table_validate(
/*===========================*/
	THD*				thd,	/*!< in: thread handle */
	struct st_mysql_sys_var*	var,	/*!< in: pointer to system
						variable */
	void*				save,	/*!< out: immediate result
						for update function */
	struct st_mysql_value*		value);	/*!< in: incoming string */

/** "GEN_CLUST_INDEX" is the name reserved for InnoDB default
system clustered index when there is no primary key. */
const char innobase_index_reserve_name[] = "GEN_CLUST_INDEX";

static const char innobase_hton_name[]= "InnoDB";

static MYSQL_THDVAR_BOOL(support_xa, PLUGIN_VAR_OPCMDARG,
  "Enable InnoDB support for the XA two-phase commit",
  /* check_func */ NULL, /* update_func */ NULL,
  /* default */ TRUE);

static MYSQL_THDVAR_BOOL(table_locks, PLUGIN_VAR_OPCMDARG,
  "Enable InnoDB locking in LOCK TABLES",
  /* check_func */ NULL, /* update_func */ NULL,
  /* default */ TRUE);

static MYSQL_THDVAR_BOOL(strict_mode, PLUGIN_VAR_OPCMDARG,
  "Use strict mode when evaluating create options.",
  NULL, NULL, FALSE);

static MYSQL_THDVAR_BOOL(ft_enable_stopword, PLUGIN_VAR_OPCMDARG,
  "Create FTS index with stopword.",
  NULL, NULL,
  /* default */ TRUE);

static MYSQL_THDVAR_ULONG(lock_wait_timeout, PLUGIN_VAR_RQCMDARG,
  "Timeout in seconds an InnoDB transaction may wait for a lock before being rolled back. Values above 100000000 disable the timeout.",
  NULL, NULL, 50, 1, 1024 * 1024 * 1024, 0);

static MYSQL_THDVAR_STR(ft_user_stopword_table,
  PLUGIN_VAR_OPCMDARG|PLUGIN_VAR_MEMALLOC,
  "User supplied stopword table name, effective in the session level.",
  innodb_stopword_table_validate, NULL, NULL);

static SHOW_VAR innodb_status_variables[]= {
  {"buffer_pool_dump_status",
  (char*) &export_vars.innodb_buffer_pool_dump_status,	  SHOW_CHAR},
  {"buffer_pool_load_status",
  (char*) &export_vars.innodb_buffer_pool_load_status,	  SHOW_CHAR},
  {"buffer_pool_pages_data",
  (char*) &export_vars.innodb_buffer_pool_pages_data,	  SHOW_LONG},
  {"buffer_pool_bytes_data",
  (char*) &export_vars.innodb_buffer_pool_bytes_data,	  SHOW_LONG},
  {"buffer_pool_pages_dirty",
  (char*) &export_vars.innodb_buffer_pool_pages_dirty,	  SHOW_LONG},
  {"buffer_pool_bytes_dirty",
  (char*) &export_vars.innodb_buffer_pool_bytes_dirty,	  SHOW_LONG},
  {"buffer_pool_pages_flushed",
  (char*) &export_vars.innodb_buffer_pool_pages_flushed,  SHOW_LONG},
  {"buffer_pool_pages_free",
  (char*) &export_vars.innodb_buffer_pool_pages_free,	  SHOW_LONG},
#ifdef UNIV_DEBUG
  {"buffer_pool_pages_latched",
  (char*) &export_vars.innodb_buffer_pool_pages_latched,  SHOW_LONG},
#endif /* UNIV_DEBUG */
  {"buffer_pool_pages_misc",
  (char*) &export_vars.innodb_buffer_pool_pages_misc,	  SHOW_LONG},
  {"buffer_pool_pages_total",
  (char*) &export_vars.innodb_buffer_pool_pages_total,	  SHOW_LONG},
  {"buffer_pool_read_ahead_rnd",
  (char*) &export_vars.innodb_buffer_pool_read_ahead_rnd, SHOW_LONG},
  {"buffer_pool_read_ahead",
  (char*) &export_vars.innodb_buffer_pool_read_ahead,	  SHOW_LONG},
  {"buffer_pool_read_ahead_evicted",
  (char*) &export_vars.innodb_buffer_pool_read_ahead_evicted, SHOW_LONG},
  {"buffer_pool_read_requests",
  (char*) &export_vars.innodb_buffer_pool_read_requests,  SHOW_LONG},
  {"buffer_pool_reads",
  (char*) &export_vars.innodb_buffer_pool_reads,	  SHOW_LONG},
  {"buffer_pool_wait_free",
  (char*) &export_vars.innodb_buffer_pool_wait_free,	  SHOW_LONG},
  {"buffer_pool_write_requests",
  (char*) &export_vars.innodb_buffer_pool_write_requests, SHOW_LONG},
  {"data_fsyncs",
  (char*) &export_vars.innodb_data_fsyncs,		  SHOW_LONG},
  {"data_pending_fsyncs",
  (char*) &export_vars.innodb_data_pending_fsyncs,	  SHOW_LONG},
  {"data_pending_reads",
  (char*) &export_vars.innodb_data_pending_reads,	  SHOW_LONG},
  {"data_pending_writes",
  (char*) &export_vars.innodb_data_pending_writes,	  SHOW_LONG},
  {"data_read",
  (char*) &export_vars.innodb_data_read,		  SHOW_LONG},
  {"data_reads",
  (char*) &export_vars.innodb_data_reads,		  SHOW_LONG},
  {"data_writes",
  (char*) &export_vars.innodb_data_writes,		  SHOW_LONG},
  {"data_written",
  (char*) &export_vars.innodb_data_written,		  SHOW_LONG},
  {"dblwr_pages_written",
  (char*) &export_vars.innodb_dblwr_pages_written,	  SHOW_LONG},
  {"dblwr_writes",
  (char*) &export_vars.innodb_dblwr_writes,		  SHOW_LONG},
  {"have_atomic_builtins",
  (char*) &export_vars.innodb_have_atomic_builtins,	  SHOW_BOOL},
  {"log_waits",
  (char*) &export_vars.innodb_log_waits,		  SHOW_LONG},
  {"log_write_requests",
  (char*) &export_vars.innodb_log_write_requests,	  SHOW_LONG},
  {"log_writes",
  (char*) &export_vars.innodb_log_writes,		  SHOW_LONG},
  {"os_log_fsyncs",
  (char*) &export_vars.innodb_os_log_fsyncs,		  SHOW_LONG},
  {"os_log_pending_fsyncs",
  (char*) &export_vars.innodb_os_log_pending_fsyncs,	  SHOW_LONG},
  {"os_log_pending_writes",
  (char*) &export_vars.innodb_os_log_pending_writes,	  SHOW_LONG},
  {"os_log_written",
  (char*) &export_vars.innodb_os_log_written,		  SHOW_LONGLONG},
  {"page_size",
  (char*) &export_vars.innodb_page_size,		  SHOW_LONG},
  {"pages_created",
  (char*) &export_vars.innodb_pages_created,		  SHOW_LONG},
  {"pages_read",
  (char*) &export_vars.innodb_pages_read,		  SHOW_LONG},
  {"pages_written",
  (char*) &export_vars.innodb_pages_written,		  SHOW_LONG},
  {"row_lock_current_waits",
  (char*) &export_vars.innodb_row_lock_current_waits,	  SHOW_LONG},
  {"row_lock_time",
  (char*) &export_vars.innodb_row_lock_time,		  SHOW_LONGLONG},
  {"row_lock_time_avg",
  (char*) &export_vars.innodb_row_lock_time_avg,	  SHOW_LONG},
  {"row_lock_time_max",
  (char*) &export_vars.innodb_row_lock_time_max,	  SHOW_LONG},
  {"row_lock_waits",
  (char*) &export_vars.innodb_row_lock_waits,		  SHOW_LONG},
  {"rows_deleted",
  (char*) &export_vars.innodb_rows_deleted,		  SHOW_LONG},
  {"rows_inserted",
  (char*) &export_vars.innodb_rows_inserted,		  SHOW_LONG},
  {"rows_read",
  (char*) &export_vars.innodb_rows_read,		  SHOW_LONG},
  {"rows_updated",
  (char*) &export_vars.innodb_rows_updated,		  SHOW_LONG},
  {"num_open_files",
  (char*) &export_vars.innodb_num_open_files,		  SHOW_LONG},
  {"truncated_status_writes",
  (char*) &export_vars.innodb_truncated_status_writes,	  SHOW_LONG},
  {"available_undo_logs",
  (char*) &export_vars.innodb_available_undo_logs,        SHOW_LONG},
#ifdef UNIV_DEBUG
  {"purge_trx_id_age",
  (char*) &export_vars.innodb_purge_trx_id_age,           SHOW_LONG},
  {"purge_view_trx_id_age",
  (char*) &export_vars.innodb_purge_view_trx_id_age,      SHOW_LONG},
#endif /* UNIV_DEBUG */
  {NullS, NullS, SHOW_LONG}
};

/************************************************************************//**
Handling the shared INNOBASE_SHARE structure that is needed to provide table
locking. Register the table name if it doesn't exist in the hash table. */
static
INNOBASE_SHARE*
get_share(
/*======*/
	const char*	table_name);	/*!< in: table to lookup */

/************************************************************************//**
Free the shared object that was registered with get_share(). */
static
void
free_share(
/*=======*/
	INNOBASE_SHARE*	share);		/*!< in/own: share to free */

/*****************************************************************//**
Frees a possible InnoDB trx object associated with the current THD.
@return	0 or error number */
static
int
innobase_close_connection(
/*======================*/
	handlerton*	hton,		/*!< in/out: Innodb handlerton */
	THD*		thd);		/*!< in: MySQL thread handle for
					which to close the connection */

/*****************************************************************//**
Commits a transaction in an InnoDB database or marks an SQL statement
ended.
@return	0 */
static
int
innobase_commit(
/*============*/
	handlerton*	hton,		/*!< in/out: Innodb handlerton */
	THD*		thd,		/*!< in: MySQL thread handle of the
					user for whom the transaction should
					be committed */
	bool		commit_trx);	/*!< in: true - commit transaction
					false - the current SQL statement
					ended */

/*****************************************************************//**
Rolls back a transaction to a savepoint.
@return 0 if success, HA_ERR_NO_SAVEPOINT if no savepoint with the
given name */
static
int
innobase_rollback(
/*==============*/
	handlerton*	hton,		/*!< in/out: Innodb handlerton */
	THD*		thd,		/*!< in: handle to the MySQL thread
					of the user whose transaction should
					be rolled back */
	bool		rollback_trx);	/*!< in: TRUE - rollback entire
					transaction FALSE - rollback the current
					statement only */

/*****************************************************************//**
Rolls back a transaction to a savepoint.
@return 0 if success, HA_ERR_NO_SAVEPOINT if no savepoint with the
given name */
static
int
innobase_rollback_to_savepoint(
/*===========================*/
	handlerton*	hton,		/*!< in/out: InnoDB handlerton */
	THD*		thd,		/*!< in: handle to the MySQL thread of
					the user whose XA transaction should
					be rolled back to savepoint */
	void*		savepoint);	/*!< in: savepoint data */

/*****************************************************************//**
Sets a transaction savepoint.
@return	always 0, that is, always succeeds */
static
int
innobase_savepoint(
/*===============*/
	handlerton*	hton,		/*!< in/out: InnoDB handlerton */
	THD*		thd,		/*!< in: handle to the MySQL thread of
					the user's XA transaction for which
					we need to take a savepoint */
	void*		savepoint);	/*!< in: savepoint data */

/*****************************************************************//**
Release transaction savepoint name.
@return 0 if success, HA_ERR_NO_SAVEPOINT if no savepoint with the
given name */
static
int
innobase_release_savepoint(
/*=======================*/
	handlerton*	hton,		/*!< in/out: handlerton for Innodb */
	THD*		thd,		/*!< in: handle to the MySQL thread
					of the user whose transaction's
					savepoint should be released */
	void*		savepoint);	/*!< in: savepoint data */

/************************************************************************//**
Function for constructing an InnoDB table handler instance. */
static
handler*
innobase_create_handler(
/*====================*/
	handlerton*	hton,		/*!< in/out: handlerton for Innodb */
	TABLE_SHARE*	table,
	MEM_ROOT*	mem_root);

/** @brief Initialize the default value of innodb_commit_concurrency.

Once InnoDB is running, the innodb_commit_concurrency must not change
from zero to nonzero. (Bug #42101)

The initial default value is 0, and without this extra initialization,
SET GLOBAL innodb_commit_concurrency=DEFAULT would set the parameter
to 0, even if it was initially set to nonzero at the command line
or configuration file. */
static
void
innobase_commit_concurrency_init_default();
/*=======================================*/

/** @brief Initialize the default and max value of innodb_undo_logs.

Once InnoDB is running, the default value and the max value of
innodb_undo_logs must be equal to the available undo logs,
given by srv_available_undo_logs. */
static
void
innobase_undo_logs_init_default_max();
/*==================================*/

/************************************************************//**
Validate the file format name and return its corresponding id.
@return	valid file format id */
static
uint
innobase_file_format_name_lookup(
/*=============================*/
	const char*	format_name);	/*!< in: pointer to file format
					name */
/************************************************************//**
Validate the file format check config parameters, as a side effect it
sets the srv_max_file_format_at_startup variable.
@return	the format_id if valid config value, otherwise, return -1 */
static
int
innobase_file_format_validate_and_set(
/*==================================*/
	const char*	format_max);	/*!< in: parameter value */

/*******************************************************************//**
This function is used to prepare an X/Open XA distributed transaction.
@return	0 or error number */
static
int
innobase_xa_prepare(
/*================*/
	handlerton*	hton,		/*!< in: InnoDB handlerton */
	THD*		thd,		/*!< in: handle to the MySQL thread of
					the user whose XA transaction should
					be prepared */
	bool		all);		/*!< in: true - prepare transaction
					false - the current SQL statement
					ended */
/*******************************************************************//**
This function is used to recover X/Open XA distributed transactions.
@return	number of prepared transactions stored in xid_list */
static
int
innobase_xa_recover(
/*================*/
	handlerton*	hton,		/*!< in: InnoDB handlerton */
	XID*		xid_list,	/*!< in/out: prepared transactions */
	uint		len);		/*!< in: number of slots in xid_list */
/*******************************************************************//**
This function is used to commit one X/Open XA distributed transaction
which is in the prepared state
@return	0 or error number */
static
int
innobase_commit_by_xid(
/*===================*/
	handlerton*	hton,		/*!< in: InnoDB handlerton */
	XID*		xid);		/*!< in: X/Open XA transaction
					identification */
/*******************************************************************//**
This function is used to rollback one X/Open XA distributed transaction
which is in the prepared state
@return	0 or error number */
static
int
innobase_rollback_by_xid(
/*=====================*/
	handlerton*	hton,		/*!< in: InnoDB handlerton */
	XID*		xid);		/*!< in: X/Open XA transaction
					identification */
/*******************************************************************//**
Create a consistent view for a cursor based on current transaction
which is created if the corresponding MySQL thread still lacks one.
This consistent view is then used inside of MySQL when accessing records
using a cursor.
@return	pointer to cursor view or NULL */
static
void*
innobase_create_cursor_view(
/*========================*/
	handlerton*	hton,		/*!< in: innobase hton */
	THD*		thd);		/*!< in: user thread handle */
/*******************************************************************//**
Set the given consistent cursor view to a transaction which is created
if the corresponding MySQL thread still lacks one. If the given
consistent cursor view is NULL global read view of a transaction is
restored to a transaction read view. */
static
void
innobase_set_cursor_view(
/*=====================*/
	handlerton*	hton,		/*!< in: handlerton of Innodb */
	THD*		thd,		/*!< in: user thread handle */
	void*		curview);	/*!< in: Consistent cursor view to
					be set */
/*******************************************************************//**
Close the given consistent cursor view of a transaction and restore
global read view to a transaction read view. Transaction is created if the
corresponding MySQL thread still lacks one. */
static
void
innobase_close_cursor_view(
/*=======================*/
	handlerton*	hton,		/*!< in: handlerton of Innodb */
	THD*		thd,		/*!< in: user thread handle */
	void*		curview);	/*!< in: Consistent read view to be
					closed */
/*****************************************************************//**
Removes all tables in the named database inside InnoDB. */
static
void
innobase_drop_database(
/*===================*/
	handlerton*	hton,		/*!< in: handlerton of Innodb */
	char*		path);		/*!< in: database path; inside InnoDB
					the name of the last directory in
					the path is used as the database name:
					for example, in 'mysql/data/test' the
					database name is 'test' */
/*******************************************************************//**
Closes an InnoDB database. */
static
int
innobase_end(
/*=========*/
	handlerton*		hton,	/* in: Innodb handlerton */
	ha_panic_function	type);

/*****************************************************************//**
Creates an InnoDB transaction struct for the thd if it does not yet have one.
Starts a new InnoDB transaction if a transaction is not yet started. And
assigns a new snapshot for a consistent read if the transaction does not yet
have one.
@return	0 */
static
int
innobase_start_trx_and_assign_read_view(
/*====================================*/
	handlerton*	hton,		/* in: Innodb handlerton */
	THD*		thd);		/* in: MySQL thread handle of the
					user for whom the transaction should
					be committed */
/****************************************************************//**
Flushes InnoDB logs to disk and makes a checkpoint. Really, a commit flushes
the logs, and the name of this function should be innobase_checkpoint.
@return	TRUE if error */
static
bool
innobase_flush_logs(
/*================*/
	handlerton*	hton);		/*!< in: InnoDB handlerton */

/************************************************************************//**
Implements the SHOW ENGINE INNODB STATUS command. Sends the output of the
InnoDB Monitor to the client.
@return 0 on success */
static
int
innodb_show_status(
/*===============*/
	handlerton*	hton,		/*!< in: the innodb handlerton */
	THD*		thd,		/*!< in: the MySQL query thread of
					the caller */
	stat_print_fn*	stat_print);
/************************************************************************//**
Return 0 on success and non-zero on failure. Note: the bool return type
seems to be abused here, should be an int. */
static
bool
innobase_show_status(
/*=================*/
	handlerton*		hton,	/*!< in: the innodb handlerton */
	THD*			thd,	/*!< in: the MySQL query thread of
					the caller */
	stat_print_fn*		stat_print,
	enum ha_stat_type	stat_type);

/*****************************************************************//**
Commits a transaction in an InnoDB database. */
static
void
innobase_commit_low(
/*================*/
	trx_t*	trx);	/*!< in: transaction handle */

/****************************************************************//**
Parse and enable InnoDB monitor counters during server startup.
User can enable monitor counters/groups by specifying
"loose-innodb_monitor_enable = monitor_name1;monitor_name2..."
in server configuration file or at the command line. */
static
void
innodb_enable_monitor_at_startup(
/*=============================*/
	char*	str);	/*!< in: monitor counter enable list */

/*********************************************************************
Normalizes a table name string. A normalized name consists of the
database name catenated to '/' and table name. An example:
test/mytable. On Windows normalization puts both the database name and the
table name always to lower case if "set_lower_case" is set to TRUE. */
static
void
normalize_table_name_low(
/*=====================*/
	char*           norm_name,      /* out: normalized name as a
					null-terminated string */
	const char*     name,           /* in: table name string */
	ibool           set_lower_case); /* in: TRUE if we want to set
					 name to lower case */

/*************************************************************//**
Check for a valid value of innobase_commit_concurrency.
@return	0 for valid innodb_commit_concurrency */
static
int
innobase_commit_concurrency_validate(
/*=================================*/
	THD*				thd,	/*!< in: thread handle */
	struct st_mysql_sys_var*	var,	/*!< in: pointer to system
						variable */
	void*				save,	/*!< out: immediate result
						for update function */
	struct st_mysql_value*		value)	/*!< in: incoming string */
{
	long long	intbuf;
	ulong		commit_concurrency;

	DBUG_ENTER("innobase_commit_concurrency_validate");

	if (value->val_int(value, &intbuf)) {
		/* The value is NULL. That is invalid. */
		DBUG_RETURN(1);
	}

	*reinterpret_cast<ulong*>(save) = commit_concurrency
		= static_cast<ulong>(intbuf);

	/* Allow the value to be updated, as long as it remains zero
	or nonzero. */
	DBUG_RETURN(!(!commit_concurrency == !innobase_commit_concurrency));
}

/*******************************************************************//**
Function for constructing an InnoDB table handler instance. */
static
handler*
innobase_create_handler(
/*====================*/
	handlerton*	hton,	/*!< in: InnoDB handlerton */
	TABLE_SHARE*	table,
	MEM_ROOT*	mem_root)
{
	return(new (mem_root) ha_innobase(hton, table));
}

/* General functions */

/*************************************************************//**
Check that a page_size is correct for InnoDB.  If correct, set the
associated page_size_shift which is the power of 2 for this page size.
@return	an associated page_size_shift if valid, 0 if invalid. */
inline
int
innodb_page_size_validate(
/*======================*/
	ulong	page_size)		/*!< in: Page Size to evaluate */
{
	ulong		n;

	DBUG_ENTER("innodb_page_size_validate");

	for (n = UNIV_PAGE_SIZE_SHIFT_MIN;
	     n <= UNIV_PAGE_SIZE_SHIFT_MAX;
	     n++) {
		if (page_size == (ulong) (1 << n)) {
			DBUG_RETURN(n);
		}
	}

	DBUG_RETURN(0);
}

/******************************************************************//**
Returns true if the thread is the replication thread on the slave
server. Used in srv_conc_enter_innodb() to determine if the thread
should be allowed to enter InnoDB - the replication thread is treated
differently than other threads. Also used in
srv_conc_force_exit_innodb().
@return	true if thd is the replication thread */
UNIV_INTERN
ibool
thd_is_replication_slave_thread(
/*============================*/
	THD*	thd)	/*!< in: thread handle */
{
	return((ibool) thd_slave_thread(thd));
}

/******************************************************************//**
Gets information on the durability property requested by thread.
Used when writing either a prepare or commit record to the log
buffer. @return the durability property. */
UNIV_INTERN
enum durability_properties
thd_requested_durability(
/*=====================*/
	const THD* thd)	/*!< in: thread handle */
{
	return(thd_get_durability_property(thd));
}

/******************************************************************//**
Returns true if transaction should be flagged as read-only.
@return	true if the thd is marked as read-only */
UNIV_INTERN
ibool
thd_trx_is_read_only(
/*=================*/
	THD*	thd)	/*!< in: thread handle */
{
	return(thd != 0 && thd_tx_is_read_only(thd));
}

/******************************************************************//**
Check if the transaction is an auto-commit transaction. TRUE also
implies that it is a SELECT (read-only) transaction.
@return	true if the transaction is an auto commit read-only transaction. */
UNIV_INTERN
ibool
thd_trx_is_auto_commit(
/*===================*/
	THD*	thd)	/*!< in: thread handle, can be NULL */
{
	return(thd != NULL
	       && !thd_test_options(
		       thd,
		       OPTION_NOT_AUTOCOMMIT | OPTION_BEGIN)
	       && thd_is_select(thd));
}

/******************************************************************//**
Save some CPU by testing the value of srv_thread_concurrency in inline
functions. */
static inline
void
innobase_srv_conc_enter_innodb(
/*===========================*/
	trx_t*	trx)	/*!< in: transaction handle */
{
	if (srv_thread_concurrency) {
		if (trx->n_tickets_to_enter_innodb > 0) {

			/* If trx has 'free tickets' to enter the engine left,
			then use one such ticket */

			--trx->n_tickets_to_enter_innodb;

		} else if (trx->mysql_thd != NULL
			   && thd_is_replication_slave_thread(trx->mysql_thd)) {

			UT_WAIT_FOR(
				srv_conc_get_active_threads()
				< srv_thread_concurrency,
				srv_replication_delay * 1000);

		}  else {
			srv_conc_enter_innodb(trx);
		}
	}
}

/******************************************************************//**
Note that the thread wants to leave InnoDB only if it doesn't have
any spare tickets. */
static inline
void
innobase_srv_conc_exit_innodb(
/*==========================*/
	trx_t*	trx)	/*!< in: transaction handle */
{
#ifdef UNIV_SYNC_DEBUG
	ut_ad(!sync_thread_levels_nonempty_trx(trx->has_search_latch));
#endif /* UNIV_SYNC_DEBUG */

	/* This is to avoid making an unnecessary function call. */
	if (trx->declared_to_be_inside_innodb
	    && trx->n_tickets_to_enter_innodb == 0) {

		srv_conc_force_exit_innodb(trx);
	}
}

/******************************************************************//**
Force a thread to leave InnoDB even if it has spare tickets. */
static inline
void
innobase_srv_conc_force_exit_innodb(
/*================================*/
	trx_t*	trx)	/*!< in: transaction handle */
{
#ifdef UNIV_SYNC_DEBUG
	ut_ad(!sync_thread_levels_nonempty_trx(trx->has_search_latch));
#endif /* UNIV_SYNC_DEBUG */

	/* This is to avoid making an unnecessary function call. */
	if (trx->declared_to_be_inside_innodb) {
		srv_conc_force_exit_innodb(trx);
	}
}

/******************************************************************//**
Returns the NUL terminated value of glob_hostname.
@return	pointer to glob_hostname. */
UNIV_INTERN
const char*
server_get_hostname()
/*=================*/
{
	return(glob_hostname);
}

/******************************************************************//**
Returns true if the transaction this thread is processing has edited
non-transactional tables. Used by the deadlock detector when deciding
which transaction to rollback in case of a deadlock - we try to avoid
rolling back transactions that have edited non-transactional tables.
@return	true if non-transactional tables have been edited */
UNIV_INTERN
ibool
thd_has_edited_nontrans_tables(
/*===========================*/
	THD*	thd)	/*!< in: thread handle */
{
	return((ibool) thd_non_transactional_update(thd));
}

/******************************************************************//**
Returns true if the thread is executing a SELECT statement.
@return	true if thd is executing SELECT */
UNIV_INTERN
ibool
thd_is_select(
/*==========*/
	const THD*	thd)	/*!< in: thread handle */
{
	return(thd_sql_command(thd) == SQLCOM_SELECT);
}

/******************************************************************//**
Returns true if the thread supports XA,
global value of innodb_supports_xa if thd is NULL.
@return	true if thd has XA support */
UNIV_INTERN
ibool
thd_supports_xa(
/*============*/
	THD*	thd)	/*!< in: thread handle, or NULL to query
			the global innodb_supports_xa */
{
	return(THDVAR(thd, support_xa));
}

/******************************************************************//**
Returns the lock wait timeout for the current connection.
@return	the lock wait timeout, in seconds */
UNIV_INTERN
ulong
thd_lock_wait_timeout(
/*==================*/
	THD*	thd)	/*!< in: thread handle, or NULL to query
			the global innodb_lock_wait_timeout */
{
	/* According to <mysql/plugin.h>, passing thd == NULL
	returns the global value of the session variable. */
	return(THDVAR(thd, lock_wait_timeout));
}

/******************************************************************//**
Set the time waited for the lock for the current query. */
UNIV_INTERN
void
thd_set_lock_wait_time(
/*===================*/
	THD*	thd,	/*!< in/out: thread handle */
	ulint	value)	/*!< in: time waited for the lock */
{
	if (thd) {
		thd_storage_lock_wait(thd, value);
	}
}

/******************************************************************//**
Returns true if expand_fast_index_creation is enabled for the current
session.
@return	the value of the server's expand_fast_index_creation variable */
ibool
thd_expand_fast_index_creation(
/*================================*/
	void*	thd)
{
	return((ibool) (((THD*) thd)->variables.expand_fast_index_creation));
}

/********************************************************************//**
Obtain the InnoDB transaction of a MySQL thread.
@return	reference to transaction pointer */
__attribute__((warn_unused_result, nonnull))
static inline
trx_t*&
thd_to_trx(
/*=======*/
	THD*	thd)	/*!< in: MySQL thread */
{
	return(*(trx_t**) thd_ha_data(thd, innodb_hton_ptr));
}

/********************************************************************//**
Call this function when mysqld passes control to the client. That is to
avoid deadlocks on the adaptive hash S-latch possibly held by thd. For more
documentation, see handler.cc.
@return	0 */
static
int
innobase_release_temporary_latches(
/*===============================*/
	handlerton*	hton,	/*!< in: handlerton */
	THD*		thd)	/*!< in: MySQL thread */
{
	DBUG_ASSERT(hton == innodb_hton_ptr);

	if (!innodb_inited) {

		return(0);
	}

	trx_t*	trx = thd_to_trx(thd);

	if (trx != NULL) {
		trx_search_latch_release_if_reserved(trx);
	}

	return(0);
}

/********************************************************************//**
Increments innobase_active_counter and every INNOBASE_WAKE_INTERVALth
time calls srv_active_wake_master_thread. This function should be used
when a single database operation may introduce a small need for
server utility activity, like checkpointing. */
static inline
void
innobase_active_small(void)
/*=======================*/
{
	innobase_active_counter++;

	if ((innobase_active_counter % INNOBASE_WAKE_INTERVAL) == 0) {
		srv_active_wake_master_thread();
	}
}

/********************************************************************//**
Converts an InnoDB error code to a MySQL error code and also tells to MySQL
about a possible transaction rollback inside InnoDB caused by a lock wait
timeout or a deadlock.
@return	MySQL error code */
static
int
convert_error_code_to_mysql(
/*========================*/
	dberr_t	error,	/*!< in: InnoDB error code */
	ulint	flags,  /*!< in: InnoDB table flags, or 0 */
	THD*	thd)	/*!< in: user thread handle or NULL */
{
	switch (error) {
	case DB_SUCCESS:
		return(0);

	case DB_INTERRUPTED:
		my_error(ER_QUERY_INTERRUPTED, MYF(0));
		/* fall through */

	case DB_FOREIGN_EXCEED_MAX_CASCADE:
		ut_ad(thd);
		push_warning_printf(thd, Sql_condition::WARN_LEVEL_WARN,
				    HA_ERR_ROW_IS_REFERENCED,
				    "InnoDB: Cannot delete/update "
				    "rows with cascading foreign key "
				    "constraints that exceed max "
				    "depth of %d. Please "
				    "drop extra constraints and try "
				    "again", DICT_FK_MAX_RECURSIVE_LOAD);

		/* fall through */

	case DB_ERROR:
	default:
		return(-1); /* unspecified error */

	case DB_DUPLICATE_KEY:
		/* Be cautious with returning this error, since
		mysql could re-enter the storage layer to get
		duplicated key info, the operation requires a
		valid table handle and/or transaction information,
		which might not always be available in the error
		handling stage. */
		return(HA_ERR_FOUND_DUPP_KEY);

	case DB_READ_ONLY:
		return(HA_ERR_TABLE_READONLY);

	case DB_FOREIGN_DUPLICATE_KEY:
		return(HA_ERR_FOREIGN_DUPLICATE_KEY);

	case DB_MISSING_HISTORY:
		return(HA_ERR_TABLE_DEF_CHANGED);

	case DB_RECORD_NOT_FOUND:
		return(HA_ERR_NO_ACTIVE_RECORD);

	case DB_DEADLOCK:
		/* Since we rolled back the whole transaction, we must
		tell it also to MySQL so that MySQL knows to empty the
		cached binlog for this transaction */

		if (thd) {
			thd_mark_transaction_to_rollback(thd, TRUE);
		}

		return(HA_ERR_LOCK_DEADLOCK);

	case DB_LOCK_WAIT_TIMEOUT:
		/* Starting from 5.0.13, we let MySQL just roll back the
		latest SQL statement in a lock wait timeout. Previously, we
		rolled back the whole transaction. */

		if (thd) {
			thd_mark_transaction_to_rollback(
				thd, (bool) row_rollback_on_timeout);
		}

		return(HA_ERR_LOCK_WAIT_TIMEOUT);

	case DB_NO_REFERENCED_ROW:
		return(HA_ERR_NO_REFERENCED_ROW);

	case DB_ROW_IS_REFERENCED:
		return(HA_ERR_ROW_IS_REFERENCED);

	case DB_CANNOT_ADD_CONSTRAINT:
	case DB_CHILD_NO_INDEX:
	case DB_PARENT_NO_INDEX:
		return(HA_ERR_CANNOT_ADD_FOREIGN);

	case DB_CANNOT_DROP_CONSTRAINT:

		return(HA_ERR_ROW_IS_REFERENCED); /* TODO: This is a bit
						misleading, a new MySQL error
						code should be introduced */

	case DB_CORRUPTION:
		return(HA_ERR_CRASHED);

	case DB_OUT_OF_FILE_SPACE:
		return(HA_ERR_RECORD_FILE_FULL);

	case DB_TABLE_IN_FK_CHECK:
		return(HA_ERR_TABLE_IN_FK_CHECK);

	case DB_TABLE_IS_BEING_USED:
		return(HA_ERR_WRONG_COMMAND);

	case DB_TABLESPACE_DELETED:
	case DB_TABLE_NOT_FOUND:
		return(HA_ERR_NO_SUCH_TABLE);

	case DB_TABLESPACE_NOT_FOUND:
		return(HA_ERR_NO_SUCH_TABLE);

	case DB_TOO_BIG_RECORD: {
		/* If prefix is true then a 768-byte prefix is stored
		locally for BLOB fields. Refer to dict_table_get_format() */
		bool prefix = (dict_tf_get_format(flags) == UNIV_FORMAT_A);
		my_printf_error(ER_TOO_BIG_ROWSIZE,
			"Row size too large (> %lu). Changing some columns "
			"to TEXT or BLOB %smay help. In current row "
			"format, BLOB prefix of %d bytes is stored inline.",
			MYF(0),
			page_get_free_space_of_empty(flags &
				DICT_TF_COMPACT) / 2,
			prefix ? "or using ROW_FORMAT=DYNAMIC "
			"or ROW_FORMAT=COMPRESSED ": "",
			prefix ? DICT_MAX_FIXED_COL_LEN : 0);
		return(HA_ERR_TO_BIG_ROW);
	}

	case DB_TOO_BIG_INDEX_COL:
		my_error(ER_INDEX_COLUMN_TOO_LONG, MYF(0),
			 DICT_MAX_FIELD_LEN_BY_FORMAT_FLAG(flags));
		return(HA_ERR_INDEX_COL_TOO_LONG);

	case DB_NO_SAVEPOINT:
		return(HA_ERR_NO_SAVEPOINT);

	case DB_LOCK_TABLE_FULL:
		/* Since we rolled back the whole transaction, we must
		tell it also to MySQL so that MySQL knows to empty the
		cached binlog for this transaction */

		if (thd) {
			thd_mark_transaction_to_rollback(thd, TRUE);
		}

		return(HA_ERR_LOCK_TABLE_FULL);

	case DB_FTS_INVALID_DOCID:
		return(HA_FTS_INVALID_DOCID);

	case DB_TOO_MANY_CONCURRENT_TRXS:
		return(HA_ERR_TOO_MANY_CONCURRENT_TRXS);
	case DB_UNSUPPORTED:
		return(HA_ERR_UNSUPPORTED);
	case DB_INDEX_CORRUPT:
		return(HA_ERR_INDEX_CORRUPT);
	case DB_UNDO_RECORD_TOO_BIG:
		return(HA_ERR_UNDO_REC_TOO_BIG);
	case DB_OUT_OF_MEMORY:
		return(HA_ERR_OUT_OF_MEM);
	case DB_TABLESPACE_EXISTS:
		return(HA_ERR_TABLESPACE_EXISTS);
	}
}

/*************************************************************//**
Prints info of a THD object (== user session thread) to the given file. */
UNIV_INTERN
void
innobase_mysql_print_thd(
/*=====================*/
	FILE*	f,		/*!< in: output stream */
	THD*	thd,		/*!< in: MySQL THD object */
	uint	max_query_len)	/*!< in: max query length to print, or 0 to
				use the default max length */
{
	char	buffer[1024];

	fputs(thd_security_context(thd, buffer, sizeof buffer,
				   max_query_len), f);
	putc('\n', f);
}

/******************************************************************//**
Get the error message format string.
@return the format string or 0 if not found. */
UNIV_INTERN
const char*
innobase_get_err_msg(
/*=================*/
	int	error_code)	/*!< in: MySQL error code */
{
	return(my_get_err_msg(error_code));
}

/******************************************************************//**
Get the variable length bounds of the given character set. */
UNIV_INTERN
void
innobase_get_cset_width(
/*====================*/
	ulint	cset,		/*!< in: MySQL charset-collation code */
	ulint*	mbminlen,	/*!< out: minimum length of a char (in bytes) */
	ulint*	mbmaxlen)	/*!< out: maximum length of a char (in bytes) */
{
	CHARSET_INFO*	cs;
	ut_ad(cset <= MAX_CHAR_COLL_NUM);
	ut_ad(mbminlen);
	ut_ad(mbmaxlen);

	cs = all_charsets[cset];
	if (cs) {
		*mbminlen = cs->mbminlen;
		*mbmaxlen = cs->mbmaxlen;
		ut_ad(*mbminlen < DATA_MBMAX);
		ut_ad(*mbmaxlen < DATA_MBMAX);
	} else {
		THD*	thd = current_thd;

		if (thd && thd_sql_command(thd) == SQLCOM_DROP_TABLE) {

			/* Fix bug#46256: allow tables to be dropped if the
			collation is not found, but issue a warning. */
			if ((log_warnings)
			    && (cset != 0)){

				sql_print_warning(
					"Unknown collation #%lu.", cset);
			}
		} else {

			ut_a(cset == 0);
		}

		*mbminlen = *mbmaxlen = 0;
	}
}

/******************************************************************//**
Converts an identifier to a table name. */
UNIV_INTERN
void
innobase_convert_from_table_id(
/*===========================*/
	struct charset_info_st*	cs,	/*!< in: the 'from' character set */
	char*			to,	/*!< out: converted identifier */
	const char*		from,	/*!< in: identifier to convert */
	ulint			len)	/*!< in: length of 'to', in bytes */
{
	uint	errors;

	strconvert(cs, from, &my_charset_filename, to, (uint) len, &errors);
}

/******************************************************************//**
Converts an identifier to UTF-8. */
UNIV_INTERN
void
innobase_convert_from_id(
/*=====================*/
	struct charset_info_st*	cs,	/*!< in: the 'from' character set */
	char*			to,	/*!< out: converted identifier */
	const char*		from,	/*!< in: identifier to convert */
	ulint			len)	/*!< in: length of 'to', in bytes */
{
	uint	errors;

	strconvert(cs, from, system_charset_info, to, (uint) len, &errors);
}

/******************************************************************//**
Compares NUL-terminated UTF-8 strings case insensitively.
@return	0 if a=b, <0 if a<b, >1 if a>b */
UNIV_INTERN
int
innobase_strcasecmp(
/*================*/
	const char*	a,	/*!< in: first string to compare */
	const char*	b)	/*!< in: second string to compare */
{
	if (!a) {
		if (!b) {
			return(0);
		} else {
			return(-1);
		}
	} else if (!b) {
		return(1);
	}

	return(my_strcasecmp(system_charset_info, a, b));
}

/******************************************************************//**
Compares NUL-terminated UTF-8 strings case insensitively. The
second string contains wildcards.
@return 0 if a match is found, 1 if not */
UNIV_INTERN
int
innobase_wildcasecmp(
/*=================*/
	const char*	a,	/*!< in: string to compare */
	const char*	b)	/*!< in: wildcard string to compare */
{
	return(wild_case_compare(system_charset_info, a, b));
}

/******************************************************************//**
Strip dir name from a full path name and return only the file name
@return file name or "null" if no file name */
UNIV_INTERN
const char*
innobase_basename(
/*==============*/
	const char*	path_name)	/*!< in: full path name */
{
	const char*	name = base_name(path_name);

	return((name) ? name : "null");
}

/******************************************************************//**
Makes all characters in a NUL-terminated UTF-8 string lower case. */
UNIV_INTERN
void
innobase_casedn_str(
/*================*/
	char*	a)	/*!< in/out: string to put in lower case */
{
	my_casedn_str(system_charset_info, a);
}

/**********************************************************************//**
Determines the connection character set.
@return	connection character set */
UNIV_INTERN
struct charset_info_st*
innobase_get_charset(
/*=================*/
	THD*	mysql_thd)	/*!< in: MySQL thread handle */
{
	return(thd_charset(mysql_thd));
}

/**********************************************************************//**
Determines the current SQL statement.
@return	SQL statement string */
UNIV_INTERN
const char*
innobase_get_stmt(
/*==============*/
	THD*	thd,		/*!< in: MySQL thread handle */
	size_t*	length)		/*!< out: length of the SQL statement */
{
	LEX_STRING* stmt;

	stmt = thd_query_string(thd);
	*length = stmt->length;
	return(stmt->str);
}

/**********************************************************************//**
Get the current setting of the table_def_size global parameter. We do
a dirty read because for one there is no synchronization object and
secondly there is little harm in doing so even if we get a torn read.
@return	value of table_def_size */
UNIV_INTERN
ulint
innobase_get_table_cache_size(void)
/*===============================*/
{
	return(table_def_size);
}

/**********************************************************************//**
Get the current setting of the lower_case_table_names global parameter from
mysqld.cc. We do a dirty read because for one there is no synchronization
object and secondly there is little harm in doing so even if we get a torn
read.
@return	value of lower_case_table_names */
UNIV_INTERN
ulint
innobase_get_lower_case_table_names(void)
/*=====================================*/
{
	return(lower_case_table_names);
}

/*********************************************************************//**
Creates a temporary file.
@return	temporary file descriptor, or < 0 on error */
UNIV_INTERN
int
innobase_mysql_tmpfile(void)
/*========================*/
{
	int	fd2 = -1;
	File	fd = mysql_tmpfile("ib");

	DBUG_EXECUTE_IF("innobase_tmpfile_creation_failure", return(-1););

	if (fd >= 0) {
		/* Copy the file descriptor, so that the additional resources
		allocated by create_temp_file() can be freed by invoking
		my_close().

		Because the file descriptor returned by this function
		will be passed to fdopen(), it will be closed by invoking
		fclose(), which in turn will invoke close() instead of
		my_close(). */

#ifdef _WIN32
		/* Note that on Windows, the integer returned by mysql_tmpfile
		has no relation to C runtime file descriptor. Here, we need
		to call my_get_osfhandle to get the HANDLE and then convert it
		to C runtime filedescriptor. */
		{
			HANDLE hFile = my_get_osfhandle(fd);
			HANDLE hDup;
			BOOL bOK = DuplicateHandle(
					GetCurrentProcess(),
					hFile, GetCurrentProcess(),
					&hDup, 0, FALSE, DUPLICATE_SAME_ACCESS);
			if (bOK) {
				fd2 = _open_osfhandle((intptr_t) hDup, 0);
			} else {
				my_osmaperr(GetLastError());
				fd2 = -1;
			}
		}
#else
		fd2 = dup(fd);
#endif
		if (fd2 < 0) {
			char errbuf[MYSYS_STRERROR_SIZE];
			DBUG_PRINT("error",("Got error %d on dup",fd2));
			my_errno=errno;
			my_error(EE_OUT_OF_FILERESOURCES,
				 MYF(ME_BELL+ME_WAITTANG),
				 "ib*", my_errno,
				 my_strerror(errbuf, sizeof(errbuf), my_errno));
		}
		my_close(fd, MYF(MY_WME));
	}
	return(fd2);
}

/*********************************************************************//**
Wrapper around MySQL's copy_and_convert function.
@return	number of bytes copied to 'to' */
UNIV_INTERN
ulint
innobase_convert_string(
/*====================*/
	void*		to,		/*!< out: converted string */
	ulint		to_length,	/*!< in: number of bytes reserved
					for the converted string */
	CHARSET_INFO*	to_cs,		/*!< in: character set to convert to */
	const void*	from,		/*!< in: string to convert */
	ulint		from_length,	/*!< in: number of bytes to convert */
	CHARSET_INFO*	from_cs,	/*!< in: character set to convert
					from */
	uint*		errors)		/*!< out: number of errors encountered
					during the conversion */
{
	return(copy_and_convert(
			(char*) to, (uint32) to_length, to_cs,
			(const char*) from, (uint32) from_length, from_cs,
			errors));
}

/*******************************************************************//**
Formats the raw data in "data" (in InnoDB on-disk format) that is of
type DATA_(CHAR|VARCHAR|MYSQL|VARMYSQL) using "charset_coll" and writes
the result to "buf". The result is converted to "system_charset_info".
Not more than "buf_size" bytes are written to "buf".
The result is always NUL-terminated (provided buf_size > 0) and the
number of bytes that were written to "buf" is returned (including the
terminating NUL).
@return	number of bytes that were written */
UNIV_INTERN
ulint
innobase_raw_format(
/*================*/
	const char*	data,		/*!< in: raw data */
	ulint		data_len,	/*!< in: raw data length
					in bytes */
	ulint		charset_coll,	/*!< in: charset collation */
	char*		buf,		/*!< out: output buffer */
	ulint		buf_size)	/*!< in: output buffer size
					in bytes */
{
	/* XXX we use a hard limit instead of allocating
	but_size bytes from the heap */
	CHARSET_INFO*	data_cs;
	char		buf_tmp[8192];
	ulint		buf_tmp_used;
	uint		num_errors;

	data_cs = all_charsets[charset_coll];

	buf_tmp_used = innobase_convert_string(buf_tmp, sizeof(buf_tmp),
					       system_charset_info,
					       data, data_len, data_cs,
					       &num_errors);

	return(ut_str_sql_format(buf_tmp, buf_tmp_used, buf, buf_size));
}

/*********************************************************************//**
Compute the next autoinc value.

For MySQL replication the autoincrement values can be partitioned among
the nodes. The offset is the start or origin of the autoincrement value
for a particular node. For n nodes the increment will be n and the offset
will be in the interval [1, n]. The formula tries to allocate the next
value for a particular node.

Note: This function is also called with increment set to the number of
values we want to reserve for multi-value inserts e.g.,

	INSERT INTO T VALUES(), (), ();

innobase_next_autoinc() will be called with increment set to 3 where
autoinc_lock_mode != TRADITIONAL because we want to reserve 3 values for
the multi-value INSERT above.
@return	the next value */
UNIV_INTERN
ulonglong
innobase_next_autoinc(
/*==================*/
	ulonglong	current,	/*!< in: Current value */
	ulonglong	need,		/*!< in: count of values needed */
	ulonglong	step,		/*!< in: AUTOINC increment step */
	ulonglong	offset,		/*!< in: AUTOINC offset */
	ulonglong	max_value)	/*!< in: max value for type */
{
	ulonglong	next_value;
	ulonglong	block = need * step;

	/* Should never be 0. */
	ut_a(need > 0);
	ut_a(block > 0);
	ut_a(max_value > 0);

	/* According to MySQL documentation, if the offset is greater than
	the step then the offset is ignored. */
	if (offset > block) {
		offset = 0;
	}

	/* Check for overflow. Current can be > max_value if the value is
	in reality a negative value.The visual studio compilers converts
	large double values automatically into unsigned long long datatype
	maximum value */

	if (block >= max_value
	    || offset > max_value
	    || current >= max_value
	    || max_value - offset <= offset) {

		next_value = max_value;
	} else {
		ut_a(max_value > current);

		ulonglong	free = max_value - current;

		if (free < offset || free - offset <= block) {
			next_value = max_value;
		} else {
			next_value = 0;
		}
	}

	if (next_value == 0) {
		ulonglong	next;

		if (current > offset) {
			next = (current - offset) / step;
		} else {
			next = (offset - current) / step;
		}

		ut_a(max_value > next);
		next_value = next * step;
		/* Check for multiplication overflow. */
		ut_a(next_value >= next);
		ut_a(max_value > next_value);

		/* Check for overflow */
		if (max_value - next_value >= block) {

			next_value += block;

			if (max_value - next_value >= offset) {
				next_value += offset;
			} else {
				next_value = max_value;
			}
		} else {
			next_value = max_value;
		}
	}

	ut_a(next_value != 0);
	ut_a(next_value <= max_value);

	return(next_value);
}

/*********************************************************************//**
Initializes some fields in an InnoDB transaction object. */
static
void
innobase_trx_init(
/*==============*/
	THD*	thd,	/*!< in: user thread handle */
	trx_t*	trx)	/*!< in/out: InnoDB transaction handle */
{
	DBUG_ENTER("innobase_trx_init");
	DBUG_ASSERT(EQ_CURRENT_THD(thd));
	DBUG_ASSERT(thd == trx->mysql_thd);

	trx->check_foreigns = !thd_test_options(
		thd, OPTION_NO_FOREIGN_KEY_CHECKS);

	trx->check_unique_secondary = !thd_test_options(
		thd, OPTION_RELAXED_UNIQUE_CHECKS);

	DBUG_VOID_RETURN;
}

/*********************************************************************//**
Allocates an InnoDB transaction for a MySQL handler object for DML.
@return	InnoDB transaction handle */
UNIV_INTERN
trx_t*
innobase_trx_allocate(
/*==================*/
	THD*	thd)	/*!< in: user thread handle */
{
	trx_t*	trx;

	DBUG_ENTER("innobase_trx_allocate");
	DBUG_ASSERT(thd != NULL);
	DBUG_ASSERT(EQ_CURRENT_THD(thd));

	trx = trx_allocate_for_mysql();

	trx->mysql_thd = thd;

	innobase_trx_init(thd, trx);

	DBUG_RETURN(trx);
}

/*********************************************************************//**
Gets the InnoDB transaction handle for a MySQL handler object, creates
an InnoDB transaction struct if the corresponding MySQL thread struct still
lacks one.
@return	InnoDB transaction handle */
static inline
trx_t*
check_trx_exists(
/*=============*/
	THD*	thd)	/*!< in: user thread handle */
{
	trx_t*&	trx = thd_to_trx(thd);

	ut_ad(EQ_CURRENT_THD(thd));

	if (trx == NULL) {
		trx = innobase_trx_allocate(thd);
	} else if (UNIV_UNLIKELY(trx->magic_n != TRX_MAGIC_N)) {
		mem_analyze_corruption(trx);
		ut_error;
	}

	innobase_trx_init(thd, trx);

	return(trx);
}

/*********************************************************************//**
Note that a transaction has been registered with MySQL.
@return true if transaction is registered with MySQL 2PC coordinator */
static inline
bool
trx_is_registered_for_2pc(
/*=========================*/
	const trx_t*	trx)	/* in: transaction */
{
	return(trx->is_registered == 1);
}

/*********************************************************************//**
Note that a transaction has been registered with MySQL 2PC coordinator. */
static inline
void
trx_register_for_2pc(
/*==================*/
	trx_t*	trx)	/* in: transaction */
{
	trx->is_registered = 1;
	ut_ad(trx->owns_prepare_mutex == 0);
}

/*********************************************************************//**
Note that a transaction has been deregistered. */
static inline
void
trx_deregister_from_2pc(
/*====================*/
	trx_t*	trx)	/* in: transaction */
{
	trx->is_registered = 0;
	trx->owns_prepare_mutex = 0;
}


/*********************************************************************//**
Check if transaction is started.
@reutrn true if transaction is in state started */
static
bool
trx_is_started(
/*===========*/
	trx_t*	trx)	/* in: transaction */
{
	return(trx->state != TRX_STATE_NOT_STARTED);
}

/*********************************************************************//**
Copy table flags from MySQL's HA_CREATE_INFO into an InnoDB table object.
Those flags are stored in .frm file and end up in the MySQL table object,
but are frequently used inside InnoDB so we keep their copies into the
InnoDB table object. */
UNIV_INTERN
void
innobase_copy_frm_flags_from_create_info(
/*=====================================*/
	dict_table_t*	innodb_table,		/*!< in/out: InnoDB table */
	HA_CREATE_INFO*	create_info)		/*!< in: create info */
{
	ibool	ps_on;
	ibool	ps_off;

	if (dict_table_is_temporary(innodb_table) || srv_read_only_mode) {
		/* Temp tables do not use persistent stats. */
		ps_on = FALSE;
		ps_off = TRUE;
	} else {
		ps_on = create_info->table_options
			& HA_OPTION_STATS_PERSISTENT;
		ps_off = create_info->table_options
			& HA_OPTION_NO_STATS_PERSISTENT;
	}

	dict_stats_set_persistent(innodb_table, ps_on, ps_off);

	dict_stats_auto_recalc_set(
		innodb_table,
		create_info->stats_auto_recalc == HA_STATS_AUTO_RECALC_ON,
		create_info->stats_auto_recalc == HA_STATS_AUTO_RECALC_OFF);

	innodb_table->stats_sample_pages = create_info->stats_sample_pages;
}

/*********************************************************************//**
Copy table flags from MySQL's TABLE_SHARE into an InnoDB table object.
Those flags are stored in .frm file and end up in the MySQL table object,
but are frequently used inside InnoDB so we keep their copies into the
InnoDB table object. */
UNIV_INTERN
void
innobase_copy_frm_flags_from_table_share(
/*=====================================*/
	dict_table_t*	innodb_table,		/*!< in/out: InnoDB table */
	TABLE_SHARE*	table_share)		/*!< in: table share */
{
	ibool	ps_on;
	ibool	ps_off;

	if (dict_table_is_temporary(innodb_table) || srv_read_only_mode) {
		/* Temp tables do not use persistent stats */
		ps_on = FALSE;
		ps_off = TRUE;
	} else {
		ps_on = table_share->db_create_options
			& HA_OPTION_STATS_PERSISTENT;
		ps_off = table_share->db_create_options
			& HA_OPTION_NO_STATS_PERSISTENT;
	}

	dict_stats_set_persistent(innodb_table, ps_on, ps_off);

	dict_stats_auto_recalc_set(
		innodb_table,
		table_share->stats_auto_recalc == HA_STATS_AUTO_RECALC_ON,
		table_share->stats_auto_recalc == HA_STATS_AUTO_RECALC_OFF);

	innodb_table->stats_sample_pages = table_share->stats_sample_pages;
}

/*********************************************************************//**
Construct ha_innobase handler. */
UNIV_INTERN
ha_innobase::ha_innobase(
/*=====================*/
	handlerton*	hton,
	TABLE_SHARE*	table_arg)
	:handler(hton, table_arg),
	int_table_flags(HA_REC_NOT_IN_SEQ |
		  HA_NULL_IN_KEY |
		  HA_CAN_INDEX_BLOBS |
		  HA_CAN_SQL_HANDLER |
		  HA_PRIMARY_KEY_REQUIRED_FOR_POSITION |
		  HA_PRIMARY_KEY_IN_READ_INDEX |
		  HA_BINLOG_ROW_CAPABLE |
		  HA_CAN_GEOMETRY | HA_PARTIAL_COLUMN_READ |
		  HA_TABLE_SCAN_ON_INDEX | HA_CAN_FULLTEXT |
		  HA_CAN_FULLTEXT_EXT | HA_CAN_EXPORT),
	start_of_scan(0),
	num_write_row(0)
{}

/*********************************************************************//**
Destruct ha_innobase handler. */
UNIV_INTERN
ha_innobase::~ha_innobase()
/*======================*/
{
}

/*********************************************************************//**
Updates the user_thd field in a handle and also allocates a new InnoDB
transaction handle if needed, and updates the transaction fields in the
prebuilt struct. */
UNIV_INTERN inline
void
ha_innobase::update_thd(
/*====================*/
	THD*	thd)	/*!< in: thd to use the handle */
{
	trx_t*		trx;

	/* The table should have been opened in ha_innobase::open(). */
	DBUG_ASSERT(prebuilt->table->n_ref_count > 0);

	trx = check_trx_exists(thd);

	if (prebuilt->trx != trx) {

		row_update_prebuilt_trx(prebuilt, trx);
	}

	user_thd = thd;
}

/*********************************************************************//**
Updates the user_thd field in a handle and also allocates a new InnoDB
transaction handle if needed, and updates the transaction fields in the
prebuilt struct. */
UNIV_INTERN
void
ha_innobase::update_thd()
/*=====================*/
{
	THD*	thd = ha_thd();

	ut_ad(EQ_CURRENT_THD(thd));
	update_thd(thd);
}

/*********************************************************************//**
Registers an InnoDB transaction with the MySQL 2PC coordinator, so that
the MySQL XA code knows to call the InnoDB prepare and commit, or rollback
for the transaction. This MUST be called for every transaction for which
the user may call commit or rollback. Calling this several times to register
the same transaction is allowed, too. This function also registers the
current SQL statement. */
static inline
void
innobase_register_trx(
/*==================*/
	handlerton*	hton,	/* in: Innobase handlerton */
	THD*		thd,	/* in: MySQL thd (connection) object */
	trx_t*		trx)	/* in: transaction to register */
{
	trans_register_ha(thd, FALSE, hton);

	if (!trx_is_registered_for_2pc(trx)
	    && thd_test_options(thd, OPTION_NOT_AUTOCOMMIT | OPTION_BEGIN)) {

		trans_register_ha(thd, TRUE, hton);
	}

	trx_register_for_2pc(trx);
}

/*	BACKGROUND INFO: HOW THE MYSQL QUERY CACHE WORKS WITH INNODB
	------------------------------------------------------------

1) The use of the query cache for TBL is disabled when there is an
uncommitted change to TBL.

2) When a change to TBL commits, InnoDB stores the current value of
its global trx id counter, let us denote it by INV_TRX_ID, to the table object
in the InnoDB data dictionary, and does only allow such transactions whose
id <= INV_TRX_ID to use the query cache.

3) When InnoDB does an INSERT/DELETE/UPDATE to a table TBL, or an implicit
modification because an ON DELETE CASCADE, we invalidate the MySQL query cache
of TBL immediately.

How this is implemented inside InnoDB:

1) Since every modification always sets an IX type table lock on the InnoDB
table, it is easy to check if there can be uncommitted modifications for a
table: just check if there are locks in the lock list of the table.

2) When a transaction inside InnoDB commits, it reads the global trx id
counter and stores the value INV_TRX_ID to the tables on which it had a lock.

3) If there is an implicit table change from ON DELETE CASCADE or SET NULL,
InnoDB calls an invalidate method for the MySQL query cache for that table.

How this is implemented inside sql_cache.cc:

1) The query cache for an InnoDB table TBL is invalidated immediately at an
INSERT/UPDATE/DELETE, just like in the case of MyISAM. No need to delay
invalidation to the transaction commit.

2) To store or retrieve a value from the query cache of an InnoDB table TBL,
any query must first ask InnoDB's permission. We must pass the thd as a
parameter because InnoDB will look at the trx id, if any, associated with
that thd. Also the full_name which is used as key to search for the table
object. The full_name is a string containing the normalized path to the
table in the canonical format.

3) Use of the query cache for InnoDB tables is now allowed also when
AUTOCOMMIT==0 or we are inside BEGIN ... COMMIT. Thus transactions no longer
put restrictions on the use of the query cache.
*/

/******************************************************************//**
The MySQL query cache uses this to check from InnoDB if the query cache at
the moment is allowed to operate on an InnoDB table. The SQL query must
be a non-locking SELECT.

The query cache is allowed to operate on certain query only if this function
returns TRUE for all tables in the query.

If thd is not in the autocommit state, this function also starts a new
transaction for thd if there is no active trx yet, and assigns a consistent
read view to it if there is no read view yet.

Why a deadlock of threads is not possible: the query cache calls this function
at the start of a SELECT processing. Then the calling thread cannot be
holding any InnoDB semaphores. The calling thread is holding the
query cache mutex, and this function will reserve the InnoDB trx_sys->mutex.
Thus, the 'rank' in sync0sync.h of the MySQL query cache mutex is above
the InnoDB trx_sys->mutex.
@return TRUE if permitted, FALSE if not; note that the value FALSE
does not mean we should invalidate the query cache: invalidation is
called explicitly */
static
my_bool
innobase_query_caching_of_table_permitted(
/*======================================*/
	THD*	thd,		/*!< in: thd of the user who is trying to
				store a result to the query cache or
				retrieve it */
	char*	full_name,	/*!< in: normalized path to the table */
	uint	full_name_len,	/*!< in: length of the normalized path 
                                to the table */
	ulonglong *unused)	/*!< unused for this engine */
{
	ibool	is_autocommit;
	trx_t*	trx;
	char	norm_name[1000];

	ut_a(full_name_len < 999);

	trx = check_trx_exists(thd);

	if (trx->isolation_level == TRX_ISO_SERIALIZABLE) {
		/* In the SERIALIZABLE mode we add LOCK IN SHARE MODE to every
		plain SELECT if AUTOCOMMIT is not on. */

		return((my_bool)FALSE);
	}

	if (UNIV_UNLIKELY(trx->has_search_latch)) {
		sql_print_error("The calling thread is holding the adaptive "
				"search, latch though calling "
				"innobase_query_caching_of_table_permitted.");
		trx_print(stderr, trx, 1024);
	}

	trx_search_latch_release_if_reserved(trx);

	innobase_srv_conc_force_exit_innodb(trx);

	if (!thd_test_options(thd, OPTION_NOT_AUTOCOMMIT | OPTION_BEGIN)) {

		is_autocommit = TRUE;
	} else {
		is_autocommit = FALSE;

	}

	if (is_autocommit && trx->n_mysql_tables_in_use == 0) {
		/* We are going to retrieve the query result from the query
		cache. This cannot be a store operation to the query cache
		because then MySQL would have locks on tables already.

		TODO: if the user has used LOCK TABLES to lock the table,
		then we open a transaction in the call of row_.. below.
		That trx can stay open until UNLOCK TABLES. The same problem
		exists even if we do not use the query cache. MySQL should be
		modified so that it ALWAYS calls some cleanup function when
		the processing of a query ends!

		We can imagine we instantaneously serialize this consistent
		read trx to the current trx id counter. If trx2 would have
		changed the tables of a query result stored in the cache, and
		trx2 would have already committed, making the result obsolete,
		then trx2 would have already invalidated the cache. Thus we
		can trust the result in the cache is ok for this query. */

		return((my_bool)TRUE);
	}

	/* Normalize the table name to InnoDB format */
	normalize_table_name(norm_name, full_name);

	innobase_register_trx(innodb_hton_ptr, thd, trx);

	if (row_search_check_if_query_cache_permitted(trx, norm_name)) {

		/* printf("Query cache for %s permitted\n", norm_name); */

		return((my_bool)TRUE);
	}

	/* printf("Query cache for %s NOT permitted\n", norm_name); */

	return((my_bool)FALSE);
}

/*****************************************************************//**
Invalidates the MySQL query cache for the table. */
UNIV_INTERN
void
innobase_invalidate_query_cache(
/*============================*/
	trx_t*		trx,		/*!< in: transaction which
					modifies the table */
	const char*	full_name,	/*!< in: concatenation of
					database name, null char NUL,
					table name, null char NUL;
					NOTE that in Windows this is
					always in LOWER CASE! */
	ulint		full_name_len)	/*!< in: full name length where
					also the null chars count */
{
	/* Note that the sync0sync.h rank of the query cache mutex is just
	above the InnoDB trx_sys_t->lock. The caller of this function must
	not have latches of a lower rank. */

	/* Argument TRUE below means we are using transactions */
#ifdef HAVE_QUERY_CACHE
	mysql_query_cache_invalidate4(trx->mysql_thd,
				      full_name,
				      (uint32) full_name_len,
				      TRUE);
#endif
}

/*****************************************************************//**
Convert an SQL identifier to the MySQL system_charset_info (UTF-8)
and quote it if needed.
@return	pointer to the end of buf */
static
char*
innobase_convert_identifier(
/*========================*/
	char*		buf,	/*!< out: buffer for converted identifier */
	ulint		buflen,	/*!< in: length of buf, in bytes */
	const char*	id,	/*!< in: identifier to convert */
	ulint		idlen,	/*!< in: length of id, in bytes */
	THD*		thd,	/*!< in: MySQL connection thread, or NULL */
	ibool		file_id)/*!< in: TRUE=id is a table or database name;
				FALSE=id is an UTF-8 string */
{
	char nz[NAME_LEN + 1];
	char nz2[NAME_LEN + 1 + EXPLAIN_FILENAME_MAX_EXTRA_LENGTH];

	const char*	s	= id;
	int		q;

	if (file_id) {
		/* Decode the table name.  The MySQL function expects
		a NUL-terminated string.  The input and output strings
		buffers must not be shared. */

		if (UNIV_UNLIKELY(idlen > (sizeof nz) - 1)) {
			idlen = (sizeof nz) - 1;
		}

		memcpy(nz, id, idlen);
		nz[idlen] = 0;

		s = nz2;
		idlen = explain_filename(thd, nz, nz2, sizeof nz2,
					 EXPLAIN_PARTITIONS_AS_COMMENT);
		goto no_quote;
	}

	/* See if the identifier needs to be quoted. */
	if (UNIV_UNLIKELY(!thd)) {
		q = '"';
	} else {
		q = get_quote_char_for_identifier(thd, s, (int) idlen);
	}

	if (q == EOF) {
no_quote:
		if (UNIV_UNLIKELY(idlen > buflen)) {
			idlen = buflen;
		}
		memcpy(buf, s, idlen);
		return(buf + idlen);
	}

	/* Quote the identifier. */
	if (buflen < 2) {
		return(buf);
	}

	*buf++ = q;
	buflen--;

	for (; idlen; idlen--) {
		int	c = *s++;
		if (UNIV_UNLIKELY(c == q)) {
			if (UNIV_UNLIKELY(buflen < 3)) {
				break;
			}

			*buf++ = c;
			*buf++ = c;
			buflen -= 2;
		} else {
			if (UNIV_UNLIKELY(buflen < 2)) {
				break;
			}

			*buf++ = c;
			buflen--;
		}
	}

	*buf++ = q;
	return(buf);
}

/*****************************************************************//**
Convert a table or index name to the MySQL system_charset_info (UTF-8)
and quote it if needed.
@return	pointer to the end of buf */
UNIV_INTERN
char*
innobase_convert_name(
/*==================*/
	char*		buf,	/*!< out: buffer for converted identifier */
	ulint		buflen,	/*!< in: length of buf, in bytes */
	const char*	id,	/*!< in: identifier to convert */
	ulint		idlen,	/*!< in: length of id, in bytes */
	THD*		thd,	/*!< in: MySQL connection thread, or NULL */
	ibool		table_id)/*!< in: TRUE=id is a table or database name;
				FALSE=id is an index name */
{
	char*		s	= buf;
	const char*	bufend	= buf + buflen;

	if (table_id) {
		const char*	slash = (const char*) memchr(id, '/', idlen);
		if (!slash) {

			goto no_db_name;
		}

		/* Print the database name and table name separately. */
		s = innobase_convert_identifier(s, bufend - s, id, slash - id,
						thd, TRUE);
		if (UNIV_LIKELY(s < bufend)) {
			*s++ = '.';
			s = innobase_convert_identifier(s, bufend - s,
							slash + 1, idlen
							- (slash - id) - 1,
							thd, TRUE);
		}
	} else if (UNIV_UNLIKELY(*id == TEMP_INDEX_PREFIX)) {
		/* Temporary index name (smart ALTER TABLE) */
		const char temp_index_suffix[]= "--temporary--";

		s = innobase_convert_identifier(buf, buflen, id + 1, idlen - 1,
						thd, FALSE);
		if (s - buf + (sizeof temp_index_suffix - 1) < buflen) {
			memcpy(s, temp_index_suffix,
			       sizeof temp_index_suffix - 1);
			s += sizeof temp_index_suffix - 1;
		}
	} else {
no_db_name:
		s = innobase_convert_identifier(buf, buflen, id, idlen,
						thd, table_id);
	}

	return(s);
}

/*****************************************************************//**
A wrapper function of innobase_convert_name(), convert a table or
index name to the MySQL system_charset_info (UTF-8) and quote it if needed.
@return	pointer to the end of buf */
UNIV_INTERN
void
innobase_format_name(
/*==================*/
	char*		buf,	/*!< out: buffer for converted identifier */
	ulint		buflen,	/*!< in: length of buf, in bytes */
	const char*	name,	/*!< in: index or table name to format */
	ibool		is_index_name) /*!< in: index name */
{
	const char*     bufend;

	bufend = innobase_convert_name(buf, buflen, name, strlen(name),
				       NULL, !is_index_name);

	ut_ad((ulint) (bufend - buf) < buflen);

	buf[bufend - buf] = '\0';
}

/**********************************************************************//**
Determines if the currently running transaction has been interrupted.
@return	TRUE if interrupted */
UNIV_INTERN
ibool
trx_is_interrupted(
/*===============*/
	const trx_t*	trx)	/*!< in: transaction */
{
	return(trx && trx->mysql_thd && thd_killed(trx->mysql_thd));
}

/**********************************************************************//**
Determines if the currently running transaction is in strict mode.
@return	TRUE if strict */
UNIV_INTERN
ibool
trx_is_strict(
/*==========*/
	trx_t*	trx)	/*!< in: transaction */
{
	return(trx && trx->mysql_thd && THDVAR(trx->mysql_thd, strict_mode));
}

/**********************************************************************//**
Determines if the current MySQL thread is running in strict mode.
If thd==NULL, THDVAR returns the global value of innodb-strict-mode.
@return	TRUE if strict */
UNIV_INLINE
ibool
thd_is_strict(
/*==========*/
	THD*	thd)	/*!< in: MySQL thread descriptor */
{
	return(THDVAR(thd, strict_mode));
}

/**************************************************************//**
Resets some fields of a prebuilt struct. The template is used in fast
retrieval of just those column values MySQL needs in its processing. */
inline
void
ha_innobase::reset_template(void)
/*=============================*/
{
	ut_ad(prebuilt->magic_n == ROW_PREBUILT_ALLOCATED);
	ut_ad(prebuilt->magic_n2 == prebuilt->magic_n);

	prebuilt->keep_other_fields_on_keyread = 0;
	prebuilt->read_just_key = 0;
	prebuilt->in_fts_query = 0;
	/* Reset index condition pushdown state. */
	if (prebuilt->idx_cond) {
		prebuilt->idx_cond = NULL;
		prebuilt->idx_cond_n_cols = 0;
		/* Invalidate prebuilt->mysql_template
		in ha_innobase::write_row(). */
		prebuilt->template_type = ROW_MYSQL_NO_TEMPLATE;
	}
}

/*****************************************************************//**
Call this when you have opened a new table handle in HANDLER, before you
call index_read_idx() etc. Actually, we can let the cursor stay open even
over a transaction commit! Then you should call this before every operation,
fetch next etc. This function inits the necessary things even after a
transaction commit. */
UNIV_INTERN
void
ha_innobase::init_table_handle_for_HANDLER(void)
/*============================================*/
{
	/* If current thd does not yet have a trx struct, create one.
	If the current handle does not yet have a prebuilt struct, create
	one. Update the trx pointers in the prebuilt struct. Normally
	this operation is done in external_lock. */

	update_thd(ha_thd());

	/* Initialize the prebuilt struct much like it would be inited in
	external_lock */

	trx_search_latch_release_if_reserved(prebuilt->trx);

	innobase_srv_conc_force_exit_innodb(prebuilt->trx);

	/* If the transaction is not started yet, start it */

	trx_start_if_not_started_xa(prebuilt->trx);

	/* Assign a read view if the transaction does not have it yet */

	trx_assign_read_view(prebuilt->trx);

	innobase_register_trx(ht, user_thd, prebuilt->trx);

	/* We did the necessary inits in this function, no need to repeat them
	in row_search_for_mysql */

	prebuilt->sql_stat_start = FALSE;

	/* We let HANDLER always to do the reads as consistent reads, even
	if the trx isolation level would have been specified as SERIALIZABLE */

	prebuilt->select_lock_type = LOCK_NONE;
	prebuilt->stored_select_lock_type = LOCK_NONE;

	/* Always fetch all columns in the index record */

	prebuilt->hint_need_to_fetch_extra_cols = ROW_RETRIEVE_ALL_COLS;

	/* We want always to fetch all columns in the whole row? Or do
	we???? */

	prebuilt->used_in_HANDLER = TRUE;
	reset_template();
}

/*********************************************************************//**
Opens an InnoDB database.
@return	0 on success, error code on failure */
static
int
innobase_init(
/*==========*/
	void	*p)	/*!< in: InnoDB handlerton */
{
	static char	current_dir[3];		/*!< Set if using current lib */
	int		err;
	bool		ret;
	char		*default_path;
	uint		format_id;
	ulong		num_pll_degree;

	DBUG_ENTER("innobase_init");
	handlerton *innobase_hton= (handlerton*) p;
	innodb_hton_ptr = innobase_hton;

	innobase_hton->state = SHOW_OPTION_YES;
	innobase_hton->db_type= DB_TYPE_INNODB;
	innobase_hton->savepoint_offset = sizeof(trx_named_savept_t);
	innobase_hton->close_connection = innobase_close_connection;
	innobase_hton->savepoint_set = innobase_savepoint;
	innobase_hton->savepoint_rollback = innobase_rollback_to_savepoint;
	innobase_hton->savepoint_release = innobase_release_savepoint;
	innobase_hton->commit = innobase_commit;
	innobase_hton->rollback = innobase_rollback;
	innobase_hton->prepare = innobase_xa_prepare;
	innobase_hton->recover = innobase_xa_recover;
	innobase_hton->commit_by_xid = innobase_commit_by_xid;
	innobase_hton->rollback_by_xid = innobase_rollback_by_xid;
	innobase_hton->create_cursor_read_view = innobase_create_cursor_view;
	innobase_hton->set_cursor_read_view = innobase_set_cursor_view;
	innobase_hton->close_cursor_read_view = innobase_close_cursor_view;
	innobase_hton->create = innobase_create_handler;
	innobase_hton->drop_database = innobase_drop_database;
	innobase_hton->panic = innobase_end;

	innobase_hton->start_consistent_snapshot =
		innobase_start_trx_and_assign_read_view;

	innobase_hton->flush_logs = innobase_flush_logs;
	innobase_hton->show_status = innobase_show_status;
	innobase_hton->flags = HTON_NO_FLAGS;

	innobase_hton->release_temporary_latches =
		innobase_release_temporary_latches;

	innobase_hton->data = &innodb_api_cb;

	ut_a(DATA_MYSQL_TRUE_VARCHAR == (ulint)MYSQL_TYPE_VARCHAR);

#ifndef DBUG_OFF
	static const char	test_filename[] = "-@";
	char			test_tablename[sizeof test_filename
				+ sizeof(srv_mysql50_table_name_prefix) - 1];
	if ((sizeof(test_tablename)) - 1
			!= filename_to_tablename(test_filename,
						 test_tablename,
						 sizeof(test_tablename), true)
			|| strncmp(test_tablename,
				   srv_mysql50_table_name_prefix,
				   sizeof(srv_mysql50_table_name_prefix) - 1)
			|| strcmp(test_tablename
				  + sizeof(srv_mysql50_table_name_prefix) - 1,
				  test_filename)) {

		sql_print_error("tablename encoding has been changed");

		goto error;
	}
#endif /* DBUG_OFF */

	/* Check that values don't overflow on 32-bit systems. */
	if (sizeof(ulint) == 4) {
		if (innobase_buffer_pool_size > UINT_MAX32) {
			sql_print_error(
				"innobase_buffer_pool_size can't be over 4GB"
				" on 32-bit systems");

			goto error;
		}
	}

	os_innodb_umask = (ulint) my_umask;

	/* First calculate the default path for innodb_data_home_dir etc.,
	in case the user has not given any value.

	Note that when using the embedded server, the datadirectory is not
	necessarily the current directory of this program. */

	if (mysqld_embedded) {
		default_path = mysql_real_data_home;
		fil_path_to_mysql_datadir = mysql_real_data_home;
	} else {
		/* It's better to use current lib, to keep paths short */
		current_dir[0] = FN_CURLIB;
		current_dir[1] = FN_LIBCHAR;
		current_dir[2] = 0;
		default_path = current_dir;
	}

	ut_a(default_path);

	/* Set InnoDB initialization parameters according to the values
	read from MySQL .cnf file */

	/*--------------- Data files -------------------------*/

	/* The default dir for data files is the datadir of MySQL */

	srv_data_home = (innobase_data_home_dir ? innobase_data_home_dir :
			 default_path);

	/* Set default InnoDB data file size to 12 MB and let it be
	auto-extending. Thus users can use InnoDB in >= 4.0 without having
	to specify any startup options. */

	if (!innobase_data_file_path) {
		innobase_data_file_path = (char*) "ibdata1:12M:autoextend";
	}

	/* Since InnoDB edits the argument in the next call, we make another
	copy of it: */

	internal_innobase_data_file_path = my_strdup(innobase_data_file_path,
						   MYF(MY_FAE));

	ret = (bool) srv_parse_data_file_paths_and_sizes(
		internal_innobase_data_file_path);
	if (ret == FALSE) {
		sql_print_error(
			"InnoDB: syntax error in innodb_data_file_path");
mem_free_and_error:
		srv_free_paths_and_sizes();
		my_free(internal_innobase_data_file_path);
		goto error;
	}

	/* -------------- All log files ---------------------------*/

	/* The default dir for log files is the datadir of MySQL */

	if (!srv_log_group_home_dir) {
		srv_log_group_home_dir = default_path;
	}

#ifdef UNIV_LOG_ARCHIVE
	/* Since innodb_log_arch_dir has no relevance under MySQL,
	starting from 4.0.6 we always set it the same as
	innodb_log_group_home_dir: */

	innobase_log_arch_dir = innobase_log_group_home_dir;

	srv_arch_dir = innobase_log_arch_dir;
#endif /* UNIG_LOG_ARCHIVE */

	srv_normalize_path_for_win(srv_log_group_home_dir);

	if (strchr(srv_log_group_home_dir, ';')
	    || innobase_mirrored_log_groups != 1) {
		sql_print_error("syntax error in innodb_log_group_home_dir, "
				"or a wrong number of mirrored log groups");

		goto mem_free_and_error;
	}

	/* Validate the file format by animal name */
	if (innobase_file_format_name != NULL) {

		format_id = innobase_file_format_name_lookup(
			innobase_file_format_name);

		if (format_id > UNIV_FORMAT_MAX) {

			sql_print_error("InnoDB: wrong innodb_file_format.");

			goto mem_free_and_error;
		}
	} else {
		/* Set it to the default file format id. Though this
		should never happen. */
		format_id = 0;
	}

	srv_file_format = format_id;

	/* Given the type of innobase_file_format_name we have little
	choice but to cast away the constness from the returned name.
	innobase_file_format_name is used in the MySQL set variable
	interface and so can't be const. */

	innobase_file_format_name =
		(char*) trx_sys_file_format_id_to_name(format_id);

	/* Check innobase_file_format_check variable */
	if (!innobase_file_format_check) {

		/* Set the value to disable checking. */
		srv_max_file_format_at_startup = UNIV_FORMAT_MAX + 1;

	} else {

		/* Set the value to the lowest supported format. */
		srv_max_file_format_at_startup = UNIV_FORMAT_MIN;
	}

	/* Did the user specify a format name that we support?
	As a side effect it will update the variable
	srv_max_file_format_at_startup */
	if (innobase_file_format_validate_and_set(
			innobase_file_format_max) < 0) {

		sql_print_error("InnoDB: invalid "
				"innodb_file_format_max value: "
				"should be any value up to %s or its "
				"equivalent numeric id",
				trx_sys_file_format_id_to_name(
					UNIV_FORMAT_MAX));

		goto mem_free_and_error;
	}

	/* Remember stopword table name supplied at startup */
	if (innobase_server_stopword_table) {
		fts_server_stopword_table =
			my_strdup(innobase_server_stopword_table,  MYF(0));
	}

	if (innobase_change_buffering) {
		ulint	use;

		for (use = 0;
		     use < UT_ARR_SIZE(innobase_change_buffering_values);
		     use++) {
			if (!innobase_strcasecmp(
				    innobase_change_buffering,
				    innobase_change_buffering_values[use])) {
				ibuf_use = (ibuf_use_t) use;
				goto innobase_change_buffering_inited_ok;
			}
		}

		sql_print_error("InnoDB: invalid value "
				"innodb_change_buffering=%s",
				innobase_change_buffering);
		goto mem_free_and_error;
	}

innobase_change_buffering_inited_ok:
	ut_a((ulint) ibuf_use < UT_ARR_SIZE(innobase_change_buffering_values));
	innobase_change_buffering = (char*)
		innobase_change_buffering_values[ibuf_use];

	/* Check that interdependent parameters have sane values. */
	if (srv_max_buf_pool_modified_pct < srv_max_dirty_pages_pct_lwm) {
		sql_print_warning("InnoDB: innodb_max_dirty_pages_pct_lwm"
				  " cannot be set higher than"
				  " innodb_max_dirty_pages_pct.\n"
				  "InnoDB: Setting"
				  " innodb_max_dirty_pages_pct_lwm to %lu\n",
				  srv_max_buf_pool_modified_pct);

		srv_max_dirty_pages_pct_lwm = srv_max_buf_pool_modified_pct;
	}

	if (srv_max_io_capacity == SRV_MAX_IO_CAPACITY_DUMMY_DEFAULT) {

		if (srv_io_capacity >= SRV_MAX_IO_CAPACITY_LIMIT / 2) {
			/* Avoid overflow. */
			srv_max_io_capacity = SRV_MAX_IO_CAPACITY_LIMIT;
		} else {
			/* The user has not set the value. We should
			set it based on innodb_io_capacity. */
			srv_max_io_capacity =
				ut_max(2 * srv_io_capacity, 2000);
		}

	} else if (srv_max_io_capacity < srv_io_capacity) {
		sql_print_warning("InnoDB: innodb_io_capacity"
				  " cannot be set higher than"
				  " innodb_io_capacity_max.\n"
				  "InnoDB: Setting"
				  " innodb_io_capacity to %lu\n",
				  srv_max_io_capacity);

		srv_io_capacity = srv_max_io_capacity;
	}

	if (!is_filename_allowed(srv_buf_dump_filename,
				 strlen(srv_buf_dump_filename), FALSE)) {
		sql_print_error("InnoDB: innodb_buffer_pool_filename"
			" cannot have colon (:) in the file name.");
		goto mem_free_and_error;
	}

	/* --------------------------------------------------*/

	srv_file_flush_method_str = innobase_file_flush_method;

	srv_log_file_size = (ib_uint64_t) innobase_log_file_size;

#ifdef UNIV_LOG_ARCHIVE
	srv_log_archive_on = (ulint) innobase_log_archive;
#endif /* UNIV_LOG_ARCHIVE */

	/* Check that the value of system variable innodb_page_size was
	set correctly.  Its value was put into srv_page_size. If valid,
	return the associated srv_page_size_shift.*/
	srv_page_size_shift = innodb_page_size_validate(srv_page_size);
	if (!srv_page_size_shift) {
		sql_print_error("InnoDB: Invalid page size=%lu.\n",
				srv_page_size);
		goto mem_free_and_error;
	}
	if (UNIV_PAGE_SIZE_DEF != srv_page_size) {
		ut_print_timestamp(stderr);
		fprintf(stderr,
			" InnoDB: innodb-page-size has been changed"
			" from the default value %d to %lu.\n",
			UNIV_PAGE_SIZE_DEF, srv_page_size);
	}

	srv_log_buffer_size = (ulint) innobase_log_buffer_size;

	if (innobase_buffer_pool_instances == 0) {
		innobase_buffer_pool_instances = 8;

#if defined(__WIN__) && !defined(_WIN64)
		if (innobase_buffer_pool_size > 1331 * 1024 * 1024) {
			innobase_buffer_pool_instances
				= ut_min(MAX_BUFFER_POOLS,
					(long) (innobase_buffer_pool_size
					/ (128 * 1024 * 1024)));
		}
#endif /* defined(__WIN__) && !defined(_WIN64) */
	}
	srv_buf_pool_size = (ulint) innobase_buffer_pool_size;
	srv_buf_pool_instances = (ulint) innobase_buffer_pool_instances;

	srv_mem_pool_size = (ulint) innobase_additional_mem_pool_size;

	if (innobase_additional_mem_pool_size
	    != 8*1024*1024L /* the default */ ) {

		ut_print_timestamp(stderr);
		fprintf(stderr,
			" InnoDB: Warning: Using "
			"innodb_additional_mem_pool_size is DEPRECATED. "
			"This option may be removed in future releases, "
			"together with the option innodb_use_sys_malloc "
			"and with the InnoDB's internal memory "
			"allocator.\n");
	}

	if (!srv_use_sys_malloc ) {
		ut_print_timestamp(stderr);
		fprintf(stderr,
			" InnoDB: Warning: Setting "
			"innodb_use_sys_malloc to FALSE is DEPRECATED. "
			"This option may be removed in future releases, "
			"together with the InnoDB's internal memory "
			"allocator.\n");
	}

	srv_n_file_io_threads = (ulint) innobase_file_io_threads;
	srv_n_read_io_threads = (ulint) innobase_read_io_threads;
	srv_n_write_io_threads = (ulint) innobase_write_io_threads;

	srv_use_doublewrite_buf = (ibool) innobase_use_doublewrite;

	page_compression_level = (ulint) innobase_compression_level;

	if (!innobase_use_checksums) {
		ut_print_timestamp(stderr);
		fprintf(stderr,
			" InnoDB: Warning: Setting "
			"innodb_checksums to OFF is DEPRECATED. "
			"This option may be removed in future releases. "
			"You should set innodb_checksum_algorithm=NONE "
			"instead.\n");
		srv_checksum_algorithm = SRV_CHECKSUM_ALGORITHM_NONE;
	}

#ifdef HAVE_LARGE_PAGES
	if ((os_use_large_pages = (ibool) my_use_large_pages)) {
		os_large_page_size = (ulint) opt_large_page_size;
	}
#endif

	row_rollback_on_timeout = (ibool) innobase_rollback_on_timeout;

	srv_locks_unsafe_for_binlog = (ibool) innobase_locks_unsafe_for_binlog;
	if (innobase_locks_unsafe_for_binlog) {
		ut_print_timestamp(stderr);
		fprintf(stderr,
			" InnoDB: Warning: Using "
			"innodb_locks_unsafe_for_binlog is DEPRECATED. "
			"This option may be removed in future releases. "
			"Please use READ COMMITTED transaction isolation "
			"level instead, see " REFMAN "set-transaction.html.\n");
	}

	if (innobase_open_files < 10) {
		innobase_open_files = 300;
		if (srv_file_per_table && table_cache_size > 300) {
			innobase_open_files = table_cache_size;
		}
	}
	srv_max_n_open_files = (ulint) innobase_open_files;
	srv_innodb_status = (ibool) innobase_create_status_file;

	srv_print_verbose_log = mysqld_embedded ? 0 : 1;

	/* Round up fts_sort_pll_degree to nearest power of 2 number */
	for (num_pll_degree = 1;
	     num_pll_degree < fts_sort_pll_degree;
	     num_pll_degree <<= 1) {

		/* No op */
	}

	fts_sort_pll_degree = num_pll_degree;

	/* Store the default charset-collation number of this MySQL
	installation */

	data_mysql_default_charset_coll = (ulint) default_charset_info->number;

	ut_a(DATA_MYSQL_LATIN1_SWEDISH_CHARSET_COLL ==
					my_charset_latin1.number);
	ut_a(DATA_MYSQL_BINARY_CHARSET_COLL == my_charset_bin.number);

	/* Store the latin1_swedish_ci character ordering table to InnoDB. For
	non-latin1_swedish_ci charsets we use the MySQL comparison functions,
	and consequently we do not need to know the ordering internally in
	InnoDB. */

	ut_a(0 == strcmp(my_charset_latin1.name, "latin1_swedish_ci"));
	srv_latin1_ordering = my_charset_latin1.sort_order;

	innobase_commit_concurrency_init_default();

#ifdef HAVE_PSI_INTERFACE
	/* Register keys with MySQL performance schema */
	int	count;

	count = array_elements(all_pthread_mutexes);
 	mysql_mutex_register("innodb", all_pthread_mutexes, count);

# ifdef UNIV_PFS_MUTEX
	count = array_elements(all_innodb_mutexes);
	mysql_mutex_register("innodb", all_innodb_mutexes, count);
# endif /* UNIV_PFS_MUTEX */

# ifdef UNIV_PFS_RWLOCK
	count = array_elements(all_innodb_rwlocks);
	mysql_rwlock_register("innodb", all_innodb_rwlocks, count);
# endif /* UNIV_PFS_MUTEX */

# ifdef UNIV_PFS_THREAD
	count = array_elements(all_innodb_threads);
	mysql_thread_register("innodb", all_innodb_threads, count);
# endif /* UNIV_PFS_THREAD */

# ifdef UNIV_PFS_IO
	count = array_elements(all_innodb_files);
	mysql_file_register("innodb", all_innodb_files, count);
# endif /* UNIV_PFS_IO */

	count = array_elements(all_innodb_conds);
	mysql_cond_register("innodb", all_innodb_conds, count);
#endif /* HAVE_PSI_INTERFACE */

	/* Since we in this module access directly the fields of a trx
	struct, and due to different headers and flags it might happen that
	ib_mutex_t has a different size in this module and in InnoDB
	modules, we check at run time that the size is the same in
	these compilation modules. */

	err = innobase_start_or_create_for_mysql();

	if (err != DB_SUCCESS) {
		goto mem_free_and_error;
	}

	/* Adjust the innodb_undo_logs config object */
	innobase_undo_logs_init_default_max();

	innobase_old_blocks_pct = buf_LRU_old_ratio_update(
		innobase_old_blocks_pct, TRUE);

	ibuf_max_size_update(innobase_change_buffer_max_size);

	innobase_open_tables = hash_create(200);
	mysql_mutex_init(innobase_share_mutex_key,
			 &innobase_share_mutex,
			 MY_MUTEX_INIT_FAST);
	mysql_mutex_init(commit_threads_m_key,
			 &commit_threads_m, MY_MUTEX_INIT_FAST);
	mysql_mutex_init(commit_cond_mutex_key,
			 &commit_cond_m, MY_MUTEX_INIT_FAST);
	mysql_cond_init(commit_cond_key, &commit_cond, NULL);
	innodb_inited= 1;
#ifdef MYSQL_DYNAMIC_PLUGIN
	if (innobase_hton != p) {
		innobase_hton = reinterpret_cast<handlerton*>(p);
		*innobase_hton = *innodb_hton_ptr;
	}
#endif /* MYSQL_DYNAMIC_PLUGIN */

	/* Get the current high water mark format. */
	innobase_file_format_max = (char*) trx_sys_file_format_max_get();

	/* Currently, monitor counter information are not persistent. */
	memset(monitor_set_tbl, 0, sizeof monitor_set_tbl);

	memset(innodb_counter_value, 0, sizeof innodb_counter_value);

	/* Do this as late as possible so server is fully starts up,
	since  we might get some initial stats if user choose to turn
	on some counters from start up */
	if (innobase_enable_monitor_counter) {
		innodb_enable_monitor_at_startup(
			innobase_enable_monitor_counter);
	}

	/* Turn on monitor counters that are default on */
	srv_mon_default_on();

	DBUG_RETURN(FALSE);
error:
	DBUG_RETURN(TRUE);
}

/*******************************************************************//**
Closes an InnoDB database.
@return	TRUE if error */
static
int
innobase_end(
/*=========*/
	handlerton*		hton,	/*!< in/out: InnoDB handlerton */
	ha_panic_function	type __attribute__((unused)))
					/*!< in: ha_panic() parameter */
{
	int	err= 0;

	DBUG_ENTER("innobase_end");
	DBUG_ASSERT(hton == innodb_hton_ptr);

	if (innodb_inited) {

		srv_fast_shutdown = (ulint) innobase_fast_shutdown;

		innodb_inited = 0;
		hash_table_free(innobase_open_tables);
		innobase_open_tables = NULL;
		if (innobase_shutdown_for_mysql() != DB_SUCCESS) {
			err = 1;
		}
		srv_free_paths_and_sizes();
		my_free(internal_innobase_data_file_path);
		mysql_mutex_destroy(&innobase_share_mutex);
		mysql_mutex_destroy(&commit_threads_m);
		mysql_mutex_destroy(&commit_cond_m);
		mysql_cond_destroy(&commit_cond);
	}

	DBUG_RETURN(err);
}

/****************************************************************//**
Flushes InnoDB logs to disk and makes a checkpoint. Really, a commit flushes
the logs, and the name of this function should be innobase_checkpoint.
@return	TRUE if error */
static
bool
innobase_flush_logs(
/*================*/
	handlerton*	hton)	/*!< in/out: InnoDB handlerton */
{
	bool	result = 0;

	DBUG_ENTER("innobase_flush_logs");
	DBUG_ASSERT(hton == innodb_hton_ptr);

	if (!srv_read_only_mode) {
		log_buffer_flush_to_disk();
	}

	DBUG_RETURN(result);
}

/*****************************************************************//**
Commits a transaction in an InnoDB database. */
static
void
innobase_commit_low(
/*================*/
	trx_t*	trx)	/*!< in: transaction handle */
{
	if (trx_is_started(trx)) {

		trx_commit_for_mysql(trx);
	}
}

/*****************************************************************//**
Creates an InnoDB transaction struct for the thd if it does not yet have one.
Starts a new InnoDB transaction if a transaction is not yet started. And
assigns a new snapshot for a consistent read if the transaction does not yet
have one.
@return	0 */
static
int
innobase_start_trx_and_assign_read_view(
/*====================================*/
	handlerton*	hton,	/*!< in: Innodb handlerton */
	THD*		thd)	/*!< in: MySQL thread handle of the user for
				whom the transaction should be committed */
{
	trx_t*	trx;

	DBUG_ENTER("innobase_start_trx_and_assign_read_view");
	DBUG_ASSERT(hton == innodb_hton_ptr);

	/* Create a new trx struct for thd, if it does not yet have one */

	trx = check_trx_exists(thd);

	/* This is just to play safe: release a possible FIFO ticket and
	search latch. Since we can potentially reserve the trx_sys->mutex,
	we have to release the search system latch first to obey the latching
	order. */

	trx_search_latch_release_if_reserved(trx);

	innobase_srv_conc_force_exit_innodb(trx);

	/* If the transaction is not started yet, start it */

	trx_start_if_not_started_xa(trx);

	/* Assign a read view if the transaction does not have it yet */

	trx_assign_read_view(trx);

	/* Set the MySQL flag to mark that there is an active transaction */

	innobase_register_trx(hton, current_thd, trx);

	DBUG_RETURN(0);
}

/*****************************************************************//**
Commits a transaction in an InnoDB database or marks an SQL statement
ended.
@return	0 */
static
int
innobase_commit(
/*============*/
	handlerton*	hton,		/*!< in: Innodb handlerton */
	THD*		thd,		/*!< in: MySQL thread handle of the
					user for whom the transaction should
					be committed */
	bool		commit_trx)	/*!< in: true - commit transaction
					false - the current SQL statement
					ended */
{
	trx_t*		trx;

	DBUG_ENTER("innobase_commit");
	DBUG_ASSERT(hton == innodb_hton_ptr);
	DBUG_PRINT("trans", ("ending transaction"));

	trx = check_trx_exists(thd);

	/* Since we will reserve the trx_sys->mutex, we have to release
	the search system latch first to obey the latching order. */

	if (trx->has_search_latch) {
		trx_search_latch_release_if_reserved(trx);
	}

	/* Transaction is deregistered only in a commit or a rollback. If
	it is deregistered we know there cannot be resources to be freed
	and we could return immediately.  For the time being, we play safe
	and do the cleanup though there should be nothing to clean up. */

	if (!trx_is_registered_for_2pc(trx) && trx_is_started(trx)) {

		sql_print_error("Transaction not registered for MySQL 2PC, "
				"but transaction is active");
	}

	if (commit_trx
	    || (!thd_test_options(thd, OPTION_NOT_AUTOCOMMIT | OPTION_BEGIN))) {

		/* We were instructed to commit the whole transaction, or
		this is an SQL statement end and autocommit is on */

		/* We need current binlog position for ibbackup to work. */
retry:
		if (innobase_commit_concurrency > 0) {
			mysql_mutex_lock(&commit_cond_m);
			commit_threads++;

			if (commit_threads > innobase_commit_concurrency) {
				commit_threads--;
				mysql_cond_wait(&commit_cond,
					&commit_cond_m);
				mysql_mutex_unlock(&commit_cond_m);
				goto retry;
			}
			else {
				mysql_mutex_unlock(&commit_cond_m);
			}
		}

		/* The following call read the binary log position of
		the transaction being committed.

                Binary logging of other engines is not relevant to
		InnoDB as all InnoDB requires is that committing
		InnoDB transactions appear in the same order in the
		MySQL binary log as they appear in InnoDB logs, which
		is guaranteed by the server.

                If the binary log is not enabled, or the transaction
                is not written to the binary log, the file name will
                be a NULL pointer. */
                unsigned long long pos;
                thd_binlog_pos(thd, &trx->mysql_log_file_name, &pos);
                trx->mysql_log_offset= static_cast<ib_int64_t>(pos);
		/* Don't do write + flush right now. For group commit
		to work we want to do the flush later. */
		trx->flush_log_later = TRUE;
		innobase_commit_low(trx);
		trx->flush_log_later = FALSE;

		if (innobase_commit_concurrency > 0) {
			mysql_mutex_lock(&commit_cond_m);
			commit_threads--;
			mysql_cond_signal(&commit_cond);
			mysql_mutex_unlock(&commit_cond_m);
		}

		trx_deregister_from_2pc(trx);

		/* Now do a write + flush of logs. */
		trx_commit_complete_for_mysql(trx);
	} else {
		/* We just mark the SQL statement ended and do not do a
		transaction commit */

		/* If we had reserved the auto-inc lock for some
		table in this SQL statement we release it now */

		lock_unlock_table_autoinc(trx);

		/* Store the current undo_no of the transaction so that we
		know where to roll back if we have to roll back the next
		SQL statement */

		trx_mark_sql_stat_end(trx);
	}

	trx->n_autoinc_rows = 0; /* Reset the number AUTO-INC rows required */

	/* This is a statement level variable. */
	trx->fts_next_doc_id = 0;

	innobase_srv_conc_force_exit_innodb(trx);

	/* Tell the InnoDB server that there might be work for utility
	threads: */
	srv_active_wake_master_thread();

	DBUG_RETURN(0);
}

/*****************************************************************//**
Rolls back a transaction or the latest SQL statement.
@return	0 or error number */
static
int
innobase_rollback(
/*==============*/
	handlerton*	hton,		/*!< in: Innodb handlerton */
	THD*		thd,		/*!< in: handle to the MySQL thread
					of the user whose transaction should
					be rolled back */
	bool		rollback_trx)	/*!< in: TRUE - rollback entire
					transaction FALSE - rollback the current
					statement only */
{
	dberr_t	error;
	trx_t*	trx;

	DBUG_ENTER("innobase_rollback");
	DBUG_ASSERT(hton == innodb_hton_ptr);
	DBUG_PRINT("trans", ("aborting transaction"));

	trx = check_trx_exists(thd);

	/* Release a possible FIFO ticket and search latch. Since we will
	reserve the trx_sys->mutex, we have to release the search system
	latch first to obey the latching order. */

	trx_search_latch_release_if_reserved(trx);

	innobase_srv_conc_force_exit_innodb(trx);

	trx->n_autoinc_rows = 0; /* Reset the number AUTO-INC rows required */

	/* If we had reserved the auto-inc lock for some table (if
	we come here to roll back the latest SQL statement) we
	release it now before a possibly lengthy rollback */

	lock_unlock_table_autoinc(trx);

	/* This is a statement level variable. */
	trx->fts_next_doc_id = 0;

	if (rollback_trx
	    || !thd_test_options(thd, OPTION_NOT_AUTOCOMMIT | OPTION_BEGIN)) {

		error = trx_rollback_for_mysql(trx);
		trx_deregister_from_2pc(trx);
	} else {
		error = trx_rollback_last_sql_stat_for_mysql(trx);
	}

	DBUG_RETURN(convert_error_code_to_mysql(error, 0, NULL));
}

/*****************************************************************//**
Rolls back a transaction
@return	0 or error number */
static
int
innobase_rollback_trx(
/*==================*/
	trx_t*	trx)	/*!< in: transaction */
{
	dberr_t	error = DB_SUCCESS;

	DBUG_ENTER("innobase_rollback_trx");
	DBUG_PRINT("trans", ("aborting transaction"));

	/* Release a possible FIFO ticket and search latch. Since we will
	reserve the trx_sys->mutex, we have to release the search system
	latch first to obey the latching order. */

	trx_search_latch_release_if_reserved(trx);

	innobase_srv_conc_force_exit_innodb(trx);

	/* If we had reserved the auto-inc lock for some table (if
	we come here to roll back the latest SQL statement) we
	release it now before a possibly lengthy rollback */

	lock_unlock_table_autoinc(trx);

	if (!trx->read_only) {
		error = trx_rollback_for_mysql(trx);
	}

	DBUG_RETURN(convert_error_code_to_mysql(error, 0, NULL));
}

/*****************************************************************//**
Rolls back a transaction to a savepoint.
@return 0 if success, HA_ERR_NO_SAVEPOINT if no savepoint with the
given name */
static
int
innobase_rollback_to_savepoint(
/*===========================*/
	handlerton*	hton,		/*!< in: Innodb handlerton */
	THD*		thd,		/*!< in: handle to the MySQL thread
					of the user whose transaction should
					be rolled back to savepoint */
	void*		savepoint)	/*!< in: savepoint data */
{
	ib_int64_t	mysql_binlog_cache_pos;
	dberr_t		error;
	trx_t*		trx;
	char		name[64];

	DBUG_ENTER("innobase_rollback_to_savepoint");
	DBUG_ASSERT(hton == innodb_hton_ptr);

	trx = check_trx_exists(thd);

	/* Release a possible FIFO ticket and search latch. Since we will
	reserve the trx_sys->mutex, we have to release the search system
	latch first to obey the latching order. */

	trx_search_latch_release_if_reserved(trx);

	innobase_srv_conc_force_exit_innodb(trx);

	/* TODO: use provided savepoint data area to store savepoint data */

	longlong2str((ulint) savepoint, name, 36);

	error = trx_rollback_to_savepoint_for_mysql(
		trx, name, &mysql_binlog_cache_pos);

	if (error == DB_SUCCESS && trx->fts_trx != NULL) {
		fts_savepoint_rollback(trx, name);
	}

	DBUG_RETURN(convert_error_code_to_mysql(error, 0, NULL));
}

/*****************************************************************//**
Release transaction savepoint name.
@return 0 if success, HA_ERR_NO_SAVEPOINT if no savepoint with the
given name */
static
int
innobase_release_savepoint(
/*=======================*/
	handlerton*	hton,		/*!< in: handlerton for Innodb */
	THD*		thd,		/*!< in: handle to the MySQL thread
					of the user whose transaction's
					savepoint should be released */
	void*		savepoint)	/*!< in: savepoint data */
{
	dberr_t		error;
	trx_t*		trx;
	char		name[64];

	DBUG_ENTER("innobase_release_savepoint");
	DBUG_ASSERT(hton == innodb_hton_ptr);

	trx = check_trx_exists(thd);

	/* TODO: use provided savepoint data area to store savepoint data */

	longlong2str((ulint) savepoint, name, 36);

	error = trx_release_savepoint_for_mysql(trx, name);

	if (error == DB_SUCCESS && trx->fts_trx != NULL) {
		fts_savepoint_release(trx, name);
	}

	DBUG_RETURN(convert_error_code_to_mysql(error, 0, NULL));
}

/*****************************************************************//**
Sets a transaction savepoint.
@return	always 0, that is, always succeeds */
static
int
innobase_savepoint(
/*===============*/
	handlerton*	hton,	/*!< in: handle to the Innodb handlerton */
	THD*	thd,		/*!< in: handle to the MySQL thread */
	void*	savepoint)	/*!< in: savepoint data */
{
	dberr_t	error;
	trx_t*	trx;

	DBUG_ENTER("innobase_savepoint");
	DBUG_ASSERT(hton == innodb_hton_ptr);

	/* In the autocommit mode there is no sense to set a savepoint
	(unless we are in sub-statement), so SQL layer ensures that
	this method is never called in such situation.  */

	trx = check_trx_exists(thd);

	/* Release a possible FIFO ticket and search latch. Since we will
	reserve the trx_sys->mutex, we have to release the search system
	latch first to obey the latching order. */

	trx_search_latch_release_if_reserved(trx);

	innobase_srv_conc_force_exit_innodb(trx);

	/* Cannot happen outside of transaction */
	DBUG_ASSERT(trx_is_registered_for_2pc(trx));

	/* TODO: use provided savepoint data area to store savepoint data */
	char name[64];
	longlong2str((ulint) savepoint,name,36);

	error = trx_savepoint_for_mysql(trx, name, (ib_int64_t)0);

	if (error == DB_SUCCESS && trx->fts_trx != NULL) {
		fts_savepoint_take(trx, name);
	}

	DBUG_RETURN(convert_error_code_to_mysql(error, 0, NULL));
}

/*****************************************************************//**
Frees a possible InnoDB trx object associated with the current THD.
@return	0 or error number */
static
int
innobase_close_connection(
/*======================*/
	handlerton*	hton,	/*!< in: innobase handlerton */
	THD*		thd)	/*!< in: handle to the MySQL thread of the user
				whose resources should be free'd */
{
	trx_t*	trx;

	DBUG_ENTER("innobase_close_connection");
	DBUG_ASSERT(hton == innodb_hton_ptr);
	trx = thd_to_trx(thd);

	ut_a(trx);

	if (!trx_is_registered_for_2pc(trx) && trx_is_started(trx)) {

		sql_print_error("Transaction not registered for MySQL 2PC, "
				"but transaction is active");
	}

	if (trx_is_started(trx) && log_warnings) {

		sql_print_warning(
			"MySQL is closing a connection that has an active "
			"InnoDB transaction.  "TRX_ID_FMT" row modifications "
			"will roll back.",
			trx->undo_no);
	}

	innobase_rollback_trx(trx);

	trx_free_for_mysql(trx);

	DBUG_RETURN(0);
}

/*****************************************************************//**
Frees a possible InnoDB trx object associated with the current THD.
@return	0 or error number */
UNIV_INTERN
int
innobase_close_thd(
/*===============*/
	THD*		thd)	/*!< in: handle to the MySQL thread of the user
				whose resources should be free'd */
{
	trx_t*	trx = thd_to_trx(thd);

	if (!trx) {
		return(0);
	}

	return(innobase_close_connection(innodb_hton_ptr, thd));
}

/*************************************************************************//**
** InnoDB database tables
*****************************************************************************/

/****************************************************************//**
Get the record format from the data dictionary.
@return one of ROW_TYPE_REDUNDANT, ROW_TYPE_COMPACT,
ROW_TYPE_COMPRESSED, ROW_TYPE_DYNAMIC */
UNIV_INTERN
enum row_type
ha_innobase::get_row_type() const
/*=============================*/
{
	if (prebuilt && prebuilt->table) {
		const ulint	flags = prebuilt->table->flags;

		switch (dict_tf_get_rec_format(flags)) {
		case REC_FORMAT_REDUNDANT:
			return(ROW_TYPE_REDUNDANT);
		case REC_FORMAT_COMPACT:
			return(ROW_TYPE_COMPACT);
		case REC_FORMAT_COMPRESSED:
			return(ROW_TYPE_COMPRESSED);
		case REC_FORMAT_DYNAMIC:
			return(ROW_TYPE_DYNAMIC);
		}
	}
	ut_ad(0);
	return(ROW_TYPE_NOT_USED);
}



/****************************************************************//**
Get the table flags to use for the statement.
@return	table flags */
UNIV_INTERN
handler::Table_flags
ha_innobase::table_flags() const
/*============================*/
{
	/* Need to use tx_isolation here since table flags is (also)
	called before prebuilt is inited. */
	ulong const tx_isolation = thd_tx_isolation(ha_thd());

	if (tx_isolation <= ISO_READ_COMMITTED) {
		return(int_table_flags);
	}

	return(int_table_flags | HA_BINLOG_STMT_CAPABLE);
}

/****************************************************************//**
Gives the file extension of an InnoDB single-table tablespace. */
static const char* ha_innobase_exts[] = {
	".ibd",
	NullS
};

/****************************************************************//**
Returns the table type (storage engine name).
@return	table type */
UNIV_INTERN
const char*
ha_innobase::table_type() const
/*===========================*/
{
	return(innobase_hton_name);
}

/****************************************************************//**
Returns the index type.
@return index type */
UNIV_INTERN
const char*
ha_innobase::index_type(
/*====================*/
	uint	keynr)		/*!< : index number */
{
	dict_index_t*	index = innobase_get_index(keynr);

	if (index && index->type & DICT_FTS) {
		return("FULLTEXT");
	} else {
		return("BTREE");
	}
}

/****************************************************************//**
Returns the table file name extension.
@return	file extension string */
UNIV_INTERN
const char**
ha_innobase::bas_ext() const
/*========================*/
{
	return(ha_innobase_exts);
}

/****************************************************************//**
Returns the operations supported for indexes.
@return	flags of supported operations */
UNIV_INTERN
ulong
ha_innobase::index_flags(
/*=====================*/
	uint	key,
	uint,
	bool) const
{
	return((table_share->key_info[key].algorithm == HA_KEY_ALG_FULLTEXT)
		 ? 0
		 : (HA_READ_NEXT | HA_READ_PREV | HA_READ_ORDER
		  | HA_READ_RANGE | HA_KEYREAD_ONLY
		  | HA_DO_INDEX_COND_PUSHDOWN));
}

/****************************************************************//**
Returns the maximum number of keys.
@return	MAX_KEY */
UNIV_INTERN
uint
ha_innobase::max_supported_keys() const
/*===================================*/
{
	return(MAX_KEY);
}

/****************************************************************//**
Returns the maximum key length.
@return	maximum supported key length, in bytes */
UNIV_INTERN
uint
ha_innobase::max_supported_key_length() const
/*=========================================*/
{
	/* An InnoDB page must store >= 2 keys; a secondary key record
	must also contain the primary key value.  Therefore, if both
	the primary key and the secondary key are at this maximum length,
	it must be less than 1/4th of the free space on a page including
	record overhead.

	MySQL imposes its own limit to this number; MAX_KEY_LENGTH = 3072.

	For page sizes = 16k, InnoDB historically reported 3500 bytes here,
	But the MySQL limit of 3072 was always used through the handler
	interface. */

	switch (UNIV_PAGE_SIZE) {
	case 4096:
		return(768);
	case 8192:
		return(1536);
	default:
		return(3500);
	}
}

/****************************************************************//**
Returns the key map of keys that are usable for scanning.
@return	key_map_full */
UNIV_INTERN
const key_map*
ha_innobase::keys_to_use_for_scanning()
/*===================================*/
{
	return(&key_map_full);
}

/****************************************************************//**
Determines if table caching is supported.
@return	HA_CACHE_TBL_ASKTRANSACT */
UNIV_INTERN
uint8
ha_innobase::table_cache_type()
/*===========================*/
{
	return(HA_CACHE_TBL_ASKTRANSACT);
}

/****************************************************************//**
Determines if the primary key is clustered index.
@return	true */
UNIV_INTERN
bool
ha_innobase::primary_key_is_clustered()
/*===================================*/
{
	return(true);
}

/*****************************************************************//**
Normalizes a table name string. A normalized name consists of the
database name catenated to '/' and table name. Example: test/mytable.
On Windows normalization puts both the database name and the
table name always to lower case if "set_lower_case" is set to TRUE. */
static
void
normalize_table_name_low(
/*=====================*/
	char*		norm_name,	/*!< out: normalized name as a
					null-terminated string */
	const char*	name,		/*!< in: table name string */
	ibool		set_lower_case)	/*!< in: TRUE if we want to set name
					to lower case */
{
	char*	name_ptr;
	ulint	name_len;
	char*	db_ptr;
	ulint	db_len;
	char*	ptr;
	ulint	norm_len;

	/* Scan name from the end */

	ptr = strend(name) - 1;

	/* seek to the last path separator */
	while (ptr >= name && *ptr != '\\' && *ptr != '/') {
		ptr--;
	}

	name_ptr = ptr + 1;
	name_len = strlen(name_ptr);

	/* skip any number of path separators */
	while (ptr >= name && (*ptr == '\\' || *ptr == '/')) {
		ptr--;
	}

	DBUG_ASSERT(ptr >= name);

	/* seek to the last but one path separator or one char before
	the beginning of name */
	db_len = 0;
	while (ptr >= name && *ptr != '\\' && *ptr != '/') {
		ptr--;
		db_len++;
	}

	db_ptr = ptr + 1;

	norm_len = db_len + name_len + sizeof "/";
	ut_a(norm_len < FN_REFLEN - 1);

	memcpy(norm_name, db_ptr, db_len);

	norm_name[db_len] = '/';

	/* Copy the name and null-byte. */
	memcpy(norm_name + db_len + 1, name_ptr, name_len + 1);

	if (set_lower_case) {
		innobase_casedn_str(norm_name);
	}
}

#if !defined(DBUG_OFF)
/*********************************************************************
Test normalize_table_name_low(). */
static
void
test_normalize_table_name_low()
/*===========================*/
{
	char		norm_name[FN_REFLEN];
	const char*	test_data[][2] = {
		/* input, expected result */
		{"./mysqltest/t1", "mysqltest/t1"},
		{"./test/#sql-842b_2", "test/#sql-842b_2"},
		{"./test/#sql-85a3_10", "test/#sql-85a3_10"},
		{"./test/#sql2-842b-2", "test/#sql2-842b-2"},
		{"./test/bug29807", "test/bug29807"},
		{"./test/foo", "test/foo"},
		{"./test/innodb_bug52663", "test/innodb_bug52663"},
		{"./test/t", "test/t"},
		{"./test/t1", "test/t1"},
		{"./test/t10", "test/t10"},
		{"/a/b/db/table", "db/table"},
		{"/a/b/db///////table", "db/table"},
		{"/a/b////db///////table", "db/table"},
		{"/var/tmp/mysqld.1/#sql842b_2_10", "mysqld.1/#sql842b_2_10"},
		{"db/table", "db/table"},
		{"ddd/t", "ddd/t"},
		{"d/ttt", "d/ttt"},
		{"d/t", "d/t"},
		{".\\mysqltest\\t1", "mysqltest/t1"},
		{".\\test\\#sql-842b_2", "test/#sql-842b_2"},
		{".\\test\\#sql-85a3_10", "test/#sql-85a3_10"},
		{".\\test\\#sql2-842b-2", "test/#sql2-842b-2"},
		{".\\test\\bug29807", "test/bug29807"},
		{".\\test\\foo", "test/foo"},
		{".\\test\\innodb_bug52663", "test/innodb_bug52663"},
		{".\\test\\t", "test/t"},
		{".\\test\\t1", "test/t1"},
		{".\\test\\t10", "test/t10"},
		{"C:\\a\\b\\db\\table", "db/table"},
		{"C:\\a\\b\\db\\\\\\\\\\\\\\table", "db/table"},
		{"C:\\a\\b\\\\\\\\db\\\\\\\\\\\\\\table", "db/table"},
		{"C:\\var\\tmp\\mysqld.1\\#sql842b_2_10", "mysqld.1/#sql842b_2_10"},
		{"db\\table", "db/table"},
		{"ddd\\t", "ddd/t"},
		{"d\\ttt", "d/ttt"},
		{"d\\t", "d/t"},
	};

	for (size_t i = 0; i < UT_ARR_SIZE(test_data); i++) {
		printf("test_normalize_table_name_low(): "
		       "testing \"%s\", expected \"%s\"... ",
		       test_data[i][0], test_data[i][1]);

		normalize_table_name_low(norm_name, test_data[i][0], FALSE);

		if (strcmp(norm_name, test_data[i][1]) == 0) {
			printf("ok\n");
		} else {
			printf("got \"%s\"\n", norm_name);
			ut_error;
		}
	}
}

/*********************************************************************
Test ut_format_name(). */
static
void
test_ut_format_name()
/*=================*/
{
	char		buf[NAME_LEN * 3];

	struct {
		const char*	name;
		ibool		is_table;
		ulint		buf_size;
		const char*	expected;
	} test_data[] = {
		{"test/t1",	TRUE,	sizeof(buf),	"\"test\".\"t1\""},
		{"test/t1",	TRUE,	12,		"\"test\".\"t1\""},
		{"test/t1",	TRUE,	11,		"\"test\".\"t1"},
		{"test/t1",	TRUE,	10,		"\"test\".\"t"},
		{"test/t1",	TRUE,	9,		"\"test\".\""},
		{"test/t1",	TRUE,	8,		"\"test\"."},
		{"test/t1",	TRUE,	7,		"\"test\""},
		{"test/t1",	TRUE,	6,		"\"test"},
		{"test/t1",	TRUE,	5,		"\"tes"},
		{"test/t1",	TRUE,	4,		"\"te"},
		{"test/t1",	TRUE,	3,		"\"t"},
		{"test/t1",	TRUE,	2,		"\""},
		{"test/t1",	TRUE,	1,		""},
		{"test/t1",	TRUE,	0,		"BUF_NOT_CHANGED"},
		{"table",	TRUE,	sizeof(buf),	"\"table\""},
		{"ta'le",	TRUE,	sizeof(buf),	"\"ta'le\""},
		{"ta\"le",	TRUE,	sizeof(buf),	"\"ta\"\"le\""},
		{"ta`le",	TRUE,	sizeof(buf),	"\"ta`le\""},
		{"index",	FALSE,	sizeof(buf),	"\"index\""},
		{"ind/ex",	FALSE,	sizeof(buf),	"\"ind/ex\""},
	};

	for (size_t i = 0; i < UT_ARR_SIZE(test_data); i++) {

		memcpy(buf, "BUF_NOT_CHANGED", strlen("BUF_NOT_CHANGED") + 1);

		char*	ret;

		ret = ut_format_name(test_data[i].name,
				     test_data[i].is_table,
				     buf,
				     test_data[i].buf_size);

		ut_a(ret == buf);

		if (strcmp(buf, test_data[i].expected) == 0) {
			fprintf(stderr,
				"ut_format_name(%s, %s, buf, %lu), "
				"expected %s, OK\n",
				test_data[i].name,
				test_data[i].is_table ? "TRUE" : "FALSE",
				test_data[i].buf_size,
				test_data[i].expected);
		} else {
			fprintf(stderr,
				"ut_format_name(%s, %s, buf, %lu), "
				"expected %s, ERROR: got %s\n",
				test_data[i].name,
				test_data[i].is_table ? "TRUE" : "FALSE",
				test_data[i].buf_size,
				test_data[i].expected,
				buf);
			ut_error;
		}
	}
}
#endif /* !DBUG_OFF */

/********************************************************************//**
Get the upper limit of the MySQL integral and floating-point type.
@return maximum allowed value for the field */
UNIV_INTERN
ulonglong
innobase_get_int_col_max_value(
/*===========================*/
	const Field*	field)	/*!< in: MySQL field */
{
	ulonglong	max_value = 0;

	switch (field->key_type()) {
	/* TINY */
	case HA_KEYTYPE_BINARY:
		max_value = 0xFFULL;
		break;
	case HA_KEYTYPE_INT8:
		max_value = 0x7FULL;
		break;
	/* SHORT */
	case HA_KEYTYPE_USHORT_INT:
		max_value = 0xFFFFULL;
		break;
	case HA_KEYTYPE_SHORT_INT:
		max_value = 0x7FFFULL;
		break;
	/* MEDIUM */
	case HA_KEYTYPE_UINT24:
		max_value = 0xFFFFFFULL;
		break;
	case HA_KEYTYPE_INT24:
		max_value = 0x7FFFFFULL;
		break;
	/* LONG */
	case HA_KEYTYPE_ULONG_INT:
		max_value = 0xFFFFFFFFULL;
		break;
	case HA_KEYTYPE_LONG_INT:
		max_value = 0x7FFFFFFFULL;
		break;
	/* BIG */
	case HA_KEYTYPE_ULONGLONG:
		max_value = 0xFFFFFFFFFFFFFFFFULL;
		break;
	case HA_KEYTYPE_LONGLONG:
		max_value = 0x7FFFFFFFFFFFFFFFULL;
		break;
	case HA_KEYTYPE_FLOAT:
		/* We use the maximum as per IEEE754-2008 standard, 2^24 */
		max_value = 0x1000000ULL;
		break;
	case HA_KEYTYPE_DOUBLE:
		/* We use the maximum as per IEEE754-2008 standard, 2^53 */
		max_value = 0x20000000000000ULL;
		break;
	default:
		ut_error;
	}

	return(max_value);
}

/*******************************************************************//**
This function checks whether the index column information
is consistent between KEY info from mysql and that from innodb index.
@return TRUE if all column types match. */
static
ibool
innobase_match_index_columns(
/*=========================*/
	const KEY*		key_info,	/*!< in: Index info
						from mysql */
	const dict_index_t*	index_info)	/*!< in: Index info
						from Innodb */
{
	const KEY_PART_INFO*	key_part;
	const KEY_PART_INFO*	key_end;
	const dict_field_t*	innodb_idx_fld;
	const dict_field_t*	innodb_idx_fld_end;

	DBUG_ENTER("innobase_match_index_columns");

	/* Check whether user defined index column count matches */
	if (key_info->user_defined_key_parts !=
		index_info->n_user_defined_cols) {
		DBUG_RETURN(FALSE);
	}

	key_part = key_info->key_part;
	key_end = key_part + key_info->user_defined_key_parts;
	innodb_idx_fld = index_info->fields;
	innodb_idx_fld_end = index_info->fields + index_info->n_fields;

	/* Check each index column's datatype. We do not check
	column name because there exists case that index
	column name got modified in mysql but such change does not
	propagate to InnoDB.
	One hidden assumption here is that the index column sequences
	are matched up between those in mysql and Innodb. */
	for (; key_part != key_end; ++key_part) {
		ulint	col_type;
		ibool	is_unsigned;
		ulint	mtype = innodb_idx_fld->col->mtype;

		/* Need to translate to InnoDB column type before
		comparison. */
		col_type = get_innobase_type_from_mysql_type(&is_unsigned,
							     key_part->field);

		/* Ignore Innodb specific system columns. */
		while (mtype == DATA_SYS) {
			innodb_idx_fld++;

			if (innodb_idx_fld >= innodb_idx_fld_end) {
				DBUG_RETURN(FALSE);
			}
		}

		if (col_type != mtype) {
			/* Column Type mismatches */
			DBUG_RETURN(FALSE);
		}

		innodb_idx_fld++;
	}

	DBUG_RETURN(TRUE);
}

/*******************************************************************//**
This function builds a translation table in INNOBASE_SHARE
structure for fast index location with mysql array number from its
table->key_info structure. This also provides the necessary translation
between the key order in mysql key_info and Innodb ib_table->indexes if
they are not fully matched with each other.
Note we do not have any mutex protecting the translation table
building based on the assumption that there is no concurrent
index creation/drop and DMLs that requires index lookup. All table
handle will be closed before the index creation/drop.
@return TRUE if index translation table built successfully */
static
ibool
innobase_build_index_translation(
/*=============================*/
	const TABLE*		table,	/*!< in: table in MySQL data
					dictionary */
	dict_table_t*		ib_table,/*!< in: table in Innodb data
					dictionary */
	INNOBASE_SHARE*		share)	/*!< in/out: share structure
					where index translation table
					will be constructed in. */
{
	ulint		mysql_num_index;
	ulint		ib_num_index;
	dict_index_t**	index_mapping;
	ibool		ret = TRUE;

	DBUG_ENTER("innobase_build_index_translation");

	mutex_enter(&dict_sys->mutex);

	mysql_num_index = table->s->keys;
	ib_num_index = UT_LIST_GET_LEN(ib_table->indexes);

	index_mapping = share->idx_trans_tbl.index_mapping;

	/* If there exists inconsistency between MySQL and InnoDB dictionary
	(metadata) information, the number of index defined in MySQL
	could exceed that in InnoDB, do not build index translation
	table in such case */
	if (UNIV_UNLIKELY(ib_num_index < mysql_num_index)) {
		ret = FALSE;
		goto func_exit;
	}

	/* If index entry count is non-zero, nothing has
	changed since last update, directly return TRUE */
	if (share->idx_trans_tbl.index_count) {
		/* Index entry count should still match mysql_num_index */
		ut_a(share->idx_trans_tbl.index_count == mysql_num_index);
		goto func_exit;
	}

	/* The number of index increased, rebuild the mapping table */
	if (mysql_num_index > share->idx_trans_tbl.array_size) {
		index_mapping = (dict_index_t**) my_realloc(index_mapping,
							mysql_num_index *
							sizeof(*index_mapping),
							MYF(MY_ALLOW_ZERO_PTR));

		if (!index_mapping) {
			/* Report an error if index_mapping continues to be
			NULL and mysql_num_index is a non-zero value */
			sql_print_error("InnoDB: fail to allocate memory for "
					"index translation table. Number of "
					"Index:%lu, array size:%lu",
					mysql_num_index,
					share->idx_trans_tbl.array_size);
			ret = FALSE;
			goto func_exit;
		}

		share->idx_trans_tbl.array_size = mysql_num_index;
	}

	/* For each index in the mysql key_info array, fetch its
	corresponding InnoDB index pointer into index_mapping
	array. */
	for (ulint count = 0; count < mysql_num_index; count++) {

		/* Fetch index pointers into index_mapping according to mysql
		index sequence */
		index_mapping[count] = dict_table_get_index_on_name(
			ib_table, table->key_info[count].name);

		if (!index_mapping[count]) {
			sql_print_error("Cannot find index %s in InnoDB "
					"index dictionary.",
					table->key_info[count].name);
			ret = FALSE;
			goto func_exit;
		}

		/* Double check fetched index has the same
		column info as those in mysql key_info. */
		if (!innobase_match_index_columns(&table->key_info[count],
					          index_mapping[count])) {
			sql_print_error("Found index %s whose column info "
					"does not match that of MySQL.",
					table->key_info[count].name);
			ret = FALSE;
			goto func_exit;
		}
	}

	/* Successfully built the translation table */
	share->idx_trans_tbl.index_count = mysql_num_index;

func_exit:
	if (!ret) {
		/* Build translation table failed. */
		my_free(index_mapping);

		share->idx_trans_tbl.array_size = 0;
		share->idx_trans_tbl.index_count = 0;
		index_mapping = NULL;
	}

	share->idx_trans_tbl.index_mapping = index_mapping;

	mutex_exit(&dict_sys->mutex);

	DBUG_RETURN(ret);
}

/*******************************************************************//**
This function uses index translation table to quickly locate the
requested index structure.
Note we do not have mutex protection for the index translatoin table
access, it is based on the assumption that there is no concurrent
translation table rebuild (fter create/drop index) and DMLs that
require index lookup.
@return dict_index_t structure for requested index. NULL if
fail to locate the index structure. */
static
dict_index_t*
innobase_index_lookup(
/*==================*/
	INNOBASE_SHARE*	share,	/*!< in: share structure for index
				translation table. */
	uint		keynr)	/*!< in: index number for the requested
				index */
{
	if (!share->idx_trans_tbl.index_mapping
	    || keynr >= share->idx_trans_tbl.index_count) {
		return(NULL);
	}

	return(share->idx_trans_tbl.index_mapping[keynr]);
}

/************************************************************************
Set the autoinc column max value. This should only be called once from
ha_innobase::open(). Therefore there's no need for a covering lock. */
UNIV_INTERN
void
ha_innobase::innobase_initialize_autoinc()
/*======================================*/
{
	ulonglong	auto_inc;
	const Field*	field = table->found_next_number_field;

	if (field != NULL) {
		auto_inc = innobase_get_int_col_max_value(field);
	} else {
		/* We have no idea what's been passed in to us as the
		autoinc column. We set it to the 0, effectively disabling
		updates to the table. */
		auto_inc = 0;

		ut_print_timestamp(stderr);
		fprintf(stderr, "  InnoDB: Unable to determine the AUTOINC "
				"column name\n");
	}

	if (srv_force_recovery >= SRV_FORCE_NO_IBUF_MERGE) {
		/* If the recovery level is set so high that writes
		are disabled we force the AUTOINC counter to 0
		value effectively disabling writes to the table.
		Secondly, we avoid reading the table in case the read
		results in failure due to a corrupted table/index.

		We will not return an error to the client, so that the
		tables can be dumped with minimal hassle.  If an error
		were returned in this case, the first attempt to read
		the table would fail and subsequent SELECTs would succeed. */
		auto_inc = 0;
	} else if (field == NULL) {
		/* This is a far more serious error, best to avoid
		opening the table and return failure. */
		my_error(ER_AUTOINC_READ_FAILED, MYF(0));
	} else {
		dict_index_t*	index;
		const char*	col_name;
		ib_uint64_t	read_auto_inc;
		ulint		err;

		update_thd(ha_thd());

		ut_a(prebuilt->trx == thd_to_trx(user_thd));

		col_name = field->field_name;
		index = innobase_get_index(table->s->next_number_index);

		/* Execute SELECT MAX(col_name) FROM TABLE; */
		err = row_search_max_autoinc(index, col_name, &read_auto_inc);

		switch (err) {
		case DB_SUCCESS: {
			ulonglong	col_max_value;

			col_max_value = innobase_get_int_col_max_value(field);

			/* At the this stage we do not know the increment
			nor the offset, so use a default increment of 1. */

			auto_inc = innobase_next_autoinc(
				read_auto_inc, 1, 1, 0, col_max_value);

			break;
		}
		case DB_RECORD_NOT_FOUND:
			ut_print_timestamp(stderr);
			fprintf(stderr, "  InnoDB: MySQL and InnoDB data "
				"dictionaries are out of sync.\n"
				"InnoDB: Unable to find the AUTOINC column "
				"%s in the InnoDB table %s.\n"
				"InnoDB: We set the next AUTOINC column "
				"value to 0,\n"
				"InnoDB: in effect disabling the AUTOINC "
				"next value generation.\n"
				"InnoDB: You can either set the next "
				"AUTOINC value explicitly using ALTER TABLE\n"
				"InnoDB: or fix the data dictionary by "
				"recreating the table.\n",
				col_name, index->table->name);

			/* This will disable the AUTOINC generation. */
			auto_inc = 0;

			/* We want the open to succeed, so that the user can
			take corrective action. ie. reads should succeed but
			updates should fail. */
			err = DB_SUCCESS;
			break;
		default:
			/* row_search_max_autoinc() should only return
			one of DB_SUCCESS or DB_RECORD_NOT_FOUND. */
			ut_error;
		}
	}

	dict_table_autoinc_initialize(prebuilt->table, auto_inc);
}

/*****************************************************************//**
Creates and opens a handle to a table which already exists in an InnoDB
database.
@return	1 if error, 0 if success */
UNIV_INTERN
int
ha_innobase::open(
/*==============*/
	const char*	name,		/*!< in: table name */
	int		mode,		/*!< in: not used */
	uint		test_if_locked)	/*!< in: not used */
{
	dict_table_t*	ib_table;
	char		norm_name[FN_REFLEN];
	THD*		thd;
	ulint		retries = 0;
	char*		is_part = NULL;
	ibool		par_case_name_set = FALSE;
	char		par_case_name[FN_REFLEN];

	DBUG_ENTER("ha_innobase::open");

	UT_NOT_USED(mode);
	UT_NOT_USED(test_if_locked);

	thd = ha_thd();

	/* Under some cases MySQL seems to call this function while
	holding btr_search_latch. This breaks the latching order as
	we acquire dict_sys->mutex below and leads to a deadlock. */
	if (thd != NULL) {
		innobase_release_temporary_latches(ht, thd);
	}

	normalize_table_name(norm_name, name);

	user_thd = NULL;

	if (!(share=get_share(name))) {

		DBUG_RETURN(1);
	}

	/* Will be allocated if it is needed in ::update_row() */
	upd_buf = NULL;
	upd_buf_size = 0;

	/* We look for pattern #P# to see if the table is partitioned
	MySQL table. The retry logic for partitioned tables is a
	workaround for http://bugs.mysql.com/bug.php?id=33349. Look
	at support issue https://support.mysql.com/view.php?id=21080
	for more details. */
#ifdef __WIN__
	is_part = strstr(norm_name, "#p#");
#else
	is_part = strstr(norm_name, "#P#");
#endif /* __WIN__ */

retry:
	/* Get pointer to a table object in InnoDB dictionary cache */
	ib_table = dict_table_open_on_name(norm_name, FALSE, TRUE,
					   DICT_ERR_IGNORE_NONE);

	if (ib_table
	    && ((!DICT_TF2_FLAG_IS_SET(ib_table, DICT_TF2_FTS_HAS_DOC_ID)
		 && table->s->fields != dict_table_get_n_user_cols(ib_table))
		|| (DICT_TF2_FLAG_IS_SET(ib_table, DICT_TF2_FTS_HAS_DOC_ID)
		    && (table->s->fields
			!= dict_table_get_n_user_cols(ib_table) - 1)))) {
		ib_logf(IB_LOG_LEVEL_WARN,
			"table %s contains %lu user defined columns "
			"in InnoDB, but %lu columns in MySQL. Please "
			"check INFORMATION_SCHEMA.INNODB_SYS_COLUMNS and "
			REFMAN "innodb-troubleshooting.html "
			"for how to resolve it",
			norm_name, (ulong) dict_table_get_n_user_cols(ib_table),
			(ulong) table->s->fields);

		/* Mark this table as corrupted, so the drop table
		or force recovery can still use it, but not others. */
		ib_table->corrupted = true;
		dict_table_close(ib_table, FALSE, FALSE);
		ib_table = NULL;
		is_part = NULL;
	}

	if (NULL == ib_table) {
		if (is_part && retries < 10) {
			/* MySQL partition engine hard codes the file name
			separator as "#P#". The text case is fixed even if
			lower_case_table_names is set to 1 or 2. This is true
			for sub-partition names as well. InnoDB always
			normalises file names to lower case on Windows, this
			can potentially cause problems when copying/moving
			tables between platforms.

			1) If boot against an installation from Windows
			platform, then its partition table name could
			be in lower case in system tables. So we will
			need to check lower case name when load table.

			2) If we boot an installation from other case
			sensitive platform in Windows, we might need to
			check the existence of table name without lower
			case in the system table. */
			if (innobase_get_lower_case_table_names() == 1) {

				if (!par_case_name_set) {
#ifndef __WIN__
					/* Check for the table using lower
					case name, including the partition
					separator "P" */
					strcpy(par_case_name, norm_name);
					innobase_casedn_str(par_case_name);
#else
					/* On Windows platfrom, check
					whether there exists table name in
					system table whose name is
					not being normalized to lower case */
					normalize_table_name_low(
						par_case_name, name, FALSE);
#endif
					par_case_name_set = TRUE;
				}

				ib_table = dict_table_open_on_name(
					par_case_name, FALSE, TRUE,
					DICT_ERR_IGNORE_NONE);
			}

			if (!ib_table) {
				++retries;
				os_thread_sleep(100000);
				goto retry;
			} else {
#ifndef __WIN__
				sql_print_warning("Partition table %s opened "
						  "after converting to lower "
						  "case. The table may have "
						  "been moved from a case "
						  "in-sensitive file system. "
						  "Please recreate table in "
						  "the current file system\n",
						  norm_name);
#else
				sql_print_warning("Partition table %s opened "
						  "after skipping the step to "
						  "lower case the table name. "
						  "The table may have been "
						  "moved from a case sensitive "
						  "file system. Please "
						  "recreate table in the "
						  "current file system\n",
						  norm_name);
#endif
				goto table_opened;
			}
		}

		if (is_part) {
			sql_print_error("Failed to open table %s after "
					"%lu attempts.\n", norm_name,
					retries);
		}

		ib_logf(IB_LOG_LEVEL_WARN,
			"Cannot open table %s from the internal data "
			"dictionary of InnoDB though the .frm file "
			"for the table exists. See "
			REFMAN "innodb-troubleshooting.html for how "
			"you can resolve the problem.", norm_name);

		free_share(share);
		my_errno = ENOENT;

		DBUG_RETURN(HA_ERR_NO_SUCH_TABLE);
	}

table_opened:

	innobase_copy_frm_flags_from_table_share(ib_table, table->s);

	dict_stats_init(ib_table);

	MONITOR_INC(MONITOR_TABLE_OPEN);

	bool	no_tablespace;

	if (dict_table_is_discarded(ib_table)) {

		ib_senderrf(thd,
			IB_LOG_LEVEL_WARN, ER_TABLESPACE_DISCARDED,
			table->s->table_name.str);

		/* Allow an open because a proper DISCARD should have set
		all the flags and index root page numbers to FIL_NULL that
		should prevent any DML from running but it should allow DDL
		operations. */

		no_tablespace = false;

	} else if (ib_table->ibd_file_missing) {

		ib_senderrf(
			thd, IB_LOG_LEVEL_WARN,
			ER_TABLESPACE_MISSING, norm_name);

		/* This means we have no idea what happened to the tablespace
		file, best to play it safe. */

		no_tablespace = true;
	} else {
		no_tablespace = false;
	}

	if (!thd_tablespace_op(thd) && no_tablespace) {
		free_share(share);
		my_errno = ENOENT;

		dict_table_close(ib_table, FALSE, FALSE);

		DBUG_RETURN(HA_ERR_NO_SUCH_TABLE);
	}

	prebuilt = row_create_prebuilt(ib_table, table->s->reclength);

	prebuilt->default_rec = table->s->default_values;
	ut_ad(prebuilt->default_rec);

	/* Looks like MySQL-3.23 sometimes has primary key number != 0 */
	primary_key = table->s->primary_key;
	key_used_on_scan = primary_key;

	if (!innobase_build_index_translation(table, ib_table, share)) {
		  sql_print_error("Build InnoDB index translation table for"
				  " Table %s failed", name);
	}

	/* Allocate a buffer for a 'row reference'. A row reference is
	a string of bytes of length ref_length which uniquely specifies
	a row in our table. Note that MySQL may also compare two row
	references for equality by doing a simple memcmp on the strings
	of length ref_length! */

	if (!row_table_got_default_clust_index(ib_table)) {

		prebuilt->clust_index_was_generated = FALSE;

		if (UNIV_UNLIKELY(primary_key >= MAX_KEY)) {
			sql_print_error("Table %s has a primary key in "
					"InnoDB data dictionary, but not "
					"in MySQL!", name);

			/* This mismatch could cause further problems
			if not attended, bring this to the user's attention
			by printing a warning in addition to log a message
			in the errorlog */
			push_warning_printf(thd, Sql_condition::WARN_LEVEL_WARN,
					    ER_NO_SUCH_INDEX,
					    "InnoDB: Table %s has a "
					    "primary key in InnoDB data "
					    "dictionary, but not in "
					    "MySQL!", name);

			/* If primary_key >= MAX_KEY, its (primary_key)
			value could be out of bound if continue to index
			into key_info[] array. Find InnoDB primary index,
			and assign its key_length to ref_length.
			In addition, since MySQL indexes are sorted starting
			with primary index, unique index etc., initialize
			ref_length to the first index key length in
			case we fail to find InnoDB cluster index.

			Please note, this will not resolve the primary
			index mismatch problem, other side effects are
			possible if users continue to use the table.
			However, we allow this table to be opened so
			that user can adopt necessary measures for the
			mismatch while still being accessible to the table
			date. */
			if (!table->key_info) {
				ut_ad(!table->s->keys);
				ref_length = 0;
			} else {
				ref_length = table->key_info[0].key_length;
			}

			/* Find corresponding cluster index
			key length in MySQL's key_info[] array */
			for (ulint i = 0; i < table->s->keys; i++) {
				dict_index_t*	index;
				index = innobase_get_index(i);
				if (dict_index_is_clust(index)) {
					ref_length =
						 table->key_info[i].key_length;
				}
			}
		} else {
			/* MySQL allocates the buffer for ref.
			key_info->key_length includes space for all key
			columns + one byte for each column that may be
			NULL. ref_length must be as exact as possible to
			save space, because all row reference buffers are
			allocated based on ref_length. */

			ref_length = table->key_info[primary_key].key_length;
		}
	} else {
		if (primary_key != MAX_KEY) {
			sql_print_error(
				"Table %s has no primary key in InnoDB data "
				"dictionary, but has one in MySQL! If you "
				"created the table with a MySQL version < "
				"3.23.54 and did not define a primary key, "
				"but defined a unique key with all non-NULL "
				"columns, then MySQL internally treats that "
				"key as the primary key. You can fix this "
				"error by dump + DROP + CREATE + reimport "
				"of the table.", name);

			/* This mismatch could cause further problems
			if not attended, bring this to the user attention
			by printing a warning in addition to log a message
			in the errorlog */
			push_warning_printf(thd, Sql_condition::WARN_LEVEL_WARN,
					    ER_NO_SUCH_INDEX,
					    "InnoDB: Table %s has no "
					    "primary key in InnoDB data "
					    "dictionary, but has one in "
					    "MySQL!", name);
		}

		prebuilt->clust_index_was_generated = TRUE;

		ref_length = DATA_ROW_ID_LEN;

		/* If we automatically created the clustered index, then
		MySQL does not know about it, and MySQL must NOT be aware
		of the index used on scan, to make it avoid checking if we
		update the column of the index. That is why we assert below
		that key_used_on_scan is the undefined value MAX_KEY.
		The column is the row id in the automatical generation case,
		and it will never be updated anyway. */

		if (key_used_on_scan != MAX_KEY) {
			sql_print_warning(
				"Table %s key_used_on_scan is %lu even "
				"though there is no primary key inside "
				"InnoDB.", name, (ulong) key_used_on_scan);
		}
	}

	/* Index block size in InnoDB: used by MySQL in query optimization */
	stats.block_size = UNIV_PAGE_SIZE;

	/* Init table lock structure */
	thr_lock_data_init(&share->lock,&lock,(void*) 0);

	if (prebuilt->table) {
		/* We update the highest file format in the system table
		space, if this table has higher file format setting. */

		trx_sys_file_format_max_upgrade(
			(const char**) &innobase_file_format_max,
			dict_table_get_format(prebuilt->table));
	}

	/* Only if the table has an AUTOINC column. */
	if (prebuilt->table != NULL
	    && !prebuilt->table->ibd_file_missing
	    && table->found_next_number_field != NULL) {
		dict_table_autoinc_lock(prebuilt->table);

		/* Since a table can already be "open" in InnoDB's internal
		data dictionary, we only init the autoinc counter once, the
		first time the table is loaded. We can safely reuse the
		autoinc value from a previous MySQL open. */
		if (dict_table_autoinc_read(prebuilt->table) == 0) {

			innobase_initialize_autoinc();
		}

		dict_table_autoinc_unlock(prebuilt->table);
	}

	info(HA_STATUS_NO_LOCK | HA_STATUS_VARIABLE | HA_STATUS_CONST);

	DBUG_RETURN(0);
}

UNIV_INTERN
handler*
ha_innobase::clone(
/*===============*/
	const char*	name,		/*!< in: table name */
	MEM_ROOT*	mem_root)	/*!< in: memory context */
{
	ha_innobase* new_handler;

	DBUG_ENTER("ha_innobase::clone");

	new_handler = static_cast<ha_innobase*>(handler::clone(name,
							       mem_root));
	if (new_handler) {
		DBUG_ASSERT(new_handler->prebuilt != NULL);
		DBUG_ASSERT(new_handler->user_thd == user_thd);
		DBUG_ASSERT(new_handler->prebuilt->trx == prebuilt->trx);

		new_handler->prebuilt->select_lock_type
			= prebuilt->select_lock_type;
	}

	DBUG_RETURN(new_handler);
}

UNIV_INTERN
uint
ha_innobase::max_supported_key_part_length() const
/*==============================================*/
{
	/* A table format specific index column length check will be performed
	at ha_innobase::add_index() and row_create_index_for_mysql() */
	return(innobase_large_prefix
		? REC_VERSION_56_MAX_INDEX_COL_LEN
		: REC_ANTELOPE_MAX_INDEX_COL_LEN - 1);
}

/******************************************************************//**
Closes a handle to an InnoDB table.
@return	0 */
UNIV_INTERN
int
ha_innobase::close()
/*================*/
{
	THD*	thd;

	DBUG_ENTER("ha_innobase::close");

	thd = ha_thd();
	if (thd != NULL) {
		innobase_release_temporary_latches(ht, thd);
	}

	row_prebuilt_free(prebuilt, FALSE);

	if (upd_buf != NULL) {
		ut_ad(upd_buf_size != 0);
		my_free(upd_buf);
		upd_buf = NULL;
		upd_buf_size = 0;
	}

	free_share(share);

	MONITOR_INC(MONITOR_TABLE_CLOSE);

	/* Tell InnoDB server that there might be work for
	utility threads: */

	srv_active_wake_master_thread();

	DBUG_RETURN(0);
}

/* The following accessor functions should really be inside MySQL code! */

/**************************************************************//**
Gets field offset for a field in a table.
@return	offset */
static inline
uint
get_field_offset(
/*=============*/
	const TABLE*	table,	/*!< in: MySQL table object */
	const Field*	field)	/*!< in: MySQL field object */
{
	return((uint) (field->ptr - table->record[0]));
}

/*************************************************************//**
InnoDB uses this function to compare two data fields for which the data type
is such that we must use MySQL code to compare them. NOTE that the prototype
of this function is in rem0cmp.cc in InnoDB source code! If you change this
function, remember to update the prototype there!
@return	1, 0, -1, if a is greater, equal, less than b, respectively */
UNIV_INTERN
int
innobase_mysql_cmp(
/*===============*/
	int		mysql_type,	/*!< in: MySQL type */
	uint		charset_number,	/*!< in: number of the charset */
	const unsigned char* a,		/*!< in: data field */
	unsigned int	a_length,	/*!< in: data field length,
					not UNIV_SQL_NULL */
	const unsigned char* b,		/*!< in: data field */
	unsigned int	b_length)	/*!< in: data field length,
					not UNIV_SQL_NULL */
{
	CHARSET_INFO*		charset;
	enum_field_types	mysql_tp;
	int			ret;

	DBUG_ASSERT(a_length != UNIV_SQL_NULL);
	DBUG_ASSERT(b_length != UNIV_SQL_NULL);

	mysql_tp = (enum_field_types) mysql_type;

	switch (mysql_tp) {

	case MYSQL_TYPE_BIT:
	case MYSQL_TYPE_STRING:
	case MYSQL_TYPE_VAR_STRING:
	case MYSQL_TYPE_TINY_BLOB:
	case MYSQL_TYPE_MEDIUM_BLOB:
	case MYSQL_TYPE_BLOB:
	case MYSQL_TYPE_LONG_BLOB:
	case MYSQL_TYPE_VARCHAR:
		/* Use the charset number to pick the right charset struct for
		the comparison. Since the MySQL function get_charset may be
		slow before Bar removes the mutex operation there, we first
		look at 2 common charsets directly. */

		if (charset_number == default_charset_info->number) {
			charset = default_charset_info;
		} else if (charset_number == my_charset_latin1.number) {
			charset = &my_charset_latin1;
		} else {
			charset = get_charset(charset_number, MYF(MY_WME));

			if (charset == NULL) {
			  sql_print_error("InnoDB needs charset %lu for doing "
					  "a comparison, but MySQL cannot "
					  "find that charset.",
					  (ulong) charset_number);
				ut_a(0);
			}
		}

		/* Starting from 4.1.3, we use strnncollsp() in comparisons of
		non-latin1_swedish_ci strings. NOTE that the collation order
		changes then: 'b\0\0...' is ordered BEFORE 'b  ...'. Users
		having indexes on such data need to rebuild their tables! */

		ret = charset->coll->strnncollsp(
			charset, a, a_length, b, b_length, 0);

		if (ret < 0) {
			return(-1);
		} else if (ret > 0) {
			return(1);
		} else {
			return(0);
		}
	default:
		ut_error;
	}

	return(0);
}


/*************************************************************//**
Get the next token from the given string and store it in *token. */
UNIV_INTERN
CHARSET_INFO*
innobase_get_fts_charset(
/*=====================*/
	int		mysql_type,	/*!< in: MySQL type */
	uint		charset_number)	/*!< in: number of the charset */
{
	enum_field_types	mysql_tp;
	CHARSET_INFO*		charset;

	mysql_tp = (enum_field_types) mysql_type;

	switch (mysql_tp) {

	case MYSQL_TYPE_BIT:
	case MYSQL_TYPE_STRING:
	case MYSQL_TYPE_VAR_STRING:
	case MYSQL_TYPE_TINY_BLOB:
	case MYSQL_TYPE_MEDIUM_BLOB:
	case MYSQL_TYPE_BLOB:
	case MYSQL_TYPE_LONG_BLOB:
	case MYSQL_TYPE_VARCHAR:
		/* Use the charset number to pick the right charset struct for
		the comparison. Since the MySQL function get_charset may be
		slow before Bar removes the mutex operation there, we first
		look at 2 common charsets directly. */

		if (charset_number == default_charset_info->number) {
			charset = default_charset_info;
		} else if (charset_number == my_charset_latin1.number) {
			charset = &my_charset_latin1;
		} else {
			charset = get_charset(charset_number, MYF(MY_WME));

			if (charset == NULL) {
			  sql_print_error("InnoDB needs charset %lu for doing "
					  "a comparison, but MySQL cannot "
					  "find that charset.",
					  (ulong) charset_number);
				ut_a(0);
			}
		}
		break;
	default:
		ut_error;
	}

	return(charset);
}

/*************************************************************//**
InnoDB uses this function to compare two data fields for which the data type
is such that we must use MySQL code to compare them. NOTE that the prototype
of this function is in rem0cmp.c in InnoDB source code! If you change this
function, remember to update the prototype there!
@return	1, 0, -1, if a is greater, equal, less than b, respectively */
UNIV_INTERN
int
innobase_mysql_cmp_prefix(
/*======================*/
	int		mysql_type,	/*!< in: MySQL type */
	uint		charset_number,	/*!< in: number of the charset */
	const unsigned char* a,		/*!< in: data field */
	unsigned int	a_length,	/*!< in: data field length,
					not UNIV_SQL_NULL */
	const unsigned char* b,		/*!< in: data field */
	unsigned int	b_length)	/*!< in: data field length,
					not UNIV_SQL_NULL */
{
	CHARSET_INFO*		charset;
	int			result;

	charset = innobase_get_fts_charset(mysql_type, charset_number);

	result = ha_compare_text(charset, (uchar*) a, a_length,
				 (uchar*) b, b_length, 1, 0);

	return(result);
}
/******************************************************************//**
compare two character string according to their charset. */
UNIV_INTERN
int
innobase_fts_text_cmp(
/*==================*/
	const void*	cs,		/*!< in: Character set */
	const void*     p1,		/*!< in: key */
	const void*     p2)		/*!< in: node */
{
	const CHARSET_INFO*	charset = (const CHARSET_INFO*) cs;
	const fts_string_t*	s1 = (const fts_string_t*) p1;
	const fts_string_t*	s2 = (const fts_string_t*) p2;

	return(ha_compare_text(charset, s1->f_str, s1->f_len,
			       s2->f_str, s2->f_len, 0, 0));
}
/******************************************************************//**
compare two character string case insensitively according to their charset. */
UNIV_INTERN
int
innobase_fts_text_case_cmp(
/*=======================*/
	const void*	cs,		/*!< in: Character set */
	const void*     p1,		/*!< in: key */
	const void*     p2)		/*!< in: node */
{
	const CHARSET_INFO*	charset = (const CHARSET_INFO*) cs;
	const fts_string_t*	s1 = (const fts_string_t*) p1;
	const fts_string_t*	s2 = (const fts_string_t*) p2;
	ulint			newlen;

	my_casedn_str(charset, (char*) s2->f_str);

	newlen = strlen((const char*) s2->f_str);

	return(ha_compare_text(charset, s1->f_str, s1->f_len,
			       s2->f_str, newlen, 0, 0));
}
/******************************************************************//**
Get the first character's code position for FTS index partition. */
UNIV_INTERN
ulint
innobase_strnxfrm(
/*==============*/
	const CHARSET_INFO*
			cs,		/*!< in: Character set */
	const uchar*	str,		/*!< in: string */
	const ulint	len)		/*!< in: string length */
{
	uchar		mystr[2];
	ulint		value;

	if (!str || len == 0) {
		return(0);
	}

	my_strnxfrm(cs, (uchar*) mystr, 2, str, len);

	value = mach_read_from_2(mystr);

	if (value > 255) {
		value = value / 256;
	}

	return(value);
}

/******************************************************************//**
compare two character string according to their charset. */
UNIV_INTERN
int
innobase_fts_text_cmp_prefix(
/*=========================*/
	const void*	cs,		/*!< in: Character set */
	const void*	p1,		/*!< in: prefix key */
	const void*	p2)		/*!< in: value to compare */
{
	const CHARSET_INFO*	charset = (const CHARSET_INFO*) cs;
	const fts_string_t*	s1 = (const fts_string_t*) p1;
	const fts_string_t*	s2 = (const fts_string_t*) p2;
	int			result;

	result = ha_compare_text(charset, s2->f_str, s2->f_len,
				 s1->f_str, s1->f_len, 1, 0);

	/* We switched s1, s2 position in ha_compare_text. So we need
	to negate the result */
	return(-result);
}
/******************************************************************//**
compare two character string according to their charset. */
UNIV_INTERN
int
innobase_fts_string_cmp(
/*====================*/
	const void*	cs,		/*!< in: Character set */
	const void*     p1,		/*!< in: key */
	const void*     p2)		/*!< in: node */
{
	const CHARSET_INFO*	charset = (const CHARSET_INFO*) cs;
	uchar*			s1 = (uchar*) p1;
	uchar*			s2 = *(uchar**) p2;

	return(ha_compare_text(charset, s1, strlen((const char*) s1),
			       s2, strlen((const char*) s2), 0, 0));
}
/******************************************************************//**
Makes all characters in a string lower case. */
UNIV_INTERN
size_t
innobase_fts_casedn_str(
/*====================*/
	CHARSET_INFO*	cs,	/*!< in: Character set */
	char*		src,	/*!< in: string to put in lower case */
	size_t		src_len,/*!< in: input string length */
	char*		dst,	/*!< in: buffer for result string */
	size_t		dst_len)/*!< in: buffer size */
{
	if (cs->casedn_multiply == 1) {
		memcpy(dst, src, src_len);
		dst[src_len] = 0;
		my_casedn_str(cs, dst);

		return(strlen(dst));
	} else {
		return(cs->cset->casedn(cs, src, src_len, dst, dst_len));
	}
}

#define true_word_char(c, ch) ((c) & (_MY_U | _MY_L | _MY_NMR) || (ch) == '_')

#define misc_word_char(X)       0

/*************************************************************//**
Get the next token from the given string and store it in *token.
It is mostly copied from MyISAM's doc parsing function ft_simple_get_word()
@return length of string processed */
UNIV_INTERN
ulint
innobase_mysql_fts_get_token(
/*=========================*/
	CHARSET_INFO*	cs,		/*!< in: Character set */
	byte*           start,		/*!< in: start of text */
	byte*		end,		/*!< in: one character past end of
					text */
	fts_string_t*	token,		/*!< out: token's text */
	ulint*		offset)		/*!< out: offset to token,
					measured as characters from
					'start' */
{
	int		mbl;
	uchar*		doc = start;

	ut_a(cs);

	token->f_n_char = token->f_len = 0;

	do {
		for (;;) {

			if (doc >= end) {
				return(doc - start);
			}

			int	ctype;

			mbl = cs->cset->ctype(
				cs, &ctype, (uchar*) doc, (uchar*) end);

			if (true_word_char(ctype, *doc)) {
				break;
			}

			doc += mbl > 0 ? mbl : (mbl < 0 ? -mbl : 1);
		}

		ulint	mwc = 0;
		ulint	length = 0;

		token->f_str = doc;

		while (doc < end) {

			int	ctype;

			mbl = cs->cset->ctype(
				cs, &ctype, (uchar*) doc, (uchar*) end);

			if (true_word_char(ctype, *doc)) {
				mwc = 0;
			} else if (!misc_word_char(*doc) || mwc) {
				break;
			} else {
				++mwc;
			}

			++length;

			doc += mbl > 0 ? mbl : (mbl < 0 ? -mbl : 1);
		}

		token->f_len = (uint) (doc - token->f_str) - mwc;
		token->f_n_char = length;

		return(doc - start);

	} while (doc < end);

	token->f_str[token->f_len] = 0;

	return(doc - start);
}

/**************************************************************//**
Converts a MySQL type to an InnoDB type. Note that this function returns
the 'mtype' of InnoDB. InnoDB differentiates between MySQL's old <= 4.1
VARCHAR and the new true VARCHAR in >= 5.0.3 by the 'prtype'.
@return	DATA_BINARY, DATA_VARCHAR, ... */
UNIV_INTERN
ulint
get_innobase_type_from_mysql_type(
/*==============================*/
	ulint*		unsigned_flag,	/*!< out: DATA_UNSIGNED if an
					'unsigned type';
					at least ENUM and SET,
					and unsigned integer
					types are 'unsigned types' */
	const void*	f)		/*!< in: MySQL Field */
{
	const class Field* field = reinterpret_cast<const class Field*>(f);

	/* The following asserts try to check that the MySQL type code fits in
	8 bits: this is used in ibuf and also when DATA_NOT_NULL is ORed to
	the type */

	DBUG_ASSERT((ulint)MYSQL_TYPE_STRING < 256);
	DBUG_ASSERT((ulint)MYSQL_TYPE_VAR_STRING < 256);
	DBUG_ASSERT((ulint)MYSQL_TYPE_DOUBLE < 256);
	DBUG_ASSERT((ulint)MYSQL_TYPE_FLOAT < 256);
	DBUG_ASSERT((ulint)MYSQL_TYPE_DECIMAL < 256);

	if (field->flags & UNSIGNED_FLAG) {

		*unsigned_flag = DATA_UNSIGNED;
	} else {
		*unsigned_flag = 0;
	}

	if (field->real_type() == MYSQL_TYPE_ENUM
		|| field->real_type() == MYSQL_TYPE_SET) {

		/* MySQL has field->type() a string type for these, but the
		data is actually internally stored as an unsigned integer
		code! */

		*unsigned_flag = DATA_UNSIGNED; /* MySQL has its own unsigned
						flag set to zero, even though
						internally this is an unsigned
						integer type */
		return(DATA_INT);
	}

	switch (field->type()) {
		/* NOTE that we only allow string types in DATA_MYSQL and
		DATA_VARMYSQL */
	case MYSQL_TYPE_VAR_STRING:	/* old <= 4.1 VARCHAR */
	case MYSQL_TYPE_VARCHAR:	/* new >= 5.0.3 true VARCHAR */
		if (field->binary()) {
			return(DATA_BINARY);
		} else if (strcmp(field->charset()->name,
				  "latin1_swedish_ci") == 0) {
			return(DATA_VARCHAR);
		} else {
			return(DATA_VARMYSQL);
		}
	case MYSQL_TYPE_BIT:
	case MYSQL_TYPE_STRING: if (field->binary()) {

			return(DATA_FIXBINARY);
		} else if (strcmp(field->charset()->name,
				  "latin1_swedish_ci") == 0) {
			return(DATA_CHAR);
		} else {
			return(DATA_MYSQL);
		}
	case MYSQL_TYPE_NEWDECIMAL:
		return(DATA_FIXBINARY);
	case MYSQL_TYPE_LONG:
	case MYSQL_TYPE_LONGLONG:
	case MYSQL_TYPE_TINY:
	case MYSQL_TYPE_SHORT:
	case MYSQL_TYPE_INT24:
	case MYSQL_TYPE_DATE:
	case MYSQL_TYPE_YEAR:
	case MYSQL_TYPE_NEWDATE:
		return(DATA_INT);
	case MYSQL_TYPE_TIME:
	case MYSQL_TYPE_DATETIME:
	case MYSQL_TYPE_TIMESTAMP:
		switch (field->real_type()) {
		case MYSQL_TYPE_TIME:
		case MYSQL_TYPE_DATETIME:
		case MYSQL_TYPE_TIMESTAMP:
			return(DATA_INT);
		default: /* Fall through */
			DBUG_ASSERT((ulint)MYSQL_TYPE_DECIMAL < 256);
		case MYSQL_TYPE_TIME2:
		case MYSQL_TYPE_DATETIME2:
		case MYSQL_TYPE_TIMESTAMP2:
			return(DATA_FIXBINARY);
		}
	case MYSQL_TYPE_FLOAT:
		return(DATA_FLOAT);
	case MYSQL_TYPE_DOUBLE:
		return(DATA_DOUBLE);
	case MYSQL_TYPE_DECIMAL:
		return(DATA_DECIMAL);
	case MYSQL_TYPE_GEOMETRY:
	case MYSQL_TYPE_TINY_BLOB:
	case MYSQL_TYPE_MEDIUM_BLOB:
	case MYSQL_TYPE_BLOB:
	case MYSQL_TYPE_LONG_BLOB:
		return(DATA_BLOB);
	case MYSQL_TYPE_NULL:
		/* MySQL currently accepts "NULL" datatype, but will
		reject such datatype in the next release. We will cope
		with it and not trigger assertion failure in 5.1 */
		break;
	default:
		ut_error;
	}

	return(0);
}

/*******************************************************************//**
Writes an unsigned integer value < 64k to 2 bytes, in the little-endian
storage format. */
static inline
void
innobase_write_to_2_little_endian(
/*==============================*/
	byte*	buf,	/*!< in: where to store */
	ulint	val)	/*!< in: value to write, must be < 64k */
{
	ut_a(val < 256 * 256);

	buf[0] = (byte)(val & 0xFF);
	buf[1] = (byte)(val / 256);
}

/*******************************************************************//**
Reads an unsigned integer value < 64k from 2 bytes, in the little-endian
storage format.
@return	value */
static inline
uint
innobase_read_from_2_little_endian(
/*===============================*/
	const uchar*	buf)	/*!< in: from where to read */
{
	return((uint) ((ulint)(buf[0]) + 256 * ((ulint)(buf[1]))));
}

/*******************************************************************//**
Stores a key value for a row to a buffer.
@return	key value length as stored in buff */
UNIV_INTERN
uint
ha_innobase::store_key_val_for_row(
/*===============================*/
	uint		keynr,	/*!< in: key number */
	char*		buff,	/*!< in/out: buffer for the key value (in MySQL
				format) */
	uint		buff_len,/*!< in: buffer length */
	const uchar*	record)/*!< in: row in MySQL format */
{
	KEY*		key_info	= table->key_info + keynr;
	KEY_PART_INFO*	key_part	= key_info->key_part;
	KEY_PART_INFO*	end		=
		key_part + key_info->user_defined_key_parts;
	char*		buff_start	= buff;
	enum_field_types mysql_type;
	Field*		field;
	ibool		is_null;

	DBUG_ENTER("store_key_val_for_row");

	/* The format for storing a key field in MySQL is the following:

	1. If the column can be NULL, then in the first byte we put 1 if the
	field value is NULL, 0 otherwise.

	2. If the column is of a BLOB type (it must be a column prefix field
	in this case), then we put the length of the data in the field to the
	next 2 bytes, in the little-endian format. If the field is SQL NULL,
	then these 2 bytes are set to 0. Note that the length of data in the
	field is <= column prefix length.

	3. In a column prefix field, prefix_len next bytes are reserved for
	data. In a normal field the max field length next bytes are reserved
	for data. For a VARCHAR(n) the max field length is n. If the stored
	value is the SQL NULL then these data bytes are set to 0.

	4. We always use a 2 byte length for a true >= 5.0.3 VARCHAR. Note that
	in the MySQL row format, the length is stored in 1 or 2 bytes,
	depending on the maximum allowed length. But in the MySQL key value
	format, the length always takes 2 bytes.

	We have to zero-fill the buffer so that MySQL is able to use a
	simple memcmp to compare two key values to determine if they are
	equal. MySQL does this to compare contents of two 'ref' values. */

	memset(buff, 0, buff_len);

	for (; key_part != end; key_part++) {
		is_null = FALSE;

		if (key_part->null_bit) {
			if (record[key_part->null_offset]
						& key_part->null_bit) {
				*buff = 1;
				is_null = TRUE;
			} else {
				*buff = 0;
			}
			buff++;
		}

		field = key_part->field;
		mysql_type = field->type();

		if (mysql_type == MYSQL_TYPE_VARCHAR) {
						/* >= 5.0.3 true VARCHAR */
			ulint		lenlen;
			ulint		len;
			const byte*	data;
			ulint		key_len;
			ulint		true_len;
			const CHARSET_INFO* cs;
			int		error=0;

			key_len = key_part->length;

			if (is_null) {
				buff += key_len + 2;

				continue;
			}
			cs = field->charset();

			lenlen = (ulint)
				(((Field_varstring*) field)->length_bytes);

			data = row_mysql_read_true_varchar(&len,
				(byte*) (record
				+ (ulint) get_field_offset(table, field)),
				lenlen);

			true_len = len;

			/* For multi byte character sets we need to calculate
			the true length of the key */

			if (len > 0 && cs->mbmaxlen > 1) {
				true_len = (ulint) cs->cset->well_formed_len(cs,
						(const char*) data,
						(const char*) data + len,
						(uint) (key_len / cs->mbmaxlen),
						&error);
			}

			/* In a column prefix index, we may need to truncate
			the stored value: */

			if (true_len > key_len) {
				true_len = key_len;
			}

			/* The length in a key value is always stored in 2
			bytes */

			row_mysql_store_true_var_len((byte*) buff, true_len, 2);
			buff += 2;

			memcpy(buff, data, true_len);

			/* Note that we always reserve the maximum possible
			length of the true VARCHAR in the key value, though
			only len first bytes after the 2 length bytes contain
			actual data. The rest of the space was reset to zero
			in the memset() call above. */

			buff += key_len;

		} else if (mysql_type == MYSQL_TYPE_TINY_BLOB
			|| mysql_type == MYSQL_TYPE_MEDIUM_BLOB
			|| mysql_type == MYSQL_TYPE_BLOB
			|| mysql_type == MYSQL_TYPE_LONG_BLOB
			/* MYSQL_TYPE_GEOMETRY data is treated
			as BLOB data in innodb. */
			|| mysql_type == MYSQL_TYPE_GEOMETRY) {

			const CHARSET_INFO* cs;
			ulint		key_len;
			ulint		true_len;
			int		error=0;
			ulint		blob_len;
			const byte*	blob_data;

			ut_a(key_part->key_part_flag & HA_PART_KEY_SEG);

			key_len = key_part->length;

			if (is_null) {
				buff += key_len + 2;

				continue;
			}

			cs = field->charset();

			blob_data = row_mysql_read_blob_ref(&blob_len,
				(byte*) (record
				+ (ulint) get_field_offset(table, field)),
					(ulint) field->pack_length());

			true_len = blob_len;

			ut_a(get_field_offset(table, field)
				== key_part->offset);

			/* For multi byte character sets we need to calculate
			the true length of the key */

			if (blob_len > 0 && cs->mbmaxlen > 1) {
				true_len = (ulint) cs->cset->well_formed_len(cs,
						(const char*) blob_data,
						(const char*) blob_data
							+ blob_len,
						(uint) (key_len / cs->mbmaxlen),
						&error);
			}

			/* All indexes on BLOB and TEXT are column prefix
			indexes, and we may need to truncate the data to be
			stored in the key value: */

			if (true_len > key_len) {
				true_len = key_len;
			}

			/* MySQL reserves 2 bytes for the length and the
			storage of the number is little-endian */

			innobase_write_to_2_little_endian(
					(byte*) buff, true_len);
			buff += 2;

			memcpy(buff, blob_data, true_len);

			/* Note that we always reserve the maximum possible
			length of the BLOB prefix in the key value. */

			buff += key_len;
		} else {
			/* Here we handle all other data types except the
			true VARCHAR, BLOB and TEXT. Note that the column
			value we store may be also in a column prefix
			index. */

			const CHARSET_INFO*	cs = NULL;
			ulint			true_len;
			ulint			key_len;
			const uchar*		src_start;
			int			error=0;
			enum_field_types	real_type;

			key_len = key_part->length;

			if (is_null) {
				 buff += key_len;

				 continue;
			}

			src_start = record + key_part->offset;
			real_type = field->real_type();
			true_len = key_len;

			/* Character set for the field is defined only
			to fields whose type is string and real field
			type is not enum or set. For these fields check
			if character set is multi byte. */

			if (real_type != MYSQL_TYPE_ENUM
				&& real_type != MYSQL_TYPE_SET
				&& ( mysql_type == MYSQL_TYPE_VAR_STRING
					|| mysql_type == MYSQL_TYPE_STRING)) {

				cs = field->charset();

				/* For multi byte character sets we need to
				calculate the true length of the key */

				if (key_len > 0 && cs->mbmaxlen > 1) {

					true_len = (ulint)
						cs->cset->well_formed_len(cs,
							(const char*) src_start,
							(const char*) src_start
								+ key_len,
							(uint) (key_len
								/ cs->mbmaxlen),
							&error);
				}
			}

			memcpy(buff, src_start, true_len);
			buff += true_len;

			/* Pad the unused space with spaces. */

			if (true_len < key_len) {
				ulint	pad_len = key_len - true_len;
				ut_a(cs != NULL);
				ut_a(!(pad_len % cs->mbminlen));

				cs->cset->fill(cs, buff, pad_len,
					       0x20 /* space */);
				buff += pad_len;
			}
		}
	}

	ut_a(buff <= buff_start + buff_len);

	DBUG_RETURN((uint)(buff - buff_start));
}

/**************************************************************//**
Determines if a field is needed in a prebuilt struct 'template'.
@return field to use, or NULL if the field is not needed */
static
const Field*
build_template_needs_field(
/*=======================*/
	ibool		index_contains,	/*!< in:
					dict_index_contains_col_or_prefix(
					index, i) */
	ibool		read_just_key,	/*!< in: TRUE when MySQL calls
					ha_innobase::extra with the
					argument HA_EXTRA_KEYREAD; it is enough
					to read just columns defined in
					the index (i.e., no read of the
					clustered index record necessary) */
	ibool		fetch_all_in_key,
					/*!< in: true=fetch all fields in
					the index */
	ibool		fetch_primary_key_cols,
					/*!< in: true=fetch the
					primary key columns */
	dict_index_t*	index,		/*!< in: InnoDB index to use */
	const TABLE*	table,		/*!< in: MySQL table object */
	ulint		i)		/*!< in: field index in InnoDB table */
{
	const Field*	field	= table->field[i];

	ut_ad(index_contains == dict_index_contains_col_or_prefix(index, i));

	if (!index_contains) {
		if (read_just_key) {
			/* If this is a 'key read', we do not need
			columns that are not in the key */

			return(NULL);
		}
	} else if (fetch_all_in_key) {
		/* This field is needed in the query */

		return(field);
	}

	if (bitmap_is_set(table->read_set, i)
	    || bitmap_is_set(table->write_set, i)) {
		/* This field is needed in the query */

		return(field);
	}

	if (fetch_primary_key_cols
	    && dict_table_col_in_clustered_key(index->table, i)) {
		/* This field is needed in the query */

		return(field);
	}

	/* This field is not needed in the query, skip it */

	return(NULL);
}

/**************************************************************//**
Determines if a field is needed in a prebuilt struct 'template'.
@return whether the field is needed for index condition pushdown */
inline
bool
build_template_needs_field_in_icp(
/*==============================*/
	const dict_index_t*	index,	/*!< in: InnoDB index */
	const row_prebuilt_t*	prebuilt,/*!< in: row fetch template */
	bool			contains,/*!< in: whether the index contains
					column i */
	ulint			i)	/*!< in: column number */
{
	ut_ad(contains == dict_index_contains_col_or_prefix(index, i));

	return(index == prebuilt->index
	       ? contains
	       : dict_index_contains_col_or_prefix(prebuilt->index, i));
}

/**************************************************************//**
Adds a field to a prebuilt struct 'template'.
@return the field template */
static
mysql_row_templ_t*
build_template_field(
/*=================*/
	row_prebuilt_t*	prebuilt,	/*!< in/out: template */
	dict_index_t*	clust_index,	/*!< in: InnoDB clustered index */
	dict_index_t*	index,		/*!< in: InnoDB index to use */
	TABLE*		table,		/*!< in: MySQL table object */
	const Field*	field,		/*!< in: field in MySQL table */
	ulint		i)		/*!< in: field index in InnoDB table */
{
	mysql_row_templ_t*	templ;
	const dict_col_t*	col;

	ut_ad(field == table->field[i]);
	ut_ad(clust_index->table == index->table);

	col = dict_table_get_nth_col(index->table, i);

	templ = prebuilt->mysql_template + prebuilt->n_template++;
	UNIV_MEM_INVALID(templ, sizeof *templ);
	templ->col_no = i;
	templ->clust_rec_field_no = dict_col_get_clust_pos(col, clust_index);
	ut_a(templ->clust_rec_field_no != ULINT_UNDEFINED);

	if (dict_index_is_clust(index)) {
		templ->rec_field_no = templ->clust_rec_field_no;
	} else {
		templ->rec_field_no = dict_index_get_nth_col_pos(index, i);
	}

	if (field->real_maybe_null()) {
		templ->mysql_null_byte_offset =
			field->null_offset();

		templ->mysql_null_bit_mask = (ulint) field->null_bit;
	} else {
		templ->mysql_null_bit_mask = 0;
	}

	templ->mysql_col_offset = (ulint) get_field_offset(table, field);

	templ->mysql_col_len = (ulint) field->pack_length();
	templ->type = col->mtype;
	templ->mysql_type = (ulint) field->type();

	if (templ->mysql_type == DATA_MYSQL_TRUE_VARCHAR) {
		templ->mysql_length_bytes = (ulint)
			(((Field_varstring*) field)->length_bytes);
	}

	templ->charset = dtype_get_charset_coll(col->prtype);
	templ->mbminlen = dict_col_get_mbminlen(col);
	templ->mbmaxlen = dict_col_get_mbmaxlen(col);
	templ->is_unsigned = col->prtype & DATA_UNSIGNED;

	if (!dict_index_is_clust(index)
	    && templ->rec_field_no == ULINT_UNDEFINED) {
		prebuilt->need_to_access_clustered = TRUE;
	}

	if (prebuilt->mysql_prefix_len < templ->mysql_col_offset
	    + templ->mysql_col_len) {
		prebuilt->mysql_prefix_len = templ->mysql_col_offset
			+ templ->mysql_col_len;
	}

	if (templ->type == DATA_BLOB) {
		prebuilt->templ_contains_blob = TRUE;
	}

	return(templ);
}

/**************************************************************//**
Builds a 'template' to the prebuilt struct. The template is used in fast
retrieval of just those column values MySQL needs in its processing. */
UNIV_INTERN
void
ha_innobase::build_template(
/*========================*/
	bool		whole_row)	/*!< in: true=ROW_MYSQL_WHOLE_ROW,
					false=ROW_MYSQL_REC_FIELDS */
{
	dict_index_t*	index;
	dict_index_t*	clust_index;
	ulint		n_fields;
	ibool		fetch_all_in_key	= FALSE;
	ibool		fetch_primary_key_cols	= FALSE;
	ulint		i;

	if (prebuilt->select_lock_type == LOCK_X) {
		/* We always retrieve the whole clustered index record if we
		use exclusive row level locks, for example, if the read is
		done in an UPDATE statement. */

		whole_row = true;
	} else if (!whole_row) {
		if (prebuilt->hint_need_to_fetch_extra_cols
			== ROW_RETRIEVE_ALL_COLS) {

			/* We know we must at least fetch all columns in the
			key, or all columns in the table */

			if (prebuilt->read_just_key) {
				/* MySQL has instructed us that it is enough
				to fetch the columns in the key; looks like
				MySQL can set this flag also when there is
				only a prefix of the column in the key: in
				that case we retrieve the whole column from
				the clustered index */

				fetch_all_in_key = TRUE;
			} else {
				whole_row = true;
			}
		} else if (prebuilt->hint_need_to_fetch_extra_cols
			== ROW_RETRIEVE_PRIMARY_KEY) {
			/* We must at least fetch all primary key cols. Note
			that if the clustered index was internally generated
			by InnoDB on the row id (no primary key was
			defined), then row_search_for_mysql() will always
			retrieve the row id to a special buffer in the
			prebuilt struct. */

			fetch_primary_key_cols = TRUE;
		}
	}

	clust_index = dict_table_get_first_index(prebuilt->table);

	index = whole_row ? clust_index : prebuilt->index;

	prebuilt->need_to_access_clustered = (index == clust_index);

	/* Either prebuilt->index should be a secondary index, or it
	should be the clustered index. */
	ut_ad(dict_index_is_clust(index) == (index == clust_index));

	/* Below we check column by column if we need to access
	the clustered index. */

	n_fields = (ulint) table->s->fields; /* number of columns */

	if (!prebuilt->mysql_template) {
		prebuilt->mysql_template = (mysql_row_templ_t*)
			mem_alloc(n_fields * sizeof(mysql_row_templ_t));
	}

	prebuilt->template_type = whole_row
		? ROW_MYSQL_WHOLE_ROW : ROW_MYSQL_REC_FIELDS;
	prebuilt->null_bitmap_len = table->s->null_bytes;

	/* Prepare to build prebuilt->mysql_template[]. */
	prebuilt->templ_contains_blob = FALSE;
	prebuilt->mysql_prefix_len = 0;
	prebuilt->n_template = 0;
	prebuilt->idx_cond_n_cols = 0;

	/* Note that in InnoDB, i is the column number in the table.
	MySQL calls columns 'fields'. */

	if (active_index != MAX_KEY && active_index == pushed_idx_cond_keyno) {
		/* Push down an index condition or an end_range check. */
		for (i = 0; i < n_fields; i++) {
			const ibool		index_contains
				= dict_index_contains_col_or_prefix(index, i);

			/* Test if an end_range or an index condition
			refers to the field. Note that "index" and
			"index_contains" may refer to the clustered index.
			Index condition pushdown is relative to prebuilt->index
			(the index that is being looked up first). */

			/* When join_read_always_key() invokes this
			code via handler::ha_index_init() and
			ha_innobase::index_init(), end_range is not
			yet initialized. Because of that, we must
			always check for index_contains, instead of
			the subset
			field->part_of_key.is_set(active_index)
			which would be acceptable if end_range==NULL. */
			if (build_template_needs_field_in_icp(
				    index, prebuilt, index_contains, i)) {
				/* Needed in ICP */
				const Field*		field;
				mysql_row_templ_t*	templ;

				if (whole_row) {
					field = table->field[i];
				} else {
					field = build_template_needs_field(
						index_contains,
						prebuilt->read_just_key,
						fetch_all_in_key,
						fetch_primary_key_cols,
						index, table, i);
					if (!field) {
						continue;
					}
				}

				templ = build_template_field(
					prebuilt, clust_index, index,
					table, field, i);
				prebuilt->idx_cond_n_cols++;
				ut_ad(prebuilt->idx_cond_n_cols
				      == prebuilt->n_template);

				if (index == prebuilt->index) {
					templ->icp_rec_field_no
						= templ->rec_field_no;
				} else {
					templ->icp_rec_field_no
						= dict_index_get_nth_col_pos(
							prebuilt->index, i);
				}

				if (dict_index_is_clust(prebuilt->index)) {
					ut_ad(templ->icp_rec_field_no
					      != ULINT_UNDEFINED);
					/* If the primary key includes
					a column prefix, use it in
					index condition pushdown,
					because the condition is
					evaluated before fetching any
					off-page (externally stored)
					columns. */
					if (templ->icp_rec_field_no
					    < prebuilt->index->n_uniq) {
						/* This is a key column;
						all set. */
						continue;
					}
				} else if (templ->icp_rec_field_no
					   != ULINT_UNDEFINED) {
					continue;
				}

				/* This is a column prefix index.
				The column prefix can be used in
				an end_range comparison. */

				templ->icp_rec_field_no
					= dict_index_get_nth_col_or_prefix_pos(
						prebuilt->index, i, TRUE);
				ut_ad(templ->icp_rec_field_no
				      != ULINT_UNDEFINED);

				/* Index condition pushdown can be used on
				all columns of a secondary index, and on
				the PRIMARY KEY columns. On the clustered
				index, it must never be used on other than
				PRIMARY KEY columns, because those columns
				may be stored off-page, and we will not
				fetch externally stored columns before
				checking the index condition. */
				/* TODO: test the above with an assertion
				like this. Note that index conditions are
				currently pushed down as part of the
				"optimizer phase" while end_range is done
				as part of the execution phase. Therefore,
				we were unable to use an accurate condition
				for end_range in the "if" condition above,
				and the following assertion would fail.
				ut_ad(!dict_index_is_clust(prebuilt->index)
				      || templ->rec_field_no
				      < prebuilt->index->n_uniq);
				*/
			}
		}

		ut_ad(prebuilt->idx_cond_n_cols > 0);
		ut_ad(prebuilt->idx_cond_n_cols == prebuilt->n_template);

		/* Include the fields that are not needed in index condition
		pushdown. */
		for (i = 0; i < n_fields; i++) {
			const ibool		index_contains
				= dict_index_contains_col_or_prefix(index, i);

			if (!build_template_needs_field_in_icp(
				    index, prebuilt, index_contains, i)) {
				/* Not needed in ICP */
				const Field*	field;

				if (whole_row) {
					field = table->field[i];
				} else {
					field = build_template_needs_field(
						index_contains,
						prebuilt->read_just_key,
						fetch_all_in_key,
						fetch_primary_key_cols,
						index, table, i);
					if (!field) {
						continue;
					}
				}

				build_template_field(prebuilt,
						     clust_index, index,
						     table, field, i);
			}
		}

		prebuilt->idx_cond = this;
	} else {
		/* No index condition pushdown */
		prebuilt->idx_cond = NULL;

		for (i = 0; i < n_fields; i++) {
			const Field*	field;

			if (whole_row) {
				field = table->field[i];
			} else {
				field = build_template_needs_field(
					dict_index_contains_col_or_prefix(
						index, i),
					prebuilt->read_just_key,
					fetch_all_in_key,
					fetch_primary_key_cols,
					index, table, i);
				if (!field) {
					continue;
				}
			}

			build_template_field(prebuilt, clust_index, index,
					     table, field, i);
		}
	}

	if (index != clust_index && prebuilt->need_to_access_clustered) {
		/* Change rec_field_no's to correspond to the clustered index
		record */
		for (i = 0; i < prebuilt->n_template; i++) {

			mysql_row_templ_t*	templ
				= &prebuilt->mysql_template[i];

			templ->rec_field_no = templ->clust_rec_field_no;
		}
	}
}

/********************************************************************//**
This special handling is really to overcome the limitations of MySQL's
binlogging. We need to eliminate the non-determinism that will arise in
INSERT ... SELECT type of statements, since MySQL binlog only stores the
min value of the autoinc interval. Once that is fixed we can get rid of
the special lock handling.
@return	DB_SUCCESS if all OK else error code */
UNIV_INTERN
dberr_t
ha_innobase::innobase_lock_autoinc(void)
/*====================================*/
{
	dberr_t		error = DB_SUCCESS;

	ut_ad(!srv_read_only_mode);

	switch (innobase_autoinc_lock_mode) {
	case AUTOINC_NO_LOCKING:
		/* Acquire only the AUTOINC mutex. */
		dict_table_autoinc_lock(prebuilt->table);
		break;

	case AUTOINC_NEW_STYLE_LOCKING:
		/* For simple (single/multi) row INSERTs, we fallback to the
		old style only if another transaction has already acquired
		the AUTOINC lock on behalf of a LOAD FILE or INSERT ... SELECT
		etc. type of statement. */
		if (thd_sql_command(user_thd) == SQLCOM_INSERT
		    || thd_sql_command(user_thd) == SQLCOM_REPLACE) {
			dict_table_t*	ib_table = prebuilt->table;

			/* Acquire the AUTOINC mutex. */
			dict_table_autoinc_lock(ib_table);

			/* We need to check that another transaction isn't
			already holding the AUTOINC lock on the table. */
			if (ib_table->n_waiting_or_granted_auto_inc_locks) {
				/* Release the mutex to avoid deadlocks. */
				dict_table_autoinc_unlock(ib_table);
			} else {
				break;
			}
		}
		/* Fall through to old style locking. */

	case AUTOINC_OLD_STYLE_LOCKING:
		error = row_lock_table_autoinc_for_mysql(prebuilt);

		if (error == DB_SUCCESS) {

			/* Acquire the AUTOINC mutex. */
			dict_table_autoinc_lock(prebuilt->table);
		}
		break;

	default:
		ut_error;
	}

	return(error);
}

/********************************************************************//**
Reset the autoinc value in the table.
@return	DB_SUCCESS if all went well else error code */
UNIV_INTERN
dberr_t
ha_innobase::innobase_reset_autoinc(
/*================================*/
	ulonglong	autoinc)	/*!< in: value to store */
{
	dberr_t		error;

	error = innobase_lock_autoinc();

	if (error == DB_SUCCESS) {

		dict_table_autoinc_initialize(prebuilt->table, autoinc);

		dict_table_autoinc_unlock(prebuilt->table);
	}

	return(error);
}

/********************************************************************//**
Store the autoinc value in the table. The autoinc value is only set if
it's greater than the existing autoinc value in the table.
@return	DB_SUCCESS if all went well else error code */
UNIV_INTERN
dberr_t
ha_innobase::innobase_set_max_autoinc(
/*==================================*/
	ulonglong	auto_inc)	/*!< in: value to store */
{
	dberr_t		error;

	error = innobase_lock_autoinc();

	if (error == DB_SUCCESS) {

		dict_table_autoinc_update_if_greater(prebuilt->table, auto_inc);

		dict_table_autoinc_unlock(prebuilt->table);
	}

	return(error);
}

/********************************************************************//**
Stores a row in an InnoDB database, to the table specified in this
handle.
@return	error code */
UNIV_INTERN
int
ha_innobase::write_row(
/*===================*/
	uchar*	record)	/*!< in: a row in MySQL format */
{
	dberr_t		error;
	int		error_result= 0;
	ibool		auto_inc_used= FALSE;
	ulint		sql_command;
	trx_t*		trx = thd_to_trx(user_thd);

	DBUG_ENTER("ha_innobase::write_row");

	if (srv_read_only_mode) {
		ib_senderrf(ha_thd(), IB_LOG_LEVEL_WARN, ER_READ_ONLY_MODE);
		DBUG_RETURN(HA_ERR_TABLE_READONLY);
	} else if (prebuilt->trx != trx) {
		sql_print_error("The transaction object for the table handle "
				"is at %p, but for the current thread it is at "
				"%p",
				(const void*) prebuilt->trx, (const void*) trx);

		fputs("InnoDB: Dump of 200 bytes around prebuilt: ", stderr);
		ut_print_buf(stderr, ((const byte*) prebuilt) - 100, 200);
		fputs("\n"
			"InnoDB: Dump of 200 bytes around ha_data: ",
			stderr);
		ut_print_buf(stderr, ((const byte*) trx) - 100, 200);
		putc('\n', stderr);
		ut_error;
	} else if (!trx_is_started(trx)) {
		++trx->will_lock;
	}

	ha_statistic_increment(&SSV::ha_write_count);

	sql_command = thd_sql_command(user_thd);

	if ((sql_command == SQLCOM_ALTER_TABLE
	     || sql_command == SQLCOM_OPTIMIZE
	     || sql_command == SQLCOM_CREATE_INDEX
	     || sql_command == SQLCOM_DROP_INDEX)
	    && num_write_row >= 10000) {
		/* ALTER TABLE is COMMITted at every 10000 copied rows.
		The IX table lock for the original table has to be re-issued.
		As this method will be called on a temporary table where the
		contents of the original table is being copied to, it is
		a bit tricky to determine the source table.  The cursor
		position in the source table need not be adjusted after the
		intermediate COMMIT, since writes by other transactions are
		being blocked by a MySQL table lock TL_WRITE_ALLOW_READ. */

		dict_table_t*	src_table;
		enum lock_mode	mode;

		num_write_row = 0;

		/* Commit the transaction.  This will release the table
		locks, so they have to be acquired again. */

		/* Altering an InnoDB table */
		/* Get the source table. */
		src_table = lock_get_src_table(
				prebuilt->trx, prebuilt->table, &mode);
		if (!src_table) {
no_commit:
			/* Unknown situation: do not commit */
			/*
			ut_print_timestamp(stderr);
			fprintf(stderr,
				"  InnoDB: ALTER TABLE is holding lock"
				" on %lu tables!\n",
				prebuilt->trx->mysql_n_tables_locked);
			*/
			;
		} else if (src_table == prebuilt->table) {
			/* Source table is not in InnoDB format:
			no need to re-acquire locks on it. */

			/* Altering to InnoDB format */
			innobase_commit(ht, user_thd, 1);
			/* Note that this transaction is still active. */
			trx_register_for_2pc(prebuilt->trx);
			/* We will need an IX lock on the destination table. */
			prebuilt->sql_stat_start = TRUE;
		} else {
			/* Ensure that there are no other table locks than
			LOCK_IX and LOCK_AUTO_INC on the destination table. */

			if (!lock_is_table_exclusive(prebuilt->table,
							prebuilt->trx)) {
				goto no_commit;
			}

			/* Commit the transaction.  This will release the table
			locks, so they have to be acquired again. */
			innobase_commit(ht, user_thd, 1);
			/* Note that this transaction is still active. */
			trx_register_for_2pc(prebuilt->trx);
			/* Re-acquire the table lock on the source table. */
			row_lock_table_for_mysql(prebuilt, src_table, mode);
			/* We will need an IX lock on the destination table. */
			prebuilt->sql_stat_start = TRUE;
		}
	}

	num_write_row++;

	/* This is the case where the table has an auto-increment column */
	if (table->next_number_field && record == table->record[0]) {

		/* Reset the error code before calling
		innobase_get_auto_increment(). */
		prebuilt->autoinc_error = DB_SUCCESS;

		if ((error_result = update_auto_increment())) {
			/* We don't want to mask autoinc overflow errors. */

			/* Handle the case where the AUTOINC sub-system
			failed during initialization. */
			if (prebuilt->autoinc_error == DB_UNSUPPORTED) {
				error_result = ER_AUTOINC_READ_FAILED;
				/* Set the error message to report too. */
				my_error(ER_AUTOINC_READ_FAILED, MYF(0));
				goto func_exit;
			} else if (prebuilt->autoinc_error != DB_SUCCESS) {
				error = prebuilt->autoinc_error;
				goto report_error;
			}

			/* MySQL errors are passed straight back. */
			goto func_exit;
		}

		auto_inc_used = TRUE;
	}

	if (prebuilt->mysql_template == NULL
	    || prebuilt->template_type != ROW_MYSQL_WHOLE_ROW) {

		/* Build the template used in converting quickly between
		the two database formats */

		build_template(true);
	}

	innobase_srv_conc_enter_innodb(prebuilt->trx);

	error = row_insert_for_mysql((byte*) record, prebuilt);
	DEBUG_SYNC(user_thd, "ib_after_row_insert");

	/* Handle duplicate key errors */
	if (auto_inc_used) {
		ulonglong	auto_inc;
		ulonglong	col_max_value;

		/* Note the number of rows processed for this statement, used
		by get_auto_increment() to determine the number of AUTO-INC
		values to reserve. This is only useful for a mult-value INSERT
		and is a statement level counter.*/
		if (trx->n_autoinc_rows > 0) {
			--trx->n_autoinc_rows;
		}

		/* We need the upper limit of the col type to check for
		whether we update the table autoinc counter or not. */
		col_max_value = innobase_get_int_col_max_value(
			table->next_number_field);

		/* Get the value that MySQL attempted to store in the table.*/
		auto_inc = table->next_number_field->val_int();

		switch (error) {
		case DB_DUPLICATE_KEY:

			/* A REPLACE command and LOAD DATA INFILE REPLACE
			handle a duplicate key error themselves, but we
			must update the autoinc counter if we are performing
			those statements. */

			switch (sql_command) {
			case SQLCOM_LOAD:
				if (trx->duplicates) {

					goto set_max_autoinc;
				}
				break;

			case SQLCOM_REPLACE:
			case SQLCOM_INSERT_SELECT:
			case SQLCOM_REPLACE_SELECT:
				goto set_max_autoinc;

			default:
				break;
			}

			break;

		case DB_SUCCESS:
			/* If the actual value inserted is greater than
			the upper limit of the interval, then we try and
			update the table upper limit. Note: last_value
			will be 0 if get_auto_increment() was not called.*/

			if (auto_inc >= prebuilt->autoinc_last_value) {
set_max_autoinc:
				/* This should filter out the negative
				values set explicitly by the user. */
				if (auto_inc <= col_max_value) {
					ut_a(prebuilt->autoinc_increment > 0);

					ulonglong	offset;
					ulonglong	increment;
					dberr_t		err;

					offset = prebuilt->autoinc_offset;
					increment = prebuilt->autoinc_increment;

					auto_inc = innobase_next_autoinc(
						auto_inc,
						1, increment, offset,
						col_max_value);

					err = innobase_set_max_autoinc(
						auto_inc);

					if (err != DB_SUCCESS) {
						error = err;
					}
				}
			}
			break;
		default:
			break;
		}
	}

	innobase_srv_conc_exit_innodb(prebuilt->trx);

report_error:
	if (error == DB_TABLESPACE_DELETED) {
		ib_senderrf(
			trx->mysql_thd, IB_LOG_LEVEL_ERROR,
			ER_TABLESPACE_DISCARDED,
			table->s->table_name.str);
	}

	error_result = convert_error_code_to_mysql(error,
						   prebuilt->table->flags,
						   user_thd);

	if (error_result == HA_FTS_INVALID_DOCID) {
		my_error(HA_FTS_INVALID_DOCID, MYF(0));
	}

func_exit:
	innobase_active_small();

	DBUG_RETURN(error_result);
}

/**********************************************************************//**
Checks which fields have changed in a row and stores information
of them to an update vector.
@return	DB_SUCCESS or error code */
static
dberr_t
calc_row_difference(
/*================*/
	upd_t*		uvect,		/*!< in/out: update vector */
	uchar*		old_row,	/*!< in: old row in MySQL format */
	uchar*		new_row,	/*!< in: new row in MySQL format */
	TABLE*		table,		/*!< in: table in MySQL data
					dictionary */
	uchar*		upd_buff,	/*!< in: buffer to use */
	ulint		buff_len,	/*!< in: buffer length */
	row_prebuilt_t*	prebuilt,	/*!< in: InnoDB prebuilt struct */
	THD*		thd)		/*!< in: user thread */
{
	uchar*		original_upd_buff = upd_buff;
	Field*		field;
	enum_field_types field_mysql_type;
	uint		n_fields;
	ulint		o_len;
	ulint		n_len;
	ulint		col_pack_len;
	const byte*	new_mysql_row_col;
	const byte*	o_ptr;
	const byte*	n_ptr;
	byte*		buf;
	upd_field_t*	ufield;
	ulint		col_type;
	ulint		n_changed = 0;
	dfield_t	dfield;
	dict_index_t*	clust_index;
	uint		i;
	ibool		changes_fts_column = FALSE;
	ibool		changes_fts_doc_col = FALSE;
	trx_t*          trx = thd_to_trx(thd);
	doc_id_t	doc_id = FTS_NULL_DOC_ID;

	ut_ad(!srv_read_only_mode);

	n_fields = table->s->fields;
	clust_index = dict_table_get_first_index(prebuilt->table);

	/* We use upd_buff to convert changed fields */
	buf = (byte*) upd_buff;

	for (i = 0; i < n_fields; i++) {
		field = table->field[i];

		o_ptr = (const byte*) old_row + get_field_offset(table, field);
		n_ptr = (const byte*) new_row + get_field_offset(table, field);

		/* Use new_mysql_row_col and col_pack_len save the values */

		new_mysql_row_col = n_ptr;
		col_pack_len = field->pack_length();

		o_len = col_pack_len;
		n_len = col_pack_len;

		/* We use o_ptr and n_ptr to dig up the actual data for
		comparison. */

		field_mysql_type = field->type();

		col_type = prebuilt->table->cols[i].mtype;

		switch (col_type) {

		case DATA_BLOB:
			o_ptr = row_mysql_read_blob_ref(&o_len, o_ptr, o_len);
			n_ptr = row_mysql_read_blob_ref(&n_len, n_ptr, n_len);

			break;

		case DATA_VARCHAR:
		case DATA_BINARY:
		case DATA_VARMYSQL:
			if (field_mysql_type == MYSQL_TYPE_VARCHAR) {
				/* This is a >= 5.0.3 type true VARCHAR where
				the real payload data length is stored in
				1 or 2 bytes */

				o_ptr = row_mysql_read_true_varchar(
					&o_len, o_ptr,
					(ulint)
					(((Field_varstring*) field)->length_bytes));

				n_ptr = row_mysql_read_true_varchar(
					&n_len, n_ptr,
					(ulint)
					(((Field_varstring*) field)->length_bytes));
			}

			break;
		default:
			;
		}

		if (field_mysql_type == MYSQL_TYPE_LONGLONG
		    && prebuilt->table->fts
		    && innobase_strcasecmp(
			field->field_name, FTS_DOC_ID_COL_NAME) == 0) {
			doc_id = (doc_id_t) mach_read_from_n_little_endian(
				n_ptr, 8);
			if (doc_id == 0) {
				return(DB_FTS_INVALID_DOCID);
			}
		}


		if (field->real_maybe_null()) {
			if (field->is_null_in_record(old_row)) {
				o_len = UNIV_SQL_NULL;
			}

			if (field->is_null_in_record(new_row)) {
				n_len = UNIV_SQL_NULL;
			}
		}

		if (o_len != n_len || (o_len != UNIV_SQL_NULL &&
					0 != memcmp(o_ptr, n_ptr, o_len))) {
			/* The field has changed */

			ufield = uvect->fields + n_changed;
			UNIV_MEM_INVALID(ufield, sizeof *ufield);

			/* Let us use a dummy dfield to make the conversion
			from the MySQL column format to the InnoDB format */

			if (n_len != UNIV_SQL_NULL) {
				dict_col_copy_type(prebuilt->table->cols + i,
						   dfield_get_type(&dfield));

				buf = row_mysql_store_col_in_innobase_format(
					&dfield,
					(byte*) buf,
					TRUE,
					new_mysql_row_col,
					col_pack_len,
					dict_table_is_comp(prebuilt->table));
				dfield_copy(&ufield->new_val, &dfield);
			} else {
				dfield_set_null(&ufield->new_val);
			}

			ufield->exp = NULL;
			ufield->orig_len = 0;
			ufield->field_no = dict_col_get_clust_pos(
				&prebuilt->table->cols[i], clust_index);
			n_changed++;

			/* If an FTS indexed column was changed by this
			UPDATE then we need to inform the FTS sub-system.

			NOTE: Currently we re-index all FTS indexed columns
			even if only a subset of the FTS indexed columns
			have been updated. That is the reason we are
			checking only once here. Later we will need to
			note which columns have been updated and do
			selective processing. */
			if (prebuilt->table->fts != NULL) {
				ulint           offset;
				dict_table_t*   innodb_table;

				innodb_table = prebuilt->table;

				if (!changes_fts_column) {
					offset = row_upd_changes_fts_column(
						innodb_table, ufield);

					if (offset != ULINT_UNDEFINED) {
						changes_fts_column = TRUE;
					}
				}

				if (!changes_fts_doc_col) {
					changes_fts_doc_col =
					row_upd_changes_doc_id(
						innodb_table, ufield);
				}
			}
		}
	}

	/* If the update changes a column with an FTS index on it, we
	then add an update column node with a new document id to the
	other changes. We piggy back our changes on the normal UPDATE
	to reduce processing and IO overhead. */
	if (!prebuilt->table->fts) {
			trx->fts_next_doc_id = 0;
	} else if (changes_fts_column || changes_fts_doc_col) {
		dict_table_t*   innodb_table = prebuilt->table;

		ufield = uvect->fields + n_changed;

		if (!DICT_TF2_FLAG_IS_SET(
			innodb_table, DICT_TF2_FTS_HAS_DOC_ID)) {

			/* If Doc ID is managed by user, and if any
			FTS indexed column has been updated, its corresponding
			Doc ID must also be updated. Otherwise, return
			error */
			if (changes_fts_column && !changes_fts_doc_col) {
				ut_print_timestamp(stderr);
				fprintf(stderr, " InnoDB: A new Doc ID"
					" must be supplied while updating"
					" FTS indexed columns.\n");
				return(DB_FTS_INVALID_DOCID);
			}

			/* Doc ID must monotonically increase */
			ut_ad(innodb_table->fts->cache);
			if (doc_id < prebuilt->table->fts->cache->next_doc_id) {
				fprintf(stderr,
					"InnoDB: FTS Doc ID must be larger than"
					" "IB_ID_FMT" for table",
					innodb_table->fts->cache->next_doc_id
					- 1);
				ut_print_name(stderr, trx,
					      TRUE, innodb_table->name);
				putc('\n', stderr);

				return(DB_FTS_INVALID_DOCID);
			} else if ((doc_id
				    - prebuilt->table->fts->cache->next_doc_id)
				   >= FTS_DOC_ID_MAX_STEP) {
				fprintf(stderr,
					"InnoDB: Doc ID "UINT64PF" is too"
					" big. Its difference with largest"
					" Doc ID used "UINT64PF" cannot"
					" exceed or equal to %d\n",
					doc_id,
					prebuilt->table->fts->cache->next_doc_id - 1,
					FTS_DOC_ID_MAX_STEP);
			}


			trx->fts_next_doc_id = doc_id;
		} else {
			/* If the Doc ID is a hidden column, it can't be
			changed by user */
			ut_ad(!changes_fts_doc_col);

			/* Doc ID column is hidden, a new Doc ID will be
			generated by following fts_update_doc_id() call */
			trx->fts_next_doc_id = 0;
		}

		fts_update_doc_id(
			innodb_table, ufield, &trx->fts_next_doc_id);

		++n_changed;
	} else {
		/* We have a Doc ID column, but none of FTS indexed
		columns are touched, nor the Doc ID column, so set
		fts_next_doc_id to UINT64_UNDEFINED, which means do not
		update the Doc ID column */
		trx->fts_next_doc_id = UINT64_UNDEFINED;
	}

	uvect->n_fields = n_changed;
	uvect->info_bits = 0;

	ut_a(buf <= (byte*) original_upd_buff + buff_len);

	return(DB_SUCCESS);
}

/**********************************************************************//**
Updates a row given as a parameter to a new value. Note that we are given
whole rows, not just the fields which are updated: this incurs some
overhead for CPU when we check which fields are actually updated.
TODO: currently InnoDB does not prevent the 'Halloween problem':
in a searched update a single row can get updated several times
if its index columns are updated!
@return	error number or 0 */
UNIV_INTERN
int
ha_innobase::update_row(
/*====================*/
	const uchar*	old_row,	/*!< in: old row in MySQL format */
	uchar*		new_row)	/*!< in: new row in MySQL format */
{
	upd_t*		uvect;
	dberr_t		error;
	trx_t*		trx = thd_to_trx(user_thd);

	DBUG_ENTER("ha_innobase::update_row");

	ut_a(prebuilt->trx == trx);

	if (srv_read_only_mode) {
		ib_senderrf(ha_thd(), IB_LOG_LEVEL_WARN, ER_READ_ONLY_MODE);
		DBUG_RETURN(HA_ERR_TABLE_READONLY);
	} else if (!trx_is_started(trx)) {
		++trx->will_lock;
	}

	if (upd_buf == NULL) {
		ut_ad(upd_buf_size == 0);

		/* Create a buffer for packing the fields of a record. Why
		table->reclength did not work here? Obviously, because char
		fields when packed actually became 1 byte longer, when we also
		stored the string length as the first byte. */

		upd_buf_size = table->s->reclength + table->s->max_key_length
			+ MAX_REF_PARTS * 3;
		upd_buf = (uchar*) my_malloc(upd_buf_size, MYF(MY_WME));
		if (upd_buf == NULL) {
			upd_buf_size = 0;
			DBUG_RETURN(HA_ERR_OUT_OF_MEM);
		}
	}

	ha_statistic_increment(&SSV::ha_update_count);

	if (prebuilt->upd_node) {
		uvect = prebuilt->upd_node->update;
	} else {
		uvect = row_get_prebuilt_update_vector(prebuilt);
	}

	/* Build an update vector from the modified fields in the rows
	(uses upd_buf of the handle) */

	error = calc_row_difference(uvect, (uchar*) old_row, new_row, table,
				    upd_buf, upd_buf_size, prebuilt, user_thd);

	if (error != DB_SUCCESS) {
		goto func_exit;
	}

	/* This is not a delete */
	prebuilt->upd_node->is_delete = FALSE;

	ut_a(prebuilt->template_type == ROW_MYSQL_WHOLE_ROW);

	innobase_srv_conc_enter_innodb(trx);

	error = row_update_for_mysql((byte*) old_row, prebuilt);

	/* We need to do some special AUTOINC handling for the following case:

	INSERT INTO t (c1,c2) VALUES(x,y) ON DUPLICATE KEY UPDATE ...

	We need to use the AUTOINC counter that was actually used by
	MySQL in the UPDATE statement, which can be different from the
	value used in the INSERT statement.*/

	if (error == DB_SUCCESS
	    && table->next_number_field
	    && new_row == table->record[0]
	    && thd_sql_command(user_thd) == SQLCOM_INSERT
	    && trx->duplicates)  {

		ulonglong	auto_inc;
		ulonglong	col_max_value;

		auto_inc = table->next_number_field->val_int();

		/* We need the upper limit of the col type to check for
		whether we update the table autoinc counter or not. */
		col_max_value = innobase_get_int_col_max_value(
			table->next_number_field);

		if (auto_inc <= col_max_value && auto_inc != 0) {

			ulonglong	offset;
			ulonglong	increment;

			offset = prebuilt->autoinc_offset;
			increment = prebuilt->autoinc_increment;

			auto_inc = innobase_next_autoinc(
				auto_inc, 1, increment, offset, col_max_value);

			error = innobase_set_max_autoinc(auto_inc);
		}
	}

	innobase_srv_conc_exit_innodb(trx);

func_exit:
	int err = convert_error_code_to_mysql(error,
					    prebuilt->table->flags, user_thd);

	/* If success and no columns were updated. */
	if (err == 0 && uvect->n_fields == 0) {

		/* This is the same as success, but instructs
		MySQL that the row is not really updated and it
		should not increase the count of updated rows.
		This is fix for http://bugs.mysql.com/29157 */
		err = HA_ERR_RECORD_IS_THE_SAME;
	} else if (err == HA_FTS_INVALID_DOCID) {
		my_error(HA_FTS_INVALID_DOCID, MYF(0));
	}

	/* Tell InnoDB server that there might be work for
	utility threads: */

	innobase_active_small();

	DBUG_RETURN(err);
}

/**********************************************************************//**
Deletes a row given as the parameter.
@return	error number or 0 */
UNIV_INTERN
int
ha_innobase::delete_row(
/*====================*/
	const uchar*	record)	/*!< in: a row in MySQL format */
{
	dberr_t		error;
	trx_t*		trx = thd_to_trx(user_thd);

	DBUG_ENTER("ha_innobase::delete_row");

	ut_a(prebuilt->trx == trx);

	if (srv_read_only_mode) {
		ib_senderrf(ha_thd(), IB_LOG_LEVEL_WARN, ER_READ_ONLY_MODE);
		DBUG_RETURN(HA_ERR_TABLE_READONLY);
	} else if (!trx_is_started(trx)) {
		++trx->will_lock;
	}

	ha_statistic_increment(&SSV::ha_delete_count);

	if (!prebuilt->upd_node) {
		row_get_prebuilt_update_vector(prebuilt);
	}

	/* This is a delete */

	prebuilt->upd_node->is_delete = TRUE;

	innobase_srv_conc_enter_innodb(trx);

	error = row_update_for_mysql((byte*) record, prebuilt);

	innobase_srv_conc_exit_innodb(trx);

	/* Tell the InnoDB server that there might be work for
	utility threads: */

	innobase_active_small();

	DBUG_RETURN(convert_error_code_to_mysql(
			    error, prebuilt->table->flags, user_thd));
}

/**********************************************************************//**
Removes a new lock set on a row, if it was not read optimistically. This can
be called after a row has been read in the processing of an UPDATE or a DELETE
query, if the option innodb_locks_unsafe_for_binlog is set. */
UNIV_INTERN
void
ha_innobase::unlock_row(void)
/*=========================*/
{
	DBUG_ENTER("ha_innobase::unlock_row");

	/* Consistent read does not take any locks, thus there is
	nothing to unlock. */

	if (prebuilt->select_lock_type == LOCK_NONE) {
		DBUG_VOID_RETURN;
	}

	switch (prebuilt->row_read_type) {
	case ROW_READ_WITH_LOCKS:
		if (!srv_locks_unsafe_for_binlog
		    && prebuilt->trx->isolation_level
		    > TRX_ISO_READ_COMMITTED) {
			break;
		}
		/* fall through */
	case ROW_READ_TRY_SEMI_CONSISTENT:
		row_unlock_for_mysql(prebuilt, FALSE);
		break;
	case ROW_READ_DID_SEMI_CONSISTENT:
		prebuilt->row_read_type = ROW_READ_TRY_SEMI_CONSISTENT;
		break;
	}

	DBUG_VOID_RETURN;
}

/* See handler.h and row0mysql.h for docs on this function. */
UNIV_INTERN
bool
ha_innobase::was_semi_consistent_read(void)
/*=======================================*/
{
	return(prebuilt->row_read_type == ROW_READ_DID_SEMI_CONSISTENT);
}

/* See handler.h and row0mysql.h for docs on this function. */
UNIV_INTERN
void
ha_innobase::try_semi_consistent_read(bool yes)
/*===========================================*/
{
	ut_a(prebuilt->trx == thd_to_trx(ha_thd()));

	/* Row read type is set to semi consistent read if this was
	requested by the MySQL and either innodb_locks_unsafe_for_binlog
	option is used or this session is using READ COMMITTED isolation
	level. */

	if (yes
	    && (srv_locks_unsafe_for_binlog
		|| prebuilt->trx->isolation_level <= TRX_ISO_READ_COMMITTED)) {
		prebuilt->row_read_type = ROW_READ_TRY_SEMI_CONSISTENT;
	} else {
		prebuilt->row_read_type = ROW_READ_WITH_LOCKS;
	}
}

/******************************************************************//**
Initializes a handle to use an index.
@return	0 or error number */
UNIV_INTERN
int
ha_innobase::index_init(
/*====================*/
	uint	keynr,	/*!< in: key (index) number */
	bool sorted)	/*!< in: 1 if result MUST be sorted according to index */
{
	DBUG_ENTER("index_init");

	DBUG_RETURN(change_active_index(keynr));
}

/******************************************************************//**
Currently does nothing.
@return	0 */
UNIV_INTERN
int
ha_innobase::index_end(void)
/*========================*/
{
	int	error	= 0;
	DBUG_ENTER("index_end");
	active_index = MAX_KEY;
	in_range_check_pushed_down = FALSE;
	ds_mrr.dsmrr_close();
	DBUG_RETURN(error);
}

/*********************************************************************//**
Converts a search mode flag understood by MySQL to a flag understood
by InnoDB. */
static inline
ulint
convert_search_mode_to_innobase(
/*============================*/
	enum ha_rkey_function	find_flag)
{
	switch (find_flag) {
	case HA_READ_KEY_EXACT:
		/* this does not require the index to be UNIQUE */
		return(PAGE_CUR_GE);
	case HA_READ_KEY_OR_NEXT:
		return(PAGE_CUR_GE);
	case HA_READ_KEY_OR_PREV:
		return(PAGE_CUR_LE);
	case HA_READ_AFTER_KEY:
		return(PAGE_CUR_G);
	case HA_READ_BEFORE_KEY:
		return(PAGE_CUR_L);
	case HA_READ_PREFIX:
		return(PAGE_CUR_GE);
	case HA_READ_PREFIX_LAST:
		return(PAGE_CUR_LE);
	case HA_READ_PREFIX_LAST_OR_PREV:
		return(PAGE_CUR_LE);
		/* In MySQL-4.0 HA_READ_PREFIX and HA_READ_PREFIX_LAST always
		pass a complete-field prefix of a key value as the search
		tuple. I.e., it is not allowed that the last field would
		just contain n first bytes of the full field value.
		MySQL uses a 'padding' trick to convert LIKE 'abc%'
		type queries so that it can use as a search tuple
		a complete-field-prefix of a key value. Thus, the InnoDB
		search mode PAGE_CUR_LE_OR_EXTENDS is never used.
		TODO: when/if MySQL starts to use also partial-field
		prefixes, we have to deal with stripping of spaces
		and comparison of non-latin1 char type fields in
		innobase_mysql_cmp() to get PAGE_CUR_LE_OR_EXTENDS to
		work correctly. */
	case HA_READ_MBR_CONTAIN:
	case HA_READ_MBR_INTERSECT:
	case HA_READ_MBR_WITHIN:
	case HA_READ_MBR_DISJOINT:
	case HA_READ_MBR_EQUAL:
		return(PAGE_CUR_UNSUPP);
	/* do not use "default:" in order to produce a gcc warning:
	enumeration value '...' not handled in switch
	(if -Wswitch or -Wall is used) */
	}

	my_error(ER_CHECK_NOT_IMPLEMENTED, MYF(0), "this functionality");

	return(PAGE_CUR_UNSUPP);
}

/*
   BACKGROUND INFO: HOW A SELECT SQL QUERY IS EXECUTED
   ---------------------------------------------------
The following does not cover all the details, but explains how we determine
the start of a new SQL statement, and what is associated with it.

For each table in the database the MySQL interpreter may have several
table handle instances in use, also in a single SQL query. For each table
handle instance there is an InnoDB  'prebuilt' struct which contains most
of the InnoDB data associated with this table handle instance.

  A) if the user has not explicitly set any MySQL table level locks:

  1) MySQL calls ::external_lock to set an 'intention' table level lock on
the table of the handle instance. There we set
prebuilt->sql_stat_start = TRUE. The flag sql_stat_start should be set
true if we are taking this table handle instance to use in a new SQL
statement issued by the user. We also increment trx->n_mysql_tables_in_use.

  2) If prebuilt->sql_stat_start == TRUE we 'pre-compile' the MySQL search
instructions to prebuilt->template of the table handle instance in
::index_read. The template is used to save CPU time in large joins.

  3) In row_search_for_mysql, if prebuilt->sql_stat_start is true, we
allocate a new consistent read view for the trx if it does not yet have one,
or in the case of a locking read, set an InnoDB 'intention' table level
lock on the table.

  4) We do the SELECT. MySQL may repeatedly call ::index_read for the
same table handle instance, if it is a join.

  5) When the SELECT ends, MySQL removes its intention table level locks
in ::external_lock. When trx->n_mysql_tables_in_use drops to zero,
 (a) we execute a COMMIT there if the autocommit is on,
 (b) we also release possible 'SQL statement level resources' InnoDB may
have for this SQL statement. The MySQL interpreter does NOT execute
autocommit for pure read transactions, though it should. That is why the
table handler in that case has to execute the COMMIT in ::external_lock.

  B) If the user has explicitly set MySQL table level locks, then MySQL
does NOT call ::external_lock at the start of the statement. To determine
when we are at the start of a new SQL statement we at the start of
::index_read also compare the query id to the latest query id where the
table handle instance was used. If it has changed, we know we are at the
start of a new SQL statement. Since the query id can theoretically
overwrap, we use this test only as a secondary way of determining the
start of a new SQL statement. */


/**********************************************************************//**
Positions an index cursor to the index specified in the handle. Fetches the
row if any.
@return	0, HA_ERR_KEY_NOT_FOUND, or error number */
UNIV_INTERN
int
ha_innobase::index_read(
/*====================*/
	uchar*		buf,		/*!< in/out: buffer for the returned
					row */
	const uchar*	key_ptr,	/*!< in: key value; if this is NULL
					we position the cursor at the
					start or end of index; this can
					also contain an InnoDB row id, in
					which case key_len is the InnoDB
					row id length; the key value can
					also be a prefix of a full key value,
					and the last column can be a prefix
					of a full column */
	uint			key_len,/*!< in: key value length */
	enum ha_rkey_function find_flag)/*!< in: search flags from my_base.h */
{
	ulint		mode;
	dict_index_t*	index;
	ulint		match_mode	= 0;
	int		error;
	dberr_t		ret;

	DBUG_ENTER("index_read");
	DEBUG_SYNC_C("ha_innobase_index_read_begin");

	ut_a(prebuilt->trx == thd_to_trx(user_thd));
	ut_ad(key_len != 0 || find_flag != HA_READ_KEY_EXACT);

	ha_statistic_increment(&SSV::ha_read_key_count);

	index = prebuilt->index;

	if (UNIV_UNLIKELY(index == NULL) || dict_index_is_corrupted(index)) {
		prebuilt->index_usable = FALSE;
		DBUG_RETURN(HA_ERR_CRASHED);
	}
	if (UNIV_UNLIKELY(!prebuilt->index_usable)) {
		DBUG_RETURN(dict_index_is_corrupted(index)
			    ? HA_ERR_INDEX_CORRUPT
			    : HA_ERR_TABLE_DEF_CHANGED);
	}

	if (index->type & DICT_FTS) {
		DBUG_RETURN(HA_ERR_KEY_NOT_FOUND);
	}

	/* Note that if the index for which the search template is built is not
	necessarily prebuilt->index, but can also be the clustered index */

	if (prebuilt->sql_stat_start) {
		build_template(false);
	}

	if (key_ptr) {
		/* Convert the search key value to InnoDB format into
		prebuilt->search_tuple */

		row_sel_convert_mysql_key_to_innobase(
			prebuilt->search_tuple,
			srch_key_val1, sizeof(srch_key_val1),
			index,
			(byte*) key_ptr,
			(ulint) key_len,
			prebuilt->trx);
		DBUG_ASSERT(prebuilt->search_tuple->n_fields > 0);
	} else {
		/* We position the cursor to the last or the first entry
		in the index */

		dtuple_set_n_fields(prebuilt->search_tuple, 0);
	}

	mode = convert_search_mode_to_innobase(find_flag);

	match_mode = 0;

	if (find_flag == HA_READ_KEY_EXACT) {

		match_mode = ROW_SEL_EXACT;

	} else if (find_flag == HA_READ_PREFIX
		   || find_flag == HA_READ_PREFIX_LAST) {

		match_mode = ROW_SEL_EXACT_PREFIX;
	}

	last_match_mode = (uint) match_mode;

	if (mode != PAGE_CUR_UNSUPP) {

		innobase_srv_conc_enter_innodb(prebuilt->trx);

		ret = row_search_for_mysql((byte*) buf, mode, prebuilt,
					   match_mode, 0);

		innobase_srv_conc_exit_innodb(prebuilt->trx);
	} else {

		ret = DB_UNSUPPORTED;
	}

	switch (ret) {
	case DB_SUCCESS:
		error = 0;
		table->status = 0;
		srv_stats.n_rows_read.add((size_t) prebuilt->trx->id, 1);
		break;
	case DB_RECORD_NOT_FOUND:
		error = HA_ERR_KEY_NOT_FOUND;
		table->status = STATUS_NOT_FOUND;
		break;
	case DB_END_OF_INDEX:
		error = HA_ERR_KEY_NOT_FOUND;
		table->status = STATUS_NOT_FOUND;
		break;
	case DB_TABLESPACE_DELETED:

		ib_senderrf(
			prebuilt->trx->mysql_thd, IB_LOG_LEVEL_ERROR,
			ER_TABLESPACE_DISCARDED,
			table->s->table_name.str);

		table->status = STATUS_NOT_FOUND;
		error = HA_ERR_NO_SUCH_TABLE;
		break;
	case DB_TABLESPACE_NOT_FOUND:

		ib_senderrf(
			prebuilt->trx->mysql_thd, IB_LOG_LEVEL_ERROR,
			ER_TABLESPACE_MISSING, MYF(0),
			table->s->table_name.str);

		table->status = STATUS_NOT_FOUND;
		error = HA_ERR_NO_SUCH_TABLE;
		break;
	default:
		error = convert_error_code_to_mysql(
			ret, prebuilt->table->flags, user_thd);

		table->status = STATUS_NOT_FOUND;
		break;
	}

	DBUG_RETURN(error);
}

/*******************************************************************//**
The following functions works like index_read, but it find the last
row with the current key value or prefix.
@return	0, HA_ERR_KEY_NOT_FOUND, or an error code */
UNIV_INTERN
int
ha_innobase::index_read_last(
/*=========================*/
	uchar*		buf,	/*!< out: fetched row */
	const uchar*	key_ptr,/*!< in: key value, or a prefix of a full
				key value */
	uint		key_len)/*!< in: length of the key val or prefix
				in bytes */
{
	return(index_read(buf, key_ptr, key_len, HA_READ_PREFIX_LAST));
}

/********************************************************************//**
Get the index for a handle. Does not change active index.
@return	NULL or index instance. */
UNIV_INTERN
dict_index_t*
ha_innobase::innobase_get_index(
/*============================*/
	uint		keynr)	/*!< in: use this index; MAX_KEY means always
				clustered index, even if it was internally
				generated by InnoDB */
{
	KEY*		key = 0;
	dict_index_t*	index = 0;

	DBUG_ENTER("innobase_get_index");

	if (keynr != MAX_KEY && table->s->keys > 0) {
		key = table->key_info + keynr;

		index = innobase_index_lookup(share, keynr);

		if (index) {
			ut_a(ut_strcmp(index->name, key->name) == 0);
		} else {
			/* Can't find index with keynr in the translation
			table. Only print message if the index translation
			table exists */
			if (share->idx_trans_tbl.index_mapping) {
				sql_print_warning("InnoDB could not find "
						  "index %s key no %u for "
						  "table %s through its "
						  "index translation table",
						  key ? key->name : "NULL",
						  keynr,
						  prebuilt->table->name);
			}

			index = dict_table_get_index_on_name(prebuilt->table,
							     key->name);
		}
	} else {
		index = dict_table_get_first_index(prebuilt->table);
	}

	if (!index) {
		sql_print_error(
			"Innodb could not find key n:o %u with name %s "
			"from dict cache for table %s",
			keynr, key ? key->name : "NULL",
			prebuilt->table->name);
	}

	DBUG_RETURN(index);
}

/********************************************************************//**
Changes the active index of a handle.
@return	0 or error code */
UNIV_INTERN
int
ha_innobase::change_active_index(
/*=============================*/
	uint	keynr)	/*!< in: use this index; MAX_KEY means always clustered
			index, even if it was internally generated by
			InnoDB */
{
	DBUG_ENTER("change_active_index");

	ut_ad(user_thd == ha_thd());
	ut_a(prebuilt->trx == thd_to_trx(user_thd));

	active_index = keynr;

	prebuilt->index = innobase_get_index(keynr);

	if (UNIV_UNLIKELY(!prebuilt->index)) {
		sql_print_warning("InnoDB: change_active_index(%u) failed",
				  keynr);
		prebuilt->index_usable = FALSE;
		DBUG_RETURN(1);
	}

	prebuilt->index_usable = row_merge_is_index_usable(prebuilt->trx,
							   prebuilt->index);

	if (UNIV_UNLIKELY(!prebuilt->index_usable)) {
		if (dict_index_is_corrupted(prebuilt->index)) {
			char index_name[MAX_FULL_NAME_LEN + 1];
			char table_name[MAX_FULL_NAME_LEN + 1];

			innobase_format_name(
				index_name, sizeof index_name,
				prebuilt->index->name, TRUE);

			innobase_format_name(
				table_name, sizeof table_name,
				prebuilt->index->table->name, FALSE);

			push_warning_printf(
				user_thd, Sql_condition::WARN_LEVEL_WARN,
				HA_ERR_INDEX_CORRUPT,
				"InnoDB: Index %s for table %s is"
				" marked as corrupted",
				index_name, table_name);
			DBUG_RETURN(HA_ERR_INDEX_CORRUPT);
		} else {
			push_warning_printf(
				user_thd, Sql_condition::WARN_LEVEL_WARN,
				HA_ERR_TABLE_DEF_CHANGED,
				"InnoDB: insufficient history for index %u",
				keynr);
		}

		/* The caller seems to ignore this.  Thus, we must check
		this again in row_search_for_mysql(). */
		DBUG_RETURN(HA_ERR_TABLE_DEF_CHANGED);
	}

	ut_a(prebuilt->search_tuple != 0);

	dtuple_set_n_fields(prebuilt->search_tuple, prebuilt->index->n_fields);

	dict_index_copy_types(prebuilt->search_tuple, prebuilt->index,
			      prebuilt->index->n_fields);

	/* MySQL changes the active index for a handle also during some
	queries, for example SELECT MAX(a), SUM(a) first retrieves the MAX()
	and then calculates the sum. Previously we played safe and used
	the flag ROW_MYSQL_WHOLE_ROW below, but that caused unnecessary
	copying. Starting from MySQL-4.1 we use a more efficient flag here. */

	build_template(false);

	DBUG_RETURN(0);
}

/**********************************************************************//**
Positions an index cursor to the index specified in keynr. Fetches the
row if any.
??? This is only used to read whole keys ???
@return	error number or 0 */
UNIV_INTERN
int
ha_innobase::index_read_idx(
/*========================*/
	uchar*		buf,		/*!< in/out: buffer for the returned
					row */
	uint		keynr,		/*!< in: use this index */
	const uchar*	key,		/*!< in: key value; if this is NULL
					we position the cursor at the
					start or end of index */
	uint		key_len,	/*!< in: key value length */
	enum ha_rkey_function find_flag)/*!< in: search flags from my_base.h */
{
	if (change_active_index(keynr)) {

		return(1);
	}

	return(index_read(buf, key, key_len, find_flag));
}

/***********************************************************************//**
Reads the next or previous row from a cursor, which must have previously been
positioned using index_read.
@return	0, HA_ERR_END_OF_FILE, or error number */
UNIV_INTERN
int
ha_innobase::general_fetch(
/*=======================*/
	uchar*	buf,		/*!< in/out: buffer for next row in MySQL
				format */
	uint	direction,	/*!< in: ROW_SEL_NEXT or ROW_SEL_PREV */
	uint	match_mode)	/*!< in: 0, ROW_SEL_EXACT, or
				ROW_SEL_EXACT_PREFIX */
{
	dberr_t	ret;
	int	error;

	DBUG_ENTER("general_fetch");

	ut_a(prebuilt->trx == thd_to_trx(user_thd));

	innobase_srv_conc_enter_innodb(prebuilt->trx);

	ret = row_search_for_mysql(
		(byte*) buf, 0, prebuilt, match_mode, direction);

	innobase_srv_conc_exit_innodb(prebuilt->trx);

	switch (ret) {
	case DB_SUCCESS:
		error = 0;
		table->status = 0;
		srv_stats.n_rows_read.add((size_t) prebuilt->trx->id, 1);
		break;
	case DB_RECORD_NOT_FOUND:
		error = HA_ERR_END_OF_FILE;
		table->status = STATUS_NOT_FOUND;
		break;
	case DB_END_OF_INDEX:
		error = HA_ERR_END_OF_FILE;
		table->status = STATUS_NOT_FOUND;
		break;
	case DB_TABLESPACE_DELETED:

		ib_senderrf(
			prebuilt->trx->mysql_thd, IB_LOG_LEVEL_ERROR,
			ER_TABLESPACE_DISCARDED,
			table->s->table_name.str);

		table->status = STATUS_NOT_FOUND;
		error = HA_ERR_NO_SUCH_TABLE;
		break;
	case DB_TABLESPACE_NOT_FOUND:

		ib_senderrf(
			prebuilt->trx->mysql_thd, IB_LOG_LEVEL_ERROR,
			ER_TABLESPACE_MISSING,
			table->s->table_name.str);

		table->status = STATUS_NOT_FOUND;
		error = HA_ERR_NO_SUCH_TABLE;
		break;
	default:
		error = convert_error_code_to_mysql(
			ret, prebuilt->table->flags, user_thd);

		table->status = STATUS_NOT_FOUND;
		break;
	}

	DBUG_RETURN(error);
}

/***********************************************************************//**
Reads the next row from a cursor, which must have previously been
positioned using index_read.
@return	0, HA_ERR_END_OF_FILE, or error number */
UNIV_INTERN
int
ha_innobase::index_next(
/*====================*/
	uchar*		buf)	/*!< in/out: buffer for next row in MySQL
				format */
{
	ha_statistic_increment(&SSV::ha_read_next_count);

	return(general_fetch(buf, ROW_SEL_NEXT, 0));
}

/*******************************************************************//**
Reads the next row matching to the key value given as the parameter.
@return	0, HA_ERR_END_OF_FILE, or error number */
UNIV_INTERN
int
ha_innobase::index_next_same(
/*=========================*/
	uchar*		buf,	/*!< in/out: buffer for the row */
	const uchar*	key,	/*!< in: key value */
	uint		keylen)	/*!< in: key value length */
{
	ha_statistic_increment(&SSV::ha_read_next_count);

	return(general_fetch(buf, ROW_SEL_NEXT, last_match_mode));
}

/***********************************************************************//**
Reads the previous row from a cursor, which must have previously been
positioned using index_read.
@return	0, HA_ERR_END_OF_FILE, or error number */
UNIV_INTERN
int
ha_innobase::index_prev(
/*====================*/
	uchar*	buf)	/*!< in/out: buffer for previous row in MySQL format */
{
	ha_statistic_increment(&SSV::ha_read_prev_count);

	return(general_fetch(buf, ROW_SEL_PREV, 0));
}

/********************************************************************//**
Positions a cursor on the first record in an index and reads the
corresponding row to buf.
@return	0, HA_ERR_END_OF_FILE, or error code */
UNIV_INTERN
int
ha_innobase::index_first(
/*=====================*/
	uchar*	buf)	/*!< in/out: buffer for the row */
{
	int	error;

	DBUG_ENTER("index_first");
	ha_statistic_increment(&SSV::ha_read_first_count);

	error = index_read(buf, NULL, 0, HA_READ_AFTER_KEY);

	/* MySQL does not seem to allow this to return HA_ERR_KEY_NOT_FOUND */

	if (error == HA_ERR_KEY_NOT_FOUND) {
		error = HA_ERR_END_OF_FILE;
	}

	DBUG_RETURN(error);
}

/********************************************************************//**
Positions a cursor on the last record in an index and reads the
corresponding row to buf.
@return	0, HA_ERR_END_OF_FILE, or error code */
UNIV_INTERN
int
ha_innobase::index_last(
/*====================*/
	uchar*	buf)	/*!< in/out: buffer for the row */
{
	int	error;

	DBUG_ENTER("index_last");
	ha_statistic_increment(&SSV::ha_read_last_count);

	error = index_read(buf, NULL, 0, HA_READ_BEFORE_KEY);

	/* MySQL does not seem to allow this to return HA_ERR_KEY_NOT_FOUND */

	if (error == HA_ERR_KEY_NOT_FOUND) {
		error = HA_ERR_END_OF_FILE;
	}

	DBUG_RETURN(error);
}

/****************************************************************//**
Initialize a table scan.
@return	0 or error number */
UNIV_INTERN
int
ha_innobase::rnd_init(
/*==================*/
	bool	scan)	/*!< in: TRUE if table/index scan FALSE otherwise */
{
	int	err;

	/* Store the active index value so that we can restore the original
	value after a scan */

	if (prebuilt->clust_index_was_generated) {
		err = change_active_index(MAX_KEY);
	} else {
		err = change_active_index(primary_key);
	}

	/* Don't use semi-consistent read in random row reads (by position).
	This means we must disable semi_consistent_read if scan is false */

	if (!scan) {
		try_semi_consistent_read(0);
	}

	start_of_scan = 1;

	return(err);
}

/*****************************************************************//**
Ends a table scan.
@return	0 or error number */
UNIV_INTERN
int
ha_innobase::rnd_end(void)
/*======================*/
{
	return(index_end());
}

/*****************************************************************//**
Reads the next row in a table scan (also used to read the FIRST row
in a table scan).
@return	0, HA_ERR_END_OF_FILE, or error number */
UNIV_INTERN
int
ha_innobase::rnd_next(
/*==================*/
	uchar*	buf)	/*!< in/out: returns the row in this buffer,
			in MySQL format */
{
	int	error;

	DBUG_ENTER("rnd_next");
	ha_statistic_increment(&SSV::ha_read_rnd_next_count);

	if (start_of_scan) {
		error = index_first(buf);

		if (error == HA_ERR_KEY_NOT_FOUND) {
			error = HA_ERR_END_OF_FILE;
		}

		start_of_scan = 0;
	} else {
		error = general_fetch(buf, ROW_SEL_NEXT, 0);
	}

	DBUG_RETURN(error);
}

/**********************************************************************//**
Fetches a row from the table based on a row reference.
@return	0, HA_ERR_KEY_NOT_FOUND, or error code */
UNIV_INTERN
int
ha_innobase::rnd_pos(
/*=================*/
	uchar*	buf,	/*!< in/out: buffer for the row */
	uchar*	pos)	/*!< in: primary key value of the row in the
			MySQL format, or the row id if the clustered
			index was internally generated by InnoDB; the
			length of data in pos has to be ref_length */
{
	int		error;
	DBUG_ENTER("rnd_pos");
	DBUG_DUMP("key", pos, ref_length);

	ha_statistic_increment(&SSV::ha_read_rnd_count);

	ut_a(prebuilt->trx == thd_to_trx(ha_thd()));

	/* Note that we assume the length of the row reference is fixed
	for the table, and it is == ref_length */

	error = index_read(buf, pos, ref_length, HA_READ_KEY_EXACT);

	if (error) {
		DBUG_PRINT("error", ("Got error: %d", error));
	}

	DBUG_RETURN(error);
}

/**********************************************************************//**
Initialize FT index scan
@return 0 or error number */
UNIV_INTERN
int
ha_innobase::ft_init()
/*==================*/
{
	DBUG_ENTER("ft_init");

	trx_t*	trx = check_trx_exists(ha_thd());

	/* FTS queries are not treated as autocommit non-locking selects.
	This is because the FTS implementation can acquire locks behind
	the scenes. This has not been verified but it is safer to treat
	them as regular read only transactions for now. */

	if (!trx_is_started(trx)) {
		++trx->will_lock;
	}

	DBUG_RETURN(rnd_init(false));
}

/**********************************************************************//**
Initialize FT index scan
@return FT_INFO structure if successful or NULL */
UNIV_INTERN
FT_INFO*
ha_innobase::ft_init_ext(
/*=====================*/
	uint			flags,	/* in: */
	uint			keynr,	/* in: */
	String*			key)	/* in: */
{
	trx_t*			trx;
	dict_table_t*		table;
	ulint			error;
	byte*			query = (byte*) key->ptr();
	ulint			query_len = key->length();
	const CHARSET_INFO*	char_set = key->charset();
	NEW_FT_INFO*		fts_hdl = NULL;
	dict_index_t*		index;
	fts_result_t*		result;
	char			buf_tmp[8192];
	ulint			buf_tmp_used;
	uint			num_errors;

	if (fts_enable_diag_print) {
		fprintf(stderr, "keynr=%u, '%.*s'\n",
			keynr, (int) key->length(), (byte*) key->ptr());

		if (flags & FT_BOOL) {
			fprintf(stderr, "BOOL search\n");
		} else {
			fprintf(stderr, "NL search\n");
		}
	}

	/* FIXME: utf32 and utf16 are not compatible with some
	string function used. So to convert them to uft8 before
	proceed. */
	if (strcmp(char_set->csname, "utf32") == 0
	    || strcmp(char_set->csname, "utf16") == 0) {
		buf_tmp_used = innobase_convert_string(
			buf_tmp, sizeof(buf_tmp) - 1,
			&my_charset_utf8_general_ci,
			query, query_len, (CHARSET_INFO*) char_set,
			&num_errors);

		query = (byte*) buf_tmp;
		query_len = buf_tmp_used;
		query[query_len] = 0;
	}

	trx = prebuilt->trx;

	/* FTS queries are not treated as autocommit non-locking selects.
	This is because the FTS implementation can acquire locks behind
	the scenes. This has not been verified but it is safer to treat
	them as regular read only transactions for now. */

	if (!trx_is_started(trx)) {
		++trx->will_lock;
	}

	table = prebuilt->table;

	/* Table does not have an FTS index */
	if (!table->fts || ib_vector_is_empty(table->fts->indexes)) {
		my_error(ER_TABLE_HAS_NO_FT, MYF(0));
		return(NULL);
	}

	if (keynr == NO_SUCH_KEY) {
		/* FIXME: Investigate the NO_SUCH_KEY usage */
		index = (dict_index_t*) ib_vector_getp(table->fts->indexes, 0);
	} else {
		index = innobase_get_index(keynr);
	}

	if (!index || index->type != DICT_FTS) {
		my_error(ER_TABLE_HAS_NO_FT, MYF(0));
		return(NULL);
	}

	if (!(table->fts->fts_status & ADDED_TABLE_SYNCED)) {
		fts_init_index(table, FALSE);

		table->fts->fts_status |= ADDED_TABLE_SYNCED;
	}

	error = fts_query(trx, index, flags, query, query_len, &result);

	// FIXME: Proper error handling and diagnostic
	if (error != DB_SUCCESS) {
		fprintf(stderr, "Error processing query\n");
	} else {
		/* Allocate FTS handler, and instantiate it before return */
		fts_hdl = (NEW_FT_INFO*) my_malloc(sizeof(NEW_FT_INFO),
						   MYF(0));

		fts_hdl->please = (struct _ft_vft*)(&ft_vft_result);
		fts_hdl->could_you = (struct _ft_vft_ext*)(&ft_vft_ext_result);
		fts_hdl->ft_prebuilt = prebuilt;
		fts_hdl->ft_result = result;

		/* FIXME: Re-evluate the condition when Bug 14469540
		is resolved */
		prebuilt->in_fts_query = true;
	}

	return((FT_INFO*) fts_hdl);
<<<<<<< HEAD
}

/*****************************************************************//**
Set up search tuple for a query through FTS_DOC_ID_INDEX on
supplied Doc ID. This is used by MySQL to retrieve the documents
once the search result (Doc IDs) is available */
static
void
innobase_fts_create_doc_id_key(
/*===========================*/
	dtuple_t*	tuple,		/* in/out: prebuilt->search_tuple */
	const dict_index_t*
			index,		/* in: index (FTS_DOC_ID_INDEX) */
	doc_id_t*	doc_id)		/* in/out: doc id to search, value
					could be changed to storage format
					used for search. */
{
	doc_id_t	temp_doc_id;
	dfield_t*	dfield = dtuple_get_nth_field(tuple, 0);

	ut_a(dict_index_get_n_unique(index) == 1);

	dtuple_set_n_fields(tuple, index->n_fields);
	dict_index_copy_types(tuple, index, index->n_fields);

#ifdef UNIV_DEBUG
	/* The unique Doc ID field should be an eight-bytes integer */
	dict_field_t*	field = dict_index_get_nth_field(index, 0);
        ut_a(field->col->mtype == DATA_INT);
	ut_ad(sizeof(*doc_id) == field->fixed_len);
	ut_ad(innobase_strcasecmp(index->name, FTS_DOC_ID_INDEX_NAME) == 0);
#endif /* UNIV_DEBUG */

	/* Convert to storage byte order */
	mach_write_to_8(reinterpret_cast<byte*>(&temp_doc_id), *doc_id);
	*doc_id = temp_doc_id;
	dfield_set_data(dfield, doc_id, sizeof(*doc_id));

        dtuple_set_n_fields_cmp(tuple, 1);

	for (ulint i = 1; i < index->n_fields; i++) {
		dfield = dtuple_get_nth_field(tuple, i);
		dfield_set_null(dfield);
	}
=======
>>>>>>> 0871fcff
}

/**********************************************************************//**
Fetch next result from the FT result set
@return error code */
UNIV_INTERN
int
ha_innobase::ft_read(
/*=================*/
	uchar*		buf)		/*!< in/out: buf contain result row */
{
	fts_result_t*	result;
	int		error;
	row_prebuilt_t*	ft_prebuilt;

	ft_prebuilt = ((NEW_FT_INFO*) ft_handler)->ft_prebuilt;

	ut_a(ft_prebuilt == prebuilt);

	result = ((NEW_FT_INFO*) ft_handler)->ft_result;

	if (result->current == NULL) {
		/* This is the case where the FTS query did not
		contain and matching documents. */
		if (result->rankings_by_id != NULL) {
			/* Now that we have the complete result, we
			need to sort the document ids on their rank
			calculation. */

			fts_query_sort_result_on_rank(result);

			result->current = const_cast<ib_rbt_node_t*>(
				rbt_first(result->rankings_by_rank));
		} else {
			ut_a(result->current == NULL);
		}
	} else {
		result->current = const_cast<ib_rbt_node_t*>(
			rbt_next(result->rankings_by_rank, result->current));
	}

next_record:

	if (result->current != NULL) {
		dict_index_t*	index;
		dtuple_t*	tuple = prebuilt->search_tuple;
		doc_id_t	search_doc_id;

		/* If we only need information from result we can return
		   without fetching the table row */
		if (ft_prebuilt->read_just_key) {
			table->status= 0;
			return(0);
		}

		index = dict_table_get_index_on_name(
			prebuilt->table, FTS_DOC_ID_INDEX_NAME);

		/* Must find the index */
		ut_a(index);

		/* Switch to the FTS doc id index */
		prebuilt->index = index;

		fts_ranking_t*	ranking = rbt_value(
			fts_ranking_t, result->current);

		search_doc_id = ranking->doc_id;

		/* We pass a pointer of search_doc_id because it will be
		converted to storage byte order used in the search
		tuple. */
		innobase_fts_create_doc_id_key(tuple, index, &search_doc_id);

		innobase_srv_conc_enter_innodb(prebuilt->trx);

		dberr_t ret = row_search_for_mysql(
			(byte*) buf, PAGE_CUR_GE, prebuilt, ROW_SEL_EXACT, 0);

		innobase_srv_conc_exit_innodb(prebuilt->trx);

		switch (ret) {
		case DB_SUCCESS:
			error = 0;
			table->status = 0;
			break;
		case DB_RECORD_NOT_FOUND:
			result->current = const_cast<ib_rbt_node_t*>(
				rbt_next(result->rankings_by_rank,
					 result->current));

			if (!result->current) {
				/* exhaust the result set, should return
				HA_ERR_END_OF_FILE just like
				ha_innobase::general_fetch() and/or
				ha_innobase::index_first() etc. */
				error = HA_ERR_END_OF_FILE;
				table->status = STATUS_NOT_FOUND;
			} else {
				goto next_record;
			}
			break;
		case DB_END_OF_INDEX:
			error = HA_ERR_END_OF_FILE;
			table->status = STATUS_NOT_FOUND;
			break;
		case DB_TABLESPACE_DELETED:

			ib_senderrf(
				prebuilt->trx->mysql_thd, IB_LOG_LEVEL_ERROR,
				ER_TABLESPACE_DISCARDED,
				table->s->table_name.str);

			table->status = STATUS_NOT_FOUND;
			error = HA_ERR_NO_SUCH_TABLE;
			break;
		case DB_TABLESPACE_NOT_FOUND:

			ib_senderrf(
				prebuilt->trx->mysql_thd, IB_LOG_LEVEL_ERROR,
				ER_TABLESPACE_MISSING,
				table->s->table_name.str);

			table->status = STATUS_NOT_FOUND;
			error = HA_ERR_NO_SUCH_TABLE;
			break;
		default:
			error = convert_error_code_to_mysql(
				ret, 0, user_thd);

			table->status = STATUS_NOT_FOUND;
			break;
		}

		return(error);
	}

	return(HA_ERR_END_OF_FILE);
}

/*************************************************************************
*/

void
ha_innobase::ft_end()
{
	fprintf(stderr, "ft_end()\n");

	rnd_end();
}

/*********************************************************************//**
Stores a reference to the current row to 'ref' field of the handle. Note
that in the case where we have generated the clustered index for the
table, the function parameter is illogical: we MUST ASSUME that 'record'
is the current 'position' of the handle, because if row ref is actually
the row id internally generated in InnoDB, then 'record' does not contain
it. We just guess that the row id must be for the record where the handle
was positioned the last time. */
UNIV_INTERN
void
ha_innobase::position(
/*==================*/
	const uchar*	record)	/*!< in: row in MySQL format */
{
	uint		len;

	ut_a(prebuilt->trx == thd_to_trx(ha_thd()));

	if (prebuilt->clust_index_was_generated) {
		/* No primary key was defined for the table and we
		generated the clustered index from row id: the
		row reference will be the row id, not any key value
		that MySQL knows of */

		len = DATA_ROW_ID_LEN;

		memcpy(ref, prebuilt->row_id, len);
	} else {
		len = store_key_val_for_row(primary_key, (char*) ref,
							 ref_length, record);
	}

	/* We assume that the 'ref' value len is always fixed for the same
	table. */

	if (len != ref_length) {
		sql_print_error("Stored ref len is %lu, but table ref len is "
				"%lu", (ulong) len, (ulong) ref_length);
	}
}

/* limit innodb monitor access to users with PROCESS privilege.
See http://bugs.mysql.com/32710 for expl. why we choose PROCESS. */
#define IS_MAGIC_TABLE_AND_USER_DENIED_ACCESS(table_name, thd) \
	(row_is_magic_monitor_table(table_name) \
	 && check_global_access(thd, PROCESS_ACL))

/*****************************************************************//**
Check whether there exist a column named as "FTS_DOC_ID", which is
reserved for InnoDB FTS Doc ID
@return true if there exist a "FTS_DOC_ID" column */
static
bool
create_table_check_doc_id_col(
/*==========================*/
	trx_t*		trx,		/*!< in: InnoDB transaction handle */
	const TABLE*	form,		/*!< in: information on table
					columns and indexes */
	ulint*		doc_id_col)	/*!< out: Doc ID column number if
					there exist a FTS_DOC_ID column,
					ULINT_UNDEFINED if column is of the
					wrong type/name/size */
{
	for (ulint i = 0; i < form->s->fields; i++) {
		const Field*	field;
		ulint		col_type;
		ulint		col_len;
		ulint		unsigned_type;

		field = form->field[i];

		col_type = get_innobase_type_from_mysql_type(&unsigned_type,
							     field);

		col_len = field->pack_length();

		if (innobase_strcasecmp(field->field_name,
					FTS_DOC_ID_COL_NAME) == 0) {

			/* Note the name is case sensitive due to
			our internal query parser */
			if (col_type == DATA_INT
			    && !field->real_maybe_null()
			    && col_len == sizeof(doc_id_t)
			    && (strcmp(field->field_name,
				      FTS_DOC_ID_COL_NAME) == 0)) {
				*doc_id_col = i;
			} else {
				push_warning_printf(
					trx->mysql_thd,
					Sql_condition::WARN_LEVEL_WARN,
					ER_ILLEGAL_HA_CREATE_OPTION,
					"InnoDB: FTS_DOC_ID column must be "
					"of BIGINT NOT NULL type, and named "
					"in all capitalized characters");
				my_error(ER_WRONG_COLUMN_NAME, MYF(0),
					 field->field_name);
				*doc_id_col = ULINT_UNDEFINED;
			}

			return(true);
		}
	}

	return(false);
}

/*****************************************************************//**
Creates a table definition to an InnoDB database. */
static __attribute__((nonnull, warn_unused_result))
int
create_table_def(
/*=============*/
	trx_t*		trx,		/*!< in: InnoDB transaction handle */
	const TABLE*	form,		/*!< in: information on table
					columns and indexes */
	const char*	table_name,	/*!< in: table name */
	const char*	temp_path,	/*!< in: if this is a table explicitly
					created by the user with the
					TEMPORARY keyword, then this
					parameter is the dir path where the
					table should be placed if we create
					an .ibd file for it (no .ibd extension
					in the path, though). Otherwise this
					is a zero length-string */
	const char*	remote_path,	/*!< in: Remote path or zero length-string */
	ulint		flags,		/*!< in: table flags */
	ulint		flags2)		/*!< in: table flags2 */
{
	THD*		thd = trx->mysql_thd;
	dict_table_t*	table;
	ulint		n_cols;
	dberr_t		err;
	ulint		col_type;
	ulint		col_len;
	ulint		nulls_allowed;
	ulint		unsigned_type;
	ulint		binary_type;
	ulint		long_true_varchar;
	ulint		charset_no;
	ulint		i;
	ulint		doc_id_col = 0;
	ibool		has_doc_id_col = FALSE;
	mem_heap_t*	heap;

	DBUG_ENTER("create_table_def");
	DBUG_PRINT("enter", ("table_name: %s", table_name));

	DBUG_ASSERT(thd != NULL);

	/* MySQL does the name length check. But we do additional check
	on the name length here */
	if (strlen(table_name) > MAX_FULL_NAME_LEN) {
		push_warning_printf(
			thd, Sql_condition::WARN_LEVEL_WARN,
			ER_TABLE_NAME,
			"InnoDB: Table Name or Database Name is too long");

		DBUG_RETURN(ER_TABLE_NAME);
	}

	/* table_name must contain '/'. Later in the code we assert if it
	does not */
	if (strcmp(strchr(table_name, '/') + 1,
		   "innodb_table_monitor") == 0) {
		push_warning(
			thd, Sql_condition::WARN_LEVEL_WARN,
			HA_ERR_WRONG_COMMAND,
			DEPRECATED_MSG_INNODB_TABLE_MONITOR);
	}

	n_cols = form->s->fields;

	/* Check whether there already exists a FTS_DOC_ID column */
	if (create_table_check_doc_id_col(trx, form, &doc_id_col)){

		/* Raise error if the Doc ID column is of wrong type or name */
		if (doc_id_col == ULINT_UNDEFINED) {
			trx_commit_for_mysql(trx);

			err = DB_ERROR;
			goto error_ret;
		} else {
			has_doc_id_col = TRUE;
		}
	}

	/* We pass 0 as the space id, and determine at a lower level the space
	id where to store the table */

	if (flags2 & DICT_TF2_FTS) {
		/* Adjust for the FTS hidden field */
		if (!has_doc_id_col) {
			table = dict_mem_table_create(table_name, 0, n_cols + 1,
						      flags, flags2);

			/* Set the hidden doc_id column. */
			table->fts->doc_col = n_cols;
		} else {
			table = dict_mem_table_create(table_name, 0, n_cols,
						      flags, flags2);
			table->fts->doc_col = doc_id_col;
		}
	} else {
		table = dict_mem_table_create(table_name, 0, n_cols,
					      flags, flags2);
	}

	if (flags2 & DICT_TF2_TEMPORARY) {
		ut_a(strlen(temp_path));
		table->dir_path_of_temp_table =
			mem_heap_strdup(table->heap, temp_path);
	}

	if (DICT_TF_HAS_DATA_DIR(flags)) {
		ut_a(strlen(remote_path));
		table->data_dir_path = mem_heap_strdup(table->heap, remote_path);
	} else {
		table->data_dir_path = NULL;
	}
	heap = mem_heap_create(1000);

	for (i = 0; i < n_cols; i++) {
		Field*	field = form->field[i];

		col_type = get_innobase_type_from_mysql_type(&unsigned_type,
							     field);

		if (!col_type) {
			push_warning_printf(
				thd, Sql_condition::WARN_LEVEL_WARN,
				ER_CANT_CREATE_TABLE,
				"Error creating table '%s' with "
				"column '%s'. Please check its "
				"column type and try to re-create "
				"the table with an appropriate "
				"column type.",
				table->name, field->field_name);
			goto err_col;
		}

		nulls_allowed = field->real_maybe_null() ? 0 : DATA_NOT_NULL;
		binary_type = field->binary() ? DATA_BINARY_TYPE : 0;

		charset_no = 0;

		if (dtype_is_string_type(col_type)) {

			charset_no = (ulint) field->charset()->number;

			if (UNIV_UNLIKELY(charset_no > MAX_CHAR_COLL_NUM)) {
				/* in data0type.h we assume that the
				number fits in one byte in prtype */
				push_warning_printf(
					thd, Sql_condition::WARN_LEVEL_WARN,
					ER_CANT_CREATE_TABLE,
					"In InnoDB, charset-collation codes"
					" must be below 256."
					" Unsupported code %lu.",
					(ulong) charset_no);
				mem_heap_free(heap);
				DBUG_RETURN(ER_CANT_CREATE_TABLE);
			}
		}

		/* we assume in dtype_form_prtype() that this fits in
		two bytes */
		ut_a(field->type() <= MAX_CHAR_COLL_NUM);
		col_len = field->pack_length();

		/* The MySQL pack length contains 1 or 2 bytes length field
		for a true VARCHAR. Let us subtract that, so that the InnoDB
		column length in the InnoDB data dictionary is the real
		maximum byte length of the actual data. */

		long_true_varchar = 0;

		if (field->type() == MYSQL_TYPE_VARCHAR) {
			col_len -= ((Field_varstring*) field)->length_bytes;

			if (((Field_varstring*) field)->length_bytes == 2) {
				long_true_varchar = DATA_LONG_TRUE_VARCHAR;
			}
		}

		/* First check whether the column to be added has a
		system reserved name. */
		if (dict_col_name_is_reserved(field->field_name)){
			my_error(ER_WRONG_COLUMN_NAME, MYF(0),
				 field->field_name);
err_col:
			dict_mem_table_free(table);
			mem_heap_free(heap);
			trx_commit_for_mysql(trx);

			err = DB_ERROR;
			goto error_ret;
		}

		dict_mem_table_add_col(table, heap,
			field->field_name,
			col_type,
			dtype_form_prtype(
				(ulint) field->type()
				| nulls_allowed | unsigned_type
				| binary_type | long_true_varchar,
				charset_no),
			col_len);
	}

	/* Add the FTS doc_id hidden column. */
	if (flags2 & DICT_TF2_FTS && !has_doc_id_col) {
		fts_add_doc_id_column(table, heap);
	}

	err = row_create_table_for_mysql(table, trx, false);

	mem_heap_free(heap);

	if (err == DB_DUPLICATE_KEY || err == DB_TABLESPACE_EXISTS) {
		char display_name[FN_REFLEN];
		char* buf_end = innobase_convert_identifier(
			display_name, sizeof(display_name) - 1,
			table_name, strlen(table_name),
			thd, TRUE);

		*buf_end = '\0';

		my_error(err == DB_DUPLICATE_KEY
			 ? ER_TABLE_EXISTS_ERROR
			 : ER_TABLESPACE_EXISTS, MYF(0), display_name);
	}

	if (err == DB_SUCCESS && (flags2 & DICT_TF2_FTS)) {
		fts_optimize_add_table(table);
	}

error_ret:
	DBUG_RETURN(convert_error_code_to_mysql(err, flags, thd));
}

/*****************************************************************//**
Creates an index in an InnoDB database. */
static
int
create_index(
/*=========*/
	trx_t*		trx,		/*!< in: InnoDB transaction handle */
	const TABLE*	form,		/*!< in: information on table
					columns and indexes */
	ulint		flags,		/*!< in: InnoDB table flags */
	const char*	table_name,	/*!< in: table name */
	uint		key_num)	/*!< in: index number */
{
	dict_index_t*	index;
	int		error;
	const KEY*	key;
	ulint		ind_type;
	ulint*		field_lengths;

	DBUG_ENTER("create_index");

	key = form->key_info + key_num;

	/* Assert that "GEN_CLUST_INDEX" cannot be used as non-primary index */
	ut_a(innobase_strcasecmp(key->name, innobase_index_reserve_name) != 0);

	if (key->flags & HA_FULLTEXT) {
		index = dict_mem_index_create(table_name, key->name, 0,
					      DICT_FTS,
					      key->user_defined_key_parts);

		for (ulint i = 0; i < key->user_defined_key_parts; i++) {
			KEY_PART_INFO*	key_part = key->key_part + i;
			dict_mem_index_add_field(
				index, key_part->field->field_name, 0);
		}

		DBUG_RETURN(convert_error_code_to_mysql(
				    row_create_index_for_mysql(
					    index, trx, NULL),
				    flags, NULL));

	}

	ind_type = 0;

	if (key_num == form->s->primary_key) {
		ind_type |= DICT_CLUSTERED;
	}

	if (key->flags & HA_NOSAME) {
		ind_type |= DICT_UNIQUE;
	}

	field_lengths = (ulint*) my_malloc(
		key->user_defined_key_parts * sizeof *
				field_lengths, MYF(MY_FAE));

	/* We pass 0 as the space id, and determine at a lower level the space
	id where to store the table */

	index = dict_mem_index_create(table_name, key->name, 0,
				      ind_type, key->user_defined_key_parts);

	for (ulint i = 0; i < key->user_defined_key_parts; i++) {
		KEY_PART_INFO*	key_part = key->key_part + i;
		ulint		prefix_len;
		ulint		col_type;
		ulint		is_unsigned;


		/* (The flag HA_PART_KEY_SEG denotes in MySQL a
		column prefix field in an index: we only store a
		specified number of first bytes of the column to
		the index field.) The flag does not seem to be
		properly set by MySQL. Let us fall back on testing
		the length of the key part versus the column. */

		Field*	field = NULL;

		for (ulint j = 0; j < form->s->fields; j++) {

			field = form->field[j];

			if (0 == innobase_strcasecmp(
				    field->field_name,
				    key_part->field->field_name)) {
				/* Found the corresponding column */

				goto found;
			}
		}

		ut_error;
found:
		col_type = get_innobase_type_from_mysql_type(
			&is_unsigned, key_part->field);

		if (DATA_BLOB == col_type
		    || (key_part->length < field->pack_length()
			&& field->type() != MYSQL_TYPE_VARCHAR)
		    || (field->type() == MYSQL_TYPE_VARCHAR
			&& key_part->length < field->pack_length()
			- ((Field_varstring*) field)->length_bytes)) {

			switch (col_type) {
			default:
				prefix_len = key_part->length;
				break;
			case DATA_INT:
			case DATA_FLOAT:
			case DATA_DOUBLE:
			case DATA_DECIMAL:
				sql_print_error(
					"MySQL is trying to create a column "
					"prefix index field, on an "
					"inappropriate data type. Table "
					"name %s, column name %s.",
					table_name,
					key_part->field->field_name);

				prefix_len = 0;
			}
		} else {
			prefix_len = 0;
		}

		field_lengths[i] = key_part->length;

		dict_mem_index_add_field(
			index, key_part->field->field_name, prefix_len);
	}

	ut_ad(key->flags & HA_FULLTEXT || !(index->type & DICT_FTS));

	/* Even though we've defined max_supported_key_part_length, we
	still do our own checking using field_lengths to be absolutely
	sure we don't create too long indexes. */

	error = convert_error_code_to_mysql(
		row_create_index_for_mysql(index, trx, field_lengths),
		flags, NULL);

	my_free(field_lengths);

	DBUG_RETURN(error);
}

/*****************************************************************//**
Creates an index to an InnoDB table when the user has defined no
primary index. */
static
int
create_clustered_index_when_no_primary(
/*===================================*/
	trx_t*		trx,		/*!< in: InnoDB transaction handle */
	ulint		flags,		/*!< in: InnoDB table flags */
	const char*	table_name)	/*!< in: table name */
{
	dict_index_t*	index;
	dberr_t		error;

	/* We pass 0 as the space id, and determine at a lower level the space
	id where to store the table */
	index = dict_mem_index_create(table_name,
				      innobase_index_reserve_name,
				      0, DICT_CLUSTERED, 0);

	error = row_create_index_for_mysql(index, trx, NULL);

	return(convert_error_code_to_mysql(error, flags, NULL));
}

/*****************************************************************//**
Return a display name for the row format
@return row format name */
UNIV_INTERN
const char*
get_row_format_name(
/*================*/
	enum row_type	row_format)		/*!< in: Row Format */
{
	switch (row_format) {
	case ROW_TYPE_COMPACT:
		return("COMPACT");
	case ROW_TYPE_COMPRESSED:
		return("COMPRESSED");
	case ROW_TYPE_DYNAMIC:
		return("DYNAMIC");
	case ROW_TYPE_REDUNDANT:
		return("REDUNDANT");
	case ROW_TYPE_DEFAULT:
		return("DEFAULT");
	case ROW_TYPE_FIXED:
		return("FIXED");
	case ROW_TYPE_PAGE:
	case ROW_TYPE_NOT_USED:
		break;
	}
	return("NOT USED");
}

/** If file-per-table is missing, issue warning and set ret false */
#define CHECK_ERROR_ROW_TYPE_NEEDS_FILE_PER_TABLE(use_tablespace)\
	if (!use_tablespace) {					\
		push_warning_printf(				\
			thd, Sql_condition::WARN_LEVEL_WARN,	\
			ER_ILLEGAL_HA_CREATE_OPTION,		\
			"InnoDB: ROW_FORMAT=%s requires"	\
			" innodb_file_per_table.",		\
			get_row_format_name(row_format));	\
		ret = "ROW_FORMAT";					\
	}

/** If file-format is Antelope, issue warning and set ret false */
#define CHECK_ERROR_ROW_TYPE_NEEDS_GT_ANTELOPE			\
	if (srv_file_format < UNIV_FORMAT_B) {		\
		push_warning_printf(				\
			thd, Sql_condition::WARN_LEVEL_WARN,	\
			ER_ILLEGAL_HA_CREATE_OPTION,		\
			"InnoDB: ROW_FORMAT=%s requires"	\
			" innodb_file_format > Antelope.",	\
			get_row_format_name(row_format));	\
		ret = "ROW_FORMAT";				\
	}


/*****************************************************************//**
Validates the create options. We may build on this function
in future. For now, it checks two specifiers:
KEY_BLOCK_SIZE and ROW_FORMAT
If innodb_strict_mode is not set then this function is a no-op
@return	NULL if valid, string if not. */
UNIV_INTERN
const char*
create_options_are_invalid(
/*=======================*/
	THD*		thd,		/*!< in: connection thread. */
	TABLE*		form,		/*!< in: information on table
					columns and indexes */
	HA_CREATE_INFO*	create_info,	/*!< in: create info. */
	bool		use_tablespace)	/*!< in: srv_file_per_table */
{
	ibool	kbs_specified	= FALSE;
	const char*	ret	= NULL;
	enum row_type	row_format	= form->s->row_type;

	ut_ad(thd != NULL);

	/* If innodb_strict_mode is not set don't do any validation. */
	if (!(THDVAR(thd, strict_mode))) {
		return(NULL);
	}

	ut_ad(form != NULL);
	ut_ad(create_info != NULL);

	/* First check if a non-zero KEY_BLOCK_SIZE was specified. */
	if (create_info->key_block_size) {
		kbs_specified = TRUE;
		switch (create_info->key_block_size) {
			ulint	kbs_max;
		case 1:
		case 2:
		case 4:
		case 8:
		case 16:
			/* Valid KEY_BLOCK_SIZE, check its dependencies. */
			if (!use_tablespace) {
				push_warning(
					thd, Sql_condition::WARN_LEVEL_WARN,
					ER_ILLEGAL_HA_CREATE_OPTION,
					"InnoDB: KEY_BLOCK_SIZE requires"
					" innodb_file_per_table.");
				ret = "KEY_BLOCK_SIZE";
			}
			if (srv_file_format < UNIV_FORMAT_B) {
				push_warning(
					thd, Sql_condition::WARN_LEVEL_WARN,
					ER_ILLEGAL_HA_CREATE_OPTION,
					"InnoDB: KEY_BLOCK_SIZE requires"
					" innodb_file_format > Antelope.");
				ret = "KEY_BLOCK_SIZE";
			}

			/* The maximum KEY_BLOCK_SIZE (KBS) is 16. But if
			UNIV_PAGE_SIZE is smaller than 16k, the maximum
			KBS is also smaller. */
			kbs_max = ut_min(
				1 << (UNIV_PAGE_SSIZE_MAX - 1),
				1 << (PAGE_ZIP_SSIZE_MAX - 1));
			if (create_info->key_block_size > kbs_max) {
				push_warning_printf(
					thd, Sql_condition::WARN_LEVEL_WARN,
					ER_ILLEGAL_HA_CREATE_OPTION,
					"InnoDB: KEY_BLOCK_SIZE=%ld"
					" cannot be larger than %ld.",
					create_info->key_block_size,
					kbs_max);
				ret = "KEY_BLOCK_SIZE";
			}
			break;
		default:
			push_warning_printf(
				thd, Sql_condition::WARN_LEVEL_WARN,
				ER_ILLEGAL_HA_CREATE_OPTION,
				"InnoDB: invalid KEY_BLOCK_SIZE = %lu."
				" Valid values are [1, 2, 4, 8, 16]",
				create_info->key_block_size);
			ret = "KEY_BLOCK_SIZE";
			break;
		}
	}

	/* Check for a valid Innodb ROW_FORMAT specifier and
	other incompatibilities. */
	switch (row_format) {
	case ROW_TYPE_COMPRESSED:
		CHECK_ERROR_ROW_TYPE_NEEDS_FILE_PER_TABLE(use_tablespace);
		CHECK_ERROR_ROW_TYPE_NEEDS_GT_ANTELOPE;
		break;
	case ROW_TYPE_DYNAMIC:
		CHECK_ERROR_ROW_TYPE_NEEDS_FILE_PER_TABLE(use_tablespace);
		CHECK_ERROR_ROW_TYPE_NEEDS_GT_ANTELOPE;
		/* fall through since dynamic also shuns KBS */
	case ROW_TYPE_COMPACT:
	case ROW_TYPE_REDUNDANT:
		if (kbs_specified) {
			push_warning_printf(
				thd, Sql_condition::WARN_LEVEL_WARN,
				ER_ILLEGAL_HA_CREATE_OPTION,
				"InnoDB: cannot specify ROW_FORMAT = %s"
				" with KEY_BLOCK_SIZE.",
				get_row_format_name(row_format));
			ret = "KEY_BLOCK_SIZE";
		}
		break;
	case ROW_TYPE_DEFAULT:
		break;
	case ROW_TYPE_FIXED:
	case ROW_TYPE_PAGE:
	case ROW_TYPE_NOT_USED:
		push_warning(
			thd, Sql_condition::WARN_LEVEL_WARN,
			ER_ILLEGAL_HA_CREATE_OPTION,		\
			"InnoDB: invalid ROW_FORMAT specifier.");
		ret = "ROW_TYPE";
		break;
	}

	/* Use DATA DIRECTORY only with file-per-table. */
	if (create_info->data_file_name && !use_tablespace) {
		push_warning(
			thd, Sql_condition::WARN_LEVEL_WARN,
			ER_ILLEGAL_HA_CREATE_OPTION,
			"InnoDB: DATA DIRECTORY requires"
			" innodb_file_per_table.");
		ret = "DATA DIRECTORY";
	}

	/* Do not use DATA DIRECTORY with TEMPORARY TABLE. */
	if (create_info->data_file_name
	    && create_info->options & HA_LEX_CREATE_TMP_TABLE) {
		push_warning(
			thd, Sql_condition::WARN_LEVEL_WARN,
			ER_ILLEGAL_HA_CREATE_OPTION,
			"InnoDB: DATA DIRECTORY cannot be used"
			" for TEMPORARY tables.");
		ret = "DATA DIRECTORY";
	}

	/* Do not allow INDEX_DIRECTORY */
	if (create_info->index_file_name) {
		push_warning_printf(
			thd, Sql_condition::WARN_LEVEL_WARN,
			ER_ILLEGAL_HA_CREATE_OPTION,
			"InnoDB: INDEX DIRECTORY is not supported");
		ret = "INDEX DIRECTORY";
	}

	return(ret);
}

/*****************************************************************//**
Update create_info.  Used in SHOW CREATE TABLE et al. */
UNIV_INTERN
void
ha_innobase::update_create_info(
/*============================*/
	HA_CREATE_INFO*	create_info)	/*!< in/out: create info */
{
	if (!(create_info->used_fields & HA_CREATE_USED_AUTO)) {
		ha_innobase::info(HA_STATUS_AUTO);
		create_info->auto_increment_value = stats.auto_increment_value;
	}

	/* Update the DATA DIRECTORY name from SYS_DATAFILES. */
	dict_get_and_save_data_dir_path(prebuilt->table, false);

	if (prebuilt->table->data_dir_path) {
		create_info->data_file_name = prebuilt->table->data_dir_path;
	}
}

/*****************************************************************//**
Initialize the table FTS stopword list
@return TRUE if success */
UNIV_INTERN
ibool
innobase_fts_load_stopword(
/*=======================*/
	dict_table_t*	table,	/*!< in: Table has the FTS */
	trx_t*		trx,	/*!< in: transaction */
	THD*		thd)	/*!< in: current thread */
{
	return(fts_load_stopword(table, trx,
				 fts_server_stopword_table,
				 THDVAR(thd, ft_user_stopword_table),
				 THDVAR(thd, ft_enable_stopword), FALSE));
}

/*****************************************************************//**
Parses the table name into normal name and either temp path or remote path
if needed.
@return	0 if successful, otherwise, error number */
UNIV_INTERN
int
ha_innobase::parse_table_name(
/*==========================*/
	const char*	name,		/*!< in/out: table name provided*/
	HA_CREATE_INFO*	create_info,	/*!< in: more information of the
					created table, contains also the
					create statement string */
	ulint		flags,		/*!< in: flags*/
	ulint		flags2,		/*!< in: flags2*/
	char*		norm_name,	/*!< out: normalized table name */
	char*		temp_path,	/*!< out: absolute path of table */
	char*		remote_path)	/*!< out: remote path of table */
{
	THD*		thd = ha_thd();
	bool		use_tablespace = flags2 & DICT_TF2_USE_TABLESPACE;
	DBUG_ENTER("ha_innobase::parse_table_name");

#ifdef __WIN__
	/* Names passed in from server are in two formats:
	1. <database_name>/<table_name>: for normal table creation
	2. full path: for temp table creation, or DATA DIRECTORY.

	When srv_file_per_table is on and mysqld_embedded is off,
	check for full path pattern, i.e.
	X:\dir\...,		X is a driver letter, or
	\\dir1\dir2\...,	UNC path
	returns error if it is in full path format, but not creating a temp.
	table. Currently InnoDB does not support symbolic link on Windows. */

	if (use_tablespace
	    && !mysqld_embedded
	    && !(create_info->options & HA_LEX_CREATE_TMP_TABLE)) {

		if ((name[1] == ':')
		    || (name[0] == '\\' && name[1] == '\\')) {
			sql_print_error("Cannot create table %s\n", name);
			DBUG_RETURN(HA_ERR_GENERIC);
		}
	}
#endif

	normalize_table_name(norm_name, name);
	temp_path[0] = '\0';
	remote_path[0] = '\0';

	/* A full path is used for TEMPORARY TABLE and DATA DIRECTORY.
	In the case of;
	  CREATE TEMPORARY TABLE ... DATA DIRECTORY={path} ... ;
	We ignore the DATA DIRECTORY. */
	if (create_info->options & HA_LEX_CREATE_TMP_TABLE) {
		strncpy(temp_path, name, FN_REFLEN - 1);
	}

	if (create_info->data_file_name) {
		bool ignore = false;

		/* Use DATA DIRECTORY only with file-per-table. */
		if (!use_tablespace) {
			push_warning(
				thd, Sql_condition::WARN_LEVEL_WARN,
				ER_ILLEGAL_HA_CREATE_OPTION,
				"InnoDB: DATA DIRECTORY requires"
				" innodb_file_per_table.");
			ignore = true;
		}

		/* Do not use DATA DIRECTORY with TEMPORARY TABLE. */
		if (create_info->options & HA_LEX_CREATE_TMP_TABLE) {
			push_warning(
				thd, Sql_condition::WARN_LEVEL_WARN,
				ER_ILLEGAL_HA_CREATE_OPTION,
				"InnoDB: DATA DIRECTORY cannot be"
				" used for TEMPORARY tables.");
			ignore = true;
		}

		if (ignore) {
			push_warning_printf(
				thd, Sql_condition::WARN_LEVEL_WARN,
				WARN_OPTION_IGNORED,
				ER_DEFAULT(WARN_OPTION_IGNORED),
				"DATA DIRECTORY");
		} else {
			strncpy(remote_path, create_info->data_file_name,
				FN_REFLEN - 1);
		}
	}

	if (create_info->index_file_name) {
		push_warning_printf(
			thd, Sql_condition::WARN_LEVEL_WARN,
			WARN_OPTION_IGNORED,
			ER_DEFAULT(WARN_OPTION_IGNORED),
			"INDEX DIRECTORY");
	}

	DBUG_RETURN(0);
}

/*****************************************************************//**
Determines InnoDB table flags.
@retval true if successful, false if error */
UNIV_INTERN
bool
innobase_table_flags(
/*=================*/
	const TABLE*		form,		/*!< in: table */
	const HA_CREATE_INFO*	create_info,	/*!< in: information
						on table columns and indexes */
	THD*			thd,		/*!< in: connection */
	bool			use_tablespace,	/*!< in: whether to create
						outside system tablespace */
	ulint*			flags,		/*!< out: DICT_TF flags */
	ulint*			flags2)		/*!< out: DICT_TF2 flags */
{
	DBUG_ENTER("innobase_table_flags");

	const char*	fts_doc_id_index_bad = NULL;
	bool		zip_allowed = true;
	ulint		zip_ssize = 0;
	enum row_type	row_format;
	rec_format_t	innodb_row_format = REC_FORMAT_COMPACT;
	bool		use_data_dir;

	/* Cache the value of innodb_file_format, in case it is
	modified by another thread while the table is being created. */
	const ulint	file_format_allowed = srv_file_format;

	*flags = 0;
	*flags2 = 0;

	/* Check if there are any FTS indexes defined on this table. */
	for (uint i = 0; i < form->s->keys; i++) {
		const KEY*	key = &form->key_info[i];

		if (key->flags & HA_FULLTEXT) {
			*flags2 |= DICT_TF2_FTS;

			/* We don't support FTS indexes in temporary
			tables. */
			if (create_info->options & HA_LEX_CREATE_TMP_TABLE) {

				my_error(ER_INNODB_NO_FT_TEMP_TABLE, MYF(0));
				DBUG_RETURN(false);
			}

			if (fts_doc_id_index_bad) {
				goto index_bad;
			}
		}

		if (innobase_strcasecmp(key->name, FTS_DOC_ID_INDEX_NAME)) {
			continue;
		}

		/* Do a pre-check on FTS DOC ID index */
		if (!(key->flags & HA_NOSAME)
		    || strcmp(key->name, FTS_DOC_ID_INDEX_NAME)
		    || strcmp(key->key_part[0].field->field_name,
			      FTS_DOC_ID_COL_NAME)) {
			fts_doc_id_index_bad = key->name;
		}

		if (fts_doc_id_index_bad && (*flags2 & DICT_TF2_FTS)) {
index_bad:
			my_error(ER_INNODB_FT_WRONG_DOCID_INDEX, MYF(0),
				 fts_doc_id_index_bad);
			DBUG_RETURN(false);
		}
	}

	if (create_info->key_block_size) {
		/* The requested compressed page size (key_block_size)
		is given in kilobytes. If it is a valid number, store
		that value as the number of log2 shifts from 512 in
		zip_ssize. Zero means it is not compressed. */
		ulint zssize;		/* Zip Shift Size */
		ulint kbsize;		/* Key Block Size */
		for (zssize = kbsize = 1;
		     zssize <= ut_min(UNIV_PAGE_SSIZE_MAX,
				      PAGE_ZIP_SSIZE_MAX);
		     zssize++, kbsize <<= 1) {
			if (kbsize == create_info->key_block_size) {
				zip_ssize = zssize;
				break;
			}
		}

		/* Make sure compressed row format is allowed. */
		if (!use_tablespace) {
			push_warning(
				thd, Sql_condition::WARN_LEVEL_WARN,
				ER_ILLEGAL_HA_CREATE_OPTION,
				"InnoDB: KEY_BLOCK_SIZE requires"
				" innodb_file_per_table.");
			zip_allowed = FALSE;
		}

		if (file_format_allowed < UNIV_FORMAT_B) {
			push_warning(
				thd, Sql_condition::WARN_LEVEL_WARN,
				ER_ILLEGAL_HA_CREATE_OPTION,
				"InnoDB: KEY_BLOCK_SIZE requires"
				" innodb_file_format > Antelope.");
			zip_allowed = FALSE;
		}

		if (!zip_allowed
		    || zssize > ut_min(UNIV_PAGE_SSIZE_MAX,
				       PAGE_ZIP_SSIZE_MAX)) {
			push_warning_printf(
				thd, Sql_condition::WARN_LEVEL_WARN,
				ER_ILLEGAL_HA_CREATE_OPTION,
				"InnoDB: ignoring KEY_BLOCK_SIZE=%lu.",
				create_info->key_block_size);
		}
	}

	row_format = form->s->row_type;

	if (zip_ssize && zip_allowed) {
		/* if ROW_FORMAT is set to default,
		automatically change it to COMPRESSED.*/
		if (row_format == ROW_TYPE_DEFAULT) {
			row_format = ROW_TYPE_COMPRESSED;
		} else if (row_format != ROW_TYPE_COMPRESSED) {
			/* ROW_FORMAT other than COMPRESSED
			ignores KEY_BLOCK_SIZE.  It does not
			make sense to reject conflicting
			KEY_BLOCK_SIZE and ROW_FORMAT, because
			such combinations can be obtained
			with ALTER TABLE anyway. */
			push_warning_printf(
				thd, Sql_condition::WARN_LEVEL_WARN,
				ER_ILLEGAL_HA_CREATE_OPTION,
				"InnoDB: ignoring KEY_BLOCK_SIZE=%lu"
				" unless ROW_FORMAT=COMPRESSED.",
				create_info->key_block_size);
			zip_allowed = FALSE;
		}
	} else {
		/* zip_ssize == 0 means no KEY_BLOCK_SIZE.*/
		if (row_format == ROW_TYPE_COMPRESSED && zip_allowed) {
			/* ROW_FORMAT=COMPRESSED without KEY_BLOCK_SIZE
			implies half the maximum KEY_BLOCK_SIZE(*1k) or
			UNIV_PAGE_SIZE, whichever is less. */
			zip_ssize = ut_min(UNIV_PAGE_SSIZE_MAX,
					   PAGE_ZIP_SSIZE_MAX) - 1;
		}
	}

	/* Validate the row format.  Correct it if necessary */
	switch (row_format) {
	case ROW_TYPE_REDUNDANT:
		innodb_row_format = REC_FORMAT_REDUNDANT;
		break;

	case ROW_TYPE_COMPRESSED:
	case ROW_TYPE_DYNAMIC:
		if (!use_tablespace) {
			push_warning_printf(
				thd, Sql_condition::WARN_LEVEL_WARN,
				ER_ILLEGAL_HA_CREATE_OPTION,
				"InnoDB: ROW_FORMAT=%s requires"
				" innodb_file_per_table.",
				get_row_format_name(row_format));
		} else if (file_format_allowed == UNIV_FORMAT_A) {
			push_warning_printf(
				thd, Sql_condition::WARN_LEVEL_WARN,
				ER_ILLEGAL_HA_CREATE_OPTION,
				"InnoDB: ROW_FORMAT=%s requires"
				" innodb_file_format > Antelope.",
				get_row_format_name(row_format));
		} else {
			innodb_row_format = (row_format == ROW_TYPE_DYNAMIC
					     ? REC_FORMAT_DYNAMIC
					     : REC_FORMAT_COMPRESSED);
			break;
		}
		zip_allowed = FALSE;
		/* fall through to set row_format = COMPACT */
	case ROW_TYPE_NOT_USED:
	case ROW_TYPE_FIXED:
	case ROW_TYPE_PAGE:
		push_warning(
			thd, Sql_condition::WARN_LEVEL_WARN,
			ER_ILLEGAL_HA_CREATE_OPTION,
			"InnoDB: assuming ROW_FORMAT=COMPACT.");
	case ROW_TYPE_DEFAULT:
		/* If we fell through, set row format to Compact. */
		row_format = ROW_TYPE_COMPACT;
	case ROW_TYPE_COMPACT:
		break;
	}

	/* Set the table flags */
	if (!zip_allowed) {
		zip_ssize = 0;
	}

	use_data_dir = use_tablespace
		       && ((create_info->data_file_name != NULL)
		       && !(create_info->options & HA_LEX_CREATE_TMP_TABLE));

	dict_tf_set(flags, innodb_row_format, zip_ssize, use_data_dir);

	if (create_info->options & HA_LEX_CREATE_TMP_TABLE) {
		*flags2 |= DICT_TF2_TEMPORARY;
	}

	if (use_tablespace) {
		*flags2 |= DICT_TF2_USE_TABLESPACE;
	}

	DBUG_RETURN(true);
}

/*****************************************************************//**
Creates a new table to an InnoDB database.
@return	error number */
UNIV_INTERN
int
ha_innobase::create(
/*================*/
	const char*	name,		/*!< in: table name */
	TABLE*		form,		/*!< in: information on table
					columns and indexes */
	HA_CREATE_INFO*	create_info)	/*!< in: more information of the
					created table, contains also the
					create statement string */
{
	int		error;
	trx_t*		parent_trx;
	trx_t*		trx;
	int		primary_key_no;
	uint		i;
	char		norm_name[FN_REFLEN];	/* {database}/{tablename} */
	char		temp_path[FN_REFLEN];	/* absolute path of temp frm */
	char		remote_path[FN_REFLEN];	/* absolute path of table */
	THD*		thd = ha_thd();
	ib_int64_t	auto_inc_value;

	/* Cache the global variable "srv_file_per_table" to a local
	variable before using it. Note that "srv_file_per_table"
	is not under dict_sys mutex protection, and could be changed
	while creating the table. So we read the current value here
	and make all further decisions based on this. */
	bool		use_tablespace = srv_file_per_table;

	/* Zip Shift Size - log2 - 9 of compressed page size,
	zero for uncompressed */
	ulint		flags;
	ulint		flags2;
	dict_table_t*	innobase_table = NULL;

	const char*	stmt;
	size_t		stmt_len;

	DBUG_ENTER("ha_innobase::create");

	DBUG_ASSERT(thd != NULL);
	DBUG_ASSERT(create_info != NULL);

<<<<<<< HEAD
	if (form->s->fields > REC_MAX_N_USER_FIELDS) {
		DBUG_RETURN(HA_ERR_TOO_MANY_FIELDS);
=======
	if (form->s->fields > 1000) {
		/* The limit probably should be REC_MAX_N_FIELDS - 3 = 1020,
		but we play safe here */

		DBUG_RETURN(HA_ERR_TO_BIG_ROW);
>>>>>>> 0871fcff
	} else if (srv_read_only_mode) {
		DBUG_RETURN(HA_ERR_TABLE_READONLY);
	}

	/* Create the table definition in InnoDB */

	/* Validate create options if innodb_strict_mode is set. */
	if (create_options_are_invalid(
			thd, form, create_info, use_tablespace)) {
		DBUG_RETURN(HA_WRONG_CREATE_OPTION);
	}

	if (!innobase_table_flags(form, create_info,
				  thd, use_tablespace,
				  &flags, &flags2)) {
		DBUG_RETURN(-1);
	}

	error = parse_table_name(name, create_info, flags, flags2,
				 norm_name, temp_path, remote_path);
	if (error) {
		DBUG_RETURN(error);
	}

	/* Look for a primary key */
	primary_key_no = (form->s->primary_key != MAX_KEY ?
			  (int) form->s->primary_key :
			  -1);

	/* Our function innobase_get_mysql_key_number_for_index assumes
	the primary key is always number 0, if it exists */
	ut_a(primary_key_no == -1 || primary_key_no == 0);

	/* Check for name conflicts (with reserved name) for
	any user indices to be created. */
	if (innobase_index_name_is_reserved(thd, form->key_info,
					    form->s->keys)) {
		DBUG_RETURN(-1);
	}

	if (IS_MAGIC_TABLE_AND_USER_DENIED_ACCESS(norm_name, thd)) {
		DBUG_RETURN(HA_ERR_GENERIC);
	}

	/* Get the transaction associated with the current thd, or create one
	if not yet created */

	parent_trx = check_trx_exists(thd);

	/* In case MySQL calls this in the middle of a SELECT query, release
	possible adaptive hash latch to avoid deadlocks of threads */

	trx_search_latch_release_if_reserved(parent_trx);

	trx = innobase_trx_allocate(thd);

	/* Latch the InnoDB data dictionary exclusively so that no deadlocks
	or lock waits can happen in it during a table create operation.
	Drop table etc. do this latching in row0mysql.cc. */

	row_mysql_lock_data_dictionary(trx);

	error = create_table_def(trx, form, norm_name, temp_path,
				 remote_path, flags, flags2);
	if (error) {
		goto cleanup;
	}

	/* Create the keys */

	if (form->s->keys == 0 || primary_key_no == -1) {
		/* Create an index which is used as the clustered index;
		order the rows by their row id which is internally generated
		by InnoDB */

		error = create_clustered_index_when_no_primary(
			trx, flags, norm_name);
		if (error) {
			goto cleanup;
		}
	}

	if (primary_key_no != -1) {
		/* In InnoDB the clustered index must always be created
		first */
		if ((error = create_index(trx, form, flags, norm_name,
					  (uint) primary_key_no))) {
			goto cleanup;
		}
	}

	/* Create the ancillary tables that are common to all FTS indexes on
	this table. */
	if (flags2 & DICT_TF2_FTS) {
		enum fts_doc_id_index_enum	ret;

		innobase_table = dict_table_open_on_name(
			norm_name, TRUE, FALSE, DICT_ERR_IGNORE_NONE);

		ut_a(innobase_table);

		/* Check whether there already exists FTS_DOC_ID_INDEX */
		ret = innobase_fts_check_doc_id_index_in_def(
			form->s->keys, form->s->key_info);

		switch (ret) {
		case FTS_INCORRECT_DOC_ID_INDEX:
			push_warning_printf(thd,
					    Sql_condition::WARN_LEVEL_WARN,
					    ER_WRONG_NAME_FOR_INDEX,
					    " InnoDB: Index name %s is reserved"
					    " for the unique index on"
					    " FTS_DOC_ID column for FTS"
					    " Document ID indexing"
					    " on table %s. Please check"
					    " the index definition to"
					    " make sure it is of correct"
					    " type\n",
					    FTS_DOC_ID_INDEX_NAME,
					    innobase_table->name);

			if (innobase_table->fts) {
				fts_free(innobase_table);
			}

			dict_table_close(innobase_table, TRUE, FALSE);
			my_error(ER_WRONG_NAME_FOR_INDEX, MYF(0),
				 FTS_DOC_ID_INDEX_NAME);
			error = -1;
			goto cleanup;
		case FTS_EXIST_DOC_ID_INDEX:
		case FTS_NOT_EXIST_DOC_ID_INDEX:
			break;
		}

		dberr_t	err = fts_create_common_tables(
			trx, innobase_table, norm_name,
			(ret == FTS_EXIST_DOC_ID_INDEX));

		error = convert_error_code_to_mysql(err, 0, NULL);

		dict_table_close(innobase_table, TRUE, FALSE);

		if (error) {
			goto cleanup;
		}
	}

	for (i = 0; i < form->s->keys; i++) {

		if (i != static_cast<uint>(primary_key_no)) {

			if ((error = create_index(trx, form, flags,
						  norm_name, i))) {
				goto cleanup;
			}
		}
	}

	stmt = innobase_get_stmt(thd, &stmt_len);

	if (stmt) {
		dberr_t	err = row_table_add_foreign_constraints(
			trx, stmt, stmt_len, norm_name,
			create_info->options & HA_LEX_CREATE_TMP_TABLE);

		switch (err) {

		case DB_PARENT_NO_INDEX:
			push_warning_printf(
				thd, Sql_condition::WARN_LEVEL_WARN,
				HA_ERR_CANNOT_ADD_FOREIGN,
				"Create table '%s' with foreign key constraint"
				" failed. There is no index in the referenced"
				" table where the referenced columns appear"
				" as the first columns.\n", norm_name);
			break;

		case DB_CHILD_NO_INDEX:
			push_warning_printf(
				thd, Sql_condition::WARN_LEVEL_WARN,
				HA_ERR_CANNOT_ADD_FOREIGN,
				"Create table '%s' with foreign key constraint"
				" failed. There is no index in the referencing"
				" table where referencing columns appear"
				" as the first columns.\n", norm_name);
			break;
		default:
			break;
		}

		error = convert_error_code_to_mysql(err, flags, NULL);

		if (error) {
			goto cleanup;
		}
	}
	/* Cache all the FTS indexes on this table in the FTS specific
	structure. They are used for FTS indexed column update handling. */
	if (flags2 & DICT_TF2_FTS) {
		fts_t*          fts = innobase_table->fts;

		ut_a(fts != NULL);

		dict_table_get_all_fts_indexes(innobase_table, fts->indexes);
	}

	innobase_commit_low(trx);

	row_mysql_unlock_data_dictionary(trx);

	/* Flush the log to reduce probability that the .frm files and
	the InnoDB data dictionary get out-of-sync if the user runs
	with innodb_flush_log_at_trx_commit = 0 */

	log_buffer_flush_to_disk();

	innobase_table = dict_table_open_on_name(
		norm_name, FALSE, FALSE, DICT_ERR_IGNORE_NONE);

	DBUG_ASSERT(innobase_table != 0);

	innobase_copy_frm_flags_from_create_info(innobase_table, create_info);

	dict_stats_update(innobase_table, DICT_STATS_EMPTY_TABLE);

	if (innobase_table) {
		/* We update the highest file format in the system table
		space, if this table has higher file format setting. */

		trx_sys_file_format_max_upgrade(
			(const char**) &innobase_file_format_max,
			dict_table_get_format(innobase_table));
	}

	/* Load server stopword into FTS cache */
	if (flags2 & DICT_TF2_FTS) {
		if (!innobase_fts_load_stopword(innobase_table, NULL, thd)) {
			dict_table_close(innobase_table, FALSE, FALSE);
			srv_active_wake_master_thread();
			trx_free_for_mysql(trx);
			DBUG_RETURN(-1);
		}
	}

	/* Note: We can't call update_thd() as prebuilt will not be
	setup at this stage and so we use thd. */

	/* We need to copy the AUTOINC value from the old table if
	this is an ALTER|OPTIMIZE TABLE or CREATE INDEX because CREATE INDEX
	does a table copy too. If query was one of :

		CREATE TABLE ...AUTO_INCREMENT = x; or
		ALTER TABLE...AUTO_INCREMENT = x;   or
		OPTIMIZE TABLE t; or
		CREATE INDEX x on t(...);

	Find out a table definition from the dictionary and get
	the current value of the auto increment field. Set a new
	value to the auto increment field if the value is greater
	than the maximum value in the column. */

	if (((create_info->used_fields & HA_CREATE_USED_AUTO)
	    || thd_sql_command(thd) == SQLCOM_ALTER_TABLE
	    || thd_sql_command(thd) == SQLCOM_OPTIMIZE
	    || thd_sql_command(thd) == SQLCOM_CREATE_INDEX)
	    && create_info->auto_increment_value > 0) {

		auto_inc_value = create_info->auto_increment_value;

		dict_table_autoinc_lock(innobase_table);
		dict_table_autoinc_initialize(innobase_table, auto_inc_value);
		dict_table_autoinc_unlock(innobase_table);
	}

	dict_table_close(innobase_table, FALSE, FALSE);

	/* Tell the InnoDB server that there might be work for
	utility threads: */

	srv_active_wake_master_thread();

	trx_free_for_mysql(trx);

	DBUG_RETURN(0);

cleanup:
	trx_rollback_for_mysql(trx);

	row_mysql_unlock_data_dictionary(trx);

	trx_free_for_mysql(trx);

	DBUG_RETURN(error);
}

/*****************************************************************//**
Discards or imports an InnoDB tablespace.
@return	0 == success, -1 == error */
UNIV_INTERN
int
ha_innobase::discard_or_import_tablespace(
/*======================================*/
	my_bool discard)	/*!< in: TRUE if discard, else import */
{
	dberr_t		err;
	dict_table_t*	dict_table;

	DBUG_ENTER("ha_innobase::discard_or_import_tablespace");

	ut_a(prebuilt->trx);
	ut_a(prebuilt->trx->magic_n == TRX_MAGIC_N);
	ut_a(prebuilt->trx == thd_to_trx(ha_thd()));

	if (srv_read_only_mode) {
		DBUG_RETURN(HA_ERR_TABLE_READONLY);
	}

	dict_table = prebuilt->table;

	if (dict_table->space == TRX_SYS_SPACE) {

		ib_senderrf(
			prebuilt->trx->mysql_thd, IB_LOG_LEVEL_ERROR,
			ER_TABLE_IN_SYSTEM_TABLESPACE,
			table->s->table_name.str);

		DBUG_RETURN(HA_ERR_TABLE_NEEDS_UPGRADE);
	}

	trx_start_if_not_started(prebuilt->trx);

	/* In case MySQL calls this in the middle of a SELECT query, release
	possible adaptive hash latch to avoid deadlocks of threads. */
	trx_search_latch_release_if_reserved(prebuilt->trx);

	/* Obtain an exclusive lock on the table. */
	err = row_mysql_lock_table(
		prebuilt->trx, dict_table, LOCK_X,
		discard ? "setting table lock for DISCARD TABLESPACE"
			: "setting table lock for IMPORT TABLESPACE");

	if (err != DB_SUCCESS) {
		/* unable to lock the table: do nothing */
	} else if (discard) {

		/* Discarding an already discarded tablespace should be an
		idempotent operation. Also, if the .ibd file is missing the
		user may want to set the DISCARD flag in order to IMPORT
		a new tablespace. */

		if (dict_table->ibd_file_missing) {
			ib_senderrf(
				prebuilt->trx->mysql_thd,
				IB_LOG_LEVEL_WARN, ER_TABLESPACE_MISSING,
				table->s->table_name.str);
		}

		err = row_discard_tablespace_for_mysql(
			dict_table->name, prebuilt->trx);

	} else if (!dict_table->ibd_file_missing) {
		/* Commit the transaction in order to
		release the table lock. */
		trx_commit_for_mysql(prebuilt->trx);

		ib_senderrf(
			prebuilt->trx->mysql_thd, IB_LOG_LEVEL_ERROR,
			ER_TABLESPACE_EXISTS, table->s->table_name.str);

		DBUG_RETURN(HA_ERR_TABLE_EXIST);
	} else {
		err = row_import_for_mysql(dict_table, prebuilt);

		if (err == DB_SUCCESS) {

			if (table->found_next_number_field) {
				dict_table_autoinc_lock(dict_table);
				innobase_initialize_autoinc();
				dict_table_autoinc_unlock(dict_table);
			}

			info(HA_STATUS_TIME
			     | HA_STATUS_CONST
			     | HA_STATUS_VARIABLE
			     | HA_STATUS_AUTO);
		}
	}

	/* Commit the transaction in order to release the table lock. */
	trx_commit_for_mysql(prebuilt->trx);

	DBUG_RETURN(convert_error_code_to_mysql(err, dict_table->flags, NULL));
}

/*****************************************************************//**
Deletes all rows of an InnoDB table.
@return	error number */
UNIV_INTERN
int
ha_innobase::truncate()
/*===================*/
{
	dberr_t		err;
	int		error;

	DBUG_ENTER("ha_innobase::truncate");

	if (srv_read_only_mode) {
		DBUG_RETURN(HA_ERR_TABLE_READONLY);
	}

	/* Get the transaction associated with the current thd, or create one
	if not yet created, and update prebuilt->trx */

	update_thd(ha_thd());

	if (!trx_is_started(prebuilt->trx)) {
		++prebuilt->trx->will_lock;
	}
	/* Truncate the table in InnoDB */

	err = row_truncate_table_for_mysql(prebuilt->table, prebuilt->trx);

	switch (err) {

	case DB_TABLESPACE_DELETED:
	case DB_TABLESPACE_NOT_FOUND:
		ib_senderrf(
			prebuilt->trx->mysql_thd, IB_LOG_LEVEL_ERROR,
			(err == DB_TABLESPACE_DELETED ?
			ER_TABLESPACE_DISCARDED : ER_TABLESPACE_MISSING),
			table->s->table_name.str);
		table->status = STATUS_NOT_FOUND;
		error = HA_ERR_NO_SUCH_TABLE;
		break;

	default:
		error = convert_error_code_to_mysql(
			err, prebuilt->table->flags,
			prebuilt->trx->mysql_thd);
		table->status = STATUS_NOT_FOUND;
		break;
	}
	DBUG_RETURN(error);
}

/*****************************************************************//**
Drops a table from an InnoDB database. Before calling this function,
MySQL calls innobase_commit to commit the transaction of the current user.
Then the current user cannot have locks set on the table. Drop table
operation inside InnoDB will remove all locks any user has on the table
inside InnoDB.
@return	error number */
UNIV_INTERN
int
ha_innobase::delete_table(
/*======================*/
	const char*	name)	/*!< in: table name */
{
	ulint	name_len;
	dberr_t	err;
	trx_t*	parent_trx;
	trx_t*	trx;
	THD*	thd = ha_thd();
	char	norm_name[FN_REFLEN];

	DBUG_ENTER("ha_innobase::delete_table");

	DBUG_EXECUTE_IF(
		"test_normalize_table_name_low",
		test_normalize_table_name_low();
	);
	DBUG_EXECUTE_IF(
		"test_ut_format_name",
		test_ut_format_name();
	);

	/* Strangely, MySQL passes the table name without the '.frm'
	extension, in contrast to ::create */
	normalize_table_name(norm_name, name);

	if (srv_read_only_mode) {
		DBUG_RETURN(HA_ERR_TABLE_READONLY);
	} else if (IS_MAGIC_TABLE_AND_USER_DENIED_ACCESS(norm_name, thd)) {
		DBUG_RETURN(HA_ERR_GENERIC);
	}

	parent_trx = check_trx_exists(thd);

	/* In case MySQL calls this in the middle of a SELECT query, release
	possible adaptive hash latch to avoid deadlocks of threads */

	trx_search_latch_release_if_reserved(parent_trx);

	trx = innobase_trx_allocate(thd);

	name_len = strlen(name);

	ut_a(name_len < 1000);

	/* Either the transaction is already flagged as a locking transaction
	or it hasn't been started yet. */

	ut_a(!trx_is_started(trx) || trx->will_lock > 0);

	/* We are doing a DDL operation. */
	++trx->will_lock;
	trx->ddl = true;

	/* Drop the table in InnoDB */
	err = row_drop_table_for_mysql(
		norm_name, trx, thd_sql_command(thd) == SQLCOM_DROP_DB);


	if (err == DB_TABLE_NOT_FOUND
	    && innobase_get_lower_case_table_names() == 1) {
		char*	is_part = NULL;
#ifdef __WIN__
		is_part = strstr(norm_name, "#p#");
#else
		is_part = strstr(norm_name, "#P#");
#endif /* __WIN__ */

		if (is_part) {
			char	par_case_name[FN_REFLEN];

#ifndef __WIN__
			/* Check for the table using lower
			case name, including the partition
			separator "P" */
			strcpy(par_case_name, norm_name);
			innobase_casedn_str(par_case_name);
#else
			/* On Windows platfrom, check
			whether there exists table name in
			system table whose name is
			not being normalized to lower case */
			normalize_table_name_low(
				par_case_name, name, FALSE);
#endif
			err = row_drop_table_for_mysql(
				par_case_name, trx,
				thd_sql_command(thd) == SQLCOM_DROP_DB);
		}
	}

	/* Flush the log to reduce probability that the .frm files and
	the InnoDB data dictionary get out-of-sync if the user runs
	with innodb_flush_log_at_trx_commit = 0 */

	log_buffer_flush_to_disk();

	/* Tell the InnoDB server that there might be work for
	utility threads: */

	srv_active_wake_master_thread();

	innobase_commit_low(trx);

	trx_free_for_mysql(trx);

	DBUG_RETURN(convert_error_code_to_mysql(err, 0, NULL));
}

/*****************************************************************//**
Removes all tables in the named database inside InnoDB. */
static
void
innobase_drop_database(
/*===================*/
	handlerton*	hton,	/*!< in: handlerton of Innodb */
	char*		path)	/*!< in: database path; inside InnoDB the name
				of the last directory in the path is used as
				the database name: for example, in
				'mysql/data/test' the database name is 'test' */
{
	ulint	len		= 0;
	trx_t*	trx;
	char*	ptr;
	char*	namebuf;
	THD*	thd		= current_thd;

	/* Get the transaction associated with the current thd, or create one
	if not yet created */

	DBUG_ASSERT(hton == innodb_hton_ptr);

	if (srv_read_only_mode) {
		return;
	}

	/* In the Windows plugin, thd = current_thd is always NULL */
	if (thd) {
		trx_t*	parent_trx = check_trx_exists(thd);

		/* In case MySQL calls this in the middle of a SELECT
		query, release possible adaptive hash latch to avoid
		deadlocks of threads */

		trx_search_latch_release_if_reserved(parent_trx);
	}

	ptr = strend(path) - 2;

	while (ptr >= path && *ptr != '\\' && *ptr != '/') {
		ptr--;
		len++;
	}

	ptr++;
	namebuf = (char*) my_malloc((uint) len + 2, MYF(0));

	memcpy(namebuf, ptr, len);
	namebuf[len] = '/';
	namebuf[len + 1] = '\0';
#ifdef	__WIN__
	innobase_casedn_str(namebuf);
#endif
	trx = innobase_trx_allocate(thd);

	/* Either the transaction is already flagged as a locking transaction
	or it hasn't been started yet. */

	ut_a(!trx_is_started(trx) || trx->will_lock > 0);

	/* We are doing a DDL operation. */
	++trx->will_lock;

	row_drop_database_for_mysql(namebuf, trx);

	my_free(namebuf);

	/* Flush the log to reduce probability that the .frm files and
	the InnoDB data dictionary get out-of-sync if the user runs
	with innodb_flush_log_at_trx_commit = 0 */

	log_buffer_flush_to_disk();

	/* Tell the InnoDB server that there might be work for
	utility threads: */

	srv_active_wake_master_thread();

	innobase_commit_low(trx);
	trx_free_for_mysql(trx);
}

/*********************************************************************//**
Renames an InnoDB table.
@return DB_SUCCESS or error code */
static __attribute__((nonnull, warn_unused_result))
dberr_t
innobase_rename_table(
/*==================*/
	trx_t*		trx,	/*!< in: transaction */
	const char*	from,	/*!< in: old name of the table */
	const char*	to)	/*!< in: new name of the table */
{
	dberr_t	error;
	char	norm_to[FN_REFLEN];
	char	norm_from[FN_REFLEN];

	DBUG_ENTER("innobase_rename_table");
	DBUG_ASSERT(trx_get_dict_operation(trx) == TRX_DICT_OP_INDEX);

	ut_ad(!srv_read_only_mode);

	normalize_table_name(norm_to, to);
	normalize_table_name(norm_from, from);

	DEBUG_SYNC_C("innodb_rename_table_ready");

	/* Serialize data dictionary operations with dictionary mutex:
	no deadlocks can occur then in these operations */

	row_mysql_lock_data_dictionary(trx);

	/* Transaction must be flagged as a locking transaction or it hasn't
	been started yet. */

	ut_a(trx->will_lock > 0);

	error = row_rename_table_for_mysql(
		norm_from, norm_to, trx, TRUE);

	if (error != DB_SUCCESS) {
		if (error == DB_TABLE_NOT_FOUND
		    && innobase_get_lower_case_table_names() == 1) {
			char*	is_part = NULL;
#ifdef __WIN__
			is_part = strstr(norm_from, "#p#");
#else
			is_part = strstr(norm_from, "#P#");
#endif /* __WIN__ */

			if (is_part) {
				char	par_case_name[FN_REFLEN];
#ifndef __WIN__
				/* Check for the table using lower
				case name, including the partition
				separator "P" */
				strcpy(par_case_name, norm_from);
				innobase_casedn_str(par_case_name);
#else
				/* On Windows platfrom, check
				whether there exists table name in
				system table whose name is
				not being normalized to lower case */
				normalize_table_name_low(
					par_case_name, from, FALSE);
#endif
				error = row_rename_table_for_mysql(
					par_case_name, norm_to, trx, TRUE);
			}
		}

		if (error != DB_SUCCESS) {
			if (!srv_read_only_mode) {
				FILE* ef = dict_foreign_err_file;

				fputs("InnoDB: Renaming table ", ef);
				ut_print_name(ef, trx, TRUE, norm_from);
				fputs(" to ", ef);
				ut_print_name(ef, trx, TRUE, norm_to);
				fputs(" failed!\n", ef);
			}
		} else {
#ifndef __WIN__
			sql_print_warning("Rename partition table %s "
					  "succeeds after converting to lower "
					  "case. The table may have "
					  "been moved from a case "
					  "in-sensitive file system.\n",
					  norm_from);
#else
			sql_print_warning("Rename partition table %s "
					  "succeeds after skipping the step to "
					  "lower case the table name. "
					  "The table may have been "
					  "moved from a case sensitive "
					  "file system.\n",
					  norm_from);
#endif /* __WIN__ */
		}
	}

	row_mysql_unlock_data_dictionary(trx);

	/* Flush the log to reduce probability that the .frm
	files and the InnoDB data dictionary get out-of-sync
	if the user runs with innodb_flush_log_at_trx_commit = 0 */

	log_buffer_flush_to_disk();

	DBUG_RETURN(error);
}

/*********************************************************************//**
Renames an InnoDB table.
@return	0 or error code */
UNIV_INTERN
int
ha_innobase::rename_table(
/*======================*/
	const char*	from,	/*!< in: old name of the table */
	const char*	to)	/*!< in: new name of the table */
{
	trx_t*	trx;
	dberr_t	error;
	trx_t*	parent_trx;
	THD*	thd		= ha_thd();

	DBUG_ENTER("ha_innobase::rename_table");

	if (srv_read_only_mode) {
		ib_senderrf(thd, IB_LOG_LEVEL_WARN, ER_READ_ONLY_MODE);
		DBUG_RETURN(HA_ERR_TABLE_READONLY);
	}

	/* Get the transaction associated with the current thd, or create one
	if not yet created */

	parent_trx = check_trx_exists(thd);

	/* In case MySQL calls this in the middle of a SELECT query, release
	possible adaptive hash latch to avoid deadlocks of threads */

	trx_search_latch_release_if_reserved(parent_trx);

	trx = innobase_trx_allocate(thd);

	/* We are doing a DDL operation. */
	++trx->will_lock;
	trx_set_dict_operation(trx, TRX_DICT_OP_INDEX);

	error = innobase_rename_table(trx, from, to);

	DEBUG_SYNC(thd, "after_innobase_rename_table");

	/* Tell the InnoDB server that there might be work for
	utility threads: */

	srv_active_wake_master_thread();

	innobase_commit_low(trx);
	trx_free_for_mysql(trx);

	if (error == DB_SUCCESS) {
		char	norm_from[MAX_FULL_NAME_LEN];
		char	norm_to[MAX_FULL_NAME_LEN];
		char	errstr[512];
		dberr_t	ret;

		normalize_table_name(norm_from, from);
		normalize_table_name(norm_to, to);

		ret = dict_stats_rename_table(norm_from, norm_to,
					      errstr, sizeof(errstr));

		if (ret != DB_SUCCESS) {
			ut_print_timestamp(stderr);
			fprintf(stderr, " InnoDB: %s\n", errstr);

			push_warning(thd, Sql_condition::WARN_LEVEL_WARN,
				     ER_LOCK_WAIT_TIMEOUT, errstr);
		}
	}

	/* Add a special case to handle the Duplicated Key error
	and return DB_ERROR instead.
	This is to avoid a possible SIGSEGV error from mysql error
	handling code. Currently, mysql handles the Duplicated Key
	error by re-entering the storage layer and getting dup key
	info by calling get_dup_key(). This operation requires a valid
	table handle ('row_prebuilt_t' structure) which could no
	longer be available in the error handling stage. The suggested
	solution is to report a 'table exists' error message (since
	the dup key error here is due to an existing table whose name
	is the one we are trying to rename to) and return the generic
	error code. */
	if (error == DB_DUPLICATE_KEY) {
		my_error(ER_TABLE_EXISTS_ERROR, MYF(0), to);

		error = DB_ERROR;
	}

	DBUG_RETURN(convert_error_code_to_mysql(error, 0, NULL));
}

/*********************************************************************//**
Estimates the number of index records in a range.
@return	estimated number of rows */
UNIV_INTERN
ha_rows
ha_innobase::records_in_range(
/*==========================*/
	uint			keynr,		/*!< in: index number */
	key_range		*min_key,	/*!< in: start key value of the
						range, may also be 0 */
	key_range		*max_key)	/*!< in: range end key val, may
						also be 0 */
{
	KEY*		key;
	dict_index_t*	index;
	dtuple_t*	range_start;
	dtuple_t*	range_end;
	ib_int64_t	n_rows;
	ulint		mode1;
	ulint		mode2;
	mem_heap_t*	heap;

	DBUG_ENTER("records_in_range");

	ut_a(prebuilt->trx == thd_to_trx(ha_thd()));

	prebuilt->trx->op_info = (char*)"estimating records in index range";

	/* In case MySQL calls this in the middle of a SELECT query, release
	possible adaptive hash latch to avoid deadlocks of threads */

	trx_search_latch_release_if_reserved(prebuilt->trx);

	active_index = keynr;

	key = table->key_info + active_index;

	index = innobase_get_index(keynr);

	/* There exists possibility of not being able to find requested
	index due to inconsistency between MySQL and InoDB dictionary info.
	Necessary message should have been printed in innobase_get_index() */
	if (UNIV_UNLIKELY(!index)) {
		n_rows = HA_POS_ERROR;
		goto func_exit;
	}
	if (dict_index_is_corrupted(index)) {
		n_rows = HA_ERR_INDEX_CORRUPT;
		goto func_exit;
	}
	if (UNIV_UNLIKELY(!row_merge_is_index_usable(prebuilt->trx, index))) {
		n_rows = HA_ERR_TABLE_DEF_CHANGED;
		goto func_exit;
	}

	heap = mem_heap_create(2 * (key->actual_key_parts * sizeof(dfield_t)
				    + sizeof(dtuple_t)));

	range_start = dtuple_create(heap, key->actual_key_parts);
	dict_index_copy_types(range_start, index, key->actual_key_parts);

	range_end = dtuple_create(heap, key->actual_key_parts);
	dict_index_copy_types(range_end, index, key->actual_key_parts);

	row_sel_convert_mysql_key_to_innobase(
				range_start,
				srch_key_val1, sizeof(srch_key_val1),
				index,
				(byte*) (min_key ? min_key->key :
					 (const uchar*) 0),
				(ulint) (min_key ? min_key->length : 0),
				prebuilt->trx);
	DBUG_ASSERT(min_key
		    ? range_start->n_fields > 0
		    : range_start->n_fields == 0);

	row_sel_convert_mysql_key_to_innobase(
				range_end,
				srch_key_val2, sizeof(srch_key_val2),
				index,
				(byte*) (max_key ? max_key->key :
					 (const uchar*) 0),
				(ulint) (max_key ? max_key->length : 0),
				prebuilt->trx);
	DBUG_ASSERT(max_key
		    ? range_end->n_fields > 0
		    : range_end->n_fields == 0);

	mode1 = convert_search_mode_to_innobase(min_key ? min_key->flag :
						HA_READ_KEY_EXACT);
	mode2 = convert_search_mode_to_innobase(max_key ? max_key->flag :
						HA_READ_KEY_EXACT);

	if (mode1 != PAGE_CUR_UNSUPP && mode2 != PAGE_CUR_UNSUPP) {

		n_rows = btr_estimate_n_rows_in_range(index, range_start,
						      mode1, range_end,
						      mode2);
	} else {

		n_rows = HA_POS_ERROR;
	}

	mem_heap_free(heap);

func_exit:

	prebuilt->trx->op_info = (char*)"";

	/* The MySQL optimizer seems to believe an estimate of 0 rows is
	always accurate and may return the result 'Empty set' based on that.
	The accuracy is not guaranteed, and even if it were, for a locking
	read we should anyway perform the search to set the next-key lock.
	Add 1 to the value to make sure MySQL does not make the assumption! */

	if (n_rows == 0) {
		n_rows = 1;
	}

	DBUG_RETURN((ha_rows) n_rows);
}

/*********************************************************************//**
Gives an UPPER BOUND to the number of rows in a table. This is used in
filesort.cc.
@return	upper bound of rows */
UNIV_INTERN
ha_rows
ha_innobase::estimate_rows_upper_bound()
/*====================================*/
{
	const dict_index_t*	index;
	ulonglong		estimate;
	ulonglong		local_data_file_length;
	ulint			stat_n_leaf_pages;

	DBUG_ENTER("estimate_rows_upper_bound");

	/* We do not know if MySQL can call this function before calling
	external_lock(). To be safe, update the thd of the current table
	handle. */

	update_thd(ha_thd());

	prebuilt->trx->op_info = "calculating upper bound for table rows";

	/* In case MySQL calls this in the middle of a SELECT query, release
	possible adaptive hash latch to avoid deadlocks of threads */

	trx_search_latch_release_if_reserved(prebuilt->trx);

	index = dict_table_get_first_index(prebuilt->table);

	stat_n_leaf_pages = index->stat_n_leaf_pages;

	ut_a(stat_n_leaf_pages > 0);

	local_data_file_length =
		((ulonglong) stat_n_leaf_pages) * UNIV_PAGE_SIZE;

	/* Calculate a minimum length for a clustered index record and from
	that an upper bound for the number of rows. Since we only calculate
	new statistics in row0mysql.cc when a table has grown by a threshold
	factor, we must add a safety factor 2 in front of the formula below. */

	estimate = 2 * local_data_file_length
		/ dict_index_calc_min_rec_len(index);

	prebuilt->trx->op_info = "";

	DBUG_RETURN((ha_rows) estimate);
}

/*********************************************************************//**
How many seeks it will take to read through the table. This is to be
comparable to the number returned by records_in_range so that we can
decide if we should scan the table or use keys.
@return	estimated time measured in disk seeks */
UNIV_INTERN
double
ha_innobase::scan_time()
/*====================*/
{
	/* Since MySQL seems to favor table scans too much over index
	searches, we pretend that a sequential read takes the same time
	as a random disk read, that is, we do not divide the following
	by 10, which would be physically realistic. */

	/* The locking below is disabled for performance reasons. Without
	it we could end up returning uninitialized value to the caller,
	which in the worst case could make some query plan go bogus or
	issue a Valgrind warning. */
#if 0
	/* avoid potential lock order violation with dict_table_stats_lock()
	below */
	update_thd(ha_thd());
	trx_search_latch_release_if_reserved(prebuilt->trx);
#endif

	ulint	stat_clustered_index_size;

#if 0
	dict_table_stats_lock(prebuilt->table, RW_S_LATCH);
#endif

	ut_a(prebuilt->table->stat_initialized);

	stat_clustered_index_size = prebuilt->table->stat_clustered_index_size;

#if 0
	dict_table_stats_unlock(prebuilt->table, RW_S_LATCH);
#endif

	return((double) stat_clustered_index_size);
}

/******************************************************************//**
Calculate the time it takes to read a set of ranges through an index
This enables us to optimise reads for clustered indexes.
@return	estimated time measured in disk seeks */
UNIV_INTERN
double
ha_innobase::read_time(
/*===================*/
	uint	index,	/*!< in: key number */
	uint	ranges,	/*!< in: how many ranges */
	ha_rows rows)	/*!< in: estimated number of rows in the ranges */
{
	ha_rows total_rows;
	double	time_for_scan;

	if (index != table->s->primary_key) {
		/* Not clustered */
		return(handler::read_time(index, ranges, rows));
	}

	if (rows <= 2) {

		return((double) rows);
	}

	/* Assume that the read time is proportional to the scan time for all
	rows + at most one seek per range. */

	time_for_scan = scan_time();

	if ((total_rows = estimate_rows_upper_bound()) < rows) {

		return(time_for_scan);
	}

	return(ranges + (double) rows / (double) total_rows * time_for_scan);
}

/******************************************************************//**
Return the size of the InnoDB memory buffer. */
UNIV_INTERN
longlong
ha_innobase::get_memory_buffer_size() const
/*=======================================*/
{
	return(innobase_buffer_pool_size);
}

/*********************************************************************//**
Calculates the key number used inside MySQL for an Innobase index. We will
first check the "index translation table" for a match of the index to get
the index number. If there does not exist an "index translation table",
or not able to find the index in the translation table, then we will fall back
to the traditional way of looping through dict_index_t list to find a
match. In this case, we have to take into account if we generated a
default clustered index for the table
@return the key number used inside MySQL */
static
int
innobase_get_mysql_key_number_for_index(
/*====================================*/
	INNOBASE_SHARE*		share,	/*!< in: share structure for index
					translation table. */
	const TABLE*		table,	/*!< in: table in MySQL data
					dictionary */
	dict_table_t*		ib_table,/*!< in: table in Innodb data
					dictionary */
	const dict_index_t*	index)	/*!< in: index */
{
	const dict_index_t*	ind;
	unsigned int		i;

 	ut_a(index);

	/* If index does not belong to the table object of share structure
	(ib_table comes from the share structure) search the index->table
	object instead */
	if (index->table != ib_table) {
		i = 0;
		ind = dict_table_get_first_index(index->table);

		while (index != ind) {
			ind = dict_table_get_next_index(ind);
			i++;
		}

		if (row_table_got_default_clust_index(index->table)) {
			ut_a(i > 0);
			i--;
		}

		return(i);
	}

	/* If index translation table exists, we will first check
	the index through index translation table for a match. */
	if (share->idx_trans_tbl.index_mapping) {
		for (i = 0; i < share->idx_trans_tbl.index_count; i++) {
			if (share->idx_trans_tbl.index_mapping[i] == index) {
				return(i);
			}
		}

		/* Print an error message if we cannot find the index
		in the "index translation table". */
		if (*index->name != TEMP_INDEX_PREFIX) {
			sql_print_error("Cannot find index %s in InnoDB index "
					"translation table.", index->name);
		}
	}

	/* If we do not have an "index translation table", or not able
	to find the index in the translation table, we'll directly find
	matching index with information from mysql TABLE structure and
	InnoDB dict_index_t list */
	for (i = 0; i < table->s->keys; i++) {
		ind = dict_table_get_index_on_name(
			ib_table, table->key_info[i].name);

		if (index == ind) {
			return(i);
		}
	}

	/* Loop through each index of the table and lock them */
	for (ind = dict_table_get_first_index(ib_table);
	     ind != NULL;
	     ind = dict_table_get_next_index(ind)) {
		if (index == ind) {
			/* Temp index is internal to InnoDB, that is
			not present in the MySQL index list, so no
			need to print such mismatch warning. */
			if (*(index->name) != TEMP_INDEX_PREFIX) {
				sql_print_warning(
					"Find index %s in InnoDB index list "
					"but not its MySQL index number "
					"It could be an InnoDB internal index.",
					index->name);
			}
			return(-1);
		}
	}

	ut_error;

	return(-1);
}

/*********************************************************************//**
Calculate Record Per Key value. Need to exclude the NULL value if
innodb_stats_method is set to "nulls_ignored"
@return estimated record per key value */
static
ha_rows
innodb_rec_per_key(
/*===============*/
	dict_index_t*	index,		/*!< in: dict_index_t structure */
	ulint		i,		/*!< in: the column we are
					calculating rec per key */
	ha_rows		records)	/*!< in: estimated total records */
{
	ha_rows		rec_per_key;
	ib_uint64_t	n_diff;

	ut_a(index->table->stat_initialized);

	ut_ad(i < dict_index_get_n_unique(index));

	n_diff = index->stat_n_diff_key_vals[i];

	if (n_diff == 0) {

		rec_per_key = records;
	} else if (srv_innodb_stats_method == SRV_STATS_NULLS_IGNORED) {
		ib_uint64_t	n_null;
		ib_uint64_t	n_non_null;

		n_non_null = index->stat_n_non_null_key_vals[i];

		/* In theory, index->stat_n_non_null_key_vals[i]
		should always be less than the number of records.
		Since this is statistics value, the value could
		have slight discrepancy. But we will make sure
		the number of null values is not a negative number. */
		if (records < n_non_null) {
			n_null = 0;
		} else {
			n_null = records - n_non_null;
		}

		/* If the number of NULL values is the same as or
		large than that of the distinct values, we could
		consider that the table consists mostly of NULL value.
		Set rec_per_key to 1. */
		if (n_diff <= n_null) {
			rec_per_key = 1;
		} else {
			/* Need to exclude rows with NULL values from
			rec_per_key calculation */
			rec_per_key = (ha_rows)
				((records - n_null) / (n_diff - n_null));
		}
	} else {
		DEBUG_SYNC_C("after_checking_for_0");
		rec_per_key = (ha_rows) (records / n_diff);
	}

	return(rec_per_key);
}

/*********************************************************************//**
Returns statistics information of the table to the MySQL interpreter,
in various fields of the handle object.
@return HA_ERR_* error code or 0 */
UNIV_INTERN
int
ha_innobase::info_low(
/*==================*/
	uint	flag,	/*!< in: what information is requested */
	bool	is_analyze)
{
	dict_table_t*	ib_table;
	ha_rows		rec_per_key;
	ib_uint64_t	n_rows;
	char		path[FN_REFLEN];
	os_file_stat_t	stat_info;

	DBUG_ENTER("info");

	/* If we are forcing recovery at a high level, we will suppress
	statistics calculation on tables, because that may crash the
	server if an index is badly corrupted. */

	/* We do not know if MySQL can call this function before calling
	external_lock(). To be safe, update the thd of the current table
	handle. */

	update_thd(ha_thd());

	/* In case MySQL calls this in the middle of a SELECT query, release
	possible adaptive hash latch to avoid deadlocks of threads */

	prebuilt->trx->op_info = (char*)"returning various info to MySQL";

	trx_search_latch_release_if_reserved(prebuilt->trx);

	ib_table = prebuilt->table;
	DBUG_ASSERT(ib_table->n_ref_count > 0);

	if (flag & HA_STATUS_TIME) {
		if (is_analyze || innobase_stats_on_metadata) {

			dict_stats_upd_option_t	opt;
			dberr_t			ret;

			prebuilt->trx->op_info = "updating table statistics";

			if (dict_stats_is_persistent_enabled(ib_table)) {

				ut_ad(!srv_read_only_mode);

				if (is_analyze) {
					opt = DICT_STATS_RECALC_PERSISTENT;
				} else {
					/* This is e.g. 'SHOW INDEXES', fetch
					the persistent stats from disk. */
					opt = DICT_STATS_FETCH_ONLY_IF_NOT_IN_MEMORY;
				}
			} else {
				opt = DICT_STATS_RECALC_TRANSIENT;
			}

			ut_ad(!mutex_own(&dict_sys->mutex));
			ret = dict_stats_update(ib_table, opt);

			if (ret != DB_SUCCESS) {
				prebuilt->trx->op_info = "";
				DBUG_RETURN(HA_ERR_GENERIC);
			}

			prebuilt->trx->op_info =
				"returning various info to MySQL";
		}

		my_snprintf(path, sizeof(path), "%s/%s%s",
			    mysql_data_home, ib_table->name, reg_ext);

		unpack_filename(path,path);

		/* Note that we do not know the access time of the table,
		nor the CHECK TABLE time, nor the UPDATE or INSERT time. */

		if (os_file_get_status(path, &stat_info, false) == DB_SUCCESS) {
			stats.create_time = (ulong) stat_info.ctime;
		}
	}

	if (flag & HA_STATUS_VARIABLE) {

		ulint	page_size;
		ulint	stat_clustered_index_size;
		ulint	stat_sum_of_other_index_sizes;

		if (!(flag & HA_STATUS_NO_LOCK)) {
			dict_table_stats_lock(ib_table, RW_S_LATCH);
		}

		ut_a(ib_table->stat_initialized);

		n_rows = ib_table->stat_n_rows;

		stat_clustered_index_size
			= ib_table->stat_clustered_index_size;

		stat_sum_of_other_index_sizes
			= ib_table->stat_sum_of_other_index_sizes;

		if (!(flag & HA_STATUS_NO_LOCK)) {
			dict_table_stats_unlock(ib_table, RW_S_LATCH);
		}

		/*
		The MySQL optimizer seems to assume in a left join that n_rows
		is an accurate estimate if it is zero. Of course, it is not,
		since we do not have any locks on the rows yet at this phase.
		Since SHOW TABLE STATUS seems to call this function with the
		HA_STATUS_TIME flag set, while the left join optimizer does not
		set that flag, we add one to a zero value if the flag is not
		set. That way SHOW TABLE STATUS will show the best estimate,
		while the optimizer never sees the table empty. */

		if (n_rows == 0 && !(flag & HA_STATUS_TIME)) {
			n_rows++;
		}

		/* Fix bug#40386: Not flushing query cache after truncate.
		n_rows can not be 0 unless the table is empty, set to 1
		instead. The original problem of bug#29507 is actually
		fixed in the server code. */
		if (thd_sql_command(user_thd) == SQLCOM_TRUNCATE) {

			n_rows = 1;

			/* We need to reset the prebuilt value too, otherwise
			checks for values greater than the last value written
			to the table will fail and the autoinc counter will
			not be updated. This will force write_row() into
			attempting an update of the table's AUTOINC counter. */

			prebuilt->autoinc_last_value = 0;
		}

		page_size = dict_table_zip_size(ib_table);
		if (page_size == 0) {
			page_size = UNIV_PAGE_SIZE;
		}

		stats.records = (ha_rows) n_rows;
		stats.deleted = 0;
		stats.data_file_length
			= ((ulonglong) stat_clustered_index_size)
			* page_size;
		stats.index_file_length
			= ((ulonglong) stat_sum_of_other_index_sizes)
			* page_size;

		/* Since fsp_get_available_space_in_free_extents() is
		acquiring latches inside InnoDB, we do not call it if we
		are asked by MySQL to avoid locking. Another reason to
		avoid the call is that it uses quite a lot of CPU.
		See Bug#38185. */
		if (flag & HA_STATUS_NO_LOCK
		    || !(flag & HA_STATUS_VARIABLE_EXTRA)) {
			/* We do not update delete_length if no
			locking is requested so the "old" value can
			remain. delete_length is initialized to 0 in
			the ha_statistics' constructor. Also we only
			need delete_length to be set when
			HA_STATUS_VARIABLE_EXTRA is set */
		} else if (UNIV_UNLIKELY
			   (srv_force_recovery >= SRV_FORCE_NO_IBUF_MERGE)) {
			/* Avoid accessing the tablespace if
			innodb_crash_recovery is set to a high value. */
			stats.delete_length = 0;
		} else {
			ullint	avail_space;

			avail_space = fsp_get_available_space_in_free_extents(
				ib_table->space);

			if (avail_space == ULLINT_UNDEFINED) {
				THD*	thd;
				char	errbuf[MYSYS_STRERROR_SIZE];

				thd = ha_thd();

				push_warning_printf(
					thd,
					Sql_condition::WARN_LEVEL_WARN,
					ER_CANT_GET_STAT,
					"InnoDB: Trying to get the free "
					"space for table %s but its "
					"tablespace has been discarded or "
					"the .ibd file is missing. Setting "
					"the free space to zero. "
					"(errno: %d - %s)",
					ib_table->name, errno,
					my_strerror(errbuf, sizeof(errbuf),
						    errno));

				stats.delete_length = 0;
			} else {
				stats.delete_length = avail_space * 1024;
			}
		}

		stats.check_time = 0;
		stats.mrr_length_per_rec = ref_length + sizeof(void*);

		if (stats.records == 0) {
			stats.mean_rec_length = 0;
		} else {
			stats.mean_rec_length = (ulong)
				(stats.data_file_length / stats.records);
		}
	}

	if (flag & HA_STATUS_CONST) {
		ulong	i;
		/* Verify the number of index in InnoDB and MySQL
		matches up. If prebuilt->clust_index_was_generated
		holds, InnoDB defines GEN_CLUST_INDEX internally */
		ulint	num_innodb_index = UT_LIST_GET_LEN(ib_table->indexes)
			- prebuilt->clust_index_was_generated;
		if (table->s->keys < num_innodb_index) {
			/* If there are too many indexes defined
			inside InnoDB, ignore those that are being
			created, because MySQL will only consider
			the fully built indexes here. */

			for (const dict_index_t* index
				     = UT_LIST_GET_FIRST(ib_table->indexes);
			     index != NULL;
			     index = UT_LIST_GET_NEXT(indexes, index)) {

				/* First, online index creation is
				completed inside InnoDB, and then
				MySQL attempts to upgrade the
				meta-data lock so that it can rebuild
				the .frm file. If we get here in that
				time frame, dict_index_is_online_ddl()
				would not hold and the index would
				still not be included in TABLE_SHARE. */
				if (*index->name == TEMP_INDEX_PREFIX) {
					num_innodb_index--;
				}
			}

			if (table->s->keys < num_innodb_index
			    && innobase_fts_check_doc_id_index(
				    ib_table, NULL, NULL)
			    == FTS_EXIST_DOC_ID_INDEX) {
				num_innodb_index--;
			}
		}

		if (table->s->keys != num_innodb_index) {
			sql_print_error("InnoDB: Table %s contains %lu "
					"indexes inside InnoDB, which "
					"is different from the number of "
					"indexes %u defined in the MySQL ",
					ib_table->name, num_innodb_index,
					table->s->keys);
		}

		if (!(flag & HA_STATUS_NO_LOCK)) {
			dict_table_stats_lock(ib_table, RW_S_LATCH);
		}

		ut_a(ib_table->stat_initialized);

		for (i = 0; i < table->s->keys; i++) {
			ulong	j;
			/* We could get index quickly through internal
			index mapping with the index translation table.
			The identity of index (match up index name with
			that of table->key_info[i]) is already verified in
			innobase_get_index().  */
			dict_index_t* index = innobase_get_index(i);

			if (index == NULL) {
				sql_print_error("Table %s contains fewer "
						"indexes inside InnoDB than "
						"are defined in the MySQL "
						".frm file. Have you mixed up "
						".frm files from different "
						"installations? See "
						REFMAN
						"innodb-troubleshooting.html\n",
						ib_table->name);
				break;
			}

			for (j = 0; j < table->key_info[i].actual_key_parts; j++) {

				if (table->key_info[i].flags & HA_FULLTEXT) {
					/* The whole concept has no validity
					for FTS indexes. */
					table->key_info[i].rec_per_key[j] = 1;
					continue;
				}

				if (j + 1 > index->n_uniq) {
					sql_print_error(
						"Index %s of %s has %lu columns"
					        " unique inside InnoDB, but "
						"MySQL is asking statistics for"
					        " %lu columns. Have you mixed "
						"up .frm files from different "
					       	"installations? "
						"See " REFMAN
						"innodb-troubleshooting.html\n",
						index->name,
						ib_table->name,
						(unsigned long)
						index->n_uniq, j + 1);
					break;
				}

				rec_per_key = innodb_rec_per_key(
					index, j, stats.records);

				/* Since MySQL seems to favor table scans
				too much over index searches, we pretend
				index selectivity is 2 times better than
				our estimate: */

				rec_per_key = rec_per_key / 2;

				if (rec_per_key == 0) {
					rec_per_key = 1;
				}

				table->key_info[i].rec_per_key[j] =
				  rec_per_key >= ~(ulong) 0 ? ~(ulong) 0 :
				  (ulong) rec_per_key;
			}
		}

		if (!(flag & HA_STATUS_NO_LOCK)) {
			dict_table_stats_unlock(ib_table, RW_S_LATCH);
		}
	}

	if (srv_force_recovery >= SRV_FORCE_NO_IBUF_MERGE) {

		goto func_exit;
	}

	if (flag & HA_STATUS_ERRKEY) {
		const dict_index_t*	err_index;

		ut_a(prebuilt->trx);
		ut_a(prebuilt->trx->magic_n == TRX_MAGIC_N);

		err_index = trx_get_error_info(prebuilt->trx);

		if (err_index) {
			errkey = innobase_get_mysql_key_number_for_index(
					share, table, ib_table, err_index);
		} else {
			errkey = (unsigned int) (
				(prebuilt->trx->error_key_num
				 == ULINT_UNDEFINED)
					? ~0
					: prebuilt->trx->error_key_num);
		}
	}

	if ((flag & HA_STATUS_AUTO) && table->found_next_number_field) {
		stats.auto_increment_value = innobase_peek_autoinc();
	}

func_exit:
	prebuilt->trx->op_info = (char*)"";

	DBUG_RETURN(0);
}

/*********************************************************************//**
Returns statistics information of the table to the MySQL interpreter,
in various fields of the handle object.
@return HA_ERR_* error code or 0 */
UNIV_INTERN
int
ha_innobase::info(
/*==============*/
	uint	flag)	/*!< in: what information is requested */
{
	return(this->info_low(flag, false /* not ANALYZE */));
}

/**********************************************************************//**
Updates index cardinalities of the table, based on random dives into
each index tree. This does NOT calculate exact statistics on the table.
@return	HA_ADMIN_* error code or HA_ADMIN_OK */
UNIV_INTERN
int
ha_innobase::analyze(
/*=================*/
	THD*		thd,		/*!< in: connection thread handle */
	HA_CHECK_OPT*	check_opt)	/*!< in: currently ignored */
{
	int	ret;

	/* Simply call this->info_low() with all the flags
	and request recalculation of the statistics */
	ret = this->info_low(
		HA_STATUS_TIME | HA_STATUS_CONST | HA_STATUS_VARIABLE,
		true /* this is ANALYZE */);

	if (ret != 0) {
		return(HA_ADMIN_FAILED);
	}

	return(HA_ADMIN_OK);
}

/**********************************************************************//**
This is mapped to "ALTER TABLE tablename ENGINE=InnoDB", which rebuilds
the table in MySQL. */
UNIV_INTERN
int
ha_innobase::optimize(
/*==================*/
	THD*		thd,		/*!< in: connection thread handle */
	HA_CHECK_OPT*	check_opt)	/*!< in: currently ignored */
{
	/*FTS-FIXME: Since MySQL doesn't support engine-specific commands,
	we have to hijack some existing command in order to be able to test
	the new admin commands added in InnoDB's FTS support. For now, we
	use MySQL's OPTIMIZE command, normally mapped to ALTER TABLE in
	InnoDB (so it recreates the table anew), and map it to OPTIMIZE.

	This works OK otherwise, but MySQL locks the entire table during
	calls to OPTIMIZE, which is undesirable. */

	if (innodb_optimize_fulltext_only) {
		if (prebuilt->table->fts && prebuilt->table->fts->cache) {
			fts_sync_table(prebuilt->table);
			fts_optimize_table(prebuilt->table);
		}
		return(HA_ADMIN_OK);
	} else {

		return(HA_ADMIN_TRY_ALTER);
	}
}

/*******************************************************************//**
Tries to check that an InnoDB table is not corrupted. If corruption is
noticed, prints to stderr information about it. In case of corruption
may also assert a failure and crash the server.
@return	HA_ADMIN_CORRUPT or HA_ADMIN_OK */
UNIV_INTERN
int
ha_innobase::check(
/*===============*/
	THD*		thd,		/*!< in: user thread handle */
	HA_CHECK_OPT*	check_opt)	/*!< in: check options, currently
					ignored */
{
	dict_index_t*	index;
	ulint		n_rows;
	ulint		n_rows_in_table	= ULINT_UNDEFINED;
	ibool		is_ok		= TRUE;
	ulint		old_isolation_level;
	ibool		table_corrupted;

	DBUG_ENTER("ha_innobase::check");
	DBUG_ASSERT(thd == ha_thd());
	ut_a(prebuilt->trx);
	ut_a(prebuilt->trx->magic_n == TRX_MAGIC_N);
	ut_a(prebuilt->trx == thd_to_trx(thd));

	if (prebuilt->mysql_template == NULL) {
		/* Build the template; we will use a dummy template
		in index scans done in checking */

		build_template(true);
	}

	if (dict_table_is_discarded(prebuilt->table)) {

		ib_senderrf(
			thd,
			IB_LOG_LEVEL_ERROR,
			ER_TABLESPACE_DISCARDED,
			table->s->table_name.str);

		DBUG_RETURN(HA_ADMIN_CORRUPT);

	} else if (prebuilt->table->ibd_file_missing) {

		ib_senderrf(
			thd, IB_LOG_LEVEL_ERROR,
			ER_TABLESPACE_MISSING,
			table->s->table_name.str);

		DBUG_RETURN(HA_ADMIN_CORRUPT);
	}

	prebuilt->trx->op_info = "checking table";

	old_isolation_level = prebuilt->trx->isolation_level;

	/* We must run the index record counts at an isolation level
	>= READ COMMITTED, because a dirty read can see a wrong number
	of records in some index; to play safe, we use always
	REPEATABLE READ here */

	prebuilt->trx->isolation_level = TRX_ISO_REPEATABLE_READ;

	/* Check whether the table is already marked as corrupted
	before running the check table */
	table_corrupted = prebuilt->table->corrupted;

	/* Reset table->corrupted bit so that check table can proceed to
	do additional check */
	prebuilt->table->corrupted = FALSE;

	/* Enlarge the fatal lock wait timeout during CHECK TABLE. */
	os_increment_counter_by_amount(
		server_mutex,
		srv_fatal_semaphore_wait_threshold,
		SRV_SEMAPHORE_WAIT_EXTENSION);

	for (index = dict_table_get_first_index(prebuilt->table);
	     index != NULL;
	     index = dict_table_get_next_index(index)) {
		char	index_name[MAX_FULL_NAME_LEN + 1];

		/* If this is an index being created or dropped, break */
		if (*index->name == TEMP_INDEX_PREFIX) {
			break;
		} else if (!btr_validate_index(index, prebuilt->trx)) {
			is_ok = FALSE;

			innobase_format_name(
				index_name, sizeof index_name,
				index->name, TRUE);

			push_warning_printf(thd, Sql_condition::WARN_LEVEL_WARN,
					    ER_NOT_KEYFILE,
					    "InnoDB: The B-tree of"
					    " index %s is corrupted.",
					    index_name);
			continue;
		}

		/* Instead of invoking change_active_index(), set up
		a dummy template for non-locking reads, disabling
		access to the clustered index. */
		prebuilt->index = index;

		prebuilt->index_usable = row_merge_is_index_usable(
			prebuilt->trx, prebuilt->index);

		if (UNIV_UNLIKELY(!prebuilt->index_usable)) {
			innobase_format_name(
				index_name, sizeof index_name,
				prebuilt->index->name, TRUE);

			if (dict_index_is_corrupted(prebuilt->index)) {
				push_warning_printf(
					user_thd,
					Sql_condition::WARN_LEVEL_WARN,
					HA_ERR_INDEX_CORRUPT,
					"InnoDB: Index %s is marked as"
					" corrupted",
					index_name);
				is_ok = FALSE;
			} else {
				push_warning_printf(
					thd,
					Sql_condition::WARN_LEVEL_WARN,
					HA_ERR_TABLE_DEF_CHANGED,
					"InnoDB: Insufficient history for"
					" index %s",
					index_name);
			}
			continue;
		}

		prebuilt->sql_stat_start = TRUE;
		prebuilt->template_type = ROW_MYSQL_DUMMY_TEMPLATE;
		prebuilt->n_template = 0;
		prebuilt->need_to_access_clustered = FALSE;

		dtuple_set_n_fields(prebuilt->search_tuple, 0);

		prebuilt->select_lock_type = LOCK_NONE;

		if (!row_check_index_for_mysql(prebuilt, index, &n_rows)) {
			innobase_format_name(
				index_name, sizeof index_name,
				index->name, TRUE);

			push_warning_printf(thd, Sql_condition::WARN_LEVEL_WARN,
					    ER_NOT_KEYFILE,
					    "InnoDB: The B-tree of"
					    " index %s is corrupted.",
					    index_name);
			is_ok = FALSE;
			dict_set_corrupted(
				index, prebuilt->trx, "CHECK TABLE");
		}

		if (thd_killed(user_thd)) {
			break;
		}

#if 0
		fprintf(stderr, "%lu entries in index %s\n", n_rows,
			index->name);
#endif

		if (index == dict_table_get_first_index(prebuilt->table)) {
			n_rows_in_table = n_rows;
		} else if (!(index->type & DICT_FTS)
			   && (n_rows != n_rows_in_table)) {
			push_warning_printf(thd, Sql_condition::WARN_LEVEL_WARN,
					    ER_NOT_KEYFILE,
					    "InnoDB: Index '%-.200s'"
					    " contains %lu entries,"
					    " should be %lu.",
					    index->name,
					    (ulong) n_rows,
					    (ulong) n_rows_in_table);
			is_ok = FALSE;
		}
	}

	if (table_corrupted) {
		/* If some previous operation has marked the table as
		corrupted in memory, and has not propagated such to
		clustered index, we will do so here */
		index = dict_table_get_first_index(prebuilt->table);

		if (!dict_index_is_corrupted(index)) {
			dict_set_corrupted(
				index, prebuilt->trx, "CHECK TABLE");
		}
		prebuilt->table->corrupted = TRUE;
	}

	/* Restore the original isolation level */
	prebuilt->trx->isolation_level = old_isolation_level;

	/* We validate also the whole adaptive hash index for all tables
	at every CHECK TABLE */

	if (!btr_search_validate()) {
		push_warning(thd, Sql_condition::WARN_LEVEL_WARN,
			     ER_NOT_KEYFILE,
			     "InnoDB: The adaptive hash index is corrupted.");
		is_ok = FALSE;
	}

	/* Restore the fatal lock wait timeout after CHECK TABLE. */
	os_decrement_counter_by_amount(
		server_mutex,
		srv_fatal_semaphore_wait_threshold,
		SRV_SEMAPHORE_WAIT_EXTENSION);

	prebuilt->trx->op_info = "";
	if (thd_killed(user_thd)) {
		my_error(ER_QUERY_INTERRUPTED, MYF(0));
	}

	DBUG_RETURN(is_ok ? HA_ADMIN_OK : HA_ADMIN_CORRUPT);
}

/*************************************************************//**
Adds information about free space in the InnoDB tablespace to a table comment
which is printed out when a user calls SHOW TABLE STATUS. Adds also info on
foreign keys.
@return	table comment + InnoDB free space + info on foreign keys */
UNIV_INTERN
char*
ha_innobase::update_table_comment(
/*==============================*/
	const char*	comment)/*!< in: table comment defined by user */
{
	uint	length = (uint) strlen(comment);
	char*	str;
	long	flen;

	/* We do not know if MySQL can call this function before calling
	external_lock(). To be safe, update the thd of the current table
	handle. */

	if (length > 64000 - 3) {
		return((char*) comment); /* string too long */
	}

	update_thd(ha_thd());

	prebuilt->trx->op_info = (char*)"returning table comment";

	/* In case MySQL calls this in the middle of a SELECT query, release
	possible adaptive hash latch to avoid deadlocks of threads */

	trx_search_latch_release_if_reserved(prebuilt->trx);
	str = NULL;

	/* output the data to a temporary file */

	if (!srv_read_only_mode) {

		mutex_enter(&srv_dict_tmpfile_mutex);

		rewind(srv_dict_tmpfile);

		fprintf(srv_dict_tmpfile, "InnoDB free: %llu kB",
			fsp_get_available_space_in_free_extents(
				prebuilt->table->space));

		dict_print_info_on_foreign_keys(
			FALSE, srv_dict_tmpfile, prebuilt->trx,
			prebuilt->table);

		flen = ftell(srv_dict_tmpfile);

		if (flen < 0) {
			flen = 0;
		} else if (length + flen + 3 > 64000) {
			flen = 64000 - 3 - length;
		}

		/* allocate buffer for the full string, and
		read the contents of the temporary file */

		str = (char*) my_malloc(length + flen + 3, MYF(0));

		if (str) {
			char* pos	= str + length;
			if (length) {
				memcpy(str, comment, length);
				*pos++ = ';';
				*pos++ = ' ';
			}
			rewind(srv_dict_tmpfile);
			flen = (uint) fread(pos, 1, flen, srv_dict_tmpfile);
			pos[flen] = 0;
		}

		mutex_exit(&srv_dict_tmpfile_mutex);
	}

	prebuilt->trx->op_info = (char*)"";

	return(str ? str : (char*) comment);
}

/*******************************************************************//**
Gets the foreign key create info for a table stored in InnoDB.
@return own: character string in the form which can be inserted to the
CREATE TABLE statement, MUST be freed with
ha_innobase::free_foreign_key_create_info */
UNIV_INTERN
char*
ha_innobase::get_foreign_key_create_info(void)
/*==========================================*/
{
	long	flen;
	char*	str	= 0;

	ut_a(prebuilt != NULL);

	/* We do not know if MySQL can call this function before calling
	external_lock(). To be safe, update the thd of the current table
	handle. */

	update_thd(ha_thd());

	prebuilt->trx->op_info = (char*)"getting info on foreign keys";

	/* In case MySQL calls this in the middle of a SELECT query,
	release possible adaptive hash latch to avoid
	deadlocks of threads */

	trx_search_latch_release_if_reserved(prebuilt->trx);

	if (!srv_read_only_mode) {
		mutex_enter(&srv_dict_tmpfile_mutex);
		rewind(srv_dict_tmpfile);

		/* Output the data to a temporary file */
		dict_print_info_on_foreign_keys(
			TRUE, srv_dict_tmpfile, prebuilt->trx,
			prebuilt->table);

		prebuilt->trx->op_info = (char*)"";

		flen = ftell(srv_dict_tmpfile);
<<<<<<< HEAD

		if (flen < 0) {
			flen = 0;
		}

		/* Allocate buffer for the string, and
		read the contents of the temporary file */

		str = (char*) my_malloc(flen + 1, MYF(0));

=======

		if (flen < 0) {
			flen = 0;
		}

		/* Allocate buffer for the string, and
		read the contents of the temporary file */

		str = (char*) my_malloc(flen + 1, MYF(0));

>>>>>>> 0871fcff
		if (str) {
			rewind(srv_dict_tmpfile);
			flen = (uint) fread(str, 1, flen, srv_dict_tmpfile);
			str[flen] = 0;
		}

		mutex_exit(&srv_dict_tmpfile_mutex);
	}

	return(str);
}


/***********************************************************************//**
Maps a InnoDB foreign key constraint to a equivalent MySQL foreign key info.
@return pointer to foreign key info */
static
FOREIGN_KEY_INFO*
get_foreign_key_info(
/*=================*/
	THD*			thd,		/*!< in: user thread handle */
	dict_foreign_t*		foreign)	/*!< in: foreign key constraint */
{
	FOREIGN_KEY_INFO	f_key_info;
	FOREIGN_KEY_INFO*	pf_key_info;
	uint			i = 0;
	ulint			len;
	char			tmp_buff[NAME_LEN+1];
	char			name_buff[NAME_LEN+1];
	const char*		ptr;
	LEX_STRING*		referenced_key_name;
	LEX_STRING*		name = NULL;

	ptr = dict_remove_db_name(foreign->id);
	f_key_info.foreign_id = thd_make_lex_string(thd, 0, ptr,
						    (uint) strlen(ptr), 1);

	/* Name format: database name, '/', table name, '\0' */

	/* Referenced (parent) database name */
	len = dict_get_db_name_len(foreign->referenced_table_name);
	ut_a(len < sizeof(tmp_buff));
	ut_memcpy(tmp_buff, foreign->referenced_table_name, len);
	tmp_buff[len] = 0;

	len = filename_to_tablename(tmp_buff, name_buff, sizeof(name_buff));
	f_key_info.referenced_db = thd_make_lex_string(thd, 0, name_buff, len, 1);

	/* Referenced (parent) table name */
	ptr = dict_remove_db_name(foreign->referenced_table_name);
	len = filename_to_tablename(ptr, name_buff, sizeof(name_buff));
	f_key_info.referenced_table = thd_make_lex_string(thd, 0, name_buff, len, 1);

	/* Dependent (child) database name */
	len = dict_get_db_name_len(foreign->foreign_table_name);
	ut_a(len < sizeof(tmp_buff));
	ut_memcpy(tmp_buff, foreign->foreign_table_name, len);
	tmp_buff[len] = 0;

	len = filename_to_tablename(tmp_buff, name_buff, sizeof(name_buff));
	f_key_info.foreign_db = thd_make_lex_string(thd, 0, name_buff, len, 1);

	/* Dependent (child) table name */
	ptr = dict_remove_db_name(foreign->foreign_table_name);
	len = filename_to_tablename(ptr, name_buff, sizeof(name_buff));
	f_key_info.foreign_table = thd_make_lex_string(thd, 0, name_buff, len, 1);

	do {
		ptr = foreign->foreign_col_names[i];
		name = thd_make_lex_string(thd, name, ptr,
					   (uint) strlen(ptr), 1);
		f_key_info.foreign_fields.push_back(name);
		ptr = foreign->referenced_col_names[i];
		name = thd_make_lex_string(thd, name, ptr,
					   (uint) strlen(ptr), 1);
		f_key_info.referenced_fields.push_back(name);
	} while (++i < foreign->n_fields);

	if (foreign->type & DICT_FOREIGN_ON_DELETE_CASCADE) {
		len = 7;
		ptr = "CASCADE";
	} else if (foreign->type & DICT_FOREIGN_ON_DELETE_SET_NULL) {
		len = 8;
		ptr = "SET NULL";
	} else if (foreign->type & DICT_FOREIGN_ON_DELETE_NO_ACTION) {
		len = 9;
		ptr = "NO ACTION";
	} else {
		len = 8;
		ptr = "RESTRICT";
	}

	f_key_info.delete_method = thd_make_lex_string(thd,
						       f_key_info.delete_method,
						       ptr, len, 1);

	if (foreign->type & DICT_FOREIGN_ON_UPDATE_CASCADE) {
		len = 7;
		ptr = "CASCADE";
	} else if (foreign->type & DICT_FOREIGN_ON_UPDATE_SET_NULL) {
		len = 8;
		ptr = "SET NULL";
	} else if (foreign->type & DICT_FOREIGN_ON_UPDATE_NO_ACTION) {
		len = 9;
		ptr = "NO ACTION";
	} else {
		len = 8;
		ptr = "RESTRICT";
	}

	f_key_info.update_method = thd_make_lex_string(thd,
						       f_key_info.update_method,
						       ptr, len, 1);

	if (foreign->referenced_index && foreign->referenced_index->name) {
		referenced_key_name = thd_make_lex_string(thd,
					f_key_info.referenced_key_name,
					foreign->referenced_index->name,
					 (uint) strlen(foreign->referenced_index->name),
					1);
	} else {
		referenced_key_name = NULL;
	}

	f_key_info.referenced_key_name = referenced_key_name;

	pf_key_info = (FOREIGN_KEY_INFO*) thd_memdup(thd, &f_key_info,
						      sizeof(FOREIGN_KEY_INFO));

	return(pf_key_info);
}

/*******************************************************************//**
Gets the list of foreign keys in this table.
@return always 0, that is, always succeeds */
UNIV_INTERN
int
ha_innobase::get_foreign_key_list(
/*==============================*/
	THD*			thd,		/*!< in: user thread handle */
	List<FOREIGN_KEY_INFO>*	f_key_list)	/*!< out: foreign key list */
{
	FOREIGN_KEY_INFO*	pf_key_info;
	dict_foreign_t*		foreign;

	ut_a(prebuilt != NULL);
	update_thd(ha_thd());

	prebuilt->trx->op_info = "getting list of foreign keys";

	trx_search_latch_release_if_reserved(prebuilt->trx);

	mutex_enter(&(dict_sys->mutex));

	for (foreign = UT_LIST_GET_FIRST(prebuilt->table->foreign_list);
	     foreign != NULL;
	     foreign = UT_LIST_GET_NEXT(foreign_list, foreign)) {
		pf_key_info = get_foreign_key_info(thd, foreign);
		if (pf_key_info) {
			f_key_list->push_back(pf_key_info);
		}
	}

	mutex_exit(&(dict_sys->mutex));

	prebuilt->trx->op_info = "";

	return(0);
}

/*******************************************************************//**
Gets the set of foreign keys where this table is the referenced table.
@return always 0, that is, always succeeds */
UNIV_INTERN
int
ha_innobase::get_parent_foreign_key_list(
/*=====================================*/
	THD*			thd,		/*!< in: user thread handle */
	List<FOREIGN_KEY_INFO>*	f_key_list)	/*!< out: foreign key list */
{
	FOREIGN_KEY_INFO*	pf_key_info;
	dict_foreign_t*		foreign;

	ut_a(prebuilt != NULL);
	update_thd(ha_thd());

	prebuilt->trx->op_info = "getting list of referencing foreign keys";

	trx_search_latch_release_if_reserved(prebuilt->trx);

	mutex_enter(&(dict_sys->mutex));

	for (foreign = UT_LIST_GET_FIRST(prebuilt->table->referenced_list);
	     foreign != NULL;
	     foreign = UT_LIST_GET_NEXT(referenced_list, foreign)) {
		pf_key_info = get_foreign_key_info(thd, foreign);
		if (pf_key_info) {
			f_key_list->push_back(pf_key_info);
		}
	}

	mutex_exit(&(dict_sys->mutex));

	prebuilt->trx->op_info = "";

	return(0);
}

/*****************************************************************//**
Checks if ALTER TABLE may change the storage engine of the table.
Changing storage engines is not allowed for tables for which there
are foreign key constraints (parent or child tables).
@return	TRUE if can switch engines */
UNIV_INTERN
bool
ha_innobase::can_switch_engines(void)
/*=================================*/
{
	bool	can_switch;

	DBUG_ENTER("ha_innobase::can_switch_engines");
	update_thd();

	prebuilt->trx->op_info =
			"determining if there are foreign key constraints";
	row_mysql_freeze_data_dictionary(prebuilt->trx);

	can_switch = !UT_LIST_GET_FIRST(prebuilt->table->referenced_list)
			&& !UT_LIST_GET_FIRST(prebuilt->table->foreign_list);

	row_mysql_unfreeze_data_dictionary(prebuilt->trx);
	prebuilt->trx->op_info = "";

	DBUG_RETURN(can_switch);
}

/*******************************************************************//**
Checks if a table is referenced by a foreign key. The MySQL manual states that
a REPLACE is either equivalent to an INSERT, or DELETE(s) + INSERT. Only a
delete is then allowed internally to resolve a duplicate key conflict in
REPLACE, not an update.
@return	> 0 if referenced by a FOREIGN KEY */
UNIV_INTERN
uint
ha_innobase::referenced_by_foreign_key(void)
/*========================================*/
{
	if (dict_table_is_referenced_by_foreign_key(prebuilt->table)) {

		return(1);
	}

	return(0);
}

/*******************************************************************//**
Frees the foreign key create info for a table stored in InnoDB, if it is
non-NULL. */
UNIV_INTERN
void
ha_innobase::free_foreign_key_create_info(
/*======================================*/
	char*	str)	/*!< in, own: create info string to free */
{
	if (str) {
		my_free(str);
	}
}

/*******************************************************************//**
Tells something additional to the handler about how to do things.
@return	0 or error number */
UNIV_INTERN
int
ha_innobase::extra(
/*===============*/
	enum ha_extra_function operation)
			   /*!< in: HA_EXTRA_FLUSH or some other flag */
{
	check_trx_exists(ha_thd());

	/* Warning: since it is not sure that MySQL calls external_lock
	before calling this function, the trx field in prebuilt can be
	obsolete! */

	switch (operation) {
	case HA_EXTRA_FLUSH:
		if (prebuilt->blob_heap) {
			row_mysql_prebuilt_free_blob_heap(prebuilt);
		}
		break;
	case HA_EXTRA_RESET_STATE:
		reset_template();
		thd_to_trx(ha_thd())->duplicates = 0;
		break;
	case HA_EXTRA_NO_KEYREAD:
		prebuilt->read_just_key = 0;
		break;
	case HA_EXTRA_KEYREAD:
		prebuilt->read_just_key = 1;
		break;
	case HA_EXTRA_KEYREAD_PRESERVE_FIELDS:
		prebuilt->keep_other_fields_on_keyread = 1;
		break;

		/* IMPORTANT: prebuilt->trx can be obsolete in
		this method, because it is not sure that MySQL
		calls external_lock before this method with the
		parameters below.  We must not invoke update_thd()
		either, because the calling threads may change.
		CAREFUL HERE, OR MEMORY CORRUPTION MAY OCCUR! */
	case HA_EXTRA_INSERT_WITH_UPDATE:
		thd_to_trx(ha_thd())->duplicates |= TRX_DUP_IGNORE;
		break;
	case HA_EXTRA_NO_IGNORE_DUP_KEY:
		thd_to_trx(ha_thd())->duplicates &= ~TRX_DUP_IGNORE;
		break;
	case HA_EXTRA_WRITE_CAN_REPLACE:
		thd_to_trx(ha_thd())->duplicates |= TRX_DUP_REPLACE;
		break;
	case HA_EXTRA_WRITE_CANNOT_REPLACE:
		thd_to_trx(ha_thd())->duplicates &= ~TRX_DUP_REPLACE;
		break;
	default:/* Do nothing */
		;
	}

	return(0);
}

/******************************************************************//**
*/
UNIV_INTERN
int
ha_innobase::reset()
/*================*/
{
	if (prebuilt->blob_heap) {
		row_mysql_prebuilt_free_blob_heap(prebuilt);
	}

	reset_template();
	ds_mrr.reset();

	/* TODO: This should really be reset in reset_template() but for now
	it's safer to do it explicitly here. */

	/* This is a statement level counter. */
	prebuilt->autoinc_last_value = 0;

	return(0);
}

/******************************************************************//**
MySQL calls this function at the start of each SQL statement inside LOCK
TABLES. Inside LOCK TABLES the ::external_lock method does not work to
mark SQL statement borders. Note also a special case: if a temporary table
is created inside LOCK TABLES, MySQL has not called external_lock() at all
on that table.
MySQL-5.0 also calls this before each statement in an execution of a stored
procedure. To make the execution more deterministic for binlogging, MySQL-5.0
locks all tables involved in a stored procedure with full explicit table
locks (thd_in_lock_tables(thd) holds in store_lock()) before executing the
procedure.
@return	0 or error code */
UNIV_INTERN
int
ha_innobase::start_stmt(
/*====================*/
	THD*		thd,	/*!< in: handle to the user thread */
	thr_lock_type	lock_type)
{
	trx_t*		trx;

	update_thd(thd);

	trx = prebuilt->trx;

	/* Here we release the search latch and the InnoDB thread FIFO ticket
	if they were reserved. They should have been released already at the
	end of the previous statement, but because inside LOCK TABLES the
	lock count method does not work to mark the end of a SELECT statement,
	that may not be the case. We MUST release the search latch before an
	INSERT, for example. */

	trx_search_latch_release_if_reserved(trx);

	innobase_srv_conc_force_exit_innodb(trx);

	/* Reset the AUTOINC statement level counter for multi-row INSERTs. */
	trx->n_autoinc_rows = 0;

	prebuilt->sql_stat_start = TRUE;
	prebuilt->hint_need_to_fetch_extra_cols = 0;
	reset_template();

	if (!prebuilt->mysql_has_locked) {
		/* This handle is for a temporary table created inside
		this same LOCK TABLES; since MySQL does NOT call external_lock
		in this case, we must use x-row locks inside InnoDB to be
		prepared for an update of a row */

		prebuilt->select_lock_type = LOCK_X;

	} else if (trx->isolation_level != TRX_ISO_SERIALIZABLE
		   && thd_sql_command(thd) == SQLCOM_SELECT
		   && lock_type == TL_READ) {

		/* For other than temporary tables, we obtain
		no lock for consistent read (plain SELECT). */

		prebuilt->select_lock_type = LOCK_NONE;
	} else {
		/* Not a consistent read: restore the
		select_lock_type value. The value of
		stored_select_lock_type was decided in:
		1) ::store_lock(),
		2) ::external_lock(),
		3) ::init_table_handle_for_HANDLER(), and
		4) ::transactional_table_lock(). */

		ut_a(prebuilt->stored_select_lock_type != LOCK_NONE_UNSET);
		prebuilt->select_lock_type = prebuilt->stored_select_lock_type;
	}

	*trx->detailed_error = 0;

	innobase_register_trx(ht, thd, trx);

	if (!trx_is_started(trx)) {
		++trx->will_lock;
	}

	return(0);
}

/******************************************************************//**
Maps a MySQL trx isolation level code to the InnoDB isolation level code
@return	InnoDB isolation level */
static inline
ulint
innobase_map_isolation_level(
/*=========================*/
	enum_tx_isolation	iso)	/*!< in: MySQL isolation level code */
{
	switch (iso) {
	case ISO_REPEATABLE_READ:	return(TRX_ISO_REPEATABLE_READ);
	case ISO_READ_COMMITTED:	return(TRX_ISO_READ_COMMITTED);
	case ISO_SERIALIZABLE:		return(TRX_ISO_SERIALIZABLE);
	case ISO_READ_UNCOMMITTED:	return(TRX_ISO_READ_UNCOMMITTED);
	}

	ut_error;

	return(0);
}

/******************************************************************//**
As MySQL will execute an external lock for every new table it uses when it
starts to process an SQL statement (an exception is when MySQL calls
start_stmt for the handle) we can use this function to store the pointer to
the THD in the handle. We will also use this function to communicate
to InnoDB that a new SQL statement has started and that we must store a
savepoint to our transaction handle, so that we are able to roll back
the SQL statement in case of an error.
@return	0 */
UNIV_INTERN
int
ha_innobase::external_lock(
/*=======================*/
	THD*	thd,		/*!< in: handle to the user thread */
	int	lock_type)	/*!< in: lock type */
{
	trx_t*		trx;

	DBUG_ENTER("ha_innobase::external_lock");
	DBUG_PRINT("enter",("lock_type: %d", lock_type));

	update_thd(thd);

	/* Statement based binlogging does not work in isolation level
	READ UNCOMMITTED and READ COMMITTED since the necessary
	locks cannot be taken. In this case, we print an
	informative error message and return with an error.
	Note: decide_logging_format would give the same error message,
	except it cannot give the extra details. */

	if (lock_type == F_WRLCK
	    && !(table_flags() & HA_BINLOG_STMT_CAPABLE)
	    && thd_binlog_format(thd) == BINLOG_FORMAT_STMT
	    && thd_binlog_filter_ok(thd)
	    && thd_sqlcom_can_generate_row_events(thd))
	{
		int skip = 0;
		/* used by test case */
		DBUG_EXECUTE_IF("no_innodb_binlog_errors", skip = 1;);
		if (!skip) {
			my_error(ER_BINLOG_STMT_MODE_AND_ROW_ENGINE, MYF(0),
			         " InnoDB is limited to row-logging when "
			         "transaction isolation level is "
			         "READ COMMITTED or READ UNCOMMITTED.");
			DBUG_RETURN(HA_ERR_LOGGING_IMPOSSIBLE);
		}
	}

	/* Check for UPDATEs in read-only mode. */
	if (srv_read_only_mode
	    && (thd_sql_command(thd) == SQLCOM_UPDATE
		|| thd_sql_command(thd) == SQLCOM_INSERT
		|| thd_sql_command(thd) == SQLCOM_REPLACE
		|| thd_sql_command(thd) == SQLCOM_DROP_TABLE
		|| thd_sql_command(thd) == SQLCOM_ALTER_TABLE
		|| thd_sql_command(thd) == SQLCOM_OPTIMIZE
		|| thd_sql_command(thd) == SQLCOM_CREATE_TABLE
		|| thd_sql_command(thd) == SQLCOM_CREATE_INDEX
		|| thd_sql_command(thd) == SQLCOM_DROP_INDEX
		|| thd_sql_command(thd) == SQLCOM_DELETE)) {

		ib_senderrf(thd, IB_LOG_LEVEL_WARN, ER_READ_ONLY_MODE);

		DBUG_RETURN(HA_ERR_TABLE_READONLY);
	}

	trx = prebuilt->trx;

	prebuilt->sql_stat_start = TRUE;
	prebuilt->hint_need_to_fetch_extra_cols = 0;

	reset_template();

	switch (prebuilt->table->quiesce) {
	case QUIESCE_START:
		/* Check for FLUSH TABLE t WITH READ LOCK; */
		if (!srv_read_only_mode
		    && thd_sql_command(thd) == SQLCOM_FLUSH
		    && lock_type == F_RDLCK) {

			row_quiesce_table_start(prebuilt->table, trx);

			/* Use the transaction instance to track UNLOCK
			TABLES. It can be done via START TRANSACTION; too
			implicitly. */

			++trx->flush_tables;
		}
		break;

	case QUIESCE_COMPLETE:
		/* Check for UNLOCK TABLES; implicit or explicit
		or trx interruption. */
		if (trx->flush_tables > 0
		    && (lock_type == F_UNLCK || trx_is_interrupted(trx))) {

			row_quiesce_table_complete(prebuilt->table, trx);

			ut_a(trx->flush_tables > 0);
			--trx->flush_tables;
		}

		break;

	case QUIESCE_NONE:
		break;
	}

	if (lock_type == F_WRLCK) {

		/* If this is a SELECT, then it is in UPDATE TABLE ...
		or SELECT ... FOR UPDATE */
		prebuilt->select_lock_type = LOCK_X;
		prebuilt->stored_select_lock_type = LOCK_X;
	}

	if (lock_type != F_UNLCK) {
		/* MySQL is setting a new table lock */

		*trx->detailed_error = 0;

		innobase_register_trx(ht, thd, trx);

		if (trx->isolation_level == TRX_ISO_SERIALIZABLE
		    && prebuilt->select_lock_type == LOCK_NONE
		    && thd_test_options(
			    thd, OPTION_NOT_AUTOCOMMIT | OPTION_BEGIN)) {

			/* To get serializable execution, we let InnoDB
			conceptually add 'LOCK IN SHARE MODE' to all SELECTs
			which otherwise would have been consistent reads. An
			exception is consistent reads in the AUTOCOMMIT=1 mode:
			we know that they are read-only transactions, and they
			can be serialized also if performed as consistent
			reads. */

			prebuilt->select_lock_type = LOCK_S;
			prebuilt->stored_select_lock_type = LOCK_S;
		}

		/* Starting from 4.1.9, no InnoDB table lock is taken in LOCK
		TABLES if AUTOCOMMIT=1. It does not make much sense to acquire
		an InnoDB table lock if it is released immediately at the end
		of LOCK TABLES, and InnoDB's table locks in that case cause
		VERY easily deadlocks.

		We do not set InnoDB table locks if user has not explicitly
		requested a table lock. Note that thd_in_lock_tables(thd)
		can hold in some cases, e.g., at the start of a stored
		procedure call (SQLCOM_CALL). */

		if (prebuilt->select_lock_type != LOCK_NONE) {

			if (thd_sql_command(thd) == SQLCOM_LOCK_TABLES
			    && THDVAR(thd, table_locks)
			    && thd_test_options(thd, OPTION_NOT_AUTOCOMMIT)
			    && thd_in_lock_tables(thd)) {

				dberr_t	error = row_lock_table_for_mysql(
					prebuilt, NULL, 0);

				if (error != DB_SUCCESS) {
					DBUG_RETURN(
						convert_error_code_to_mysql(
							error, 0, thd));
				}
			}

			trx->mysql_n_tables_locked++;
		}

		trx->n_mysql_tables_in_use++;
		prebuilt->mysql_has_locked = TRUE;

		if (!trx_is_started(trx)
		    && (prebuilt->select_lock_type != LOCK_NONE
			|| prebuilt->stored_select_lock_type != LOCK_NONE)) {

			++trx->will_lock;
		}

		DBUG_RETURN(0);
	}

	/* MySQL is releasing a table lock */

	trx->n_mysql_tables_in_use--;
	prebuilt->mysql_has_locked = FALSE;

	/* Release a possible FIFO ticket and search latch. Since we
	may reserve the trx_sys->mutex, we have to release the search
	system latch first to obey the latching order. */

	trx_search_latch_release_if_reserved(trx);

	innobase_srv_conc_force_exit_innodb(trx);

	/* If the MySQL lock count drops to zero we know that the current SQL
	statement has ended */

	if (trx->n_mysql_tables_in_use == 0) {

		trx->mysql_n_tables_locked = 0;
		prebuilt->used_in_HANDLER = FALSE;

		if (!thd_test_options(
				thd, OPTION_NOT_AUTOCOMMIT | OPTION_BEGIN)) {

			if (trx_is_started(trx)) {
				innobase_commit(ht, thd, TRUE);
			}

		} else if (trx->isolation_level <= TRX_ISO_READ_COMMITTED
			   && trx->global_read_view) {

			/* At low transaction isolation levels we let
			each consistent read set its own snapshot */

			read_view_close_for_mysql(trx);
		}
	}

	if (!trx_is_started(trx)
	    && (prebuilt->select_lock_type != LOCK_NONE
		|| prebuilt->stored_select_lock_type != LOCK_NONE)) {

		++trx->will_lock;
	}

	DBUG_RETURN(0);
}

/******************************************************************//**
With this function MySQL request a transactional lock to a table when
user issued query LOCK TABLES..WHERE ENGINE = InnoDB.
@return	error code */
UNIV_INTERN
int
ha_innobase::transactional_table_lock(
/*==================================*/
	THD*	thd,		/*!< in: handle to the user thread */
	int	lock_type)	/*!< in: lock type */
{
	trx_t*		trx;

	DBUG_ENTER("ha_innobase::transactional_table_lock");
	DBUG_PRINT("enter",("lock_type: %d", lock_type));

	/* We do not know if MySQL can call this function before calling
	external_lock(). To be safe, update the thd of the current table
	handle. */

	update_thd(thd);

	if (!thd_tablespace_op(thd)) {

		if (dict_table_is_discarded(prebuilt->table)) {

			ib_senderrf(
				thd, IB_LOG_LEVEL_ERROR,
				ER_TABLESPACE_DISCARDED,
				table->s->table_name.str);

		} else if (prebuilt->table->ibd_file_missing) {

			ib_senderrf(
				thd, IB_LOG_LEVEL_ERROR,
				ER_TABLESPACE_MISSING,
				table->s->table_name.str);
		}

		DBUG_RETURN(HA_ERR_CRASHED);
	}

	trx = prebuilt->trx;

	prebuilt->sql_stat_start = TRUE;
	prebuilt->hint_need_to_fetch_extra_cols = 0;

	reset_template();

	if (lock_type == F_WRLCK) {
		prebuilt->select_lock_type = LOCK_X;
		prebuilt->stored_select_lock_type = LOCK_X;
	} else if (lock_type == F_RDLCK) {
		prebuilt->select_lock_type = LOCK_S;
		prebuilt->stored_select_lock_type = LOCK_S;
	} else {
		ib_logf(IB_LOG_LEVEL_ERROR,
			"MySQL is trying to set transactional table lock "
			"with corrupted lock type to table %s, lock type "
			"%d does not exist.",
			table->s->table_name.str, lock_type);

		DBUG_RETURN(HA_ERR_CRASHED);
	}

	/* MySQL is setting a new transactional table lock */

	innobase_register_trx(ht, thd, trx);

	if (THDVAR(thd, table_locks) && thd_in_lock_tables(thd)) {
		dberr_t	error;

		error = row_lock_table_for_mysql(prebuilt, NULL, 0);

		if (error != DB_SUCCESS) {
			DBUG_RETURN(
				convert_error_code_to_mysql(
					error, prebuilt->table->flags, thd));
		}

		if (thd_test_options(
			thd, OPTION_NOT_AUTOCOMMIT | OPTION_BEGIN)) {

			/* Store the current undo_no of the transaction
			so that we know where to roll back if we have
			to roll back the next SQL statement */

			trx_mark_sql_stat_end(trx);
		}
	}

	DBUG_RETURN(0);
}

/************************************************************************//**
Here we export InnoDB status variables to MySQL. */
static
void
innodb_export_status()
/*==================*/
{
	if (innodb_inited) {
		srv_export_innodb_status();
	}
}

/************************************************************************//**
Implements the SHOW ENGINE INNODB STATUS command. Sends the output of the
InnoDB Monitor to the client.
@return 0 on success */
static
int
innodb_show_status(
/*===============*/
	handlerton*	hton,	/*!< in: the innodb handlerton */
	THD*		thd,	/*!< in: the MySQL query thread of the caller */
	stat_print_fn*	stat_print)
{
	trx_t*			trx;
	static const char	truncated_msg[] = "... truncated...\n";
	const long		MAX_STATUS_SIZE = 1048576;
	ulint			trx_list_start = ULINT_UNDEFINED;
	ulint			trx_list_end = ULINT_UNDEFINED;

	DBUG_ENTER("innodb_show_status");
	DBUG_ASSERT(hton == innodb_hton_ptr);

	/* We don't create the temp files or associated
	mutexes in read-only-mode */

	if (srv_read_only_mode) {
		DBUG_RETURN(0);
	}

	trx = check_trx_exists(thd);

	trx_search_latch_release_if_reserved(trx);

	innobase_srv_conc_force_exit_innodb(trx);

	/* We let the InnoDB Monitor to output at most MAX_STATUS_SIZE
	bytes of text. */

	char*	str;
	ssize_t	flen, usable_len;

	mutex_enter(&srv_monitor_file_mutex);
	rewind(srv_monitor_file);

	srv_printf_innodb_monitor(srv_monitor_file, FALSE,
				  &trx_list_start, &trx_list_end);

	os_file_set_eof(srv_monitor_file);

	if ((flen = ftell(srv_monitor_file)) < 0) {
		flen = 0;
	}

	if (flen > MAX_STATUS_SIZE) {
		usable_len = MAX_STATUS_SIZE;
		srv_truncated_status_writes++;
	} else {
		usable_len = flen;
	}

	/* allocate buffer for the string, and
	read the contents of the temporary file */

	if (!(str = (char*) my_malloc(usable_len + 1, MYF(0)))) {
		mutex_exit(&srv_monitor_file_mutex);
		DBUG_RETURN(1);
	}

	rewind(srv_monitor_file);

	if (flen < MAX_STATUS_SIZE) {
		/* Display the entire output. */
		flen = fread(str, 1, flen, srv_monitor_file);
	} else if (trx_list_end < (ulint) flen
		   && trx_list_start < trx_list_end
		   && trx_list_start + (flen - trx_list_end)
		   < MAX_STATUS_SIZE - sizeof truncated_msg - 1) {

		/* Omit the beginning of the list of active transactions. */
		ssize_t	len = fread(str, 1, trx_list_start, srv_monitor_file);

		memcpy(str + len, truncated_msg, sizeof truncated_msg - 1);
		len += sizeof truncated_msg - 1;
		usable_len = (MAX_STATUS_SIZE - 1) - len;
		fseek(srv_monitor_file, flen - usable_len, SEEK_SET);
		len += fread(str + len, 1, usable_len, srv_monitor_file);
		flen = len;
	} else {
		/* Omit the end of the output. */
		flen = fread(str, 1, MAX_STATUS_SIZE - 1, srv_monitor_file);
	}

	mutex_exit(&srv_monitor_file_mutex);

	stat_print(thd, innobase_hton_name, (uint) strlen(innobase_hton_name),
		   STRING_WITH_LEN(""), str, flen);

	my_free(str);

	DBUG_RETURN(0);
}

/************************************************************************//**
Implements the SHOW MUTEX STATUS command.
@return 0 on success. */
static
int
innodb_mutex_show_status(
/*=====================*/
	handlerton*	hton,		/*!< in: the innodb handlerton */
	THD*		thd,		/*!< in: the MySQL query thread of the
					caller */
	stat_print_fn*	stat_print)	/*!< in: function for printing
					statistics */
{
	char		buf1[IO_SIZE];
	char		buf2[IO_SIZE];
	ib_mutex_t*	mutex;
	rw_lock_t*	lock;
	ulint		block_mutex_oswait_count = 0;
	ulint		block_lock_oswait_count = 0;
	ib_mutex_t*	block_mutex = NULL;
	rw_lock_t*	block_lock = NULL;
#ifdef UNIV_DEBUG
	ulint		rw_lock_count= 0;
	ulint		rw_lock_count_spin_loop= 0;
	ulint		rw_lock_count_spin_rounds= 0;
	ulint		rw_lock_count_os_wait= 0;
	ulint		rw_lock_count_os_yield= 0;
	ulonglong	rw_lock_wait_time= 0;
#endif /* UNIV_DEBUG */
	uint		buf1len;
	uint		buf2len;
	uint		hton_name_len;

	hton_name_len = (uint) strlen(innobase_hton_name);

	DBUG_ENTER("innodb_mutex_show_status");
	DBUG_ASSERT(hton == innodb_hton_ptr);

	mutex_enter(&mutex_list_mutex);

	for (mutex = UT_LIST_GET_FIRST(mutex_list); mutex != NULL;
	     mutex = UT_LIST_GET_NEXT(list, mutex)) {
		if (mutex->count_os_wait == 0) {
			continue;
		}

		if (buf_pool_is_block_mutex(mutex)) {
			block_mutex = mutex;
			block_mutex_oswait_count += mutex->count_os_wait;
			continue;
		}

		buf1len= (uint) my_snprintf(buf1, sizeof(buf1), "%s:%lu",
				     innobase_basename(mutex->cfile_name),
				     (ulong) mutex->cline);
		buf2len= (uint) my_snprintf(buf2, sizeof(buf2), "os_waits=%lu",
				     (ulong) mutex->count_os_wait);

		if (stat_print(thd, innobase_hton_name,
			       hton_name_len, buf1, buf1len,
			       buf2, buf2len)) {
			mutex_exit(&mutex_list_mutex);
			DBUG_RETURN(1);
		}
	}

	if (block_mutex) {
		buf1len = (uint) my_snprintf(buf1, sizeof buf1,
					     "combined %s:%lu",
					     innobase_basename(
						block_mutex->cfile_name),
					     (ulong) block_mutex->cline);
		buf2len = (uint) my_snprintf(buf2, sizeof buf2,
					     "os_waits=%lu",
					     (ulong) block_mutex_oswait_count);

		if (stat_print(thd, innobase_hton_name,
			       hton_name_len, buf1, buf1len,
			       buf2, buf2len)) {
			mutex_exit(&mutex_list_mutex);
			DBUG_RETURN(1);
		}
	}

	mutex_exit(&mutex_list_mutex);

	mutex_enter(&rw_lock_list_mutex);

	for (lock = UT_LIST_GET_FIRST(rw_lock_list); lock != NULL;
	     lock = UT_LIST_GET_NEXT(list, lock)) {
		if (lock->count_os_wait == 0) {
			continue;
		}

		if (buf_pool_is_block_lock(lock)) {
			block_lock = lock;
			block_lock_oswait_count += lock->count_os_wait;
			continue;
		}

		buf1len = my_snprintf(buf1, sizeof buf1, "%s:%lu",
				     innobase_basename(lock->cfile_name),
				     (ulong) lock->cline);
		buf2len = my_snprintf(buf2, sizeof buf2, "os_waits=%lu",
				      (ulong) lock->count_os_wait);

		if (stat_print(thd, innobase_hton_name,
			       hton_name_len, buf1, buf1len,
			       buf2, buf2len)) {
			mutex_exit(&rw_lock_list_mutex);
			DBUG_RETURN(1);
		}
	}

	if (block_lock) {
		buf1len = (uint) my_snprintf(buf1, sizeof buf1,
					     "combined %s:%lu",
					     innobase_basename(
						block_lock->cfile_name),
					     (ulong) block_lock->cline);
		buf2len = (uint) my_snprintf(buf2, sizeof buf2,
					     "os_waits=%lu",
					     (ulong) block_lock_oswait_count);

		if (stat_print(thd, innobase_hton_name,
			       hton_name_len, buf1, buf1len,
			       buf2, buf2len)) {
			mutex_exit(&rw_lock_list_mutex);
			DBUG_RETURN(1);
		}
	}

	mutex_exit(&rw_lock_list_mutex);

#ifdef UNIV_DEBUG
	buf2len = my_snprintf(buf2, sizeof buf2,
			     "count=%lu, spin_waits=%lu, spin_rounds=%lu, "
			     "os_waits=%lu, os_yields=%lu, os_wait_times=%lu",
			      (ulong) rw_lock_count,
			      (ulong) rw_lock_count_spin_loop,
			      (ulong) rw_lock_count_spin_rounds,
			      (ulong) rw_lock_count_os_wait,
			      (ulong) rw_lock_count_os_yield,
			      (ulong) (rw_lock_wait_time / 1000));

	if (stat_print(thd, innobase_hton_name, hton_name_len,
			STRING_WITH_LEN("rw_lock_mutexes"), buf2, buf2len)) {
		DBUG_RETURN(1);
	}
#endif /* UNIV_DEBUG */

	/* Success */
	DBUG_RETURN(0);
}

/************************************************************************//**
Return 0 on success and non-zero on failure. Note: the bool return type
seems to be abused here, should be an int. */
static
bool
innobase_show_status(
/*=================*/
	handlerton*		hton,	/*!< in: the innodb handlerton */
	THD*			thd,	/*!< in: the MySQL query thread
					of the caller */
	stat_print_fn*		stat_print,
	enum ha_stat_type	stat_type)
{
	DBUG_ASSERT(hton == innodb_hton_ptr);

	switch (stat_type) {
	case HA_ENGINE_STATUS:
		/* Non-zero return value means there was an error. */
		return(innodb_show_status(hton, thd, stat_print) != 0);

	case HA_ENGINE_MUTEX:
		/* Non-zero return value means there was an error. */
		return(innodb_mutex_show_status(hton, thd, stat_print) != 0);

	case HA_ENGINE_LOGS:
		/* Not handled */
		break;
	}

	/* Success */
	return(false);
}

/************************************************************************//**
Handling the shared INNOBASE_SHARE structure that is needed to provide table
locking. Register the table name if it doesn't exist in the hash table. */
static
INNOBASE_SHARE*
get_share(
/*======*/
	const char*	table_name)
{
	INNOBASE_SHARE*	share;

	mysql_mutex_lock(&innobase_share_mutex);

	ulint	fold = ut_fold_string(table_name);

	HASH_SEARCH(table_name_hash, innobase_open_tables, fold,
		    INNOBASE_SHARE*, share,
		    ut_ad(share->use_count > 0),
		    !strcmp(share->table_name, table_name));

	if (!share) {

		uint length = (uint) strlen(table_name);

		/* TODO: invoke HASH_MIGRATE if innobase_open_tables
		grows too big */

		share = (INNOBASE_SHARE*) my_malloc(sizeof(*share)+length+1,
			MYF(MY_FAE | MY_ZEROFILL));

		share->table_name = (char*) memcpy(share + 1,
						   table_name, length + 1);

		HASH_INSERT(INNOBASE_SHARE, table_name_hash,
			    innobase_open_tables, fold, share);

		thr_lock_init(&share->lock);

		/* Index translation table initialization */
		share->idx_trans_tbl.index_mapping = NULL;
		share->idx_trans_tbl.index_count = 0;
		share->idx_trans_tbl.array_size = 0;
	}

	share->use_count++;
	mysql_mutex_unlock(&innobase_share_mutex);

	return(share);
}

/************************************************************************//**
Free the shared object that was registered with get_share(). */
static
void
free_share(
/*=======*/
	INNOBASE_SHARE*	share)	/*!< in/own: table share to free */
{
	mysql_mutex_lock(&innobase_share_mutex);

#ifdef UNIV_DEBUG
	INNOBASE_SHARE* share2;
	ulint	fold = ut_fold_string(share->table_name);

	HASH_SEARCH(table_name_hash, innobase_open_tables, fold,
		    INNOBASE_SHARE*, share2,
		    ut_ad(share->use_count > 0),
		    !strcmp(share->table_name, share2->table_name));

	ut_a(share2 == share);
#endif /* UNIV_DEBUG */

	if (!--share->use_count) {
		ulint	fold = ut_fold_string(share->table_name);

		HASH_DELETE(INNOBASE_SHARE, table_name_hash,
			    innobase_open_tables, fold, share);
		thr_lock_delete(&share->lock);

		/* Free any memory from index translation table */
		my_free(share->idx_trans_tbl.index_mapping);

		my_free(share);

		/* TODO: invoke HASH_MIGRATE if innobase_open_tables
		shrinks too much */
	}

	mysql_mutex_unlock(&innobase_share_mutex);
}

/*****************************************************************//**
Converts a MySQL table lock stored in the 'lock' field of the handle to
a proper type before storing pointer to the lock into an array of pointers.
MySQL also calls this if it wants to reset some table locks to a not-locked
state during the processing of an SQL query. An example is that during a
SELECT the read lock is released early on the 'const' tables where we only
fetch one row. MySQL does not call this when it releases all locks at the
end of an SQL statement.
@return	pointer to the next element in the 'to' array */
UNIV_INTERN
THR_LOCK_DATA**
ha_innobase::store_lock(
/*====================*/
	THD*			thd,		/*!< in: user thread handle */
	THR_LOCK_DATA**		to,		/*!< in: pointer to an array
						of pointers to lock structs;
						pointer to the 'lock' field
						of current handle is stored
						next to this array */
	enum thr_lock_type	lock_type)	/*!< in: lock type to store in
						'lock'; this may also be
						TL_IGNORE */
{
	trx_t*		trx;

	/* Note that trx in this function is NOT necessarily prebuilt->trx
	because we call update_thd() later, in ::external_lock()! Failure to
	understand this caused a serious memory corruption bug in 5.1.11. */

	trx = check_trx_exists(thd);

	/* NOTE: MySQL can call this function with lock 'type' TL_IGNORE!
	Be careful to ignore TL_IGNORE if we are going to do something with
	only 'real' locks! */

	/* If no MySQL table is in use, we need to set the isolation level
	of the transaction. */

	if (lock_type != TL_IGNORE
	    && trx->n_mysql_tables_in_use == 0) {
		trx->isolation_level = innobase_map_isolation_level(
			(enum_tx_isolation) thd_tx_isolation(thd));

		if (trx->isolation_level <= TRX_ISO_READ_COMMITTED
		    && trx->global_read_view) {

			/* At low transaction isolation levels we let
			each consistent read set its own snapshot */

			read_view_close_for_mysql(trx);
		}
	}

	DBUG_ASSERT(EQ_CURRENT_THD(thd));
	const bool in_lock_tables = thd_in_lock_tables(thd);
	const uint sql_command = thd_sql_command(thd);

	if (srv_read_only_mode
	    && (sql_command == SQLCOM_UPDATE
		|| sql_command == SQLCOM_INSERT
		|| sql_command == SQLCOM_REPLACE
		|| sql_command == SQLCOM_DROP_TABLE
		|| sql_command == SQLCOM_ALTER_TABLE
		|| sql_command == SQLCOM_OPTIMIZE
		|| sql_command == SQLCOM_CREATE_TABLE
		|| sql_command == SQLCOM_CREATE_INDEX
		|| sql_command == SQLCOM_DROP_INDEX
		|| sql_command == SQLCOM_DELETE)) {

		ib_senderrf(trx->mysql_thd,
			    IB_LOG_LEVEL_WARN, ER_READ_ONLY_MODE);

	} else if (sql_command == SQLCOM_FLUSH
		   && lock_type == TL_READ_NO_INSERT) {

		/* Check for FLUSH TABLES ... WITH READ LOCK */

		/* Note: This call can fail, but there is no way to return
		the error to the caller. We simply ignore it for now here
		and push the error code to the caller where the error is
		detected in the function. */

		dberr_t	err = row_quiesce_set_state(
			prebuilt->table, QUIESCE_START, trx);

		ut_a(err == DB_SUCCESS || err == DB_UNSUPPORTED);

		if (trx->isolation_level == TRX_ISO_SERIALIZABLE) {
			prebuilt->select_lock_type = LOCK_S;
			prebuilt->stored_select_lock_type = LOCK_S;
		} else {
			prebuilt->select_lock_type = LOCK_NONE;
			prebuilt->stored_select_lock_type = LOCK_NONE;
		}

	/* Check for DROP TABLE */
	} else if (sql_command == SQLCOM_DROP_TABLE) {

		/* MySQL calls this function in DROP TABLE though this table
		handle may belong to another thd that is running a query. Let
		us in that case skip any changes to the prebuilt struct. */

	/* Check for LOCK TABLE t1,...,tn WITH SHARED LOCKS */
	} else if ((lock_type == TL_READ && in_lock_tables)
		   || (lock_type == TL_READ_HIGH_PRIORITY && in_lock_tables)
		   || lock_type == TL_READ_WITH_SHARED_LOCKS
		   || lock_type == TL_READ_NO_INSERT
		   || (lock_type != TL_IGNORE
		       && sql_command != SQLCOM_SELECT)) {

		/* The OR cases above are in this order:
		1) MySQL is doing LOCK TABLES ... READ LOCAL, or we
		are processing a stored procedure or function, or
		2) (we do not know when TL_READ_HIGH_PRIORITY is used), or
		3) this is a SELECT ... IN SHARE MODE, or
		4) we are doing a complex SQL statement like
		INSERT INTO ... SELECT ... and the logical logging (MySQL
		binlog) requires the use of a locking read, or
		MySQL is doing LOCK TABLES ... READ.
		5) we let InnoDB do locking reads for all SQL statements that
		are not simple SELECTs; note that select_lock_type in this
		case may get strengthened in ::external_lock() to LOCK_X.
		Note that we MUST use a locking read in all data modifying
		SQL statements, because otherwise the execution would not be
		serializable, and also the results from the update could be
		unexpected if an obsolete consistent read view would be
		used. */

		/* Use consistent read for checksum table */

		if (sql_command == SQLCOM_CHECKSUM
		    || ((srv_locks_unsafe_for_binlog
			|| trx->isolation_level <= TRX_ISO_READ_COMMITTED)
			&& trx->isolation_level != TRX_ISO_SERIALIZABLE
			&& (lock_type == TL_READ
			    || lock_type == TL_READ_NO_INSERT)
			&& (sql_command == SQLCOM_INSERT_SELECT
			    || sql_command == SQLCOM_REPLACE_SELECT
			    || sql_command == SQLCOM_UPDATE
			    || sql_command == SQLCOM_CREATE_TABLE))) {

			/* If we either have innobase_locks_unsafe_for_binlog
			option set or this session is using READ COMMITTED
			isolation level and isolation level of the transaction
			is not set to serializable and MySQL is doing
			INSERT INTO...SELECT or REPLACE INTO...SELECT
			or UPDATE ... = (SELECT ...) or CREATE  ...
			SELECT... without FOR UPDATE or IN SHARE
			MODE in select, then we use consistent read
			for select. */

			prebuilt->select_lock_type = LOCK_NONE;
			prebuilt->stored_select_lock_type = LOCK_NONE;
		} else {
			prebuilt->select_lock_type = LOCK_S;
			prebuilt->stored_select_lock_type = LOCK_S;
		}

	} else if (lock_type != TL_IGNORE) {

		/* We set possible LOCK_X value in external_lock, not yet
		here even if this would be SELECT ... FOR UPDATE */

		prebuilt->select_lock_type = LOCK_NONE;
		prebuilt->stored_select_lock_type = LOCK_NONE;
	}

	if (lock_type != TL_IGNORE && lock.type == TL_UNLOCK) {

		/* Starting from 5.0.7, we weaken also the table locks
		set at the start of a MySQL stored procedure call, just like
		we weaken the locks set at the start of an SQL statement.
		MySQL does set in_lock_tables TRUE there, but in reality
		we do not need table locks to make the execution of a
		single transaction stored procedure call deterministic
		(if it does not use a consistent read). */

		if (lock_type == TL_READ
		    && sql_command == SQLCOM_LOCK_TABLES) {
			/* We come here if MySQL is processing LOCK TABLES
			... READ LOCAL. MyISAM under that table lock type
			reads the table as it was at the time the lock was
			granted (new inserts are allowed, but not seen by the
			reader). To get a similar effect on an InnoDB table,
			we must use LOCK TABLES ... READ. We convert the lock
			type here, so that for InnoDB, READ LOCAL is
			equivalent to READ. This will change the InnoDB
			behavior in mysqldump, so that dumps of InnoDB tables
			are consistent with dumps of MyISAM tables. */

			lock_type = TL_READ_NO_INSERT;
		}

		/* If we are not doing a LOCK TABLE, DISCARD/IMPORT
		TABLESPACE or TRUNCATE TABLE then allow multiple
		writers. Note that ALTER TABLE uses a TL_WRITE_ALLOW_READ
		< TL_WRITE_CONCURRENT_INSERT.

		We especially allow multiple writers if MySQL is at the
		start of a stored procedure call (SQLCOM_CALL) or a
		stored function call (MySQL does have in_lock_tables
		TRUE there). */

		if ((lock_type >= TL_WRITE_CONCURRENT_INSERT
		     && lock_type <= TL_WRITE)
		    && !(in_lock_tables
			 && sql_command == SQLCOM_LOCK_TABLES)
		    && !thd_tablespace_op(thd)
		    && sql_command != SQLCOM_TRUNCATE
		    && sql_command != SQLCOM_OPTIMIZE
		    && sql_command != SQLCOM_CREATE_TABLE) {

			lock_type = TL_WRITE_ALLOW_WRITE;
		}

		/* In queries of type INSERT INTO t1 SELECT ... FROM t2 ...
		MySQL would use the lock TL_READ_NO_INSERT on t2, and that
		would conflict with TL_WRITE_ALLOW_WRITE, blocking all inserts
		to t2. Convert the lock to a normal read lock to allow
		concurrent inserts to t2.

		We especially allow concurrent inserts if MySQL is at the
		start of a stored procedure call (SQLCOM_CALL)
		(MySQL does have thd_in_lock_tables() TRUE there). */

		if (lock_type == TL_READ_NO_INSERT
		    && sql_command != SQLCOM_LOCK_TABLES) {

			lock_type = TL_READ;
		}

		lock.type = lock_type;
	}

	*to++= &lock;

	if (!trx_is_started(trx)
	    && (prebuilt->select_lock_type != LOCK_NONE
	        || prebuilt->stored_select_lock_type != LOCK_NONE)) {

		++trx->will_lock;
	}

	return(to);
}

/*********************************************************************//**
Read the next autoinc value. Acquire the relevant locks before reading
the AUTOINC value. If SUCCESS then the table AUTOINC mutex will be locked
on return and all relevant locks acquired.
@return	DB_SUCCESS or error code */
UNIV_INTERN
dberr_t
ha_innobase::innobase_get_autoinc(
/*==============================*/
	ulonglong*	value)		/*!< out: autoinc value */
{
	*value = 0;

	prebuilt->autoinc_error = innobase_lock_autoinc();

	if (prebuilt->autoinc_error == DB_SUCCESS) {

		/* Determine the first value of the interval */
		*value = dict_table_autoinc_read(prebuilt->table);

		/* It should have been initialized during open. */
		if (*value == 0) {
			prebuilt->autoinc_error = DB_UNSUPPORTED;
			dict_table_autoinc_unlock(prebuilt->table);
		}
	}

	return(prebuilt->autoinc_error);
}

/*******************************************************************//**
This function reads the global auto-inc counter. It doesn't use the
AUTOINC lock even if the lock mode is set to TRADITIONAL.
@return	the autoinc value */
UNIV_INTERN
ulonglong
ha_innobase::innobase_peek_autoinc(void)
/*====================================*/
{
	ulonglong	auto_inc;
	dict_table_t*	innodb_table;

	ut_a(prebuilt != NULL);
	ut_a(prebuilt->table != NULL);

	innodb_table = prebuilt->table;

	dict_table_autoinc_lock(innodb_table);

	auto_inc = dict_table_autoinc_read(innodb_table);

	if (auto_inc == 0) {
		ut_print_timestamp(stderr);
		fprintf(stderr, "  InnoDB: AUTOINC next value generation "
			"is disabled for '%s'\n", innodb_table->name);
	}

	dict_table_autoinc_unlock(innodb_table);

	return(auto_inc);
}

/*********************************************************************//**
Returns the value of the auto-inc counter in *first_value and ~0 on failure. */
UNIV_INTERN
void
ha_innobase::get_auto_increment(
/*============================*/
	ulonglong	offset,			/*!< in: table autoinc offset */
	ulonglong	increment,		/*!< in: table autoinc
						increment */
	ulonglong	nb_desired_values,	/*!< in: number of values
						reqd */
	ulonglong*	first_value,		/*!< out: the autoinc value */
	ulonglong*	nb_reserved_values)	/*!< out: count of reserved
						values */
{
	trx_t*		trx;
	dberr_t		error;
	ulonglong	autoinc = 0;

	/* Prepare prebuilt->trx in the table handle */
	update_thd(ha_thd());

	error = innobase_get_autoinc(&autoinc);

	if (error != DB_SUCCESS) {
		*first_value = (~(ulonglong) 0);
		return;
	}

	/* This is a hack, since nb_desired_values seems to be accurate only
	for the first call to get_auto_increment() for multi-row INSERT and
	meaningless for other statements e.g, LOAD etc. Subsequent calls to
	this method for the same statement results in different values which
	don't make sense. Therefore we store the value the first time we are
	called and count down from that as rows are written (see write_row()).
	*/

	trx = prebuilt->trx;

	/* Note: We can't rely on *first_value since some MySQL engines,
	in particular the partition engine, don't initialize it to 0 when
	invoking this method. So we are not sure if it's guaranteed to
	be 0 or not. */

	/* We need the upper limit of the col type to check for
	whether we update the table autoinc counter or not. */
	ulonglong	col_max_value = innobase_get_int_col_max_value(
		table->next_number_field);

	/* Called for the first time ? */
	if (trx->n_autoinc_rows == 0) {

		trx->n_autoinc_rows = (ulint) nb_desired_values;

		/* It's possible for nb_desired_values to be 0:
		e.g., INSERT INTO T1(C) SELECT C FROM T2; */
		if (nb_desired_values == 0) {

			trx->n_autoinc_rows = 1;
		}

		set_if_bigger(*first_value, autoinc);
	/* Not in the middle of a mult-row INSERT. */
	} else if (prebuilt->autoinc_last_value == 0) {
		set_if_bigger(*first_value, autoinc);
	/* Check for -ve values. */
	} else if (*first_value > col_max_value && trx->n_autoinc_rows > 0) {
		/* Set to next logical value. */
		ut_a(autoinc > trx->n_autoinc_rows);
		*first_value = (autoinc - trx->n_autoinc_rows) - 1;
	}

	*nb_reserved_values = trx->n_autoinc_rows;

	/* With old style AUTOINC locking we only update the table's
	AUTOINC counter after attempting to insert the row. */
	if (innobase_autoinc_lock_mode != AUTOINC_OLD_STYLE_LOCKING) {
		ulonglong	current;
		ulonglong	next_value;

		current = *first_value > col_max_value ? autoinc : *first_value;

		/* Compute the last value in the interval */
		next_value = innobase_next_autoinc(
			current, *nb_reserved_values, increment, offset,
			col_max_value);

		prebuilt->autoinc_last_value = next_value;

		if (prebuilt->autoinc_last_value < *first_value) {
			*first_value = (~(ulonglong) 0);
		} else {
			/* Update the table autoinc variable */
			dict_table_autoinc_update_if_greater(
				prebuilt->table, prebuilt->autoinc_last_value);
		}
	} else {
		/* This will force write_row() into attempting an update
		of the table's AUTOINC counter. */
		prebuilt->autoinc_last_value = 0;
	}

	/* The increment to be used to increase the AUTOINC value, we use
	this in write_row() and update_row() to increase the autoinc counter
	for columns that are filled by the user. We need the offset and
	the increment. */
	prebuilt->autoinc_offset = offset;
	prebuilt->autoinc_increment = increment;

	dict_table_autoinc_unlock(prebuilt->table);
}

/*******************************************************************//**
Reset the auto-increment counter to the given value, i.e. the next row
inserted will get the given value. This is called e.g. after TRUNCATE
is emulated by doing a 'DELETE FROM t'. HA_ERR_WRONG_COMMAND is
returned by storage engines that don't support this operation.
@return	0 or error code */
UNIV_INTERN
int
ha_innobase::reset_auto_increment(
/*==============================*/
	ulonglong	value)		/*!< in: new value for table autoinc */
{
	DBUG_ENTER("ha_innobase::reset_auto_increment");

	dberr_t	error;

	update_thd(ha_thd());

	error = row_lock_table_autoinc_for_mysql(prebuilt);

	if (error != DB_SUCCESS) {
		DBUG_RETURN(convert_error_code_to_mysql(
				    error, prebuilt->table->flags, user_thd));
	}

	/* The next value can never be 0. */
	if (value == 0) {
		value = 1;
	}

	innobase_reset_autoinc(value);

	DBUG_RETURN(0);
}

/*******************************************************************//**
See comment in handler.cc */
UNIV_INTERN
bool
ha_innobase::get_error_message(
/*===========================*/
	int	error,
	String*	buf)
{
	trx_t*	trx = check_trx_exists(ha_thd());

	buf->copy(trx->detailed_error, (uint) strlen(trx->detailed_error),
		system_charset_info);

	return(FALSE);
}

/*******************************************************************//**
  Retrieves the names of the table and the key for which there was a
  duplicate entry in the case of HA_ERR_FOREIGN_DUPLICATE_KEY.

  If any of the names is not available, then this method will return
  false and will not change any of child_table_name or child_key_name.

  @param child_table_name[out]    Table name
  @param child_table_name_len[in] Table name buffer size
  @param child_key_name[out]      Key name
  @param child_key_name_len[in]   Key name buffer size

  @retval  true                  table and key names were available
                                 and were written into the corresponding
                                 out parameters.
  @retval  false                 table and key names were not available,
                                 the out parameters were not touched.
*/
bool
ha_innobase::get_foreign_dup_key(
/*=============================*/
	char*	child_table_name,
	uint	child_table_name_len,
	char*	child_key_name,
	uint	child_key_name_len)
{
	const dict_index_t*	err_index;

	ut_a(prebuilt->trx != NULL);
	ut_a(prebuilt->trx->magic_n == TRX_MAGIC_N);

	err_index = trx_get_error_info(prebuilt->trx);

	if (err_index == NULL) {
		return(false);
	}
	/* else */

	/* copy table name (and convert from filename-safe encoding to
	system_charset_info) */
	char*	p;
	p = strchr(err_index->table->name, '/');
	/* strip ".../" prefix if any */
	if (p != NULL) {
		p++;
	} else {
		p = err_index->table->name;
	}
	uint	len;
	len = filename_to_tablename(p, child_table_name, child_table_name_len);
	child_table_name[len] = '\0';

	/* copy index name */
	ut_snprintf(child_key_name, child_key_name_len, "%s", err_index->name);

	return(true);
}

/*******************************************************************//**
Compares two 'refs'. A 'ref' is the (internal) primary key value of the row.
If there is no explicitly declared non-null unique key or a primary key, then
InnoDB internally uses the row id as the primary key.
@return	< 0 if ref1 < ref2, 0 if equal, else > 0 */
UNIV_INTERN
int
ha_innobase::cmp_ref(
/*=================*/
	const uchar*	ref1,	/*!< in: an (internal) primary key value in the
				MySQL key value format */
	const uchar*	ref2)	/*!< in: an (internal) primary key value in the
				MySQL key value format */
{
	enum_field_types mysql_type;
	Field*		field;
	KEY_PART_INFO*	key_part;
	KEY_PART_INFO*	key_part_end;
	uint		len1;
	uint		len2;
	int		result;

	if (prebuilt->clust_index_was_generated) {
		/* The 'ref' is an InnoDB row id */

		return(memcmp(ref1, ref2, DATA_ROW_ID_LEN));
	}

	/* Do a type-aware comparison of primary key fields. PK fields
	are always NOT NULL, so no checks for NULL are performed. */

	key_part = table->key_info[table->s->primary_key].key_part;

	key_part_end = key_part
			+ table->key_info[table->s->primary_key].user_defined_key_parts;

	for (; key_part != key_part_end; ++key_part) {
		field = key_part->field;
		mysql_type = field->type();

		if (mysql_type == MYSQL_TYPE_TINY_BLOB
			|| mysql_type == MYSQL_TYPE_MEDIUM_BLOB
			|| mysql_type == MYSQL_TYPE_BLOB
			|| mysql_type == MYSQL_TYPE_LONG_BLOB) {

			/* In the MySQL key value format, a column prefix of
			a BLOB is preceded by a 2-byte length field */

			len1 = innobase_read_from_2_little_endian(ref1);
			len2 = innobase_read_from_2_little_endian(ref2);

			ref1 += 2;
			ref2 += 2;
			result = ((Field_blob*) field)->cmp(
				ref1, len1, ref2, len2);
		} else {
			result = field->key_cmp(ref1, ref2);
		}

		if (result) {

			return(result);
		}

		ref1 += key_part->store_length;
		ref2 += key_part->store_length;
	}

	return(0);
}

/*******************************************************************//**
Ask InnoDB if a query to a table can be cached.
@return	TRUE if query caching of the table is permitted */
UNIV_INTERN
my_bool
ha_innobase::register_query_cache_table(
/*====================================*/
	THD*		thd,		/*!< in: user thread handle */
	char*		table_key,	/*!< in: normalized path to the  
					table */
	uint		key_length,	/*!< in: length of the normalized
					path to the table */
	qc_engine_callback*
			call_back,	/*!< out: pointer to function for
					checking if query caching
					is permitted */
	ulonglong	*engine_data)	/*!< in/out: data to call_back */
{
	*call_back = innobase_query_caching_of_table_permitted;
	*engine_data = 0;
	return(innobase_query_caching_of_table_permitted(thd, table_key,
							 key_length,
							 engine_data));
}

/*******************************************************************//**
Get the bin log name. */
UNIV_INTERN
const char*
ha_innobase::get_mysql_bin_log_name()
/*=================================*/
{
	return(trx_sys_mysql_bin_log_name);
}

/*******************************************************************//**
Get the bin log offset (or file position). */
UNIV_INTERN
ulonglong
ha_innobase::get_mysql_bin_log_pos()
/*================================*/
{
	/* trx... is ib_int64_t, which is a typedef for a 64-bit integer
	(__int64 or longlong) so it's ok to cast it to ulonglong. */

	return(trx_sys_mysql_bin_log_pos);
}

/******************************************************************//**
This function is used to find the storage length in bytes of the first n
characters for prefix indexes using a multibyte character set. The function
finds charset information and returns length of prefix_len characters in the
index field in bytes.
@return	number of bytes occupied by the first n characters */
UNIV_INTERN
ulint
innobase_get_at_most_n_mbchars(
/*===========================*/
	ulint charset_id,	/*!< in: character set id */
	ulint prefix_len,	/*!< in: prefix length in bytes of the index
				(this has to be divided by mbmaxlen to get the
				number of CHARACTERS n in the prefix) */
	ulint data_len,		/*!< in: length of the string in bytes */
	const char* str)	/*!< in: character string */
{
	ulint char_length;	/*!< character length in bytes */
	ulint n_chars;		/*!< number of characters in prefix */
	CHARSET_INFO* charset;	/*!< charset used in the field */

	charset = get_charset((uint) charset_id, MYF(MY_WME));

	ut_ad(charset);
	ut_ad(charset->mbmaxlen);

	/* Calculate how many characters at most the prefix index contains */

	n_chars = prefix_len / charset->mbmaxlen;

	/* If the charset is multi-byte, then we must find the length of the
	first at most n chars in the string. If the string contains less
	characters than n, then we return the length to the end of the last
	character. */

	if (charset->mbmaxlen > 1) {
		/* my_charpos() returns the byte length of the first n_chars
		characters, or a value bigger than the length of str, if
		there were not enough full characters in str.

		Why does the code below work:
		Suppose that we are looking for n UTF-8 characters.

		1) If the string is long enough, then the prefix contains at
		least n complete UTF-8 characters + maybe some extra
		characters + an incomplete UTF-8 character. No problem in
		this case. The function returns the pointer to the
		end of the nth character.

		2) If the string is not long enough, then the string contains
		the complete value of a column, that is, only complete UTF-8
		characters, and we can store in the column prefix index the
		whole string. */

		char_length = my_charpos(charset, str,
						str + data_len, (int) n_chars);
		if (char_length > data_len) {
			char_length = data_len;
		}
	} else {
		if (data_len < prefix_len) {
			char_length = data_len;
		} else {
			char_length = prefix_len;
		}
	}

	return(char_length);
}

/*******************************************************************//**
This function is used to prepare an X/Open XA distributed transaction.
@return	0 or error number */
static
int
innobase_xa_prepare(
/*================*/
	handlerton*	hton,		/*!< in: InnoDB handlerton */
	THD*		thd,		/*!< in: handle to the MySQL thread of
					the user whose XA transaction should
					be prepared */
	bool		prepare_trx)	/*!< in: true - prepare transaction
					false - the current SQL statement
					ended */
{
	int		error = 0;
	trx_t*		trx = check_trx_exists(thd);

	DBUG_ASSERT(hton == innodb_hton_ptr);

	/* we use support_xa value as it was seen at transaction start
	time, not the current session variable value. Any possible changes
	to the session variable take effect only in the next transaction */
	if (!trx->support_xa) {

		return(0);
	}

	thd_get_xid(thd, (MYSQL_XID*) &trx->xid);

	/* Release a possible FIFO ticket and search latch. Since we will
	reserve the trx_sys->mutex, we have to release the search system
	latch first to obey the latching order. */

	trx_search_latch_release_if_reserved(trx);

	innobase_srv_conc_force_exit_innodb(trx);

	if (!trx_is_registered_for_2pc(trx) && trx_is_started(trx)) {

		sql_print_error("Transaction not registered for MySQL 2PC, "
				"but transaction is active");
	}

	if (prepare_trx
	    || (!thd_test_options(thd, OPTION_NOT_AUTOCOMMIT | OPTION_BEGIN))) {

		/* We were instructed to prepare the whole transaction, or
		this is an SQL statement end and autocommit is on */

		ut_ad(trx_is_registered_for_2pc(trx));

		trx_prepare_for_mysql(trx);

		error = 0;
	} else {
		/* We just mark the SQL statement ended and do not do a
		transaction prepare */

		/* If we had reserved the auto-inc lock for some
		table in this SQL statement we release it now */

		lock_unlock_table_autoinc(trx);

		/* Store the current undo_no of the transaction so that we
		know where to roll back if we have to roll back the next
		SQL statement */

		trx_mark_sql_stat_end(trx);
	}

	/* Tell the InnoDB server that there might be work for utility
	threads: */

	srv_active_wake_master_thread();

	if (thd_sql_command(thd) != SQLCOM_XA_PREPARE
	    && (prepare_trx
		|| !thd_test_options(
			thd, OPTION_NOT_AUTOCOMMIT | OPTION_BEGIN))) {

		/* For ibbackup to work the order of transactions in binlog
		and InnoDB must be the same. Consider the situation

		  thread1> prepare; write to binlog; ...
			  <context switch>
		  thread2> prepare; write to binlog; commit
		  thread1>			     ... commit

                The server guarantees that writes to the binary log
                and commits are in the same order, so we do not have
                to handle this case. */
	}

	return(error);
}

/*******************************************************************//**
This function is used to recover X/Open XA distributed transactions.
@return	number of prepared transactions stored in xid_list */
static
int
innobase_xa_recover(
/*================*/
	handlerton*	hton,	/*!< in: InnoDB handlerton */
	XID*		xid_list,/*!< in/out: prepared transactions */
	uint		len)	/*!< in: number of slots in xid_list */
{
	DBUG_ASSERT(hton == innodb_hton_ptr);

	if (len == 0 || xid_list == NULL) {

		return(0);
	}

	return(trx_recover_for_mysql(xid_list, len));
}

/*******************************************************************//**
This function is used to commit one X/Open XA distributed transaction
which is in the prepared state
@return	0 or error number */
static
int
innobase_commit_by_xid(
/*===================*/
	handlerton*	hton,
	XID*		xid)	/*!< in: X/Open XA transaction identification */
{
	trx_t*	trx;

	DBUG_ASSERT(hton == innodb_hton_ptr);

	trx = trx_get_trx_by_xid(xid);

	if (trx) {
		innobase_commit_low(trx);
		trx_free_for_background(trx);
		return(XA_OK);
	} else {
		return(XAER_NOTA);
	}
}

/*******************************************************************//**
This function is used to rollback one X/Open XA distributed transaction
which is in the prepared state
@return	0 or error number */
static
int
innobase_rollback_by_xid(
/*=====================*/
	handlerton*	hton,	/*!< in: InnoDB handlerton */
	XID*		xid)	/*!< in: X/Open XA transaction
				identification */
{
	trx_t*	trx;

	DBUG_ASSERT(hton == innodb_hton_ptr);

	trx = trx_get_trx_by_xid(xid);

	if (trx) {
		int	ret = innobase_rollback_trx(trx);
		trx_free_for_background(trx);
		return(ret);
	} else {
		return(XAER_NOTA);
	}
}

/*******************************************************************//**
Create a consistent view for a cursor based on current transaction
which is created if the corresponding MySQL thread still lacks one.
This consistent view is then used inside of MySQL when accessing records
using a cursor.
@return	pointer to cursor view or NULL */
static
void*
innobase_create_cursor_view(
/*========================*/
	handlerton*	hton,	/*!< in: innobase hton */
	THD*		thd)	/*!< in: user thread handle */
{
	DBUG_ASSERT(hton == innodb_hton_ptr);

	return(read_cursor_view_create_for_mysql(check_trx_exists(thd)));
}

/*******************************************************************//**
Close the given consistent cursor view of a transaction and restore
global read view to a transaction read view. Transaction is created if the
corresponding MySQL thread still lacks one. */
static
void
innobase_close_cursor_view(
/*=======================*/
	handlerton*	hton,	/*!< in: innobase hton */
	THD*		thd,	/*!< in: user thread handle */
	void*		curview)/*!< in: Consistent read view to be closed */
{
	DBUG_ASSERT(hton == innodb_hton_ptr);

	read_cursor_view_close_for_mysql(check_trx_exists(thd),
					 (cursor_view_t*) curview);
}

/*******************************************************************//**
Set the given consistent cursor view to a transaction which is created
if the corresponding MySQL thread still lacks one. If the given
consistent cursor view is NULL global read view of a transaction is
restored to a transaction read view. */
static
void
innobase_set_cursor_view(
/*=====================*/
	handlerton*	hton,	/*!< in: innobase hton */
	THD*		thd,	/*!< in: user thread handle */
	void*		curview)/*!< in: Consistent cursor view to be set */
{
	DBUG_ASSERT(hton == innodb_hton_ptr);

	read_cursor_set_for_mysql(check_trx_exists(thd),
				  (cursor_view_t*) curview);
}

/*******************************************************************//**
*/
UNIV_INTERN
bool
ha_innobase::check_if_incompatible_data(
/*====================================*/
	HA_CREATE_INFO*	info,
	uint		table_changes)
{
	innobase_copy_frm_flags_from_create_info(prebuilt->table, info);

	if (table_changes != IS_EQUAL_YES) {

		return(COMPATIBLE_DATA_NO);
	}

	/* Check that auto_increment value was not changed */
	if ((info->used_fields & HA_CREATE_USED_AUTO) &&
		info->auto_increment_value != 0) {

		return(COMPATIBLE_DATA_NO);
	}

	/* Check that row format didn't change */
	if ((info->used_fields & HA_CREATE_USED_ROW_FORMAT)
	    && info->row_type != get_row_type()) {

		return(COMPATIBLE_DATA_NO);
	}

	/* Specifying KEY_BLOCK_SIZE requests a rebuild of the table. */
	if (info->used_fields & HA_CREATE_USED_KEY_BLOCK_SIZE) {
		return(COMPATIBLE_DATA_NO);
	}

	return(COMPATIBLE_DATA_YES);
}

/****************************************************************//**
Update the system variable innodb_io_capacity_max using the "saved"
value. This function is registered as a callback with MySQL. */
static
void
innodb_io_capacity_max_update(
/*===========================*/
	THD*				thd,	/*!< in: thread handle */
	struct st_mysql_sys_var*	var,	/*!< in: pointer to
						system variable */
	void*				var_ptr,/*!< out: where the
						formal string goes */
	const void*			save)	/*!< in: immediate result
						from check function */
{
	ulong	in_val = *static_cast<const ulong*>(save);
	if (in_val < srv_io_capacity) {
		in_val = srv_io_capacity;
		push_warning_printf(thd, Sql_condition::WARN_LEVEL_WARN,
				    ER_WRONG_ARGUMENTS,
				    "innodb_io_capacity_max cannot be"
				    " set lower than innodb_io_capacity.");
		push_warning_printf(thd, Sql_condition::WARN_LEVEL_WARN,
				    ER_WRONG_ARGUMENTS,
				    "Setting innodb_io_capacity_max to %lu",
				    srv_io_capacity);
	}

	srv_max_io_capacity = in_val;
}

/****************************************************************//**
Update the system variable innodb_io_capacity using the "saved"
value. This function is registered as a callback with MySQL. */
static
void
innodb_io_capacity_update(
/*======================*/
	THD*				thd,	/*!< in: thread handle */
	struct st_mysql_sys_var*	var,	/*!< in: pointer to
						system variable */
	void*				var_ptr,/*!< out: where the
						formal string goes */
	const void*			save)	/*!< in: immediate result
						from check function */
{
	ulong	in_val = *static_cast<const ulong*>(save);
	if (in_val > srv_max_io_capacity) {
		in_val = srv_max_io_capacity;
		push_warning_printf(thd, Sql_condition::WARN_LEVEL_WARN,
				    ER_WRONG_ARGUMENTS,
				    "innodb_io_capacity cannot be set"
				    " higher than innodb_io_capacity_max.");
		push_warning_printf(thd, Sql_condition::WARN_LEVEL_WARN,
				    ER_WRONG_ARGUMENTS,
				    "Setting innodb_io_capacity to %lu",
				    srv_max_io_capacity);
	}

	srv_io_capacity = in_val;
}

/****************************************************************//**
Update the system variable innodb_max_dirty_pages_pct using the "saved"
value. This function is registered as a callback with MySQL. */
static
void
innodb_max_dirty_pages_pct_update(
/*==============================*/
	THD*				thd,	/*!< in: thread handle */
	struct st_mysql_sys_var*	var,	/*!< in: pointer to
						system variable */
	void*				var_ptr,/*!< out: where the
						formal string goes */
	const void*			save)	/*!< in: immediate result
						from check function */
{
	ulong	in_val = *static_cast<const ulong*>(save);
	if (in_val < srv_max_dirty_pages_pct_lwm) {
		push_warning_printf(thd, Sql_condition::WARN_LEVEL_WARN,
				    ER_WRONG_ARGUMENTS,
				    "innodb_max_dirty_pages_pct cannot be"
				    " set lower than"
				    " innodb_max_dirty_pages_pct_lwm.");
		push_warning_printf(thd, Sql_condition::WARN_LEVEL_WARN,
				    ER_WRONG_ARGUMENTS,
				    "Lowering"
				    " innodb_max_dirty_page_pct_lwm to %lu",
				    in_val);

		srv_max_dirty_pages_pct_lwm = in_val;
	}

	srv_max_buf_pool_modified_pct = in_val;
}

/****************************************************************//**
Update the system variable innodb_max_dirty_pages_pct_lwm using the
"saved" value. This function is registered as a callback with MySQL. */
static
void
innodb_max_dirty_pages_pct_lwm_update(
/*==================================*/
	THD*				thd,	/*!< in: thread handle */
	struct st_mysql_sys_var*	var,	/*!< in: pointer to
						system variable */
	void*				var_ptr,/*!< out: where the
						formal string goes */
	const void*			save)	/*!< in: immediate result
						from check function */
{
	ulong	in_val = *static_cast<const ulong*>(save);
	if (in_val > srv_max_buf_pool_modified_pct) {
		in_val = srv_max_buf_pool_modified_pct;
		push_warning_printf(thd, Sql_condition::WARN_LEVEL_WARN,
				    ER_WRONG_ARGUMENTS,
				    "innodb_max_dirty_pages_pct_lwm"
				    " cannot be set higher than"
				    " innodb_max_dirty_pages_pct.");
		push_warning_printf(thd, Sql_condition::WARN_LEVEL_WARN,
				    ER_WRONG_ARGUMENTS,
				    "Setting innodb_max_dirty_page_pct_lwm"
				    " to %lu",
				    in_val);
	}

	srv_max_dirty_pages_pct_lwm = in_val;
}

/************************************************************//**
Validate the file format name and return its corresponding id.
@return	valid file format id */
static
uint
innobase_file_format_name_lookup(
/*=============================*/
	const char*	format_name)	/*!< in: pointer to file format name */
{
	char*	endp;
	uint	format_id;

	ut_a(format_name != NULL);

	/* The format name can contain the format id itself instead of
	the name and we check for that. */
	format_id = (uint) strtoul(format_name, &endp, 10);

	/* Check for valid parse. */
	if (*endp == '\0' && *format_name != '\0') {

		if (format_id <= UNIV_FORMAT_MAX) {

			return(format_id);
		}
	} else {

		for (format_id = 0; format_id <= UNIV_FORMAT_MAX;
		     format_id++) {
			const char*	name;

			name = trx_sys_file_format_id_to_name(format_id);

			if (!innobase_strcasecmp(format_name, name)) {

				return(format_id);
			}
		}
	}

	return(UNIV_FORMAT_MAX + 1);
}

/************************************************************//**
Validate the file format check config parameters, as a side effect it
sets the srv_max_file_format_at_startup variable.
@return the format_id if valid config value, otherwise, return -1 */
static
int
innobase_file_format_validate_and_set(
/*==================================*/
	const char*	format_max)	/*!< in: parameter value */
{
	uint		format_id;

	format_id = innobase_file_format_name_lookup(format_max);

	if (format_id < UNIV_FORMAT_MAX + 1) {
		srv_max_file_format_at_startup = format_id;

		return((int) format_id);
	} else {
		return(-1);
	}
}

/*************************************************************//**
Check if it is a valid file format. This function is registered as
a callback with MySQL.
@return	0 for valid file format */
static
int
innodb_file_format_name_validate(
/*=============================*/
	THD*				thd,	/*!< in: thread handle */
	struct st_mysql_sys_var*	var,	/*!< in: pointer to system
						variable */
	void*				save,	/*!< out: immediate result
						for update function */
	struct st_mysql_value*		value)	/*!< in: incoming string */
{
	const char*	file_format_input;
	char		buff[STRING_BUFFER_USUAL_SIZE];
	int		len = sizeof(buff);

	ut_a(save != NULL);
	ut_a(value != NULL);

	file_format_input = value->val_str(value, buff, &len);

	if (file_format_input != NULL) {
		uint	format_id;

		format_id = innobase_file_format_name_lookup(
			file_format_input);

		if (format_id <= UNIV_FORMAT_MAX) {

			/* Save a pointer to the name in the
			'file_format_name_map' constant array. */
			*static_cast<const char**>(save) =
			    trx_sys_file_format_id_to_name(format_id);

			return(0);
		}
	}

	*static_cast<const char**>(save) = NULL;
	return(1);
}

/****************************************************************//**
Update the system variable innodb_file_format using the "saved"
value. This function is registered as a callback with MySQL. */
static
void
innodb_file_format_name_update(
/*===========================*/
	THD*				thd,		/*!< in: thread handle */
	struct st_mysql_sys_var*	var,		/*!< in: pointer to
							system variable */
	void*				var_ptr,	/*!< out: where the
							formal string goes */
	const void*			save)		/*!< in: immediate result
							from check function */
{
	const char* format_name;

	ut_a(var_ptr != NULL);
	ut_a(save != NULL);

	format_name = *static_cast<const char*const*>(save);

	if (format_name) {
		uint	format_id;

		format_id = innobase_file_format_name_lookup(format_name);

		if (format_id <= UNIV_FORMAT_MAX) {
			srv_file_format = format_id;
		}
	}

	*static_cast<const char**>(var_ptr)
		= trx_sys_file_format_id_to_name(srv_file_format);
}

/*************************************************************//**
Check if valid argument to innodb_file_format_max. This function
is registered as a callback with MySQL.
@return	0 for valid file format */
static
int
innodb_file_format_max_validate(
/*============================*/
	THD*				thd,	/*!< in: thread handle */
	struct st_mysql_sys_var*	var,	/*!< in: pointer to system
						variable */
	void*				save,	/*!< out: immediate result
						for update function */
	struct st_mysql_value*		value)	/*!< in: incoming string */
{
	const char*	file_format_input;
	char		buff[STRING_BUFFER_USUAL_SIZE];
	int		len = sizeof(buff);
	int		format_id;

	ut_a(save != NULL);
	ut_a(value != NULL);

	file_format_input = value->val_str(value, buff, &len);

	if (file_format_input != NULL) {

		format_id = innobase_file_format_validate_and_set(
			file_format_input);

		if (format_id >= 0) {
			/* Save a pointer to the name in the
			'file_format_name_map' constant array. */
			*static_cast<const char**>(save) =
			    trx_sys_file_format_id_to_name(
						(uint) format_id);

			return(0);

		} else {
			push_warning_printf(thd,
			  Sql_condition::WARN_LEVEL_WARN,
			  ER_WRONG_ARGUMENTS,
			  "InnoDB: invalid innodb_file_format_max "
			  "value; can be any format up to %s "
			  "or equivalent id of %d",
			  trx_sys_file_format_id_to_name(UNIV_FORMAT_MAX),
			  UNIV_FORMAT_MAX);
		}
	}

	*static_cast<const char**>(save) = NULL;
	return(1);
}

/****************************************************************//**
Update the system variable innodb_file_format_max using the "saved"
value. This function is registered as a callback with MySQL. */
static
void
innodb_file_format_max_update(
/*==========================*/
	THD*				thd,	/*!< in: thread handle */
	struct st_mysql_sys_var*	var,	/*!< in: pointer to
						system variable */
	void*				var_ptr,/*!< out: where the
						formal string goes */
	const void*			save)	/*!< in: immediate result
						from check function */
{
	const char*	format_name_in;
	const char**	format_name_out;
	uint		format_id;

	ut_a(save != NULL);
	ut_a(var_ptr != NULL);

	format_name_in = *static_cast<const char*const*>(save);

	if (!format_name_in) {

		return;
	}

	format_id = innobase_file_format_name_lookup(format_name_in);

	if (format_id > UNIV_FORMAT_MAX) {
		/* DEFAULT is "on", which is invalid at runtime. */
		push_warning_printf(thd, Sql_condition::WARN_LEVEL_WARN,
				    ER_WRONG_ARGUMENTS,
				    "Ignoring SET innodb_file_format=%s",
				    format_name_in);
		return;
	}

	format_name_out = static_cast<const char**>(var_ptr);

	/* Update the max format id in the system tablespace. */
	if (trx_sys_file_format_max_set(format_id, format_name_out)) {
		ut_print_timestamp(stderr);
		fprintf(stderr,
			" [Info] InnoDB: the file format in the system "
			"tablespace is now set to %s.\n", *format_name_out);
	}
}

/*************************************************************//**
Check whether valid argument given to innobase_*_stopword_table.
This function is registered as a callback with MySQL.
@return 0 for valid stopword table */
static
int
innodb_stopword_table_validate(
/*===========================*/
	THD*				thd,	/*!< in: thread handle */
	struct st_mysql_sys_var*	var,	/*!< in: pointer to system
						variable */
	void*				save,	/*!< out: immediate result
						for update function */
	struct st_mysql_value*		value)	/*!< in: incoming string */
{
	const char*	stopword_table_name;
	char		buff[STRING_BUFFER_USUAL_SIZE];
	int		len = sizeof(buff);
	trx_t*		trx;
	int		ret = 1;

	ut_a(save != NULL);
	ut_a(value != NULL);

	stopword_table_name = value->val_str(value, buff, &len);

	trx = check_trx_exists(thd);

	row_mysql_lock_data_dictionary(trx);

	/* Validate the stopword table's (if supplied) existence and
	of the right format */
	if (!stopword_table_name
	    || fts_valid_stopword_table(stopword_table_name)) {
		*static_cast<const char**>(save) = stopword_table_name;
		ret = 0;
	}

	row_mysql_unlock_data_dictionary(trx);

	return(ret);
}

/****************************************************************//**
Update global variable fts_server_stopword_table with the "saved"
stopword table name value. This function is registered as a callback
with MySQL. */
static
void
innodb_stopword_table_update(
/*=========================*/
	THD*				thd,	/*!< in: thread handle */
	struct st_mysql_sys_var*	var,	/*!< in: pointer to
						system variable */
	void*				var_ptr,/*!< out: where the
						formal string goes */
	const void*			save)	/*!< in: immediate result
						from check function */
{
	const char*	stopword_table_name;
	char*		old;

	ut_a(save != NULL);
	ut_a(var_ptr != NULL);

	stopword_table_name = *static_cast<const char*const*>(save);
	old = *(char**) var_ptr;

	if (stopword_table_name) {
		*(char**) var_ptr =  my_strdup(stopword_table_name,  MYF(0));
	} else {
		*(char**) var_ptr = NULL;
	}

	if (old) {
		my_free(old);
	}

	fts_server_stopword_table = *(char**) var_ptr;
}

/*************************************************************//**
Check whether valid argument given to "innodb_fts_internal_tbl_name"
This function is registered as a callback with MySQL.
@return 0 for valid stopword table */
static
int
innodb_internal_table_validate(
/*===========================*/
	THD*				thd,	/*!< in: thread handle */
	struct st_mysql_sys_var*	var,	/*!< in: pointer to system
						variable */
	void*				save,	/*!< out: immediate result
						for update function */
	struct st_mysql_value*		value)	/*!< in: incoming string */
{
	const char*	table_name;
	char		buff[STRING_BUFFER_USUAL_SIZE];
	int		len = sizeof(buff);
	int		ret = 1;
	dict_table_t*	user_table;

	ut_a(save != NULL);
	ut_a(value != NULL);

	table_name = value->val_str(value, buff, &len);

	if (!table_name) {
		*static_cast<const char**>(save) = NULL;
		return(0);
	}

	user_table = dict_table_open_on_name(
		table_name, FALSE, TRUE, DICT_ERR_IGNORE_NONE);

	if (user_table) {
		if (dict_table_has_fts_index(user_table)) {
			*static_cast<const char**>(save) = table_name;
			ret = 0;
		}

		dict_table_close(user_table, FALSE, TRUE);
	}

	return(ret);
}

/****************************************************************//**
Update global variable "fts_internal_tbl_name" with the "saved"
stopword table name value. This function is registered as a callback
with MySQL. */
static
void
innodb_internal_table_update(
/*=========================*/
	THD*				thd,	/*!< in: thread handle */
	struct st_mysql_sys_var*	var,	/*!< in: pointer to
						system variable */
	void*				var_ptr,/*!< out: where the
						formal string goes */
	const void*			save)	/*!< in: immediate result
						from check function */
{
	const char*	table_name;
	char*		old;

	ut_a(save != NULL);
	ut_a(var_ptr != NULL);

	table_name = *static_cast<const char*const*>(save);
	old = *(char**) var_ptr;

	if (table_name) {
		*(char**) var_ptr =  my_strdup(table_name,  MYF(0));
	} else {
		*(char**) var_ptr = NULL;
	}

	if (old) {
		my_free(old);
	}

	fts_internal_tbl_name = *(char**) var_ptr;
}

/****************************************************************//**
Update the system variable innodb_adaptive_hash_index using the "saved"
value. This function is registered as a callback with MySQL. */
static
void
innodb_adaptive_hash_index_update(
/*==============================*/
	THD*				thd,	/*!< in: thread handle */
	struct st_mysql_sys_var*	var,	/*!< in: pointer to
						system variable */
	void*				var_ptr,/*!< out: where the
						formal string goes */
	const void*			save)	/*!< in: immediate result
						from check function */
{
	if (*(my_bool*) save) {
		btr_search_enable();
	} else {
		btr_search_disable();
	}
}

/****************************************************************//**
Update the system variable innodb_cmp_per_index using the "saved"
value. This function is registered as a callback with MySQL. */
static
void
innodb_cmp_per_index_update(
/*========================*/
	THD*				thd,	/*!< in: thread handle */
	struct st_mysql_sys_var*	var,	/*!< in: pointer to
						system variable */
	void*				var_ptr,/*!< out: where the
						formal string goes */
	const void*			save)	/*!< in: immediate result
						from check function */
{
	/* Reset the stats whenever we enable the table
	INFORMATION_SCHEMA.innodb_cmp_per_index. */
	if (!srv_cmp_per_index_enabled && *(my_bool*) save) {
		page_zip_reset_stat_per_index();
	}

	srv_cmp_per_index_enabled = !!(*(my_bool*) save);
}

/****************************************************************//**
Update the system variable innodb_old_blocks_pct using the "saved"
value. This function is registered as a callback with MySQL. */
static
void
innodb_old_blocks_pct_update(
/*=========================*/
	THD*				thd,	/*!< in: thread handle */
	struct st_mysql_sys_var*	var,	/*!< in: pointer to
						system variable */
	void*				var_ptr,/*!< out: where the
						formal string goes */
	const void*			save)	/*!< in: immediate result
						from check function */
{
	innobase_old_blocks_pct = buf_LRU_old_ratio_update(
		*static_cast<const uint*>(save), TRUE);
}

/****************************************************************//**
Update the system variable innodb_old_blocks_pct using the "saved"
value. This function is registered as a callback with MySQL. */
static
void
innodb_change_buffer_max_size_update(
/*=================================*/
	THD*				thd,	/*!< in: thread handle */
	struct st_mysql_sys_var*	var,	/*!< in: pointer to
						system variable */
	void*				var_ptr,/*!< out: where the
						formal string goes */
	const void*			save)	/*!< in: immediate result
						from check function */
{
	innobase_change_buffer_max_size =
			(*static_cast<const uint*>(save));
	ibuf_max_size_update(innobase_change_buffer_max_size);
}


/*************************************************************//**
Find the corresponding ibuf_use_t value that indexes into
innobase_change_buffering_values[] array for the input
change buffering option name.
@return	corresponding IBUF_USE_* value for the input variable
name, or IBUF_USE_COUNT if not able to find a match */
static
ibuf_use_t
innodb_find_change_buffering_value(
/*===============================*/
	const char*	input_name)	/*!< in: input change buffering
					option name */
{
	ulint	use;

	for (use = 0; use < UT_ARR_SIZE(innobase_change_buffering_values);
	     use++) {
		/* found a match */
		if (!innobase_strcasecmp(
			input_name, innobase_change_buffering_values[use])) {
			return((ibuf_use_t) use);
		}
	}

	/* Did not find any match */
	return(IBUF_USE_COUNT);
}

/*************************************************************//**
Check if it is a valid value of innodb_change_buffering. This function is
registered as a callback with MySQL.
@return	0 for valid innodb_change_buffering */
static
int
innodb_change_buffering_validate(
/*=============================*/
	THD*				thd,	/*!< in: thread handle */
	struct st_mysql_sys_var*	var,	/*!< in: pointer to system
						variable */
	void*				save,	/*!< out: immediate result
						for update function */
	struct st_mysql_value*		value)	/*!< in: incoming string */
{
	const char*	change_buffering_input;
	char		buff[STRING_BUFFER_USUAL_SIZE];
	int		len = sizeof(buff);

	ut_a(save != NULL);
	ut_a(value != NULL);

	change_buffering_input = value->val_str(value, buff, &len);

	if (change_buffering_input != NULL) {
		ibuf_use_t	use;

		use = innodb_find_change_buffering_value(
			change_buffering_input);

		if (use != IBUF_USE_COUNT) {
			/* Find a matching change_buffering option value. */
			*static_cast<const char**>(save) =
				innobase_change_buffering_values[use];

			return(0);
		}
	}

	/* No corresponding change buffering option for user supplied
	"change_buffering_input" */
	return(1);
}

/****************************************************************//**
Update the system variable innodb_change_buffering using the "saved"
value. This function is registered as a callback with MySQL. */
static
void
innodb_change_buffering_update(
/*===========================*/
	THD*				thd,	/*!< in: thread handle */
	struct st_mysql_sys_var*	var,	/*!< in: pointer to
						system variable */
	void*				var_ptr,/*!< out: where the
						formal string goes */
	const void*			save)	/*!< in: immediate result
						from check function */
{
	ibuf_use_t	use;

	ut_a(var_ptr != NULL);
	ut_a(save != NULL);

	use = innodb_find_change_buffering_value(
		*static_cast<const char*const*>(save));

	ut_a(use < IBUF_USE_COUNT);

	ibuf_use = use;
	*static_cast<const char**>(var_ptr) =
		 *static_cast<const char*const*>(save);
}

/*************************************************************//**
Just emit a warning that the usage of the variable is deprecated.
@return	0 */
static
void
innodb_stats_sample_pages_update(
/*=============================*/
	THD*				thd,	/*!< in: thread handle */
	struct st_mysql_sys_var*	var,	/*!< in: pointer to
						system variable */
	void*				var_ptr,/*!< out: where the
						formal string goes */
	const void*			save)	/*!< in: immediate result
						from check function */
{
#define STATS_SAMPLE_PAGES_DEPRECATED_MSG \
	"Using innodb_stats_sample_pages is deprecated and " \
	"the variable may be removed in future releases. " \
	"Please use innodb_stats_transient_sample_pages " \
	"instead."

	push_warning(thd, Sql_condition::WARN_LEVEL_WARN,
		     HA_ERR_WRONG_COMMAND, STATS_SAMPLE_PAGES_DEPRECATED_MSG);

	ut_print_timestamp(stderr);
	fprintf(stderr,
		" InnoDB: Warning: %s\n",
		STATS_SAMPLE_PAGES_DEPRECATED_MSG);

	srv_stats_transient_sample_pages =
		*static_cast<const unsigned long long*>(save);
}

/****************************************************************//**
Update the monitor counter according to the "set_option",  turn
on/off or reset specified monitor counter. */
static
void
innodb_monitor_set_option(
/*======================*/
	const monitor_info_t* monitor_info,/*!< in: monitor info for the monitor
					to set */
	mon_option_t	set_option)	/*!< in: Turn on/off reset the
					counter */
{
	monitor_id_t	monitor_id = monitor_info->monitor_id;

	/* If module type is MONITOR_GROUP_MODULE, it cannot be
	turned on/off individually. It should never use this
	function to set options */
	ut_a(!(monitor_info->monitor_type & MONITOR_GROUP_MODULE));

	switch (set_option) {
	case MONITOR_TURN_ON:
		MONITOR_ON(monitor_id);
		MONITOR_INIT(monitor_id);
		MONITOR_SET_START(monitor_id);

		/* If the monitor to be turned on uses
		exisitng monitor counter (status variable),
		make special processing to remember existing
		counter value. */
		if (monitor_info->monitor_type
		    & MONITOR_EXISTING) {
			srv_mon_process_existing_counter(
				monitor_id, MONITOR_TURN_ON);
		}
		break;

	case MONITOR_TURN_OFF:
		if (monitor_info->monitor_type & MONITOR_EXISTING) {
			srv_mon_process_existing_counter(
				monitor_id, MONITOR_TURN_OFF);
		}

		MONITOR_OFF(monitor_id);
		MONITOR_SET_OFF(monitor_id);
		break;

	case MONITOR_RESET_VALUE:
		srv_mon_reset(monitor_id);
		break;

	case MONITOR_RESET_ALL_VALUE:
		srv_mon_reset_all(monitor_id);
		break;

	default:
		ut_error;
	}
}

/****************************************************************//**
Find matching InnoDB monitor counters and update their status
according to the "set_option",  turn on/off or reset specified
monitor counter. */
static
void
innodb_monitor_update_wildcard(
/*===========================*/
	const char*	name,		/*!< in: monitor name to match */
	mon_option_t	set_option)	/*!< in: the set option, whether
					to turn on/off or reset the counter */
{
	ut_a(name);

	for (ulint use = 0; use < NUM_MONITOR; use++) {
		ulint		type;
		monitor_id_t	monitor_id = static_cast<monitor_id_t>(use);
		monitor_info_t*	monitor_info;

		if (!innobase_wildcasecmp(
			srv_mon_get_name(monitor_id), name)) {
			monitor_info = srv_mon_get_info(monitor_id);

			type = monitor_info->monitor_type;

			/* If the monitor counter is of MONITOR_MODULE
			type, skip it. Except for those also marked with
			MONITOR_GROUP_MODULE flag, which can be turned
			on only as a module. */
			if (!(type & MONITOR_MODULE)
			     && !(type & MONITOR_GROUP_MODULE)) {
				innodb_monitor_set_option(monitor_info,
							  set_option);
			}

			/* Need to special handle counters marked with
			MONITOR_GROUP_MODULE, turn on the whole module if
			any one of it comes here. Currently, only
			"module_buf_page" is marked with MONITOR_GROUP_MODULE */
			if (type & MONITOR_GROUP_MODULE) {
				if ((monitor_id >= MONITOR_MODULE_BUF_PAGE)
				     && (monitor_id < MONITOR_MODULE_OS)) {
					if (set_option == MONITOR_TURN_ON
					    && MONITOR_IS_ON(
						MONITOR_MODULE_BUF_PAGE)) {
						continue;
					}

					srv_mon_set_module_control(
						MONITOR_MODULE_BUF_PAGE,
						set_option);
				} else {
					/* If new monitor is added with
					MONITOR_GROUP_MODULE, it needs
					to be added here. */
					ut_ad(0);
				}
			}
		}
	}
}

/*************************************************************//**
Given a configuration variable name, find corresponding monitor counter
and return its monitor ID if found.
@return	monitor ID if found, MONITOR_NO_MATCH if there is no match */
static
ulint
innodb_monitor_id_by_name_get(
/*==========================*/
	const char*	name)	/*!< in: monitor counter namer */
{
	ut_a(name);

	/* Search for wild character '%' in the name, if
	found, we treat it as a wildcard match. We do not search for
	single character wildcard '_' since our monitor names already contain
	such character. To avoid confusion, we request user must include
	at least one '%' character to activate the wildcard search. */
	if (strchr(name, '%')) {
		return(MONITOR_WILDCARD_MATCH);
	}

	/* Not wildcard match, check for an exact match */
	for (ulint i = 0; i < NUM_MONITOR; i++) {
		if (!innobase_strcasecmp(
			name, srv_mon_get_name(static_cast<monitor_id_t>(i)))) {
			return(i);
		}
	}

	return(MONITOR_NO_MATCH);
}
/*************************************************************//**
Validate that the passed in monitor name matches at least one
monitor counter name with wildcard compare.
@return	TRUE if at least one monitor name matches */
static
ibool
innodb_monitor_validate_wildcard_name(
/*==================================*/
	const char*	name)	/*!< in: monitor counter namer */
{
	for (ulint i = 0; i < NUM_MONITOR; i++) {
		if (!innobase_wildcasecmp(
			srv_mon_get_name(static_cast<monitor_id_t>(i)), name)) {
			return(TRUE);
		}
	}

	return(FALSE);
}
/*************************************************************//**
Validate the passed in monitor name, find and save the
corresponding monitor name in the function parameter "save".
@return	0 if monitor name is valid */
static
int
innodb_monitor_valid_byname(
/*========================*/
	void*			save,	/*!< out: immediate result
					for update function */
	const char*		name)	/*!< in: incoming monitor name */
{
	ulint		use;
	monitor_info_t*	monitor_info;

	if (!name) {
		return(1);
	}

	use = innodb_monitor_id_by_name_get(name);

	/* No monitor name matches, nor it is wildcard match */
	if (use == MONITOR_NO_MATCH) {
		return(1);
	}

	if (use < NUM_MONITOR) {
		monitor_info = srv_mon_get_info((monitor_id_t) use);

		/* If the monitor counter is marked with
		MONITOR_GROUP_MODULE flag, then this counter
		cannot be turned on/off individually, instead
		it shall be turned on/off as a group using
		its module name */
		if ((monitor_info->monitor_type & MONITOR_GROUP_MODULE)
		    && (!(monitor_info->monitor_type & MONITOR_MODULE))) {
			sql_print_warning(
				"Monitor counter '%s' cannot"
				" be turned on/off individually."
				" Please use its module name"
				" to turn on/off the counters"
				" in the module as a group.\n",
				name);

			return(1);
		}

	} else {
		ut_a(use == MONITOR_WILDCARD_MATCH);

		/* For wildcard match, if there is not a single monitor
		counter name that matches, treat it as an invalid
		value for the system configuration variables */
		if (!innodb_monitor_validate_wildcard_name(name)) {
			return(1);
		}
	}

	/* Save the configure name for innodb_monitor_update() */
	*static_cast<const char**>(save) = name;

	return(0);
}
/*************************************************************//**
Validate passed-in "value" is a valid monitor counter name.
This function is registered as a callback with MySQL.
@return	0 for valid name */
static
int
innodb_monitor_validate(
/*====================*/
	THD*				thd,	/*!< in: thread handle */
	struct st_mysql_sys_var*	var,	/*!< in: pointer to system
						variable */
	void*				save,	/*!< out: immediate result
						for update function */
	struct st_mysql_value*		value)	/*!< in: incoming string */
{
	const char*	name;
	char*		monitor_name;
	char		buff[STRING_BUFFER_USUAL_SIZE];
	int		len = sizeof(buff);
	int		ret;

	ut_a(save != NULL);
	ut_a(value != NULL);

	name = value->val_str(value, buff, &len);

	/* monitor_name could point to memory from MySQL
	or buff[]. Always dup the name to memory allocated
	by InnoDB, so we can access it in another callback
	function innodb_monitor_update() and free it appropriately */
	if (name) {
		monitor_name = my_strdup(name, MYF(0));
	} else {
		return(1);
	}

	ret = innodb_monitor_valid_byname(save, monitor_name);

	if (ret) {
		/* Validation failed */
		my_free(monitor_name);
	} else {
		/* monitor_name will be freed in separate callback function
		innodb_monitor_update(). Assert "save" point to
		the "monitor_name" variable */
		ut_ad(*static_cast<char**>(save) == monitor_name);
	}

	return(ret);
}

/****************************************************************//**
Update the system variable innodb_enable(disable/reset/reset_all)_monitor
according to the "set_option" and turn on/off or reset specified monitor
counter. */
static
void
innodb_monitor_update(
/*==================*/
	THD*			thd,		/*!< in: thread handle */
	void*			var_ptr,	/*!< out: where the
						formal string goes */
	const void*		save,		/*!< in: immediate result
						from check function */
	mon_option_t		set_option,	/*!< in: the set option,
						whether to turn on/off or
						reset the counter */
	ibool			free_mem)	/*!< in: whether we will
						need to free the memory */
{
	monitor_info_t*	monitor_info;
	ulint		monitor_id;
	ulint		err_monitor = 0;
	const char*	name;

	ut_a(save != NULL);

	name = *static_cast<const char*const*>(save);

	if (!name) {
		monitor_id = MONITOR_DEFAULT_START;
	} else {
		monitor_id = innodb_monitor_id_by_name_get(name);

		/* Double check we have a valid monitor ID */
		if (monitor_id == MONITOR_NO_MATCH) {
			return;
		}
	}

	if (monitor_id == MONITOR_DEFAULT_START) {
		/* If user set the variable to "default", we will
		print a message and make this set operation a "noop".
		The check is being made here is because "set default"
		does not go through validation function */
		if (thd) {
			push_warning_printf(
				thd, Sql_condition::WARN_LEVEL_WARN,
				ER_NO_DEFAULT,
				"Default value is not defined for "
				"this set option. Please specify "
				"correct counter or module name.");
		} else {
			sql_print_error(
				"Default value is not defined for "
				"this set option. Please specify "
				"correct counter or module name.\n");
		}

		if (var_ptr) {
			*(const char**) var_ptr = NULL;
		}
	} else if (monitor_id == MONITOR_WILDCARD_MATCH) {
		innodb_monitor_update_wildcard(name, set_option);
	} else {
		monitor_info = srv_mon_get_info(
			static_cast<monitor_id_t>(monitor_id));

		ut_a(monitor_info);

		/* If monitor is already truned on, someone could already
		collect monitor data, exit and ask user to turn off the
		monitor before turn it on again. */
		if (set_option == MONITOR_TURN_ON
		    && MONITOR_IS_ON(monitor_id)) {
			err_monitor = monitor_id;
			goto exit;
		}

		if (var_ptr) {
			*(const char**) var_ptr = monitor_info->monitor_name;
		}

		/* Depending on the monitor name is for a module or
		a counter, process counters in the whole module or
		individual counter. */
		if (monitor_info->monitor_type & MONITOR_MODULE) {
			srv_mon_set_module_control(
				static_cast<monitor_id_t>(monitor_id),
				set_option);
		} else {
			innodb_monitor_set_option(monitor_info, set_option);
		}
	}
exit:
	/* Only if we are trying to turn on a monitor that already
	been turned on, we will set err_monitor. Print related
	information */
	if (err_monitor) {
		sql_print_warning("Monitor %s is already enabled.",
				  srv_mon_get_name((monitor_id_t) err_monitor));
	}

	if (free_mem && name) {
		my_free((void*) name);
	}

	return;
}

#ifdef __WIN__
/*************************************************************//**
Validate if passed-in "value" is a valid value for
innodb_buffer_pool_filename. On Windows, file names with colon (:)
are not allowed.

@return	0 for valid name */
static
int
innodb_srv_buf_dump_filename_validate(
/*==================================*/
	THD*				thd,	/*!< in: thread handle */
	struct st_mysql_sys_var*	var,	/*!< in: pointer to system
						variable */
	void*				save,	/*!< out: immediate result
						for update function */
	struct st_mysql_value*		value)	/*!< in: incoming string */
{
	const char*	buf_name;
	char		buff[OS_FILE_MAX_PATH];
	int		len= sizeof(buff);

	ut_a(save != NULL);
	ut_a(value != NULL);

	buf_name = value->val_str(value, buff, &len);

	if (buf_name) {
		if (is_filename_allowed(buf_name, len, FALSE)){
			*static_cast<const char**>(save) = buf_name;
			return(0);
		} else {
			push_warning_printf(thd,
				Sql_condition::WARN_LEVEL_WARN,
				ER_WRONG_ARGUMENTS,
				"InnoDB: innodb_buffer_pool_filename "
				"cannot have colon (:) in the file name.");

		}
	}

	return(1);
}
#else /* __WIN__ */
# define innodb_srv_buf_dump_filename_validate NULL
#endif /* __WIN__ */

/****************************************************************//**
Update the system variable innodb_monitor_enable and enable
specified monitor counter.
This function is registered as a callback with MySQL. */
static
void
innodb_enable_monitor_update(
/*=========================*/
	THD*				thd,	/*!< in: thread handle */
	struct st_mysql_sys_var*	var,	/*!< in: pointer to
						system variable */
	void*				var_ptr,/*!< out: where the
						formal string goes */
	const void*			save)	/*!< in: immediate result
						from check function */
{
	innodb_monitor_update(thd, var_ptr, save, MONITOR_TURN_ON, TRUE);
}

/****************************************************************//**
Update the system variable innodb_monitor_disable and turn
off specified monitor counter. */
static
void
innodb_disable_monitor_update(
/*==========================*/
	THD*				thd,	/*!< in: thread handle */
	struct st_mysql_sys_var*	var,	/*!< in: pointer to
						system variable */
	void*				var_ptr,/*!< out: where the
						formal string goes */
	const void*			save)	/*!< in: immediate result
						from check function */
{
	innodb_monitor_update(thd, var_ptr, save, MONITOR_TURN_OFF, TRUE);
}

/****************************************************************//**
Update the system variable innodb_monitor_reset and reset
specified monitor counter(s).
This function is registered as a callback with MySQL. */
static
void
innodb_reset_monitor_update(
/*========================*/
	THD*				thd,	/*!< in: thread handle */
	struct st_mysql_sys_var*	var,	/*!< in: pointer to
						system variable */
	void*				var_ptr,/*!< out: where the
						formal string goes */
	const void*			save)	/*!< in: immediate result
						from check function */
{
	innodb_monitor_update(thd, var_ptr, save, MONITOR_RESET_VALUE, TRUE);
}

/****************************************************************//**
Update the system variable innodb_monitor_reset_all and reset
all value related monitor counter.
This function is registered as a callback with MySQL. */
static
void
innodb_reset_all_monitor_update(
/*============================*/
	THD*				thd,	/*!< in: thread handle */
	struct st_mysql_sys_var*	var,	/*!< in: pointer to
						system variable */
	void*				var_ptr,/*!< out: where the
						formal string goes */
	const void*			save)	/*!< in: immediate result
						from check function */
{
	innodb_monitor_update(thd, var_ptr, save, MONITOR_RESET_ALL_VALUE,
			      TRUE);
}

/****************************************************************//**
Update the system variable innodb_compression_level using the "saved"
value. This function is registered as a callback with MySQL. */
static
void
innodb_compression_level_update(
/*============================*/
	THD*				thd,	/*!< in: thread handle */
	struct st_mysql_sys_var*	var,	/*!< in: pointer to
						system variable */
	void*				var_ptr,/*!< out: where the
						formal string goes */
	const void*			save)	/*!< in: immediate result
						from check function */
{
	/* We have this call back just to avoid confusion between
	ulong and ulint datatypes. */
	innobase_compression_level =
			(*static_cast<const ulong*>(save));
	page_compression_level =
			(static_cast<const ulint>(innobase_compression_level));
}

/****************************************************************//**
Parse and enable InnoDB monitor counters during server startup.
User can list the monitor counters/groups to be enable by specifying
"loose-innodb_monitor_enable=monitor_name1;monitor_name2..."
in server configuration file or at the command line. The string
separate could be ";", "," or empty space. */
static
void
innodb_enable_monitor_at_startup(
/*=============================*/
	char*	str)	/*!< in/out: monitor counter enable list */
{
	static const char*	sep = " ;,";
	char*			last;

	ut_a(str);

	/* Walk through the string, and separate each monitor counter
	and/or counter group name, and calling innodb_monitor_update()
	if successfully updated. Please note that the "str" would be
	changed by strtok_r() as it walks through it. */
	for (char* option = strtok_r(str, sep, &last);
	     option;
	     option = strtok_r(NULL, sep, &last)) {
		ulint	ret;
		char*	option_name;

		ret = innodb_monitor_valid_byname(&option_name, option);

		/* The name is validated if ret == 0 */
		if (!ret) {
			innodb_monitor_update(NULL, NULL, &option,
					      MONITOR_TURN_ON, FALSE);
		} else {
			sql_print_warning("Invalid monitor counter"
					  " name: '%s'", option);
		}
	}
}

/****************************************************************//**
Callback function for accessing the InnoDB variables from MySQL:
SHOW VARIABLES. */
static
int
show_innodb_vars(
/*=============*/
	THD*		thd,
	SHOW_VAR*	var,
	char*		buff)
{
	innodb_export_status();
	var->type = SHOW_ARRAY;
	var->value = (char*) &innodb_status_variables;

	return(0);
}

/****************************************************************//**
This function checks each index name for a table against reserved
system default primary index name 'GEN_CLUST_INDEX'. If a name
matches, this function pushes an warning message to the client,
and returns true.
@return true if the index name matches the reserved name */
UNIV_INTERN
bool
innobase_index_name_is_reserved(
/*============================*/
	THD*		thd,		/*!< in/out: MySQL connection */
	const KEY*	key_info,	/*!< in: Indexes to be created */
	ulint		num_of_keys)	/*!< in: Number of indexes to
					be created. */
{
	const KEY*	key;
	uint		key_num;	/* index number */

	for (key_num = 0; key_num < num_of_keys; key_num++) {
		key = &key_info[key_num];

		if (innobase_strcasecmp(key->name,
					innobase_index_reserve_name) == 0) {
			/* Push warning to mysql */
			push_warning_printf(thd,
					    Sql_condition::WARN_LEVEL_WARN,
					    ER_WRONG_NAME_FOR_INDEX,
					    "Cannot Create Index with name "
					    "'%s'. The name is reserved "
					    "for the system default primary "
					    "index.",
					    innobase_index_reserve_name);

			my_error(ER_WRONG_NAME_FOR_INDEX, MYF(0),
				 innobase_index_reserve_name);

			return(true);
		}
	}

	return(false);
}

/***********************************************************************
Retrieve the FTS Relevance Ranking result for doc with doc_id
of prebuilt->fts_doc_id
@return the relevance ranking value */
UNIV_INTERN
float
innobase_fts_retrieve_ranking(
/*============================*/
		FT_INFO * fts_hdl)	/*!< in: FTS handler */
{
	row_prebuilt_t*	ft_prebuilt;
	fts_result_t*	result;

	result = ((NEW_FT_INFO*) fts_hdl)->ft_result;

	ft_prebuilt = ((NEW_FT_INFO*) fts_hdl)->ft_prebuilt;

	if (ft_prebuilt->read_just_key) {
		fts_ranking_t*  ranking =
			rbt_value(fts_ranking_t, result->current);
		return(ranking->rank);
	}

	/* Retrieve the ranking value for doc_id with value of
	prebuilt->fts_doc_id */
	return(fts_retrieve_ranking(result, ft_prebuilt->fts_doc_id));
}

/***********************************************************************
Free the memory for the FTS handler */
UNIV_INTERN
void
innobase_fts_close_ranking(
/*=======================*/
		FT_INFO * fts_hdl)
{
	fts_result_t*	result;

	((NEW_FT_INFO*) fts_hdl)->ft_prebuilt->in_fts_query = false;

	result = ((NEW_FT_INFO*) fts_hdl)->ft_result;

	fts_query_free_result(result);

	my_free((uchar*) fts_hdl);


	return;
}

/***********************************************************************
Find and Retrieve the FTS Relevance Ranking result for doc with doc_id
of prebuilt->fts_doc_id
@return the relevance ranking value */
UNIV_INTERN
float
innobase_fts_find_ranking(
/*======================*/
		FT_INFO*	fts_hdl,	/*!< in: FTS handler */
		uchar*		record,		/*!< in: Unused */
		uint		len)		/*!< in: Unused */
{
	row_prebuilt_t*	ft_prebuilt;
	fts_result_t*	result;

	ft_prebuilt = ((NEW_FT_INFO*) fts_hdl)->ft_prebuilt;
	result = ((NEW_FT_INFO*) fts_hdl)->ft_result;

	/* Retrieve the ranking value for doc_id with value of
	prebuilt->fts_doc_id */
	return(fts_retrieve_ranking(result, ft_prebuilt->fts_doc_id));
}

#ifdef UNIV_DEBUG
static my_bool	innodb_purge_run_now = TRUE;
static my_bool	innodb_purge_stop_now = TRUE;

/****************************************************************//**
Set the purge state to RUN. If purge is disabled then it
is a no-op. This function is registered as a callback with MySQL. */
static
void
purge_run_now_set(
/*==============*/
	THD*				thd	/*!< in: thread handle */
					__attribute__((unused)),
	struct st_mysql_sys_var*	var	/*!< in: pointer to system
						variable */
					__attribute__((unused)),
	void*				var_ptr	/*!< out: where the formal
						string goes */
					__attribute__((unused)),
	const void*			save)	/*!< in: immediate result from
						check function */
{
	if (*(my_bool*) save && trx_purge_state() != PURGE_STATE_DISABLED) {
		trx_purge_run();
	}
}

/****************************************************************//**
Set the purge state to STOP. If purge is disabled then it
is a no-op. This function is registered as a callback with MySQL. */
static
void
purge_stop_now_set(
/*===============*/
	THD*				thd	/*!< in: thread handle */
					__attribute__((unused)),
	struct st_mysql_sys_var*	var	/*!< in: pointer to system
						variable */
					__attribute__((unused)),
	void*				var_ptr	/*!< out: where the formal
						string goes */
					__attribute__((unused)),
	const void*			save)	/*!< in: immediate result from
						check function */
{
	if (*(my_bool*) save && trx_purge_state() != PURGE_STATE_DISABLED) {
		trx_purge_stop();
	}
}
#endif /* UNIV_DEBUG */

/***********************************************************************
@return version of the extended FTS API */
uint
innobase_fts_get_version()
/*======================*/
{
	/* Currently this doesn't make much sense as returning
	HA_CAN_FULLTEXT_EXT automatically mean this version is supported.
	This supposed to ease future extensions.  */
	return(2);
}

/***********************************************************************
@return Which part of the extended FTS API is supported */
ulonglong
innobase_fts_flags()
/*================*/
{
	return(FTS_ORDERED_RESULT | FTS_DOCID_IN_RESULT);
}


/***********************************************************************
Find and Retrieve the FTS doc_id for the current result row
@return the document ID */
ulonglong
innobase_fts_retrieve_docid(
/*========================*/
		FT_INFO_EXT * fts_hdl)	/*!< in: FTS handler */
{
	row_prebuilt_t* ft_prebuilt;
	fts_result_t*	result;

	ft_prebuilt = ((NEW_FT_INFO *)fts_hdl)->ft_prebuilt;
	result = ((NEW_FT_INFO *)fts_hdl)->ft_result;

	if (ft_prebuilt->read_just_key) {
		fts_ranking_t* ranking =
			rbt_value(fts_ranking_t, result->current);
		return(ranking->doc_id);
	}

	return(ft_prebuilt->fts_doc_id);
}

/***********************************************************************
Find and retrieve the size of the current result
@return number of matching rows */
ulonglong
innobase_fts_count_matches(
/*=======================*/
	FT_INFO_EXT* fts_hdl)	/*!< in: FTS handler */
{
	NEW_FT_INFO*	handle = (NEW_FT_INFO *) fts_hdl;

	if (handle->ft_result->rankings_by_id != 0) {
		return rbt_size(handle->ft_result->rankings_by_id);
	} else {
		return(0);
	}
}

/* These variables are never read by InnoDB or changed. They are a kind of
dummies that are needed by the MySQL infrastructure to call
buffer_pool_dump_now(), buffer_pool_load_now() and buffer_pool_load_abort()
by the user by doing:
  SET GLOBAL innodb_buffer_pool_dump_now=ON;
  SET GLOBAL innodb_buffer_pool_load_now=ON;
  SET GLOBAL innodb_buffer_pool_load_abort=ON;
Their values are read by MySQL and displayed to the user when the variables
are queried, e.g.:
  SELECT @@innodb_buffer_pool_dump_now;
  SELECT @@innodb_buffer_pool_load_now;
  SELECT @@innodb_buffer_pool_load_abort; */
static my_bool	innodb_buffer_pool_dump_now = FALSE;
static my_bool	innodb_buffer_pool_load_now = FALSE;
static my_bool	innodb_buffer_pool_load_abort = FALSE;

/****************************************************************//**
Trigger a dump of the buffer pool if innodb_buffer_pool_dump_now is set
to ON. This function is registered as a callback with MySQL. */
static
void
buffer_pool_dump_now(
/*=================*/
	THD*				thd	/*!< in: thread handle */
					__attribute__((unused)),
	struct st_mysql_sys_var*	var	/*!< in: pointer to system
						variable */
					__attribute__((unused)),
	void*				var_ptr	/*!< out: where the formal
						string goes */
					__attribute__((unused)),
	const void*			save)	/*!< in: immediate result from
						check function */
{
	if (*(my_bool*) save && !srv_read_only_mode) {
		buf_dump_start();
	}
}

/****************************************************************//**
Trigger a load of the buffer pool if innodb_buffer_pool_load_now is set
to ON. This function is registered as a callback with MySQL. */
static
void
buffer_pool_load_now(
/*=================*/
	THD*				thd	/*!< in: thread handle */
					__attribute__((unused)),
	struct st_mysql_sys_var*	var	/*!< in: pointer to system
						variable */
					__attribute__((unused)),
	void*				var_ptr	/*!< out: where the formal
						string goes */
					__attribute__((unused)),
	const void*			save)	/*!< in: immediate result from
						check function */
{
	if (*(my_bool*) save) {
		buf_load_start();
	}
}

/****************************************************************//**
Abort a load of the buffer pool if innodb_buffer_pool_load_abort
is set to ON. This function is registered as a callback with MySQL. */
static
void
buffer_pool_load_abort(
/*===================*/
	THD*				thd	/*!< in: thread handle */
					__attribute__((unused)),
	struct st_mysql_sys_var*	var	/*!< in: pointer to system
						variable */
					__attribute__((unused)),
	void*				var_ptr	/*!< out: where the formal
						string goes */
					__attribute__((unused)),
	const void*			save)	/*!< in: immediate result from
						check function */
{
	if (*(my_bool*) save) {
		buf_load_abort();
	}
}

static SHOW_VAR innodb_status_variables_export[]= {
	{"Innodb", (char*) &show_innodb_vars, SHOW_FUNC},
	{NullS, NullS, SHOW_LONG}
};

static struct st_mysql_storage_engine innobase_storage_engine=
{ MYSQL_HANDLERTON_INTERFACE_VERSION };

/* plugin options */

static MYSQL_SYSVAR_ENUM(checksum_algorithm, srv_checksum_algorithm,
  PLUGIN_VAR_RQCMDARG,
  "The algorithm InnoDB uses for page checksumming. Possible values are "
  "CRC32 (hardware accelerated if the CPU supports it) "
    "write crc32, allow any of the other checksums to match when reading; "
  "STRICT_CRC32 "
    "write crc32, do not allow other algorithms to match when reading; "
  "INNODB "
    "write a software calculated checksum, allow any other checksums "
    "to match when reading; "
  "STRICT_INNODB "
    "write a software calculated checksum, do not allow other algorithms "
    "to match when reading; "
  "NONE "
    "write a constant magic number, do not do any checksum verification "
    "when reading (same as innodb_checksums=OFF); "
  "STRICT_NONE "
    "write a constant magic number, do not allow values other than that "
    "magic number when reading; "
  "Files updated when this option is set to crc32 or strict_crc32 will "
  "not be readable by MySQL versions older than 5.6.3",
  NULL, NULL, SRV_CHECKSUM_ALGORITHM_INNODB,
  &innodb_checksum_algorithm_typelib);

static MYSQL_SYSVAR_BOOL(checksums, innobase_use_checksums,
  PLUGIN_VAR_NOCMDARG | PLUGIN_VAR_READONLY,
  "DEPRECATED. Use innodb_checksum_algorithm=NONE instead of setting "
  "this to OFF. "
  "Enable InnoDB checksums validation (enabled by default). "
  "Disable with --skip-innodb-checksums.",
  NULL, NULL, TRUE);

static MYSQL_SYSVAR_STR(data_home_dir, innobase_data_home_dir,
  PLUGIN_VAR_READONLY,
  "The common part for InnoDB table spaces.",
  NULL, NULL, NULL);

static MYSQL_SYSVAR_BOOL(doublewrite, innobase_use_doublewrite,
  PLUGIN_VAR_NOCMDARG | PLUGIN_VAR_READONLY,
  "Enable InnoDB doublewrite buffer (enabled by default). "
  "Disable with --skip-innodb-doublewrite.",
  NULL, NULL, TRUE);

static MYSQL_SYSVAR_ULONG(io_capacity, srv_io_capacity,
  PLUGIN_VAR_RQCMDARG,
  "Number of IOPs the server can do. Tunes the background IO rate",
  NULL, innodb_io_capacity_update, 200, 100, ~0UL, 0);

static MYSQL_SYSVAR_ULONG(io_capacity_max, srv_max_io_capacity,
  PLUGIN_VAR_RQCMDARG,
  "Limit to which innodb_io_capacity can be inflated.",
  NULL, innodb_io_capacity_max_update,
  SRV_MAX_IO_CAPACITY_DUMMY_DEFAULT, 100,
  SRV_MAX_IO_CAPACITY_LIMIT, 0);

#ifdef UNIV_DEBUG
static MYSQL_SYSVAR_BOOL(purge_run_now, innodb_purge_run_now,
  PLUGIN_VAR_OPCMDARG,
  "Set purge state to RUN",
  NULL, purge_run_now_set, FALSE);

static MYSQL_SYSVAR_BOOL(purge_stop_now, innodb_purge_stop_now,
  PLUGIN_VAR_OPCMDARG,
  "Set purge state to STOP",
  NULL, purge_stop_now_set, FALSE);
#endif /* UNIV_DEBUG */

static MYSQL_SYSVAR_ULONG(purge_batch_size, srv_purge_batch_size,
  PLUGIN_VAR_OPCMDARG,
  "Number of UNDO log pages to purge in one batch from the history list.",
  NULL, NULL,
  300,			/* Default setting */
  1,			/* Minimum value */
  5000, 0);		/* Maximum value */

static MYSQL_SYSVAR_ULONG(purge_threads, srv_n_purge_threads,
  PLUGIN_VAR_OPCMDARG | PLUGIN_VAR_READONLY,
  "Purge threads can be from 1 to 32. Default is 1.",
  NULL, NULL,
  1,			/* Default setting */
  1,			/* Minimum value */
  32, 0);		/* Maximum value */

static MYSQL_SYSVAR_ULONG(sync_array_size, srv_sync_array_size,
  PLUGIN_VAR_OPCMDARG,
  "Size of the mutex/lock wait array.",
  NULL, NULL,
  1,			/* Default setting */
  1,			/* Minimum value */
  1024, 0);		/* Maximum value */

static MYSQL_SYSVAR_ULONG(fast_shutdown, innobase_fast_shutdown,
  PLUGIN_VAR_OPCMDARG,
  "Speeds up the shutdown process of the InnoDB storage engine. Possible "
  "values are 0, 1 (faster) or 2 (fastest - crash-like).",
  NULL, NULL, 1, 0, 2, 0);

static MYSQL_SYSVAR_BOOL(file_per_table, srv_file_per_table,
  PLUGIN_VAR_NOCMDARG,
  "Stores each InnoDB table to an .ibd file in the database dir.",
  NULL, NULL, TRUE);

static MYSQL_SYSVAR_STR(file_format, innobase_file_format_name,
  PLUGIN_VAR_RQCMDARG,
  "File format to use for new tables in .ibd files.",
  innodb_file_format_name_validate,
  innodb_file_format_name_update, "Antelope");

/* "innobase_file_format_check" decides whether we would continue
booting the server if the file format stamped on the system
table space exceeds the maximum file format supported
by the server. Can be set during server startup at command
line or configure file, and a read only variable after
server startup */
static MYSQL_SYSVAR_BOOL(file_format_check, innobase_file_format_check,
  PLUGIN_VAR_NOCMDARG | PLUGIN_VAR_READONLY,
  "Whether to perform system file format check.",
  NULL, NULL, TRUE);

/* If a new file format is introduced, the file format
name needs to be updated accordingly. Please refer to
file_format_name_map[] defined in trx0sys.cc for the next
file format name. */
static MYSQL_SYSVAR_STR(file_format_max, innobase_file_format_max,
  PLUGIN_VAR_OPCMDARG,
  "The highest file format in the tablespace.",
  innodb_file_format_max_validate,
  innodb_file_format_max_update, "Antelope");

static MYSQL_SYSVAR_STR(ft_server_stopword_table, innobase_server_stopword_table,
  PLUGIN_VAR_OPCMDARG,
  "The user supplied stopword table name.",
  innodb_stopword_table_validate,
  innodb_stopword_table_update,
  NULL);

static MYSQL_SYSVAR_UINT(flush_log_at_timeout, srv_flush_log_at_timeout,
  PLUGIN_VAR_OPCMDARG,
  "Write and flush logs every (n) second.",
  NULL, NULL, 1, 0, 2700, 0);

static MYSQL_SYSVAR_ULONG(flush_log_at_trx_commit, srv_flush_log_at_trx_commit,
  PLUGIN_VAR_OPCMDARG,
  "Set to 0 (write and flush once per second),"
  " 1 (write and flush at each commit)"
  " or 2 (write at commit, flush once per second).",
  NULL, NULL, 1, 0, 2, 0);

static MYSQL_SYSVAR_STR(flush_method, innobase_file_flush_method,
  PLUGIN_VAR_RQCMDARG | PLUGIN_VAR_READONLY,
  "With which method to flush data.", NULL, NULL, NULL);

static MYSQL_SYSVAR_BOOL(large_prefix, innobase_large_prefix,
  PLUGIN_VAR_NOCMDARG,
  "Support large index prefix length of REC_VERSION_56_MAX_INDEX_COL_LEN (3072) bytes.",
  NULL, NULL, FALSE);

static MYSQL_SYSVAR_BOOL(force_load_corrupted, srv_load_corrupted,
  PLUGIN_VAR_NOCMDARG | PLUGIN_VAR_READONLY,
  "Force InnoDB to load metadata of corrupted table.",
  NULL, NULL, FALSE);

static MYSQL_SYSVAR_BOOL(locks_unsafe_for_binlog, innobase_locks_unsafe_for_binlog,
  PLUGIN_VAR_NOCMDARG | PLUGIN_VAR_READONLY,
  "DEPRECATED. This option may be removed in future releases. "
  "Please use READ COMMITTED transaction isolation level instead. "
  "Force InnoDB to not use next-key locking, to use only row-level locking.",
  NULL, NULL, FALSE);

#ifdef UNIV_LOG_ARCHIVE
static MYSQL_SYSVAR_STR(log_arch_dir, innobase_log_arch_dir,
  PLUGIN_VAR_RQCMDARG | PLUGIN_VAR_READONLY,
  "Where full logs should be archived.", NULL, NULL, NULL);

static MYSQL_SYSVAR_BOOL(log_archive, innobase_log_archive,
  PLUGIN_VAR_OPCMDARG | PLUGIN_VAR_READONLY,
  "Set to 1 if you want to have logs archived.", NULL, NULL, FALSE);
#endif /* UNIV_LOG_ARCHIVE */

static MYSQL_SYSVAR_STR(log_group_home_dir, srv_log_group_home_dir,
  PLUGIN_VAR_RQCMDARG | PLUGIN_VAR_READONLY,
  "Path to InnoDB log files.", NULL, NULL, NULL);

static MYSQL_SYSVAR_ULONG(max_dirty_pages_pct, srv_max_buf_pool_modified_pct,
  PLUGIN_VAR_RQCMDARG,
  "Percentage of dirty pages allowed in bufferpool.",
  NULL, innodb_max_dirty_pages_pct_update, 75, 0, 99, 0);

static MYSQL_SYSVAR_ULONG(max_dirty_pages_pct_lwm,
  srv_max_dirty_pages_pct_lwm,
  PLUGIN_VAR_RQCMDARG,
  "Percentage of dirty pages at which flushing kicks in.",
  NULL, innodb_max_dirty_pages_pct_lwm_update, 0, 0, 99, 0);

static MYSQL_SYSVAR_ULONG(adaptive_flushing_lwm,
  srv_adaptive_flushing_lwm,
  PLUGIN_VAR_RQCMDARG,
  "Percentage of log capacity below which no adaptive flushing happens.",
  NULL, NULL, 10, 0, 70, 0);

static MYSQL_SYSVAR_BOOL(adaptive_flushing, srv_adaptive_flushing,
  PLUGIN_VAR_NOCMDARG,
  "Attempt flushing dirty pages to avoid IO bursts at checkpoints.",
  NULL, NULL, TRUE);

static MYSQL_SYSVAR_ULONG(flushing_avg_loops,
  srv_flushing_avg_loops,
  PLUGIN_VAR_RQCMDARG,
  "Number of iterations over which the background flushing is averaged.",
  NULL, NULL, 30, 1, 1000, 0);

static MYSQL_SYSVAR_ULONG(max_purge_lag, srv_max_purge_lag,
  PLUGIN_VAR_RQCMDARG,
  "Desired maximum length of the purge queue (0 = no limit)",
  NULL, NULL, 0, 0, ~0UL, 0);

static MYSQL_SYSVAR_ULONG(max_purge_lag_delay, srv_max_purge_lag_delay,
   PLUGIN_VAR_RQCMDARG,
   "Maximum delay of user threads in micro-seconds",
   NULL, NULL,
   0L,			/* Default seting */
   0L,			/* Minimum value */
   10000000UL, 0);	/* Maximum value */

static MYSQL_SYSVAR_BOOL(rollback_on_timeout, innobase_rollback_on_timeout,
  PLUGIN_VAR_OPCMDARG | PLUGIN_VAR_READONLY,
  "Roll back the complete transaction on lock wait timeout, for 4.x compatibility (disabled by default)",
  NULL, NULL, FALSE);

static MYSQL_SYSVAR_BOOL(status_file, innobase_create_status_file,
  PLUGIN_VAR_OPCMDARG | PLUGIN_VAR_NOSYSVAR,
  "Enable SHOW ENGINE INNODB STATUS output in the innodb_status.<pid> file",
  NULL, NULL, FALSE);

static MYSQL_SYSVAR_BOOL(stats_on_metadata, innobase_stats_on_metadata,
  PLUGIN_VAR_OPCMDARG,
  "Enable statistics gathering for metadata commands such as "
  "SHOW TABLE STATUS for tables that use transient statistics (off by default)",
  NULL, NULL, FALSE);

static MYSQL_SYSVAR_ULONGLONG(stats_sample_pages, srv_stats_transient_sample_pages,
  PLUGIN_VAR_RQCMDARG,
  "Deprecated, use innodb_stats_transient_sample_pages instead",
  NULL, innodb_stats_sample_pages_update, 8, 1, ~0ULL, 0);

static MYSQL_SYSVAR_ULONGLONG(stats_transient_sample_pages,
  srv_stats_transient_sample_pages,
  PLUGIN_VAR_RQCMDARG,
  "The number of leaf index pages to sample when calculating transient "
  "statistics (if persistent statistics are not used, default 8)",
  NULL, NULL, 8, 1, ~0ULL, 0);

static MYSQL_SYSVAR_BOOL(stats_persistent, srv_stats_persistent,
  PLUGIN_VAR_OPCMDARG,
  "InnoDB persistent statistics enabled for all tables unless overridden "
  "at table level",
  NULL, NULL, TRUE);

static MYSQL_SYSVAR_BOOL(stats_auto_recalc, srv_stats_auto_recalc,
  PLUGIN_VAR_OPCMDARG,
  "InnoDB automatic recalculation of persistent statistics enabled for all "
  "tables unless overridden at table level (automatic recalculation is only "
  "done when InnoDB decides that the table has changed too much and needs a "
  "new statistics)",
  NULL, NULL, TRUE);

static MYSQL_SYSVAR_ULONGLONG(stats_persistent_sample_pages,
  srv_stats_persistent_sample_pages,
  PLUGIN_VAR_RQCMDARG,
  "The number of leaf index pages to sample when calculating persistent "
  "statistics (by ANALYZE, default 20)",
  NULL, NULL, 20, 1, ~0ULL, 0);

static MYSQL_SYSVAR_BOOL(adaptive_hash_index, btr_search_enabled,
  PLUGIN_VAR_OPCMDARG,
  "Enable InnoDB adaptive hash index (enabled by default).  "
  "Disable with --skip-innodb-adaptive-hash-index.",
  NULL, innodb_adaptive_hash_index_update, TRUE);

static MYSQL_SYSVAR_ULONG(replication_delay, srv_replication_delay,
  PLUGIN_VAR_RQCMDARG,
  "Replication thread delay (ms) on the slave server if "
  "innodb_thread_concurrency is reached (0 by default)",
  NULL, NULL, 0, 0, ~0UL, 0);

static MYSQL_SYSVAR_ULONG(compression_level, innobase_compression_level,
  PLUGIN_VAR_RQCMDARG,
  "Compression level used for compressed row format.  0 is no compression"
  ", 1 is fastest, 9 is best compression and default is 6.",
  NULL, innodb_compression_level_update,
  DEFAULT_COMPRESSION_LEVEL, 0, 9, 0);

static MYSQL_SYSVAR_LONG(additional_mem_pool_size, innobase_additional_mem_pool_size,
  PLUGIN_VAR_RQCMDARG | PLUGIN_VAR_READONLY,
  "DEPRECATED. This option may be removed in future releases, "
  "together with the option innodb_use_sys_malloc and with the InnoDB's "
  "internal memory allocator. "
  "Size of a memory pool InnoDB uses to store data dictionary information and other internal data structures.",
  NULL, NULL, 8*1024*1024L, 512*1024L, LONG_MAX, 1024);

static MYSQL_SYSVAR_ULONG(autoextend_increment, srv_auto_extend_increment,
  PLUGIN_VAR_RQCMDARG,
  "Data file autoextend increment in megabytes",
  NULL, NULL, 64L, 1L, 1000L, 0);

static MYSQL_SYSVAR_LONGLONG(buffer_pool_size, innobase_buffer_pool_size,
  PLUGIN_VAR_RQCMDARG | PLUGIN_VAR_READONLY,
  "The size of the memory buffer InnoDB uses to cache data and indexes of its tables.",
  NULL, NULL, 128*1024*1024L, 5*1024*1024L, LONGLONG_MAX, 1024*1024L);

#if defined UNIV_DEBUG || defined UNIV_PERF_DEBUG
static MYSQL_SYSVAR_ULONG(page_hash_locks, srv_n_page_hash_locks,
  PLUGIN_VAR_OPCMDARG | PLUGIN_VAR_READONLY,
  "Number of rw_locks protecting buffer pool page_hash. Rounded up to the next power of 2",
  NULL, NULL, 16, 1, MAX_PAGE_HASH_LOCKS, 0);

static MYSQL_SYSVAR_ULONG(doublewrite_batch_size, srv_doublewrite_batch_size,
  PLUGIN_VAR_OPCMDARG | PLUGIN_VAR_READONLY,
  "Number of pages reserved in doublewrite buffer for batch flushing",
  NULL, NULL, 120, 1, 127, 0);
#endif /* defined UNIV_DEBUG || defined UNIV_PERF_DEBUG */

static MYSQL_SYSVAR_LONG(buffer_pool_instances, innobase_buffer_pool_instances,
  PLUGIN_VAR_RQCMDARG | PLUGIN_VAR_READONLY,
  "Number of buffer pool instances, set to higher value on high-end machines to increase scalability",
  NULL, NULL, 0L, 0L, MAX_BUFFER_POOLS, 1L);

static MYSQL_SYSVAR_STR(buffer_pool_filename, srv_buf_dump_filename,
  PLUGIN_VAR_RQCMDARG | PLUGIN_VAR_MEMALLOC,
  "Filename to/from which to dump/load the InnoDB buffer pool",
  innodb_srv_buf_dump_filename_validate, NULL, SRV_BUF_DUMP_FILENAME_DEFAULT);

static MYSQL_SYSVAR_BOOL(buffer_pool_dump_now, innodb_buffer_pool_dump_now,
  PLUGIN_VAR_RQCMDARG,
  "Trigger an immediate dump of the buffer pool into a file named @@innodb_buffer_pool_filename",
  NULL, buffer_pool_dump_now, FALSE);

static MYSQL_SYSVAR_BOOL(buffer_pool_dump_at_shutdown, srv_buffer_pool_dump_at_shutdown,
  PLUGIN_VAR_RQCMDARG,
  "Dump the buffer pool into a file named @@innodb_buffer_pool_filename",
  NULL, NULL, FALSE);

static MYSQL_SYSVAR_BOOL(buffer_pool_load_now, innodb_buffer_pool_load_now,
  PLUGIN_VAR_RQCMDARG,
  "Trigger an immediate load of the buffer pool from a file named @@innodb_buffer_pool_filename",
  NULL, buffer_pool_load_now, FALSE);

static MYSQL_SYSVAR_BOOL(buffer_pool_load_abort, innodb_buffer_pool_load_abort,
  PLUGIN_VAR_RQCMDARG,
  "Abort a currently running load of the buffer pool",
  NULL, buffer_pool_load_abort, FALSE);

/* there is no point in changing this during runtime, thus readonly */
static MYSQL_SYSVAR_BOOL(buffer_pool_load_at_startup, srv_buffer_pool_load_at_startup,
  PLUGIN_VAR_RQCMDARG | PLUGIN_VAR_READONLY,
  "Load the buffer pool from a file named @@innodb_buffer_pool_filename",
  NULL, NULL, FALSE);

static MYSQL_SYSVAR_ULONG(lru_scan_depth, srv_LRU_scan_depth,
  PLUGIN_VAR_RQCMDARG,
  "How deep to scan LRU to keep it clean",
  NULL, NULL, 1024, 100, ~0UL, 0);

static MYSQL_SYSVAR_ULONG(flush_neighbors, srv_flush_neighbors,
  PLUGIN_VAR_OPCMDARG,
  "Set to 0 (don't flush neighbors from buffer pool),"
  " 1 (flush contiguous neighbors from buffer pool)"
  " or 2 (flush neighbors from buffer pool),"
  " when flushing a block",
  NULL, NULL, 1, 0, 2, 0);

static MYSQL_SYSVAR_ULONG(commit_concurrency, innobase_commit_concurrency,
  PLUGIN_VAR_RQCMDARG,
  "Helps in performance tuning in heavily concurrent environments.",
  innobase_commit_concurrency_validate, NULL, 0, 0, 1000, 0);

static MYSQL_SYSVAR_ULONG(concurrency_tickets, srv_n_free_tickets_to_enter,
  PLUGIN_VAR_RQCMDARG,
  "Number of times a thread is allowed to enter InnoDB within the same SQL query after it has once got the ticket",
  NULL, NULL, 5000L, 1L, ~0UL, 0);

static MYSQL_SYSVAR_LONG(file_io_threads, innobase_file_io_threads,
  PLUGIN_VAR_RQCMDARG | PLUGIN_VAR_READONLY | PLUGIN_VAR_NOSYSVAR,
  "Number of file I/O threads in InnoDB.",
  NULL, NULL, 4, 4, 64, 0);

static MYSQL_SYSVAR_BOOL(ft_enable_diag_print, fts_enable_diag_print,
  PLUGIN_VAR_OPCMDARG,
  "Whether to enable additional FTS diagnostic printout ",
  NULL, NULL, FALSE);

static MYSQL_SYSVAR_BOOL(disable_sort_file_cache, srv_disable_sort_file_cache,
  PLUGIN_VAR_OPCMDARG,
  "Whether to disable OS system file cache for sort I/O",
  NULL, NULL, FALSE);

static MYSQL_SYSVAR_STR(ft_aux_table, fts_internal_tbl_name,
  PLUGIN_VAR_NOCMDARG,
  "FTS internal auxiliary table to be checked",
  innodb_internal_table_validate,
  innodb_internal_table_update, NULL);

static MYSQL_SYSVAR_ULONG(ft_cache_size, fts_max_cache_size,
  PLUGIN_VAR_RQCMDARG | PLUGIN_VAR_READONLY,
  "InnoDB Fulltext search cache size in bytes",
  NULL, NULL, 8000000, 1600000, 80000000, 0);

static MYSQL_SYSVAR_ULONG(ft_min_token_size, fts_min_token_size,
  PLUGIN_VAR_RQCMDARG | PLUGIN_VAR_READONLY,
  "InnoDB Fulltext search minimum token size in characters",
  NULL, NULL, 3, 0, 16, 0);

static MYSQL_SYSVAR_ULONG(ft_max_token_size, fts_max_token_size,
  PLUGIN_VAR_RQCMDARG | PLUGIN_VAR_READONLY,
  "InnoDB Fulltext search maximum token size in characters",
  NULL, NULL, HA_FT_MAXCHARLEN, 10, FTS_MAX_WORD_LEN , 0);


static MYSQL_SYSVAR_ULONG(ft_num_word_optimize, fts_num_word_optimize,
  PLUGIN_VAR_OPCMDARG,
  "InnoDB Fulltext search number of words to optimize for each optimize table call ",
  NULL, NULL, 2000, 1000, 10000, 0);

static MYSQL_SYSVAR_ULONG(ft_sort_pll_degree, fts_sort_pll_degree,
  PLUGIN_VAR_RQCMDARG | PLUGIN_VAR_READONLY,
  "InnoDB Fulltext search parallel sort degree, will round up to nearest power of 2 number",
  NULL, NULL, 2, 1, 16, 0);

static MYSQL_SYSVAR_ULONG(sort_buffer_size, srv_sort_buf_size,
  PLUGIN_VAR_RQCMDARG | PLUGIN_VAR_READONLY,
  "Memory buffer size for index creation",
  NULL, NULL, 1048576, 65536, 64<<20, 0);

static MYSQL_SYSVAR_ULONGLONG(online_alter_log_max_size, srv_online_max_size,
  PLUGIN_VAR_RQCMDARG,
  "Maximum modification log file size for online index creation",
  NULL, NULL, 128<<20, 65536, ~0ULL, 0);

static MYSQL_SYSVAR_BOOL(optimize_fulltext_only, innodb_optimize_fulltext_only,
  PLUGIN_VAR_NOCMDARG,
  "Only optimize the Fulltext index of the table",
  NULL, NULL, FALSE);

static MYSQL_SYSVAR_ULONG(read_io_threads, innobase_read_io_threads,
  PLUGIN_VAR_RQCMDARG | PLUGIN_VAR_READONLY,
  "Number of background read I/O threads in InnoDB.",
  NULL, NULL, 4, 1, 64, 0);

static MYSQL_SYSVAR_ULONG(write_io_threads, innobase_write_io_threads,
  PLUGIN_VAR_RQCMDARG | PLUGIN_VAR_READONLY,
  "Number of background write I/O threads in InnoDB.",
  NULL, NULL, 4, 1, 64, 0);

static MYSQL_SYSVAR_ULONG(force_recovery, srv_force_recovery,
  PLUGIN_VAR_RQCMDARG | PLUGIN_VAR_READONLY,
  "Helps to save your data in case the disk image of the database becomes corrupt.",
  NULL, NULL, 0, 0, 6, 0);

#ifndef DBUG_OFF
static MYSQL_SYSVAR_ULONG(force_recovery_crash, srv_force_recovery_crash,
  PLUGIN_VAR_RQCMDARG | PLUGIN_VAR_READONLY,
  "Kills the server during crash recovery.",
  NULL, NULL, 0, 0, 10, 0);
#endif /* !DBUG_OFF */

static MYSQL_SYSVAR_ULONG(page_size, srv_page_size,
  PLUGIN_VAR_OPCMDARG | PLUGIN_VAR_READONLY,
  "Page size to use for all InnoDB tablespaces.",
  NULL, NULL, UNIV_PAGE_SIZE_DEF,
  UNIV_PAGE_SIZE_MIN, UNIV_PAGE_SIZE_MAX, 0);

static MYSQL_SYSVAR_LONG(log_buffer_size, innobase_log_buffer_size,
  PLUGIN_VAR_RQCMDARG | PLUGIN_VAR_READONLY,
  "The size of the buffer which InnoDB uses to write log to the log files on disk.",
  NULL, NULL, 8*1024*1024L, 256*1024L, LONG_MAX, 1024);

static MYSQL_SYSVAR_LONGLONG(log_file_size, innobase_log_file_size,
  PLUGIN_VAR_RQCMDARG | PLUGIN_VAR_READONLY,
  "Size of each log file in a log group.",
  NULL, NULL, 48*1024*1024L, 1*1024*1024L, LONGLONG_MAX, 1024*1024L);

static MYSQL_SYSVAR_ULONG(log_files_in_group, srv_n_log_files,
  PLUGIN_VAR_RQCMDARG | PLUGIN_VAR_READONLY,
  "Number of log files in the log group. InnoDB writes to the files in a circular fashion.",
  NULL, NULL, 2, 2, SRV_N_LOG_FILES_MAX, 0);

static MYSQL_SYSVAR_LONG(mirrored_log_groups, innobase_mirrored_log_groups,
  PLUGIN_VAR_RQCMDARG | PLUGIN_VAR_READONLY,
  "Number of identical copies of log groups we keep for the database. Currently this should be set to 1.",
  NULL, NULL, 1, 1, 10, 0);

static MYSQL_SYSVAR_UINT(old_blocks_pct, innobase_old_blocks_pct,
  PLUGIN_VAR_RQCMDARG,
  "Percentage of the buffer pool to reserve for 'old' blocks.",
  NULL, innodb_old_blocks_pct_update, 100 * 3 / 8, 5, 95, 0);

static MYSQL_SYSVAR_UINT(old_blocks_time, buf_LRU_old_threshold_ms,
  PLUGIN_VAR_RQCMDARG,
  "Move blocks to the 'new' end of the buffer pool if the first access"
  " was at least this many milliseconds ago."
  " The timeout is disabled if 0.",
  NULL, NULL, 1000, 0, UINT_MAX32, 0);

static MYSQL_SYSVAR_LONG(open_files, innobase_open_files,
  PLUGIN_VAR_RQCMDARG | PLUGIN_VAR_READONLY,
  "How many files at the maximum InnoDB keeps open at the same time.",
  NULL, NULL, 0L, 0L, LONG_MAX, 0);

static MYSQL_SYSVAR_ULONG(sync_spin_loops, srv_n_spin_wait_rounds,
  PLUGIN_VAR_RQCMDARG,
  "Count of spin-loop rounds in InnoDB mutexes (30 by default)",
  NULL, NULL, 30L, 0L, ~0UL, 0);

static MYSQL_SYSVAR_ULONG(spin_wait_delay, srv_spin_wait_delay,
  PLUGIN_VAR_OPCMDARG,
  "Maximum delay between polling for a spin lock (6 by default)",
  NULL, NULL, 6L, 0L, ~0UL, 0);

static MYSQL_SYSVAR_ULONG(thread_concurrency, srv_thread_concurrency,
  PLUGIN_VAR_RQCMDARG,
  "Helps in performance tuning in heavily concurrent environments. Sets the maximum number of threads allowed inside InnoDB. Value 0 will disable the thread throttling.",
  NULL, NULL, 0, 0, 1000, 0);

#ifdef HAVE_ATOMIC_BUILTINS
static MYSQL_SYSVAR_ULONG(
  adaptive_max_sleep_delay, srv_adaptive_max_sleep_delay,
  PLUGIN_VAR_RQCMDARG,
  "The upper limit of the sleep delay in usec. Value of 0 disables it.",
  NULL, NULL,
  150000,			/* Default setting */
  0,				/* Minimum value */
  1000000, 0);			/* Maximum value */
#endif /* HAVE_ATOMIC_BUILTINS */

static MYSQL_SYSVAR_ULONG(thread_sleep_delay, srv_thread_sleep_delay,
  PLUGIN_VAR_RQCMDARG,
  "Time of innodb thread sleeping before joining InnoDB queue (usec). "
  "Value 0 disable a sleep",
  NULL, NULL,
  10000L,
  0L,
  ~0UL, 0);

static MYSQL_SYSVAR_STR(data_file_path, innobase_data_file_path,
  PLUGIN_VAR_RQCMDARG | PLUGIN_VAR_READONLY,
  "Path to individual files and their sizes.",
  NULL, NULL, NULL);

static MYSQL_SYSVAR_STR(undo_directory, srv_undo_dir,
  PLUGIN_VAR_RQCMDARG | PLUGIN_VAR_READONLY,
  "Directory where undo tablespace files live, this path can be absolute.",
  NULL, NULL, ".");

static MYSQL_SYSVAR_ULONG(undo_tablespaces, srv_undo_tablespaces,
  PLUGIN_VAR_RQCMDARG | PLUGIN_VAR_READONLY,
  "Number of undo tablespaces to use. ",
  NULL, NULL,
  0L,			/* Default seting */
  0L,			/* Minimum value */
  126L, 0);		/* Maximum value */

static MYSQL_SYSVAR_ULONG(undo_logs, srv_undo_logs,
  PLUGIN_VAR_OPCMDARG,
  "Number of undo logs to use.",
  NULL, NULL,
  TRX_SYS_N_RSEGS,	/* Default setting */
  1,			/* Minimum value */
  TRX_SYS_N_RSEGS, 0);	/* Maximum value */

/* Alias for innodb_undo_logs, this config variable is deprecated. */
static MYSQL_SYSVAR_ULONG(rollback_segments, srv_undo_logs,
  PLUGIN_VAR_OPCMDARG,
  "Number of undo logs to use (deprecated).",
  NULL, NULL,
  TRX_SYS_N_RSEGS,	/* Default setting */
  1,			/* Minimum value */
  TRX_SYS_N_RSEGS, 0);	/* Maximum value */

static MYSQL_SYSVAR_LONG(autoinc_lock_mode, innobase_autoinc_lock_mode,
  PLUGIN_VAR_RQCMDARG | PLUGIN_VAR_READONLY,
  "The AUTOINC lock modes supported by InnoDB:               "
  "0 => Old style AUTOINC locking (for backward"
  " compatibility)                                           "
  "1 => New style AUTOINC locking                            "
  "2 => No AUTOINC locking (unsafe for SBR)",
  NULL, NULL,
  AUTOINC_NEW_STYLE_LOCKING,	/* Default setting */
  AUTOINC_OLD_STYLE_LOCKING,	/* Minimum value */
  AUTOINC_NO_LOCKING, 0);	/* Maximum value */

static MYSQL_SYSVAR_STR(version, innodb_version_str,
  PLUGIN_VAR_NOCMDOPT | PLUGIN_VAR_READONLY,
  "InnoDB version", NULL, NULL, INNODB_VERSION_STR);

static MYSQL_SYSVAR_BOOL(use_sys_malloc, srv_use_sys_malloc,
  PLUGIN_VAR_NOCMDARG | PLUGIN_VAR_READONLY,
  "DEPRECATED. This option may be removed in future releases, "
  "together with the InnoDB's internal memory allocator. "
  "Use OS memory allocator instead of InnoDB's internal memory allocator",
  NULL, NULL, TRUE);

static MYSQL_SYSVAR_BOOL(use_native_aio, srv_use_native_aio,
  PLUGIN_VAR_NOCMDARG | PLUGIN_VAR_READONLY,
  "Use native AIO if supported on this platform.",
  NULL, NULL, TRUE);

static MYSQL_SYSVAR_BOOL(api_enable_binlog, ib_binlog_enabled,
  PLUGIN_VAR_NOCMDARG | PLUGIN_VAR_READONLY,
  "Enable binlog for applications direct access InnoDB through InnoDB APIs",
  NULL, NULL, FALSE);

static MYSQL_SYSVAR_BOOL(api_enable_mdl, ib_mdl_enabled,
  PLUGIN_VAR_NOCMDARG | PLUGIN_VAR_READONLY,
  "Enable MDL for applications direct access InnoDB through InnoDB APIs",
  NULL, NULL, FALSE);

static MYSQL_SYSVAR_BOOL(api_disable_rowlock, ib_disable_row_lock,
  PLUGIN_VAR_NOCMDARG | PLUGIN_VAR_READONLY,
  "Disable row lock when direct access InnoDB through InnoDB APIs",
  NULL, NULL, FALSE);

static MYSQL_SYSVAR_ULONG(api_trx_level, ib_trx_level_setting,
  PLUGIN_VAR_OPCMDARG,
  "InnoDB API transaction isolation level",
  NULL, NULL,
  0,		/* Default setting */
  0,		/* Minimum value */
  3, 0);	/* Maximum value */

static MYSQL_SYSVAR_ULONG(api_bk_commit_interval, ib_bk_commit_interval,
  PLUGIN_VAR_OPCMDARG,
  "Background commit interval in seconds",
  NULL, NULL,
  5,		/* Default setting */
  1,		/* Minimum value */
  1024 * 1024 * 1024, 0);	/* Maximum value */

static MYSQL_SYSVAR_STR(change_buffering, innobase_change_buffering,
  PLUGIN_VAR_RQCMDARG,
  "Buffer changes to reduce random access: "
  "OFF, ON, inserting, deleting, changing, or purging.",
  innodb_change_buffering_validate,
  innodb_change_buffering_update, "all");

static MYSQL_SYSVAR_UINT(change_buffer_max_size,
  innobase_change_buffer_max_size,
  PLUGIN_VAR_RQCMDARG,
  "Maximum on-disk size of change buffer in terms of percentage"
  " of the buffer pool.",
  NULL, innodb_change_buffer_max_size_update,
  CHANGE_BUFFER_DEFAULT_SIZE, 0, 50, 0);

static MYSQL_SYSVAR_ENUM(stats_method, srv_innodb_stats_method,
   PLUGIN_VAR_RQCMDARG,
  "Specifies how InnoDB index statistics collection code should "
  "treat NULLs. Possible values are NULLS_EQUAL (default), "
  "NULLS_UNEQUAL and NULLS_IGNORED",
   NULL, NULL, SRV_STATS_NULLS_EQUAL, &innodb_stats_method_typelib);

#if defined UNIV_DEBUG || defined UNIV_IBUF_DEBUG
static MYSQL_SYSVAR_UINT(change_buffering_debug, ibuf_debug,
  PLUGIN_VAR_RQCMDARG,
  "Debug flags for InnoDB change buffering (0=none, 2=crash at merge)",
  NULL, NULL, 0, 0, 2, 0);

static MYSQL_SYSVAR_BOOL(disable_background_merge,
  srv_ibuf_disable_background_merge,
  PLUGIN_VAR_NOCMDARG | PLUGIN_VAR_RQCMDARG,
  "Disable change buffering merges by the master thread",
  NULL, NULL, FALSE);
#endif /* UNIV_DEBUG || UNIV_IBUF_DEBUG */

static MYSQL_SYSVAR_BOOL(random_read_ahead, srv_random_read_ahead,
  PLUGIN_VAR_NOCMDARG,
  "Whether to use read ahead for random access within an extent.",
  NULL, NULL, FALSE);

static MYSQL_SYSVAR_ULONG(read_ahead_threshold, srv_read_ahead_threshold,
  PLUGIN_VAR_RQCMDARG,
  "Number of pages that must be accessed sequentially for InnoDB to "
  "trigger a readahead.",
  NULL, NULL, 56, 0, 64, 0);

static MYSQL_SYSVAR_STR(monitor_enable, innobase_enable_monitor_counter,
  PLUGIN_VAR_RQCMDARG,
  "Turn on a monitor counter",
  innodb_monitor_validate,
  innodb_enable_monitor_update, NULL);

static MYSQL_SYSVAR_STR(monitor_disable, innobase_disable_monitor_counter,
  PLUGIN_VAR_RQCMDARG,
  "Turn off a monitor counter",
  innodb_monitor_validate,
  innodb_disable_monitor_update, NULL);

static MYSQL_SYSVAR_STR(monitor_reset, innobase_reset_monitor_counter,
  PLUGIN_VAR_RQCMDARG,
  "Reset a monitor counter",
  innodb_monitor_validate,
  innodb_reset_monitor_update, NULL);

static MYSQL_SYSVAR_STR(monitor_reset_all, innobase_reset_all_monitor_counter,
  PLUGIN_VAR_RQCMDARG,
  "Reset all values for a monitor counter",
  innodb_monitor_validate,
  innodb_reset_all_monitor_update, NULL);

static MYSQL_SYSVAR_BOOL(print_all_deadlocks, srv_print_all_deadlocks,
  PLUGIN_VAR_OPCMDARG,
  "Print all deadlocks to MySQL error log (off by default)",
  NULL, NULL, FALSE);

static MYSQL_SYSVAR_ULONG(compression_failure_threshold_pct,
  zip_failure_threshold_pct, PLUGIN_VAR_OPCMDARG,
  "If the compression failure rate of a table is greater than this number"
  " more padding is added to the pages to reduce the failures. A value of"
  " zero implies no padding",
  NULL, NULL, 5, 0, 100, 0);

static MYSQL_SYSVAR_ULONG(compression_pad_pct_max,
  zip_pad_max, PLUGIN_VAR_OPCMDARG,
  "Percentage of empty space on a data page that can be reserved"
  " to make the page compressible.",
  NULL, NULL, 50, 0, 75, 0);

static MYSQL_SYSVAR_BOOL(read_only, srv_read_only_mode,
  PLUGIN_VAR_OPCMDARG | PLUGIN_VAR_READONLY,
  "Start InnoDB in read only mode (off by default)",
  NULL, NULL, FALSE);

static MYSQL_SYSVAR_BOOL(cmp_per_index_enabled, srv_cmp_per_index_enabled,
  PLUGIN_VAR_OPCMDARG,
  "Enable INFORMATION_SCHEMA.innodb_cmp_per_index, "
  "may have negative impact on performance (off by default)",
  NULL, innodb_cmp_per_index_update, FALSE);

#ifdef UNIV_DEBUG
static MYSQL_SYSVAR_UINT(trx_rseg_n_slots_debug, trx_rseg_n_slots_debug,
  PLUGIN_VAR_RQCMDARG,
  "Debug flags for InnoDB to limit TRX_RSEG_N_SLOTS for trx_rsegf_undo_find_free()",
  NULL, NULL, 0, 0, 1024, 0);

static MYSQL_SYSVAR_UINT(limit_optimistic_insert_debug,
  btr_cur_limit_optimistic_insert_debug, PLUGIN_VAR_RQCMDARG,
  "Artificially limit the number of records per B-tree page (0=unlimited).",
  NULL, NULL, 0, 0, UINT_MAX32, 0);

static MYSQL_SYSVAR_BOOL(trx_purge_view_update_only_debug,
  srv_purge_view_update_only_debug, PLUGIN_VAR_NOCMDARG,
  "Pause actual purging any delete-marked records, but merely update the purge view. "
  "It is to create artificially the situation the purge view have been updated "
  "but the each purges were not done yet.",
  NULL, NULL, FALSE);
#endif /* UNIV_DEBUG */

const char *corrupt_table_action_names[]=
{
  "assert", /* 0 */
  "warn", /* 1 */
  "salvage", /* 2 */
  NullS
};
TYPELIB corrupt_table_action_typelib=
{
  array_elements(corrupt_table_action_names) - 1, "corrupt_table_action_typelib",
  corrupt_table_action_names, NULL
};
static	MYSQL_SYSVAR_ENUM(corrupt_table_action, srv_pass_corrupt_table,
  PLUGIN_VAR_RQCMDARG,
  "Warn corruptions of user tables as 'corrupt table' instead of not crashing itself, "
  "when used with file_per_table. "
  "All file io for the datafile after detected as corrupt are disabled, "
  "except for the deletion.",
  NULL, NULL, 0, &corrupt_table_action_typelib);

static struct st_mysql_sys_var* innobase_system_variables[]= {
  MYSQL_SYSVAR(additional_mem_pool_size),
  MYSQL_SYSVAR(api_trx_level),
  MYSQL_SYSVAR(api_bk_commit_interval),
  MYSQL_SYSVAR(autoextend_increment),
  MYSQL_SYSVAR(buffer_pool_size),
  MYSQL_SYSVAR(buffer_pool_instances),
  MYSQL_SYSVAR(buffer_pool_filename),
  MYSQL_SYSVAR(buffer_pool_dump_now),
  MYSQL_SYSVAR(buffer_pool_dump_at_shutdown),
  MYSQL_SYSVAR(buffer_pool_load_now),
  MYSQL_SYSVAR(buffer_pool_load_abort),
  MYSQL_SYSVAR(buffer_pool_load_at_startup),
  MYSQL_SYSVAR(lru_scan_depth),
  MYSQL_SYSVAR(flush_neighbors),
  MYSQL_SYSVAR(checksum_algorithm),
  MYSQL_SYSVAR(checksums),
  MYSQL_SYSVAR(commit_concurrency),
  MYSQL_SYSVAR(concurrency_tickets),
  MYSQL_SYSVAR(compression_level),
  MYSQL_SYSVAR(data_file_path),
  MYSQL_SYSVAR(data_home_dir),
  MYSQL_SYSVAR(doublewrite),
  MYSQL_SYSVAR(api_enable_binlog),
  MYSQL_SYSVAR(api_enable_mdl),
  MYSQL_SYSVAR(api_disable_rowlock),
  MYSQL_SYSVAR(fast_shutdown),
  MYSQL_SYSVAR(file_io_threads),
  MYSQL_SYSVAR(read_io_threads),
  MYSQL_SYSVAR(write_io_threads),
  MYSQL_SYSVAR(file_per_table),
  MYSQL_SYSVAR(file_format),
  MYSQL_SYSVAR(file_format_check),
  MYSQL_SYSVAR(file_format_max),
  MYSQL_SYSVAR(flush_log_at_timeout),
  MYSQL_SYSVAR(flush_log_at_trx_commit),
  MYSQL_SYSVAR(flush_method),
  MYSQL_SYSVAR(force_recovery),
#ifndef DBUG_OFF
  MYSQL_SYSVAR(force_recovery_crash),
#endif /* !DBUG_OFF */
  MYSQL_SYSVAR(ft_cache_size),
  MYSQL_SYSVAR(ft_enable_stopword),
  MYSQL_SYSVAR(ft_max_token_size),
  MYSQL_SYSVAR(ft_min_token_size),
  MYSQL_SYSVAR(ft_num_word_optimize),
  MYSQL_SYSVAR(ft_sort_pll_degree),
  MYSQL_SYSVAR(large_prefix),
  MYSQL_SYSVAR(force_load_corrupted),
  MYSQL_SYSVAR(locks_unsafe_for_binlog),
  MYSQL_SYSVAR(lock_wait_timeout),
#ifdef UNIV_LOG_ARCHIVE
  MYSQL_SYSVAR(log_arch_dir),
  MYSQL_SYSVAR(log_archive),
#endif /* UNIV_LOG_ARCHIVE */
  MYSQL_SYSVAR(page_size),
  MYSQL_SYSVAR(log_buffer_size),
  MYSQL_SYSVAR(log_file_size),
  MYSQL_SYSVAR(log_files_in_group),
  MYSQL_SYSVAR(log_group_home_dir),
  MYSQL_SYSVAR(max_dirty_pages_pct),
  MYSQL_SYSVAR(max_dirty_pages_pct_lwm),
  MYSQL_SYSVAR(adaptive_flushing_lwm),
  MYSQL_SYSVAR(adaptive_flushing),
  MYSQL_SYSVAR(flushing_avg_loops),
  MYSQL_SYSVAR(max_purge_lag),
  MYSQL_SYSVAR(max_purge_lag_delay),
  MYSQL_SYSVAR(mirrored_log_groups),
  MYSQL_SYSVAR(old_blocks_pct),
  MYSQL_SYSVAR(old_blocks_time),
  MYSQL_SYSVAR(open_files),
  MYSQL_SYSVAR(optimize_fulltext_only),
  MYSQL_SYSVAR(rollback_on_timeout),
  MYSQL_SYSVAR(ft_aux_table),
  MYSQL_SYSVAR(ft_enable_diag_print),
  MYSQL_SYSVAR(ft_server_stopword_table),
  MYSQL_SYSVAR(ft_user_stopword_table),
  MYSQL_SYSVAR(disable_sort_file_cache),
  MYSQL_SYSVAR(stats_on_metadata),
  MYSQL_SYSVAR(stats_sample_pages),
  MYSQL_SYSVAR(stats_transient_sample_pages),
  MYSQL_SYSVAR(stats_persistent),
  MYSQL_SYSVAR(stats_persistent_sample_pages),
  MYSQL_SYSVAR(stats_auto_recalc),
  MYSQL_SYSVAR(adaptive_hash_index),
  MYSQL_SYSVAR(stats_method),
  MYSQL_SYSVAR(replication_delay),
  MYSQL_SYSVAR(status_file),
  MYSQL_SYSVAR(strict_mode),
  MYSQL_SYSVAR(support_xa),
  MYSQL_SYSVAR(sort_buffer_size),
  MYSQL_SYSVAR(online_alter_log_max_size),
  MYSQL_SYSVAR(sync_spin_loops),
  MYSQL_SYSVAR(spin_wait_delay),
  MYSQL_SYSVAR(table_locks),
  MYSQL_SYSVAR(thread_concurrency),
#ifdef HAVE_ATOMIC_BUILTINS
  MYSQL_SYSVAR(adaptive_max_sleep_delay),
#endif /* HAVE_ATOMIC_BUILTINS */
  MYSQL_SYSVAR(thread_sleep_delay),
  MYSQL_SYSVAR(autoinc_lock_mode),
  MYSQL_SYSVAR(version),
  MYSQL_SYSVAR(use_sys_malloc),
  MYSQL_SYSVAR(use_native_aio),
  MYSQL_SYSVAR(change_buffering),
  MYSQL_SYSVAR(change_buffer_max_size),
#if defined UNIV_DEBUG || defined UNIV_IBUF_DEBUG
  MYSQL_SYSVAR(change_buffering_debug),
  MYSQL_SYSVAR(disable_background_merge),
#endif /* UNIV_DEBUG || UNIV_IBUF_DEBUG */
  MYSQL_SYSVAR(random_read_ahead),
  MYSQL_SYSVAR(read_ahead_threshold),
  MYSQL_SYSVAR(read_only),
  MYSQL_SYSVAR(io_capacity),
  MYSQL_SYSVAR(io_capacity_max),
  MYSQL_SYSVAR(monitor_enable),
  MYSQL_SYSVAR(monitor_disable),
  MYSQL_SYSVAR(monitor_reset),
  MYSQL_SYSVAR(monitor_reset_all),
  MYSQL_SYSVAR(purge_threads),
  MYSQL_SYSVAR(purge_batch_size),
#ifdef UNIV_DEBUG
  MYSQL_SYSVAR(purge_run_now),
  MYSQL_SYSVAR(purge_stop_now),
#endif /* UNIV_DEBUG */
#if defined UNIV_DEBUG || defined UNIV_PERF_DEBUG
  MYSQL_SYSVAR(page_hash_locks),
  MYSQL_SYSVAR(doublewrite_batch_size),
#endif /* defined UNIV_DEBUG || defined UNIV_PERF_DEBUG */
  MYSQL_SYSVAR(print_all_deadlocks),
  MYSQL_SYSVAR(cmp_per_index_enabled),
  MYSQL_SYSVAR(undo_logs),
  MYSQL_SYSVAR(rollback_segments),
  MYSQL_SYSVAR(undo_directory),
  MYSQL_SYSVAR(undo_tablespaces),
  MYSQL_SYSVAR(sync_array_size),
  MYSQL_SYSVAR(compression_failure_threshold_pct),
  MYSQL_SYSVAR(compression_pad_pct_max),
#ifdef UNIV_DEBUG
  MYSQL_SYSVAR(trx_rseg_n_slots_debug),
  MYSQL_SYSVAR(limit_optimistic_insert_debug),
  MYSQL_SYSVAR(trx_purge_view_update_only_debug),
#endif /* UNIV_DEBUG */
  MYSQL_SYSVAR(corrupt_table_action),
  NULL
};

mysql_declare_plugin(innobase)
{
  MYSQL_STORAGE_ENGINE_PLUGIN,
  &innobase_storage_engine,
  innobase_hton_name,
  plugin_author,
  "Supports transactions, row-level locking, and foreign keys",
  PLUGIN_LICENSE_GPL,
  innobase_init, /* Plugin Init */
  NULL, /* Plugin Deinit */
  INNODB_VERSION_SHORT,
  innodb_status_variables_export,/* status variables             */
  innobase_system_variables, /* system variables */
  NULL, /* reserved */
  0,    /* flags */
},
i_s_xtradb_read_view,
i_s_xtradb_internal_hash_tables,
i_s_xtradb_rseg,
i_s_innodb_trx,
i_s_innodb_locks,
i_s_innodb_lock_waits,
i_s_innodb_cmp,
i_s_innodb_cmp_reset,
i_s_innodb_cmpmem,
i_s_innodb_cmpmem_reset,
i_s_innodb_cmp_per_index,
i_s_innodb_cmp_per_index_reset,
i_s_innodb_buffer_page,
i_s_innodb_buffer_page_lru,
i_s_innodb_buffer_stats,
i_s_innodb_metrics,
i_s_innodb_ft_default_stopword,
i_s_innodb_ft_inserted,
i_s_innodb_ft_deleted,
i_s_innodb_ft_being_deleted,
i_s_innodb_ft_config,
i_s_innodb_ft_index_cache,
i_s_innodb_ft_index_table,
i_s_innodb_sys_tables,
i_s_innodb_sys_tablestats,
i_s_innodb_sys_indexes,
i_s_innodb_sys_columns,
i_s_innodb_sys_fields,
i_s_innodb_sys_foreign,
i_s_innodb_sys_foreign_cols,
i_s_innodb_sys_tablespaces,
i_s_innodb_sys_datafiles

mysql_declare_plugin_end;

/** @brief Initialize the default value of innodb_commit_concurrency.

Once InnoDB is running, the innodb_commit_concurrency must not change
from zero to nonzero. (Bug #42101)

The initial default value is 0, and without this extra initialization,
SET GLOBAL innodb_commit_concurrency=DEFAULT would set the parameter
to 0, even if it was initially set to nonzero at the command line
or configuration file. */
static
void
innobase_commit_concurrency_init_default()
/*======================================*/
{
	MYSQL_SYSVAR_NAME(commit_concurrency).def_val
		= innobase_commit_concurrency;
}

/** @brief Initialize the default and max value of innodb_undo_logs.

Once InnoDB is running, the default value and the max value of
innodb_undo_logs must be equal to the available undo logs,
given by srv_available_undo_logs. */
static
void
innobase_undo_logs_init_default_max()
/*=================================*/
{
	MYSQL_SYSVAR_NAME(undo_logs).max_val
		= MYSQL_SYSVAR_NAME(undo_logs).def_val
		= srv_available_undo_logs;
}

#ifdef UNIV_COMPILE_TEST_FUNCS

struct innobase_convert_name_test_t {
	char*		buf;
	ulint		buflen;
	const char*	id;
	ulint		idlen;
	void*		thd;
	ibool		file_id;

	const char*	expected;
};

void
test_innobase_convert_name()
{
	char	buf[1024];
	ulint	i;

	innobase_convert_name_test_t test_input[] = {
		{buf, sizeof(buf), "abcd", 4, NULL, TRUE, "\"abcd\""},
		{buf, 7, "abcd", 4, NULL, TRUE, "\"abcd\""},
		{buf, 6, "abcd", 4, NULL, TRUE, "\"abcd\""},
		{buf, 5, "abcd", 4, NULL, TRUE, "\"abc\""},
		{buf, 4, "abcd", 4, NULL, TRUE, "\"ab\""},

		{buf, sizeof(buf), "ab@0060cd", 9, NULL, TRUE, "\"ab`cd\""},
		{buf, 9, "ab@0060cd", 9, NULL, TRUE, "\"ab`cd\""},
		{buf, 8, "ab@0060cd", 9, NULL, TRUE, "\"ab`cd\""},
		{buf, 7, "ab@0060cd", 9, NULL, TRUE, "\"ab`cd\""},
		{buf, 6, "ab@0060cd", 9, NULL, TRUE, "\"ab`c\""},
		{buf, 5, "ab@0060cd", 9, NULL, TRUE, "\"ab`\""},
		{buf, 4, "ab@0060cd", 9, NULL, TRUE, "\"ab\""},

		{buf, sizeof(buf), "ab\"cd", 5, NULL, TRUE,
			"\"#mysql50#ab\"\"cd\""},
		{buf, 17, "ab\"cd", 5, NULL, TRUE,
			"\"#mysql50#ab\"\"cd\""},
		{buf, 16, "ab\"cd", 5, NULL, TRUE,
			"\"#mysql50#ab\"\"c\""},
		{buf, 15, "ab\"cd", 5, NULL, TRUE,
			"\"#mysql50#ab\"\"\""},
		{buf, 14, "ab\"cd", 5, NULL, TRUE,
			"\"#mysql50#ab\""},
		{buf, 13, "ab\"cd", 5, NULL, TRUE,
			"\"#mysql50#ab\""},
		{buf, 12, "ab\"cd", 5, NULL, TRUE,
			"\"#mysql50#a\""},
		{buf, 11, "ab\"cd", 5, NULL, TRUE,
			"\"#mysql50#\""},
		{buf, 10, "ab\"cd", 5, NULL, TRUE,
			"\"#mysql50\""},

		{buf, sizeof(buf), "ab/cd", 5, NULL, TRUE, "\"ab\".\"cd\""},
		{buf, 9, "ab/cd", 5, NULL, TRUE, "\"ab\".\"cd\""},
		{buf, 8, "ab/cd", 5, NULL, TRUE, "\"ab\".\"c\""},
		{buf, 7, "ab/cd", 5, NULL, TRUE, "\"ab\".\"\""},
		{buf, 6, "ab/cd", 5, NULL, TRUE, "\"ab\"."},
		{buf, 5, "ab/cd", 5, NULL, TRUE, "\"ab\"."},
		{buf, 4, "ab/cd", 5, NULL, TRUE, "\"ab\""},
		{buf, 3, "ab/cd", 5, NULL, TRUE, "\"a\""},
		{buf, 2, "ab/cd", 5, NULL, TRUE, "\"\""},
		/* XXX probably "" is a better result in this case
		{buf, 1, "ab/cd", 5, NULL, TRUE, "."},
		*/
		{buf, 0, "ab/cd", 5, NULL, TRUE, ""},
	};

	for (i = 0; i < sizeof(test_input) / sizeof(test_input[0]); i++) {

		char*	end;
		ibool	ok = TRUE;
		size_t	res_len;

		fprintf(stderr, "TESTING %lu, %s, %lu, %s\n",
			test_input[i].buflen,
			test_input[i].id,
			test_input[i].idlen,
			test_input[i].expected);

		end = innobase_convert_name(
			test_input[i].buf,
			test_input[i].buflen,
			test_input[i].id,
			test_input[i].idlen,
			test_input[i].thd,
			test_input[i].file_id);

		res_len = (size_t) (end - test_input[i].buf);

		if (res_len != strlen(test_input[i].expected)) {

			fprintf(stderr, "unexpected len of the result: %u, "
				"expected: %u\n", (unsigned) res_len,
				(unsigned) strlen(test_input[i].expected));
			ok = FALSE;
		}

		if (memcmp(test_input[i].buf,
			   test_input[i].expected,
			   strlen(test_input[i].expected)) != 0
		    || !ok) {

			fprintf(stderr, "unexpected result: %.*s, "
				"expected: %s\n", (int) res_len,
				test_input[i].buf,
				test_input[i].expected);
			ok = FALSE;
		}

		if (ok) {
			fprintf(stderr, "OK: res: %.*s\n\n", (int) res_len,
				buf);
		} else {
			fprintf(stderr, "FAILED\n\n");
			return;
		}
	}
}

#endif /* UNIV_COMPILE_TEST_FUNCS */

/****************************************************************************
 * DS-MRR implementation
 ***************************************************************************/

/**
 * Multi Range Read interface, DS-MRR calls
 */

int
ha_innobase::multi_range_read_init(
	RANGE_SEQ_IF*	seq,
	void*		seq_init_param,
	uint		n_ranges,
	uint		mode,
	HANDLER_BUFFER*	buf)
{
	return(ds_mrr.dsmrr_init(this, seq, seq_init_param,
				 n_ranges, mode, buf));
}

int
ha_innobase::multi_range_read_next(
	char**		range_info)
{
	return(ds_mrr.dsmrr_next(range_info));
}

ha_rows
ha_innobase::multi_range_read_info_const(
	uint		keyno,
	RANGE_SEQ_IF*	seq,
	void*		seq_init_param,
	uint		n_ranges,
	uint*		bufsz,
	uint*		flags,
	Cost_estimate*	cost)
{
	/* See comments in ha_myisam::multi_range_read_info_const */
	ds_mrr.init(this, table);
	return(ds_mrr.dsmrr_info_const(keyno, seq, seq_init_param,
				       n_ranges, bufsz, flags, cost));
}

ha_rows
ha_innobase::multi_range_read_info(
	uint		keyno,
	uint		n_ranges,
	uint		keys,
	uint*		bufsz,
	uint*		flags,
	Cost_estimate*	cost)
{
	ds_mrr.init(this, table);
	return(ds_mrr.dsmrr_info(keyno, n_ranges, keys, bufsz, flags, cost));
}


/**
 * Index Condition Pushdown interface implementation
 */

/*************************************************************//**
InnoDB index push-down condition check
@return ICP_NO_MATCH, ICP_MATCH, or ICP_OUT_OF_RANGE */
UNIV_INTERN
enum icp_result
innobase_index_cond(
/*================*/
	void*	file)	/*!< in/out: pointer to ha_innobase */
{
	DBUG_ENTER("innobase_index_cond");

	ha_innobase*	h = reinterpret_cast<class ha_innobase*>(file);

	DBUG_ASSERT(h->pushed_idx_cond);
	DBUG_ASSERT(h->pushed_idx_cond_keyno != MAX_KEY);

	if (h->end_range && h->compare_key_icp(h->end_range) > 0) {

		/* caller should return HA_ERR_END_OF_FILE already */
		DBUG_RETURN(ICP_OUT_OF_RANGE);
	}

	DBUG_RETURN(h->pushed_idx_cond->val_int() ? ICP_MATCH : ICP_NO_MATCH);
}

/** Attempt to push down an index condition.
* @param[in] keyno	MySQL key number
* @param[in] idx_cond	Index condition to be checked
* @return Part of idx_cond which the handler will not evaluate
*/
UNIV_INTERN
class Item*
ha_innobase::idx_cond_push(
	uint		keyno,
	class Item*	idx_cond)
{
	DBUG_ENTER("ha_innobase::idx_cond_push");
	DBUG_ASSERT(keyno != MAX_KEY);
	DBUG_ASSERT(idx_cond != NULL);

	pushed_idx_cond = idx_cond;
	pushed_idx_cond_keyno = keyno;
	in_range_check_pushed_down = TRUE;
	/* We will evaluate the condition entirely */
	DBUG_RETURN(NULL);
}

/******************************************************************//**
Use this when the args are passed to the format string from
errmsg-utf8.txt directly as is.

Push a warning message to the client, it is a wrapper around:

void push_warning_printf(
	THD *thd, Sql_condition::enum_warning_level level,
	uint code, const char *format, ...);
*/
UNIV_INTERN
void
ib_senderrf(
/*========*/
	THD*		thd,		/*!< in/out: session */
	ib_log_level_t	level,		/*!< in: warning level */
	ib_uint32_t	code,		/*!< MySQL error code */
	...)				/*!< Args */
{
	char*		str;
	va_list         args;
	const char*	format = innobase_get_err_msg(code);

	/* If the caller wants to push a message to the client then
	the caller must pass a valid session handle. */

	ut_a(thd != 0);

	/* The error code must exist in the errmsg-utf8.txt file. */
	ut_a(format != 0);

	va_start(args, code);

#ifdef __WIN__
	int		size = _vscprintf(format, args) + 1;
	str = static_cast<char*>(malloc(size));
	str[size - 1] = 0x0;
	vsnprintf(str, size, format, args);
#elif HAVE_VASPRINTF
	(void) vasprintf(&str, format, args);
#else
	/* Use a fixed length string. */
	str = static_cast<char*>(malloc(BUFSIZ));
	my_vsnprintf(str, BUFSIZ, format, args);
#endif /* __WIN__ */

	Sql_condition::enum_warning_level	l;

	l = Sql_condition::WARN_LEVEL_NOTE;

	switch(level) {
	case IB_LOG_LEVEL_INFO:
		break;
	case IB_LOG_LEVEL_WARN:
		l = Sql_condition::WARN_LEVEL_WARN;
		break;
	case IB_LOG_LEVEL_ERROR:
		/* We can't use push_warning_printf(), it is a hard error. */
		my_printf_error(code, "%s", MYF(0), str);
		break;
	case IB_LOG_LEVEL_FATAL:
		l = Sql_condition::WARN_LEVEL_END;
		break;
	}

	if (level != IB_LOG_LEVEL_ERROR) {
		push_warning_printf(thd, l, code, "InnoDB: %s", str);
	}

	va_end(args);
	free(str);

	if (level == IB_LOG_LEVEL_FATAL) {
		ut_error;
	}
}

/******************************************************************//**
Use this when the args are first converted to a formatted string and then
passed to the format string from errmsg-utf8.txt. The error message format
must be: "Some string ... %s".

Push a warning message to the client, it is a wrapper around:

void push_warning_printf(
	THD *thd, Sql_condition::enum_warning_level level,
	uint code, const char *format, ...);
*/
UNIV_INTERN
void
ib_errf(
/*====*/
	THD*		thd,		/*!< in/out: session */
	ib_log_level_t	level,		/*!< in: warning level */
	ib_uint32_t	code,		/*!< MySQL error code */
	const char*	format,		/*!< printf format */
	...)				/*!< Args */
{
	char*		str;
	va_list         args;

	/* If the caller wants to push a message to the client then
	the caller must pass a valid session handle. */

	ut_a(thd != 0);
	ut_a(format != 0);

	va_start(args, format);

#ifdef __WIN__
	int		size = _vscprintf(format, args) + 1;
	str = static_cast<char*>(malloc(size));
	str[size - 1] = 0x0;
	vsnprintf(str, size, format, args);
#elif HAVE_VASPRINTF
	(void) vasprintf(&str, format, args);
#else
	/* Use a fixed length string. */
	str = static_cast<char*>(malloc(BUFSIZ));
	my_vsnprintf(str, BUFSIZ, format, args);
#endif /* __WIN__ */

	ib_senderrf(thd, level, code, str);

	va_end(args);
	free(str);
}

/******************************************************************//**
Write a message to the MySQL log, prefixed with "InnoDB: " */
UNIV_INTERN
void
ib_logf(
/*====*/
	ib_log_level_t	level,		/*!< in: warning level */
	const char*	format,		/*!< printf format */
	...)				/*!< Args */
{
	char*		str;
	va_list         args;

	va_start(args, format);

#ifdef __WIN__
	int		size = _vscprintf(format, args) + 1;
	str = static_cast<char*>(malloc(size));
	str[size - 1] = 0x0;
	vsnprintf(str, size, format, args);
#elif HAVE_VASPRINTF
	(void) vasprintf(&str, format, args);
#else
	/* Use a fixed length string. */
	str = static_cast<char*>(malloc(BUFSIZ));
	my_vsnprintf(str, BUFSIZ, format, args);
#endif /* __WIN__ */

	switch(level) {
	case IB_LOG_LEVEL_INFO:
		sql_print_information("InnoDB: %s", str);
		break;
	case IB_LOG_LEVEL_WARN:
		sql_print_warning("InnoDB: %s", str);
		break;
	case IB_LOG_LEVEL_ERROR:
		sql_print_error("InnoDB: %s", str);
		break;
	case IB_LOG_LEVEL_FATAL:
		sql_print_error("InnoDB: %s", str);
		break;
	}

	va_end(args);
	free(str);

	if (level == IB_LOG_LEVEL_FATAL) {
		ut_error;
	}
}<|MERGE_RESOLUTION|>--- conflicted
+++ resolved
@@ -8054,7 +8054,6 @@
 	}
 
 	return((FT_INFO*) fts_hdl);
-<<<<<<< HEAD
 }
 
 /*****************************************************************//**
@@ -8099,8 +8098,6 @@
 		dfield = dtuple_get_nth_field(tuple, i);
 		dfield_set_null(dfield);
 	}
-=======
->>>>>>> 0871fcff
 }
 
 /**********************************************************************//**
@@ -9382,16 +9379,8 @@
 	DBUG_ASSERT(thd != NULL);
 	DBUG_ASSERT(create_info != NULL);
 
-<<<<<<< HEAD
 	if (form->s->fields > REC_MAX_N_USER_FIELDS) {
 		DBUG_RETURN(HA_ERR_TOO_MANY_FIELDS);
-=======
-	if (form->s->fields > 1000) {
-		/* The limit probably should be REC_MAX_N_FIELDS - 3 = 1020,
-		but we play safe here */
-
-		DBUG_RETURN(HA_ERR_TO_BIG_ROW);
->>>>>>> 0871fcff
 	} else if (srv_read_only_mode) {
 		DBUG_RETURN(HA_ERR_TABLE_READONLY);
 	}
@@ -11464,7 +11453,6 @@
 		prebuilt->trx->op_info = (char*)"";
 
 		flen = ftell(srv_dict_tmpfile);
-<<<<<<< HEAD
 
 		if (flen < 0) {
 			flen = 0;
@@ -11475,18 +11463,6 @@
 
 		str = (char*) my_malloc(flen + 1, MYF(0));
 
-=======
-
-		if (flen < 0) {
-			flen = 0;
-		}
-
-		/* Allocate buffer for the string, and
-		read the contents of the temporary file */
-
-		str = (char*) my_malloc(flen + 1, MYF(0));
-
->>>>>>> 0871fcff
 		if (str) {
 			rewind(srv_dict_tmpfile);
 			flen = (uint) fread(str, 1, flen, srv_dict_tmpfile);
