--- conflicted
+++ resolved
@@ -45,16 +45,9 @@
 /*===============*/
 	trx_id_t	cr_trx_id,	/*!< in: trx_id of creating
 					transaction, or 0 used in purge */
-<<<<<<< HEAD
 	read_view_t*&	view);		/*!< in,out: pre-allocated view array or
 					NULL if a new one needs to be created */
-=======
-	read_view_t*	view,		/*!< in: current read view or NULL if it
-					doesn't exist yet */
-	ibool		exclude_self);	/*!< in: TRUE, if cr_trx_id should be
-					excluded from the resulting view */
-
->>>>>>> 3af2c77f
+
 /*********************************************************************//**
 Makes a copy of the oldest existing read view, or opens a new. The view
 must be closed with ..._close.
@@ -168,22 +161,15 @@
 	ulint		max_descr;
 				/*!< Maximum number of cells in the trx_ids
 				array */
-<<<<<<< HEAD
-	trx_id_t*	trx_ids;/*!< Additional trx ids which the read should
+	trx_id_t*	descriptors;
+				/*!< Additional trx ids which the read should
 				not see: typically, these are the read-write
 				active transactions at the time when the read
 				is serialized, except the reading transaction
-=======
-	trx_id_t*	descriptors;
-				/*!< Array of trx descriptors which the read
-				should not see: typically, these are the active
-				transactions at the time when the read is
-				serialized, except the reading transaction
->>>>>>> 3af2c77f
 				itself; the trx ids in this array are in a
-				descending order. These trx_ids should be
-				between the "low" and "high" water marks, that
-				is, up_limit_id and low_limit_id. */
+				ascending order. These trx_ids should be
+				between the "low" and "high" water marks,
+				that is, up_limit_id and low_limit_id. */
 	trx_id_t	creator_trx_id;
 				/*!< trx id of creating transaction, or
 				0 used in purge */
