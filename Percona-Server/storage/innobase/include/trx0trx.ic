/*****************************************************************************

Copyright (c) 1996, 2011, Oracle and/or its affiliates. All Rights Reserved.

This program is free software; you can redistribute it and/or modify it under
the terms of the GNU General Public License as published by the Free Software
Foundation; version 2 of the License.

This program is distributed in the hope that it will be useful, but WITHOUT
ANY WARRANTY; without even the implied warranty of MERCHANTABILITY or FITNESS
FOR A PARTICULAR PURPOSE. See the GNU General Public License for more details.

You should have received a copy of the GNU General Public License along with
this program; if not, write to the Free Software Foundation, Inc.,
51 Franklin Street, Suite 500, Boston, MA 02110-1335 USA

*****************************************************************************/

/**************************************************//**
@file include/trx0trx.ic
The transaction

Created 3/26/1996 Heikki Tuuri
*******************************************************/

<<<<<<< HEAD
/**********************************************************************//**
Determines if a transaction is in the given state.
The caller must hold trx_sys->mutex, or it must be the thread
that is serving a running transaction.
A running transaction must be in trx_sys->ro_trx_list or trx_sys->rw_trx_list
unless it is a non-locking autocommit read only transaction, which is only
in trx_sys->mysql_trx_list.
@return	TRUE if trx->state == state */
=======
/********************************************************************//**
In XtraDB it is impossible for a transaction to own a search latch outside of
InnoDB code, so there is nothing to release on demand.  We keep this function to
simplify maintenance.*/
UNIV_INLINE
void
trx_search_latch_release_if_reserved(
/*=================================*/
	trx_t*	   trx __attribute__((unused))) /*!< in: transaction */
{
	ut_ad(!trx->has_search_latch);
}

/*************************************************************//**
Starts the transaction if it is not yet started. */
UNIV_INLINE
void
trx_start_if_not_started(
/*=====================*/
	trx_t*	trx)	/*!< in: transaction */
{
	ut_ad(trx->state != TRX_COMMITTED_IN_MEMORY);

	if (trx->state == TRX_NOT_STARTED) {

		trx_start(trx, ULINT_UNDEFINED);
	}
}

/*************************************************************//**
Starts the transaction if it is not yet started. Assumes we have reserved
the kernel mutex! */
>>>>>>> 1ea78718
UNIV_INLINE
ibool
trx_state_eq(
/*=========*/
	const trx_t*	trx,	/*!< in: transaction */
	trx_state_t	state)	/*!< in: state;
				if state != TRX_STATE_NOT_STARTED
				asserts that
				trx->state != TRX_STATE_NOT_STARTED */
{
#ifdef UNIV_DEBUG
	switch (trx->state) {
	case TRX_STATE_PREPARED:
		ut_ad(!trx_is_autocommit_non_locking(trx));
		return(trx->state == state);

	case TRX_STATE_ACTIVE:
		assert_trx_nonlocking_or_in_list(trx);
		return(state == trx->state);

	case TRX_STATE_COMMITTED_IN_MEMORY:
		assert_trx_in_list(trx);
		return(state == trx->state);

	case TRX_STATE_NOT_STARTED:
		/* This state is not allowed for running transactions. */
		ut_a(state == TRX_STATE_NOT_STARTED);
		ut_ad(!trx->in_rw_trx_list);
		ut_ad(!trx->in_ro_trx_list);
		return(state == trx->state);
	}
	ut_error;
#endif /* UNIV_DEBUG */
	return(trx->state == state);
}

/****************************************************************//**
Retrieves the error_info field from a trx.
@return	the error info */
UNIV_INLINE
const dict_index_t*
trx_get_error_info(
/*===============*/
	const trx_t*	trx)	/*!< in: trx object */
{
	return(trx->error_info);
}

/*******************************************************************//**
Retrieves transaction's que state in a human readable string. The string
should not be free()'d or modified.
@return	string in the data segment */
UNIV_INLINE
const char*
trx_get_que_state_str(
/*==================*/
	const trx_t*	trx)	/*!< in: transaction */
{
	/* be sure to adjust TRX_QUE_STATE_STR_MAX_LEN if you change this */
	switch (trx->lock.que_state) {
	case TRX_QUE_RUNNING:
		return("RUNNING");
	case TRX_QUE_LOCK_WAIT:
		return("LOCK WAIT");
	case TRX_QUE_ROLLING_BACK:
		return("ROLLING BACK");
	case TRX_QUE_COMMITTING:
		return("COMMITTING");
	default:
		return("UNKNOWN");
	}
}

/**********************************************************************//**
Determine if a transaction is a dictionary operation.
@return	dictionary operation mode */
UNIV_INLINE
enum trx_dict_op_t
trx_get_dict_operation(
/*===================*/
	const trx_t*	trx)	/*!< in: transaction */
{
	trx_dict_op_t op = static_cast<trx_dict_op_t>(trx->dict_operation);

#ifdef UNIV_DEBUG
	switch (op) {
	case TRX_DICT_OP_NONE:
	case TRX_DICT_OP_TABLE:
	case TRX_DICT_OP_INDEX:
		return(op);
	}
	ut_error;
#endif /* UNIV_DEBUG */
	return(op);
}
/**********************************************************************//**
Flag a transaction a dictionary operation. */
UNIV_INLINE
void
trx_set_dict_operation(
/*===================*/
	trx_t*			trx,	/*!< in/out: transaction */
	enum trx_dict_op_t	op)	/*!< in: operation, not
					TRX_DICT_OP_NONE */
{
#ifdef UNIV_DEBUG
	enum trx_dict_op_t	old_op = trx_get_dict_operation(trx);

	switch (op) {
	case TRX_DICT_OP_NONE:
		ut_error;
		break;
	case TRX_DICT_OP_TABLE:
		switch (old_op) {
		case TRX_DICT_OP_NONE:
		case TRX_DICT_OP_INDEX:
		case TRX_DICT_OP_TABLE:
			goto ok;
		}
		ut_error;
		break;
	case TRX_DICT_OP_INDEX:
		ut_ad(old_op == TRX_DICT_OP_NONE);
		break;
	}
ok:
#endif /* UNIV_DEBUG */

	trx->ddl = true;
	trx->dict_operation = op;
}

/********************************************************************//**
Releases the search latches if trx has reserved them. */
UNIV_INLINE
void
trx_search_latch_release_if_reserved(
/*=================================*/
	trx_t*	   trx) /*!< in: transaction */
{
	ulint i;

	for (i = 0; i < btr_search_index_num; i++) {
		if (trx->has_search_latch & (1UL << i)) {
			rw_lock_s_unlock(btr_search_latch_arr[i]);
		}
	}

	trx->has_search_latch = 0;
}
<|MERGE_RESOLUTION|>--- conflicted
+++ resolved
@@ -23,7 +23,6 @@
 Created 3/26/1996 Heikki Tuuri
 *******************************************************/
 
-<<<<<<< HEAD
 /**********************************************************************//**
 Determines if a transaction is in the given state.
 The caller must hold trx_sys->mutex, or it must be the thread
@@ -32,40 +31,6 @@
 unless it is a non-locking autocommit read only transaction, which is only
 in trx_sys->mysql_trx_list.
 @return	TRUE if trx->state == state */
-=======
-/********************************************************************//**
-In XtraDB it is impossible for a transaction to own a search latch outside of
-InnoDB code, so there is nothing to release on demand.  We keep this function to
-simplify maintenance.*/
-UNIV_INLINE
-void
-trx_search_latch_release_if_reserved(
-/*=================================*/
-	trx_t*	   trx __attribute__((unused))) /*!< in: transaction */
-{
-	ut_ad(!trx->has_search_latch);
-}
-
-/*************************************************************//**
-Starts the transaction if it is not yet started. */
-UNIV_INLINE
-void
-trx_start_if_not_started(
-/*=====================*/
-	trx_t*	trx)	/*!< in: transaction */
-{
-	ut_ad(trx->state != TRX_COMMITTED_IN_MEMORY);
-
-	if (trx->state == TRX_NOT_STARTED) {
-
-		trx_start(trx, ULINT_UNDEFINED);
-	}
-}
-
-/*************************************************************//**
-Starts the transaction if it is not yet started. Assumes we have reserved
-the kernel mutex! */
->>>>>>> 1ea78718
 UNIV_INLINE
 ibool
 trx_state_eq(
@@ -199,20 +164,14 @@
 }
 
 /********************************************************************//**
-Releases the search latches if trx has reserved them. */
+In XtraDB it is impossible for a transaction to own a search latch outside of
+InnoDB code, so there is nothing to release on demand.  We keep this function to
+simplify maintenance.*/
 UNIV_INLINE
 void
 trx_search_latch_release_if_reserved(
 /*=================================*/
-	trx_t*	   trx) /*!< in: transaction */
+	trx_t*	   trx __attribute__((unused))) /*!< in: transaction */
 {
-	ulint i;
-
-	for (i = 0; i < btr_search_index_num; i++) {
-		if (trx->has_search_latch & (1UL << i)) {
-			rw_lock_s_unlock(btr_search_latch_arr[i]);
-		}
-	}
-
-	trx->has_search_latch = 0;
-}
+	ut_ad(!trx->has_search_latch);
+}