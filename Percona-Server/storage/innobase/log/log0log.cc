/*****************************************************************************

Copyright (c) 1995, 2012, Oracle and/or its affiliates. All Rights Reserved.
Copyright (c) 2009, Google Inc.

Portions of this file contain modifications contributed and copyrighted by
Google, Inc. Those modifications are gratefully acknowledged and are described
briefly in the InnoDB documentation. The contributions by Google are
incorporated with their permission, and subject to the conditions contained in
the file COPYING.Google.

This program is free software; you can redistribute it and/or modify it under
the terms of the GNU General Public License as published by the Free Software
Foundation; version 2 of the License.

This program is distributed in the hope that it will be useful, but WITHOUT
ANY WARRANTY; without even the implied warranty of MERCHANTABILITY or FITNESS
FOR A PARTICULAR PURPOSE. See the GNU General Public License for more details.

You should have received a copy of the GNU General Public License along with
this program; if not, write to the Free Software Foundation, Inc.,
51 Franklin Street, Suite 500, Boston, MA 02110-1335 USA

*****************************************************************************/

/**************************************************//**
@file log/log0log.cc
Database log

Created 12/9/1995 Heikki Tuuri
*******************************************************/

#include "log0log.h"

#ifdef UNIV_NONINL
#include "log0log.ic"
#endif

#ifndef UNIV_HOTBACKUP
#include "mem0mem.h"
#include "buf0buf.h"
#include "buf0flu.h"
#include "srv0srv.h"
#include "log0recv.h"
#include "fil0fil.h"
#include "dict0boot.h"
#include "srv0srv.h"
#include "srv0start.h"
#include "trx0sys.h"
#include "trx0trx.h"
#include "srv0mon.h"

/*
General philosophy of InnoDB redo-logs:

1) Every change to a contents of a data page must be done
through mtr, which in mtr_commit() writes log records
to the InnoDB redo log.

2) Normally these changes are performed using a mlog_write_ulint()
or similar function.

3) In some page level operations only a code number of a
c-function and its parameters are written to the log to
reduce the size of the log.

  3a) You should not add parameters to these kind of functions
  (e.g. trx_undo_header_create(), trx_undo_insert_header_reuse())

  3b) You should not add such functionality which either change
  working when compared with the old or are dependent on data
  outside of the page. These kind of functions should implement
  self-contained page transformation and it should be unchanged
  if you don't have very essential reasons to change log
  semantics or format.

*/

/* Global log system variable */
UNIV_INTERN log_t*	log_sys	= NULL;

#ifdef UNIV_PFS_RWLOCK
UNIV_INTERN mysql_pfs_key_t	checkpoint_lock_key;
# ifdef UNIV_LOG_ARCHIVE
UNIV_INTERN mysql_pfs_key_t	archive_lock_key;
# endif
#endif /* UNIV_PFS_RWLOCK */

#ifdef UNIV_PFS_MUTEX
UNIV_INTERN mysql_pfs_key_t	log_sys_mutex_key;
UNIV_INTERN mysql_pfs_key_t	log_flush_order_mutex_key;
#endif /* UNIV_PFS_MUTEX */

#ifdef UNIV_DEBUG
UNIV_INTERN ibool	log_do_write = TRUE;
#endif /* UNIV_DEBUG */

/* These control how often we print warnings if the last checkpoint is too
old */
UNIV_INTERN ibool	log_has_printed_chkp_warning = FALSE;
UNIV_INTERN time_t	log_last_warning_time;

#ifdef UNIV_LOG_ARCHIVE
/* Pointer to this variable is used as the i/o-message when we do i/o to an
archive */
UNIV_INTERN byte	log_archive_io;
#endif /* UNIV_LOG_ARCHIVE */

/* A margin for free space in the log buffer before a log entry is catenated */
#define LOG_BUF_WRITE_MARGIN	(4 * OS_FILE_LOG_BLOCK_SIZE)

/* Margins for free space in the log buffer after a log entry is catenated */
#define LOG_BUF_FLUSH_RATIO	2
#define LOG_BUF_FLUSH_MARGIN	(LOG_BUF_WRITE_MARGIN + 4 * UNIV_PAGE_SIZE)

/* Margin for the free space in the smallest log group, before a new query
step which modifies the database, is started */

#define LOG_CHECKPOINT_FREE_PER_THREAD	(4 * UNIV_PAGE_SIZE)
#define LOG_CHECKPOINT_EXTRA_FREE	(8 * UNIV_PAGE_SIZE)

/* This parameter controls asynchronous making of a new checkpoint; the value
should be bigger than LOG_POOL_PREFLUSH_RATIO_SYNC */

#define LOG_POOL_CHECKPOINT_RATIO_ASYNC	32

/* This parameter controls synchronous preflushing of modified buffer pages */
#define LOG_POOL_PREFLUSH_RATIO_SYNC	16

/* The same ratio for asynchronous preflushing; this value should be less than
the previous */
#define LOG_POOL_PREFLUSH_RATIO_ASYNC	8

/* Extra margin, in addition to one log file, used in archiving */
#define LOG_ARCHIVE_EXTRA_MARGIN	(4 * UNIV_PAGE_SIZE)

/* This parameter controls asynchronous writing to the archive */
#define LOG_ARCHIVE_RATIO_ASYNC		16

/* Codes used in unlocking flush latches */
#define LOG_UNLOCK_NONE_FLUSHED_LOCK	1
#define LOG_UNLOCK_FLUSH_LOCK		2

/* States of an archiving operation */
#define	LOG_ARCHIVE_READ	1
#define	LOG_ARCHIVE_WRITE	2

/******************************************************//**
Completes a checkpoint write i/o to a log file. */
static
void
log_io_complete_checkpoint(void);
/*============================*/
#ifdef UNIV_LOG_ARCHIVE
/******************************************************//**
Completes an archiving i/o. */
static
void
log_io_complete_archive(void);
/*=========================*/
#endif /* UNIV_LOG_ARCHIVE */

/****************************************************************//**
Returns the oldest modified block lsn in the pool, or log_sys->lsn if none
exists.
@return	LSN of oldest modification */
static
lsn_t
log_buf_pool_get_oldest_modification(void)
/*======================================*/
{
	lsn_t	lsn;

	ut_ad(mutex_own(&(log_sys->mutex)));

	lsn = buf_pool_get_oldest_modification();

	if (!lsn) {

		lsn = log_sys->lsn;
	}

	return(lsn);
}

/****************************************************************//**
Safely reads the log_sys->tracked_lsn value.  Uses atomic operations
if available, otherwise this field is protected with the log system
mutex.  The writer counterpart function is log_set_tracked_lsn() in
log0online.c.

@return log_sys->tracked_lsn value. */
UNIV_INLINE
lsn_t
log_get_tracked_lsn()
{
#ifdef HAVE_ATOMIC_BUILTINS_64
	return os_atomic_increment_uint64(&log_sys->tracked_lsn, 0);
#else
	ut_ad(mutex_own(&(log_sys->mutex)));
	return log_sys->tracked_lsn;
#endif
}

/****************************************************************//**
Checks if the log groups have a big enough margin of free space in
so that a new log entry can be written without overwriting log data
that is not read by the changed page bitmap thread.
@return TRUE if there is not enough free space. */
static
ibool
log_check_tracking_margin(
	ulint	lsn_advance)	/*!< in: an upper limit on how much log data we
				plan to write.  If zero, the margin will be
				checked for the already-written log. */
{
	lsn_t	tracked_lsn;
	lsn_t	tracked_lsn_age;

	if (!srv_track_changed_pages) {
		return FALSE;
	}

	ut_ad(mutex_own(&(log_sys->mutex)));

	tracked_lsn = log_get_tracked_lsn();
	tracked_lsn_age = log_sys->lsn - tracked_lsn;

	/* The overwrite would happen when log_sys->log_group_capacity is
	exceeded, but we use max_checkpoint_age for an extra safety margin. */
	return tracked_lsn_age + lsn_advance > log_sys->max_checkpoint_age;
}

/************************************************************//**
Opens the log for log_write_low. The log must be closed with log_close.
@return	start lsn of the log record */
UNIV_INTERN
lsn_t
log_open(
/*=====*/
	ulint	len)	/*!< in: length of data to be catenated */
{
	log_t*	log			= log_sys;
	ulint	len_upper_limit;
#ifdef UNIV_LOG_ARCHIVE
	ulint	archived_lsn_age;
	ulint	dummy;
#endif /* UNIV_LOG_ARCHIVE */
	ulint	count			= 0;

	ut_a(len < log->buf_size / 2);
loop:
	ut_ad(!recv_no_log_write);

	/* Calculate an upper limit for the space the string may take in the
	log buffer */

	len_upper_limit = LOG_BUF_WRITE_MARGIN + (5 * len) / 4;

	if (log->buf_free + len_upper_limit > log->buf_size) {

		mutex_exit(&(log->mutex));

		/* Not enough free space, do a syncronous flush of the log
		buffer */

		log_buffer_flush_to_disk();

		srv_stats.log_waits.inc();

		ut_ad(++count < 50);

		mutex_enter(&(log->mutex));

		goto loop;
	}

	if (log_check_tracking_margin(len_upper_limit) && (++count < 50)) {

		/* This log write would violate the untracked LSN free space
		margin.  Limit this to 50 retries as there might be situations
		where we have no choice but to proceed anyway, i.e. if the log
		is about to be overflown, log tracking or not. */
		mutex_exit(&(log->mutex));

		os_thread_sleep(10000);

		goto loop;
	}

#ifdef UNIV_LOG_ARCHIVE
	if (log->archiving_state != LOG_ARCH_OFF) {

		archived_lsn_age = log->lsn - log->archived_lsn;
		if (archived_lsn_age + len_upper_limit
		    > log->max_archived_lsn_age) {
			/* Not enough free archived space in log groups: do a
			synchronous archive write batch: */

			mutex_exit(&(log->mutex));

			ut_ad(len_upper_limit <= log->max_archived_lsn_age);

			log_archive_do(TRUE, &dummy);

			ut_ad(++count < 50);

			mutex_enter(&(log->mutex));

			goto loop;
		}
	}
#endif /* UNIV_LOG_ARCHIVE */

#ifdef UNIV_LOG_DEBUG
	log->old_buf_free = log->buf_free;
	log->old_lsn = log->lsn;
#endif
	return(log->lsn);
}

/************************************************************//**
Writes to the log the string given. It is assumed that the caller holds the
log mutex. */
UNIV_INTERN
void
log_write_low(
/*==========*/
	byte*	str,		/*!< in: string */
	ulint	str_len)	/*!< in: string length */
{
	log_t*	log	= log_sys;
	ulint	len;
	ulint	data_len;
	byte*	log_block;

	ut_ad(mutex_own(&(log->mutex)));
part_loop:
	ut_ad(!recv_no_log_write);
	/* Calculate a part length */

	data_len = (log->buf_free % OS_FILE_LOG_BLOCK_SIZE) + str_len;

	if (data_len <= OS_FILE_LOG_BLOCK_SIZE - LOG_BLOCK_TRL_SIZE) {

		/* The string fits within the current log block */

		len = str_len;
	} else {
		data_len = OS_FILE_LOG_BLOCK_SIZE - LOG_BLOCK_TRL_SIZE;

		len = OS_FILE_LOG_BLOCK_SIZE
			- (log->buf_free % OS_FILE_LOG_BLOCK_SIZE)
			- LOG_BLOCK_TRL_SIZE;
	}

	ut_memcpy(log->buf + log->buf_free, str, len);

	str_len -= len;
	str = str + len;

	log_block = static_cast<byte*>(
		ut_align_down(
			log->buf + log->buf_free, OS_FILE_LOG_BLOCK_SIZE));

	log_block_set_data_len(log_block, data_len);

	if (data_len == OS_FILE_LOG_BLOCK_SIZE - LOG_BLOCK_TRL_SIZE) {
		/* This block became full */
		log_block_set_data_len(log_block, OS_FILE_LOG_BLOCK_SIZE);
		log_block_set_checkpoint_no(log_block,
					    log_sys->next_checkpoint_no);
		len += LOG_BLOCK_HDR_SIZE + LOG_BLOCK_TRL_SIZE;

		log->lsn += len;

		/* Initialize the next block header */
		log_block_init(log_block + OS_FILE_LOG_BLOCK_SIZE, log->lsn);
	} else {
		log->lsn += len;
	}

	log->buf_free += len;

	ut_ad(log->buf_free <= log->buf_size);

	if (str_len > 0) {
		goto part_loop;
	}

	srv_stats.log_write_requests.inc();
}

/************************************************************//**
Closes the log.
@return	lsn */
UNIV_INTERN
lsn_t
log_close(void)
/*===========*/
{
	byte*		log_block;
	ulint		first_rec_group;
	lsn_t		oldest_lsn;
	lsn_t		lsn;
	lsn_t		tracked_lsn;
	lsn_t		tracked_lsn_age;
	log_t*		log	= log_sys;
	lsn_t		checkpoint_age;

	ut_ad(mutex_own(&(log->mutex)));
	ut_ad(!recv_no_log_write);

	lsn = log->lsn;

	log_block = static_cast<byte*>(
		ut_align_down(
			log->buf + log->buf_free, OS_FILE_LOG_BLOCK_SIZE));

	first_rec_group = log_block_get_first_rec_group(log_block);

	if (first_rec_group == 0) {
		/* We initialized a new log block which was not written
		full by the current mtr: the next mtr log record group
		will start within this block at the offset data_len */

		log_block_set_first_rec_group(
			log_block, log_block_get_data_len(log_block));
	}

	if (log->buf_free > log->max_buf_free) {

		log->check_flush_or_checkpoint = TRUE;
	}

	if (srv_track_changed_pages) {

		tracked_lsn = log_get_tracked_lsn();
		tracked_lsn_age = lsn - tracked_lsn;

		if (tracked_lsn_age >= log->log_group_capacity) {

			fprintf(stderr, " InnoDB: Error: the age of the "
				"oldest untracked record exceeds the log "
				"group capacity!\n");
		}
	}

	checkpoint_age = lsn - log->last_checkpoint_lsn;

	if (checkpoint_age >= log->log_group_capacity) {
		/* TODO: split btr_store_big_rec_extern_fields() into small
		steps so that we can release all latches in the middle, and
		call log_free_check() to ensure we never write over log written
		after the latest checkpoint. In principle, we should split all
		big_rec operations, but other operations are smaller. */

		if (!log_has_printed_chkp_warning
		    || difftime(time(NULL), log_last_warning_time) > 15) {

			log_has_printed_chkp_warning = TRUE;
			log_last_warning_time = time(NULL);

			ut_print_timestamp(stderr);
			fprintf(stderr,
				" InnoDB: ERROR: the age of the last"
				" checkpoint is " LSN_PF ",\n"
				"InnoDB: which exceeds the log group"
				" capacity " LSN_PF ".\n"
				"InnoDB: If you are using big"
				" BLOB or TEXT rows, you must set the\n"
				"InnoDB: combined size of log files"
				" at least 10 times bigger than the\n"
				"InnoDB: largest such row.\n",
				checkpoint_age,
				log->log_group_capacity);
		}
	}

	if (checkpoint_age <= log->max_modified_age_sync) {

		goto function_exit;
	}

	oldest_lsn = buf_pool_get_oldest_modification();

	if (!oldest_lsn
	    || lsn - oldest_lsn > log->max_modified_age_sync
	    || checkpoint_age > log->max_checkpoint_age_async) {

		log->check_flush_or_checkpoint = TRUE;
	}
function_exit:

#ifdef UNIV_LOG_DEBUG
	log_check_log_recs(log->buf + log->old_buf_free,
			   log->buf_free - log->old_buf_free, log->old_lsn);
#endif

	return(lsn);
}

#ifdef UNIV_LOG_ARCHIVE
/******************************************************//**
Pads the current log block full with dummy log records. Used in producing
consistent archived log files. */
static
void
log_pad_current_log_block(void)
/*===========================*/
{
	byte		b		= MLOG_DUMMY_RECORD;
	ulint		pad_length;
	ulint		i;
	ib_uint64_t	lsn;

	/* We retrieve lsn only because otherwise gcc crashed on HP-UX */
	lsn = log_reserve_and_open(OS_FILE_LOG_BLOCK_SIZE);

	pad_length = OS_FILE_LOG_BLOCK_SIZE
		- (log_sys->buf_free % OS_FILE_LOG_BLOCK_SIZE)
		- LOG_BLOCK_TRL_SIZE;

	for (i = 0; i < pad_length; i++) {
		log_write_low(&b, 1);
	}

	lsn = log_sys->lsn;

	log_close();
	log_release();

	ut_a(lsn % OS_FILE_LOG_BLOCK_SIZE == LOG_BLOCK_HDR_SIZE);
}
#endif /* UNIV_LOG_ARCHIVE */

/******************************************************//**
Calculates the data capacity of a log group, when the log file headers are not
included.
@return	capacity in bytes */
UNIV_INTERN
lsn_t
log_group_get_capacity(
/*===================*/
	const log_group_t*	group)	/*!< in: log group */
{
	ut_ad(mutex_own(&(log_sys->mutex)));

	return((group->file_size - LOG_FILE_HDR_SIZE) * group->n_files);
}

/******************************************************//**
Calculates the offset within a log group, when the log file headers are not
included.
@return	size offset (<= offset) */
UNIV_INLINE
lsn_t
log_group_calc_size_offset(
/*=======================*/
	lsn_t			offset,	/*!< in: real offset within the
					log group */
	const log_group_t*	group)	/*!< in: log group */
{
	ut_ad(mutex_own(&(log_sys->mutex)));

	return(offset - LOG_FILE_HDR_SIZE * (1 + offset / group->file_size));
}

/******************************************************//**
Calculates the offset within a log group, when the log file headers are
included.
@return	real offset (>= offset) */
UNIV_INLINE
lsn_t
log_group_calc_real_offset(
/*=======================*/
	lsn_t			offset,	/*!< in: size offset within the
					log group */
	const log_group_t*	group)	/*!< in: log group */
{
	ut_ad(mutex_own(&(log_sys->mutex)));

	return(offset + LOG_FILE_HDR_SIZE
	       * (1 + offset / (group->file_size - LOG_FILE_HDR_SIZE)));
}

/******************************************************//**
Calculates the offset of an lsn within a log group.
@return	offset within the log group */
static
lsn_t
log_group_calc_lsn_offset(
/*======================*/
	lsn_t			lsn,	/*!< in: lsn */
	const log_group_t*	group)	/*!< in: log group */
{
	lsn_t	gr_lsn;
	lsn_t	gr_lsn_size_offset;
	lsn_t	difference;
	lsn_t	group_size;
	lsn_t	offset;

	ut_ad(mutex_own(&(log_sys->mutex)));

	gr_lsn = group->lsn;

	gr_lsn_size_offset = log_group_calc_size_offset(group->lsn_offset, group);

	group_size = log_group_get_capacity(group);

	if (lsn >= gr_lsn) {

		difference = lsn - gr_lsn;
	} else {
		difference = gr_lsn - lsn;

		difference = difference % group_size;

		difference = group_size - difference;
	}

	offset = (gr_lsn_size_offset + difference) % group_size;

	/* fprintf(stderr,
	"Offset is " LSN_PF " gr_lsn_offset is " LSN_PF
	" difference is " LSN_PF "\n",
	offset, gr_lsn_size_offset, difference);
	*/

	return(log_group_calc_real_offset(offset, group));
}
#endif /* !UNIV_HOTBACKUP */

#ifdef UNIV_DEBUG
UNIV_INTERN ibool	log_debug_writes = FALSE;
#endif /* UNIV_DEBUG */

/*******************************************************************//**
Calculates where in log files we find a specified lsn.
@return	log file number */
UNIV_INTERN
ulint
log_calc_where_lsn_is(
/*==================*/
	ib_int64_t*	log_file_offset,	/*!< out: offset in that file
						(including the header) */
	ib_uint64_t	first_header_lsn,	/*!< in: first log file start
						lsn */
	ib_uint64_t	lsn,			/*!< in: lsn whose position to
						determine */
	ulint		n_log_files,		/*!< in: total number of log
						files */
	ib_int64_t	log_file_size)		/*!< in: log file size
						(including the header) */
{
	ib_int64_t	capacity	= log_file_size - LOG_FILE_HDR_SIZE;
	ulint		file_no;
	ib_int64_t	add_this_many;

	if (lsn < first_header_lsn) {
		add_this_many = 1 + (first_header_lsn - lsn)
			/ (capacity * (ib_int64_t) n_log_files);
		lsn += add_this_many
			* capacity * (ib_int64_t) n_log_files;
	}

	ut_a(lsn >= first_header_lsn);

	file_no = ((ulint)((lsn - first_header_lsn) / capacity))
		% n_log_files;
	*log_file_offset = (lsn - first_header_lsn) % capacity;

	*log_file_offset = *log_file_offset + LOG_FILE_HDR_SIZE;

	return(file_no);
}

#ifndef UNIV_HOTBACKUP
/********************************************************//**
Sets the field values in group to correspond to a given lsn. For this function
to work, the values must already be correctly initialized to correspond to
some lsn, for instance, a checkpoint lsn. */
UNIV_INTERN
void
log_group_set_fields(
/*=================*/
	log_group_t*	group,	/*!< in/out: group */
	lsn_t		lsn)	/*!< in: lsn for which the values should be
				set */
{
	group->lsn_offset = log_group_calc_lsn_offset(lsn, group);
	group->lsn = lsn;
}

/*****************************************************************//**
Calculates the recommended highest values for lsn - last_checkpoint_lsn,
lsn - buf_get_oldest_modification(), and lsn - max_archive_lsn_age.
@return error value FALSE if the smallest log group is too small to
accommodate the number of OS threads in the database server */
static
ibool
log_calc_max_ages(void)
/*===================*/
{
	log_group_t*	group;
	lsn_t		margin;
	ulint		free;
	ibool		success		= TRUE;
	lsn_t		smallest_capacity;
	lsn_t		archive_margin;
	lsn_t		smallest_archive_margin;

	mutex_enter(&(log_sys->mutex));

	group = UT_LIST_GET_FIRST(log_sys->log_groups);

	ut_ad(group);

	smallest_capacity = LSN_MAX;
	smallest_archive_margin = LSN_MAX;

	while (group) {
		if (log_group_get_capacity(group) < smallest_capacity) {

			smallest_capacity = log_group_get_capacity(group);
		}

		archive_margin = log_group_get_capacity(group)
			- (group->file_size - LOG_FILE_HDR_SIZE)
			- LOG_ARCHIVE_EXTRA_MARGIN;

		if (archive_margin < smallest_archive_margin) {

			smallest_archive_margin = archive_margin;
		}

		group = UT_LIST_GET_NEXT(log_groups, group);
	}

	/* Add extra safety */
	smallest_capacity = smallest_capacity - smallest_capacity / 10;

	/* For each OS thread we must reserve so much free space in the
	smallest log group that it can accommodate the log entries produced
	by single query steps: running out of free log space is a serious
	system error which requires rebooting the database. */

	free = LOG_CHECKPOINT_FREE_PER_THREAD * (10 + srv_thread_concurrency)
		+ LOG_CHECKPOINT_EXTRA_FREE;
	if (free >= smallest_capacity / 2) {
		success = FALSE;

		goto failure;
	} else {
		margin = smallest_capacity - free;
	}

	margin = margin - margin / 10;	/* Add still some extra safety */

	log_sys->log_group_capacity = smallest_capacity;

	log_sys->max_modified_age_async = margin
		- margin / LOG_POOL_PREFLUSH_RATIO_ASYNC;
	log_sys->max_modified_age_sync = margin
		- margin / LOG_POOL_PREFLUSH_RATIO_SYNC;

	log_sys->max_checkpoint_age_async = margin - margin
		/ LOG_POOL_CHECKPOINT_RATIO_ASYNC;
	log_sys->max_checkpoint_age = margin;

#ifdef UNIV_LOG_ARCHIVE
	log_sys->max_archived_lsn_age = smallest_archive_margin;

	log_sys->max_archived_lsn_age_async = smallest_archive_margin
		- smallest_archive_margin / LOG_ARCHIVE_RATIO_ASYNC;
#endif /* UNIV_LOG_ARCHIVE */
failure:
	mutex_exit(&(log_sys->mutex));

	if (!success) {
		fprintf(stderr,
			"InnoDB: Error: ib_logfiles are too small"
			" for innodb_thread_concurrency %lu.\n"
			"InnoDB: The combined size of ib_logfiles"
			" should be bigger than\n"
			"InnoDB: 200 kB * innodb_thread_concurrency.\n"
			"InnoDB: To get mysqld to start up, set"
			" innodb_thread_concurrency in my.cnf\n"
			"InnoDB: to a lower value, for example, to 8."
			" After an ERROR-FREE shutdown\n"
			"InnoDB: of mysqld you can adjust the size of"
			" ib_logfiles, as explained in\n"
			"InnoDB: " REFMAN "adding-and-removing.html\n"
			"InnoDB: Cannot continue operation."
			" Calling exit(1).\n",
			(ulong) srv_thread_concurrency);

		exit(1);
	}

	return(success);
}

/******************************************************//**
Initializes the log. */
UNIV_INTERN
void
log_init(void)
/*==========*/
{
	log_sys = static_cast<log_t*>(mem_alloc(sizeof(log_t)));

	mutex_create(log_sys_mutex_key, &log_sys->mutex, SYNC_LOG);

	mutex_create(log_flush_order_mutex_key,
		     &log_sys->log_flush_order_mutex,
		     SYNC_LOG_FLUSH_ORDER);

	mutex_enter(&(log_sys->mutex));

	/* Start the lsn from one log block from zero: this way every
	log record has a start lsn != zero, a fact which we will use */

	log_sys->lsn = LOG_START_LSN;

	ut_a(LOG_BUFFER_SIZE >= 16 * OS_FILE_LOG_BLOCK_SIZE);
	ut_a(LOG_BUFFER_SIZE >= 4 * UNIV_PAGE_SIZE);

	log_sys->buf_ptr = static_cast<byte*>(
		mem_zalloc(LOG_BUFFER_SIZE + OS_FILE_LOG_BLOCK_SIZE));

	log_sys->buf = static_cast<byte*>(
		ut_align(log_sys->buf_ptr, OS_FILE_LOG_BLOCK_SIZE));

	log_sys->buf_size = LOG_BUFFER_SIZE;

	log_sys->max_buf_free = log_sys->buf_size / LOG_BUF_FLUSH_RATIO
		- LOG_BUF_FLUSH_MARGIN;
	log_sys->check_flush_or_checkpoint = TRUE;
	UT_LIST_INIT(log_sys->log_groups);

	log_sys->n_log_ios = 0;

	log_sys->n_log_ios_old = log_sys->n_log_ios;
	log_sys->last_printout_time = time(NULL);
	/*----------------------------*/

	log_sys->buf_next_to_write = 0;

	log_sys->write_lsn = 0;
	log_sys->current_flush_lsn = 0;
	log_sys->flushed_to_disk_lsn = 0;

	log_sys->written_to_some_lsn = log_sys->lsn;
	log_sys->written_to_all_lsn = log_sys->lsn;

	log_sys->n_pending_writes = 0;

	log_sys->no_flush_event = os_event_create();

	os_event_set(log_sys->no_flush_event);

	log_sys->one_flushed_event = os_event_create();

	os_event_set(log_sys->one_flushed_event);

	/*----------------------------*/

	log_sys->next_checkpoint_no = 0;
	log_sys->last_checkpoint_lsn = log_sys->lsn;
	log_sys->n_pending_checkpoint_writes = 0;


	rw_lock_create(checkpoint_lock_key, &log_sys->checkpoint_lock,
		       SYNC_NO_ORDER_CHECK);

	log_sys->checkpoint_buf_ptr = static_cast<byte*>(
		mem_zalloc(2 * OS_FILE_LOG_BLOCK_SIZE));

	log_sys->checkpoint_buf = static_cast<byte*>(
		ut_align(log_sys->checkpoint_buf_ptr, OS_FILE_LOG_BLOCK_SIZE));

	/*----------------------------*/

#ifdef UNIV_LOG_ARCHIVE
	/* Under MySQL, log archiving is always off */
	log_sys->archiving_state = LOG_ARCH_OFF;
	log_sys->archived_lsn = log_sys->lsn;
	log_sys->next_archived_lsn = 0;

	log_sys->n_pending_archive_ios = 0;

	rw_lock_create(archive_lock_key, &log_sys->archive_lock,
		       SYNC_NO_ORDER_CHECK);

	log_sys->archive_buf_ptr = static_cast<byte*>(
		mem_zalloc(LOG_ARCHIVE_BUF_SIZE + OS_FILE_LOG_BLOCK_SIZE));

	log_sys->archive_buf = static_cast<byte*>(
		ut_align(log_sys->archive_buf_ptr, OS_FILE_LOG_BLOCK_SIZE));

	log_sys->archive_buf_size = LOG_ARCHIVE_BUF_SIZE;

	log_sys->archiving_on = os_event_create();
#endif /* UNIV_LOG_ARCHIVE */

	log_sys->tracked_lsn = 0;

	/*----------------------------*/

	log_block_init(log_sys->buf, log_sys->lsn);
	log_block_set_first_rec_group(log_sys->buf, LOG_BLOCK_HDR_SIZE);

	log_sys->buf_free = LOG_BLOCK_HDR_SIZE;
	log_sys->lsn = LOG_START_LSN + LOG_BLOCK_HDR_SIZE;

	MONITOR_SET(MONITOR_LSN_CHECKPOINT_AGE,
		    log_sys->lsn - log_sys->last_checkpoint_lsn);

	mutex_exit(&(log_sys->mutex));

#ifdef UNIV_LOG_DEBUG
	recv_sys_create();
	recv_sys_init(buf_pool_get_curr_size());

	recv_sys->parse_start_lsn = log_sys->lsn;
	recv_sys->scanned_lsn = log_sys->lsn;
	recv_sys->scanned_checkpoint_no = 0;
	recv_sys->recovered_lsn = log_sys->lsn;
	recv_sys->limit_lsn = IB_ULONGLONG_MAX;
#endif
}

/******************************************************************//**
Inits a log group to the log system. */
UNIV_INTERN
void
log_group_init(
/*===========*/
	ulint	id,			/*!< in: group id */
	ulint	n_files,		/*!< in: number of log files */
	lsn_t	file_size,		/*!< in: log file size in bytes */
	ulint	space_id,		/*!< in: space id of the file space
					which contains the log files of this
					group */
	ulint	archive_space_id __attribute__((unused)))
					/*!< in: space id of the file space
					which contains some archived log
					files for this group; currently, only
					for the first log group this is
					used */
{
	ulint	i;

	log_group_t*	group;

	group = static_cast<log_group_t*>(mem_alloc(sizeof(log_group_t)));

	group->id = id;
	group->n_files = n_files;
	group->file_size = file_size;
	group->space_id = space_id;
	group->state = LOG_GROUP_OK;
	group->lsn = LOG_START_LSN;
	group->lsn_offset = LOG_FILE_HDR_SIZE;
	group->n_pending_writes = 0;

	group->file_header_bufs_ptr = static_cast<byte**>(
		mem_zalloc(sizeof(byte*) * n_files));

	group->file_header_bufs = static_cast<byte**>(
		mem_zalloc(sizeof(byte**) * n_files));

#ifdef UNIV_LOG_ARCHIVE
	group->archive_file_header_bufs_ptr = static_cast<byte**>(
		mem_zalloc( sizeof(byte*) * n_files));

	group->archive_file_header_bufs = static_cast<byte**>(
		mem_zalloc(sizeof(byte*) * n_files));
#endif /* UNIV_LOG_ARCHIVE */

	for (i = 0; i < n_files; i++) {
		group->file_header_bufs_ptr[i] = static_cast<byte*>(
			mem_zalloc(LOG_FILE_HDR_SIZE + OS_FILE_LOG_BLOCK_SIZE));

		group->file_header_bufs[i] = static_cast<byte*>(
			ut_align(group->file_header_bufs_ptr[i],
				 OS_FILE_LOG_BLOCK_SIZE));

#ifdef UNIV_LOG_ARCHIVE
		group->archive_file_header_bufs_ptr[i] = static_cast<byte*>(
			mem_zalloc(LOG_FILE_HDR_SIZE + OS_FILE_LOG_BLOCK_SIZE));

		group->archive_file_header_bufs[i] = static_cast<byte*>(
			ut_align(group->archive_file_header_bufs_ptr[i],
				 OS_FILE_LOG_BLOCK_SIZE));
#endif /* UNIV_LOG_ARCHIVE */
	}

#ifdef UNIV_LOG_ARCHIVE
	group->archive_space_id = archive_space_id;

	group->archived_file_no = LOG_START_LSN;
	group->archived_offset = 0;
#endif /* UNIV_LOG_ARCHIVE */

	group->checkpoint_buf_ptr = static_cast<byte*>(
		mem_zalloc(2 * OS_FILE_LOG_BLOCK_SIZE));

	group->checkpoint_buf = static_cast<byte*>(
		ut_align(group->checkpoint_buf_ptr,OS_FILE_LOG_BLOCK_SIZE));

	UT_LIST_ADD_LAST(log_groups, log_sys->log_groups, group);

	ut_a(log_calc_max_ages());
}

/******************************************************************//**
Does the unlockings needed in flush i/o completion. */
UNIV_INLINE
void
log_flush_do_unlocks(
/*=================*/
	ulint	code)	/*!< in: any ORed combination of LOG_UNLOCK_FLUSH_LOCK
			and LOG_UNLOCK_NONE_FLUSHED_LOCK */
{
	ut_ad(mutex_own(&(log_sys->mutex)));

	/* NOTE that we must own the log mutex when doing the setting of the
	events: this is because transactions will wait for these events to
	be set, and at that moment the log flush they were waiting for must
	have ended. If the log mutex were not reserved here, the i/o-thread
	calling this function might be preempted for a while, and when it
	resumed execution, it might be that a new flush had been started, and
	this function would erroneously signal the NEW flush as completed.
	Thus, the changes in the state of these events are performed
	atomically in conjunction with the changes in the state of
	log_sys->n_pending_writes etc. */

	if (code & LOG_UNLOCK_NONE_FLUSHED_LOCK) {
		os_event_set(log_sys->one_flushed_event);
	}

	if (code & LOG_UNLOCK_FLUSH_LOCK) {
		os_event_set(log_sys->no_flush_event);
	}
}

/******************************************************************//**
Checks if a flush is completed for a log group and does the completion
routine if yes.
@return	LOG_UNLOCK_NONE_FLUSHED_LOCK or 0 */
UNIV_INLINE
ulint
log_group_check_flush_completion(
/*=============================*/
	log_group_t*	group)	/*!< in: log group */
{
	ut_ad(mutex_own(&(log_sys->mutex)));

	if (!log_sys->one_flushed && group->n_pending_writes == 0) {
#ifdef UNIV_DEBUG
		if (log_debug_writes) {
			fprintf(stderr,
				"Log flushed first to group %lu\n",
				(ulong) group->id);
		}
#endif /* UNIV_DEBUG */
		log_sys->written_to_some_lsn = log_sys->write_lsn;
		log_sys->one_flushed = TRUE;

		return(LOG_UNLOCK_NONE_FLUSHED_LOCK);
	}

#ifdef UNIV_DEBUG
	if (log_debug_writes && (group->n_pending_writes == 0)) {

		fprintf(stderr, "Log flushed to group %lu\n",
			(ulong) group->id);
	}
#endif /* UNIV_DEBUG */
	return(0);
}

/******************************************************//**
Checks if a flush is completed and does the completion routine if yes.
@return	LOG_UNLOCK_FLUSH_LOCK or 0 */
static
ulint
log_sys_check_flush_completion(void)
/*================================*/
{
	ulint	move_start;
	ulint	move_end;

	ut_ad(mutex_own(&(log_sys->mutex)));

	if (log_sys->n_pending_writes == 0) {

		log_sys->written_to_all_lsn = log_sys->write_lsn;
		log_sys->buf_next_to_write = log_sys->write_end_offset;

		if (log_sys->write_end_offset > log_sys->max_buf_free / 2) {
			/* Move the log buffer content to the start of the
			buffer */

			move_start = ut_calc_align_down(
				log_sys->write_end_offset,
				OS_FILE_LOG_BLOCK_SIZE);
			move_end = ut_calc_align(log_sys->buf_free,
						 OS_FILE_LOG_BLOCK_SIZE);

			ut_memmove(log_sys->buf, log_sys->buf + move_start,
				   move_end - move_start);
			log_sys->buf_free -= move_start;

			log_sys->buf_next_to_write -= move_start;
		}

		return(LOG_UNLOCK_FLUSH_LOCK);
	}

	return(0);
}

/******************************************************//**
Completes an i/o to a log file. */
UNIV_INTERN
void
log_io_complete(
/*============*/
	log_group_t*	group)	/*!< in: log group or a dummy pointer */
{
	ulint	unlock;

#ifdef UNIV_LOG_ARCHIVE
	if ((byte*) group == &log_archive_io) {
		/* It was an archive write */

		log_io_complete_archive();

		return;
	}
#endif /* UNIV_LOG_ARCHIVE */

	if ((ulint) group & 0x1UL) {
		/* It was a checkpoint write */
		group = (log_group_t*)((ulint) group - 1);

		if (srv_unix_file_flush_method != SRV_UNIX_O_DSYNC
		    && srv_unix_file_flush_method != SRV_UNIX_NOSYNC) {

			fil_flush(group->space_id);
		}

#ifdef UNIV_DEBUG
		if (log_debug_writes) {
			fprintf(stderr,
				"Checkpoint info written to group %lu\n",
				group->id);
		}
#endif /* UNIV_DEBUG */
		log_io_complete_checkpoint();

		return;
	}

	ut_error;	/*!< We currently use synchronous writing of the
			logs and cannot end up here! */

	if (srv_unix_file_flush_method != SRV_UNIX_O_DSYNC
	    && srv_unix_file_flush_method != SRV_UNIX_NOSYNC
	    && thd_flush_log_at_trx_commit(NULL) != 2) {

		fil_flush(group->space_id);
	}

	mutex_enter(&(log_sys->mutex));
	ut_ad(!recv_no_log_write);

	ut_a(group->n_pending_writes > 0);
	ut_a(log_sys->n_pending_writes > 0);

	group->n_pending_writes--;
	log_sys->n_pending_writes--;
	MONITOR_DEC(MONITOR_PENDING_LOG_WRITE);

	unlock = log_group_check_flush_completion(group);
	unlock = unlock | log_sys_check_flush_completion();

	log_flush_do_unlocks(unlock);

	mutex_exit(&(log_sys->mutex));
}

/******************************************************//**
Writes a log file header to a log file space. */
static
void
log_group_file_header_flush(
/*========================*/
	log_group_t*	group,		/*!< in: log group */
	ulint		nth_file,	/*!< in: header to the nth file in the
					log file space */
	lsn_t		start_lsn)	/*!< in: log file data starts at this
					lsn */
{
	byte*	buf;
	lsn_t	dest_offset;

	ut_ad(mutex_own(&(log_sys->mutex)));
	ut_ad(!recv_no_log_write);
	ut_a(nth_file < group->n_files);

	buf = *(group->file_header_bufs + nth_file);

	mach_write_to_4(buf + LOG_GROUP_ID, group->id);
	mach_write_to_8(buf + LOG_FILE_START_LSN, start_lsn);

	/* Wipe over possible label of ibbackup --restore */
	memcpy(buf + LOG_FILE_WAS_CREATED_BY_HOT_BACKUP, "    ", 4);

	mach_write_to_4(buf + LOG_FILE_OS_FILE_LOG_BLOCK_SIZE,
			srv_log_block_size);

	dest_offset = nth_file * group->file_size;

#ifdef UNIV_DEBUG
	if (log_debug_writes) {
		fprintf(stderr,
			"Writing log file header to group %lu file %lu\n",
			(ulong) group->id, (ulong) nth_file);
	}
#endif /* UNIV_DEBUG */
	if (log_do_write) {
		log_sys->n_log_ios++;

		MONITOR_INC(MONITOR_LOG_IO);

		srv_stats.os_log_pending_writes.inc();

		fil_io(OS_FILE_WRITE | OS_FILE_LOG, TRUE, group->space_id, 0,
		       (ulint) (dest_offset / UNIV_PAGE_SIZE),
		       (ulint) (dest_offset % UNIV_PAGE_SIZE),
		       OS_FILE_LOG_BLOCK_SIZE,
		       buf, group);

		srv_stats.os_log_pending_writes.dec();
	}
}

/******************************************************//**
Stores a 4-byte checksum to the trailer checksum field of a log block
before writing it to a log file. This checksum is used in recovery to
check the consistency of a log block. */
static
void
log_block_store_checksum(
/*=====================*/
	byte*	block)	/*!< in/out: pointer to a log block */
{
	log_block_set_checksum(block, log_block_calc_checksum(block));
}

/******************************************************//**
Writes a buffer to a log file group. */
UNIV_INTERN
void
log_group_write_buf(
/*================*/
	log_group_t*	group,		/*!< in: log group */
	byte*		buf,		/*!< in: buffer */
	ulint		len,		/*!< in: buffer len; must be divisible
					by OS_FILE_LOG_BLOCK_SIZE */
	lsn_t		start_lsn,	/*!< in: start lsn of the buffer; must
					be divisible by
					OS_FILE_LOG_BLOCK_SIZE */
	ulint		new_data_offset)/*!< in: start offset of new data in
					buf: this parameter is used to decide
					if we have to write a new log file
					header */
{
	ulint		write_len;
	ibool		write_header;
	lsn_t		next_offset;
	ulint		i;

	ut_ad(mutex_own(&(log_sys->mutex)));
	ut_ad(!recv_no_log_write);
	ut_a(len % OS_FILE_LOG_BLOCK_SIZE == 0);
	ut_a(start_lsn % OS_FILE_LOG_BLOCK_SIZE == 0);

	if (new_data_offset == 0) {
		write_header = TRUE;
	} else {
		write_header = FALSE;
	}
loop:
	if (len == 0) {

		return;
	}

	next_offset = log_group_calc_lsn_offset(start_lsn, group);

	if ((next_offset % group->file_size == LOG_FILE_HDR_SIZE)
	    && write_header) {
		/* We start to write a new log file instance in the group */

		ut_a(next_offset / group->file_size <= ULINT_MAX);

		log_group_file_header_flush(group, (ulint)
					    (next_offset / group->file_size),
					    start_lsn);
		srv_stats.os_log_written.add(OS_FILE_LOG_BLOCK_SIZE);

		srv_stats.log_writes.inc();
	}

	if ((next_offset % group->file_size) + len > group->file_size) {

		/* if the above condition holds, then the below expression
		is < len which is ulint, so the typecast is ok */
		write_len = (ulint)
			(group->file_size - (next_offset % group->file_size));
	} else {
		write_len = len;
	}

#ifdef UNIV_DEBUG
	if (log_debug_writes) {

		fprintf(stderr,
			"Writing log file segment to group %lu"
			" offset " LSN_PF " len %lu\n"
			"start lsn " LSN_PF "\n"
			"First block n:o %lu last block n:o %lu\n",
			(ulong) group->id, next_offset,
			write_len,
			start_lsn,
			(ulong) log_block_get_hdr_no(buf),
			(ulong) log_block_get_hdr_no(
				buf + write_len - OS_FILE_LOG_BLOCK_SIZE));
		ut_a(log_block_get_hdr_no(buf)
		     == log_block_convert_lsn_to_no(start_lsn));

		for (i = 0; i < write_len / OS_FILE_LOG_BLOCK_SIZE; i++) {

			ut_a(log_block_get_hdr_no(buf) + i
			     == log_block_get_hdr_no(
				     buf + i * OS_FILE_LOG_BLOCK_SIZE));
		}
	}
#endif /* UNIV_DEBUG */
	/* Calculate the checksums for each log block and write them to
	the trailer fields of the log blocks */

	for (i = 0; i < write_len / OS_FILE_LOG_BLOCK_SIZE; i++) {
		log_block_store_checksum(buf + i * OS_FILE_LOG_BLOCK_SIZE);
	}

	if (log_do_write) {
		log_sys->n_log_ios++;

		MONITOR_INC(MONITOR_LOG_IO);

		srv_stats.os_log_pending_writes.inc();

		ut_a(next_offset / UNIV_PAGE_SIZE <= ULINT_MAX);

		fil_io(OS_FILE_WRITE | OS_FILE_LOG, TRUE, group->space_id, 0,
		       (ulint) (next_offset / UNIV_PAGE_SIZE),
		       (ulint) (next_offset % UNIV_PAGE_SIZE), write_len, buf,
		       group);

		srv_stats.os_log_pending_writes.dec();

		srv_stats.os_log_written.add(write_len);
		srv_stats.log_writes.inc();
	}

	if (write_len < len) {
		start_lsn += write_len;
		len -= write_len;
		buf += write_len;

		write_header = TRUE;

		goto loop;
	}
}

/******************************************************//**
This function is called, e.g., when a transaction wants to commit. It checks
that the log has been written to the log file up to the last log entry written
by the transaction. If there is a flush running, it waits and checks if the
flush flushed enough. If not, starts a new flush. */
UNIV_INTERN
void
log_write_up_to(
/*============*/
	lsn_t	lsn,	/*!< in: log sequence number up to which
			the log should be written,
			IB_ULONGLONG_MAX if not specified */
	ulint	wait,	/*!< in: LOG_NO_WAIT, LOG_WAIT_ONE_GROUP,
			or LOG_WAIT_ALL_GROUPS */
	ibool	flush_to_disk)
			/*!< in: TRUE if we want the written log
			also to be flushed to disk */
{
	log_group_t*	group;
	ulint		start_offset;
	ulint		end_offset;
	ulint		area_start;
	ulint		area_end;
#ifdef UNIV_DEBUG
	ulint		loop_count	= 0;
#endif /* UNIV_DEBUG */
	ulint		unlock;

	ut_ad(!srv_read_only_mode);

	if (recv_no_ibuf_operations) {
		/* Recovery is running and no operations on the log files are
		allowed yet (the variable name .._no_ibuf_.. is misleading) */

		return;
	}

loop:
#ifdef UNIV_DEBUG
	loop_count++;

	ut_ad(loop_count < 5);

# if 0
	if (loop_count > 2) {
		fprintf(stderr, "Log loop count %lu\n", loop_count);
	}
# endif
#endif

	mutex_enter(&(log_sys->mutex));
	ut_ad(!recv_no_log_write);

	if (flush_to_disk
	    && log_sys->flushed_to_disk_lsn >= lsn) {

		mutex_exit(&(log_sys->mutex));

		return;
	}

	if (!flush_to_disk
	    && (log_sys->written_to_all_lsn >= lsn
		|| (log_sys->written_to_some_lsn >= lsn
		    && wait != LOG_WAIT_ALL_GROUPS))) {

		mutex_exit(&(log_sys->mutex));

		return;
	}

	if (log_sys->n_pending_writes > 0) {
		/* A write (+ possibly flush to disk) is running */

		if (flush_to_disk
		    && log_sys->current_flush_lsn >= lsn) {
			/* The write + flush will write enough: wait for it to
			complete */

			goto do_waits;
		}

		if (!flush_to_disk
		    && log_sys->write_lsn >= lsn) {
			/* The write will write enough: wait for it to
			complete */

			goto do_waits;
		}

		mutex_exit(&(log_sys->mutex));

		/* Wait for the write to complete and try to start a new
		write */

		os_event_wait(log_sys->no_flush_event);

		goto loop;
	}

	if (!flush_to_disk
	    && log_sys->buf_free == log_sys->buf_next_to_write) {
		/* Nothing to write and no flush to disk requested */

		mutex_exit(&(log_sys->mutex));

		return;
	}

#ifdef UNIV_DEBUG
	if (log_debug_writes) {
		fprintf(stderr,
			"Writing log from " LSN_PF " up to lsn " LSN_PF "\n",
			log_sys->written_to_all_lsn,
			log_sys->lsn);
	}
#endif /* UNIV_DEBUG */
	log_sys->n_pending_writes++;
	MONITOR_INC(MONITOR_PENDING_LOG_WRITE);

	group = UT_LIST_GET_FIRST(log_sys->log_groups);
	group->n_pending_writes++;	/*!< We assume here that we have only
					one log group! */

	os_event_reset(log_sys->no_flush_event);
	os_event_reset(log_sys->one_flushed_event);

	start_offset = log_sys->buf_next_to_write;
	end_offset = log_sys->buf_free;

	area_start = ut_calc_align_down(start_offset, OS_FILE_LOG_BLOCK_SIZE);
	area_end = ut_calc_align(end_offset, OS_FILE_LOG_BLOCK_SIZE);

	ut_ad(area_end - area_start > 0);

	log_sys->write_lsn = log_sys->lsn;

	if (flush_to_disk) {
		log_sys->current_flush_lsn = log_sys->lsn;
	}

	log_sys->one_flushed = FALSE;

	log_block_set_flush_bit(log_sys->buf + area_start, TRUE);
	log_block_set_checkpoint_no(
		log_sys->buf + area_end - OS_FILE_LOG_BLOCK_SIZE,
		log_sys->next_checkpoint_no);

	/* Copy the last, incompletely written, log block a log block length
	up, so that when the flush operation writes from the log buffer, the
	segment to write will not be changed by writers to the log */

	ut_memcpy(log_sys->buf + area_end,
		  log_sys->buf + area_end - OS_FILE_LOG_BLOCK_SIZE,
		  OS_FILE_LOG_BLOCK_SIZE);

	log_sys->buf_free += OS_FILE_LOG_BLOCK_SIZE;
	log_sys->write_end_offset = log_sys->buf_free;

	group = UT_LIST_GET_FIRST(log_sys->log_groups);

	/* Do the write to the log files */

	while (group) {
		log_group_write_buf(
			group, log_sys->buf + area_start,
			area_end - area_start,
			ut_uint64_align_down(log_sys->written_to_all_lsn,
					     OS_FILE_LOG_BLOCK_SIZE),
			start_offset - area_start);

		log_group_set_fields(group, log_sys->write_lsn);

		group = UT_LIST_GET_NEXT(log_groups, group);
	}

	mutex_exit(&(log_sys->mutex));

	if (srv_unix_file_flush_method == SRV_UNIX_O_DSYNC) {
		/* O_DSYNC means the OS did not buffer the log file at all:
		so we have also flushed to disk what we have written */

		log_sys->flushed_to_disk_lsn = log_sys->write_lsn;

	} else if (flush_to_disk) {

		group = UT_LIST_GET_FIRST(log_sys->log_groups);

		fil_flush(group->space_id);
		log_sys->flushed_to_disk_lsn = log_sys->write_lsn;
	}

	mutex_enter(&(log_sys->mutex));

	group = UT_LIST_GET_FIRST(log_sys->log_groups);

	ut_a(group->n_pending_writes == 1);
	ut_a(log_sys->n_pending_writes == 1);

	group->n_pending_writes--;
	log_sys->n_pending_writes--;
	MONITOR_DEC(MONITOR_PENDING_LOG_WRITE);

	unlock = log_group_check_flush_completion(group);
	unlock = unlock | log_sys_check_flush_completion();

	log_flush_do_unlocks(unlock);

	mutex_exit(&(log_sys->mutex));

	return;

do_waits:
	mutex_exit(&(log_sys->mutex));

	switch (wait) {
	case LOG_WAIT_ONE_GROUP:
		os_event_wait(log_sys->one_flushed_event);
		break;
	case LOG_WAIT_ALL_GROUPS:
		os_event_wait(log_sys->no_flush_event);
		break;
#ifdef UNIV_DEBUG
	case LOG_NO_WAIT:
		break;
	default:
		ut_error;
#endif /* UNIV_DEBUG */
	}
}

/****************************************************************//**
Does a syncronous flush of the log buffer to disk. */
UNIV_INTERN
void
log_buffer_flush_to_disk(void)
/*==========================*/
{
	lsn_t	lsn;

	ut_ad(!srv_read_only_mode);
	mutex_enter(&(log_sys->mutex));

	lsn = log_sys->lsn;

	mutex_exit(&(log_sys->mutex));

	log_write_up_to(lsn, LOG_WAIT_ALL_GROUPS, TRUE);
}

/****************************************************************//**
This functions writes the log buffer to the log file and if 'flush'
is set it forces a flush of the log file as well. This is meant to be
called from background master thread only as it does not wait for
the write (+ possible flush) to finish. */
UNIV_INTERN
void
log_buffer_sync_in_background(
/*==========================*/
	ibool	flush)	/*!< in: flush the logs to disk */
{
	lsn_t	lsn;

	mutex_enter(&(log_sys->mutex));

	lsn = log_sys->lsn;

	mutex_exit(&(log_sys->mutex));

	log_write_up_to(lsn, LOG_NO_WAIT, flush);
}

/********************************************************************

Tries to establish a big enough margin of free space in the log buffer, such
that a new log entry can be catenated without an immediate need for a flush. */
static
void
log_flush_margin(void)
/*==================*/
{
	log_t*	log	= log_sys;
	lsn_t	lsn	= 0;

	mutex_enter(&(log->mutex));

	if (log->buf_free > log->max_buf_free) {

		if (log->n_pending_writes > 0) {
			/* A flush is running: hope that it will provide enough
			free space */
		} else {
			lsn = log->lsn;
		}
	}

	mutex_exit(&(log->mutex));

	if (lsn) {
		log_write_up_to(lsn, LOG_NO_WAIT, FALSE);
	}
}

/****************************************************************//**
Advances the smallest lsn for which there are unflushed dirty blocks in the
buffer pool. NOTE: this function may only be called if the calling thread owns
no synchronization objects!
@return false if there was a flush batch of the same type running,
which means that we could not start this flush batch */
static
bool
log_preflush_pool_modified_pages(
/*=============================*/
	lsn_t	new_oldest)	/*!< in: try to advance oldest_modified_lsn
				at least to this lsn */
{
	bool	success;
	ulint	n_pages;

	if (recv_recovery_on) {
		/* If the recovery is running, we must first apply all
		log records to their respective file pages to get the
		right modify lsn values to these pages: otherwise, there
		might be pages on disk which are not yet recovered to the
		current lsn, and even after calling this function, we could
		not know how up-to-date the disk version of the database is,
		and we could not make a new checkpoint on the basis of the
		info on the buffer pool only. */

		recv_apply_hashed_log_recs(TRUE);
	}

	success = buf_flush_list(ULINT_MAX, new_oldest, &n_pages);

	buf_flush_wait_batch_end(NULL, BUF_FLUSH_LIST);

	if (!success) {
		MONITOR_INC(MONITOR_FLUSH_SYNC_WAITS);
	}

	MONITOR_INC_VALUE_CUMULATIVE(
		MONITOR_FLUSH_SYNC_TOTAL_PAGE,
		MONITOR_FLUSH_SYNC_COUNT,
		MONITOR_FLUSH_SYNC_PAGES,
		n_pages);

	return(success);
}

/******************************************************//**
Completes a checkpoint. */
static
void
log_complete_checkpoint(void)
/*=========================*/
{
	ut_ad(mutex_own(&(log_sys->mutex)));
	ut_ad(log_sys->n_pending_checkpoint_writes == 0);

	log_sys->next_checkpoint_no++;

	log_sys->last_checkpoint_lsn = log_sys->next_checkpoint_lsn;
	MONITOR_SET(MONITOR_LSN_CHECKPOINT_AGE,
		    log_sys->lsn - log_sys->last_checkpoint_lsn);

	rw_lock_x_unlock_gen(&(log_sys->checkpoint_lock), LOG_CHECKPOINT);
}

/******************************************************//**
Completes an asynchronous checkpoint info write i/o to a log file. */
static
void
log_io_complete_checkpoint(void)
/*============================*/
{
	mutex_enter(&(log_sys->mutex));

	ut_ad(log_sys->n_pending_checkpoint_writes > 0);

	log_sys->n_pending_checkpoint_writes--;
	MONITOR_DEC(MONITOR_PENDING_CHECKPOINT_WRITE);

	if (log_sys->n_pending_checkpoint_writes == 0) {
		log_complete_checkpoint();
	}

	mutex_exit(&(log_sys->mutex));

	/* Wake the redo log watching thread to parse the log up to this
	checkpoint. */
	if (srv_track_changed_pages) {
		os_event_set(srv_checkpoint_completed_event);
	}
}

/*******************************************************************//**
Writes info to a checkpoint about a log group. */
static
void
log_checkpoint_set_nth_group_info(
/*==============================*/
	byte*	buf,	/*!< in: buffer for checkpoint info */
	ulint	n,	/*!< in: nth slot */
	lsn_t	file_no)/*!< in: archived file number */
{
	ut_ad(n < LOG_MAX_N_GROUPS);

	mach_write_to_8(buf + LOG_CHECKPOINT_GROUP_ARRAY +
			8 * n + LOG_CHECKPOINT_ARCHIVED_FILE_NO,
			file_no);
}

/*******************************************************************//**
Gets info from a checkpoint about a log group. */
UNIV_INTERN
void
log_checkpoint_get_nth_group_info(
/*==============================*/
	const byte*	buf,	/*!< in: buffer containing checkpoint info */
	ulint		n,	/*!< in: nth slot */
	lsn_t*		file_no)/*!< out: archived file number */
{
	ut_ad(n < LOG_MAX_N_GROUPS);

	*file_no = mach_read_from_8(buf + LOG_CHECKPOINT_GROUP_ARRAY +
				8 * n + LOG_CHECKPOINT_ARCHIVED_FILE_NO);
}

/******************************************************//**
Writes the checkpoint info to a log group header. */
static
void
log_group_checkpoint(
/*=================*/
	log_group_t*	group)	/*!< in: log group */
{
	log_group_t*	group2;
#ifdef UNIV_LOG_ARCHIVE
	ib_uint64_t	archived_lsn;
	ib_uint64_t	next_archived_lsn;
#endif /* UNIV_LOG_ARCHIVE */
	lsn_t		lsn_offset;
	ulint		write_offset;
	ulint		fold;
	byte*		buf;
	ulint		i;

	ut_ad(!srv_read_only_mode);
	ut_ad(mutex_own(&(log_sys->mutex)));
	ut_a(LOG_CHECKPOINT_SIZE <= OS_FILE_LOG_BLOCK_SIZE);

	buf = group->checkpoint_buf;

	mach_write_to_8(buf + LOG_CHECKPOINT_NO, log_sys->next_checkpoint_no);
	mach_write_to_8(buf + LOG_CHECKPOINT_LSN, log_sys->next_checkpoint_lsn);

	lsn_offset = log_group_calc_lsn_offset(log_sys->next_checkpoint_lsn,
					       group);
	mach_write_to_4(buf + LOG_CHECKPOINT_OFFSET_LOW32,
			lsn_offset & 0xFFFFFFFFUL);
	mach_write_to_4(buf + LOG_CHECKPOINT_OFFSET_HIGH32,
			lsn_offset >> 32);

	mach_write_to_4(buf + LOG_CHECKPOINT_LOG_BUF_SIZE, log_sys->buf_size);

#ifdef UNIV_LOG_ARCHIVE
	if (log_sys->archiving_state == LOG_ARCH_OFF) {
		archived_lsn = IB_ULONGLONG_MAX;
	} else {
		archived_lsn = log_sys->archived_lsn;

		if (archived_lsn != log_sys->next_archived_lsn) {
			next_archived_lsn = log_sys->next_archived_lsn;
			/* For debugging only */
		}
	}

	mach_write_to_8(buf + LOG_CHECKPOINT_ARCHIVED_LSN, archived_lsn);
#else /* UNIV_LOG_ARCHIVE */
	mach_write_to_8(buf + LOG_CHECKPOINT_ARCHIVED_LSN, IB_ULONGLONG_MAX);
#endif /* UNIV_LOG_ARCHIVE */

	for (i = 0; i < LOG_MAX_N_GROUPS; i++) {
		log_checkpoint_set_nth_group_info(buf, i, 0);
	}

	group2 = UT_LIST_GET_FIRST(log_sys->log_groups);

	while (group2) {
		log_checkpoint_set_nth_group_info(buf, group2->id,
#ifdef UNIV_LOG_ARCHIVE
						  group2->archived_file_no
#else /* UNIV_LOG_ARCHIVE */
						  0
#endif /* UNIV_LOG_ARCHIVE */
						  );

		group2 = UT_LIST_GET_NEXT(log_groups, group2);
	}

	fold = ut_fold_binary(buf, LOG_CHECKPOINT_CHECKSUM_1);
	mach_write_to_4(buf + LOG_CHECKPOINT_CHECKSUM_1, fold);

	fold = ut_fold_binary(buf + LOG_CHECKPOINT_LSN,
			      LOG_CHECKPOINT_CHECKSUM_2 - LOG_CHECKPOINT_LSN);
	mach_write_to_4(buf + LOG_CHECKPOINT_CHECKSUM_2, fold);

	/* We alternate the physical place of the checkpoint info in the first
	log file */

	if ((log_sys->next_checkpoint_no & 1) == 0) {
		write_offset = LOG_CHECKPOINT_1;
	} else {
		write_offset = LOG_CHECKPOINT_2;
	}

	if (log_do_write) {
		if (log_sys->n_pending_checkpoint_writes == 0) {

			rw_lock_x_lock_gen(&(log_sys->checkpoint_lock),
					   LOG_CHECKPOINT);
		}

		log_sys->n_pending_checkpoint_writes++;
		MONITOR_INC(MONITOR_PENDING_CHECKPOINT_WRITE);

		log_sys->n_log_ios++;

		MONITOR_INC(MONITOR_LOG_IO);

		/* We send as the last parameter the group machine address
		added with 1, as we want to distinguish between a normal log
		file write and a checkpoint field write */

		fil_io(OS_FILE_WRITE | OS_FILE_LOG, FALSE, group->space_id, 0,
		       write_offset / UNIV_PAGE_SIZE,
		       write_offset % UNIV_PAGE_SIZE,
		       OS_FILE_LOG_BLOCK_SIZE,
		       buf, ((byte*) group + 1));

		ut_ad(((ulint) group & 0x1UL) == 0);
	}
}
#endif /* !UNIV_HOTBACKUP */

#ifdef UNIV_HOTBACKUP
/******************************************************//**
Writes info to a buffer of a log group when log files are created in
backup restoration. */
UNIV_INTERN
void
log_reset_first_header_and_checkpoint(
/*==================================*/
	byte*		hdr_buf,/*!< in: buffer which will be written to the
				start of the first log file */
	ib_uint64_t	start)	/*!< in: lsn of the start of the first log file;
				we pretend that there is a checkpoint at
				start + LOG_BLOCK_HDR_SIZE */
{
	ulint		fold;
	byte*		buf;
	ib_uint64_t	lsn;

	mach_write_to_4(hdr_buf + LOG_GROUP_ID, 0);
	mach_write_to_8(hdr_buf + LOG_FILE_START_LSN, start);

	lsn = start + LOG_BLOCK_HDR_SIZE;

	/* Write the label of ibbackup --restore */
	strcpy((char*) hdr_buf + LOG_FILE_WAS_CREATED_BY_HOT_BACKUP,
	       "ibbackup ");
	ut_sprintf_timestamp((char*) hdr_buf
			     + (LOG_FILE_WAS_CREATED_BY_HOT_BACKUP
				+ (sizeof "ibbackup ") - 1));
	buf = hdr_buf + LOG_CHECKPOINT_1;

	mach_write_to_8(buf + LOG_CHECKPOINT_NO, 0);
	mach_write_to_8(buf + LOG_CHECKPOINT_LSN, lsn);

	mach_write_to_4(buf + LOG_CHECKPOINT_OFFSET_LOW32,
			LOG_FILE_HDR_SIZE + LOG_BLOCK_HDR_SIZE);
	mach_write_to_4(buf + LOG_CHECKPOINT_OFFSET_HIGH32, 0);

	mach_write_to_4(buf + LOG_CHECKPOINT_LOG_BUF_SIZE, 2 * 1024 * 1024);

	mach_write_to_8(buf + LOG_CHECKPOINT_ARCHIVED_LSN, IB_ULONGLONG_MAX);

	fold = ut_fold_binary(buf, LOG_CHECKPOINT_CHECKSUM_1);
	mach_write_to_4(buf + LOG_CHECKPOINT_CHECKSUM_1, fold);

	fold = ut_fold_binary(buf + LOG_CHECKPOINT_LSN,
			      LOG_CHECKPOINT_CHECKSUM_2 - LOG_CHECKPOINT_LSN);
	mach_write_to_4(buf + LOG_CHECKPOINT_CHECKSUM_2, fold);

	/* Starting from InnoDB-3.23.50, we should also write info on
	allocated size in the tablespace, but unfortunately we do not
	know it here */
}
#endif /* UNIV_HOTBACKUP */

#ifndef UNIV_HOTBACKUP
/******************************************************//**
Reads a checkpoint info from a log group header to log_sys->checkpoint_buf. */
UNIV_INTERN
void
log_group_read_checkpoint_info(
/*===========================*/
	log_group_t*	group,	/*!< in: log group */
	ulint		field)	/*!< in: LOG_CHECKPOINT_1 or LOG_CHECKPOINT_2 */
{
	ut_ad(mutex_own(&(log_sys->mutex)));

	log_sys->n_log_ios++;

	MONITOR_INC(MONITOR_LOG_IO);

	fil_io(OS_FILE_READ | OS_FILE_LOG, TRUE, group->space_id, 0,
	       field / UNIV_PAGE_SIZE, field % UNIV_PAGE_SIZE,
	       OS_FILE_LOG_BLOCK_SIZE, log_sys->checkpoint_buf, NULL);
}

/******************************************************//**
Writes checkpoint info to groups. */
UNIV_INTERN
void
log_groups_write_checkpoint_info(void)
/*==================================*/
{
	log_group_t*	group;

	ut_ad(mutex_own(&(log_sys->mutex)));

	if (!srv_read_only_mode) {
		for (group = UT_LIST_GET_FIRST(log_sys->log_groups);
		     group;
		     group = UT_LIST_GET_NEXT(log_groups, group)) {

			log_group_checkpoint(group);
		}
	}
}

/******************************************************//**
Makes a checkpoint. Note that this function does not flush dirty
blocks from the buffer pool: it only checks what is lsn of the oldest
modification in the pool, and writes information about the lsn in
log files. Use log_make_checkpoint_at to flush also the pool.
@return	TRUE if success, FALSE if a checkpoint write was already running */
UNIV_INTERN
ibool
log_checkpoint(
/*===========*/
	ibool	sync,		/*!< in: TRUE if synchronous operation is
				desired */
	ibool	write_always)	/*!< in: the function normally checks if the
				the new checkpoint would have a greater
				lsn than the previous one: if not, then no
				physical write is done; by setting this
				parameter TRUE, a physical write will always be
				made to log files */
{
	lsn_t	oldest_lsn;

	ut_ad(!srv_read_only_mode);

	if (recv_recovery_is_on()) {
		recv_apply_hashed_log_recs(TRUE);
	}

	if (srv_unix_file_flush_method != SRV_UNIX_NOSYNC) {
		fil_flush_file_spaces(FIL_TABLESPACE);
	}

	mutex_enter(&(log_sys->mutex));

	ut_ad(!recv_no_log_write);
	oldest_lsn = log_buf_pool_get_oldest_modification();

	mutex_exit(&(log_sys->mutex));

	/* Because log also contains headers and dummy log records,
	if the buffer pool contains no dirty buffers, oldest_lsn
	gets the value log_sys->lsn from the previous function,
	and we must make sure that the log is flushed up to that
	lsn. If there are dirty buffers in the buffer pool, then our
	write-ahead-logging algorithm ensures that the log has been flushed
	up to oldest_lsn. */

	log_write_up_to(oldest_lsn, LOG_WAIT_ALL_GROUPS, TRUE);

	mutex_enter(&(log_sys->mutex));

	if (!write_always
	    && log_sys->last_checkpoint_lsn >= oldest_lsn) {

		mutex_exit(&(log_sys->mutex));

		return(TRUE);
	}

	ut_ad(log_sys->flushed_to_disk_lsn >= oldest_lsn);

	if (log_sys->n_pending_checkpoint_writes > 0) {
		/* A checkpoint write is running */

		mutex_exit(&(log_sys->mutex));

		if (sync) {
			/* Wait for the checkpoint write to complete */
			rw_lock_s_lock(&(log_sys->checkpoint_lock));
			rw_lock_s_unlock(&(log_sys->checkpoint_lock));
		}

		return(FALSE);
	}

	log_sys->next_checkpoint_lsn = oldest_lsn;

#ifdef UNIV_DEBUG
	if (log_debug_writes) {
		fprintf(stderr, "Making checkpoint no "
			LSN_PF " at lsn " LSN_PF "\n",
			log_sys->next_checkpoint_no,
			oldest_lsn);
	}
#endif /* UNIV_DEBUG */

	log_groups_write_checkpoint_info();

	MONITOR_INC(MONITOR_NUM_CHECKPOINT);

	mutex_exit(&(log_sys->mutex));

	if (sync) {
		/* Wait for the checkpoint write to complete */
		rw_lock_s_lock(&(log_sys->checkpoint_lock));
		rw_lock_s_unlock(&(log_sys->checkpoint_lock));
	}

	return(TRUE);
}

/****************************************************************//**
Makes a checkpoint at a given lsn or later. */
UNIV_INTERN
void
log_make_checkpoint_at(
/*===================*/
	lsn_t	lsn,		/*!< in: make a checkpoint at this or a
				later lsn, if IB_ULONGLONG_MAX, makes
				a checkpoint at the latest lsn */
	ibool	write_always)	/*!< in: the function normally checks if
				the new checkpoint would have a
				greater lsn than the previous one: if
				not, then no physical write is done;
				by setting this parameter TRUE, a
				physical write will always be made to
				log files */
{
	/* Preflush pages synchronously */

	while (!log_preflush_pool_modified_pages(lsn)) {
		/* Flush as much as we can */
	}

	while (!log_checkpoint(TRUE, write_always)) {
		/* Force a checkpoint */
	}
}

/****************************************************************//**
Tries to establish a big enough margin of free space in the log groups, such
that a new log entry can be catenated without an immediate need for a
checkpoint. NOTE: this function may only be called if the calling thread
owns no synchronization objects! */
static
void
log_checkpoint_margin(void)
/*=======================*/
{
	log_t*		log		= log_sys;
	lsn_t		age;
	lsn_t		checkpoint_age;
	ib_uint64_t	advance;
	lsn_t		oldest_lsn;
	ibool		checkpoint_sync;
	ibool		do_checkpoint;
	bool		success;
loop:
	checkpoint_sync = FALSE;
	do_checkpoint = FALSE;
	advance = 0;

	mutex_enter(&(log->mutex));
	ut_ad(!recv_no_log_write);

	if (log->check_flush_or_checkpoint == FALSE) {
		mutex_exit(&(log->mutex));

		return;
	}

	oldest_lsn = log_buf_pool_get_oldest_modification();

	age = log->lsn - oldest_lsn;

	if (age > log->max_modified_age_sync) {

		/* A flush is urgent: we have to do a synchronous preflush */
		advance = 2 * (age - log->max_modified_age_sync);
	}

	checkpoint_age = log->lsn - log->last_checkpoint_lsn;

	if (checkpoint_age > log->max_checkpoint_age) {
		/* A checkpoint is urgent: we do it synchronously */

		checkpoint_sync = TRUE;

		do_checkpoint = TRUE;

	} else if (checkpoint_age > log->max_checkpoint_age_async) {
		/* A checkpoint is not urgent: do it asynchronously */

		do_checkpoint = TRUE;

		log->check_flush_or_checkpoint = FALSE;
	} else {
		log->check_flush_or_checkpoint = FALSE;
	}

	mutex_exit(&(log->mutex));

	if (advance) {
		lsn_t	new_oldest = oldest_lsn + advance;

		success = log_preflush_pool_modified_pages(new_oldest);

		/* If the flush succeeded, this thread has done its part
		and can proceed. If it did not succeed, there was another
		thread doing a flush at the same time. */
		if (!success) {
			mutex_enter(&(log->mutex));

			log->check_flush_or_checkpoint = TRUE;

			mutex_exit(&(log->mutex));
			goto loop;
		}
	}

	if (do_checkpoint) {
		log_checkpoint(checkpoint_sync, FALSE);

		if (checkpoint_sync) {

			goto loop;
		}
	}
}

/******************************************************//**
Reads a specified log segment to a buffer. */
UNIV_INTERN
void
log_group_read_log_seg(
/*===================*/
	ulint		type,		/*!< in: LOG_ARCHIVE or LOG_RECOVER */
	byte*		buf,		/*!< in: buffer where to read */
	log_group_t*	group,		/*!< in: log group */
	lsn_t		start_lsn,	/*!< in: read area start */
	lsn_t		end_lsn)	/*!< in: read area end */
{
	ulint	len;
	lsn_t	source_offset;
	ibool	sync;

	ut_ad(mutex_own(&(log_sys->mutex)));

	sync = (type == LOG_RECOVER);
loop:
	source_offset = log_group_calc_lsn_offset(start_lsn, group);

	ut_a(end_lsn - start_lsn <= ULINT_MAX);
	len = (ulint) (end_lsn - start_lsn);

	ut_ad(len != 0);

	if ((source_offset % group->file_size) + len > group->file_size) {

		/* If the above condition is true then len (which is ulint)
		is > the expression below, so the typecast is ok */
		len = (ulint) (group->file_size -
			(source_offset % group->file_size));
	}

#ifdef UNIV_LOG_ARCHIVE
	if (type == LOG_ARCHIVE) {

		log_sys->n_pending_archive_ios++;
	}
#endif /* UNIV_LOG_ARCHIVE */

	log_sys->n_log_ios++;

	MONITOR_INC(MONITOR_LOG_IO);

	ut_a(source_offset / UNIV_PAGE_SIZE <= ULINT_MAX);

	fil_io(OS_FILE_READ | OS_FILE_LOG, sync, group->space_id, 0,
	       (ulint) (source_offset / UNIV_PAGE_SIZE),
	       (ulint) (source_offset % UNIV_PAGE_SIZE),
	       len, buf, (type == LOG_ARCHIVE) ? &log_archive_io : NULL);

	start_lsn += len;
	buf += len;

	if (start_lsn != end_lsn) {

		goto loop;
	}
}

#ifdef UNIV_LOG_ARCHIVE
/******************************************************//**
Generates an archived log file name. */
UNIV_INTERN
void
log_archived_file_name_gen(
/*=======================*/
	char*	buf,	/*!< in: buffer where to write */
	ulint	buf_len,/*!< in: buffer length */
	ulint	id __attribute__((unused)),
			/*!< in: group id;
			currently we only archive the first group */
	lsn_t	file_no)/*!< in: file number */
{
	ulint	dirnamelen;

	dirnamelen = strlen(srv_arch_dir);

	ut_a(buf_len > dirnamelen +
		       IB_ARCHIVED_LOGS_SERIAL_LEN +
		       IB_ARCHIVED_LOGS_PREFIX_LEN + 2);

	strcpy(buf, srv_arch_dir);

	if (buf[dirnamelen-1] != SRV_PATH_SEPARATOR) {
		buf[dirnamelen++] = SRV_PATH_SEPARATOR;
	}
	sprintf(buf + dirnamelen, IB_ARCHIVED_LOGS_PREFIX 
		"%0" IB_TO_STR(IB_ARCHIVED_LOGS_SERIAL_LEN) "llu",
		file_no);
}

/******************************************************//**
Get offset within archived log file to continue to write
with. */
UNIV_INTERN
void
log_archived_get_offset(
/*=====================*/
	log_group_t*	group,		/*!< in: log group */
	lsn_t		file_no,	/*!< in: archive log file number */
	lsn_t		archived_lsn,	/*!< in: last archived LSN */
	lsn_t*		offset)		/*!< out: offset within archived file */
{
	char		file_name[OS_FILE_MAX_PATH];
	ibool		exists;
	os_file_type_t	type;

	log_archived_file_name_gen(file_name,
		sizeof(file_name), group->id, file_no);

	ut_a(os_file_status(file_name, &exists,	&type));

	if (!exists) {
		*offset = 0;
		return;
	}

	*offset = archived_lsn - file_no + LOG_FILE_HDR_SIZE;

	if (archived_lsn != IB_ULONGLONG_MAX) {
		*offset = archived_lsn - file_no + LOG_FILE_HDR_SIZE;
	} else {
		/* Archiving was OFF prior startup */
		*offset = 0;
	}

	ut_a(group->file_size >= *offset + LOG_FILE_HDR_SIZE);

	return;
}

/******************************************************//**
Writes a log file header to a log file space. */
static
void
log_group_archive_file_header_write(
/*================================*/
	log_group_t*	group,		/*!< in: log group */
	ulint		nth_file,	/*!< in: header to the nth file in the
					archive log file space */
	lsn_t		file_no,	/*!< in: archived file number */
	ib_uint64_t	start_lsn)	/*!< in: log file data starts at this
					lsn */
{
	byte*	buf;
	ulint	dest_offset;

	ut_ad(mutex_own(&(log_sys->mutex)));

	ut_a(nth_file < group->n_files);

	buf = *(group->archive_file_header_bufs + nth_file);

	mach_write_to_4(buf + LOG_GROUP_ID, group->id);
	mach_write_to_8(buf + LOG_FILE_START_LSN, start_lsn);
	mach_write_to_4(buf + LOG_FILE_NO, file_no);

	mach_write_to_4(buf + LOG_FILE_ARCH_COMPLETED, FALSE);

	dest_offset = nth_file * group->file_size;

	log_sys->n_log_ios++;

	MONITOR_INC(MONITOR_LOG_IO);

	fil_io(OS_FILE_WRITE | OS_FILE_LOG, TRUE, group->archive_space_id,
	       0,
	       dest_offset / UNIV_PAGE_SIZE,
	       dest_offset % UNIV_PAGE_SIZE,
	       2 * OS_FILE_LOG_BLOCK_SIZE,
	       buf, &log_archive_io);
}

/******************************************************//**
Writes a log file header to a completed archived log file. */
static
void
log_group_archive_completed_header_write(
/*=====================================*/
	log_group_t*	group,		/*!< in: log group */
	ulint		nth_file,	/*!< in: header to the nth file in the
					archive log file space */
	ib_uint64_t	end_lsn)	/*!< in: end lsn of the file */
{
	byte*	buf;
	ulint	dest_offset;

	ut_ad(mutex_own(&(log_sys->mutex)));
	ut_a(nth_file < group->n_files);

	buf = *(group->archive_file_header_bufs + nth_file);

	mach_write_to_4(buf + LOG_FILE_ARCH_COMPLETED, TRUE);
	mach_write_to_8(buf + LOG_FILE_END_LSN, end_lsn);

	dest_offset = nth_file * group->file_size + LOG_FILE_ARCH_COMPLETED;

	log_sys->n_log_ios++;

	MONITOR_INC(MONITOR_LOG_IO);

	fil_io(OS_FILE_WRITE | OS_FILE_LOG, TRUE, group->archive_space_id,
	       0,
	       dest_offset / UNIV_PAGE_SIZE,
	       dest_offset % UNIV_PAGE_SIZE,
	       OS_FILE_LOG_BLOCK_SIZE,
	       buf + LOG_FILE_ARCH_COMPLETED,
	       &log_archive_io);
}

/******************************************************//**
Does the archive writes for a single log group. */
static
void
log_group_archive(
/*==============*/
	log_group_t*	group)	/*!< in: log group */
{
	os_file_t	file_handle;
	lsn_t		start_lsn;
	lsn_t		end_lsn;
	char		name[OS_FILE_MAX_PATH];
	byte*		buf;
	ulint		len;
	ibool		ret;
	lsn_t		next_offset;
	ulint		n_files;
	ulint		open_mode;

	ut_ad(mutex_own(&(log_sys->mutex)));

	start_lsn = log_sys->archived_lsn;

	ut_a(start_lsn % OS_FILE_LOG_BLOCK_SIZE == 0);

	end_lsn = log_sys->next_archived_lsn;

	ut_a(end_lsn % OS_FILE_LOG_BLOCK_SIZE == 0);

	buf = log_sys->archive_buf;

	n_files = 0;

	next_offset = group->archived_offset;
loop:
	if ((next_offset % group->file_size == 0)
	    || (fil_space_get_size(group->archive_space_id) == 0)) {

		/* Add the file to the archive file space; create or open the
		file */

		if (next_offset % group->file_size == 0) {
			open_mode = OS_FILE_CREATE;
			if (n_files == 0) {
				/* Adjust archived_file_no to match start_lsn
				   which is written in file header as well */
				group->archived_file_no = start_lsn;
			}
		} else {
			open_mode = OS_FILE_OPEN;
		}

		log_archived_file_name_gen(name, sizeof(name), group->id,
					   group->archived_file_no +
					   n_files * (group->file_size -
					   LOG_FILE_HDR_SIZE));

		file_handle = os_file_create(innodb_file_log_key,
					     name, open_mode,
					     OS_FILE_AIO,
					     OS_DATA_FILE, &ret);

		if (!ret && (open_mode == OS_FILE_CREATE)) {
			file_handle = os_file_create(
				innodb_file_log_key, name, OS_FILE_OPEN,
				OS_FILE_AIO, OS_DATA_FILE, &ret);
		}

		if (!ret) {
			fprintf(stderr,
				"InnoDB: Cannot create or open"
				" archive log file %s.\n"
				"InnoDB: Cannot continue operation.\n"
				"InnoDB: Check that the log archive"
				" directory exists,\n"
				"InnoDB: you have access rights to it, and\n"
				"InnoDB: there is space available.\n", name);
			exit(1);
		}

#ifdef UNIV_DEBUG
		if (log_debug_writes) {
			fprintf(stderr, "Created archive file %s\n", name);
		}
#endif /* UNIV_DEBUG */

		ret = os_file_close(file_handle);

		ut_a(ret);

		/* Add the archive file as a node to the space */

		ut_a(fil_node_create(name, group->file_size / UNIV_PAGE_SIZE,
				     group->archive_space_id, FALSE));

		if (next_offset % group->file_size == 0) {
			log_group_archive_file_header_write(
				group, n_files,
				group->archived_file_no +
				n_files * (group->file_size - LOG_FILE_HDR_SIZE),
				start_lsn);

			next_offset += LOG_FILE_HDR_SIZE;
		}
	}

	len = end_lsn - start_lsn;

	if (group->file_size < (next_offset % group->file_size) + len) {

		len = group->file_size - (next_offset % group->file_size);
	}

#ifdef UNIV_DEBUG
	if (log_debug_writes) {
		fprintf(stderr,
			"Archiving starting at lsn " LSN_PF ", len %lu"
			" to group %lu\n",
			start_lsn,
			(ulong) len, (ulong) group->id);
	}
#endif /* UNIV_DEBUG */

	log_sys->n_pending_archive_ios++;

	log_sys->n_log_ios++;

	MONITOR_INC(MONITOR_LOG_IO);

	fil_io(OS_FILE_WRITE | OS_FILE_LOG, FALSE, group->archive_space_id,
	       0,
	       (ulint) (next_offset / UNIV_PAGE_SIZE),
	       (ulint) (next_offset % UNIV_PAGE_SIZE),
	       ut_calc_align(len, OS_FILE_LOG_BLOCK_SIZE), buf,
	       &log_archive_io);

	start_lsn += len;
	next_offset += len;
	buf += len;

	if (next_offset % group->file_size == 0) {
		n_files++;
	}

	if (end_lsn != start_lsn) {

		goto loop;
	}

	group->next_archived_file_no = group->archived_file_no +
			n_files * (group->file_size - LOG_FILE_HDR_SIZE);
	group->next_archived_offset = next_offset % group->file_size;

	ut_a(group->next_archived_offset % OS_FILE_LOG_BLOCK_SIZE == 0);
}

/*****************************************************//**
(Writes to the archive of each log group.) Currently, only the first
group is archived. */
static
void
log_archive_groups(void)
/*====================*/
{
	log_group_t*	group;

	ut_ad(mutex_own(&(log_sys->mutex)));

	group = UT_LIST_GET_FIRST(log_sys->log_groups);

	log_group_archive(group);
}

/*****************************************************//**
Completes the archiving write phase for (each log group), currently,
the first log group. */
static
void
log_archive_write_complete_groups(void)
/*===================================*/
{
	log_group_t*	group;
	lsn_t		end_offset;
	ulint		trunc_files;
	ulint		n_files;
	ib_uint64_t	start_lsn;
	ib_uint64_t	end_lsn;
	ulint		i;

	ut_ad(mutex_own(&(log_sys->mutex)));

	group = UT_LIST_GET_FIRST(log_sys->log_groups);

	group->archived_file_no = group->next_archived_file_no;
	group->archived_offset = group->next_archived_offset;

	/* Truncate from the archive file space all but the last
	file, or if it has been written full, all files */

	n_files = (UNIV_PAGE_SIZE
		   * fil_space_get_size(group->archive_space_id))
		/ group->file_size;
	ut_ad(n_files > 0);

	end_offset = group->archived_offset;

	if (end_offset % group->file_size == 0) {

		trunc_files = n_files;
	} else {
		trunc_files = n_files - 1;
	}

#ifdef UNIV_DEBUG
	if (log_debug_writes && trunc_files) {
		fprintf(stderr,
			"Complete file(s) archived to group %lu\n",
			(ulong) group->id);
	}
#endif /* UNIV_DEBUG */

	/* Calculate the archive file space start lsn */
	start_lsn = log_sys->next_archived_lsn
		- (end_offset - LOG_FILE_HDR_SIZE + trunc_files
		   * (group->file_size - LOG_FILE_HDR_SIZE));
	end_lsn = start_lsn;

	for (i = 0; i < trunc_files; i++) {

		end_lsn += group->file_size - LOG_FILE_HDR_SIZE;

		/* Write a notice to the headers of archived log
		files that the file write has been completed */

		log_group_archive_completed_header_write(group, i, end_lsn);
	}

	fil_space_truncate_start(group->archive_space_id,
				 trunc_files * group->file_size);

#ifdef UNIV_DEBUG
	if (log_debug_writes) {
		fputs("Archiving writes completed\n", stderr);
	}
#endif /* UNIV_DEBUG */
}

/******************************************************//**
Completes an archiving i/o. */
static
void
log_archive_check_completion_low(void)
/*==================================*/
{
	ut_ad(mutex_own(&(log_sys->mutex)));

	if (log_sys->n_pending_archive_ios == 0
	    && log_sys->archiving_phase == LOG_ARCHIVE_READ) {

#ifdef UNIV_DEBUG
		if (log_debug_writes) {
			fputs("Archiving read completed\n", stderr);
		}
#endif /* UNIV_DEBUG */

		/* Archive buffer has now been read in: start archive writes */

		log_sys->archiving_phase = LOG_ARCHIVE_WRITE;

		log_archive_groups();
	}

	if (log_sys->n_pending_archive_ios == 0
	    && log_sys->archiving_phase == LOG_ARCHIVE_WRITE) {

		log_archive_write_complete_groups();

		log_sys->archived_lsn = log_sys->next_archived_lsn;

		rw_lock_x_unlock_gen(&(log_sys->archive_lock), LOG_ARCHIVE);
	}
}

/******************************************************//**
Completes an archiving i/o. */
static
void
log_io_complete_archive(void)
/*=========================*/
{
	log_group_t*	group;

	mutex_enter(&(log_sys->mutex));

	group = UT_LIST_GET_FIRST(log_sys->log_groups);

	mutex_exit(&(log_sys->mutex));

	fil_flush(group->archive_space_id);

	mutex_enter(&(log_sys->mutex));

	ut_ad(log_sys->n_pending_archive_ios > 0);

	log_sys->n_pending_archive_ios--;

	log_archive_check_completion_low();

	mutex_exit(&(log_sys->mutex));
}

/********************************************************************//**
Starts an archiving operation.
@return	TRUE if succeed, FALSE if an archiving operation was already running */
UNIV_INTERN
ibool
log_archive_do(
/*===========*/
	ibool	sync,	/*!< in: TRUE if synchronous operation is desired */
	ulint*	n_bytes)/*!< out: archive log buffer size, 0 if nothing to
			archive */
{
	ibool		calc_new_limit;
	ib_uint64_t	start_lsn;
	ib_uint64_t	limit_lsn;

	calc_new_limit = TRUE;
loop:
	mutex_enter(&(log_sys->mutex));

	switch (log_sys->archiving_state) {
	case LOG_ARCH_OFF:
arch_none:
		mutex_exit(&(log_sys->mutex));

		*n_bytes = 0;

		return(TRUE);
	case LOG_ARCH_STOPPED:
	case LOG_ARCH_STOPPING2:
		mutex_exit(&(log_sys->mutex));

		os_event_wait(log_sys->archiving_on);

		goto loop;
	}

	start_lsn = log_sys->archived_lsn;

	if (calc_new_limit) {
		ut_a(log_sys->archive_buf_size % OS_FILE_LOG_BLOCK_SIZE == 0);
		limit_lsn = start_lsn + log_sys->archive_buf_size;

		*n_bytes = log_sys->archive_buf_size;

		if (limit_lsn >= log_sys->lsn) {

			limit_lsn = ut_uint64_align_down(
				log_sys->lsn, OS_FILE_LOG_BLOCK_SIZE);
		}
	}

	if (log_sys->archived_lsn >= limit_lsn) {

		goto arch_none;
	}

	if (log_sys->written_to_all_lsn < limit_lsn) {

		mutex_exit(&(log_sys->mutex));

		log_write_up_to(limit_lsn, LOG_WAIT_ALL_GROUPS, TRUE);

		calc_new_limit = FALSE;

		goto loop;
	}

	if (log_sys->n_pending_archive_ios > 0) {
		/* An archiving operation is running */

		mutex_exit(&(log_sys->mutex));

		if (sync) {
			rw_lock_s_lock(&(log_sys->archive_lock));
			rw_lock_s_unlock(&(log_sys->archive_lock));
		}

		*n_bytes = log_sys->archive_buf_size;

		return(FALSE);
	}

	rw_lock_x_lock_gen(&(log_sys->archive_lock), LOG_ARCHIVE);

	log_sys->archiving_phase = LOG_ARCHIVE_READ;

	log_sys->next_archived_lsn = limit_lsn;

#ifdef UNIV_DEBUG
	if (log_debug_writes) {
		fprintf(stderr,
			"Archiving from lsn " LSN_PF " to lsn " LSN_PF "\n",
			log_sys->archived_lsn, limit_lsn);
	}
#endif /* UNIV_DEBUG */

	/* Read the log segment to the archive buffer */

	log_group_read_log_seg(LOG_ARCHIVE, log_sys->archive_buf,
			       UT_LIST_GET_FIRST(log_sys->log_groups),
			       start_lsn, limit_lsn);

	mutex_exit(&(log_sys->mutex));

	if (sync) {
		rw_lock_s_lock(&(log_sys->archive_lock));
		rw_lock_s_unlock(&(log_sys->archive_lock));
	}

	*n_bytes = log_sys->archive_buf_size;

	return(TRUE);
}

/****************************************************************//**
Writes the log contents to the archive at least up to the lsn when this
function was called. */
static
void
log_archive_all(void)
/*=================*/
{
	ib_uint64_t	present_lsn;
	ulint		dummy;

	mutex_enter(&(log_sys->mutex));

	if (log_sys->archiving_state == LOG_ARCH_OFF) {
		mutex_exit(&(log_sys->mutex));

		return;
	}

	present_lsn = log_sys->lsn;

	mutex_exit(&(log_sys->mutex));

	log_pad_current_log_block();

	for (;;) {
		mutex_enter(&(log_sys->mutex));

		if (present_lsn <= log_sys->archived_lsn) {

			mutex_exit(&(log_sys->mutex));

			return;
		}

		mutex_exit(&(log_sys->mutex));

		log_archive_do(TRUE, &dummy);
	}
}

/*****************************************************//**
Closes the possible open archive log file (for each group) the first group,
and if it was open, increments the group file count by 2, if desired. */
static
void
log_archive_close_groups(
/*=====================*/
	ibool	increment_file_count)	/*!< in: TRUE if we want to increment
					the file count */
{
	log_group_t*	group;
	ulint		trunc_len;

	ut_ad(mutex_own(&(log_sys->mutex)));

	if (log_sys->archiving_state == LOG_ARCH_OFF) {

		return;
	}

	group = UT_LIST_GET_FIRST(log_sys->log_groups);

	trunc_len = UNIV_PAGE_SIZE
		* fil_space_get_size(group->archive_space_id);
	if (trunc_len > 0) {
		ut_a(trunc_len == group->file_size);

		/* Write a notice to the headers of archived log
		files that the file write has been completed */

		log_group_archive_completed_header_write(
			group, 0, log_sys->archived_lsn);

		fil_space_truncate_start(group->archive_space_id,
					 trunc_len);
		if (increment_file_count) {
			group->archived_offset = 0;
		}

	}
}

/****************************************************************//**
Writes the log contents to the archive up to the lsn when this function was
called, and stops the archiving. When archiving is started again, the archived
log file numbers start from 2 higher, so that the archiving will not write
again to the archived log files which exist when this function returns.
@return	DB_SUCCESS or DB_ERROR */
UNIV_INTERN
ulint
log_archive_stop(void)
/*==================*/
{
	ibool	success;

	mutex_enter(&(log_sys->mutex));

	if (log_sys->archiving_state != LOG_ARCH_ON) {

		mutex_exit(&(log_sys->mutex));

		return(DB_ERROR);
	}

	log_sys->archiving_state = LOG_ARCH_STOPPING;

	mutex_exit(&(log_sys->mutex));

	log_archive_all();

	mutex_enter(&(log_sys->mutex));

	log_sys->archiving_state = LOG_ARCH_STOPPING2;
	os_event_reset(log_sys->archiving_on);

	mutex_exit(&(log_sys->mutex));

	/* Wait for a possible archiving operation to end */

	rw_lock_s_lock(&(log_sys->archive_lock));
	rw_lock_s_unlock(&(log_sys->archive_lock));

	mutex_enter(&(log_sys->mutex));

	/* Close all archived log files, incrementing the file count by 2,
	if appropriate */

	log_archive_close_groups(TRUE);

	mutex_exit(&(log_sys->mutex));

	/* Make a checkpoint, so that if recovery is needed, the file numbers
	of new archived log files will start from the right value */

	success = FALSE;

	while (!success) {
		success = log_checkpoint(TRUE, TRUE);
	}

	mutex_enter(&(log_sys->mutex));

	log_sys->archiving_state = LOG_ARCH_STOPPED;

	mutex_exit(&(log_sys->mutex));

	return(DB_SUCCESS);
}

/****************************************************************//**
Starts again archiving which has been stopped.
@return	DB_SUCCESS or DB_ERROR */
UNIV_INTERN
ulint
log_archive_start(void)
/*===================*/
{
	mutex_enter(&(log_sys->mutex));

	if (log_sys->archiving_state != LOG_ARCH_STOPPED) {

		mutex_exit(&(log_sys->mutex));

		return(DB_ERROR);
	}

	log_sys->archiving_state = LOG_ARCH_ON;

	os_event_set(log_sys->archiving_on);

	mutex_exit(&(log_sys->mutex));

	return(DB_SUCCESS);
}

/****************************************************************//**
Stop archiving the log so that a gap may occur in the archived log files.
@return	DB_SUCCESS or DB_ERROR */
UNIV_INTERN
ulint
log_archive_noarchivelog(void)
/*==========================*/
{
loop:
	mutex_enter(&(log_sys->mutex));

	if (log_sys->archiving_state == LOG_ARCH_STOPPED
	    || log_sys->archiving_state == LOG_ARCH_OFF) {

		log_sys->archiving_state = LOG_ARCH_OFF;

		os_event_set(log_sys->archiving_on);

		mutex_exit(&(log_sys->mutex));

		return(DB_SUCCESS);
	}

	mutex_exit(&(log_sys->mutex));

	log_archive_stop();

	os_thread_sleep(500000);

	goto loop;
}

/****************************************************************//**
Start archiving the log so that a gap may occur in the archived log files.
@return	DB_SUCCESS or DB_ERROR */
UNIV_INTERN
ulint
log_archive_archivelog(void)
/*========================*/
{
	mutex_enter(&(log_sys->mutex));

	if (log_sys->archiving_state == LOG_ARCH_OFF) {

		log_sys->archiving_state = LOG_ARCH_ON;

		log_sys->archived_lsn
			= ut_uint64_align_down(log_sys->lsn,
					       OS_FILE_LOG_BLOCK_SIZE);
		mutex_exit(&(log_sys->mutex));

		return(DB_SUCCESS);
	}

	mutex_exit(&(log_sys->mutex));

	return(DB_ERROR);
}

/****************************************************************//**
Tries to establish a big enough margin of free space in the log groups, such
that a new log entry can be catenated without an immediate need for
archiving. */
static
void
log_archive_margin(void)
/*====================*/
{
	log_t*	log		= log_sys;
	ulint	age;
	ibool	sync;
	ulint	dummy;
loop:
	mutex_enter(&(log->mutex));

	if (log->archiving_state == LOG_ARCH_OFF) {
		mutex_exit(&(log->mutex));

		return;
	}

	age = log->lsn - log->archived_lsn;

	if (age > log->max_archived_lsn_age) {

		/* An archiving is urgent: we have to do synchronous i/o */

		sync = TRUE;

	} else if (age > log->max_archived_lsn_age_async) {

		/* An archiving is not urgent: we do asynchronous i/o */

		sync = FALSE;
	} else {
		/* No archiving required yet */

		mutex_exit(&(log->mutex));

		return;
	}

	mutex_exit(&(log->mutex));

	log_archive_do(sync, &dummy);

	if (sync == TRUE) {
		/* Check again that enough was written to the archive */

		goto loop;
	}
}
#endif /* UNIV_LOG_ARCHIVE */

/********************************************************************//**
Checks that there is enough free space in the log to start a new query step.
Flushes the log buffer or makes a new checkpoint if necessary. NOTE: this
function may only be called if the calling thread owns no synchronization
objects! */
UNIV_INTERN
void
log_check_margins(void)
/*===================*/
{
loop:
	log_flush_margin();

	log_checkpoint_margin();

	mutex_enter(&(log_sys->mutex));
	if (log_check_tracking_margin(0)) {

		mutex_exit(&(log_sys->mutex));
		os_thread_sleep(10000);
		goto loop;
	}
	mutex_exit(&(log_sys->mutex));

#ifdef UNIV_LOG_ARCHIVE
	log_archive_margin();
#endif /* UNIV_LOG_ARCHIVE */

	mutex_enter(&(log_sys->mutex));
	ut_ad(!recv_no_log_write);

	if (log_sys->check_flush_or_checkpoint) {

		mutex_exit(&(log_sys->mutex));

		goto loop;
	}

	mutex_exit(&(log_sys->mutex));
}

/****************************************************************//**
Makes a checkpoint at the latest lsn and writes it to first page of each
data file in the database, so that we know that the file spaces contain
all modifications up to that lsn. This can only be called at database
shutdown. This function also writes all log in log files to the log archive. */
UNIV_INTERN
void
logs_empty_and_mark_files_at_shutdown(void)
/*=======================================*/
{
	lsn_t			lsn;
<<<<<<< HEAD
	lsn_t			tracked_lsn;
	ulint			arch_log_no;
=======
>>>>>>> d0e21a90
	ulint			count = 0;
	ulint			total_trx;
	ulint			pending_io;
	enum srv_thread_type	active_thd;
	const char*		thread_name;
	ibool			server_busy;

	ib_logf(IB_LOG_LEVEL_INFO, "Starting shutdown...");

	/* Wait until the master thread and all other operations are idle: our
	algorithm only works if the server is idle at shutdown */

	srv_shutdown_state = SRV_SHUTDOWN_CLEANUP;
loop:
	os_thread_sleep(100000);

	count++;

	/* We need the monitor threads to stop before we proceed with
	a shutdown. */

	thread_name = srv_any_background_threads_are_active();

	if (thread_name != NULL) {
		/* Print a message every 60 seconds if we are waiting
		for the monitor thread to exit. Master and worker
		threads check will be done later. */

		if (srv_print_verbose_log && count > 600) {
			ib_logf(IB_LOG_LEVEL_INFO,
				"Waiting for %s to exit", thread_name);
			count = 0;
		}

		goto loop;
	}

	/* Check that there are no longer transactions, except for
	PREPARED ones. We need this wait even for the 'very fast'
	shutdown, because the InnoDB layer may have committed or
	prepared transactions and we don't want to lose them. */

	total_trx = trx_sys_any_active_transactions();

	if (total_trx > 0) {

		if (srv_print_verbose_log && count > 600) {
			ib_logf(IB_LOG_LEVEL_INFO,
				"Waiting for %lu active transactions to finish",
				(ulong) total_trx);

			count = 0;
		}

		goto loop;
	}

	/* Check that the background threads are suspended */

	active_thd = srv_get_active_thread_type();

	if (active_thd != SRV_NONE) {

		if (active_thd == SRV_PURGE) {
			srv_purge_wakeup();
		}

		/* The srv_lock_timeout_thread, srv_error_monitor_thread
		and srv_monitor_thread should already exit by now. The
		only threads to be suspended are the master threads
		and worker threads (purge threads). Print the thread
		type if any of such threads not in suspended mode */
		if (srv_print_verbose_log && count > 600) {
			const char*	thread_type = "<null>";

			switch (active_thd) {
			case SRV_NONE:
				/* This shouldn't happen because we've
				already checked for this case before
				entering the if(). We handle it here
				to avoid a compiler warning. */
				ut_error;
			case SRV_WORKER:
				thread_type = "worker threads";
				break;
			case SRV_MASTER:
				thread_type = "master thread";
				break;
			case SRV_PURGE:
				thread_type = "purge thread";
				break;
			}

			ib_logf(IB_LOG_LEVEL_INFO,
				"Waiting for %s to be suspended",
				thread_type);
			count = 0;
		}

		goto loop;
	}

	/* At this point only page_cleaner should be active. We wait
	here to let it complete the flushing of the buffer pools
	before proceeding further. */
	srv_shutdown_state = SRV_SHUTDOWN_FLUSH_PHASE;
	count = 0;
	while (buf_page_cleaner_is_active) {
		++count;
		os_thread_sleep(100000);
		if (srv_print_verbose_log && count > 600) {
			ib_logf(IB_LOG_LEVEL_INFO,
				"Waiting for page_cleaner to "
				"finish flushing of buffer pool");
			count = 0;
		}
	}

	mutex_enter(&log_sys->mutex);
	server_busy = log_sys->n_pending_checkpoint_writes
#ifdef UNIV_LOG_ARCHIVE
		|| log_sys->n_pending_archive_ios
#endif /* UNIV_LOG_ARCHIVE */
		|| log_sys->n_pending_writes;
	mutex_exit(&log_sys->mutex);

	if (server_busy) {
		if (srv_print_verbose_log && count > 600) {
			ib_logf(IB_LOG_LEVEL_INFO,
				"Pending checkpoint_writes: %lu. "
				"Pending log flush writes: %lu",
				(ulong) log_sys->n_pending_checkpoint_writes,
				(ulong) log_sys->n_pending_writes);
			count = 0;
		}
		goto loop;
	}

	pending_io = buf_pool_check_no_pending_io();

	if (pending_io) {
		if (srv_print_verbose_log && count > 600) {
			ib_logf(IB_LOG_LEVEL_INFO,
				"Waiting for %lu buffer page I/Os to complete",
				(ulong) pending_io);
			count = 0;
		}

		goto loop;
	}

#ifdef UNIV_LOG_ARCHIVE
	log_archive_all();
#endif /* UNIV_LOG_ARCHIVE */
	if (srv_fast_shutdown == 2) {
		if (!srv_read_only_mode) {
			ib_logf(IB_LOG_LEVEL_INFO,
				"MySQL has requested a very fast shutdown "
				"without flushing the InnoDB buffer pool to "
				"data files. At the next mysqld startup "
				"InnoDB will do a crash recovery!");

			/* In this fastest shutdown we do not flush the
			buffer pool:

			it is essentially a 'crash' of the InnoDB server.
			Make sure that the log is all flushed to disk, so
			that we can recover all committed transactions in
			a crash recovery. We must not write the lsn stamps
			to the data files, since at a startup InnoDB deduces
			from the stamps if the previous shutdown was clean. */

			log_buffer_flush_to_disk();

			/* Check that the background threads stay suspended */
			thread_name = srv_any_background_threads_are_active();

			if (thread_name != NULL) {
				ib_logf(IB_LOG_LEVEL_WARN,
					"Background thread %s woke up "
					"during shutdown", thread_name);
				goto loop;
			}
		}

		srv_shutdown_state = SRV_SHUTDOWN_LAST_PHASE;

		/* Wake the log tracking thread which will then immediatelly
		quit because of srv_shutdown_state value */
		if (srv_track_changed_pages) {
			os_event_set(srv_checkpoint_completed_event);
			os_event_wait(srv_redo_log_thread_finished_event);
		}

		fil_close_all_files();

		thread_name = srv_any_background_threads_are_active();

		ut_a(!thread_name);

		return;
	}

	if (!srv_read_only_mode) {
		log_make_checkpoint_at(LSN_MAX, TRUE);
	}

	mutex_enter(&log_sys->mutex);

	tracked_lsn = log_get_tracked_lsn();

	lsn = log_sys->lsn;

	if (lsn != log_sys->last_checkpoint_lsn
	    || (srv_track_changed_pages	&& (tracked_lsn != log_sys->last_checkpoint_lsn))
#ifdef UNIV_LOG_ARCHIVE
	    || (srv_log_archive_on
		&& lsn != log_sys->archived_lsn + LOG_BLOCK_HDR_SIZE)
#endif /* UNIV_LOG_ARCHIVE */
	    ) {

		mutex_exit(&log_sys->mutex);

		goto loop;
	}

#ifdef UNIV_LOG_ARCHIVE

	log_archive_close_groups(TRUE);
#endif /* UNIV_LOG_ARCHIVE */

	mutex_exit(&log_sys->mutex);

	/* Check that the background threads stay suspended */
	thread_name = srv_any_background_threads_are_active();
	if (thread_name != NULL) {
		ib_logf(IB_LOG_LEVEL_WARN,
			"Background thread %s woke up during shutdown",
			thread_name);

		goto loop;
	}

	if (!srv_read_only_mode) {
		fil_flush_file_spaces(FIL_TABLESPACE);
		fil_flush_file_spaces(FIL_LOG);
	}

	/* The call fil_write_flushed_lsn_to_data_files() will pass the buffer
	pool: therefore it is essential that the buffer pool has been
	completely flushed to disk! (We do not call fil_write... if the
	'very fast' shutdown is enabled.) */

	if (!buf_all_freed()) {

		if (srv_print_verbose_log && count > 600) {
			ib_logf(IB_LOG_LEVEL_INFO,
				"Waiting for dirty buffer pages to be flushed");
			count = 0;
		}

		goto loop;
	}

	srv_shutdown_state = SRV_SHUTDOWN_LAST_PHASE;

	/* Signal the log following thread to quit */
	if (srv_track_changed_pages) {
		os_event_set(srv_checkpoint_completed_event);
	}

	/* Make some checks that the server really is quiet */
	srv_thread_type	type = srv_get_active_thread_type();
	ut_a(type == SRV_NONE);

	bool	freed = buf_all_freed();
	ut_a(freed);

	ut_a(lsn == log_sys->lsn);

	if (lsn < srv_start_lsn) {
		ib_logf(IB_LOG_LEVEL_ERROR,
			"Log sequence number at shutdown " LSN_PF " "
			"is lower than at startup " LSN_PF "!",
			lsn, srv_start_lsn);
	}

	srv_shutdown_lsn = lsn;

	if (!srv_read_only_mode) {
		fil_write_flushed_lsn_to_data_files(lsn, 0);

		fil_flush_file_spaces(FIL_TABLESPACE);
	}

	if (srv_track_changed_pages) {
		os_event_wait(srv_redo_log_thread_finished_event);
	}

	fil_close_all_files();

	/* Make some checks that the server really is quiet */
	type = srv_get_active_thread_type();
	ut_a(type == SRV_NONE);

	freed = buf_all_freed();
	ut_a(freed);

	ut_a(lsn == log_sys->lsn);
}

#ifdef UNIV_LOG_DEBUG
/******************************************************//**
Checks by parsing that the catenated log segment for a single mtr is
consistent. */
UNIV_INTERN
ibool
log_check_log_recs(
/*===============*/
	const byte*	buf,		/*!< in: pointer to the start of
					the log segment in the
					log_sys->buf log buffer */
	ulint		len,		/*!< in: segment length in bytes */
	ib_uint64_t	buf_start_lsn)	/*!< in: buffer start lsn */
{
	ib_uint64_t	contiguous_lsn;
	ib_uint64_t	scanned_lsn;
	const byte*	start;
	const byte*	end;
	byte*		buf1;
	byte*		scan_buf;

	ut_ad(mutex_own(&(log_sys->mutex)));

	if (len == 0) {

		return(TRUE);
	}

	start = ut_align_down(buf, OS_FILE_LOG_BLOCK_SIZE);
	end = ut_align(buf + len, OS_FILE_LOG_BLOCK_SIZE);

	buf1 = mem_alloc((end - start) + OS_FILE_LOG_BLOCK_SIZE);
	scan_buf = ut_align(buf1, OS_FILE_LOG_BLOCK_SIZE);

	ut_memcpy(scan_buf, start, end - start);

	recv_scan_log_recs((buf_pool_get_n_pages()
			   - (recv_n_pool_free_frames * srv_buf_pool_instances))
			   * UNIV_PAGE_SIZE, FALSE, scan_buf, end - start,
			   ut_uint64_align_down(buf_start_lsn,
						OS_FILE_LOG_BLOCK_SIZE),
			   &contiguous_lsn, &scanned_lsn);

	ut_a(scanned_lsn == buf_start_lsn + len);
	ut_a(recv_sys->recovered_lsn == scanned_lsn);

	mem_free(buf1);

	return(TRUE);
}
#endif /* UNIV_LOG_DEBUG */

/******************************************************//**
Peeks the current lsn.
@return	TRUE if success, FALSE if could not get the log system mutex */
UNIV_INTERN
ibool
log_peek_lsn(
/*=========*/
	lsn_t*	lsn)	/*!< out: if returns TRUE, current lsn is here */
{
	if (0 == mutex_enter_nowait(&(log_sys->mutex))) {
		*lsn = log_sys->lsn;

		mutex_exit(&(log_sys->mutex));

		return(TRUE);
	}

	return(FALSE);
}

/******************************************************//**
Prints info of the log. */
UNIV_INTERN
void
log_print(
/*======*/
	FILE*	file)	/*!< in: file where to print */
{
	double	time_elapsed;
	time_t	current_time;

	mutex_enter(&(log_sys->mutex));

	fprintf(file,
		"Log sequence number " LSN_PF "\n"
		"Log flushed up to   " LSN_PF "\n"
		"Pages flushed up to " LSN_PF "\n"
		"Last checkpoint at  " LSN_PF "\n",
		log_sys->lsn,
		log_sys->flushed_to_disk_lsn,
		log_buf_pool_get_oldest_modification(),
		log_sys->last_checkpoint_lsn);

	fprintf(file,
		"Max checkpoint age    " LSN_PF "\n"
		"Checkpoint age target " LSN_PF "\n"
		"Modified age          " LSN_PF "\n"
		"Checkpoint age        " LSN_PF "\n",
		log_sys->max_checkpoint_age,
		log_sys->max_checkpoint_age_async,
		log_sys->lsn -log_buf_pool_get_oldest_modification(),
		log_sys->lsn - log_sys->last_checkpoint_lsn);

	current_time = time(NULL);

	time_elapsed = difftime(current_time,
				log_sys->last_printout_time);

	if (time_elapsed <= 0) {
		time_elapsed = 1;
	}

	fprintf(file,
		"%lu pending log writes, %lu pending chkp writes\n"
		"%lu log i/o's done, %.2f log i/o's/second\n",
		(ulong) log_sys->n_pending_writes,
		(ulong) log_sys->n_pending_checkpoint_writes,
		(ulong) log_sys->n_log_ios,
		((double)(log_sys->n_log_ios - log_sys->n_log_ios_old)
		 / time_elapsed));

	if (srv_track_changed_pages) {

		/* The maximum tracked LSN age is equal to the maximum
		checkpoint age */
		fprintf(file,
			"Log tracking enabled\n"
			"Log tracked up to   " LSN_PF "\n"
			"Max tracked LSN age " LSN_PF "\n",
			log_get_tracked_lsn(),
			log_sys->max_checkpoint_age);
	}

	log_sys->n_log_ios_old = log_sys->n_log_ios;
	log_sys->last_printout_time = current_time;

	mutex_exit(&(log_sys->mutex));
}

/**********************************************************************//**
Refreshes the statistics used to print per-second averages. */
UNIV_INTERN
void
log_refresh_stats(void)
/*===================*/
{
	log_sys->n_log_ios_old = log_sys->n_log_ios;
	log_sys->last_printout_time = time(NULL);
}

/********************************************************//**
Closes a log group. */
static
void
log_group_close(
/*===========*/
	log_group_t*	group)		/* in,own: log group to close */
{
	ulint	i;

	for (i = 0; i < group->n_files; i++) {
		mem_free(group->file_header_bufs_ptr[i]);
#ifdef UNIV_LOG_ARCHIVE
		mem_free(group->archive_file_header_bufs_ptr[i]);
#endif /* UNIV_LOG_ARCHIVE */
	}

	mem_free(group->file_header_bufs_ptr);
	mem_free(group->file_header_bufs);

#ifdef UNIV_LOG_ARCHIVE
	mem_free(group->archive_file_header_bufs_ptr);
	mem_free(group->archive_file_header_bufs);
#endif /* UNIV_LOG_ARCHIVE */

	mem_free(group->checkpoint_buf_ptr);

	mem_free(group);
}

/********************************************************//**
Closes all log groups. */
UNIV_INTERN
void
log_group_close_all(void)
/*=====================*/
{
	log_group_t*	group;

	group = UT_LIST_GET_FIRST(log_sys->log_groups);

	while (UT_LIST_GET_LEN(log_sys->log_groups) > 0) {
		log_group_t*	prev_group = group;

		group = UT_LIST_GET_NEXT(log_groups, group);
		UT_LIST_REMOVE(log_groups, log_sys->log_groups, prev_group);

		log_group_close(prev_group);
	}
}

/********************************************************//**
Shutdown the log system but do not release all the memory. */
UNIV_INTERN
void
log_shutdown(void)
/*==============*/
{
	log_group_close_all();

	mem_free(log_sys->buf_ptr);
	log_sys->buf_ptr = NULL;
	log_sys->buf = NULL;
	mem_free(log_sys->checkpoint_buf_ptr);
	log_sys->checkpoint_buf_ptr = NULL;
	log_sys->checkpoint_buf = NULL;
	mem_free(log_sys->archive_buf_ptr);
	log_sys->archive_buf_ptr = NULL;
	log_sys->archive_buf = NULL;

	os_event_free(log_sys->no_flush_event);
	os_event_free(log_sys->one_flushed_event);

	rw_lock_free(&log_sys->checkpoint_lock);

	mutex_free(&log_sys->mutex);

#ifdef UNIV_LOG_ARCHIVE
	rw_lock_free(&log_sys->archive_lock);
	os_event_free(log_sys->archiving_on);
#endif /* UNIV_LOG_ARCHIVE */

#ifdef UNIV_LOG_DEBUG
	recv_sys_debug_free();
#endif

	recv_sys_close();
}

/********************************************************//**
Free the log system data structures. */
UNIV_INTERN
void
log_mem_free(void)
/*==============*/
{
	if (log_sys != NULL) {
		recv_sys_mem_free();
		mem_free(log_sys);

		log_sys = NULL;
	}
}
#endif /* !UNIV_HOTBACKUP */<|MERGE_RESOLUTION|>--- conflicted
+++ resolved
@@ -1829,7 +1829,6 @@
 	log_group_t*	group2;
 #ifdef UNIV_LOG_ARCHIVE
 	ib_uint64_t	archived_lsn;
-	ib_uint64_t	next_archived_lsn;
 #endif /* UNIV_LOG_ARCHIVE */
 	lsn_t		lsn_offset;
 	ulint		write_offset;
@@ -1860,11 +1859,6 @@
 		archived_lsn = IB_ULONGLONG_MAX;
 	} else {
 		archived_lsn = log_sys->archived_lsn;
-
-		if (archived_lsn != log_sys->next_archived_lsn) {
-			next_archived_lsn = log_sys->next_archived_lsn;
-			/* For debugging only */
-		}
 	}
 
 	mach_write_to_8(buf + LOG_CHECKPOINT_ARCHIVED_LSN, archived_lsn);
@@ -2342,7 +2336,7 @@
 	}
 	sprintf(buf + dirnamelen, IB_ARCHIVED_LOGS_PREFIX 
 		"%0" IB_TO_STR(IB_ARCHIVED_LOGS_SERIAL_LEN) "llu",
-		file_no);
+		(unsigned long long)file_no);
 }
 
 /******************************************************//**
@@ -3231,11 +3225,7 @@
 /*=======================================*/
 {
 	lsn_t			lsn;
-<<<<<<< HEAD
 	lsn_t			tracked_lsn;
-	ulint			arch_log_no;
-=======
->>>>>>> d0e21a90
 	ulint			count = 0;
 	ulint			total_trx;
 	ulint			pending_io;
