--- conflicted
+++ resolved
@@ -47,65 +47,44 @@
           Compiler: clang
           BuildType: Debug
 
-<<<<<<< HEAD
       # clang-6 and newer compilers
-      Ubuntu Focal clang-13 Release:
-        imageName: 'ubuntu-20.04'
-=======
-      # clang-5 and newer compilers
-      Ubuntu Bionic clang-14 Release:
-        imageName: 'ubuntu-18.04'
->>>>>>> 28678205
+      Ubuntu Focal clang-14 Release:
+        imageName: 'ubuntu-20.04'
         Compiler: clang
         CompilerVer: 14
         BuildType: RelWithDebInfo
 
       ${{ if ne(variables['Build.Reason'], 'IndividualCI') }}:
-<<<<<<< HEAD
-        Ubuntu Focal clang-13 Release INVERTED=ON:
-          imageName: 'ubuntu-20.04'
-=======
-        Ubuntu Bionic clang-14 Release INVERTED=ON:
-          imageName: 'ubuntu-18.04'
->>>>>>> 28678205
+        Ubuntu Focal clang-14 Release INVERTED=ON:
+          imageName: 'ubuntu-20.04'
           Compiler: clang
           CompilerVer: 14
           BuildType: RelWithDebInfo
           Inverted: ON
 
-<<<<<<< HEAD
-      Ubuntu Focal clang-13 Debug INVERTED=ON:
-        imageName: 'ubuntu-20.04'
-=======
-      ${{ if ne(variables['Build.Reason'], 'IndividualCI') }}:
-        Ubuntu Bionic clang-14 Debug:
-          imageName: 'ubuntu-18.04'
+      ${{ if ne(variables['Build.Reason'], 'IndividualCI') }}:
+        Ubuntu Focal clang-14 Debug:
+          imageName: 'ubuntu-20.04'
           Compiler: clang
           CompilerVer: 14
           BuildType: Debug
 
-      Ubuntu Bionic clang-14 Debug INVERTED=ON:
-        imageName: 'ubuntu-18.04'
->>>>>>> 28678205
+      Ubuntu Focal clang-14 Debug INVERTED=ON:
+        imageName: 'ubuntu-20.04'
         Compiler: clang
         CompilerVer: 14
         BuildType: Debug
         Inverted: ON
 
       ${{ if ne(variables['Build.Reason'], 'IndividualCI') }}:
-<<<<<<< HEAD
-        Ubuntu Focal clang-13 Debug:
-          imageName: 'ubuntu-20.04'
-=======
-        Ubuntu Bionic clang-13 Release:
-          imageName: 'ubuntu-18.04'
->>>>>>> 28678205
+        Ubuntu Focal clang-13 Release:
+          imageName: 'ubuntu-20.04'
           Compiler: clang
           CompilerVer: 13
           BuildType: RelWithDebInfo
 
-      Ubuntu Bionic clang-13 Debug:
-        imageName: 'ubuntu-18.04'
+      Ubuntu Focal clang-13 Debug:
+        imageName: 'ubuntu-20.04'
         Compiler: clang
         CompilerVer: 13
         BuildType: Debug
