--- conflicted
+++ resolved
@@ -114,11 +114,6 @@
 build-arch: build-stamp
 build-indep: build-stamp
 
-<<<<<<< HEAD
-build: build-stamp
-
-=======
->>>>>>> 96f23d90
 build-stamp: configure
 	@echo "RULES.$@"
 	dh_testdir
