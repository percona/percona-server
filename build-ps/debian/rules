#!/usr/bin/make -f

%:
	dh $@

export DH_VERBOSE=1
export CFLAGS=
export CXXFLAGS=

PACKAGE=percona-server-5.7
PS_VERSION_EXTRA = '@@PERCONA_VERSION_EXTRA@@'
REVISION = '@@REVISION@@'
COMPILATION_COMMENT_RELEASE = "Percona Server (GPL), Release $(PS_VERSION_EXTRA), Revision $(REVISION)"
COMPILATION_COMMENT_DEBUG = "Percona Server - Debug (GPL), Release $(PS_VERSION_EXTRA), Revision $(REVISION)"
TOKUDB_BACKUP_VERSION = "@@TOKUDB_BACKUP_VERSION@@"

TMP=$(CURDIR)/debian/tmp/
TMPD=$(CURDIR)/debian/tmp-debug/
prefix=/usr

ARCH = $(shell dpkg-architecture -qDEB_BUILD_ARCH)
ARCH_OS = $(shell dpkg-architecture -qDEB_BUILD_ARCH_OS)
NCPU = $(shell grep -c processor /proc/cpuinfo)
DEB_BUILD_GNU_TYPE ?= $(shell dpkg-architecture -qDEB_BUILD_GNU_TYPE)
DEB_HOST_GNU_TYPE  ?= $(shell dpkg-architecture -qDEB_HOST_GNU_TYPE)

DEB_SOURCE_PACKAGE ?= $(strip $(shell egrep '^Source: ' debian/control | cut -f 2 -d ':'))
DEB_VERSION ?= $(shell dpkg-parsechangelog | egrep '^Version:' | cut -f 2 -d ' ')
DEB_NOEPOCH_VERSION ?= $(shell echo $(DEB_VERSION) | cut -d: -f2-)
DEB_UPSTREAM_VERSION ?= $(shell echo $(DEB_NOEPOCH_VERSION) | sed 's/-[^-]*$$//')
DEB_UPSTREAM_VERSION_MAJOR_MINOR := $(shell echo $(DEB_UPSTREAM_VERSION) | sed -r -n 's/^([0-9]+\.[0-9]+).*/\1/p')
DEB_HOST_MULTIARCH ?= $(shell dpkg-architecture -qDEB_HOST_MULTIARCH)

TOKUDB_OPTS_DEFAULT ?= -DWITH_VALGRIND=OFF -DUSE_VALGRIND=OFF -DDEBUG_EXTNAME=OFF -DBUILD_TESTING=OFF -DUSE_GTAGS=OFF -DUSE_CTAGS=OFF -DUSE_ETAGS=OFF -DUSE_CSCOPE=OFF -DTOKUDB_BACKUP_PLUGIN_VERSION=$(TOKUDB_BACKUP_VERSION)
TOKUDB_OPTS_RELEASE ?= $(TOKUDB_OPTS_DEFAULT) -DTOKU_DEBUG_PARANOID=OFF
TOKUDB_OPTS_DEBUG ?= $(TOKUDB_OPTS_DEFAULT) -DTOKU_DEBUG_PARANOID=ON

EXPORTED_SOURCE_TARBALL = debian/percona-server-source-5.7.tar.gz

DISTRIBUTION = $(shell lsb_release -i -s)
DISTRELEASE = $(shell lsb_release -c -s)

MYSQL_SRC = $(shell pwd)

builddir = builddir
builddebug = debug

override_dh_auto_configure:
	@echo "RULES.$@"

ifeq ($(SKIP_DEBUG_BINARY),)
	( test -d $(builddebug) || mkdir $(builddebug) ) && cd $(builddebug) && \
	    cmake -DBUILD_CONFIG=mysql_release \
		-DCMAKE_INSTALL_PREFIX=/usr \
		-DINSTALL_DOCDIR=share/mysql/docs \
		-DINSTALL_DOCREADMEDIR=share/mysql \
		-DINSTALL_INCLUDEDIR=include/mysql \
		-DINSTALL_INFODIR=share/mysql/docs \
		-DINSTALL_LIBDIR=lib/$(DEB_HOST_MULTIARCH) \
		-DINSTALL_MANDIR=share/man \
		-DINSTALL_MYSQLSHAREDIR=share/mysql \
		-DINSTALL_MYSQLTESTDIR=lib/mysql-test \
		-DINSTALL_PLUGINDIR=lib/mysql/plugin/debug \
		-DINSTALL_SBINDIR=sbin \
		-DINSTALL_SCRIPTDIR=bin \
		-DINSTALL_SUPPORTFILESDIR=share/mysql \
		-DSYSCONFDIR=/etc/mysql \
		-DMYSQL_UNIX_ADDR=/var/run/mysqld/mysqld.sock \
		-DCMAKE_BUILD_TYPE=Debug \
		-DWITH_LIBWRAP=ON \
		-DWITH_ZLIB=system \
		-DWITH_SSL=system \
		-DWITH_SCALABILITY_METRICS=ON \
		-DCOMPILATION_COMMENT=$(COMPILATION_COMMENT_DEBUG) \
		-DSYSTEM_TYPE="debian-linux-gnu" \
		-DINSTALL_LAYOUT=DEB \
		-DWITH_EMBEDDED_SERVER=OFF \
		-DWITH_INNODB_MEMCACHED=ON \
		-DWITH_MECAB=system \
		-DWITH_ARCHIVE_STORAGE_ENGINE=ON \
		-DWITH_BLACKHOLE_STORAGE_ENGINE=ON \
		-DWITH_FEDERATED_STORAGE_ENGINE=ON \
		-DWITH_PAM=ON \
<<<<<<< HEAD
                -DWITH_ROCKSDB=0 \
=======
		-DWITH_ROCKSDB=ON \
>>>>>>> percona/release-5.7.19-17
		-DDOWNLOAD_BOOST=1 \
		-DWITH_BOOST=libboost \
		-DWITH_EXTRA_CHARSETS=all $(TOKUDB_OPTS_DEBUG) ..
endif

	( test -d $(builddir) || mkdir $(builddir) ) && cd $(builddir) && \
	    cmake -DBUILD_CONFIG=mysql_release \
		-DCMAKE_INSTALL_PREFIX=/usr \
		-DINSTALL_DOCDIR=share/mysql/docs \
		-DINSTALL_DOCREADMEDIR=share/mysql \
		-DINSTALL_INCLUDEDIR=include/mysql \
		-DINSTALL_INFODIR=share/mysql/docs \
		-DINSTALL_LIBDIR=lib/$(DEB_HOST_MULTIARCH) \
		-DINSTALL_MANDIR=share/man \
		-DINSTALL_MYSQLSHAREDIR=share/mysql \
		-DINSTALL_MYSQLTESTDIR=lib/mysql-test \
		-DINSTALL_PLUGINDIR=lib/mysql/plugin \
		-DINSTALL_SBINDIR=sbin \
		-DINSTALL_SCRIPTDIR=bin \
		-DINSTALL_SUPPORTFILESDIR=share/mysql \
		-DSYSCONFDIR=/etc/mysql \
		-DMYSQL_UNIX_ADDR=/var/run/mysqld/mysqld.sock \
		-DCMAKE_BUILD_TYPE=RelWithDebInfo \
		-DWITH_LIBWRAP=ON \
		-DWITH_ZLIB=system \
		-DWITH_SSL=system \
		-DWITH_SCALABILITY_METRICS=ON \
		-DCOMPILATION_COMMENT=$(COMPILATION_COMMENT_RELEASE) \
		-DSYSTEM_TYPE="debian-linux-gnu" \
		-DINSTALL_LAYOUT=DEB \
		-DWITH_EMBEDDED_SERVER=OFF \
		-DWITH_INNODB_MEMCACHED=ON \
		-DWITH_MECAB=system \
		-DWITH_ARCHIVE_STORAGE_ENGINE=ON \
		-DWITH_BLACKHOLE_STORAGE_ENGINE=ON \
		-DWITH_FEDERATED_STORAGE_ENGINE=ON \
		-DWITH_SCALABILITY_METRICS=ON \
		-DWITH_PAM=ON \
<<<<<<< HEAD
                -DWITH_ROCKSDB=0 \
=======
		-DWITH_ROCKSDB=ON \
>>>>>>> percona/release-5.7.19-17
		-DDOWNLOAD_BOOST=1 \
		-DWITH_BOOST=libboost \
		-DWITH_EXTRA_CHARSETS=all $(TOKUDB_OPTS_RELEASE) ..

	touch $@

override_dh_auto_build:
	@echo "RULES.$@"
	
	[ -f $(EXPORTED_SOURCE_TARBALL) ] || tar -zcf $(EXPORTED_SOURCE_TARBALL) \
	--exclude=debian . \
	--transform="s,^\./,percona-server-5.7/,"

ifeq ($(SKIP_DEBUG_BINARY),)
	cd $(builddebug) && $(MAKE) -j$(NCPU)
endif

	cd $(builddir) && $(MAKE) -j$(NCPU) VERBOSE=1

	touch $@

override_dh_auto_install:
	@echo "RULES.$@"

	# complete install first
	(cd $(builddebug) && $(MAKE) install DESTDIR=$(TMPD)/)
	(cd $(builddir) && $(MAKE) install DESTDIR=$(TMP)/)

	# add Percona Server configuration file my.cnf to mysql-common package
	#install -g root -o root -m 0644 -D debian/extra/my.cnf $(TMP)/etc/mysql/my.cnf

	# add MySQL Server debug binary and library to package
	#install -g root -o root -m 0755 debian/extra/server-binary $(TMP)/usr/sbin/mysqld-debug

	# add systemd script
	install -m 0755 debian/extra/mysql-systemd-start $(TMP)/usr/share/mysql/

	# install default file for init script timeout params
	install -d $(TMP)/etc/default
	install -m 0644 debian/extra/default-mysql $(TMP)/etc/default/mysql
        # Add helper functions for maintainer scripts
	install -m 0644 debian/extra/mysql-helpers debian/tmp/usr/share/mysql/


	# install source tarball for source package
	install -D -m 0644 $(EXPORTED_SOURCE_TARBALL) $(TMP)/usr/src/percona-server/`basename $(EXPORTED_SOURCE_TARBALL)`

override_dh_strip:
	dh_strip --dbg-package=percona-server-5.7-dbg

override_dh_installinit:
	@echo "RULES.$@"
	if [ "$(DISTRELEASE)" != "precise" -a "$(DISTRELEASE)" != "trusty" -a "$(DISTRELEASE)" != "wheezy" ]; then dh_systemd_enable --name=mysql; fi
	dh_installinit --name=mysql -- defaults 19 21
	if [ "$(DISTRELEASE)" != "precise" -a "$(DISTRELEASE)" != "trusty" -a "$(DISTRELEASE)" != "wheezy" ]; then dh_systemd_start --restart-after-upgrade; fi
	touch $@<|MERGE_RESOLUTION|>--- conflicted
+++ resolved
@@ -81,11 +81,7 @@
 		-DWITH_BLACKHOLE_STORAGE_ENGINE=ON \
 		-DWITH_FEDERATED_STORAGE_ENGINE=ON \
 		-DWITH_PAM=ON \
-<<<<<<< HEAD
-                -DWITH_ROCKSDB=0 \
-=======
 		-DWITH_ROCKSDB=ON \
->>>>>>> percona/release-5.7.19-17
 		-DDOWNLOAD_BOOST=1 \
 		-DWITH_BOOST=libboost \
 		-DWITH_EXTRA_CHARSETS=all $(TOKUDB_OPTS_DEBUG) ..
@@ -124,11 +120,7 @@
 		-DWITH_FEDERATED_STORAGE_ENGINE=ON \
 		-DWITH_SCALABILITY_METRICS=ON \
 		-DWITH_PAM=ON \
-<<<<<<< HEAD
-                -DWITH_ROCKSDB=0 \
-=======
 		-DWITH_ROCKSDB=ON \
->>>>>>> percona/release-5.7.19-17
 		-DDOWNLOAD_BOOST=1 \
 		-DWITH_BOOST=libboost \
 		-DWITH_EXTRA_CHARSETS=all $(TOKUDB_OPTS_RELEASE) ..
