--- conflicted
+++ resolved
@@ -116,11 +116,7 @@
 		-DDOWNLOAD_BOOST=1 \
 		-DWITH_BOOST=libboost \
 		-DWITHOUT_TOKUDB=ON \
-<<<<<<< HEAD
-                -DWITH_SCALABILITY_METRICS=ON \
-=======
 		-DWITH_SCALABILITY_METRICS=ON \
->>>>>>> percona/release-5.7.17-11
 		-DWITH_EXTRA_CHARSETS=all ..
 
 	touch $@
