# Copyright (c) 2000, 2015, Oracle and/or its affiliates. All rights reserved.
#
# This program is free software; you can redistribute it and/or modify
# it under the terms of the GNU General Public License as published by
# the Free Software Foundation; version 2 of the License.
#
# This program is distributed in the hope that it will be useful,
# but WITHOUT ANY WARRANTY; without even the implied warranty of
# MERCHANTABILITY or FITNESS FOR A PARTICULAR PURPOSE.  See the
# GNU General Public License for more details.
#
# You should have received a copy of the GNU General Public License
# along with this program; see the file COPYING. If not, write to the
# Free Software Foundation, Inc., 51 Franklin St, Fifth Floor, Boston
# MA  02110-1301  USA.

# Rebuild on OL5/RHEL5 needs following rpmbuild options:
#  rpmbuild --define 'dist .el5' --define 'rhel 5' --define 'el5 1' mysql.spec

# Install cmake28 from EPEL when building on OL5/RHEL5 and OL6/RHEL6.

# NOTE: "vendor" is used in upgrade/downgrade check, so you can't
# change these, has to be exactly as is.

%global mysql_vendor Oracle and/or its affiliates
%global percona_server_vendor Percona, Inc
%global mysqldatadir /var/lib/mysql

%global mysql_version @@MYSQL_VERSION@@
%global percona_server_version @@PERCONA_VERSION@@
%global revision @@REVISION@@
%global tokudb_backup_version %{mysql_version}-%{percona_server_version}
%global rpm_release @@RPM_RELEASE@@

%global release %{percona_server_version}.%{rpm_release}%{?dist}

# By default, a build will be done using the system SSL library
%{?with_ssl: %global ssl_option -DWITH_SSL=%{with_ssl}}
%{!?with_ssl: %global ssl_option -DWITH_SSL=system}

# By default a build will be done including the TokuDB
%{!?with_tokudb: %global tokudb 1}

# By default a build will be done including the RocksDB
%{!?with_rocksdb: %global rocksdb 1}


# Pass path to mecab lib
%{?with_mecab: %global mecab_option -DWITH_MECAB=%{with_mecab}}
%{?with_mecab: %global mecab 1}

# Regression tests may take a long time, override the default to skip them
%{!?runselftest:%global runselftest 0}

%{!?with_systemd:                %global systemd 0}
%{?el7:                          %global systemd 1}
%{!?with_debuginfo:              %global nodebuginfo 0}
%{!?product_suffix:              %global product_suffix -57}
%{!?feature_set:                 %global feature_set community}
%{!?compilation_comment_release: %global compilation_comment_release Percona Server (GPL), Release %{percona_server_version}, Revision %{revision}}
%{!?compilation_comment_debug:   %global compilation_comment_debug Percona Server - Debug (GPL), Release %{percona_server_version}, Revision %{revision}}
%{!?src_base:                    %global src_base percona-server}

# Setup cmake flags for TokuDB
%if 0%{?tokudb}
  %global TOKUDB_FLAGS -DWITH_VALGRIND=OFF -DUSE_VALGRIND=OFF -DDEBUG_EXTNAME=OFF -DBUILD_TESTING=OFF -DUSE_GTAGS=OFF -DUSE_CTAGS=OFF -DUSE_ETAGS=OFF -DUSE_CSCOPE=OFF -DTOKUDB_BACKUP_PLUGIN_VERSION=%{tokudb_backup_version}
  %global TOKUDB_DEBUG_ON -DTOKU_DEBUG_PARANOID=ON
  %global TOKUDB_DEBUG_OFF -DTOKU_DEBUG_PARANOID=OFF
%else
  %global TOKUDB_FLAGS -DWITHOUT_TOKUDB=1
  %global TOKUDB_DEBUG_ON %{nil}
  %global TOKUDB_DEBUG_OFF %{nil}
%endif

# Setup cmake flags for RocksDB
%if 0%{?rocksdb}
  %global ROCKSDB_FLAGS -DWITH_ROCKSDB=1
%else
  %global ROCKSDB_FLAGS -DWITH_ROCKSDB=0
%endif

# On rhel 5/6 we still have renamed library to libperconaserverclient
%if 0%{?rhel} > 6
  %global shared_lib_pri_name mysqlclient
  %global shared_lib_sec_name perconaserverclient
%else
  %global shared_lib_pri_name mysqlclient
  %global shared_lib_sec_name perconaserverclient
%endif

# Version for compat libs
%if 0%{?rhel} == 7
%global compatver             5.6.28
%global percona_compatver     76.1
%global compatlib             18
%global compatsrc             https://www.percona.com/downloads/Percona-Server-5.6/Percona-Server-%{compatver}-%{percona_compatver}/binary/redhat/7/x86_64/Percona-Server-shared-56-%{compatver}-rel%{percona_compatver}.el7.x86_64.rpm
%endif

# multiarch
%global multiarchs            ppc %{power64} %{ix86} x86_64 %{sparc}

# Hack to support el5 where __isa_bits not defined. Note: supports i386 and x86_64 only, sorry.
%if x%{?__isa_bits} == x
%ifarch %{ix86}
%global __isa_bits            32
%endif
%ifarch x86_64
%global __isa_bits            64
%endif
%endif

%global src_dir               %{src_base}-%{mysql_version}-%{percona_server_version}

# We build debuginfo package so this is not used
%if 0%{?nodebuginfo}
%global _enable_debug_package 0
%global debug_package         %{nil}
%global __os_install_post     /usr/lib/rpm/brp-compress %{nil}
%endif

%if 0%{?commercial}
%global license_files_server  %{src_dir}/LICENSE.mysql
%global license_type          Commercial
%else
%global license_files_server  %{src_dir}/COPYING %{src_dir}/README
%global license_type          GPLv2
%endif

Name:           Percona-Server%{product_suffix}
Summary:        Percona-Server: a very fast and reliable SQL database server
Group:          Applications/Databases
Version:        %{mysql_version}
Release:        %{release}
License:        Copyright (c) 2000, 2015, %{mysql_vendor}. All rights reserved. Under the GNU General Public License (http://www.gnu.org/licenses/).
Source0:        http://www.percona.com/downloads/Percona-Server-5.7/Percona-Server-%{mysql_version}-%{percona_server_version}/source/%{src_dir}.tar.gz
URL:            http://www.percona.com/
Packager:       Percona MySQL Development Team <mysqldev@percona.com>
Vendor:         %{percona_server_vendor}
Source4:        my_config.h
Source5:        mysql_config.sh
Source10:       http://jenkins.percona.com/downloads/boost/@@BOOST_PACKAGE_NAME@@.tar.gz
Source90:       filter-provides.sh
Source91:       filter-requires.sh
Patch0:         mysql-5.7-sharedlib-rename.patch
BuildRequires:  cmake >= 2.8.2
BuildRequires:  gcc
BuildRequires:  gcc-c++
BuildRequires:  perl
%{?el7:BuildRequires: perl(Time::HiRes)}
%{?el7:BuildRequires: perl(Env)}
BuildRequires:  time
BuildRequires:  libaio-devel
BuildRequires:  ncurses-devel
BuildRequires:  pam-devel
BuildRequires:  readline-devel
BuildRequires:  numactl-devel
BuildRequires:  openssl-devel
BuildRequires:  zlib-devel
BuildRequires:  bison
BuildRequires:  openldap-devel
%if 0%{?systemd}
BuildRequires:  systemd
BuildRequires:  pkgconfig(systemd)
%endif
BuildRoot:      %(mktemp -ud %{_tmppath}/%{name}-%{version}-%{release}-XXXXXX)

%if 0%{?rhel} > 6
# For rpm => 4.9 only: https://fedoraproject.org/wiki/Packaging:AutoProvidesAndRequiresFiltering
%global __requires_exclude ^perl\\((GD|hostnames|lib::mtr|lib::v1|mtr_|My::)
%global __provides_exclude_from ^(/usr/share/(mysql|mysql-test)/.*|%{_libdir}/mysql/plugin/.*\\.so)$
%else
# https://fedoraproject.org/wiki/EPEL:Packaging#Generic_Filtering_on_EPEL6
%global __perl_provides %{SOURCE90}
%global __perl_requires %{SOURCE91}
%endif

%description
The Percona Server software delivers a very fast, multi-threaded, multi-user,
and robust SQL (Structured Query Language) database server. Percona Server
is intended for mission-critical, heavy-load production systems.

Percona recommends that all production deployments be protected with a support
contract (http://www.percona.com/mysql-suppport/) to ensure the highest uptime,
be eligible for hot fixes, and boost your team's productivity.

%package -n Percona-Server-server%{product_suffix}
Summary:        Percona Server: a very fast and reliable SQL database server
Group:          Applications/Databases
Requires:       coreutils
Requires:       grep
Requires:       procps
Requires:       shadow-utils
Requires:       net-tools
Requires:       Percona-Server-shared%{product_suffix} Percona-Server-client%{product_suffix} 
Provides:       MySQL-server%{?_isa} = %{version}-%{release}
Provides:       mysql-server = %{version}-%{release}
Provides:       mysql-server%{?_isa} = %{version}-%{release}
Conflicts:      Percona-SQL-server-50 Percona-Server-server-51 Percona-Server-server-55 Percona-Server-server-56

%if 0%{?systemd}
Requires(post):   systemd
Requires(preun):  systemd
Requires(postun): systemd
%else
Requires(post):   /sbin/chkconfig
Requires(preun):  /sbin/chkconfig
Requires(preun):  /sbin/service
%endif

%description -n Percona-Server-server%{product_suffix}
The Percona Server software delivers a very fast, multi-threaded, multi-user,
and robust SQL (Structured Query Language) database server. Percona Server
is intended for mission-critical, heavy-load production systems.

Percona recommends that all production deployments be protected with a support
contract (http://www.percona.com/mysql-suppport/) to ensure the highest uptime,
be eligible for hot fixes, and boost your team's productivity.

This package includes the Percona Server with XtraDB binary
as well as related utilities to run and administer Percona Server.

If you want to access and work with the database, you have to install
package "Percona-Server-client%{product_suffix}" as well!

%package -n Percona-Server-client%{product_suffix}
Summary:        Percona Server - Client
Group:          Applications/Databases
Requires:       Percona-Server-shared%{product_suffix}
Provides:       mysql-client MySQL-client mysql MySQL
Conflicts:      Percona-SQL-client-50 Percona-Server-client-51 Percona-Server-client-55 Percona-Server-client-56

%description -n Percona-Server-client%{product_suffix}
This package contains the standard Percona Server client and administration tools.

For a description of Percona Server see http://www.percona.com/software/percona-server/

%package -n Percona-Server-test%{product_suffix}
Summary:        Test suite for the Percona Server
Group:          Applications/Databases
Provides:       mysql-test = %{version}-%{release}
Provides:       mysql-test%{?_isa} = %{version}-%{release}
Conflicts:      Percona-SQL-test-50 Percona-Server-test-51 Percona-Server-test-55 Percona-Server-test-56

%description -n Percona-Server-test%{product_suffix}
This package contains the Percona Server regression test suite.

For a description of Percona Server see http://www.percona.com/software/percona-server/

%package -n Percona-Server-devel%{product_suffix}
Summary:        Percona Server - Development header files and libraries
Group:          Applications/Databases
Provides:       mysql-devel = %{version}-%{release}
Provides:       mysql-devel%{?_isa} = %{version}-%{release}
Conflicts:      Percona-SQL-devel-50 Percona-Server-devel-51 Percona-Server-devel-55 Percona-Server-devel-56
%if 0%{?rhel} > 6
Obsoletes:      mariadb-devel
%endif

%description -n Percona-Server-devel%{product_suffix}
This package contains the development header files and libraries necessary
to develop Percona Server client applications.

For a description of Percona Server see http://www.percona.com/software/percona-server/

%package -n Percona-Server-shared%{product_suffix}
Summary:        Percona Server - Shared libraries
Group:          Applications/Databases
Provides:       mysql-libs = %{version}-%{release}
Provides:       mysql-libs%{?_isa} = %{version}-%{release}
Provides:       mysql-shared
%if 0%{?rhel} > 6
Requires:       Percona-Server-shared-compat%{product_suffix}
%endif

%description -n Percona-Server-shared%{product_suffix}
This package contains the shared libraries (*.so*) which certain languages
and applications need to dynamically load and use Percona Server.

%if 0%{?compatlib}
%package -n Percona-Server-shared-compat%{product_suffix}
Summary:        Shared compat libraries for Percona Server %{compatver}--%{percona_compatver} database client applications
Group:          Applications/Databases
Provides:       mysql-libs-compat = %{version}-%{release}
Provides:       mysql-libs-compat%{?_isa} = %{version}-%{release}
Provides:       MySQL-shared-compat%{?_isa} = %{version}-%{release}
%if 0%{?rhel} > 6
Provides:       libmysqlclient.so.18()(64bit)
Provides:       libmysqlclient.so.18(libmysqlclient_16)(64bit)
Provides:       libmysqlclient.so.18(libmysqlclient_18)(64bit)
Obsoletes:      mariadb-libs
Conflicts:      Percona-Server-shared-55
Conflicts:      Percona-Server-shared-56
%endif

%description -n Percona-Server-shared-compat%{product_suffix}
This package contains the shared compat libraries for Percona Server %{compatver}-%{percona_compatver} client
applications.
%endif

%if 0%{?tokudb}
# ----------------------------------------------------------------------------
%package -n Percona-Server-tokudb%{product_suffix}
Summary:        Percona Server - TokuDB package
Group:          Applications/Databases
Requires:       Percona-Server-server%{product_suffix} = %{version}-%{release}
Requires:       Percona-Server-shared%{product_suffix} = %{version}-%{release}
Requires:       Percona-Server-client%{product_suffix} = %{version}-%{release}
Requires:       jemalloc >= 3.3.0
Provides:       tokudb-plugin = %{version}-%{release}

%description -n Percona-Server-tokudb%{product_suffix}
This package contains the TokuDB plugin for Percona Server %{version}-%{release}
%endif

%if 0%{?rocksdb}
# ----------------------------------------------------------------------------
%package -n Percona-Server-rocksdb%{product_suffix}
Summary:        Percona Server - RocksDB package
Group:          Applications/Databases
Requires:       Percona-Server-server%{product_suffix} = %{version}-%{release}
Requires:       Percona-Server-shared%{product_suffix} = %{version}-%{release}
Requires:       Percona-Server-client%{product_suffix} = %{version}-%{release}

%description -n Percona-Server-rocksdb%{product_suffix}
This package contains the RocksDB plugin for Percona Server %{version}-%{release}
%endif

%prep
%setup -q -T -a 0 -a 10 -c -n %{src_dir}
pushd %{src_dir}
%patch0 -p1

%build
# Fail quickly and obviously if user tries to build as root
%if 0%{?runselftest}
if [ "x$(id -u)" = "x0" ] ; then
   echo "The MySQL regression tests may fail if run as root."
   echo "If you really need to build the RPM as root, use"
   echo "--define='runselftest 0' to skip the regression tests."
   exit 1
fi
%endif

# Download compat libs
%if 0%{?compatlib}
%if 0%{?rhel} > 6
(
  rm -rf percona-compatlib
  mkdir percona-compatlib
  pushd percona-compatlib
  wget %{compatsrc}
  rpm2cpio Percona-Server-shared-56-%{compatver}-rel%{percona_compatver}.el7.x86_64.rpm | cpio --extract --make-directories --verbose
  popd
)
%endif # 0%{?rhel} > 6
%endif # 0%{?compatlib}

# Build debug versions of mysqld and libmysqld.a
mkdir debug
(
  cd debug
  # Attempt to remove any optimisation flags from the debug build
  optflags=$(echo "%{optflags}" | sed -e 's/-O2 / /' -e 's/-Wp,-D_FORTIFY_SOURCE=2/ /')
  cmake ../%{src_dir} \
           -DBUILD_CONFIG=mysql_release \
           -DINSTALL_LAYOUT=RPM \
           -DCMAKE_BUILD_TYPE=Debug \
           -DWITH_BOOST=.. \
           -DCMAKE_C_FLAGS="$optflags" \
           -DCMAKE_CXX_FLAGS="$optflags" \
           -DENABLE_DTRACE=0 \
%if 0%{?systemd}
           -DWITH_SYSTEMD=1 \
%endif
           -DWITH_INNODB_MEMCACHED=1 \
           -DINSTALL_LIBDIR="%{_lib}/mysql" \
           -DINSTALL_PLUGINDIR="%{_lib}/mysql/plugin" \
           -DMYSQL_UNIX_ADDR="%{mysqldatadir}/mysql.sock" \
           -DINSTALL_MYSQLSHAREDIR=share/percona-server \
           -DINSTALL_SUPPORTFILESDIR=share/percona-server \
           -DFEATURE_SET="%{feature_set}" \
           -DWITH_EMBEDDED_SERVER=0 \
           -DWITH_EMBEDDED_SHARED_LIBRARY=0 \
           -DWITH_PAM=1 \
<<<<<<< HEAD
           -DWITH_ROCKSDB=0 \
=======
           -DWITH_ROCKSDB=1 \
>>>>>>> e19a6b7b
           -DWITH_INNODB_MEMCACHED=1 \
           -DWITH_ZLIB=system \
           -DWITH_SCALABILITY_METRICS=ON \
           %{?ssl_option} \
           %{?mecab_option} \
           -DCOMPILATION_COMMENT="%{compilation_comment_debug}" %{TOKUDB_FLAGS} %{TOKUDB_DEBUG_OFF} %{ROCKSDB_FLAGS}
  echo BEGIN_DEBUG_CONFIG ; egrep '^#define' include/config.h ; echo END_DEBUG_CONFIG
  make %{?_smp_mflags} VERBOSE=1
)

# Build full release
mkdir release
(
  cd release
  cmake ../%{src_dir} \
           -DBUILD_CONFIG=mysql_release \
           -DINSTALL_LAYOUT=RPM \
           -DCMAKE_BUILD_TYPE=RelWithDebInfo \
	   -DWITH_BOOST=.. \
           -DCMAKE_C_FLAGS="%{optflags}" \
           -DCMAKE_CXX_FLAGS="%{optflags}" \
           -DENABLE_DTRACE=0 \
%if 0%{?systemd}
           -DWITH_SYSTEMD=1 \
%endif
           -DWITH_INNODB_MEMCACHED=1 \
           -DINSTALL_LIBDIR="%{_lib}/mysql" \
           -DINSTALL_PLUGINDIR="%{_lib}/mysql/plugin" \
           -DMYSQL_UNIX_ADDR="%{mysqldatadir}/mysql.sock" \
           -DINSTALL_MYSQLSHAREDIR=share/percona-server \
           -DINSTALL_SUPPORTFILESDIR=share/percona-server \
           -DFEATURE_SET="%{feature_set}" \
           -DWITH_EMBEDDED_SERVER=0 \
           -DWITH_EMBEDDED_SHARED_LIBRARY=0 \
           -DWITH_PAM=1 \
<<<<<<< HEAD
           -DWITH_ROCKSDB=0 \
=======
           -DWITH_ROCKSDB=1 \
>>>>>>> e19a6b7b
           -DWITH_INNODB_MEMCACHED=1 \
           -DWITH_SCALABILITY_METRICS=ON \
           -DWITH_ZLIB=system \
           -DWITH_SCALABILITY_METRICS=ON \
           %{?ssl_option} \
           %{?mecab_option} \
           -DCOMPILATION_COMMENT="%{compilation_comment_release}" %{TOKUDB_FLAGS} %{TOKUDB_DEBUG_OFF} %{ROCKSDB_FLAGS}
  echo BEGIN_NORMAL_CONFIG ; egrep '^#define' include/config.h ; echo END_NORMAL_CONFIG
  make %{?_smp_mflags} VERBOSE=1
)

%install
%if 0%{?compatlib}
  # Install compat libs
  %if 0%{?rhel} > 6
    install -D -m 0755 percona-compatlib/usr/lib64/libmysqlclient.so.18.1.0 %{buildroot}%{_libdir}/mysql/libmysqlclient.so.18.1.0
    install -D -m 0755 percona-compatlib/usr/lib64/libmysqlclient_r.so.18.1.0 %{buildroot}%{_libdir}/mysql/libmysqlclient_r.so.18.1.0
  %endif # 0%{?rhel} > 6
%endif # 0%{?compatlib}

MBD=$RPM_BUILD_DIR/%{src_dir}

# Ensure that needed directories exists
install -d -m 0751 %{buildroot}/var/lib/mysql
install -d -m 0755 %{buildroot}/var/run/mysqld
install -d -m 0750 %{buildroot}/var/lib/mysql-files
install -d -m 0750 %{buildroot}/var/lib/mysql-keyring

# Install all binaries
cd $MBD/release
make DESTDIR=%{buildroot} install

# Install logrotate and autostart
install -D -m 0644 $MBD/release/support-files/mysql-log-rotate %{buildroot}%{_sysconfdir}/logrotate.d/mysql
install -d %{buildroot}%{_sysconfdir}/percona-server.conf.d
install -D -m 0644 $MBD/%{src_dir}/build-ps/rpm/percona-server.cnf %{buildroot}%{_sysconfdir}/percona-server.cnf
install -D -m 0644 $MBD/%{src_dir}/build-ps/rpm/mysqld.cnf %{buildroot}%{_sysconfdir}/percona-server.conf.d/mysqld.cnf
install -D -m 0644 $MBD/%{src_dir}/build-ps/rpm/mysqld_safe.cnf %{buildroot}%{_sysconfdir}/percona-server.conf.d/mysqld_safe.cnf
 
<<<<<<< HEAD
#%if 0%{?rhel} > 6
#install -D -m 0644 $MBD/%{src_dir}/build-ps/rpm/percona-server.cnf %{buildroot}%{_sysconfdir}/my.cnf
#%endif
=======
%if 0%{?rhel} > 6
  install -D -m 0644 $MBD/%{src_dir}/build-ps/rpm/percona-server.cnf %{buildroot}%{_sysconfdir}/my.cnf
%endif
>>>>>>> e19a6b7b
install -d %{buildroot}%{_sysconfdir}/my.cnf.d
%if 0%{?systemd}
%else
  install -D -m 0755 $MBD/%{src_dir}/build-ps/rpm/mysql.init %{buildroot}%{_sysconfdir}/init.d/mysql
%endif

# Add libdir to linker
install -d -m 0755 %{buildroot}%{_sysconfdir}/ld.so.conf.d
echo "%{_libdir}/mysql" > %{buildroot}%{_sysconfdir}/ld.so.conf.d/mysql-%{_arch}.conf

# multiarch support
%ifarch %{multiarchs}
  mv %{buildroot}/%{_includedir}/mysql/my_config.h \
   %{buildroot}/%{_includedir}/mysql/my_config_%{_arch}.h
  install -p -m 0644 %{SOURCE4} %{buildroot}/%{_includedir}/mysql/my_config.h
  mv %{buildroot}/%{_bindir}/mysql_config %{buildroot}/%{_bindir}/mysql_config-%{__isa_bits}
  install -p -m 0755 %{SOURCE5} %{buildroot}/%{_bindir}/mysql_config
%endif


# Remove files pages we explicitly do not want to package
rm -rf %{buildroot}%{_infodir}/mysql.info*
rm -rf %{buildroot}%{_datadir}/percona-server/mysql.server
rm -rf %{buildroot}%{_datadir}/percona-server/mysqld_multi.server
rm -f %{buildroot}%{_datadir}/percona-server/win_install_firewall.sql
rm -rf %{buildroot}%{_bindir}/mysql_embedded

%if 0%{?tokudb}
  rm -f %{buildroot}%{_prefix}/README.md
  rm -f %{buildroot}%{_prefix}/COPYING.AGPLv3
  rm -f %{buildroot}%{_prefix}/COPYING.GPLv2
  rm -f %{buildroot}%{_prefix}/PATENTS
%else
  # Not needed if TokuDB package is not created
  rm -rf %{buildroot}%{_bindir}/ps_tokudb_admin
%endif

# Remove upcoming man pages, to avoid breakage when they materialize
# Keep this comment as a placeholder for future cases
# rm -f %{buildroot}%{_mandir}/man1/<manpage>.1

%check
%if 0%{?runselftest}
  pushd release
    make test VERBOSE=1
    export MTR_BUILD_THREAD=auto
  pushd mysql-test
  ./mtr \
    --mem --parallel=auto --force --retry=0 \
    --mysqld=--binlog-format=mixed \
    --suite-timeout=720 --testcase-timeout=30 \
    --clean-vardir
  rm -r $(readlink var) var
%endif

%pre -n Percona-Server-server%{product_suffix}
/usr/sbin/groupadd -g 27 -o -r mysql >/dev/null 2>&1 || :
/usr/sbin/useradd -M %{!?el5:-N} -g mysql -o -r -d /var/lib/mysql -s /bin/false \
    -c "Percona Server" -u 27 mysql >/dev/null 2>&1 || :
if [ $1 -ge 1 ]; then
  if [ ! -f /etc/my.cnf -a -f /etc/my.cnf_back_before_remove -a ! -L /etc/my.cnf ]; then
    mv /etc/my.cnf_back_before_remove /etc/my.cnf
    echo "    /etc/my.cnf was restored from backup file my.cnf_back_before_remove"
  fi
fi

%post -n Percona-Server-server%{product_suffix}
datadir=$(/usr/bin/my_print_defaults server mysqld | grep '^--datadir=' | sed -n 's/--datadir=//p' | tail -n 1)
/bin/chmod 0751 "$datadir" >/dev/null 2>&1 || :
if [ ! -e /var/log/mysqld.log ]; then
    /bin/install -m0640 -omysql -gmysql /dev/null /var/log/mysqld.log
fi
#/bin/touch /var/log/mysqld.log >/dev/null 2>&1 || :
%if 0%{?systemd}
  %systemd_post mysqld.service
  if [ $1 == 1 ]; then
      /usr/bin/systemctl enable mysqld >/dev/null 2>&1 || :
  fi
%else
  if [ $1 == 1 ]; then
      /sbin/chkconfig --add mysql
  fi
%endif
if [ -e /etc/my.cnf ]; then
    MYCNF_PACKAGE=$(rpm -qi `rpm -qf /etc/my.cnf` | grep Name | awk '{print $3}')
else
    MYCNF_PACKAGE='mariadb-libs'
fi
if [ "$MYCNF_PACKAGE" == "mariadb-libs" -o "$MYCNF_PACKAGE" == "mysql-libs" ]
then
  cat > /tmp/my.cnf << EOL
[mysqld]
datadir=/var/lib/mysql
socket=/var/lib/mysql/mysql.sock
# Disabling symbolic-links is recommended to prevent assorted security risks
symbolic-links=0
# Settings user and group are ignored when systemd is used.
# If you need to run mysqld under a different user or group,
# customize your systemd unit file for mariadb according to the
# instructions in http://fedoraproject.org/wiki/Systemd

[mysqld_safe]
log-error=/var/log/mariadb/mariadb.log
pid-file=/var/run/mariadb/mariadb.pid

#
# include all files from the config directory
#
!includedir /etc/my.cnf.d

EOL
  if cmp -s "/etc/my.cnf" "/tmp/my.cnf"
  then
    rm -f /etc/my.cnf /tmp/my.cnf
  fi
fi
if [ ! -f /etc/my.cnf ]
then
  update-alternatives --install /etc/my.cnf my.cnf "/etc/percona-server.cnf" 200
else
  echo " -------------"
  echo "   *  The suggested mysql options and settings are in /etc/percona-server.conf.d/mysqld.cnf"
  echo "   *  If you want to use mysqld.cnf as default configuration file please make backup of /etc/my.cnf"
  echo "   *  Once it is done please execute the following commands:"
  echo " rm -rf /etc/my.cnf"
  echo " update-alternatives --install /etc/my.cnf my.cnf \"/etc/percona-server.cnf\" 200"
  echo " -------------"
  cnflog=$(/usr/bin/my_print_defaults mysqld|grep -c log-error)
  if [ $cnflog = 0 -a -f /etc/my.cnf ]; then
    sed -i "/^\[mysqld\]$/a log-error=/var/log/mysqld.log" /etc/my.cnf
  fi
  cnfpid=$(/usr/bin/my_print_defaults mysqld|grep -c pid-file)
  if [ $cnfpid = 0 -a -f /etc/my.cnf ]; then
    sed -i "/^\[mysqld\]$/a pid-file=/var/run/mysqld/mysqld.pid" /etc/my.cnf
  fi
fi
echo "Percona Server is distributed with several useful UDF (User Defined Function) from Percona Toolkit."
echo "Run the following commands to create these functions:"
echo "mysql -e \"CREATE FUNCTION fnv1a_64 RETURNS INTEGER SONAME 'libfnv1a_udf.so'\""
echo "mysql -e \"CREATE FUNCTION fnv_64 RETURNS INTEGER SONAME 'libfnv_udf.so'\""
echo "mysql -e \"CREATE FUNCTION murmur_hash RETURNS INTEGER SONAME 'libmurmur_udf.so'\""
echo "See http://www.percona.com/doc/percona-server/5.7/management/udf_percona_toolkit.html for more details"

%preun -n Percona-Server-server%{product_suffix}
%if 0%{?systemd}
  %systemd_preun mysqld.service
%else
  if [ "$1" = 0 ]; then
    /sbin/service mysql stop >/dev/null 2>&1 || :
    /sbin/chkconfig --del mysql
  fi
%endif

%postun -n Percona-Server-server%{product_suffix}
%if 0%{?systemd}
  %systemd_postun_with_restart mysqld.service
%else
  if [ $1 -ge 1 ]; then
    /sbin/service mysql condrestart >/dev/null 2>&1 || :
  fi
%endif

%post -n Percona-Server-shared%{product_suffix} -p /sbin/ldconfig

%postun -n Percona-Server-shared%{product_suffix} -p /sbin/ldconfig

%if 0%{?compatlib}
%post -n Percona-Server-shared-compat%{product_suffix}
for lib in libmysqlclient{.so.18.0.0,.so.18,_r.so.18.0.0,_r.so.18}; do
  if [ ! -f %{_libdir}/mysql/${lib} ]; then
    ln -s libmysqlclient.so.18.1.0 %{_libdir}/mysql/${lib};
  fi
done
/sbin/ldconfig


%preun -n Percona-Server-shared-compat%{product_suffix} 
if [ -f /etc/my.cnf -a ! -L /etc/my.cnf ]; then
    cp -p /etc/my.cnf /etc/my.cnf_back_before_remove
    echo "    The beckup of my.cnf file was created as /etc/my.cnf_back_before_remove"
fi


%postun -n Percona-Server-shared-compat%{product_suffix}
for lib in libmysqlclient{.so.18.0.0,.so.18,_r.so.18.0.0,_r.so.18}; do
  if [ -h %{_libdir}/mysql/${lib} ]; then
    rm -f %{_libdir}/mysql/${lib};
  fi
done
/sbin/ldconfig
%endif

%if 0%{?tokudb}
%post -n Percona-Server-tokudb%{product_suffix}
if [ $1 -eq 1 ] ; then
  echo -e "\n\n * This release of Percona Server is distributed with TokuDB storage engine."
  echo -e " * Run the following script to enable the TokuDB storage engine in Percona Server:\n"
  echo -e "\tps-admin --enable-tokudb -u <mysql_admin_user> -p[mysql_admin_pass] [-S <socket>] [-h <host> -P <port>]\n"
  echo -e " * See http://www.percona.com/doc/percona-server/5.7/tokudb/tokudb_installation.html for more installation details\n"
  echo -e " * See http://www.percona.com/doc/percona-server/5.7/tokudb/tokudb_intro.html for an introduction to TokuDB\n\n"
fi
%endif

%if 0%{?rocksdb}
%post -n Percona-Server-rocksdb%{product_suffix}
if [ $1 -eq 1 ] ; then
  echo -e "\n\n * This is _EXPERIMENTAL_ build so it is not for production systems."
  echo -e "\n\n * This release of Percona Server is distributed with RocksDB storage engine."
  echo -e " * Run the following script to enable the RocksDB storage engine in Percona Server:\n"
  echo -e "\tps-admin --enable-rocksdb -u <mysql_admin_user> -p[mysql_admin_pass] [-S <socket>] [-h <host> -P <port>]\n"
fi
%endif


%files -n Percona-Server-server%{product_suffix}
%defattr(-, root, root, -)
%doc %{?license_files_server}
%doc %{src_dir}/Docs/INFO_SRC*
%doc release/Docs/INFO_BIN*
%attr(644, root, root) %{_mandir}/man1/innochecksum.1*
%attr(644, root, root) %{_mandir}/man1/my_print_defaults.1*
%attr(644, root, root) %{_mandir}/man1/myisam_ftdump.1*
%attr(644, root, root) %{_mandir}/man1/myisamchk.1*
%attr(644, root, root) %{_mandir}/man1/myisamlog.1*
%attr(644, root, root) %{_mandir}/man1/myisampack.1*
%attr(644, root, root) %{_mandir}/man8/mysqld.8*
%attr(644, root, root) %{_mandir}/man1/mysqld_multi.1*
%attr(644, root, root) %{_mandir}/man1/mysqld_safe.1*
%attr(644, root, root) %{_mandir}/man1/mysqldumpslow.1*
%attr(644, root, root) %{_mandir}/man1/mysql_install_db.1*
%attr(644, root, root) %{_mandir}/man1/mysql_plugin.1*
%attr(644, root, root) %{_mandir}/man1/mysql_secure_installation.1*
%attr(644, root, root) %{_mandir}/man1/mysql_upgrade.1*
%attr(644, root, root) %{_mandir}/man1/mysqlman.1*
%attr(644, root, root) %{_mandir}/man1/mysql.server.1*
%attr(644, root, root) %{_mandir}/man1/mysql_tzinfo_to_sql.1*
%attr(644, root, root) %{_mandir}/man1/perror.1*
%attr(644, root, root) %{_mandir}/man1/replace.1*
%attr(644, root, root) %{_mandir}/man1/resolve_stack_dump.1*
%attr(644, root, root) %{_mandir}/man1/resolveip.1*
%attr(644, root, root) %{_mandir}/man1/mysql_ssl_rsa_setup.1*
%attr(644, root, root) %{_mandir}/man1/lz4_decompress.1*
%attr(644, root, root) %{_mandir}/man1/zlib_decompress.1*

%dir %{_sysconfdir}/my.cnf.d
%dir %{_sysconfdir}/percona-server.conf.d
%config(noreplace) %{_sysconfdir}/percona-server.cnf
%config(noreplace) %{_sysconfdir}/percona-server.conf.d/mysqld.cnf
%config(noreplace) %{_sysconfdir}/percona-server.conf.d/mysqld_safe.cnf
#%if 0%{?rhel} > 6
#%config(noreplace) %{_sysconfdir}/my.cnf
#%endif


%attr(755, root, root) %{_bindir}/innochecksum
%attr(755, root, root) %{_bindir}/my_print_defaults
%attr(755, root, root) %{_bindir}/myisam_ftdump
%attr(755, root, root) %{_bindir}/myisamchk
%attr(755, root, root) %{_bindir}/myisamlog
%attr(755, root, root) %{_bindir}/myisampack
%attr(755, root, root) %{_bindir}/mysql_install_db
%attr(755, root, root) %{_bindir}/mysql_plugin
%attr(755, root, root) %{_bindir}/mysql_secure_installation
%attr(755, root, root) %{_bindir}/mysql_tzinfo_to_sql
%attr(755, root, root) %{_bindir}/mysql_upgrade
%attr(755, root, root) %{_bindir}/mysqldumpslow
%attr(755, root, root) %{_bindir}/ps_mysqld_helper
%attr(755, root, root) %{_bindir}/perror
%attr(755, root, root) %{_bindir}/replace
%attr(755, root, root) %{_bindir}/resolve_stack_dump
%attr(755, root, root) %{_bindir}/resolveip
%attr(755, root, root) %{_bindir}/mysql_ssl_rsa_setup
%attr(755, root, root) %{_bindir}/lz4_decompress
%attr(755, root, root) %{_bindir}/zlib_decompress
%attr(755, root, root) %{_bindir}/ps-admin
%if 0%{?systemd}
%attr(755, root, root) %{_bindir}/mysqld_pre_systemd
%else
%attr(755, root, root) %{_bindir}/mysqld_multi
%attr(755, root, root) %{_bindir}/mysqld_safe
%endif
%attr(755, root, root) %{_sbindir}/mysqld
%attr(755, root, root) %{_sbindir}/mysqld-debug

%dir %{_libdir}/mysql/plugin
%attr(755, root, root) %{_libdir}/mysql/plugin/adt_null.so
%attr(755, root, root) %{_libdir}/mysql/plugin/auth_socket.so
%attr(755, root, root) %{_libdir}/mysql/plugin/ha_example.so
%attr(755, root, root) %{_libdir}/mysql/plugin/innodb_engine.so
%attr(755, root, root) %{_libdir}/mysql/plugin/keyring_file.so
%attr(755, root, root) %{_libdir}/mysql/plugin/libmemcached.so
%attr(755, root, root) %{_libdir}/mysql/plugin/locking_service.so
%attr(755, root, root) %{_libdir}/mysql/plugin/mypluglib.so
%attr(755, root, root) %{_libdir}/mysql/plugin/mysql_no_login.so
%attr(755, root, root) %{_libdir}/mysql/plugin/rewrite_example.so
%attr(755, root, root) %{_libdir}/mysql/plugin/rewriter.so
%attr(755, root, root) %{_libdir}/mysql/plugin/semisync_master.so
%attr(755, root, root) %{_libdir}/mysql/plugin/semisync_slave.so
%attr(755, root, root) %{_libdir}/mysql/plugin/validate_password.so
%attr(755, root, root) %{_libdir}/mysql/plugin/version_token.so
%attr(755, root, root) %{_libdir}/mysql/plugin/mysqlx.so
%attr(755, root, root) %{_libdir}/mysql/plugin/keyring_udf.so
%attr(755, root, root) %{_libdir}/mysql/plugin/connection_control.so
%attr(755, root, root) %{_libdir}/mysql/plugin/group_replication.so
%attr(755, root, root) %{_libdir}/mysql/plugin/authentication_ldap_sasl_client.so
%dir %{_libdir}/mysql/plugin/debug
%attr(755, root, root) %{_libdir}/mysql/plugin/debug/adt_null.so
%attr(755, root, root) %{_libdir}/mysql/plugin/debug/auth_socket.so
%attr(755, root, root) %{_libdir}/mysql/plugin/debug/ha_example.so
%attr(755, root, root) %{_libdir}/mysql/plugin/debug/innodb_engine.so
%attr(755, root, root) %{_libdir}/mysql/plugin/debug/keyring_file.so
%attr(755, root, root) %{_libdir}/mysql/plugin/debug/libmemcached.so
%attr(755, root, root) %{_libdir}/mysql/plugin/debug/locking_service.so
%attr(755, root, root) %{_libdir}/mysql/plugin/debug/mypluglib.so
%attr(755, root, root) %{_libdir}/mysql/plugin/debug/mysql_no_login.so
%attr(755, root, root) %{_libdir}/mysql/plugin/debug/rewrite_example.so
%attr(755, root, root) %{_libdir}/mysql/plugin/debug/rewriter.so
%attr(755, root, root) %{_libdir}/mysql/plugin/debug/semisync_master.so
%attr(755, root, root) %{_libdir}/mysql/plugin/debug/semisync_slave.so
%attr(755, root, root) %{_libdir}/mysql/plugin/debug/validate_password.so
%attr(755, root, root) %{_libdir}/mysql/plugin/debug/version_token.so
%attr(755, root, root) %{_libdir}/mysql/plugin/debug/mysqlx.so
%attr(755, root, root) %{_libdir}/mysql/plugin/debug/keyring_udf.so
%attr(755, root, root) %{_libdir}/mysql/plugin/debug/connection_control.so
%attr(755, root, root) %{_libdir}/mysql/plugin/debug/group_replication.so
%if 0%{?mecab}
%{_libdir}/mysql/mecab
%attr(755, root, root) %{_libdir}/mysql/plugin/libpluginmecab.so
%attr(755, root, root) %{_libdir}/mysql/plugin/debug/libpluginmecab.so
%endif
# Percona plugins
%attr(755, root, root) %{_libdir}/mysql/plugin/audit_log.so
%attr(755, root, root) %{_libdir}/mysql/plugin/debug/audit_log.so
%attr(755, root, root) %{_libdir}/mysql/plugin/scalability_metrics.so
%attr(755, root, root) %{_libdir}/mysql/plugin/debug/scalability_metrics.so
%attr(755, root, root) %{_libdir}/mysql/plugin/auth_pam.so
%attr(755, root, root) %{_libdir}/mysql/plugin/debug/auth_pam.so
%attr(755, root, root) %{_libdir}/mysql/plugin/auth_pam_compat.so
%attr(755, root, root) %{_libdir}/mysql/plugin/debug/auth_pam_compat.so
%attr(755, root, root) %{_libdir}/mysql/plugin/libfnv1a_udf.*
%attr(755, root, root) %{_libdir}/mysql/plugin/debug/libfnv1a_udf.*
%attr(755, root, root) %{_libdir}/mysql/plugin/libfnv_udf.*
%attr(755, root, root) %{_libdir}/mysql/plugin/debug/libfnv_udf.*
%attr(755, root, root) %{_libdir}/mysql/plugin/libmurmur_udf.*
%attr(755, root, root) %{_libdir}/mysql/plugin/debug/libmurmur_udf.*
%attr(755, root, root) %{_libdir}/mysql/plugin/dialog.so
%attr(755, root, root) %{_libdir}/mysql/plugin/debug/dialog.so
%attr(755, root, root) %{_libdir}/mysql/plugin/auth.so
%attr(755, root, root) %{_libdir}/mysql/plugin/debug/auth.so
%attr(755, root, root) %{_libdir}/mysql/plugin/query_response_time.so
%attr(755, root, root) %{_libdir}/mysql/plugin/debug/query_response_time.so
%attr(755, root, root) %{_libdir}/mysql/plugin/debug/authentication_ldap_sasl_client.so
#
%attr(644, root, root) %{_datadir}/percona-server/fill_help_tables.sql
%attr(644, root, root) %{_datadir}/percona-server/mysql_sys_schema.sql
%attr(644, root, root) %{_datadir}/percona-server/mysql_system_tables.sql
%attr(644, root, root) %{_datadir}/percona-server/mysql_system_tables_data.sql
%attr(644, root, root) %{_datadir}/percona-server/mysql_test_data_timezone.sql
%attr(644, root, root) %{_datadir}/percona-server/mysql-log-rotate
%attr(644, root, root) %{_datadir}/percona-server/mysql_security_commands.sql
%attr(644, root, root) %{_datadir}/percona-server/dictionary.txt
%attr(644, root, root) %{_datadir}/percona-server/innodb_memcached_config.sql
%attr(644, root, root) %{_datadir}/percona-server/install_rewriter.sql
%attr(644, root, root) %{_datadir}/percona-server/uninstall_rewriter.sql
%attr(644, root, root) %{_datadir}/percona-server/magic
%if 0%{?systemd}
%attr(644, root, root) %{_unitdir}/mysqld@.service
%attr(644, root, root) %{_unitdir}/mysqld.service
%attr(644, root, root) %{_prefix}/lib/tmpfiles.d/mysql.conf
%else
%attr(755, root, root) %{_sysconfdir}/init.d/mysql
%endif
%attr(644, root, root) %config(noreplace,missingok) %{_sysconfdir}/logrotate.d/mysql
%dir %attr(751, mysql, mysql) /var/lib/mysql
%dir %attr(755, mysql, mysql) /var/run/mysqld
%dir %attr(750, mysql, mysql) /var/lib/mysql-files
%dir %attr(750, mysql, mysql) /var/lib/mysql-keyring

%attr(755, root, root) %{_datadir}/percona-server/charsets/
%attr(755, root, root) %{_datadir}/percona-server/errmsg-utf8.txt
%attr(755, root, root) %{_datadir}/percona-server/bulgarian/
%attr(755, root, root) %{_datadir}/percona-server/czech/
%attr(755, root, root) %{_datadir}/percona-server/danish/
%attr(755, root, root) %{_datadir}/percona-server/dutch/
%attr(755, root, root) %{_datadir}/percona-server/english/
%attr(755, root, root) %{_datadir}/percona-server/estonian/
%attr(755, root, root) %{_datadir}/percona-server/french/
%attr(755, root, root) %{_datadir}/percona-server/german/
%attr(755, root, root) %{_datadir}/percona-server/greek/
%attr(755, root, root) %{_datadir}/percona-server/hungarian/
%attr(755, root, root) %{_datadir}/percona-server/italian/
%attr(755, root, root) %{_datadir}/percona-server/japanese/
%attr(755, root, root) %{_datadir}/percona-server/korean/
%attr(755, root, root) %{_datadir}/percona-server/norwegian-ny/
%attr(755, root, root) %{_datadir}/percona-server/norwegian/
%attr(755, root, root) %{_datadir}/percona-server/polish/
%attr(755, root, root) %{_datadir}/percona-server/portuguese/
%attr(755, root, root) %{_datadir}/percona-server/romanian/
%attr(755, root, root) %{_datadir}/percona-server/russian/
%attr(755, root, root) %{_datadir}/percona-server/serbian/
%attr(755, root, root) %{_datadir}/percona-server/slovak/
%attr(755, root, root) %{_datadir}/percona-server/spanish/
%attr(755, root, root) %{_datadir}/percona-server/swedish/
%attr(755, root, root) %{_datadir}/percona-server/ukrainian/

%files -n Percona-Server-client%{product_suffix}
%defattr(-, root, root, -)
%doc %{?license_files_server}
%attr(755, root, root) %{_bindir}/mysql
%attr(755, root, root) %{_bindir}/mysqladmin
%attr(755, root, root) %{_bindir}/mysqlbinlog
%attr(755, root, root) %{_bindir}/mysqlcheck
%attr(755, root, root) %{_bindir}/mysqldump
%attr(755, root, root) %{_bindir}/mysqlimport
%attr(755, root, root) %{_bindir}/mysqlpump
%attr(755, root, root) %{_bindir}/mysqlshow
%attr(755, root, root) %{_bindir}/mysqlslap
%attr(755, root, root) %{_bindir}/mysql_config
%attr(755, root, root) %{_bindir}/mysql_config-%{__isa_bits}
%attr(755, root, root) %{_bindir}/mysql_config_editor

%attr(644, root, root) %{_mandir}/man1/mysql.1*
%attr(644, root, root) %{_mandir}/man1/mysqladmin.1*
%attr(644, root, root) %{_mandir}/man1/mysqlbinlog.1*
%attr(644, root, root) %{_mandir}/man1/mysqlcheck.1*
%attr(644, root, root) %{_mandir}/man1/mysqldump.1*
%attr(644, root, root) %{_mandir}/man1/mysqlpump.1*
%attr(644, root, root) %{_mandir}/man1/mysqlimport.1*
%attr(644, root, root) %{_mandir}/man1/mysqlshow.1*
%attr(644, root, root) %{_mandir}/man1/mysqlslap.1*
%attr(644, root, root) %{_mandir}/man1/mysql_config_editor.1*

%files -n Percona-Server-devel%{product_suffix}
%defattr(-, root, root, -)
%doc %{?license_files_server}
%attr(644, root, root) %{_mandir}/man1/comp_err.1*
%attr(644, root, root) %{_mandir}/man1/mysql_config.1*
%attr(755, root, root) %{_bindir}/mysql_config
%attr(755, root, root) %{_bindir}/mysql_config-%{__isa_bits}
%{_includedir}/mysql
%{_datadir}/aclocal/mysql.m4
%{_libdir}/mysql/lib%{shared_lib_pri_name}.a
%{_libdir}/mysql/libmysqlservices.a
%{_libdir}/mysql/lib%{shared_lib_pri_name}.so
%{_libdir}/pkgconfig/%{shared_lib_pri_name}.pc

%files -n Percona-Server-shared%{product_suffix}
%defattr(-, root, root, -)
%doc %{?license_files_server}
%dir %attr(755, root, root) %{_libdir}/mysql
%attr(644, root, root) %{_sysconfdir}/ld.so.conf.d/mysql-%{_arch}.conf
%{_libdir}/mysql/lib%{shared_lib_pri_name}.so.20*

%if 0%{?compatlib}
%files -n Percona-Server-shared-compat%{product_suffix}
%defattr(-, root, root, -)
%doc %{?license_files_server}
%dir %attr(755, root, root) %{_libdir}/mysql
%attr(644, root, root) %{_sysconfdir}/ld.so.conf.d/mysql-%{_arch}.conf
%{_libdir}/mysql/libmysqlclient.so.%{compatlib}.*
%{_libdir}/mysql/libmysqlclient_r.so.%{compatlib}.*
%endif

%files -n Percona-Server-test%{product_suffix}
%defattr(-, root, root, -)
%doc %{?license_files_server}
%attr(-, root, root) %{_datadir}/mysql-test
%attr(755, root, root) %{_bindir}/mysql_client_test
%attr(755, root, root) %{_bindir}/mysqltest
%attr(755, root, root) %{_bindir}/mysqlxtest

%attr(755, root, root) %{_libdir}/mysql/plugin/auth.so
%attr(755, root, root) %{_libdir}/mysql/plugin/auth_test_plugin.so
%attr(644, root, root) %{_libdir}/mysql/plugin/daemon_example.ini
%attr(755, root, root) %{_libdir}/mysql/plugin/libdaemon_example.so
%attr(755, root, root) %{_libdir}/mysql/plugin/replication_observers_example_plugin.so
%attr(755, root, root) %{_libdir}/mysql/plugin/libtest_framework.so
%attr(755, root, root) %{_libdir}/mysql/plugin/libtest_services.so
%attr(755, root, root) %{_libdir}/mysql/plugin/libtest_services_threaded.so
%attr(755, root, root) %{_libdir}/mysql/plugin/libtest_session_detach.so
%attr(755, root, root) %{_libdir}/mysql/plugin/libtest_session_in_thd.so
%attr(755, root, root) %{_libdir}/mysql/plugin/libtest_session_info.so
%attr(755, root, root) %{_libdir}/mysql/plugin/libtest_sql_2_sessions.so
%attr(755, root, root) %{_libdir}/mysql/plugin/libtest_sql_all_col_types.so
%attr(755, root, root) %{_libdir}/mysql/plugin/libtest_sql_cmds_1.so
%attr(755, root, root) %{_libdir}/mysql/plugin/libtest_sql_commit.so
%attr(755, root, root) %{_libdir}/mysql/plugin/libtest_sql_complex.so
%attr(755, root, root) %{_libdir}/mysql/plugin/libtest_sql_errors.so
%attr(755, root, root) %{_libdir}/mysql/plugin/libtest_sql_lock.so
%attr(755, root, root) %{_libdir}/mysql/plugin/libtest_sql_processlist.so
%attr(755, root, root) %{_libdir}/mysql/plugin/libtest_sql_replication.so
%attr(755, root, root) %{_libdir}/mysql/plugin/libtest_sql_shutdown.so
%attr(755, root, root) %{_libdir}/mysql/plugin/libtest_sql_sqlmode.so
%attr(755, root, root) %{_libdir}/mysql/plugin/libtest_sql_stored_procedures_functions.so
%attr(755, root, root) %{_libdir}/mysql/plugin/libtest_sql_views_triggers.so
%attr(755, root, root) %{_libdir}/mysql/plugin/libtest_x_sessions_deinit.so
%attr(755, root, root) %{_libdir}/mysql/plugin/libtest_x_sessions_init.so
%attr(755, root, root) %{_libdir}/mysql/plugin/qa_auth_client.so
%attr(755, root, root) %{_libdir}/mysql/plugin/qa_auth_interface.so
%attr(755, root, root) %{_libdir}/mysql/plugin/qa_auth_server.so
%attr(755, root, root) %{_libdir}/mysql/plugin/test_security_context.so
%attr(755, root, root) %{_libdir}/mysql/plugin/test_udf_services.so
%attr(755, root, root) %{_libdir}/mysql/plugin/debug/auth.so
%attr(755, root, root) %{_libdir}/mysql/plugin/debug/auth_test_plugin.so
%attr(755, root, root) %{_libdir}/mysql/plugin/debug/libdaemon_example.so
%attr(755, root, root) %{_libdir}/mysql/plugin/debug/replication_observers_example_plugin.so
%attr(755, root, root) %{_libdir}/mysql/plugin/debug/libtest_framework.so
%attr(755, root, root) %{_libdir}/mysql/plugin/debug/libtest_services.so
%attr(755, root, root) %{_libdir}/mysql/plugin/debug/libtest_services_threaded.so
%attr(755, root, root) %{_libdir}/mysql/plugin/debug/libtest_session_detach.so
%attr(755, root, root) %{_libdir}/mysql/plugin/debug/libtest_session_in_thd.so
%attr(755, root, root) %{_libdir}/mysql/plugin/debug/libtest_session_info.so
%attr(755, root, root) %{_libdir}/mysql/plugin/debug/libtest_sql_2_sessions.so
%attr(755, root, root) %{_libdir}/mysql/plugin/debug/libtest_sql_all_col_types.so
%attr(755, root, root) %{_libdir}/mysql/plugin/debug/libtest_sql_cmds_1.so
%attr(755, root, root) %{_libdir}/mysql/plugin/debug/libtest_sql_commit.so
%attr(755, root, root) %{_libdir}/mysql/plugin/debug/libtest_sql_complex.so
%attr(755, root, root) %{_libdir}/mysql/plugin/debug/libtest_sql_errors.so
%attr(755, root, root) %{_libdir}/mysql/plugin/debug/libtest_sql_lock.so
%attr(755, root, root) %{_libdir}/mysql/plugin/debug/libtest_sql_processlist.so
%attr(755, root, root) %{_libdir}/mysql/plugin/debug/libtest_sql_replication.so
%attr(755, root, root) %{_libdir}/mysql/plugin/debug/libtest_sql_shutdown.so
%attr(755, root, root) %{_libdir}/mysql/plugin/debug/libtest_sql_sqlmode.so
%attr(755, root, root) %{_libdir}/mysql/plugin/debug/libtest_sql_stored_procedures_functions.so
%attr(755, root, root) %{_libdir}/mysql/plugin/debug/libtest_sql_views_triggers.so
%attr(755, root, root) %{_libdir}/mysql/plugin/debug/libtest_x_sessions_deinit.so
%attr(755, root, root) %{_libdir}/mysql/plugin/debug/libtest_x_sessions_init.so
%attr(755, root, root) %{_libdir}/mysql/plugin/debug/qa_auth_client.so
%attr(755, root, root) %{_libdir}/mysql/plugin/debug/qa_auth_interface.so
%attr(755, root, root) %{_libdir}/mysql/plugin/debug/qa_auth_server.so
%attr(755, root, root) %{_libdir}/mysql/plugin/debug/test_security_context.so
%attr(755, root, root) %{_libdir}/mysql/plugin/debug/test_udf_services.so

%attr(644, root, root) %{_mandir}/man1/mysql_client_test.1*
%attr(644, root, root) %{_mandir}/man1/mysql-stress-test.pl.1*
%attr(644, root, root) %{_mandir}/man1/mysql-test-run.pl.1*
%attr(644, root, root) %{_mandir}/man1/mysql_client_test_embedded.1*
%attr(644, root, root) %{_mandir}/man1/mysqltest.1*
%attr(644, root, root) %{_mandir}/man1/mysqltest_embedded.1*

%if 0%{?tokudb}
%files -n Percona-Server-tokudb%{product_suffix}
%attr(-, root, root)
%{_bindir}/tokuftdump
%{_libdir}/mysql/plugin/ha_tokudb.so
%attr(755, root, root) %{_libdir}/mysql/plugin/debug/ha_tokudb.so
%attr(755, root, root) %{_bindir}/ps_tokudb_admin
%attr(755, root, root) %{_bindir}/tokuft_logprint
%attr(755, root, root) %{_libdir}/mysql/plugin/tokudb_backup.so
%attr(755, root, root) %{_libdir}/mysql/plugin/debug/tokudb_backup.so
%attr(755, root, root) %{_libdir}/mysql/libHotBackup.so
%{_includedir}/backup.h
%endif

%if 0%{?rocksdb}
%files -n Percona-Server-rocksdb%{product_suffix}
%attr(-, root, root)
%{_libdir}/mysql/plugin/ha_rocksdb.so
%attr(755, root, root) %{_libdir}/mysql/plugin/debug/ha_rocksdb.so
%attr(755, root, root) %{_bindir}/ldb
%attr(755, root, root) %{_bindir}/mysql_ldb
%attr(755, root, root) %{_bindir}/sst_dump
%endif


%changelog
* Wed Aug  2 2017 Evgeniy Patlan <evgeniy.patlan@percona.com>
- Added RocksDB

* Thu Sep  1 2016 Evgeniy Patlan <evgeniy.patlan@percona.com> 
- fix license field

* Thu Aug 25 2016 Evgeniy Patlan <evgeniy.patlan@percona.com>
- Provide my.cnf for all systems 

* Wed Mar 09 2016 Tomislav Plavcic <tomislav.plavcic@percona.com> - 5.7.11-4
- Include mysql-keyring directory
- Provide keyring_file.so plugin

* Thu Feb 11 2016 Tomislav Plavcic <tomislav.plavcic@percona.com> - 5.7.10-3
- Fix for centos6 to write temp pass into log file instead of stdout (#1541769)

* Tue Feb 02 2016 Tomislav Plavcic <tomislav.plavcic@percona.com> - 5.7.10-2rc2
- Re-added TokuBackup to the packaging (JEN-439)

* Thu Dec 10 2015 Tomislav Plavcic <tomislav.plavcic@percona.com> - 5.7.10-1rc1
- Initial release PS 5.7.10-1rc1

* Tue Sep 29 2015 Balasubramanian Kandasamy <balasubramanian.kandasamy@oracle.com> - 5.7.9-1
- Updated for 5.7.9
- Added libtest_* plugins to test package subpackage
- Add mysqlpump man page
- Obsolete mysql-connector-c-shared dependencies

* Thu Jun 25 2015 Balasubramanian Kandasamy <balasubramanian.kandasamy@oracle.com> - 5.7.8-0.2.rc
- Add support for pkg-config

* Wed May 20 2015 Balasubramanian Kandasamy <balasubramanian.kandasamy@oracle.com> - 5.7.8-0.2.rc
- Added libtest_framework.so, libtest_services.so, libtest_services_threaded.so plugins
- Build and ship mecab plugin

* Tue Feb 3 2015 Balasubramanian Kandasamy <balasubramanian.kandasamy@oracle.com> - 5.7.6-0.2.m16
- Include boost sources
- Fix cmake buildrequires
- Fix build on el5 with gcc44
- Add license info in each subpackage
- Soname bump, more compat packages
- Updated default shell for mysql user
- Added mysql_ssl_rsa_setup
- Include mysql-files directory

* Thu Sep 18 2014 Balasubramanian Kandasamy <balasubramanian.kandasamy@oracle.com> - 5.7.6-0.2.m16
- Provide replication_observers_example_plugin.so plugin

* Tue Sep 2 2014 Bjorn Munch <bjorn.munch@oracle.com> - 5.7.6-0.1.m16
- Updated for 5.7.6

* Fri Aug 08 2014 Erlend Dahl <erlend.dahl@oracle.com> - 5.7.5-0.6.m15
- Provide mysql_no_login.so plugin

* Wed Aug 06 2014 Balasubramanian Kandasamy <balasubramanian.kandasamy@oracle.com> - 5.7.5-0.5.m15
- Provide mysql-compat-server dependencies 

* Wed Jul 09 2014 Balasubramanian Kandasamy <balasubramanian.kandasamy@oracle.com> - 5.7.5-0.4.m15
- Remove perl(GD) and dtrace dependencies

* Thu Jun 26 2014 Balasubramanian Kandasamy <balasubramanian.kandasamy@oracle.com> - 5.7.5-0.3.m15
- Resolve embedded-devel conflict issue

* Wed Jun 25 2014 Balasubramanian Kandasamy <balasubramanian.kandasamy@oracle.com> - 5.7.5-0.2.m15
- Add bench package
- Enable dtrace 

* Thu Apr 24 2014 Balasubramanian Kandasamy <balasubramanian.kandasamy@oracle.com> - 5.7.5-0.1.m15
- Updated for 5.7.5

* Mon Apr 07 2014 Balasubramanian Kandasamy <balasubramanian.kandasamy@oracle.com> - 5.7.4-0.5.m14
- Fix Cflags for el7 

* Mon Mar 31 2014 Balasubramanian Kandasamy <balasubramanian.kandasamy@oracle.com> - 5.7.4-0.4.m14
- Support for enterprise packages
- Upgrade from MySQL-* packages

* Wed Mar 12 2014 Balasubramanian Kandasamy <balasubramanian.kandasamy@oracle.com> - 5.7.4-0.3.m14
- Resolve conflict with mysql-libs-compat 

* Thu Mar 06 2014 Balasubramanian Kandasamy <balasubramanian.kandasamy@oracle.com> - 5.7.4-0.2.m14
- Resolve conflict issues during upgrade
- Add ha_example.so plugin which is now included

* Fri Feb 07 2014 Balasubramanian Kandasamy <balasubramanian.kandasamy@oracle.com> - 5.7.4-0.1.m14
- 5.7.4
- Enable shared libmysqld by cmake option
- Move mysqltest and test plugins to test subpackage

* Mon Nov 18 2013 Balasubramanian Kandasamy <balasubramanian.kandasamy@oracle.com> - 5.7.3-0.3.m13
- Fixed isa_bits error 

* Fri Oct 25 2013 Balasubramanian Kandasamy <balasubramanian.kandasamy@oracle.com> - 5.7.3-0.1.m13
- Initial 5.7 port

* Fri Oct 25 2013 Balasubramanian Kandasamy <balasubramanian.kandasamy@oracle.com> - 5.6.15-1
- Fixed uln advanced rpm libyassl.a error
- Updated to 5.6.15

* Wed Oct 16 2013 Balasubramanian Kandasamy <balasubramanian.kandasamy@oracle.com> - 5.6.14-3
- Fixed mysql_install_db usage 
- Improved handling of plugin directory 

* Fri Sep 27 2013 Balasubramanian Kandasamy <balasubramanian.kandasamy@oracle.com> - 5.6.14-2
- Refresh mysql-install patch and service renaming

* Mon Sep 16 2013 Balasubramanian Kandasamy <balasubramanian.kandasamy@oracle.com> - 5.6.14-1
- Updated to 5.6.14

* Wed Sep 04 2013 Balasubramanian Kandasamy <balasubramanian.kandasamy@oracle.com> - 5.6.13-5
- Support upgrade from 5.5 ULN packages to 5.6 

* Tue Aug 27 2013 Balasubramanian Kandasamy <balasubramanian.kandasamy@oracle.com> - 5.6.13-4
- Enhanced perl filtering 
- Added openssl-devel to buildreq 

* Wed Aug 21 2013 Balasubramanian Kandasamy <balasubramanian.kandasamy@oracle.com> - 5.6.13-3
- Removed mysql_embedded binary to resolve multilib conflict issue

* Fri Aug 16 2013 Balasubramanian Kandasamy <balasubramanian.kandasamy@oracle.com> - 5.6.13-2 
- Fixed Provides and Obsoletes issues in server, test packages 

* Wed Aug 14 2013 Balasubramanian Kandasamy <balasubramanian.kandasamy@oracle.com> - 5.6.13-1
- Updated to 5.6.13

* Mon Aug 05 2013 Balasubramanian Kandasamy <balasubramanian.kandasamy@oracle.com> - 5.6.12-9
- Added files list to embedded packages 

* Thu Aug 01 2013 Balasubramanian Kandasamy <balasubramanian.kandasamy@oracle.com> - 5.6.12-8
- Updated libmysqld.a with libmysqld.so in embedded package

* Mon Jul 29 2013 Balasubramanian Kandasamy <balasubramanian.kandasamy@oracle.com> - 5.6.12-7
- Updated test package dependency from client to server

* Wed Jul 24 2013 Balasubramanian Kandasamy <balasubramanian.kandasamy@oracle.com> - 5.6.12-6
- Added libs-compat dependency under libs package to resolve server
  installation conflicts issue.
 
* Wed Jul 17 2013 Balasubramanian Kandasamy <balasubramanian.kandasamy@oracle.com> - 5.6.12-5
- Removed libmysqlclient.so.16 from libs package
 
* Fri Jul 05 2013 Balasubramanian Kandasamy <balasubramanian.kandasamy@oracle.com> - 5.6.12-4
- Adjusted to work on OEL6

* Wed Jun 26 2013 Balasubramanian Kandasamy <balasubramanian.kandasamy@oracle.com> - 5.6.12-3
- Move libs to mysql/
- Basic multi arch support
- Fix changelog dates

* Thu Jun 20 2013 Balasubramanian Kandasamy <balasubramanian.kandasamy@oracle.com> - 5.6.12-2
- Major cleanup

* Tue Jun 04 2013 Balasubramanian Kandasamy <balasubramanian.kandasamy@oracle.com> - 5.6.12-1
- Updated to 5.6.12

* Mon Nov 05 2012 Joerg Bruehe <joerg.bruehe@oracle.com>

- Allow to override the default to use the bundled yaSSL by an option like
      --define="with_ssl /path/to/ssl"

* Wed Oct 10 2012 Bjorn Munch <bjorn.munch@oracle.com>

- Replace old my-*.cnf config file examples with template my-default.cnf

* Fri Oct 05 2012 Joerg Bruehe <joerg.bruehe@oracle.com>

- Let the installation use the new option "--random-passwords" of "mysql_install_db".
  (Bug# 12794345 Ensure root password)
- Fix an inconsistency: "new install" vs "upgrade" are told from the (non)existence
  of "$mysql_datadir/mysql" (holding table "mysql.user" and other system stuff).

* Tue Jul 24 2012 Joerg Bruehe <joerg.bruehe@oracle.com>

- Add a macro "runselftest":
  if set to 1 (default), the test suite will be run during the RPM build;
  this can be oveeridden via the command line by adding
      --define "runselftest 0"
  Failures of the test suite will NOT make the RPM build fail!

* Mon Jul 16 2012 Joerg Bruehe <joerg.bruehe@oracle.com>

- Add the man page for the "mysql_config_editor".

* Mon Jun 11 2012 Joerg Bruehe <joerg.bruehe@oracle.com>

- Make sure newly added "SPECIFIC-ULN/" directory does not disturb packaging.

* Wed Feb 29 2012 Brajmohan Saxena <brajmohan.saxena@oracle.com>

- Removal all traces of the readline library from mysql (BUG 13738013)

* Wed Sep 28 2011 Joerg Bruehe <joerg.bruehe@oracle.com>

- Fix duplicate mentioning of "mysql_plugin" and its manual page,
  it is better to keep alphabetic order in the files list (merging!).

* Wed Sep 14 2011 Joerg Bruehe <joerg.bruehe@oracle.com>

- Let the RPM capabilities ("obsoletes" etc) ensure that an upgrade may replace
  the RPMs of any configuration (of the current or the preceding release series)
  by the new ones. This is done by not using the implicitly generated capabilities
  (which include the configuration name) and relying on more generic ones which
  just list the function ("server", "client", ...).
  The implicit generation cannot be prevented, so all these capabilities must be
  explicitly listed in "Obsoletes:"

* Tue Sep 13 2011 Jonathan Perkin <jonathan.perkin@oracle.com>

- Add support for Oracle Linux 6 and Red Hat Enterprise Linux 6.  Due to
  changes in RPM behaviour ($RPM_BUILD_ROOT is removed prior to install)
  this necessitated a move of the libmygcc.a installation to the install
  phase, which is probably where it belonged in the first place.

* Tue Sep 13 2011 Joerg Bruehe <joerg.bruehe@oracle.com>

- "make_win_bin_dist" and its manual are dropped, cmake does it different.

* Thu Sep 08 2011 Daniel Fischer <daniel.fischer@oracle.com>

- Add mysql_plugin man page.

* Tue Aug 30 2011 Tor Didriksen <tor.didriksen@oracle.com>

- Set CXX=g++ by default to add a dependency on libgcc/libstdc++.
  Also, remove the use of the -fno-exceptions and -fno-rtti flags.
  TODO: update distro_buildreq/distro_requires

* Tue Aug 30 2011 Joerg Bruehe <joerg.bruehe@oracle.com>

- Add the manual page for "mysql_plugin" to the server package.

* Fri Aug 19 2011 Joerg Bruehe <joerg.bruehe@oracle.com>

- Null-upmerge the fix of bug#37165: This spec file is not affected.
- Replace "/var/lib/mysql" by the spec file variable "%%{mysqldatadir}".

* Fri Aug 12 2011 Daniel Fischer <daniel.fischer@oracle.com>

- Source plugin library files list from cmake-generated file.

* Mon Jul 25 2011 Chuck Bell <chuck.bell@oracle.com>

- Added the mysql_plugin client - enables or disables plugins.

* Thu Jul 21 2011 Sunanda Menon <sunanda.menon@oracle.com>

- Fix bug#12561297: Added the MySQL embedded binary

* Thu Jul 07 2011 Joerg Bruehe <joerg.bruehe@oracle.com>

- Fix bug#45415: "rpm upgrade recreates test database"
  Let the creation of the "test" database happen only during a new installation,
  not in an RPM upgrade.
  This affects both the "mkdir" and the call of "mysql_install_db".

* Wed Feb 09 2011 Joerg Bruehe <joerg.bruehe@oracle.com>

- Fix bug#56581: If an installation deviates from the default file locations
  ("datadir" and "pid-file"), the mechanism to detect a running server (on upgrade)
  should still work, and use these locations.
  The problem was that the fix for bug#27072 did not check for local settings.

* Mon Jan 31 2011 Joerg Bruehe <joerg.bruehe@oracle.com>

- Install the new "manifest" files: "INFO_SRC" and "INFO_BIN".

* Tue Nov 23 2010 Jonathan Perkin <jonathan.perkin@oracle.com>

- EXCEPTIONS-CLIENT has been deleted, remove it from here too
- Support MYSQL_BUILD_MAKE_JFLAG environment variable for passing
  a '-j' argument to make.

* Mon Nov 1 2010 Georgi Kodinov <georgi.godinov@oracle.com>

- Added test authentication (WL#1054) plugin binaries

* Wed Oct 6 2010 Georgi Kodinov <georgi.godinov@oracle.com>

- Added example external authentication (WL#1054) plugin binaries

* Wed Aug 11 2010 Joerg Bruehe <joerg.bruehe@oracle.com>

- With a recent spec file cleanup, names have changed: A "-community" part was dropped.
  Reflect that in the "Obsoletes" specifications.
- Add a "triggerpostun" to handle the uninstall of the "-community" server RPM.
- This fixes bug#55015 "MySQL server is not restarted properly after RPM upgrade".

* Tue Jun 15 2010 Joerg Bruehe <joerg.bruehe@sun.com>

- Change the behaviour on installation and upgrade:
  On installation, do not autostart the server.
  *Iff* the server was stopped before the upgrade is started, this is taken as a
  sign the administrator is handling that manually, and so the new server will
  not be started automatically at the end of the upgrade.
  The start/stop scripts will still be installed, so the server will be started
  on the next machine boot.
  This is the 5.5 version of fixing bug#27072 (RPM autostarting the server).

* Tue Jun 1 2010 Jonathan Perkin <jonathan.perkin@oracle.com>

- Implement SELinux checks from distribution-specific spec file.

* Wed May 12 2010 Jonathan Perkin <jonathan.perkin@oracle.com>

- Large number of changes to build using CMake
- Introduce distribution-specific RPMs
- Drop debuginfo, build all binaries with debug/symbols
- Remove __os_install_post, use native macro
- Remove _unpackaged_files_terminate_build, make it an error to have
  unpackaged files
- Remove cluster RPMs

* Wed Mar 24 2010 Joerg Bruehe <joerg.bruehe@sun.com>

- Add "--with-perfschema" to the configure options.

* Mon Mar 22 2010 Joerg Bruehe <joerg.bruehe@sun.com>

- User "usr/lib*" to allow for both "usr/lib" and "usr/lib64",
  mask "rmdir" return code 1.
- Remove "ha_example.*" files from the list, they aren't built.

* Wed Mar 17 2010 Joerg Bruehe <joerg.bruehe@sun.com>

- Fix a wrong path name in handling the debug plugins.

* Wed Mar 10 2010 Joerg Bruehe <joerg.bruehe@sun.com>

- Take the result of the debug plugin build and put it into the optimized tree,
  so that it becomes part of the final installation;
  include the files in the packlist. Part of the fixes for bug#49022.

* Mon Mar 01 2010 Joerg Bruehe <joerg.bruehe@sun.com>

- Set "Oracle and/or its affiliates" as the vendor and copyright owner,
  accept upgrading from packages showing MySQL or Sun as vendor.

* Fri Feb 12 2010 Joerg Bruehe <joerg.bruehe@sun.com>

- Formatting changes:
  Have a consistent structure of separator lines and of indentation
  (8 leading blanks => tab).
- Introduce the variable "src_dir".
- Give the environment variables "MYSQL_BUILD_CC(CXX)" precedence
  over "CC" ("CXX").
- Drop the old "with_static" argument analysis, this is not supported
  in 5.1 since ages.
- Introduce variables to control the handlers individually, as well
  as other options.
- Use the new "--with-plugin" notation for the table handlers.
- Drop handling "/etc/rc.d/init.d/mysql", the switch to "/etc/init.d/mysql"
  was done back in 2002 already.
- Make "--with-zlib-dir=bundled" the default, add an option to disable it.
- Add missing manual pages to the file list.
- Improve the runtime check for "libgcc.a", protect it against being tried
  with the Intel compiler "icc".

* Mon Jan 11 2010 Joerg Bruehe <joerg.bruehe@sun.com>

- Change RPM file naming:
  - Suffix like "-m2", "-rc" becomes part of version as "_m2", "_rc".
  - Release counts from 1, not 0.

* Wed Dec 23 2009 Joerg Bruehe <joerg.bruehe@sun.com>

- The "semisync" plugin file name has lost its introductory "lib",
  adapt the file lists for the subpackages.
  This is a part missing from the fix for bug#48351.
- Remove the "fix_privilege_tables" manual, it does not exist in 5.5
  (and likely, the whole script will go, too).

* Mon Nov 16 2009 Joerg Bruehe <joerg.bruehe@sun.com>

- Fix some problems with the directives around "tcmalloc" (experimental),
  remove erroneous traces of the InnoDB plugin (that is 5.1 only).

* Tue Oct 06 2009 Magnus Blaudd <mvensson@mysql.com>

- Removed mysql_fix_privilege_tables

* Fri Oct 02 2009 Alexander Nozdrin <alexander.nozdrin@sun.com>

- "mysqlmanager" got removed from version 5.4, all references deleted.

* Fri Aug 28 2009 Joerg Bruehe <joerg.bruehe@sun.com>

- Merge up from 5.1 to 5.4: Remove handling for the InnoDB plugin.

* Thu Aug 27 2009 Joerg Bruehe <joerg.bruehe@sun.com>

- This version does not contain the "Instance manager", "mysqlmanager":
  Remove it from the spec file so that packaging succeeds.

* Mon Aug 24 2009 Jonathan Perkin <jperkin@sun.com>

- Add conditionals for bundled zlib and innodb plugin

* Fri Aug 21 2009 Jonathan Perkin <jperkin@sun.com>

- Install plugin libraries in appropriate packages.
- Disable libdaemon_example and ftexample plugins.

* Thu Aug 20 2009 Jonathan Perkin <jperkin@sun.com>

- Update variable used for mysql-test suite location to match source.

* Fri Nov 07 2008 Joerg Bruehe <joerg@mysql.com>

- Correct yesterday's fix, so that it also works for the last flag,
  and fix a wrong quoting: un-quoted quote marks must not be escaped.

* Thu Nov 06 2008 Kent Boortz <kent.boortz@sun.com>

- Removed "mysql_upgrade_shell"
- Removed some copy/paste between debug and normal build

* Thu Nov 06 2008 Joerg Bruehe <joerg@mysql.com>

- Modify CFLAGS and CXXFLAGS such that a debug build is not optimized.
  This should cover both gcc and icc flags.  Fixes bug#40546.

* Fri Aug 29 2008 Kent Boortz <kent@mysql.com>

- Removed the "Federated" storage engine option, and enabled in all

* Tue Aug 26 2008 Joerg Bruehe <joerg@mysql.com>

- Get rid of the "warning: Installed (but unpackaged) file(s) found:"
  Some generated files aren't needed in RPMs:
  - the "sql-bench/" subdirectory
  Some files were missing:
  - /usr/share/aclocal/mysql.m4  ("devel" subpackage)
  - Manual "mysqlbug" ("server" subpackage)
  - Program "innochecksum" and its manual ("server" subpackage)
  - Manual "mysql_find_rows" ("client" subpackage)
  - Script "mysql_upgrade_shell" ("client" subpackage)
  - Program "ndb_cpcd" and its manual ("ndb-extra" subpackage)
  - Manuals "ndb_mgm" + "ndb_restore" ("ndb-tools" subpackage)

* Mon Mar 31 2008 Kent Boortz <kent@mysql.com>

- Made the "Federated" storage engine an option
- Made the "Cluster" storage engine and sub packages an option

* Wed Mar 19 2008 Joerg Bruehe <joerg@mysql.com>

- Add the man pages for "ndbd" and "ndb_mgmd".

* Mon Feb 18 2008 Timothy Smith <tim@mysql.com>

- Require a manual upgrade if the alread-installed mysql-server is
  from another vendor, or is of a different major version.

* Wed May 02 2007 Joerg Bruehe <joerg@mysql.com>

- "ndb_size.tmpl" is not needed any more,
  "man1/mysql_install_db.1" lacked the trailing '*'.

* Sat Apr 07 2007 Kent Boortz <kent@mysql.com>

- Removed man page for "mysql_create_system_tables"

* Wed Mar 21 2007 Daniel Fischer <df@mysql.com>

- Add debug server.

* Mon Mar 19 2007 Daniel Fischer <df@mysql.com>

- Remove Max RPMs; the server RPMs contain a mysqld compiled with all
  features that previously only were built into Max.

* Fri Mar 02 2007 Joerg Bruehe <joerg@mysql.com>

- Add several man pages for NDB which are now created.

* Fri Jan 05 2007 Kent Boortz <kent@mysql.com>

- Put back "libmygcc.a", found no real reason it was removed.

- Add CFLAGS to gcc call with --print-libgcc-file, to make sure the
  correct "libgcc.a" path is returned for the 32/64 bit architecture.

* Mon Dec 18 2006 Joerg Bruehe <joerg@mysql.com>

- Fix the move of "mysqlmanager" to section 8: Directory name was wrong.

* Thu Dec 14 2006 Joerg Bruehe <joerg@mysql.com>

- Include the new man pages for "my_print_defaults" and "mysql_tzinfo_to_sql"
  in the server RPM.
- The "mysqlmanager" man page got moved from section 1 to 8.

* Thu Nov 30 2006 Joerg Bruehe <joerg@mysql.com>

- Call "make install" using "benchdir_root=%%{_datadir}",
  because that is affecting the regression test suite as well.

* Thu Nov 16 2006 Joerg Bruehe <joerg@mysql.com>

- Explicitly note that the "MySQL-shared" RPMs (as built by MySQL AB)
  replace "mysql-shared" (as distributed by SuSE) to allow easy upgrading
  (bug#22081).

* Mon Nov 13 2006 Joerg Bruehe <joerg@mysql.com>

- Add "--with-partition" t 2006 Joerg Bruehe <joerg@mysql.com>

- Use the Perl script to run the tests, because it will automatically check
  whether the server is configured with SSL.

* Tue Jun 27 2006 Joerg Bruehe <joerg@mysql.com>

- move "mysqldumpslow" from the client RPM to the server RPM (bug#20216)

- Revert all previous attempts to call "mysql_upgrade" during RPM upgrade,
  there are some more aspects which need to be solved before this is possible.
  For now, just ensure the binary "mysql_upgrade" is delivered and installysql.com>

- To run "mysql_upgrade", we need a running server;
  start it in isolation and skip password checks.

* Sat May 20 2006 Kent Boortz <kent@mysql.com>

- Always compile for PIC, position independent code.

* Wed May 10 2006 Kent Boortz <kent@mysql.com>

- Use character set "all" when compiling with Cluster, to make Cluster
  nodes independent on the character set directory, and the problem
  that two RPM sub packages both wants to install this directory.

* Mon May 01 2006 Kent Boortz <kent@mysql.com>

- Use "./libtool --mode=execute" instead of searching for the
  executable in current directory and ".libs".

* Fri Apr 28 2006 Kent Boortz <kent@mysql.com>

- Install and run "mysql_upgrade"

* Wed Apr 12 2006 Jim Winstead <jimw@mysql.com>

- Remove sql-bench, and MySQL-bench RPM (will be built as an independent
  project from the mysql-bench repository)

* Tue Apr 11 2006 Jim Winstead <jimw@mysql.com>

- Remove old mysqltestmanager and related programs
* Sat Apr 01 2006 Kent Boortz <kent@mysql.com>

- Set $LDFLAGS from $MYSQL_BUILD_LDFLAGS

* Tue Mar 07 2006 Kent Boortz <kent@mysql.com>

- Changed product name from "Community Edition" to "Community Server"

* Mon Mar 06 2006 Kent Boortz <kent@mysql.com>

- Fast mutexes is now disabled by default, but should be
  used in Linux builds.

* Mon Feb 20 2006 Kent Boortz <kent@mysql.com>

- Reintroduced a max build
- Limited testing of 'debug' and 'max' servers
- Berkeley DB only in 'max'

* Mon Feb 13 2006 Joerg Bruehe <joerg@mysql.com>

- Use "-i" on "make test-force";
  this is essential for later evaluation of this log file.

* Thu Feb 09 2006 Kent Boortz <kent@mysql.com>

- Pass '-static' to libtool, link static with our own libraries, dynamic
  with system libraries.  Link with the bundled zlib.

* Wed Feb 08 2006 Kristian Nielsen <knielsen@mysql.com>

- Modified RPM spec to match new 5.1 debug+max combined community packaging.

* Sun Dec 18 2005 Kent Boortz <kent@mysql.com>

- Added "client/mysqlslap"

* Mon Dec 12 2005 Rodrigo Novo <rodrigo@mysql.com>

- Added zlib to the list of (static) libraries installed
- Added check against libtool wierdness (WRT: sql/mysqld || sql/.libs/mysqld)
- Compile MySQL with bundled zlib
- Fixed %%packager name to "MySQL Production Engineering Team"

* Mon Dec 05 2005 Joerg Bruehe <joerg@mysql.com>

- Avoid using the "bundled" zlib on "shared" builds:
  As it is not installed (on the build system), this gives dependency
  problems with "libtool" causing the build to fail.
  (Change was done on Nov 11, but left uncommented.)

* Tue Nov 22 2005 Joerg Bruehe <joerg@mysql.com>

- Extend the file existence check for "init.d/mysql" on un-install
  to also guard the call to "insserv"/"chkconfig".

* Thu Oct 27 2005 Lenz Grimmer <lenz@grimmer.com>

- added more man pages

* Wed Oct 19 2005 Kent Boortz <kent@mysql.com>

- Made yaSSL support an option (off by default)

* Wed Oct 19 2005 Kent Boortz <kent@mysql.com>

- Enabled yaSSL support

* Sat Oct 15 2005 Kent Boortz <kent@mysql.com>

- Give mode arguments the same way in all places
lenz@mysql.com>

- fixed the removing of the RPM_BUILD_ROOT in the %%clean section (the
  $RBR variable did not get expanded, thus leaving old build roots behind)

* Thu Aug 04 2005 Lenz Grimmer <lenz@mysql.com>

- Fixed the creation of the mysql user group account in the postinstall
  section (BUG 12348)
- Fixed enabling the Archive storage engine in the Max binary

* Tue Aug 02 2005 Lenz Grimmer <lenz@mysql.com>

- Fixed the Requires: tag for the server RPM (BUG 12233)

* Fri Jul 15 2005 Lenz Grimmer <lenz@mysql.com>

- create a "mysql" user group and assign the mysql user account to that group
  in the server postinstall section. (BUG 10984)

* Tue Jun 14 2005 Lenz Grimmer <lenz@mysql.com>

- Do not build statically on i386 by default, only when adding either "--with
  static" or "--define '_with_static 1'" to the RPM build options. Static
  linking really only makes sense when linking against the specially patched
  glibc 2.2.5.

* Mon Jun 06 2005 Lenz Grimmer <lenz@mysql.com>

- added mysql_client_test to the "bench" subpackage (BUG 10676)
- added the libndbclient static and shared libraries (BUG 10676)

* Wed Jun 01 2005 Lenz Grimmer <lenz@mysql.com>

- use "mysqldatadir" variable instead of hard-coding the path multiple times
- use the "mysqld_user" variable on all occasions a user name is referenced
- removed (incomplete) Brazilian translations
- removed redundant release tags from the subpackage descriptions

* Wed May 25 2005 Joerg Bruehe <joerg@mysql.com>

- Added a "make clean" between separate calls to "BuildMySQL".

* Thu May 12 2005 Guilhem Bichot <guilhem@mysql.com>

- Removed the mysql_tableinfo script made obsolete by the information schema

* Wed Apr 20 2005 Lenz Grimmer <lenz@mysql.com>

- Enabled the "blackhole" storage engine for the Max RPM

* Wed Apr 13 2005 Lenz Grimmer <lenz@mysql.com>

- removed the MySQL manual files (html/ps/texi) - they have been removed
  from the MySQL sources and are now available seperately.

* Mon Apr 4 2005 Petr Chardin <petr@mysql.com>

- old mysqlmanager, mysq* Mon Feb 7 2005 Tomas Ulin <tomas@mysql.com>

- enabled the "Ndbcluster" storage engine for the max binary
- added extra make install in ndb subdir after Max build to get ndb binaries
- added packages for ndbcluster storage engine

* Fri Jan 14 2005 Lenz Grimmer <lenz@mysql.com>

- replaced obsoleted "BuildPrereq" with "BuildRequires" instead

* Thu Jan 13 2005 Lenz Grimmer <lenz@mysql.com>

- enabled the "Federated" storage engine for the max binary

* Tue Jan 04 2005 Petr Chardin <petr@mysql.com>

- ISAM and merge storage engines were purged. As well as appropriate
  tools and manpages (isamchk and isamlog)

* Fri Dec 31 2004 Lenz Grimmer <lenz@mysql.com>

- enabled the "Archive" storage engine for the max binary
- enabled the "CSV" storage engine for the max binary
- enabled the "Example" storage engine for the max binary

* Thu Aug 26 2004 Lenz Grimmer <lenz@mysql.com>

- MySQL-Max now requires MySQL-server instead of MySQL (BUG 3860)

* Fri Aug 20 2004 Lenz Grimmer <lenz@mysql.com>

- do not link statically on IA64/AMD64 as these systems do not have
  a patched glibc installed

* Tue Aug 10 2004 Lenz Grimmer <lenz@mysql.com>

- Added libmygcc.a to the devel subpackage (required to link applications
  against the the embedded server libmysqld.a) (BUG 4921)

* Mon Aug 09 2004 Lenz Grimmer <lenz@mysql.com>

- Added EXCEPTIONS-CLIENT to the "devel" package

* Thu Jul 29 2004 Lenz Grimmer <lenz@mysql.com>

- disabled OpenSSL in the Max binaries again (the RPM packages were the
  only exception to this anyway) (BUG 1043)

* Wed Jun 30 2004 Lenz Grimmer <lenz@mysql.com>

- fixed server postinstall (mysql_install_db was called with the wrong
  parameter)

* Thu Jun 24 2004 Lenz Grimmer <lenz@mysql.com>

- added mysql_tzinfo_to_sql to the server subpackage
- run "make clean" instead of "make distclean"

* Mon Apr 05 2004 Lenz Grimmer <lenz@mysql.com>

- added ncurses-devel to the build prerequisites (BUG 3377)

* Thu Feb 12 2004 Lenz Grimmer <lenz@mysql.com>

- when using gcc, _always_ use CXX=gcc
- replaced Copyright with License field (Copyright is obsolete)

* Tue Feb 03 2004 Lenz Grimmer <lenz@mysql.com>

- added myisam_ftdump to the Server package

* Tue Jan 13 2004 Lenz Grimmer <lenz@mysql.com>

- link the mysql client against libreadline instead of libedit (BUG 2289)

* Mon Dec 22 2003 Lenz Grimmer <lenz@mysql.com>

- marked /etc/logrotate.d/mysql as a config file (BUG 2156)

* Sat Dec 13 2003 Lenz Grimmer <lenz@mysql.com>

- fixed file permissions (BUG 1672)

* Thu Dec 11 2003 Lenz Grimmer <lenz@mysql.com>

- made testing for gcc3 a bit more robust

* Fri Dec 05 2003 Lenz Grimmer <lenz@mysql.com>

- added missing file mysql_create_system_tables to the server subpackage

* Fri Nov 21 2003 Lenz Grimmer <lenz@mysql.com>

- removed dependency on MySQL-client from the MySQL-devel subpackage
  as it is not really required. (BUG 1610)

* Fri Aug 29 2003 Lenz Grimmer <lenz@mysql.com>

- Fixed BUG 1162 (removed macro names from the changelog)
- Really fixed BUG 998 (disable the checking for installed but
  unpackaged files)

* Tue Aug 05 2003 Lenz Grimmer <lenz@mysql.com>

- Fixed BUG 959 (libmysqld not being compiled properly)
- Fixed BUG 998 (RPM build errors): added missing files to the
  distribution (mysql_fix_extensions, mysql_tableinfo, mysqldumpslow,
  mysql_fix_privilege_tables.1), removed "-n" from install section.

* Wed Jul 09 2003 Lenz Grimmer <lenz@mysql.com>

- removed the GIF Icon (file was not included in the sources anyway)
- removed unused variable shared_lib_version
- do not run automake before building the standard binary
  (should not be necessary)
- add server suffix '-standard' to standard binary (to be in line
  with the binary tarball distributions)
- Use more RPM macros (_exec_prefix, _sbindir, _libdir, _sysconfdir,
  _datadir, _includedir) throughout the spec file.
- allow overriding CC and CXX (required when building with other compilers)

* Fri May 16 2003 Lenz Grimmer <lenz@mysql.com>

- re-enabled RAID again

* Wed Apr 30 2003 Lenz Grimmer <lenz@mysql.com>

- disabled MyISAM RAID (--with-raid)- it throws an assertion which
  needs to be investigated first.

* Mon Mar 10 2003 Lenz Grimmer <lenz@mysql.com>

- added missing file mysql_secure_installation to server subpackage
  (BUG 141)

* Tue Feb 11 2003 Lenz Grimmer <lenz@mysql.com>

- re-added missing pre- and post(un)install scripts to server subpackage
- added config file /etc/my.cnf to the file list (just for completeness)
- make sure to create the datadir with 755 permissions

* Mon Jan 27 2003 Lenz Grimmer <lenz@mysql.com>

- removed unusedql.com>

- Reworked the build steps a little bit: the Max binary is supposed
  to include OpenSSL, which cannot be linked statically, thus trying
  to statically link against a special glibc is futile anyway
- because of this, it is not required to make yet another build run
  just to compile the shared libs (saves a lot of time)
- updated package description of the Max subpackage
- clean up the BuildRoot directory afterwards

* Mon Jul 15 2002 Lenz Grimmer <lenz@mysql.com>

- Updated Packager information
- Fixed the build options: the regular package is supposed to
  include InnoDB and linked statically, while the Max package
  should include BDB and SSL support

* Fri May 03 2002 Lenz Grimmer <lenz@mysql.com>

- Use more RPM macros (e.g. infodir, mandir) to make the spec
  file more portable
- reorganized the installation of documentation files: let RPM
  take care of this
- reorganized the file list: actually install man pages along
  with the binaries of the respective subpackage
- do not include libmysqld.a in the devel subpackage as well, if we
  have a special "embedded" subpackage
- reworked the package descriptions

* Mon Oct  8 2001 Monty

- Added embedded server as a separate RPM

* Fri Apr 13 2001 Monty

- Added mysqld-max to the distribution

* Tue Jan 2  2001  Monty

- Added mysql-test to the bench package

* Fri Aug 18 2000 Tim Smith <tim@mysql.com>

- Added separate libmysql_r directory; now both a threaded
  and non-threaded library is shipped.

* Tue Sep 28 1999 David Axmark <davida@mysql.com>

- Added the support-files/my-example.cnf to the docs directory.

- Removed devel dependency on base since it is about client
  development.

* Wed Sep 8 1999 David Axmark <davida@mysql.com>

- Cleaned up some for 3.23.

* Thu Jul 1 1999 David Axmark <davida@mysql.com>

- Added support for shared libraries in a separate sub
  package. Original fix by David Fox (dsfox@cogsci.ucsd.edu)

- The --enable-assembler switch is now automatically disables on
  platforms there assembler code is unavailable. This should allow
  building this RPM on non i386 systems.

* Mon Feb 22 1999 David Axmark <david@detron.se>

- Removed unportable cc switches from the spec file. The defaults can
  now be overridden with environment variables. This feature is used
  to compile the official RPM with optimal (but compiler version
  specific) switches.

- Removed the repetitive description parts for the sub rpms. Maybe add
  again if RPM gets a multiline macro capability.

- Added support for a pt_BR translation. Translation contributed by
  Jorge Godoy <jorge@bestway.com.br>.

* Wed Nov 4 1998 David Axmark <david@detron.se>

- A lot of changes in all the rpm and install scripts. This may even
  be a working RPM :-)

* Sun Aug 16 1998 David Axmark <david@detron.se>

- A developers changelog for MySQL is available in the source RPM. And
  there is a history of major user visible changed in the Reference
  Manual.  Only RPM specific changes will be documented here.<|MERGE_RESOLUTION|>--- conflicted
+++ resolved
@@ -382,11 +382,7 @@
            -DWITH_EMBEDDED_SERVER=0 \
            -DWITH_EMBEDDED_SHARED_LIBRARY=0 \
            -DWITH_PAM=1 \
-<<<<<<< HEAD
-           -DWITH_ROCKSDB=0 \
-=======
            -DWITH_ROCKSDB=1 \
->>>>>>> e19a6b7b
            -DWITH_INNODB_MEMCACHED=1 \
            -DWITH_ZLIB=system \
            -DWITH_SCALABILITY_METRICS=ON \
@@ -422,11 +418,7 @@
            -DWITH_EMBEDDED_SERVER=0 \
            -DWITH_EMBEDDED_SHARED_LIBRARY=0 \
            -DWITH_PAM=1 \
-<<<<<<< HEAD
-           -DWITH_ROCKSDB=0 \
-=======
            -DWITH_ROCKSDB=1 \
->>>>>>> e19a6b7b
            -DWITH_INNODB_MEMCACHED=1 \
            -DWITH_SCALABILITY_METRICS=ON \
            -DWITH_ZLIB=system \
@@ -466,15 +458,9 @@
 install -D -m 0644 $MBD/%{src_dir}/build-ps/rpm/mysqld.cnf %{buildroot}%{_sysconfdir}/percona-server.conf.d/mysqld.cnf
 install -D -m 0644 $MBD/%{src_dir}/build-ps/rpm/mysqld_safe.cnf %{buildroot}%{_sysconfdir}/percona-server.conf.d/mysqld_safe.cnf
  
-<<<<<<< HEAD
-#%if 0%{?rhel} > 6
-#install -D -m 0644 $MBD/%{src_dir}/build-ps/rpm/percona-server.cnf %{buildroot}%{_sysconfdir}/my.cnf
-#%endif
-=======
 %if 0%{?rhel} > 6
   install -D -m 0644 $MBD/%{src_dir}/build-ps/rpm/percona-server.cnf %{buildroot}%{_sysconfdir}/my.cnf
 %endif
->>>>>>> e19a6b7b
 install -d %{buildroot}%{_sysconfdir}/my.cnf.d
 %if 0%{?systemd}
 %else
