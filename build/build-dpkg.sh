#!/bin/sh
# Usage: build-dpkg.sh [target dir]
# The default target directory is the current directory. If it is not
# supplied and the current directory is not empty, it will issue an error in
# order to avoid polluting the current directory after a test run.
#
# The program will setup the dpkg building environment and ultimately call
# dpkg-buildpackage with the appropiate parameters.
#

# Bail out on errors, be strict
set -ue

# Examine parameters
<<<<<<< HEAD
go_out="$(getopt --options "kK:bH" --longoptions key:,nosign,binary \
=======
go_out="$(getopt --options "k:KbDS" --longoptions key:,nosign,binary,nodebug,source \
>>>>>>> ea8443bc
    --name "$(basename "$0")" -- "$@")"
test $? -eq 0 || exit 1
eval set -- $go_out

BUILDPKG_KEY=''
<<<<<<< HEAD
BINARY=''
=======
DPKG_BINSRC=''
DEBUG='yes'
>>>>>>> ea8443bc

for arg
do
    case "$arg" in
    -- ) shift; break;;
    -k | --key ) shift; BUILDPKG_KEY="-pgpg -k$1"; shift;;
    -K | --nosign ) shift; BUILDPKG_KEY="-uc -us";;
<<<<<<< HEAD
    -b | --binary ) shift; BINARY='-b';;
=======
    -b | --binary ) shift; DPKG_BINSRC='-b';;
    -D | --nodebug ) shift; DEBUG='';;
    -S | --source ) shift; DPKG_BINSRC='-S';;
>>>>>>> ea8443bc
    esac
done

# Working directory
if test "$#" -eq 0
then
    WORKDIR="$(pwd)"

    # Check that the current directory is not empty
    if test "x$(echo *)" != "x*"
    then
        echo >&2 \
            "Current directory is not empty. Use $0 . to force build in ."
        exit 1
    fi

elif test "$#" -eq 1
then
    WORKDIR="$1"

    # Check that the provided directory exists and is a directory
    if ! test -d "$WORKDIR"
    then
        echo >&2 "$WORKDIR is not a directory"
        exit 1
    fi

else
    echo >&2 "Usage: $0 [target dir]"
    exit 1

fi

SOURCEDIR="$(cd $(dirname "$0"); cd ..; pwd)"
test -e "$SOURCEDIR/Makefile" || exit 2

# Extract version from the Makefile
MYSQL_VERSION="$(grep ^MYSQL_VERSION= "$SOURCEDIR/Makefile" \
    | cut -d = -f 2)"
PERCONA_SERVER_VERSION="$(grep ^PERCONA_SERVER_VERSION= "$SOURCEDIR/Makefile" | cut -d = -f 2)"
PRODUCT="Percona-Server-$MYSQL_VERSION-$PERCONA_SERVER_VERSION"
DEBIAN_VERSION="$(lsb_release -sc)"


# Build information
export BB_PERCONA_REVISION="$(cd "$SOURCEDIR"; bzr revno)"
export DEB_BUILD_OPTIONS='nostrip debug nocheck'

# Compilation flags
export CC=${CC:-gcc}
export CXX=${CXX:-g++}
export CFLAGS="-fPIC -Wall -O3 -g -static-libgcc -fno-omit-frame-pointer -DPERCONA_INNODB_VERSION=$PERCONA_SERVER_VERSION ${CFLAGS:-}"
export CXXFLAGS="-O2 -fno-omit-frame-pointer -g -pipe -Wall -Wp,-D_FORTIFY_SOURCE=2 -fno-exceptions -DPERCONA_INNODB_VERSION=$PERCONA_SERVER_VERSION ${CXXFLAGS:-}"
export MAKE_JFLAG=-j4

# Prepare sources
(
    cd "$SOURCEDIR"
    make clean all
)

# Build
(
    # Make a copy in workdir and copy debian files
    cd "$WORKDIR"

    rm -rf "$PRODUCT/"
    cp -a "$SOURCEDIR/$PRODUCT/" .
    (
        cd "$PRODUCT/"

        # Copy debian files from source
        cp -R "$SOURCEDIR/build/debian" .
        chmod +x debian/rules

        # Update distribution name
        dch -m -D "$DEBIAN_VERSION" --force-distribution -v "$MYSQL_VERSION-$PERCONA_SERVER_VERSION-$BB_PERCONA_REVISION.$DEBIAN_VERSION" 'Update distribution'

        DEB_CFLAGS_APPEND="$CFLAGS" DEB_CXXFLAGS_APPEND="$CXXFLAGS" \
<<<<<<< HEAD
                dpkg-buildpackage $BINARY -rfakeroot $BUILDPKG_KEY
=======
                BUILD_DEBUG_BINARY="$DEBUG" \
                dpkg-buildpackage $DPKG_BINSRC -rfakeroot $BUILDPKG_KEY
>>>>>>> ea8443bc

    )

    rm -rf "$PRODUCT"

)<|MERGE_RESOLUTION|>--- conflicted
+++ resolved
@@ -12,22 +12,13 @@
 set -ue
 
 # Examine parameters
-<<<<<<< HEAD
-go_out="$(getopt --options "kK:bH" --longoptions key:,nosign,binary \
-=======
-go_out="$(getopt --options "k:KbDS" --longoptions key:,nosign,binary,nodebug,source \
->>>>>>> ea8443bc
+go_out="$(getopt --options "kK:bS" --longoptions key:,nosign,binary,source \
     --name "$(basename "$0")" -- "$@")"
 test $? -eq 0 || exit 1
 eval set -- $go_out
 
 BUILDPKG_KEY=''
-<<<<<<< HEAD
-BINARY=''
-=======
 DPKG_BINSRC=''
-DEBUG='yes'
->>>>>>> ea8443bc
 
 for arg
 do
@@ -35,13 +26,8 @@
     -- ) shift; break;;
     -k | --key ) shift; BUILDPKG_KEY="-pgpg -k$1"; shift;;
     -K | --nosign ) shift; BUILDPKG_KEY="-uc -us";;
-<<<<<<< HEAD
-    -b | --binary ) shift; BINARY='-b';;
-=======
     -b | --binary ) shift; DPKG_BINSRC='-b';;
-    -D | --nodebug ) shift; DEBUG='';;
     -S | --source ) shift; DPKG_BINSRC='-S';;
->>>>>>> ea8443bc
     esac
 done
 
@@ -121,12 +107,7 @@
         dch -m -D "$DEBIAN_VERSION" --force-distribution -v "$MYSQL_VERSION-$PERCONA_SERVER_VERSION-$BB_PERCONA_REVISION.$DEBIAN_VERSION" 'Update distribution'
 
         DEB_CFLAGS_APPEND="$CFLAGS" DEB_CXXFLAGS_APPEND="$CXXFLAGS" \
-<<<<<<< HEAD
-                dpkg-buildpackage $BINARY -rfakeroot $BUILDPKG_KEY
-=======
-                BUILD_DEBUG_BINARY="$DEBUG" \
                 dpkg-buildpackage $DPKG_BINSRC -rfakeroot $BUILDPKG_KEY
->>>>>>> ea8443bc
 
     )
 
