#!/bin/sh
# Usage: build-dpkg.sh [target dir]
# The default target directory is the current directory. If it is not
# supplied and the current directory is not empty, it will issue an error in
# order to avoid polluting the current directory after a test run.
#
# The program will setup the dpkg building environment and ultimately call
# dpkg-buildpackage with the appropiate parameters.
#

# Bail out on errors, be strict
set -ue

# Examine parameters
<<<<<<< HEAD
go_out="$(getopt --options "kK:bD" --longoptions key:,nosign,binary,nodebug \
=======
go_out="$(getopt --options "k:Ke:bDS" \
    --longoptions key:,nosign,epoch:,binary,nodebug,source \
>>>>>>> d0e21a90
    --name "$(basename "$0")" -- "$@")"
test $? -eq 0 || exit 1
eval set -- $go_out

BUILDPKG_KEY=''
<<<<<<< HEAD
BINARY=''
DEBUG='yes'
=======
EPOCH=''
DPKG_BINSRC=''
SKIPDEBUG=''
>>>>>>> d0e21a90

for arg
do
    case "$arg" in
    -- ) shift; break;;
    -k | --key ) shift; BUILDPKG_KEY="-pgpg -k$1"; shift;;
    -K | --nosign ) shift; BUILDPKG_KEY="-uc -us";;
<<<<<<< HEAD
    -b | --binary ) shift; BINARY='-b';;
    -D | --nodebug ) shift; DEBUG='';;
=======
    -e | --epoch ) shift; EPOCH="$1:"; shift;;
    -b | --binary ) shift; DPKG_BINSRC='-b';;
    -D | --nodebug ) shift; SKIPDEBUG='yes';;
    -S | --source ) shift; DPKG_BINSRC='-S';;
>>>>>>> d0e21a90
    esac
done

# Working directory
if test "$#" -eq 0
then
    WORKDIR="$(pwd)"

    # Check that the current directory is not empty
    if test "x$(echo *)" != "x*"
    then
        echo >&2 \
            "Current directory is not empty. Use $0 . to force build in ."
        exit 1
    fi

elif test "$#" -eq 1
then
    WORKDIR="$1"

    # Check that the provided directory exists and is a directory
    if ! test -d "$WORKDIR"
    then
        echo >&2 "$WORKDIR is not a directory"
        exit 1
    fi

else
    echo >&2 "Usage: $0 [target dir]"
    exit 1

fi

SOURCEDIR="$(cd $(dirname "$0"); cd ..; pwd)"
test -e "$SOURCEDIR/Makefile" || exit 2

# Extract version from the Makefile
MYSQL_VERSION="$(grep ^MYSQL_VERSION= "$SOURCEDIR/Makefile" \
    | cut -d = -f 2)"
PERCONA_SERVER_VERSION="$(grep ^PERCONA_SERVER_VERSION= "$SOURCEDIR/Makefile" | cut -d = -f 2)"
PRODUCT="Percona-Server-$MYSQL_VERSION-$PERCONA_SERVER_VERSION"
DEBIAN_VERSION="$(lsb_release -sc)"


# Build information
export BB_PERCONA_REVISION="$(cd "$SOURCEDIR"; bzr revno)"
<<<<<<< HEAD
export DEB_BUILD_OPTIONS='debug nocheck'
=======
export DEB_BUILD_OPTIONS='debug'
>>>>>>> d0e21a90

# Compilation flags
export CC=${CC:-gcc}
export CXX=${CXX:-g++}
export CFLAGS="-fPIC -Wall -O3 -g -static-libgcc -fno-omit-frame-pointer -DPERCONA_INNODB_VERSION=$PERCONA_SERVER_VERSION ${CFLAGS:-}"
export CXXFLAGS="-O2 -fno-omit-frame-pointer -g -pipe -Wall -Wp,-D_FORTIFY_SOURCE=2 -DPERCONA_INNODB_VERSION=$PERCONA_SERVER_VERSION ${CXXFLAGS:-}"
export MAKE_JFLAG=-j4

# Prepare sources
(
    cd "$SOURCEDIR"
    make clean all
)

# Build
(
    # Make a copy in workdir and copy debian files
    cd "$WORKDIR"

    rm -rf "$PRODUCT/"
    cp -a "$SOURCEDIR/$PRODUCT/" .
    (
        cd "$PRODUCT/"

        # Copy debian files from source
        cp -R "$SOURCEDIR/build/debian" .
        chmod +x debian/rules

<<<<<<< HEAD
        # If debug is not set, do not ship mysql-debug
        if test "x$DEBUG" = "x"
        then
            sed -i '/mysqld-debug/d' debian/percona-server-server-5.5.install
=======
        # If nodebug is set, do not ship mysql-debug
        if test "x$SKIPDEBUG" = "xyes"
        then
            sed -i '/mysqld-debug/d' debian/percona-server-server-5.6.install
>>>>>>> d0e21a90
        fi

        # Update distribution name
        dch -m -D "$DEBIAN_VERSION" --force-distribution -v "$EPOCH$MYSQL_VERSION-$PERCONA_SERVER_VERSION-$BB_PERCONA_REVISION.$DEBIAN_VERSION" 'Update distribution'

        DEB_CFLAGS_APPEND="$CFLAGS" DEB_CXXFLAGS_APPEND="$CXXFLAGS" \
<<<<<<< HEAD
                BUILD_DEBUG_BINARY="$DEBUG" \
                dpkg-buildpackage $BINARY -rfakeroot $BUILDPKG_KEY
=======
                SKIP_DEBUG_BINARY="$SKIPDEBUG" \
                dpkg-buildpackage $DPKG_BINSRC -rfakeroot $BUILDPKG_KEY
>>>>>>> d0e21a90

    )

    rm -rf "$PRODUCT"

)<|MERGE_RESOLUTION|>--- conflicted
+++ resolved
@@ -12,25 +12,16 @@
 set -ue
 
 # Examine parameters
-<<<<<<< HEAD
-go_out="$(getopt --options "kK:bD" --longoptions key:,nosign,binary,nodebug \
-=======
 go_out="$(getopt --options "k:Ke:bDS" \
     --longoptions key:,nosign,epoch:,binary,nodebug,source \
->>>>>>> d0e21a90
     --name "$(basename "$0")" -- "$@")"
 test $? -eq 0 || exit 1
 eval set -- $go_out
 
 BUILDPKG_KEY=''
-<<<<<<< HEAD
-BINARY=''
-DEBUG='yes'
-=======
 EPOCH=''
 DPKG_BINSRC=''
 SKIPDEBUG=''
->>>>>>> d0e21a90
 
 for arg
 do
@@ -38,15 +29,10 @@
     -- ) shift; break;;
     -k | --key ) shift; BUILDPKG_KEY="-pgpg -k$1"; shift;;
     -K | --nosign ) shift; BUILDPKG_KEY="-uc -us";;
-<<<<<<< HEAD
-    -b | --binary ) shift; BINARY='-b';;
-    -D | --nodebug ) shift; DEBUG='';;
-=======
     -e | --epoch ) shift; EPOCH="$1:"; shift;;
     -b | --binary ) shift; DPKG_BINSRC='-b';;
     -D | --nodebug ) shift; SKIPDEBUG='yes';;
     -S | --source ) shift; DPKG_BINSRC='-S';;
->>>>>>> d0e21a90
     esac
 done
 
@@ -93,11 +79,7 @@
 
 # Build information
 export BB_PERCONA_REVISION="$(cd "$SOURCEDIR"; bzr revno)"
-<<<<<<< HEAD
-export DEB_BUILD_OPTIONS='debug nocheck'
-=======
 export DEB_BUILD_OPTIONS='debug'
->>>>>>> d0e21a90
 
 # Compilation flags
 export CC=${CC:-gcc}
@@ -126,30 +108,18 @@
         cp -R "$SOURCEDIR/build/debian" .
         chmod +x debian/rules
 
-<<<<<<< HEAD
-        # If debug is not set, do not ship mysql-debug
-        if test "x$DEBUG" = "x"
-        then
-            sed -i '/mysqld-debug/d' debian/percona-server-server-5.5.install
-=======
         # If nodebug is set, do not ship mysql-debug
         if test "x$SKIPDEBUG" = "xyes"
         then
             sed -i '/mysqld-debug/d' debian/percona-server-server-5.6.install
->>>>>>> d0e21a90
         fi
 
         # Update distribution name
         dch -m -D "$DEBIAN_VERSION" --force-distribution -v "$EPOCH$MYSQL_VERSION-$PERCONA_SERVER_VERSION-$BB_PERCONA_REVISION.$DEBIAN_VERSION" 'Update distribution'
 
         DEB_CFLAGS_APPEND="$CFLAGS" DEB_CXXFLAGS_APPEND="$CXXFLAGS" \
-<<<<<<< HEAD
-                BUILD_DEBUG_BINARY="$DEBUG" \
-                dpkg-buildpackage $BINARY -rfakeroot $BUILDPKG_KEY
-=======
                 SKIP_DEBUG_BINARY="$SKIPDEBUG" \
                 dpkg-buildpackage $DPKG_BINSRC -rfakeroot $BUILDPKG_KEY
->>>>>>> d0e21a90
 
     )
 
