#!/bin/sh
# Usage: build-dpkg.sh [target dir]
# The default target directory is the current directory. If it is not
# supplied and the current directory is not empty, it will issue an error in
# order to avoid polluting the current directory after a test run.
#
# The program will setup the dpkg building environment and ultimately call
# dpkg-buildpackage with the appropiate parameters.
#

# Bail out on errors, be strict
set -ue

# Examine parameters
<<<<<<< HEAD
go_out="$(getopt --options "kK:bD" --longoptions key:,nosign,binary,nodebug \
=======
go_out="$(getopt --options "k:Ke:b" --longoptions key:,nosign,epoch:,binary \
>>>>>>> 29b5ddc6
    --name "$(basename "$0")" -- "$@")"
test $? -eq 0 || exit 1
eval set -- $go_out

BUILDPKG_KEY=''
EPOCH=''
BINARY=''
DEBUG='yes'

for arg
do
    case "$arg" in
    -- ) shift; break;;
    -k | --key ) shift; BUILDPKG_KEY="-pgpg -k$1"; shift;;
    -K | --nosign ) shift; BUILDPKG_KEY="-uc -us";;
    -e | --epoch ) shift; EPOCH="$1:"; shift;;
    -b | --binary ) shift; BINARY='-b';;
    -D | --nodebug ) shift; DEBUG='';;
    esac
done

# Working directory
if test "$#" -eq 0
then
    WORKDIR="$(pwd)"

    # Check that the current directory is not empty
    if test "x$(echo *)" != "x*"
    then
        echo >&2 \
            "Current directory is not empty. Use $0 . to force build in ."
        exit 1
    fi

elif test "$#" -eq 1
then
    WORKDIR="$1"

    # Check that the provided directory exists and is a directory
    if ! test -d "$WORKDIR"
    then
        echo >&2 "$WORKDIR is not a directory"
        exit 1
    fi

else
    echo >&2 "Usage: $0 [target dir]"
    exit 1

fi

SOURCEDIR="$(cd $(dirname "$0"); cd ..; pwd)"
test -e "$SOURCEDIR/Makefile" || exit 2

# Extract version from the Makefile
MYSQL_VERSION="$(grep ^MYSQL_VERSION= "$SOURCEDIR/Makefile" \
    | cut -d = -f 2)"
PERCONA_SERVER_VERSION="$(grep ^PERCONA_SERVER_VERSION= "$SOURCEDIR/Makefile" | cut -d = -f 2)"
PRODUCT="Percona-Server-$MYSQL_VERSION-$PERCONA_SERVER_VERSION"
DEBIAN_VERSION="$(lsb_release -sc)"


# Build information
export BB_PERCONA_REVISION="$(cd "$SOURCEDIR"; bzr revno)"
export DEB_BUILD_OPTIONS='debug nocheck'

# Compilation flags
export CC=${CC:-gcc}
export CXX=${CXX:-gcc}
export CFLAGS="-fPIC -Wall -O3 -g -static-libgcc -fno-omit-frame-pointer -DPERCONA_INNODB_VERSION=$PERCONA_SERVER_VERSION ${CFLAGS:-}"
export CXXFLAGS="-O2 -fno-omit-frame-pointer -g -pipe -Wall -Wp,-D_FORTIFY_SOURCE=2 -fno-exceptions -DPERCONA_INNODB_VERSION=$PERCONA_SERVER_VERSION ${CXXFLAGS:-}"
export MAKE_JFLAG=-j4

# Prepare sources
(
    cd "$SOURCEDIR"
    make clean all
)

# Build
(
    # Make a copy in workdir and copy debian files
    cd "$WORKDIR"

    rm -rf "$PRODUCT/"
    cp -a "$SOURCEDIR/$PRODUCT/" .
    (
        cd "$PRODUCT/"

        # Copy debian files from source
        cp -R "$SOURCEDIR/build/debian" .
        chmod +x debian/rules

        # If debug is not set, do not ship mysql-debug
        if test "x$DEBUG" = "x"
        then
            sed -i '/mysqld-debug/d' debian/percona-server-server-5.5.install
        fi

        # Update distribution name
        dch -m -D "$DEBIAN_VERSION" --force-distribution -v "$EPOCH$MYSQL_VERSION-$PERCONA_SERVER_VERSION-$BB_PERCONA_REVISION.$DEBIAN_VERSION" 'Update distribution'

        DEB_CFLAGS_APPEND="$CFLAGS" DEB_CXXFLAGS_APPEND="$CXXFLAGS" \
                BUILD_DEBUG_BINARY="$DEBUG" \
                dpkg-buildpackage $BINARY -rfakeroot $BUILDPKG_KEY

    )

    rm -rf "$PRODUCT"

)<|MERGE_RESOLUTION|>--- conflicted
+++ resolved
@@ -12,11 +12,8 @@
 set -ue
 
 # Examine parameters
-<<<<<<< HEAD
-go_out="$(getopt --options "kK:bD" --longoptions key:,nosign,binary,nodebug \
-=======
-go_out="$(getopt --options "k:Ke:b" --longoptions key:,nosign,epoch:,binary \
->>>>>>> 29b5ddc6
+go_out="$(getopt --options "k:Ke:bD" \
+    --longoptions key:,nosign,epoch:,binary,nodebug \
     --name "$(basename "$0")" -- "$@")"
 test $? -eq 0 || exit 1
 eval set -- $go_out
