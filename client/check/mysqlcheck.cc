/*
   Copyright (c) 2001, 2019, Oracle and/or its affiliates. All rights reserved.

   This program is free software; you can redistribute it and/or modify
   it under the terms of the GNU General Public License, version 2.0,
   as published by the Free Software Foundation.

   This program is also distributed with certain software (including
   but not limited to OpenSSL) that is licensed under separate terms,
   as designated in a particular file or component or in included license
   documentation.  The authors of MySQL hereby grant you an additional
   permission to link the program and your derivative works with the
   separately licensed software that they have included with MySQL.

   This program is distributed in the hope that it will be useful,
   but WITHOUT ANY WARRANTY; without even the implied warranty of
   MERCHANTABILITY or FITNESS FOR A PARTICULAR PURPOSE.  See the
   GNU General Public License, version 2.0, for more details.

   You should have received a copy of the GNU General Public License
   along with this program; if not, write to the Free Software
   Foundation, Inc., 51 Franklin St, Fifth Floor, Boston, MA 02110-1301  USA
*/

#include "client/check/mysqlcheck.h"

#include <mysql_version.h>
#include <mysqld_error.h>
#include <stdlib.h>

#include "caching_sha2_passwordopt-vars.h"
#include "client/client_priv.h"
#include "m_ctype.h"
#include "my_alloc.h"
#include "my_dbug.h"
#include "my_default.h"
#include "my_inttypes.h"
#include "my_macros.h"
#include "mysql/service_mysql_alloc.h"
#include "print_version.h"
#include "sslopt-vars.h"
#include "typelib.h"
#include "welcome_copyright_notice.h" /* ORACLE_WELCOME_COPYRIGHT_NOTICE */

using namespace Mysql::Tools::Check;
using std::string;
using std::vector;

/* Exit codes */

#define EX_USAGE 1
#define EX_MYSQLERR 2

static MYSQL mysql_connection, *sock = 0;
static bool opt_alldbs = 0, opt_check_only_changed = 0, opt_extended = 0,
            opt_compress = 0, opt_databases = 0, opt_fast = 0,
            opt_medium_check = 0, opt_quick = 0, opt_all_in_1 = 0,
            opt_silent = 0, opt_auto_repair = 0, ignore_errors = 0,
            tty_password = 0, opt_frm = 0, debug_info_flag = 0,
            debug_check_flag = 0, opt_fix_table_names = 0, opt_fix_db_names = 0,
            opt_upgrade = 0, opt_write_binlog = 1;
static uint verbose = 0, opt_mysql_port = 0;
static uint opt_enable_cleartext_plugin = 0;
static bool using_opt_enable_cleartext_plugin = 0;
static int my_end_arg;
static char *opt_mysql_unix_port = 0;
<<<<<<< HEAD
static char *opt_password = 0, *current_user = 0, *default_charset = 0,
            *current_host = 0;
=======
static char *opt_password = 0, *current_user = 0, *current_host = 0;
static const char *default_charset = nullptr;
>>>>>>> 4869291f
static char *opt_plugin_dir = 0, *opt_default_auth = 0;
static int first_error = 0;
static const char *opt_skip_database = "";
#if defined(_WIN32)
static char *shared_memory_base_name = 0;
#endif
static uint opt_protocol = 0;
static char *opt_bind_addr = NULL;

static struct my_option my_long_options[] = {
    {"all-databases", 'A',
     "Check all the databases. This is the same as --databases with all "
     "databases selected.",
     &opt_alldbs, &opt_alldbs, 0, GET_BOOL, NO_ARG, 0, 0, 0, 0, 0, 0},
    {"analyze", 'a', "Analyze given tables.", 0, 0, 0, GET_NO_ARG, NO_ARG, 0, 0,
     0, 0, 0, 0},
    {"all-in-1", '1',
     "Instead of issuing one query for each table, use one query per database, "
     "naming all tables in the database in a comma-separated list.",
     &opt_all_in_1, &opt_all_in_1, 0, GET_BOOL, NO_ARG, 0, 0, 0, 0, 0, 0},
    {"auto-repair", OPT_AUTO_REPAIR,
     "If a checked table is corrupted, automatically fix it. Repairing will be "
     "done after all tables have been checked, if corrupted ones were found.",
     &opt_auto_repair, &opt_auto_repair, 0, GET_BOOL, NO_ARG, 0, 0, 0, 0, 0, 0},
    {"bind-address", 0, "IP address to bind to.", (uchar **)&opt_bind_addr,
     (uchar **)&opt_bind_addr, 0, GET_STR, REQUIRED_ARG, 0, 0, 0, 0, 0, 0},
    {"character-sets-dir", OPT_CHARSETS_DIR,
     "Directory for character set files.", &charsets_dir, &charsets_dir, 0,
     GET_STR, REQUIRED_ARG, 0, 0, 0, 0, 0, 0},
    {"check", 'c', "Check table for errors.", 0, 0, 0, GET_NO_ARG, NO_ARG, 0, 0,
     0, 0, 0, 0},
    {"check-only-changed", 'C',
     "Check only tables that have changed since last check or haven't been "
     "closed properly.",
     0, 0, 0, GET_NO_ARG, NO_ARG, 0, 0, 0, 0, 0, 0},
    {"check-upgrade", 'g',
     "Check tables for version-dependent changes. May be used with "
     "--auto-repair to correct tables requiring version-dependent updates.",
     0, 0, 0, GET_NO_ARG, NO_ARG, 0, 0, 0, 0, 0, 0},
    {"compress", OPT_COMPRESS, "Use compression in server/client protocol.",
     &opt_compress, &opt_compress, 0, GET_BOOL, NO_ARG, 0, 0, 0, 0, 0, 0},
    {"databases", 'B',
     "Check several databases. Note the difference in usage; in this case no "
     "tables are given. All name arguments are regarded as database names.",
     &opt_databases, &opt_databases, 0, GET_BOOL, NO_ARG, 0, 0, 0, 0, 0, 0},
#ifdef DBUG_OFF
    {"debug", '#', "This is a non-debug version. Catch this and exit.", 0, 0, 0,
     GET_DISABLED, OPT_ARG, 0, 0, 0, 0, 0, 0},
    {"debug-check", OPT_DEBUG_CHECK,
     "This is a non-debug version. Catch this and exit.", 0, 0, 0, GET_DISABLED,
     NO_ARG, 0, 0, 0, 0, 0, 0},
    {"debug-info", OPT_DEBUG_INFO,
     "This is a non-debug version. Catch this and exit.", 0, 0, 0, GET_DISABLED,
     NO_ARG, 0, 0, 0, 0, 0, 0},
#else
    {"debug", '#', "Output debug log. Often this is 'd:t:o,filename'.", 0, 0, 0,
     GET_STR, OPT_ARG, 0, 0, 0, 0, 0, 0},
    {"debug-check", OPT_DEBUG_CHECK,
     "Check memory and open file usage at exit.", &debug_check_flag,
     &debug_check_flag, 0, GET_BOOL, NO_ARG, 0, 0, 0, 0, 0, 0},
    {"debug-info", OPT_DEBUG_INFO, "Print some debug info at exit.",
     &debug_info_flag, &debug_info_flag, 0, GET_BOOL, NO_ARG, 0, 0, 0, 0, 0, 0},
#endif
    {"default-character-set", OPT_DEFAULT_CHARSET,
     "Set the default character set.", &default_charset, &default_charset, 0,
     GET_STR, REQUIRED_ARG, 0, 0, 0, 0, 0, 0},
    {"default_auth", OPT_DEFAULT_AUTH,
     "Default authentication client-side plugin to use.", &opt_default_auth,
     &opt_default_auth, 0, GET_STR, REQUIRED_ARG, 0, 0, 0, 0, 0, 0},
    {"enable_cleartext_plugin", OPT_ENABLE_CLEARTEXT_PLUGIN,
     "Enable/disable the clear text authentication plugin.",
     &opt_enable_cleartext_plugin, &opt_enable_cleartext_plugin, 0, GET_BOOL,
     OPT_ARG, 0, 0, 0, 0, 0, 0},
    {"fast", 'F', "Check only tables that haven't been closed properly.",
     &opt_fast, &opt_fast, 0, GET_BOOL, NO_ARG, 0, 0, 0, 0, 0, 0},
    {"force", 'f', "Continue even if we get an SQL error.", &ignore_errors,
     &ignore_errors, 0, GET_BOOL, NO_ARG, 0, 0, 0, 0, 0, 0},
    {"extended", 'e',
     "If you are using this option with CHECK TABLE, it will ensure that the "
     "table is 100 percent consistent, but will take a long time. If you are "
     "using this option with REPAIR TABLE, it will force using old slow repair "
     "with keycache method, instead of much faster repair by sorting.",
     &opt_extended, &opt_extended, 0, GET_BOOL, NO_ARG, 0, 0, 0, 0, 0, 0},
    {"help", '?', "Display this help message and exit.", 0, 0, 0, GET_NO_ARG,
     NO_ARG, 0, 0, 0, 0, 0, 0},
    {"host", 'h', "Connect to host.", &current_host, &current_host, 0,
     GET_STR_ALLOC, REQUIRED_ARG, 0, 0, 0, 0, 0, 0},
    {"medium-check", 'm',
     "Faster than extended-check, but only finds 99.99 percent of all errors. "
     "Should be good enough for most cases.",
     0, 0, 0, GET_NO_ARG, NO_ARG, 0, 0, 0, 0, 0, 0},
    {"write-binlog", OPT_WRITE_BINLOG,
     "Log ANALYZE, OPTIMIZE and REPAIR TABLE commands. Use --skip-write-binlog "
     "when commands should not be sent to replication slaves.",
     &opt_write_binlog, &opt_write_binlog, 0, GET_BOOL, NO_ARG, 1, 0, 0, 0, 0,
     0},
    {"optimize", 'o', "Optimize table.", 0, 0, 0, GET_NO_ARG, NO_ARG, 0, 0, 0,
     0, 0, 0},
    {"password", 'p',
     "Password to use when connecting to server. If password is not given, "
     "it's solicited on the tty.",
     0, 0, 0, GET_PASSWORD, OPT_ARG, 0, 0, 0, 0, 0, 0},
#ifdef _WIN32
    {"pipe", 'W', "Use named pipes to connect to server.", 0, 0, 0, GET_NO_ARG,
     NO_ARG, 0, 0, 0, 0, 0, 0},
#endif
    {"plugin_dir", OPT_PLUGIN_DIR, "Directory for client-side plugins.",
     &opt_plugin_dir, &opt_plugin_dir, 0, GET_STR, REQUIRED_ARG, 0, 0, 0, 0, 0,
     0},
    {"port", 'P',
     "Port number to use for connection or 0 for default to, in "
     "order of preference, my.cnf, $MYSQL_TCP_PORT, "
#if MYSQL_PORT_DEFAULT == 0
     "/etc/services, "
#endif
     "built-in default (" STRINGIFY_ARG(MYSQL_PORT) ").",
     &opt_mysql_port, &opt_mysql_port, 0, GET_UINT, REQUIRED_ARG, 0, 0, 0, 0, 0,
     0},
    {"protocol", OPT_MYSQL_PROTOCOL,
     "The protocol to use for connection (tcp, socket, pipe, memory).", 0, 0, 0,
     GET_STR, REQUIRED_ARG, 0, 0, 0, 0, 0, 0},
    {"quick", 'q',
     "If you are using this option with CHECK TABLE, it prevents the check "
     "from scanning the rows to check for wrong links. This is the fastest "
     "check. If you are using this option with REPAIR TABLE, it will try to "
     "repair only the index tree. This is the fastest repair method for a "
     "table.",
     &opt_quick, &opt_quick, 0, GET_BOOL, NO_ARG, 0, 0, 0, 0, 0, 0},
    {"repair", 'r',
     "Can fix almost anything except unique keys that aren't unique.", 0, 0, 0,
     GET_NO_ARG, NO_ARG, 0, 0, 0, 0, 0, 0},
#if defined(_WIN32)
    {"shared-memory-base-name", OPT_SHARED_MEMORY_BASE_NAME,
     "Base name of shared memory.", &shared_memory_base_name,
     &shared_memory_base_name, 0, GET_STR_ALLOC, REQUIRED_ARG, 0, 0, 0, 0, 0,
     0},
#endif
    {"silent", 's', "Print only error messages.", &opt_silent, &opt_silent, 0,
     GET_BOOL, NO_ARG, 0, 0, 0, 0, 0, 0},
    {"skip_database", 0, "Don't process the database specified as argument",
     &opt_skip_database, &opt_skip_database, 0, GET_STR, REQUIRED_ARG, 0, 0, 0,
     0, 0, 0},
    {"socket", 'S', "The socket file to use for connection.",
     &opt_mysql_unix_port, &opt_mysql_unix_port, 0, GET_STR, REQUIRED_ARG, 0, 0,
     0, 0, 0, 0},
#include "caching_sha2_passwordopt-longopts.h"
#include "sslopt-longopts.h"

    {"tables", OPT_TABLES, "Overrides option --databases (-B).", 0, 0, 0,
     GET_NO_ARG, NO_ARG, 0, 0, 0, 0, 0, 0},
    {"use-frm", OPT_FRM,
     "When used with REPAIR, get table structure from .frm file, so the table "
     "can be repaired even if .MYI header is corrupted.",
     &opt_frm, &opt_frm, 0, GET_BOOL, NO_ARG, 0, 0, 0, 0, 0, 0},
    {"user", 'u', "User for login if not current user.", &current_user,
     &current_user, 0, GET_STR, REQUIRED_ARG, 0, 0, 0, 0, 0, 0},
    {"verbose", 'v', "Print info about the various stages.", 0, 0, 0,
     GET_NO_ARG, NO_ARG, 0, 0, 0, 0, 0, 0},
    {"version", 'V', "Output version information and exit.", 0, 0, 0,
     GET_NO_ARG, NO_ARG, 0, 0, 0, 0, 0, 0},
    {0, 0, 0, 0, 0, 0, GET_NO_ARG, NO_ARG, 0, 0, 0, 0, 0, 0}};

static const char *load_default_groups[] = {"mysqlcheck", "client", 0};

static void usage(void);
static int get_options(int *argc, char ***argv, MEM_ROOT *alloc);
static int dbConnect(char *host, char *user, char *passwd);
static void dbDisconnect(char *host);
static void DBerror(MYSQL *mysql, string when);
static void safe_exit(int error);

static int what_to_do = 0;

static void usage(void) {
  print_version();
  puts(ORACLE_WELCOME_COPYRIGHT_NOTICE("2000"));
  puts(
      "This program can be used to CHECK (-c, -m, -C), REPAIR (-r), ANALYZE "
      "(-a),");
  puts("or OPTIMIZE (-o) tables. Some of the options (like -e or -q) can be");
  puts(
      "used at the same time. Not all options are supported by all storage "
      "engines.");
  puts("Please consult the MySQL manual for latest information about the");
  puts(
      "above. The options -c, -r, -a, and -o are exclusive to each other, "
      "which");
  puts("means that the last option will be used, if several was specified.\n");
  puts("The option -c will be used by default, if none was specified. You");
  puts("can change the default behavior by making a symbolic link, or");
  puts("copying this file somewhere with another name, the alternatives are:");
  puts("mysqlrepair:   The default option will be -r");
  puts("mysqlanalyze:  The default option will be -a");
  puts("mysqloptimize: The default option will be -o\n");
  printf("Usage: %s [OPTIONS] database [tables]\n", my_progname);
  printf("OR     %s [OPTIONS] --databases DB1 [DB2 DB3...]\n", my_progname);
  printf("OR     %s [OPTIONS] --all-databases\n", my_progname);
  print_defaults("my", load_default_groups);
  my_print_help(my_long_options);
  my_print_variables(my_long_options);
} /* usage */

extern "C" {
static bool get_one_option(int optid, const struct my_option *opt,
                           char *argument) {
  int orig_what_to_do = what_to_do;

  switch (optid) {
    case 'a':
      what_to_do = DO_ANALYZE;
      break;
    case 'c':
      what_to_do = DO_CHECK;
      break;
    case 'C':
      what_to_do = DO_CHECK;
      opt_check_only_changed = 1;
      break;
    case 'I': /* Fall through */
    case '?':
      usage();
      exit(0);
    case 'm':
      what_to_do = DO_CHECK;
      opt_medium_check = 1;
      break;
    case 'o':
      what_to_do = DO_OPTIMIZE;
      break;
    case 'p':
<<<<<<< HEAD
      if (argument == disabled_my_option)
        argument = (char *)""; /* Don't require password */
=======
      if (argument == disabled_my_option) {
        // Don't require password
        static char empty_password[] = {'\0'};
        DBUG_ASSERT(empty_password[0] ==
                    '\0');  // Check that it has not been overwritten
        argument = empty_password;
      }
>>>>>>> 4869291f
      if (argument) {
        char *start = argument;
        my_free(opt_password);
        opt_password = my_strdup(PSI_NOT_INSTRUMENTED, argument, MYF(MY_FAE));
        while (*argument) *argument++ = 'x'; /* Destroy argument */
        if (*start) start[1] = 0;            /* Cut length of argument */
        tty_password = 0;
      } else
        tty_password = 1;
      break;
    case 'r':
      what_to_do = DO_REPAIR;
      break;
    case 'g':
      what_to_do = DO_CHECK;
      opt_upgrade = 1;
      break;
    case 'W':
#ifdef _WIN32
      opt_protocol = MYSQL_PROTOCOL_PIPE;
#endif
      break;
    case '#':
      DBUG_PUSH(argument ? argument : "d:t:o");
      debug_check_flag = 1;
      break;
#include "sslopt-case.h"

    case OPT_TABLES:
      opt_databases = 0;
      break;
    case 'v':
      verbose++;
      break;
    case 'V':
      print_version();
      exit(0);
    case OPT_ENABLE_CLEARTEXT_PLUGIN:
      using_opt_enable_cleartext_plugin = true;
      break;
    case OPT_MYSQL_PROTOCOL:
      opt_protocol =
          find_type_or_exit(argument, &sql_protocol_typelib, opt->name);
      break;
  }

  if (orig_what_to_do && (what_to_do != orig_what_to_do)) {
    fprintf(stderr,
            "Error:  %s doesn't support multiple contradicting commands.\n",
            my_progname);
    return 1;
  }
  return 0;
}
}

static int get_options(int *argc, char ***argv, MEM_ROOT *alloc) {
  int ho_error;

  if (*argc == 1) {
    usage();
    exit(0);
  }

  my_getopt_use_args_separator = true;
  if ((ho_error =
           load_defaults("my", load_default_groups, argc, argv, alloc)) ||
      (ho_error = handle_options(argc, argv, my_long_options, get_one_option)))
    exit(ho_error);
  my_getopt_use_args_separator = false;

  if (!what_to_do) {
    size_t pnlen = strlen(my_progname);

    if (pnlen < 6) /* name too short */
      what_to_do = DO_CHECK;
    else if (!strcmp("repair", my_progname + pnlen - 6))
      what_to_do = DO_REPAIR;
    else if (!strcmp("analyze", my_progname + pnlen - 7))
      what_to_do = DO_ANALYZE;
    else if (!strcmp("optimize", my_progname + pnlen - 8))
      what_to_do = DO_OPTIMIZE;
    else
      what_to_do = DO_CHECK;
  }

  /*
    If there's no --default-character-set option given with
    --fix-table-name or --fix-db-name set the default character set to
    "utf8mb4".
  */
  if (!default_charset) {
    if (opt_fix_db_names || opt_fix_table_names)
<<<<<<< HEAD
      default_charset = (char *)"utf8mb4";
    else
      default_charset = (char *)MYSQL_AUTODETECT_CHARSET_NAME;
=======
      default_charset = "utf8mb4";
    else
      default_charset = MYSQL_AUTODETECT_CHARSET_NAME;
>>>>>>> 4869291f
  }
  if (strcmp(default_charset, MYSQL_AUTODETECT_CHARSET_NAME) &&
      !get_charset_by_csname(default_charset, MY_CS_PRIMARY, MYF(MY_WME))) {
    printf("Unsupported character set: %s\n", default_charset);
    return 1;
  }
  if (*argc > 0 && opt_alldbs) {
    printf("You should give only options, no arguments at all, with option\n");
    printf("--all-databases. Please see %s --help for more information.\n",
           my_progname);
    return 1;
  }

  if (*argc < 1 && !opt_alldbs) {
    printf("You forgot to give the arguments! Please see %s --help\n",
           my_progname);
    printf("for more information.\n");
    return 1;
  }
  if (tty_password) opt_password = get_tty_password(NullS);
  if (debug_info_flag) my_end_arg = MY_CHECK_ERROR | MY_GIVE_INFO;
  if (debug_check_flag) my_end_arg = MY_CHECK_ERROR;
  return (0);
} /* get_options */

static int dbConnect(char *host, char *user, char *passwd) {
  DBUG_ENTER("dbConnect");
  if (verbose) {
    fprintf(stderr, "# Connecting to %s...\n", host ? host : "localhost");
  }
  mysql_init(&mysql_connection);
  if (opt_compress) mysql_options(&mysql_connection, MYSQL_OPT_COMPRESS, NullS);
  if (SSL_SET_OPTIONS(&mysql_connection)) {
    fprintf(stderr, "%s", SSL_SET_OPTIONS_ERROR);
    DBUG_RETURN(1);
  }
  if (opt_protocol)
    mysql_options(&mysql_connection, MYSQL_OPT_PROTOCOL, (char *)&opt_protocol);
  if (opt_bind_addr)
    mysql_options(&mysql_connection, MYSQL_OPT_BIND, opt_bind_addr);
#if defined(_WIN32)
  if (shared_memory_base_name)
    mysql_options(&mysql_connection, MYSQL_SHARED_MEMORY_BASE_NAME,
                  shared_memory_base_name);
#endif

  if (opt_plugin_dir && *opt_plugin_dir)
    mysql_options(&mysql_connection, MYSQL_PLUGIN_DIR, opt_plugin_dir);

  if (opt_default_auth && *opt_default_auth)
    mysql_options(&mysql_connection, MYSQL_DEFAULT_AUTH, opt_default_auth);

  if (using_opt_enable_cleartext_plugin)
    mysql_options(&mysql_connection, MYSQL_ENABLE_CLEARTEXT_PLUGIN,
                  (char *)&opt_enable_cleartext_plugin);

  mysql_options(&mysql_connection, MYSQL_SET_CHARSET_NAME, default_charset);
  mysql_options(&mysql_connection, MYSQL_OPT_CONNECT_ATTR_RESET, 0);
  mysql_options4(&mysql_connection, MYSQL_OPT_CONNECT_ATTR_ADD, "program_name",
                 "mysqlcheck");
  set_server_public_key(&mysql_connection);
  set_get_server_public_key_option(&mysql_connection);
  if (!(sock = mysql_real_connect(&mysql_connection, host, user, passwd, NULL,
                                  opt_mysql_port, opt_mysql_unix_port, 0))) {
    DBerror(&mysql_connection, "when trying to connect");
    DBUG_RETURN(1);
  }
  mysql_connection.reconnect = 1;
  DBUG_RETURN(0);
} /* dbConnect */

static void dbDisconnect(char *host) {
  if (verbose)
    fprintf(stderr, "# Disconnecting from %s...\n", host ? host : "localhost");
  mysql_close(sock);
} /* dbDisconnect */

static void DBerror(MYSQL *mysql, string when) {
  DBUG_ENTER("DBerror");
  my_printf_error(0, "Got error: %d: %s %s", MYF(0), mysql_errno(mysql),
                  mysql_error(mysql), when.c_str());
  safe_exit(EX_MYSQLERR);
  DBUG_VOID_RETURN;
} /* DBerror */

static void safe_exit(int error) {
  if (!first_error) first_error = error;
  if (ignore_errors) return;
  if (sock) mysql_close(sock);
  exit(error);
}

int main(int argc, char **argv) {
  MY_INIT(argv[0]);
  /*
  ** Check out the args
  */
  MEM_ROOT alloc(PSI_NOT_INSTRUMENTED, 512);
  if (get_options(&argc, &argv, &alloc)) {
    my_end(my_end_arg);
    exit(EX_USAGE);
  }
  if (dbConnect(current_host, current_user, opt_password)) exit(EX_MYSQLERR);

  // Sun Studio does not work with range constructor from char** to string.
  vector<string> conv;
  conv.reserve(argc);
  for (int i = 0; i < argc; i++) conv.push_back(argv[i]);

  mysql_check(sock, what_to_do, opt_alldbs, opt_check_only_changed,
              opt_extended, opt_databases, opt_fast, opt_medium_check,
              opt_quick, opt_all_in_1, opt_silent, opt_auto_repair,
              ignore_errors, opt_frm, opt_fix_table_names, opt_fix_db_names,
              opt_upgrade, opt_write_binlog, verbose, opt_skip_database, conv,
              DBerror);

  dbDisconnect(current_host);
  my_free(opt_password);
#if defined(_WIN32)
  my_free(shared_memory_base_name);
#endif
  free_root(&alloc, MYF(0));
  my_end(my_end_arg);
  return (first_error != 0);
} /* main */<|MERGE_RESOLUTION|>--- conflicted
+++ resolved
@@ -64,13 +64,8 @@
 static bool using_opt_enable_cleartext_plugin = 0;
 static int my_end_arg;
 static char *opt_mysql_unix_port = 0;
-<<<<<<< HEAD
-static char *opt_password = 0, *current_user = 0, *default_charset = 0,
-            *current_host = 0;
-=======
 static char *opt_password = 0, *current_user = 0, *current_host = 0;
 static const char *default_charset = nullptr;
->>>>>>> 4869291f
 static char *opt_plugin_dir = 0, *opt_default_auth = 0;
 static int first_error = 0;
 static const char *opt_skip_database = "";
@@ -301,10 +296,6 @@
       what_to_do = DO_OPTIMIZE;
       break;
     case 'p':
-<<<<<<< HEAD
-      if (argument == disabled_my_option)
-        argument = (char *)""; /* Don't require password */
-=======
       if (argument == disabled_my_option) {
         // Don't require password
         static char empty_password[] = {'\0'};
@@ -312,7 +303,6 @@
                     '\0');  // Check that it has not been overwritten
         argument = empty_password;
       }
->>>>>>> 4869291f
       if (argument) {
         char *start = argument;
         my_free(opt_password);
@@ -406,15 +396,9 @@
   */
   if (!default_charset) {
     if (opt_fix_db_names || opt_fix_table_names)
-<<<<<<< HEAD
-      default_charset = (char *)"utf8mb4";
-    else
-      default_charset = (char *)MYSQL_AUTODETECT_CHARSET_NAME;
-=======
       default_charset = "utf8mb4";
     else
       default_charset = MYSQL_AUTODETECT_CHARSET_NAME;
->>>>>>> 4869291f
   }
   if (strcmp(default_charset, MYSQL_AUTODETECT_CHARSET_NAME) &&
       !get_charset_by_csname(default_charset, MY_CS_PRIMARY, MYF(MY_WME))) {
