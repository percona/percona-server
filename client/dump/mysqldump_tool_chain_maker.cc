--- conflicted
+++ resolved
@@ -1,9 +1,5 @@
 /*
-<<<<<<< HEAD
-  Copyright (c) 2015, 2017, Oracle and/or its affiliates. All rights reserved.
-=======
   Copyright (c) 2015, 2019, Oracle and/or its affiliates. All rights reserved.
->>>>>>> 4869291f
 
   This program is free software; you can redistribute it and/or modify
   it under the terms of the GNU General Public License, version 2.0,
@@ -42,15 +38,9 @@
 
 using namespace Mysql::Tools::Dump;
 using std::placeholders::_1;
-<<<<<<< HEAD
 
 void Mysqldump_tool_chain_maker::delete_chain(uint64, I_object_reader *) {}
 
-=======
-
-void Mysqldump_tool_chain_maker::delete_chain(uint64, I_object_reader *) {}
-
->>>>>>> 4869291f
 I_object_reader *Mysqldump_tool_chain_maker::create_chain(
     Chain_data *, I_dump_task *dump_task) {
   Table_rows_dump_task *rows_task =
@@ -77,13 +67,10 @@
     else
       writer = new Standard_writer(this->get_message_handler(),
                                    this->get_object_id_generator());
-<<<<<<< HEAD
-=======
     if (writer->init()) {
       delete writer;
       return NULL;
     }
->>>>>>> 4869291f
     m_all_created_elements.push_back(writer);
     if (m_options->m_compress_output_algorithm.has_value()) {
       std::string algorithm_name =
@@ -95,13 +82,10 @@
       if (algorithm_name == "lz4") {
         Compression_lz4_writer *compression_writer = new Compression_lz4_writer(
             this->get_message_handler(), this->get_object_id_generator());
-<<<<<<< HEAD
-=======
         if (compression_writer->init()) {
           delete compression_writer;
           return NULL;
         }
->>>>>>> 4869291f
         compression_writer_as_wrapper = compression_writer;
         compression_writer_as_writer = compression_writer;
       } else if (algorithm_name == "zlib") {
@@ -109,15 +93,6 @@
             new Compression_zlib_writer(this->get_message_handler(),
                                         this->get_object_id_generator(),
                                         Z_DEFAULT_COMPRESSION);
-<<<<<<< HEAD
-        compression_writer_as_wrapper = compression_writer;
-        compression_writer_as_writer = compression_writer;
-      } else
-        this->pass_message(Mysql::Tools::Base::Message_data(
-            0, "Unknown compression method: " + algorithm_name,
-            Mysql::Tools::Base::Message_type_error));
-
-=======
         if (compression_writer->init()) {
           delete compression_writer;
           return NULL;
@@ -130,7 +105,6 @@
             Mysql::Tools::Base::Message_type_error));
         return NULL;
       }
->>>>>>> 4869291f
       compression_writer_as_wrapper->register_output_writer(writer);
       writer = compression_writer_as_writer;
       m_all_created_elements.push_back(writer);
