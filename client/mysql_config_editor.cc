/*
<<<<<<< HEAD
   Copyright (c) 2012, 2017, Oracle and/or its affiliates. All rights reserved.
=======
   Copyright (c) 2012, 2019, Oracle and/or its affiliates. All rights reserved.
>>>>>>> 4869291f

   This program is free software; you can redistribute it and/or modify
   it under the terms of the GNU General Public License, version 2.0,
   as published by the Free Software Foundation.

   This program is also distributed with certain software (including
   but not limited to OpenSSL) that is licensed under separate terms,
   as designated in a particular file or component or in included license
   documentation.  The authors of MySQL hereby grant you an additional
   permission to link the program and your derivative works with the
   separately licensed software that they have included with MySQL.

   This program is distributed in the hope that it will be useful,
   but WITHOUT ANY WARRANTY; without even the implied warranty of
   MERCHANTABILITY or FITNESS FOR A PARTICULAR PURPOSE.  See the
   GNU General Public License, version 2.0, for more details.

   You should have received a copy of the GNU General Public License
   along with this program; if not, write to the Free Software
   Foundation, Inc., 51 Franklin St, Fifth Floor, Boston, MA 02110-1301  USA
*/

/**
  @file

  @brief
  MySQL Configuration Utility
*/

#include "my_config.h"

#include <errno.h>
#include <fcntl.h>
#include <signal.h>
#include <stdarg.h>
#include <stdlib.h>
#include <sys/types.h>

#include "client/client_priv.h"
#include "my_aes.h"
#include "my_byteorder.h"
#include "my_compiler.h"
#include "my_dbug.h"
#include "my_default.h"
#include "my_dir.h"
#include "my_inttypes.h"
#include "my_io.h"
#include "my_rnd.h"
#include "mysql/service_mysql_alloc.h"
<<<<<<< HEAD
#include "mysys_ssl/my_default_priv.h"
=======
#include "mysys/my_default_priv.h"
>>>>>>> 4869291f
#include "print_version.h"
#include "welcome_copyright_notice.h"

#define MY_LINE_MAX 4096
#define MAX_COMMAND_LIMIT 100
/*
  Header length for the login file.
  4-byte (unused) + LOGIN_KEY_LEN
 */
#define MY_LOGIN_HEADER_LEN (4 + LOGIN_KEY_LEN)

static int g_fd;

/*
  Length of the contents in login file
  excluding the header part.
*/
static size_t file_size;
static const char *opt_user = NULL, *opt_password = NULL, *opt_host = NULL,
                  *opt_login_path = "client", *opt_socket = NULL,
                  *opt_port = NULL;

static char my_login_file[FN_REFLEN];
static char my_key[LOGIN_KEY_LEN];

static bool opt_verbose, opt_all, tty_password = 0, opt_warn, opt_remove_host,
                                  opt_remove_pass, opt_remove_user,
                                  opt_remove_socket, opt_remove_port,
                                  login_path_specified = false;

static int execute_commands(int command);
static int set_command(void);
static int remove_command(void);
static int print_command(void);
static void print_login_path(DYNAMIC_STRING *file_buf, const char *path_name);
static void remove_login_path(DYNAMIC_STRING *file_buf, const char *path_name);
static char *locate_login_path(DYNAMIC_STRING *file_buf, const char *path_name);
static bool check_and_create_login_file(void);
static void mask_password_and_print(char *buf);
static int reset_login_file(bool gen_key);

static int encrypt_buffer(const char *plain, int plain_len, char cipher[],
                          const int aes_len);
static int decrypt_buffer(const char *cipher, int cipher_len, char plain[]);
static int encrypt_and_write_file(DYNAMIC_STRING *file_buf);
static int read_and_decrypt_file(DYNAMIC_STRING *file_buf);
static int do_handle_options(int argc, char *argv[]);
static void remove_options(DYNAMIC_STRING *file_buf, const char *path_name);
static void remove_option(DYNAMIC_STRING *file_buf, const char *path_name,
                          const char *option_name);
void generate_login_key(void);
static int read_login_key(void);
static int add_header(void);
static void my_perror(const char *msg);

static void verbose_msg(const char *fmt, ...)
    MY_ATTRIBUTE((format(printf, 1, 2)));
static void usage_program(void);
static void usage_command(int command);
extern "C" bool get_one_option(int optid, const struct my_option *opt,
                               char *argument);

enum commands {
  MY_CONFIG_SET,
  MY_CONFIG_REMOVE,
  MY_CONFIG_PRINT,
  MY_CONFIG_RESET,
  MY_CONFIG_HELP
};

extern "C" {
struct my_command_data {
  const int id;
  const char *name;
  const char *description;
  my_option *options;
  bool (*get_one_option_func)(int optid, const struct my_option *opt,
                              char *argument);
};
}

/* mysql_config_editor utility options. */
static struct my_option my_program_long_options[] = {
#ifdef DBUG_OFF
    {"debug", '#', "This is a non-debug version. Catch this and exit.", 0, 0, 0,
     GET_DISABLED, OPT_ARG, 0, 0, 0, 0, 0, 0},
#else
    {"debug", '#', "Output debug log. Often this is 'd:t:o,filename'.", 0, 0, 0,
     GET_STR, OPT_ARG, 0, 0, 0, 0, 0, 0},
#endif
    {"help", '?', "Display this help and exit.", 0, 0, 0, GET_NO_ARG, NO_ARG, 0,
     0, 0, 0, 0, 0},
    {"verbose", 'v', "Write more information.", &opt_verbose, &opt_verbose, 0,
     GET_BOOL, NO_ARG, 0, 0, 0, 0, 0, 0},
    {"version", 'V', "Output version information and exit.", 0, 0, 0,
     GET_NO_ARG, NO_ARG, 0, 0, 0, 0, 0, 0},
    {0, 0, 0, 0, 0, 0, GET_NO_ARG, NO_ARG, 0, 0, 0, 0, 0, 0}};

/* Command-specific options. */

/* SET command options. */
static struct my_option my_set_command_options[] = {
    {"help", '?', "Display this help and exit.", 0, 0, 0, GET_NO_ARG, NO_ARG, 0,
     0, 0, 0, 0, 0},
    {"host", 'h', "Host name to be entered into the login file.", &opt_host,
     &opt_host, 0, GET_STR, REQUIRED_ARG, 0, 0, 0, 0, 0, 0},
    {"login-path", 'G',
     "Name of the login path to use in the login file. "
     "(Default : client)",
     &opt_login_path, &opt_login_path, 0, GET_STR, REQUIRED_ARG, 0, 0, 0, 0, 0,
     0},
    {"password", 'p', "Prompt for password to be entered into the login file.",
     0, 0, 0, GET_NO_ARG, NO_ARG, 0, 0, 0, 0, 0, 0},
    {"user", 'u', "User name to be entered into the login file.", &opt_user,
     &opt_user, 0, GET_STR, REQUIRED_ARG, 0, 0, 0, 0, 0, 0},
    {"socket", 'S', "Socket path to be entered into login file.", &opt_socket,
     &opt_socket, 0, GET_STR, REQUIRED_ARG, 0, 0, 0, 0, 0, 0},
    {"port", 'P', "Port number to be entered into login file.", &opt_port,
     &opt_port, 0, GET_STR, REQUIRED_ARG, 0, 0, 0, 0, 0, 0},
    {"warn", 'w',
     "Warn and ask for confirmation if set command attempts to "
     "overwrite an existing login path (enabled by default).",
     &opt_warn, &opt_warn, 0, GET_BOOL, NO_ARG, 1, 0, 0, 0, 0, 0},
    {0, 0, 0, 0, 0, 0, GET_NO_ARG, NO_ARG, 0, 0, 0, 0, 0, 0}};

/* REMOVE command options. */
static struct my_option my_remove_command_options[] = {
    {"help", '?', "Display this help and exit.", 0, 0, 0, GET_NO_ARG, NO_ARG, 0,
     0, 0, 0, 0, 0},
    {"host", 'h', "Remove host name from the login path.", &opt_remove_host,
     &opt_remove_host, 0, GET_BOOL, NO_ARG, 0, 0, 0, 0, 0, 0},
    {"login-path", 'G',
     "Name of the login path from which options to "
     "be removed (entire path would be removed if none of user, password, "
     "host, socket, or port options are specified). (Default : client)",
     &opt_login_path, &opt_login_path, 0, GET_STR, REQUIRED_ARG, 0, 0, 0, 0, 0,
     0},
    {"password", 'p', "Remove password from the login path.", &opt_remove_pass,
     &opt_remove_pass, 0, GET_BOOL, NO_ARG, 0, 0, 0, 0, 0, 0},
    {"user", 'u', "Remove user name from the login path.", &opt_remove_user,
     &opt_remove_user, 0, GET_BOOL, NO_ARG, 0, 0, 0, 0, 0, 0},
    {"warn", 'w',
     "Warn and ask for confirmation if remove command attempts "
     "to remove the default login path (client) if no login path is specified "
     "(enabled by default).",
     &opt_warn, &opt_warn, 0, GET_BOOL, NO_ARG, 1, 0, 0, 0, 0, 0},
    {"socket", 'S', "Remove socket path from the login path.",
     &opt_remove_socket, &opt_remove_socket, 0, GET_BOOL, NO_ARG, 0, 0, 0, 0, 0,
     0},
    {"port", 'P', "Remove port number from the login path.", &opt_remove_port,
     &opt_remove_port, 0, GET_BOOL, NO_ARG, 0, 0, 0, 0, 0, 0},
    {0, 0, 0, 0, 0, 0, GET_NO_ARG, NO_ARG, 0, 0, 0, 0, 0, 0}};

/* PRINT command options. */
static struct my_option my_print_command_options[] = {
    {"all", OPT_CONFIG_ALL, "Used with print command to print all login paths.",
     &opt_all, &opt_all, 0, GET_BOOL, NO_ARG, 0, 0, 0, 0, 0, 0},
    {"help", '?', "Display this help and exit.", 0, 0, 0, GET_NO_ARG, NO_ARG, 0,
     0, 0, 0, 0, 0},
    {"login-path", 'G',
     "Name of the login path to use in the login file. "
     "(Default : client)",
     &opt_login_path, &opt_login_path, 0, GET_STR, REQUIRED_ARG, 0, 0, 0, 0, 0,
     0},
    {0, 0, 0, 0, 0, 0, GET_NO_ARG, NO_ARG, 0, 0, 0, 0, 0, 0}};

/* RESET command options. */
static struct my_option my_reset_command_options[] = {
    {"help", '?', "Display this help and exit.", 0, 0, 0, GET_NO_ARG, NO_ARG, 0,
     0, 0, 0, 0, 0},
    {0, 0, 0, 0, 0, 0, GET_NO_ARG, NO_ARG, 0, 0, 0, 0, 0, 0}};

/* HELP command options. */
static struct my_option my_help_command_options[] = {
    {0, 0, 0, 0, 0, 0, GET_NO_ARG, NO_ARG, 0, 0, 0, 0, 0, 0}};

extern "C" {
static bool my_program_get_one_option(
    int optid, const struct my_option *opt MY_ATTRIBUTE((unused)),
    char *argument MY_ATTRIBUTE((unused))) {
  switch (optid) {
    case '#':
      DBUG_PUSH(argument ? argument : "d:t:o,/tmp/mysql_config_editor.trace");
      break;
    case 'V':
      print_version();
      exit(0);
      break;
    case '?':
      usage_program();
      exit(0);
      break;
  }
  return 0;
}

static bool my_set_command_get_one_option(int optid, const struct my_option *,
                                          char *) {
  switch (optid) {
    case 'p':
      tty_password = 1;
      break;
    case 'G':
      if (login_path_specified) {
        /* Error, we do not support multiple login paths. */
        my_perror(
            "Error: Use of multiple login paths is not supported. "
            "Exiting..");
        return 1;
      }
      login_path_specified = true;
      break;
    case '?':
      usage_command(MY_CONFIG_SET);
      exit(0);
      break;
  }
  return 0;
}

static bool my_remove_command_get_one_option(int optid,
                                             const struct my_option *, char *) {
  switch (optid) {
    case 'G':
      if (login_path_specified) {
        /* Error, we do not support multiple login paths. */
        my_perror(
            "Error: Use of multiple login paths is not supported. "
            "Exiting..");
        return 1;
      }
      login_path_specified = true;
      break;
    case '?':
      usage_command(MY_CONFIG_REMOVE);
      exit(0);
      break;
  }
  return 0;
}

static bool my_print_command_get_one_option(int optid, const struct my_option *,
                                            char *) {
  switch (optid) {
    case 'G':
      if (login_path_specified) {
        /* Error, we do not support multiple login paths. */
        my_perror(
            "Error: Use of multiple login paths is not supported. "
            "Exiting..");
        return 1;
      }
      login_path_specified = true;
      break;
    case '?':
      usage_command(MY_CONFIG_PRINT);
      exit(0);
      break;
  }
  return 0;
}

static bool my_reset_command_get_one_option(int optid, const struct my_option *,
                                            char *) {
  switch (optid) {
    case '?':
      usage_command(MY_CONFIG_RESET);
      exit(0);
      break;
  }
  return 0;
}
}

static struct my_command_data command_data[] = {
    {MY_CONFIG_SET, "set", "Write a login path to the login file.",
     my_set_command_options, my_set_command_get_one_option},
    {MY_CONFIG_REMOVE, "remove", "Remove a login path from the login file.",
     my_remove_command_options, my_remove_command_get_one_option},
    {MY_CONFIG_PRINT, "print",
     "Print the contents of login file in unencrypted form.",
     my_print_command_options, my_print_command_get_one_option},
    {MY_CONFIG_RESET, "reset",
     "Empty the contents of the login file. The file is created\n"
     "if it does not exist.",
     my_reset_command_options, my_reset_command_get_one_option},
    {MY_CONFIG_HELP, "help", "Display a help message and exit.",
     my_help_command_options, NULL},
    {0, NULL, NULL, NULL, NULL}};

int main(int argc, char *argv[]) {
  MY_INIT(argv[0]);
  DBUG_ENTER("main");
  int command, rc = 0;

  command = do_handle_options(argc, argv);

  if (command > -1) rc = execute_commands(command);

  if (rc != 0) {
    my_perror("operation failed.");
    DBUG_RETURN(1);
  }
  DBUG_RETURN(0);
}

/**
  Handle all the command line arguments.

  program_name [program options] [command [command options]]

*/
static int do_handle_options(int argc, char *argv[]) {
  DBUG_ENTER("do_handle_options");

  const char *command_list[MAX_COMMAND_LIMIT + 1];
  char **saved_argv = argv;
  char **argv_cmd;
  char *ptr; /* for free. */
  int argc_cmd;
  int rc, i, command = -1;

  if (argc < 2) {
    usage_program();
    exit(1);
  }

  if (!(ptr = (char *)my_malloc(PSI_NOT_INSTRUMENTED,
                                (argc + 2) * sizeof(char *), MYF(MY_WME))))
    goto error;

  /* Handle program options. */

  /* Prepare a list of supported commands to be used by my_handle_options(). */
  for (i = 0; (command_data[i].name != NULL) && (i < MAX_COMMAND_LIMIT); i++)
<<<<<<< HEAD
    command_list[i] = (char *)command_data[i].name;
=======
    command_list[i] = command_data[i].name;
>>>>>>> 4869291f
  command_list[i] = NULL;

  if ((rc = my_handle_options(&argc, &argv, my_program_long_options,
                              my_program_get_one_option, command_list, false)))
    exit(rc);

  if (argc == 0) /* No command specified. */
    goto done;

  for (i = 0; command_data[i].name != NULL; i++) {
    if (!strcmp(command_data[i].name, argv[0])) {
      command = i;
      break;
    }
  }

  if (command == -1) goto error;

  /* Handle command options. */

  argv_cmd = (char **)ptr;
  argc_cmd = argc + 1;

  /* Prepare a command line (argv) using the rest of the options. */
  argv_cmd[0] = saved_argv[0];
  memcpy((uchar *)(argv_cmd + 1), (uchar *)(argv), (argc * sizeof(char *)));
  argv_cmd[argc_cmd] = 0;

  if ((rc = handle_options(&argc_cmd, &argv_cmd, command_data[command].options,
                           command_data[command].get_one_option_func)))
    exit(rc);

  /* Do not allow multiple commands. */
  if (argc_cmd > 1) goto error;

done:
  my_free(ptr);
  DBUG_RETURN(command);

error:
  my_free(ptr);
  usage_program();
  exit(1);
}

static int execute_commands(int command) {
  DBUG_ENTER("execute_commands");
  int rc = 0;

  if ((rc = check_and_create_login_file())) goto done;

  switch (command_data[command].id) {
    case MY_CONFIG_SET:
      verbose_msg("Executing set command.\n");
      rc = set_command();
      break;

    case MY_CONFIG_REMOVE:
      verbose_msg("Executing remove command.\n");
      rc = remove_command();
      break;

    case MY_CONFIG_PRINT:
      verbose_msg("Executing print command.\n");
      rc = print_command();
      break;

    case MY_CONFIG_RESET:
      verbose_msg("Resetting login file.\n");
      rc = reset_login_file(1);
      break;

    case MY_CONFIG_HELP:
      verbose_msg("Printing usage info.\n");
      usage_program();
      break;

    default:
      my_perror("unknown command.");
      exit(1);
  }

done:
  my_close(g_fd, MYF(MY_WME));

  DBUG_RETURN(rc);
}

/**
  Execute 'set' command.

  @return -1              Error
           0              Success
*/

static int set_command(void) {
  DBUG_ENTER("set_command");

  DYNAMIC_STRING file_buf, path_buf;

  init_dynamic_string(&path_buf, "", MY_LINE_MAX, MY_LINE_MAX);
  init_dynamic_string(&file_buf, "", file_size, 3 * MY_LINE_MAX);

  if (tty_password) opt_password = get_tty_password(NullS);

  if (file_size) {
    if (read_and_decrypt_file(&file_buf) == -1) goto error;
  }

  dynstr_append(&path_buf, "["); /* --login=path */
  if (opt_login_path)
    dynstr_append(&path_buf, opt_login_path);
  else
    dynstr_append(&path_buf, "client");
  dynstr_append(&path_buf, "]");

  if (opt_user) /* --user */
  {
    dynstr_append(&path_buf, "\nuser = ");
    dynstr_append(&path_buf, opt_user);
  }

  if (opt_password) /* --password */
  {
    dynstr_append(&path_buf, "\npassword = ");
    dynstr_append(&path_buf, opt_password);
  }

  if (opt_host) /* --host */
  {
    dynstr_append(&path_buf, "\nhost = ");
    dynstr_append(&path_buf, opt_host);
  }

  if (opt_socket) {
    dynstr_append(&path_buf, "\nsocket = ");
    dynstr_append(&path_buf, opt_socket);
  }

  if (opt_port) {
    dynstr_append(&path_buf, "\nport = ");
    dynstr_append(&path_buf, opt_port);
  }

  dynstr_append(&path_buf, "\n");

  /* Warn if login path already exists */
  if (opt_warn && ((locate_login_path(&file_buf, opt_login_path)) != NULL)) {
    int choice;
    printf(
        "WARNING : \'%s\' path already exists and will be "
        "overwritten. \n Continue? (Press y|Y for Yes, any "
        "other key for No) : ",
        opt_login_path);
    choice = getchar();

    if (choice != (int)'y' && choice != (int)'Y') goto done; /* skip */
  }

  /* Remove the login path. */
  remove_login_path(&file_buf, opt_login_path);

  /* Append the new login path to the file buffer. */
  dynstr_append(&file_buf, path_buf.str);

  if (encrypt_and_write_file(&file_buf) == -1) goto error;

done:
  dynstr_free(&file_buf);
  dynstr_free(&path_buf);
  DBUG_RETURN(0);

error:
  dynstr_free(&file_buf);
  dynstr_free(&path_buf);
  DBUG_RETURN(-1);
}

static int remove_command(void) {
  DBUG_ENTER("remove_command");

  DYNAMIC_STRING file_buf, path_buf;

  init_dynamic_string(&path_buf, "", MY_LINE_MAX, MY_LINE_MAX);
  init_dynamic_string(&file_buf, "", file_size, 3 * MY_LINE_MAX);

  if (file_size) {
    if (read_and_decrypt_file(&file_buf) == -1) goto error;
  } else
    goto done; /* Nothing to remove, skip.. */

  /* Warn if no login path is specified. */
  if (opt_warn && ((locate_login_path(&file_buf, opt_login_path)) != NULL) &&
      (login_path_specified == false)) {
    int choice;
    printf(
        "WARNING : No login path specified, so options from the default "
        "login path will be removed.\nContinue? (Press y|Y for Yes, "
        "any other key for No) : ");
    choice = getchar();

    if (choice != (int)'y' && choice != (int)'Y') goto done; /* skip */
  }

  remove_options(&file_buf, opt_login_path);

  if (encrypt_and_write_file(&file_buf) == -1) goto error;

done:
  dynstr_free(&file_buf);
  dynstr_free(&path_buf);
  DBUG_RETURN(0);

error:
  dynstr_free(&file_buf);
  dynstr_free(&path_buf);
  DBUG_RETURN(-1);
}

/**
  Execute 'print' command.

  @return -1              Error
           0              Success
*/

static int print_command(void) {
  DBUG_ENTER("print_command");
  DYNAMIC_STRING file_buf;

  init_dynamic_string(&file_buf, "", file_size, 3 * MY_LINE_MAX);

  if (file_size) {
    if (read_and_decrypt_file(&file_buf) == -1) goto error;
  } else
    goto done; /* Nothing to print, skip..*/

  print_login_path(&file_buf, opt_login_path);

done:
  dynstr_free(&file_buf);
  DBUG_RETURN(0);

error:
  dynstr_free(&file_buf);
  DBUG_RETURN(-1);
}

/**
  Create the login file if it does not exist, check
  and set its permissions and modes.

  @return  true           Error
           false          Success
*/

static bool check_and_create_login_file(void) {
  DBUG_ENTER("check_and_create_login_file");

  MY_STAT stat_info;

// This is a hack to make it compile. File permissions are different on Windows.
#ifdef _WIN32
#define S_IRUSR 00400
#define S_IWUSR 00200
#define S_IRWXU 00700
#define S_IRWXG 00070
#define S_IRWXO 00007
#endif

  const int access_flag = O_RDWR;
  const ushort create_mode = (S_IRUSR | S_IWUSR);

  /* Get the login file name. */
  if (!my_default_get_login_file(my_login_file, sizeof(my_login_file))) {
    my_perror("failed to set login file name");
    goto error;
  }

    /*
      NOTE : MYSQL_TEST_LOGIN_FILE env must be a full path,
      where the directory structure must exist. However the
      login file will be created if it does not exist.
    */
#ifdef _WIN32
  if (!(getenv("MYSQL_TEST_LOGIN_FILE"))) {
    /* Check if 'MySQL' directory is in place. */
    MY_STAT stat_info_dir;
    char login_dir[FN_REFLEN];
    size_t size;

    dirname_part(login_dir, my_login_file, &size);
    /* Remove the trailing '\' */
    if (is_directory_separator(login_dir[--size])) login_dir[size] = 0;

    /* Now check if directory exists? */
    if (my_stat(login_dir, &stat_info_dir, MYF(0))) {
      verbose_msg("%s directory exists.\n", login_dir);
    } else {
      /* Create the login directory. */
      verbose_msg("%s directory doesn't exist, creating it.\n", login_dir);
      if (my_mkdir(login_dir, 0, MYF(0))) {
        my_perror("failed to create the directory");
        goto error;
      }
    }
  }
#endif

  /* Check for login file's existence and permissions (0600). */
  if (my_stat(my_login_file, &stat_info, MYF(0))) {
    verbose_msg("File exists.\n");

    file_size = (size_t)stat_info.st_size;

#ifdef _WIN32
    if (1)
#else
    if (!(stat_info.st_mode & (S_IXUSR | S_IRWXG | S_IRWXO)))
#endif
    {
      verbose_msg("File has the required permission.\nOpening the file.\n");
      if ((g_fd = my_open(my_login_file, access_flag, MYF(MY_WME))) == -1) {
        my_perror("couldn't open the file");
        goto error;
      }
    } else {
      verbose_msg("File does not have the required permission.\n");
      printf(
          "WARNING : Login file does not have the required"
          " file permissions.\nPlease set the mode to 600 &"
          " run the command again.\n");
      goto error;
    }
  } else {
    verbose_msg("File does not exist.\nCreating login file.\n");
    if ((g_fd = my_create(my_login_file, create_mode, access_flag,
                          MYF(MY_WME))) == -1) {
      my_perror("couldn't create the login file");
      goto error;
    } else {
      verbose_msg("Login file created.\n");
      my_close(g_fd, MYF(MY_WME));
      verbose_msg("Opening the file.\n");

      if ((g_fd = my_open(my_login_file, access_flag, MYF(MY_WME))) == -1) {
        my_perror("couldn't open the file");
        goto error;
      }
      file_size = 0;
    }
  }

  if (file_size == 0) {
    generate_login_key();
    if (add_header() == -1) goto error;
  } else {
    if (read_login_key() == -1) goto error;
  }

  DBUG_RETURN(false);

error:
  DBUG_RETURN(true);
}

/**
  Print options under the specified login path. If '--all'
  option is used, print all the optins stored in the login
  file.

  @param [in] file_buf    Buffer storing the unscrambled login
                          file contents.
  @param [in] path_name   Path name.
*/

static void print_login_path(DYNAMIC_STRING *file_buf, const char *path_name) {
  DBUG_ENTER("print_login_path");

  char *start = NULL, *end = NULL, temp = '\0';

  if (file_buf->length == 0) goto done; /* Nothing to print. */

  if (opt_all) {
    start = file_buf->str;
    end = file_buf->str + file_buf->length;
  } else {
    start = locate_login_path(file_buf, path_name);
    if (!start) /* login path not found, skip..*/
      goto done;

    end = strstr(start, "\n[");
  }

  if (end) {
    temp = *end;
    *end = '\0';
  }

  mask_password_and_print(start);

  if (temp != '\0') *end = temp;

done:
  DBUG_VOID_RETURN;
}

/**
  Print the specified buffer by masking the actual
  password string.

  @param [in] buf          Buffer to be printed.
*/

static void mask_password_and_print(char *buf) {
  DBUG_ENTER("mask_password_and_print");
  const char *password_str = "\npassword = ", *mask = "*****";
  char *next = NULL;

  while ((next = strstr(buf, password_str)) != NULL) {
    while (*buf != 0 && buf != next) putc(*(buf++), stdout);
    printf("%s", password_str);
    printf("%s\n", mask);
    if (*buf == '\n') /* Move past \n' */
      buf++;

    /* Ignore the password. */
    while (*buf && *(buf++) != '\n') {
    }

    if (!opt_all) break;
  }

  /* Now print the rest of the buffer. */
  while (*buf) putc(*(buf++), stdout);
  // And a new line.. if required.
  if (*(buf - 1) != '\n') putc('\n', stdout);

  DBUG_VOID_RETURN;
}

/**
  Remove multiple options from a login path.
*/
static void remove_options(DYNAMIC_STRING *file_buf, const char *path_name) {
  /* If nope of the options are specified remove the entire path. */
  if (!opt_remove_host && !opt_remove_pass && !opt_remove_user &&
      !opt_remove_socket && !opt_remove_port) {
    remove_login_path(file_buf, path_name);
    return;
  }

  if (opt_remove_user) remove_option(file_buf, path_name, "user");

  if (opt_remove_pass) remove_option(file_buf, path_name, "password");

  if (opt_remove_host) remove_option(file_buf, path_name, "host");

  if (opt_remove_socket) remove_option(file_buf, path_name, "socket");

  if (opt_remove_port) remove_option(file_buf, path_name, "port");
}

/**
  Remove an option from a login path.
*/
static void remove_option(DYNAMIC_STRING *file_buf, const char *path_name,
                          const char *option_name) {
  DBUG_ENTER("remove_option");

  char *start = NULL, *end = NULL;
  char *search_str;
  size_t search_len, shift_len;
  bool option_found = false;

  search_str = (char *)my_malloc(PSI_NOT_INSTRUMENTED,
                                 (uint)strlen(option_name) + 2, MYF(MY_WME));
  sprintf(search_str, "\n%s", option_name);

  if ((start = locate_login_path(file_buf, path_name)) == NULL)
    /* login path was not found, skip.. */
    goto done;

  end = strstr(start, "\n["); /* Next path. */

  if (end)
    search_len = end - start;
  else
    search_len = file_buf->length - (start - file_buf->str);

  while (search_len > 1) {
    if (!strncmp(start, search_str, strlen(search_str))) {
      /* Option found. */
      end = start;
      while (*(++end) != '\n') {
      }
      option_found = true;
      break;
    } else {
      /* Move to next line. */
      while ((--search_len > 1) && (*(++start) != '\n')) {
      }
    }
  }

  if (option_found) {
    shift_len = file_buf->length - (end - file_buf->str);

    file_buf->length -= (end - start);

    while (shift_len--) *(start++) = *(end++);
    *start = '\0';
  }

done:
  my_free(search_str);
  DBUG_VOID_RETURN;
}

/**
  Remove the specified login path from the login file.

  @param [in] file_buf    Buffer storing the unscrambled login
                          file contents.
  @param [in] path_name   Path name.
*/

static void remove_login_path(DYNAMIC_STRING *file_buf, const char *path_name) {
  DBUG_ENTER("remove_login_path");

  char *start = NULL, *end = NULL;
  int to_move, len, diff;

  if ((start = locate_login_path(file_buf, path_name)) == NULL)
    /* login path was not found, skip.. */
    goto done;

  end = strstr(start, "\n[");

  if (end) {
    end++; /* Move past '\n' */
    len = ((diff = (start - end)) > 0) ? diff : -diff;
    to_move = file_buf->length - (end - file_buf->str);
  } else {
    *start = '\0';
    file_buf->length = ((diff = (file_buf->str - start)) > 0) ? diff : -diff;
    goto done;
  }

  while (to_move--) *(start++) = *(end++);

  *start = '\0';
  file_buf->length -= len;

done:
  DBUG_VOID_RETURN;
}

/**
  Remove all the contents from the login file.

  @param [in] gen_key     Flag to control the generation of
                          a new key.

  @return -1              Error
           0              Success
*/

static int reset_login_file(bool gen_key) {
  DBUG_ENTER("reset_login_file");

  if (my_chsize(g_fd, 0, 0, MYF(MY_WME))) {
    verbose_msg("Error while truncating the file.\n");
    goto error;
  }

  /* Seek to the beginning of the file. */
  if (my_seek(g_fd, 0L, SEEK_SET, MYF(MY_WME) == MY_FILEPOS_ERROR))
    goto error; /* Error. */

  if (gen_key) generate_login_key(); /* Generate a new key. */

  if (add_header() == -1) goto error;

  DBUG_RETURN(0);

error:
  DBUG_RETURN(0);
}

/**
  Find the specified login path in the login file buffer
  and return the starting address.

  @param [in] file_buf    Buffer storing the unscrambled login
                          file contents.
  @param [in] path_name   Path name.

  @return                 If found, the starting address of the
                          login path, NULL otherwise.
*/

static char *locate_login_path(DYNAMIC_STRING *file_buf,
                               const char *path_name) {
  DBUG_ENTER("locate_login_path");

  char *addr = NULL;
  DYNAMIC_STRING dy_path_name;

  init_dynamic_string(&dy_path_name, "", 512, 512);

  dynstr_append(&dy_path_name, "\n[");
  dynstr_append(&dy_path_name, path_name);
  dynstr_append(&dy_path_name, "]");

  /* First check if it is the very first login path. */
  if (file_buf->str == strstr(file_buf->str, dy_path_name.str + 1))
    addr = file_buf->str;
  /* If not, scan through the file. */
  else {
    addr = strstr(file_buf->str, dy_path_name.str);
    if (addr) addr++; /* Move past '\n' */
  }

  dynstr_free(&dy_path_name);
  DBUG_RETURN(addr);
}

/**
  Encrypt the file buffer and write it to the login file.

  @param [in] file_buf    Buffer storing the unscrambled login
                          file contents.

  @return -1 Error
           0 Success

  @note The contents of the file buffer are encrypted
        on a line-by-line basis with each line having
        the following format :
        [\<first 4 bytes store cipher-length\>
        |\<Next cipher-length bytes store actual cipher\>]
*/

static int encrypt_and_write_file(DYNAMIC_STRING *file_buf) {
  DBUG_ENTER("encrypt_and_write_file");

  bool done = false;
  char cipher[MY_LINE_MAX], *tmp = NULL;
  uint bytes_read = 0, len = 0;
  int enc_len = 0;  // Can be negative.

  if (reset_login_file(0) == -1) goto error;

  /* Move past key first. */
  if (my_seek(g_fd, MY_LOGIN_HEADER_LEN, SEEK_SET, MYF(MY_WME)) !=
      (MY_LOGIN_HEADER_LEN))
    goto error; /* Error while seeking. */

  tmp = &file_buf->str[bytes_read];

  while (!done) {
    len = 0;

    while (*tmp++ != '\n')
      if (len < (file_buf->length - bytes_read))
        len++;
      else {
        done = true;
        break;
      }

    if (done) break;

    if ((enc_len = my_aes_get_size(len + 1, my_aes_128_ecb)) >
        (MY_LINE_MAX - (int)MAX_CIPHER_STORE_LEN)) {
      my_perror(
          "A parameter to mysql_config_editor exceeds the maximum "
          "accepted length. Please review the data you've supplied "
          "and try to shorten them permissible length.\n");
      goto error;
    }

    if (encrypt_buffer(&file_buf->str[bytes_read], ++len,
                       cipher + MAX_CIPHER_STORE_LEN, enc_len) < 0)
      goto error;

    bytes_read += len;

    /* Store cipher length first. */
    int4store(cipher, enc_len);

    if ((my_write(g_fd, (const uchar *)cipher, enc_len + MAX_CIPHER_STORE_LEN,
                  MYF(MY_WME))) != (enc_len + MAX_CIPHER_STORE_LEN))
      goto error;
  }

  verbose_msg("Successfully written encrypted data to the login file.\n");

  /* Update file_size */
  file_size = bytes_read;

  DBUG_RETURN(0);

error:
  my_perror("couldn't encrypt the file");
  DBUG_RETURN(-1);
}

/**
  Read the login file, unscramble its contents and store
  them into the file buffer.

  @param [in] file_buf    Buffer for storing the unscrambled login
                          file contents.

  @return -1 Error
           0 Success
*/

static int read_and_decrypt_file(DYNAMIC_STRING *file_buf) {
  DBUG_ENTER("read_and_decrypt_file");

  char cipher[MY_LINE_MAX], plain[MY_LINE_MAX];
  uchar len_buf[MAX_CIPHER_STORE_LEN];
  int cipher_len = 0, dec_len = 0;

  /* Move past key first. */
  if (my_seek(g_fd, MY_LOGIN_HEADER_LEN, SEEK_SET, MYF(MY_WME)) !=
      (MY_LOGIN_HEADER_LEN))
    goto error; /* Error while seeking. */

  /* First read the length of the cipher. */
  while (my_read(g_fd, len_buf, MAX_CIPHER_STORE_LEN, MYF(MY_WME)) ==
         MAX_CIPHER_STORE_LEN) {
    cipher_len = sint4korr(len_buf);

    if (cipher_len > MY_LINE_MAX) goto error;

    /* Now read 'cipher_len' bytes from the file. */
    if ((int)my_read(g_fd, (uchar *)cipher, cipher_len, MYF(MY_WME)) ==
        cipher_len) {
      if ((dec_len = decrypt_buffer(cipher, cipher_len, plain)) < 0) goto error;

      plain[dec_len] = 0;
      dynstr_append(file_buf, plain);
    }
  }

  verbose_msg("Successfully decrypted the login file.\n");
  DBUG_RETURN(0);

error:
  my_perror("couldn't decrypt the file");
  DBUG_RETURN(-1);
}

/**
  Encrypt the given plain text.

  @param plain            Plain text to be encrypted
  @param plain_len        Length of the plain text
  @param [out] cipher     Encrypted cipher text
  @param aes_len          Length of the cypher

  @return                 -1 if error encountered,
                          length encrypted, otherwise.
*/

static int encrypt_buffer(const char *plain, int plain_len, char cipher[],
                          const int aes_len) {
  DBUG_ENTER("encrypt_buffer");

  if (my_aes_encrypt((const unsigned char *)plain, plain_len,
                     (unsigned char *)cipher, (const unsigned char *)my_key,
                     LOGIN_KEY_LEN, my_aes_128_ecb, NULL) == aes_len)
    DBUG_RETURN(aes_len);

  verbose_msg("Error! Couldn't encrypt the buffer.\n");
  DBUG_RETURN(-1); /* Error */
}

/**
  Decrypt the given cipher text.

  @param [in] cipher      Cipher text to be decrypted.
  @param [in] cipher_len  Length of the cipher text.
  @param [out] plain      Decrypted plain text.

  @return                 -1 if error encountered,
                          length decrypted, otherwise.
*/

static int decrypt_buffer(const char *cipher, int cipher_len, char plain[]) {
  DBUG_ENTER("decrypt_buffer");
  int aes_length;

  if ((aes_length =
           my_aes_decrypt((const unsigned char *)cipher, cipher_len,
                          (unsigned char *)plain, (const unsigned char *)my_key,
                          LOGIN_KEY_LEN, my_aes_128_ecb, NULL)) > 0)
    DBUG_RETURN(aes_length);

  verbose_msg("Error! Couldn't decrypt the buffer.\n");
  DBUG_RETURN(-1); /* Error */
}

/**
  Add unused bytes alongwith the to the login key
  to the login file.

  @return                 -1 if error encountered,
                          length written, otherwise.
*/

static int add_header(void) {
  DBUG_ENTER("add_header");

  /* Reserved for future use. */
  const char unused[] = {'\0', '\0', '\0', '\0'};

  /* Write 'unused' bytes first. */
  if ((my_write(g_fd, (const uchar *)unused, 4, MYF(MY_WME))) != 4) goto error;

  /* Write the login key. */
  if ((my_write(g_fd, (const uchar *)my_key, LOGIN_KEY_LEN, MYF(MY_WME))) !=
      LOGIN_KEY_LEN)
    goto error;

  verbose_msg("Key successfully written to the file.\n");
  DBUG_RETURN(MY_LOGIN_HEADER_LEN);

error:
  my_perror("file write operation failed");
  DBUG_RETURN(-1);
}

/**
  Algorithm to generate key.
*/

void generate_login_key() {
  DBUG_ENTER("generate_login_key");
  struct rand_struct rnd;

  verbose_msg("Generating a new key.\n");
  /* Get a sequence of random non-printable ASCII */
  for (uint i = 0; i < LOGIN_KEY_LEN; i++)
    my_key[i] = (char)((int)(my_rnd_ssl(&rnd) * 100000) % 32);

  DBUG_VOID_RETURN;
}

/**
  Read the stored login key.

  @return -1              Error
           0              Success
*/

static int read_login_key(void) {
  DBUG_ENTER("read_login_key");

  verbose_msg("Reading the login key.\n");
  /* Move past the unused buffer. */
  if (my_seek(g_fd, 4, SEEK_SET, MYF(MY_WME)) != 4)
    goto error; /* Error while seeking. */

  if (my_read(g_fd, (uchar *)my_key, LOGIN_KEY_LEN, MYF(MY_WME)) !=
      LOGIN_KEY_LEN)
    goto error; /* Error while reading. */

  verbose_msg("Login key read successfully.\n");
  DBUG_RETURN(0);

error:
  my_perror("file read operation failed");
  DBUG_RETURN(-1);
}

static void verbose_msg(const char *fmt, ...) {
  DBUG_ENTER("verbose_msg");
  va_list args;

  if (!opt_verbose) DBUG_VOID_RETURN;

  va_start(args, fmt);
  vfprintf(stderr, fmt, args);
  va_end(args);
  fflush(stderr);

  DBUG_VOID_RETURN;
}

static void my_perror(const char *msg) {
  char errbuf[MYSYS_STRERROR_SIZE];

  if (errno == 0)
    fprintf(stderr, "%s\n", (msg) ? msg : "");
  else
    fprintf(stderr, "%s : %s\n", (msg) ? msg : "",
            my_strerror(errbuf, sizeof(errbuf), errno));
  // reset errno
  errno = 0;
}

static void usage_command(int command) {
  print_version();
  puts(ORACLE_WELCOME_COPYRIGHT_NOTICE("2012"));
  puts("MySQL Configuration Utility.");
  printf("\nDescription: %s\n", command_data[command].description);
  printf("Usage: %s [program options] [%s [command options]]\n", my_progname,
         command_data[command].name);
  my_print_help(command_data[command].options);
  my_print_variables(command_data[command].options);
}

static void usage_program(void) {
  print_version();
  puts(ORACLE_WELCOME_COPYRIGHT_NOTICE("2012"));
  puts("MySQL Configuration Utility.");
  printf("Usage: %s [program options] [command [command options]]\n",
         my_progname);
  my_print_help(my_program_long_options);
  my_print_variables(my_program_long_options);
  puts(
      "\nWhere command can be any one of the following :\n\
       set [command options]     Sets user name/password/host name/socket/port\n\
                                 for a given login path (section).\n\
       remove [command options]  Remove a login path from the login file.\n\
       print [command options]   Print all the options for a specified\n\
                                 login path.\n\
       reset [command options]   Deletes the contents of the login file.\n\
       help                      Display this usage/help information.\n");
}<|MERGE_RESOLUTION|>--- conflicted
+++ resolved
@@ -1,9 +1,5 @@
 /*
-<<<<<<< HEAD
-   Copyright (c) 2012, 2017, Oracle and/or its affiliates. All rights reserved.
-=======
    Copyright (c) 2012, 2019, Oracle and/or its affiliates. All rights reserved.
->>>>>>> 4869291f
 
    This program is free software; you can redistribute it and/or modify
    it under the terms of the GNU General Public License, version 2.0,
@@ -53,11 +49,7 @@
 #include "my_io.h"
 #include "my_rnd.h"
 #include "mysql/service_mysql_alloc.h"
-<<<<<<< HEAD
-#include "mysys_ssl/my_default_priv.h"
-=======
 #include "mysys/my_default_priv.h"
->>>>>>> 4869291f
 #include "print_version.h"
 #include "welcome_copyright_notice.h"
 
@@ -393,11 +385,7 @@
 
   /* Prepare a list of supported commands to be used by my_handle_options(). */
   for (i = 0; (command_data[i].name != NULL) && (i < MAX_COMMAND_LIMIT); i++)
-<<<<<<< HEAD
-    command_list[i] = (char *)command_data[i].name;
-=======
     command_list[i] = command_data[i].name;
->>>>>>> 4869291f
   command_list[i] = NULL;
 
   if ((rc = my_handle_options(&argc, &argv, my_program_long_options,
@@ -677,11 +665,11 @@
     goto error;
   }
 
-    /*
-      NOTE : MYSQL_TEST_LOGIN_FILE env must be a full path,
-      where the directory structure must exist. However the
-      login file will be created if it does not exist.
-    */
+  /*
+    NOTE : MYSQL_TEST_LOGIN_FILE env must be a full path,
+    where the directory structure must exist. However the
+    login file will be created if it does not exist.
+  */
 #ifdef _WIN32
   if (!(getenv("MYSQL_TEST_LOGIN_FILE"))) {
     /* Check if 'MySQL' directory is in place. */
