/* Copyright (c) 2001, 2010, Oracle and/or its affiliates. All rights reserved.

   This program is free software; you can redistribute it and/or modify
   it under the terms of the GNU General Public License as published by
   the Free Software Foundation; version 2 of the License.

   This program is distributed in the hope that it will be useful,
   but WITHOUT ANY WARRANTY; without even the implied warranty of
   MERCHANTABILITY or FITNESS FOR A PARTICULAR PURPOSE.  See the
   GNU General Public License for more details.

   You should have received a copy of the GNU General Public License
   along with this program; if not, write to the Free Software
   Foundation, Inc., 59 Temple Place, Suite 330, Boston, MA  02111-1307  USA */

/* 

   TODO: print the catalog (some USE catalog.db ????).

   Standalone program to read a MySQL binary log (or relay log).

   Should be able to read any file of these categories, even with
   --start-position.
   An important fact: the Format_desc event of the log is at most the 3rd event
   of the log; if it is the 3rd then there is this combination:
   Format_desc_of_slave, Rotate_of_master, Format_desc_of_master.
*/

#define MYSQL_CLIENT
#undef MYSQL_SERVER
#include "client_priv.h"
#include <my_time.h>
/* That one is necessary for defines of OPTION_NO_FOREIGN_KEY_CHECKS etc */
#include "sql_priv.h"
#include <signal.h>
#include <my_dir.h>
#include "log_event.h"
#include "log_event_old.h"
#include "sql_common.h"
#include <welcome_copyright_notice.h> // ORACLE_WELCOME_COPYRIGHT_NOTICE

#define BIN_LOG_HEADER_SIZE	4
#define PROBE_HEADER_LEN	(EVENT_LEN_OFFSET+4)


#define CLIENT_CAPABILITIES	(CLIENT_LONG_PASSWORD | CLIENT_LONG_FLAG | CLIENT_LOCAL_FILES)

char server_version[SERVER_VERSION_LENGTH];
ulong server_id = 0;

// needed by net_serv.c
ulong bytes_sent = 0L, bytes_received = 0L;
ulong mysqld_net_retry_count = 10L;
ulong open_files_limit;
ulong opt_binlog_rows_event_max_size;
uint test_flags = 0; 
static uint opt_protocol= 0;
static FILE *result_file;

#ifndef DBUG_OFF
static const char* default_dbug_option = "d:t:o,/tmp/mysqlbinlog.trace";
#endif
static const char *load_default_groups[]= { "mysqlbinlog","client",0 };

static void error(const char *format, ...) ATTRIBUTE_FORMAT(printf, 1, 2);
static void warning(const char *format, ...) ATTRIBUTE_FORMAT(printf, 1, 2);

static my_bool one_database=0, disable_log_bin= 0;
static my_bool opt_hexdump= 0;
const char *base64_output_mode_names[]=
{"NEVER", "AUTO", "UNSPEC", "DECODE-ROWS", NullS};
TYPELIB base64_output_mode_typelib=
  { array_elements(base64_output_mode_names) - 1, "",
    base64_output_mode_names, NULL };
static enum_base64_output_mode opt_base64_output_mode= BASE64_OUTPUT_UNSPEC;
static char *opt_base64_output_mode_str= 0;
static char *database= 0;
static char *output_file= 0;
static my_bool force_opt= 0, short_form= 0, remote_opt= 0;
static my_bool debug_info_flag, debug_check_flag;
static my_bool force_if_open_opt= 1, raw_mode= 0;
static my_bool to_last_remote_log= 0, stop_never= 0;
static my_bool opt_verify_binlog_checksum= 1;
static ulonglong offset = 0;
static uint stop_never_server_id= 1;
static char* host = 0;
static int port= 0;
static uint my_end_arg;
static const char* sock= 0;
static char *opt_plugin_dir= 0, *opt_default_auth= 0;

#ifdef HAVE_SMEM
static char *shared_memory_base_name= 0;
#endif
static char* user = 0;
static char* pass = 0;
static char *opt_bind_addr = NULL;
static char *charset= 0;

static uint verbose= 0;

static ulonglong start_position, stop_position;
#define start_position_mot ((my_off_t)start_position)
#define stop_position_mot  ((my_off_t)stop_position)

static char *start_datetime_str, *stop_datetime_str;
static my_time_t start_datetime= 0, stop_datetime= MY_TIME_T_MAX;
static ulonglong rec_count= 0;
static short binlog_flags = 0; 
static MYSQL* mysql = NULL;
static char* dirname_for_local_load= 0;

/**
  Pointer to the Format_description_log_event of the currently active binlog.

  This will be changed each time a new Format_description_log_event is
  found in the binlog. It is finally destroyed at program termination.
*/
static Format_description_log_event* glob_description_event= NULL;

/**
  Exit status for functions in this file.
*/
enum Exit_status {
  /** No error occurred and execution should continue. */
  OK_CONTINUE= 0,
  /** An error occurred and execution should stop. */
  ERROR_STOP,
  /** No error occurred but execution should stop. */
  OK_STOP
};

static Exit_status dump_local_log_entries(PRINT_EVENT_INFO *print_event_info,
                                          const char* logname);
static Exit_status dump_remote_log_entries(PRINT_EVENT_INFO *print_event_info,
                                           const char* logname);
static Exit_status dump_log_entries(const char* logname);
static Exit_status safe_connect();

class Load_log_processor
{
  char target_dir_name[FN_REFLEN];
  size_t target_dir_name_len;

  /*
    When we see first event corresponding to some LOAD DATA statement in
    binlog, we create temporary file to store data to be loaded.
    We add name of this file to file_names array using its file_id as index.
    If we have Create_file event (i.e. we have binary log in pre-5.0.3
    format) we also store save event object to be able which is needed to
    emit LOAD DATA statement when we will meet Exec_load_data event.
    If we have Begin_load_query event we simply store 0 in
    File_name_record::event field.
  */
  struct File_name_record
  {
    char *fname;
    Create_file_log_event *event;
  };
  /*
    @todo Should be a map (e.g., a hash map), not an array.  With the
    present implementation, the number of elements in this array is
    about the number of files loaded since the server started, which
    may be big after a few years.  We should be able to use existing
    library data structures for this. /Sven
  */
  DYNAMIC_ARRAY file_names;

  /**
    Looks for a non-existing filename by adding a numerical suffix to
    the given base name, creates the generated file, and returns the
    filename by modifying the filename argument.

    @param[in,out] filename Base filename

    @param[in,out] file_name_end Pointer to last character of
    filename.  The numerical suffix will be written to this position.
    Note that there must be a least five bytes of allocated memory
    after file_name_end.

    @retval -1 Error (can't find new filename).
    @retval >=0 Found file.
  */
  File create_unique_file(char *filename, char *file_name_end)
    {
      File res;
      /* If we have to try more than 1000 times, something is seriously wrong */
      for (uint version= 0; version<1000; version++)
      {
	sprintf(file_name_end,"-%x",version);
	if ((res= my_create(filename,0,
			    O_CREAT|O_EXCL|O_BINARY|O_WRONLY,MYF(0)))!=-1)
	  return res;
      }
      return -1;
    }

public:
  Load_log_processor() {}
  ~Load_log_processor() {}

  int init()
  {
    return init_dynamic_array(&file_names, sizeof(File_name_record),
			      100, 100);
  }

  void init_by_dir_name(const char *dir)
    {
      target_dir_name_len= (convert_dirname(target_dir_name, dir, NullS) -
			    target_dir_name);
    }
  void init_by_cur_dir()
    {
      if (my_getwd(target_dir_name,sizeof(target_dir_name),MYF(MY_WME)))
	exit(1);
      target_dir_name_len= strlen(target_dir_name);
    }
  void destroy()
  {
    File_name_record *ptr= (File_name_record *)file_names.buffer;
    File_name_record *end= ptr + file_names.elements;
    for (; ptr < end; ptr++)
    {
      if (ptr->fname)
      {
        my_free(ptr->fname);
        delete ptr->event;
        memset(ptr, 0, sizeof(File_name_record));
      }
    }

    delete_dynamic(&file_names);
  }

  /**
    Obtain Create_file event for LOAD DATA statement by its file_id
    and remove it from this Load_log_processor's list of events.

    Checks whether we have already seen a Create_file_log_event with
    the given file_id.  If yes, returns a pointer to the event and
    removes the event from array describing active temporary files.
    From this moment, the caller is responsible for freeing the memory
    occupied by the event.

    @param[in] file_id File id identifying LOAD DATA statement.

    @return Pointer to Create_file_log_event, or NULL if we have not
    seen any Create_file_log_event with this file_id.
  */
  Create_file_log_event *grab_event(uint file_id)
    {
      File_name_record *ptr;
      Create_file_log_event *res;

      if (file_id >= file_names.elements)
        return 0;
      ptr= dynamic_element(&file_names, file_id, File_name_record*);
      if ((res= ptr->event))
        memset(ptr, 0, sizeof(File_name_record));
      return res;
    }

  /**
    Obtain file name of temporary file for LOAD DATA statement by its
    file_id and remove it from this Load_log_processor's list of events.

    @param[in] file_id Identifier for the LOAD DATA statement.

    Checks whether we have already seen Begin_load_query event for
    this file_id. If yes, returns the file name of the corresponding
    temporary file and removes the filename from the array of active
    temporary files.  From this moment, the caller is responsible for
    freeing the memory occupied by this name.

    @return String with the name of the temporary file, or NULL if we
    have not seen any Begin_load_query_event with this file_id.
  */
  char *grab_fname(uint file_id)
    {
      File_name_record *ptr;
      char *res= 0;

      if (file_id >= file_names.elements)
        return 0;
      ptr= dynamic_element(&file_names, file_id, File_name_record*);
      if (!ptr->event)
      {
        res= ptr->fname;
        memset(ptr, 0, sizeof(File_name_record));
      }
      return res;
    }
  Exit_status process(Create_file_log_event *ce);
  Exit_status process(Begin_load_query_log_event *ce);
  Exit_status process(Append_block_log_event *ae);
  File prepare_new_file_for_old_format(Load_log_event *le, char *filename);
  Exit_status load_old_format_file(NET* net, const char *server_fname,
                                   uint server_fname_len, File file);
  Exit_status process_first_event(const char *bname, size_t blen,
                                  const uchar *block,
                                  size_t block_len, uint file_id,
                                  Create_file_log_event *ce);
};


/**
  Creates and opens a new temporary file in the directory specified by previous call to init_by_dir_name() or init_by_cur_dir().

  @param[in] le The basename of the created file will start with the
  basename of the file pointed to by this Load_log_event.

  @param[out] filename Buffer to save the filename in.

  @return File handle >= 0 on success, -1 on error.
*/
File Load_log_processor::prepare_new_file_for_old_format(Load_log_event *le,
							 char *filename)
{
  size_t len;
  char *tail;
  File file;
  
  fn_format(filename, le->fname, target_dir_name, "", MY_REPLACE_DIR);
  len= strlen(filename);
  tail= filename + len;
  
  if ((file= create_unique_file(filename,tail)) < 0)
  {
    error("Could not construct local filename %s.",filename);
    return -1;
  }
  
  le->set_fname_outside_temp_buf(filename,len+(uint) strlen(tail));
  
  return file;
}


/**
  Reads a file from a server and saves it locally.

  @param[in,out] net The server to read from.

  @param[in] server_fname The name of the file that the server should
  read.

  @param[in] server_fname_len The length of server_fname.

  @param[in,out] file The file to write to.

  @retval ERROR_STOP An error occurred - the program should terminate.
  @retval OK_CONTINUE No error, the program should continue.
*/
Exit_status Load_log_processor::load_old_format_file(NET* net,
                                                     const char*server_fname,
                                                     uint server_fname_len,
                                                     File file)
{
  uchar buf[FN_REFLEN+1];
  buf[0] = 0;
  memcpy(buf + 1, server_fname, server_fname_len + 1);
  if (my_net_write(net, buf, server_fname_len +2) || net_flush(net))
  {
    error("Failed requesting the remote dump of %s.", server_fname);
    return ERROR_STOP;
  }
  
  for (;;)
  {
    ulong packet_len = my_net_read(net);
    if (packet_len == 0)
    {
      if (my_net_write(net, (uchar*) "", 0) || net_flush(net))
      {
        error("Failed sending the ack packet.");
        return ERROR_STOP;
      }
      /*
	we just need to send something, as the server will read but
	not examine the packet - this is because mysql_load() sends 
	an OK when it is done
      */
      break;
    }
    else if (packet_len == packet_error)
    {
      error("Failed reading a packet during the dump of %s.", server_fname);
      return ERROR_STOP;
    }
    
    if (packet_len > UINT_MAX)
    {
      error("Illegal length of packet read from net.");
      return ERROR_STOP;
    }
    if (my_write(file, (uchar*) net->read_pos, 
		 (uint) packet_len, MYF(MY_WME|MY_NABP)))
      return ERROR_STOP;
  }
  
  return OK_CONTINUE;
}


/**
  Process the first event in the sequence of events representing a
  LOAD DATA statement.

  Creates a temporary file to be used in LOAD DATA and writes first
  block of data to it. Registers its file name (and optional
  Create_file event) in the array of active temporary files.

  @param bname Base name for temporary file to be created.
  @param blen Base name length.
  @param block First block of data to be loaded.
  @param block_len First block length.
  @param file_id Identifies the LOAD DATA statement.
  @param ce Pointer to Create_file event object if we are processing
  this type of event.

  @retval ERROR_STOP An error occurred - the program should terminate.
  @retval OK_CONTINUE No error, the program should continue.
*/
Exit_status Load_log_processor::process_first_event(const char *bname,
                                                    size_t blen,
                                                    const uchar *block,
                                                    size_t block_len,
                                                    uint file_id,
                                                    Create_file_log_event *ce)
{
  uint full_len= target_dir_name_len + blen + 9 + 9 + 1;
  Exit_status retval= OK_CONTINUE;
  char *fname, *ptr;
  File file;
  File_name_record rec;
  DBUG_ENTER("Load_log_processor::process_first_event");

  if (!(fname= (char*) my_malloc(full_len,MYF(MY_WME))))
  {
    error("Out of memory.");
    delete ce;
    DBUG_RETURN(ERROR_STOP);
  }

  memcpy(fname, target_dir_name, target_dir_name_len);
  ptr= fname + target_dir_name_len;
  memcpy(ptr,bname,blen);
  ptr+= blen;
  ptr+= sprintf(ptr, "-%x", file_id);

  if ((file= create_unique_file(fname,ptr)) < 0)
  {
    error("Could not construct local filename %s%s.",
          target_dir_name,bname);
    my_free(fname);
    delete ce;
    DBUG_RETURN(ERROR_STOP);
  }

  rec.fname= fname;
  rec.event= ce;

  /*
     fname is freed in process_event()
     after Execute_load_query_log_event or Execute_load_log_event
     will have been processed, otherwise in Load_log_processor::destroy()
  */
  if (set_dynamic(&file_names, &rec, file_id))
  {
    error("Out of memory.");
    my_free(fname);
    delete ce;
    DBUG_RETURN(ERROR_STOP);
  }

  if (ce)
    ce->set_fname_outside_temp_buf(fname, (uint) strlen(fname));

  if (my_write(file, (uchar*)block, block_len, MYF(MY_WME|MY_NABP)))
  {
    error("Failed writing to file.");
    retval= ERROR_STOP;
  }
  if (my_close(file, MYF(MY_WME)))
  {
    error("Failed closing file.");
    retval= ERROR_STOP;
  }
  DBUG_RETURN(retval);
}


/**
  Process the given Create_file_log_event.

  @see Load_log_processor::process_first_event(const char*,uint,const char*,uint,uint,Create_file_log_event*)

  @param ce Create_file_log_event to process.

  @retval ERROR_STOP An error occurred - the program should terminate.
  @retval OK_CONTINUE No error, the program should continue.
*/
Exit_status  Load_log_processor::process(Create_file_log_event *ce)
{
  const char *bname= ce->fname + dirname_length(ce->fname);
  uint blen= ce->fname_len - (bname-ce->fname);

  return process_first_event(bname, blen, ce->block, ce->block_len,
                             ce->file_id, ce);
}


/**
  Process the given Begin_load_query_log_event.

  @see Load_log_processor::process_first_event(const char*,uint,const char*,uint,uint,Create_file_log_event*)

  @param ce Begin_load_query_log_event to process.

  @retval ERROR_STOP An error occurred - the program should terminate.
  @retval OK_CONTINUE No error, the program should continue.
*/
Exit_status Load_log_processor::process(Begin_load_query_log_event *blqe)
{
  return process_first_event("SQL_LOAD_MB", 11, blqe->block, blqe->block_len,
                             blqe->file_id, 0);
}


/**
  Process the given Append_block_log_event.

  Appends the chunk of the file contents specified by the event to the
  file created by a previous Begin_load_query_log_event or
  Create_file_log_event.

  If the file_id for the event does not correspond to any file
  previously registered through a Begin_load_query_log_event or
  Create_file_log_event, this member function will print a warning and
  return OK_CONTINUE.  It is safe to return OK_CONTINUE, because no
  query will be written for this event.  We should not print an error
  and fail, since the missing file_id could be because a (valid)
  --start-position has been specified after the Begin/Create event but
  before this Append event.

  @param ae Append_block_log_event to process.

  @retval ERROR_STOP An error occurred - the program should terminate.

  @retval OK_CONTINUE No error, the program should continue.
*/
Exit_status Load_log_processor::process(Append_block_log_event *ae)
{
  DBUG_ENTER("Load_log_processor::process");
  const char* fname= ((ae->file_id < file_names.elements) ?
                       dynamic_element(&file_names, ae->file_id,
                                       File_name_record*)->fname : 0);

  if (fname)
  {
    File file;
    Exit_status retval= OK_CONTINUE;
    if (((file= my_open(fname,
			O_APPEND|O_BINARY|O_WRONLY,MYF(MY_WME))) < 0))
    {
      error("Failed opening file %s", fname);
      DBUG_RETURN(ERROR_STOP);
    }
    if (my_write(file,(uchar*)ae->block,ae->block_len,MYF(MY_WME|MY_NABP)))
    {
      error("Failed writing to file %s", fname);
      retval= ERROR_STOP;
    }
    if (my_close(file,MYF(MY_WME)))
    {
      error("Failed closing file %s", fname);
      retval= ERROR_STOP;
    }
    DBUG_RETURN(retval);
  }

  /*
    There is no Create_file event (a bad binlog or a big
    --start-position). Assuming it's a big --start-position, we just do
    nothing and print a warning.
  */
  warning("Ignoring Append_block as there is no "
          "Create_file event for file_id: %u", ae->file_id);
  DBUG_RETURN(OK_CONTINUE);
}


static Load_log_processor load_processor;


/**
  Replace windows-style backslashes by forward slashes so it can be
  consumed by the mysql client, which requires Unix path.

  @todo This is only useful under windows, so may be ifdef'ed out on
  other systems.  /Sven

  @todo If a Create_file_log_event contains a filename with a
  backslash (valid under unix), then we have problems under windows.
  /Sven

  @param[in,out] fname Filename to modify. The filename is modified
  in-place.
*/
static void convert_path_to_forward_slashes(char *fname)
{
  while (*fname)
  {
    if (*fname == '\\')
      *fname= '/';
    fname++;
  }
}


/**
  Indicates whether the given database should be filtered out,
  according to the --database=X option.

  @param log_dbname Name of database.

  @return nonzero if the database with the given name should be
  filtered out, 0 otherwise.
*/
static bool shall_skip_database(const char *log_dbname)
{
  return one_database &&
         (log_dbname != NULL) &&
         strcmp(log_dbname, database);
}


/**
  Print the given event, and either delete it or delegate the deletion
  to someone else.

  The deletion may be delegated in two cases: (1) the event is a
  Format_description_log_event, and is saved in
  glob_description_event; (2) the event is a Create_file_log_event,
  and is saved in load_processor.

  @param[in,out] print_event_info Parameters and context state
  determining how to print.
  @param[in] ev Log_event to process.
  @param[in] pos Offset from beginning of binlog file.
  @param[in] logname Name of input binlog.

  @retval ERROR_STOP An error occurred - the program should terminate.
  @retval OK_CONTINUE No error, the program should continue.
  @retval OK_STOP No error, but the end of the specified range of
  events to process has been reached and the program should terminate.
*/
Exit_status process_event(PRINT_EVENT_INFO *print_event_info, Log_event *ev,
                          my_off_t pos, const char *logname)
{
  char ll_buff[21];
  Log_event_type ev_type= ev->get_type_code();
  my_bool destroy_evt= TRUE;
  DBUG_ENTER("process_event");
  print_event_info->short_form= short_form;
  Exit_status retval= OK_CONTINUE;

  /*
    Format events are not concerned by --offset and such, we always need to
    read them to be able to process the wanted events.
  */
  if (((rec_count >= offset) &&
       ((my_time_t)(ev->when) >= start_datetime)) ||
      (ev_type == FORMAT_DESCRIPTION_EVENT))
  {
    if (ev_type != FORMAT_DESCRIPTION_EVENT)
    {
      /*
        We have found an event after start_datetime, from now on print
        everything (in case the binlog has timestamps increasing and
        decreasing, we do this to avoid cutting the middle).
      */
      start_datetime= 0;
      offset= 0; // print everything and protect against cycling rec_count
      /*
        Skip events according to the --server-id flag.  However, don't
        skip format_description or rotate events, because they they
        are really "global" events that are relevant for the entire
        binlog, even if they have a server_id.  Also, we have to read
        the format_description event so that we can parse subsequent
        events.
      */
      if (ev_type != ROTATE_EVENT &&
          server_id && (server_id != ev->server_id))
        goto end;
    }
    if (((my_time_t)(ev->when) >= stop_datetime)
        || (pos >= stop_position_mot))
    {
      /* end the program */
      retval= OK_STOP;
      goto end;
    }
    if (!short_form)
      my_b_printf(&print_event_info->head_cache,
                  "# at %s\n",llstr(pos,ll_buff));

    if (!opt_hexdump)
      print_event_info->hexdump_from= 0; /* Disabled */
    else
      print_event_info->hexdump_from= pos;

    print_event_info->base64_output_mode= opt_base64_output_mode;

    DBUG_PRINT("debug", ("event_type: %s", ev->get_type_str()));

    switch (ev_type) {
    case QUERY_EVENT:
      if (!((Query_log_event*)ev)->is_trans_keyword() &&
          shall_skip_database(((Query_log_event*)ev)->db))
        goto end;
      ev->print(result_file, print_event_info);
      break;

    case CREATE_FILE_EVENT:
    {
      Create_file_log_event* ce= (Create_file_log_event*)ev;
      /*
        We test if this event has to be ignored. If yes, we don't save
        this event; this will have the good side-effect of ignoring all
        related Append_block and Exec_load.
        Note that Load event from 3.23 is not tested.
      */
      if (shall_skip_database(ce->db))
        goto end;                // Next event
      /*
	We print the event, but with a leading '#': this is just to inform 
	the user of the original command; the command we want to execute 
	will be a derivation of this original command (we will change the 
	filename and use LOCAL), prepared in the 'case EXEC_LOAD_EVENT' 
	below.
      */
      ce->print(result_file, print_event_info, TRUE);

      // If this binlog is not 3.23 ; why this test??
      if (glob_description_event->binlog_version >= 3)
      {
        /*
          transfer the responsibility for destroying the event to
          load_processor
        */
        ev= NULL;
        if ((retval= load_processor.process(ce)) != OK_CONTINUE)
          goto end;
      }
      break;
    }

    case APPEND_BLOCK_EVENT:
      /*
        Append_block_log_events can safely print themselves even if
        the subsequent call load_processor.process fails, because the
        output of Append_block_log_event::print is only a comment.
      */
      ev->print(result_file, print_event_info);
      if ((retval= load_processor.process((Append_block_log_event*) ev)) !=
          OK_CONTINUE)
        goto end;
      break;

    case EXEC_LOAD_EVENT:
    {
      ev->print(result_file, print_event_info);
      Execute_load_log_event *exv= (Execute_load_log_event*)ev;
      Create_file_log_event *ce= load_processor.grab_event(exv->file_id);
      /*
	if ce is 0, it probably means that we have not seen the Create_file
	event (a bad binlog, or most probably --start-position is after the
	Create_file event). Print a warning comment.
      */
      if (ce)
      {
        /*
          We must not convert earlier, since the file is used by
          my_open() in Load_log_processor::append().
        */
        convert_path_to_forward_slashes((char*) ce->fname);
	ce->print(result_file, print_event_info, TRUE);
	my_free((void*)ce->fname);
	delete ce;
      }
      else
        warning("Ignoring Execute_load_log_event as there is no "
                "Create_file event for file_id: %u", exv->file_id);
      break;
    }
    case FORMAT_DESCRIPTION_EVENT:
      delete glob_description_event;
      glob_description_event= (Format_description_log_event*) ev;
      print_event_info->common_header_len=
        glob_description_event->common_header_len;
      ev->print(result_file, print_event_info);
      if (!remote_opt)
      {
        ev->free_temp_buf(); // free memory allocated in dump_local_log_entries
      }
      else
      {
        /*
          disassociate but not free dump_remote_log_entries time memory
        */
        ev->temp_buf= 0;
      }
      /*
        We don't want this event to be deleted now, so let's hide it (I
        (Guilhem) should later see if this triggers a non-serious Valgrind
        error). Not serious error, because we will free description_event
        later.
      */
      ev= 0;
      if (!force_if_open_opt &&
          (glob_description_event->flags & LOG_EVENT_BINLOG_IN_USE_F))
      {
        error("Attempting to dump binlog '%s', which was not closed properly. "
              "Most probably, mysqld is still writing it, or it crashed. "
              "Rerun with --force-if-open to ignore this problem.", logname);
        DBUG_RETURN(ERROR_STOP);
      }
      break;
    case BEGIN_LOAD_QUERY_EVENT:
      ev->print(result_file, print_event_info);
      if ((retval= load_processor.process((Begin_load_query_log_event*) ev)) !=
          OK_CONTINUE)
        goto end;
      break;
    case EXECUTE_LOAD_QUERY_EVENT:
    {
      Execute_load_query_log_event *exlq= (Execute_load_query_log_event*)ev;
      char *fname= load_processor.grab_fname(exlq->file_id);

      if (!shall_skip_database(exlq->db))
      {
        if (fname)
        {
          convert_path_to_forward_slashes(fname);
          exlq->print(result_file, print_event_info, fname);
        }
        else
          warning("Ignoring Execute_load_query since there is no "
                  "Begin_load_query event for file_id: %u", exlq->file_id);
      }

      if (fname)
	my_free(fname);
      break;
    }
    case TABLE_MAP_EVENT:
    {
      Table_map_log_event *map= ((Table_map_log_event *)ev);
      if (shall_skip_database(map->get_db_name()))
      {
        print_event_info->m_table_map_ignored.set_table(map->get_table_id(), map);
        destroy_evt= FALSE;
        goto end;
      }
    }
    case ROWS_QUERY_LOG_EVENT:
    case WRITE_ROWS_EVENT:
    case DELETE_ROWS_EVENT:
    case UPDATE_ROWS_EVENT:
    case PRE_GA_WRITE_ROWS_EVENT:
    case PRE_GA_DELETE_ROWS_EVENT:
    case PRE_GA_UPDATE_ROWS_EVENT:
    {
      bool stmt_end= FALSE;
      Table_map_log_event *ignored_map= NULL;
      if (ev_type == WRITE_ROWS_EVENT ||
          ev_type == DELETE_ROWS_EVENT ||
          ev_type == UPDATE_ROWS_EVENT)
      {
        Rows_log_event *new_ev= (Rows_log_event*) ev;
        if (new_ev->get_flags(Rows_log_event::STMT_END_F))
          stmt_end= TRUE;
        ignored_map= print_event_info->m_table_map_ignored.get_table(new_ev->get_table_id());
      }
      else if (ev_type == PRE_GA_WRITE_ROWS_EVENT ||
               ev_type == PRE_GA_DELETE_ROWS_EVENT ||
               ev_type == PRE_GA_UPDATE_ROWS_EVENT)
      {
        Old_rows_log_event *old_ev= (Old_rows_log_event*) ev;
        if (old_ev->get_flags(Rows_log_event::STMT_END_F))
          stmt_end= TRUE;
        ignored_map= print_event_info->m_table_map_ignored.get_table(old_ev->get_table_id());
      }

      bool skip_event= (ignored_map != NULL);
      /*
        end of statement check:
           i) destroy/free ignored maps
          ii) if skip event, flush cache now
      */
      if (stmt_end)
      {
        /*
          Now is safe to clear ignored map (clear_tables will also
          delete original table map events stored in the map).
        */
        if (print_event_info->m_table_map_ignored.count() > 0)
          print_event_info->m_table_map_ignored.clear_tables();

        /*
           One needs to take into account an event that gets
           filtered but was last event in the statement. If this is
           the case, previous rows events that were written into
           IO_CACHEs still need to be copied from cache to
           result_file (as it would happen in ev->print(...) if
           event was not skipped).
        */
        if (skip_event)
          if ((copy_event_cache_to_file_and_reinit(&print_event_info->head_cache, result_file) ||
              copy_event_cache_to_file_and_reinit(&print_event_info->body_cache, result_file)))
            goto err;
      }

      /* skip the event check */
      if (skip_event)
        goto end;

      /*
        These events must be printed in base64 format, if printed.
        base64 format requires a FD event to be safe, so if no FD
        event has been printed, we give an error.  Except if user
        passed --short-form, because --short-form disables printing
        row events.
      */
      if (!print_event_info->printed_fd_event && !short_form &&
<<<<<<< HEAD
          ev_type != TABLE_MAP_EVENT && ev_type != ROWS_QUERY_LOG_EVENT)
=======
          ev_type != TABLE_MAP_EVENT && ev_type != ROWS_QUERY_LOG_EVENT &&
          opt_base64_output_mode != BASE64_OUTPUT_DECODE_ROWS)
>>>>>>> 3b251cfb
      {
        const char* type_str= ev->get_type_str();
        if (opt_base64_output_mode == BASE64_OUTPUT_NEVER)
          error("--base64-output=never specified, but binlog contains a "
                "%s event which must be printed in base64.",
                type_str);
        else
          error("malformed binlog: it does not contain any "
                "Format_description_log_event. I now found a %s event, which "
                "is not safe to process without a "
                "Format_description_log_event.",
                type_str);
        goto err;
      }

      ev->print(result_file, print_event_info);
      print_event_info->have_unflushed_events= TRUE;
      /* Flush head and body cache to result_file */
      if (stmt_end)
      {
        print_event_info->have_unflushed_events= FALSE;
        if (copy_event_cache_to_file_and_reinit(&print_event_info->head_cache, result_file) ||
            copy_event_cache_to_file_and_reinit(&print_event_info->body_cache, result_file))
          goto err;
        goto end;
      }
      break;
    }
    default:
      ev->print(result_file, print_event_info);
    }
    /* Flush head cache to result_file for every event */
    if (copy_event_cache_to_file_and_reinit(&print_event_info->head_cache,
                                            result_file))
      goto err;
  }

  goto end;

err:
  retval= ERROR_STOP;
end:
  rec_count++;
  /*
    Destroy the log_event object. If reading from a remote host,
    set the temp_buf to NULL so that memory isn't freed twice.
  */
  if (ev)
  {
    if (remote_opt)
      ev->temp_buf= 0;
    if (destroy_evt) /* destroy it later if not set (ignored table map) */
      delete ev;
  }
  DBUG_RETURN(retval);
}


static struct my_option my_long_options[] =
{
  {"help", '?', "Display this help and exit.",
   0, 0, 0, GET_NO_ARG, NO_ARG, 0, 0, 0, 0, 0, 0},
  {"base64-output", OPT_BASE64_OUTPUT_MODE,
    /* 'unspec' is not mentioned because it is just a placeholder. */
   "Determine when the output statements should be base64-encoded BINLOG "
   "statements: 'never' disables it and works only for binlogs without "
   "row-based events; 'decode-rows' decodes row events into commented pseudo-SQL "
   "statements if the --verbose option is also given; 'auto' prints base64 "
   "only when necessary (i.e., for row-based events and format description "
   "events).  If no --base64-output[=name] option is given at all, the "
   "default is 'auto'.",
   &opt_base64_output_mode_str, &opt_base64_output_mode_str,
   0, GET_STR, REQUIRED_ARG, 0, 0, 0, 0, 0, 0},
  {"bind-address", 0, "IP address to bind to.",
   (uchar**) &opt_bind_addr, (uchar**) &opt_bind_addr, 0, GET_STR,
   REQUIRED_ARG, 0, 0, 0, 0, 0, 0},
  /*
    mysqlbinlog needs charsets knowledge, to be able to convert a charset
    number found in binlog to a charset name (to be able to print things
    like this:
    SET @`a`:=_cp850 0x4DFC6C6C6572 COLLATE `cp850_general_ci`;
  */
  {"character-sets-dir", OPT_CHARSETS_DIR,
   "Directory for character set files.", &charsets_dir,
   &charsets_dir, 0, GET_STR, REQUIRED_ARG, 0, 0, 0, 0, 0, 0},
  {"database", 'd', "List entries for just this database (local log only).",
   &database, &database, 0, GET_STR_ALLOC, REQUIRED_ARG,
   0, 0, 0, 0, 0, 0},
#ifndef DBUG_OFF
  {"debug", '#', "Output debug log.", &default_dbug_option,
   &default_dbug_option, 0, GET_STR, OPT_ARG, 0, 0, 0, 0, 0, 0},
#endif
  {"debug-check", OPT_DEBUG_CHECK, "Check memory and open file usage at exit .",
   &debug_check_flag, &debug_check_flag, 0,
   GET_BOOL, NO_ARG, 0, 0, 0, 0, 0, 0},
  {"debug-info", OPT_DEBUG_INFO, "Print some debug info at exit.",
   &debug_info_flag, &debug_info_flag,
   0, GET_BOOL, NO_ARG, 0, 0, 0, 0, 0, 0},
  {"default_auth", OPT_DEFAULT_AUTH,
   "Default authentication client-side plugin to use.",
   &opt_default_auth, &opt_default_auth, 0,
   GET_STR, REQUIRED_ARG, 0, 0, 0, 0, 0, 0},
  {"disable-log-bin", 'D', "Disable binary log. This is useful, if you "
    "enabled --to-last-log and are sending the output to the same MySQL server. "
    "This way you could avoid an endless loop. You would also like to use it "
    "when restoring after a crash to avoid duplication of the statements you "
    "already have. NOTE: you will need a SUPER privilege to use this option.",
   &disable_log_bin, &disable_log_bin, 0, GET_BOOL,
   NO_ARG, 0, 0, 0, 0, 0, 0},
  {"force-if-open", 'F', "Force if binlog was not closed properly.",
   &force_if_open_opt, &force_if_open_opt, 0, GET_BOOL, NO_ARG,
   1, 0, 0, 0, 0, 0},
  {"force-read", 'f', "Force reading unknown binlog events.",
   &force_opt, &force_opt, 0, GET_BOOL, NO_ARG, 0, 0, 0, 0,
   0, 0},
  {"hexdump", 'H', "Augment output with hexadecimal and ASCII event dump.",
   &opt_hexdump, &opt_hexdump, 0, GET_BOOL, NO_ARG,
   0, 0, 0, 0, 0, 0},
  {"host", 'h', "Get the binlog from server.", &host, &host,
   0, GET_STR_ALLOC, REQUIRED_ARG, 0, 0, 0, 0, 0, 0},
  {"local-load", 'l', "Prepare local temporary files for LOAD DATA INFILE in the specified directory.",
   &dirname_for_local_load, &dirname_for_local_load, 0,
   GET_STR_ALLOC, REQUIRED_ARG, 0, 0, 0, 0, 0, 0},
  {"offset", 'o', "Skip the first N entries.", &offset, &offset,
   0, GET_ULL, REQUIRED_ARG, 0, 0, 0, 0, 0, 0},
  {"password", 'p', "Password to connect to remote server.",
   0, 0, 0, GET_STR, OPT_ARG, 0, 0, 0, 0, 0, 0},
  {"plugin_dir", OPT_PLUGIN_DIR, "Directory for client-side plugins.",
    &opt_plugin_dir, &opt_plugin_dir, 0,
   GET_STR, REQUIRED_ARG, 0, 0, 0, 0, 0, 0},
  {"port", 'P', "Port number to use for connection or 0 for default to, in "
   "order of preference, my.cnf, $MYSQL_TCP_PORT, "
#if MYSQL_PORT_DEFAULT == 0
   "/etc/services, "
#endif
   "built-in default (" STRINGIFY_ARG(MYSQL_PORT) ").",
   &port, &port, 0, GET_INT, REQUIRED_ARG,
   0, 0, 0, 0, 0, 0},
  {"protocol", OPT_MYSQL_PROTOCOL,
   "The protocol to use for connection (tcp, socket, pipe, memory).",
   0, 0, 0, GET_STR,  REQUIRED_ARG, 0, 0, 0, 0, 0, 0},
  {"read-from-remote-server", 'R', "Read binary logs from a MySQL server.",
   &remote_opt, &remote_opt, 0, GET_BOOL, NO_ARG, 0, 0, 0, 0,
   0, 0},
  {"raw", OPT_RAW_OUTPUT, "Requires -R. Output raw binlog data instead of SQL "
   "statements, output is to log files.",
   &raw_mode, &raw_mode, 0, GET_BOOL, NO_ARG, 0, 0, 0, 0,
   0, 0},
  {"result-file", 'r', "Direct output to a given file. With --raw this is a "
   "prefix for the file names.",
   &output_file, &output_file, 0, GET_STR, REQUIRED_ARG,
   0, 0, 0, 0, 0, 0},
  {"server-id", OPT_SERVER_ID,
   "Extract only binlog entries created by the server having the given id.",
   &server_id, &server_id, 0, GET_ULONG,
   REQUIRED_ARG, 0, 0, 0, 0, 0, 0},
  {"set-charset", OPT_SET_CHARSET,
   "Add 'SET NAMES character_set' to the output.", &charset,
   &charset, 0, GET_STR, REQUIRED_ARG, 0, 0, 0, 0, 0, 0},
#ifdef HAVE_SMEM
  {"shared-memory-base-name", OPT_SHARED_MEMORY_BASE_NAME,
   "Base name of shared memory.", &shared_memory_base_name,
   &shared_memory_base_name,
   0, GET_STR, REQUIRED_ARG, 0, 0, 0, 0, 0, 0},
#endif
  {"short-form", 's', "Just show regular queries: no extra info and no "
   "row-based events. This is for testing only, and should not be used in "
   "production systems. If you want to suppress base64-output, consider "
   "using --base64-output=never instead.",
   &short_form, &short_form, 0, GET_BOOL, NO_ARG, 0, 0, 0, 0,
   0, 0},
  {"socket", 'S', "The socket file to use for connection.",
   &sock, &sock, 0, GET_STR, REQUIRED_ARG, 0, 0, 0, 0,
   0, 0},
  {"start-datetime", OPT_START_DATETIME,
   "Start reading the binlog at first event having a datetime equal or "
   "posterior to the argument; the argument must be a date and time "
   "in the local time zone, in any format accepted by the MySQL server "
   "for DATETIME and TIMESTAMP types, for example: 2004-12-25 11:25:56 "
   "(you should probably use quotes for your shell to set it properly).",
   &start_datetime_str, &start_datetime_str,
   0, GET_STR_ALLOC, REQUIRED_ARG, 0, 0, 0, 0, 0, 0},
  {"start-position", 'j',
   "Start reading the binlog at position N. Applies to the first binlog "
   "passed on the command line.",
   &start_position, &start_position, 0, GET_ULL,
   REQUIRED_ARG, BIN_LOG_HEADER_SIZE, BIN_LOG_HEADER_SIZE,
   /* COM_BINLOG_DUMP accepts only 4 bytes for the position */
   (ulonglong)(~(uint32)0), 0, 0, 0},
  {"stop-datetime", OPT_STOP_DATETIME,
   "Stop reading the binlog at first event having a datetime equal or "
   "posterior to the argument; the argument must be a date and time "
   "in the local time zone, in any format accepted by the MySQL server "
   "for DATETIME and TIMESTAMP types, for example: 2004-12-25 11:25:56 "
   "(you should probably use quotes for your shell to set it properly).",
   &stop_datetime_str, &stop_datetime_str,
   0, GET_STR_ALLOC, REQUIRED_ARG, 0, 0, 0, 0, 0, 0},
  {"stop-never", OPT_STOP_NEVER, "Wait for more data from the server "
   "instead of stopping at the end of the last log. Implicitly sets "
   "--to-last-log but instead of stopping at the end of the last log "
   "it continues to wait till the server disconnects.",
   &stop_never, &stop_never, 0,
   GET_BOOL, NO_ARG, 0, 0, 0, 0, 0, 0},
  {"stop-never-slave-server-id", OPT_WAIT_SERVER_ID,
   "The slave server ID used for stop-never",
   &stop_never_server_id, &stop_never_server_id, 0,
   GET_UINT, REQUIRED_ARG, 65535, 1, 65535, 0, 0, 0},
  {"stop-position", OPT_STOP_POSITION,
   "Stop reading the binlog at position N. Applies to the last binlog "
   "passed on the command line.",
   &stop_position, &stop_position, 0, GET_ULL,
   REQUIRED_ARG, (ulonglong)(~(my_off_t)0), BIN_LOG_HEADER_SIZE,
   (ulonglong)(~(my_off_t)0), 0, 0, 0},
  {"to-last-log", 't', "Requires -R. Will not stop at the end of the "
   "requested binlog but rather continue printing until the end of the last "
   "binlog of the MySQL server. If you send the output to the same MySQL "
   "server, that may lead to an endless loop.",
   &to_last_remote_log, &to_last_remote_log, 0, GET_BOOL,
   NO_ARG, 0, 0, 0, 0, 0, 0},
  {"user", 'u', "Connect to the remote server as username.",
   &user, &user, 0, GET_STR_ALLOC, REQUIRED_ARG, 0, 0, 0, 0,
   0, 0},
  {"verbose", 'v', "Reconstruct pseudo-SQL statements out of row events. "
                   "-v -v adds comments on column data types.",
   0, 0, 0, GET_NO_ARG, NO_ARG, 0, 0, 0, 0, 0, 0},
  {"version", 'V', "Print version and exit.", 0, 0, 0, GET_NO_ARG, NO_ARG, 0,
   0, 0, 0, 0, 0},
  {"open_files_limit", OPT_OPEN_FILES_LIMIT,
   "Used to reserve file descriptors for use by this program.",
   &open_files_limit, &open_files_limit, 0, GET_ULONG,
   REQUIRED_ARG, MY_NFILE, 8, OS_FILE_LIMIT, 0, 1, 0},
  {"verify-binlog-checksum", 'c', "Verify checksum binlog events.",
   (uchar**) &opt_verify_binlog_checksum, (uchar**) &opt_verify_binlog_checksum,
   0, GET_BOOL, NO_ARG, 0, 0, 0, 0, 0, 0},
  {"binlog-row-event-max-size", OPT_BINLOG_ROWS_EVENT_MAX_SIZE,
   "The maximum size of a row-based binary log event in bytes. Rows will be "
   "grouped into events smaller than this size if possible. "
   "This value must be a multiple of 256.",
   &opt_binlog_rows_event_max_size,
   &opt_binlog_rows_event_max_size, 0,
   GET_ULONG, REQUIRED_ARG,
   /* def_value 4GB */ UINT_MAX, /* min_value */ 256,
   /* max_value */ ULONG_MAX, /* sub_size */ 0,
   /* block_size */ 256, /* app_type */ 0},
  {0, 0, 0, 0, 0, 0, GET_NO_ARG, NO_ARG, 0, 0, 0, 0, 0, 0}
};


/**
  Auxiliary function used by error() and warning().

  Prints the given text (normally "WARNING: " or "ERROR: "), followed
  by the given vprintf-style string, followed by a newline.

  @param format Printf-style format string.
  @param args List of arguments for the format string.
  @param msg Text to print before the string.
*/
static void error_or_warning(const char *format, va_list args, const char *msg)
{
  fprintf(stderr, "%s: ", msg);
  vfprintf(stderr, format, args);
  fprintf(stderr, "\n");
}

/**
  Prints a message to stderr, prefixed with the text "ERROR: " and
  suffixed with a newline.

  @param format Printf-style format string, followed by printf
  varargs.
*/
static void error(const char *format,...)
{
  va_list args;
  va_start(args, format);
  error_or_warning(format, args, "ERROR");
  va_end(args);
}


/**
  This function is used in log_event.cc to report errors.

  @param format Printf-style format string, followed by printf
  varargs.
*/
static void sql_print_error(const char *format,...)
{
  va_list args;
  va_start(args, format);
  error_or_warning(format, args, "ERROR");
  va_end(args);
}

/**
  Prints a message to stderr, prefixed with the text "WARNING: " and
  suffixed with a newline.

  @param format Printf-style format string, followed by printf
  varargs.
*/
static void warning(const char *format,...)
{
  va_list args;
  va_start(args, format);
  error_or_warning(format, args, "WARNING");
  va_end(args);
}

/**
  Frees memory for global variables in this file.
*/
static void cleanup()
{
  my_free(pass);
  my_free(database);
  my_free(host);
  my_free(user);
  my_free(dirname_for_local_load);

  delete glob_description_event;
  if (mysql)
    mysql_close(mysql);
}


static void print_version()
{
  printf("%s Ver 3.3 for %s at %s\n", my_progname, SYSTEM_TYPE, MACHINE_TYPE);
}


static void usage()
{
  print_version();
  puts(ORACLE_WELCOME_COPYRIGHT_NOTICE("2001, 2010"));
  printf("\
Dumps a MySQL binary log in a format usable for viewing or for piping to\n\
the mysql command line client.\n\n");
  printf("Usage: %s [options] log-files\n", my_progname);
  my_print_help(my_long_options);
  my_print_variables(my_long_options);
}


static my_time_t convert_str_to_timestamp(const char* str)
{
  int was_cut;
  MYSQL_TIME l_time;
  long dummy_my_timezone;
  my_bool dummy_in_dst_time_gap;
  /* We require a total specification (date AND time) */
  if (str_to_datetime(str, (uint) strlen(str), &l_time, 0, &was_cut) !=
      MYSQL_TIMESTAMP_DATETIME || was_cut)
  {
    error("Incorrect date and time argument: %s", str);
    exit(1);
  }
  /*
    Note that Feb 30th, Apr 31st cause no error messages and are mapped to
    the next existing day, like in mysqld. Maybe this could be changed when
    mysqld is changed too (with its "strict" mode?).
  */
  return
    my_system_gmt_sec(&l_time, &dummy_my_timezone, &dummy_in_dst_time_gap);
}


extern "C" my_bool
get_one_option(int optid, const struct my_option *opt __attribute__((unused)),
	       char *argument)
{
  bool tty_password=0;
  switch (optid) {
#ifndef DBUG_OFF
  case '#':
    DBUG_PUSH(argument ? argument : default_dbug_option);
    break;
#endif
  case 'd':
    one_database = 1;
    break;
  case 'p':
    if (argument == disabled_my_option)
      argument= (char*) "";                     // Don't require password
    if (argument)
    {
      my_free(pass);
      char *start=argument;
      pass= my_strdup(argument,MYF(MY_FAE));
      while (*argument) *argument++= 'x';		/* Destroy argument */
      if (*start)
        start[1]=0;				/* Cut length of argument */
    }
    else
      tty_password=1;
    break;
  case 'R':
    remote_opt= 1;
    break;
  case OPT_MYSQL_PROTOCOL:
    opt_protocol= find_type_or_exit(argument, &sql_protocol_typelib,
                                    opt->name);
    break;
  case OPT_START_DATETIME:
    start_datetime= convert_str_to_timestamp(start_datetime_str);
    break;
  case OPT_STOP_DATETIME:
    stop_datetime= convert_str_to_timestamp(stop_datetime_str);
    break;
  case OPT_BASE64_OUTPUT_MODE:
    opt_base64_output_mode= (enum_base64_output_mode)
      (find_type_or_exit(argument, &base64_output_mode_typelib, opt->name)-1);
    break;
  case 'v':
    if (argument == disabled_my_option)
      verbose= 0;
    else
      verbose++;
    break;
  case 'V':
    print_version();
    exit(0);
  case OPT_STOP_NEVER:
    /* wait-for-data implicitly sets to-last-log */
    to_last_remote_log= 1;
    break;
  case '?':
    usage();
    exit(0);
  }
  if (tty_password)
    pass= get_tty_password(NullS);

  return 0;
}


static int parse_args(int *argc, char*** argv)
{
  int ho_error;

  result_file = stdout;
  if ((ho_error=handle_options(argc, argv, my_long_options, get_one_option)))
    exit(ho_error);
  if (debug_info_flag)
    my_end_arg= MY_CHECK_ERROR | MY_GIVE_INFO;
  if (debug_check_flag)
    my_end_arg= MY_CHECK_ERROR;
  return 0;
}


/**
  Create and initialize the global mysql object, and connect to the
  server.

  @retval ERROR_STOP An error occurred - the program should terminate.
  @retval OK_CONTINUE No error, the program should continue.
*/
static Exit_status safe_connect()
{
  mysql= mysql_init(NULL);

  if (!mysql)
  {
    error("Failed on mysql_init.");
    return ERROR_STOP;
  }

  if (opt_plugin_dir && *opt_plugin_dir)
    mysql_options(mysql, MYSQL_PLUGIN_DIR, opt_plugin_dir);

  if (opt_default_auth && *opt_default_auth)
    mysql_options(mysql, MYSQL_DEFAULT_AUTH, opt_default_auth);

  if (opt_protocol)
    mysql_options(mysql, MYSQL_OPT_PROTOCOL, (char*) &opt_protocol);
  if (opt_bind_addr)
    mysql_options(mysql, MYSQL_OPT_BIND, opt_bind_addr);
#ifdef HAVE_SMEM
  if (shared_memory_base_name)
    mysql_options(mysql, MYSQL_SHARED_MEMORY_BASE_NAME,
                  shared_memory_base_name);
#endif
  if (!mysql_real_connect(mysql, host, user, pass, 0, port, sock, 0))
  {
    error("Failed on connect: %s", mysql_error(mysql));
    return ERROR_STOP;
  }
  mysql->reconnect= 1;
  return OK_CONTINUE;
}


/**
  High-level function for dumping a named binlog.

  This function calls dump_remote_log_entries() or
  dump_local_log_entries() to do the job.

  @param[in] logname Name of input binlog.

  @retval ERROR_STOP An error occurred - the program should terminate.
  @retval OK_CONTINUE No error, the program should continue.
  @retval OK_STOP No error, but the end of the specified range of
  events to process has been reached and the program should terminate.
*/
static Exit_status dump_log_entries(const char* logname)
{
  Exit_status rc;
  PRINT_EVENT_INFO print_event_info;

  if (!print_event_info.init_ok())
    return ERROR_STOP;
  /*
     Set safe delimiter, to dump things
     like CREATE PROCEDURE safely
  */
  if (!raw_mode)
  {
    fprintf(result_file, "DELIMITER /*!*/;\n");
  }
  strmov(print_event_info.delimiter, "/*!*/;");
  
  print_event_info.verbose= short_form ? 0 : verbose;

  rc= (remote_opt ? dump_remote_log_entries(&print_event_info, logname) :
       dump_local_log_entries(&print_event_info, logname));

  if (print_event_info.have_unflushed_events)
    warning("The range of printed events ends with a row event or "
            "a table map event that does not have the STMT_END_F "
            "flag set. This might be because the last statement "
            "was not fully written to the log, or because you are "
            "using a --stop-position or --stop-datetime that refers "
            "to an event in the middle of a statement. The event(s) "
            "from the partial statement have not been written to output.");

  /* Set delimiter back to semicolon */
  if (!raw_mode)
  {
    fprintf(result_file, "DELIMITER ;\n");
    strmov(print_event_info.delimiter, ";");
  }
  return rc;
}


/**
  When reading a remote binlog, this function is used to grab the
  Format_description_log_event in the beginning of the stream.
  
  This is not as smart as check_header() (used for local log); it will
  not work for a binlog which mixes format. TODO: fix this.

  @retval ERROR_STOP An error occurred - the program should terminate.
  @retval OK_CONTINUE No error, the program should continue.
*/
static Exit_status check_master_version()
{
  MYSQL_RES* res = 0;
  MYSQL_ROW row;
  const char* version;

  if (mysql_query(mysql, "SELECT VERSION()") ||
      !(res = mysql_store_result(mysql)))
  {
    error("Could not find server version: "
          "Query failed when checking master version: %s", mysql_error(mysql));
    return ERROR_STOP;
  }
  if (!(row = mysql_fetch_row(res)))
  {
    error("Could not find server version: "
          "Master returned no rows for SELECT VERSION().");
    goto err;
  }

  if (!(version = row[0]))
  {
    error("Could not find server version: "
          "Master reported NULL for the version.");
    goto err;
  }
  /* 
     Make a notice to the server that this client
     is checksum-aware. It does not need the first fake Rotate
     necessary checksummed. 
     That preference is specified below.
  */
  if (mysql_query(mysql, "SET @master_binlog_checksum='NONE'"))
  {
    error("Could not notify master about checksum awareness."
          "Master returned '%s'", mysql_error(mysql));
    goto err;
  }
  delete glob_description_event;
  switch (*version) {
  case '3':
    glob_description_event= new Format_description_log_event(1);
    break;
  case '4':
    glob_description_event= new Format_description_log_event(3);
    break;
  case '5':
    /*
      The server is soon going to send us its Format_description log
      event, unless it is a 5.0 server with 3.23 or 4.0 binlogs.
      So we first assume that this is 4.0 (which is enough to read the
      Format_desc event if one comes).
    */
    glob_description_event= new Format_description_log_event(3);
    break;
  default:
    glob_description_event= NULL;
    error("Could not find server version: "
          "Master reported unrecognized MySQL version '%s'.", version);
    goto err;
  }
  if (!glob_description_event || !glob_description_event->is_valid())
  {
    error("Failed creating Format_description_log_event; out of memory?");
    goto err;
  }

  mysql_free_result(res);
  return OK_CONTINUE;

err:
  mysql_free_result(res);
  return ERROR_STOP;
}


/**
  Requests binlog dump from a remote server and prints the events it
  receives.

  @param[in,out] print_event_info Parameters and context state
  determining how to print.
  @param[in] logname Name of input binlog.

  @retval ERROR_STOP An error occurred - the program should terminate.
  @retval OK_CONTINUE No error, the program should continue.
  @retval OK_STOP No error, but the end of the specified range of
  events to process has been reached and the program should terminate.
*/
static Exit_status dump_remote_log_entries(PRINT_EVENT_INFO *print_event_info,
                                           const char* logname)

{
  uchar buf[128];
  ulong len;
  uint logname_len;
  uint server_id;
  NET* net;
  my_off_t old_off= start_position_mot;
  char fname[FN_REFLEN+1];
  char log_file_name[FN_REFLEN+1];
  Exit_status retval= OK_CONTINUE;
  DBUG_ENTER("dump_remote_log_entries");

  fname[0]= log_file_name[0]= 0;

  /*
    Even if we already read one binlog (case of >=2 binlogs on command line),
    we cannot re-use the same connection as before, because it is now dead
    (COM_BINLOG_DUMP kills the thread when it finishes).
  */
  if ((retval= safe_connect()) != OK_CONTINUE)
    DBUG_RETURN(retval);
  net= &mysql->net;

  if ((retval= check_master_version()) != OK_CONTINUE)
    DBUG_RETURN(retval);

  /*
    COM_BINLOG_DUMP accepts only 4 bytes for the position, so we are forced to
    cast to uint32.
  */
  int4store(buf, (uint32)start_position);
  int2store(buf + BIN_LOG_HEADER_SIZE, binlog_flags);

  size_t tlen = strlen(logname);
  if (tlen > UINT_MAX) 
  {
    error("Log name too long.");
    DBUG_RETURN(ERROR_STOP);
  }
  logname_len = (uint) tlen;

  /*
    Fake a server ID to log continously.
    This will show as a slave on the mysql server.
  */
  server_id= ((to_last_remote_log && stop_never) ? stop_never_server_id : 0);

  int4store(buf + 6, server_id);
  memcpy(buf + 10, logname, logname_len);
  if (simple_command(mysql, COM_BINLOG_DUMP, buf, logname_len + 10, 1))
  {
    error("Got fatal error sending the log dump command.");
    DBUG_RETURN(ERROR_STOP);
  }

  for (;;)
  {
    const char *error_msg= NULL;
    Log_event *ev= NULL;
    Log_event_type type= UNKNOWN_EVENT;

    len= cli_safe_read(mysql);
    if (len == packet_error)
    {
      error("Got error reading packet from server: %s", mysql_error(mysql));
      DBUG_RETURN(ERROR_STOP);
    }
    if (len < 8 && net->read_pos[0] == 254)
      break; // end of data
    DBUG_PRINT("info",( "len: %lu  net->read_pos[5]: %d\n",
			len, net->read_pos[5]));
    /*
      In raw mode We only need the full event details if it is a 
      ROTATE_EVENT or FORMAT_DESCRIPTION_EVENT
    */

    type= (Log_event_type) net->read_pos[1 + EVENT_TYPE_OFFSET];
    if (!raw_mode || (type == ROTATE_EVENT) || (type == FORMAT_DESCRIPTION_EVENT))
    {
      if (!(ev= Log_event::read_log_event((const char*) net->read_pos + 1 ,
                                          len - 1, &error_msg,
                                          glob_description_event,
                                          opt_verify_binlog_checksum)))
      {
        error("Could not construct log event object: %s", error_msg);
        DBUG_RETURN(ERROR_STOP);
      }
      /*
        If reading from a remote host, ensure the temp_buf for the
        Log_event class is pointing to the incoming stream.
      */
      ev->register_temp_buf((char *) net->read_pos + 1);
    }
<<<<<<< HEAD
    if (glob_description_event->binlog_version >= 3 ||
        (type != LOAD_EVENT && type != CREATE_FILE_EVENT))
=======
    if (raw_mode || (type != LOAD_EVENT))
>>>>>>> 3b251cfb
    {
      /*
        If this is a Rotate event, maybe it's the end of the requested binlog;
        in this case we are done (stop transfer).
        This is suitable for binlogs, not relay logs (but for now we don't read
        relay logs remotely because the server is not able to do that). If one
        day we read relay logs remotely, then we will have a problem with the
        detection below: relay logs contain Rotate events which are about the
        binlogs, so which would trigger the end-detection below.
      */
      if (type == ROTATE_EVENT)
      {
        Rotate_log_event *rev= (Rotate_log_event *)ev;
        /*
          If this is a fake Rotate event, and not about our log, we can stop
          transfer. If this a real Rotate event (so it's not about our log,
          it's in our log describing the next log), we print it (because it's
          part of our log) and then we will stop when we receive the fake one
          soon.
        */
        if (raw_mode)
        {
          if (output_file != 0)
          {
            my_snprintf(log_file_name, sizeof(log_file_name), "%s%s",
                        output_file, rev->new_log_ident);
          }
          else
          {
            strmov(log_file_name, rev->new_log_ident);
          }
        }

        if (rev->when == 0)
        {
          if (!to_last_remote_log)
          {
            if ((rev->ident_len != logname_len) ||
                memcmp(rev->new_log_ident, logname, logname_len))
            {
              DBUG_RETURN(OK_CONTINUE);
            }
            /*
              Otherwise, this is a fake Rotate for our log, at the very
              beginning for sure. Skip it, because it was not in the original
              log. If we are running with to_last_remote_log, we print it,
              because it serves as a useful marker between binlogs then.
            */
            continue;
          }
          len= 1; // fake Rotate, so don't increment old_off
        }
      }
      else if (type == FORMAT_DESCRIPTION_EVENT)
      {
        /*
          This could be an fake Format_description_log_event that server
          (5.0+) automatically sends to a slave on connect, before sending
          a first event at the requested position.  If this is the case,
          don't increment old_off. Real Format_description_log_event always
          starts from BIN_LOG_HEADER_SIZE position.
        */
        // fake event when not in raw mode, don't increment old_off
        if ((old_off != BIN_LOG_HEADER_SIZE) && (!raw_mode))
          len= 1;
        if (raw_mode)
        {
          if (result_file && (result_file != stdout))
            my_fclose(result_file, MYF(0));
          if (!(result_file = my_fopen(log_file_name, O_WRONLY | O_BINARY,
                                       MYF(MY_WME))))
          {
            error("Could not create log file '%s'", log_file_name);
            DBUG_RETURN(ERROR_STOP);
          }
          my_fwrite(result_file, (const uchar*) BINLOG_MAGIC,
                    BIN_LOG_HEADER_SIZE, MYF(0));
          /*
            Need to handle these events correctly in raw mode too 
            or this could get messy
          */
          delete glob_description_event;
          glob_description_event= (Format_description_log_event*) ev;
          print_event_info->common_header_len= glob_description_event->common_header_len;
          ev->temp_buf= 0;
          ev= 0;
        }
<<<<<<< HEAD
      }

      if (raw_mode)
      {
        my_fwrite(result_file, net->read_pos + 1 , len - 1, MYF(0));
        if (ev)
        {
          ev->temp_buf=0;
          delete ev;
        }
      }
      else
      {
        retval= process_event(print_event_info, ev, old_off, logname);
      }

=======
      }
      
      if (type == LOAD_EVENT)
      {
        DBUG_ASSERT(raw_mode);
        warning("Attempting to load a remote pre-4.0 binary log that contains "
                "LOAD DATA INFILE statements. The file will not be copied from "
                "the remote server. ");
      }

      if (raw_mode)
      {
        my_fwrite(result_file, net->read_pos + 1 , len - 1, MYF(0));
        if (ev)
        {
          ev->temp_buf=0;
          delete ev;
        }
      }
      else
      {
        retval= process_event(print_event_info, ev, old_off, logname);
      }

>>>>>>> 3b251cfb
      if (retval != OK_CONTINUE)
        DBUG_RETURN(retval);
    }
    else
    {
      Load_log_event *le= (Load_log_event*)ev;
      const char *old_fname= le->fname;
      uint old_len= le->fname_len;
      File file;

      if ((file= load_processor.prepare_new_file_for_old_format(le,fname)) < 0)
        DBUG_RETURN(ERROR_STOP);

      retval= process_event(print_event_info, ev, old_off, logname);
      if (retval != OK_CONTINUE)
      {
        my_close(file,MYF(MY_WME));
        DBUG_RETURN(retval);
      }
      retval= load_processor.load_old_format_file(net,old_fname,old_len,file);
      my_close(file,MYF(MY_WME));
      if (retval != OK_CONTINUE)
        DBUG_RETURN(retval);
    }
    /*
      Let's adjust offset for remote log as for local log to produce
      similar text and to have --stop-position to work identically.
    */
    old_off+= len-1;
  }

  DBUG_RETURN(OK_CONTINUE);
}


/**
  Reads the @c Format_description_log_event from the beginning of a
  local input file.

  The @c Format_description_log_event is only read if it is outside
  the range specified with @c --start-position; otherwise, it will be
  seen later.  If this is an old binlog, a fake @c
  Format_description_event is created.  This also prints a @c
  Format_description_log_event to the output, unless we reach the
  --start-position range.  In this case, it is assumed that a @c
  Format_description_log_event will be found when reading events the
  usual way.

  @param file The file to which a @c Format_description_log_event will
  be printed.

  @param[in,out] print_event_info Parameters and context state
  determining how to print.

  @param[in] logname Name of input binlog.

  @retval ERROR_STOP An error occurred - the program should terminate.
  @retval OK_CONTINUE No error, the program should continue.
  @retval OK_STOP No error, but the end of the specified range of
  events to process has been reached and the program should terminate.
*/
static Exit_status check_header(IO_CACHE* file,
                                PRINT_EVENT_INFO *print_event_info,
                                const char* logname)
{
  uchar header[BIN_LOG_HEADER_SIZE];
  uchar buf[PROBE_HEADER_LEN];
  my_off_t tmp_pos, pos;

  delete glob_description_event;
  if (!(glob_description_event= new Format_description_log_event(3)))
  {
    error("Failed creating Format_description_log_event; out of memory?");
    return ERROR_STOP;
  }

  pos= my_b_tell(file);
  my_b_seek(file, (my_off_t)0);
  if (my_b_read(file, header, sizeof(header)))
  {
    error("Failed reading header; probably an empty file.");
    return ERROR_STOP;
  }
  if (memcmp(header, BINLOG_MAGIC, sizeof(header)))
  {
    error("File is not a binary log file.");
    return ERROR_STOP;
  }

  /*
    Imagine we are running with --start-position=1000. We still need
    to know the binlog format's. So we still need to find, if there is
    one, the Format_desc event, or to know if this is a 3.23
    binlog. So we need to first read the first events of the log,
    those around offset 4.  Even if we are reading a 3.23 binlog from
    the start (no --start-position): we need to know the header length
    (which is 13 in 3.23, 19 in 4.x) to be able to successfully print
    the first event (Start_log_event_v3). So even in this case, we
    need to "probe" the first bytes of the log *before* we do a real
    read_log_event(). Because read_log_event() needs to know the
    header's length to work fine.
  */
  for(;;)
  {
    tmp_pos= my_b_tell(file); /* should be 4 the first time */
    if (my_b_read(file, buf, sizeof(buf)))
    {
      if (file->error)
      {
        error("Could not read entry at offset %llu: "
              "Error in log format or read error.", (ulonglong)tmp_pos);
        return ERROR_STOP;
      }
      /*
        Otherwise this is just EOF : this log currently contains 0-2
        events.  Maybe it's going to be filled in the next
        milliseconds; then we are going to have a problem if this a
        3.23 log (imagine we are locally reading a 3.23 binlog which
        is being written presently): we won't know it in
        read_log_event() and will fail().  Similar problems could
        happen with hot relay logs if --start-position is used (but a
        --start-position which is posterior to the current size of the log).
        These are rare problems anyway (reading a hot log + when we
        read the first events there are not all there yet + when we
        read a bit later there are more events + using a strange
        --start-position).
      */
      break;
    }
    else
    {
      DBUG_PRINT("info",("buf[EVENT_TYPE_OFFSET=%d]=%d",
                         EVENT_TYPE_OFFSET, buf[EVENT_TYPE_OFFSET]));
      /* always test for a Start_v3, even if no --start-position */
      if (buf[EVENT_TYPE_OFFSET] == START_EVENT_V3)
      {
        /* This is 3.23 or 4.x */
        if (uint4korr(buf + EVENT_LEN_OFFSET) < 
            (LOG_EVENT_MINIMAL_HEADER_LEN + START_V3_HEADER_LEN))
        {
          /* This is 3.23 (format 1) */
          delete glob_description_event;
          if (!(glob_description_event= new Format_description_log_event(1)))
          {
            error("Failed creating Format_description_log_event; "
                  "out of memory?");
            return ERROR_STOP;
          }
        }
        break;
      }
      else if (tmp_pos >= start_position)
        break;
      else if (buf[EVENT_TYPE_OFFSET] == FORMAT_DESCRIPTION_EVENT)
      {
        /* This is 5.0 */
        Format_description_log_event *new_description_event;
        my_b_seek(file, tmp_pos); /* seek back to event's start */
        if (!(new_description_event= (Format_description_log_event*) 
              Log_event::read_log_event(file, glob_description_event,
                                        opt_verify_binlog_checksum)))
          /* EOF can't be hit here normally, so it's a real error */
        {
          error("Could not read a Format_description_log_event event at "
                "offset %llu; this could be a log format error or read error.",
                (ulonglong)tmp_pos);
          return ERROR_STOP;
        }
        if (opt_base64_output_mode == BASE64_OUTPUT_AUTO)
        {
          /*
            process_event will delete *description_event and set it to
            the new one, so we should not do it ourselves in this
            case.
          */
          Exit_status retval= process_event(print_event_info,
                                            new_description_event, tmp_pos,
                                            logname);
          if (retval != OK_CONTINUE)
            return retval;
        }
        else
        {
          delete glob_description_event;
          glob_description_event= new_description_event;
        }
        DBUG_PRINT("info",("Setting description_event"));
      }
      else if (buf[EVENT_TYPE_OFFSET] == ROTATE_EVENT)
      {
        Log_event *ev;
        my_b_seek(file, tmp_pos); /* seek back to event's start */
        if (!(ev= Log_event::read_log_event(file, glob_description_event,
                                            opt_verify_binlog_checksum)))
        {
          /* EOF can't be hit here normally, so it's a real error */
          error("Could not read a Rotate_log_event event at offset %llu;"
                " this could be a log format error or read error.",
                (ulonglong)tmp_pos);
          return ERROR_STOP;
        }
        delete ev;
      }
      else
        break;
    }
  }
  my_b_seek(file, pos);
  return OK_CONTINUE;
}


/**
  Reads a local binlog and prints the events it sees.

  @param[in] logname Name of input binlog.

  @param[in,out] print_event_info Parameters and context state
  determining how to print.

  @retval ERROR_STOP An error occurred - the program should terminate.
  @retval OK_CONTINUE No error, the program should continue.
  @retval OK_STOP No error, but the end of the specified range of
  events to process has been reached and the program should terminate.
*/
static Exit_status dump_local_log_entries(PRINT_EVENT_INFO *print_event_info,
                                          const char* logname)
{
  File fd = -1;
  IO_CACHE cache,*file= &cache;
  uchar tmp_buff[BIN_LOG_HEADER_SIZE];
  Exit_status retval= OK_CONTINUE;

  if (logname && strcmp(logname, "-") != 0)
  {
    /* read from normal file */
    if ((fd = my_open(logname, O_RDONLY | O_BINARY, MYF(MY_WME))) < 0)
      return ERROR_STOP;
    if (init_io_cache(file, fd, 0, READ_CACHE, start_position_mot, 0,
		      MYF(MY_WME | MY_NABP)))
    {
      my_close(fd, MYF(MY_WME));
      return ERROR_STOP;
    }
    if ((retval= check_header(file, print_event_info, logname)) != OK_CONTINUE)
      goto end;
  }
  else
  {
    /* read from stdin */
    /*
      Windows opens stdin in text mode by default. Certain characters
      such as CTRL-Z are interpeted as events and the read() method
      will stop. CTRL-Z is the EOF marker in Windows. to get past this
      you have to open stdin in binary mode. Setmode() is used to set
      stdin in binary mode. Errors on setting this mode result in 
      halting the function and printing an error message to stderr.
    */
#if defined (__WIN__) || (_WIN64)
    if (_setmode(fileno(stdin), O_BINARY) == -1)
    {
      error("Could not set binary mode on stdin.");
      return ERROR_STOP;
    }
#endif 
    if (init_io_cache(file, my_fileno(stdin), 0, READ_CACHE, (my_off_t) 0,
		      0, MYF(MY_WME | MY_NABP | MY_DONT_CHECK_FILESIZE)))
    {
      error("Failed to init IO cache.");
      return ERROR_STOP;
    }
    if ((retval= check_header(file, print_event_info, logname)) != OK_CONTINUE)
      goto end;
    if (start_position)
    {
      /* skip 'start_position' characters from stdin */
      uchar buff[IO_SIZE];
      my_off_t length,tmp;
      for (length= start_position_mot ; length > 0 ; length-=tmp)
      {
	tmp=min(length,sizeof(buff));
	if (my_b_read(file, buff, (uint) tmp))
        {
          error("Failed reading from file.");
          goto err;
        }
      }
    }
  }

  if (!glob_description_event || !glob_description_event->is_valid())
  {
    error("Invalid Format_description log event; could be out of memory.");
    goto err;
  }

  if (!start_position && my_b_read(file, tmp_buff, BIN_LOG_HEADER_SIZE))
  {
    error("Failed reading from file.");
    goto err;
  }
  for (;;)
  {
    char llbuff[21];
    my_off_t old_off = my_b_tell(file);

    Log_event* ev = Log_event::read_log_event(file, glob_description_event,
                                              opt_verify_binlog_checksum);
    if (!ev)
    {
      /*
        if binlog wasn't closed properly ("in use" flag is set) don't complain
        about a corruption, but treat it as EOF and move to the next binlog.
      */
      if (glob_description_event->flags & LOG_EVENT_BINLOG_IN_USE_F)
        file->error= 0;
      else if (file->error)
      {
        error("Could not read entry at offset %s: "
              "Error in log format or read error.",
              llstr(old_off,llbuff));
        goto err;
      }
      // file->error == 0 means EOF, that's OK, we break in this case
      goto end;
    }
    if ((retval= process_event(print_event_info, ev, old_off, logname)) !=
        OK_CONTINUE)
      goto end;
  }

  /* NOTREACHED */

err:
  retval= ERROR_STOP;

end:
  if (fd >= 0)
    my_close(fd, MYF(MY_WME));
  end_io_cache(file);
  return retval;
}

/* Post processing of arguments to check for conflicts and other setups */
static int args_post_process(void)
{
  DBUG_ENTER("args_post_process");

  if (raw_mode)
  {
    if (one_database)
      warning("The --database option is ignored with --raw mode");

    if (!remote_opt)
    {
      error("You need to set --read-from-remote-server for --raw mode");
      DBUG_RETURN(ERROR_STOP);
    }

    if (stop_position != (ulonglong)(~(my_off_t)0))
      warning("The --stop-position option is ignored in raw mode");

    if (stop_datetime != MY_TIME_T_MAX)
      warning("The --stop-datetime option is ignored in raw mode");
  }
  else if (output_file)
  {
    if (!(result_file = my_fopen(output_file, O_WRONLY | O_BINARY, MYF(MY_WME))))
    {
      error("Could not create log file '%s'", output_file);
      DBUG_RETURN(ERROR_STOP);
    }
  }

  DBUG_RETURN(OK_CONTINUE);
}


int main(int argc, char** argv)
{
  char **defaults_argv;
  Exit_status retval= OK_CONTINUE;
  ulonglong save_stop_position;
  MY_INIT(argv[0]);
  DBUG_ENTER("main");
  DBUG_PROCESS(argv[0]);

  my_init_time(); // for time functions

  if (load_defaults("my", load_default_groups, &argc, &argv))
    exit(1);
  defaults_argv= argv;

  parse_args(&argc, &argv);

  if (!argc)
  {
    usage();
    free_defaults(defaults_argv);
    my_end(my_end_arg);
    exit(1);
  }

  /* Check for argument conflicts and do any post-processing */
  if (args_post_process() == ERROR_STOP)
    exit(1);

  if (opt_base64_output_mode == BASE64_OUTPUT_UNSPEC)
    opt_base64_output_mode= BASE64_OUTPUT_AUTO;

  my_set_max_open_files(open_files_limit);

  MY_TMPDIR tmpdir;
  tmpdir.list= 0;
  if (!dirname_for_local_load)
  {
    if (init_tmpdir(&tmpdir, 0))
      exit(1);
    dirname_for_local_load= my_strdup(my_tmpdir(&tmpdir), MY_WME);
  }

  if (load_processor.init())
    exit(1);
  if (dirname_for_local_load)
    load_processor.init_by_dir_name(dirname_for_local_load);
  else
    load_processor.init_by_cur_dir();

  if (!raw_mode)
  {
    fprintf(result_file,
            "/*!40019 SET @@session.max_insert_delayed_threads=0*/;\n");

    if (disable_log_bin)
      fprintf(result_file,
              "/*!32316 SET @OLD_SQL_LOG_BIN=@@SQL_LOG_BIN, SQL_LOG_BIN=0*/;\n");

    /*
      In mysqlbinlog|mysql, don't want mysql to be disconnected after each
      transaction (which would be the case with GLOBAL.COMPLETION_TYPE==2).
    */
    fprintf(result_file,
            "/*!50003 SET @OLD_COMPLETION_TYPE=@@COMPLETION_TYPE,"
            "COMPLETION_TYPE=0*/;\n");

    if (charset)
      fprintf(result_file,
              "\n/*!40101 SET @OLD_CHARACTER_SET_CLIENT=@@CHARACTER_SET_CLIENT */;"
              "\n/*!40101 SET @OLD_CHARACTER_SET_RESULTS=@@CHARACTER_SET_RESULTS */;"
              "\n/*!40101 SET @OLD_COLLATION_CONNECTION=@@COLLATION_CONNECTION */;"
              "\n/*!40101 SET NAMES %s */;\n", charset);
  }

  for (save_stop_position= stop_position, stop_position= ~(my_off_t)0 ;
       (--argc >= 0) ; )
  {
    if (argc == 0) // last log, --stop-position applies
      stop_position= save_stop_position;
    if ((retval= dump_log_entries(*argv++)) != OK_CONTINUE)
      break;

    // For next log, --start-position does not apply
    start_position= BIN_LOG_HEADER_SIZE;
  }

  if (!raw_mode)
  {
    /*
      Issue a ROLLBACK in case the last printed binlog was crashed and had half
      of transaction.
    */
    fprintf(result_file,
          "# End of log file\nROLLBACK /* added by mysqlbinlog */;\n"
          "/*!50003 SET COMPLETION_TYPE=@OLD_COMPLETION_TYPE*/;\n");
    if (disable_log_bin)
      fprintf(result_file, "/*!32316 SET SQL_LOG_BIN=@OLD_SQL_LOG_BIN*/;\n");

    if (charset)
      fprintf(result_file,
              "/*!40101 SET CHARACTER_SET_CLIENT=@OLD_CHARACTER_SET_CLIENT */;\n"
              "/*!40101 SET CHARACTER_SET_RESULTS=@OLD_CHARACTER_SET_RESULTS */;\n"
              "/*!40101 SET COLLATION_CONNECTION=@OLD_COLLATION_CONNECTION */;\n");
  }

  if (tmpdir.list)
    free_tmpdir(&tmpdir);
  if (result_file && (result_file != stdout))
    my_fclose(result_file, MYF(0));
  cleanup();
  if (defaults_argv)
    free_defaults(defaults_argv);
  my_free_open_file_info();
  load_processor.destroy();
  /* We cannot free DBUG, it is used in global destructors after exit(). */
  my_end(my_end_arg | MY_DONT_FREE_DBUG);

  exit(retval == ERROR_STOP ? 1 : 0);
  /* Keep compilers happy. */
  DBUG_RETURN(retval == ERROR_STOP ? 1 : 0);
}

/*
  We must include this here as it's compiled with different options for
  the server
*/

#include "my_decimal.h"
#include "decimal.c"
#include "my_decimal.cc"
#include "log_event.cc"
#include "log_event_old.cc"
#include "rpl_utility.cc"<|MERGE_RESOLUTION|>--- conflicted
+++ resolved
@@ -935,12 +935,8 @@
         row events.
       */
       if (!print_event_info->printed_fd_event && !short_form &&
-<<<<<<< HEAD
-          ev_type != TABLE_MAP_EVENT && ev_type != ROWS_QUERY_LOG_EVENT)
-=======
           ev_type != TABLE_MAP_EVENT && ev_type != ROWS_QUERY_LOG_EVENT &&
           opt_base64_output_mode != BASE64_OUTPUT_DECODE_ROWS)
->>>>>>> 3b251cfb
       {
         const char* type_str= ev->get_type_str();
         if (opt_base64_output_mode == BASE64_OUTPUT_NEVER)
@@ -1686,12 +1682,7 @@
       */
       ev->register_temp_buf((char *) net->read_pos + 1);
     }
-<<<<<<< HEAD
-    if (glob_description_event->binlog_version >= 3 ||
-        (type != LOAD_EVENT && type != CREATE_FILE_EVENT))
-=======
     if (raw_mode || (type != LOAD_EVENT))
->>>>>>> 3b251cfb
     {
       /*
         If this is a Rotate event, maybe it's the end of the requested binlog;
@@ -1779,7 +1770,14 @@
           ev->temp_buf= 0;
           ev= 0;
         }
-<<<<<<< HEAD
+      }
+      
+      if (type == LOAD_EVENT)
+      {
+        DBUG_ASSERT(raw_mode);
+        warning("Attempting to load a remote pre-4.0 binary log that contains "
+                "LOAD DATA INFILE statements. The file will not be copied from "
+                "the remote server. ");
       }
 
       if (raw_mode)
@@ -1796,32 +1794,6 @@
         retval= process_event(print_event_info, ev, old_off, logname);
       }
 
-=======
-      }
-      
-      if (type == LOAD_EVENT)
-      {
-        DBUG_ASSERT(raw_mode);
-        warning("Attempting to load a remote pre-4.0 binary log that contains "
-                "LOAD DATA INFILE statements. The file will not be copied from "
-                "the remote server. ");
-      }
-
-      if (raw_mode)
-      {
-        my_fwrite(result_file, net->read_pos + 1 , len - 1, MYF(0));
-        if (ev)
-        {
-          ev->temp_buf=0;
-          delete ev;
-        }
-      }
-      else
-      {
-        retval= process_event(print_event_info, ev, old_off, logname);
-      }
-
->>>>>>> 3b251cfb
       if (retval != OK_CONTINUE)
         DBUG_RETURN(retval);
     }
