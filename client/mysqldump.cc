/*
   Copyright (c) 2000, 2024, Oracle and/or its affiliates.

   This program is free software; you can redistribute it and/or modify
   it under the terms of the GNU General Public License, version 2.0,
   as published by the Free Software Foundation.

   This program is designed to work with certain software (including
   but not limited to OpenSSL) that is licensed under separate terms,
   as designated in a particular file or component or in included license
   documentation.  The authors of MySQL hereby grant you an additional
   permission to link the program and your derivative works with the
   separately licensed software that they have either included with
   the program or referenced in the documentation.

   This program is distributed in the hope that it will be useful,
   but WITHOUT ANY WARRANTY; without even the implied warranty of
   MERCHANTABILITY or FITNESS FOR A PARTICULAR PURPOSE.  See the
   GNU General Public License, version 2.0, for more details.

   You should have received a copy of the GNU General Public License
   along with this program; if not, write to the Free Software
   Foundation, Inc., 51 Franklin St, Fifth Floor, Boston, MA 02110-1301  USA
*/

// Dump a table's contents and format to an ASCII file.

#define DUMP_VERSION "10.13"

#include "my_config.h"

#include <assert.h>
#include <errno.h>
#include <fcntl.h>
#include <stdarg.h>
#include <stdio.h>
#include <stdlib.h>
#include <sys/types.h>
#include <forward_list>
#include <list>
#include <memory>
#include <string>
#include <unordered_map>

#include "client/include/client_priv.h"
#include "client/multi_option.h"
#include "compression.h"
#include "m_string.h"
#include "map_helpers.h"
#include "my_compiler.h"
#include "my_dbug.h"
#include "my_default.h"
#include "my_hostname.h"
#include "my_inttypes.h"
#include "my_io.h"
#include "my_macros.h"
#include "my_sys.h"
#include "my_systime.h"  // GETDATE_DATE_TIME
#include "my_user.h"
#include "mysql.h"
#include "mysql/service_mysql_alloc.h"
#include "mysql/strings/m_ctype.h"
#include "mysql_version.h"
#include "mysqld_error.h"
#include "nulls.h"
#include "prealloced_array.h"
#include "print_version.h"
#include "scope_guard.h"
#include "string_with_len.h"
#include "strmake.h"
#include "strxmov.h"
#include "template_utils.h"
#include "typelib.h"
#include "welcome_copyright_notice.h" /* ORACLE_WELCOME_COPYRIGHT_NOTICE */

/* Exit codes */

#define EX_USAGE 1
#define EX_MYSQLERR 2
#define EX_CONSCHECK 3
#define EX_EOM 4
#define EX_EOF 5 /* ferror for output file was got */
#define EX_ILLEGAL_TABLE 6

/* index into 'show fields from table' */

#define SHOW_FIELDNAME 0
#define SHOW_TYPE 1
#define SHOW_NULL 2
#define SHOW_DEFAULT 4
#define SHOW_EXTRA 5

/* Size of buffer for dump's select query */
#define QUERY_LENGTH 1536

/* Size of comment buffer. */
#define COMMENT_LENGTH 2048

/* ignore table flags */
#define IGNORE_NONE 0x00 /* no ignore */
#define IGNORE_DATA 0x01 /* don't dump data for this table */

#define MYSQL_UNIVERSAL_CLIENT_CHARSET "utf8mb4"

/* Chars needed to store LONGLONG, excluding trailing '\0'. */
static constexpr const auto LONGLONG_LEN = 20;

enum class key_type_t { NONE, PRIMARY, UNIQUE, NON_UNIQUE, CONSTRAINT };

/* Maximum number of fields per table */
#define MAX_FIELDS 4000

/* One year in seconds */
#define LONG_TIMEOUT (3600UL * 24UL * 365UL)

/*  First mysql version supporting column statistics. */
#define FIRST_COLUMN_STATISTICS_VERSION 80002

/*  First mysql version supporting replica statements. */
#define FIRST_REPLICA_COMMAND_VERSION 80023
/*  First mysql version supporting source statements. */
#define FIRST_SOURCE_COMMAND_VERSION 80200

using std::string;

static void add_load_option(DYNAMIC_STRING *str, const char *option,
                            const char *option_value);
static char *alloc_query_str(size_t size);

static void field_escape(DYNAMIC_STRING *in, const char *from);
static bool verbose = false, opt_no_create_info = false, opt_no_data = false,
            quick = true, extended_insert = true, lock_tables = true,
            opt_force = false, flush_logs = false, flush_privileges = false,
            opt_drop = true, opt_keywords = false, opt_lock = true,
            opt_compress = false, create_options = true, opt_quoted = false,
            opt_databases = false, opt_alldbs = false, opt_create_db = false,
            opt_lock_all_tables = false, opt_set_charset = false,
            opt_dump_date = true, opt_autocommit = false,
            opt_disable_keys = true, opt_xml = false,
            opt_delete_source_logs = false, opt_single_transaction = false,
            opt_comments = false, opt_compact = false, opt_hex_blob = false,
            opt_order_by_primary = false, opt_ignore = false,
            opt_complete_insert = false, opt_drop_database = false,
            opt_replace_into = false, opt_dump_triggers = false,
            opt_routines = false, opt_tz_utc = true, opt_replica_apply = false,
            opt_include_source_host_port = false, opt_events = false,
            opt_comments_used = false, opt_alltspcs = false,
            opt_notspcs = false, opt_drop_trigger = false,
            opt_network_timeout = false, stats_tables_included = false,
            column_statistics = false,
            opt_show_create_table_skip_secondary_engine = false,
            opt_ignore_views = false;
<<<<<<< HEAD
static bool opt_compressed_columns = false,
            opt_compressed_columns_with_dictionaries = false,
            opt_drop_compression_dictionary = true,
            opt_order_by_primary_desc = false, opt_lock_for_backup = false,
            opt_innodb_optimize_keys = false;
=======
>>>>>>> 05e4357f
static bool insert_pat_inited = false, debug_info_flag = false,
            debug_check_flag = false;
static ulong opt_max_allowed_packet, opt_net_buffer_length;
static MYSQL mysql_connection, *mysql = nullptr;
static DYNAMIC_STRING insert_pat;
static char *current_user = nullptr, *current_host = nullptr, *path = nullptr,
            *fields_terminated = nullptr, *lines_terminated = nullptr,
            *enclosed = nullptr, *opt_enclosed = nullptr, *escaped = nullptr,
            *where = nullptr, *opt_compatible_mode_str = nullptr,
            *opt_ignore_error = nullptr, *log_error_file = nullptr;
static Multi_option opt_init_commands;
<<<<<<< HEAD
#ifndef NDEBUG
static char *start_sql_file = nullptr, *finish_sql_file = nullptr;
#endif
=======
>>>>>>> 05e4357f
static MEM_ROOT argv_alloc{PSI_NOT_INSTRUMENTED, 512};
static bool ansi_mode = false;  ///< Force the "ANSI" SQL_MODE.
/* Server supports character_set_results session variable? */
static bool server_supports_switching_charsets = true;
/**
  Use double quotes ("") like in the standard  to quote identifiers if true,
  otherwise backticks (``, non-standard MySQL feature).
*/
static bool ansi_quotes_mode = false;

static uint opt_zstd_compress_level = default_zstd_compression_level;
static char *opt_compress_algorithm = nullptr;

#define MYSQL_OPT_SOURCE_DATA_EFFECTIVE_SQL 1
#define MYSQL_OPT_SOURCE_DATA_COMMENTED_SQL 2
#define MYSQL_OPT_REPLICA_DATA_EFFECTIVE_SQL 1
#define MYSQL_OPT_REPLICA_DATA_COMMENTED_SQL 2
static uint opt_enable_cleartext_plugin = 0;
static bool using_opt_enable_cleartext_plugin = false;
static uint opt_mysql_port = 0, opt_source_data;
static uint opt_replica_data;
static ulong opt_long_query_time = 0;
static bool long_query_time_opt_provided = false;
static uint my_end_arg;
static char *opt_mysql_unix_port = nullptr;
static char *opt_bind_addr = nullptr;
static int first_error = 0;
#include "client/include/authentication_kerberos_clientopt-vars.h"
#include "client/include/caching_sha2_passwordopt-vars.h"
#include "client/include/multi_factor_passwordopt-vars.h"
#include "client/include/sslopt-vars.h"

FILE *md_result_file = nullptr;
FILE *stderror_file = nullptr;

const char *set_gtid_purged_mode_names[] = {"OFF", "AUTO", "ON", "COMMENTED",
                                            NullS};
static TYPELIB set_gtid_purged_mode_typelib = {
    array_elements(set_gtid_purged_mode_names) - 1, "",
    set_gtid_purged_mode_names, nullptr};
static enum enum_set_gtid_purged_mode {
  SET_GTID_PURGED_OFF = 0,
  SET_GTID_PURGED_AUTO = 1,
  SET_GTID_PURGED_ON = 2,
  SET_GTID_PURGED_COMMENTED = 3
} opt_set_gtid_purged_mode = SET_GTID_PURGED_AUTO;

#if defined(_WIN32)
static char *shared_memory_base_name = nullptr;
#endif
static uint opt_protocol = 0;
static char *opt_plugin_dir = nullptr, *opt_default_auth = nullptr;
static bool opt_skip_gipk = false;

const char *set_output_as_version_mode[] = {"SERVER", "BEFORE_8_0_23",
                                            "BEFORE_8_2_0", NullS};
static TYPELIB set_output_as_version_mode_typelib = {
    array_elements(set_output_as_version_mode) - 1, "",
    set_output_as_version_mode, nullptr};

static ulong opt_server_version{0};

enum class Output_as_version_mode {
  SERVER = 0,         /// Output command terminology matching the dumped server
  BEFORE_8_0_23 = 1,  /// Output command terminology for servers below 8.0.23
  BEFORE_8_2_0 = 2    /// Output command terminology for servers below 8.2.0
} opt_output_as_version_mode = Output_as_version_mode::SERVER;

Prealloced_array<uint, 12> ignore_error(PSI_NOT_INSTRUMENTED);
static int parse_ignore_error();

/*
Dynamic_string wrapper functions. In this file use these
wrappers, they will terminate the process if there is
an allocation failure.
*/
static void init_dynamic_string_checked(DYNAMIC_STRING *str,
                                        const char *init_str,
                                        size_t init_alloc);
static void dynstr_append_checked(DYNAMIC_STRING *dest, const char *src);
static void dynstr_set_checked(DYNAMIC_STRING *str, const char *init_str);
static void dynstr_append_mem_checked(DYNAMIC_STRING *str, const char *append,
                                      size_t length);
static void dynstr_realloc_checked(DYNAMIC_STRING *str, size_t additional_size);
/*
  Constant for detection of default value of default_charset.
  If default_charset is equal to mysql_universal_client_charset, then
  it is the default value which assigned at the very beginning of main().
*/
static const char *mysql_universal_client_charset =
    MYSQL_UNIVERSAL_CLIENT_CHARSET;
static const char *default_charset;
static CHARSET_INFO *charset_info = &my_charset_latin1;
const char *default_dbug_option = "d:t:o,/tmp/mysqldump.trace";
/* have we seen any VIEWs during table scanning? */
bool seen_views = false;

collation_unordered_set<string> *ignore_table;

static collation_unordered_set<std::string> *processed_compression_dictionaries;

static std::list<std::string> skipped_keys_list;
static std::list<std::string> alter_constraints_list;

static struct my_option my_long_options[] = {
    {"all-databases", 'A',
     "Dump all the databases. This will be same as --databases with all "
     "databases selected.",
     &opt_alldbs, &opt_alldbs, nullptr, GET_BOOL, NO_ARG, 0, 0, 0, nullptr, 0,
     nullptr},
    {"all-tablespaces", 'Y', "Dump all the tablespaces.", &opt_alltspcs,
     &opt_alltspcs, nullptr, GET_BOOL, NO_ARG, 0, 0, 0, nullptr, 0, nullptr},
    {"no-tablespaces", 'y', "Do not dump any tablespace information.",
     &opt_notspcs, &opt_notspcs, nullptr, GET_BOOL, NO_ARG, 0, 0, 0, nullptr, 0,
     nullptr},
    {"add-drop-compression-dictionary", OPT_DROP_COMPRESSION_DICTIONARY,
     "Add a DROP COMPRESSION_DICTIONARY before each create.",
     &opt_drop_compression_dictionary, &opt_drop_compression_dictionary, 0,
     GET_BOOL, NO_ARG, 1, 0, 0, nullptr, 0, nullptr},
    {"add-drop-database", OPT_DROP_DATABASE,
     "Add a DROP DATABASE before each create.", &opt_drop_database,
     &opt_drop_database, nullptr, GET_BOOL, NO_ARG, 0, 0, 0, nullptr, 0,
     nullptr},
    {"add-drop-table", OPT_DROP, "Add a DROP TABLE before each create.",
     &opt_drop, &opt_drop, nullptr, GET_BOOL, NO_ARG, 1, 0, 0, nullptr, 0,
     nullptr},
    {"add-drop-trigger", 0, "Add a DROP TRIGGER before each create.",
     &opt_drop_trigger, &opt_drop_trigger, nullptr, GET_BOOL, NO_ARG, 0, 0, 0,
     nullptr, 0, nullptr},
    {"add-locks", OPT_LOCKS, "Add locks around INSERT statements.", &opt_lock,
     &opt_lock, nullptr, GET_BOOL, NO_ARG, 1, 0, 0, nullptr, 0, nullptr},
    {"allow-keywords", OPT_KEYWORDS,
     "Allow creation of column names that are keywords.", &opt_keywords,
     &opt_keywords, nullptr, GET_BOOL, NO_ARG, 0, 0, 0, nullptr, 0, nullptr},
    {"apply-replica-statements", OPT_MYSQLDUMP_REPLICA_APPLY,
     "Adds 'STOP REPLICA' prior to 'CHANGE REPLICATION SOURCE' and 'START "
     "REPLICA' to bottom "
     "of dump. Use --output-as-version to use the old terminology.",
     &opt_replica_apply, &opt_replica_apply, nullptr, GET_BOOL, NO_ARG, 0, 0, 0,
     nullptr, 0, nullptr},
    {"apply-slave-statements", OPT_MYSQLDUMP_SLAVE_APPLY_DEPRECATED,
     "This option is deprecated and will be removed in a future version. "
     "Use apply-replica-statements instead.",
     &opt_replica_apply, &opt_replica_apply, nullptr, GET_BOOL, NO_ARG, 0, 0, 0,
     nullptr, 0, nullptr},
    {"bind-address", 0, "IP address to bind to.", (uchar **)&opt_bind_addr,
     (uchar **)&opt_bind_addr, nullptr, GET_STR, REQUIRED_ARG, 0, 0, 0, nullptr,
     0, nullptr},
    {"character-sets-dir", OPT_CHARSETS_DIR,
     "Directory for character set files.", &charsets_dir, &charsets_dir,
     nullptr, GET_STR, REQUIRED_ARG, 0, 0, 0, nullptr, 0, nullptr},
    {"column-statistics", 0,
     "Add an ANALYZE TABLE statement to regenerate any existing column "
     "statistics.",
     &column_statistics, &column_statistics, nullptr, GET_BOOL, NO_ARG, 1, 0, 0,
     nullptr, 0, nullptr},
    {"comments", 'i', "Write additional information.", &opt_comments,
     &opt_comments, nullptr, GET_BOOL, NO_ARG, 1, 0, 0, nullptr, 0, nullptr},
    {"compatible", OPT_COMPATIBLE,
     "Change the dump to be compatible with a given mode. By default tables "
     "are dumped in a format optimized for MySQL. The only legal mode is ANSI."
     "Note: Requires MySQL server version 4.1.0 or higher. "
     "This option is ignored with earlier server versions.",
     &opt_compatible_mode_str, &opt_compatible_mode_str, nullptr, GET_STR,
     REQUIRED_ARG, 0, 0, 0, nullptr, 0, nullptr},
    {"compact", OPT_COMPACT,
     "Give less verbose output (useful for debugging). Disables structure "
     "comments and header/footer constructs.  Enables options --skip-add-"
     "drop-table --skip-add-locks --skip-comments --skip-disable-keys "
     "--skip-set-charset.",
     &opt_compact, &opt_compact, nullptr, GET_BOOL, NO_ARG, 0, 0, 0, nullptr, 0,
     nullptr},
    {"complete-insert", 'c', "Use complete insert statements.",
     &opt_complete_insert, &opt_complete_insert, nullptr, GET_BOOL, NO_ARG, 0,
     0, 0, nullptr, 0, nullptr},
    {"compress", 'C', "Use compression in server/client protocol.",
     &opt_compress, &opt_compress, nullptr, GET_BOOL, NO_ARG, 0, 0, 0, nullptr,
     0, nullptr},
    {"create-options", 'a', "Include all MySQL specific create options.",
     &create_options, &create_options, nullptr, GET_BOOL, NO_ARG, 1, 0, 0,
     nullptr, 0, nullptr},
    {"databases", 'B',
     "Dump several databases. Note the difference in usage; in this case no "
     "tables are given. All name arguments are regarded as database names. "
     "'USE db_name;' will be included in the output.",
     &opt_databases, &opt_databases, nullptr, GET_BOOL, NO_ARG, 0, 0, 0,
     nullptr, 0, nullptr},
#ifdef NDEBUG
    {"debug", '#', "This is a non-debug version. Catch this and exit.", nullptr,
     nullptr, nullptr, GET_DISABLED, OPT_ARG, 0, 0, 0, nullptr, 0, nullptr},
    {"debug-check", OPT_DEBUG_CHECK,
     "This is a non-debug version. Catch this and exit.", nullptr, nullptr,
     nullptr, GET_DISABLED, NO_ARG, 0, 0, 0, nullptr, 0, nullptr},
    {"debug-info", OPT_DEBUG_INFO,
     "This is a non-debug version. Catch this and exit.", nullptr, nullptr,
     nullptr, GET_DISABLED, NO_ARG, 0, 0, 0, nullptr, 0, nullptr},
#else
    {"debug", '#', "Output debug log.", &default_dbug_option,
     &default_dbug_option, nullptr, GET_STR, OPT_ARG, 0, 0, 0, nullptr, 0,
     nullptr},
    {"debug-check", OPT_DEBUG_CHECK,
     "Check memory and open file usage at exit.", &debug_check_flag,
     &debug_check_flag, nullptr, GET_BOOL, NO_ARG, 0, 0, 0, nullptr, 0,
     nullptr},
    {"debug-info", OPT_DEBUG_INFO, "Print some debug info at exit.",
     &debug_info_flag, &debug_info_flag, nullptr, GET_BOOL, NO_ARG, 0, 0, 0,
     nullptr, 0, nullptr},
#endif
    {"default-character-set", OPT_DEFAULT_CHARSET,
     "Set the default character set.", &default_charset, &default_charset,
     nullptr, GET_STR, REQUIRED_ARG, 0, 0, 0, nullptr, 0, nullptr},
    {"delete-source-logs", OPT_DELETE_SOURCE_LOGS,
     "Rotate logs before the backup, equivalent to FLUSH LOGS, and purge "
     "all old binary logs after the backup, equivalent to PURGE LOGS. This "
     "automatically enables --source-data.",
     &opt_delete_source_logs, &opt_delete_source_logs, nullptr, GET_BOOL,
     NO_ARG, 0, 0, 0, nullptr, 0, nullptr},
    {"delete-master-logs", OPT_DELETE_MASTER_LOGS_DEPRECATED,
     "This option is deprecated and will be removed in a future version. "
     "Use delete-source-logs instead.",
     &opt_delete_source_logs, &opt_delete_source_logs, nullptr, GET_BOOL,
     NO_ARG, 0, 0, 0, nullptr, 0, nullptr},
    {"disable-keys", 'K',
     "'/*!40000 ALTER TABLE tb_name DISABLE KEYS */; and '/*!40000 ALTER "
     "TABLE tb_name ENABLE KEYS */; will be put in the output.",
     &opt_disable_keys, &opt_disable_keys, nullptr, GET_BOOL, NO_ARG, 1, 0, 0,
     nullptr, 0, nullptr},
    {"dump-replica", OPT_MYSQLDUMP_REPLICA_DATA,
     "This causes the binary log position and filename of the source to be "
     "appended to the dumped data output. Setting the value to 1, will print"
     "it as a CHANGE REPLICATION SOURCE command in the dumped data output; if "
     "equal to 2, that command will be prefixed with a comment symbol. "
     "This option will turn --lock-all-tables on, unless "
     "--single-transaction is specified too (in which case a "
     "global read lock is only taken a short time at the beginning of the dump "
     "- don't forget to read about --single-transaction below). In all cases "
     "any action on logs will happen at the exact moment of the dump."
     "Option automatically turns --lock-tables off.",
     &opt_replica_data, &opt_replica_data, nullptr, GET_UINT, OPT_ARG, 0, 0,
     MYSQL_OPT_REPLICA_DATA_COMMENTED_SQL, nullptr, 0, nullptr},
<<<<<<< HEAD
    {"enable-compressed-columns", OPT_ENABLE_COMPRESSED_COLUMNS,
     "Enable compressed columns extensions.", &opt_compressed_columns,
     &opt_compressed_columns, nullptr, GET_BOOL, NO_ARG, 0, 0, 0, nullptr, 0,
     nullptr},
    {"enable-compressed-columns-with-dictionaries",
     OPT_ENABLE_COMPRESSED_COLUMNS_WITH_DICTIONARIES,
     "Enable dictionaries for compressed columns extensions.",
     &opt_compressed_columns_with_dictionaries,
     &opt_compressed_columns_with_dictionaries, nullptr, GET_BOOL, NO_ARG, 0, 0,
     0, nullptr, 0, nullptr},
=======
>>>>>>> 05e4357f
    {"dump-slave", OPT_MYSQLDUMP_SLAVE_DATA_DEPRECATED,
     "This option is deprecated and will be removed in a future version. "
     "Use dump-replica instead.",
     &opt_replica_data, &opt_replica_data, nullptr, GET_UINT, OPT_ARG, 0, 0,
     MYSQL_OPT_REPLICA_DATA_COMMENTED_SQL, nullptr, 0, nullptr},
    {"events", 'E', "Dump events.", &opt_events, &opt_events, nullptr, GET_BOOL,
     NO_ARG, 0, 0, 0, nullptr, 0, nullptr},
    {"extended-insert", 'e',
     "Use multiple-row INSERT syntax that include several VALUES lists.",
     &extended_insert, &extended_insert, nullptr, GET_BOOL, NO_ARG, 1, 0, 0,
     nullptr, 0, nullptr},
    {"fields-terminated-by", OPT_FTB,
     "Fields in the output file are terminated by the given string.",
     &fields_terminated, &fields_terminated, nullptr, GET_STR, REQUIRED_ARG, 0,
     0, 0, nullptr, 0, nullptr},
    {"fields-enclosed-by", OPT_ENC,
     "Fields in the output file are enclosed by the given character.",
     &enclosed, &enclosed, nullptr, GET_STR, REQUIRED_ARG, 0, 0, 0, nullptr, 0,
     nullptr},
    {"fields-optionally-enclosed-by", OPT_O_ENC,
     "Fields in the output file are optionally enclosed by the given "
     "character.",
     &opt_enclosed, &opt_enclosed, nullptr, GET_STR, REQUIRED_ARG, 0, 0, 0,
     nullptr, 0, nullptr},
    {"fields-escaped-by", OPT_ESC,
     "Fields in the output file are escaped by the given character.", &escaped,
     &escaped, nullptr, GET_STR, REQUIRED_ARG, 0, 0, 0, nullptr, 0, nullptr},
    {"flush-logs", 'F',
     "Flush logs file in server before starting dump. "
     "Note that if you dump many databases at once (using the option "
     "--databases= or --all-databases), the logs will be flushed for "
     "each database dumped. The exception is when using --lock-all-tables "
     "or --source-data: "
     "in this case the logs will be flushed only once, corresponding "
     "to the moment all tables are locked. So if you want your dump and "
     "the log flush to happen at the same exact moment you should use "
     "--lock-all-tables or --source-data with --flush-logs.",
     &flush_logs, &flush_logs, nullptr, GET_BOOL, NO_ARG, 0, 0, 0, nullptr, 0,
     nullptr},
    {"flush-privileges", OPT_ESC,
     "Emit a FLUSH PRIVILEGES statement "
     "after dumping the mysql database.  This option should be used any "
     "time the dump contains the mysql database and any other database "
     "that depends on the data in the mysql database for proper restore. ",
     &flush_privileges, &flush_privileges, nullptr, GET_BOOL, NO_ARG, 0, 0, 0,
     nullptr, 0, nullptr},
    {"force", 'f', "Continue even if we get an SQL error.", &opt_force,
     &opt_force, nullptr, GET_BOOL, NO_ARG, 0, 0, 0, nullptr, 0, nullptr},
    {"help", '?', "Display this help message and exit.", nullptr, nullptr,
     nullptr, GET_NO_ARG, NO_ARG, 0, 0, 0, nullptr, 0, nullptr},
    {"hex-blob", OPT_HEXBLOB,
     "Dump binary strings (BINARY, "
     "VARBINARY, BLOB) in hexadecimal format.",
     &opt_hex_blob, &opt_hex_blob, nullptr, GET_BOOL, NO_ARG, 0, 0, 0, nullptr,
     0, nullptr},
    {"host", 'h', "Connect to host.", &current_host, &current_host, nullptr,
     GET_STR_ALLOC, REQUIRED_ARG, 0, 0, 0, nullptr, 0, nullptr},
    {"ignore-error", OPT_MYSQLDUMP_IGNORE_ERROR,
     "A comma-separated list of "
     "error numbers to be ignored if encountered during dump.",
     &opt_ignore_error, &opt_ignore_error, nullptr, GET_STR_ALLOC, REQUIRED_ARG,
     0, 0, 0, nullptr, 0, nullptr},
    {"ignore-table", OPT_IGNORE_TABLE,
     "Do not dump the specified table. To specify more than one table to "
     "ignore, "
     "use the directive multiple times, once for each table.  Each table must "
     "be specified with both database and table names, e.g., "
     "--ignore-table=database.table.",
     nullptr, nullptr, nullptr, GET_STR, REQUIRED_ARG, 0, 0, 0, nullptr, 0,
     nullptr},
    {"include-source-host-port", OPT_MYSQLDUMP_INCLUDE_SOURCE_HOST_PORT,
     "Adds 'SOURCE_HOST=<host>, SOURCE_PORT=<port>' to 'CHANGE REPLICATION "
     "SOURCE TO..' "
     "in dump produced with --dump-replica.",
     &opt_include_source_host_port, &opt_include_source_host_port, nullptr,
     GET_BOOL, NO_ARG, 0, 0, 0, nullptr, 0, nullptr},
    {"include-master-host-port",
     OPT_MYSQLDUMP_INCLUDE_MASTER_HOST_PORT_DEPRECATED,
     "This option is deprecated and will be removed in a future version. "
     "Use include-source-host-port instead.",
     &opt_include_source_host_port, &opt_include_source_host_port, nullptr,
     GET_BOOL, NO_ARG, 0, 0, 0, nullptr, 0, nullptr},
    {"innodb-optimize-keys", OPT_INNODB_OPTIMIZE_KEYS,
     "Use InnoDB fast index creation by creating secondary indexes after "
     "dumping the data.",
     &opt_innodb_optimize_keys, &opt_innodb_optimize_keys, nullptr, GET_BOOL,
     NO_ARG, 0, 0, 0, nullptr, 0, nullptr},
    {"insert-ignore", OPT_INSERT_IGNORE, "Insert rows with INSERT IGNORE.",
     &opt_ignore, &opt_ignore, nullptr, GET_BOOL, NO_ARG, 0, 0, 0, nullptr, 0,
     nullptr},
    {"lines-terminated-by", OPT_LTB,
     "Lines in the output file are terminated by the given string.",
     &lines_terminated, &lines_terminated, nullptr, GET_STR, REQUIRED_ARG, 0, 0,
     0, nullptr, 0, nullptr},
    {"lock-all-tables", 'x',
     "Locks all tables across all databases. This "
     "is achieved by taking a global read lock for the duration of the whole "
     "dump. Automatically turns --single-transaction and --lock-tables off.",
     &opt_lock_all_tables, &opt_lock_all_tables, nullptr, GET_BOOL, NO_ARG, 0,
     0, 0, nullptr, 0, nullptr},
    {"lock-for-backup", OPT_LOCK_FOR_BACKUP,
     "Use lightweight metadata locks "
     "to block updates to non-transactional tables and DDL to all tables. "
     "This works only with --single-transaction, otherwise this option is "
     "automatically converted to --lock-all-tables.",
     &opt_lock_for_backup, &opt_lock_for_backup, nullptr, GET_BOOL, NO_ARG, 0,
     0, 0, nullptr, 0, nullptr},
    {"lock-tables", 'l', "Lock all tables for read.", &lock_tables,
     &lock_tables, nullptr, GET_BOOL, NO_ARG, 1, 0, 0, nullptr, 0, nullptr},
    {"log-error", OPT_ERROR_LOG_FILE,
     "Append warnings and errors to given file.", &log_error_file,
     &log_error_file, nullptr, GET_STR, REQUIRED_ARG, 0, 0, 0, nullptr, 0,
     nullptr},
    {"mysqld-long-query-time", OPT_LONG_QUERY_TIME,
     "Set long_query_time for the session of this dump. Ommitting flag means "
     "using the server value.",
     &opt_long_query_time, &opt_long_query_time, nullptr, GET_ULONG,
     REQUIRED_ARG, 0, 0, LONG_TIMEOUT, nullptr, 0, nullptr},
    {"source-data", OPT_SOURCE_DATA,
     "This causes the binary log position and filename to be appended to the "
     "output. If equal to 1, will print it as a CHANGE REPLICATION SOURCE "
     "command; "
     "if equal to 2, that command will be prefixed with a comment symbol. "
     "This option will turn --lock-all-tables on, unless "
     "--single-transaction is specified too (on servers that don't provide "
     "Binlog_snapshot_file and Binlog_snapshot_position status variables this "
     "will still take a global read lock is only taken a short time at the "
     "beginning of the dump; "
     "don't forget to read about --single-transaction below). In all cases, "
     "any action on logs will happen at the exact moment of the dump. "
     "Option automatically turns --lock-tables off.",
     &opt_source_data, &opt_source_data, nullptr, GET_UINT, OPT_ARG, 0, 0,
     MYSQL_OPT_SOURCE_DATA_COMMENTED_SQL, nullptr, 0, nullptr},
    {"master-data", OPT_MASTER_DATA_DEPRECATED,
     "This option is deprecated and will be removed in a future version. "
     "Use source-data instead.",
     &opt_source_data, &opt_source_data, nullptr, GET_UINT, OPT_ARG, 0, 0,
     MYSQL_OPT_SOURCE_DATA_COMMENTED_SQL, nullptr, 0, nullptr},
    {"max_allowed_packet", OPT_MAX_ALLOWED_PACKET,
     "The maximum packet length to send to or receive from server.",
     &opt_max_allowed_packet, &opt_max_allowed_packet, nullptr, GET_ULONG,
     REQUIRED_ARG, 24 * 1024 * 1024, 4096, (longlong)2L * 1024L * 1024L * 1024L,
     nullptr, 1024, nullptr},
    {"net_buffer_length", OPT_NET_BUFFER_LENGTH,
     "The buffer size for TCP/IP and socket communication.",
     &opt_net_buffer_length, &opt_net_buffer_length, nullptr, GET_ULONG,
     REQUIRED_ARG, 1024 * 1024L - 1025, 4096, 16 * 1024L * 1024L, nullptr, 1024,
     nullptr},
    {"no-autocommit", OPT_AUTOCOMMIT,
     "Wrap tables with autocommit/commit statements.", &opt_autocommit,
     &opt_autocommit, nullptr, GET_BOOL, NO_ARG, 0, 0, 0, nullptr, 0, nullptr},
    {"no-create-db", 'n',
     "Suppress the CREATE DATABASE ... IF EXISTS statement that normally is "
     "output for each dumped database if --all-databases or --databases is "
     "given.",
     &opt_create_db, &opt_create_db, nullptr, GET_BOOL, NO_ARG, 0, 0, 0,
     nullptr, 0, nullptr},
    {"no-create-info", 't', "Don't write table creation info.",
     &opt_no_create_info, &opt_no_create_info, nullptr, GET_BOOL, NO_ARG, 0, 0,
     0, nullptr, 0, nullptr},
    {"no-data", 'd', "No row information.", &opt_no_data, &opt_no_data, nullptr,
     GET_BOOL, NO_ARG, 0, 0, 0, nullptr, 0, nullptr},
    {"no-set-names", 'N', "Same as --skip-set-charset.", nullptr, nullptr,
     nullptr, GET_NO_ARG, NO_ARG, 0, 0, 0, nullptr, 0, nullptr},
    {"opt", OPT_OPTIMIZE,
     "Same as --add-drop-table, --add-locks, --create-options, --quick, "
     "--extended-insert, --lock-tables, --set-charset, and --disable-keys. "
     "Enabled by default, disable with --skip-opt.",
     nullptr, nullptr, nullptr, GET_NO_ARG, NO_ARG, 0, 0, 0, nullptr, 0,
     nullptr},
    {"order-by-primary", OPT_ORDER_BY_PRIMARY,
     "Sorts each table's rows by primary key, or first unique key, if such a "
     "key exists.  Useful when dumping a MyISAM table to be loaded into an "
     "InnoDB table, but will make the dump itself take considerably longer.",
     &opt_order_by_primary, &opt_order_by_primary, nullptr, GET_BOOL, NO_ARG, 0,
     0, 0, nullptr, 0, nullptr},
<<<<<<< HEAD
    {"order-by-primary-desc", OPT_ORDER_BY_PRIMARY_DESC,
     "Taking backup ORDER BY primary key DESC.", &opt_order_by_primary_desc,
     &opt_order_by_primary_desc, nullptr, GET_BOOL, NO_ARG, 0, 0, 0, nullptr, 0,
     nullptr},
=======
>>>>>>> 05e4357f
#include "client/include/multi_factor_passwordopt-longopts.h"
#ifdef _WIN32
    {"pipe", 'W', "Use named pipes to connect to server.", nullptr, nullptr,
     nullptr, GET_NO_ARG, NO_ARG, 0, 0, 0, nullptr, 0, nullptr},
#endif
    {"port", 'P', "Port number to use for connection.", &opt_mysql_port,
     &opt_mysql_port, nullptr, GET_UINT, REQUIRED_ARG, 0, 0, 0, nullptr, 0,
     nullptr},
    {"protocol", OPT_MYSQL_PROTOCOL,
     "The protocol to use for connection (tcp, socket, pipe, memory).", nullptr,
     nullptr, nullptr, GET_STR, REQUIRED_ARG, 0, 0, 0, nullptr, 0, nullptr},
    {"quick", 'q', "Don't buffer query, dump directly to stdout.", &quick,
     &quick, nullptr, GET_BOOL, NO_ARG, 1, 0, 0, nullptr, 0, nullptr},
    {"quote-names", 'Q', "Quote table and column names with backticks (`).",
     &opt_quoted, &opt_quoted, nullptr, GET_BOOL, NO_ARG, 1, 0, 0, nullptr, 0,
     nullptr},
    {"replace", OPT_MYSQL_REPLACE_INTO,
     "Use REPLACE INTO instead of INSERT INTO.", &opt_replace_into,
     &opt_replace_into, nullptr, GET_BOOL, NO_ARG, 0, 0, 0, nullptr, 0,
     nullptr},
    {"result-file", 'r',
     "Direct output to a given file. This option should be used in systems "
     "(e.g., DOS, Windows) that use carriage-return linefeed pairs (\\r\\n) "
     "to separate text lines. This option ensures that only a single newline "
     "is used.",
     nullptr, nullptr, nullptr, GET_STR, REQUIRED_ARG, 0, 0, 0, nullptr, 0,
     nullptr},
    {"routines", 'R', "Dump stored routines (functions and procedures).",
     &opt_routines, &opt_routines, nullptr, GET_BOOL, NO_ARG, 0, 0, 0, nullptr,
     0, nullptr},
    {"set-charset", OPT_SET_CHARSET,
     "Add 'SET NAMES default_character_set' to the output.", &opt_set_charset,
     &opt_set_charset, nullptr, GET_BOOL, NO_ARG, 1, 0, 0, nullptr, 0, nullptr},
    {"set-gtid-purged", OPT_SET_GTID_PURGED,
     "Add 'SET @@GLOBAL.GTID_PURGED' to the output. Possible values for "
     "this option are ON, COMMENTED, OFF and AUTO. If ON is used and GTIDs "
     "are not enabled on the server, an error is generated. If COMMENTED is "
     "used, 'SET @@GLOBAL.GTID_PURGED' is added as a comment. If OFF is "
     "used, this option does nothing. If AUTO is used and GTIDs are enabled "
     "on the server, 'SET @@GLOBAL.GTID_PURGED' is added to the output. "
     "If GTIDs are disabled, AUTO does nothing. If no value is supplied "
     "then the default (AUTO) value will be considered.",
     nullptr, nullptr, nullptr, GET_STR, OPT_ARG, 0, 0, 0, nullptr, 0, nullptr},
#if defined(_WIN32)
    {"shared-memory-base-name", OPT_SHARED_MEMORY_BASE_NAME,
     "Base name of shared memory.", &shared_memory_base_name,
     &shared_memory_base_name, nullptr, GET_STR_ALLOC, REQUIRED_ARG, 0, 0, 0,
     nullptr, 0, nullptr},
#endif
    /*
      Note that the combination --single-transaction --source-data
      will give bullet-proof binlog position only if server >=4.1.3. That's the
      old "FLUSH TABLES WITH READ LOCK does not block commit" fixed bug.
    */
    {"single-transaction", OPT_TRANSACTION,
     "Creates a consistent snapshot by dumping all tables in a single "
     "transaction. Works ONLY for tables stored in storage engines which "
     "support multiversioning (currently only InnoDB does); the dump is NOT "
     "guaranteed to be consistent for other storage engines. "
     "While a --single-transaction dump is in process, to ensure a valid "
     "dump file (correct table contents and binary log position), no other "
     "connection should use the following statements: ALTER TABLE, DROP "
     "TABLE, RENAME TABLE, TRUNCATE TABLE, as consistent snapshot is not "
     "isolated from them. Option automatically turns off --lock-tables.",
     &opt_single_transaction, &opt_single_transaction, nullptr, GET_BOOL,
     NO_ARG, 0, 0, 0, nullptr, 0, nullptr},
    {"dump-date", OPT_DUMP_DATE, "Put a dump date to the end of the output.",
     &opt_dump_date, &opt_dump_date, nullptr, GET_BOOL, NO_ARG, 1, 0, 0,
     nullptr, 0, nullptr},
    {"skip-opt", OPT_SKIP_OPTIMIZATION,
     "Disable --opt. Disables --add-drop-table, --add-locks, --create-options, "
     "--quick, --extended-insert, --lock-tables, --set-charset, and "
     "--disable-keys.",
     nullptr, nullptr, nullptr, GET_NO_ARG, NO_ARG, 0, 0, 0, nullptr, 0,
     nullptr},
    {"socket", 'S', "The socket file to use for connection.",
     &opt_mysql_unix_port, &opt_mysql_unix_port, nullptr, GET_STR, REQUIRED_ARG,
     0, 0, 0, nullptr, 0, nullptr},
<<<<<<< HEAD
#ifndef NDEBUG
    {"start-sql-file", OPT_START_SQL_FILE,
     "Execute SQL statements from the file at the mysqldump start. "
     "Each line has to contain one statement terminated with a semicolon. "
     "Line length limit is 1023 characters.",
     &start_sql_file, &start_sql_file, nullptr, GET_STR, REQUIRED_ARG, 0, 0, 0,
     nullptr, 0, nullptr},
    {"finish-sql-file", OPT_FINISH_SQL_FILE,
     "Execute SQL statements from the file at the mysqldump finish. "
     "Each line has to contain one statement terminated  with a semicolon. "
     "Line length limit is 1023 characters.",
     &finish_sql_file, &finish_sql_file, nullptr, GET_STR, REQUIRED_ARG, 0, 0,
     0, nullptr, 0, nullptr},
#endif  // DEBUF_OFF
=======
>>>>>>> 05e4357f
#include "client/include/caching_sha2_passwordopt-longopts.h"
#include "client/include/sslopt-longopts.h"

    {"tab", 'T',
     "Create tab-separated textfile for each table to given path. (Create .sql "
     "and .txt files.) NOTE: This only works if mysqldump is run on the same "
     "machine as the mysqld server.",
     &path, &path, nullptr, GET_STR, REQUIRED_ARG, 0, 0, 0, nullptr, 0,
     nullptr},
    {"tables", OPT_TABLES, "Overrides option --databases (-B).", nullptr,
     nullptr, nullptr, GET_NO_ARG, NO_ARG, 0, 0, 0, nullptr, 0, nullptr},
    {"output-as-version", OPT_OUTPUT_AS_VERSION,
     "Defines what is the terminology used in the dump for replica and event "
     "commands, allowing to create dumps that are compatible with lower "
     "versions that only accept deprecated commands. "
     "Possible values for this option are SERVER, BEFORE_8_0_23 and "
     "BEFORE_8_2_0. The default is SERVER, and if set, it reads the server "
     "version and outputs commands that are compatible for that version, "
     "meaning that if the server is below 8.2.0 it will output the deprecated "
     "DISABLE ON SLAVE terminology for events and if lower than 8.0.23 it "
     "will also use the deprecated SLAVE/CHANGE MASTER terminology for "
     "replica commands. "
     "If set to BEFORE_8_2_0 the command SHOW "
     "CREATE EVENT will always show how the event would have been created "
     "in a server of a version lower than 8.2.0 "
     "If set to BEFORE_8_0_23 the dump will also contain deprecated replica "
     "commands like START SLAVE or CHANGE MASTER TO. "
     "This affects the output of --events, --dump-replica, --source-data, "
     "--apply-replica-statements and --include-source-host-port",
     nullptr, nullptr, nullptr, GET_STR, OPT_ARG, 0, 0, 0, nullptr, 0, nullptr},
    {"triggers", OPT_TRIGGERS, "Dump triggers for each dumped table.",
     &opt_dump_triggers, &opt_dump_triggers, nullptr, GET_BOOL, NO_ARG, 1, 0, 0,
     nullptr, 0, nullptr},
    {"tz-utc", OPT_TZ_UTC,
     "SET TIME_ZONE='+00:00' at top of dump to allow dumping of TIMESTAMP data "
     "when a server has data in different time zones or data is being moved "
     "between servers with different time zones.",
     &opt_tz_utc, &opt_tz_utc, nullptr, GET_BOOL, NO_ARG, 1, 0, 0, nullptr, 0,
     nullptr},
    {"user", 'u', "User for login if not current user.", &current_user,
     &current_user, nullptr, GET_STR, REQUIRED_ARG, 0, 0, 0, nullptr, 0,
     nullptr},
    {"verbose", 'v', "Print info about the various stages.", &verbose, &verbose,
     nullptr, GET_BOOL, NO_ARG, 0, 0, 0, nullptr, 0, nullptr},
    {"version", 'V', "Output version information and exit.", nullptr, nullptr,
     nullptr, GET_NO_ARG, NO_ARG, 0, 0, 0, nullptr, 0, nullptr},
    {"where", 'w', "Dump only selected records. Quotes are mandatory.", &where,
     &where, nullptr, GET_STR, REQUIRED_ARG, 0, 0, 0, nullptr, 0, nullptr},
    {"xml", 'X', "Dump a database as well formed XML.", nullptr, nullptr,
     nullptr, GET_NO_ARG, NO_ARG, 0, 0, 0, nullptr, 0, nullptr},
    {"plugin_dir", OPT_PLUGIN_DIR, "Directory for client-side plugins.",
     &opt_plugin_dir, &opt_plugin_dir, nullptr, GET_STR, REQUIRED_ARG, 0, 0, 0,
     nullptr, 0, nullptr},
    {"default_auth", OPT_DEFAULT_AUTH,
     "Default authentication client-side plugin to use.", &opt_default_auth,
     &opt_default_auth, nullptr, GET_STR, REQUIRED_ARG, 0, 0, 0, nullptr, 0,
     nullptr},
    {"enable_cleartext_plugin", OPT_ENABLE_CLEARTEXT_PLUGIN,
     "Enable/disable the clear text authentication plugin.",
     &opt_enable_cleartext_plugin, &opt_enable_cleartext_plugin, nullptr,
     GET_BOOL, OPT_ARG, 0, 0, 0, nullptr, 0, nullptr},
    {"network_timeout", 'M',
     "Allows huge tables to be dumped by setting max_allowed_packet to maximum "
     "value and net_read_timeout/net_write_timeout to large value.",
     &opt_network_timeout, &opt_network_timeout, nullptr, GET_BOOL, NO_ARG, 1,
     0, 0, nullptr, 0, nullptr},
    {"show_create_table_skip_secondary_engine", 0,
     "Controls whether SECONDARY_ENGINE CREATE TABLE clause should be dumped "
     "or not. No effect on older servers that do not support the server side "
     "option.",
     &opt_show_create_table_skip_secondary_engine,
     &opt_show_create_table_skip_secondary_engine, nullptr, GET_BOOL, NO_ARG, 0,
     0, 0, nullptr, 0, nullptr},
    {"compression-algorithms", 0,
     "Use compression algorithm in server/client protocol. Valid values "
     "are any combination of 'zstd','zlib','uncompressed'.",
     &opt_compress_algorithm, &opt_compress_algorithm, nullptr, GET_STR,
     REQUIRED_ARG, 0, 0, 0, nullptr, 0, nullptr},
    {"zstd-compression-level", 0,
     "Use this compression level in the client/server protocol, in case "
     "--compression-algorithms=zstd. Valid range is between 1 and 22, "
     "inclusive. Default is 3.",
     &opt_zstd_compress_level, &opt_zstd_compress_level, nullptr, GET_UINT,
     REQUIRED_ARG, 3, 1, 22, nullptr, 0, nullptr},
    {"skip-generated-invisible-primary-key", 0,
     "Controls whether generated invisible primary key and key column should "
     "be dumped or not.",
     &opt_skip_gipk, &opt_skip_gipk, nullptr, GET_BOOL, NO_ARG, 0, 0, 0,
     nullptr, 0, nullptr},
    {"init-command", OPT_INIT_COMMAND,
     "Single SQL Command to execute when connecting to MySQL server. Will "
     "automatically be re-executed when reconnecting.",
     nullptr, nullptr, nullptr, GET_STR, REQUIRED_ARG, 0, 0, 0, nullptr, 0,
     nullptr},
    {"init-command-add", OPT_INIT_COMMAND_ADD,
     "Add SQL command to the list to execute when connecting to MySQL server. "
     "Will automatically be re-executed when reconnecting.",
     nullptr, nullptr, nullptr, GET_STR, REQUIRED_ARG, 0, 0, 0, nullptr, 0,
     nullptr},
    {"ignore-views", 0, "Skip dumping table views.", &opt_ignore_views,
     &opt_ignore_views, nullptr, GET_BOOL, OPT_ARG, 0, 0, 0, nullptr, 0,
     nullptr},
#include "client/include/authentication_kerberos_clientopt-longopts.h"
    {nullptr, 0, nullptr, nullptr, nullptr, nullptr, GET_NO_ARG, NO_ARG, 0, 0,
     0, nullptr, 0, nullptr}};

static const char *load_default_groups[] = {"mysqldump", "client", nullptr};

static void maybe_exit(int error);
static void die(int error, const char *reason, ...);
static void maybe_die(int error, const char *reason, ...);
static void write_header(FILE *sql_file, char *db_name);
static void print_value(FILE *file, MYSQL_RES *result, MYSQL_ROW row,
                        const char *prefix, const char *name, int string_value);
static int dump_selected_tables(char *db, char **table_names, int tables);
static int dump_all_tables_in_db(char *db);
static int init_dumping_views(char *);
static int init_dumping_tables(char *);
static int init_dumping(char *, int init_func(char *));
static int dump_databases(char **);
static int dump_all_databases();
static char *quote_name(char *name, char *buff, bool force);
static const char *quote_name(const char *name, char *buff, bool force);
char check_if_ignore_table(const char *table_name, char *table_type);
bool is_infoschema_db(const char *db);
static char *primary_key_fields(const char *table_name, const bool desc);
static bool get_view_structure(char *table, char *db);
static bool dump_all_views_in_db(char *database);
static bool get_gtid_mode(MYSQL *mysql_con);
static Output_as_version_mode get_output_as_version_mode();
static int set_terminology_use_previous_session_value(
    MYSQL *mysql_con, Output_as_version_mode mode_to_set);
static int dump_all_tablespaces();
static int dump_tablespaces_for_tables(char *db, char **table_names,
                                       int tables);
static int dump_tablespaces_for_databases(char **databases);
static int dump_tablespaces(char *ts_where);
static void print_comment(FILE *sql_file, bool is_error, const char *format,
                          ...);
static void verbose_msg(const char *fmt, ...)
    MY_ATTRIBUTE((format(printf, 1, 2)));
static char const *fix_identifier_with_newline(char const *object_name,
                                               bool *freemem);

static std::unordered_map<string, string> compatibility_rpl_replica_commands = {
    {"SHOW REPLICA STATUS", "SHOW SLAVE STATUS"},
    {"STOP REPLICA", "STOP SLAVE"},
    {"START REPLICA", "START SLAVE"},
    {"STOP REPLICA SQL_THREAD", "STOP SLAVE SQL_THREAD"},
    {"CHANGE REPLICATION SOURCE TO", "CHANGE MASTER TO"},
    {"SOURCE_HOST", "MASTER_HOST"},
    {"SOURCE_PORT", "MASTER_PORT"},
    {"SOURCE_LOG_FILE", "MASTER_LOG_FILE"},
    {"SOURCE_LOG_POS", "MASTER_LOG_POS"}};

static std::unordered_map<string, string> compatibility_rpl_source_commands = {
    {"SHOW BINARY LOG STATUS", "SHOW MASTER STATUS"}};

static string get_compatible_rpl_source_query(string command) {
  return ((opt_server_version < FIRST_REPLICA_COMMAND_VERSION)
              ? compatibility_rpl_source_commands.at(command)
              : command);
}

static string get_compatible_rpl_replica_query(string command) {
  return ((opt_server_version < FIRST_REPLICA_COMMAND_VERSION)
              ? compatibility_rpl_replica_commands.at(command)
              : command);
}

static string get_compatible_rpl_replica_command(string command) {
  return ((opt_output_as_version_mode == Output_as_version_mode::BEFORE_8_0_23)
              ? compatibility_rpl_replica_commands.at(command)
              : command);
}

/*
  Print the supplied message if in verbose mode

  SYNOPSIS
    verbose_msg()
    fmt   format specifier
    ...   variable number of parameters
*/

static void verbose_msg(const char *fmt, ...) {
  va_list args;
  DBUG_TRACE;

  if (!verbose) return;

  va_start(args, fmt);
  vfprintf(stderr, fmt, args);
  va_end(args);

  fflush(stderr);
}

/*
  exit with message if ferror(file)

  SYNOPSIS
    check_io()
    file        - checked file
*/

static void check_io(FILE *file) {
  if (ferror(file) || errno == 5) die(EX_EOF, "Got errno %d on write", errno);
}

static void short_usage_sub(void) {
  printf("Usage: %s [OPTIONS] database [tables]\n", my_progname);
  printf("OR     %s [OPTIONS] --databases [OPTIONS] DB1 [DB2 DB3...]\n",
         my_progname);
  printf("OR     %s [OPTIONS] --all-databases [OPTIONS]\n", my_progname);
}

static void usage(void) {
  print_version();
  puts(ORACLE_WELCOME_COPYRIGHT_NOTICE("2000"));
  puts("Dumping structure and contents of MySQL databases and tables.");
  short_usage_sub();
  print_defaults("my", load_default_groups);
  my_print_help(my_long_options);
  my_print_variables(my_long_options);
} /* usage */

static void short_usage(void) {
  short_usage_sub();
  printf("For more options, use %s --help\n", my_progname);
}

static void get_safe_server_info(char *safe_server_info,
                                 size_t safe_server_info_len) {
  const char *server_info = mysql_get_server_info(&mysql_connection);
  if (server_info == nullptr) {
    safe_server_info[0] = 0;
    return;
  }
  DBUG_EXECUTE_IF("server_version_injection_test", {
    const char *payload = "8.0.0-injection_test\n\\! touch /tmp/xxx";
    server_info = payload;
  });
  for (size_t i = 0; i < safe_server_info_len; ++i) {
    // End of string.
    if (server_info[i] == 0) {
      safe_server_info[i] = 0;
      return;
    }
    // Version may include only alphanumeric and punctuation characters.
    // Cut off the rest of the string if incorrect character found.
    if (!(isalnum(server_info[i]) || ispunct(server_info[i]))) {
      safe_server_info[i] = 0;
      fprintf(stderr,
              "-- Warning: version string returned by server is incorrect.\n");
      return;
    }
    safe_server_info[i] = server_info[i];
  }
  safe_server_info[safe_server_info_len - 1] = 0;
}

static void write_header(FILE *sql_file, char *db_name) {
  if (opt_xml) {
    fputs("<?xml version=\"1.0\"?>\n", sql_file);
    /*
      Schema reference.  Allows use of xsi:nil for NULL values and
      xsi:type to define an element's data type.
    */
    fputs("<mysqldump ", sql_file);
    fputs("xmlns:xsi=\"http://www.w3.org/2001/XMLSchema-instance\"", sql_file);
    fputs(">\n", sql_file);
    check_io(sql_file);
  } else if (!opt_compact) {
    print_comment(
        sql_file, false, "-- MySQL dump %s  Distrib %s, for %s (%s)\n--\n",
        DUMP_VERSION, MYSQL_SERVER_VERSION, SYSTEM_TYPE, MACHINE_TYPE);

    bool freemem = false;
    char const *text = fix_identifier_with_newline(db_name, &freemem);
    char safe_server_info[SERVER_VERSION_LENGTH];
    get_safe_server_info(safe_server_info, SERVER_VERSION_LENGTH);
    print_comment(sql_file, false, "-- Host: %s    Database: %s\n",
                  current_host ? current_host : "localhost", text);
    if (freemem) my_free(const_cast<char *>(text));

    print_comment(
        sql_file, false,
        "-- ------------------------------------------------------\n");
    print_comment(sql_file, false, "-- Server version\t%s\n", safe_server_info);

    if (opt_set_charset)
      fprintf(
          sql_file,
          "\n/*!40101 SET @OLD_CHARACTER_SET_CLIENT=@@CHARACTER_SET_CLIENT */;"
          "\n/*!40101 SET @OLD_CHARACTER_SET_RESULTS=@@CHARACTER_SET_RESULTS "
          "*/;"
          "\n/*!40101 SET @OLD_COLLATION_CONNECTION=@@COLLATION_CONNECTION */;"
          "\n/*!50503 SET NAMES %s */;\n",
          default_charset);

    if (opt_tz_utc) {
      fprintf(sql_file, "/*!40103 SET @OLD_TIME_ZONE=@@TIME_ZONE */;\n");
      fprintf(sql_file, "/*!40103 SET TIME_ZONE='+00:00' */;\n");
    }
    if (stats_tables_included) {
      fprintf(sql_file,
              "/*!50606 SET "
              "@OLD_INNODB_STATS_AUTO_RECALC=@@INNODB_STATS_AUTO_RECALC */;\n");
      fprintf(sql_file,
              "/*!50606 SET GLOBAL INNODB_STATS_AUTO_RECALC=OFF */;\n");
    }
    if (!path) {
      fprintf(md_result_file,
              "\
/*!40014 SET @OLD_UNIQUE_CHECKS=@@UNIQUE_CHECKS, UNIQUE_CHECKS=0 */;\n\
/*!40014 SET @OLD_FOREIGN_KEY_CHECKS=@@FOREIGN_KEY_CHECKS, FOREIGN_KEY_CHECKS=0 */;\n\
");
    }
    const char *mode1 = path ? "" : "NO_AUTO_VALUE_ON_ZERO";
    const char *mode2 = ansi_mode ? "ANSI" : "";
    const char *comma = *mode1 && *mode2 ? "," : "";
    fprintf(sql_file,
            "/*!40101 SET @OLD_SQL_MODE=@@SQL_MODE, SQL_MODE='%s%s%s' */;\n"
            "/*!40111 SET @OLD_SQL_NOTES=@@SQL_NOTES, SQL_NOTES=0 */;\n",
            mode1, comma, mode2);
    // This is specifically to allow MyRocks to bulk load a dump faster
    // We have no interest in anything earlier than 5.7 and 17 being the
    // current release. 5.7.8 and after can only use P_S for session_variables
    // and never I_S. So we first check that P_S is present and the
    // session_variables table exists. If no, we simply skip the optimization
    // assuming that MyRocks isn't present either. If it is, ohh well, bulk
    // loader will not be invoked.
    fprintf(sql_file,
            "/*!50717 SELECT COUNT(*) INTO @rocksdb_has_p_s_session_variables"
            " FROM INFORMATION_SCHEMA.TABLES WHERE TABLE_SCHEMA ="
            " 'performance_schema' AND TABLE_NAME = 'session_variables'"
            " */;\n"
            "/*!50717 SET @rocksdb_get_is_supported = IF"
            " (@rocksdb_has_p_s_session_variables, 'SELECT COUNT(*) INTO"
            " @rocksdb_is_supported FROM performance_schema.session_variables"
            " WHERE VARIABLE_NAME=\\'rocksdb_bulk_load\\'', 'SELECT 0') */;\n"
            "/*!50717 PREPARE s FROM @rocksdb_get_is_supported */;\n"
            "/*!50717 EXECUTE s */;\n"
            "/*!50717 DEALLOCATE PREPARE s */;\n"
            "/*!50717 SET @rocksdb_enable_bulk_load = IF"
            " (@rocksdb_is_supported, 'SET SESSION rocksdb_bulk_load = 1',"
            " 'SET @rocksdb_dummy_bulk_load = 0') */;\n"
            "/*!50717 PREPARE s FROM @rocksdb_enable_bulk_load */;\n"
            "/*!50717 EXECUTE s */;\n"
            "/*!50717 DEALLOCATE PREPARE s */;\n");
    check_io(sql_file);
  }
} /* write_header */

static void write_footer(FILE *sql_file) {
  if (opt_xml) {
    fputs("</mysqldump>\n", sql_file);
    check_io(sql_file);
  } else if (!opt_compact) {
    fprintf(sql_file,
            "/*!50112 SET @disable_bulk_load = IF (@is_rocksdb_supported,"
            " 'SET SESSION rocksdb_bulk_load = @old_rocksdb_bulk_load',"
            " 'SET @dummy_rocksdb_bulk_load = 0') */;\n"
            "/*!50112 PREPARE s FROM @disable_bulk_load */;\n"
            "/*!50112 EXECUTE s */;\n"
            "/*!50112 DEALLOCATE PREPARE s */;\n");
    if (opt_tz_utc)
      fprintf(sql_file, "/*!40103 SET TIME_ZONE=@OLD_TIME_ZONE */;\n");
    if (stats_tables_included)
      fprintf(sql_file,
              "/*!50606 SET GLOBAL "
              "INNODB_STATS_AUTO_RECALC=@OLD_INNODB_STATS_AUTO_RECALC */;\n");

    fprintf(sql_file, "\n/*!40101 SET SQL_MODE=@OLD_SQL_MODE */;\n");
    if (!path) {
      fprintf(md_result_file,
              "\
/*!40014 SET FOREIGN_KEY_CHECKS=@OLD_FOREIGN_KEY_CHECKS */;\n\
/*!40014 SET UNIQUE_CHECKS=@OLD_UNIQUE_CHECKS */;\n");
    }
    if (opt_set_charset)
      fprintf(
          sql_file,
          "/*!40101 SET CHARACTER_SET_CLIENT=@OLD_CHARACTER_SET_CLIENT */;\n"
          "/*!40101 SET CHARACTER_SET_RESULTS=@OLD_CHARACTER_SET_RESULTS */;\n"
          "/*!40101 SET COLLATION_CONNECTION=@OLD_COLLATION_CONNECTION */;\n");
    fprintf(sql_file, "/*!40111 SET SQL_NOTES=@OLD_SQL_NOTES */;\n");
    fputs("\n", sql_file);

    if (opt_dump_date) {
      char time_str[20];
      get_date(time_str, GETDATE_DATE_TIME, 0);
      print_comment(sql_file, false, "-- Dump completed on %s\n", time_str);
    } else
      print_comment(sql_file, false, "-- Dump completed\n");

    check_io(sql_file);
  }
} /* write_footer */

static bool get_one_option(int optid, const struct my_option *opt,
                           char *argument) {
  switch (optid) {
    PARSE_COMMAND_LINE_PASSWORD_OPTION;
    case 'r':
      if (!(md_result_file =
                my_fopen(argument, O_WRONLY | MY_FOPEN_BINARY, MYF(MY_WME))))
        exit(1);
      break;
    case 'W':
#ifdef _WIN32
      opt_protocol = MYSQL_PROTOCOL_PIPE;
#endif
      break;
    case 'N':
      opt_set_charset = false;
      break;
    case 'T':
      opt_disable_keys = false;

      if (strlen(argument) >= FN_REFLEN) {
        /*
          This check is made because the some the file functions below
          have FN_REFLEN sized stack allocated buffers and will cause
          a crash even if the input destination buffer is large enough
          to hold the output.
        */
        die(EX_USAGE, "Input filename too long: %s", argument);
      }

      break;
    case '#':
      DBUG_PUSH(argument ? argument : default_dbug_option);
      debug_check_flag = true;
      break;
#include "client/include/sslopt-case.h"

#include "client/include/authentication_kerberos_clientopt-case.h"

    case 'V':
      print_version();
      exit(0);
    case 'X':
      opt_xml = true;
      extended_insert = opt_drop = opt_lock = opt_disable_keys =
          opt_autocommit = opt_create_db = false;
      break;
    case 'i':
      opt_comments_used = true;
      break;
    case 'I':
    case '?':
      usage();
      exit(0);
    case (int)OPT_MASTER_DATA_DEPRECATED:
      CLIENT_WARN_DEPRECATED("--master-data", "--source-data");
      [[fallthrough]];
    case (int)OPT_SOURCE_DATA:
      if (!argument) /* work like in old versions */
        opt_source_data = MYSQL_OPT_SOURCE_DATA_EFFECTIVE_SQL;
      break;
    case (int)OPT_MYSQLDUMP_SLAVE_APPLY_DEPRECATED:
      CLIENT_WARN_DEPRECATED("--apply-slave-statements",
                             "--apply-replica-statements");
      break;
    case (int)OPT_DELETE_MASTER_LOGS_DEPRECATED:
      CLIENT_WARN_DEPRECATED("--delete-master-logs", "--delete-source-logs");
      break;
    case (int)OPT_MYSQLDUMP_SLAVE_DATA_DEPRECATED:
      CLIENT_WARN_DEPRECATED("--dump-slave", "--dump-replica");
      [[fallthrough]];
    case (int)OPT_MYSQLDUMP_REPLICA_DATA:
      if (!argument) /* work like in old versions */
        opt_replica_data = MYSQL_OPT_REPLICA_DATA_EFFECTIVE_SQL;
      break;
    case (int)OPT_MYSQLDUMP_INCLUDE_MASTER_HOST_PORT_DEPRECATED:
      CLIENT_WARN_DEPRECATED("--include-master-host-port",
                             "--include-source-host-port");
      break;
    case (int)OPT_OPTIMIZE:
      extended_insert = opt_drop = opt_lock = quick = create_options =
          opt_disable_keys = lock_tables = opt_set_charset = true;
      break;
    case (int)OPT_SKIP_OPTIMIZATION:
      extended_insert = opt_drop = opt_lock = quick = create_options =
          opt_disable_keys = lock_tables = opt_set_charset = false;
      break;
    case (int)OPT_COMPACT:
      if (opt_compact) {
        opt_comments = opt_drop = opt_disable_keys = opt_lock = false;
        opt_set_charset = false;
      }
      break;
    case (int)OPT_TABLES:
      opt_databases = false;
      break;
    case (int)OPT_IGNORE_TABLE: {
      if (!strchr(argument, '.')) {
        fprintf(stderr,
                "Illegal use of option --ignore-table=<database>.<table>\n");
        exit(1);
      }
      ignore_table->insert(argument);
      break;
    }
    case (int)OPT_COMPATIBLE: {
      if (native_strcasecmp("ANSI", argument) != 0) {
        fprintf(stderr, "Invalid mode to --compatible: %s\n", argument);
        exit(1);
      }

      opt_quoted = true;
      opt_set_charset = false;
      ansi_quotes_mode = true;
      ansi_mode = true;
      /*
        Set charset to the default compiled value if it hasn't
        been reset yet by --default-character-set=xxx.
      */
      if (default_charset == mysql_universal_client_charset)
        default_charset = MYSQL_DEFAULT_CHARSET_NAME;
      break;
    }
    case (int)OPT_ENABLE_CLEARTEXT_PLUGIN:
      using_opt_enable_cleartext_plugin = true;
      break;
    case (int)OPT_MYSQL_PROTOCOL:
      opt_protocol =
          find_type_or_exit(argument, &sql_protocol_typelib, opt->name);
      break;
    case (int)OPT_SET_GTID_PURGED: {
      if (argument)
        opt_set_gtid_purged_mode = static_cast<enum_set_gtid_purged_mode>(
            find_type_or_exit(argument, &set_gtid_purged_mode_typelib,
                              opt->name) -
            1);
      break;
    }
    case (int)OPT_MYSQLDUMP_IGNORE_ERROR:
      /* Store the supplied list of errors into an array. */
      if (parse_ignore_error()) exit(EX_EOM);
      break;
    case (int)OPT_LONG_QUERY_TIME:
      long_query_time_opt_provided = true;
      break;
    case 'C':
      CLIENT_WARN_DEPRECATED("--compress", "--compression-algorithms");
      break;
    case OPT_INIT_COMMAND:
      opt_init_commands.add_value(argument, true);
      break;
    case OPT_INIT_COMMAND_ADD:
      opt_init_commands.add_value(argument, false);
      break;
    case (int)OPT_OUTPUT_AS_VERSION: {
      if (argument)
        opt_output_as_version_mode = static_cast<Output_as_version_mode>(
            find_type_or_exit(argument, &set_output_as_version_mode_typelib,
                              opt->name) -
            1);
      break;
    }
  }
  return false;
}

static int get_options(int *argc, char ***argv) {
  int ho_error;

  if (mysql_get_option(nullptr, MYSQL_OPT_MAX_ALLOWED_PACKET,
                       &opt_max_allowed_packet) ||
      mysql_get_option(nullptr, MYSQL_OPT_NET_BUFFER_LENGTH,
                       &opt_max_allowed_packet)) {
    exit(1);
  }

  md_result_file = stdout;
  my_getopt_use_args_separator = true;
  if (load_defaults("my", load_default_groups, argc, argv, &argv_alloc))
    return 1;
  my_getopt_use_args_separator = false;

  ignore_table =
      new collation_unordered_set<string>(charset_info, PSI_NOT_INSTRUMENTED);

  processed_compression_dictionaries =
      new collation_unordered_set<string>(charset_info, PSI_NOT_INSTRUMENTED);

  /* Don't copy internal log tables */
  ignore_table->insert("mysql.apply_status");
  ignore_table->insert("mysql.schema");
  ignore_table->insert("mysql.general_log");
  ignore_table->insert("mysql.slow_log");

  if ((ho_error = handle_options(argc, argv, my_long_options, get_one_option)))
    return (ho_error);

  if (mysql_options(nullptr, MYSQL_OPT_MAX_ALLOWED_PACKET,
                    &opt_max_allowed_packet) ||
      mysql_options(nullptr, MYSQL_OPT_NET_BUFFER_LENGTH,
                    &opt_net_buffer_length)) {
    exit(1);
  }

  if (debug_info_flag) my_end_arg = MY_CHECK_ERROR | MY_GIVE_INFO;
  if (debug_check_flag) my_end_arg = MY_CHECK_ERROR;

  if (!path && (enclosed || opt_enclosed || escaped || lines_terminated ||
                fields_terminated)) {
    fprintf(stderr, "%s: You must use option --tab with --fields-...\n",
            my_progname);
    return (EX_USAGE);
  }

<<<<<<< HEAD
  if (opt_lock_for_backup && opt_lock_all_tables) {
    fprintf(stderr,
            "%s: You can't use --lock-for-backup and "
            "--lock-all-tables at the same time.\n",
            my_progname);
    return (EX_USAGE);
  }

  /*
    Convert --lock-for-backup to --lock-all-tables if --single-transaction is
    not specified.
  */
  if (!opt_single_transaction && opt_lock_for_backup) {
    opt_lock_all_tables = true;
    opt_lock_for_backup = false;
  }

=======
>>>>>>> 05e4357f
  /* We don't delete source logs if replica data option */
  if (opt_replica_data) {
    opt_lock_all_tables = !opt_single_transaction;
    opt_source_data = 0;
    opt_delete_source_logs = false;
  }

  /* Ensure consistency of the set of binlog & locking options */
  if (opt_delete_source_logs && !opt_source_data)
    opt_source_data = MYSQL_OPT_SOURCE_DATA_COMMENTED_SQL;
  if (opt_single_transaction && opt_lock_all_tables) {
    fprintf(stderr,
            "%s: You can't use --single-transaction and "
            "--lock-all-tables at the same time.\n",
            my_progname);
    return (EX_USAGE);
  }
  if (opt_source_data) {
    opt_lock_all_tables = !opt_single_transaction;
    opt_replica_data = 0;
  }
  if (opt_single_transaction || opt_lock_all_tables) lock_tables = false;
  if (enclosed && opt_enclosed) {
    fprintf(stderr,
            "%s: You can't use ..enclosed.. and ..optionally-enclosed.. at the "
            "same time.\n",
            my_progname);
    return (EX_USAGE);
  }
  if ((opt_databases || opt_alldbs) && path) {
    fprintf(stderr,
            "%s: --databases or --all-databases can't be used with --tab.\n",
            my_progname);
    return (EX_USAGE);
  }
  if (0 != strcmp(default_charset, charset_info->csname) &&
      !(charset_info =
            get_charset_by_csname(default_charset, MY_CS_PRIMARY, MYF(MY_WME))))
    exit(1);
  if ((*argc < 1 && !opt_alldbs) || (*argc > 0 && opt_alldbs)) {
    short_usage();
    return EX_USAGE;
  }
  return (0);
} /* get_options */

/*
** DB_error -- prints mysql error message and exits the program.
*/
static void DB_error(MYSQL *mysql_arg, const char *when) {
  DBUG_TRACE;
  maybe_die(EX_MYSQLERR, "Got error: %d: %s %s", mysql_errno(mysql_arg),
            mysql_error(mysql_arg), when);
}

/*
  Prints out an error message and kills the process.

  SYNOPSIS
    die()
    error_num   - process return value
    fmt_reason  - a format string for use by my_vsnprintf.
    ...         - variable arguments for above fmt_reason string

  DESCRIPTION
    This call prints out the formatted error message to stderr and then
    terminates the process.
*/
static void die(int error_num, const char *fmt_reason, ...)
    MY_ATTRIBUTE((format(printf, 2, 3)));

static void die(int error_num, const char *fmt_reason, ...) {
  char buffer[1000];
  va_list args;
  va_start(args, fmt_reason);
  vsnprintf(buffer, sizeof(buffer), fmt_reason, args);
  va_end(args);

  fprintf(stderr, "%s: %s\n", my_progname, buffer);
  fflush(stderr);

  /* force the exit */
  opt_force = false;
  if (opt_ignore_error) my_free(opt_ignore_error);
  opt_ignore_error = nullptr;

  maybe_exit(error_num);
}

/*
  Prints out an error message and maybe kills the process.

  SYNOPSIS
    maybe_die()
    error_num   - process return value
    fmt_reason  - a format string for use by my_vsnprintf.
    ...         - variable arguments for above fmt_reason string

  DESCRIPTION
    This call prints out the formatted error message to stderr and then
    terminates the process, unless the --force command line option is used.

    This call should be used for non-fatal errors (such as database
    errors) that the code may still be able to continue to the next unit
    of work.

*/
static void maybe_die(int error_num, const char *fmt_reason, ...)
    MY_ATTRIBUTE((format(printf, 2, 3)));

static void maybe_die(int error_num, const char *fmt_reason, ...) {
  char buffer[1000];
  va_list args;
  va_start(args, fmt_reason);
  vsnprintf(buffer, sizeof(buffer), fmt_reason, args);
  va_end(args);

  fprintf(stderr, "%s: %s\n", my_progname, buffer);
  fflush(stderr);

  maybe_exit(error_num);
}

/*
  Sends a query to server, optionally reads result, prints error message if
  some.

  SYNOPSIS
    mysql_query_with_error_report()
    mysql_con       connection to use
    res             if non zero, result will be put there with
                    mysql_store_result()
    query           query to send to server

  RETURN VALUES
    0               query sending and (if res!=0) result reading went ok
    1               error
*/

static int mysql_query_with_error_report(MYSQL *mysql_con, MYSQL_RES **res,
                                         const char *query) {
  if (mysql_query(mysql_con, query) ||
      (res && !((*res) = mysql_store_result(mysql_con)))) {
    maybe_die(EX_MYSQLERR, "Couldn't execute '%s': %s (%d)", query,
              mysql_error(mysql_con), mysql_errno(mysql_con));
    return 1;
  }
  return 0;
}

static int fetch_db_collation(const char *db_name, char *db_cl_name,
                              int db_cl_size) {
  bool err_status = false;
  char query[QUERY_LENGTH];
  MYSQL_RES *db_cl_res;
  MYSQL_ROW db_cl_row;
  char quoted_database_buf[NAME_LEN * 2 + 3];
  const char *qdatabase = quote_name(db_name, quoted_database_buf, true);

  snprintf(query, sizeof(query), "use %s", qdatabase);

  if (mysql_query_with_error_report(mysql, nullptr, query)) return 1;

  if (mysql_query_with_error_report(mysql, &db_cl_res,
                                    "select @@collation_database"))
    return 1;

  do {
    if (mysql_num_rows(db_cl_res) != 1) {
      err_status = true;
      break;
    }

    if (!(db_cl_row = mysql_fetch_row(db_cl_res))) {
      err_status = true;
      break;
    }

    strncpy(db_cl_name, db_cl_row[0], db_cl_size - 1);
    db_cl_name[db_cl_size - 1] = 0;

  } while (false);

  mysql_free_result(db_cl_res);

  return err_status ? 1 : 0;
}

/*
  Check if server supports binlog_snapshot_gtid_executed.
  Returns 1 supported, 0 if not.
 */
static bool consistent_gtid_executed_supported(MYSQL *mysql_con) {
  MYSQL_RES *res;
  MYSQL_ROW row;
  bool found = false;

  if (mysql_query_with_error_report(
          mysql_con, &res, "SHOW STATUS LIKE 'binlog_snapshot_gtid_executed'"))
    return 0;

  while ((row = mysql_fetch_row(res))) {
    if (0 == strcmp(row[0], "Binlog_snapshot_gtid_executed")) {
      found = true;
      break;
    }
  }
  mysql_free_result(res);

  return found;
}

/*
  Check if server supports non-blocking binlog position using the
  binlog_snapshot_file and binlog_snapshot_position status variables. If it
  does, also return the position obtained if output pointers are non-NULL.
  Returns true if position available, false if not.
*/
static bool check_consistent_binlog_pos(char *binlog_pos_file,
                                        char *binlog_pos_offset) noexcept {
  MYSQL_RES *res;
  MYSQL_ROW row;

  if (mysql_query_with_error_report(mysql, &res,
                                    "SHOW STATUS LIKE 'binlog_snapshot_%'"))
    return true;

  int found = 0;
  while ((row = mysql_fetch_row(res))) {
    if (0 == strcmp(row[0], "Binlog_snapshot_file")) {
      if (binlog_pos_file) strmake(binlog_pos_file, row[1], FN_REFLEN - 1);
      found++;
    } else if (0 == strcmp(row[0], "Binlog_snapshot_position")) {
      if (binlog_pos_offset) strmake(binlog_pos_offset, row[1], LONGLONG_LEN);
      found++;
    }
  }
  mysql_free_result(res);

  return (found == 2);
}

static char *my_case_str(char *str, size_t str_len, const char *token,
                         size_t token_len) {
  my_match_t match;

  const uint status = my_charset_latin1.coll->strstr(
      &my_charset_latin1, str, str_len, token, token_len, &match, 1);

  return status ? str + match.end : nullptr;
}

static int switch_db_collation(FILE *sql_file, const char *db_name,
                               const char *delimiter,
                               const char *current_db_cl_name,
                               const char *required_db_cl_name,
                               int *db_cl_altered) {
  if (strcmp(current_db_cl_name, required_db_cl_name) != 0) {
    char quoted_db_buf[NAME_LEN * 2 + 3];
    const char *quoted_db_name = quote_name(db_name, quoted_db_buf, false);

    CHARSET_INFO *db_cl = get_charset_by_name(required_db_cl_name, MYF(0));

    if (!db_cl) return 1;

    fprintf(sql_file, "ALTER DATABASE %s CHARACTER SET %s COLLATE %s %s\n",
            quoted_db_name, db_cl->csname, db_cl->m_coll_name, delimiter);

    *db_cl_altered = 1;

    return 0;
  }

  *db_cl_altered = 0;

  return 0;
}

static int restore_db_collation(FILE *sql_file, const char *db_name,
                                const char *delimiter, const char *db_cl_name) {
  char quoted_db_buf[NAME_LEN * 2 + 3];
  const char *quoted_db_name = quote_name(db_name, quoted_db_buf, false);

  CHARSET_INFO *db_cl = get_charset_by_name(db_cl_name, MYF(0));

  if (!db_cl) return 1;

  fprintf(sql_file, "ALTER DATABASE %s CHARACTER SET %s COLLATE %s %s\n",
          quoted_db_name, db_cl->csname, db_cl->m_coll_name, delimiter);

  return 0;
}

static void switch_cs_variables(FILE *sql_file, const char *delimiter,
                                const char *character_set_client,
                                const char *character_set_results,
                                const char *collation_connection) {
  fprintf(sql_file,
          "/*!50003 SET @saved_cs_client      = @@character_set_client */ %s\n"
          "/*!50003 SET @saved_cs_results     = @@character_set_results */ %s\n"
          "/*!50003 SET @saved_col_connection = @@collation_connection */ %s\n"
          "/*!50003 SET character_set_client  = %s */ %s\n"
          "/*!50003 SET character_set_results = %s */ %s\n"
          "/*!50003 SET collation_connection  = %s */ %s\n",
          (const char *)delimiter, (const char *)delimiter,
          (const char *)delimiter,

          (const char *)character_set_client, (const char *)delimiter,

          (const char *)character_set_results, (const char *)delimiter,

          (const char *)collation_connection, (const char *)delimiter);
}

static void restore_cs_variables(FILE *sql_file, const char *delimiter) {
  fprintf(sql_file,
          "/*!50003 SET character_set_client  = @saved_cs_client */ %s\n"
          "/*!50003 SET character_set_results = @saved_cs_results */ %s\n"
          "/*!50003 SET collation_connection  = @saved_col_connection */ %s\n",
          (const char *)delimiter, (const char *)delimiter,
          (const char *)delimiter);
}

static void switch_sql_mode(FILE *sql_file, const char *delimiter,
                            const char *sql_mode) {
  fprintf(sql_file,
          "/*!50003 SET @saved_sql_mode       = @@sql_mode */ %s\n"
          "/*!50003 SET sql_mode              = '%s' */ %s\n",
          (const char *)delimiter,

          (const char *)sql_mode, (const char *)delimiter);
}

static void restore_sql_mode(FILE *sql_file, const char *delimiter) {
  fprintf(sql_file,
          "/*!50003 SET sql_mode              = @saved_sql_mode */ %s\n",
          (const char *)delimiter);
}

static void switch_time_zone(FILE *sql_file, const char *delimiter,
                             const char *time_zone) {
  fprintf(sql_file,
          "/*!50003 SET @saved_time_zone      = @@time_zone */ %s\n"
          "/*!50003 SET time_zone             = '%s' */ %s\n",
          (const char *)delimiter,

          (const char *)time_zone, (const char *)delimiter);
}

static void restore_time_zone(FILE *sql_file, const char *delimiter) {
  fprintf(sql_file,
          "/*!50003 SET time_zone             = @saved_time_zone */ %s\n",
          (const char *)delimiter);
}

/**
  Switch charset for results to some specified charset.  If the server does not
  support character_set_results variable, nothing can be done here.  As for
  whether something should be done here, future new callers of this function
  should be aware that the server lacking the facility of switching charsets is
  treated as success.

  @note  If the server lacks support, then nothing is changed and no error
         condition is returned.

  @returns  whether there was an error or not
*/
static int switch_character_set_results(MYSQL *mysql, const char *cs_name) {
  char query_buffer[QUERY_LENGTH];
  size_t query_length;

  /* Server lacks facility.  This is not an error, by arbitrary decision . */
  if (!server_supports_switching_charsets) return false;

  query_length =
      std::min<int>(sizeof(query_buffer) - 1,
                    snprintf(query_buffer, sizeof(query_buffer),
                             "SET SESSION character_set_results = '%s'",
                             (const char *)cs_name));

  return mysql_real_query(mysql, query_buffer, (ulong)query_length);
}

/**
  Rewrite statement, enclosing DEFINER clause in version-specific comment.

  This function parses any CREATE statement and encloses DEFINER-clause in
  version-specific comment:
    input query:     CREATE DEFINER=a@b FUNCTION ...
    rewritten query: CREATE * / / *!50020 DEFINER=a@b * / / *!50003 FUNCTION ...

  @note This function will go away when WL#3995 is implemented.

  @param[in] stmt_str                 CREATE statement string.
  @param[in] stmt_length              Length of the stmt_str.
  @param[in] definer_version_str      Minimal MySQL version number when
                                      DEFINER clause is supported in the
                                      given statement.
  @param[in] definer_version_length   Length of definer_version_str.
  @param[in] stmt_version_str         Minimal MySQL version number when the
                                      given statement is supported.
  @param[in] stmt_version_length      Length of stmt_version_str.
  @param[in] keyword_str              Keyword to look for after CREATE.
  @param[in] keyword_length           Length of keyword_str.

  @return pointer to the new allocated query string.
*/

static char *cover_definer_clause(char *stmt_str, size_t stmt_length,
                                  const char *definer_version_str,
                                  size_t definer_version_length,
                                  const char *stmt_version_str,
                                  size_t stmt_version_length,
                                  const char *keyword_str,
                                  size_t keyword_length) {
  char *definer_begin =
      my_case_str(stmt_str, stmt_length, STRING_WITH_LEN(" DEFINER"));
  char *definer_end = nullptr;

  char *query_str = nullptr;
  char *query_ptr;

  if (!definer_begin) return nullptr;

  definer_end = my_case_str(definer_begin, strlen(definer_begin), keyword_str,
                            keyword_length);

  if (!definer_end) return nullptr;

  /*
    Allocate memory for new query string: original string
    from SHOW statement and version-specific comments.
  */
  query_str = alloc_query_str(stmt_length + 23);

  constexpr const char comment_str[] = "*/ /*!";

  query_ptr = my_stpncpy(query_str, stmt_str, definer_begin - stmt_str);
  query_ptr = my_stpncpy(query_ptr, comment_str, sizeof(comment_str));
  query_ptr =
      my_stpncpy(query_ptr, definer_version_str, definer_version_length);
  query_ptr = my_stpncpy(query_ptr, definer_begin, definer_end - definer_begin);
  query_ptr = my_stpncpy(query_ptr, comment_str, sizeof(comment_str));
  query_ptr = my_stpncpy(query_ptr, stmt_version_str, stmt_version_length);
  query_ptr = strxmov(query_ptr, definer_end, NullS);
  assert(query_ptr <= query_str + stmt_length + 23);

  return query_str;
}

/*
  Open a new .sql file to dump the table or view into

  SYNOPSIS
    open_sql_file_for_table
    name      name of the table or view
    flags     flags (as per "man 2 open")

  RETURN VALUES
    0        Failed to open file
    > 0      Handle of the open file
*/
static FILE *open_sql_file_for_table(const char *table, int flags) {
  FILE *res;
  char filename[FN_REFLEN], tmp_path[FN_REFLEN];
  /*
    We need to reset processed compression dictionaries container
    each time a new SQL file is created (for --tab option).
  */
  if (processed_compression_dictionaries)
    processed_compression_dictionaries->clear();
  convert_dirname(tmp_path, path, NullS);
  res = my_fopen(fn_format(filename, table, tmp_path, ".sql",
                           MYF(MY_UNPACK_FILENAME | MY_APPEND_EXT)),
                 flags, MYF(MY_WME));
  return res;
}

static void free_resources() {
  if (md_result_file && md_result_file != stdout)
    my_fclose(md_result_file, MYF(0));
  free_passwords();
  if (ignore_table != nullptr) {
    delete ignore_table;
    ignore_table = nullptr;
  }

  if (processed_compression_dictionaries != nullptr) {
    delete processed_compression_dictionaries;
    processed_compression_dictionaries = nullptr;
  }

  if (insert_pat_inited) dynstr_free(&insert_pat);
  if (opt_ignore_error) my_free(opt_ignore_error);
  opt_init_commands.free();
  my_end(my_end_arg);
}

/**
  Parse the list of error numbers to be ignored and store into a dynamic
  array.

  @return Operation status
      @retval 0    Success
      @retval >0   Failure
*/
static int parse_ignore_error() {
  const char *search = ",";
  char *token;
  uint my_err;

  DBUG_TRACE;

  token = strtok(opt_ignore_error, search);

  while (token != nullptr) {
    my_err = atoi(token);
    // filter out 0s, if any
    if (my_err != 0) {
      if (ignore_error.push_back(my_err)) goto error;
    }
    token = strtok(nullptr, search);
  }
  return 0;

error:
  return EX_EOM;
}

/**
  Check if the last error should be ignored.
      @retval 1     yes
              0     no
*/
static bool do_ignore_error() {
  uint last_errno;
  bool found = false;

  DBUG_TRACE;

  last_errno = mysql_errno(mysql);

  if (last_errno == 0) goto done;

  for (uint *it = ignore_error.begin(); it != ignore_error.end(); ++it) {
    if (last_errno == *it) {
      found = true;
      break;
    }
  }
done:
  return found;
}

static void maybe_exit(int error) {
  if (!first_error) first_error = error;

  /*
    Return if --force is used; else return only if the
    last error number is in the list of error numbers
    specified using --ignore-error option.
  */
  if (opt_force || (opt_ignore_error && do_ignore_error())) return;
  if (mysql) mysql_close(mysql);
  free_resources();
  exit(error);
}

/*
  db_connect -- connects to the host and selects DB.
*/

static int connect_to_db(char *host, char *user) {
  char buff[20 + FN_REFLEN];
  DBUG_TRACE;

  verbose_msg("-- Connecting to %s...\n", host ? host : "localhost");
  mysql_init(&mysql_connection);

  opt_init_commands.set_mysql_options(&mysql_connection, MYSQL_INIT_COMMAND);

  if (opt_compress) mysql_options(&mysql_connection, MYSQL_OPT_COMPRESS, NullS);
  if (SSL_SET_OPTIONS(&mysql_connection)) {
    fprintf(stderr, "%s", SSL_SET_OPTIONS_ERROR);
    return 1;
  }
  if (opt_protocol)
    mysql_options(&mysql_connection, MYSQL_OPT_PROTOCOL, (char *)&opt_protocol);
  if (opt_bind_addr)
    mysql_options(&mysql_connection, MYSQL_OPT_BIND, opt_bind_addr);
#if defined(_WIN32)
  if (shared_memory_base_name)
    mysql_options(&mysql_connection, MYSQL_SHARED_MEMORY_BASE_NAME,
                  shared_memory_base_name);
#endif
  mysql_options(&mysql_connection, MYSQL_SET_CHARSET_NAME, default_charset);

  if (opt_plugin_dir && *opt_plugin_dir)
    mysql_options(&mysql_connection, MYSQL_PLUGIN_DIR, opt_plugin_dir);

  if (opt_default_auth && *opt_default_auth)
    mysql_options(&mysql_connection, MYSQL_DEFAULT_AUTH, opt_default_auth);

  if (using_opt_enable_cleartext_plugin)
    mysql_options(&mysql_connection, MYSQL_ENABLE_CLEARTEXT_PLUGIN,
                  (char *)&opt_enable_cleartext_plugin);

  mysql_options(&mysql_connection, MYSQL_OPT_CONNECT_ATTR_RESET, nullptr);
  mysql_options4(&mysql_connection, MYSQL_OPT_CONNECT_ATTR_ADD, "program_name",
                 "mysqldump");
  set_server_public_key(&mysql_connection);
  set_get_server_public_key_option(&mysql_connection);
  set_password_options(&mysql_connection);

#if defined(_WIN32)
  char error[256]{0};
  if (set_authentication_kerberos_client_mode(&mysql_connection, error, 255)) {
    fprintf(stderr, "%s", error);
    return 1;
  }
#endif /* _WIN32 */

  if (opt_compress_algorithm)
    mysql_options(&mysql_connection, MYSQL_OPT_COMPRESSION_ALGORITHMS,
                  opt_compress_algorithm);

  mysql_options(&mysql_connection, MYSQL_OPT_ZSTD_COMPRESSION_LEVEL,
                &opt_zstd_compress_level);

  if (opt_network_timeout) {
    uint timeout = 86400;  // 1 day in seconds
    ulong max_packet_allowed = 1024L * 1024L * 1024L;

    mysql_options(&mysql_connection, MYSQL_OPT_READ_TIMEOUT, (char *)&timeout);
    mysql_options(&mysql_connection, MYSQL_OPT_WRITE_TIMEOUT, (char *)&timeout);
    /* set to maximum value which is 1GB */
    mysql_options(&mysql_connection, MYSQL_OPT_MAX_ALLOWED_PACKET,
                  (char *)&max_packet_allowed);
  }

  if (!(mysql =
            mysql_real_connect(&mysql_connection, host, user, nullptr, nullptr,
                               opt_mysql_port, opt_mysql_unix_port, 0))) {
    DB_error(&mysql_connection, "when trying to connect");
    return 1;
  }

  if (ssl_client_check_post_connect_ssl_setup(
          mysql, [](const char *err) { fprintf(stderr, "%s\n", err); }))
    return 1;
  if (mysql_get_server_version(&mysql_connection) < 40100) {
    /* Don't dump SET NAMES with a pre-4.1 server (bug#7997).  */
    opt_set_charset = false;

    /* Don't switch charsets for 4.1 and earlier.  (bug#34192). */
    server_supports_switching_charsets = false;
  }
  snprintf(buff, sizeof(buff), "/*!40100 SET @@SQL_MODE='%s' */",
           ansi_mode ? "ANSI" : "");
  if (mysql_query_with_error_report(mysql, nullptr, buff)) return 1;
  /*
    set time_zone to UTC to allow dumping date types between servers with
    different time zone settings
  */
  if (opt_tz_utc) {
    snprintf(buff, sizeof(buff), "/*!40103 SET TIME_ZONE='+00:00' */");
    if (mysql_query_with_error_report(mysql, nullptr, buff)) return 1;
  }

  /*
    With the introduction of new information schema views on top
    of new data dictionary, the way the SHOW command works is
    changed. We now have two ways of SHOW command picking table
    statistics.

    One is to read it from DD table mysql.table_stats and
    mysql.index_stats. For this to happen, we need to execute
    ANALYZE TABLE prior to execution of mysqldump tool.  As the
    tool can run on whole database, we would end-up running
    ANALYZE TABLE for all tables in the database irrespective of
    whether statistics are already present in the statistics
    tables. This could be a time consuming additional step to
    carry.

    Second option is to read statistics from SE itself. This
    options looks safe and execution of mysqldump tool need not
    care if ANALYZE TABLE command was run on every table. We
    always get the statistics, which match the behavior without
    data dictionary.

    The first option would be faster as we do not opening the
    underlying tables during execution of SHOW command. However
    the first option might read old statistics, so we feel second
    option is preferred here to get statistics dynamically from
    SE by setting information_schema_stats_expiry=0.
  */
  snprintf(buff, sizeof(buff),
           "/*!80000 SET SESSION information_schema_stats_expiry=0 */");
  if (mysql_query_with_error_report(mysql, nullptr, buff)) return 1;

  /*
    set network read/write timeout value to a larger value to allow tables with
    large data to be sent on network without causing connection lost error due
    to timeout.
    Additionally set long_query_time value for mysqldump session in the same
    query to possibly reduce one RTT.
  */
  if (opt_network_timeout || long_query_time_opt_provided) {
    size_t len = snprintf(buff, sizeof(buff), "SET ");
    if (opt_network_timeout) {
      len += snprintf(buff + len, sizeof(buff) - len,
                      "SESSION NET_READ_TIMEOUT= 86400, "
                      "SESSION NET_WRITE_TIMEOUT= 86400");  // 1 day in seconds
      if (long_query_time_opt_provided) {
        // delimiter needed for appending next variable
        len += snprintf(buff + len, sizeof(buff) - len, ", ");
      }
    }
    if (long_query_time_opt_provided) {
      // add snprintf result to len if new option gets added in the same request
      snprintf(buff + len, sizeof(buff) - len, "SESSION long_query_time=%lu",
               opt_long_query_time);
    }
    if (mysql_query_with_error_report(mysql, nullptr, buff)) return 1;
  }

  if (opt_show_create_table_skip_secondary_engine &&
      mysql_query_with_error_report(
          mysql, nullptr,
          "/*!80018 SET SESSION show_create_table_skip_secondary_engine=1 */"))
    return 1;

  if (opt_skip_gipk &&
      mysql_query_with_error_report(
          mysql, nullptr,
          "/*!80030 SET SESSION "
          "show_gipk_in_create_table_and_information_schema = OFF */"))
    return 1;

  return 0;
} /* connect_to_db */

/*
** dbDisconnect -- disconnects from the host.
*/
static void dbDisconnect(char *host) {
  verbose_msg("-- Disconnecting from %s...\n", host ? host : "localhost");
  mysql_close(mysql);
} /* dbDisconnect */

static void unescape(FILE *file, char *pos, size_t length) {
  char *tmp;
  DBUG_TRACE;
  if (!(tmp = (char *)my_malloc(PSI_NOT_INSTRUMENTED, length * 2 + 1,
                                MYF(MY_WME))))
    die(EX_MYSQLERR, "Couldn't allocate memory");

  mysql_real_escape_string_quote(&mysql_connection, tmp, pos, (ulong)length,
                                 '\'');
  fputc('\'', file);
  fputs(tmp, file);
  fputc('\'', file);
  check_io(file);
  my_free(tmp);
} /* unescape */

static bool test_if_special_chars(const char *str) {
  for (; *str; str++)
    if (!my_isvar(charset_info, *str) && *str != '$') return true;
  return false;
} /* test_if_special_chars */

/*
  quote_name(name, buff, force)

  Quotes char string, taking into account compatible mode

  Args

  name                 Unquoted string containing that which will be quoted
  buff                 The buffer that contains the quoted value, also returned
  force                Flag to make it ignore 'test_if_special_chars'

  Returns

  buff                 quoted string

*/
static char *quote_name(char *name, char *buff, bool force) {
  char *to = buff;
  const char qtype = ansi_quotes_mode ? '"' : '`';

  if (!force && !opt_quoted && !test_if_special_chars(name)) return name;
  *to++ = qtype;
  while (*name) {
    if (*name == qtype) *to++ = qtype;
    *to++ = *name++;
  }
  to[0] = qtype;
  to[1] = 0;
  return buff;
} /* quote_name */

/**
   Unquotes char string, taking into account compatible mode

   @param opt_quoted_name   Optionally quoted string
   @param buff              The buffer that will contain the unquoted value,
   may be returned

   @return Pointer to unquoted string (either original opt_quoted_name or
   buff).
*/
static const char *unquote_name(const char *opt_quoted_name,
                                char *buff) noexcept {
  if (!opt_quoted) return (const char *)opt_quoted_name;

  const char qtype = ansi_quotes_mode ? '\"' : '`';

  if (*opt_quoted_name != qtype) {
    assert(strchr(opt_quoted_name, qtype) == 0);
    return (const char *)opt_quoted_name;
  }

  ++opt_quoted_name;
  char *to = buff;
  while (*opt_quoted_name) {
    if (*opt_quoted_name == qtype) {
      ++opt_quoted_name;
      if (*opt_quoted_name == qtype)
        *to++ = qtype;
      else {
        assert(*opt_quoted_name == '\0');
      }
    } else {
      *to++ = *opt_quoted_name++;
    }
  }
  to[0] = 0;
  return buff;
} /* unquote_name */

static const char *quote_name(const char *name, char *buff, bool force) {
  return quote_name(const_cast<char *>(name), buff, force);
}

/*
  Quote a table name so it can be used in "SHOW TABLES LIKE <tabname>"

  SYNOPSIS
    quote_for_like()
    name     name of the table
    buff     quoted name of the table

  DESCRIPTION
    Quote \, _, ' and % characters

    Note: Because MySQL uses the C escape syntax in strings
    (for example, '\n' to represent newline), you must double
    any '\' that you use in your LIKE  strings. For example, to
    search for '\n', specify it as '\\n'. To search for '\', specify
    it as '\\\\' (the backslashes are stripped once by the parser
    and another time when the pattern match is done, leaving a
    single backslash to be matched).

    Example: "t\1" => "t\\\\1"

*/
static char *quote_for_like(const char *name, char *buff) {
  char *to = buff;
  *to++ = '\'';
  while (*name) {
    if (*name == '\\') {
      *to++ = '\\';
      *to++ = '\\';
      *to++ = '\\';
    } else if (*name == '\'' || *name == '_' || *name == '%')
      *to++ = '\\';
    *to++ = *name++;
  }
  to[0] = '\'';
  to[1] = 0;
  return buff;
}

/**
  Quote and print a string.

    Quote '<' '>' '&' '\"' chars and print a string to the xml_file.

  @param xml_file          Output file.
  @param str               String to print.
  @param len               Its length.
  @param is_attribute_name A check for attribute name or value.
*/

static void print_quoted_xml(FILE *xml_file, const char *str, size_t len,
                             bool is_attribute_name) {
  const char *end;

  for (end = str + len; str != end; str++) {
    switch (*str) {
      case '<':
        fputs("&lt;", xml_file);
        break;
      case '>':
        fputs("&gt;", xml_file);
        break;
      case '&':
        fputs("&amp;", xml_file);
        break;
      case '\"':
        fputs("&quot;", xml_file);
        break;
      case ' ':
        /* Attribute names cannot contain spaces. */
        if (is_attribute_name) {
          fputs("_", xml_file);
          break;
        }
        [[fallthrough]];
      default:
        fputc(*str, xml_file);
        break;
    }
  }
  check_io(xml_file);
}

/*
  Print xml tag. Optionally add attribute(s).

  SYNOPSIS
    print_xml_tag(xml_file, sbeg, send, tag_name, first_attribute_name,
                    ..., attribute_name_n, attribute_value_n, NullS)
    xml_file              - output file
    sbeg                  - line beginning
    line_end              - line ending
    tag_name              - XML tag name.
    first_attribute_name  - tag and first attribute
    first_attribute_value - (Implied) value of first attribute
    attribute_name_n      - attribute n
    attribute_value_n     - value of attribute n

  DESCRIPTION
    Print XML tag with any number of attribute="value" pairs to the xml_file.

    Format is:
      sbeg<tag_name first_attribute_name="first_attribute_value" ...
      attribute_name_n="attribute_value_n">send
  NOTE
    Additional arguments must be present in attribute/value pairs.
    The last argument should be the null character pointer.
    All attribute_value arguments MUST be NULL terminated strings.
    All attribute_value arguments will be quoted before output.
*/

static void print_xml_tag(FILE *xml_file, const char *sbeg,
                          const char *line_end, const char *tag_name,
                          const char *first_attribute_name, ...) {
  va_list arg_list;
  const char *attribute_name, *attribute_value;

  fputs(sbeg, xml_file);
  fputc('<', xml_file);
  fputs(tag_name, xml_file);

  va_start(arg_list, first_attribute_name);
  attribute_name = first_attribute_name;
  while (attribute_name != NullS) {
    attribute_value = va_arg(arg_list, char *);
    assert(attribute_value != NullS);

    fputc(' ', xml_file);
    fputs(attribute_name, xml_file);
    fputc('\"', xml_file);

    print_quoted_xml(xml_file, attribute_value, strlen(attribute_value), false);
    fputc('\"', xml_file);

    attribute_name = va_arg(arg_list, char *);
  }
  va_end(arg_list);

  fputc('>', xml_file);
  fputs(line_end, xml_file);
  check_io(xml_file);
}

/*
  Print xml tag with for a field that is null

  SYNOPSIS
    print_xml_null_tag()
    xml_file    - output file
    sbeg        - line beginning
    stag_atr    - tag and attribute
    sval        - value of attribute
    line_end        - line ending

  DESCRIPTION
    Print tag with one attribute to the xml_file. Format is:
      <stag_atr="sval" xsi:nil="true"/>
  NOTE
    sval MUST be a NULL terminated string.
    sval string will be quoted before output.
*/

static void print_xml_null_tag(FILE *xml_file, const char *sbeg,
                               const char *stag_atr, const char *sval,
                               const char *line_end) {
  fputs(sbeg, xml_file);
  fputs("<", xml_file);
  fputs(stag_atr, xml_file);
  fputs("\"", xml_file);
  print_quoted_xml(xml_file, sval, strlen(sval), false);
  fputs("\" xsi:nil=\"true\" />", xml_file);
  fputs(line_end, xml_file);
  check_io(xml_file);
}

/**
  Print xml CDATA section.

  @param xml_file    - output file
  @param str         - string to print
  @param len         - length of the string

  @note
    This function also takes care of the presence of '[[>'
    string in the str. If found, the CDATA section is broken
    into two CDATA sections, <![CDATA[]]]]> and <![CDATA[>]].
*/

static void print_xml_cdata(FILE *xml_file, const char *str, ulong len) {
  const char *end;

  fputs("<![CDATA[\n", xml_file);
  for (end = str + len; str != end; str++) {
    switch (*str) {
      case ']':
        if ((*(str + 1) == ']') && (*(str + 2) == '>')) {
          fputs("]]]]><![CDATA[>", xml_file);
          str += 2;
          continue;
        }
        [[fallthrough]];
      default:
        fputc(*str, xml_file);
        break;
    }
  }
  fputs("\n]]>\n", xml_file);
  check_io(xml_file);
}

/*
  Print xml tag with many attributes.

  SYNOPSIS
    print_xml_row()
    xml_file    - output file
    row_name    - xml tag name
    tableRes    - query result
    row         - result row
    str_create  - create statement header string

  DESCRIPTION
    Print tag with many attribute to the xml_file. Format is:
      \t\t<row_name Atr1="Val1" Atr2="Val2"... />
  NOTE
    All attributes and values will be quoted before output.
*/

static void print_xml_row(FILE *xml_file, const char *row_name,
                          MYSQL_RES *tableRes, MYSQL_ROW *row,
                          const char *str_create) {
  uint i;
  char *create_stmt_ptr = nullptr;
  ulong create_stmt_len = 0;
  MYSQL_FIELD *field;
  ulong *lengths = mysql_fetch_lengths(tableRes);

  fprintf(xml_file, "\t\t<%s", row_name);
  check_io(xml_file);
  mysql_field_seek(tableRes, 0);
  for (i = 0; (field = mysql_fetch_field(tableRes)); i++) {
    if ((*row)[i]) {
      /* For 'create' statements, dump using CDATA. */
      if ((str_create) && (strcmp(str_create, field->name) == 0)) {
        create_stmt_ptr = (*row)[i];
        create_stmt_len = lengths[i];
      } else {
        fputc(' ', xml_file);
        print_quoted_xml(xml_file, field->name, field->name_length, true);
        fputs("=\"", xml_file);
        print_quoted_xml(xml_file, (*row)[i], lengths[i], false);
        fputc('"', xml_file);
        check_io(xml_file);
      }
    }
  }

  if (create_stmt_len) {
    fputs(">\n", xml_file);
    print_xml_cdata(xml_file, create_stmt_ptr, create_stmt_len);
    fprintf(xml_file, "\t\t</%s>\n", row_name);
  } else
    fputs(" />\n", xml_file);

  check_io(xml_file);
}

/**
  Print xml comments.

    Print the comment message in the format:
      "<!-- \n comment string  \n -->\n"

  @param xml_file       output file
  @param len            length of comment message
  @param comment_string comment message

  @note
    Any occurrence of continuous hyphens will be
    squeezed to a single hyphen.
*/

static void print_xml_comment(FILE *xml_file, size_t len,
                              const char *comment_string) {
  const char *end;

  fputs("<!-- ", xml_file);

  for (end = comment_string + len; comment_string != end; comment_string++) {
    /*
      The string "--" (double-hyphen) MUST NOT occur within xml comments.
    */
    switch (*comment_string) {
      case '-':
        if (*(comment_string + 1) == '-') /* Only one hyphen allowed. */
          break;
        [[fallthrough]];
      default:
        fputc(*comment_string, xml_file);
        break;
    }
  }
  fputs(" -->\n", xml_file);
  check_io(xml_file);
}

/* A common printing function for xml and non-xml modes. */

static void print_comment(FILE *sql_file, bool is_error, const char *format,
                          ...) MY_ATTRIBUTE((format(printf, 3, 4)));

static void print_comment(FILE *sql_file, bool is_error, const char *format,
                          ...) {
  static char comment_buff[COMMENT_LENGTH];
  va_list args;

  /* If its an error message, print it ignoring opt_comments. */
  if (!is_error && !opt_comments) return;

  va_start(args, format);
  vsnprintf(comment_buff, COMMENT_LENGTH, format, args);
  va_end(args);

  if (!opt_xml) {
    fputs(comment_buff, sql_file);
    check_io(sql_file);
    return;
  }

  print_xml_comment(sql_file, strlen(comment_buff), comment_buff);
}

/**
  @brief Accepts object names and prefixes them with "-- " wherever
         end-of-line character ('\n') is found.

  @param[in]  object_name   object name list (concatenated string)
  @param[out] freemem       should buffer be released after usage

  @returns                  pointer to a string with prefixed objects
*/
static char const *fix_identifier_with_newline(char const *object_name,
                                               bool *freemem) {
  const size_t PREFIX_LENGTH = 3;  // strlen ("-- ")

  // static buffer for replacement procedure
  static char *buffer;
  static size_t buffer_size;
  static char storage[NAME_LEN + 1];

  // we presume memory allocation won't be needed
  *freemem = false;
  buffer = storage;
  buffer_size = sizeof(storage) - 1;

  // traverse and reformat objects
  size_t index = 0;
  size_t required_size = 0;
  while (object_name && *object_name) {
    ++required_size;
    if (*object_name == '\n') required_size += PREFIX_LENGTH;

    // do we need dynamic (re)allocation
    if (required_size > buffer_size) {
      // new alloc size increased in COMMENT_LENGTH multiple
      buffer_size = COMMENT_LENGTH * (1 + required_size / COMMENT_LENGTH);

      // is our buffer already dynamically allocated
      if (*freemem) {
        // just realloc
        buffer = (char *)my_realloc(PSI_NOT_INSTRUMENTED, buffer,
                                    buffer_size + 1, MYF(MY_WME));
        if (!buffer) exit(1);
      } else {
        // dynamic allocation + copy from static buffer
        buffer = (char *)my_malloc(PSI_NOT_INSTRUMENTED, buffer_size + 1,
                                   MYF(MY_WME));
        if (!buffer) exit(1);

        strncpy(buffer, storage, index);
        *freemem = true;
      }
    }

    // copy a character
    buffer[index] = *object_name;
    ++index;

    // prefix new lines with double dash
    if (*object_name == '\n') {
      strcpy(buffer + index, "-- ");
      index += PREFIX_LENGTH;
    }

    ++object_name;
  }

  // don't forget null termination
  buffer[index] = '\0';
  return buffer;
}

/*
 create_delimiter
 Generate a new (null-terminated) string that does not exist in  query
 and is therefore suitable for use as a query delimiter.  Store this
 delimiter in  delimiter_buff .

 This is quite simple in that it doesn't even try to parse statements as an
 interpreter would.  It merely returns a string that is not in the query, which
 is much more than adequate for constructing a delimiter.

 RETURN
   ptr to the delimiter  on Success
   NULL                  on Failure
*/
static char *create_delimiter(char *query, char *delimiter_buff,
                              int delimiter_max_size) {
  int proposed_length;
  char *presence;

  delimiter_buff[0] = ';'; /* start with one semicolon, and */

  for (proposed_length = 2; proposed_length < delimiter_max_size;
       delimiter_max_size++) {
    delimiter_buff[proposed_length - 1] = ';'; /* add semicolons, until */
    delimiter_buff[proposed_length] = '\0';

    presence = strstr(query, delimiter_buff);
    if (presence == nullptr) { /* the proposed delimiter is not in the query. */
      return delimiter_buff;
    }
  }
  return nullptr; /* but if we run out of space, return nothing at all. */
}

/*
  dump_events_for_db
  -- retrieves list of events for a given db, and prints out
  the CREATE EVENT statement into the output (the dump).

  RETURN
    0  Success
    1  Error
*/
static uint dump_events_for_db(char *db) {
  char query_buff[QUERY_LENGTH];
  char db_name_buff[NAME_LEN * 2 + 3], name_buff[NAME_LEN * 2 + 3];
  char *event_name;
  char delimiter[QUERY_LENGTH];
  FILE *sql_file = md_result_file;
  MYSQL_RES *event_res, *event_list_res;
  MYSQL_ROW row, event_list_row;

  char db_cl_name[MY_CS_NAME_SIZE];
  int db_cl_altered = false;

  DBUG_TRACE;
  DBUG_PRINT("enter", ("db: '%s'", db));

  mysql_real_escape_string_quote(mysql, db_name_buff, db, (ulong)strlen(db),
                                 '\'');

  /* nice comments */
  bool freemem = false;
  char const *text = fix_identifier_with_newline(db, &freemem);
  print_comment(sql_file, false,
                "\n--\n-- Dumping events for database '%s'\n--\n", text);
  if (freemem) my_free(const_cast<char *>(text));

  if (mysql_query_with_error_report(mysql, &event_list_res, "show events"))
    return 0;

  strcpy(delimiter, ";");
  if (mysql_num_rows(event_list_res) > 0) {
    if (opt_xml)
      fputs("\t<events>\n", sql_file);
    else {
      fprintf(sql_file, "/*!50106 SET @save_time_zone= @@TIME_ZONE */ ;\n");

      /* Get database collation. */

      if (fetch_db_collation(db_name_buff, db_cl_name, sizeof(db_cl_name)))
        return 1;
    }

    if (switch_character_set_results(mysql, "binary")) return 1;

    while ((event_list_row = mysql_fetch_row(event_list_res)) != nullptr) {
      event_name = quote_name(event_list_row[1], name_buff, false);
      DBUG_PRINT("info", ("retrieving CREATE EVENT for %s", name_buff));
      snprintf(query_buff, sizeof(query_buff), "SHOW CREATE EVENT %s",
               event_name);

      if (mysql_query_with_error_report(mysql, &event_res, query_buff))
        return 1;

      while ((row = mysql_fetch_row(event_res)) != nullptr) {
        if (opt_xml) {
          print_xml_row(sql_file, "event", event_res, &row, "Create Event");
          continue;
        }

        /*
          if the user has EXECUTE privilege he can see event names, but not the
          event body!
        */
        if (strlen(row[3]) != 0) {
          char *query_str;

          if (opt_drop)
            fprintf(sql_file, "/*!50106 DROP EVENT IF EXISTS %s */%s\n",
                    event_name, delimiter);

          if (create_delimiter(row[3], delimiter, sizeof(delimiter)) ==
              nullptr) {
            fprintf(stderr,
                    "%s: Warning: Can't create delimiter for event '%s'\n",
                    my_progname, event_name);
            return 1;
          }

          fprintf(sql_file, "DELIMITER %s\n", delimiter);

          if (mysql_num_fields(event_res) >= 7) {
            if (switch_db_collation(sql_file, db_name_buff, delimiter,
                                    db_cl_name, row[6], &db_cl_altered)) {
              return 1;
            }

            switch_cs_variables(sql_file, delimiter,
                                row[4],  /* character_set_client */
                                row[4],  /* character_set_results */
                                row[5]); /* collation_connection */
          } else {
            /*
              mysqldump is being run against the server, that does not
              provide character set information in SHOW CREATE
              statements.

              NOTE: the dump may be incorrect, since character set
              information is required in order to restore event properly.
            */

            fprintf(sql_file,
                    "--\n"
                    "-- WARNING: old server version. "
                    "The following dump may be incomplete.\n"
                    "--\n");
          }

          switch_sql_mode(sql_file, delimiter, row[1]);

          switch_time_zone(sql_file, delimiter, row[2]);

          query_str = cover_definer_clause(
              row[3], strlen(row[3]), STRING_WITH_LEN("50117"),
              STRING_WITH_LEN("50106"), STRING_WITH_LEN(" EVENT"));

          fprintf(sql_file, "/*!50106 %s */ %s\n",
                  (const char *)(query_str != nullptr ? query_str : row[3]),
                  (const char *)delimiter);

          my_free(query_str);
          restore_time_zone(sql_file, delimiter);
          restore_sql_mode(sql_file, delimiter);

          if (mysql_num_fields(event_res) >= 7) {
            restore_cs_variables(sql_file, delimiter);

            if (db_cl_altered) {
              if (restore_db_collation(sql_file, db_name_buff, delimiter,
                                       db_cl_name))
                return 1;
            }
          }
        }
      } /* end of event printing */
      mysql_free_result(event_res);

    } /* end of list of events */
    if (opt_xml) {
      fputs("\t</events>\n", sql_file);
      check_io(sql_file);
    } else {
      fprintf(sql_file, "DELIMITER ;\n");
      fprintf(sql_file, "/*!50106 SET TIME_ZONE= @save_time_zone */ ;\n");
    }

    if (switch_character_set_results(mysql, default_charset)) return 1;
  }
  mysql_free_result(event_list_res);

  return 0;
}

/*
  Print hex value for blob data.

  SYNOPSIS
    print_blob_as_hex()
    output_file         - output file
    str                 - string to print
    len                 - its length

  DESCRIPTION
    Print hex value for blob data.
*/

static void print_blob_as_hex(FILE *output_file, const char *str, ulong len) {
  /* sakaik got the idea to to provide blob's in hex notation. */
  const char *ptr = str, *end = ptr + len;
  for (; ptr < end; ptr++)
    fprintf(output_file, "%02X", static_cast<uchar>(*ptr));
  check_io(output_file);
}

/*
  dump_routines_for_db
  -- retrieves list of routines for a given db, and prints out
  the CREATE PROCEDURE definition into the output (the dump).

  This function has logic to print the appropriate syntax depending on whether
  this is a procedure or functions

  RETURN
    0  Success
    1  Error
*/

static uint dump_routines_for_db(char *db) {
  char query_buff[QUERY_LENGTH];
  const char *routine_type[] = {"FUNCTION", "PROCEDURE"};
  char db_name_buff[NAME_LEN * 2 + 3], name_buff[NAME_LEN * 2 + 3];
  char *routine_name;
  int i;
  FILE *sql_file = md_result_file;
  MYSQL_RES *routine_res, *routine_list_res;
  MYSQL_ROW row, routine_list_row;

  char db_cl_name[MY_CS_NAME_SIZE];
  int db_cl_altered = false;

  DBUG_TRACE;
  DBUG_PRINT("enter", ("db: '%s'", db));

  mysql_real_escape_string_quote(mysql, db_name_buff, db, (ulong)strlen(db),
                                 '\'');

  /* nice comments */
  bool routines_freemem = false;
  char const *routines_text =
      fix_identifier_with_newline(db, &routines_freemem);
  print_comment(sql_file, false,
                "\n--\n-- Dumping routines for database '%s'\n--\n",
                routines_text);
  if (routines_freemem) my_free(const_cast<char *>(routines_text));

  /*
    not using "mysql_query_with_error_report" because we may have not
    enough privileges to lock mysql.proc.
  */
  if (lock_tables) mysql_query(mysql, "LOCK TABLES mysql.proc READ");

  /* Get database collation. */

  if (fetch_db_collation(db_name_buff, db_cl_name, sizeof(db_cl_name)))
    return 1;

  if (switch_character_set_results(mysql, "binary")) return 1;

  if (opt_xml) fputs("\t<routines>\n", sql_file);

  /* 0, retrieve and dump functions, 1, procedures */
  for (i = 0; i <= 1; i++) {
    snprintf(query_buff, sizeof(query_buff), "SHOW %s STATUS WHERE Db = '%s'",
             routine_type[i], db_name_buff);

    if (mysql_query_with_error_report(mysql, &routine_list_res, query_buff))
      return 1;

    if (mysql_num_rows(routine_list_res)) {
      while ((routine_list_row = mysql_fetch_row(routine_list_res))) {
        routine_name = quote_name(routine_list_row[1], name_buff, false);
        DBUG_PRINT("info",
                   ("retrieving CREATE %s for %s", routine_type[i], name_buff));
        snprintf(query_buff, sizeof(query_buff), "SHOW CREATE %s %s",
                 routine_type[i], routine_name);

        if (mysql_query_with_error_report(mysql, &routine_res, query_buff))
          return 1;

        while ((row = mysql_fetch_row(routine_res))) {
          /*
            if the user has EXECUTE privilege he see routine names, but NOT the
            routine body of other routines that are not the creator of!
          */
          DBUG_PRINT("info",
                     ("length of body for %s row[2] '%s' is %zu", routine_name,
                      row[2] ? row[2] : "(null)", row[2] ? strlen(row[2]) : 0));
          if (row[2] == nullptr) {
            print_comment(sql_file, true,
                          "\n-- insufficient privileges to %s\n", query_buff);

            bool freemem = false;
            char const *text =
                fix_identifier_with_newline(current_user, &freemem);
            print_comment(sql_file, true,
                          "-- does %s have permissions on mysql.proc?\n\n",
                          text);
            if (freemem) my_free(const_cast<char *>(text));

            maybe_die(EX_MYSQLERR, "%s has insufficient privileges to %s!",
                      current_user, query_buff);
          } else if (strlen(row[2])) {
            if (opt_xml) {
              if (i)  // Procedures.
                print_xml_row(sql_file, "routine", routine_res, &row,
                              "Create Procedure");
              else  // Functions.
                print_xml_row(sql_file, "routine", routine_res, &row,
                              "Create Function");
              continue;
            }
            if (opt_drop)
              fprintf(sql_file, "/*!50003 DROP %s IF EXISTS %s */;\n",
                      routine_type[i], routine_name);

            if (mysql_num_fields(routine_res) >= 6) {
              if (switch_db_collation(sql_file, db_name_buff, ";", db_cl_name,
                                      row[5], &db_cl_altered)) {
                return 1;
              }

              switch_cs_variables(sql_file, ";",
                                  row[3],  /* character_set_client */
                                  row[3],  /* character_set_results */
                                  row[4]); /* collation_connection */
            } else {
              /*
                mysqldump is being run against the server, that does not
                provide character set information in SHOW CREATE
                statements.

                NOTE: the dump may be incorrect, since character set
                information is required in order to restore stored
                procedure/function properly.
              */

              fprintf(sql_file,
                      "--\n"
                      "-- WARNING: old server version. "
                      "The following dump may be incomplete.\n"
                      "--\n");
            }

            switch_sql_mode(sql_file, ";", row[1]);

            fprintf(sql_file,
                    "DELIMITER ;;\n"
                    "%s ;;\n"
                    "DELIMITER ;\n",
                    (const char *)row[2]);

            restore_sql_mode(sql_file, ";");

            if (mysql_num_fields(routine_res) >= 6) {
              restore_cs_variables(sql_file, ";");

              if (db_cl_altered) {
                if (restore_db_collation(sql_file, db_name_buff, ";",
                                         db_cl_name))
                  return 1;
              }
            }
          }
        } /* end of routine printing */
        mysql_free_result(routine_res);

      } /* end of list of routines */
    }
    mysql_free_result(routine_list_res);
  } /* end of for i (0 .. 1)  */

  if (opt_xml) {
    fputs("\t</routines>\n", sql_file);
    check_io(sql_file);
  }

  if (switch_character_set_results(mysql, default_charset)) return 1;

  if (lock_tables)
    (void)mysql_query_with_error_report(mysql, nullptr, "UNLOCK TABLES");
  return 0;
}

/*
  Find the first occurrence of a quoted identifier in a given string. Returns
  the pointer to the opening quote, and stores the pointer to the closing quote
  to the memory location pointed to by the 'end' argument,

  If no quoted identifiers are found, returns NULL (and the value pointed to by
  'end' is undefined in this case).
*/

static const char *parse_quoted_identifier(const char *str,
                                           const char **end) noexcept {
  const char *from;

  if (!(from = strchr(str, '`'))) return nullptr;

  const char *to = from;

  while ((to = strchr(to + 1, '`'))) {
    /*
      Double backticks represent a backtick in identifier, rather than a quote
      character.
    */
    if (to[1] == '`') {
      to++;
      continue;
    }

    break;
  }

  if (to <= from + 1) return nullptr; /* Empty identifier */

  *end = to;

  return from;
}

/*
  Parse the specified key definition string and check if the key contains an
  AUTO_INCREMENT column as the first key part. We only check for the first key
  part, because unlike MyISAM, InnoDB does not allow the AUTO_INCREMENT column
  as a secondary key column, i.e. the AUTO_INCREMENT column would not be
  considered indexed for such key specification.
*/
static bool contains_autoinc_column(const char *autoinc_column,
                                    ssize_t autoinc_column_len,
                                    const char *keydef,
                                    key_type_t type) noexcept {
  assert(type != key_type_t::NONE);

  if (autoinc_column == nullptr) return false;

  uint idnum = 0;

  const char *from, *to;

  /*
    There is only 1 iteration of the following loop for type ==
    key_type_t::PRIMARY and 2 iterations for type == key_type_t::UNIQUE /
    key_type_t::NON_UNIQUE.
  */
  while ((from = parse_quoted_identifier(keydef, &to))) {
    idnum++;

    /*
      Skip the check if it's the first identifier and we are processing a
      secondary key.
    */
    if ((type == key_type_t::PRIMARY || idnum != 1) &&
        to - from - 1 == autoinc_column_len &&
        !strncmp(autoinc_column, from + 1, to - from - 1))
      return true;

    /*
      Check only the first (for PRIMARY KEY) or the second (for secondary keys)
      quoted identifier.
    */
    if (idnum == 1 + (type != key_type_t::PRIMARY)) break;

    keydef = to + 1;
  }

  return false;
}

/*
  Remove secondary/foreign key definitions from a given SHOW CREATE TABLE string
  and store them into a temporary list to be used later.

  SYNOPSIS
  skip_secondary_keys()
  table                     table name
  create_str                SHOW CREATE TABLE output
  has_pk                    TRUE, if the table has PRIMARY KEY
  (or UNIQUE key on non-nullable columns)


  DESCRIPTION

  Stores all lines starting with "KEY" or "UNIQUE KEY"
  into skipped_keys_list and removes them from the input string.
  Stores all CONSTRAINT/FOREIGN KEYS declarations into
  alter_constraints_list and removes them from the input string.
*/

static void skip_secondary_keys(const char *table, char *create_str,
                                bool has_pk) noexcept {
  char *last_comma = nullptr;
  bool pk_processed = false;
  char *autoinc_column = nullptr;
  ssize_t autoinc_column_len = 0;
  bool keys_processed = false;

  /* don't optimize tables with FOREIGN KEYS with REFERENCES to another table
     as it leads to "Table 'ref' was not locked with LOCK TABLES" */
  size_t table_len = strlen(table);
  char *ptr = create_str;
  while ((ptr = strstr(ptr, " REFERENCES `")) != nullptr) {
    ptr += sizeof(" REFERENCES `") - 1;
    const char *end = strchr(ptr, '`');
    /* break as referenced table name is different from current table name */
    if ((end == nullptr) || (end != ptr + table_len) ||
        strncmp(ptr, table, table_len))
      return;
  }

  char *strend = create_str + strlen(create_str);

  ptr = create_str;
  while (*ptr && !keys_processed) {
    char *orig_ptr = ptr;
    /* Skip leading whitespace */
    while (*ptr && my_isspace(charset_info, *ptr)) ptr++;

    /* Read the next line */
    char *tmp;
    for (tmp = ptr; *tmp != '\n' && *tmp != '\0'; tmp++)
      ;

    char c = *tmp;
    *tmp = '\0'; /* so strstr() only processes the current line */

    key_type_t type;
    if (!strncmp(ptr, "CONSTRAINT ", sizeof("CONSTRAINT ") - 1))
      type = key_type_t::CONSTRAINT;
    else if (!strncmp(ptr, "UNIQUE KEY ", sizeof("UNIQUE KEY ") - 1))
      type = key_type_t::UNIQUE;
    else if (!strncmp(ptr, "KEY ", sizeof("KEY ") - 1))
      type = key_type_t::NON_UNIQUE;
    else if (!strncmp(ptr, "PRIMARY KEY ", sizeof("PRIMARY KEY ") - 1))
      type = key_type_t::PRIMARY;
    else
      type = key_type_t::NONE;

    const bool has_autoinc =
        (type != key_type_t::NONE)
            ? contains_autoinc_column(autoinc_column, autoinc_column_len, ptr,
                                      type)
            : false;

    /* Is it a secondary index definition? */
    if (c == '\n' && !has_autoinc &&
        ((type == key_type_t::UNIQUE && (pk_processed || !has_pk)) ||
         type == key_type_t::NON_UNIQUE || type == key_type_t::CONSTRAINT)) {
      char *end = tmp - 1;

      /* Remove the trailing comma */
      if (*end == ',') end--;

      if (type == key_type_t::CONSTRAINT)
        alter_constraints_list.emplace_back(ptr, end - ptr + 1);
      else
        skipped_keys_list.emplace_back(ptr, end - ptr + 1);

      memmove(orig_ptr, tmp + 1, strend - tmp);
      ptr = orig_ptr;
      strend -= tmp + 1 - ptr;

      /* Remove the comma on the previos line */
      if (last_comma != nullptr) {
        *last_comma = ' ';
      }
    } else {
      if (last_comma != nullptr && *ptr == ')') {
        keys_processed = true;
      } else if (last_comma != nullptr && !keys_processed) {
        /*
          It's not the last line of CREATE TABLE, so we have skipped a key
          definition. We have to restore the last removed comma.
        */
        *last_comma = ',';
      }

      /*
        If we are skipping a key which indexes an AUTO_INCREMENT column, it is
        safe to optimize all subsequent keys, i.e. we should not be checking for
        that column anymore.
      */
      if (type != key_type_t::NONE && has_autoinc) {
        assert(autoinc_column != NULL);

        my_free(autoinc_column);
        autoinc_column = NULL;
      }

      if ((has_pk && type == key_type_t::UNIQUE && !pk_processed) ||
          type == key_type_t::PRIMARY)
        pk_processed = true;

      if (strstr(ptr, "AUTO_INCREMENT") && *ptr == '`') {
        /*
          The first secondary key defined on this column later cannot be
          skipped, as CREATE TABLE would fail on import. Unless there is a
          PRIMARY KEY and it indexes that column.
        */
        char *end;

        for (end = ptr + 1;
             /* Skip double backticks as they are a part of identifier */
             *end != '\0' && (*end != '`' || end[1] == '`'); end++)
          /* empty */;

        if (*end == '`' && end > ptr + 1) {
          assert(autoinc_column == NULL);

          autoinc_column_len = end - ptr - 1;
          autoinc_column = my_strndup(PSI_NOT_INSTRUMENTED, ptr + 1,
                                      autoinc_column_len, MYF(MY_FAE));
        }
      }

      *tmp = c;

      if (tmp[-1] == ',') last_comma = tmp - 1;
      ptr = (*tmp == '\0') ? tmp : tmp + 1;
    }
  }

  my_free(autoinc_column);
}

using dict_list_t = std::forward_list<std::string>;

/**
   Removes some compressed columns extensions from the create table
   definition (a string produced by SHOW CREATE TABLE) depending on
   opt_compressed_columns and opt_compressed_columns_with_dictionaries flags.
   If opt_compressed_columns_with_dictionaries flags is true, in addition
   dictionaries list will be filled with referenced compression
   dictionaries.

   @param create_str     SHOW CREATE TABLE output
   @param dictionaries   the list of dictionary names found in the
   create table definition
*/
static void skip_compressed_columns(char *create_str,
                                    dict_list_t *dictionaries) {
  static const constexpr char prefix[] = " /*!" STRINGIFY_ARG(
      FIRST_SUPPORTED_COMPRESSED_COLUMNS_VERSION) " COLUMN_FORMAT COMPRESSED";
  static const constexpr auto prefix_length = sizeof(prefix) - 1;
  static const constexpr char suffix[] = " */";
  static const constexpr auto suffix_length = sizeof(suffix) - 1;
  static const constexpr char dictionary_keyword[] =
      " WITH COMPRESSION_DICTIONARY ";
  static const constexpr auto dictionary_keyword_length =
      sizeof(dictionary_keyword) - 1;

  DBUG_ENTER("skip_compressed_columns");

  if (opt_compressed_columns_with_dictionaries && dictionaries != nullptr)
    dictionaries->clear();

  char *ptr = create_str;
  char *end_ptr = ptr + strlen(create_str);
  char *prefix_ptr = strstr(ptr, prefix);
  while (prefix_ptr != nullptr) {
    char *const suffix_ptr = strstr(prefix_ptr + prefix_length, suffix);
    assert(suffix_ptr != nullptr);
    if (!opt_compressed_columns_with_dictionaries) {
      if (!opt_compressed_columns) {
        /* Strip out all compressed columns extensions. */
        memmove(prefix_ptr, suffix_ptr + suffix_length,
                end_ptr - (suffix_ptr + suffix_length) + 1);
        end_ptr -= suffix_ptr + suffix_length - prefix_ptr;
        ptr = prefix_ptr;
      } else {
        /* Strip out only compression dictionary references. */
        memmove(prefix_ptr + prefix_length, suffix_ptr,
                end_ptr - suffix_ptr + 1);
        end_ptr -= suffix_ptr - (prefix_ptr + prefix_length);
        ptr = prefix_ptr + prefix_length + suffix_length;
      }
    } else {
      /* Do not strip out anything. Leave full column definition as is. */
      if (dictionaries != nullptr && prefix_ptr + prefix_length != suffix_ptr) {
        const char *dictionary_keyword_ptr =
            strstr(prefix_ptr + prefix_length, dictionary_keyword);
        assert(dictionary_keyword_ptr < suffix_ptr);
        const auto dictionary_name_length =
            suffix_ptr - (dictionary_keyword_ptr + dictionary_keyword_length);

        char opt_quoted_buff[NAME_LEN * 2 + 3];
        strncpy(opt_quoted_buff,
                dictionary_keyword_ptr + dictionary_keyword_length,
                dictionary_name_length);
        opt_quoted_buff[dictionary_name_length] = '\0';

        char unquoted_buff[NAME_LEN * 2 + 3];
        dictionaries->emplace_front(
            unquote_name(opt_quoted_buff, unquoted_buff));
      }
      ptr = suffix_ptr + suffix_length;
    }
    prefix_ptr = strstr(ptr, prefix);
  }
  DBUG_VOID_RETURN;
}

/*
  Check if the table has a primary key defined either explicitly or
  implicitly (i.e. a unique key on non-nullable columns).

  SYNOPSIS
  bool has_primary_key(const char *table_name)

  table_name  quoted table name

  RETURNS     TRUE if the table has a primary key

  DESCRIPTION
*/

static bool has_primary_key(const char *table_name) noexcept {
  char query_buff[QUERY_LENGTH];
  snprintf(query_buff, sizeof(query_buff),
           "SELECT COUNT(*) FROM INFORMATION_SCHEMA.COLUMNS WHERE "
           "TABLE_SCHEMA=DATABASE() AND TABLE_NAME='%s' AND "
           "COLUMN_KEY='PRI'",
           table_name);

  bool has_pk = true;
  MYSQL_RES *res = nullptr;
  MYSQL_ROW row;
  if (mysql_query(mysql, query_buff) || !(res = mysql_store_result(mysql)) ||
      !(row = mysql_fetch_row(res))) {
    fprintf(stderr,
            "%s: Warning: Couldn't determine if table %s has a "
            "primary key (%s). "
            "--innodb-optimize-keys may work inefficiently.\n",
            my_progname, table_name, mysql_error(mysql));
    goto cleanup;
  }

  has_pk = atoi(row[0]) > 0;

cleanup:
  if (res) mysql_free_result(res);

  return has_pk;
}

/**
   Prints "CREATE COMPRESSION_DICTIONARY ..." statement for the specified
   dictionary name if this is the first time this dictionary is referenced.

   @param sql_file          output file
   @param dictionary_name   dictionary name
*/
static void print_optional_create_compression_dictionary(
    FILE *sql_file, const char *dictionary_name) {
  DBUG_ENTER("print_optional_create_compression_dictionary");
  DBUG_PRINT("enter", ("dictionary: %s", dictionary_name));

  /*
    We skip this compression dictionary if it has already been processed
  */
  if (!processed_compression_dictionaries->count(dictionary_name)) {
    static const constexpr char get_zip_dict_data_stmt[] =
        "SELECT `DICT_DATA` "
        "FROM `INFORMATION_SCHEMA`.`COMPRESSION_DICTIONARY` "
        "WHERE `DICT_NAME` = '%s'";

    processed_compression_dictionaries->emplace(dictionary_name);

    char query_buff[QUERY_LENGTH];
    snprintf(query_buff, sizeof(query_buff), get_zip_dict_data_stmt,
             dictionary_name);

    MYSQL_RES *result = nullptr;
    if (mysql_query_with_error_report(mysql, &result, query_buff)) {
      DBUG_VOID_RETURN;
    }

    MYSQL_ROW row = mysql_fetch_row(result);
    if (row == nullptr) {
      mysql_free_result(result);
      maybe_die(EX_MYSQLERR,
                "Couldn't read data for compresion dictionary %s (%s)\n",
                dictionary_name, mysql_error(mysql));
      DBUG_VOID_RETURN;
    }
    const ulong *const lengths = mysql_fetch_lengths(result);
    assert(lengths != nullptr);

    char quoted_buff[NAME_LEN * 2 + 3];
    const char *quoted_dictionary_name =
        quote_name(dictionary_name, quoted_buff, false);

    /*
      We print DROP COMPRESSION_DICTIONARY only if no --tab
      (file per table option) and no --skip-add-drop-compression-dictionary
      were specified
    */
    if (path == nullptr && opt_drop_compression_dictionary) {
      fprintf(sql_file,
                    "/*!"  STRINGIFY_ARG(FIRST_SUPPORTED_COMPRESSED_COLUMNS_VERSION)
                    " DROP COMPRESSION_DICTIONARY IF EXISTS %s */;\n",
                    quoted_dictionary_name);
      check_io(sql_file);
    }

    /*
      Whether IF NOT EXISTS is added to CREATE COMPRESSION_DICTIONARY
      depends on the --add-drop-compression-dictionary /
      --skip-add-drop-compression-dictionary options.
    */
    fprintf(sql_file,
                "/*!"  STRINGIFY_ARG(FIRST_SUPPORTED_COMPRESSED_COLUMNS_VERSION)
                " CREATE COMPRESSION_DICTIONARY %s%s (",
                path != 0 ? "IF NOT EXISTS " : "",
                quoted_dictionary_name);
    check_io(sql_file);

    unescape(sql_file, row[0], lengths[0]);
    fputs(") */;\n", sql_file);
    check_io(sql_file);

    mysql_free_result(result);
  }
  DBUG_VOID_RETURN;
}

/* general_log or slow_log tables under mysql database */
static inline bool general_log_or_slow_log_tables(const char *db,
                                                  const char *table) {
  return (!my_strcasecmp(charset_info, db, "mysql")) &&
         (!my_strcasecmp(charset_info, table, "general_log") ||
          !my_strcasecmp(charset_info, table, "slow_log"));
}

/*
 slave_master_info,slave_relay_log_info and gtid_executed tables under
 mysql database
*/
static inline bool replication_metadata_tables(const char *db,
                                               const char *table) {
  return (!my_strcasecmp(charset_info, db, "mysql")) &&
         (!my_strcasecmp(charset_info, table, "slave_master_info") ||
          !my_strcasecmp(charset_info, table, "slave_relay_log_info") ||
          !my_strcasecmp(charset_info, table, "gtid_executed"));
}

/**
  Check if the table is innodb stats table in mysql database.

  @param [in] db           Database name
  @param [in] table        Table name

  @retval true if it is innodb stats table else false
*/
static inline bool innodb_stats_tables(const char *db, const char *table) {
  return (!my_strcasecmp(charset_info, db, "mysql")) &&
         (!my_strcasecmp(charset_info, table, "innodb_table_stats") ||
          !my_strcasecmp(charset_info, table, "innodb_index_stats") ||
          !my_strcasecmp(charset_info, table, "innodb_dynamic_metadata") ||
          !my_strcasecmp(charset_info, table, "innodb_ddl_log"));
}

/**
   Checks if --add-drop-table option is enabled and prints
   "DROP TABLE IF EXISTS ..." if the specified table is not a log table.

   @param sql_file           output file
   @param db                 db name
   @param table              table name
   @param opt_quoted_table   optionally quoted table name
*/
static void print_optional_drop_table(FILE *sql_file, const char *db,
                                      const char *table,
                                      const char *opt_quoted_table) noexcept {
  DBUG_ENTER("print_optional_drop_table");
  DBUG_PRINT("enter", ("db: %s  table: %s", db, table));
  if (opt_drop) {
    if (!(general_log_or_slow_log_tables(db, table) ||
          replication_metadata_tables(db, table))) {
      fprintf(sql_file, "DROP TABLE IF EXISTS %s;\n", opt_quoted_table);
      check_io(sql_file);
    }
  }
  DBUG_VOID_RETURN;
}

/**
  Check if the command line option includes innodb stats table
  or in any way mysql database.

  @param [in] argc         Total count of positional arguments
  @param [in] argv         Pointer to positional arguments

  @retval true if dump contains innodb stats table or else false
*/
static inline bool is_innodb_stats_tables_included(int argc, char **argv) {
  if (opt_alldbs) return true;
  if (argc > 0) {
    char **names = argv;
    if (opt_databases) {
      for (char **obj = names; *obj; obj++)
        if (!my_strcasecmp(charset_info, *obj, "mysql")) return true;
    } else {
      char **obj = names;
      if (!my_strcasecmp(charset_info, *obj, "mysql")) {
        for (obj++; *obj; obj++)
          if (!my_strcasecmp(charset_info, *obj, "innodb_table_stats") ||
              !my_strcasecmp(charset_info, *obj, "innodb_index_stats"))
            return true;
      }
    }
  }
  return false;
}

/*
  get_table_structure -- retrieves database structure, prints out corresponding
  CREATE statement and fills out insert_pat if the table is the type we will
  be dumping.

  ARGS
    table        - table name
    db           - db name
    table_type   - table type, e.g. "MyISAM" or "InnoDB", but also "VIEW"
    ignore_flag  - what we must particularly ignore - see IGNORE_ defines above
    real_columns - Contains one byte per column, 0 means unused, 1 is used
                   Generated columns are marked as unused
    column_list  - Contains column list when table has invisible columns.

  RETURN
    number of fields in table, 0 if error
*/

static uint get_table_structure(const char *table, char *db, char *table_type,
                                char *ignore_flag, bool real_columns[],
                                std::string *column_list) {
  bool init = false, write_data, complete_insert, skip_ddl;
  uint64_t num_fields;
  const char *result_table, *opt_quoted_table;
  const char *insert_option;
  char name_buff[NAME_LEN + 3], table_buff[NAME_LEN * 2 + 3];
  char table_buff2[NAME_LEN * 2 + 3], query_buff[QUERY_LENGTH];
  const char *show_fields_stmt =
      "SELECT `COLUMN_NAME` AS `Field`, "
      "`COLUMN_TYPE` AS `Type`, "
      "`IS_NULLABLE` AS `Null`, "
      "`COLUMN_KEY` AS `Key`, "
      "`COLUMN_DEFAULT` AS `Default`, "
      "`EXTRA` AS `Extra`, "
      "`COLUMN_COMMENT` AS `Comment` "
      "FROM `INFORMATION_SCHEMA`.`COLUMNS` WHERE "
      "TABLE_SCHEMA = '%s' AND TABLE_NAME = '%s' "
      "ORDER BY ORDINAL_POSITION";
  FILE *sql_file = md_result_file;
  bool is_log_table;
  bool is_replication_metadata_table;
  bool is_view(false);
  unsigned int colno;
  MYSQL_RES *result;
  MYSQL_ROW row;
  DBUG_TRACE;
  DBUG_PRINT("enter", ("db: %s  table: %s", db, table));

  *ignore_flag = check_if_ignore_table(table, table_type);

  is_view = strcmp(table_type, "VIEW") == 0;

  if (opt_ignore_views && is_view) {
    DBUG_PRINT("exit", ("Dumping view ignored."));
    return 0;
  }

  /*
    for mysql.innodb_table_stats, mysql.innodb_index_stats tables we
    dont dump DDL
  */
  skip_ddl = innodb_stats_tables(db, table);

  complete_insert = false;
  if ((write_data = !(*ignore_flag & IGNORE_DATA))) {
    complete_insert = opt_complete_insert;
    if (!insert_pat_inited) {
      insert_pat_inited = true;
      init_dynamic_string_checked(&insert_pat, "", 1024);
    } else
      dynstr_set_checked(&insert_pat, "");
  }

  insert_option = ((opt_ignore || skip_ddl) ? " IGNORE " : "");

  verbose_msg("-- Retrieving table structure for table %s...\n", table);

  snprintf(query_buff, sizeof(query_buff), "SET SQL_QUOTE_SHOW_CREATE=%d",
           (opt_quoted || opt_keywords));

  result_table = quote_name(table, table_buff, true);
  opt_quoted_table = quote_name(table, table_buff2, false);

  const bool has_pk =
      (opt_innodb_optimize_keys && !strcmp(table_type, "InnoDB"))
          ? has_primary_key(table)
          : false;

  if (!opt_xml && !mysql_query_with_error_report(mysql, nullptr, query_buff)) {
    /* using SHOW CREATE statement */
    if (!opt_no_create_info && !skip_ddl) {
      /* Make an sql-file, if path was given iow. option -T was given */
      char buff[20 + FN_REFLEN];
      MYSQL_FIELD *field;

      snprintf(buff, sizeof(buff), "show create table %s", result_table);

      if (switch_character_set_results(mysql, "binary") ||
          mysql_query_with_error_report(mysql, &result, buff) ||
          switch_character_set_results(mysql, default_charset))
        return 0;

      if (path) {
        if (!(sql_file = open_sql_file_for_table(table, O_WRONLY))) return 0;

        write_header(sql_file, db);
      }

      bool freemem = false;
      char const *text = fix_identifier_with_newline(result_table, &freemem);
      if (is_view) /* view */
        print_comment(sql_file, false,
                      "\n--\n-- Temporary view structure for view %s\n--\n\n",
                      text);
      else
        print_comment(sql_file, false,
                      "\n--\n-- Table structure for table %s\n--\n\n", text);
      if (freemem) my_free(const_cast<char *>(text));

      field = mysql_fetch_field_direct(result, 0);
      if (strcmp(field->name, "View") == 0) {
        /*
          Even if the "table" is a view, we do a DROP TABLE here.  The
          view-specific code below fills in the DROP VIEW.
          We will skip the DROP TABLE for general_log and slow_log, since
          those stmts will fail, in case we apply dump by enabling logging.
          We will skip this for replication metadata tables as well.
        */
        print_optional_drop_table(sql_file, db, table, opt_quoted_table);

        char *scv_buff = nullptr;
        uint64_t n_cols;

        verbose_msg("-- It's a view, create dummy view\n");

        /* save "show create" statement for later */
        if ((row = mysql_fetch_row(result)) && (scv_buff = row[1]))
          scv_buff = my_strdup(PSI_NOT_INSTRUMENTED, scv_buff, MYF(0));

        mysql_free_result(result);

        /*
          Create a table with the same name as the view and with columns of
          the same name in order to satisfy views that depend on this view.
          The table will be removed when the actual view is created.

          The properties of each column, are not preserved in this temporary
          table, because they are not necessary.

          This will not be necessary once we can determine dependencies
          between views and can simply dump them in the appropriate order.
        */
        snprintf(query_buff, sizeof(query_buff), "SHOW FIELDS FROM %s",
                 result_table);
        if (switch_character_set_results(mysql, "binary") ||
            mysql_query_with_error_report(mysql, &result, query_buff) ||
            switch_character_set_results(mysql, default_charset)) {
          /*
            View references invalid or privileged table/col/fun (err 1356),
            so we cannot create a stand-in table.  Be defensive and dump
            a comment with the view's 'show create' statement. (Bug #17371)
          */

          if (mysql_errno(mysql) == ER_VIEW_INVALID)
            fprintf(sql_file, "\n-- failed on view %s: %s\n\n", result_table,
                    scv_buff ? scv_buff : "");

          my_free(scv_buff);

          return 0;
        } else
          my_free(scv_buff);

        n_cols = mysql_num_rows(result);
        if (0 != n_cols) {
          /*
            The actual formula is based on the column names and how the .FRM
            files are stored and is too volatile to be repeated here.
            Thus we simply warn the user if the columns exceed a limit we
            know works most of the time.
          */
          if (n_cols >= 1000)
            fprintf(stderr,
                    "-- Warning: Creating a stand-in table for view %s may"
                    " fail when replaying the dump file produced because "
                    "of the number of columns exceeding 1000. Exercise "
                    "caution when replaying the produced dump file.\n",
                    table);
          if (opt_drop) {
            /*
              We have already dropped any table of the same name above, so
              here we just drop the view.
            */

            fprintf(sql_file, "/*!50001 DROP VIEW IF EXISTS %s*/;\n",
                    opt_quoted_table);
            check_io(sql_file);
          }

          fprintf(sql_file,
                  "SET @saved_cs_client     = @@character_set_client;\n"
                  "/*!50503 SET character_set_client = utf8mb4 */;\n"
                  "/*!50001 CREATE VIEW %s AS SELECT \n",
                  result_table);

          /*
            Get first row, following loop will prepend comma - keeps from
            having to know if the row being printed is last to determine if
            there should be a _trailing_ comma.
          */

          row = mysql_fetch_row(result);

          /*
            A temporary view is created to resolve the view interdependencies.
            This temporary view is dropped when the actual view is created.
          */

          fprintf(sql_file, " 1 AS %s", quote_name(row[0], name_buff, false));

          while ((row = mysql_fetch_row(result))) {
            fprintf(sql_file, ",\n 1 AS %s",
                    quote_name(row[0], name_buff, false));
          }

          fprintf(sql_file,
                  "*/;\n"
                  "SET character_set_client = @saved_cs_client;\n");

          check_io(sql_file);
        }

        mysql_free_result(result);

        if (path) my_fclose(sql_file, MYF(MY_WME));

        seen_views = true;
        return 0;
      }

      row = mysql_fetch_row(result);

      const bool is_innodb_table = (strcmp(table_type, "InnoDB") == 0);
      if (opt_innodb_optimize_keys && is_innodb_table)
        skip_secondary_keys(table, row[1], has_pk);
      if (is_innodb_table) {
        /*
          Search for compressed columns attributes and remove them if
          necessary.
        */

        dict_list_t referenced_dictionaries, current_dictionary;

        skip_compressed_columns(row[1], &referenced_dictionaries);
        for (const auto &it : referenced_dictionaries)
          print_optional_create_compression_dictionary(sql_file, it.c_str());
      }

      print_optional_drop_table(sql_file, db, table, opt_quoted_table);

      is_log_table = general_log_or_slow_log_tables(db, table);
      is_replication_metadata_table = replication_metadata_tables(db, table);
      if (is_log_table || is_replication_metadata_table)
        row[1] += 13; /* strlen("CREATE TABLE ")= 13 */

      fprintf(sql_file,
              "/*!40101 SET @saved_cs_client     = @@character_set_client */;\n"
              "/*!50503 SET character_set_client = utf8mb4 */;\n"
              "%s%s;\n"
              "/*!40101 SET character_set_client = @saved_cs_client */;\n",
              (is_log_table || is_replication_metadata_table)
                  ? "CREATE TABLE IF NOT EXISTS "
                  : "",
              row[1]);

      check_io(sql_file);
      mysql_free_result(result);
    }
    snprintf(query_buff, sizeof(query_buff), "show fields from %s",
             result_table);
    if (mysql_query_with_error_report(mysql, &result, query_buff)) {
      if (path) my_fclose(sql_file, MYF(MY_WME));
      return 0;
    }

    bool has_invisible_columns = false;
    if (write_data) {
      while ((row = mysql_fetch_row(result))) {
        if (row[SHOW_EXTRA]) {
          /*
            If data contents of table are to be written and option to prepare
            INSERT statement with complete column list is not set then scan the
            column list for generated columns and invisible columns. Presence
            of any generated column or invisible column will require that an
            explicit list of columns is printed for INSERT statements.
          */
          bool is_generated_column = false;
          if (strcmp(row[SHOW_EXTRA], "STORED GENERATED") == 0) {
            is_generated_column = true;
          } else if (strcmp(row[SHOW_EXTRA], "STORED GENERATED INVISIBLE") ==
                     0) {
            is_generated_column = true;
            has_invisible_columns |= true;
          } else if (strcmp(row[SHOW_EXTRA], "VIRTUAL GENERATED") == 0) {
            is_generated_column = true;
          } else if (strcmp(row[SHOW_EXTRA], "VIRTUAL GENERATED INVISIBLE") ==
                     0) {
            is_generated_column = true;
            has_invisible_columns |= true;
          } else if (!has_invisible_columns &&
                     (strstr(row[SHOW_EXTRA], "INVISIBLE") != nullptr)) {
            /*
              For timestamp and datetime type columns, EXTRA column might
              contain DEFAULT_GENERATED and 'on update CURRENT TIMESTAMP'.
              INVISIBLE keyword is appended at the end if column is invisible.
              So finding INVISIBLE keyword in EXTRA column to check column is
              invisible.
            */
            has_invisible_columns = true;
          }

          complete_insert |= (has_invisible_columns || is_generated_column);
        }
      }
      mysql_free_result(result);

      if (mysql_query_with_error_report(mysql, &result, query_buff)) {
        if (path) my_fclose(sql_file, MYF(MY_WME));
        return 0;
      }
    }
    /*
      If write_data is true, then we build up insert statements for
      the table's data. Note: in subsequent lines of code, this test
      will have to be performed each time we are appending to
      insert_pat.
    */
    if (write_data) {
      if (opt_replace_into)
        dynstr_append_checked(&insert_pat, "REPLACE ");
      else
        dynstr_append_checked(&insert_pat, "INSERT ");
      dynstr_append_checked(&insert_pat, insert_option);
      dynstr_append_checked(&insert_pat, "INTO ");
      dynstr_append_checked(&insert_pat, opt_quoted_table);
      if (complete_insert) {
        dynstr_append_checked(&insert_pat, " (");
      } else {
        dynstr_append_checked(&insert_pat, " VALUES ");
        if (!extended_insert) dynstr_append_checked(&insert_pat, "(");
      }
    }

    colno = 0;
    while ((row = mysql_fetch_row(result))) {
      if (row[SHOW_EXTRA]) {
        real_columns[colno] =
            (strcmp(row[SHOW_EXTRA], "STORED GENERATED") != 0 &&
             strcmp(row[SHOW_EXTRA], "STORED GENERATED INVISIBLE") != 0 &&
             strcmp(row[SHOW_EXTRA], "VIRTUAL GENERATED") != 0 &&
             strcmp(row[SHOW_EXTRA], "VIRTUAL GENERATED INVISIBLE") != 0);
      } else
        real_columns[colno] = true;

      if (has_invisible_columns && column_list != nullptr) {
        if (!column_list->empty()) column_list->append(", ");
        column_list->append(quote_name(row[SHOW_FIELDNAME], name_buff, false));
      }

      if (real_columns[colno++] && complete_insert) {
        if (init) dynstr_append_checked(&insert_pat, ", ");
        init = true;
        dynstr_append_checked(
            &insert_pat, quote_name(row[SHOW_FIELDNAME], name_buff, false));
      }
    }
    num_fields = mysql_num_rows(result);
    mysql_free_result(result);
  } else {
    verbose_msg("%s: Warning: Can't set SQL_QUOTE_SHOW_CREATE option (%s)\n",
                my_progname, mysql_error(mysql));

    snprintf(query_buff, sizeof(query_buff), show_fields_stmt, db, table);

    if (mysql_query_with_error_report(mysql, &result, query_buff)) return 0;

    bool has_invisible_columns = false;
    if (write_data) {
      while ((row = mysql_fetch_row(result))) {
        if (row[SHOW_EXTRA]) {
          /*
            If data contents of table are to be written and option to prepare
            INSERT statement with complete column list is not set then scan the
            column list for generated columns and invisible columns. Presence
            of any generated column or invisible column will require that an
            explicit list of columns is printed for INSERT statements.
          */
          bool is_generated_column = false;
          if (strcmp(row[SHOW_EXTRA], "STORED GENERATED") == 0) {
            is_generated_column = true;
          } else if (strcmp(row[SHOW_EXTRA], "STORED GENERATED INVISIBLE") ==
                     0) {
            is_generated_column = true;
            has_invisible_columns |= true;
          } else if (strcmp(row[SHOW_EXTRA], "VIRTUAL GENERATED") == 0) {
            is_generated_column = true;
          } else if (strcmp(row[SHOW_EXTRA], "VIRTUAL GENERATED INVISIBLE") ==
                     0) {
            is_generated_column = true;
            has_invisible_columns |= true;
          } else if (!has_invisible_columns &&
                     (strstr(row[SHOW_EXTRA], "INVISIBLE") != nullptr)) {
            /*
              For timestamp and datetime type columns, EXTRA column might
              contain DEFAULT_GENERATED and 'on update CURRENT TIMESTAMP'.
              INVISIBLE keyword is appended at the end if column is invisible.
              So finding INVISIBLE keyword in EXTRA column to check column is
              invisible.
            */
            has_invisible_columns = true;
          }

          complete_insert |= (has_invisible_columns || is_generated_column);
        }
      }
      mysql_free_result(result);

      if (mysql_query_with_error_report(mysql, &result, query_buff)) {
        if (path) my_fclose(sql_file, MYF(MY_WME));
        return 0;
      }
    }
    /* Make an sql-file, if path was given iow. option -T was given */
    if (!opt_no_create_info) {
      if (path) {
        if (!(sql_file = open_sql_file_for_table(table, O_WRONLY))) return 0;
        write_header(sql_file, db);
      }

      bool freemem = false;
      char const *text = fix_identifier_with_newline(result_table, &freemem);
      print_comment(sql_file, false,
                    "\n--\n-- Table structure for table %s\n--\n\n", text);
      if (freemem) my_free(const_cast<char *>(text));

      if (opt_drop)
        fprintf(sql_file, "DROP TABLE IF EXISTS %s;\n", result_table);
      if (!opt_xml)
        fprintf(sql_file, "CREATE TABLE %s (\n", result_table);
      else
        print_xml_tag(sql_file, "\t", "\n", "table_structure", "name=", table,
                      NullS);
      check_io(sql_file);
    }

    if (write_data) {
      if (opt_replace_into)
        dynstr_append_checked(&insert_pat, "REPLACE ");
      else
        dynstr_append_checked(&insert_pat, "INSERT ");
      dynstr_append_checked(&insert_pat, insert_option);
      dynstr_append_checked(&insert_pat, "INTO ");
      dynstr_append_checked(&insert_pat, result_table);
      if (complete_insert)
        dynstr_append_checked(&insert_pat, " (");
      else {
        dynstr_append_checked(&insert_pat, " VALUES ");
        if (!extended_insert) dynstr_append_checked(&insert_pat, "(");
      }
    }

    colno = 0;
    while ((row = mysql_fetch_row(result))) {
      ulong *lengths = mysql_fetch_lengths(result);

      if (row[SHOW_EXTRA]) {
        real_columns[colno] =
            (strcmp(row[SHOW_EXTRA], "STORED GENERATED") != 0 &&
             strcmp(row[SHOW_EXTRA], "STORED GENERATED INVISIBLE") != 0 &&
             strcmp(row[SHOW_EXTRA], "VIRTUAL GENERATED") != 0 &&
             strcmp(row[SHOW_EXTRA], "VIRTUAL GENERATED INVISIBLE") != 0);
      } else
        real_columns[colno] = true;

      if (has_invisible_columns && column_list != nullptr) {
        if (!column_list->empty()) column_list->append(", ");
        column_list->append(quote_name(row[SHOW_FIELDNAME], name_buff, false));
      }

      if (!real_columns[colno++]) continue;

      if (init) {
        if (!opt_xml && !opt_no_create_info) {
          fputs(",\n", sql_file);
          check_io(sql_file);
        }
        if (complete_insert) dynstr_append_checked(&insert_pat, ", ");
      }
      init = true;
      if (complete_insert)
        dynstr_append_checked(
            &insert_pat, quote_name(row[SHOW_FIELDNAME], name_buff, false));
      if (!opt_no_create_info) {
        if (opt_xml) {
          print_xml_row(sql_file, "field", result, &row, NullS);
          continue;
        }

        if (opt_keywords)
          fprintf(sql_file, "  %s.%s %s", result_table,
                  quote_name(row[SHOW_FIELDNAME], name_buff, false),
                  row[SHOW_TYPE]);
        else
          fprintf(sql_file, "  %s %s",
                  quote_name(row[SHOW_FIELDNAME], name_buff, false),
                  row[SHOW_TYPE]);
        if (row[SHOW_DEFAULT]) {
          fputs(" DEFAULT ", sql_file);
          unescape(sql_file, row[SHOW_DEFAULT], lengths[SHOW_DEFAULT]);
        }
        if (!row[SHOW_NULL][0]) fputs(" NOT NULL", sql_file);
        if (row[SHOW_EXTRA] && row[SHOW_EXTRA][0])
          fprintf(sql_file, " %s", row[SHOW_EXTRA]);
        check_io(sql_file);
      }
    }
    num_fields = mysql_num_rows(result);
    mysql_free_result(result);
    if (!opt_no_create_info) {
      /* Make an sql-file, if path was given iow. option -T was given */
      char buff[20 + FN_REFLEN];
      uint keynr, primary_key;
      snprintf(buff, sizeof(buff), "show keys from %s", result_table);
      if (mysql_query_with_error_report(mysql, &result, buff)) {
        if (mysql_errno(mysql) == ER_WRONG_OBJECT) {
          /* it is VIEW */
          fputs("\t\t<options Comment=\"view\" />\n", sql_file);
          goto continue_xml;
        }
        fprintf(stderr, "%s: Can't get keys for table %s (%s)\n", my_progname,
                result_table, mysql_error(mysql));
        if (path) my_fclose(sql_file, MYF(MY_WME));
        return 0;
      }

      /* Find first which key is primary key */
      keynr = 0;
      primary_key = INT_MAX;
      while ((row = mysql_fetch_row(result))) {
        if (atoi(row[3]) == 1) {
          keynr++;
          if (!strcmp(row[2], "PRIMARY")) {
            primary_key = keynr;
            break;
          }
        }
      }
      mysql_data_seek(result, 0);
      keynr = 0;
      while ((row = mysql_fetch_row(result))) {
        if (opt_xml) {
          print_xml_row(sql_file, "key", result, &row, NullS);
          continue;
        }

        if (atoi(row[3]) == 1) {
          if (keynr++) putc(')', sql_file);
          if (atoi(row[1])) /* Test if duplicate key */
            /* Duplicate allowed */
            fprintf(sql_file, ",\n  KEY %s (",
                    quote_name(row[2], name_buff, false));
          else if (keynr == primary_key)
            fputs(",\n  PRIMARY KEY (", sql_file); /* First UNIQUE is primary */
          else
            fprintf(sql_file, ",\n  UNIQUE %s (",
                    quote_name(row[2], name_buff, false));
        } else
          putc(',', sql_file);
        fputs(quote_name(row[4], name_buff, false), sql_file);
        if (row[7]) fprintf(sql_file, " (%s)", row[7]); /* Sub key */
        check_io(sql_file);
      }
      mysql_free_result(result);
      if (!opt_xml) {
        if (keynr) putc(')', sql_file);
        fputs("\n)", sql_file);
        check_io(sql_file);
      }

      /* Get MySQL specific create options */
      if (create_options) {
        char show_name_buff[NAME_LEN * 2 + 2 + 24];

        /* Check memory for quote_for_like() */
        snprintf(buff, sizeof(buff), "show table status like %s",
                 quote_for_like(table, show_name_buff));

        if (mysql_query_with_error_report(mysql, &result, buff)) {
          if (mysql_errno(mysql) != ER_PARSE_ERROR) { /* If old MySQL version */
            verbose_msg(
                "-- Warning: Couldn't get status information for "
                "table %s (%s)\n",
                result_table, mysql_error(mysql));
          }
        } else if (!(row = mysql_fetch_row(result))) {
          fprintf(stderr,
                  "Error: Couldn't read status information for table %s (%s)\n",
                  result_table, mysql_error(mysql));
        } else {
          if (opt_xml)
            print_xml_row(sql_file, "options", result, &row, NullS);
          else {
            fputs("/*!", sql_file);
            print_value(sql_file, result, row, "engine=", "Engine", 0);
            print_value(sql_file, result, row, "", "Create_options", 0);
            print_value(sql_file, result, row, "comment=", "Comment", 1);
            fputs(" */", sql_file);
            check_io(sql_file);
          }
        }
        mysql_free_result(result); /* Is always safe to free */
      }
    continue_xml:
      if (!opt_xml)
        fputs(";\n", sql_file);
      else
        fputs("\t</table_structure>\n", sql_file);
      check_io(sql_file);
    }
  }
  if (complete_insert) {
    dynstr_append_checked(&insert_pat, ") VALUES ");
    if (!extended_insert) dynstr_append_checked(&insert_pat, "(");
  }
  if (sql_file != md_result_file) {
    fputs("\n", sql_file);
    write_footer(sql_file);
    my_fclose(sql_file, MYF(MY_WME));
  }
  return (uint)num_fields;
} /* get_table_structure */

static void dump_trigger_old(FILE *sql_file, MYSQL_RES *show_triggers_rs,
                             MYSQL_ROW *show_trigger_row,
                             const char *table_name) {
  char quoted_table_name_buf[NAME_LEN * 2 + 3];
  const char *quoted_table_name =
      quote_name(table_name, quoted_table_name_buf, true);

  char name_buff[NAME_LEN * 4 + 3];
  const char *xml_msg =
      "\nWarning! mysqldump being run against old server "
      "that does not\nsupport 'SHOW CREATE TRIGGERS' "
      "statement. Skipping..\n";

  DBUG_TRACE;

  if (opt_xml) {
    print_xml_comment(sql_file, strlen(xml_msg), xml_msg);
    check_io(sql_file);
    return;
  }

  fprintf(sql_file,
          "--\n"
          "-- WARNING: old server version. "
          "The following dump may be incomplete.\n"
          "--\n");

  if (opt_compact)
    fprintf(sql_file, "/*!50003 SET @OLD_SQL_MODE=@@SQL_MODE*/;\n");

  if (opt_drop_trigger)
    fprintf(sql_file, "/*!50032 DROP TRIGGER IF EXISTS %s */;\n",
            (*show_trigger_row)[0]);

  fprintf(sql_file,
          "DELIMITER ;;\n"
          "/*!50003 SET SESSION SQL_MODE=\"%s\" */;;\n"
          "/*!50003 CREATE */ ",
          (*show_trigger_row)[6]);

  if (mysql_num_fields(show_triggers_rs) > 7) {
    /*
      mysqldump can be run against the server, that does not support
      definer in triggers (there is no DEFINER column in SHOW TRIGGERS
      output). So, we should check if we have this column before
      accessing it.
    */

    size_t user_name_len;
    char user_name_str[USERNAME_LENGTH + 1];
    char quoted_user_name_str[USERNAME_LENGTH * 2 + 3];
    size_t host_name_len;
    char host_name_str[HOSTNAME_LENGTH + 1];
    char quoted_host_name_str[HOSTNAME_LENGTH * 2 + 3];

    parse_user((*show_trigger_row)[7], strlen((*show_trigger_row)[7]),
               user_name_str, &user_name_len, host_name_str, &host_name_len);

    fprintf(sql_file, "/*!50017 DEFINER=%s@%s */ ",
            quote_name(user_name_str, quoted_user_name_str, false),
            quote_name(host_name_str, quoted_host_name_str, false));
  }

  fprintf(sql_file,
          "/*!50003 TRIGGER %s %s %s ON %s FOR EACH ROW%s%s */;;\n"
          "DELIMITER ;\n",
          quote_name((*show_trigger_row)[0], name_buff, false), /* Trigger */
          (*show_trigger_row)[4],                               /* Timing */
          (*show_trigger_row)[1],                               /* Event */
          quoted_table_name,
          (strchr(" \t\n\r", *((*show_trigger_row)[3]))) ? "" : " ",
          (*show_trigger_row)[3] /* Statement */);

  if (opt_compact)
    fprintf(sql_file, "/*!50003 SET SESSION SQL_MODE=@OLD_SQL_MODE */;\n");
}

static int dump_trigger(FILE *sql_file, MYSQL_RES *show_create_trigger_rs,
                        const char *db_name, const char *db_cl_name) {
  MYSQL_ROW row;
  char *query_str;
  int db_cl_altered = false;

  DBUG_TRACE;

  while ((row = mysql_fetch_row(show_create_trigger_rs))) {
    if (opt_xml) {
      print_xml_row(sql_file, "trigger", show_create_trigger_rs, &row,
                    "SQL Original Statement");
      check_io(sql_file);
      continue;
    }

    query_str = cover_definer_clause(
        row[2], strlen(row[2]), STRING_WITH_LEN("50017"),
        STRING_WITH_LEN("50003"), STRING_WITH_LEN(" TRIGGER"));
    if (switch_db_collation(sql_file, db_name, ";", db_cl_name, row[5],
                            &db_cl_altered))
      return true;

    switch_cs_variables(sql_file, ";", row[3], /* character_set_client */
                        row[3],                /* character_set_results */
                        row[4]);               /* collation_connection */

    switch_sql_mode(sql_file, ";", row[1]);

    if (opt_drop_trigger)
      fprintf(sql_file, "/*!50032 DROP TRIGGER IF EXISTS %s */;\n", row[0]);

    fprintf(sql_file,
            "DELIMITER ;;\n"
            "/*!50003 %s */;;\n"
            "DELIMITER ;\n",
            (const char *)(query_str != nullptr ? query_str : row[2]));

    restore_sql_mode(sql_file, ";");
    restore_cs_variables(sql_file, ";");

    if (db_cl_altered) {
      if (restore_db_collation(sql_file, db_name, ";", db_cl_name)) return true;
    }

    my_free(query_str);
  }

  return false;
}

/**
  Dump the triggers for a given table.

  This should be called after the tables have been dumped in case a trigger
  depends on the existence of a table.

  @param[in] table_name table name
  @param[in] db_name db name

  @return Error status.
    @retval true error has occurred.
    @retval false operation succeed.
*/

static int dump_triggers_for_table(char *table_name, char *db_name) {
  char name_buff[NAME_LEN * 4 + 3];
  char query_buff[QUERY_LENGTH];
  const bool old_ansi_quotes_mode = ansi_quotes_mode;
  MYSQL_RES *show_triggers_rs;
  MYSQL_ROW row;
  FILE *sql_file = md_result_file;

  char db_cl_name[MY_CS_NAME_SIZE];
  int ret = true;

  DBUG_TRACE;
  DBUG_PRINT("enter", ("db: %s, table_name: %s", db_name, table_name));

  if (path &&
      !(sql_file = open_sql_file_for_table(table_name, O_WRONLY | O_APPEND)))
    return 1;

  /* Do not use ANSI_QUOTES on triggers in dump */
  ansi_quotes_mode = false;

  /* Get database collation. */

  if (switch_character_set_results(mysql, "binary")) goto done;

  if (fetch_db_collation(db_name, db_cl_name, sizeof(db_cl_name))) goto done;

  /* Get list of triggers. */

  snprintf(query_buff, sizeof(query_buff), "SHOW TRIGGERS LIKE %s",
           quote_for_like(table_name, name_buff));

  if (mysql_query_with_error_report(mysql, &show_triggers_rs, query_buff))
    goto done;

  /* Dump triggers. */

  if (!mysql_num_rows(show_triggers_rs)) goto skip;

  if (opt_xml)
    print_xml_tag(sql_file, "\t", "\n", "triggers", "name=", table_name, NullS);

  while ((row = mysql_fetch_row(show_triggers_rs))) {
    snprintf(query_buff, sizeof(query_buff), "SHOW CREATE TRIGGER %s",
             quote_name(row[0], name_buff, true));

    if (mysql_query(mysql, query_buff)) {
      /*
        mysqldump is being run against old server, that does not support
        SHOW CREATE TRIGGER statement. We should use SHOW TRIGGERS output.

        NOTE: the dump may be incorrect, as old SHOW TRIGGERS does not
        provide all the necessary information to restore trigger properly.
      */

      dump_trigger_old(sql_file, show_triggers_rs, &row, table_name);
    } else {
      MYSQL_RES *show_create_trigger_rs = mysql_store_result(mysql);

      if (!show_create_trigger_rs ||
          dump_trigger(sql_file, show_create_trigger_rs, db_name, db_cl_name))
        goto done;

      mysql_free_result(show_create_trigger_rs);
    }
  }

  if (opt_xml) {
    fputs("\t</triggers>\n", sql_file);
    check_io(sql_file);
  }

skip:
  mysql_free_result(show_triggers_rs);

  if (switch_character_set_results(mysql, default_charset)) goto done;

  /*
    make sure to set back ansi_quotes_mode mode to
    original value
  */
  ansi_quotes_mode = old_ansi_quotes_mode;

  ret = false;

done:
  if (path) my_fclose(sql_file, MYF(0));

  return ret;
}

static bool dump_column_statistics_for_table(char *table_name, char *db_name) {
  char name_buff[NAME_LEN * 4 + 3];
  char column_buffer[NAME_LEN * 4 + 3];
  char query_buff[QUERY_LENGTH * 3 / 2];
  const bool old_ansi_quotes_mode = ansi_quotes_mode;
  char *quoted_table;
  MYSQL_RES *column_statistics_rs;
  MYSQL_ROW row;
  FILE *sql_file = md_result_file;

  bool ret = true;

  DBUG_TRACE;
  DBUG_PRINT("enter", ("db: %s, table_name: %s", db_name, table_name));

  if (path &&
      !(sql_file = open_sql_file_for_table(table_name, O_WRONLY | O_APPEND)))
    return true; /* purecov: deadcode */

  if (switch_character_set_results(mysql, "binary"))
    goto done; /* purecov: deadcode */

  char escaped_db[NAME_LEN * 4 + 3];
  char escaped_table[NAME_LEN * 4 + 3];
  mysql_real_escape_string_quote(mysql, escaped_table, table_name,
                                 static_cast<ulong>(strlen(table_name)), '\'');
  mysql_real_escape_string_quote(mysql, escaped_db, db_name,
                                 static_cast<ulong>(strlen(db_name)), '\'');

  /* Get list of columns with statistics. */
  snprintf(query_buff, sizeof(query_buff),
           "SELECT COLUMN_NAME, \
                      JSON_EXTRACT(HISTOGRAM, '$.\"number-of-buckets-specified\"') \
               FROM information_schema.COLUMN_STATISTICS \
               WHERE SCHEMA_NAME = '%s' AND TABLE_NAME = '%s';",
           escaped_db, escaped_table);

  if (mysql_query_with_error_report(mysql, &column_statistics_rs, query_buff))
    goto done; /* purecov: deadcode */

  /* Dump column statistics. */
  if (!mysql_num_rows(column_statistics_rs)) goto skip;

  if (opt_xml)
    print_xml_tag(sql_file, "\t", "\n", "column_statistics",
                  "table_name=", table_name, nullptr);

  quoted_table = quote_name(table_name, name_buff, false);
  while ((row = mysql_fetch_row(column_statistics_rs))) {
    char *quoted_column = quote_name(row[0], column_buffer, false);
    if (opt_xml) {
      print_xml_tag(sql_file, "\t\t", "", "field", "name=", row[0],
                    "num_buckets=", row[1], nullptr);
      fputs("</field>\n", sql_file);
    } else {
      fprintf(sql_file,
              "/*!80002 ANALYZE TABLE %s UPDATE HISTOGRAM ON %s "
              "WITH %s BUCKETS */;\n",
              quoted_table, quoted_column, row[1]);
    }
  }

  if (opt_xml) {
    fputs("\t</column_statistics>\n", sql_file);
    check_io(sql_file);
  }

skip:
  mysql_free_result(column_statistics_rs);

  if (switch_character_set_results(mysql, default_charset))
    goto done; /* purecov: deadcode */

  /*
    make sure to set back ansi_quotes_mode mode to
    original value
  */
  ansi_quotes_mode = old_ansi_quotes_mode;

  ret = false;

done:
  if (path) my_fclose(sql_file, MYF(0));

  return ret;
}

static void add_load_option(DYNAMIC_STRING *str, const char *option,
                            const char *option_value) {
  if (!option_value) {
    /* Null value means we don't add this option. */
    return;
  }

  dynstr_append_checked(str, option);

  if (strncmp(option_value, "0x", sizeof("0x") - 1) == 0) {
    /* It's a hex constant, don't escape */
    dynstr_append_checked(str, option_value);
  } else {
    /* char constant; escape */
    field_escape(str, option_value);
  }
}

/*
  Allow the user to specify field terminator strings like:
  "'", "\", "\\" (escaped backslash), "\t" (tab), "\n" (newline)
  This is done by doubling ' and add a end -\ if needed to avoid
  syntax errors from the SQL parser.
*/

static void field_escape(DYNAMIC_STRING *in, const char *from) {
  uint end_backslashes = 0;

  dynstr_append_checked(in, "'");

  while (*from) {
    dynstr_append_mem_checked(in, from, 1);

    if (*from == '\\')
      end_backslashes ^= 1; /* find odd number of backslashes */
    else {
      if (*from == '\'' && !end_backslashes) {
        /* We want a duplicate of "'" for MySQL */
        dynstr_append_checked(in, "\'");
      }
      end_backslashes = 0;
    }
    from++;
  }
  /* Add missing backslashes if user has specified odd number of backs.*/
  if (end_backslashes) dynstr_append_checked(in, "\\");

  dynstr_append_checked(in, "'");
}

static char *alloc_query_str(size_t size) {
  char *query;

  if (!(query = (char *)my_malloc(PSI_NOT_INSTRUMENTED, size, MYF(MY_WME))))
    die(EX_MYSQLERR, "Couldn't allocate a query string.");

  return query;
}

/*
  Dump delayed secondary index definitions when --innodb-optimize-keys is used.
*/

static void dump_skipped_keys(const char *table) {
  if (skipped_keys_list.empty() && alter_constraints_list.empty()) return;

  verbose_msg("-- Dumping delayed secondary index definitions for table %s\n",
              table);

  uint keys;

  if (!skipped_keys_list.empty()) {
    const auto sk_list_len = skipped_keys_list.size();
    fprintf(md_result_file, "ALTER TABLE %s%s", table,
            (sk_list_len > 1) ? "\n" : " ");

    for (keys = sk_list_len; keys > 0; keys--) {
      const char *const def = skipped_keys_list.front().c_str();

      fprintf(md_result_file, "%sADD %s%s", (sk_list_len > 1) ? "  " : "", def,
              (keys > 1) ? ",\n" : ";\n");

      skipped_keys_list.pop_front();
    }
    assert(skipped_keys_list.empty());
  }

  if (!alter_constraints_list.empty()) {
    const auto ac_list_len = alter_constraints_list.size();
    fprintf(md_result_file, "ALTER TABLE %s%s", table,
            (ac_list_len > 1) ? "\n" : " ");

    for (keys = ac_list_len; keys > 0; keys--) {
      const char *const def = alter_constraints_list.front().c_str();

      fprintf(md_result_file, "%sADD %s%s", (ac_list_len > 1) ? "  " : "", def,
              (keys > 1) ? ",\n" : ";\n");

      alter_constraints_list.pop_front();
    }
    assert(alter_constraints_list.empty());
  }
}

/*

 SYNOPSIS
  dump_table()

  dump_table saves database contents as a series of INSERT statements.

  ARGS
   table - table name
   db    - db name

   RETURNS
    void
*/

static void dump_table(char *table, char *db) {
  char ignore_flag;
  char buf[240], table_buff[NAME_LEN + 3];
  DYNAMIC_STRING query_string;
  DYNAMIC_STRING extended_row;
  char table_type[NAME_LEN];
  char *result_table, table_buff2[NAME_LEN * 2 + 3], *opt_quoted_table;
  int error = 0;
  ulong rownr, row_break;
  size_t total_length, init_length;
  uint num_fields;
  MYSQL_RES *res;
  MYSQL_FIELD *field;
  MYSQL_ROW row;
  bool real_columns[MAX_FIELDS];
  DBUG_TRACE;
  char *order_by = nullptr;

  /*
    Make sure you get the create table info before the following check for
    --no-data flag below. Otherwise, the create table info won't be printed.
  */
  std::string column_list;
  num_fields = get_table_structure(table, db, table_type, &ignore_flag,
                                   real_columns, &column_list);

  /*
    The "table" could be a view.  If so, we don't do anything here.
  */
  if (strcmp(table_type, "VIEW") == 0) return;

  /*
    We don't dump data for replication metadata tables.
  */
  if (replication_metadata_tables(db, table)) return;

  result_table = quote_name(table, table_buff, 1);
  opt_quoted_table = quote_name(table, table_buff2, 0);

  /* Check --no-data flag */
  if (opt_no_data) {
    dump_skipped_keys(opt_quoted_table);
    verbose_msg("-- Skipping dump data for table '%s', --no-data was used\n",
                table);
    return;
  }

  DBUG_PRINT("info",
             ("ignore_flag: %x  num_fields: %d", (int)ignore_flag, num_fields));
  /*
    If the table type is a merge table or any type that has to be
     _completely_ ignored and no data dumped
  */
  if (ignore_flag & IGNORE_DATA) {
    verbose_msg(
        "-- Warning: Skipping data for table '%s' because "
        "it's of type %s\n",
        table, table_type);
    return;
  }
  /* Check that there are any fields in the table */
  if (num_fields == 0) {
    verbose_msg("-- Skipping dump data for table '%s', it has no fields\n",
                table);
    return;
  }

  verbose_msg("-- Sending SELECT query...\n");

  init_dynamic_string_checked(&query_string, "", 1024);
  if (extended_insert) init_dynamic_string_checked(&extended_row, "", 1024);

  if (opt_order_by_primary || opt_order_by_primary_desc)
    order_by = primary_key_fields(result_table, opt_order_by_primary_desc);

  if (path) {
    char filename[FN_REFLEN], tmp_path[FN_REFLEN];

    /*
      Convert the path to native os format
      and resolve to the full filepath.
    */
    convert_dirname(tmp_path, path, NullS);
    my_load_path(tmp_path, tmp_path, nullptr);
    fn_format(filename, table, tmp_path, ".txt",
              MYF(MY_UNPACK_FILENAME | MY_APPEND_EXT));

    /* Must delete the file that 'INTO OUTFILE' will write to */
    my_delete(filename, MYF(0));

    /* convert to a unix path name to stick into the query */
    to_unix_path(filename);

    /* now build the query string */

    dynstr_append_checked(&query_string, "SELECT /*!40001 SQL_NO_CACHE */ ");
    if (column_list.empty())
      dynstr_append_checked(&query_string, "*");
    else
      dynstr_append_checked(&query_string, column_list.c_str());
    dynstr_append_checked(&query_string, " INTO OUTFILE '");
    dynstr_append_checked(&query_string, filename);
    dynstr_append_checked(&query_string, "'");

    dynstr_append_checked(&query_string, " /*!50138 CHARACTER SET ");
    dynstr_append_checked(&query_string,
                          default_charset == mysql_universal_client_charset
                              ? my_charset_bin.m_coll_name
                              : /* backward compatibility */
                              default_charset);
    dynstr_append_checked(&query_string, " */");

    if (fields_terminated || enclosed || opt_enclosed || escaped)
      dynstr_append_checked(&query_string, " FIELDS");

    add_load_option(&query_string, " TERMINATED BY ", fields_terminated);
    add_load_option(&query_string, " ENCLOSED BY ", enclosed);
    add_load_option(&query_string, " OPTIONALLY ENCLOSED BY ", opt_enclosed);
    add_load_option(&query_string, " ESCAPED BY ", escaped);
    add_load_option(&query_string, " LINES TERMINATED BY ", lines_terminated);

    dynstr_append_checked(&query_string, " FROM ");
    dynstr_append_checked(&query_string, result_table);

    if (where) {
      dynstr_append_checked(&query_string, " WHERE ");
      dynstr_append_checked(&query_string, where);
    }

    if (order_by) {
      dynstr_append_checked(&query_string, " ORDER BY ");
      dynstr_append_checked(&query_string, order_by);
      my_free(order_by);
      order_by = nullptr;
    }

    if (mysql_real_query(mysql, query_string.str, (ulong)query_string.length)) {
      DB_error(mysql, "when executing 'SELECT INTO OUTFILE'");
      dynstr_free(&query_string);
      return;
    }
  } else {
    bool data_freemem = false;
    char const *data_text =
        fix_identifier_with_newline(result_table, &data_freemem);
    print_comment(md_result_file, false,
                  "\n--\n-- Dumping data for table %s\n--\n", data_text);
    if (data_freemem) my_free(const_cast<char *>(data_text));

    dynstr_append_checked(&query_string, "SELECT /*!40001 SQL_NO_CACHE */ ");
    if (column_list.empty())
      dynstr_append_checked(&query_string, "*");
    else
      dynstr_append_checked(&query_string, column_list.c_str());
    dynstr_append_checked(&query_string, " FROM ");
    dynstr_append_checked(&query_string, result_table);

    if (where) {
      bool where_freemem = false;
      char const *where_text =
          fix_identifier_with_newline(where, &where_freemem);
      print_comment(md_result_file, false, "-- WHERE:  %s\n", where_text);
      if (where_freemem) my_free(const_cast<char *>(where_text));

      dynstr_append_checked(&query_string, " WHERE ");
      dynstr_append_checked(&query_string, where);
    }
    if (order_by) {
      bool order_by_freemem = false;
      char const *order_by_text =
          fix_identifier_with_newline(order_by, &order_by_freemem);
      print_comment(md_result_file, false, "-- ORDER BY:  %s\n", order_by_text);
      if (order_by_freemem) my_free(const_cast<char *>(order_by_text));

      dynstr_append_checked(&query_string, " ORDER BY ");
      dynstr_append_checked(&query_string, order_by_text);
      my_free(order_by);
      order_by = nullptr;
    }

    if (!opt_xml && !opt_compact) {
      fputs("\n", md_result_file);
      check_io(md_result_file);
      fflush(md_result_file);
    }
    if (mysql_query_with_error_report(mysql, nullptr, query_string.str)) {
      DB_error(mysql, "when retrieving data from server");
      goto err;
    }
    if (quick)
      res = mysql_use_result(mysql);
    else
      res = mysql_store_result(mysql);
    if (!res) {
      DB_error(mysql, "when retrieving data from server");
      goto err;
    }

    verbose_msg("-- Retrieving rows...\n");
    if (mysql_num_fields(res) != num_fields) {
      fprintf(stderr, "%s: Error in field count for table: %s !  Aborting.\n",
              my_progname, result_table);
      error = EX_CONSCHECK;
      goto err;
    }

    if (opt_lock && !(innodb_stats_tables(db, table))) {
      fprintf(md_result_file, "LOCK TABLES %s WRITE;\n", opt_quoted_table);
      check_io(md_result_file);
    }
    /* Moved disable keys to after lock per bug 15977 */
    if (opt_disable_keys) {
      fprintf(md_result_file, "/*!40000 ALTER TABLE %s DISABLE KEYS */;\n",
              opt_quoted_table);
      check_io(md_result_file);
    }

    total_length = opt_net_buffer_length; /* Force row break */
    row_break = 0;
    rownr = 0;
    init_length = (uint)insert_pat.length + 4;
    if (opt_xml)
      print_xml_tag(md_result_file, "\t", "\n", "table_data", "name=", table,
                    NullS);
    if (opt_autocommit) {
      fprintf(md_result_file, "set autocommit=0;\n");
      check_io(md_result_file);
    }

    while ((row = mysql_fetch_row(res))) {
      uint i;
      ulong *lengths = mysql_fetch_lengths(res);
      bool first_column = true;
      rownr++;
      if (!extended_insert && !opt_xml) {
        fputs(insert_pat.str, md_result_file);
        check_io(md_result_file);
      }
      mysql_field_seek(res, 0);

      if (opt_xml) {
        fputs("\t<row>\n", md_result_file);
        check_io(md_result_file);
      }

      for (i = 0; i < mysql_num_fields(res); i++) {
        int is_blob;
        const ulong length = lengths[i];

        if (!(field = mysql_fetch_field(res)))
          die(EX_CONSCHECK, "Not enough fields from table %s! Aborting.\n",
              result_table);

        if (!real_columns[i]) continue;
        /*
           63 is my_charset_bin. If charsetnr is not 63,
           we have not a BLOB but a TEXT column.
        */
        is_blob =
            (field->charsetnr == 63 && (field->type == MYSQL_TYPE_BIT ||
                                        field->type == MYSQL_TYPE_STRING ||
                                        field->type == MYSQL_TYPE_VAR_STRING ||
                                        field->type == MYSQL_TYPE_VARCHAR ||
                                        field->type == MYSQL_TYPE_BLOB ||
                                        field->type == MYSQL_TYPE_LONG_BLOB ||
                                        field->type == MYSQL_TYPE_MEDIUM_BLOB ||
                                        field->type == MYSQL_TYPE_TINY_BLOB ||
                                        field->type == MYSQL_TYPE_GEOMETRY))
                ? 1
                : 0;
        if (extended_insert && !opt_xml) {
          if (first_column) {
            dynstr_set_checked(&extended_row, "(");
            first_column = false;
          } else
            dynstr_append_checked(&extended_row, ",");

          if (row[i]) {
            if (length) {
              if (!(field->flags & NUM_FLAG)) {
                /*
                  "length * 2 + 2" is OK for HEX mode:
                  - In HEX mode we need exactly 2 bytes per character
                  plus 2 bytes for '0x' prefix.
                  - In non-HEX mode we need up to 2 bytes per character,
                  plus 2 bytes for leading and trailing '\'' characters
                  and reserve 1 byte for terminating '\0'.
                  In addition to this, for the blob type, we need to
                  reserve for the "_binary " string that gets added in
                  front of the string in the dump.
                */
                if (opt_hex_blob && is_blob) {
                  dynstr_realloc_checked(&extended_row, length * 2 + 2 + 1);
                  dynstr_append_checked(&extended_row, "0x");
                  extended_row.length += mysql_hex_string(
                      extended_row.str + extended_row.length, row[i], length);
                  assert(extended_row.length + 1 <= extended_row.max_length);
                  /* mysql_hex_string() already terminated string by '\0' */
                  assert(extended_row.str[extended_row.length] == '\0');
                } else {
                  dynstr_realloc_checked(
                      &extended_row,
                      length * 2 + 2 + 1 + (is_blob ? strlen("_binary ") : 0));
                  if (is_blob) {
                    /*
                      inform SQL parser that this string isn't in
                      character_set_connection, so it doesn't emit a warning.
                    */
                    dynstr_append_checked(&extended_row, "_binary ");
                  }
                  dynstr_append_checked(&extended_row, "'");
                  extended_row.length += mysql_real_escape_string_quote(
                      &mysql_connection, &extended_row.str[extended_row.length],
                      row[i], length, '\'');
                  extended_row.str[extended_row.length] = '\0';
                  dynstr_append_checked(&extended_row, "'");
                }
              } else {
                /* change any strings ("inf", "-inf", "nan") into NULL */
                char *ptr = row[i];
                if (my_isalpha(charset_info, *ptr) ||
                    (*ptr == '-' && my_isalpha(charset_info, ptr[1])))
                  dynstr_append_checked(&extended_row, "NULL");
                else {
                  if (field->type == MYSQL_TYPE_DECIMAL) {
                    /* add " signs around */
                    dynstr_append_checked(&extended_row, "'");
                    dynstr_append_checked(&extended_row, ptr);
                    dynstr_append_checked(&extended_row, "'");
                  } else
                    dynstr_append_checked(&extended_row, ptr);
                }
              }
            } else
              dynstr_append_checked(&extended_row, "''");
          } else
            dynstr_append_checked(&extended_row, "NULL");
        } else {
          if (i && !opt_xml) {
            fputc(',', md_result_file);
            check_io(md_result_file);
          }
          if (row[i]) {
            if (!(field->flags & NUM_FLAG)) {
              if (opt_xml) {
                if (opt_hex_blob && is_blob && length) {
                  /* Define xsi:type="xs:hexBinary" for hex encoded data */
                  print_xml_tag(md_result_file, "\t\t", "", "field",
                                "name=", field->name,
                                "xsi:type=", "xs:hexBinary", NullS);
                  print_blob_as_hex(md_result_file, row[i], length);
                } else {
                  print_xml_tag(md_result_file, "\t\t", "", "field",
                                "name=", field->name, NullS);
                  print_quoted_xml(md_result_file, row[i], length, false);
                }
                fputs("</field>\n", md_result_file);
              } else if (opt_hex_blob && is_blob && length) {
                fputs("0x", md_result_file);
                print_blob_as_hex(md_result_file, row[i], length);
              } else {
                if (is_blob) {
                  fputs("_binary ", md_result_file);
                  check_io(md_result_file);
                }
                unescape(md_result_file, row[i], length);
              }
            } else {
              /* change any strings ("inf", "-inf", "nan") into NULL */
              char *ptr = row[i];
              if (opt_xml) {
                print_xml_tag(md_result_file, "\t\t", "", "field",
                              "name=", field->name, NullS);
                fputs(!my_isalpha(charset_info, *ptr) ? ptr : "NULL",
                      md_result_file);
                fputs("</field>\n", md_result_file);
              } else if (my_isalpha(charset_info, *ptr) ||
                         (*ptr == '-' && my_isalpha(charset_info, ptr[1])))
                fputs("NULL", md_result_file);
              else if (field->type == MYSQL_TYPE_DECIMAL) {
                /* add " signs around */
                fputc('\'', md_result_file);
                fputs(ptr, md_result_file);
                fputc('\'', md_result_file);
              } else
                fputs(ptr, md_result_file);
            }
          } else {
            /* The field value is NULL */
            if (!opt_xml)
              fputs("NULL", md_result_file);
            else
              print_xml_null_tag(md_result_file, "\t\t",
                                 "field name=", field->name, "\n");
          }
          check_io(md_result_file);
        }
      }

      if (opt_xml) {
        fputs("\t</row>\n", md_result_file);
        check_io(md_result_file);
      }

      if (extended_insert) {
        size_t row_length;
        dynstr_append_checked(&extended_row, ")");
        row_length = 2 + extended_row.length;
        if (total_length + row_length < opt_net_buffer_length) {
          total_length += row_length;
          fputc(',', md_result_file); /* Always row break */
          fputs(extended_row.str, md_result_file);
        } else {
          if (row_break) fputs(";\n", md_result_file);
          row_break = 1; /* This is first row */

          fputs(insert_pat.str, md_result_file);
          fputs(extended_row.str, md_result_file);
          total_length = row_length + init_length;
        }
        check_io(md_result_file);
      } else if (!opt_xml) {
        fputs(");\n", md_result_file);
        check_io(md_result_file);
      }
    }

    /* XML - close table tag and suppress regular output */
    if (opt_xml)
      fputs("\t</table_data>\n", md_result_file);
    else if (extended_insert && row_break)
      fputs(";\n", md_result_file); /* If not empty table */
    fflush(md_result_file);
    check_io(md_result_file);
    if (mysql_errno(mysql)) {
      snprintf(buf, sizeof(buf),
               "%s: Error %d: %s when dumping table %s at row: %ld\n",
               my_progname, mysql_errno(mysql), mysql_error(mysql),
               result_table, rownr);
      fputs(buf, stderr);
      error = EX_CONSCHECK;
      goto err;
    }

    dump_skipped_keys(opt_quoted_table);

    /* Moved enable keys to before unlock per bug 15977 */
    if (opt_disable_keys) {
      fprintf(md_result_file, "/*!40000 ALTER TABLE %s ENABLE KEYS */;\n",
              opt_quoted_table);
      check_io(md_result_file);
    }
    if (opt_lock && !(innodb_stats_tables(db, table))) {
      fputs("UNLOCK TABLES;\n", md_result_file);
      check_io(md_result_file);
    }
    if (opt_autocommit) {
      fprintf(md_result_file, "commit;\n");
      check_io(md_result_file);
    }
    mysql_free_result(res);
  }
  dynstr_free(&query_string);
  if (extended_insert) dynstr_free(&extended_row);
  return;

err:
  dynstr_free(&query_string);
  if (extended_insert) dynstr_free(&extended_row);
  if (order_by) {
    my_free(order_by);
    order_by = nullptr;
  }
  maybe_exit(error);
} /* dump_table */

static char *getTableName(int reset) {
  static MYSQL_RES *res = nullptr;
  MYSQL_ROW row;

  if (!res) {
    if (!(res = mysql_list_tables(mysql, NullS))) return (nullptr);
  }
  if ((row = mysql_fetch_row(res))) return ((char *)row[0]);

  if (reset)
    mysql_data_seek(res, 0); /* We want to read again */
  else {
    mysql_free_result(res);
    res = nullptr;
  }
  return (nullptr);
} /* getTableName */

/*
  dump all logfile groups and tablespaces
*/

static int dump_all_tablespaces() { return dump_tablespaces(nullptr); }

static int dump_tablespaces_for_tables(char *db, char **table_names,
                                       int tables) {
  DYNAMIC_STRING where;
  int r;
  int i;
  char name_buff[NAME_LEN * 2 + 3];

  mysql_real_escape_string_quote(mysql, name_buff, db, (ulong)strlen(db), '\'');

  init_dynamic_string_checked(&where,
                              " AND TABLESPACE_NAME IN ("
                              "SELECT DISTINCT TABLESPACE_NAME FROM"
                              " INFORMATION_SCHEMA.PARTITIONS"
                              " WHERE"
                              " TABLE_SCHEMA='",
                              256);
  dynstr_append_checked(&where, name_buff);
  dynstr_append_checked(&where, "' AND TABLE_NAME IN (");

  for (i = 0; i < tables; i++) {
    mysql_real_escape_string_quote(mysql, name_buff, table_names[i],
                                   (ulong)strlen(table_names[i]), '\'');

    dynstr_append_checked(&where, "'");
    dynstr_append_checked(&where, name_buff);
    dynstr_append_checked(&where, "',");
  }
  dynstr_trunc(&where, 1);
  dynstr_append_checked(&where, "))");

  DBUG_PRINT("info", ("Dump TS for Tables where: %s", where.str));
  r = dump_tablespaces(where.str);
  dynstr_free(&where);
  return r;
}

static int dump_tablespaces_for_databases(char **databases) {
  DYNAMIC_STRING where;
  int r;
  int i;

  init_dynamic_string_checked(&where,
                              " AND TABLESPACE_NAME IN ("
                              "SELECT DISTINCT TABLESPACE_NAME FROM"
                              " INFORMATION_SCHEMA.PARTITIONS"
                              " WHERE"
                              " TABLE_SCHEMA IN (",
                              256);

  for (i = 0; databases[i] != nullptr; i++) {
    char db_name_buff[NAME_LEN * 2 + 3];
    mysql_real_escape_string_quote(mysql, db_name_buff, databases[i],
                                   (ulong)strlen(databases[i]), '\'');
    dynstr_append_checked(&where, "'");
    dynstr_append_checked(&where, db_name_buff);
    dynstr_append_checked(&where, "',");
  }
  dynstr_trunc(&where, 1);
  dynstr_append_checked(&where, "))");

  DBUG_PRINT("info", ("Dump TS for DBs where: %s", where.str));
  r = dump_tablespaces(where.str);
  dynstr_free(&where);
  return r;
}

static int dump_tablespaces(char *ts_where) {
  MYSQL_ROW row;
  MYSQL_RES *tableres;
  char buf[FN_REFLEN];
  DYNAMIC_STRING sqlbuf;
  int first = 0;
  /*
    The following are used for parsing the EXTRA field
  */
  char extra_format[] = "UNDO_BUFFER_SIZE=";
  char *ubs;
  char *endsemi;
  DBUG_TRACE;

  init_dynamic_string_checked(&sqlbuf,
                              "SELECT LOGFILE_GROUP_NAME,"
                              " FILE_NAME,"
                              " TOTAL_EXTENTS,"
                              " INITIAL_SIZE,"
                              " ENGINE,"
                              " EXTRA"
                              " FROM INFORMATION_SCHEMA.FILES"
                              " WHERE ENGINE = 'ndbcluster'"
                              " AND FILE_TYPE = 'UNDO LOG'"
                              " AND FILE_NAME IS NOT NULL"
                              " AND LOGFILE_GROUP_NAME IS NOT NULL",
                              256);
  if (ts_where) {
    dynstr_append_checked(&sqlbuf,
                          " AND LOGFILE_GROUP_NAME IN ("
                          "SELECT DISTINCT LOGFILE_GROUP_NAME"
                          " FROM INFORMATION_SCHEMA.FILES"
                          " WHERE ENGINE = 'ndbcluster'"
                          " AND FILE_TYPE = 'DATAFILE'");
    dynstr_append_checked(&sqlbuf, ts_where);
    dynstr_append_checked(&sqlbuf, ")");
  }
  dynstr_append_checked(&sqlbuf,
                        " GROUP BY LOGFILE_GROUP_NAME, FILE_NAME"
                        ", ENGINE, TOTAL_EXTENTS, INITIAL_SIZE"
                        " ORDER BY LOGFILE_GROUP_NAME");

  if (mysql_query(mysql, sqlbuf.str) ||
      !(tableres = mysql_store_result(mysql))) {
    dynstr_free(&sqlbuf);
    if (mysql_errno(mysql) == ER_BAD_TABLE_ERROR ||
        mysql_errno(mysql) == ER_BAD_DB_ERROR ||
        mysql_errno(mysql) == ER_UNKNOWN_TABLE) {
      fprintf(md_result_file,
              "\n--\n-- Not dumping tablespaces as no INFORMATION_SCHEMA.FILES"
              " table on this server\n--\n");
      check_io(md_result_file);
      return 0;
    }

    my_printf_error(0, "Error: '%s' when trying to dump tablespaces", MYF(0),
                    mysql_error(mysql));
    return 1;
  }

  buf[0] = 0;
  while ((row = mysql_fetch_row(tableres))) {
    if (strcmp(buf, row[0]) != 0) first = 1;
    if (first) {
      print_comment(md_result_file, false, "\n--\n-- Logfile group: %s\n--\n",
                    row[0]);

      fprintf(md_result_file, "\nCREATE");
    } else {
      fprintf(md_result_file, "\nALTER");
    }
    fprintf(md_result_file,
            " LOGFILE GROUP %s\n"
            "  ADD UNDOFILE '%s'\n",
            row[0], row[1]);
    if (first) {
      ubs = strstr(row[5], extra_format);
      if (!ubs) break;
      ubs += strlen(extra_format);
      endsemi = strstr(ubs, ";");
      if (endsemi) endsemi[0] = '\0';
      fprintf(md_result_file, "  UNDO_BUFFER_SIZE %s\n", ubs);
    }
    fprintf(md_result_file,
            "  INITIAL_SIZE %s\n"
            "  ENGINE=%s;\n",
            row[3], row[4]);
    check_io(md_result_file);
    if (first) {
      first = 0;
      strxmov(buf, row[0], NullS);
    }
  }
  dynstr_free(&sqlbuf);
  mysql_free_result(tableres);
  init_dynamic_string_checked(&sqlbuf,
                              "SELECT DISTINCT TABLESPACE_NAME,"
                              " FILE_NAME,"
                              " LOGFILE_GROUP_NAME,"
                              " EXTENT_SIZE,"
                              " INITIAL_SIZE,"
                              " ENGINE"
                              " FROM INFORMATION_SCHEMA.FILES"
                              " WHERE FILE_TYPE = 'DATAFILE'",
                              256);

  if (ts_where) dynstr_append_checked(&sqlbuf, ts_where);

  dynstr_append_checked(&sqlbuf,
                        " ORDER BY TABLESPACE_NAME, LOGFILE_GROUP_NAME");

  if (mysql_query_with_error_report(mysql, &tableres, sqlbuf.str)) {
    dynstr_free(&sqlbuf);
    return 1;
  }

  buf[0] = 0;
  while ((row = mysql_fetch_row(tableres))) {
    if (strcmp(buf, row[0]) != 0) first = 1;
    if (first) {
      print_comment(md_result_file, false, "\n--\n-- Tablespace: %s\n--\n",
                    row[0]);
      fprintf(md_result_file, "\nCREATE");
    } else {
      fprintf(md_result_file, "\nALTER");
    }
    fprintf(md_result_file,
            " TABLESPACE %s\n"
            "  ADD DATAFILE '%s'\n",
            row[0], row[1]);
    if (first) {
      fprintf(md_result_file,
              "  USE LOGFILE GROUP %s\n"
              "  EXTENT_SIZE %s\n",
              row[2], row[3]);
    }
    fprintf(md_result_file,
            "  INITIAL_SIZE %s\n"
            "  ENGINE=%s;\n",
            row[4], row[5]);
    check_io(md_result_file);
    if (first) {
      first = 0;
      strxmov(buf, row[0], NullS);
    }
  }

  mysql_free_result(tableres);
  dynstr_free(&sqlbuf);
  return 0;
}

static int is_ndbinfo(MYSQL *mysql, const char *dbname) {
  static int checked_ndbinfo = 0;
  static int have_ndbinfo = 0;

  if (!checked_ndbinfo) {
    MYSQL_RES *res;
    MYSQL_ROW row;
    char buf[32], query[64];

    snprintf(query, sizeof(query), "SHOW VARIABLES LIKE %s",
             quote_for_like("ndbinfo_version", buf));

    checked_ndbinfo = 1;

    if (mysql_query_with_error_report(mysql, &res, query)) return 0;

    if (!(row = mysql_fetch_row(res))) {
      mysql_free_result(res);
      return 0;
    }

    have_ndbinfo = 1;
    mysql_free_result(res);
  }

  if (!have_ndbinfo) return 0;

  if (my_strcasecmp(&my_charset_latin1, dbname, "ndbinfo") == 0) return 1;

  return 0;
}

static int dump_all_databases() {
  MYSQL_ROW row;
  MYSQL_RES *tableres;
  int result = 0;

  my_ulonglong total_databases = 0;
  char **database_list;
  uint db_cnt = 0, cnt = 0;
  uint mysql_db_found = 0;

  if (mysql_query_with_error_report(mysql, &tableres, "SHOW DATABASES"))
    return 1;

  total_databases = mysql_num_rows(tableres);
  database_list = (char **)my_malloc(
      PSI_NOT_INSTRUMENTED, (sizeof(char *) * total_databases), MYF(MY_WME));

  while ((row = mysql_fetch_row(tableres))) {
    if (mysql_get_server_version(mysql) >= FIRST_INFORMATION_SCHEMA_VERSION &&
        !my_strcasecmp(&my_charset_latin1, row[0], INFORMATION_SCHEMA_DB_NAME))
      continue;

    if (mysql_get_server_version(mysql) >= FIRST_PERFORMANCE_SCHEMA_VERSION &&
        !my_strcasecmp(&my_charset_latin1, row[0], PERFORMANCE_SCHEMA_DB_NAME))
      continue;

    if (mysql_get_server_version(mysql) >= FIRST_SYS_SCHEMA_VERSION &&
        !my_strcasecmp(&my_charset_latin1, row[0], SYS_SCHEMA_DB_NAME))
      continue;

    if (is_ndbinfo(mysql, row[0])) continue;
    if (mysql_db_found || (!my_strcasecmp(charset_info, row[0], "mysql"))) {
      if (dump_all_tables_in_db(row[0])) result = 1;
      mysql_db_found = 1;
      /*
        once mysql database is found dump all dbs saved as part
        of database_list
      */
      for (; cnt < db_cnt; cnt++) {
        if (dump_all_tables_in_db(database_list[cnt])) result = 1;
        my_free(database_list[cnt]);
      }
    } else {
      /*
        till mysql database is not found save database names to
        database_list
      */
      database_list[db_cnt] =
          my_strdup(PSI_NOT_INSTRUMENTED, row[0], MYF(MY_WME | MY_ZEROFILL));
      db_cnt++;
    }
  }
  assert(mysql_db_found);
  memset(database_list, 0, sizeof(*database_list));
  my_free(database_list);
  mysql_free_result(tableres);
  if (seen_views) {
    if (mysql_query(mysql, "SHOW DATABASES") ||
        !(tableres = mysql_store_result(mysql))) {
      my_printf_error(0, "Error: Couldn't execute 'SHOW DATABASES': %s", MYF(0),
                      mysql_error(mysql));
      return 1;
    }
    while ((row = mysql_fetch_row(tableres))) {
      if (mysql_get_server_version(mysql) >= FIRST_INFORMATION_SCHEMA_VERSION &&
          !my_strcasecmp(&my_charset_latin1, row[0],
                         INFORMATION_SCHEMA_DB_NAME))
        continue;

      if (mysql_get_server_version(mysql) >= FIRST_PERFORMANCE_SCHEMA_VERSION &&
          !my_strcasecmp(&my_charset_latin1, row[0],
                         PERFORMANCE_SCHEMA_DB_NAME))
        continue;

      if (mysql_get_server_version(mysql) >= FIRST_SYS_SCHEMA_VERSION &&
          !my_strcasecmp(&my_charset_latin1, row[0], SYS_SCHEMA_DB_NAME))
        continue;

      if (is_ndbinfo(mysql, row[0])) continue;

      if (dump_all_views_in_db(row[0])) result = 1;
    }
    mysql_free_result(tableres);
  }
  return result;
}
/* dump_all_databases */

static int dump_databases(char **db_names) {
  int result = 0;
  char **db;
  DBUG_TRACE;

  for (db = db_names; *db; db++) {
    if (is_infoschema_db(*db))
      die(EX_USAGE, "Dumping \'%s\' DB content is not supported", *db);

    if (dump_all_tables_in_db(*db)) result = 1;
  }
  if (!result && seen_views) {
    for (db = db_names; *db; db++) {
      if (dump_all_views_in_db(*db)) result = 1;
    }
  }
  return result;
} /* dump_databases */

/*
View Specific database initialization.

SYNOPSIS
  init_dumping_views
  qdatabase      quoted name of the database

RETURN VALUES
  0        Success.
  1        Failure.
*/
int init_dumping_views(char *qdatabase [[maybe_unused]]) {
  return 0;
} /* init_dumping_views */

/*
Table Specific database initialization.

SYNOPSIS
  init_dumping_tables
  qdatabase      quoted name of the database

RETURN VALUES
  0        Success.
  1        Failure.
*/

int init_dumping_tables(char *qdatabase) {
  DBUG_TRACE;

  if (!opt_create_db) {
    char qbuf[256];
    MYSQL_ROW row;
    MYSQL_RES *dbinfo;

    snprintf(qbuf, sizeof(qbuf), "SHOW CREATE DATABASE IF NOT EXISTS %s",
             qdatabase);

    if (mysql_query(mysql, qbuf) || !(dbinfo = mysql_store_result(mysql))) {
      /* Old server version, dump generic CREATE DATABASE */
      if (opt_drop_database)
        fprintf(md_result_file, "\n/*!40000 DROP DATABASE IF EXISTS %s*/;\n",
                qdatabase);
      fprintf(md_result_file,
              "\nCREATE DATABASE /*!32312 IF NOT EXISTS*/ %s;\n", qdatabase);
    } else {
      if (opt_drop_database)
        fprintf(md_result_file, "\n/*!40000 DROP DATABASE IF EXISTS %s*/;\n",
                qdatabase);
      row = mysql_fetch_row(dbinfo);
      if (row[1]) {
        fprintf(md_result_file, "\n%s;\n", row[1]);
      }
      mysql_free_result(dbinfo);
    }
  }
  return 0;
} /* init_dumping_tables */

static int init_dumping(char *database, int init_func(char *)) {
  if (is_ndbinfo(mysql, database)) {
    verbose_msg("-- Skipping dump of ndbinfo database\n");
    return 0;
  }

  if (mysql_select_db(mysql, database)) {
    DB_error(mysql, "when selecting the database");
    return 1; /* If --force */
  }
  if (!path && !opt_xml) {
    if (opt_databases || opt_alldbs) {
      /*
        length of table name * 2 (if name contains quotes), 2 quotes and 0
      */
      char quoted_database_buf[NAME_LEN * 2 + 3];
      char *qdatabase = quote_name(database, quoted_database_buf, opt_quoted);

      bool freemem = false;
      char const *text = fix_identifier_with_newline(qdatabase, &freemem);
      print_comment(md_result_file, false,
                    "\n--\n-- Current Database: %s\n--\n", text);
      if (freemem) my_free(const_cast<char *>(text));

      /* Call the view or table specific function */
      init_func(qdatabase);

      fprintf(md_result_file, "\nUSE %s;\n", qdatabase);
      check_io(md_result_file);
    }
  }
  return 0;
} /* init_dumping */

/* Return 1 if we should copy the table */

static bool include_table(const char *hash_key, size_t len) {
  return ignore_table->count(string(hash_key, len)) == 0;
}

static int dump_all_tables_in_db(char *database) {
  char *table;
  uint numrows;
  char table_buff[NAME_LEN * 2 + 3];
  char hash_key[2 * NAME_LEN + 2]; /* "db.tablename" */
  char *afterdot;
  bool general_log_table_exists = false, slow_log_table_exists = false;
  const int using_mysql_db = !my_strcasecmp(charset_info, database, "mysql");
  bool real_columns[MAX_FIELDS];

  DBUG_TRACE;

  afterdot = my_stpcpy(hash_key, database);
  *afterdot++ = '.';

  if (init_dumping(database, init_dumping_tables)) return 1;
  if (opt_xml)
    print_xml_tag(md_result_file, "", "\n", "database", "name=", database,
                  NullS);

  if (lock_tables) {
    DYNAMIC_STRING query;
    init_dynamic_string_checked(&query, "LOCK TABLES ", 256);
    for (numrows = 0; (table = getTableName(1));) {
      char *end = my_stpcpy(afterdot, table);
      if (include_table(hash_key, end - hash_key)) {
        numrows++;
        dynstr_append_checked(&query, quote_name(table, table_buff, true));
        dynstr_append_checked(&query, " READ /*!32311 LOCAL */,");
      }
    }
    if (numrows &&
        mysql_real_query(mysql, query.str, (ulong)(query.length - 1)))
      DB_error(mysql, "when using LOCK TABLES");
    /* We shall continue here, if --force was given */
    dynstr_free(&query);
  }
  if (flush_logs) {
<<<<<<< HEAD
    if (mysql_query(mysql, "FLUSH LOGS")) DB_error(mysql, "when doing refresh");
=======
    if (mysql_query(mysql, "FLUSH /*!40101 LOCAL */ LOGS"))
      DB_error(mysql, "when doing refresh");
>>>>>>> 05e4357f
    /* We shall continue here, if --force was given */
    else
      verbose_msg("-- dump_all_tables_in_db : logs flushed successfully!\n");
  }
  if (opt_single_transaction && mysql_get_server_version(mysql) >= 50500) {
    verbose_msg("-- Setting savepoint...\n");
    if (mysql_query_with_error_report(mysql, nullptr, "SAVEPOINT sp")) return 1;
  }
  while ((table = getTableName(0))) {
    char *end = my_stpcpy(afterdot, table);
    if (include_table(hash_key, end - hash_key)) {
      dump_table(table, database);
      if (opt_dump_triggers && mysql_get_server_version(mysql) >= 50009) {
        if (dump_triggers_for_table(table, database)) {
          if (path) my_fclose(md_result_file, MYF(MY_WME));
          maybe_exit(EX_MYSQLERR);
        }
      }

      if (column_statistics &&
          dump_column_statistics_for_table(table, database)) {
        /* purecov: begin inspected */
        if (path) my_fclose(md_result_file, MYF(MY_WME));
        maybe_exit(EX_MYSQLERR);
        /* purecov: end */
      }

      /**
        ROLLBACK TO SAVEPOINT in --single-transaction mode to release metadata
        lock on table which was already dumped. This allows to avoid blocking
        concurrent DDL on this table without sacrificing correctness, as we
        won't access table second time and dumps created by --single-transaction
        mode have validity point at the start of transaction anyway.
        Note that this doesn't make --single-transaction mode with concurrent
        DDL safe in general case. It just improves situation for people for whom
        it might be working.
      */
      if (opt_single_transaction && mysql_get_server_version(mysql) >= 50500) {
        verbose_msg("-- Rolling back to savepoint sp...\n");
        if (mysql_query_with_error_report(mysql, nullptr,
                                          "ROLLBACK TO SAVEPOINT sp"))
          maybe_exit(EX_MYSQLERR);
      }
    } else {
      /*
        If general_log and slow_log exists in the 'mysql' database,
         we should dump the table structure. But we cannot
         call get_table_structure() here as 'LOCK TABLES' query got executed
         above on the session and that 'LOCK TABLES' query does not contain
         'general_log' and 'slow_log' tables. (you cannot acquire lock
         on log tables). Hence mark the existence of these log tables here and
         after 'UNLOCK TABLES' query is executed on the session, get the table
         structure from server and dump it in the file.
      */
      if (using_mysql_db) {
        if (!my_strcasecmp(charset_info, table, "general_log"))
          general_log_table_exists = true;
        else if (!my_strcasecmp(charset_info, table, "slow_log"))
          slow_log_table_exists = true;
      }
    }
  }

  if (opt_single_transaction && mysql_get_server_version(mysql) >= 50500) {
    verbose_msg("-- Releasing savepoint...\n");
    if (mysql_query_with_error_report(mysql, nullptr, "RELEASE SAVEPOINT sp"))
      return 1;
  }

  if (opt_events && mysql_get_server_version(mysql) >= 50106) {
    DBUG_PRINT("info", ("Dumping events for database %s", database));
    dump_events_for_db(database);
  }
  if (opt_routines && mysql_get_server_version(mysql) >= 50009) {
    DBUG_PRINT("info", ("Dumping routines for database %s", database));
    dump_routines_for_db(database);
  }
  if (opt_xml) {
    fputs("</database>\n", md_result_file);
    check_io(md_result_file);
  }
  if (lock_tables)
    (void)mysql_query_with_error_report(mysql, nullptr, "UNLOCK TABLES");
  if (using_mysql_db) {
    char table_type[NAME_LEN];
    char ignore_flag;
    if (general_log_table_exists) {
      if (!get_table_structure("general_log", database, table_type,
                               &ignore_flag, real_columns, nullptr))
        verbose_msg(
            "-- Warning: get_table_structure() failed with some internal "
            "error for 'general_log' table\n");
    }
    if (slow_log_table_exists) {
      if (!get_table_structure("slow_log", database, table_type, &ignore_flag,
                               real_columns, nullptr))
        verbose_msg(
            "-- Warning: get_table_structure() failed with some internal "
            "error for 'slow_log' table\n");
    }
  }
  if (flush_privileges && using_mysql_db) {
    fprintf(md_result_file, "\n--\n-- Flush Grant Tables \n--\n");
    fprintf(md_result_file, "\n/*! FLUSH PRIVILEGES */;\n");
  }
  return 0;
} /* dump_all_tables_in_db */

/*
   dump structure of views of database

   SYNOPSIS
     dump_all_views_in_db()
     database  database name

  RETURN
    0 OK
    1 ERROR
*/

static bool dump_all_views_in_db(char *database) {
  char *table;
  uint numrows;
  char table_buff[NAME_LEN * 2 + 3];
  char hash_key[2 * NAME_LEN + 2]; /* "db.tablename" */
  char *afterdot;

  if (opt_ignore_views) return 0;

  afterdot = my_stpcpy(hash_key, database);
  *afterdot++ = '.';

  if (init_dumping(database, init_dumping_views)) return true;
  if (opt_xml)
    print_xml_tag(md_result_file, "", "\n", "database", "name=", database,
                  NullS);
  if (lock_tables) {
    DYNAMIC_STRING query;
    init_dynamic_string_checked(&query, "LOCK TABLES ", 256);
    for (numrows = 0; (table = getTableName(1));) {
      char *end = my_stpcpy(afterdot, table);
      if (include_table(hash_key, end - hash_key)) {
        numrows++;
        dynstr_append_checked(&query, quote_name(table, table_buff, true));
        dynstr_append_checked(&query, " READ /*!32311 LOCAL */,");
      }
    }
    if (numrows &&
        mysql_real_query(mysql, query.str, (ulong)(query.length - 1)))
      DB_error(mysql, "when using LOCK TABLES");
    /* We shall continue here, if --force was given */
    dynstr_free(&query);
  }
  if (flush_logs) {
<<<<<<< HEAD
    if (mysql_query(mysql, "FLUSH LOGS")) DB_error(mysql, "when doing refresh");
=======
    if (mysql_query(mysql, "FLUSH /*!40101 LOCAL */ LOGS"))
      DB_error(mysql, "when doing refresh");
>>>>>>> 05e4357f
    /* We shall continue here, if --force was given */
    else
      verbose_msg("-- dump_all_views_in_db : logs flushed successfully!\n");
  }
  while ((table = getTableName(0))) {
    char *end = my_stpcpy(afterdot, table);
    if (include_table(hash_key, end - hash_key))
      get_view_structure(table, database);
  }
  if (opt_xml) {
    fputs("</database>\n", md_result_file);
    check_io(md_result_file);
  }
  if (lock_tables)
    (void)mysql_query_with_error_report(mysql, nullptr, "UNLOCK TABLES");
  return false;
} /* dump_all_tables_in_db */

/*
  get_actual_table_name -- executes a SHOW TABLES LIKE '%s' to get the actual
  table name from the server for the table name given on the command line.
  we do this because the table name given on the command line may be a
  different case (e.g.  T1 vs t1)

  RETURN
    pointer to the table name
    0 if error
*/

static char *get_actual_table_name(const char *old_table_name, MEM_ROOT *root) {
  char *name = nullptr;
  MYSQL_RES *table_res;
  MYSQL_ROW row;
  char query[4 * NAME_LEN];
  char show_name_buff[FN_REFLEN];
  DBUG_TRACE;

  /* Check memory for quote_for_like() */
  assert(2 * sizeof(old_table_name) < sizeof(show_name_buff));
  snprintf(query, sizeof(query), "SHOW TABLES LIKE %s",
           quote_for_like(old_table_name, show_name_buff));

  if (mysql_query_with_error_report(mysql, nullptr, query)) return NullS;

  if ((table_res = mysql_store_result(mysql))) {
    const uint64_t num_rows = mysql_num_rows(table_res);
    if (num_rows > 0) {
      ulong *lengths;
      /*
        Return first row
        TODO: Return all matching rows
      */
      row = mysql_fetch_row(table_res);
      lengths = mysql_fetch_lengths(table_res);
      name = strmake_root(root, row[0], lengths[0]);
    }
    mysql_free_result(table_res);
  }
  DBUG_PRINT("exit", ("new_table_name: %s", name));
  return name;
}

static int dump_selected_tables(char *db, char **table_names, int tables) {
  char table_buff[NAME_LEN * 2 + 3];
  DYNAMIC_STRING lock_tables_query;
  MEM_ROOT root(PSI_NOT_INSTRUMENTED, 8192);
  char **dump_tables, **pos, **end;
  DBUG_TRACE;

  if (is_infoschema_db(db))
    die(EX_USAGE, "Dumping \'%s\' DB content is not supported", db);

  if (init_dumping(db, init_dumping_tables)) return 1;

  if (!(dump_tables = pos = (char **)root.Alloc(tables * sizeof(char *))))
    die(EX_EOM, "alloc_root failure.");

  init_dynamic_string_checked(&lock_tables_query, "LOCK TABLES ", 256);
  for (; tables > 0; tables--, table_names++) {
    /* the table name passed on commandline may be wrong case */
    if ((*pos = get_actual_table_name(*table_names, &root))) {
      /* Add found table name to lock_tables_query */
      if (lock_tables) {
        dynstr_append_checked(&lock_tables_query,
                              quote_name(*pos, table_buff, true));
        dynstr_append_checked(&lock_tables_query, " READ /*!32311 LOCAL */,");
      }
      pos++;
    } else {
      if (!opt_force) {
        dynstr_free(&lock_tables_query);
        root.Clear();
      }
      maybe_die(EX_ILLEGAL_TABLE, "Couldn't find table: \"%s\"", *table_names);
      /* We shall continue here, if --force was given */
    }
  }
  end = pos;

  /* Can't LOCK TABLES in I_S / P_S, so don't try. */
  if (lock_tables &&
      !(mysql_get_server_version(mysql) >= FIRST_INFORMATION_SCHEMA_VERSION &&
        !my_strcasecmp(&my_charset_latin1, db, INFORMATION_SCHEMA_DB_NAME)) &&
      !(mysql_get_server_version(mysql) >= FIRST_PERFORMANCE_SCHEMA_VERSION &&
        !my_strcasecmp(&my_charset_latin1, db, PERFORMANCE_SCHEMA_DB_NAME))) {
    if (mysql_real_query(mysql, lock_tables_query.str,
                         (ulong)(lock_tables_query.length - 1))) {
      if (!opt_force) {
        dynstr_free(&lock_tables_query);
        root.Clear();
      }
      DB_error(mysql, "when doing LOCK TABLES");
      /* We shall continue here, if --force was given */
    }
  }
  dynstr_free(&lock_tables_query);
  if (flush_logs) {
<<<<<<< HEAD
    if (mysql_query(mysql, "FLUSH LOGS")) {
=======
    if (mysql_query(mysql, "FLUSH /*!40101 LOCAL */ LOGS")) {
>>>>>>> 05e4357f
      if (!opt_force) root.Clear();
      DB_error(mysql, "when doing refresh");
    }
    /* We shall continue here, if --force was given */
    else
      verbose_msg("-- dump_selected_tables : logs flushed successfully!\n");
  }
  if (opt_xml)
    print_xml_tag(md_result_file, "", "\n", "database", "name=", db, NullS);

  if (opt_single_transaction && mysql_get_server_version(mysql) >= 50500) {
    verbose_msg("-- Setting savepoint...\n");
    if (mysql_query_with_error_report(mysql, nullptr, "SAVEPOINT sp")) return 1;
  }

  /* Dump each selected table */
  for (pos = dump_tables; pos < end; pos++) {
    DBUG_PRINT("info", ("Dumping table %s", *pos));
    dump_table(*pos, db);
    if (opt_dump_triggers && mysql_get_server_version(mysql) >= 50009) {
      if (dump_triggers_for_table(*pos, db)) {
        if (path) my_fclose(md_result_file, MYF(MY_WME));
        maybe_exit(EX_MYSQLERR);
      }
    }

    if (column_statistics && dump_column_statistics_for_table(*pos, db)) {
      /* purecov: begin inspected */
      if (path) my_fclose(md_result_file, MYF(MY_WME));
      maybe_exit(EX_MYSQLERR);
      /* purecov: end */
    }

    /**
      ROLLBACK TO SAVEPOINT in --single-transaction mode to release metadata
      lock on table which was already dumped. This allows to avoid blocking
      concurrent DDL on this table without sacrificing correctness, as we
      won't access table second time and dumps created by --single-transaction
      mode have validity point at the start of transaction anyway.
      Note that this doesn't make --single-transaction mode with concurrent
      DDL safe in general case. It just improves situation for people for whom
      it might be working.
    */
    if (opt_single_transaction && mysql_get_server_version(mysql) >= 50500) {
      verbose_msg("-- Rolling back to savepoint sp...\n");
      if (mysql_query_with_error_report(mysql, nullptr,
                                        "ROLLBACK TO SAVEPOINT sp"))
        maybe_exit(EX_MYSQLERR);
    }
  }

  if (opt_single_transaction && mysql_get_server_version(mysql) >= 50500) {
    verbose_msg("-- Releasing savepoint...\n");
    if (mysql_query_with_error_report(mysql, nullptr, "RELEASE SAVEPOINT sp"))
      return 1;
  }

  /* Dump each selected view */
  if (seen_views) {
    for (pos = dump_tables; pos < end; pos++) get_view_structure(*pos, db);
  }
  if (opt_events && mysql_get_server_version(mysql) >= 50106) {
    DBUG_PRINT("info", ("Dumping events for database %s", db));
    dump_events_for_db(db);
  }
  /* obtain dump of routines (procs/functions) */
  if (opt_routines && mysql_get_server_version(mysql) >= 50009) {
    DBUG_PRINT("info", ("Dumping routines for database %s", db));
    dump_routines_for_db(db);
  }
  root.Clear();
  if (opt_xml) {
    fputs("</database>\n", md_result_file);
    check_io(md_result_file);
  }
  if (lock_tables)
    (void)mysql_query_with_error_report(mysql, nullptr, "UNLOCK TABLES");
  return 0;
} /* dump_selected_tables */

<<<<<<< HEAD
static int do_show_binary_log_status(MYSQL *mysql_con,
                                     const bool consistent_binlog_pos) {
  char binlog_pos_file[FN_REFLEN];
  char binlog_pos_offset[LONGLONG_LEN + 1];
  char *file, *offset;
  std::unique_ptr<MYSQL_RES, decltype(&mysql_free_result)> source(
      nullptr, mysql_free_result);

  if (consistent_binlog_pos) {
    if (!check_consistent_binlog_pos(binlog_pos_file, binlog_pos_offset))
      return true;
    file = binlog_pos_file;
    offset = binlog_pos_offset;
  } else {
    MYSQL_RES *source_ptr;
    if (mysql_query_with_error_report(
            mysql_con, &source_ptr,
            get_compatible_rpl_source_query("SHOW BINARY LOG STATUS")
                .c_str())) {
      return 1;
    }
    source.reset(source_ptr);
    MYSQL_ROW row = mysql_fetch_row(source.get());
    if (row && row[0] && row[1]) {
      file = row[0];
      offset = row[1];
    } else {
      if (!opt_force) {
        /* SHOW BINARY LOG STATUS reports nothing and --force is not enabled */
        my_printf_error(0, "Error: Binlogging on server not active", MYF(0));
        maybe_exit(EX_MYSQLERR);
        return 1;
      } else {
        return 0;
      }
    }
=======
static int do_show_binary_log_status(MYSQL *mysql_con) {
  MYSQL_ROW row;
  MYSQL_RES *source;
  const char *comment_prefix =
      (opt_source_data == MYSQL_OPT_SOURCE_DATA_COMMENTED_SQL) ? "-- " : "";
  if (mysql_query_with_error_report(
          mysql_con, &source,
          get_compatible_rpl_source_query("SHOW BINARY LOG STATUS").c_str())) {
    return 1;
  } else {
    row = mysql_fetch_row(source);
    if (row && row[0] && row[1]) {
      /* SHOW BINARY LOG STATUS reports file and position */
      print_comment(md_result_file, false,
                    "\n--\n-- Position to start replication or point-in-time "
                    "recovery from\n--\n\n");
      fprintf(
          md_result_file, "%s%s %s='%s', %s=%s;\n", comment_prefix,
          get_compatible_rpl_replica_command("CHANGE REPLICATION SOURCE TO")
              .c_str(),
          get_compatible_rpl_replica_command("SOURCE_LOG_FILE").c_str(), row[0],
          get_compatible_rpl_replica_command("SOURCE_LOG_POS").c_str(), row[1]);
      check_io(md_result_file);
    } else if (!opt_force) {
      /* SHOW BINARY LOG STATUS reports nothing and --force is not enabled */
      my_printf_error(0, "Error: Binlogging on server not active", MYF(0));
      mysql_free_result(source);
      maybe_exit(EX_MYSQLERR);
      return 1;
    }
    mysql_free_result(source);
>>>>>>> 05e4357f
  }

  const char *comment_prefix =
      (opt_source_data == MYSQL_OPT_SOURCE_DATA_COMMENTED_SQL) ? "-- " : "";

  /* SHOW BINARY LOG STATUS reports file and position */
  print_comment(md_result_file, 0,
                "\n--\n-- Position to start replication or point-in-time "
                "recovery from\n--\n\n");
  fprintf(md_result_file, "%s%s %s='%s', %s=%s;\n", comment_prefix,
          get_compatible_rpl_replica_command("CHANGE REPLICATION SOURCE TO")
              .c_str(),
          get_compatible_rpl_replica_command("SOURCE_LOG_FILE").c_str(), file,
          get_compatible_rpl_replica_command("SOURCE_LOG_POS").c_str(), offset);
  check_io(md_result_file);

  return 0;
}

static int do_stop_replica_sql(MYSQL *mysql_con) {
  MYSQL_RES *replica;
  /* We need to check if the replica sql thread is running first */
  if (mysql_query_with_error_report(
          mysql_con, &replica,
          get_compatible_rpl_replica_query("SHOW REPLICA STATUS").c_str()))
    return (1);
  else {
    MYSQL_ROW row = mysql_fetch_row(replica);
    if (row && row[11]) {
      /* if REPLICA SQL is not running, we don't stop it */
      if (!strcmp(row[11], "No")) {
        mysql_free_result(replica);
        /* Silently assume that they don't have the replica running */
        return (0);
      }
    }
  }
  mysql_free_result(replica);

  /* now, stop the replica if running */
  if (mysql_query_with_error_report(
          mysql_con, nullptr,
          get_compatible_rpl_replica_query("STOP REPLICA SQL_THREAD").c_str()))
    return (1);

  return (0);
}

static int add_stop_replica(void) {
  if (opt_comments)
    fprintf(md_result_file,
            "\n--\n-- stop replica statement to make a recovery dump\n--\n\n");
  fprintf(md_result_file, "%s;\n",
          get_compatible_rpl_replica_command("STOP REPLICA").c_str());
  return (0);
}

static int add_replica_statements(void) {
  if (opt_comments)
    fprintf(md_result_file,
            "\n--\n-- start replica statement to make a recovery dump\n--\n\n");
  fprintf(md_result_file, "%s;\n",
          get_compatible_rpl_replica_command("START REPLICA").c_str());
  return (0);
}

static int do_show_replica_status(MYSQL *mysql_con) {
  MYSQL_RES *replica = nullptr;
  const char *comment_prefix =
      (opt_replica_data == MYSQL_OPT_REPLICA_DATA_COMMENTED_SQL) ? "-- " : "";
  if (mysql_query_with_error_report(
          mysql_con, &replica,
          get_compatible_rpl_replica_query("SHOW REPLICA STATUS").c_str())) {
    if (!opt_force) {
      /* SHOW REPLICA STATUS reports nothing and --force is not enabled */
      my_printf_error(0, "Error: Replication not configured", MYF(0));
    }
    mysql_free_result(replica);
    return 1;
  } else {
    const int n_source_host = 1;
    const int n_source_port = 3;
    const int n_source_log_file = 9;
    const int n_source_log_pos = 21;
    const int n_channel_name = 55;
    MYSQL_ROW row = mysql_fetch_row(replica);
    /* Since 5.7 is is possible that SSS returns multiple channels */
    while (row) {
      if (row[n_source_log_file] && row[n_source_log_pos]) {
        /* SHOW BINARY LOG STATUS reports file and position */
        if (opt_comments)
          fprintf(md_result_file,
                  "\n--\n-- Position to start replication or point-in-time "
                  "recovery from (the source for this replica)\n--\n\n");

        fprintf(
            md_result_file, "%s%s ", comment_prefix,
            get_compatible_rpl_replica_command("CHANGE REPLICATION SOURCE TO")
                .c_str());

        if (opt_include_source_host_port) {
          if (row[n_source_host])
            fprintf(md_result_file, "%s='%s', ",
                    get_compatible_rpl_replica_command("SOURCE_HOST").c_str(),
                    row[n_source_host]);
          if (row[n_source_port])
            fprintf(md_result_file, "%s=%s, ",
                    get_compatible_rpl_replica_command("SOURCE_PORT").c_str(),
                    row[n_source_port]);
        }
        fprintf(md_result_file, "%s='%s', %s=%s",
                get_compatible_rpl_replica_command("SOURCE_LOG_FILE").c_str(),
                row[n_source_log_file],
                get_compatible_rpl_replica_command("SOURCE_LOG_POS").c_str(),
                row[n_source_log_pos]);

        /* Only print the FOR CHANNEL if there is more than one channel */
        if (replica->row_count > 1)
          fprintf(md_result_file, " FOR CHANNEL '%s'", row[n_channel_name]);

        fprintf(md_result_file, ";\n");
      }
      row = mysql_fetch_row(replica);
    }
    check_io(md_result_file);
    mysql_free_result(replica);
  }
  return 0;
}

static int do_start_replica_sql(MYSQL *mysql_con) {
  MYSQL_RES *replica;
  /* We need to check if the replica sql is stopped in the first place */
  if (mysql_query_with_error_report(
          mysql_con, &replica,
          get_compatible_rpl_replica_query("SHOW REPLICA STATUS").c_str()))
    return (1);
  else {
    MYSQL_ROW row = mysql_fetch_row(replica);
    if (row && row[11]) {
      /* if REPLICA SQL is not running, we don't start it */
      if (!strcmp(row[11], "Yes")) {
        mysql_free_result(replica);
        /* Silently assume that they don't have the replica running */
        return (0);
      }
    }
  }
  mysql_free_result(replica);

  /* now, start the replica if stopped */
  if (mysql_query_with_error_report(
          mysql_con, nullptr,
          get_compatible_rpl_replica_query("START REPLICA").c_str())) {
    my_printf_error(0, "Error: Unable to start replication", MYF(0));
    return 1;
  }
  return (0);
}

static int do_flush_tables_read_lock(MYSQL *mysql_con) {
  /*
    We do first a FLUSH TABLES. If a long update is running, the FLUSH TABLES
    will wait but will not stall the whole mysqld, and when the long update is
    done the FLUSH TABLES WITH READ LOCK will start and succeed quickly. So,
    FLUSH TABLES is to lower the probability of a stage where both mysqldump
    and most client connections are stalled. Of course, if a second long
    update starts between the two FLUSHes, we have that bad stall.
  */
<<<<<<< HEAD
  return (mysql_query_with_error_report(
              mysql_con, nullptr,
              ((opt_source_data != 0) ? "FLUSH /*!40101 LOCAL */ TABLES"
                                      : "FLUSH TABLES")) ||
          mysql_query_with_error_report(mysql_con, nullptr,
                                        "FLUSH TABLES WITH READ LOCK"));
=======
  return (
      mysql_query_with_error_report(mysql_con, nullptr,
                                    "FLUSH /*!40101 LOCAL */ TABLES") ||
      mysql_query_with_error_report(
          mysql_con, nullptr, "FLUSH /*!40101 LOCAL */ TABLES WITH READ LOCK"));
>>>>>>> 05e4357f
}

/**
   Execute LOCK TABLES FOR BACKUP if supported by the server.

   @note If LOCK TABLES FOR BACKUP is not supported by the server, then nothing
   is done and no error condition is returned.

   @returns  whether there was an error or not
*/

static int do_lock_tables_for_backup(MYSQL *mysql_con) noexcept {
  return mysql_query_with_error_report(mysql_con, 0, "LOCK TABLES FOR BACKUP");
}

static int do_unlock_tables(MYSQL *mysql_con) {
  return mysql_query_with_error_report(mysql_con, nullptr, "UNLOCK TABLES");
}

static int get_bin_log_name(MYSQL *mysql_con, char *buff_log_name,
                            uint buff_len) {
  MYSQL_RES *res = nullptr;
  MYSQL_ROW row;

  if (mysql_query(
          mysql_con,
          get_compatible_rpl_source_query("SHOW BINARY LOG STATUS").c_str()) ||
      !(res = mysql_store_result(mysql)))
    return 1;

  if (!(row = mysql_fetch_row(res))) {
    mysql_free_result(res);
    return 1;
  }
  /*
    Only one row is returned, and the first column is the name of the
    active log.
  */
  strmake(buff_log_name, row[0], buff_len - 1);

  mysql_free_result(res);
  return 0;
}

static int purge_bin_logs_to(MYSQL *mysql_con, char *log_name) {
  DYNAMIC_STRING str;
  int err;
  init_dynamic_string_checked(&str, "PURGE BINARY LOGS TO '", 1024);
  dynstr_append_checked(&str, log_name);
  dynstr_append_checked(&str, "'");
  err = mysql_query_with_error_report(mysql_con, nullptr, str.str);
  dynstr_free(&str);
  return err;
}

static int start_transaction(MYSQL *mysql_con) {
  verbose_msg("-- Starting transaction...\n");
  /*
    We use BEGIN for old servers. --single-transaction --source-data will fail
    on old servers, but that's ok as it was already silently broken (it didn't
    do a consistent read, so better tell people frankly, with the error).

    We want the first consistent read to be used for all tables to dump so we
    need the REPEATABLE READ level (not anything lower, for example READ
    COMMITTED would give one new consistent read per dumped table).
  */
  if ((mysql_get_server_version(mysql_con) < 40100) && opt_source_data) {
    fprintf(stderr,
            "-- %s: the combination of --single-transaction and "
            "--source-data requires a MySQL server version of at least 4.1 "
            "(current server's version is %s). %s\n",
            opt_force ? "Warning" : "Error",
            mysql_con->server_version ? mysql_con->server_version : "unknown",
            opt_force ? "Continuing due to --force, backup may not be "
                        "consistent across all tables!"
                      : "Aborting.");
    if (!opt_force) exit(EX_MYSQLERR);
  }

  return (
      mysql_query_with_error_report(mysql_con, nullptr,
                                    "SET SESSION TRANSACTION ISOLATION "
                                    "LEVEL REPEATABLE READ") ||
      mysql_query_with_error_report(mysql_con, nullptr,
                                    "START TRANSACTION "
                                    "/*!40100 WITH CONSISTENT SNAPSHOT */"));
}

/* Print a value with a prefix on file */
static void print_value(FILE *file, MYSQL_RES *result, MYSQL_ROW row,
                        const char *prefix, const char *name,
                        int string_value) {
  MYSQL_FIELD *field;
  mysql_field_seek(result, 0);

  for (; (field = mysql_fetch_field(result)); row++) {
    if (!strcmp(field->name, name)) {
      if (row[0] && row[0][0] && strcmp(row[0], "0")) /* Skip default */
      {
        fputc(' ', file);
        fputs(prefix, file);
        if (string_value)
          unescape(file, row[0], strlen(row[0]));
        else
          fputs(row[0], file);
        check_io(file);
        return;
      }
    }
  }
  return; /* This shouldn't happen */
} /* print_value */

/*
  SYNOPSIS

  Check if the table is one of the table types that should be ignored:
  MRG_ISAM, MRG_MYISAM.

  If the table should be altogether ignored, it returns a true, false if it
  should not be ignored.

  ARGS

    check_if_ignore_table()
    table_name                  Table name to check
    table_type                  Type of table

  GLOBAL VARIABLES
    mysql                       MySQL connection
    verbose                     Write warning messages

  RETURN
    char (bit value)            See IGNORE_ values at top
*/

char check_if_ignore_table(const char *table_name, char *table_type) {
  char result = IGNORE_NONE;
  char buff[FN_REFLEN + 80], show_name_buff[FN_REFLEN];
  MYSQL_RES *res = nullptr;
  MYSQL_ROW row;
  DBUG_TRACE;

  /* Check memory for quote_for_like() */
  assert(2 * sizeof(table_name) < sizeof(show_name_buff));
  snprintf(buff, sizeof(buff), "show table status like %s",
           quote_for_like(table_name, show_name_buff));
  if (mysql_query_with_error_report(mysql, &res, buff)) {
    if (mysql_errno(mysql) != ER_PARSE_ERROR) { /* If old MySQL version */
      verbose_msg(
          "-- Warning: Couldn't get status information for "
          "table %s (%s)\n",
          table_name, mysql_error(mysql));
      return result; /* assume table is ok */
    }
  }
  if (!(row = mysql_fetch_row(res))) {
    fprintf(stderr,
            "Error: Couldn't read status information for table %s (%s)\n",
            table_name, mysql_error(mysql));
    mysql_free_result(res);
    return result; /* assume table is ok */
  }
  if (!(row[1]))
    strmake(table_type, "VIEW", NAME_LEN - 1);
  else {
    strmake(table_type, row[1], NAME_LEN - 1);

    /*  If these two types, we want to skip dumping the table. */
    if (!opt_no_data &&
        (!my_strcasecmp(&my_charset_latin1, table_type, "MRG_MyISAM") ||
         !strcmp(table_type, "MRG_ISAM") || !strcmp(table_type, "FEDERATED")))
      result = IGNORE_DATA;
  }
  mysql_free_result(res);
  return result;
}

/**
  Check if the database is 'information_schema' and write a verbose message
  stating that dumping the database is not supported.

  @param  db        Database Name.

  @retval true      If database should be ignored.
  @retval false     If database shouldn't be ignored.
*/

bool is_infoschema_db(const char *db) {
  DBUG_TRACE;

  /*
    INFORMATION_SCHEMA DB content dump is only used to reload the data into
    another tables for analysis purpose. This feature is not the core
    responsibility of mysqldump tool. INFORMATION_SCHEMA DB content can even
    be dumped using other methods like SELECT INTO OUTFILE... for such
    purpose. Hence ignoring INFORMATION_SCHEMA DB here.
  */
  if (mysql_get_server_version(mysql) >= FIRST_INFORMATION_SCHEMA_VERSION &&
      !my_strcasecmp(&my_charset_latin1, db, INFORMATION_SCHEMA_DB_NAME)) {
    verbose_msg("Dumping \'%s\' DB content is not supported", db);
    return true;
  }

  return false;
}

/*
  Get string of comma-separated primary key field names

  SYNOPSIS
    char *primary_key_fields(const char *table_name)
    RETURNS     pointer to allocated buffer (must be freed by caller)
    table_name  quoted table name

  DESCRIPTION
    Use SHOW KEYS FROM table_name, allocate a buffer to hold the
    field names, and then build that string and return the pointer
    to that buffer.

    Returns NULL if there is no PRIMARY or UNIQUE key on the table,
    or if there is some failure.  It is better to continue to dump
    the table unsorted, rather than exit without dumping the data.
*/

static char *primary_key_fields(const char *table_name, const bool desc) {
  MYSQL_RES *res = nullptr;
  MYSQL_ROW row;
  /* SHOW KEYS FROM + table name * 2 (escaped) + 2 quotes + \0 */
  char show_keys_buff[15 + NAME_LEN * 2 + 3];
  size_t result_length = 0;
  char *result = nullptr;
  char buff[NAME_LEN * 2 + 3];
  char *order_by_part;
<<<<<<< HEAD
  static const constexpr char desc_index[] = " DESC";
=======
>>>>>>> 05e4357f

  snprintf(show_keys_buff, sizeof(show_keys_buff), "SHOW KEYS FROM %s",
           table_name);
  if (mysql_query(mysql, show_keys_buff) ||
      !(res = mysql_store_result(mysql))) {
    fprintf(stderr,
            "Warning: Couldn't read keys from table %s;"
            " records are NOT sorted (%s)\n",
            table_name, mysql_error(mysql));
    /* Don't exit, because it's better to print out unsorted records */
    goto cleanup;
  }

  /*
   * Figure out the length of the ORDER BY clause result.
   * Note that SHOW KEYS is ordered:  a PRIMARY key is always the first
   * row, and UNIQUE keys come before others.  So we only need to check
   * the first key, not all keys.
   */
  while (nullptr != (row = mysql_fetch_row(res))) {
    unsigned braces_length = 0;
    if (!row[3] || !*row[3]) {
      fprintf(stderr,
              "Warning: Couldn't read key column index from table %s. "
              "Inspect the output from 'SHOW KEYS FROM %s. "
              "Records are probably not fully sorted.'\n",
              table_name, table_name);
      continue;
    }
    if (atoi(row[3]) < 1) break;
    if (row[4] && *row[4]) order_by_part = quote_name(row[4], buff, false);
#ifdef USABLE_EXPR_IN_SHOW_INDEX_BUG35273994
    else if (mysql_num_fields(res) > 14 && row[14] &&
             *row[14]) /* there's an Expression column */
    {
      order_by_part = row[14];
      braces_length = 2;
    }
#endif
    else {
      fprintf(
          stderr,
          "Warning: Couldn't read key column name or expression from table %s;"
          " position %d. Inspect the output from 'SHOW KEYS FROM %s."
          " Records are probably not fully sorted.\n",
          table_name, atoi(row[3]), table_name);
      continue;
    }
    result_length +=
        strlen(order_by_part) + braces_length + 1; /* + 1 for ',' or \0 */
<<<<<<< HEAD
    if (desc) result_length += strlen(desc_index);
=======
>>>>>>> 05e4357f
  }

  /* Build the ORDER BY clause result */
  if (result_length) {
    /* result (terminating \0 is already in result_length) */
    char *end = result = static_cast<char *>(
        my_malloc(PSI_NOT_INSTRUMENTED, result_length + 10, MYF(MY_WME)));
    if (!result) {
      fprintf(stderr, "Error: Not enough memory to store ORDER BY clause\n");
      goto cleanup;
    }
    mysql_data_seek(res, 0);
    while (nullptr != (row = mysql_fetch_row(res))) {
      unsigned braces_length = 0;
      if (!row[3] || !*row[3]) continue;
      if (atoi(row[3]) < 1) break;
      if (row[4] && *row[4]) order_by_part = quote_name(row[4], buff, false);
#ifdef USABLE_EXPR_IN_SHOW_INDEX_BUG35273994
      else if (mysql_num_fields(res) > 14 && row[14] && *row[14]) {
        order_by_part = row[14];
        braces_length = 2;
      }
#endif
      else
        continue;
      if (end != result) end = my_stpcpy(end, ",");
      if (braces_length)
        end = strxmov(end, "(", order_by_part, ")", NullS);
      else
        end = my_stpcpy(end, order_by_part);
<<<<<<< HEAD
      if (desc) end = my_stpmov(end, " DESC");
=======
>>>>>>> 05e4357f
    }
  }

cleanup:
  if (res) mysql_free_result(res);

  return result;
}

/*
  Replace a substring

  SYNOPSIS
    replace
    ds_str      The string to search and perform the replace in
    search_str  The string to search for
    search_len  Length of the string to search for
    replace_str The string to replace with
    replace_len Length of the string to replace with

  RETURN
    0 String replaced
    1 Could not find search_str in str
*/

static int replace(DYNAMIC_STRING *ds_str, const char *search_str,
                   size_t search_len, const char *replace_str,
                   size_t replace_len) {
  DYNAMIC_STRING ds_tmp;
  const char *start = strstr(ds_str->str, search_str);
  if (!start) return 1;
  init_dynamic_string_checked(&ds_tmp, "", ds_str->length + replace_len);
  dynstr_append_mem_checked(&ds_tmp, ds_str->str, start - ds_str->str);
  dynstr_append_mem_checked(&ds_tmp, replace_str, replace_len);
  dynstr_append_checked(&ds_tmp, start + search_len);
  dynstr_set_checked(ds_str, ds_tmp.str);
  dynstr_free(&ds_tmp);
  return 0;
}

/**
  This function checks if GTIDs are enabled on the server.

  @param[in]          mysql_con         the connection to the server

  @retval             true              if GTIDs are enabled on the server

  @retval             false             if GTIDs are disabled on the server
*/
static bool get_gtid_mode(MYSQL *mysql_con) {
  MYSQL_RES *gtid_mode_res;
  MYSQL_ROW gtid_mode_row;
  bool gtid_mode = false;
  char *gtid_mode_val = nullptr;

  if (mysql_query_with_error_report(mysql_con, &gtid_mode_res,
                                    "SHOW VARIABLES LIKE 'gtid_mode'"))
    return false;

  gtid_mode_row = mysql_fetch_row(gtid_mode_res);

  /*
     gtid_mode_row is NULL for pre 5.6 versions. For versions >= 5.6,
     get the gtid_mode value from the second column.
  */
  gtid_mode_val = gtid_mode_row ? (char *)gtid_mode_row[1] : nullptr;
  gtid_mode = (gtid_mode_val && strcmp(gtid_mode_val, "OFF")) ? true : false;
  mysql_free_result(gtid_mode_res);

  return gtid_mode;
}

/**
  This function checks what should be the outputted terminology according to
  the server version

  @retval  SERVER   if no compatibility mode is needed

  @retval  BEFORE_8_0_23  if the server version is lower
  than 8.0.23

  @retval  BEFORE_8_2_0  if the server version is lower
  than 8.2.0
*/
static Output_as_version_mode get_output_as_version_mode() {
  Output_as_version_mode terminology_mode = Output_as_version_mode::SERVER;

  if (opt_server_version < FIRST_REPLICA_COMMAND_VERSION) {
    terminology_mode = Output_as_version_mode::BEFORE_8_0_23;
  } else if (opt_server_version < FIRST_SOURCE_COMMAND_VERSION) {
    terminology_mode = Output_as_version_mode::BEFORE_8_2_0;
  }

  return terminology_mode;
}

/**
  This method will set depending on the arguments given the server value for
  terminology_use_previous

  @param[in]  mysql_con   the connection to the server
  @param[in]  mode_to_set what mode to set

  @retval 1 if an query error ocurred, 0 otherwise.
*/
static int set_terminology_use_previous_session_value(
    MYSQL *mysql_con, Output_as_version_mode mode_to_set) {
  // If the server doesn't support previous terminology for events, do nothing
  if (opt_server_version < FIRST_SOURCE_COMMAND_VERSION) {
    return 0;
  }

  switch (mode_to_set) {
    case Output_as_version_mode::BEFORE_8_0_23:
    case Output_as_version_mode::BEFORE_8_2_0:
      /*
        For both before 8.0.23 and before 8.2.0 we only care about the
        the event output of SHOW CREATE EVENT so always setting BEFORE_8_2_0
        is ok
      */
      if (mysql_query(mysql_con,
                      "SET @@SESSION.terminology_use_previous = BEFORE_8_2_0"))
        return 1;
      break;
    case Output_as_version_mode::SERVER:
      // This means no mode is needed, so go to default
      if (mysql_query(mysql_con,
                      "SET @@SESSION.terminology_use_previous = NONE"))
        return 1;
      break;
    default:
      assert(0);
      break;
  }
  return 0;
}

/**
  This function sets the session binlog in the dump file.
  When --set-gtid-purged is used, this function is called to
  disable the session binlog and at the end of the dump, to restore
  the session binlog.

  @note: md_result_file should have been opened, before
         this function is called.

  @param[in]      flag          If false, disable binlog.
                                If true and binlog disabled previously,
                                restore the session binlog.
*/

static void set_session_binlog(bool flag) {
  static bool is_binlog_disabled = false;

  if (!flag && !is_binlog_disabled) {
    fprintf(md_result_file,
            "SET @MYSQLDUMP_TEMP_LOG_BIN = @@SESSION.SQL_LOG_BIN;\n");
    fprintf(md_result_file, "SET @@SESSION.SQL_LOG_BIN= 0;\n");
    is_binlog_disabled = true;
  } else if (flag && is_binlog_disabled) {
    fprintf(md_result_file,
            "SET @@SESSION.SQL_LOG_BIN = @MYSQLDUMP_TEMP_LOG_BIN;\n");
    is_binlog_disabled = false;
  }
}

/**
  This function gets the GTID_EXECUTED sets from the
  server and assigns those sets to GTID_PURGED in the
  dump file.

  @param[in]  mysql_con     connection to the server
  @param[in]  ftwrl_done    FLUSH TABLES WITH READ LOCK query was issued

  @retval     false         successfully printed GTID_PURGED sets
                             in the dump file.
  @retval     true          failed.

*/

static bool add_set_gtid_purged(MYSQL *mysql_con, bool ftwrl_done) {
  MYSQL_RES *gtid_purged_res = nullptr;
  MYSQL_ROW gtid_set;
  ulonglong num_sets, idx;
  int value_idx = 1;
  bool capture_raw_gtid_executed = true;

  /*
   Check if we didn't already acquire FTWRL
   and we are in transaction with consistent snapshot.
   If we are, and snapshot of gtid_executed is supported by server - use it.
  */
  if (!ftwrl_done && opt_single_transaction) {
    if (!consistent_gtid_executed_supported(mysql_con) ||
        mysql_query_with_error_report(
            mysql_con, &gtid_purged_res,
            "SHOW STATUS LIKE 'Binlog_snapshot_gtid_executed'")) {
      fprintf(stderr,
              "\nWARNING: Server does not support consistent snapshot of "
              "GTID_EXECUTED."
              "\nThe value provided for GTID_PURGED may be inaccurate!"
              "\nTo overcome this issue, start mysqldump with "
              "--lock-all-tables.\n");

      fprintf(md_result_file,
              "\n\n--"
              "\n-- WARNING: Server does not support consistent snapshot of "
              "GTID_EXECUTED."
              "\n-- The value provided for GTID_PURGED may be inaccurate!"
              "\n-- To overcome this issue, start mysqldump with "
              "--lock-all-tables."
              "\n--\n");
    } else {
      capture_raw_gtid_executed = false;
    }
  }

  if (capture_raw_gtid_executed) {
    /* query to get the GTID_EXECUTED */
    value_idx = 0;
    if (mysql_query_with_error_report(mysql_con, &gtid_purged_res,
                                      "SELECT @@GLOBAL.GTID_EXECUTED"))
      return true;
  }

  /* Proceed only if gtid_purged_res is non empty */
  if ((num_sets = mysql_num_rows(gtid_purged_res)) > 0) {
    if (opt_comments)
      fprintf(md_result_file,
              "\n--\n-- GTID state at the beginning of the backup"
              "\n-- (origin: %s)"
              "\n--\n\n",
              capture_raw_gtid_executed ? "@@global.gtid_executed"
                                        : "Binlog_snapshot_gtid_executed");

    const char *comment_suffix = "";
    if (opt_set_gtid_purged_mode == SET_GTID_PURGED_COMMENTED) {
      comment_suffix = "*/";
      fprintf(md_result_file, "/* SET @@GLOBAL.GTID_PURGED='+");
    } else {
      fprintf(md_result_file, "SET @@GLOBAL.GTID_PURGED=/*!80000 '+'*/ '");
    }

    /* formatting is not required, even for multiple gtid sets */
    for (idx = 0; idx < num_sets - 1; idx++) {
      gtid_set = mysql_fetch_row(gtid_purged_res);
      fprintf(md_result_file, "%s,", (char *)gtid_set[value_idx]);
    }
    /* for the last set */
    gtid_set = mysql_fetch_row(gtid_purged_res);
    /* close the SET expression */
    fprintf(md_result_file, "%s';%s\n", (char *)gtid_set[value_idx],
            comment_suffix);
  }
  mysql_free_result(gtid_purged_res);

  return false; /*success */
}

/**
  This function processes the opt_set_gtid_purged option.
  This function also calls set_session_binlog() function before
  setting the SET @@GLOBAL.GTID_PURGED in the output.

  @param[in]          mysql_con     the connection to the server
  @param[in]          is_gtid_enabled  true if server has gtid_mode on
  @param[in]          ftwrl_done    FLUSH TABLES WITH READ LOCK query was issued

  @retval             false         successful according to the value
                                    of opt_set_gtid_purged.
  @retval             true          fail.
*/

static bool process_set_gtid_purged(MYSQL *mysql_con, bool is_gtid_enabled,
                                    bool ftwrl_done) {
  if (opt_set_gtid_purged_mode == SET_GTID_PURGED_OFF)
    return false; /* nothing to be done */

  if (is_gtid_enabled) {
    /*
       For any gtid_mode !=OFF and irrespective of --set-gtid-purged
       being AUTO or ON,  add GTID_PURGED in the output.
    */
    if (opt_databases || !opt_alldbs || !opt_dump_triggers || !opt_routines ||
        !opt_events) {
      fprintf(stderr,
              "Warning: A partial dump from a server that has GTIDs will "
              "by default include the GTIDs of all transactions, even "
              "those that changed suppressed parts of the database. If "
              "you don't want to restore GTIDs, pass "
              "--set-gtid-purged=OFF. To make a complete dump, pass "
              "--all-databases --triggers --routines --events. \n");
    }

<<<<<<< HEAD
=======
    if (!opt_single_transaction && !opt_lock_all_tables && !opt_source_data) {
      fprintf(stderr,
              "Warning: A dump from a server that has GTIDs "
              "enabled will by default include the GTIDs "
              "of all transactions, even those that were "
              "executed during its extraction and might "
              "not be represented in the dumped data. "
              "This might result in an inconsistent data dump. \n"
              "In order to ensure a consistent backup of the "
              "database, pass --single-transaction or "
              "--lock-all-tables or --source-data. \n");
    }

>>>>>>> 05e4357f
    set_session_binlog(false);
    if (add_set_gtid_purged(mysql_con, ftwrl_done)) {
      return true;
    }
  } else /* gtid_mode is off */
  {
    if (opt_set_gtid_purged_mode == SET_GTID_PURGED_ON ||
        opt_set_gtid_purged_mode == SET_GTID_PURGED_COMMENTED) {
      fprintf(stderr, "Error: Server has GTIDs disabled.\n");
      return true;
    }
  }

  return false;
}

/*
  Getting VIEW structure

  SYNOPSIS
    get_view_structure()
    table   view name
    db      db name

  RETURN
    0 OK
    1 ERROR
*/

static bool get_view_structure(char *table, char *db) {
  MYSQL_RES *table_res;
  MYSQL_ROW row;
  MYSQL_FIELD *field;
  char *result_table, *opt_quoted_table;
  char table_buff[NAME_LEN * 2 + 3];
  char table_buff2[NAME_LEN * 2 + 3];
  char query[QUERY_LENGTH];
  FILE *sql_file = md_result_file;
  DBUG_TRACE;

  if (opt_no_create_info) /* Don't write table creation info */
    return false;

  verbose_msg("-- Retrieving view structure for table %s...\n", table);

  result_table = quote_name(table, table_buff, true);
  opt_quoted_table = quote_name(table, table_buff2, false);

  if (switch_character_set_results(mysql, "binary")) return true;

  snprintf(query, sizeof(query), "SHOW CREATE TABLE %s", result_table);

  if (mysql_query_with_error_report(mysql, &table_res, query)) {
    switch_character_set_results(mysql, default_charset);
    return false;
  }

  /* Check if this is a view */
  field = mysql_fetch_field_direct(table_res, 0);
  if (strcmp(field->name, "View") != 0) {
    switch_character_set_results(mysql, default_charset);
    verbose_msg("-- It's base table, skipped\n");
    mysql_free_result(table_res);
    return false;
  }

  /* If requested, open separate .sql file for this view */
  if (path) {
    if (!(sql_file = open_sql_file_for_table(table, O_WRONLY))) {
      mysql_free_result(table_res);
      return true;
    }

    write_header(sql_file, db);
  }

  bool freemem = false;
  char const *text = fix_identifier_with_newline(result_table, &freemem);
  print_comment(sql_file, false,
                "\n--\n-- Final view structure for view %s\n--\n\n", text);
  if (freemem) my_free(const_cast<char *>(text));

  verbose_msg("-- Dropping the temporary view structure created\n");
  fprintf(sql_file, "/*!50001 DROP VIEW IF EXISTS %s*/;\n", opt_quoted_table);

  snprintf(query, sizeof(query),
           "SELECT CHECK_OPTION, DEFINER, SECURITY_TYPE, "
           "       CHARACTER_SET_CLIENT, COLLATION_CONNECTION "
           "FROM information_schema.views "
           "WHERE table_name=\"%s\" AND table_schema=\"%s\"",
           table, db);

  if (mysql_query(mysql, query)) {
    /*
      Use the raw output from SHOW CREATE TABLE if
       information_schema query fails.
     */
    row = mysql_fetch_row(table_res);
    fprintf(sql_file, "/*!50001 %s */;\n", row[1]);
    check_io(sql_file);
    mysql_free_result(table_res);
  } else {
    char *ptr;
    ulong *lengths;
    char search_buf[256], replace_buf[256];
    ulong search_len, replace_len;
    DYNAMIC_STRING ds_view;

    /* Save the result of SHOW CREATE TABLE in ds_view */
    row = mysql_fetch_row(table_res);
    lengths = mysql_fetch_lengths(table_res);
    init_dynamic_string_checked(&ds_view, row[1], lengths[1] + 1);
    mysql_free_result(table_res);

    /* Get the result from "select ... information_schema" */
    if (!(table_res = mysql_store_result(mysql)) ||
        !(row = mysql_fetch_row(table_res))) {
      if (table_res) mysql_free_result(table_res);
      dynstr_free(&ds_view);
      DB_error(
          mysql,
          "when trying to save the result of SHOW CREATE TABLE in ds_view.");
      return true;
    }

    lengths = mysql_fetch_lengths(table_res);

    /*
      "WITH %s CHECK OPTION" is available from 5.0.2
      Surround it with !50002 comments
    */
    if (strcmp(row[0], "NONE")) {
      ptr = search_buf;
      search_len =
          (ulong)(strxmov(ptr, "WITH ", row[0], " CHECK OPTION", NullS) - ptr);
      ptr = replace_buf;
      replace_len = (ulong)(
          strxmov(ptr, "*/\n/*!50002 WITH ", row[0], " CHECK OPTION", NullS) -
          ptr);
      replace(&ds_view, search_buf, search_len, replace_buf, replace_len);
    }

    /*
      "DEFINER=%s SQL SECURITY %s" is available from 5.0.13
      Surround it with !50013 comments
    */
    {
      size_t user_name_len;
      char user_name_str[USERNAME_LENGTH + 1];
      char quoted_user_name_str[USERNAME_LENGTH * 2 + 3];
      size_t host_name_len;
      char host_name_str[HOSTNAME_LENGTH + 1];
      char quoted_host_name_str[HOSTNAME_LENGTH * 2 + 3];

      parse_user(row[1], lengths[1], user_name_str, &user_name_len,
                 host_name_str, &host_name_len);

      ptr = search_buf;
      search_len = (ulong)(
          strxmov(ptr, "DEFINER=",
                  quote_name(user_name_str, quoted_user_name_str, false), "@",
                  quote_name(host_name_str, quoted_host_name_str, false),
                  " SQL SECURITY ", row[2], NullS) -
          ptr);
      ptr = replace_buf;
      replace_len = (ulong)(
          strxmov(ptr, "*/\n/*!50013 DEFINER=",
                  quote_name(user_name_str, quoted_user_name_str, false), "@",
                  quote_name(host_name_str, quoted_host_name_str, false),
                  " SQL SECURITY ", row[2], " */\n/*!50001", NullS) -
          ptr);
      replace(&ds_view, search_buf, search_len, replace_buf, replace_len);
    }

    /* Dump view structure to file */

    fprintf(
        sql_file,
        "/*!50001 SET @saved_cs_client          = @@character_set_client */;\n"
        "/*!50001 SET @saved_cs_results         = @@character_set_results */;\n"
        "/*!50001 SET @saved_col_connection     = @@collation_connection */;\n"
        "/*!50001 SET character_set_client      = %s */;\n"
        "/*!50001 SET character_set_results     = %s */;\n"
        "/*!50001 SET collation_connection      = %s */;\n"
        "/*!50001 %s */;\n"
        "/*!50001 SET character_set_client      = @saved_cs_client */;\n"
        "/*!50001 SET character_set_results     = @saved_cs_results */;\n"
        "/*!50001 SET collation_connection      = @saved_col_connection */;\n",
        (const char *)row[3], (const char *)row[3], (const char *)row[4],
        (const char *)ds_view.str);

    check_io(sql_file);
    mysql_free_result(table_res);
    dynstr_free(&ds_view);
  }

  if (switch_character_set_results(mysql, default_charset)) return true;

  /* If a separate .sql file was opened, close it now */
  if (sql_file != md_result_file) {
    fputs("\n", sql_file);
    write_footer(sql_file);
    my_fclose(sql_file, MYF(MY_WME));
  }
  return false;
}

/*
  The following functions are wrappers for the dynamic string functions
  and if they fail, the wrappers will terminate the current process.
*/

#define DYNAMIC_STR_ERROR_MSG "Couldn't perform DYNAMIC_STRING operation"

static void init_dynamic_string_checked(DYNAMIC_STRING *str,
                                        const char *init_str,
                                        size_t init_alloc) {
  if (init_dynamic_string(str, init_str, init_alloc))
    die(EX_MYSQLERR, DYNAMIC_STR_ERROR_MSG);
}

static void dynstr_append_checked(DYNAMIC_STRING *dest, const char *src) {
  if (dynstr_append(dest, src)) die(EX_MYSQLERR, DYNAMIC_STR_ERROR_MSG);
}

static void dynstr_set_checked(DYNAMIC_STRING *str, const char *init_str) {
  if (dynstr_set(str, init_str)) die(EX_MYSQLERR, DYNAMIC_STR_ERROR_MSG);
}

static void dynstr_append_mem_checked(DYNAMIC_STRING *str, const char *append,
                                      size_t length) {
  if (dynstr_append_mem(str, append, length))
    die(EX_MYSQLERR, DYNAMIC_STR_ERROR_MSG);
}

static void dynstr_realloc_checked(DYNAMIC_STRING *str,
                                   size_t additional_size) {
  if (dynstr_realloc(str, additional_size))
    die(EX_MYSQLERR, DYNAMIC_STR_ERROR_MSG);
}

static bool has_session_variables_like(MYSQL *mysql_con,
                                       const char *var_name) noexcept {
  char query[256];
  snprintf(query, sizeof(query),
           "SELECT COUNT(*) FROM"
           " INFORMATION_SCHEMA.TABLES WHERE table_schema ="
           " 'performance_schema' AND table_name = 'session_variables'");
  MYSQL_RES *res;
  if (mysql_query_with_error_report(mysql_con, &res, query)) return false;

  MYSQL_ROW row = mysql_fetch_row(res);
  char *val = row ? (char *)row[0] : nullptr;
  const bool has_table = val && strcmp(val, "0") != 0;
  mysql_free_result(res);

  bool has_var = false;
  if (has_table) {
    char buf[32];
    snprintf(query, sizeof(query),
             "SELECT COUNT(*) FROM"
             " performance_schema.session_variables WHERE VARIABLE_NAME LIKE"
             " %s",
             quote_for_like(var_name, buf));
    if (mysql_query_with_error_report(mysql_con, &res, query)) return false;

    row = mysql_fetch_row(res);
    val = row ? (char *)row[0] : nullptr;
    has_var = val && strcmp(val, "0") != 0;
    mysql_free_result(res);
  }

  return has_var;
}

/**
   Check if the server supports LOCK TABLES FOR BACKUP.

   @returns  TRUE if there is support, FALSE otherwise.
*/
static bool server_supports_backup_locks(void) noexcept {
  MYSQL_RES *res;
  if (mysql_query_with_error_report(mysql, &res,
                                    "SHOW VARIABLES LIKE 'have_backup_locks'"))
    return false;

  MYSQL_ROW row;
  if ((row = mysql_fetch_row(res)) == nullptr) {
    mysql_free_result(res);
    return false;
  }

  const bool rc = mysql_num_fields(res) > 1 && !strcmp(row[1], "YES");

  mysql_free_result(res);

  return rc;
}

/*
 This function executes all sql statements from the given file.
 Each statement lenght is limited to 1023 characters including
 trailing semicolon.
 Each statement has to be in its own line.

  @param[in]   sql_file      File name containing sql statements to be
                             executed.
  @retval  1 failure
           0 success
*/
#ifndef NDEBUG
#define SQL_STATEMENT_MAX_LEN 1024  // 1023 chars for statement + trailing 0
static int execute_sql_file(const char *sql_file) {
  static const char *win_eol = "\r\n";
  static const char *linux_eol = "\n";
  static const char *win_semicolon = ";\r\n";
  static const char *linux_semicolon = ";\n";
  static const char *semicolon = ";";
  static const char *comment = "#";

  FILE *file;
  char buf[SQL_STATEMENT_MAX_LEN];

  if (!sql_file) return 0;

  if (!(file = fopen(sql_file, "r"))) {
    fprintf(stderr, "Cannot open file %s\n", sql_file);
    return 1;
  }

  while (fgets(buf, SQL_STATEMENT_MAX_LEN, file)) {
    // simple validation
    size_t query_len = strlen(buf);

    // empty file
    if (query_len == 0) {
      fclose(file);
      return 1;
    }

    // If this is empty or comment line, skip it
    if (strcmp(buf, linux_eol) == 0 || strcmp(buf, win_eol) == 0 ||
        strstr(buf, comment) == buf) {
      continue;
    }

    // we need line ending with semicolon and optionally a new line
    // which differs on Windows and Linux
    if (strstr(buf, linux_semicolon) == 0 && strstr(buf, win_semicolon) == 0 &&
        strstr(buf, semicolon) == 0) {
      fclose(file);
      return 1;
    }

    if (mysql_query_with_error_report(mysql, 0, buf)) {
      fclose(file);
      return 1;
    }
  }

  fclose(file);
  return 0;
}
#endif  // NDEBUG

int main(int argc, char **argv) {
  bool server_has_gtid_enabled = false;
  char bin_log_name[FN_REFLEN];
  int exit_code, md_result_fd = 0;
  bool has_consistent_binlog_pos = false;
  bool has_consistent_gtid_executed = false;
  bool ftwrl_done = false;
  MY_INIT("mysqldump");

  default_charset = mysql_universal_client_charset;

  exit_code = get_options(&argc, &argv);
  if (exit_code) {
    free_resources();
    exit(exit_code);
  }

  /*
    Disable comments in xml mode if 'comments' option is not explicitly used.
  */
  if (opt_xml && !opt_comments_used) opt_comments = false;

  if (log_error_file) {
    if (!(stderror_file = freopen(log_error_file, "a+", stderr))) {
      free_resources();
      exit(EX_MYSQLERR);
    }
  }

  if (connect_to_db(current_host, current_user)) {
    free_resources();
    exit(EX_MYSQLERR);
  }

#ifndef NDEBUG
  if (execute_sql_file(start_sql_file)) goto err;
#endif

  stats_tables_included = is_innodb_stats_tables_included(argc, argv);

  if (!path) write_header(md_result_file, *argv);

<<<<<<< HEAD
  if (opt_lock_for_backup && !server_supports_backup_locks()) {
    fprintf(stderr,
            "%s: Error: --lock-for-backup was specified with "
            "--single-transaction, but the server does not support "
            "LOCK TABLES FOR BACKUP.\n",
            my_progname);
    goto err;
  }
=======
  opt_server_version = mysql_get_server_version(mysql);

  if (opt_output_as_version_mode == Output_as_version_mode::SERVER) {
    opt_output_as_version_mode = get_output_as_version_mode();
  }
  // Set the terminology mode in the server if we are outputting events
  if (opt_events && set_terminology_use_previous_session_value(
                        mysql, opt_output_as_version_mode)) {
    fprintf(
        stderr,
        " Warning: Could not set terminology mode for outputting events. \n");
  }

  if (opt_replica_data && do_stop_replica_sql(mysql)) goto err;
>>>>>>> 05e4357f

  opt_server_version = mysql_get_server_version(mysql);

  if (opt_output_as_version_mode == Output_as_version_mode::SERVER) {
    opt_output_as_version_mode = get_output_as_version_mode();
  }
  // Set the terminology mode in the server if we are outputting events
  if (opt_events && set_terminology_use_previous_session_value(
                        mysql, opt_output_as_version_mode)) {
    fprintf(
        stderr,
        " Warning: Could not set terminology mode for outputting events. \n");
  }

  if (opt_replica_data && do_stop_replica_sql(mysql)) goto err;

<<<<<<< HEAD
  if (opt_single_transaction && opt_source_data) {
    /*
      See if we can avoid FLUSH TABLES WITH READ LOCK with Binlog_snapshot_*
      variables.
    */
    has_consistent_binlog_pos = check_consistent_binlog_pos(nullptr, nullptr);
  }

  has_consistent_gtid_executed = consistent_gtid_executed_supported(mysql);

  /*
   NOTE:
   1. --lock-all-tables and --single-transaction are mutually exclusive
   2. has_consistent_binlog_pos == true => opt_single_transaction == true
   3. --source-data => implicitly adds --lock-all-tables
   4. --source-data + --single-transaction =>
                   does not add implicit --lock-all-tables

   We require FTWRL if any of the following:
   1. explicitly requested by --lock-all-tables
   2. --source-data requested, but server does not provide consistent
      binlog position (or does not support consistent gtid_executed)
      Having consistent gtid_executed condition is here to be compatible with
      upstream behavior on servers which support consistent binlog position,
      but do not support consistent gtid_executed.
      In such case we need FTWRL.
   3. --single-transaction and --flush-logs
   */
  if (opt_lock_all_tables ||
      (opt_source_data &&
       (!has_consistent_binlog_pos || !has_consistent_gtid_executed)) ||
      (opt_single_transaction && flush_logs)) {
    if (do_flush_tables_read_lock(mysql)) goto err;
    ftwrl_done = true;
  } else if (opt_lock_for_backup && do_lock_tables_for_backup(mysql))
=======
  if ((opt_lock_all_tables || opt_source_data ||
       (opt_single_transaction &&
        (flush_logs || server_with_gtids_and_opt_purge_not_off))) &&
      do_flush_tables_read_lock(mysql))
>>>>>>> 05e4357f
    goto err;

  /*
    Flush logs before starting transaction since
    this causes implicit commit starting mysql-5.5.
  */
  if (opt_lock_all_tables || opt_source_data ||
<<<<<<< HEAD
      (opt_single_transaction && flush_logs) || opt_delete_source_logs) {
    if (flush_logs || opt_delete_source_logs) {
      if (mysql_query(mysql, "FLUSH LOGS")) {
=======
      (opt_single_transaction &&
       (flush_logs || server_with_gtids_and_opt_purge_not_off)) ||
      opt_delete_source_logs) {
    if (flush_logs || opt_delete_source_logs) {
      if (mysql_query(mysql, "FLUSH /*!40101 LOCAL */ LOGS")) {
>>>>>>> 05e4357f
        DB_error(mysql, "when doing refresh");
        goto err;
      }
      verbose_msg("-- main : logs flushed successfully!\n");
    }

    /* Not anymore! That would not be sensible. */
    flush_logs = false;
  }

  if (opt_delete_source_logs) {
    if (get_bin_log_name(mysql, bin_log_name, sizeof(bin_log_name))) goto err;
  }

  if (has_session_variables_like(mysql, "rocksdb_skip_fill_cache"))
    mysql_query_with_error_report(mysql, nullptr,
                                  "SET SESSION rocksdb_skip_fill_cache=1");

  /* Start the transaction */
  if (opt_single_transaction && start_transaction(mysql)) goto err;

  /* Add STOP REPLICA to beginning of dump */
  if (opt_replica_apply && add_stop_replica()) goto err;

  /* Process opt_set_gtid_purged and add SET @@GLOBAL.GTID_PURGED if required.
   */
  server_has_gtid_enabled = get_gtid_mode(mysql);
  if (process_set_gtid_purged(mysql, server_has_gtid_enabled, ftwrl_done))
    goto err;

<<<<<<< HEAD
  if (opt_source_data &&
      do_show_binary_log_status(mysql, has_consistent_binlog_pos))
=======
  if (opt_source_data && do_show_binary_log_status(mysql)) goto err;
  if (opt_replica_data && do_show_replica_status(mysql)) goto err;
  if (opt_single_transaction &&
      do_unlock_tables(mysql)) /* unlock but no commit! */
>>>>>>> 05e4357f
    goto err;
  if (opt_replica_data && do_show_replica_status(mysql)) goto err;

  /**
    Note:
    opt_single_transaction == true => opt_lock_all_tables == false
    and vice versa

    We acquired the lock (FTWRL or LTFB) if
    1. --lock-all-tables => FTWRL + opt_single_transaction == false
    2. --lock-for-backup => LTFB + opt_single_transaction == true
    3. --source-data => (--lock-all-tables) FTWRL
                                            + opt_single_transaction == false
    4. --source-data + --single-transaction =>
         FTWRL if consistent snapshot not supported
         + opt_single_transaction == true
    5. --single-transaction + --flush-logs =>  FTWRL
                                               + opt_single_transaction == true

    We have to unlock in cases: 4, 5

    We need to keep the lock up to the end of backup if:
    1. we have --lock-for-backup
    2. we have --lock-all-tables (so opt_single_transaction == false)
    We unlock if none of above.

    If not locked previously, unlocking will not do any harm.
   */
  if (!(opt_lock_all_tables || opt_lock_for_backup)) {
    if (do_unlock_tables(mysql)) /* unlock but no commit! */
      goto err;
  }

  if (column_statistics &&
      mysql_get_server_version(mysql) < FIRST_COLUMN_STATISTICS_VERSION) {
    column_statistics = false;
    fprintf(stderr,
            "-- Warning: column statistics not supported by the server.\n");
  }

  if (opt_alltspcs) dump_all_tablespaces();

  if (opt_alldbs) {
    if (!opt_alltspcs && !opt_notspcs) dump_all_tablespaces();
    dump_all_databases();
  } else {
    // Check all arguments meet length condition. Currently database and table
    // names are limited to NAME_LEN bytes and stack-based buffers assumes
    // that escaped name will be not longer than NAME_LEN*2 + 2 bytes long.
    int argument;
    for (argument = 0; argument < argc; argument++) {
      const size_t argument_length = strlen(argv[argument]);
      if (argument_length > NAME_LEN) {
        die(EX_CONSCHECK,
            "[ERROR] Argument '%s' is too long, it cannot be "
            "name for any table or database.\n",
            argv[argument]);
      }
    }

    if (argc > 1 && !opt_databases) {
      /* Only one database and selected table(s) */
      if (!opt_alltspcs && !opt_notspcs)
        dump_tablespaces_for_tables(*argv, (argv + 1), (argc - 1));
      dump_selected_tables(*argv, (argv + 1), (argc - 1));
    } else {
      /* One or more databases, all tables */
      if (!opt_alltspcs && !opt_notspcs) dump_tablespaces_for_databases(argv);
      dump_databases(argv);
    }
  }

  /* if --dump-replica , start the replica sql thread */
  if (opt_replica_data && do_start_replica_sql(mysql)) goto err;

  /*
    if --set-gtid-purged, restore binlog at the end of the session
    if required.
  */
  set_session_binlog(true);

  /* add 'START REPLICA' to end of dump */
  if (opt_replica_apply && add_replica_statements()) goto err;

  if (md_result_file) md_result_fd = my_fileno(md_result_file);

  /*
     Ensure dumped data flushed.
     First we will flush the file stream data to kernel buffers with fflush().
     Second we will flush the kernel buffers data to physical disk file with
     my_sync(), this will make sure the data successfully dumped to disk file.
     fsync() fails with EINVAL if stdout is not redirected to any file, hence
     MY_IGNORE_BADFD is passed to ignore that error.
  */
  if (md_result_file &&
      (fflush(md_result_file) || my_sync(md_result_fd, MYF(MY_IGNORE_BADFD)))) {
    if (!first_error) first_error = EX_MYSQLERR;
    goto err;
  }
  /* everything successful, purge the old logs files */
  if (opt_delete_source_logs && purge_bin_logs_to(mysql, bin_log_name))
    goto err;

#if defined(_WIN32)
  my_free(shared_memory_base_name);
#endif
  /*
    No reason to explicitly COMMIT the transaction, neither to explicitly
    UNLOCK TABLES: these will be automatically be done by the server when we
    disconnect now. Saves some code here, some network trips, adds nothing to
    server.
  */
err:
#ifndef NDEBUG
  execute_sql_file(finish_sql_file);
#endif

  dbDisconnect(current_host);
  if (!path) write_footer(md_result_file);
  free_resources();

  if (stderror_file) fclose(stderror_file);

  return (first_error);
} /* main */<|MERGE_RESOLUTION|>--- conflicted
+++ resolved
@@ -150,14 +150,11 @@
             column_statistics = false,
             opt_show_create_table_skip_secondary_engine = false,
             opt_ignore_views = false;
-<<<<<<< HEAD
 static bool opt_compressed_columns = false,
             opt_compressed_columns_with_dictionaries = false,
             opt_drop_compression_dictionary = true,
             opt_order_by_primary_desc = false, opt_lock_for_backup = false,
             opt_innodb_optimize_keys = false;
-=======
->>>>>>> 05e4357f
 static bool insert_pat_inited = false, debug_info_flag = false,
             debug_check_flag = false;
 static ulong opt_max_allowed_packet, opt_net_buffer_length;
@@ -169,12 +166,9 @@
             *where = nullptr, *opt_compatible_mode_str = nullptr,
             *opt_ignore_error = nullptr, *log_error_file = nullptr;
 static Multi_option opt_init_commands;
-<<<<<<< HEAD
 #ifndef NDEBUG
 static char *start_sql_file = nullptr, *finish_sql_file = nullptr;
 #endif
-=======
->>>>>>> 05e4357f
 static MEM_ROOT argv_alloc{PSI_NOT_INSTRUMENTED, 512};
 static bool ansi_mode = false;  ///< Force the "ANSI" SQL_MODE.
 /* Server supports character_set_results session variable? */
@@ -415,7 +409,6 @@
      "Option automatically turns --lock-tables off.",
      &opt_replica_data, &opt_replica_data, nullptr, GET_UINT, OPT_ARG, 0, 0,
      MYSQL_OPT_REPLICA_DATA_COMMENTED_SQL, nullptr, 0, nullptr},
-<<<<<<< HEAD
     {"enable-compressed-columns", OPT_ENABLE_COMPRESSED_COLUMNS,
      "Enable compressed columns extensions.", &opt_compressed_columns,
      &opt_compressed_columns, nullptr, GET_BOOL, NO_ARG, 0, 0, 0, nullptr, 0,
@@ -426,8 +419,6 @@
      &opt_compressed_columns_with_dictionaries,
      &opt_compressed_columns_with_dictionaries, nullptr, GET_BOOL, NO_ARG, 0, 0,
      0, nullptr, 0, nullptr},
-=======
->>>>>>> 05e4357f
     {"dump-slave", OPT_MYSQLDUMP_SLAVE_DATA_DEPRECATED,
      "This option is deprecated and will be removed in a future version. "
      "Use dump-replica instead.",
@@ -604,13 +595,10 @@
      "InnoDB table, but will make the dump itself take considerably longer.",
      &opt_order_by_primary, &opt_order_by_primary, nullptr, GET_BOOL, NO_ARG, 0,
      0, 0, nullptr, 0, nullptr},
-<<<<<<< HEAD
     {"order-by-primary-desc", OPT_ORDER_BY_PRIMARY_DESC,
      "Taking backup ORDER BY primary key DESC.", &opt_order_by_primary_desc,
      &opt_order_by_primary_desc, nullptr, GET_BOOL, NO_ARG, 0, 0, 0, nullptr, 0,
      nullptr},
-=======
->>>>>>> 05e4357f
 #include "client/include/multi_factor_passwordopt-longopts.h"
 #ifdef _WIN32
     {"pipe", 'W', "Use named pipes to connect to server.", nullptr, nullptr,
@@ -689,7 +677,6 @@
     {"socket", 'S', "The socket file to use for connection.",
      &opt_mysql_unix_port, &opt_mysql_unix_port, nullptr, GET_STR, REQUIRED_ARG,
      0, 0, 0, nullptr, 0, nullptr},
-<<<<<<< HEAD
 #ifndef NDEBUG
     {"start-sql-file", OPT_START_SQL_FILE,
      "Execute SQL statements from the file at the mysqldump start. "
@@ -704,8 +691,6 @@
      &finish_sql_file, &finish_sql_file, nullptr, GET_STR, REQUIRED_ARG, 0, 0,
      0, nullptr, 0, nullptr},
 #endif  // DEBUF_OFF
-=======
->>>>>>> 05e4357f
 #include "client/include/caching_sha2_passwordopt-longopts.h"
 #include "client/include/sslopt-longopts.h"
 
@@ -1321,7 +1306,6 @@
     return (EX_USAGE);
   }
 
-<<<<<<< HEAD
   if (opt_lock_for_backup && opt_lock_all_tables) {
     fprintf(stderr,
             "%s: You can't use --lock-for-backup and "
@@ -1339,8 +1323,6 @@
     opt_lock_for_backup = false;
   }
 
-=======
->>>>>>> 05e4357f
   /* We don't delete source logs if replica data option */
   if (opt_replica_data) {
     opt_lock_all_tables = !opt_single_transaction;
@@ -5589,12 +5571,8 @@
     dynstr_free(&query);
   }
   if (flush_logs) {
-<<<<<<< HEAD
-    if (mysql_query(mysql, "FLUSH LOGS")) DB_error(mysql, "when doing refresh");
-=======
     if (mysql_query(mysql, "FLUSH /*!40101 LOCAL */ LOGS"))
       DB_error(mysql, "when doing refresh");
->>>>>>> 05e4357f
     /* We shall continue here, if --force was given */
     else
       verbose_msg("-- dump_all_tables_in_db : logs flushed successfully!\n");
@@ -5749,12 +5727,8 @@
     dynstr_free(&query);
   }
   if (flush_logs) {
-<<<<<<< HEAD
-    if (mysql_query(mysql, "FLUSH LOGS")) DB_error(mysql, "when doing refresh");
-=======
     if (mysql_query(mysql, "FLUSH /*!40101 LOCAL */ LOGS"))
       DB_error(mysql, "when doing refresh");
->>>>>>> 05e4357f
     /* We shall continue here, if --force was given */
     else
       verbose_msg("-- dump_all_views_in_db : logs flushed successfully!\n");
@@ -5872,11 +5846,7 @@
   }
   dynstr_free(&lock_tables_query);
   if (flush_logs) {
-<<<<<<< HEAD
-    if (mysql_query(mysql, "FLUSH LOGS")) {
-=======
     if (mysql_query(mysql, "FLUSH /*!40101 LOCAL */ LOGS")) {
->>>>>>> 05e4357f
       if (!opt_force) root.Clear();
       DB_error(mysql, "when doing refresh");
     }
@@ -5957,7 +5927,6 @@
   return 0;
 } /* dump_selected_tables */
 
-<<<<<<< HEAD
 static int do_show_binary_log_status(MYSQL *mysql_con,
                                      const bool consistent_binlog_pos) {
   char binlog_pos_file[FN_REFLEN];
@@ -5994,39 +5963,6 @@
         return 0;
       }
     }
-=======
-static int do_show_binary_log_status(MYSQL *mysql_con) {
-  MYSQL_ROW row;
-  MYSQL_RES *source;
-  const char *comment_prefix =
-      (opt_source_data == MYSQL_OPT_SOURCE_DATA_COMMENTED_SQL) ? "-- " : "";
-  if (mysql_query_with_error_report(
-          mysql_con, &source,
-          get_compatible_rpl_source_query("SHOW BINARY LOG STATUS").c_str())) {
-    return 1;
-  } else {
-    row = mysql_fetch_row(source);
-    if (row && row[0] && row[1]) {
-      /* SHOW BINARY LOG STATUS reports file and position */
-      print_comment(md_result_file, false,
-                    "\n--\n-- Position to start replication or point-in-time "
-                    "recovery from\n--\n\n");
-      fprintf(
-          md_result_file, "%s%s %s='%s', %s=%s;\n", comment_prefix,
-          get_compatible_rpl_replica_command("CHANGE REPLICATION SOURCE TO")
-              .c_str(),
-          get_compatible_rpl_replica_command("SOURCE_LOG_FILE").c_str(), row[0],
-          get_compatible_rpl_replica_command("SOURCE_LOG_POS").c_str(), row[1]);
-      check_io(md_result_file);
-    } else if (!opt_force) {
-      /* SHOW BINARY LOG STATUS reports nothing and --force is not enabled */
-      my_printf_error(0, "Error: Binlogging on server not active", MYF(0));
-      mysql_free_result(source);
-      maybe_exit(EX_MYSQLERR);
-      return 1;
-    }
-    mysql_free_result(source);
->>>>>>> 05e4357f
   }
 
   const char *comment_prefix =
@@ -6196,20 +6132,11 @@
     and most client connections are stalled. Of course, if a second long
     update starts between the two FLUSHes, we have that bad stall.
   */
-<<<<<<< HEAD
-  return (mysql_query_with_error_report(
-              mysql_con, nullptr,
-              ((opt_source_data != 0) ? "FLUSH /*!40101 LOCAL */ TABLES"
-                                      : "FLUSH TABLES")) ||
-          mysql_query_with_error_report(mysql_con, nullptr,
-                                        "FLUSH TABLES WITH READ LOCK"));
-=======
   return (
       mysql_query_with_error_report(mysql_con, nullptr,
                                     "FLUSH /*!40101 LOCAL */ TABLES") ||
       mysql_query_with_error_report(
           mysql_con, nullptr, "FLUSH /*!40101 LOCAL */ TABLES WITH READ LOCK"));
->>>>>>> 05e4357f
 }
 
 /**
@@ -6444,10 +6371,7 @@
   char *result = nullptr;
   char buff[NAME_LEN * 2 + 3];
   char *order_by_part;
-<<<<<<< HEAD
   static const constexpr char desc_index[] = " DESC";
-=======
->>>>>>> 05e4357f
 
   snprintf(show_keys_buff, sizeof(show_keys_buff), "SHOW KEYS FROM %s",
            table_name);
@@ -6498,10 +6422,7 @@
     }
     result_length +=
         strlen(order_by_part) + braces_length + 1; /* + 1 for ',' or \0 */
-<<<<<<< HEAD
     if (desc) result_length += strlen(desc_index);
-=======
->>>>>>> 05e4357f
   }
 
   /* Build the ORDER BY clause result */
@@ -6532,10 +6453,7 @@
         end = strxmov(end, "(", order_by_part, ")", NullS);
       else
         end = my_stpcpy(end, order_by_part);
-<<<<<<< HEAD
       if (desc) end = my_stpmov(end, " DESC");
-=======
->>>>>>> 05e4357f
     }
   }
 
@@ -6830,22 +6748,6 @@
               "--all-databases --triggers --routines --events. \n");
     }
 
-<<<<<<< HEAD
-=======
-    if (!opt_single_transaction && !opt_lock_all_tables && !opt_source_data) {
-      fprintf(stderr,
-              "Warning: A dump from a server that has GTIDs "
-              "enabled will by default include the GTIDs "
-              "of all transactions, even those that were "
-              "executed during its extraction and might "
-              "not be represented in the dumped data. "
-              "This might result in an inconsistent data dump. \n"
-              "In order to ensure a consistent backup of the "
-              "database, pass --single-transaction or "
-              "--lock-all-tables or --source-data. \n");
-    }
-
->>>>>>> 05e4357f
     set_session_binlog(false);
     if (add_set_gtid_purged(mysql_con, ftwrl_done)) {
       return true;
@@ -7253,7 +7155,6 @@
 
   if (!path) write_header(md_result_file, *argv);
 
-<<<<<<< HEAD
   if (opt_lock_for_backup && !server_supports_backup_locks()) {
     fprintf(stderr,
             "%s: Error: --lock-for-backup was specified with "
@@ -7262,7 +7163,7 @@
             my_progname);
     goto err;
   }
-=======
+
   opt_server_version = mysql_get_server_version(mysql);
 
   if (opt_output_as_version_mode == Output_as_version_mode::SERVER) {
@@ -7277,24 +7178,7 @@
   }
 
   if (opt_replica_data && do_stop_replica_sql(mysql)) goto err;
->>>>>>> 05e4357f
-
-  opt_server_version = mysql_get_server_version(mysql);
-
-  if (opt_output_as_version_mode == Output_as_version_mode::SERVER) {
-    opt_output_as_version_mode = get_output_as_version_mode();
-  }
-  // Set the terminology mode in the server if we are outputting events
-  if (opt_events && set_terminology_use_previous_session_value(
-                        mysql, opt_output_as_version_mode)) {
-    fprintf(
-        stderr,
-        " Warning: Could not set terminology mode for outputting events. \n");
-  }
-
-  if (opt_replica_data && do_stop_replica_sql(mysql)) goto err;
-
-<<<<<<< HEAD
+
   if (opt_single_transaction && opt_source_data) {
     /*
       See if we can avoid FLUSH TABLES WITH READ LOCK with Binlog_snapshot_*
@@ -7330,12 +7214,6 @@
     if (do_flush_tables_read_lock(mysql)) goto err;
     ftwrl_done = true;
   } else if (opt_lock_for_backup && do_lock_tables_for_backup(mysql))
-=======
-  if ((opt_lock_all_tables || opt_source_data ||
-       (opt_single_transaction &&
-        (flush_logs || server_with_gtids_and_opt_purge_not_off))) &&
-      do_flush_tables_read_lock(mysql))
->>>>>>> 05e4357f
     goto err;
 
   /*
@@ -7343,17 +7221,9 @@
     this causes implicit commit starting mysql-5.5.
   */
   if (opt_lock_all_tables || opt_source_data ||
-<<<<<<< HEAD
       (opt_single_transaction && flush_logs) || opt_delete_source_logs) {
     if (flush_logs || opt_delete_source_logs) {
-      if (mysql_query(mysql, "FLUSH LOGS")) {
-=======
-      (opt_single_transaction &&
-       (flush_logs || server_with_gtids_and_opt_purge_not_off)) ||
-      opt_delete_source_logs) {
-    if (flush_logs || opt_delete_source_logs) {
       if (mysql_query(mysql, "FLUSH /*!40101 LOCAL */ LOGS")) {
->>>>>>> 05e4357f
         DB_error(mysql, "when doing refresh");
         goto err;
       }
@@ -7384,15 +7254,8 @@
   if (process_set_gtid_purged(mysql, server_has_gtid_enabled, ftwrl_done))
     goto err;
 
-<<<<<<< HEAD
   if (opt_source_data &&
       do_show_binary_log_status(mysql, has_consistent_binlog_pos))
-=======
-  if (opt_source_data && do_show_binary_log_status(mysql)) goto err;
-  if (opt_replica_data && do_show_replica_status(mysql)) goto err;
-  if (opt_single_transaction &&
-      do_unlock_tables(mysql)) /* unlock but no commit! */
->>>>>>> 05e4357f
     goto err;
   if (opt_replica_data && do_show_replica_status(mysql)) goto err;
 
