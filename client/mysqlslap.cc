--- conflicted
+++ resolved
@@ -140,20 +140,12 @@
 char **primary_keys;
 unsigned long long primary_keys_number_of;
 
-<<<<<<< HEAD
-static char *host = NULL, *opt_password = NULL, *user = NULL,
-            *user_supplied_query = NULL, *user_supplied_pre_statements = NULL,
-            *user_supplied_post_statements = NULL, *default_engine = NULL,
-            *pre_system = NULL, *post_system = NULL,
-            *opt_mysql_unix_port = NULL;
-=======
 static char *host = NULL, *opt_password = NULL, *user_supplied_query = NULL,
             *user_supplied_pre_statements = NULL,
             *user_supplied_post_statements = NULL, *default_engine = NULL,
             *pre_system = NULL, *post_system = NULL,
             *opt_mysql_unix_port = NULL;
 static const char *user = nullptr;
->>>>>>> 4869291f
 static char *opt_plugin_dir = 0, *opt_default_auth = 0;
 static uint opt_enable_cleartext_plugin = 0;
 static bool using_opt_enable_cleartext_plugin = 0;
@@ -186,11 +178,7 @@
 static unsigned int num_char_cols_index = 0;
 static unsigned int iterations;
 static uint my_end_arg = 0;
-<<<<<<< HEAD
-static char *default_charset = (char *)MYSQL_DEFAULT_CHARSET_NAME;
-=======
 static const char *default_charset = MYSQL_DEFAULT_CHARSET_NAME;
->>>>>>> 4869291f
 static ulonglong actual_queries = 0;
 static ulonglong auto_actual_queries;
 static ulonglong auto_generate_sql_unique_write_number;
@@ -499,15 +487,9 @@
       correct/adjust any item that they want.
     */
     if (pre_statements) run_statements(mysql, pre_statements);
-<<<<<<< HEAD
 
     run_scheduler(sptr, query_statements, current, client_limit);
 
-=======
-
-    run_scheduler(sptr, query_statements, current, client_limit);
-
->>>>>>> 4869291f
     if (post_statements) run_statements(mysql, post_statements);
 
     if (post_system)
@@ -727,10 +709,6 @@
       verbose++;
       break;
     case 'p':
-<<<<<<< HEAD
-      if (argument == disabled_my_option)
-        argument = (char *)""; /* Don't require password */
-=======
       if (argument == disabled_my_option) {
         // Don't require password
         static char empty_password[] = {'\0'};
@@ -738,7 +716,6 @@
                     '\0');  // Check that it has not been overwritten
         argument = empty_password;
       }
->>>>>>> 4869291f
       if (argument) {
         char *start = argument;
         my_free(opt_password);
@@ -763,11 +740,7 @@
       debug_check_flag = 1;
       break;
     case OPT_SLAP_CSV:
-<<<<<<< HEAD
-      if (!argument) argument = (char *)"-"; /* use stdout */
-=======
       if (!argument) argument = const_cast<char *>("-"); /* use stdout */
->>>>>>> 4869291f
       opt_csv_str = argument;
       break;
 #include "sslopt-case.h"
@@ -1115,11 +1088,7 @@
   if (debug_info_flag) my_end_arg = MY_CHECK_ERROR | MY_GIVE_INFO;
   if (debug_check_flag) my_end_arg = MY_CHECK_ERROR;
 
-<<<<<<< HEAD
-  if (!user) user = (char *)"root";
-=======
   if (!user) user = "root";
->>>>>>> 4869291f
 
   /*
     If something is created and --no-drop is not specified, we drop the
@@ -1819,13 +1788,8 @@
 }
 
 int parse_option(const char *origin, option_string **stmt, char delm) {
-<<<<<<< HEAD
-  char *retstr;
-  char *ptr = (char *)origin;
-=======
   const char *retstr;
   const char *ptr = origin;
->>>>>>> 4869291f
   option_string **sptr = stmt;
   option_string *tmp;
   size_t length = strlen(origin);
@@ -1852,11 +1816,7 @@
     strncpy(buffer, ptr, (size_t)(retstr - ptr));
     buffer[retstr - ptr] = 0;
     if ((buffer_ptr = strchr(buffer, ':'))) {
-<<<<<<< HEAD
-      char *option_ptr;
-=======
       const char *option_ptr;
->>>>>>> 4869291f
 
       tmp->length = (size_t)(buffer_ptr - buffer);
       tmp->string =
@@ -1880,11 +1840,7 @@
   }
 
   if (ptr != origin + length) {
-<<<<<<< HEAD
-    char *origin_ptr;
-=======
     const char *origin_ptr;
->>>>>>> 4869291f
 
     /*
       Return an error if the length of the any of the comma seprated value
@@ -1893,21 +1849,13 @@
     if (strlen(ptr) > HUGE_STRING_LENGTH) return -1;
 
     if ((origin_ptr = strchr(ptr, ':'))) {
-<<<<<<< HEAD
-      char *option_ptr;
-=======
       const char *option_ptr;
->>>>>>> 4869291f
 
       tmp->length = (size_t)(origin_ptr - ptr);
       tmp->string =
           my_strndup(PSI_NOT_INSTRUMENTED, origin, tmp->length, MYF(MY_FAE));
 
-<<<<<<< HEAD
-      option_ptr = (char *)ptr + 1 + tmp->length;
-=======
       option_ptr = ptr + 1 + tmp->length;
->>>>>>> 4869291f
 
       /* Move past the : and the first string */
       tmp->option_length = strlen(option_ptr);
@@ -1926,13 +1874,8 @@
 }
 
 uint parse_delimiter(const char *script, statement **stmt, char delm) {
-<<<<<<< HEAD
-  char *retstr;
-  char *ptr = (char *)script;
-=======
   const char *retstr;
   const char *ptr = script;
->>>>>>> 4869291f
   statement **sptr = stmt;
   statement *tmp;
   size_t length = strlen(script);
@@ -1966,13 +1909,8 @@
 
 uint parse_comma(const char *string, uint **range) {
   uint count = 1, x; /* We know that there is always one */
-<<<<<<< HEAD
-  char *retstr;
-  char *ptr = (char *)string;
-=======
   const char *retstr;
   const char *ptr = string;
->>>>>>> 4869291f
   uint *nptr;
 
   for (; *ptr; ptr++)
@@ -1983,11 +1921,7 @@
       (uint *)my_malloc(PSI_NOT_INSTRUMENTED, sizeof(uint) * (count + 1),
                         MYF(MY_ZEROFILL | MY_FAE | MY_WME));
 
-<<<<<<< HEAD
-  ptr = (char *)string;
-=======
   ptr = string;
->>>>>>> 4869291f
   x = 0;
   while ((retstr = strchr(ptr, ','))) {
     nptr[x++] = atoi(ptr);
