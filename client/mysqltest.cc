/* Copyright (c) 2000, 2018, Oracle and/or its affiliates. All rights reserved.

   This program is free software; you can redistribute it and/or modify
   it under the terms of the GNU General Public License, version 2.0,
   as published by the Free Software Foundation.

   This program is also distributed with certain software (including
   but not limited to OpenSSL) that is licensed under separate terms,
   as designated in a particular file or component or in included license
   documentation.  The authors of MySQL hereby grant you an additional
   permission to link the program and your derivative works with the
   separately licensed software that they have included with MySQL.

   This program is distributed in the hope that it will be useful,
   but WITHOUT ANY WARRANTY; without even the implied warranty of
   MERCHANTABILITY or FITNESS FOR A PARTICULAR PURPOSE.  See the
   GNU General Public License, version 2.0, for more details.

   You should have received a copy of the GNU General Public License
   along with this program; if not, write to the Free Software
   Foundation, Inc., 51 Franklin St, Fifth Floor, Boston, MA 02110-1301  USA */

/*
  mysqltest

  Tool used for executing a .test file

  See the "MySQL Test framework manual" for more information
  http://dev.mysql.com/doc/mysqltest/en/index.html

  Please keep the test framework tools identical in all versions!
*/

#include "my_config.h"

#ifdef MY_MSCRT_DEBUG
#include <crtdbg.h>
#endif
#include <assert.h>
#include <errno.h>
#include <fcntl.h>
#include <limits.h>
#include <mysql_version.h>
#include <mysqld_error.h>
#include <stdarg.h>
#include <stdio.h>
#include <stdlib.h>
#include <sys/types.h>
#include <cmath>  // std::isinf

#include "client/client_priv.h"
#include "extra/regex/my_regex.h" /* Our own version of regex */
#include "m_ctype.h"
#include "map_helpers.h"
#include "mf_wcomp.h"  // wild_compare
#include "my_compiler.h"
#include "my_dbug.h"
#include "my_default.h"
#include "my_dir.h"
#include "my_inttypes.h"
#include "my_io.h"
#include "my_macros.h"
#include "my_pointer_arithmetic.h"
#include "my_thread_local.h"
#include "sql_common.h"
#include "typelib.h"
#include "violite.h"
#ifndef _WIN32
#include <sys/wait.h>
#endif
#ifdef _WIN32
#include <direct.h>
#endif
#include <signal.h>
#include <algorithm>
#include <functional>
#include <new>
#include <string>

#include "my_stacktrace.h"
#include "prealloced_array.h"
#include "print_version.h"
#include "template_utils.h"
#include "welcome_copyright_notice.h"  // ORACLE_WELCOME_COPYRIGHT_NOTICE

using std::max;
using std::min;
using std::string;

extern CHARSET_INFO my_charset_utf16le_bin;

#ifdef _WIN32
#include <crtdbg.h>

#define SIGNAL_FMT "exception 0x%x"
#else
#define SIGNAL_FMT "signal %d"
#endif

#ifdef _WIN32
#define setenv(a, b, c) _putenv_s(a, b)
#define popen _popen
#define pclose _pclose
#endif

#define MAX_VAR_NAME_LENGTH 256
#define MAX_COLUMNS 256
#define MAX_DELIMITER_LENGTH 16
#define DEFAULT_MAX_CONN 128
#define REPLACE_ROUND_MAX 16

/* Flags controlling send and reap */
#define QUERY_SEND_FLAG 1
#define QUERY_REAP_FLAG 2

#define APPEND_TYPE(type)                                                 \
  {                                                                       \
    dynstr_append(ds, "-- ");                                             \
    switch (type) {                                                       \
      case SESSION_TRACK_SYSTEM_VARIABLES:                                \
        dynstr_append(ds, "Tracker : SESSION_TRACK_SYSTEM_VARIABLES\n");  \
        break;                                                            \
      case SESSION_TRACK_SCHEMA:                                          \
        dynstr_append(ds, "Tracker : SESSION_TRACK_SCHEMA\n");            \
        break;                                                            \
      case SESSION_TRACK_STATE_CHANGE:                                    \
        dynstr_append(ds, "Tracker : SESSION_TRACK_STATE_CHANGE\n");      \
        break;                                                            \
      case SESSION_TRACK_GTIDS:                                           \
        dynstr_append(ds, "Tracker : SESSION_TRACK_GTIDS\n");             \
        break;                                                            \
      case SESSION_TRACK_TRANSACTION_CHARACTERISTICS:                     \
        dynstr_append(                                                    \
            ds, "Tracker : SESSION_TRACK_TRANSACTION_CHARACTERISTICS\n"); \
        break;                                                            \
      case SESSION_TRACK_TRANSACTION_STATE:                               \
        dynstr_append(ds, "Tracker : SESSION_TRACK_TRANSACTION_STATE\n"); \
        break;                                                            \
      default:                                                            \
        dynstr_append(ds, "\n");                                          \
    }                                                                     \
  }

using std::string;
using std::unique_ptr;

static void signal_handler(int sig);
static bool get_one_option(int optid, const struct my_option *, char *argument);

enum {
  OPT_PS_PROTOCOL = OPT_MAX_CLIENT_OPTION,
  OPT_SP_PROTOCOL,
  OPT_NO_SKIP,
  OPT_CURSOR_PROTOCOL,
  OPT_VIEW_PROTOCOL,
  OPT_MAX_CONNECT_RETRIES,
  OPT_MAX_CONNECTIONS,
  OPT_MARK_PROGRESS,
  OPT_LOG_DIR,
  OPT_TAIL_LINES,
  OPT_RESULT_FORMAT_VERSION,
  OPT_TRACE_PROTOCOL,
  OPT_EXPLAIN_PROTOCOL,
  OPT_JSON_EXPLAIN_PROTOCOL,
  OPT_TRACE_EXEC
};

static int record = 0, opt_sleep = -1;
static char *opt_db = 0, *opt_pass = 0;
const char *opt_user = 0, *opt_host = 0, *unix_sock = 0, *opt_basedir = "./";
const char *excluded_string = 0;
static char *shared_memory_base_name = 0;
const char *opt_logdir = "";
const char *opt_include = 0, *opt_charsets_dir;
static int opt_port = 0;
static int opt_max_connect_retries;
static int opt_result_format_version;
static int opt_max_connections = DEFAULT_MAX_CONN;
static bool opt_compress = 0, silent = 0, verbose = 0, trace_exec = 0;
static bool debug_info_flag = 0, debug_check_flag = 0;
static bool tty_password = 0;
static bool opt_mark_progress = 0;
static bool ps_protocol = 0, ps_protocol_enabled = 0;
static bool sp_protocol = 0, sp_protocol_enabled = 0;
static bool no_skip = 0;
static bool view_protocol = 0, view_protocol_enabled = 0;
static bool opt_trace_protocol = 0, opt_trace_protocol_enabled = 0;
static bool explain_protocol = 0, explain_protocol_enabled = 0;
static bool json_explain_protocol = 0, json_explain_protocol_enabled = 0;
static bool cursor_protocol = 0, cursor_protocol_enabled = 0;
static bool parsing_disabled = 0;
static bool display_result_vertically = false, display_result_lower = false,
            display_metadata = false, display_result_sorted = false,
            display_session_track_info = false;
static bool disable_query_log = 0, disable_result_log = 0;
static bool disable_connect_log = 1;
static bool disable_warnings = 0;
static bool disable_info = 1;
static bool abort_on_error = 1;
static bool server_initialized = 0;
static bool is_windows = 0;
static MEM_ROOT argv_alloc{PSI_NOT_INSTRUMENTED, 512};
static const char *load_default_groups[] = {"mysqltest", "client", 0};
static char line_buffer[MAX_DELIMITER_LENGTH], *line_buffer_pos = line_buffer;
static bool can_handle_expired_passwords = true;
#include "caching_sha2_passwordopt-vars.h"

/* Info on properties that can be set with --enable_X and --disable_X */

struct property {
  bool *var;            /* Actual variable */
  bool set;             /* Has been set for ONE command */
  bool old;             /* If set, thus is the old value */
  bool reverse;         /* Variable is true if disabled */
  const char *env_name; /* Env. variable name */
};

static struct property prop_list[] = {
    {&abort_on_error, 0, 1, 0, "$ENABLED_ABORT_ON_ERROR"},
    {&disable_connect_log, 0, 1, 1, "$ENABLED_CONNECT_LOG"},
    {&disable_info, 0, 1, 1, "$ENABLED_INFO"},
    {&display_session_track_info, 0, 1, 1, "$ENABLED_STATE_CHANGE_INFO"},
    {&display_metadata, 0, 0, 0, "$ENABLED_METADATA"},
    {&ps_protocol_enabled, 0, 0, 0, "$ENABLED_PS_PROTOCOL"},
    {&disable_query_log, 0, 0, 1, "$ENABLED_QUERY_LOG"},
    {&disable_result_log, 0, 0, 1, "$ENABLED_RESULT_LOG"},
    {&disable_warnings, 0, 0, 1, "$ENABLED_WARNINGS"}};

static bool once_property = false;

enum enum_prop {
  P_ABORT = 0,
  P_CONNECT,
  P_INFO,
  P_SESSION_TRACK,
  P_META,
  P_PS,
  P_QUERY,
  P_RESULT,
  P_WARN,
  P_MAX
};

static uint start_lineno = 0; /* Start line of current command */
static uint my_end_arg = 0;

/* Number of lines of the result to include in failure report */
static uint opt_tail_lines = 0;

static uint opt_connect_timeout = 0;

static char delimiter[MAX_DELIMITER_LENGTH] = ";";
static size_t delimiter_length = 1;

static char TMPDIR[FN_REFLEN];

/* Block stack */
enum block_cmd { cmd_none, cmd_if, cmd_while };

struct st_block {
  int line;                         /* Start line of block */
  bool ok;                          /* Should block be executed */
  enum block_cmd cmd;               /* Command owning the block */
  char delim[MAX_DELIMITER_LENGTH]; /* Delimiter before block */
};

static struct st_block block_stack[32];
static struct st_block *cur_block, *block_stack_end;

/* Open file stack */
struct st_test_file {
  FILE *file;
  char *file_name;
  uint lineno; /* Current line in file */
};

static struct st_test_file file_stack[16];
static struct st_test_file *cur_file;
static struct st_test_file *file_stack_end;

static char *default_charset = (char *)MYSQL_DEFAULT_CHARSET_NAME;
static CHARSET_INFO *charset_info =
    &my_charset_utf8mb4_0900_ai_ci; /* Default charset */

/*
  Timer related variables
  See the timer_output() definition for details
*/
static char *timer_file = NULL;
static ulonglong timer_start;
static void timer_output(void);
static ulonglong timer_now(void);

static ulong connection_retry_sleep = 100000; /* Microseconds */

static char *opt_plugin_dir = 0;

/* Precompiled re's */
static my_regex_t ps_re;   /* the query can be run using PS protocol */
static my_regex_t sp_re;   /* the query can be run as a SP */
static my_regex_t view_re; /* the query can be run as a view*/
/* the query can be traced with optimizer trace*/
static my_regex_t opt_trace_re;
static my_regex_t explain_re; /* the query can be converted to EXPLAIN */

static void init_re(void);
static int match_re(my_regex_t *, char *);
static void free_re(void);

/* To retrieve a filename from a filepath */
const char *get_filename_from_path(const char *path) {
  const char *fname = NULL;
  if (is_windows)
    fname = strrchr(path, '\\');
  else
    fname = strrchr(path, '/');
  if (fname == NULL)
    return path;
  else
    return ++fname;
}

static uint opt_protocol = 0;

#if defined(_WIN32)
static uint opt_protocol_for_default_connection = MYSQL_PROTOCOL_PIPE;
#endif

struct st_command;
typedef Prealloced_array<st_command *, 1024> Q_lines;
Q_lines *q_lines;

#include "sslopt-vars.h"

struct Parser {
  int read_lines, current_line;
} parser;

struct MasterPos {
  char file[FN_REFLEN];
  ulong pos;
} master_pos;

/* if set, all results are concated and compared against this file */
const char *result_file_name = 0;

typedef struct {
  char *name;
  size_t name_len;
  char *str_val;
  size_t str_val_len;
  int int_val;
  size_t alloced_len;
  bool int_dirty; /* do not update string if int is updated until first read */
  bool is_int;
  bool alloced;
} VAR;

/*Perl/shell-like variable registers */
VAR var_reg[10];

struct var_free {
  void operator()(VAR *var) const;
};

collation_unordered_map<string, unique_ptr<VAR, var_free>> *var_hash;

struct st_connection {
  MYSQL mysql;
  /* Used when creating views and sp, to avoid implicit commit */
  MYSQL *util_mysql;
  char *name;
  size_t name_len;
  MYSQL_STMT *stmt;
  /* Set after send to disallow other queries before reap */
  bool pending;
};

struct st_connection *connections = NULL;
struct st_connection *cur_con = NULL, *next_con, *connections_end;

/*
  List of commands in mysqltest
  Must match the "command_names" array
  Add new commands before Q_UNKNOWN!
*/
enum enum_commands {
  Q_CONNECTION = 1,
  Q_QUERY,
  Q_CONNECT,
  Q_SLEEP,
  Q_REAL_SLEEP,
  Q_INC,
  Q_DEC,
  Q_SOURCE,
  Q_DISCONNECT,
  Q_LET,
  Q_ECHO,
  Q_EXPR,
  Q_WHILE,
  Q_END_BLOCK,
  Q_SAVE_MASTER_POS,
  Q_SYNC_WITH_MASTER,
  Q_SYNC_SLAVE_WITH_MASTER,
  Q_ERROR,
  Q_SEND,
  Q_REAP,
  Q_DIRTY_CLOSE,
  Q_REPLACE,
  Q_REPLACE_COLUMN,
  Q_PING,
  Q_EVAL,
  Q_ENABLE_QUERY_LOG,
  Q_DISABLE_QUERY_LOG,
  Q_ENABLE_RESULT_LOG,
  Q_DISABLE_RESULT_LOG,
  Q_ENABLE_CONNECT_LOG,
  Q_DISABLE_CONNECT_LOG,
  Q_WAIT_FOR_SLAVE_TO_STOP,
  Q_ENABLE_WARNINGS,
  Q_DISABLE_WARNINGS,
  Q_ENABLE_INFO,
  Q_DISABLE_INFO,
  Q_ENABLE_SESSION_TRACK_INFO,
  Q_DISABLE_SESSION_TRACK_INFO,
  Q_ENABLE_METADATA,
  Q_DISABLE_METADATA,
  Q_EXEC,
  Q_EXECW,
  Q_EXEC_BACKGROUND,
  Q_DELIMITER,
  Q_DISABLE_ABORT_ON_ERROR,
  Q_ENABLE_ABORT_ON_ERROR,
  Q_DISPLAY_VERTICAL_RESULTS,
  Q_DISPLAY_HORIZONTAL_RESULTS,
  Q_QUERY_VERTICAL,
  Q_QUERY_HORIZONTAL,
  Q_SORTED_RESULT,
  Q_LOWERCASE,
  Q_START_TIMER,
  Q_END_TIMER,
  Q_CHARACTER_SET,
  Q_DISABLE_PS_PROTOCOL,
  Q_ENABLE_PS_PROTOCOL,
  Q_DISABLE_RECONNECT,
  Q_ENABLE_RECONNECT,
  Q_IF,
  Q_DISABLE_PARSING,
  Q_ENABLE_PARSING,
  Q_REPLACE_REGEX,
  Q_REPLACE_NUMERIC_ROUND,
  Q_REMOVE_FILE,
  Q_FILE_EXIST,
  Q_WRITE_FILE,
  Q_COPY_FILE,
  Q_PERL,
  Q_DIE,
  Q_EXIT,
  Q_SKIP,
  Q_CHMOD_FILE,
  Q_APPEND_FILE,
  Q_CAT_FILE,
  Q_DIFF_FILES,
  Q_SEND_QUIT,
  Q_CHANGE_USER,
  Q_MKDIR,
  Q_RMDIR,
  Q_FORCE_RMDIR,
  Q_FORCE_CPDIR,
  Q_LIST_FILES,
  Q_LIST_FILES_WRITE_FILE,
  Q_LIST_FILES_APPEND_FILE,
  Q_SEND_SHUTDOWN,
  Q_SHUTDOWN_SERVER,
  Q_RESULT_FORMAT_VERSION,
  Q_MOVE_FILE,
  Q_REMOVE_FILES_WILDCARD,
  Q_COPY_FILES_WILDCARD,
  Q_SEND_EVAL,
  Q_OUTPUT, /* redirect output to a file */
  Q_RESET_CONNECTION,
  Q_UNKNOWN, /* Unknown command.   */
  Q_COMMENT, /* Comments, ignored. */
  Q_COMMENT_WITH_COMMAND,
  Q_EMPTY_LINE
};

const char *command_names[] = {
    "connection", "query", "connect", "sleep", "real_sleep", "inc", "dec",
    "source", "disconnect", "let", "echo", "expr", "while", "end",
    "save_master_pos", "sync_with_master", "sync_slave_with_master", "error",
    "send", "reap", "dirty_close", "replace_result", "replace_column", "ping",
    "eval",
    /* Enable/disable that the _query_ is logged to result file */
    "enable_query_log", "disable_query_log",
    /* Enable/disable that the _result_ from a query is logged to result file */
    "enable_result_log", "disable_result_log", "enable_connect_log",
    "disable_connect_log", "wait_for_slave_to_stop", "enable_warnings",
    "disable_warnings", "enable_info", "disable_info",
    "enable_session_track_info", "disable_session_track_info",
    "enable_metadata", "disable_metadata", "exec", "execw",
    "exec_in_background", "delimiter", "disable_abort_on_error",
    "enable_abort_on_error", "vertical_results", "horizontal_results",
    "query_vertical", "query_horizontal", "sorted_result", "lowercase_result",
    "start_timer", "end_timer", "character_set", "disable_ps_protocol",
    "enable_ps_protocol", "disable_reconnect", "enable_reconnect", "if",
    "disable_parsing", "enable_parsing", "replace_regex",
    "replace_numeric_round", "remove_file", "file_exists", "write_file",
    "copy_file", "perl", "die",

    /* Don't execute any more commands, compare result */
    "exit", "skip", "chmod", "append_file", "cat_file", "diff_files",
    "send_quit", "change_user", "mkdir", "rmdir", "force-rmdir", "force-cpdir",
    "list_files", "list_files_write_file", "list_files_append_file",
    "send_shutdown", "shutdown_server", "result_format", "move_file",
    "remove_files_wildcard", "copy_files_wildcard", "send_eval", "output",
    "reset_connection",

    0};

/*
  The list of error codes to --error are stored in an internal array of
  structs. This struct can hold numeric SQL error codes, error names or
  SQLSTATE codes as strings. The element next to the last active element
  in the list is set to type ERR_EMPTY. When an SQL statement returns an
  error, we use this list to check if this is an expected error.
*/
enum match_err_type { ERR_EMPTY = 0, ERR_ERRNO, ERR_SQLSTATE };

struct st_match_err {
  enum match_err_type type;
  union {
    uint errnum;
    char sqlstate[SQLSTATE_LENGTH + 1]; /* \0 terminated string */
  } code;
};

struct st_expected_errors {
  struct st_match_err err[20];
  uint count;
};
static struct st_expected_errors saved_expected_errors;

struct st_command {
  char *query, *query_buf, *first_argument, *last_argument, *end;
  DYNAMIC_STRING content;
  size_t first_word_len, query_len;
  bool abort_on_error, used_replace;
  struct st_expected_errors expected_errors;
  char output_file[FN_REFLEN];
  enum enum_commands type;
  // Line number of the command
  uint lineno;
};

TYPELIB command_typelib = {array_elements(command_names), "", command_names, 0};

DYNAMIC_STRING ds_res;
DYNAMIC_STRING ds_result;
/* Points to ds_warning in run_query, so it can be freed */
DYNAMIC_STRING *ds_warn = 0;
struct st_command *curr_command = 0;

char builtin_echo[FN_REFLEN];

/* Stores regex substitutions */

struct st_regex {
  char *pattern; /* Pattern to be replaced */
  char *replace; /* String or expression to replace the pattern with */
  int icase;     /* true if the match is case insensitive */
};

struct st_replace_regex {
  st_replace_regex()
      : regex_arr(PSI_NOT_INSTRUMENTED),
        buf(NULL),
        even_buf(NULL),
        odd_buf(NULL),
        even_buf_len(0),
        odd_buf_len(0) {}
  /* stores a list of st_regex subsitutions */
  Prealloced_array<st_regex, 128> regex_arr;

  /*
    Temporary storage areas for substitutions. To reduce unnessary copying
    and memory freeing/allocation, we pre-allocate two buffers, and alternate
    their use, one for input/one for output, the roles changing on the next
    st_regex substition. At the end of substitutions  buf points to the
    one containing the final result.
  */
  char *buf;
  char *even_buf;
  char *odd_buf;
  int even_buf_len;
  int odd_buf_len;
};

struct st_replace_regex *glob_replace_regex = 0;

struct REPLACE;
REPLACE *glob_replace = 0;
void replace_strings_append(REPLACE *rep, DYNAMIC_STRING *ds, const char *from,
                            size_t len);

static void cleanup_and_exit(int exit_code) MY_ATTRIBUTE((noreturn));

void die(const char *fmt, ...) MY_ATTRIBUTE((format(printf, 1, 2)))
    MY_ATTRIBUTE((noreturn));
void abort_not_supported_test(const char *fmt, ...)
    MY_ATTRIBUTE((format(printf, 1, 2))) MY_ATTRIBUTE((noreturn));
void verbose_msg(const char *fmt, ...) MY_ATTRIBUTE((format(printf, 1, 2)));
void log_msg(const char *fmt, ...) MY_ATTRIBUTE((format(printf, 1, 2)));

VAR *var_from_env(const char *, const char *);
VAR *var_init(VAR *v, const char *name, size_t name_len, const char *val,
              size_t val_len);
VAR *var_get(const char *var_name, const char **var_name_end, bool raw,
             bool ignore_not_existing);
void eval_expr(VAR *v, const char *p, const char **p_end, bool open_end = false,
               bool do_eval = true);
bool match_delimiter(int c, const char *delim, size_t length);

void do_eval(DYNAMIC_STRING *query_eval, const char *query,
             const char *query_end, bool pass_through_escape_chars);
void str_to_file(const char *fname, char *str, size_t size);
void str_to_file2(const char *fname, char *str, size_t size, bool append);

void fix_win_paths(const char *val, size_t len);
const char *get_errname_from_code(uint error_code);
int multi_reg_replace(struct st_replace_regex *r, char *val);

#ifdef _WIN32
void free_win_path_patterns();
#endif

/* For replace_column */
static char *replace_column[MAX_COLUMNS];
static uint max_replace_column = 0;
void do_get_replace_column(struct st_command *);
void free_replace_column();

/* For replace */
void do_get_replace(struct st_command *command);
void free_replace();

/* For replace_regex */
void do_get_replace_regex(struct st_command *command);
void free_replace_regex();

/* For replace numeric round */
static int glob_replace_numeric_round = -1;
void do_get_replace_numeric_round(struct st_command *command);
void free_replace_numeric_round();
void replace_numeric_round_append(int round, DYNAMIC_STRING *ds,
                                  const char *from, size_t len);

/* Used by sleep */
void check_eol_junk_line(const char *eol);

static void var_set(const char *var_name, const char *var_name_end,
                    const char *var_val, const char *var_val_end);

static void free_all_replace() {
  free_replace();
  free_replace_regex();
  free_replace_column();
  free_replace_numeric_round();
}

class LogFile {
  FILE *m_file;
  char m_file_name[FN_REFLEN];
  size_t m_bytes_written;

 public:
  LogFile() : m_file(NULL), m_bytes_written(0) {
    memset(m_file_name, 0, sizeof(m_file_name));
  }

  ~LogFile() { close(); }

  const char *file_name() const { return m_file_name; }
  size_t bytes_written() const { return m_bytes_written; }

  void open(const char *dir, const char *name, const char *ext) {
    DBUG_ENTER("LogFile::open");
    DBUG_PRINT("enter", ("dir: '%s', name: '%s'", dir, name));
    if (!name) {
      m_file = stdout;
      DBUG_VOID_RETURN;
    }

    fn_format(m_file_name, name, dir, ext,
              *dir ? MY_REPLACE_DIR | MY_REPLACE_EXT : MY_REPLACE_EXT);

    DBUG_PRINT("info", ("file_name: %s", m_file_name));

    if ((m_file = fopen(m_file_name, "wb+")) == NULL)
      die("Failed to open log file %s, errno: %d", m_file_name, errno);

    DBUG_VOID_RETURN;
  }

  void close() {
    if (m_file) {
      if (m_file != stdout)
        fclose(m_file);
      else
        fflush(m_file);
    }
    m_file = NULL;
  }

  void flush() {
    if (m_file) {
      if (fflush(m_file))
        die("Failed to flush '%s', errno: %d", m_file_name, errno);
    }
  }

  void write(DYNAMIC_STRING *ds) {
    DBUG_ENTER("LogFile::write");
    DBUG_ASSERT(m_file);

    if (ds->length == 0) DBUG_VOID_RETURN;
    DBUG_ASSERT(ds->str);

    if (fwrite(ds->str, 1, ds->length, m_file) != ds->length)
      die("Failed to write %lu bytes to '%s', errno: %d",
          (unsigned long)ds->length, m_file_name, errno);
    m_bytes_written += ds->length;
    DBUG_VOID_RETURN;
  }

  void show_tail(uint lines) {
    DBUG_ENTER("LogFile::show_tail");

    if (!m_file || m_file == stdout) DBUG_VOID_RETURN;

    if (lines == 0) DBUG_VOID_RETURN;
    lines++;

    int show_offset = 0;
    char buf[256];
    size_t bytes;
    bool found_bof = false;

    /* Search backward in file until "lines" newline has been found */
    while (lines && !found_bof) {
      show_offset -= sizeof(buf);
      while (fseek(m_file, show_offset, SEEK_END) != 0 && show_offset < 0) {
        found_bof = true;
        // Seeking before start of file
        show_offset++;
      }

      if ((bytes = fread(buf, 1, sizeof(buf), m_file)) <= 0) {
        // ferror=0 will happen here if no queries executed yet
        if (ferror(m_file))
          fprintf(stderr,
                  "Failed to read from '%s', errno: %d, feof:%d, ferror:%d\n",
                  m_file_name, errno, feof(m_file), ferror(m_file));
        DBUG_VOID_RETURN;
      }

      DBUG_PRINT("info", ("Read %lu bytes from file, buf: %s",
                          (unsigned long)bytes, buf));

      char *show_from = buf + bytes;
      while (show_from > buf && lines > 0) {
        show_from--;
        if (*show_from == '\n') lines--;
      }
      if (show_from != buf) {
        // The last new line was found in this buf, adjust offset
        show_offset += static_cast<int>(show_from - buf) + 1;
        DBUG_PRINT("info", ("adjusted offset to %d", show_offset));
      }
      DBUG_PRINT("info", ("show_offset: %d", show_offset));
    }

    fprintf(stderr, "\nThe result from queries just before the failure was:\n");

    DBUG_PRINT("info", ("show_offset: %d", show_offset));
    if (!lines) {
      fprintf(stderr, "< snip >\n");

      if (fseek(m_file, show_offset, SEEK_END) != 0) {
        fprintf(stderr, "Failed to seek to position %d in '%s', errno: %d",
                show_offset, m_file_name, errno);
        DBUG_VOID_RETURN;
      }

    } else {
      DBUG_PRINT("info", ("Showing the whole file"));
      if (fseek(m_file, 0L, SEEK_SET) != 0) {
        fprintf(stderr, "Failed to seek to pos 0 in '%s', errno: %d",
                m_file_name, errno);
        DBUG_VOID_RETURN;
      }
    }

    while ((bytes = fread(buf, 1, sizeof(buf), m_file)) > 0) {
      if (fwrite(buf, 1, bytes, stderr) != bytes) {
        perror("fwrite");
      }
    }
    fflush(stderr);

    DBUG_VOID_RETURN;
  }
};

LogFile log_file;
LogFile temp_log_file;
LogFile progress_file;

void replace_dynstr_append_mem(DYNAMIC_STRING *ds, const char *val, size_t len);
void replace_dynstr_append(DYNAMIC_STRING *ds, const char *val);
void replace_dynstr_append_uint(DYNAMIC_STRING *ds, uint val);
void dynstr_append_sorted(DYNAMIC_STRING *ds, DYNAMIC_STRING *ds_input);

static int match_expected_error(struct st_command *command,
                                unsigned int err_errno,
                                const char *err_sqlstate);
void handle_error(struct st_command *, unsigned int err_errno,
                  const char *err_error, const char *err_sqlstate,
                  DYNAMIC_STRING *ds);
void handle_no_error(struct st_command *);
void revert_properties();

void do_eval(DYNAMIC_STRING *query_eval, const char *query,
             const char *query_end, bool pass_through_escape_chars) {
  const char *p;
  char c, next_c;
  int escaped = 0;
  VAR *v;
  DBUG_ENTER("do_eval");

  for (p = query; (c = *p) && p < query_end; ++p) {
    next_c = *(p + 1);
    switch (c) {
      case '$':
        if (escaped ||
            // a JSON path expression
            next_c == '.' || next_c == '[' || next_c == '\'' || next_c == '"') {
          escaped = 0;
          dynstr_append_mem(query_eval, p, 1);
        } else {
          if (!(v = var_get(p, &p, 0, 0))) die("Bad variable in eval");
          dynstr_append_mem(query_eval, v->str_val, v->str_val_len);
        }
        break;
      case '\\':
        if (escaped) {
          escaped = 0;
          dynstr_append_mem(query_eval, p, 1);
        } else if (next_c == '\\' || next_c == '$' || next_c == '"') {
          /* Set escaped only if next char is \, " or $ */
          escaped = 1;

          if (pass_through_escape_chars) {
            /* The escape char should be added to the output string. */
            dynstr_append_mem(query_eval, p, 1);
          }
        } else
          dynstr_append_mem(query_eval, p, 1);
        break;
      default:
        escaped = 0;
        dynstr_append_mem(query_eval, p, 1);
        break;
    }
  }
#ifdef _WIN32
  fix_win_paths(query_eval->str, query_eval->length);
#endif
  DBUG_VOID_RETURN;
}

/*
  Run query and dump the result to stderr in vertical format

  NOTE! This function should be safe to call when an error
  has occured and thus any further errors will be ignored(although logged)

  SYNOPSIS
  show_query
  mysql - connection to use
  query - query to run

*/

static void show_query(MYSQL *mysql, const char *query) {
  MYSQL_RES *res;
  DBUG_ENTER("show_query");

  if (!mysql) DBUG_VOID_RETURN;

  if (mysql_query(mysql, query)) {
    log_msg("Error running query '%s': %d %s", query, mysql_errno(mysql),
            mysql_error(mysql));
    DBUG_VOID_RETURN;
  }

  if ((res = mysql_store_result(mysql)) == NULL) {
    /* No result set returned */
    DBUG_VOID_RETURN;
  }

  {
    MYSQL_ROW row;
    unsigned int i;
    unsigned int row_num = 0;
    unsigned int num_fields = mysql_num_fields(res);
    MYSQL_FIELD *fields = mysql_fetch_fields(res);

    fprintf(stderr, "=== %s ===\n", query);
    while ((row = mysql_fetch_row(res))) {
      unsigned long *lengths = mysql_fetch_lengths(res);
      row_num++;

      fprintf(stderr, "---- %d. ----\n", row_num);
      for (i = 0; i < num_fields; i++) {
        /* looks ugly , but put here to convince parfait */
        assert(lengths);
        fprintf(stderr, "%s\t%.*s\n", fields[i].name, (int)lengths[i],
                row[i] ? row[i] : "NULL");
      }
    }
    for (i = 0; i < strlen(query) + 8; i++) fprintf(stderr, "=");
    fprintf(stderr, "\n\n");
  }
  mysql_free_result(res);

  DBUG_VOID_RETURN;
}

/*
  Show any warnings just before the error. Since the last error
  is added to the warning stack, only print @@warning_count-1 warnings.

  NOTE! This function should be safe to call when an error
  has occured and this any further errors will be ignored(although logged)

  SYNOPSIS
  show_warnings_before_error
  mysql - connection to use

*/

static void show_warnings_before_error(MYSQL *mysql) {
  MYSQL_RES *res;
  const char *query = "SHOW WARNINGS";
  DBUG_ENTER("show_warnings_before_error");

  if (!mysql) DBUG_VOID_RETURN;

  if (mysql_query(mysql, query)) {
    log_msg("Error running query '%s': %d %s", query, mysql_errno(mysql),
            mysql_error(mysql));
    DBUG_VOID_RETURN;
  }

  if ((res = mysql_store_result(mysql)) == NULL) {
    /* No result set returned */
    DBUG_VOID_RETURN;
  }

  if (mysql_num_rows(res) <= 1) {
    /* Don't display the last row, it's "last error" */
  } else {
    MYSQL_ROW row;
    unsigned int row_num = 0;
    unsigned int num_fields = mysql_num_fields(res);

    fprintf(stderr, "\nWarnings from just before the error:\n");
    while ((row = mysql_fetch_row(res))) {
      unsigned int i;
      unsigned long *lengths = mysql_fetch_lengths(res);

      if (++row_num >= mysql_num_rows(res)) {
        /* Don't display the last row, it's "last error" */
        break;
      }

      for (i = 0; i < num_fields; i++) {
        /* looks ugly , but put here to convince parfait */
        assert(lengths);
        fprintf(stderr, "%.*s ", (int)lengths[i], row[i] ? row[i] : "NULL");
      }
      fprintf(stderr, "\n");
    }
  }
  mysql_free_result(res);

  DBUG_VOID_RETURN;
}

enum arg_type { ARG_STRING, ARG_REST };

struct command_arg {
  const char *argname;     /* Name of argument   */
  enum arg_type type;      /* Type of argument   */
  bool required;           /* Argument required  */
  DYNAMIC_STRING *ds;      /* Storage for argument */
  const char *description; /* Description of the argument */
};

static void check_command_args(struct st_command *command,
                               const char *arguments,
                               const struct command_arg *args, int num_args,
                               const char delimiter_arg) {
  int i;
  const char *ptr = arguments;
  const char *start;
  DBUG_ENTER("check_command_args");
  DBUG_PRINT("enter", ("num_args: %d", num_args));

  for (i = 0; i < num_args; i++) {
    const struct command_arg *arg = &args[i];
    char delimiter;

    switch (arg->type) {
        /* A string */
      case ARG_STRING:
        /* Skip leading spaces */
        while (*ptr && *ptr == ' ') ptr++;
        start = ptr;
        delimiter = delimiter_arg;
        /* If start of arg is ' ` or " search to matching quote end instead */
        if (*ptr && strchr("'`\"", *ptr)) {
          delimiter = *ptr;
          start = ++ptr;
        }
        /* Find end of arg, terminated by "delimiter" */
        while (*ptr && *ptr != delimiter) ptr++;
        if (ptr > start) {
          init_dynamic_string(arg->ds, 0, ptr - start, 32);
          do_eval(arg->ds, start, ptr, false);
        } else {
          /* Empty string */
          init_dynamic_string(arg->ds, "", 0, 0);
        }
        /* Find real end of arg, terminated by "delimiter_arg" */
        /* This will do nothing if arg was not closed by quotes */
        while (*ptr && *ptr != delimiter_arg) ptr++;

        command->last_argument = (char *)ptr;

        /* Step past the delimiter */
        if (*ptr && *ptr == delimiter_arg) ptr++;
        DBUG_PRINT("info", ("val: %s", arg->ds->str));
        break;

        /* Rest of line */
      case ARG_REST:
        start = ptr;
        init_dynamic_string(arg->ds, 0, command->query_len, 256);
        do_eval(arg->ds, start, command->end, false);
        command->last_argument = command->end;
        DBUG_PRINT("info", ("val: %s", arg->ds->str));
        break;

      default:
        DBUG_ASSERT("Unknown argument type");
        break;
    }

    /* Check required arg */
    if (arg->ds->length == 0 && arg->required)
      die("Missing required argument '%s' to command '%.*s'", arg->argname,
          static_cast<int>(command->first_word_len), command->query);
  }
  /* Check for too many arguments passed */
  ptr = command->last_argument;
  while (ptr <= command->end && *ptr != '#') {
    if (*ptr && *ptr != ' ')
      die("Extra argument '%s' passed to '%.*s'", ptr,
          static_cast<int>(command->first_word_len), command->query);
    ptr++;
  }
  DBUG_VOID_RETURN;
}

static void handle_command_error(struct st_command *command, uint error) {
  DBUG_ENTER("handle_command_error");
  DBUG_PRINT("enter", ("error: %d", error));
  if (error != 0) {
    int i;

    if (command->abort_on_error)
      die("command \"%.*s\" failed with error %d. my_errno=%d",
          static_cast<int>(command->first_word_len), command->query, error,
          my_errno());

    i = match_expected_error(command, error, NULL);

    if (i >= 0) {
      DBUG_PRINT("info", ("command \"%.*s\" failed with expected error: %d",
                          static_cast<int>(command->first_word_len),
                          command->query, error));
      goto end;
    }
    if (command->expected_errors.count > 0)
      die("command \"%.*s\" failed with wrong error: %d. my_errno=%d",
          static_cast<int>(command->first_word_len), command->query, error,
          my_errno());
  } else if (command->expected_errors.err[0].type == ERR_ERRNO &&
             command->expected_errors.err[0].code.errnum != 0) {
    /* Error code we wanted was != 0, i.e. not an expected success */
    die("command \"%.*s\" succeeded - should have failed with errno %d...",
        static_cast<int>(command->first_word_len), command->query,
        command->expected_errors.err[0].code.errnum);
  }
end:
  // Save error code
  {
    const char var_name[] = "__error";
    char buf[10];
    size_t err_len = snprintf(buf, 10, "%u", error);
    buf[err_len > 9 ? 9 : err_len] = '0';
    var_set(var_name, var_name + 7, buf, buf + err_len);
  }

  revert_properties();
  DBUG_VOID_RETURN;
}

static void close_connections() {
  DBUG_ENTER("close_connections");
  for (--next_con; next_con >= connections; --next_con) {
    if (next_con->stmt) mysql_stmt_close(next_con->stmt);
    next_con->stmt = 0;
    mysql_close(&next_con->mysql);
    if (next_con->util_mysql) mysql_close(next_con->util_mysql);
    my_free(next_con->name);
  }
  my_free(connections);
  DBUG_VOID_RETURN;
}

static void close_statements() {
  struct st_connection *con;
  DBUG_ENTER("close_statements");
  for (con = connections; con < next_con; con++) {
    if (con->stmt) mysql_stmt_close(con->stmt);
    con->stmt = 0;
  }
  DBUG_VOID_RETURN;
}

static void close_files() {
  DBUG_ENTER("close_files");
  for (; cur_file >= file_stack; cur_file--) {
    if (cur_file->file && cur_file->file != stdin) {
      DBUG_PRINT("info", ("closing file: %s", cur_file->file_name));
      fclose(cur_file->file);
    }
    my_free(cur_file->file_name);
    cur_file->file_name = 0;
  }
  DBUG_VOID_RETURN;
}

static void free_used_memory() {
  uint i;
  // Do not use DBUG_ENTER("free_used_memory"); here, see below.

  if (connections) close_connections();
  close_files();
  delete var_hash;
  var_hash = nullptr;

  struct st_command **q;
  for (q = q_lines->begin(); q != q_lines->end(); ++q) {
    my_free((*q)->query_buf);
    if ((*q)->content.str) dynstr_free(&(*q)->content);
    my_free((*q));
  }
  for (i = 0; i < 10; i++) {
    if (var_reg[i].alloced_len) my_free(var_reg[i].str_val);
  }
  delete q_lines;
  dynstr_free(&ds_res);
  dynstr_free(&ds_result);
  if (ds_warn) dynstr_free(ds_warn);
  free_all_replace();
  my_free(opt_pass);
  free_re();
#ifdef _WIN32
  free_win_path_patterns();
#endif

  /* Only call mysql_server_end if mysql_server_init has been called */
  if (server_initialized) mysql_server_end();

  /* Don't use DBUG after mysql_server_end() */
  return;
}

static void cleanup_and_exit(int exit_code) {
  free_used_memory();
  my_end(my_end_arg);

  if (!silent) {
    switch (exit_code) {
      case 1:
        printf("not ok\n");
        break;
      case 0:
        printf("ok\n");
        break;
      case 62:
        printf("skipped\n");
        break;
      default:
        printf("unknown exit code: %d\n", exit_code);
        DBUG_ASSERT(0);
    }
  }

    /* exit() appears to be not 100% reliable on Windows under some conditions
     */
#ifdef _WIN32
  fflush(stdout);
  fflush(stderr);
  _exit(exit_code);
#else
  exit(exit_code);
#endif
}

static void print_file_stack() {
  fprintf(stderr, "file %s at line %d:\n", cur_file->file_name,
          cur_file->lineno);
  for (struct st_test_file *err_file = cur_file - 1; err_file >= file_stack;
       err_file--) {
    fprintf(stderr, "included from %s at line %d:\n", err_file->file_name,
            err_file->lineno);
  }
}

void die(const char *fmt, ...) {
  static int dying = 0;
  va_list args;
  DBUG_PRINT("enter", ("start_lineno: %d", start_lineno));

  /*
    Protect against dying twice
    first time 'die' is called, try to write log files
    second time, just exit
  */
  if (dying) cleanup_and_exit(1);
  dying = 1;

  /* Print the error message */
  fprintf(stderr, "mysqltest: ");
  if (cur_file && cur_file != file_stack) {
    fprintf(stderr, "In included ");
    print_file_stack();
  }

  if (start_lineno > 0) fprintf(stderr, "At line %u: ", start_lineno);
  if (fmt) {
    va_start(args, fmt);
    vfprintf(stderr, fmt, args);
    va_end(args);
  } else
    fprintf(stderr, "unknown error");
  fprintf(stderr, "\n");
  fflush(stderr);

  log_file.show_tail(opt_tail_lines);

  /*
    Help debugging by displaying any warnings that might have
    been produced prior to the error
  */
  if (cur_con && !cur_con->pending) show_warnings_before_error(&cur_con->mysql);

  cleanup_and_exit(1);
}

void abort_not_supported_test(const char *fmt, ...) {
  va_list args;
  DBUG_ENTER("abort_not_supported_test");

  /* Print include filestack */
  fprintf(stderr, "The test '%s' is not supported by this installation\n",
          file_stack->file_name);
  fprintf(stderr, "Detected in ");
  print_file_stack();

  /* Print error message */
  va_start(args, fmt);
  if (fmt) {
    fprintf(stderr, "reason: ");
    vfprintf(stderr, fmt, args);
    fprintf(stderr, "\n");
    fflush(stderr);
  }
  va_end(args);

  cleanup_and_exit(62);
}

void verbose_msg(const char *fmt, ...) {
  va_list args;
  DBUG_ENTER("verbose_msg");
  if (!verbose) DBUG_VOID_RETURN;

  va_start(args, fmt);
  fprintf(stderr, "mysqltest: ");
  if (cur_file && cur_file != file_stack)
    fprintf(stderr, "In included file \"%s\": ", cur_file->file_name);
  if (start_lineno != 0) fprintf(stderr, "At line %u: ", start_lineno);
  vfprintf(stderr, fmt, args);
  fprintf(stderr, "\n");
  va_end(args);

  DBUG_VOID_RETURN;
}

void log_msg(const char *fmt, ...) {
  va_list args;
  char buff[1024];
  size_t len;
  DBUG_ENTER("log_msg");

  va_start(args, fmt);
  len = vsnprintf(buff, sizeof(buff) - 1, fmt, args);
  va_end(args);

  dynstr_append_mem(&ds_res, buff, len);
  dynstr_append(&ds_res, "\n");

  DBUG_VOID_RETURN;
}

/*
  Read a file and append it to ds

  SYNOPSIS
  cat_file
  ds - pointer to dynamic string where to add the files content
  filename - name of the file to read

*/

static int cat_file(DYNAMIC_STRING *ds, const char *filename) {
  int fd;
  size_t len;
  char buff[512];
  bool dangling_cr = 0;

  if ((fd = my_open(filename, O_RDONLY, MYF(0))) < 0) return 1;
  while ((len = my_read(fd, (uchar *)&buff, sizeof(buff), MYF(0))) > 0) {
    char *p = buff, *start = buff;
    if (dangling_cr) {
      if (*p != '\n') dynstr_append_mem(ds, "\r", 1);
      dangling_cr = 0;
    }
    while (p < buff + len) {
      /* Convert cr/lf to lf */
      if (*p == '\r' && *(p + 1) && *(p + 1) == '\n') {
        /* Add fake newline instead of cr and output the line */
        *p = '\n';
        p++; /* Step past the "fake" newline */
        dynstr_append_mem(ds, start, p - start);
        p++; /* Step past the "fake" newline */
        start = p;
      } else
        p++;
    }
    if (*(p - 1) == '\r' && len == 512) dangling_cr = 1;
    /* Output any chars that migh be left */
    if (dangling_cr)
      dynstr_append_mem(ds, start, p - start - 1);
    else
      dynstr_append_mem(ds, start, p - start);
  }
  my_close(fd, MYF(0));
  return 0;
}

/*
  Run the specified command with popen

  SYNOPSIS
  run_command
  cmd - command to execute(should be properly quoted
  ds_res- pointer to dynamic string where to store the result

*/

static int run_command(char *cmd, DYNAMIC_STRING *ds_res) {
  char buf[512] = {0};
  FILE *res_file;
  int error;

  if (!(res_file = popen(cmd, "r"))) die("popen(\"%s\", \"r\") failed", cmd);

  while (fgets(buf, sizeof(buf), res_file)) {
    DBUG_PRINT("info", ("buf: %s", buf));
    if (ds_res) {
      /* Save the output of this command in the supplied string */
      dynstr_append(ds_res, buf);
    } else {
      /* Print it directly on screen */
      fprintf(stdout, "%s", buf);
    }
  }

  error = pclose(res_file);
  return WEXITSTATUS(error);
}

/*
  Run the specified tool with variable number of arguments

  SYNOPSIS
  run_tool
  tool_path - the name of the tool to run
  ds_res - pointer to dynamic string where to store the result
  ... - variable number of arguments that will be properly
        quoted and appended after the tool's name

*/

static int run_tool(const char *tool_path, DYNAMIC_STRING *ds_res, ...) {
  int ret;
  const char *arg;
  va_list args;
  DYNAMIC_STRING ds_cmdline;

  DBUG_ENTER("run_tool");
  DBUG_PRINT("enter", ("tool_path: %s", tool_path));

  if (init_dynamic_string(&ds_cmdline, IF_WIN("\"", ""), FN_REFLEN, FN_REFLEN))
    die("Out of memory");

  dynstr_append_os_quoted(&ds_cmdline, tool_path, NullS);
  dynstr_append(&ds_cmdline, " ");

  va_start(args, ds_res);

  while ((arg = va_arg(args, char *))) {
    /* Options should be os quoted */
    if (strncmp(arg, "--", 2) == 0)
      dynstr_append_os_quoted(&ds_cmdline, arg, NullS);
    else
      dynstr_append(&ds_cmdline, arg);
    dynstr_append(&ds_cmdline, " ");
  }

  va_end(args);

#ifdef _WIN32
  dynstr_append(&ds_cmdline, "\"");
#endif

  DBUG_PRINT("info", ("Running: %s", ds_cmdline.str));
  ret = run_command(ds_cmdline.str, ds_res);
  DBUG_PRINT("exit", ("ret: %d", ret));
  dynstr_free(&ds_cmdline);
  DBUG_RETURN(ret);
}

  /*
    Test if diff is present.  This is needed on Windows systems
    as the OS returns 1 whether diff is successful or if it is
    not present.

    We run diff -v and look for output in stdout.
    We don't redirect stderr to stdout to make for a simplified check
    Windows will output '"diff"' is not recognized... to stderr if it is
    not present.
  */

#ifdef _WIN32

static int diff_check(const char *diff_name) {
  FILE *res_file;
  char buf[128];
  int have_diff = 0;

  snprintf(buf, sizeof(buf), "%s -v", diff_name);

  if (!(res_file = popen(buf, "r"))) die("popen(\"%s\", \"r\") failed", buf);

  /* if diff is not present, nothing will be in stdout to increment have_diff */
  if (fgets(buf, sizeof(buf), res_file)) have_diff = 1;

  pclose(res_file);

  return have_diff;
}

#endif

/*
  Show the diff of two files using the systems builtin diff
  command. If no such diff command exist, just dump the content
  of the two files and inform about how to get "diff"

  SYNOPSIS
  show_diff
  ds - pointer to dynamic string where to add the diff(may be NULL)
  filename1 - name of first file
  filename2 - name of second file

*/

static void show_diff(DYNAMIC_STRING *ds, const char *filename1,
                      const char *filename2) {
  DYNAMIC_STRING ds_tmp;
  const char *diff_name = 0;

  if (init_dynamic_string(&ds_tmp, "", 256, 256)) die("Out of memory");

    /* determine if we have diff on Windows
       needs special processing due to return values
       on that OS
       This test is only done on Windows since it's only needed there
       in order to correctly detect non-availibility of 'diff', and
       the way it's implemented does not work with default 'diff' on Solaris.
    */
#ifdef _WIN32
  if (diff_check("diff"))
    diff_name = "diff";
  else if (diff_check("mtrdiff"))
    diff_name = "mtrdiff";
  else
    diff_name = 0;
#else
  diff_name = "diff"; /* Otherwise always assume it's called diff */
#endif

  if (diff_name) {
    /* First try with unified diff */
    if (run_tool(diff_name, &ds_tmp, /* Get output from diff in ds_tmp */
                 "-u", filename1, filename2, "2>&1",
                 NULL) > 1) /* Most "diff" tools return >1 if error */
    {
      dynstr_set(&ds_tmp, "");

      /* Fallback to context diff with "diff -c" */
      if (run_tool(diff_name, &ds_tmp, /* Get output from diff in ds_tmp */
                   "-c", filename1, filename2, "2>&1",
                   NULL) > 1) /* Most "diff" tools return >1 if error */
      {
        dynstr_set(&ds_tmp, "");

        /* Fallback to simple diff with "diff" */
        if (run_tool(diff_name, &ds_tmp, /* Get output from diff in ds_tmp */
                     filename1, filename2, "2>&1",
                     NULL) > 1) /* Most "diff" tools return >1 if error */
        {
          diff_name = 0;
        }
      }
    }
  }

  if (!diff_name) {
    /*
      Fallback to dump both files to result file and inform
      about installing "diff"
    */
    dynstr_append(&ds_tmp, "\n");
    dynstr_append(
        &ds_tmp,
        "\n"
        "The two files differ but it was not possible to execute 'diff' in\n"
        "order to show only the difference. Instead the whole content of the\n"
        "two files was shown for you to diff manually.\n\n"
        "To get a better report you should install 'diff' on your system, "
        "which you\n"
        "for example can get from "
        "http://www.gnu.org/software/diffutils/diffutils.html\n"
#ifdef _WIN32
        "or http://gnuwin32.sourceforge.net/packages/diffutils.htm\n"
#endif
        "\n");

    dynstr_append(&ds_tmp, " --- ");
    dynstr_append(&ds_tmp, filename1);
    dynstr_append(&ds_tmp, " >>>\n");
    cat_file(&ds_tmp, filename1);
    dynstr_append(&ds_tmp, "<<<\n --- ");
    dynstr_append(&ds_tmp, filename1);
    dynstr_append(&ds_tmp, " >>>\n");
    cat_file(&ds_tmp, filename2);
    dynstr_append(&ds_tmp, "<<<<\n");
  }

  if (ds) {
    /* Add the diff to output */
    dynstr_append_mem(ds, ds_tmp.str, ds_tmp.length);
  } else {
    /* Print diff directly to stdout */
    fprintf(stderr, "%s\n", ds_tmp.str);
  }

  dynstr_free(&ds_tmp);
}

enum compare_files_result_enum {
  RESULT_OK = 0,
  RESULT_CONTENT_MISMATCH = 1,
  RESULT_LENGTH_MISMATCH = 2
};

/*
  Compare two files, given a fd to the first file and
  name of the second file

  SYNOPSIS
  compare_files2
  fd - Open file descriptor of the first file
  filename2 - Name of second file

  RETURN VALUES
  According to the values in "compare_files_result_enum"

*/

static int compare_files2(File fd, const char *filename2) {
  int error = RESULT_OK;
  File fd2;
  size_t len, len2;
  char buff[512], buff2[512];

  if ((fd2 = my_open(filename2, O_RDONLY, MYF(0))) < 0) {
    my_close(fd, MYF(0));
    die("Failed to open second file: '%s'", filename2);
  }
  while ((len = my_read(fd, (uchar *)&buff, sizeof(buff), MYF(0))) > 0) {
    if ((len2 = my_read(fd2, (uchar *)&buff2, sizeof(buff2), MYF(0))) < len) {
      /* File 2 was smaller */
      error = RESULT_LENGTH_MISMATCH;
      break;
    }
    if (len2 > len) {
      /* File 1 was smaller */
      error = RESULT_LENGTH_MISMATCH;
      break;
    }
    if ((memcmp(buff, buff2, len))) {
      /* Content of this part differed */
      error = RESULT_CONTENT_MISMATCH;
      break;
    }
  }
  if (!error && my_read(fd2, (uchar *)&buff2, sizeof(buff2), MYF(0)) > 0) {
    /* File 1 was smaller */
    error = RESULT_LENGTH_MISMATCH;
  }

  my_close(fd2, MYF(0));

  return error;
}

/*
  Compare two files, given their filenames

  SYNOPSIS
  compare_files
  filename1 - Name of first file
  filename2 - Name of second file

  RETURN VALUES
  See 'compare_files2'

*/

static int compare_files(const char *filename1, const char *filename2) {
  File fd;
  int error;

  if ((fd = my_open(filename1, O_RDONLY, MYF(0))) < 0)
    die("Failed to open first file: '%s'", filename1);

  error = compare_files2(fd, filename2);

  my_close(fd, MYF(0));

  return error;
}

/*
  Check the content of log against result file

  SYNOPSIS
  check_result

  RETURN VALUES
  error - the function will not return

*/

static void check_result() {
  const char *mess = "Result content mismatch\n";

  DBUG_ENTER("check_result");
  DBUG_ASSERT(result_file_name);
  DBUG_PRINT("enter", ("result_file_name: %s", result_file_name));

  /*
    Removing the unnecessary warning messages generated
    on GCOV platform.
  */
#ifdef HAVE_GCOV
  char cmd[FN_REFLEN];
  strcpy(cmd, "sed -i '/gcda:Merge mismatch for function/d' ");
  strcat(cmd, log_file.file_name());
  system(cmd);
#endif

  switch (compare_files(log_file.file_name(), result_file_name)) {
    case RESULT_OK:
      break; /* ok */
    case RESULT_LENGTH_MISMATCH:
      mess = "Result length mismatch\n";
      /* Fallthrough */
    case RESULT_CONTENT_MISMATCH: {
      /*
        Result mismatched, dump results to .reject file
        and then show the diff
      */
      char reject_file[FN_REFLEN];
      size_t reject_length;
      dirname_part(reject_file, result_file_name, &reject_length);

      /* Put reject file in opt_logdir */
      fn_format(reject_file, result_file_name, opt_logdir, ".reject",
                MY_REPLACE_DIR | MY_REPLACE_EXT);

      if (my_copy(log_file.file_name(), reject_file, MYF(0)) != 0)
        die("Failed to copy '%s' to '%s', errno: %d", log_file.file_name(),
            reject_file, errno);

      show_diff(NULL, result_file_name, reject_file);
      die("%s", mess);
      break;
    }
    default: /* impossible */
      die("Unknown error code from dyn_string_cmp()");
  }

  DBUG_VOID_RETURN;
}

/*
   Remove surrounding chars from string

   Return 1 if first character is found but not last
*/
static int strip_surrounding(char *str, char c1, char c2) {
  char *ptr = str;

  /* Check if the first non space character is c1 */
  while (*ptr && my_isspace(charset_info, *ptr)) ptr++;
  if (*ptr == c1) {
    /* Replace it with a space */
    *ptr = ' ';

    /* Last non space charecter should be c2 */
    ptr = strend(str) - 1;
    while (*ptr && my_isspace(charset_info, *ptr)) ptr--;
    if (*ptr == c2) {
      /* Replace it with \0 */
      *ptr = 0;
    } else {
      /* Mismatch detected */
      return 1;
    }
  }
  return 0;
}

static void strip_parentheses(struct st_command *command) {
  if (strip_surrounding(command->first_argument, '(', ')'))
    die("%.*s - argument list started with '%c' must be ended with '%c'",
        static_cast<int>(command->first_word_len), command->query, '(', ')');
}

void var_free::operator()(VAR *var) const {
  my_free(var->str_val);
  if (var->alloced) my_free(var);
}

static void var_check_int(VAR *v) {
  char *endptr;
  char *str = v->str_val;

  /* Initially assume not a number */
  v->int_val = 0;
  v->is_int = false;
  v->int_dirty = false;
  if (!str) return;

  v->int_val = (int)strtol(str, &endptr, 10);
  /* It is an int if strtol consumed something up to end/space/tab */
  if (endptr > str && (!*endptr || *endptr == ' ' || *endptr == '\t'))
    v->is_int = true;
}

VAR *var_init(VAR *v, const char *name, size_t name_len, const char *val,
              size_t val_len) {
  size_t val_alloc_len;
  VAR *tmp_var;
  if (!name_len && name) name_len = strlen(name);
  if (!val_len && val) val_len = strlen(val);
  if (!val) val_len = 0;
  val_alloc_len = val_len + 16; /* room to grow */
  if (!(tmp_var = v) && !(tmp_var = (VAR *)my_malloc(
                              PSI_NOT_INSTRUMENTED,
                              sizeof(*tmp_var) + name_len + 2, MYF(MY_WME))))
    die("Out of memory");

  if (name != NULL) {
    tmp_var->name = reinterpret_cast<char *>(tmp_var) + sizeof(*tmp_var);
    memcpy(tmp_var->name, name, name_len);
    tmp_var->name[name_len] = 0;
  } else
    tmp_var->name = NULL;

  tmp_var->alloced = (v == 0);

  if (!(tmp_var->str_val = (char *)my_malloc(PSI_NOT_INSTRUMENTED,
                                             val_alloc_len + 1, MYF(MY_WME))))
    die("Out of memory");

  if (val) memcpy(tmp_var->str_val, val, val_len);
  tmp_var->str_val[val_len] = 0;

  var_check_int(tmp_var);
  tmp_var->name_len = name_len;
  tmp_var->str_val_len = val_len;
  tmp_var->alloced_len = val_alloc_len;
  return tmp_var;
}

VAR *var_from_env(const char *name, const char *def_val) {
  const char *tmp;
  VAR *v;
  if (!(tmp = getenv(name))) tmp = def_val;

  v = var_init(0, name, strlen(name), tmp, strlen(tmp));
  var_hash->emplace(name, unique_ptr<VAR, var_free>(v));
  return v;
}

VAR *var_get(const char *var_name, const char **var_name_end, bool raw,
             bool ignore_not_existing) {
  int digit;
  VAR *v;
  DBUG_ENTER("var_get");
  DBUG_PRINT("enter", ("var_name: %s", var_name));

  if (*var_name != '$') goto err;
  digit = *++var_name - '0';
  if (digit < 0 || digit >= 10) {
    const char *save_var_name = var_name, *end;
    uint length;
    end = (var_name_end) ? *var_name_end : 0;
    while (my_isvar(charset_info, *var_name) && var_name != end) var_name++;
    if (var_name == save_var_name) {
      if (ignore_not_existing) DBUG_RETURN(0);
      die("Empty variable");
    }
    length = (uint)(var_name - save_var_name);
    if (length >= MAX_VAR_NAME_LENGTH)
      die("Too long variable name: %s", save_var_name);

    if (!(v = find_or_nullptr(*var_hash, string(save_var_name, length)))) {
      char buff[MAX_VAR_NAME_LENGTH + 1];
      strmake(buff, save_var_name, length);
      v = var_from_env(buff, "");
    }
    var_name--; /* Point at last character */
  } else
    v = var_reg + digit;

  if (!raw && v->int_dirty) {
    sprintf(v->str_val, "%d", v->int_val);
    v->int_dirty = false;
    v->str_val_len = strlen(v->str_val);
  }
  if (var_name_end) *var_name_end = var_name;
  DBUG_RETURN(v);
err:
  if (var_name_end) *var_name_end = 0;
  die("Unsupported variable name: %s", var_name);
  DBUG_RETURN(0);
}

static VAR *var_obtain(const char *name, int len) {
  VAR *v = find_or_nullptr(*var_hash, string(name, len));
  if (v == nullptr) {
    v = var_init(0, name, len, "", 0);
    var_hash->emplace(string(name, len), unique_ptr<VAR, var_free>(v));
  }
  return v;
}

/*
  - if variable starts with a $ it is regarded as a local test varable
  - if not it is treated as a environment variable, and the corresponding
  environment variable will be updated
*/

void var_set(const char *var_name, const char *var_name_end,
             const char *var_val, const char *var_val_end) {
  int digit, env_var = 0;
  VAR *v;
  DBUG_ENTER("var_set");
  DBUG_PRINT("enter", ("var_name: '%.*s' = '%.*s' (length: %d)",
                       (int)(var_name_end - var_name), var_name,
                       (int)(var_val_end - var_val), var_val,
                       (int)(var_val_end - var_val)));

  if (*var_name != '$')
    env_var = 1;
  else
    var_name++;

  digit = *var_name - '0';
  if (!(digit < 10 && digit >= 0)) {
    v = var_obtain(var_name, (uint)(var_name_end - var_name));
  } else
    v = var_reg + digit;

  eval_expr(v, var_val, (const char **)&var_val_end);

  if (env_var) {
    if (v->int_dirty) {
      sprintf(v->str_val, "%d", v->int_val);
      v->int_dirty = false;
      v->str_val_len = strlen(v->str_val);
    }
    /* setenv() expects \0-terminated strings */
    DBUG_ASSERT(v->name[v->name_len] == 0);
    setenv(v->name, v->str_val, 1);
  }
  DBUG_VOID_RETURN;
}

static void var_set_string(const char *name, const char *value) {
  var_set(name, name + strlen(name), value, value + strlen(value));
}

static void var_set_int(const char *name, int value) {
  char buf[21];
  snprintf(buf, sizeof(buf), "%d", value);
  var_set_string(name, buf);
}

/*
  Store an integer (typically the returncode of the last SQL)
  statement in the mysqltest builtin variable $mysql_errno
*/

static void var_set_errno(int sql_errno) {
  var_set_int("$mysql_errno", sql_errno);
  var_set_string("$mysql_errname", get_errname_from_code(sql_errno));
}

/* Functions to handle --disable and --enable properties */

static void set_once_property(enum_prop prop, bool val) {
  property &pr = prop_list[prop];
  pr.set = 1;
  pr.old = *pr.var;
  *pr.var = val;
  var_set_int(pr.env_name, (val != pr.reverse));
  once_property = true;
}

static void set_property(st_command *command, enum_prop prop, bool val) {
  char *p = command->first_argument;
  if (p && !strcmp(p, "ONCE")) {
    command->last_argument = p + 4;
    set_once_property(prop, val);
    return;
  }
  property &pr = prop_list[prop];
  *pr.var = val;
  pr.set = 0;
  var_set_int(pr.env_name, (val != pr.reverse));
}

void revert_properties() {
  if (!once_property) return;
  for (int i = 0; i < (int)P_MAX; i++) {
    property &pr = prop_list[i];
    if (pr.set) {
      *pr.var = pr.old;
      pr.set = 0;
      var_set_int(pr.env_name, (pr.old != pr.reverse));
    }
  }
  once_property = false;
}

/*
  Set variable from the result of a query

  SYNOPSIS
  var_query_set()
  var	        variable to set from query
  query       start of query string to execute
  query_end   end of the query string to execute


  DESCRIPTION
  let @<var_name> = `<query>`

  Execute the query and assign the first row of result to var as
  a tab separated strings

  Also assign each column of the result set to
  variable "$<var_name>_<column_name>"
  Thus the tab separated output can be read from $<var_name> and
  and each individual column can be read as $<var_name>_<col_name>

*/

static void var_query_set(VAR *var, const char *query, const char **query_end) {
  char *end =
      (char *)((query_end && *query_end) ? *query_end : query + strlen(query));
  MYSQL_RES *res = NULL;
  MYSQL_ROW row;
  MYSQL *mysql = &cur_con->mysql;
  DYNAMIC_STRING ds_query;
  DBUG_ENTER("var_query_set");

  /* Only white space or ) allowed past ending ` */
  while (end > query && *end != '`') {
    if (*end && (*end != ' ' && *end != '\t' && *end != '\n' && *end != ')'))
      die("Spurious text after `query` expression");
    --end;
  }

  if (query == end) die("Syntax error in query, missing '`'");
  ++query;

  /* Eval the query, thus replacing all environment variables */
  init_dynamic_string(&ds_query, 0, (end - query) + 32, 256);
  do_eval(&ds_query, query, end, false);

  if (mysql_real_query(mysql, ds_query.str,
                       static_cast<ulong>(ds_query.length))) {
    handle_error(curr_command, mysql_errno(mysql), mysql_error(mysql),
                 mysql_sqlstate(mysql), &ds_res);
    /* If error was acceptable, return empty string */
    dynstr_free(&ds_query);
    eval_expr(var, "", 0);
    DBUG_VOID_RETURN;
  }

  if (!(res = mysql_store_result(mysql)))
    die("Query '%s' didn't return a result set", ds_query.str);
  dynstr_free(&ds_query);

  if ((row = mysql_fetch_row(res)) && row[0]) {
    /*
      Concatenate all fields in the first row with tab in between
      and assign that string to the $variable
    */
    DYNAMIC_STRING result;
    uint i;
    ulong *lengths;

    init_dynamic_string(&result, "", 512, 512);
    lengths = mysql_fetch_lengths(res);
    for (i = 0; i < mysql_num_fields(res); i++) {
      if (row[i]) {
        /* Add column to tab separated string */
        char *val = row[i];
        size_t len = lengths[i];

        if (glob_replace_regex) {
          /* Regex replace */
          if (!multi_reg_replace(glob_replace_regex, (char *)val)) {
            val = glob_replace_regex->buf;
            len = strlen(val);
          }
        }
        DYNAMIC_STRING ds_temp;
        init_dynamic_string(&ds_temp, "", 512, 512);

        /* Store result from replace_result in ds_temp */
        if (glob_replace)
          replace_strings_append(glob_replace, &ds_temp, val, len);

        /*
          Call the replace_numeric_round function with the specified
          precision. It may be used along with replace_result, so use the
          output from replace_result as the input for replace_numeric_round.
       */
        if (glob_replace_numeric_round >= 0) {
          /* Copy the result from replace_result if it was used, into buffer */
          if (ds_temp.length > 0) {
            char buffer[512];
            strcpy(buffer, ds_temp.str);
            dynstr_free(&ds_temp);
            init_dynamic_string(&ds_temp, "", 512, 512);
            replace_numeric_round_append(glob_replace_numeric_round, &ds_temp,
                                         buffer, strlen(buffer));
          } else
            replace_numeric_round_append(glob_replace_numeric_round, &ds_temp,
                                         val, len);
        }

        if (!glob_replace && glob_replace_numeric_round < 0)
          dynstr_append_mem(&result, val, len);
        else
          dynstr_append_mem(&result, ds_temp.str, strlen(ds_temp.str));
        dynstr_free(&ds_temp);
      }
      dynstr_append_mem(&result, "\t", 1);
    }
    end = result.str + result.length - 1;
    /* Evaluation should not recurse via backtick */
    eval_expr(var, result.str, (const char **)&end, false, false);
    dynstr_free(&result);
  } else
    eval_expr(var, "", 0);

  mysql_free_result(res);
  DBUG_VOID_RETURN;
}

static void set_result_format_version(ulong new_version) {
  switch (new_version) {
    case 1:
      /* The first format */
      break;
    case 2:
      /* New format that also writes comments and empty lines
         from test file to result */
      break;
    default:
      die("Version format %lu has not yet been implemented", new_version);
      break;
  }
  opt_result_format_version = new_version;
}

/*
  Set the result format version to use when generating
  the .result file
*/

static void do_result_format_version(struct st_command *command) {
  long version;
  static DYNAMIC_STRING ds_version;
  const struct command_arg result_format_args[] = {
      {"version", ARG_STRING, true, &ds_version, "Version to use"}};

  DBUG_ENTER("do_result_format_version");

  check_command_args(command, command->first_argument, result_format_args,
                     sizeof(result_format_args) / sizeof(struct command_arg),
                     ',');

  /* Convert version  number to int */
  if (!str2int(ds_version.str, 10, (long)0, (long)INT_MAX, &version))
    die("Invalid version number: '%s'", ds_version.str);

  set_result_format_version(version);

  dynstr_append(&ds_res, "result_format: ");
  dynstr_append_mem(&ds_res, ds_version.str, ds_version.length);
  dynstr_append(&ds_res, "\n");
  dynstr_free(&ds_version);
  DBUG_VOID_RETURN;
}

/* List of error names to error codes */
typedef struct {
  const char *name;
  uint code;
  const char *text;
  /* SQLSTATE */
  const char *odbc_state;
  const char *jdbc_state;
  uint error_index;
} st_error;

static st_error global_error_names[] = {{"<No error>", (uint)-1, "", "", "", 0},
#ifndef IN_DOXYGEN
#include <mysqlclient_ername.h>
#include <mysqld_ername.h>
#endif /* IN_DOXYGEN */
                                        {0, 0, 0, 0, 0, 0}};

uint get_errcode_from_name(char *, char *);

/*

  This function is useful when one needs to convert between error numbers and
  error strings

  SYNOPSIS
  var_set_convert_error(struct st_command *command,VAR *var)

  DESCRIPTION
  let $var=convert_error(ER_UNKNOWN_ERROR);
  let $var=convert_error(1234);

  The variable var will be populated with error number if the argument is
  string. The variable var will be populated with error string if the argument
  is number.

*/
static void var_set_convert_error(struct st_command *command, VAR *var) {
  char *last;
  char *first = command->query;
  const char *err_name;

  DBUG_ENTER("var_set_convert_error");

  DBUG_PRINT("info", ("query: %s", command->query));

  /* the command->query contains the statement convert_error(1234) */
  first = strchr(command->query, '(') + 1;
  last = strchr(command->query, ')');

  if (last == first) /* denoting an empty string */
  {
    eval_expr(var, "0", 0);
    DBUG_VOID_RETURN;
  }

  /* if the string is an error string , it starts with 'E' as is the norm*/
  if (*first == 'E') {
    char str[100];
    uint num;
    num = get_errcode_from_name(first, last);
    sprintf(str, "%i", num);
    eval_expr(var, str, 0);
  } else if (my_isdigit(charset_info, *first)) /* if the error is a number */
  {
    long int err;

    err = strtol(first, &last, 0);
    err_name = get_errname_from_code(err);
    eval_expr(var, err_name, 0);
  } else {
    die("Invalid error in input");
  }

  DBUG_VOID_RETURN;
}

/*
  Set variable from the result of a field in a query

  This function is useful when checking for a certain value
  in the output from a query that can't be restricted to only
  return some values. A very good example of that is most SHOW
  commands.

  SYNOPSIS
  var_set_query_get_value()

  DESCRIPTION
  let $variable= query_get_value(<query to run>,<column name>,<row no>);

  <query to run> -    The query that should be sent to the server
  <column name> -     Name of the column that holds the field be compared
                      against the expected value
  <row no> -          Number of the row that holds the field to be
                      compared against the expected value

*/

static void var_set_query_get_value(struct st_command *command, VAR *var) {
  long row_no;
  int col_no = -1;
  MYSQL_RES *res = NULL;
  MYSQL *mysql = &cur_con->mysql;

  static DYNAMIC_STRING ds_query;
  static DYNAMIC_STRING ds_col;
  static DYNAMIC_STRING ds_row;
  const struct command_arg query_get_value_args[] = {
      {"query", ARG_STRING, true, &ds_query, "Query to run"},
      {"column name", ARG_STRING, true, &ds_col, "Name of column"},
      {"row number", ARG_STRING, true, &ds_row, "Number for row"}};

  DBUG_ENTER("var_set_query_get_value");

  strip_parentheses(command);
  DBUG_PRINT("info", ("query: %s", command->query));
  check_command_args(command, command->first_argument, query_get_value_args,
                     sizeof(query_get_value_args) / sizeof(struct command_arg),
                     ',');

  DBUG_PRINT("info", ("query: %s", ds_query.str));
  DBUG_PRINT("info", ("col: %s", ds_col.str));

  /* Convert row number to int */
  if (!str2int(ds_row.str, 10, (long)0, (long)INT_MAX, &row_no))
    die("Invalid row number: '%s'", ds_row.str);
  DBUG_PRINT("info", ("row: %s, row_no: %ld", ds_row.str, row_no));
  dynstr_free(&ds_row);

  /* Remove any surrounding "'s from the query - if there is any */
  if (strip_surrounding(ds_query.str, '"', '"'))
    die("Mismatched \"'s around query '%s'", ds_query.str);

  /* Run the query */
  if (mysql_real_query(mysql, ds_query.str,
                       static_cast<ulong>(ds_query.length))) {
    handle_error(curr_command, mysql_errno(mysql), mysql_error(mysql),
                 mysql_sqlstate(mysql), &ds_res);
    /* If error was acceptable, return empty string */
    dynstr_free(&ds_query);
    dynstr_free(&ds_col);
    eval_expr(var, "", 0);
    DBUG_VOID_RETURN;
  }

  if (!(res = mysql_store_result(mysql)))
    die("Query '%s' didn't return a result set", ds_query.str);

  {
    /* Find column number from the given column name */
    uint i;
    uint num_fields = mysql_num_fields(res);
    MYSQL_FIELD *fields = mysql_fetch_fields(res);

    for (i = 0; i < num_fields; i++) {
      if (strcmp(fields[i].name, ds_col.str) == 0 &&
          strlen(fields[i].name) == ds_col.length) {
        col_no = i;
        break;
      }
    }
    if (col_no == -1) {
      mysql_free_result(res);
      die("Could not find column '%s' in the result of '%s'", ds_col.str,
          ds_query.str);
    }
    DBUG_PRINT("info", ("Found column %d with name '%s'", i, fields[i].name));
  }
  dynstr_free(&ds_col);

  {
    /* Get the value */
    MYSQL_ROW row;
    long rows = 0;
    const char *value = "No such row";

    while ((row = mysql_fetch_row(res))) {
      if (++rows == row_no) {
        DBUG_PRINT("info", ("At row %ld, column %d is '%s'", row_no, col_no,
                            row[col_no]));
        /* Found the row to get */
        if (row[col_no])
          value = row[col_no];
        else
          value = "NULL";

        break;
      }
    }
    eval_expr(var, value, 0, false, false);
  }
  dynstr_free(&ds_query);
  mysql_free_result(res);

  DBUG_VOID_RETURN;
}

static void var_copy(VAR *dest, VAR *src) {
  dest->int_val = src->int_val;
  dest->is_int = src->is_int;
  dest->int_dirty = src->int_dirty;

  /* Alloc/realloc data for str_val in dest */
  if (dest->alloced_len < src->alloced_len &&
      !(dest->str_val =
            dest->str_val
                ? (char *)my_realloc(PSI_NOT_INSTRUMENTED, dest->str_val,
                                     src->alloced_len, MYF(MY_WME))
                : (char *)my_malloc(PSI_NOT_INSTRUMENTED, src->alloced_len,
                                    MYF(MY_WME))))
    die("Out of memory");
  else
    dest->alloced_len = src->alloced_len;

  /* Copy str_val data to dest */
  dest->str_val_len = src->str_val_len;
  if (src->str_val_len) memcpy(dest->str_val, src->str_val, src->str_val_len);
}

void eval_expr(VAR *v, const char *p, const char **p_end, bool open_end,
               bool do_eval) {
  DBUG_ENTER("eval_expr");
  if (p_end) {
    DBUG_PRINT("enter", ("p: '%.*s'", (int)(*p_end - p), p));
  } else {
    DBUG_PRINT("enter", ("p: '%s'", p));
  }
  /* Skip to treat as pure string if no evaluation */
  if (!do_eval) goto NO_EVAL;

  if (*p == '$') {
    VAR *vp;
    const char *expected_end = *p_end;  // Remember var end
    if ((vp = var_get(p, p_end, 0, 0))) var_copy(v, vp);

    /* Apparently it is not safe to assume null-terminated string */
    v->str_val[v->str_val_len] = 0;

    /* Make sure there was just a $variable and nothing else */
    const char *end = *p_end + 1;
    if (end < expected_end && !open_end)
      die("Found junk '%.*s' after $variable in expression",
          (int)(expected_end - end - 1), end);

    DBUG_VOID_RETURN;
  }

  if (*p == '`') {
    var_query_set(v, p, p_end);
    DBUG_VOID_RETURN;
  }

  {
    /* Check if this is a "let $var= query_get_value()" */
    const char *get_value_str = "query_get_value";
    const size_t len = strlen(get_value_str);
    if (strncmp(p, get_value_str, len) == 0) {
      struct st_command command;
      memset(&command, 0, sizeof(command));
      command.query = (char *)p;
      command.first_word_len = len;
      command.first_argument = command.query + len;
      command.end = (char *)*p_end;
      var_set_query_get_value(&command, v);
      DBUG_VOID_RETURN;
    }
    /* Check if this is a "let $var= convert_error()" */
    const char *get_value_str1 = "convert_error";
    const size_t len1 = strlen(get_value_str1);
    if (strncmp(p, get_value_str1, len1) == 0) {
      struct st_command command;
      memset(&command, 0, sizeof(command));
      command.query = (char *)p;
      command.first_word_len = len;
      command.first_argument = command.query + len;
      command.end = (char *)*p_end;
      var_set_convert_error(&command, v);
      DBUG_VOID_RETURN;
    }
  }

NO_EVAL : {
  size_t new_val_len =
      (p_end && *p_end) ? static_cast<size_t>(*p_end - p) : strlen(p);
  if (new_val_len + 1 >= v->alloced_len) {
    static size_t MIN_VAR_ALLOC = 32;
    v->alloced_len =
        (new_val_len < MIN_VAR_ALLOC - 1) ? MIN_VAR_ALLOC : new_val_len + 1;
    if (!(v->str_val =
              v->str_val ? (char *)my_realloc(PSI_NOT_INSTRUMENTED, v->str_val,
                                              v->alloced_len + 1, MYF(MY_WME))
                         : (char *)my_malloc(PSI_NOT_INSTRUMENTED,
                                             v->alloced_len + 1, MYF(MY_WME))))
      die("Out of memory");
  }
  v->str_val_len = new_val_len;
  memcpy(v->str_val, p, new_val_len);
  v->str_val[new_val_len] = 0;
  var_check_int(v);
}
  DBUG_VOID_RETURN;
}

static int open_file(const char *name) {
  char buff[FN_REFLEN];
  size_t length;
  DBUG_ENTER("open_file");
  DBUG_PRINT("enter", ("name: %s", name));

  bool file_exists = false;
  /* Extract path from current file and try it as base first */
  if (dirname_part(buff, cur_file->file_name, &length)) {
    strxmov(buff, buff, name, NullS);
    if (access(buff, F_OK) == 0) {
      DBUG_PRINT("info", ("The file exists"));
      name = buff;
      file_exists = true;
    }
  }

  if (!test_if_hard_path(name) && !file_exists) {
    strxmov(buff, opt_basedir, name, NullS);
    name = buff;
  }
  fn_format(buff, name, "", "", MY_UNPACK_FILENAME);

  if (cur_file == file_stack_end) die("Source directives are nesting too deep");
  cur_file++;
  if (!(cur_file->file = fopen(buff, "rb"))) {
    cur_file--;
    die("Could not open '%s' for reading, errno: %d", buff, errno);
  }
  cur_file->file_name = my_strdup(PSI_NOT_INSTRUMENTED, buff, MYF(MY_FAE));
  cur_file->lineno = 1;
  DBUG_RETURN(0);
}

/*
  Source and execute the given file

  SYNOPSIS
  do_source()
  query	called command

  DESCRIPTION
  source <file_name>

  Open the file <file_name> and execute it

*/

static void do_source(struct st_command *command) {
  static DYNAMIC_STRING ds_filename;
  const struct command_arg source_args[] = {
      {"filename", ARG_STRING, true, &ds_filename, "File to source"}};
  DBUG_ENTER("do_source");

  check_command_args(command, command->first_argument, source_args,
                     sizeof(source_args) / sizeof(struct command_arg), ' ');

  /*
    If this file has already been sourced, don't source it again.
    It's already available in the q_lines cache.
  */
  if (parser.current_line < (parser.read_lines - 1))
    ; /* Do nothing */
  else {
    DBUG_PRINT("info", ("sourcing file: %s", ds_filename.str));
    open_file(ds_filename.str);
  }

  dynstr_free(&ds_filename);
  DBUG_VOID_RETURN;
}

static FILE *my_popen(DYNAMIC_STRING *ds_cmd, const char *mode,
                      struct st_command *command MY_ATTRIBUTE((unused))) {
#ifdef _WIN32
  /*
    --execw is for tests executing commands containing non-ASCII characters.

    To correctly start such a program on Windows, we need to use the "wide"
    version of popen, with prior translation of the command line from
    the file character set to wide string. We use the current value
    of --character_set as a file character set, so before using --execw
    make sure to set --character_set properly.

    If we use the non-wide version of popen, Windows internally
    converts command line from the current ANSI code page to wide string.
    In case when character set of the command line does not match the
    current ANSI code page, non-ASCII characters get garbled in most cases.

    On Linux, the command line passed to popen() is considered
    as a binary string, no any internal to-wide and from-wide
    character set conversion happens, so we don't need to do anything.
    On Linux --execw is just a synonym to --exec.

    For simplicity, assume that  command line is limited to 4KB
    (like in cmd.exe) and that mode at most 10 characters.
  */
  if (command->type == Q_EXECW) {
    wchar_t wcmd[4096];
    wchar_t wmode[10];
    const char *cmd = ds_cmd->str;
    uint dummy_errors;
    size_t len;
    len = my_convert((char *)wcmd, sizeof(wcmd) - sizeof(wcmd[0]),
                     &my_charset_utf16le_bin, ds_cmd->str, strlen(ds_cmd->str),
                     charset_info, &dummy_errors);
    wcmd[len / sizeof(wchar_t)] = 0;
    len = my_convert((char *)wmode, sizeof(wmode) - sizeof(wmode[0]),
                     &my_charset_utf16le_bin, mode, strlen(mode), charset_info,
                     &dummy_errors);
    wmode[len / sizeof(wchar_t)] = 0;
    return _wpopen(wcmd, wmode);
  }
#endif /* _WIN32 */

  errno= 0;
  FILE *file= popen(ds_cmd->str, mode);
  if (file == NULL)
  {
    if (errno != 0)
    {
      fprintf(stderr, "mysqltest: popen failed with errno %d (%s)\n", errno,
              strerror(errno));
    }
    else
    {
      fprintf(stderr,
              "mysqltest: popen returned NULL without setting errno "
              "(out-of-memory?)\n");
    }
  }
  return file;
}

static void init_builtin_echo(void) {
#ifdef _WIN32
  size_t echo_length;

  /* Look for "echo.exe" in same dir as mysqltest was started from */
  dirname_part(builtin_echo, my_progname, &echo_length);
  fn_format(builtin_echo, ".\\echo.exe", builtin_echo, "", MYF(MY_REPLACE_DIR));

  /* Make sure echo.exe exists */
  if (access(builtin_echo, F_OK) != 0) builtin_echo[0] = 0;
  return;

#else

  builtin_echo[0] = 0;
  return;

#endif
}

/*
  Replace a substring

  SYNOPSIS
    replace
    ds_str      The string to search and perform the replace in
    search_str  The string to search for
    search_len  Length of the string to search for
    replace_str The string to replace with
    replace_len Length of the string to replace with

  RETURN
    0 String replaced
    1 Could not find search_str in str
*/

static int replace(DYNAMIC_STRING *ds_str, const char *search_str,
                   size_t search_len, const char *replace_str,
                   size_t replace_len) {
  DYNAMIC_STRING ds_tmp;
  const char *start = strstr(ds_str->str, search_str);
  if (!start) return 1;
  init_dynamic_string(&ds_tmp, "", ds_str->length + replace_len, 256);
  dynstr_append_mem(&ds_tmp, ds_str->str, start - ds_str->str);
  dynstr_append_mem(&ds_tmp, replace_str, replace_len);
  dynstr_append(&ds_tmp, start + search_len);
  dynstr_set(ds_str, ds_tmp.str);
  dynstr_free(&ds_tmp);
  return 0;
}

#ifdef _WIN32
/**
 Replace CRLF sequence with LF in place.

 This function is required as a workaround for a bug in the Microsoft
 C runtime library introduced in Visual Studio 2015.
 See bug#22608247 and bug#22811243

 @param buf  Null terminated buffer.
*/
static void replace_crlf_with_lf(char *buf) {
  char *replace = buf;
  while (*buf) {
    *replace = *buf++;
    if (!((*replace == '\x0D') && (*buf == '\x0A'))) {
      replace++;
    }
  }
  *replace = '\x0';
}
#endif

/// Execute the shell command using the popen() library call. References
/// to variables within the command are replaced with the corresponding
/// values. Use “\\$” to specify a literal “$” character.
///
/// The error code returned from the subprocess is checked against the
/// expected error array, previously set with the --error command. It can
/// thus be used to execute a command that shall fail.
///
/// @code
/// exec command [args]
/// @endcode
///
/// @param command Pointer to the st_command structure which holds the
///                arguments and information for the command.
/// @param run_in_background Specifies if command should be run in background.
///                          In such case we don't wait nor attempt to read the
///                          output.
///
/// @note
/// It is recommended to use mysqltest command(s) like "remove_file"
/// instead of executing the shell commands using 'exec' command.
static void do_exec(struct st_command *command, bool run_in_background) {
  int error;
  FILE *res_file;
  char *cmd = command->first_argument;
  DYNAMIC_STRING ds_cmd;
  DBUG_ENTER("do_exec");
  DBUG_PRINT("enter", ("cmd: '%s'", cmd));

  // Skip leading space
  while (*cmd && my_isspace(charset_info, *cmd)) cmd++;
  if (!*cmd) die("Missing argument in exec");
  command->last_argument = command->end;

  init_dynamic_string(&ds_cmd, 0, command->query_len + 256, 256);
  // Eval the command, thus replacing all environment variables
  do_eval(&ds_cmd, cmd, command->end, !is_windows);

  // Check if echo should be replaced with "builtin" echo
  if (builtin_echo[0] && strncmp(cmd, "echo", 4) == 0) {
    // Replace echo with our "builtin" echo
    replace(&ds_cmd, "echo", 4, builtin_echo, strlen(builtin_echo));
  }

#ifdef _WIN32
  // Replace "/dev/null" with NUL
  while (replace(&ds_cmd, "/dev/null", 9, "NUL", 3) == 0)
    ;

  // Replace "closed stdout" with non existing output fd
  while (replace(&ds_cmd, ">&-", 3, ">&4", 3) == 0)
    ;
#endif

  if (run_in_background) {
    /* Add an invocation of "START /B" on Windows, append " &" on Linux*/
    DYNAMIC_STRING ds_tmp;
#ifdef WIN32
    init_dynamic_string(&ds_tmp, "START /B ", ds_cmd.length + 9, 256);
    dynstr_append_mem(&ds_tmp, ds_cmd.str, ds_cmd.length);
#else
    init_dynamic_string(&ds_tmp, ds_cmd.str, ds_cmd.length + 2, 256);
    dynstr_append_mem(&ds_tmp, " &", 2);
#endif
    dynstr_set(&ds_cmd, ds_tmp.str);
    dynstr_free(&ds_tmp);
  }

  // exec command is interpreted externally and will not take newlines
  while (replace(&ds_cmd, "\n", 1, " ", 1) == 0)
    ;

  DBUG_PRINT("info",
             ("Executing '%s' as '%s'", command->first_argument, ds_cmd.str));

#ifdef WIN32
  // Open pipe in binary mode as part of handling Microsoft _read bug.
  // See bug#22608247 and bug#22811243
  const char *mode = "rb";
#else
  const char *mode = "r";
#endif
  if (!(res_file = my_popen(&ds_cmd, mode, command)) &&
      command->abort_on_error) {
    dynstr_free(&ds_cmd);
    die("popen(\"%s\", \"r\") failed", command->first_argument);
  }

  if (!run_in_background) {
    char buf[512];
    std::string str;
    while (std::fgets(buf, sizeof(buf), res_file)) {
      if (strlen(buf) < 1) continue;

#ifdef WIN32
      // Replace CRLF char with LF.
      // See bug#22608247 and bug#22811243
      DBUG_ASSERT(!strcmp(mode, "rb"));
      replace_crlf_with_lf(buf);
#endif
      if (trace_exec) {
        fprintf(stdout, "%s", buf);
        fflush(stdout);
      }
      if (disable_result_log) {
        buf[strlen(buf) - 1] = 0;
        DBUG_PRINT("exec_result", ("%s", buf));
      } else {
        // Read the file line by line. Check if the buffer read from the
        // file ends with EOL character.
        if ((buf[strlen(buf) - 1] != '\n' && strlen(buf) < (sizeof(buf) - 1)) ||
            (buf[strlen(buf) - 1] == '\n')) {
          // Found EOL
          if (str.length()) {
            // Temporary string exists, append the current buffer read
            // to the temporary string.
            str.append(buf);
            replace_dynstr_append(&ds_res, str.c_str());
            str.clear();
          } else {
            // Entire line is read at once
            replace_dynstr_append(&ds_res, buf);
          }
        } else {
          // The buffer read from the file doesn't end with EOL character,
          // store it in a temporary string.
          str.append(buf);
        }
      }
    }
  }

  error = pclose(res_file);
  if (error > 0) {
#ifdef _WIN32
    uint status = WEXITSTATUS(error);
#else
    uint status = 0;
    // Do the same as many shells here: show SIGKILL as 137
    if (WIFEXITED(error))
      status = WEXITSTATUS(error);
    else if (WIFSIGNALED(error))
      status = 0x80 + WTERMSIG(error);
#endif

    int i;

    if (command->abort_on_error) {
      log_msg("exec of '%s' failed, error: %d, status: %d, errno: %d",
              ds_cmd.str, error, status, errno);
      dynstr_free(&ds_cmd);
      die("command \"%s\" failed\n\nOutput from before failure:\n%s\n",
          command->first_argument, ds_res.str);
    }

    DBUG_PRINT("info", ("error: %d, status: %d", error, status));

    i = match_expected_error(command, status, NULL);

    if (i >= 0)
      DBUG_PRINT("info", ("command \"%s\" failed with expected error: %d",
                          command->first_argument, status));
    else {
      dynstr_free(&ds_cmd);
      if (command->expected_errors.count > 0)
        die("command \"%s\" failed with wrong error: %d",
            command->first_argument, status);
    }
  } else if (command->expected_errors.err[0].type == ERR_ERRNO &&
             command->expected_errors.err[0].code.errnum != 0) {
    // Error code we wanted was != 0, i.e. not an expected success
    log_msg("exec of '%s failed, error: %d, errno: %d", ds_cmd.str, error,
            errno);
    dynstr_free(&ds_cmd);
    die("command \"%s\" succeeded - should have failed with errno %d...",
        command->first_argument, command->expected_errors.err[0].code.errnum);
  }
  // Save error code
  {
    const char var_name[] = "__error";
    char buf[10];
    size_t err_len = snprintf(buf, 10, "%u", error);
    buf[err_len > 9 ? 9 : err_len] = '0';
    var_set(var_name, var_name + 7, buf, buf + err_len);
  }

  dynstr_free(&ds_cmd);
  DBUG_VOID_RETURN;
}

enum enum_operator { DO_DEC, DO_INC };

/// Uses strtol function to get the integer value from a string.
///
/// @param ds_retry Dynamic string which may contain an integer
///                 or an alphanumeric string.
///
/// @retval Integer value corresponding to the contents of the string,
///         if conversion is successful, or -1 if integer is out of
///         range, or if the conversion fails.
static int get_int_val(DYNAMIC_STRING *ds_retry) {
  int retry;
  size_t size;
  try {
    retry = std::stoi(ds_retry->str, &size, 10);
    if (size != ds_retry->length) retry = -1;
  } catch (const std::out_of_range &) {
    fprintf(stderr, "Retry value is out of range. ");
    retry = -1;
  } catch (const std::invalid_argument &) {
    retry = -1;
  }
  return retry;
}

/// Template function that frees memory of the dynamic string
/// passed to the function.
///
/// @param val Dynamic string whose memory needs to be freed.
template <typename T>
static void free_dynamic_strings(T *val) {
  dynstr_free(val);
}

/// Frees the memory of dynamic strings passed to the function.
/// It accepts a variable number of dynamic strings, and through
/// recursion, frees the memory. The other template function
/// which calls dynstr_free() is called here.
///
/// @param first The dynamic string passed to the function which
///              gets freed using dynstr_free().
/// @param rest  Rest of the dynamic strings which are passed to
///              the function, through recursion, end up being
///              freed by dynstr_free().
template <typename T1, typename... T2>
static void free_dynamic_strings(T1 *first, T2 *... rest) {
  free_dynamic_strings(first);
  free_dynamic_strings(rest...);
}

/*
  Decrease or increase the value of a variable

  SYNOPSIS
  do_modify_var()
  query	called command
  op    operation to perform on the var

  DESCRIPTION
  dec $var_name
  inc $var_name

*/

static int do_modify_var(struct st_command *command, enum enum_operator op) {
  const char *p = command->first_argument;
  VAR *v;
  if (!*p)
    die("Missing argument to %.*s", static_cast<int>(command->first_word_len),
        command->query);
  if (*p != '$')
    die("The argument to %.*s must be a variable (start with $)",
        static_cast<int>(command->first_word_len), command->query);
  v = var_get(p, &p, 1, 0);
  if (!v->is_int) die("Cannot perform inc/dec on a non-numeric value");
  switch (op) {
    case DO_DEC:
      v->int_val--;
      break;
    case DO_INC:
      v->int_val++;
      break;
    default:
      die("Invalid operator to do_modify_var");
      break;
  }
  v->int_dirty = true;
  command->last_argument = (char *)++p;
  return 0;
}

/// Removes the file passed as the argument and retries a specified
/// number of times, if it is unsuccessful.
///
/// @param command Pointer to the st_command structure which holds the
///                arguments and information for the command.
static void do_remove_file(struct st_command *command) {
  int error;
  static DYNAMIC_STRING ds_filename;
  static DYNAMIC_STRING ds_retry;

  const struct command_arg rm_args[] = {
      {"filename", ARG_STRING, true, &ds_filename, "File to delete"},
      {"retry", ARG_STRING, false, &ds_retry, "Number of retries"}};
  DBUG_ENTER("do_remove_file");

  check_command_args(command, command->first_argument, rm_args,
                     sizeof(rm_args) / sizeof(struct command_arg), ' ');

  // Check if the retry value is passed, and if it is an integer
  int retry = 0;
  if (ds_retry.length) {
    retry = get_int_val(&ds_retry);
    if (retry < 0) {
      // In case of invalid retry, copy the value passed to print later
      char buf[32];
      strmake(buf, ds_retry.str, sizeof(buf) - 1);
      free_dynamic_strings(&ds_filename, &ds_retry);
      die("Invalid value '%s' for retry argument given to remove_file "
          "command.",
          buf);
    }
  }

  DBUG_PRINT("info", ("removing file: %s", ds_filename.str));
  error = my_delete(ds_filename.str, MYF(0)) != 0;

  /*
    If the remove command fails due to an environmental issue, the command can
    be retried a specified number of times before throwing an error.
  */
  for (int i = 0; error && (i < retry); i++) {
    my_sleep(1000 * 1000);
    error = my_delete(ds_filename.str, MYF(0)) != 0;
  }

  handle_command_error(command, error);
  free_dynamic_strings(&ds_filename, &ds_retry);
  DBUG_VOID_RETURN;
}

/// Removes the files in the specified directory, by matching the
/// file name pattern. Retry of the command can happen optionally with
/// an interval of one second between each retry if the command fails.
///
/// @param command Pointer to the st_command structure which holds the
///                arguments and information for the command.
static void do_remove_files_wildcard(struct st_command *command) {
  int error = 0;
  uint i;
  MY_DIR *dir_info;
  FILEINFO *file;
  char dir_separator[2];
  static DYNAMIC_STRING ds_directory;
  static DYNAMIC_STRING ds_wild;
  static DYNAMIC_STRING ds_retry;
  char dirname[FN_REFLEN];

  const struct command_arg rm_args[] = {
      {"directory", ARG_STRING, true, &ds_directory,
       "Directory containing files to delete"},
      {"pattern", ARG_STRING, true, &ds_wild, "File pattern to delete"},
      {"retry", ARG_STRING, false, &ds_retry, "Number of retries"}};
  DBUG_ENTER("do_remove_files_wildcard");

  check_command_args(command, command->first_argument, rm_args,
                     sizeof(rm_args) / sizeof(struct command_arg), ' ');
  fn_format(dirname, ds_directory.str, "", "", MY_UNPACK_FILENAME);

  // Check if the retry value is passed, and if it is an interger
  int retry = 0;
  if (ds_retry.length) {
    retry = get_int_val(&ds_retry);
    if (retry < 0) {
      // In case of invalid retry, copy the value passed to print later
      char buf[32];
      strmake(buf, ds_retry.str, sizeof(buf) - 1);
      free_dynamic_strings(&ds_directory, &ds_wild, &ds_retry);
      die("Invalid value '%s' for retry argument given to "
          "remove_files_wildcard command.",
          buf);
    }
  }

  static DYNAMIC_STRING ds_file_to_remove;
  DBUG_PRINT("info", ("listing directory: %s", dirname));
  /* Note that my_dir sorts the list if not given any flags */
  if (!(dir_info = my_dir(dirname, MYF(MY_DONT_SORT | MY_WANT_STAT)))) {
    error = 1;
    goto end;
  }
  init_dynamic_string(&ds_file_to_remove, dirname, 1024, 1024);
  dir_separator[0] = FN_LIBCHAR;
  dir_separator[1] = 0;
  dynstr_append(&ds_file_to_remove, dir_separator);

  size_t length;
  /* Storing the length of the path to the file, so it can be reused */
  length = ds_file_to_remove.length;
  for (i = 0; i < (uint)dir_info->number_off_files; i++) {
    ds_file_to_remove.length = length;
    file = dir_info->dir_entry + i;
    /* Remove only regular files, i.e. no directories etc. */
    /* if (!MY_S_ISREG(file->mystat->st_mode)) */
    /* MY_S_ISREG does not work here on Windows, just skip directories */
    if (MY_S_ISDIR(file->mystat->st_mode)) continue;
    if (wild_compare_full(file->name, ds_wild.str, false, 0, '?', '*'))
      continue;
    /* Not required as the var ds_file_to_remove.length already has the
       length in canonnicalized form */
    /* ds_file_to_remove.length= ds_directory.length + 1;
    ds_file_to_remove.str[ds_directory.length + 1]= 0; */
    dynstr_append(&ds_file_to_remove, file->name);
    DBUG_PRINT("info", ("removing file: %s", ds_file_to_remove.str));
    error = my_delete(ds_file_to_remove.str, MYF(0)) != 0;

    /*
      If the remove command fails due to an environmental issue, the command
      can be retried a specified number of times before throwing an error.
    */
    for (int j = 0; error && (j < retry); j++) {
      my_sleep(1000 * 1000);
      error = my_delete(ds_file_to_remove.str, MYF(0)) != 0;
    }
    if (error) break;
  }
  my_dirend(dir_info);

end:
  handle_command_error(command, error);
  free_dynamic_strings(&ds_directory, &ds_wild, &ds_file_to_remove, &ds_retry);
  DBUG_VOID_RETURN;
}

/// Copy the source file to destination file. Copy will fail if the
/// destination file exists. Retry of the command can happen optionally with
/// an interval of one second between each retry if the command fails.
///
/// @param command Pointer to the st_command structure which holds the
///                arguments and information for the command.
static void do_copy_file(struct st_command *command) {
  int error;
  static DYNAMIC_STRING ds_from_file;
  static DYNAMIC_STRING ds_to_file;
  static DYNAMIC_STRING ds_retry;

  const struct command_arg copy_file_args[] = {
      {"from_file", ARG_STRING, true, &ds_from_file, "Filename to copy from"},
      {"to_file", ARG_STRING, true, &ds_to_file, "Filename to copy to"},
      {"retry", ARG_STRING, false, &ds_retry, "Number of retries"}};
  DBUG_ENTER("do_copy_file");

  check_command_args(command, command->first_argument, copy_file_args,
                     sizeof(copy_file_args) / sizeof(struct command_arg), ' ');

  // Check if the retry value is passed, and if it is an interger
  int retry = 0;
  if (ds_retry.length) {
    retry = get_int_val(&ds_retry);
    if (retry < 0) {
      // In case of invalid retry, copy the value passed to print later
      char buf[32];
      strmake(buf, ds_retry.str, sizeof(buf) - 1);
      free_dynamic_strings(&ds_from_file, &ds_to_file, &ds_retry);
      die("Invalid value '%s' for retry argument given to copy_file "
          "command.",
          buf);
    }
  }

  DBUG_PRINT("info", ("Copy %s to %s", ds_from_file.str, ds_to_file.str));
  /* MY_HOLD_ORIGINAL_MODES prevents attempts to chown the file */
  error = (my_copy(ds_from_file.str, ds_to_file.str,
                   MYF(MY_DONT_OVERWRITE_FILE | MY_HOLD_ORIGINAL_MODES)) != 0);

  /*
    If the copy command fails due to an environmental issue, the command can
    be retried a specified number of times before throwing an error.
  */
  for (int i = 0; error && (i < retry); i++) {
    my_sleep(1000 * 1000);
    error =
        (my_copy(ds_from_file.str, ds_to_file.str,
                 MYF(MY_DONT_OVERWRITE_FILE | MY_HOLD_ORIGINAL_MODES)) != 0);
  }

  handle_command_error(command, error);
  free_dynamic_strings(&ds_from_file, &ds_to_file, &ds_retry);
  DBUG_VOID_RETURN;
}

/*
  SYNOPSIS
  recursive_copy
  ds_source      - pointer to dynamic string containing source
                   directory informtion
  ds_destination - pointer to dynamic string containing destination
                   directory informtion

  DESCRIPTION
  Recursive copy of <ds_source> to <ds_destination>
*/

static int recursive_copy(DYNAMIC_STRING *ds_source,
                          DYNAMIC_STRING *ds_destination) {
  /* Note that my_dir sorts the list if not given any flags */
  MY_DIR *src_dir_info =
      my_dir(ds_source->str, MYF(MY_DONT_SORT | MY_WANT_STAT));

  int error = 0;

  /* Source directory exists */
  if (src_dir_info) {
    /* Note that my_dir sorts the list if not given any flags */
    MY_DIR *dest_dir_info =
        my_dir(ds_destination->str, MYF(MY_DONT_SORT | MY_WANT_STAT));

    /* Create destination directory if it doesn't exist */
    if (!dest_dir_info) {
      error = my_mkdir(ds_destination->str, 0777, MYF(0)) != 0;
      if (error) {
        my_dirend(dest_dir_info);
        goto end;
      }
    } else {
      /* Extracting the source directory name */
      if (ds_source->str[strlen(ds_source->str) - 1] == '/') {
        strmake(ds_source->str, ds_source->str, strlen(ds_source->str) - 1);
        ds_source->length = ds_source->length - 1;
      }
      char *src_dir_name = strrchr(ds_source->str, '/');

      /* Extracting the destination directory name */
      if (ds_destination->str[strlen(ds_destination->str) - 1] == '/') {
        strmake(ds_destination->str, ds_destination->str,
                strlen(ds_destination->str) - 1);
        ds_destination->length = ds_destination->length - 1;
      }
      char *dest_dir_name = strrchr(ds_destination->str, '/');

      /*
        Destination directory might not exist if source directory
        name and destination directory name are not same.

        For example, if source is "abc" and destintion is "def",
        check for the existance of directory "def/abc". If it exists
        then, copy the files from source directory(i.e "abc") to
        destination directory(i.e "def/abc"), otherwise create a new
        directory "abc" under "def" and copy the files from source to
        destination directory.
      */
      if (strcmp(src_dir_name, dest_dir_name)) {
        dynstr_append(ds_destination, src_dir_name);
        my_dirend(dest_dir_info);
        dest_dir_info =
            my_dir(ds_destination->str, MYF(MY_DONT_SORT | MY_WANT_STAT));

        /* Create destination directory if it doesn't exist */
        if (!dest_dir_info) {
          error = my_mkdir(ds_destination->str, 0777, MYF(0)) != 0;
          if (error) {
            my_dirend(dest_dir_info);
            goto end;
          }
        }
      }
    }

    char dir_separator[2] = {FN_LIBCHAR, 0};
    dynstr_append(ds_source, dir_separator);
    dynstr_append(ds_destination, dir_separator);

    /*
      Storing the length of source and destination
      directory paths so it can be reused.
    */
    size_t source_dir_length = ds_source->length;
    size_t destination_dir_length = ds_destination->length;
    ;

    for (uint i = 0; i < src_dir_info->number_off_files; i++) {
      ds_source->length = source_dir_length;
      ds_destination->length = destination_dir_length;
      FILEINFO *file = src_dir_info->dir_entry + i;

      /* Skip the names "." and ".." */
      if (!strcmp(file->name, ".") || !strcmp(file->name, "..")) continue;

      dynstr_append(ds_source, file->name);
      dynstr_append(ds_destination, file->name);

      if (MY_S_ISDIR(file->mystat->st_mode))
        error = (recursive_copy(ds_source, ds_destination) != 0) ? 1 : error;
      else {
        DBUG_PRINT("info", ("Copying file: %s to %s", ds_source->str,
                            ds_destination->str));

        /* MY_HOLD_ORIGINAL_MODES prevents attempts to chown the file */
        error = (my_copy(ds_source->str, ds_destination->str,
                         MYF(MY_HOLD_ORIGINAL_MODES)) != 0)
                    ? 1
                    : error;
      }
    }
    my_dirend(dest_dir_info);
  }
  /* Source directory does not exist or access denied */
  else
    error = 1;

end:
  my_dirend(src_dir_info);
  return error;
}

/*
  SYNOPSIS
  do_force_cpdir
  command    - command handle

  DESCRIPTION
  force-cpdir <from_directory> <to_directory>
  Recursive copy of <from_directory> to <to_directory>.
  Destination directory is created if it doesn't exist.

  NOTE
  Will fail if  <from_directory> doesn't exist.
*/

static void do_force_cpdir(struct st_command *command) {
  DBUG_ENTER("do_force_cpdir");

  static DYNAMIC_STRING ds_source;
  static DYNAMIC_STRING ds_destination;

  const struct command_arg copy_file_args[] = {
      {"from_directory", ARG_STRING, true, &ds_source,
       "Directory to copy from"},
      {"to_directory", ARG_STRING, true, &ds_destination,
       "Directory to copy to"}};

  check_command_args(command, command->first_argument, copy_file_args,
                     sizeof(copy_file_args) / sizeof(struct command_arg), ' ');

  DBUG_PRINT("info", ("Recursive copy files of %s to %s", ds_source.str,
                      ds_destination.str));

  DBUG_PRINT("info", ("listing directory: %s", ds_source.str));

  int error = 0;

  /*
    Throw an error if source directory path and
    destination directory path are same.
  */
  if (!strcmp(ds_source.str, ds_destination.str)) {
    error = 1;
    set_my_errno(EEXIST);
  } else
    error = recursive_copy(&ds_source, &ds_destination);

  handle_command_error(command, error);
  dynstr_free(&ds_source);
  dynstr_free(&ds_destination);

  DBUG_VOID_RETURN;
}

/// Copy files from source directory to destination directory, by matching
/// a specified file name pattern.
///
/// Copy will fail if no files match the pattern. It will fail if source
/// directory is empty and/or there are no files in it. Copy will also
/// fail if source directory or destination directory or both do not
/// exist. Retry of the command can happen optionally with an interval of
/// one second between each retry if the command fails.
///
/// @param command Pointer to the st_command structure which holds the
///                arguments and information for the command.
static void do_copy_files_wildcard(struct st_command *command) {
  static DYNAMIC_STRING ds_source;
  static DYNAMIC_STRING ds_destination;
  static DYNAMIC_STRING ds_wild;
  static DYNAMIC_STRING ds_retry;

  const struct command_arg copy_file_args[] = {
      {"from_directory", ARG_STRING, true, &ds_source,
       "Directory to copy from"},
      {"to_directory", ARG_STRING, true, &ds_destination,
       "Directory to copy to"},
      {"pattern", ARG_STRING, true, &ds_wild, "File name pattern"},
      {"retry", ARG_STRING, false, &ds_retry, "Number of retries"}};
  DBUG_ENTER("do_copy_files_wildcard");

  check_command_args(command, command->first_argument, copy_file_args,
                     sizeof(copy_file_args) / sizeof(struct command_arg), ' ');

  DBUG_PRINT("info",
             ("Copy files of %s to %s", ds_source.str, ds_destination.str));

  DBUG_PRINT("info", ("listing directory: %s", ds_source.str));

  int error = 0;

  // Check if the retry value is passed, and if it is an integer
  int retry = 0;
  if (ds_retry.length) {
    retry = get_int_val(&ds_retry);
    if (retry < 0) {
      // In case of invalid retry, copy the value passed to print later
      char buf[32];
      strmake(buf, ds_retry.str, sizeof(buf) - 1);
      free_dynamic_strings(&ds_source, &ds_destination, &ds_wild, &ds_retry);
      die("Invalid value '%s' for retry argument given to "
          "copy_files_wildcard command.",
          buf);
    }
  }

  /* Note that my_dir sorts the list if not given any flags */
  MY_DIR *dir_info = my_dir(ds_source.str, MYF(MY_DONT_SORT | MY_WANT_STAT));

  /* Directory does not exist or access denied */
  if (!dir_info) {
    error = 1;
    goto end;
  }

  /* The directory exists but is empty */
  if (dir_info->number_off_files == 2) {
    error = 1;
    set_my_errno(ENOENT);
    goto end;
  }

  char dir_separator[2];
  dir_separator[0] = FN_LIBCHAR;
  dir_separator[1] = 0;
  dynstr_append(&ds_source, dir_separator);
  dynstr_append(&ds_destination, dir_separator);

  /* Storing the length of the path to the file, so it can be reused */
  size_t source_file_length;
  size_t dest_file_length;
  dest_file_length = ds_destination.length;
  source_file_length = ds_source.length;
  uint match_count;
  match_count = 0;

  for (uint i = 0; i < dir_info->number_off_files; i++) {
    ds_source.length = source_file_length;
    ds_destination.length = dest_file_length;
    FILEINFO *file = dir_info->dir_entry + i;

    /*
      Copy only regular files, i.e. no directories etc.
      if (!MY_S_ISREG(file->mystat->st_mode))
      MY_S_ISREG does not work here on Windows, just skip directories
    */
    if (MY_S_ISDIR(file->mystat->st_mode)) continue;

    /* Copy only those files which the pattern matches */
    if (wild_compare_full(file->name, ds_wild.str, false, 0, '?', '*'))
      continue;

    match_count++;
    dynstr_append(&ds_source, file->name);
    dynstr_append(&ds_destination, file->name);
    DBUG_PRINT("info",
               ("Copying file: %s to %s", ds_source.str, ds_destination.str));

    /* MY_HOLD_ORIGINAL_MODES prevents attempts to chown the file */
    error = (my_copy(ds_source.str, ds_destination.str,
                     MYF(MY_HOLD_ORIGINAL_MODES)) != 0);

    /*
      If the copy command fails due to an environmental issue, the command can
      be retried a specified number of times before throwing an error.
    */
    for (int j = 0; error && (j < retry); j++) {
      my_sleep(1000 * 1000);
      error =
          (my_copy(ds_source.str, ds_destination.str,
                   MYF(MY_DONT_OVERWRITE_FILE | MY_HOLD_ORIGINAL_MODES)) != 0);
    }

    if (error) goto end;
  }

  /* Pattern did not match any files */
  if (!match_count) {
    error = 1;
    set_my_errno(ENOENT);
  }

end:
  my_dirend(dir_info);
  handle_command_error(command, error);
  free_dynamic_strings(&ds_source, &ds_destination, &ds_wild, &ds_retry);
  DBUG_VOID_RETURN;
}

/*
  SYNOPSIS
  move_file_by_copy_delete
  from  path of source
  to    path of destination

  DESCRIPTION
  Move <from_file> to <to_file>
  Auxiliary function for copying <from_file> to <to_file> followed by
  deleting <to_file>.
*/

static int move_file_by_copy_delete(const char *from, const char *to) {
  int error_copy, error_delete;
  error_copy = (my_copy(from, to, MYF(MY_HOLD_ORIGINAL_MODES)) != 0);
  if (error_copy) {
    return error_copy;
  }

  error_delete = my_delete(from, MYF(0)) != 0;

  /*
    If deleting the source file fails, rollback by deleting the
    redundant copy at the destinatiion.
  */
  if (error_delete) {
    my_delete(to, MYF(0));
  }
  return error_delete;
}

/// Moves a file to destination file. Retry of the command can happen
/// optionally with an interval of one second between each retry if
/// the command fails.
///
/// @param command Pointer to the st_command structure which holds the
///                arguments and information for the command.
static void do_move_file(struct st_command *command) {
  int error;
  static DYNAMIC_STRING ds_from_file;
  static DYNAMIC_STRING ds_to_file;
  static DYNAMIC_STRING ds_retry;

  const struct command_arg move_file_args[] = {
      {"from_file", ARG_STRING, true, &ds_from_file, "Filename to move from"},
      {"to_file", ARG_STRING, true, &ds_to_file, "Filename to move to"},
      {"retry", ARG_STRING, false, &ds_retry, "Number of retries"}};
  DBUG_ENTER("do_move_file");

  check_command_args(command, command->first_argument, move_file_args,
                     sizeof(move_file_args) / sizeof(struct command_arg), ' ');

  // Check if the retry value is passed, and if it is an interger
  int retry = 0;
  if (ds_retry.length) {
    retry = get_int_val(&ds_retry);
    if (retry < 0) {
      // In case of invalid retry, copy the value passed to print later
      char buf[32];
      strmake(buf, ds_retry.str, sizeof(buf) - 1);
      free_dynamic_strings(&ds_from_file, &ds_to_file, &ds_retry);
      die("Invalid value '%s' for retry argument given to move_file "
          "command.",
          buf);
    }
  }

  DBUG_PRINT("info", ("Move %s to %s", ds_from_file.str, ds_to_file.str));
  error = (my_rename(ds_from_file.str, ds_to_file.str, MYF(0)) != 0);

  /*
    Use my_copy() followed by my_delete() for moving a file instead of
    my_rename() when my_errno is EXDEV. This is because my_rename() fails
    with the error "Invalid cross-device link" while moving a file between
    locations having different filesystems in some operating systems.
  */
  if (error && (my_errno() == EXDEV)) {
    error = move_file_by_copy_delete(ds_from_file.str, ds_to_file.str);
  }

  /*
    If the command fails due to an environmental issue, the command can be
    retried a specified number of times before throwing an error.
  */
  for (int i = 0; error && (i < retry); i++) {
    my_sleep(1000 * 1000);
    error = (my_rename(ds_from_file.str, ds_to_file.str, MYF(0)) != 0);

    if (error && (my_errno() == EXDEV))
      error = move_file_by_copy_delete(ds_from_file.str, ds_to_file.str);
  }

  handle_command_error(command, error);
  free_dynamic_strings(&ds_from_file, &ds_to_file, &ds_retry);
  DBUG_VOID_RETURN;
}

/*
  SYNOPSIS
  do_chmod_file
  command	command handle

  DESCRIPTION
  chmod <octal> <file_name>
  Change file permission of <file_name>

*/

static void do_chmod_file(struct st_command *command) {
  long mode = 0;
  int err_code;
  static DYNAMIC_STRING ds_mode;
  static DYNAMIC_STRING ds_file;
  const struct command_arg chmod_file_args[] = {
      {"mode", ARG_STRING, true, &ds_mode, "Mode of file(octal) ex. 0660"},
      {"filename", ARG_STRING, true, &ds_file, "Filename of file to modify"}};
  DBUG_ENTER("do_chmod_file");

  check_command_args(command, command->first_argument, chmod_file_args,
                     sizeof(chmod_file_args) / sizeof(struct command_arg), ' ');

  /* Parse what mode to set */
  if (ds_mode.length != 4 ||
      str2int(ds_mode.str, 8, 0, INT_MAX, &mode) == NullS)
    die("You must write a 4 digit octal number for mode");

  DBUG_PRINT("info", ("chmod %o %s", (uint)mode, ds_file.str));
  err_code = chmod(ds_file.str, mode);
  if (err_code < 0) err_code = 1;
  handle_command_error(command, err_code);
  dynstr_free(&ds_mode);
  dynstr_free(&ds_file);
  DBUG_VOID_RETURN;
}

/// Check if specified file exists. Retry of the command can happen
/// optionally with an interval of one second between each retry if
/// the command fails.
///
/// @param command Pointer to the st_command structure which holds the
///                arguments and information for the command.
static void do_file_exist(struct st_command *command) {
  int error;
  static DYNAMIC_STRING ds_filename;
  static DYNAMIC_STRING ds_retry;

  const struct command_arg file_exist_args[] = {
      {"filename", ARG_STRING, true, &ds_filename, "File to check if it exist"},
      {"retry", ARG_STRING, false, &ds_retry, "Number of retries"}};
  DBUG_ENTER("do_file_exist");

  check_command_args(command, command->first_argument, file_exist_args,
                     sizeof(file_exist_args) / sizeof(struct command_arg), ' ');

  // Check if the retry value is passed, and if it is an interger
  int retry = 0;
  if (ds_retry.length) {
    retry = get_int_val(&ds_retry);
    if (retry < 0) {
      // In case of invalid retry, copy the value passed to print later
      char buf[32];
      strmake(buf, ds_retry.str, sizeof(buf) - 1);
      free_dynamic_strings(&ds_filename, &ds_retry);
      die("Invalid value '%s' for retry argument given to file_exists "
          "command.",
          buf);
    }
  }

  DBUG_PRINT("info", ("Checking for existence of file: %s", ds_filename.str));
  error = (access(ds_filename.str, F_OK) != 0);

  /*
    If the file_exists command fails due to an environmental issue, the command
    can be retried a specified number of times before throwing an error.
  */
  for (int i = 0; error && (i < retry); i++) {
    my_sleep(1000 * 1000);
    error = (access(ds_filename.str, F_OK) != 0);
  }

  handle_command_error(command, error);
  free_dynamic_strings(&ds_filename, &ds_retry);
  DBUG_VOID_RETURN;
}

/*
  SYNOPSIS
  do_mkdir
  command	called command

  DESCRIPTION
  mkdir <dir_name>
  Create the directory <dir_name>
*/

static void do_mkdir(struct st_command *command) {
  int error;
  static DYNAMIC_STRING ds_dirname;
  const struct command_arg mkdir_args[] = {
      {"dirname", ARG_STRING, true, &ds_dirname, "Directory to create"}};
  DBUG_ENTER("do_mkdir");

  check_command_args(command, command->first_argument, mkdir_args,
                     sizeof(mkdir_args) / sizeof(struct command_arg), ' ');

  DBUG_PRINT("info", ("creating directory: %s", ds_dirname.str));
  error = my_mkdir(ds_dirname.str, 0777, MYF(0)) != 0;
  handle_command_error(command, error);
  dynstr_free(&ds_dirname);
  DBUG_VOID_RETURN;
}

/*
  SYNOPSIS
  do_force_rmdir
  command    - command handle
  ds_dirname - pointer to dynamic string containing directory informtion

  DESCRIPTION
  force-rmdir <dir_name>
  Remove the directory <dir_name>
*/

void do_force_rmdir(struct st_command *command, DYNAMIC_STRING *ds_dirname) {
  DBUG_ENTER("do_force_rmdir");

  char dir_name[FN_REFLEN];
  strncpy(dir_name, ds_dirname->str, sizeof(dir_name));

  /* Note that my_dir sorts the list if not given any flags */
  MY_DIR *dir_info = my_dir(ds_dirname->str, MYF(MY_DONT_SORT | MY_WANT_STAT));

  if (dir_info && dir_info->number_off_files > 2) {
    /* Storing the length of the path to the file, so it can be reused */
    size_t length = ds_dirname->length;

    /* Delete the directory recursively */
    for (uint i = 0; i < dir_info->number_off_files; i++) {
      FILEINFO *file = dir_info->dir_entry + i;

      /* Skip the names "." and ".." */
      if (!strcmp(file->name, ".") || !strcmp(file->name, "..")) continue;

      ds_dirname->length = length;
      char dir_separator[2] = {FN_LIBCHAR, 0};
      dynstr_append(ds_dirname, dir_separator);
      dynstr_append(ds_dirname, file->name);

      if (MY_S_ISDIR(file->mystat->st_mode)) /* It's a directory */
        do_force_rmdir(command, ds_dirname);
      else
        /* It's a file */
        my_delete(ds_dirname->str, MYF(0));
    }
  }

  my_dirend(dir_info);
  int error = rmdir(dir_name) != 0;
  set_my_errno(errno);
  handle_command_error(command, error);

  DBUG_VOID_RETURN;
}

/*
  SYNOPSIS
  do_rmdir
  command	called command
  force         Recursively delete a directory if the value is set to true,
                otherwise delete an empty direcory

  DESCRIPTION
  rmdir <dir_name>
  Remove the empty directory <dir_name>
*/

static void do_rmdir(struct st_command *command, bool force) {
  int error;
  static DYNAMIC_STRING ds_dirname;
  const struct command_arg rmdir_args[] = {
      {"dirname", ARG_STRING, true, &ds_dirname, "Directory to remove"}};
  DBUG_ENTER("do_rmdir");

  check_command_args(command, command->first_argument, rmdir_args,
                     sizeof(rmdir_args) / sizeof(struct command_arg), ' ');

  DBUG_PRINT("info", ("removing directory: %s", ds_dirname.str));
  if (force)
    do_force_rmdir(command, &ds_dirname);
  else {
    error = rmdir(ds_dirname.str) != 0;
    set_my_errno(errno);
    handle_command_error(command, error);
  }
  dynstr_free(&ds_dirname);
  DBUG_VOID_RETURN;
}

/*
  SYNOPSIS
  get_list_files
  ds          output
  ds_dirname  dir to list
  ds_wild     wild-card file pattern (can be empty)

  DESCRIPTION
  list all entries in directory (matching ds_wild if given)
*/

static int get_list_files(DYNAMIC_STRING *ds, const DYNAMIC_STRING *ds_dirname,
                          const DYNAMIC_STRING *ds_wild) {
  uint i;
  MY_DIR *dir_info;
  FILEINFO *file;
  DBUG_ENTER("get_list_files");

  DBUG_PRINT("info", ("listing directory: %s", ds_dirname->str));
  /* Note that my_dir sorts the list if not given any flags */
  if (!(dir_info = my_dir(ds_dirname->str, MYF(0)))) DBUG_RETURN(1);
  for (i = 0; i < (uint)dir_info->number_off_files; i++) {
    file = dir_info->dir_entry + i;
    if (file->name[0] == '.' &&
        (file->name[1] == '\0' ||
         (file->name[1] == '.' && file->name[2] == '\0')))
      continue; /* . or .. */
    if (ds_wild && ds_wild->length &&
        wild_compare_full(file->name, ds_wild->str, false, 0, '?', '*'))
      continue;
    replace_dynstr_append(ds, file->name);
    dynstr_append(ds, "\n");
  }
  my_dirend(dir_info);
  DBUG_RETURN(0);
}

/*
  SYNOPSIS
  do_list_files
  command	called command

  DESCRIPTION
  list_files <dir_name> [<file_name>]
  List files and directories in directory <dir_name> (like `ls`)
  [Matching <file_name>, where wild-cards are allowed]
*/

static void do_list_files(struct st_command *command) {
  int error;
  static DYNAMIC_STRING ds_dirname;
  static DYNAMIC_STRING ds_wild;
  const struct command_arg list_files_args[] = {
      {"dirname", ARG_STRING, true, &ds_dirname, "Directory to list"},
      {"file", ARG_STRING, false, &ds_wild, "Filename (incl. wildcard)"}};
  DBUG_ENTER("do_list_files");
  command->used_replace = 1;

  check_command_args(command, command->first_argument, list_files_args,
                     sizeof(list_files_args) / sizeof(struct command_arg), ' ');

  error = get_list_files(&ds_res, &ds_dirname, &ds_wild);
  handle_command_error(command, error);
  dynstr_free(&ds_dirname);
  dynstr_free(&ds_wild);
  DBUG_VOID_RETURN;
}

/*
  SYNOPSIS
  do_list_files_write_file_command
  command       called command
  append        append file, or create new

  DESCRIPTION
  list_files_{write|append}_file <filename> <dir_name> [<match_file>]
  List files and directories in directory <dir_name> (like `ls`)
  [Matching <match_file>, where wild-cards are allowed]

  Note: File will be truncated if exists and append is not true.
*/

static void do_list_files_write_file_command(struct st_command *command,
                                             bool append) {
  int error;
  static DYNAMIC_STRING ds_content;
  static DYNAMIC_STRING ds_filename;
  static DYNAMIC_STRING ds_dirname;
  static DYNAMIC_STRING ds_wild;
  const struct command_arg list_files_args[] = {
      {"filename", ARG_STRING, true, &ds_filename, "Filename for write"},
      {"dirname", ARG_STRING, true, &ds_dirname, "Directory to list"},
      {"file", ARG_STRING, false, &ds_wild, "Filename (incl. wildcard)"}};
  DBUG_ENTER("do_list_files_write_file");
  command->used_replace = 1;

  check_command_args(command, command->first_argument, list_files_args,
                     sizeof(list_files_args) / sizeof(struct command_arg), ' ');

  init_dynamic_string(&ds_content, "", 1024, 1024);
  error = get_list_files(&ds_content, &ds_dirname, &ds_wild);
  handle_command_error(command, error);
  str_to_file2(ds_filename.str, ds_content.str, ds_content.length, append);
  dynstr_free(&ds_content);
  dynstr_free(&ds_filename);
  dynstr_free(&ds_dirname);
  dynstr_free(&ds_wild);
  DBUG_VOID_RETURN;
}

/*
  Read characters from line buffer or file. This is needed to allow
  my_ungetc() to buffer MAX_DELIMITER_LENGTH characters for a file

  NOTE:
  This works as long as one doesn't change files (with 'source file_name')
  when there is things pushed into the buffer.  This should however not
  happen for any tests in the test suite.
*/

static int my_getc(FILE *file) {
  if (line_buffer_pos == line_buffer) return fgetc(file);
  return *--line_buffer_pos;
}

static void my_ungetc(int c) { *line_buffer_pos++ = (char)c; }

static void read_until_delimiter(DYNAMIC_STRING *ds,
                                 DYNAMIC_STRING *ds_delimiter) {
  char c;
  DBUG_ENTER("read_until_delimiter");
  DBUG_PRINT("enter", ("delimiter: %s, length: %u", ds_delimiter->str,
                       (uint)ds_delimiter->length));

  if (ds_delimiter->length > MAX_DELIMITER_LENGTH)
    die("Max delimiter length(%d) exceeded", MAX_DELIMITER_LENGTH);

  /* Read from file until delimiter is found */
  while (1) {
    c = my_getc(cur_file->file);

    if (c == '\n') {
      cur_file->lineno++;

      /* Skip newline from the same line as the command */
      if (start_lineno == (cur_file->lineno - 1)) continue;
    } else if (start_lineno == cur_file->lineno) {
      /*
        No characters except \n are allowed on
        the same line as the command
      */
      die("Trailing characters found after command");
    }

    if (feof(cur_file->file))
      die("End of file encountered before '%s' delimiter was found",
          ds_delimiter->str);

    if (match_delimiter(c, ds_delimiter->str, ds_delimiter->length)) {
      DBUG_PRINT("exit", ("Found delimiter '%s'", ds_delimiter->str));
      break;
    }
    dynstr_append_mem(ds, (const char *)&c, 1);
  }
  DBUG_PRINT("exit", ("ds: %s", ds->str));
  DBUG_VOID_RETURN;
}

static void do_write_file_command(struct st_command *command, bool append) {
  static DYNAMIC_STRING ds_content;
  static DYNAMIC_STRING ds_filename;
  static DYNAMIC_STRING ds_delimiter;
  const struct command_arg write_file_args[] = {
      {"filename", ARG_STRING, true, &ds_filename, "File to write to"},
      {"delimiter", ARG_STRING, false, &ds_delimiter,
       "Delimiter to read until"}};
  DBUG_ENTER("do_write_file");

  check_command_args(command, command->first_argument, write_file_args,
                     sizeof(write_file_args) / sizeof(struct command_arg), ' ');

  if (!append && access(ds_filename.str, F_OK) == 0) {
    /* The file should not be overwritten */
    die("File already exist: '%s'", ds_filename.str);
  }

  ds_content = command->content;
  /* If it hasn't been done already by a loop iteration, fill it in */
  if (!ds_content.str) {
    /* If no delimiter was provided, use EOF */
    if (ds_delimiter.length == 0) dynstr_set(&ds_delimiter, "EOF");

    init_dynamic_string(&ds_content, "", 1024, 1024);
    read_until_delimiter(&ds_content, &ds_delimiter);
    command->content = ds_content;
  }
  /* This function could be called even if "false", so check before printing */
  if (cur_block->ok) {
    DBUG_PRINT("info", ("Writing to file: %s", ds_filename.str));
    str_to_file2(ds_filename.str, ds_content.str, ds_content.length, append);
  }
  dynstr_free(&ds_filename);
  dynstr_free(&ds_delimiter);
  DBUG_VOID_RETURN;
}

/*
  SYNOPSIS
  do_write_file
  command	called command

  DESCRIPTION
  write_file <file_name> [<delimiter>];
  <what to write line 1>
  <...>
  < what to write line n>
  EOF

  --write_file <file_name>;
  <what to write line 1>
  <...>
  < what to write line n>
  EOF

  Write everything between the "write_file" command and 'delimiter'
  to "file_name"

  NOTE! Will fail if <file_name> exists

  Default <delimiter> is EOF

*/

static void do_write_file(struct st_command *command) {
  do_write_file_command(command, false);
}

/*
  SYNOPSIS
  do_append_file
  command	called command

  DESCRIPTION
  append_file <file_name> [<delimiter>];
  <what to write line 1>
  <...>
  < what to write line n>
  EOF

  --append_file <file_name>;
  <what to write line 1>
  <...>
  < what to write line n>
  EOF

  Append everything between the "append_file" command
  and 'delimiter' to "file_name"

  Default <delimiter> is EOF

*/

static void do_append_file(struct st_command *command) {
  do_write_file_command(command, true);
}

/*
  SYNOPSIS
  do_cat_file
  command	called command

  DESCRIPTION
  cat_file <file_name>;

  Print the given file to result log

*/

static void do_cat_file(struct st_command *command) {
  int error;
  static DYNAMIC_STRING ds_filename;
  const struct command_arg cat_file_args[] = {
      {"filename", ARG_STRING, true, &ds_filename, "File to read from"}};
  DBUG_ENTER("do_cat_file");

  check_command_args(command, command->first_argument, cat_file_args,
                     sizeof(cat_file_args) / sizeof(struct command_arg), ' ');

  DBUG_PRINT("info", ("Reading from, file: %s", ds_filename.str));

  error = cat_file(&ds_res, ds_filename.str);
  handle_command_error(command, error);
  dynstr_free(&ds_filename);
  DBUG_VOID_RETURN;
}

/*
  SYNOPSIS
  do_diff_files
  command	called command

  DESCRIPTION
  diff_files <file1> <file2>;

  Fails if the two files differ.

*/

static void do_diff_files(struct st_command *command) {
  int error = 0;
  static DYNAMIC_STRING ds_filename;
  static DYNAMIC_STRING ds_filename2;
  const struct command_arg diff_file_args[] = {
      {"file1", ARG_STRING, true, &ds_filename, "First file to diff"},
      {"file2", ARG_STRING, true, &ds_filename2, "Second file to diff"}};
  DBUG_ENTER("do_diff_files");

  check_command_args(command, command->first_argument, diff_file_args,
                     sizeof(diff_file_args) / sizeof(struct command_arg), ' ');

  if (access(ds_filename.str, F_OK) != 0)
    die("command \"diff_files\" failed, file '%s' does not exist",
        ds_filename.str);

  if (access(ds_filename2.str, F_OK) != 0)
    die("command \"diff_files\" failed, file '%s' does not exist",
        ds_filename2.str);

  if ((error = compare_files(ds_filename.str, ds_filename2.str)) &&
      match_expected_error(command, error, NULL) < 0) {
    /* Compare of the two files failed, append them to output
       so the failure can be analyzed, but only if it was not
       expected to fail.
    */
    show_diff(&ds_res, ds_filename.str, ds_filename2.str);
    log_file.write(&ds_res);
    log_file.flush();
    dynstr_set(&ds_res, 0);
  }

  dynstr_free(&ds_filename);
  dynstr_free(&ds_filename2);
  handle_command_error(command, error);
  DBUG_VOID_RETURN;
}

static struct st_connection *find_connection_by_name(const char *name) {
  struct st_connection *con;
  for (con = connections; con < next_con; con++) {
    if (!strcmp(con->name, name)) {
      return con;
    }
  }
  return 0; /* Connection not found */
}

/*
  SYNOPSIS
  do_send_quit
  command	called command

  DESCRIPTION
  Sends a simple quit command to the server for the named connection.

*/

static void do_send_quit(struct st_command *command) {
  char *p = command->first_argument, *name;
  struct st_connection *con;

  DBUG_ENTER("do_send_quit");
  DBUG_PRINT("enter", ("name: '%s'", p));

  if (!*p) die("Missing connection name in send_quit");
  name = p;
  while (*p && !my_isspace(charset_info, *p)) p++;

  if (*p) *p++ = 0;
  command->last_argument = p;

  if (!(con = find_connection_by_name(name)))
    die("connection '%s' not found in connection pool", name);

  simple_command(&con->mysql, COM_QUIT, 0, 0, 1);

  DBUG_VOID_RETURN;
}

/*
  SYNOPSIS
  do_change_user
  command       called command

  DESCRIPTION
  change_user [<user>], [<passwd>], [<db>]
  <user> - user to change to
  <passwd> - user password
  <db> - default database

  Changes the user and causes the database specified by db to become
  the default (current) database for the the current connection.

*/

static void do_change_user(struct st_command *command) {
  MYSQL *mysql = &cur_con->mysql;
  static DYNAMIC_STRING ds_user, ds_passwd, ds_db, ds_reconnect;
  bool reconnect = true;
  const struct command_arg change_user_args[] = {
<<<<<<< HEAD
      {"user", ARG_STRING, false, &ds_user, "User to connect as"},
      {"password", ARG_STRING, false, &ds_passwd,
       "Password used when connecting"},
      {"database", ARG_STRING, false, &ds_db,
       "Database to select after connect"},
=======
    { "user", ARG_STRING, FALSE, &ds_user, "User to connect as" },
    { "password", ARG_STRING, FALSE, &ds_passwd, "Password used when connecting" },
    { "database", ARG_STRING, FALSE, &ds_db, "Database to select after connect" },
    { "reconnect", ARG_STRING, FALSE, &ds_reconnect, "Reconnect on fail" },
>>>>>>> 333b4508
  };
  const char *reconnect_on_fail = "reconnect_on_fail";
  const char *do_not_reconnect_on_fail = "do_not_reconnect_on_fail";

  DBUG_ENTER("do_change_user");

  check_command_args(command, command->first_argument, change_user_args,
                     sizeof(change_user_args) / sizeof(struct command_arg),
                     ',');

  if (cur_con->stmt) {
    mysql_stmt_close(cur_con->stmt);
    cur_con->stmt = NULL;
  }

  if (!ds_user.length) {
    dynstr_set(&ds_user, mysql->user);

    if (!ds_passwd.length) dynstr_set(&ds_passwd, mysql->passwd);

    if (!ds_db.length) dynstr_set(&ds_db, mysql->db);
  }

<<<<<<< HEAD
  DBUG_PRINT("info",
             ("connection: '%s' user: '%s' password: '%s' database: '%s'",
              cur_con->name, ds_user.str, ds_passwd.str, ds_db.str));
=======
  if (ds_reconnect.length != 0)
  {
    if (strcmp(ds_reconnect.str, do_not_reconnect_on_fail) == 0)
      reconnect= false;
    else if (strcmp(ds_reconnect.str, reconnect_on_fail) == 0)
      reconnect= true;
    else
      die("Wrong value specified for 'reconnect' parameter. "
          "Allowed value are '%s' and '%s'",
          do_not_reconnect_on_fail, reconnect_on_fail);
  }

  DBUG_PRINT("info",("connection: '%s' user: '%s' password: '%s' "
                     "database: '%s' reconnect: '%s'",
                     cur_con->name, ds_user.str, ds_passwd.str, ds_db.str,
                     reconnect ? "true" : "false"));
>>>>>>> 333b4508

  if (mysql_change_user(mysql, ds_user.str, ds_passwd.str, ds_db.str)) {
    handle_error(curr_command, mysql_errno(mysql), mysql_error(mysql),
                 mysql_sqlstate(mysql), &ds_res);
<<<<<<< HEAD
    mysql->reconnect = 1;
    mysql_reconnect(&cur_con->mysql);
=======
    if (reconnect)
    {
      mysql->reconnect= 1;
      mysql_reconnect(&cur_con->mysql);
    }
>>>>>>> 333b4508
  }
  else
    handle_no_error(command);

  dynstr_free(&ds_user);
  dynstr_free(&ds_passwd);
  dynstr_free(&ds_db);
  dynstr_free(&ds_reconnect);

  DBUG_VOID_RETURN;
}

/*
  SYNOPSIS
  do_perl
  command	command handle

  DESCRIPTION
  perl [<delimiter>];
  <perlscript line 1>
  <...>
  <perlscript line n>
  EOF

  Execute everything after "perl" until <delimiter> as perl.
  Useful for doing more advanced things
  but still being able to execute it on all platforms.

  Default <delimiter> is EOF
*/

static void do_perl(struct st_command *command) {
  int error;
  File fd;
  FILE *res_file;
  char buf[FN_REFLEN];
  char temp_file_path[FN_REFLEN];
  static DYNAMIC_STRING ds_script;
  static DYNAMIC_STRING ds_delimiter;
  const struct command_arg perl_args[] = {{"delimiter", ARG_STRING, false,
                                           &ds_delimiter,
                                           "Delimiter to read until"}};
  DBUG_ENTER("do_perl");

  check_command_args(command, command->first_argument, perl_args,
                     sizeof(perl_args) / sizeof(struct command_arg), ' ');

  ds_script = command->content;
  /* If it hasn't been done already by a loop iteration, fill it in */
  if (!ds_script.str) {
    /* If no delimiter was provided, use EOF */
    if (ds_delimiter.length == 0) dynstr_set(&ds_delimiter, "EOF");

    init_dynamic_string(&ds_script, "", 1024, 1024);
    read_until_delimiter(&ds_script, &ds_delimiter);
    command->content = ds_script;
  }

  /* This function could be called even if "false", so check before doing */
  if (cur_block->ok) {
    DBUG_PRINT("info", ("Executing perl: %s", ds_script.str));

    /* Create temporary file name */
    if ((fd = create_temp_file(temp_file_path, getenv("MYSQLTEST_VARDIR"),
                               "tmp", O_CREAT | O_RDWR, MYF(MY_WME))) < 0)
      die("Failed to create temporary file for perl command");
    my_close(fd, MYF(0));

    /* Compatibility for Perl 5.24 and newer. */
    string script = "push @INC, \".\";\n";
    script.append(ds_script.str, ds_script.length);

    str_to_file(temp_file_path, &script[0], script.size());

    /* Format the "perl <filename>" command */
    snprintf(buf, sizeof(buf), "perl %s", temp_file_path);

    if (!(res_file = popen(buf, "r")) && command->abort_on_error)
      die("popen(\"%s\", \"r\") failed", buf);

    while (fgets(buf, sizeof(buf), res_file)) {
      if (disable_result_log) {
        buf[strlen(buf) - 1] = 0;
        DBUG_PRINT("exec_result", ("%s", buf));
      } else {
        replace_dynstr_append(&ds_res, buf);
      }
    }
    error = pclose(res_file);

    /* Remove the temporary file, but keep it if perl failed */
    if (!error) my_delete(temp_file_path, MYF(0));

    /* Check for error code that indicates perl could not be started */
    int exstat = WEXITSTATUS(error);
#ifdef _WIN32
    if (exstat == 1) /* Text must begin 'perl not found' as mtr looks for it */
      abort_not_supported_test("perl not found in path or did not start");
#else
    if (exstat == 127) abort_not_supported_test("perl not found in path");
#endif
    else
      handle_command_error(command, exstat);
  }
  dynstr_free(&ds_delimiter);
  DBUG_VOID_RETURN;
}

/*
  Print the content between echo and <delimiter> to result file.
  Evaluate all variables in the string before printing, allow
  for variable names to be escaped using \

  SYNOPSIS
  do_echo()
  command  called command

  DESCRIPTION
  echo text
  Print the text after echo until end of command to result file

  echo $<var_name>
  Print the content of the variable <var_name> to result file

  echo Some text $<var_name>
  Print "Some text" plus the content of the variable <var_name> to
  result file

  echo Some text \$<var_name>
  Print "Some text" plus $<var_name> to result file
*/

static int do_echo(struct st_command *command) {
  DYNAMIC_STRING ds_echo;
  DBUG_ENTER("do_echo");

  init_dynamic_string(&ds_echo, "", command->query_len, 256);
  do_eval(&ds_echo, command->first_argument, command->end, false);
  dynstr_append_mem(&ds_res, ds_echo.str, ds_echo.length);
  dynstr_append_mem(&ds_res, "\n", 1);
  dynstr_free(&ds_echo);
  command->last_argument = command->end;
  DBUG_RETURN(0);
}

static void do_wait_for_slave_to_stop(
    struct st_command *c MY_ATTRIBUTE((unused))) {
  static int SLAVE_POLL_INTERVAL = 300000;
  MYSQL *mysql = &cur_con->mysql;
  for (;;) {
    MYSQL_RES *res = NULL;
    MYSQL_ROW row;
    int done;

    if (mysql_query(
            mysql,
            "SELECT 'Slave_running' as Variable_name,"
            " IF(count(*)>0,'ON','OFF') as Value FROM"
            " performance_schema.replication_applier_status ras,"
            "performance_schema.replication_connection_status rcs WHERE "
            "ras.SERVICE_STATE='ON' AND rcs.SERVICE_STATE='ON'") ||
        !(res = mysql_store_result(mysql)))

      die("Query failed while probing slave for stop: %s", mysql_error(mysql));

    if (!(row = mysql_fetch_row(res)) || !row[1]) {
      mysql_free_result(res);
      die("Strange result from query while probing slave for stop");
    }
    done = !strcmp(row[1], "OFF");
    mysql_free_result(res);
    if (done) break;
    my_sleep(SLAVE_POLL_INTERVAL);
  }
  return;
}

static void do_sync_with_master2(struct st_command *command, long offset) {
  MYSQL_RES *res;
  MYSQL_ROW row;
  MYSQL *mysql = &cur_con->mysql;
  char query_buf[FN_REFLEN + 128];
  int timeout = 300; /* seconds */

  if (!master_pos.file[0])
    die("Calling 'sync_with_master' without calling 'save_master_pos'");

  sprintf(query_buf, "select master_pos_wait('%s', %ld, %d)", master_pos.file,
          master_pos.pos + offset, timeout);

  if (mysql_query(mysql, query_buf))
    die("failed in '%s': %d: %s", query_buf, mysql_errno(mysql),
        mysql_error(mysql));

  if (!(res = mysql_store_result(mysql)))
    die("mysql_store_result() returned NULL for '%s'", query_buf);
  if (!(row = mysql_fetch_row(res))) {
    mysql_free_result(res);
    die("empty result in %s", query_buf);
  }

  int result = -99;
  const char *result_str = row[0];
  if (result_str) result = atoi(result_str);

  mysql_free_result(res);

  if (!result_str || result < 0) {
    /* master_pos_wait returned NULL or < 0 */
    show_query(mysql, "SHOW MASTER STATUS");
    show_query(mysql, "SHOW SLAVE STATUS");
    show_query(mysql, "SHOW PROCESSLIST");
    fprintf(stderr, "analyze: sync_with_master\n");

    if (!result_str) {
      /*
        master_pos_wait returned NULL. This indicates that
        slave SQL thread is not started, the slave's master
        information is not initialized, the arguments are
        incorrect, or an error has occured
      */
      die("%.*s failed: '%s' returned NULL "
          "indicating slave SQL thread failure",
          static_cast<int>(command->first_word_len), command->query, query_buf);
    }

    if (result == -1)
      die("%.*s failed: '%s' returned -1 "
          "indicating timeout after %d seconds",
          static_cast<int>(command->first_word_len), command->query, query_buf,
          timeout);
    else
      die("%.*s failed: '%s' returned unknown result :%d",
          static_cast<int>(command->first_word_len), command->query, query_buf,
          result);
  }

  return;
}

static void do_sync_with_master(struct st_command *command) {
  long offset = 0;
  char *p = command->first_argument;
  const char *offset_start = p;
  if (*offset_start) {
    for (; my_isdigit(charset_info, *p); p++) offset = offset * 10 + *p - '0';

    if (*p && !my_isspace(charset_info, *p))
      die("Invalid integer argument \"%s\"", offset_start);
    command->last_argument = p;
  }
  do_sync_with_master2(command, offset);
  return;
}

/*
  Wait for ndb binlog injector to be up-to-date with all changes
  done on the local mysql server
*/

static void ndb_wait_for_binlog_injector(void) {
  MYSQL_RES *res;
  MYSQL_ROW row;
  MYSQL *mysql = &cur_con->mysql;
  const char *query;
  ulong have_ndbcluster;
  if (mysql_query(mysql, query =
                             "select count(*) from information_schema.engines"
                             "  where engine = 'ndbcluster' and"
                             "        support in ('YES', 'DEFAULT')"))
    die("'%s' failed: %d %s", query, mysql_errno(mysql), mysql_error(mysql));
  if (!(res = mysql_store_result(mysql)))
    die("mysql_store_result() returned NULL for '%s'", query);
  if (!(row = mysql_fetch_row(res)))
    die("Query '%s' returned empty result", query);

  have_ndbcluster = strcmp(row[0], "1") == 0;
  mysql_free_result(res);

  if (!have_ndbcluster) {
    return;
  }

  ulonglong start_epoch = 0, handled_epoch = 0, latest_trans_epoch = 0,
            latest_handled_binlog_epoch = 0, start_handled_binlog_epoch = 0;
  const int WaitSeconds = 150;

  int count = 0;
  int do_continue = 1;
  while (do_continue) {
    const char binlog[] = "binlog";
    const char latest_trans_epoch_str[] = "latest_trans_epoch=";
    const char latest_handled_binlog_epoch_str[] =
        "latest_handled_binlog_epoch=";
    if (count) my_sleep(100 * 1000); /* 100ms */

    if (mysql_query(mysql, query = "show engine ndb status"))
      die("failed in '%s': %d %s", query, mysql_errno(mysql),
          mysql_error(mysql));
    if (!(res = mysql_store_result(mysql)))
      die("mysql_store_result() returned NULL for '%s'", query);
    while ((row = mysql_fetch_row(res))) {
      if (strcmp(row[1], binlog) == 0) {
        const char *status = row[2];

        /* latest_trans_epoch */
        while (*status && strncmp(status, latest_trans_epoch_str,
                                  sizeof(latest_trans_epoch_str) - 1))
          status++;
        if (*status) {
          status += sizeof(latest_trans_epoch_str) - 1;
          latest_trans_epoch = my_strtoull(status, (char **)0, 10);
        } else
          die("result does not contain '%s' in '%s'", latest_trans_epoch_str,
              query);

        /* latest_handled_binlog */
        while (*status && strncmp(status, latest_handled_binlog_epoch_str,
                                  sizeof(latest_handled_binlog_epoch_str) - 1))
          status++;
        if (*status) {
          status += sizeof(latest_handled_binlog_epoch_str) - 1;
          latest_handled_binlog_epoch = my_strtoull(status, (char **)0, 10);
        } else
          die("result does not contain '%s' in '%s'",
              latest_handled_binlog_epoch_str, query);

        if (count == 0) {
          start_epoch = latest_trans_epoch;
          start_handled_binlog_epoch = latest_handled_binlog_epoch;
        }
        break;
      }
    }
    if (!row) die("result does not contain '%s' in '%s'", binlog, query);
    if (latest_handled_binlog_epoch > handled_epoch) count = 0;
    handled_epoch = latest_handled_binlog_epoch;
    count++;
    if (latest_handled_binlog_epoch >= start_epoch)
      do_continue = 0;
    else if (count > (WaitSeconds * 10)) {
      die("do_save_master_pos() timed out after %u s waiting for "
          "last committed epoch to be applied by the "
          "Ndb binlog injector.  "
          "Ndb epoch %llu/%llu to be handled.  "
          "Last handled epoch : %llu/%llu.  "
          "First handled epoch : %llu/%llu.",
          WaitSeconds, start_epoch >> 32, start_epoch & 0xffffffff,
          latest_handled_binlog_epoch >> 32,
          latest_handled_binlog_epoch & 0xffffffff,
          start_handled_binlog_epoch >> 32,
          start_handled_binlog_epoch & 0xffffffff);
    }

    mysql_free_result(res);
  }
}

static int do_save_master_pos() {
  MYSQL_RES *res;
  MYSQL_ROW row;
  MYSQL *mysql = &cur_con->mysql;
  const char *query;
  DBUG_ENTER("do_save_master_pos");
  /*
    when ndb binlog is on, this call will wait until last updated epoch
    (locally in the mysqld) has been received into the binlog
  */
  ndb_wait_for_binlog_injector();

  if (mysql_query(mysql, query = "show master status"))
    die("failed in 'show master status': %d %s", mysql_errno(mysql),
        mysql_error(mysql));

  if (!(res = mysql_store_result(mysql)))
    die("mysql_store_result() retuned NULL for '%s'", query);
  if (!(row = mysql_fetch_row(res))) die("empty result in show master status");
  my_stpnmov(master_pos.file, row[0], sizeof(master_pos.file) - 1);
  master_pos.pos = strtoul(row[1], (char **)0, 10);
  mysql_free_result(res);
  DBUG_RETURN(0);
}

/*
  Check if a variable name is valid or not.

  SYNOPSIS
  check_variable_name()
  var_name     - pointer to the beginning of variable name
  var_name_end - pointer to the end of variable name
  dollar_flag  - flag to check whether variable name should start with '$'
*/
static void check_variable_name(const char *var_name, const char *var_name_end,
                                const bool dollar_flag) {
  char save_var_name[MAX_VAR_NAME_LENGTH];
  strmake(save_var_name, var_name, (var_name_end - var_name));

  // Check if variable name should start with '$'
  if (!dollar_flag && (*var_name != '$'))
    die("Variable name '%s' should start with '$'", save_var_name);

  if (*var_name == '$') var_name++;

  // Check if variable name exists or not
  if (var_name == var_name_end) die("Missing variable name.");

  // Check for non alphanumeric character(s) in variable name
  while ((var_name != var_name_end) && my_isvar(charset_info, *var_name))
    var_name++;

  if (var_name != var_name_end)
    die("Invalid variable name '%s'", save_var_name);
}

/*
  Check if the pointer points to an operator.

  SYNOPSIS
  is_operator()
  op - character pointer to mathematical expression
*/
static bool is_operator(char *op) {
  if (*op == '+')
    return true;
  else if (*op == '-')
    return true;
  else if (*op == '*')
    return true;
  else if (*op == '/')
    return true;
  else if (*op == '%')
    return true;
  else if (*op == '&' && *(op + 1) == '&')
    return true;
  else if (*op == '|' && *(op + 1) == '|')
    return true;
  else if (*op == '&')
    return true;
  else if (*op == '|')
    return true;
  else if (*op == '^')
    return true;
  else if (*op == '>' && *(op + 1) == '>')
    return true;
  else if (*op == '<' && *(op + 1) == '<')
    return true;

  return false;
}

/*
  Perform basic mathematical operation.

  SYNOPSIS
  do_expr()
  command - command handle

  DESCRIPTION
  expr $<var_name>= <operand1> <operator> <operand2>
  Perform basic mathematical operation and store the result
  in a variable($<var_name>). Both <operand1> and <operand2>
  should be valid MTR variables.

  'expr' command supports only binary operators that operates
  on two operands and manipulates them to return a result.

  Following mathematical operators are supported.
  1 Arithmetic Operators
    1.1 Addition
    1.2 Subtraction
    1.3 Multiplication
    1.4 Division
    1.5 Modulo

  2 Logical Operators
    2.1 Logical AND
    2.2 Logical OR

  3 Bitwise Operators
    3.1 Binary AND
    3.2 Binary OR
    3.3 Binary XOR
    3.4 Binary Left Shift
    3.5 Binary Right Shift

  NOTE
  1. Non-integer operand is truncated to integer value for operations
     that dont support non-integer operand.
  2. If the result is an infinite value, then expr command will return
     'inf' keyword to indicate the result is infinity.
  3. Division by 0 will result in an infinite value and expr command
     will return 'inf' keyword to indicate the result is infinity.
*/
static void do_expr(struct st_command *command) {
  DBUG_ENTER("do_expr");

  char *p = command->first_argument;
  if (!*p) die("Missing arguments to expr command.");

  // Find <var_name>
  char *var_name = p;
  while (*p && (*p != '=') && !my_isspace(charset_info, *p)) p++;
  char *var_name_end = p;
  check_variable_name(var_name, var_name_end, 1);

  // Skip spaces between <var_name> and '='
  while (my_isspace(charset_info, *p)) p++;

  if (*p++ != '=') die("Missing assignment operator in expr command.");

  // Skip spaces after '='
  while (*p && my_isspace(charset_info, *p)) p++;

  // Save the mathematical expression in a variable
  const char *expr = p;

  // First operand in the expression
  char *operand_name = p;
  while (*p && !is_operator(p) && !my_isspace(charset_info, *p)) p++;
  const char *operand_name_end = p;
  check_variable_name(operand_name, operand_name_end, 0);
  VAR *v1 = var_get(operand_name, &operand_name_end, 0, 0);

  double operand1;
  if ((my_isdigit(charset_info, *v1->str_val)) ||
      ((*v1->str_val == '-') && my_isdigit(charset_info, *(v1->str_val + 1))))
    operand1 = strtod(v1->str_val, NULL);
  else
    die("Undefined/invalid first operand '$%s' in expr command.", v1->name);

  // Skip spaces after the first operand
  while (*p && my_isspace(charset_info, *p)) p++;

  // Extract the operator
  char *operator_start = p;
  while (*p && (*p != '$') &&
         !(my_isspace(charset_info, *p) || my_isvar(charset_info, *p)))
    p++;

  char math_operator[3];
  strmake(math_operator, operator_start, (p - operator_start));
  if (!strlen(math_operator))
    die("Missing mathematical operator in expr command.");

  // Skip spaces after the operator
  while (*p && my_isspace(charset_info, *p)) p++;

  // Second operand in the expression
  operand_name = p;
  while (*p && !my_isspace(charset_info, *p)) p++;
  operand_name_end = p;
  check_variable_name(operand_name, operand_name_end, 0);
  VAR *v2 = var_get(operand_name, &operand_name_end, 0, 0);

  double operand2;
  if ((my_isdigit(charset_info, *v2->str_val)) ||
      ((*v2->str_val == '-') && my_isdigit(charset_info, *(v2->str_val + 1))))
    operand2 = strtod(v2->str_val, NULL);
  else
    die("Undefined/invalid second operand '$%s' in expr command.", v2->name);

  // Skip spaces at the end
  while (*p && my_isspace(charset_info, *p)) p++;

  // Check for any spurious text after the second operand
  if (*p) die("Invalid mathematical expression '%s' in expr command.", expr);

  double result;
  // Arithmetic Operators
  if (!strcmp(math_operator, "+"))
    result = operand1 + operand2;
  else if (!strcmp(math_operator, "-"))
    result = operand1 - operand2;
  else if (!strcmp(math_operator, "*"))
    result = operand1 * operand2;
  else if (!strcmp(math_operator, "/"))
    result = operand1 / operand2;
  else if (!strcmp(math_operator, "%"))
    result = (int)operand1 % (int)operand2;
  // Logical Operators
  else if (!strcmp(math_operator, "&&"))
    result = operand1 && operand2;
  else if (!strcmp(math_operator, "||"))
    result = operand1 || operand2;
  // Bitwise Operators
  else if (!strcmp(math_operator, "&"))
    result = (int)operand1 & (int)operand2;
  else if (!strcmp(math_operator, "|"))
    result = (int)operand1 | (int)operand2;
  else if (!strcmp(math_operator, "^"))
    result = (int)operand1 ^ (int)operand2;
  else if (!strcmp(math_operator, ">>"))
    result = (int)operand1 >> (int)operand2;
  else if (!strcmp(math_operator, "<<"))
    result = (int)operand1 << (int)operand2;
  else
    die("Invalid operator '%s' in expr command", math_operator);

  char buf[128];
  size_t result_len;
  // Check if result is an infinite value
  if (!std::isinf(result)) {
    const char *format = (result < 1e10 && result > -1e10) ? "%f" : "%g";
    result_len = snprintf(buf, sizeof(buf), format, result);
  } else
    // Print 'inf' if result is an infinite value
    result_len = snprintf(buf, sizeof(buf), "%s", "inf");

  if (result < 1e10 && result > -1e10) {
    /*
      Remove the trailing 0's i.e 2.0000000 need to be represented
      as 2 for consistency, 2.0010000 also becomes 2.001.
    */
    while (buf[result_len - 1] == '0') result_len--;

    // Remove trailing '.' if exists
    if (buf[result_len - 1] == '.') result_len--;
  }

  var_set(var_name, var_name_end, buf, buf + result_len);
  command->last_argument = command->end;
  DBUG_VOID_RETURN;
}

/*
  Assign the variable <var_name> with <var_val>

  SYNOPSIS
  do_let()
  query	called command

  DESCRIPTION
  let $<var_name>=<var_val><delimiter>

  <var_name>  - is the string string found between the $ and =
  <var_val>   - is the content between the = and <delimiter>, it may span
  multiple line and contain any characters except <delimiter>
  <delimiter> - is a string containing of one or more chars, default is ;

  RETURN VALUES
  Program will die if error detected
*/

static void do_let(struct st_command *command) {
  char *p = command->first_argument;
  char *var_name, *var_name_end;
  DYNAMIC_STRING let_rhs_expr;
  DBUG_ENTER("do_let");

  init_dynamic_string(&let_rhs_expr, "", 512, 2048);

  /* Find <var_name> */
  if (!*p) die("Missing arguments to let");
  var_name = p;
  while (*p && (*p != '=') && !my_isspace(charset_info, *p)) p++;
  var_name_end = p;
  if (var_name == var_name_end ||
      (var_name + 1 == var_name_end && *var_name == '$'))
    die("Missing variable name in let");
  while (my_isspace(charset_info, *p)) p++;
  if (*p++ != '=') die("Missing assignment operator in let");

  /* Find start of <var_val> */
  while (*p && my_isspace(charset_info, *p)) p++;

  do_eval(&let_rhs_expr, p, command->end, false);

  command->last_argument = command->end;
  /* Assign var_val to var_name */
  var_set(var_name, var_name_end, let_rhs_expr.str,
          (let_rhs_expr.str + let_rhs_expr.length));
  dynstr_free(&let_rhs_expr);
  revert_properties();
  DBUG_VOID_RETURN;
}

/*
  Sleep the number of specified seconds

  SYNOPSIS
  do_sleep()
  q	       called command
  real_sleep   use the value from opt_sleep as number of seconds to sleep
               if real_sleep is false

  DESCRIPTION
  sleep <seconds>
  real_sleep <seconds>

  The difference between the sleep and real_sleep commands is that sleep
  uses the delay from the --sleep command-line option if there is one.
  (If the --sleep option is not given, the sleep command uses the delay
  specified by its argument.) The real_sleep command always uses the
  delay specified by its argument.  The logic is that sometimes delays are
  cpu-dependent, and --sleep can be used to set this delay.  real_sleep is
  used for cpu-independent delays.
*/

static int do_sleep(struct st_command *command, bool real_sleep) {
  int error = 0;
  char *sleep_start, *sleep_end;
  double sleep_val;
  char *p;
  static DYNAMIC_STRING ds_sleep;
  const struct command_arg sleep_args[] = {{"sleep_delay", ARG_STRING, true,
                                            &ds_sleep,
                                            "Number of seconds to sleep."}};
  check_command_args(command, command->first_argument, sleep_args,
                     sizeof(sleep_args) / sizeof(struct command_arg), ' ');

  p = ds_sleep.str;
  sleep_end = ds_sleep.str + ds_sleep.length;
  while (my_isspace(charset_info, *p)) p++;
  if (!*p)
    die("Missing argument to %.*s", static_cast<int>(command->first_word_len),
        command->query);
  sleep_start = p;
  /* Check that arg starts with a digit, not handled by my_strtod */
  if (!my_isdigit(charset_info, *sleep_start))
    die("Invalid argument to %.*s \"%s\"",
        static_cast<int>(command->first_word_len), command->query, sleep_start);
  sleep_val = my_strtod(sleep_start, &sleep_end, &error);
  check_eol_junk_line(sleep_end);
  if (error)
    die("Invalid argument to %.*s \"%s\"",
        static_cast<int>(command->first_word_len), command->query,
        command->first_argument);
  dynstr_free(&ds_sleep);

  /* Fixed sleep time selected by --sleep option */
  if (opt_sleep >= 0 && !real_sleep) sleep_val = opt_sleep;

  DBUG_PRINT("info", ("sleep_val: %f", sleep_val));
  if (sleep_val) my_sleep((ulong)(sleep_val * 1000000L));
  return 0;
}

static void do_set_charset(struct st_command *command) {
  char *charset_name = command->first_argument;
  char *p;

  if (!charset_name || !*charset_name)
    die("Missing charset name in 'character_set'");
  /* Remove end space */
  p = charset_name;
  while (*p && !my_isspace(charset_info, *p)) p++;
  if (*p) *p++ = 0;
  command->last_argument = p;
  charset_info =
      get_charset_by_csname(charset_name, MY_CS_PRIMARY, MYF(MY_WME));
  if (!charset_info)
    abort_not_supported_test("Test requires charset '%s'", charset_name);
}

/*
  Run query and return one field in the result set from the
  first row and <column>
*/

static int query_get_string(MYSQL *mysql, const char *query, int column,
                            std::string *ds) {
  MYSQL_RES *res = NULL;
  MYSQL_ROW row;

  if (mysql_query(mysql, query))
    die("'%s' failed: %d %s", query, mysql_errno(mysql), mysql_error(mysql));
  if ((res = mysql_store_result(mysql)) == NULL)
    die("Failed to store result: %d %s", mysql_errno(mysql),
        mysql_error(mysql));

  if ((row = mysql_fetch_row(res)) == NULL) {
    mysql_free_result(res);
    ds = 0;
    return 1;
  }
  ds->assign(row[column] ? row[column] : "NULL");
  mysql_free_result(res);
  return 0;
}

/**
  A wrapper around kill call that prints diagnostics if the call failed with
  any other error than ESRCH.

  @param pid    Process id
  @param sig    Signal to send to process
  @return The return value of kill call
*/
static int my_kill(int pid, int sig)
{
  const int result= kill(pid, sig);
  if (result == -1 && errno != ESRCH)
  {
    log_msg("kill(%d, %d) returned errno %d (%s)", pid, sig, errno,
            strerror(errno));
  }
  return result;
}

/**
  Check if process is active.

  @param pid  Process id.

  @return true if process is active, false otherwise.
*/
static bool is_process_active(int pid) {
#ifdef _WIN32
  DWORD exit_code;
  HANDLE proc;
  proc = OpenProcess(PROCESS_QUERY_INFORMATION, false, pid);
  if (proc == NULL) return false; /* Process could not be found. */

  if (!GetExitCodeProcess(proc, &exit_code)) exit_code = 0;

  CloseHandle(proc);
  if (exit_code != STILL_ACTIVE)
    return false; /* Error or process has terminated. */

  return true;
#else
  return (my_kill(pid, 0) == 0);
#endif
}

/**
  kill process.

  @param pid  Process id.

  @return true if process is terminated, false otherwise.
*/
static bool kill_process(int pid) {
  bool killed = true;
#ifdef _WIN32
  HANDLE proc;
  proc = OpenProcess(PROCESS_TERMINATE, false, pid);
  if (proc == NULL) return true; /* Process could not be found. */

  if (!TerminateProcess(proc, 201)) killed = false;

  CloseHandle(proc);
#else
<<<<<<< HEAD
  killed = (kill(pid, SIGKILL) == 0);
=======
  killed= (my_kill(pid, SIGKILL) == 0);
>>>>>>> 333b4508
#endif
  return killed;
}

/**
  Abort process.

  @param pid  Process id.
  @param path Path to create minidump file in.
*/
static void abort_process(int pid, const char *path MY_ATTRIBUTE((unused))) {
#ifdef _WIN32
  HANDLE proc;
  proc = OpenProcess(PROCESS_ALL_ACCESS, false, pid);
  verbose_msg("Aborting pid %d (handle: %p)\n", pid, proc);
  if (proc != NULL) {
    char name[FN_REFLEN], *end;
    BOOL is_debugged;

    if (path) {
      /* Append mysqld.<pid>.dmp to the path. */
      strncpy(name, path, sizeof(name) - 1);
      name[sizeof(name) - 1] = '\0';
      end = name + strlen(name);
      /* Make sure "/mysqld.nnnnnnnnnn.dmp" fits */
      if ((end - name) < (sizeof(name) - 23)) {
        if (!is_directory_separator(end[-1])) {
          end[0] = FN_LIBCHAR2;  // datadir path normally uses '/'.
          end++;
        }
        snprintf(end, sizeof(name) + name - end - 1, "mysqld.%d.dmp", pid);

        verbose_msg("Creating minidump.\n");
        my_create_minidump(name, proc, pid);
      } else
        die("Path too long for creating minidump!\n");
    }
    /* If running in a debugger, send a break, otherwise terminate. */
    if (CheckRemoteDebuggerPresent(proc, &is_debugged) && is_debugged) {
      if (!DebugBreakProcess(proc)) {
        DWORD err = GetLastError();
        verbose_msg("DebugBreakProcess failed: %d\n", err);
      } else
        verbose_msg("DebugBreakProcess succeeded!\n");
      CloseHandle(proc);
    } else {
      CloseHandle(proc);
      (void)kill_process(pid);
    }
  } else {
    DWORD err = GetLastError();
    verbose_msg("OpenProcess failed: %d\n", err);
  }
#else
  log_msg("shutdown_server timeout exceeded, SIGABRT set to the server PID %d",
          pid);
  my_kill(pid, SIGABRT);
#endif
}

/**
  Shutdown or kill the server.
  If timeout is set to 0 the server is killed/terminated
  immediately. Otherwise the shutdown command is first sent
  and then it waits for the server to terminate within
  @<timeout@> seconds. If it has not terminated before @<timeout@>
  seconds the command will fail.

  @note Currently only works with local server

  @param command  Optionally including a timeout else the
  default of 60 seconds is used.
*/

<<<<<<< HEAD
static void do_shutdown_server(struct st_command *command) {
  long timeout = 60;
  int pid, error = 0;
=======
void do_shutdown_server(struct st_command *command)
{
  long timeout=600;
  int pid, error= 0;
>>>>>>> 333b4508
  std::string ds_file_name;
  MYSQL *mysql = &cur_con->mysql;
  static DYNAMIC_STRING ds_timeout;
  const struct command_arg shutdown_args[] = {
      {"timeout", ARG_STRING, false, &ds_timeout,
       "Timeout before killing server"}};
  DBUG_ENTER("do_shutdown_server");

  check_command_args(command, command->first_argument, shutdown_args,
                     sizeof(shutdown_args) / sizeof(struct command_arg), ' ');

  if (ds_timeout.length) {
    char *endptr;
    timeout = strtol(ds_timeout.str, &endptr, 10);
    if (*endptr != '\0')
      die("Illegal argument for timeout: '%s'", ds_timeout.str);
  }
  dynstr_free(&ds_timeout);

  /* Get the servers pid_file name and use it to read pid */
  if (query_get_string(mysql, "SHOW VARIABLES LIKE 'pid_file'", 1,
                       &ds_file_name))
    die("Failed to get pid_file from server");

  /* Read the pid from the file */
  {
    int fd;
    char buff[32];

    if ((fd = my_open(ds_file_name.c_str(), O_RDONLY, MYF(0))) < 0)
      die("Failed to open file '%s'", ds_file_name.c_str());

    if (my_read(fd, (uchar *)&buff, sizeof(buff), MYF(0)) <= 0) {
      my_close(fd, MYF(0));
      die("pid file was empty");
    }
    my_close(fd, MYF(0));

    pid = atoi(buff);
    if (pid == 0) die("Pidfile didn't contain a valid number");
  }
  DBUG_PRINT("info", ("Got pid %d", pid));

  if (timeout) {
    /* Check if we should generate a minidump on timeout. */
    if (query_get_string(mysql, "SHOW VARIABLES LIKE 'core_file'", 1,
                         &ds_file_name) ||
        strcmp("ON", ds_file_name.c_str())) {
    } else {
      /* Get the data dir and use it as path for a minidump if needed. */
      if (query_get_string(mysql, "SHOW VARIABLES LIKE 'datadir'", 1,
                           &ds_file_name))
        die("Failed to get datadir from server");
    }

    /* Tell server to shutdown if timeout > 0. */
    if (timeout > 0 && mysql_query(mysql, "shutdown")) {
      error = 1; /* Failed to issue shutdown command. */
      goto end;
    }

    /* Check that server dies */
    do {
      if (!is_process_active(pid)) {
        DBUG_PRINT("info", ("Process %d does not exist anymore", pid));
        goto end;
      }
      if (timeout > 0) {
        DBUG_PRINT("info", ("Sleeping, timeout: %ld", timeout));
        my_sleep(1000000L);
      }
    } while (timeout-- > 0);
    error = 2;
    /*
      Abort to make it easier to find the hang/problem.
    */
    abort_process(pid, ds_file_name.c_str());
  } else /* timeout == 0 */
  {
    /* Kill the server */
    DBUG_PRINT("info", ("Killing server, pid: %d", pid));
    /*
      kill_process can fail (bad privileges, non existing process on *nix etc),
      so also check if the process is active before setting error.
    */
    if (!kill_process(pid) && is_process_active(pid)) error = 3;
  }

end:
  if (error) handle_command_error(command, error);
  DBUG_VOID_RETURN;
}

uint get_errcode_from_name(char *error_name, char *error_end) {
  /* SQL error as string */
  st_error *e = global_error_names;

  DBUG_ENTER("get_errcode_from_name");
  DBUG_PRINT("enter", ("error_name: %s", error_name));

  /* Loop through the array of known error names */
  for (; e->name; e++) {
    /*
      If we get a match, we need to check the length of the name we
      matched against in case it was longer than what we are checking
      (as in ER_WRONG_VALUE vs. ER_WRONG_VALUE_COUNT).
    */
    if (!strncmp(error_name, e->name, (int)(error_end - error_name)) &&
        (uint)strlen(e->name) == (uint)(error_end - error_name)) {
      DBUG_RETURN(e->code);
    }
  }
  if (!e->name) die("Unknown SQL error name '%s'", error_name);
  DBUG_RETURN(0);
}

const char *get_errname_from_code(uint error_code) {
  st_error *e = global_error_names;

  DBUG_ENTER("get_errname_from_code");
  DBUG_PRINT("enter", ("error_code: %d", error_code));

  if (!error_code) {
    DBUG_RETURN("");
  }
  for (; e->name; e++) {
    if (e->code == error_code) {
      DBUG_RETURN(e->name);
    }
  }
  /* Apparently, errors without known names may occur */
  DBUG_RETURN("<Unknown>");
}

static void do_get_errcodes(struct st_command *command) {
  struct st_match_err *to = saved_expected_errors.err;
  char *p = command->first_argument;
  uint count = 0;
  char *next;

  DBUG_ENTER("do_get_errcodes");

  if (!*p) die("Missing argument(s) to 'error'");

  do {
    char *end;

    /* Skip leading spaces */
    while (*p && *p == ' ') p++;

    /* Find end */
    end = p;
    while (*end && *end != ',' && *end != ' ') end++;

    next = end;

    /* code to handle variables passed to mysqltest */
    if (*p == '$') {
      const char *fin = NULL;
      VAR *var = var_get(p, &fin, 0, 0);
      p = var->str_val;
      end = p + var->str_val_len;
    }

    if (*p == 'S') {
      char *to_ptr = to->code.sqlstate;

      /*
        SQLSTATE string
        - Must be SQLSTATE_LENGTH long
        - May contain only digits[0-9] and _uppercase_ letters
      */
      p++; /* Step past the S */
      if ((end - p) != SQLSTATE_LENGTH)
        die("The sqlstate must be exactly %d chars long", SQLSTATE_LENGTH);

      /* Check sqlstate string validity */
      while (*p && p < end) {
        if (my_isdigit(charset_info, *p) || my_isupper(charset_info, *p))
          *to_ptr++ = *p++;
        else
          die("The sqlstate may only consist of digits[0-9] "
              "and _uppercase_ letters");
      }

      *to_ptr = 0;
      to->type = ERR_SQLSTATE;
      DBUG_PRINT("info", ("ERR_SQLSTATE: %s", to->code.sqlstate));
    } else if (*p == 's') {
      die("The sqlstate definition must start with an uppercase S");
    }
    /*
      Code to handle --error <error_string>
      Checking for both server error names as well as client error names.
    */
    else if (*p == 'E' || *p == 'C') {
      /* Error name string */

      DBUG_PRINT("info", ("Error name: %s", p));
      to->code.errnum = get_errcode_from_name(p, end);
      to->type = ERR_ERRNO;
      DBUG_PRINT("info", ("ERR_ERRNO: %d", to->code.errnum));
    } else if (*p == 'e' || *p == 'c') {
      die("The error name definition must start with an uppercase E or C");
    } else {
      long val;
      char *start = p;
      /* Check that the string passed to str2int only contain digits */
      while (*p && p != end) {
        if (!my_isdigit(charset_info, *p))
          die("Invalid argument to error: '%s' - "
              "the errno may only consist of digits[0-9]",
              command->first_argument);
        p++;
      }

      /* Convert the sting to int */
      if (!str2int(start, 10, (long)INT_MIN, (long)INT_MAX, &val))
        die("Invalid argument to error: '%s'", command->first_argument);

      to->code.errnum = (uint)val;
      to->type = ERR_ERRNO;
      DBUG_PRINT("info", ("ERR_ERRNO: %d", to->code.errnum));
    }
    to++;
    count++;

    if (count >=
        (sizeof(saved_expected_errors.err) / sizeof(struct st_match_err)))
      die("Too many errorcodes specified");

    /* Set pointer to the end of the last error code */
    p = next;

    /* Find next ',' */
    while (*p && *p != ',') p++;

    if (*p) p++; /* Step past ',' */

  } while (*p);

  command->last_argument = p;
  to->type = ERR_EMPTY; /* End of data */

  DBUG_PRINT("info", ("Expected errors: %d", count));
  saved_expected_errors.count = count;
  DBUG_VOID_RETURN;
}

/*
  Get a string;  Return ptr to end of string
  Strings may be surrounded by " or '

  If string is a '$variable', return the value of the variable.
*/

static char *get_string(char **to_ptr, char **from_ptr,
                        struct st_command *command) {
  char c, sep;
  char *to = *to_ptr, *from = *from_ptr, *start = to;
  DBUG_ENTER("get_string");

  /* Find separator */
  if (*from == '"' || *from == '\'')
    sep = *from++;
  else
    sep = ' '; /* Separated with space */

  for (; (c = *from); from++) {
    if (c == '\\' && from[1]) { /* Escaped character */
      /* We can't translate \0 -> ASCII 0 as replace can't handle ASCII 0 */
      switch (*++from) {
        case 'n':
          *to++ = '\n';
          break;
        case 't':
          *to++ = '\t';
          break;
        case 'r':
          *to++ = '\r';
          break;
        case 'b':
          *to++ = '\b';
          break;
        case 'Z': /* ^Z must be escaped on Win32 */
          *to++ = '\032';
          break;
        default:
          *to++ = *from;
          break;
      }
    } else if (c == sep) {
      if (c == ' ' || c != *++from) break; /* Found end of string */
      *to++ = c;                           /* Copy duplicated separator */
    } else
      *to++ = c;
  }
  if (*from != ' ' && *from) die("Wrong string argument in %s", command->query);

  while (my_isspace(charset_info, *from)) /* Point to next string */
    from++;

  *to = 0;          /* End of string marker */
  *to_ptr = to + 1; /* Store pointer to end */
  *from_ptr = from;

  /* Check if this was a variable */
  if (*start == '$') {
    const char *end = to;
    VAR *var = var_get(start, &end, 0, 1);
    if (var && to == (char *)end + 1) {
      DBUG_PRINT("info", ("var: '%s' -> '%s'", start, var->str_val));
      DBUG_RETURN(var->str_val); /* return found variable value */
    }
  }
  DBUG_RETURN(start);
}

static void set_reconnect(MYSQL *mysql, int val) {
  bool reconnect = val;
  DBUG_ENTER("set_reconnect");
  DBUG_PRINT("info", ("val: %d", val));
  mysql_options(mysql, MYSQL_OPT_RECONNECT, (char *)&reconnect);
  DBUG_VOID_RETURN;
}

/**
  Change the current connection to the given st_connection, and update
  $mysql_get_server_version and $CURRENT_CONNECTION accordingly.
*/
static void set_current_connection(struct st_connection *con) {
  cur_con = con;
  /* Update $mysql_get_server_version to that of current connection */
  var_set_int("$mysql_get_server_version",
              mysql_get_server_version(&con->mysql));
  /* Update $CURRENT_CONNECTION to the name of the current connection */
  var_set_string("$CURRENT_CONNECTION", con->name);
}

static void select_connection_name(const char *name) {
  DBUG_ENTER("select_connection_name");
  DBUG_PRINT("enter", ("name: '%s'", name));
  st_connection *con = find_connection_by_name(name);

  if (!con) die("connection '%s' not found in connection pool", name);

  set_current_connection(con);

  /* Connection logging if enabled */
  if (!disable_connect_log && !disable_query_log) {
    DYNAMIC_STRING *ds = &ds_res;

    dynstr_append_mem(ds, "connection ", 11);
    replace_dynstr_append(ds, name);
    dynstr_append_mem(ds, ";\n", 2);
  }

  DBUG_VOID_RETURN;
}

static void select_connection(struct st_command *command) {
  DBUG_ENTER("select_connection");
  static DYNAMIC_STRING ds_connection;
  const struct command_arg connection_args[] = {
      {"connection_name", ARG_STRING, true, &ds_connection,
       "Name of the connection that we switch to."}};
  check_command_args(command, command->first_argument, connection_args,
                     sizeof(connection_args) / sizeof(struct command_arg), ' ');

  DBUG_PRINT("info", ("changing connection: %s", ds_connection.str));
  select_connection_name(ds_connection.str);
  dynstr_free(&ds_connection);
  DBUG_VOID_RETURN;
}

static void do_close_connection(struct st_command *command) {
  DBUG_ENTER("close_connection");

  struct st_connection *con;
  static DYNAMIC_STRING ds_connection;
  const struct command_arg close_connection_args[] = {
      {"connection_name", ARG_STRING, true, &ds_connection,
       "Name of the connection to close."}};
  check_command_args(command, command->first_argument, close_connection_args,
                     sizeof(close_connection_args) / sizeof(struct command_arg),
                     ' ');

  DBUG_PRINT("enter", ("connection name: '%s'", ds_connection.str));

  if (!(con = find_connection_by_name(ds_connection.str)))
    die("connection '%s' not found in connection pool", ds_connection.str);

  DBUG_PRINT("info", ("Closing connection %s", con->name));
  if (command->type == Q_DIRTY_CLOSE) {
    if (con->mysql.net.vio) {
      vio_delete(con->mysql.net.vio);
      con->mysql.net.vio = 0;
      end_server(&con->mysql);
    }
  }
  if (con->stmt) mysql_stmt_close(con->stmt);
  con->stmt = 0;

  mysql_close(&con->mysql);

  if (con->util_mysql) mysql_close(con->util_mysql);
  con->util_mysql = 0;
  con->pending = false;

  my_free(con->name);

  /*
    When the connection is closed set name to "-closed_connection-"
    to make it possible to reuse the connection name.
  */
  if (!(con->name = my_strdup(PSI_NOT_INSTRUMENTED, "-closed_connection-",
                              MYF(MY_WME))))
    die("Out of memory");

  if (con == cur_con) {
    /* Current connection was closed */
    var_set_int("$mysql_get_server_version", 0xFFFFFFFF);
    var_set_string("$CURRENT_CONNECTION", con->name);
  }

  /* Connection logging if enabled */
  if (!disable_connect_log && !disable_query_log) {
    DYNAMIC_STRING *ds = &ds_res;

    dynstr_append_mem(ds, "disconnect ", 11);
    replace_dynstr_append(ds, ds_connection.str);
    dynstr_append_mem(ds, ";\n", 2);
  }

  dynstr_free(&ds_connection);
  DBUG_VOID_RETURN;
}

/*
  Connect to a server doing several retries if needed.

  SYNOPSIS
  safe_connect()
  con               - connection structure to be used
  host, user, pass, - connection parameters
  db, port, sock

  NOTE

  Sometimes in a test the client starts before
  the server - to solve the problem, we try again
  after some sleep if connection fails the first
  time

  This function will try to connect to the given server
  "opt_max_connect_retries" times and sleep "connection_retry_sleep"
  seconds between attempts before finally giving up.
  This helps in situation when the client starts
  before the server (which happens sometimes).
  It will only ignore connection errors during these retries.

*/

static void safe_connect(MYSQL *mysql, const char *name, const char *host,
                         const char *user, const char *pass, const char *db,
                         int port, const char *sock) {
  int failed_attempts = 0;

  DBUG_ENTER("safe_connect");

  verbose_msg(
      "Connecting to server %s:%d (socket %s) as '%s'"
      ", connection '%s', attempt %d ...",
      host, port, sock, user, name, failed_attempts);

  mysql_options(mysql, MYSQL_OPT_CONNECT_ATTR_RESET, 0);
  mysql_options4(mysql, MYSQL_OPT_CONNECT_ATTR_ADD, "program_name",
                 "mysqltest");
  mysql_options(mysql, MYSQL_OPT_CAN_HANDLE_EXPIRED_PASSWORDS,
                &can_handle_expired_passwords);
  while (
      !mysql_real_connect(mysql, host, user, pass, db, port, sock,
                          CLIENT_MULTI_STATEMENTS | CLIENT_REMEMBER_OPTIONS)) {
    /*
      Connect failed

      Only allow retry if this was an error indicating the server
      could not be contacted. Error code differs depending
      on protocol/connection type
    */

    if ((mysql_errno(mysql) == CR_CONN_HOST_ERROR ||
         mysql_errno(mysql) == CR_CONNECTION_ERROR ||
         mysql_errno(mysql) == CR_NAMEDPIPEOPEN_ERROR) &&
        failed_attempts < opt_max_connect_retries) {
      verbose_msg("Connect attempt %d/%d failed: %d: %s", failed_attempts,
                  opt_max_connect_retries, mysql_errno(mysql),
                  mysql_error(mysql));
      my_sleep(connection_retry_sleep);
    } else {
      if (failed_attempts > 0)
        die("Could not open connection '%s' after %d attempts: %d %s", name,
            failed_attempts, mysql_errno(mysql), mysql_error(mysql));
      else
        die("Could not open connection '%s': %d %s", name, mysql_errno(mysql),
            mysql_error(mysql));
    }
    failed_attempts++;
  }
  verbose_msg("... Connected.");
  DBUG_VOID_RETURN;
}

/*
  Connect to a server and handle connection errors in case they occur.

  SYNOPSIS
  connect_n_handle_errors()
  q                 - context of connect "query" (command)
  con               - connection structure to be used
  host, user, pass, - connection parameters
  db, port, sock

  DESCRIPTION
  This function will try to establish a connection to server and handle
  possible errors in the same manner as if "connect" was usual SQL-statement
  (If error is expected it will ignore it once it occurs and log the
  "statement" to the query log).
  Unlike safe_connect() it won't do several attempts.

  RETURN VALUES
  1 - Connected
  0 - Not connected

*/

static int connect_n_handle_errors(struct st_command *command, MYSQL *con,
                                   const char *host, const char *user,
                                   const char *pass, const char *db, int port,
                                   const char *sock) {
  DYNAMIC_STRING *ds;
  int failed_attempts = 0;

  ds = &ds_res;

  /* Only log if an error is expected */
  if (command->expected_errors.count > 0 && !disable_query_log) {
    /*
      Log the connect to result log
    */
    dynstr_append_mem(ds, "connect(", 8);
    replace_dynstr_append(ds, host);
    dynstr_append_mem(ds, ",", 1);
    replace_dynstr_append(ds, user);
    dynstr_append_mem(ds, ",", 1);
    replace_dynstr_append(ds, pass);
    dynstr_append_mem(ds, ",", 1);
    if (db) replace_dynstr_append(ds, db);
    dynstr_append_mem(ds, ",", 1);
    replace_dynstr_append_uint(ds, port);
    dynstr_append_mem(ds, ",", 1);
    if (sock) replace_dynstr_append(ds, sock);
    dynstr_append_mem(ds, ")", 1);
    dynstr_append_mem(ds, delimiter, delimiter_length);
    dynstr_append_mem(ds, "\n", 1);
  }
  /* Simlified logging if enabled */
  if (!disable_connect_log && !disable_query_log) {
    replace_dynstr_append(ds, command->query);
    dynstr_append_mem(ds, ";\n", 2);
  }

  mysql_options(con, MYSQL_OPT_CONNECT_ATTR_RESET, 0);
  mysql_options4(con, MYSQL_OPT_CONNECT_ATTR_ADD, "program_name", "mysqltest");
  mysql_options(con, MYSQL_OPT_CAN_HANDLE_EXPIRED_PASSWORDS,
                &can_handle_expired_passwords);
  while (!mysql_real_connect(con, host, user, pass, db, port, sock ? sock : 0,
                             CLIENT_MULTI_STATEMENTS)) {
    /*
      If we have used up all our connections check whether this
      is expected (by --error). If so, handle the error right away.
      Otherwise, give it some extra time to rule out race-conditions.
      If extra-time doesn't help, we have an unexpected error and
      must abort -- just proceeding to handle_error() when second
      and third chances are used up will handle that for us.

      There are various user-limits of which only max_user_connections
      and max_connections_per_hour apply at connect time. For the
      the second to create a race in our logic, we'd need a limits
      test that runs without a FLUSH for longer than an hour, so we'll
      stay clear of trying to work out which exact user-limit was
      exceeded.
    */

    if (((mysql_errno(con) == ER_TOO_MANY_USER_CONNECTIONS) ||
         (mysql_errno(con) == ER_USER_LIMIT_REACHED)) &&
        (failed_attempts++ < opt_max_connect_retries)) {
      int i;

      i = match_expected_error(command, mysql_errno(con), mysql_sqlstate(con));

      if (i >= 0) goto do_handle_error; /* expected error, handle */

      my_sleep(connection_retry_sleep); /* unexpected error, wait */
      continue;                         /* and give it 1 more chance */
    }

  do_handle_error:
    var_set_errno(mysql_errno(con));
    handle_error(command, mysql_errno(con), mysql_error(con),
                 mysql_sqlstate(con), ds);
    return 0; /* Not connected */
  }

  var_set_errno(0);
  handle_no_error(command);
  revert_properties();
  return 1; /* Connected */
}

/*
  Open a new connection to MySQL Server with the parameters
  specified. Make the new connection the current connection.

  SYNOPSIS
  do_connect()
  q	       called command

  DESCRIPTION
  connect(<name>,<host>,<user>,[<pass>,[<db>,[<port>,<sock>[<opts>]]]]);
  connect <name>,<host>,<user>,[<pass>,[<db>,[<port>,<sock>[<opts>]]]];

  <name> - name of the new connection
  <host> - hostname of server
  <user> - user to connect as
  <pass> - password used when connecting
  <db>   - initial db when connected
  <port> - server port
  <sock> - server socket
  <opts> - options to use for the connection
   * SSL - use SSL if available
   * COMPRESS - use compression if available
   * SHM - use shared memory if available
   * PIPE - use named pipe if available
   * SOCKET - use socket protocol
   * TCP - use tcp protocol
*/

static void do_connect(struct st_command *command) {
  int con_port = opt_port;
  char *con_options;
  bool con_ssl = 0, con_compress = 0;
  bool con_pipe = 0, con_shm = 0, con_cleartext_enable = 0;
  struct st_connection *con_slot;
#if defined(HAVE_OPENSSL)
  uint save_opt_ssl_mode = opt_ssl_mode;
#endif

  static DYNAMIC_STRING ds_connection_name;
  static DYNAMIC_STRING ds_host;
  static DYNAMIC_STRING ds_user;
  static DYNAMIC_STRING ds_password;
  static DYNAMIC_STRING ds_database;
  static DYNAMIC_STRING ds_port;
  static DYNAMIC_STRING ds_sock;
  static DYNAMIC_STRING ds_options;
  static DYNAMIC_STRING ds_default_auth;
  static DYNAMIC_STRING ds_shm;
  const struct command_arg connect_args[] = {
      {"connection name", ARG_STRING, true, &ds_connection_name,
       "Name of the connection"},
      {"host", ARG_STRING, true, &ds_host, "Host to connect to"},
      {"user", ARG_STRING, false, &ds_user, "User to connect as"},
      {"passsword", ARG_STRING, false, &ds_password,
       "Password used when connecting"},
      {"database", ARG_STRING, false, &ds_database,
       "Database to select after connect"},
      {"port", ARG_STRING, false, &ds_port, "Port to connect to"},
      {"socket", ARG_STRING, false, &ds_sock, "Socket to connect with"},
      {"options", ARG_STRING, false, &ds_options,
       "Options to use while connecting"},
      {"default_auth", ARG_STRING, false, &ds_default_auth,
       "Default authentication to use"}};

  DBUG_ENTER("do_connect");
  DBUG_PRINT("enter", ("connect: %s", command->first_argument));

  strip_parentheses(command);
  check_command_args(command, command->first_argument, connect_args,
                     sizeof(connect_args) / sizeof(struct command_arg), ',');

  /* Port */
  if (ds_port.length) {
    con_port = atoi(ds_port.str);
    if (con_port == 0) die("Illegal argument for port: '%s'", ds_port.str);
  }

  /* Shared memory */
  init_dynamic_string(&ds_shm, ds_sock.str, 0, 0);

  /* Sock */
  if (ds_sock.length) {
    /*
      If the socket is specified just as a name without path
      append tmpdir in front
    */
    if (*ds_sock.str != FN_LIBCHAR) {
      char buff[FN_REFLEN];
      fn_format(buff, ds_sock.str, TMPDIR, "", 0);
      dynstr_set(&ds_sock, buff);
    }
  } else {
    /* No socket specified, use default */
    dynstr_set(&ds_sock, unix_sock);
  }
  DBUG_PRINT("info", ("socket: %s", ds_sock.str));

  /* Options */
  con_options = ds_options.str;
  bool con_socket = 0, con_tcp = 0;
  while (*con_options) {
    /* Step past any spaces in beginning of option */
    while (*con_options && my_isspace(charset_info, *con_options))
      con_options++;

    /* Find end of this option */
    char *end = con_options;
    while (*end && !my_isspace(charset_info, *end)) end++;

    size_t con_option_len = end - con_options;
    char cur_con_option[10];
    strmake(cur_con_option, con_options, con_option_len);

    if (!strcmp(cur_con_option, "SSL"))
      con_ssl = 1;
    else if (!strcmp(cur_con_option, "COMPRESS"))
      con_compress = 1;
    else if (!strcmp(cur_con_option, "PIPE"))
      con_pipe = 1;
    else if (!strcmp(cur_con_option, "SHM"))
      con_shm = 1;
    else if (!strcmp(cur_con_option, "CLEARTEXT"))
      con_cleartext_enable = 1;
    else if (!strcmp(cur_con_option, "SOCKET"))
      con_socket = 1;
    else if (!strcmp(cur_con_option, "TCP"))
      con_tcp = 1;
    else
      die("Illegal option to connect: %s", cur_con_option);

    /* Process next option */
    con_options = end;
  }

  if (find_connection_by_name(ds_connection_name.str))
    die("Connection %s already exists", ds_connection_name.str);

  if (next_con != connections_end)
    con_slot = next_con;
  else {
    if (!(con_slot = find_connection_by_name("-closed_connection-")))
      die("Connection limit exhausted, you can have max %d connections",
          opt_max_connections);
  }

  if (!mysql_init(&con_slot->mysql)) die("Failed on mysql_init()");

  if (opt_connect_timeout)
    mysql_options(&con_slot->mysql, MYSQL_OPT_CONNECT_TIMEOUT,
                  (void *)&opt_connect_timeout);

  if (opt_compress || con_compress)
    mysql_options(&con_slot->mysql, MYSQL_OPT_COMPRESS, NullS);
  mysql_options(&con_slot->mysql, MYSQL_OPT_LOCAL_INFILE, 0);
  mysql_options(&con_slot->mysql, MYSQL_SET_CHARSET_NAME, charset_info->csname);
  if (opt_charsets_dir)
    mysql_options(&con_slot->mysql, MYSQL_SET_CHARSET_DIR, opt_charsets_dir);

#if defined(HAVE_OPENSSL)
  /*
    If mysqltest --ssl-mode option is set to DISABLED
    and connect(.., SSL) command used, set proper opt_ssl_mode.

    So, SSL connection is used either:
    a) mysqltest --ssl-mode option is NOT set to DISABLED or
    b) connect(.., SSL) command used.
  */
  if (opt_ssl_mode == SSL_MODE_DISABLED && con_ssl) {
    opt_ssl_mode =
        (opt_ssl_ca || opt_ssl_capath) ? SSL_MODE_VERIFY_CA : SSL_MODE_REQUIRED;
  }
#else
  /* keep the compiler happy about con_ssl */
  con_ssl = con_ssl ? true : false;
#endif
  SSL_SET_OPTIONS(&con_slot->mysql);
#if defined(HAVE_OPENSSL)
  opt_ssl_mode = save_opt_ssl_mode;
#endif

  if (con_pipe && !con_ssl) {
    opt_protocol = MYSQL_PROTOCOL_PIPE;
  }

  if (opt_protocol) {
    mysql_options(&con_slot->mysql, MYSQL_OPT_PROTOCOL, (char *)&opt_protocol);
    /*
      Resetting the opt_protocol value to 0 to avoid the
      possible failure in the next connect() command.
    */
    opt_protocol = 0;
  }

  if (con_shm) {
    uint protocol = MYSQL_PROTOCOL_MEMORY;
    if (!ds_shm.length) die("Missing shared memory base name");

    mysql_options(&con_slot->mysql, MYSQL_SHARED_MEMORY_BASE_NAME, ds_shm.str);
    mysql_options(&con_slot->mysql, MYSQL_OPT_PROTOCOL, &protocol);
  } else if (shared_memory_base_name) {
    mysql_options(&con_slot->mysql, MYSQL_SHARED_MEMORY_BASE_NAME,
                  shared_memory_base_name);
  }

  if (con_socket) {
    uint protocol = MYSQL_PROTOCOL_SOCKET;
    mysql_options(&con_slot->mysql, MYSQL_OPT_PROTOCOL, &protocol);
  }

  if (con_tcp) {
    uint protocol = MYSQL_PROTOCOL_TCP;
    mysql_options(&con_slot->mysql, MYSQL_OPT_PROTOCOL, &protocol);
  }

  /* Use default db name */
  if (ds_database.length == 0) dynstr_set(&ds_database, opt_db);

  if (opt_plugin_dir && *opt_plugin_dir)
    mysql_options(&con_slot->mysql, MYSQL_PLUGIN_DIR, opt_plugin_dir);

  if (ds_default_auth.length)
    mysql_options(&con_slot->mysql, MYSQL_DEFAULT_AUTH, ds_default_auth.str);

  /* Set server public_key */
  set_server_public_key(&con_slot->mysql);

  set_get_server_public_key_option(&con_slot->mysql);

  if (con_cleartext_enable)
    mysql_options(&con_slot->mysql, MYSQL_ENABLE_CLEARTEXT_PLUGIN,
                  (char *)&con_cleartext_enable);

  /* Special database to allow one to connect without a database name */
  if (ds_database.length && !strcmp(ds_database.str, "*NO-ONE*"))
    dynstr_set(&ds_database, "");

  if (connect_n_handle_errors(command, &con_slot->mysql, ds_host.str,
                              ds_user.str, ds_password.str, ds_database.str,
                              con_port, ds_sock.str)) {
    DBUG_PRINT("info", ("Inserting connection %s in connection pool",
                        ds_connection_name.str));
    my_free(con_slot->name);
    if (!(con_slot->name = my_strdup(PSI_NOT_INSTRUMENTED,
                                     ds_connection_name.str, MYF(MY_WME))))
      die("Out of memory");
    con_slot->name_len = strlen(con_slot->name);
    set_current_connection(con_slot);

    if (con_slot == next_con)
      next_con++; /* if we used the next_con slot, advance the pointer */
  }

  dynstr_free(&ds_connection_name);
  dynstr_free(&ds_host);
  dynstr_free(&ds_user);
  dynstr_free(&ds_password);
  dynstr_free(&ds_database);
  dynstr_free(&ds_port);
  dynstr_free(&ds_sock);
  dynstr_free(&ds_options);
  dynstr_free(&ds_default_auth);
  dynstr_free(&ds_shm);
  DBUG_VOID_RETURN;
}

static int do_done(struct st_command *command) {
  /* Check if empty block stack */
  if (cur_block == block_stack) {
    if (*command->query != '}')
      die("Stray 'end' command - end of block before beginning");
    die("Stray '}' - end of block before beginning");
  }

  /* Test if inner block has been executed */
  if (cur_block->ok && cur_block->cmd == cmd_while) {
    /* Pop block from stack, re-execute outer block */
    cur_block--;
    parser.current_line = cur_block->line;
  } else {
    if (*cur_block->delim) {
      /* Restore "old" delimiter after false if block */
      strcpy(delimiter, cur_block->delim);
      delimiter_length = strlen(delimiter);
    }
    /* Pop block from stack, goto next line */
    cur_block--;
    parser.current_line++;
  }
  return 0;
}

/* Operands available in if or while conditions */

enum block_op { EQ_OP, NE_OP, GT_OP, GE_OP, LT_OP, LE_OP, ILLEG_OP };

static enum block_op find_operand(const char *start) {
  char first = *start;
  char next = *(start + 1);

  if (first == '=' && next == '=') return EQ_OP;
  if (first == '!' && next == '=') return NE_OP;
  if (first == '>' && next == '=') return GE_OP;
  if (first == '>') return GT_OP;
  if (first == '<' && next == '=') return LE_OP;
  if (first == '<') return LT_OP;

  return ILLEG_OP;
}

/*
  Process start of a "if" or "while" statement

  SYNOPSIS
  do_block()
  cmd        Type of block
  q	       called command

  DESCRIPTION
  if ([!]<expr>)
  {
  <block statements>
  }

  while ([!]<expr>)
  {
  <block statements>
  }

  Evaluates the <expr> and if it evaluates to
  greater than zero executes the following code block.
  A '!' can be used before the <expr> to indicate it should
  be executed if it evaluates to zero.

  <expr> can also be a simple comparison condition:

  <variable> <op> <expr>

  The left hand side must be a variable, the right hand side can be a
  variable, number, string or `query`. Operands are ==, !=, <, <=, >, >=.
  == and != can be used for strings, all can be used for numerical values.
*/

static void do_block(enum block_cmd cmd, struct st_command *command) {
  char *p = command->first_argument;
  const char *expr_start, *expr_end;
  VAR v;
  const char *cmd_name = (cmd == cmd_while ? "while" : "if");
  bool not_expr = false;
  DBUG_ENTER("do_block");
  DBUG_PRINT("enter", ("%s", cmd_name));

  /* Check stack overflow */
  if (cur_block == block_stack_end) die("Nesting too deeply");

  /* Set way to find outer block again, increase line counter */
  cur_block->line = parser.current_line++;

  /* If this block is ignored */
  if (!cur_block->ok) {
    /* Inner block should be ignored too */
    cur_block++;
    cur_block->cmd = cmd;
    cur_block->ok = false;
    cur_block->delim[0] = '\0';
    DBUG_VOID_RETURN;
  }

  /* Parse and evaluate test expression */
  expr_start = strchr(p, '(');
  if (!expr_start++) die("missing '(' in %s", cmd_name);

  while (my_isspace(charset_info, *expr_start)) expr_start++;

  /* Check for !<expr> */
  if (*expr_start == '!') {
    not_expr = true;
    expr_start++; /* Step past the '!', then any whitespace */
    while (*expr_start && my_isspace(charset_info, *expr_start)) expr_start++;
  }
  /* Find ending ')' */
  expr_end = strrchr(expr_start, ')');
  if (!expr_end) die("missing ')' in %s", cmd_name);
  p = (char *)expr_end + 1;

  while (*p && my_isspace(charset_info, *p)) p++;
  if (*p && *p != '{') die("Missing '{' after %s. Found \"%s\"", cmd_name, p);

  var_init(&v, 0, 0, 0, 0);

  /* If expression starts with a variable, it may be a compare condition */

  if (*expr_start == '$') {
    const char *curr_ptr = expr_end;
    eval_expr(&v, expr_start, &curr_ptr, true);
    while (my_isspace(charset_info, *++curr_ptr)) {
    }
    /* If there was nothing past the variable, skip condition part */
    if (curr_ptr == expr_end) goto NO_COMPARE;

    enum block_op operand = find_operand(curr_ptr);
    if (operand == ILLEG_OP)
      die("Found junk '%.*s' after $variable in condition",
          (int)(expr_end - curr_ptr), curr_ptr);

    /* We could silently allow this, but may be confusing */
    if (not_expr)
      die("Negation and comparison should not be combined, please rewrite");

    /* Skip the 1 or 2 chars of the operand, then white space */
    if (operand == LT_OP || operand == GT_OP) {
      curr_ptr++;
    } else {
      curr_ptr += 2;
    }
    while (my_isspace(charset_info, *curr_ptr)) curr_ptr++;
    if (curr_ptr == expr_end) die("Missing right operand in comparison");

    /* Strip off trailing white space */
    while (my_isspace(charset_info, expr_end[-1])) expr_end--;
    /* strip off ' or " around the string */
    if (*curr_ptr == '\'' || *curr_ptr == '"') {
      if (expr_end[-1] != *curr_ptr) die("Unterminated string value");
      curr_ptr++;
      expr_end--;
    }
    VAR v2;
    var_init(&v2, 0, 0, 0, 0);
    eval_expr(&v2, curr_ptr, &expr_end);

    if ((operand != EQ_OP && operand != NE_OP) && !(v.is_int && v2.is_int))
      die("Only == and != are supported for string values");

    /* Now we overwrite the first variable with 0 or 1 (for false or true) */

    switch (operand) {
      case EQ_OP:
        if (v.is_int)
          v.int_val = (v2.is_int && v2.int_val == v.int_val);
        else
          v.int_val = !strcmp(v.str_val, v2.str_val);
        break;

      case NE_OP:
        if (v.is_int)
          v.int_val = !(v2.is_int && v2.int_val == v.int_val);
        else
          v.int_val = (strcmp(v.str_val, v2.str_val) != 0);
        break;

      case LT_OP:
        v.int_val = (v.int_val < v2.int_val);
        break;
      case LE_OP:
        v.int_val = (v.int_val <= v2.int_val);
        break;
      case GT_OP:
        v.int_val = (v.int_val > v2.int_val);
        break;
      case GE_OP:
        v.int_val = (v.int_val >= v2.int_val);
        break;
      case ILLEG_OP:
        die("Impossible operator, this cannot happen");
    }

    v.is_int = true;
    var_free()(&v2);
  } else {
    if (*expr_start != '`' && !my_isdigit(charset_info, *expr_start))
      die("Expression in if/while must beging with $, ` or a number");
    eval_expr(&v, expr_start, &expr_end);
  }

NO_COMPARE:
  /* Define inner block */
  cur_block++;
  cur_block->cmd = cmd;
  if (v.is_int) {
    cur_block->ok = (v.int_val != 0);
  } else
  /* Any non-empty string which does not begin with 0 is also true */
  {
    p = v.str_val;
    /* First skip any leading white space or unary -+ */
    while (*p && ((my_isspace(charset_info, *p) || *p == '-' || *p == '+')))
      p++;

    cur_block->ok = (*p && *p != '0') ? true : false;
  }

  if (not_expr) cur_block->ok = !cur_block->ok;

  if (cur_block->ok) {
    cur_block->delim[0] = '\0';
  } else {
    /* Remember "old" delimiter if entering a false if block */
    strcpy(cur_block->delim, delimiter);
  }

  DBUG_PRINT("info", ("OK: %d", cur_block->ok));

  var_free()(&v);
  DBUG_VOID_RETURN;
}

static void do_delimiter(struct st_command *command) {
  char *p = command->first_argument;
  DBUG_ENTER("do_delimiter");
  DBUG_PRINT("enter", ("first_argument: %s", command->first_argument));

  while (*p && my_isspace(charset_info, *p)) p++;

  if (!(*p)) die("Can't set empty delimiter");

  strmake(delimiter, p, sizeof(delimiter) - 1);
  delimiter_length = strlen(delimiter);

  DBUG_PRINT("exit", ("delimiter: %s", delimiter));
  command->last_argument = p + delimiter_length;
  DBUG_VOID_RETURN;
}

/*
  do_reset_connection

  DESCRIPTION
  Reset the current session.
*/
static void do_reset_connection() {
  MYSQL *mysql = &cur_con->mysql;

  DBUG_ENTER("do_reset_connection");
  if (mysql_reset_connection(mysql))
    die("reset connection failed: %s", mysql_error(mysql));
  if (cur_con->stmt) {
    mysql_stmt_close(cur_con->stmt);
    cur_con->stmt = NULL;
  }
  DBUG_VOID_RETURN;
}

bool match_delimiter(int c, const char *delim, size_t length) {
  uint i;
  char tmp[MAX_DELIMITER_LENGTH];

  if (c != *delim) return 0;

  for (i = 1; i < length && (c = my_getc(cur_file->file)) == *(delim + i); i++)
    tmp[i] = c;

  if (i == length) return 1; /* Found delimiter */

  /* didn't find delimiter, push back things that we read */
  my_ungetc(c);
  while (i > 1) my_ungetc(tmp[--i]);
  return 0;
}

static bool end_of_query(int c) {
  return match_delimiter(c, delimiter, delimiter_length);
}

/*
  Read one "line" from the file

  SYNOPSIS
  read_line
  buf     buffer for the read line
  size    size of the buffer i.e max size to read

  DESCRIPTION
  This function actually reads several lines and adds them to the
  buffer buf. It continues to read until it finds what it believes
  is a complete query.

  Normally that means it will read lines until it reaches the
  "delimiter" that marks end of query. Default delimiter is ';'
  The function should be smart enough not to detect delimiter's
  found inside strings surrounded with '"' and '\'' escaped strings.

  If the first line in a query starts with '#' or '-' this line is treated
  as a comment. A comment is always terminated when end of line '\n' is
  reached.

*/

static int read_line(char *buf, int size) {
  char c, last_quote = 0, last_char = 0;
  char *p = buf, *buf_end = buf + size - 1;
  int skip_char = 0;
  int query_comment = 0, query_comment_start = 0, query_comment_end = 0;
  bool have_slash = false;

  enum {
    R_NORMAL,
    R_Q,
    R_SLASH_IN_Q,
    R_COMMENT,
    R_LINE_START
  } state = R_LINE_START;
  DBUG_ENTER("read_line");

  start_lineno = cur_file->lineno;
  DBUG_PRINT("info", ("Starting to read at lineno: %d", start_lineno));
  for (; p < buf_end;) {
    skip_char = 0;
    c = my_getc(cur_file->file);
    if (feof(cur_file->file)) {
    found_eof:
      if (cur_file->file != stdin) {
        fclose(cur_file->file);
        cur_file->file = 0;
      }
      my_free(cur_file->file_name);
      cur_file->file_name = 0;
      if (cur_file == file_stack) {
        /* We're back at the first file, check if
           all { have matching }
        */
        if (cur_block != block_stack) die("Missing end of block");

        *p = 0;
        DBUG_PRINT("info", ("end of file at line %d", cur_file->lineno));
        DBUG_RETURN(1);
      }
      cur_file--;
      start_lineno = cur_file->lineno;
      continue;
    }

    if (c == '\n') {
      /* Line counting is independent of state */
      cur_file->lineno++;

      /* Convert cr/lf to lf */
      if (p != buf && *(p - 1) == '\r') p--;
    }

    switch (state) {
      case R_NORMAL:
        if (end_of_query(c)) {
          *p = 0;
          DBUG_PRINT("exit", ("Found delimiter '%s' at line %d", delimiter,
                              cur_file->lineno));
          DBUG_RETURN(0);
        } else if ((c == '{' &&
                    (!charset_info->coll->strnncoll(
                         charset_info, (const uchar *)"while", 5, (uchar *)buf,
                         min<my_ptrdiff_t>(5, p - buf), 0) ||
                     !charset_info->coll->strnncoll(
                         charset_info, (const uchar *)"if", 2, (uchar *)buf,
                         min<my_ptrdiff_t>(2, p - buf), 0)))) {
          /* Only if and while commands can be terminated by { */
          *p++ = c;
          *p = 0;
          DBUG_PRINT("exit", ("Found '{' indicating start of block at line %d",
                              cur_file->lineno));
          DBUG_RETURN(0);
        } else if (c == '\'' || c == '"' || c == '`') {
          if (!have_slash) {
            last_quote = c;
            state = R_Q;
          }
        } else if (c == '/') {
          if ((query_comment_start == 0) && (query_comment == 0))
            query_comment_start = 1;
          else if (query_comment_end == 1) {
            query_comment = 0;
            query_comment_end = 0;
          }
        } else if (c == '*') {
          if ((query_comment == 1) && (query_comment_end == 0))
            query_comment_end = 1;
          else if (query_comment_start == 1)
            query_comment = 1;
        } else if ((c == '+') || (c == '!')) {
          if ((query_comment_start == 1) && (query_comment == 1)) {
            query_comment_start = 0;
            query_comment = 0;
          }
        } else if (query_comment_start == 1)
          query_comment_start = 0;
        else if (query_comment_end == 1)
          query_comment_end = 0;

        have_slash = (c == '\\');
        break;

      case R_COMMENT:
        if (c == '\n') {
          /* Comments are terminated by newline */
          *p = 0;
          DBUG_PRINT("exit", ("Found newline in comment at line: %d",
                              cur_file->lineno));
          DBUG_RETURN(0);
        }
        break;

      case R_LINE_START:
        if (c == '#' || c == '-') {
          /* A # or - in the first position of the line - this is a comment */
          state = R_COMMENT;
        } else if (my_isspace(charset_info, c)) {
          if (c == '\n') {
            if (last_char == '\n') {
              /* Two new lines in a row, return empty line */
              DBUG_PRINT("info", ("Found two new lines in a row"));
              *p++ = c;
              *p = 0;
              DBUG_RETURN(0);
            }

            /* Query hasn't started yet */
            start_lineno = cur_file->lineno;
            DBUG_PRINT("info", ("Query hasn't started yet, start_lineno: %d",
                                start_lineno));
          }

          /* Skip all space at begining of line */
          skip_char = 1;
        } else if (end_of_query(c)) {
          *p = 0;
          DBUG_PRINT("exit", ("Found delimiter '%s' at line: %d", delimiter,
                              cur_file->lineno));
          DBUG_RETURN(0);
        } else if (c == '}') {
          /* A "}" need to be by itself in the begining of a line to terminate
           */
          *p++ = c;
          *p = 0;
          DBUG_PRINT("exit", ("Found '}' in begining of a line at line: %d",
                              cur_file->lineno));
          DBUG_RETURN(0);
        } else if (c == '\'' || c == '"' || c == '`') {
          last_quote = c;
          state = R_Q;
        } else
          state = R_NORMAL;
        break;

      case R_Q:
        if (c == last_quote)
          state = R_NORMAL;
        else if (c == '\\')
          state = R_SLASH_IN_Q;
        else if (query_comment)
          state = R_NORMAL;
        break;

      case R_SLASH_IN_Q:
        state = R_Q;
        break;
    }

    last_char = c;

    if (!skip_char) {
      /* Could be a multibyte character */
      /* This code is based on the code in "sql_load.cc" */
      uint charlen;
      if (my_mbmaxlenlen(charset_info) == 1)
        charlen = my_mbcharlen(charset_info, (unsigned char)c);
      else {
        if (!(charlen = my_mbcharlen(charset_info, (unsigned char)c))) {
          int c1 = my_getc(cur_file->file);
          if (c1 == EOF) {
            *p++ = c;
            goto found_eof;
          }

          charlen =
              my_mbcharlen_2(charset_info, (unsigned char)c, (unsigned char)c1);
          my_ungetc(c1);
        }
      }
      if (charlen == 0) DBUG_RETURN(1);
      /* We give up if multibyte character is started but not */
      /* completed before we pass buf_end */
      if ((charlen > 1) && (p + charlen) <= buf_end) {
        char *mb_start = p;

        *p++ = c;

        for (uint i = 1; i < charlen; i++) {
          c = my_getc(cur_file->file);
          if (feof(cur_file->file)) goto found_eof;
          *p++ = c;
        }
        if (!my_ismbchar(charset_info, mb_start, p)) {
          /* It was not a multiline char, push back the characters */
          /* We leave first 'c', i.e. pretend it was a normal char */
          while (p - 1 > mb_start) my_ungetc(*--p);
        }
      } else
        *p++ = c;
    }
  }
  die("The input buffer is too small for this query.x\n"
      "check your query or increase MAX_QUERY and recompile");
  DBUG_RETURN(0);
}

/*
  Convert the read query to result format version 1

  That is: After newline, all spaces need to be skipped
  unless the previous char was a quote

  This is due to an old bug that has now been fixed, but the
  version 1 output format is preserved by using this function

*/

static void convert_to_format_v1(char *query) {
  int last_c_was_quote = 0;
  char *p = query, *to = query;
  char *end = strend(query);
  char last_c;

  while (p <= end) {
    if (*p == '\n' && !last_c_was_quote) {
      *to++ = *p++; /* Save the newline */

      /* Skip any spaces on next line */
      while (*p && my_isspace(charset_info, *p)) p++;

      last_c_was_quote = 0;
    } else if (*p == '\'' || *p == '"' || *p == '`') {
      last_c = *p;
      *to++ = *p++;

      /* Copy anything until the next quote of same type */
      while (*p && *p != last_c) *to++ = *p++;

      *to++ = *p++;

      last_c_was_quote = 1;
    } else {
      *to++ = *p++;
      last_c_was_quote = 0;
    }
  }
}

/*
  Check for unexpected "junk" after the end of query
  This is normally caused by missing delimiters or when
  switching between different delimiters
*/

void check_eol_junk_line(const char *line) {
  const char *p = line;
  DBUG_ENTER("check_eol_junk_line");
  DBUG_PRINT("enter", ("line: %s", line));

  /* Check for extra delimiter */
  if (*p && !strncmp(p, delimiter, delimiter_length))
    die("Extra delimiter \"%s\" found", delimiter);

  /* Allow trailing # comment */
  if (*p && *p != '#') {
    if (*p == '\n') die("Missing delimiter");
    die("End of line junk detected: \"%s\"", p);
  }
  DBUG_VOID_RETURN;
}

static void check_eol_junk(const char *eol) {
  const char *p = eol;
  DBUG_ENTER("check_eol_junk");
  DBUG_PRINT("enter", ("eol: %s", eol));

  /* Skip past all spacing chars and comments */
  while (*p && (my_isspace(charset_info, *p) || *p == '#' || *p == '\n')) {
    /* Skip past comments started with # and ended with newline */
    if (*p && *p == '#') {
      p++;
      while (*p && *p != '\n') p++;
    }

    /* Check this line */
    if (*p && *p == '\n') check_eol_junk_line(p);

    if (*p) p++;
  }

  check_eol_junk_line(p);

  DBUG_VOID_RETURN;
}

static bool is_delimiter(const char *p) {
  uint match = 0;
  char *delim = delimiter;
  while (*p && *p == *delim++) {
    match++;
    p++;
  }

  return (match == delimiter_length);
}

// 256K -- a test in sp-big is >128K
#define MAX_QUERY (256 * 1024 * 2)
static char read_command_buf[MAX_QUERY];

/// Create a command from a set of lines.
///
/// Converts lines returned by read_line into a command, this involves
/// parsing the first word in the read line to find the command type.
///
/// A '`--`' comment may contain a valid query as the first word after
/// the comment start. Thus it's always checked to see if that is the
/// case. The advantage with this approach is to be able to execute
/// commands terminated by new line '\n' regardless how many "delimiter"
/// it contain.
///
/// @param [in] command_ptr pointer where to return the new query
///
/// @retval 0 on success, else 1
static int read_command(struct st_command **command_ptr) {
  char *p = read_command_buf;
  DBUG_ENTER("read_command");

  if (parser.current_line < parser.read_lines) {
    *command_ptr = q_lines->at(parser.current_line);
    // Assign the current command line number
    start_lineno = (*command_ptr)->lineno;
    DBUG_RETURN(0);
  }

  struct st_command *command;
  if (!(*command_ptr = command = (struct st_command *)my_malloc(
            PSI_NOT_INSTRUMENTED, sizeof(*command),
            MYF(MY_WME | MY_ZEROFILL))) ||
      q_lines->push_back(command))
    die("Out of memory");
  command->type = Q_UNKNOWN;

  read_command_buf[0] = 0;
  if (read_line(read_command_buf, sizeof(read_command_buf))) {
    check_eol_junk(read_command_buf);
    DBUG_RETURN(1);
  }

  // Set the line number for the command
  command->lineno = start_lineno;

  if (opt_result_format_version == 1) convert_to_format_v1(read_command_buf);

  DBUG_PRINT("info", ("query: '%s'", read_command_buf));
  if (*p == '#') {
    command->type = Q_COMMENT;
  } else if (p[0] == '-' && p[1] == '-') {
    command->type = Q_COMMENT_WITH_COMMAND;
    // Skip past '--'
    p += 2;
  } else if (*p == '\n') {
    command->type = Q_EMPTY_LINE;
  }

  // Skip leading spaces
  while (*p && my_isspace(charset_info, *p)) p++;

  if (!(command->query_buf = command->query =
            my_strdup(PSI_NOT_INSTRUMENTED, p, MYF(MY_WME))))
    die("Out of memory");

  // Calculate first word length(the command), terminated
  // by 'space' , '(' or 'delimiter'
  p = command->query;
  while (*p && !my_isspace(charset_info, *p) && *p != '(' && !is_delimiter(p))
    p++;
  command->first_word_len = (uint)(p - command->query);
  DBUG_PRINT("info",
             ("first_word: %.*s", static_cast<int>(command->first_word_len),
              command->query));

  // Skip spaces between command and first argument
  while (*p && my_isspace(charset_info, *p)) p++;
  command->first_argument = p;

  command->end = strend(command->query);
  command->query_len = (command->end - command->query);
  parser.read_lines++;
  DBUG_RETURN(0);
}

static struct my_option my_long_options[] = {
    {"help", '?', "Display this help and exit.", 0, 0, 0, GET_NO_ARG, NO_ARG, 0,
     0, 0, 0, 0, 0},
    {"basedir", 'b', "Basedir for tests.", &opt_basedir, &opt_basedir, 0,
     GET_STR, REQUIRED_ARG, 0, 0, 0, 0, 0, 0},
    {"character-sets-dir", OPT_CHARSETS_DIR,
     "Directory for character set files.", &opt_charsets_dir, &opt_charsets_dir,
     0, GET_STR, REQUIRED_ARG, 0, 0, 0, 0, 0, 0},
    {"default-character-set", OPT_DEFAULT_CHARSET,
     "Set the default character set.", &default_charset, &default_charset, 0,
     GET_STR, REQUIRED_ARG, 0, 0, 0, 0, 0, 0},
    {"compress", 'C', "Use the compressed server/client protocol.",
     &opt_compress, &opt_compress, 0, GET_BOOL, NO_ARG, 0, 0, 0, 0, 0, 0},
    {"cursor-protocol", OPT_CURSOR_PROTOCOL,
     "Use cursors for prepared statements.", &cursor_protocol, &cursor_protocol,
     0, GET_BOOL, NO_ARG, 0, 0, 0, 0, 0, 0},
    {"database", 'D', "Database to use.", &opt_db, &opt_db, 0, GET_STR,
     REQUIRED_ARG, 0, 0, 0, 0, 0, 0},
#ifdef DBUG_OFF
    {"debug", '#', "This is a non-debug version. Catch this and exit.", 0, 0, 0,
     GET_DISABLED, OPT_ARG, 0, 0, 0, 0, 0, 0},
    {"debug-check", OPT_DEBUG_CHECK,
     "This is a non-debug version. Catch this and exit.", 0, 0, 0, GET_DISABLED,
     NO_ARG, 0, 0, 0, 0, 0, 0},
    {"debug-info", OPT_DEBUG_INFO,
     "This is a non-debug version. Catch this and exit.", 0, 0, 0, GET_DISABLED,
     NO_ARG, 0, 0, 0, 0, 0, 0},
#else
    {"debug", '#', "Output debug log. Often this is 'd:t:o,filename'.", 0, 0, 0,
     GET_STR, OPT_ARG, 0, 0, 0, 0, 0, 0},
    {"debug-check", OPT_DEBUG_CHECK,
     "Check memory and open file usage at exit.", &debug_check_flag,
     &debug_check_flag, 0, GET_BOOL, NO_ARG, 0, 0, 0, 0, 0, 0},
    {"debug-info", OPT_DEBUG_INFO, "Print some debug info at exit.",
     &debug_info_flag, &debug_info_flag, 0, GET_BOOL, NO_ARG, 0, 0, 0, 0, 0, 0},
#endif
    {"host", 'h', "Connect to host.", &opt_host, &opt_host, 0, GET_STR,
     REQUIRED_ARG, 0, 0, 0, 0, 0, 0},
    {"include", 'i', "Include SQL before each test case.", &opt_include,
     &opt_include, 0, GET_STR, REQUIRED_ARG, 0, 0, 0, 0, 0, 0},
    {"logdir", OPT_LOG_DIR, "Directory for log files", &opt_logdir, &opt_logdir,
     0, GET_STR, REQUIRED_ARG, 0, 0, 0, 0, 0, 0},
    {"mark-progress", OPT_MARK_PROGRESS,
     "Write line number and elapsed time to <testname>.progress.",
     &opt_mark_progress, &opt_mark_progress, 0, GET_BOOL, NO_ARG, 0, 0, 0, 0, 0,
     0},
    {"max-connect-retries", OPT_MAX_CONNECT_RETRIES,
     "Maximum number of attempts to connect to server.",
     &opt_max_connect_retries, &opt_max_connect_retries, 0, GET_INT,
     REQUIRED_ARG, 500, 1, 10000, 0, 0, 0},
    {"max-connections", OPT_MAX_CONNECTIONS,
     "Max number of open connections to server", &opt_max_connections,
     &opt_max_connections, 0, GET_INT, REQUIRED_ARG, 128, 8, 5120, 0, 0, 0},
    {"password", 'p', "Password to use when connecting to server.", 0, 0, 0,
     GET_STR, OPT_ARG, 0, 0, 0, 0, 0, 0},
    {"protocol", OPT_MYSQL_PROTOCOL,
     "The protocol of connection (tcp,socket,pipe,memory).", 0, 0, 0, GET_STR,
     REQUIRED_ARG, 0, 0, 0, 0, 0, 0},
    {"port", 'P',
     "Port number to use for connection or 0 for default to, in "
     "order of preference, my.cnf, $MYSQL_TCP_PORT, "
#if MYSQL_PORT_DEFAULT == 0
     "/etc/services, "
#endif
     "built-in default (" STRINGIFY_ARG(MYSQL_PORT) ").",
     &opt_port, &opt_port, 0, GET_INT, REQUIRED_ARG, 0, 0, 0, 0, 0, 0},
    {"ps-protocol", OPT_PS_PROTOCOL,
     "Use prepared-statement protocol for communication.", &ps_protocol,
     &ps_protocol, 0, GET_BOOL, NO_ARG, 0, 0, 0, 0, 0, 0},
    {"quiet", 's', "Suppress all normal output.", &silent, &silent, 0, GET_BOOL,
     NO_ARG, 0, 0, 0, 0, 0, 0},
    {"record", 'r', "Record output of test_file into result file.", 0, 0, 0,
     GET_NO_ARG, NO_ARG, 0, 0, 0, 0, 0, 0},
    {"result-file", 'R', "Read/store result from/in this file.",
     &result_file_name, &result_file_name, 0, GET_STR, REQUIRED_ARG, 0, 0, 0, 0,
     0, 0},
    {"result-format-version", OPT_RESULT_FORMAT_VERSION,
     "Version of the result file format to use", &opt_result_format_version,
     &opt_result_format_version, 0, GET_INT, REQUIRED_ARG, 1, 1, 2, 0, 0, 0},
    {"shared-memory-base-name", OPT_SHARED_MEMORY_BASE_NAME,
     "Base name of shared memory.", &shared_memory_base_name,
     &shared_memory_base_name, 0, GET_STR, REQUIRED_ARG, 0, 0, 0, 0, 0, 0},
    {"silent", 's', "Suppress all normal output. Synonym for --quiet.", &silent,
     &silent, 0, GET_BOOL, NO_ARG, 0, 0, 0, 0, 0, 0},
    {"sleep", 'T', "Always sleep this many seconds on sleep commands.",
     &opt_sleep, &opt_sleep, 0, GET_INT, REQUIRED_ARG, -1, -1, 0, 0, 0, 0},
    {"socket", 'S', "The socket file to use for connection.", &unix_sock,
     &unix_sock, 0, GET_STR, REQUIRED_ARG, 0, 0, 0, 0, 0, 0},
    {"sp-protocol", OPT_SP_PROTOCOL, "Use stored procedures for select.",
     &sp_protocol, &sp_protocol, 0, GET_BOOL, NO_ARG, 0, 0, 0, 0, 0, 0},
    {"no-skip", OPT_NO_SKIP, "Force the test to run without skip.", &no_skip,
     &no_skip, 0, GET_BOOL, NO_ARG, 0, 0, 0, 0, 0, 0},
#include "caching_sha2_passwordopt-longopts.h"
#include "sslopt-longopts.h"

    {"tail-lines", OPT_TAIL_LINES,
     "Number of lines of the result to include in a failure report.",
     &opt_tail_lines, &opt_tail_lines, 0, GET_INT, REQUIRED_ARG, 0, 0, 10000, 0,
     0, 0},
    {"test-file", 'x', "Read test from/in this file (default stdin).", 0, 0, 0,
     GET_STR, REQUIRED_ARG, 0, 0, 0, 0, 0, 0},
    {"no-skip-exclude-list", 'n',
     "Contains comma seperated list of to be excluded inc files.",
     &excluded_string, &excluded_string, 0, GET_STR, REQUIRED_ARG, 0, 0, 0, 0,
     0, 0},
    {"timer-file", 'm', "File where the timing in microseconds is stored.", 0,
     0, 0, GET_STR, REQUIRED_ARG, 0, 0, 0, 0, 0, 0},
    {"tmpdir", 't', "Temporary directory where sockets are put.", 0, 0, 0,
     GET_STR, REQUIRED_ARG, 0, 0, 0, 0, 0, 0},
    {"trace-exec", OPT_TRACE_EXEC, "Print output from exec to stdout.",
     &trace_exec, &trace_exec, 0, GET_BOOL, NO_ARG, 0, 0, 0, 0, 0, 0},
    {"user", 'u', "User for login.", &opt_user, &opt_user, 0, GET_STR,
     REQUIRED_ARG, 0, 0, 0, 0, 0, 0},
    {"verbose", 'v', "Write more.", &verbose, &verbose, 0, GET_BOOL, NO_ARG, 0,
     0, 0, 0, 0, 0},
    {"version", 'V', "Output version information and exit.", 0, 0, 0,
     GET_NO_ARG, NO_ARG, 0, 0, 0, 0, 0, 0},
    {"view-protocol", OPT_VIEW_PROTOCOL, "Use views for select.",
     &view_protocol, &view_protocol, 0, GET_BOOL, NO_ARG, 0, 0, 0, 0, 0, 0},
    {"opt-trace-protocol", OPT_TRACE_PROTOCOL,
     "Trace DML statements with optimizer trace", &opt_trace_protocol,
     &opt_trace_protocol, 0, GET_BOOL, NO_ARG, 0, 0, 0, 0, 0, 0},
    {"explain-protocol", OPT_EXPLAIN_PROTOCOL,
     "Explain all SELECT/INSERT/REPLACE/UPDATE/DELETE statements",
     &explain_protocol, &explain_protocol, 0, GET_BOOL, NO_ARG, 0, 0, 0, 0, 0,
     0},
    {"json-explain-protocol", OPT_JSON_EXPLAIN_PROTOCOL,
     "Explain all SELECT/INSERT/REPLACE/UPDATE/DELETE statements with "
     "FORMAT=JSON",
     &json_explain_protocol, &json_explain_protocol, 0, GET_BOOL, NO_ARG, 0, 0,
     0, 0, 0, 0},
    {"connect_timeout", OPT_CONNECT_TIMEOUT,
     "Number of seconds before connection timeout.", &opt_connect_timeout,
     &opt_connect_timeout, 0, GET_UINT, REQUIRED_ARG, 120, 0, 3600 * 12, 0, 0,
     0},
    {"plugin_dir", OPT_PLUGIN_DIR, "Directory for client-side plugins.",
     &opt_plugin_dir, &opt_plugin_dir, 0, GET_STR, REQUIRED_ARG, 0, 0, 0, 0, 0,
     0},
    {0, 0, 0, 0, 0, 0, GET_NO_ARG, NO_ARG, 0, 0, 0, 0, 0, 0}};

static void usage() {
  print_version();
  puts(ORACLE_WELCOME_COPYRIGHT_NOTICE("2000"));
  printf(
      "Runs a test against the mysql server and compares output with a results "
      "file.\n\n");
  printf("Usage: %s [OPTIONS] [database] < test_file\n", my_progname);
  my_print_help(my_long_options);
  printf(
      "  --no-defaults       Don't read default options from any options "
      "file.\n");
  my_print_variables(my_long_options);
}

static bool get_one_option(int optid, const struct my_option *opt,
                           char *argument) {
  switch (optid) {
    case '#':
#ifndef DBUG_OFF
      DBUG_PUSH(argument ? argument : "d:t:S:i:O,/tmp/mysqltest.trace");
      debug_check_flag = 1;
#endif
      break;
    case 'r':
      record = 1;
      break;
    case 'x': {
      char buff[FN_REFLEN];
      if (!test_if_hard_path(argument)) {
        strxmov(buff, opt_basedir, argument, NullS);
        argument = buff;
      }
      fn_format(buff, argument, "", "", MY_UNPACK_FILENAME);
      DBUG_ASSERT(cur_file == file_stack && cur_file->file == 0);
      if (!(cur_file->file = fopen(buff, "rb")))
        die("Could not open '%s' for reading, errno: %d", buff, errno);
      cur_file->file_name = my_strdup(PSI_NOT_INSTRUMENTED, buff, MYF(MY_FAE));
      cur_file->lineno = 1;
      break;
    }
    case 'm': {
      static char buff[FN_REFLEN];
      if (!test_if_hard_path(argument)) {
        strxmov(buff, opt_basedir, argument, NullS);
        argument = buff;
      }
      fn_format(buff, argument, "", "", MY_UNPACK_FILENAME);
      timer_file = buff;
      unlink(timer_file); /* Ignore error, may not exist */
      break;
    }
    case 'p':
      if (argument == disabled_my_option)
        argument = (char *)"";  // Don't require password
      if (argument) {
        my_free(opt_pass);
        opt_pass = my_strdup(PSI_NOT_INSTRUMENTED, argument, MYF(MY_FAE));
        while (*argument) *argument++ = 'x'; /* Destroy argument */
        tty_password = 0;
      } else
        tty_password = 1;
      break;
#include "sslopt-case.h"

    case 't':
      my_stpnmov(TMPDIR, argument, sizeof(TMPDIR));
      break;
    case OPT_LOG_DIR:
      /* Check that the file exists */
      if (access(opt_logdir, F_OK) != 0)
        die("The specified log directory does not exist: '%s'", opt_logdir);
      break;
    case OPT_RESULT_FORMAT_VERSION:
      set_result_format_version(opt_result_format_version);
      break;
    case 'V':
      print_version();
      exit(0);
    case OPT_MYSQL_PROTOCOL:
      opt_protocol =
          find_type_or_exit(argument, &sql_protocol_typelib, opt->name);
      break;
    case '?':
      usage();
      exit(0);
  }
  return 0;
}

/**
  Test case or the result file names may use alphanumeric characters
  (A-Z, a-z, 0-9), dash ('-') or underscore ('_'), but should not
  start with dash or underscore.

  Check if a file name conatins any other special characters. If yes,
  throw an error and abort the test run.

  @param[in] file_name File name
*/

static void validate_filename(const char *file_name) {
  const char *fname = strrchr(file_name, '/');

  if (fname == NULL) {
    if (is_windows) {
      fname = strrchr(file_name, '\\');

      if (fname == NULL)
        fname = file_name;
      else
        fname++;
    } else
      fname = file_name;
  } else
    fname++;

  file_name = fname;

  // Check if first character in the file name is a alphanumeric character
  if (!my_isalnum(charset_info, file_name[0])) {
    die("Invalid file name '%s', first character must be alpha-numeric.",
        file_name);
  } else
    file_name++;

  // Skip extension('.test' or '.result' or '.inc' etc) in the file name
  const char *file_name_end = strrchr(file_name, '.');

  while (*file_name && (file_name != file_name_end) &&
         (file_name[0] == '-' || file_name[0] == '_' ||
          my_isalnum(charset_info, file_name[0]))) {
    file_name++;
  }

  if (file_name != file_name_end) {
    die("Invalid file name '%s'. Test or result file name should "
        "consist of only alpha-numeric characters, dash (-) or "
        "underscore (_), but should not start with dash or "
        "underscore.",
        fname);
  }
}

static int parse_args(int argc, char **argv) {
  if (load_defaults("my", load_default_groups, &argc, &argv, &argv_alloc))
    exit(1);

  if ((handle_options(&argc, &argv, my_long_options, get_one_option))) exit(1);

  // Check for special characters in test case file name
  if (cur_file->file_name) validate_filename(cur_file->file_name);

  // Check for special characters in result file name
  if (result_file_name) validate_filename(result_file_name);

  if (argc > 1) {
    usage();
    exit(1);
  }

  if (argc == 1) opt_db = *argv;
  if (tty_password) opt_pass = get_tty_password(NullS);
  if (debug_info_flag) my_end_arg = MY_CHECK_ERROR | MY_GIVE_INFO;
  if (debug_check_flag) my_end_arg = MY_CHECK_ERROR;

  if (!record) {
    /* Check that the result file exists */
    if (result_file_name && access(result_file_name, F_OK) != 0)
      die("The specified result file '%s' does not exist", result_file_name);
  }

  return 0;
}

/*
  Write the content of str into file

  SYNOPSIS
  str_to_file2
  fname - name of file to truncate/create and write to
  str - content to write to file
  size - size of content witten to file
  append - append to file instead of overwriting old file
*/

void str_to_file2(const char *fname, char *str, size_t size, bool append) {
  int fd;
  char buff[FN_REFLEN];
  int flags = O_WRONLY | O_CREAT;
  if (!test_if_hard_path(fname)) {
    strxmov(buff, opt_basedir, fname, NullS);
    fname = buff;
  }
  fn_format(buff, fname, "", "", MY_UNPACK_FILENAME);

  if (!append) flags |= O_TRUNC;
  if ((fd = my_open(buff, flags, MYF(MY_WME | MY_FFNF))) < 0)
    die("Could not open '%s' for writing, errno: %d", buff, errno);
  if (append && my_seek(fd, 0, SEEK_END, MYF(0)) == MY_FILEPOS_ERROR)
    die("Could not find end of file '%s', errno: %d", buff, errno);
  if (my_write(fd, (uchar *)str, size, MYF(MY_WME | MY_FNABP)))
    die("write failed, errno: %d", errno);
  my_close(fd, MYF(0));
}

/*
  Write the content of str into file

  SYNOPSIS
  str_to_file
  fname - name of file to truncate/create and write to
  str - content to write to file
  size - size of content witten to file
*/

void str_to_file(const char *fname, char *str, size_t size) {
  str_to_file2(fname, str, size, false);
}

static void check_regerr(my_regex_t *r, int err) {
  char err_buf[1024];

  if (err) {
    my_regerror(err, r, err_buf, sizeof(err_buf));
    die("Regex error: %s\n", err_buf);
  }
}

#ifdef _WIN32

typedef Prealloced_array<const char *, 16> Patterns;
Patterns *patterns;

/*
  init_win_path_patterns

  DESCRIPTION
  Setup string patterns that will be used to detect filenames that
  needs to be converted from Win to Unix format

*/

void init_win_path_patterns() {
  /* List of string patterns to match in order to find paths */
  const char *paths[] = {
      "$MYSQL_TEST_DIR", "$MYSQL_TMP_DIR",  "$MYSQLTEST_VARDIR",
      "$MASTER_MYSOCK",  "$MYSQL_SHAREDIR", "$MYSQL_CHARSETSDIR",
      "$MYSQL_LIBDIR",   "./test/",         ".ibd",
      ".\\ibdata",       ".\\ibtmp",        ".\\undo"};
  int num_paths = sizeof(paths) / sizeof(char *);
  int i;
  char *p;

  DBUG_ENTER("init_win_path_patterns");

  patterns = new Patterns(PSI_NOT_INSTRUMENTED);

  /* Loop through all paths in the array */
  for (i = 0; i < num_paths; i++) {
    VAR *v;
    if (*(paths[i]) == '$') {
      v = var_get(paths[i], 0, 0, 0);
      p = my_strdup(PSI_NOT_INSTRUMENTED, v->str_val, MYF(MY_FAE));
    } else
      p = my_strdup(PSI_NOT_INSTRUMENTED, paths[i], MYF(MY_FAE));

    /* Don't insert zero length strings in patterns array */
    if (strlen(p) == 0) {
      my_free(p);
      continue;
    }

    if (patterns->push_back(p)) die("Out of memory");

    DBUG_PRINT("info", ("p: %s", p));
    while (*p) {
      if (*p == '/') *p = '\\';
      p++;
    }
  }
  DBUG_VOID_RETURN;
}

void free_win_path_patterns() {
  uint i = 0;
  const char **pat;
  for (pat = patterns->begin(); pat != patterns->end(); ++pat) {
    my_free(const_cast<char *>(*pat));
  }
  delete patterns;
  patterns = NULL;
}

/*
  fix_win_paths

  DESCRIPTION
  Search the string 'val' for the patterns that are known to be
  strings that contain filenames. Convert all \ to / in the
  filenames that are found.

  Ex:
  val = 'Error "c:\mysql\mysql-test\var\test\t1.frm" didn't exist'
  => $MYSQL_TEST_DIR is found by strstr
  => all \ from c:\mysql\m... until next space is converted into /
*/

void fix_win_paths(const char *val, size_t len) {
  DBUG_ENTER("fix_win_paths");
  const char **pat;
  for (pat = patterns->begin(); pat != patterns->end(); ++pat) {
    char *p;
    DBUG_PRINT("info", ("pattern: %s", *pat));

    /* Find and fix each path in this string */
    p = const_cast<char *>(val);
    while (p = strstr(p, *pat)) {
      DBUG_PRINT("info", ("Found %s in val p: %s", *pat, p));
      /* Found the pattern.  Back up to the start of this path */
      while (p > val && !my_isspace(charset_info, *(p - 1))) {
        p--;
      }

      while (*p && !my_isspace(charset_info, *p)) {
        if (*p == '\\') *p = '/';
        p++;
      }
      DBUG_PRINT("info", ("Converted \\ to / in %s", val));
    }
  }
  DBUG_PRINT("exit", (" val: %s, len: %d", val, len));
  DBUG_VOID_RETURN;
}
#endif

/*
  Append the result for one field to the dynamic string ds
*/

static void append_field(DYNAMIC_STRING *ds, uint col_idx, MYSQL_FIELD *field,
                         char *val, size_t len, bool is_null) {
  char null[] = "NULL";

  if (col_idx < max_replace_column && replace_column[col_idx]) {
    val = replace_column[col_idx];
    len = strlen(val);
  } else if (is_null) {
    val = null;
    len = 4;
  }
#ifdef _WIN32
  else if ((field->type == MYSQL_TYPE_DOUBLE ||
            field->type == MYSQL_TYPE_FLOAT) &&
           field->decimals >= 31) {
    /* Convert 1.2e+018 to 1.2e+18 and 1.2e-018 to 1.2e-18 */
    char *start = strchr(val, 'e');
    if (start && strlen(start) >= 5 && (start[1] == '-' || start[1] == '+') &&
        start[2] == '0') {
      start += 2; /* Now points at first '0' */
      if (field->flags & ZEROFILL_FLAG) {
        /* Move all chars before the first '0' one step right */
        memmove(val + 1, val, start - val);
        *val = '0';
      } else {
        /* Move all chars after the first '0' one step left */
        memmove(start, start + 1, strlen(start));
        len--;
      }
    }
  }
#endif

  if (!display_result_vertically) {
    if (col_idx) dynstr_append_mem(ds, "\t", 1);
    replace_dynstr_append_mem(ds, val, len);
  } else {
    dynstr_append(ds, field->name);
    dynstr_append_mem(ds, "\t", 1);
    replace_dynstr_append_mem(ds, val, len);
    dynstr_append_mem(ds, "\n", 1);
  }
}

/*
  Append all results to the dynamic string separated with '\t'
  Values may be converted with 'replace_column'
*/

static void append_result(DYNAMIC_STRING *ds, MYSQL_RES *res) {
  MYSQL_ROW row;
  uint num_fields = mysql_num_fields(res);
  MYSQL_FIELD *fields = mysql_fetch_fields(res);
  ulong *lengths;

  while ((row = mysql_fetch_row(res))) {
    uint i;
    lengths = mysql_fetch_lengths(res);
    for (i = 0; i < num_fields; i++) {
      /* looks ugly , but put here to convince parfait */
      assert(lengths);
      append_field(ds, i, &fields[i], row[i], lengths[i], !row[i]);
    }
    if (!display_result_vertically) dynstr_append_mem(ds, "\n", 1);
  }
}

/*
  Append all results from ps execution to the dynamic string separated
  with '\t'. Values may be converted with 'replace_column'
*/

static void append_stmt_result(DYNAMIC_STRING *ds, MYSQL_STMT *stmt,
                               MYSQL_FIELD *fields, uint num_fields) {
  MYSQL_BIND *my_bind;
  bool *is_null;
  ulong *length;
  uint i;

  /* Allocate array with bind structs, lengths and NULL flags */
  my_bind = (MYSQL_BIND *)my_malloc(PSI_NOT_INSTRUMENTED,
                                    num_fields * sizeof(MYSQL_BIND),
                                    MYF(MY_WME | MY_FAE | MY_ZEROFILL));
  length = (ulong *)my_malloc(PSI_NOT_INSTRUMENTED, num_fields * sizeof(ulong),
                              MYF(MY_WME | MY_FAE));
  is_null = (bool *)my_malloc(PSI_NOT_INSTRUMENTED, num_fields * sizeof(bool),
                              MYF(MY_WME | MY_FAE));

  /* Allocate data for the result of each field */
  for (i = 0; i < num_fields; i++) {
    size_t max_length = fields[i].max_length + 1;
    my_bind[i].buffer_type = MYSQL_TYPE_STRING;
    my_bind[i].buffer =
        my_malloc(PSI_NOT_INSTRUMENTED, max_length, MYF(MY_WME | MY_FAE));
    my_bind[i].buffer_length = static_cast<ulong>(max_length);
    my_bind[i].is_null = &is_null[i];
    my_bind[i].length = &length[i];

    DBUG_PRINT("bind", ("col[%d]: buffer_type: %d, buffer_length: %lu", i,
                        my_bind[i].buffer_type, my_bind[i].buffer_length));
  }

  if (mysql_stmt_bind_result(stmt, my_bind))
    die("mysql_stmt_bind_result failed: %d: %s", mysql_stmt_errno(stmt),
        mysql_stmt_error(stmt));

  while (mysql_stmt_fetch(stmt) == 0) {
    for (i = 0; i < num_fields; i++)
      append_field(ds, i, &fields[i], (char *)my_bind[i].buffer,
                   *my_bind[i].length, *my_bind[i].is_null);
    if (!display_result_vertically) dynstr_append_mem(ds, "\n", 1);
  }

  int rc;
  if ((rc = mysql_stmt_fetch(stmt)) != MYSQL_NO_DATA)
    die("fetch didn't end with MYSQL_NO_DATA from statement: %d: %s; rc=%d",
        mysql_stmt_errno(stmt), mysql_stmt_error(stmt), rc);

  for (i = 0; i < num_fields; i++) {
    /* Free data for output */
    my_free(my_bind[i].buffer);
  }
  /* Free array with bind structs, lengths and NULL flags */
  my_free(my_bind);
  my_free(length);
  my_free(is_null);
}

/*
  Append metadata for fields to output
*/

static void append_metadata(DYNAMIC_STRING *ds, MYSQL_FIELD *field,
                            uint num_fields) {
  MYSQL_FIELD *field_end;
  dynstr_append(ds,
                "Catalog\tDatabase\tTable\tTable_alias\tColumn\t"
                "Column_alias\tType\tLength\tMax length\tIs_null\t"
                "Flags\tDecimals\tCharsetnr\n");

  for (field_end = field + num_fields; field < field_end; field++) {
    dynstr_append_mem(ds, field->catalog, field->catalog_length);
    dynstr_append_mem(ds, "\t", 1);
    dynstr_append_mem(ds, field->db, field->db_length);
    dynstr_append_mem(ds, "\t", 1);
    dynstr_append_mem(ds, field->org_table, field->org_table_length);
    dynstr_append_mem(ds, "\t", 1);
    dynstr_append_mem(ds, field->table, field->table_length);
    dynstr_append_mem(ds, "\t", 1);
    dynstr_append_mem(ds, field->org_name, field->org_name_length);
    dynstr_append_mem(ds, "\t", 1);
    dynstr_append_mem(ds, field->name, field->name_length);
    dynstr_append_mem(ds, "\t", 1);
    replace_dynstr_append_uint(ds, field->type);
    dynstr_append_mem(ds, "\t", 1);
    replace_dynstr_append_uint(ds, field->length);
    dynstr_append_mem(ds, "\t", 1);
    replace_dynstr_append_uint(ds, field->max_length);
    dynstr_append_mem(ds, "\t", 1);
    dynstr_append_mem(ds, (char *)(IS_NOT_NULL(field->flags) ? "N" : "Y"), 1);
    dynstr_append_mem(ds, "\t", 1);
    replace_dynstr_append_uint(ds, field->flags);
    dynstr_append_mem(ds, "\t", 1);
    replace_dynstr_append_uint(ds, field->decimals);
    dynstr_append_mem(ds, "\t", 1);
    replace_dynstr_append_uint(ds, field->charsetnr);
    dynstr_append_mem(ds, "\n", 1);
  }
}

/*
  Append affected row count and other info to output
*/

static void append_info(DYNAMIC_STRING *ds, ulonglong affected_rows,
                        const char *info) {
  char buf[40], buff2[21];
  sprintf(buf, "affected rows: %s\n", llstr(affected_rows, buff2));
  dynstr_append(ds, buf);
  if (info) {
    dynstr_append(ds, "info: ");
    dynstr_append(ds, info);
    dynstr_append_mem(ds, "\n", 1);
  }
}

/**
  @brief Append state change information (received through Ok packet) to the
  output.

  @param [in,out] ds         Dynamic string to hold the content to be printed.
  @param [in] mysql          Connection handle.
*/

static void append_session_track_info(DYNAMIC_STRING *ds, MYSQL *mysql) {
  for (unsigned int type = SESSION_TRACK_BEGIN; type <= SESSION_TRACK_END;
       type++) {
    const char *data;
    size_t data_length;

    if (!mysql_session_track_get_first(mysql, (enum_session_state_type)type,
                                       &data, &data_length)) {
      /*
        Append the type information. Please update the definition of APPEND_TYPE
        when any changes are made to enum_session_state_type.
      */
      APPEND_TYPE(type);
      dynstr_append(ds, "-- ");
      dynstr_append_mem(ds, data, data_length);
    } else
      continue;
    while (!mysql_session_track_get_next(mysql, (enum_session_state_type)type,
                                         &data, &data_length)) {
      dynstr_append(ds, "\n-- ");
      dynstr_append_mem(ds, data, data_length);
    }
    dynstr_append(ds, "\n\n");
  }
}

/*
  Display the table headings with the names tab separated
*/

static void append_table_headings(DYNAMIC_STRING *ds, MYSQL_FIELD *field,
                                  uint num_fields) {
  uint col_idx;
  for (col_idx = 0; col_idx < num_fields; col_idx++) {
    if (col_idx) dynstr_append_mem(ds, "\t", 1);
    replace_dynstr_append(ds, field[col_idx].name);
  }
  dynstr_append_mem(ds, "\n", 1);
}

/*
  Fetch warnings from server and append to ds

  RETURN VALUE
  Number of warnings appended to ds
*/

static int append_warnings(DYNAMIC_STRING *ds, MYSQL *mysql) {
  uint count;
  MYSQL_RES *warn_res;
  DBUG_ENTER("append_warnings");

  if (!(count = mysql_warning_count(mysql))) DBUG_RETURN(0);

  /*
    If one day we will support execution of multi-statements
    through PS API we should not issue SHOW WARNINGS until
    we have not read all results...
  */
  DBUG_ASSERT(!mysql_more_results(mysql));

  if (mysql_real_query(mysql, "SHOW WARNINGS", 13))
    die("Error running query \"SHOW WARNINGS\": %s", mysql_error(mysql));

  if (!(warn_res = mysql_store_result(mysql)))
    die("Warning count is %u but didn't get any warnings", count);

  append_result(ds, warn_res);
  mysql_free_result(warn_res);

  DBUG_PRINT("warnings", ("%s", ds->str));

  DBUG_RETURN(count);
}

/*
  Run query using MySQL C API

  SYNOPSIS
    run_query_normal()
    mysql	mysql handle
    command	current command pointer
    flags	flags indicating if we should SEND and/or REAP
    query	query string to execute
    query_len	length query string to execute
    ds		output buffer where to store result form query
*/

static void run_query_normal(struct st_connection *cn,
                             struct st_command *command, int flags, char *query,
                             size_t query_len, DYNAMIC_STRING *ds,
                             DYNAMIC_STRING *ds_warnings) {
  MYSQL_RES *res = 0;
  MYSQL *mysql = &cn->mysql;
  int err = 0, counter = 0;
  DBUG_ENTER("run_query_normal");
  DBUG_PRINT("enter", ("flags: %d", flags));
  DBUG_PRINT("enter", ("query: '%-.60s'", query));

  if (flags & QUERY_SEND_FLAG) {
    /*
      Send the query
    */
    if (mysql_send_query(&cn->mysql, query, static_cast<ulong>(query_len))) {
      handle_error(command, mysql_errno(mysql), mysql_error(mysql),
                   mysql_sqlstate(mysql), ds);
      goto end;
    }
  }
  if (!(flags & QUERY_REAP_FLAG)) {
    cn->pending = true;
    DBUG_VOID_RETURN;
  }

  do {
    /*
      When  on first result set, call mysql_read_query_result to retrieve
      answer to the query sent earlier
    */
    if ((counter == 0) && mysql_read_query_result(&cn->mysql)) {
      /* we've failed to collect the result set */
      cn->pending = true;
      handle_error(command, mysql_errno(mysql), mysql_error(mysql),
                   mysql_sqlstate(mysql), ds);
      goto end;
    }

    /*
      Store the result of the query if it will return any fields
    */
    if (mysql_field_count(mysql) && ((res = mysql_store_result(mysql)) == 0)) {
      handle_error(command, mysql_errno(mysql), mysql_error(mysql),
                   mysql_sqlstate(mysql), ds);
      goto end;
    }

    if (!disable_result_log) {
      if (res) {
        MYSQL_FIELD *fields = mysql_fetch_fields(res);
        uint num_fields = mysql_num_fields(res);

        if (display_metadata) append_metadata(ds, fields, num_fields);

        if (!display_result_vertically)
          append_table_headings(ds, fields, num_fields);

        append_result(ds, res);
      }

      /*
        Need to call mysql_affected_rows() before the "new"
        query to find the warnings.
      */
      if (!disable_info)
        append_info(ds, mysql_affected_rows(mysql), mysql_info(mysql));

      if (display_session_track_info) append_session_track_info(ds, mysql);

      /*
        Add all warnings to the result. We can't do this if we are in
        the middle of processing results from multi-statement, because
        this will break protocol.
      */
      if (!disable_warnings && !mysql_more_results(mysql)) {
        if (append_warnings(ds_warnings, mysql) || ds_warnings->length) {
          dynstr_append_mem(ds, "Warnings:\n", 10);
          dynstr_append_mem(ds, ds_warnings->str, ds_warnings->length);
        }
      }
    }

    if (res) {
      mysql_free_result(res);
      res = 0;
    }
    counter++;
  } while (!(err = mysql_next_result(mysql)));
  if (err > 0) {
    /* We got an error from mysql_next_result, maybe expected */
    handle_error(command, mysql_errno(mysql), mysql_error(mysql),
                 mysql_sqlstate(mysql), ds);
    goto end;
  }
  DBUG_ASSERT(err == -1); /* Successful and there are no more results */

  /* If we come here the query is both executed and read successfully */
  handle_no_error(command);
  revert_properties();

end:

  cn->pending = false;
  /*
    We save the return code (mysql_errno(mysql)) from the last call sent
    to the server into the mysqltest builtin variable $mysql_errno. This
    variable then can be used from the test case itself.
  */
  var_set_errno(mysql_errno(mysql));
  DBUG_VOID_RETURN;
}

/*
  Check whether given error is in list of expected errors

  SYNOPSIS
    match_expected_error()

  PARAMETERS
    command        the current command (and its expect-list)
    err_errno      error number of the error that actually occurred
    err_sqlstate   SQL-state that was thrown, or NULL for impossible
                   (file-ops, diff, etc.)

  RETURNS
    -1 for not in list, index in list of expected errors otherwise

  NOTE
    If caller needs to know whether the list was empty, they should
    check command->expected_errors.count.
*/

static int match_expected_error(struct st_command *command,
                                unsigned int err_errno,
                                const char *err_sqlstate) {
  uint i;

  for (i = 0; (uint)i < command->expected_errors.count; i++) {
    if ((command->expected_errors.err[i].type == ERR_ERRNO) &&
        (command->expected_errors.err[i].code.errnum == err_errno))
      return i;

    if (command->expected_errors.err[i].type == ERR_SQLSTATE) {
      /*
        NULL is quite likely, but not in conjunction with a SQL-state expect!
      */
      if (unlikely(err_sqlstate == NULL))
        die("expecting a SQL-state (%s) from query '%s' which cannot produce "
            "one...",
            command->expected_errors.err[i].code.sqlstate, command->query);

      if (strncmp(command->expected_errors.err[i].code.sqlstate, err_sqlstate,
                  SQLSTATE_LENGTH) == 0)
        return i;
    }
  }
  return -1;
}

/*
  Handle errors which occurred during execution

  SYNOPSIS
  handle_error()
  q     - query context
  err_errno - error number
  err_error - error message
  err_sqlstate - sql state
  ds    - dynamic string which is used for output buffer

  NOTE
    If there is an unexpected error this function will abort mysqltest
    immediately.
*/

void handle_error(struct st_command *command, unsigned int err_errno,
                  const char *err_error, const char *err_sqlstate,
                  DYNAMIC_STRING *ds) {
  int i;

  DBUG_ENTER("handle_error");

  if (command->abort_on_error)
  {
    if (err_errno == ER_NO_SUCH_THREAD)
    {
      /* No such thread id, let's dump the available ones */
      fprintf(stderr, "mysqltest: query '%s returned ER_NO_SUCH_THREAD, "
              "dumping processlist\n", command->query);
      show_query(&cur_con->mysql, "SHOW PROCESSLIST");
    }

    die("query '%s' failed: %d: %s", command->query, err_errno, err_error);
  }

  DBUG_PRINT("info",
             ("expected_errors.count: %d", command->expected_errors.count));

  i = match_expected_error(command, err_errno, err_sqlstate);

  if (i >= 0) {
    if (!disable_result_log) {
      if (command->expected_errors.count == 1) {
        /* Only log error if there is one possible error */
        dynstr_append_mem(ds, "ERROR ", 6);
        replace_dynstr_append(ds, err_sqlstate);
        dynstr_append_mem(ds, ": ", 2);
        replace_dynstr_append(ds, err_error);
        dynstr_append_mem(ds, "\n", 1);
      }
      /* Don't log error if we may not get an error */
      else if (command->expected_errors.err[0].type == ERR_SQLSTATE ||
               (command->expected_errors.err[0].type == ERR_ERRNO &&
                command->expected_errors.err[0].code.errnum != 0))
        dynstr_append(ds, "Got one of the listed errors\n");
    }
    /* OK */
    revert_properties();
    DBUG_VOID_RETURN;
  }

  DBUG_PRINT("info",
             ("i: %d  expected_errors: %d", i, command->expected_errors.count));

  if (!disable_result_log) {
    dynstr_append_mem(ds, "ERROR ", 6);
    replace_dynstr_append(ds, err_sqlstate);
    dynstr_append_mem(ds, ": ", 2);
    replace_dynstr_append(ds, err_error);
    dynstr_append_mem(ds, "\n", 1);
  }

  if (command->expected_errors.count > 0) {
    if (command->expected_errors.err[0].type == ERR_ERRNO)
    {
      if (err_errno == ER_NO_SUCH_THREAD)
      {
        /* No such thread id, let's dump the available ones */
        fprintf(stderr, "mysqltest: query '%s returned ER_NO_SUCH_THREAD, "
                "dumping processlist\n", command->query);
        show_query(&cur_con->mysql, "SHOW PROCESSLIST");
      }
      die("query '%s' failed with wrong errno %d: '%s', instead of %d...",
          command->query, err_errno, err_error,
          command->expected_errors.err[0].code.errnum);
    }
    else
      die("query '%s' failed with wrong sqlstate %s: '%s', instead of %s...",
          command->query, err_sqlstate, err_error,
          command->expected_errors.err[0].code.sqlstate);
  }

  revert_properties();
  DBUG_VOID_RETURN;
}

/*
  Handle absence of errors after execution

  SYNOPSIS
  handle_no_error()
  q - context of query

  RETURN VALUE
  error - function will not return
*/

void handle_no_error(struct st_command *command) {
  DBUG_ENTER("handle_no_error");

  if (command->expected_errors.err[0].type == ERR_ERRNO &&
      command->expected_errors.err[0].code.errnum != 0) {
    /* Error code we wanted was != 0, i.e. not an expected success */
    die("query '%s' succeeded - should have failed with errno %d...",
        command->query, command->expected_errors.err[0].code.errnum);
  } else if (command->expected_errors.err[0].type == ERR_SQLSTATE &&
             strcmp(command->expected_errors.err[0].code.sqlstate, "00000") !=
                 0) {
    /* SQLSTATE we wanted was != "00000", i.e. not an expected success */
    die("query '%s' succeeded - should have failed with sqlstate %s...",
        command->query, command->expected_errors.err[0].code.sqlstate);
  }
  DBUG_VOID_RETURN;
}

/*
  Run query using prepared statement C API

  SYNPOSIS
  run_query_stmt
  mysql - mysql handle
  command - currrent command pointer
  query - query string to execute
  query_len - length query string to execute
  ds - output buffer where to store result form query

  RETURN VALUE
  error - function will not return
*/

static void run_query_stmt(MYSQL *mysql, struct st_command *command,
                           char *query, size_t query_len, DYNAMIC_STRING *ds,
                           DYNAMIC_STRING *ds_warnings) {
  MYSQL_RES *res = NULL; /* Note that here 'res' is meta data result set */
  MYSQL_STMT *stmt;
  int err = 0;
  DYNAMIC_STRING ds_prepare_warnings = DYNAMIC_STRING();
  DYNAMIC_STRING ds_execute_warnings = DYNAMIC_STRING();
  DBUG_ENTER("run_query_stmt");
  DBUG_PRINT("query", ("'%-.60s'", query));

  /*
    Init a new stmt if it's not already one created for this connection
  */
  if (!(stmt = cur_con->stmt)) {
    if (!(stmt = mysql_stmt_init(mysql))) die("unable to init stmt structure");
    cur_con->stmt = stmt;
  }

  /* Init dynamic strings for warnings */
  if (!disable_warnings) {
    init_dynamic_string(&ds_prepare_warnings, NULL, 0, 256);
    init_dynamic_string(&ds_execute_warnings, NULL, 0, 256);
  }

  /*
    Prepare the query
  */
  if (mysql_stmt_prepare(stmt, query, static_cast<ulong>(query_len))) {
    handle_error(command, mysql_stmt_errno(stmt), mysql_stmt_error(stmt),
                 mysql_stmt_sqlstate(stmt), ds);
    goto end;
  }

  /*
    Get the warnings from mysql_stmt_prepare and keep them in a
    separate string
  */
  if (!disable_warnings) append_warnings(&ds_prepare_warnings, mysql);

  /*
    No need to call mysql_stmt_bind_param() because we have no
    parameter markers.
  */

  if (cursor_protocol_enabled) {
    /*
      Use cursor when retrieving result
    */
    ulong type = CURSOR_TYPE_READ_ONLY;
    if (mysql_stmt_attr_set(stmt, STMT_ATTR_CURSOR_TYPE, (void *)&type))
      die("mysql_stmt_attr_set(STMT_ATTR_CURSOR_TYPE) failed': %d %s",
          mysql_stmt_errno(stmt), mysql_stmt_error(stmt));
  }

  /*
    Execute the query
  */
  if (mysql_stmt_execute(stmt)) {
    handle_error(command, mysql_stmt_errno(stmt), mysql_stmt_error(stmt),
                 mysql_stmt_sqlstate(stmt), ds);
    goto end;
  }

  /*
    When running in cursor_protocol get the warnings from execute here
    and keep them in a separate string for later.
  */
  if (cursor_protocol_enabled && !disable_warnings)
    append_warnings(&ds_execute_warnings, mysql);

  /*
    We instruct that we want to update the "max_length" field in
    mysql_stmt_store_result(), this is our only way to know how much
    buffer to allocate for result data
  */
  {
    bool one = 1;
    if (mysql_stmt_attr_set(stmt, STMT_ATTR_UPDATE_MAX_LENGTH, (void *)&one))
      die("mysql_stmt_attr_set(STMT_ATTR_UPDATE_MAX_LENGTH) failed': %d %s",
          mysql_stmt_errno(stmt), mysql_stmt_error(stmt));
  }

  do {
    /*
      If we got here the statement succeeded and was expected to do so,
      get data. Note that this can still give errors found during execution!
      Store the result of the query if if will return any fields
    */
    if (mysql_stmt_field_count(stmt) && mysql_stmt_store_result(stmt)) {
      handle_error(command, mysql_stmt_errno(stmt), mysql_stmt_error(stmt),
                   mysql_stmt_sqlstate(stmt), ds);
      goto end;
    }

    if (!disable_result_log) {
      /*
        Not all statements creates a result set. If there is one we can
        now create another normal result set that contains the meta
        data. This set can be handled almost like any other non prepared
        statement result set.
      */
      if ((res = mysql_stmt_result_metadata(stmt)) != NULL) {
        /* Take the column count from meta info */
        MYSQL_FIELD *fields = mysql_fetch_fields(res);
        uint num_fields = mysql_num_fields(res);

        if (display_metadata) append_metadata(ds, fields, num_fields);

        if (!display_result_vertically)
          append_table_headings(ds, fields, num_fields);

        append_stmt_result(ds, stmt, fields, num_fields);

        /* Free normal result set with meta data */
        mysql_free_result(res);

        /*
          Clear prepare warnings if there are execute warnings,
          since they are probably duplicated.
        */
        if (ds_execute_warnings.length || mysql->warning_count)
          dynstr_set(&ds_prepare_warnings, NULL);
      } else {
        /*
          This is a query without resultset
        */
      }

      /*
        Fetch info before fetching warnings, since it will be reset
        otherwise.
      */

      if (!disable_info)
        append_info(ds, mysql_affected_rows(stmt->mysql), mysql_info(mysql));

      if (display_session_track_info) append_session_track_info(ds, mysql);

      /*
        Add all warnings to the result. We can't do this if we are in
        the middle of processing results from multi-statement, because
        this will break protocol.
      */
      if (!disable_warnings && !mysql_more_results(stmt->mysql)) {
        /* Get the warnings from execute */

        /* Append warnings to ds - if there are any */
        if (append_warnings(&ds_execute_warnings, mysql) ||
            ds_execute_warnings.length || ds_prepare_warnings.length ||
            ds_warnings->length) {
          dynstr_append_mem(ds, "Warnings:\n", 10);
          if (ds_warnings->length)
            dynstr_append_mem(ds, ds_warnings->str, ds_warnings->length);
          if (ds_prepare_warnings.length)
            dynstr_append_mem(ds, ds_prepare_warnings.str,
                              ds_prepare_warnings.length);
          if (ds_execute_warnings.length)
            dynstr_append_mem(ds, ds_execute_warnings.str,
                              ds_execute_warnings.length);
        }
      }
    }
  } while ((err = mysql_stmt_next_result(stmt)) == 0);

  if (err > 0) {
    /* We got an error from mysql_stmt_next_result, maybe expected */
    handle_error(command, mysql_stmt_errno(stmt), mysql_stmt_error(stmt),
                 mysql_stmt_sqlstate(stmt), ds);
    goto end;
  }

  /* If we got here the statement was both executed and read successfully */
  handle_no_error(command);

end:
  if (!disable_warnings) {
    dynstr_free(&ds_prepare_warnings);
    dynstr_free(&ds_execute_warnings);
  }
  revert_properties();

  /*
    We save the return code (mysql_stmt_errno(stmt)) from the last call sent
    to the server into the mysqltest builtin variable $mysql_errno. This
    variable then can be used from the test case itself.
  */

  var_set_errno(mysql_stmt_errno(stmt));

  /* Close the statement if - no reconnect, need new prepare */
  if (mysql->reconnect) {
    mysql_stmt_close(stmt);
    cur_con->stmt = NULL;
  }

  DBUG_VOID_RETURN;
}

/*
  Create a util connection if one does not already exists
  and use that to run the query
  This is done to avoid implict commit when creating/dropping objects such
  as view, sp etc.
*/

static int util_query(MYSQL *org_mysql, const char *query) {
  MYSQL *mysql;
  DBUG_ENTER("util_query");

  if (!(mysql = cur_con->util_mysql)) {
    DBUG_PRINT("info", ("Creating util_mysql"));
    if (!(mysql = mysql_init(mysql))) die("Failed in mysql_init()");

    if (opt_connect_timeout)
      mysql_options(mysql, MYSQL_OPT_CONNECT_TIMEOUT,
                    (void *)&opt_connect_timeout);

    /* enable local infile, in non-binary builds often disabled by default */
    mysql_options(mysql, MYSQL_OPT_LOCAL_INFILE, 0);
    safe_connect(mysql, "util", org_mysql->host, org_mysql->user,
                 org_mysql->passwd, org_mysql->db, org_mysql->port,
                 org_mysql->unix_socket);

    cur_con->util_mysql = mysql;
  }

  DBUG_RETURN(mysql_query(mysql, query));
}

/*
  Run query

  SYNPOSIS
    run_query()
     mysql	mysql handle
     command	currrent command pointer

  flags control the phased/stages of query execution to be performed
  if QUERY_SEND_FLAG bit is on, the query will be sent. If QUERY_REAP_FLAG
  is on the result will be read - for regular query, both bits must be on
*/

static void run_query(struct st_connection *cn, struct st_command *command,
                      int flags) {
  MYSQL *mysql = &cn->mysql;
  DYNAMIC_STRING *ds;
  DYNAMIC_STRING *save_ds = NULL;
  DYNAMIC_STRING ds_sorted;
  DYNAMIC_STRING ds_warnings;
  DYNAMIC_STRING eval_query;
  char *query;
  size_t query_len;
  bool view_created = 0, sp_created = 0;
  bool complete_query =
      ((flags & QUERY_SEND_FLAG) && (flags & QUERY_REAP_FLAG));
  DBUG_ENTER("run_query");
  dynstr_set(&ds_result, "");

  if (cn->pending && (flags & QUERY_SEND_FLAG))
    die("Cannot run query on connection between send and reap");

  if (!(flags & QUERY_SEND_FLAG) && !cn->pending)
    die("Cannot reap on a connection without pending send");

  init_dynamic_string(&ds_warnings, NULL, 0, 256);
  ds_warn = &ds_warnings;

  /*
    Evaluate query if this is an eval command
  */
  if (command->type == Q_EVAL || command->type == Q_SEND_EVAL) {
    init_dynamic_string(&eval_query, "", command->query_len + 256, 1024);
    do_eval(&eval_query, command->query, command->end, false);
    query = eval_query.str;
    query_len = eval_query.length;
  } else {
    query = command->query;
    query_len = strlen(query);
  }

  /*
    Create a temporary dynamic string to contain the
    output from this query.
  */
  if (command->output_file[0])
    ds = &ds_result;
  else
    ds = &ds_res;

  /*
    Log the query into the output buffer
  */
  if (!disable_query_log && (flags & QUERY_SEND_FLAG)) {
    replace_dynstr_append_mem(ds, query, query_len);
    dynstr_append_mem(ds, delimiter, delimiter_length);
    dynstr_append_mem(ds, "\n", 1);
  }

  if (view_protocol_enabled && complete_query && match_re(&view_re, query)) {
    /*
      Create the query as a view.
      Use replace since view can exist from a failed mysqltest run
    */
    DYNAMIC_STRING query_str;
    init_dynamic_string(&query_str,
                        "CREATE OR REPLACE VIEW mysqltest_tmp_v AS ",
                        query_len + 64, 256);
    dynstr_append_mem(&query_str, query, query_len);
    if (util_query(mysql, query_str.str)) {
      /*
        Failed to create the view, this is not fatal
        just run the query the normal way
      */
      DBUG_PRINT("view_create_error",
                 ("Failed to create view '%s': %d: %s", query_str.str,
                  mysql_errno(mysql), mysql_error(mysql)));

      /* Log error to create view */
      verbose_msg("Failed to create view '%s' %d: %s", query_str.str,
                  mysql_errno(mysql), mysql_error(mysql));
    } else {
      /*
        Yes, it was possible to create this query as a view
      */
      view_created = 1;
      query = (char *)"SELECT * FROM mysqltest_tmp_v";
      query_len = strlen(query);

      /*
        Collect warnings from create of the view that should otherwise
        have been produced when the SELECT was executed
      */
      append_warnings(&ds_warnings, cur_con->util_mysql);
    }

    dynstr_free(&query_str);
  }

  if (sp_protocol_enabled && complete_query && match_re(&sp_re, query)) {
    /*
      Create the query as a stored procedure
      Drop first since sp can exist from a failed mysqltest run
    */
    DYNAMIC_STRING query_str;
    init_dynamic_string(&query_str,
                        "DROP PROCEDURE IF EXISTS mysqltest_tmp_sp;",
                        query_len + 64, 256);
    util_query(mysql, query_str.str);
    dynstr_set(&query_str, "CREATE PROCEDURE mysqltest_tmp_sp()\n");
    dynstr_append_mem(&query_str, query, query_len);
    if (util_query(mysql, query_str.str)) {
      /*
        Failed to create the stored procedure for this query,
        this is not fatal just run the query the normal way
      */
      DBUG_PRINT("sp_create_error",
                 ("Failed to create sp '%s': %d: %s", query_str.str,
                  mysql_errno(mysql), mysql_error(mysql)));

      /* Log error to create sp */
      verbose_msg("Failed to create sp '%s' %d: %s", query_str.str,
                  mysql_errno(mysql), mysql_error(mysql));

    } else {
      sp_created = 1;

      query = (char *)"CALL mysqltest_tmp_sp()";
      query_len = strlen(query);
    }
    dynstr_free(&query_str);
  }

  if (display_result_sorted) {
    /*
       Collect the query output in a separate string
       that can be sorted before it's added to the
       global result string
    */
    init_dynamic_string(&ds_sorted, "", 1024, 1024);
    save_ds = ds; /* Remember original ds */
    ds = &ds_sorted;
  }

  /*
    Find out how to run this query

    Always run with normal C API if it's not a complete
    SEND + REAP

    If it is a '?' in the query it may be a SQL level prepared
    statement already and we can't do it twice
  */
  if (ps_protocol_enabled && complete_query && match_re(&ps_re, query))
    run_query_stmt(mysql, command, query, query_len, ds, &ds_warnings);
  else
    run_query_normal(cn, command, flags, query, query_len, ds, &ds_warnings);

  dynstr_free(&ds_warnings);
  ds_warn = 0;
  if (command->type == Q_EVAL || command->type == Q_SEND_EVAL)
    dynstr_free(&eval_query);

  if (display_result_sorted) {
    /* Sort the result set and append it to result */
    dynstr_append_sorted(save_ds, &ds_sorted);
    ds = save_ds;
    dynstr_free(&ds_sorted);
  }

  if (sp_created) {
    if (util_query(mysql, "DROP PROCEDURE mysqltest_tmp_sp "))
      die("Failed to drop sp: %d: %s", mysql_errno(mysql), mysql_error(mysql));
  }

  if (view_created) {
    if (util_query(mysql, "DROP VIEW mysqltest_tmp_v "))
      die("Failed to drop view: %d: %s", mysql_errno(mysql),
          mysql_error(mysql));
  }

  if (command->output_file[0]) {
    /* An output file was specified for _this_ query */
    str_to_file2(command->output_file, ds_result.str, ds_result.length, false);
    command->output_file[0] = 0;
  }

  DBUG_VOID_RETURN;
}

/**
   Display the optimizer trace produced by the last executed statement.
 */
static void display_opt_trace(struct st_connection *cn,
                              struct st_command *command, int flags) {
  if (!disable_query_log && opt_trace_protocol_enabled && !cn->pending &&
      !command->expected_errors.count &&
      match_re(&opt_trace_re, command->query)) {
    st_command save_command = *command;
    DYNAMIC_STRING query_str;
    init_dynamic_string(&query_str,
                        "SELECT trace FROM information_schema.optimizer_trace"
                        " /* injected by --opt-trace-protocol */",
                        128, 128);

    command->query = query_str.str;
    command->query_len = query_str.length;
    command->end = strend(command->query);

    /* Sorted trace is not readable at all, don't bother to lower case */
    /* No need to keep old values, will be reset anyway */
    display_result_sorted = false;
    display_result_lower = false;
    run_query(cn, command, flags);

    dynstr_free(&query_str);
    *command = save_command;
  }
}

static void run_explain(struct st_connection *cn, struct st_command *command,
                        int flags, bool json) {
  if ((flags & QUERY_REAP_FLAG) && !command->expected_errors.count &&
      match_re(&explain_re, command->query)) {
    st_command save_command = *command;
    DYNAMIC_STRING query_str;
    DYNAMIC_STRING ds_warning_messages;

    init_dynamic_string(&ds_warning_messages, "", 0, 2048);
    init_dynamic_string(&query_str, json ? "EXPLAIN FORMAT=JSON " : "EXPLAIN ",
                        256, 256);
    dynstr_append_mem(&query_str, command->query,
                      command->end - command->query);

    command->query = query_str.str;
    command->query_len = query_str.length;
    command->end = strend(command->query);

    run_query(cn, command, flags);

    dynstr_free(&query_str);
    dynstr_free(&ds_warning_messages);

    *command = save_command;
  }
}

/****************************************************************************/
/*
  Functions to detect different SQL statements
*/

static char *re_eprint(int err) {
  static char epbuf[100];
<<<<<<< HEAD
  size_t len MY_ATTRIBUTE((unused)) =
      my_regerror(MY_REG_ITOA | err, NULL, epbuf, sizeof(epbuf));
=======
  size_t len MY_ATTRIBUTE((unused))= my_regerror(MY_REG_ITOA | err, NULL, epbuf, sizeof(epbuf));
>>>>>>> 333b4508
  assert(len <= sizeof(epbuf));
  return (epbuf);
}

static void init_re_comp(my_regex_t *re, const char *str) {
  int err = my_regcomp(re, str, (MY_REG_EXTENDED | MY_REG_ICASE | MY_REG_NOSUB),
                       &my_charset_latin1);
  if (err) {
    char erbuf[100];
    size_t len = my_regerror(err, re, erbuf, sizeof(erbuf));
    die("error %s, %d/%d `%s'\n", re_eprint(err), (int)len, (int)sizeof(erbuf),
        erbuf);
  }
}

void init_re(void) {
  /*
    Filter for queries that can be run using the
    MySQL Prepared Statements C API
  */
  const char *ps_re_str =
      "^("
      "[[:space:]]*REPLACE[[:space:]]|"
      "[[:space:]]*INSERT[[:space:]]|"
      "[[:space:]]*UPDATE[[:space:]]|"
      "[[:space:]]*DELETE[[:space:]]|"
      "[[:space:]]*SELECT[[:space:]]|"
      "[[:space:]]*CREATE[[:space:]]+DATABASE[[:space:]]|"
      "[[:space:]]*CREATE[[:space:]]+INDEX[[:space:]]|"
      "[[:space:]]*CREATE[[:space:]]+TABLE[[:space:]]|"
      "[[:space:]]*CREATE[[:space:]]+USER[[:space:]]|"
      "[[:space:]]*CREATE[[:space:]]+TEMPORARY[[:space:]]+TABLE[[:space:]]|"
      "[[:space:]]*DROP[[:space:]]+DATABASE[[:space:]]|"
      "[[:space:]]*DROP[[:space:]]+INDEX[[:space:]]|"
      "[[:space:]]*DROP[[:space:]]+TABLE[[:space:]]|"
      "[[:space:]]*DROP[[:space:]]+USER[[:space:]]|"
      "[[:space:]]*DROP[[:space:]]+VIEW[[:space:]]|"
      "[[:space:]]*DROP[[:space:]]+TEMPORARY[[:space:]]+TABLE[[:space:]]|"
      "[[:space:]]*ALTER[[:space:]]+USER[[:space:]]|"
      "[[:space:]]*RENAME[[:space:]]+TABLE[[:space:]]|"
      "[[:space:]]*RENAME[[:space:]]+USER[[:space:]]|"
      "[[:space:]]*TRUNCATE[[:space:]]+TABLE[[:space:]]|"
      "[[:space:]]*ANALYZE[[:space:]]+TABLE[[:space:]]|"
      "[[:space:]]*CHECKSUM[[:space:]]+TABLE[[:space:]]|"
      "[[:space:]]*CHECKSUM[[:space:]]+TABLES[[:space:]]|"
      "[[:space:]]*OPTIMIZE[[:space:]]+TABLE[[:space:]]|"
      "[[:space:]]*REPAIR[[:space:]]+TABLE[[:space:]]|"
      "[[:space:]]*GRANT[[:space:]]|"
      "[[:space:]]*KILL[[:space:]]|"
      "[[:space:]]*REVOKE[[:space:]]+ALL[[:space:]]+PRIVILEGES[[:space:]]|"
      "[[:space:]]*DO[[:space:]]|"
      "[[:space:]]*CALL[[:space:]]|"
      "[[:space:]]*COMMIT[[:space:]]|"
      "[[:space:]]*SET[[:space:]]+OPTION[[:space:]]|"
      "[[:space:]]*SHOW[[:space:]]+CREATE[[:space:]]+TABLE[[:space:]]|"
      "[[:space:]]*SHOW[[:space:]]+CREATE[[:space:]]+PROCEDURE[[:space:]]|"
      "[[:space:]]*SHOW[[:space:]]+CREATE[[:space:]]+FUNCTION[[:space:]]|"
      "[[:space:]]*SHOW[[:space:]]+CREATE[[:space:]]+VIEW[[:space:]]|"
      "[[:space:]]*SHOW[[:space:]]+CREATE[[:space:]]+EVENT[[:space:]]|"
      "[[:space:]]*INSTALL[[:space:]]+PLUGIN[[:space:]]|"
      "[[:space:]]*UNINSTALL[[:space:]]+PLUGIN[[:space:]]|"
      "[[:space:]]*RESET[[:space:]]+MASTER[[:space:]]|"
      "[[:space:]]*RESET[[:space:]]+SLAVE[[:space:]]|"
      "[[:space:]]*RESET[[:space:]]+QUERY[[:space:]]+CACHE[[:space:]]|"
      "[[:space:]]*SHOW[[:space:]]+BINLOG[[:space:]]+EVENTS[[:space:]]|"
      "[[:space:]]*SHOW[[:space:]]+MASTER[[:space:]]+LOGS[[:space:]]|"
      "[[:space:]]*SHOW[[:space:]]+MASTER[[:space:]]+STATUS[[:space:]]|"
      "[[:space:]]*SHOW[[:space:]]+BINARY[[:space:]]+LOGS[[:space:]]|"
      "[[:space:]]*SHOW[[:space:]]+SLAVE[[:space:]]+STATUS[[:space:]]|"
      "[[:space:]]*SLAVE[[:space:]]+START[[:space:]]|"
      "[[:space:]]*SLAVE[[:space:]]+STOP[[:space:]]|"
      "[[:space:]]*DELETE[[:space:]]+MULTI[[:space:]]|"
      "[[:space:]]*UPDATE[[:space:]]+MULTI[[:space:]]|"
      "[[:space:]]*INSERT[[:space:]]+SELECT[[:space:]])[^;]*$";

  /*
    Filter for queries that can be run using the
    Stored procedures
  */
  const char *sp_re_str = ps_re_str;

  /*
    Filter for queries that can be run as views
  */
  const char *view_re_str =
      "^("
      "[[:space:]]*SELECT[[:space:]])";

  const char *opt_trace_re_str =
      "^("
      "[[:space:]]*INSERT[[:space:]]|"
      "[[:space:]]*UPDATE[[:space:]]|"
      "[[:space:]]*DELETE[[:space:]]|"
      "[[:space:]]*EXPLAIN[[:space:]]|"
      "[[:space:]]*SELECT[[:space:]])";

  /* Filter for queries that can be converted to EXPLAIN */
  const char *explain_re_str =
      "^("
      "[[:space:]]*(SELECT|DELETE|UPDATE|INSERT|REPLACE)[[:space:]])";

  init_re_comp(&ps_re, ps_re_str);
  init_re_comp(&sp_re, sp_re_str);
  init_re_comp(&view_re, view_re_str);
  init_re_comp(&opt_trace_re, opt_trace_re_str);
  init_re_comp(&explain_re, explain_re_str);
}

int match_re(my_regex_t *re, char *str) {
  while (my_isspace(charset_info, *str)) str++;
  if (str[0] == '/' && str[1] == '*') {
    char *comm_end = strstr(str, "*/");
    if (!comm_end) die("Statement is unterminated comment");
    str = comm_end + 2;
  }

  int err = my_regexec(re, str, (size_t)0, NULL, 0);

  if (err == 0)
    return 1;
  else if (err == MY_REG_NOMATCH)
    return 0;

  {
    char erbuf[100];
    size_t len = my_regerror(err, re, erbuf, sizeof(erbuf));
    die("error %s, %d/%d `%s'\n", re_eprint(err), (int)len, (int)sizeof(erbuf),
        erbuf);
  }
  return 0;
}

void free_re(void) {
  my_regfree(&ps_re);
  my_regfree(&sp_re);
  my_regfree(&view_re);
  my_regfree(&opt_trace_re);
  my_regfree(&explain_re);
  my_regex_end();
}

/****************************************************************************/

static void get_command_type(struct st_command *command) {
  char save;
  uint type;
  DBUG_ENTER("get_command_type");

  if (*command->query == '}') {
    command->type = Q_END_BLOCK;
    DBUG_VOID_RETURN;
  }

  save = command->query[command->first_word_len];
  command->query[command->first_word_len] = 0;
  type = find_type(command->query, &command_typelib, FIND_TYPE_NO_PREFIX);
  command->query[command->first_word_len] = save;
  if (type > 0) {
    command->type = (enum enum_commands)type; /* Found command */

    /*
      Look for case where "query" was explicitly specified to
      force command being sent to server
    */
    if (type == Q_QUERY) {
      /* Skip the "query" part */
      command->query = command->first_argument;
    }
  } else {
    /* No mysqltest command matched */

    if (command->type != Q_COMMENT_WITH_COMMAND) {
      /* A query that will sent to mysqld */
      command->type = Q_QUERY;
    } else {
      /* -- "comment" that didn't contain a mysqltest command */
      die("Found line '%s' beginning with -- that didn't contain "
          "a valid mysqltest command, check your syntax or "
          "use # if you intended to write a comment",
          command->query);
    }
  }
  DBUG_VOID_RETURN;
}

void update_expected_errors(struct st_command *command) {
  DBUG_ENTER("update_expected_errors");

  /* Set expected error on command */
  memcpy(&command->expected_errors, &saved_expected_errors,
         sizeof(saved_expected_errors));
  DBUG_PRINT("info",
             ("There are %d expected errors", command->expected_errors.count));
  DBUG_VOID_RETURN;
}

/*
  Record how many milliseconds it took to execute the test file
  up until the current line and write it to .progress file

*/

static void mark_progress(struct st_command *command MY_ATTRIBUTE((unused)),
                          int line) {
  static ulonglong progress_start = 0;  // < Beware
  DYNAMIC_STRING ds_progress;

  char buf[32], *end;
  ulonglong timer = timer_now();
  if (!progress_start) progress_start = timer;
  timer -= progress_start;

  if (init_dynamic_string(&ds_progress, "", 256, 256)) die("Out of memory");

  /* Milliseconds since start */
  end = longlong2str(timer, buf, 10);
  dynstr_append_mem(&ds_progress, buf, (int)(end - buf));
  dynstr_append_mem(&ds_progress, "\t", 1);

  /* Parser line number */
  end = int10_to_str(line, buf, 10);
  dynstr_append_mem(&ds_progress, buf, (int)(end - buf));
  dynstr_append_mem(&ds_progress, "\t", 1);

  /* Filename */
  dynstr_append(&ds_progress, cur_file->file_name);
  dynstr_append_mem(&ds_progress, ":", 1);

  /* Line in file */
  end = int10_to_str(cur_file->lineno, buf, 10);
  dynstr_append_mem(&ds_progress, buf, (int)(end - buf));

  dynstr_append_mem(&ds_progress, "\n", 1);

  progress_file.write(&ds_progress);

  dynstr_free(&ds_progress);
}

#ifdef HAVE_STACKTRACE

static void dump_backtrace(void) {
  struct st_connection *conn = cur_con;

  fprintf(stderr, "read_command_buf (%p): ", read_command_buf);
  my_safe_puts_stderr(read_command_buf, sizeof(read_command_buf));

  if (conn) {
    fprintf(stderr, "conn->name (%p): ", conn->name);
    my_safe_puts_stderr(conn->name, conn->name_len);
  }
  fputs("Attempting backtrace...\n", stderr);
  my_print_stacktrace(NULL, my_thread_stack_size);
}

#else

static void dump_backtrace(void) {
  fputs("Backtrace not available.\n", stderr);
}

#endif

static void signal_handler(int sig) {
  fprintf(stderr, "mysqltest got " SIGNAL_FMT "\n", sig);
  dump_backtrace();

  fprintf(stderr, "Writing a core file...\n");
  fflush(stderr);
  my_write_core(sig);
#ifndef _WIN32
  exit(1);  // Shouldn't get here but just in case
#endif
}

#ifdef _WIN32

LONG WINAPI exception_filter(EXCEPTION_POINTERS *exp) {
  __try {
    my_set_exception_pointers(exp);
    signal_handler(exp->ExceptionRecord->ExceptionCode);
  } __except (EXCEPTION_EXECUTE_HANDLER) {
    fputs("Got exception in exception handler!\n", stderr);
  }

  return EXCEPTION_CONTINUE_SEARCH;
}

static void init_signal_handling(void) {
  UINT mode;

  /* Set output destination of messages to the standard error stream. */
  _CrtSetReportMode(_CRT_WARN, _CRTDBG_MODE_FILE);
  _CrtSetReportFile(_CRT_WARN, _CRTDBG_FILE_STDERR);
  _CrtSetReportMode(_CRT_ERROR, _CRTDBG_MODE_FILE);
  _CrtSetReportFile(_CRT_ERROR, _CRTDBG_FILE_STDERR);
  _CrtSetReportMode(_CRT_ASSERT, _CRTDBG_MODE_FILE);
  _CrtSetReportFile(_CRT_ASSERT, _CRTDBG_FILE_STDERR);

  /* Do not not display the a error message box. */
  mode = SetErrorMode(0) | SEM_FAILCRITICALERRORS | SEM_NOOPENFILEERRORBOX;
  SetErrorMode(mode);

  SetUnhandledExceptionFilter(exception_filter);
}

#else /* _WIN32 */

static void init_signal_handling(void) {
  struct sigaction sa;
  DBUG_ENTER("init_signal_handling");

#ifdef HAVE_STACKTRACE
  my_init_stacktrace();
#endif

  sa.sa_flags = SA_RESETHAND | SA_NODEFER;
  sigemptyset(&sa.sa_mask);
  sigprocmask(SIG_SETMASK, &sa.sa_mask, NULL);

  sa.sa_handler = signal_handler;

  sigaction(SIGSEGV, &sa, NULL);
  sigaction(SIGABRT, &sa, NULL);
#ifdef SIGBUS
  sigaction(SIGBUS, &sa, NULL);
#endif
  sigaction(SIGILL, &sa, NULL);
  sigaction(SIGFPE, &sa, NULL);

  DBUG_VOID_RETURN;
}

#endif /* !_WIN32 */

int main(int argc, char **argv) {
  struct st_command *command;
  bool q_send_flag = 0, abort_flag = 0;
  uint command_executed = 0, last_command_executed = 0;
  char output_file[FN_REFLEN];
  MY_INIT(argv[0]);

  output_file[0] = 0;
  TMPDIR[0] = 0;

  init_signal_handling();

  /* Init expected errors */
  memset(&saved_expected_errors, 0, sizeof(saved_expected_errors));

  /* Init file stack */
  memset(file_stack, 0, sizeof(file_stack));
  file_stack_end =
      file_stack + (sizeof(file_stack) / sizeof(struct st_test_file)) - 1;
  cur_file = file_stack;

  /* Init block stack */
  memset(block_stack, 0, sizeof(block_stack));
  block_stack_end =
      block_stack + (sizeof(block_stack) / sizeof(struct st_block)) - 1;
  cur_block = block_stack;
  cur_block->ok = true; /* Outer block should always be executed */
  cur_block->cmd = cmd_none;

  q_lines = new Q_lines(PSI_NOT_INSTRUMENTED);

  var_hash = new collation_unordered_map<string, unique_ptr<VAR, var_free>>(
      charset_info, PSI_NOT_INSTRUMENTED);

  {
    char path_separator[] = {FN_LIBCHAR, 0};
    var_set_string("SYSTEM_PATH_SEPARATOR", path_separator);
  }
  var_set_string("MYSQL_SERVER_VERSION", MYSQL_SERVER_VERSION);
  var_set_string("MYSQL_SYSTEM_TYPE", SYSTEM_TYPE);
  var_set_string("MYSQL_MACHINE_TYPE", MACHINE_TYPE);
  if (sizeof(void *) == 8) {
    var_set_string("MYSQL_SYSTEM_ARCHITECTURE", "64");
  } else {
    var_set_string("MYSQL_SYSTEM_ARCHITECTURE", "32");
  }

  memset(&master_pos, 0, sizeof(master_pos));

  parser.current_line = parser.read_lines = 0;
  memset(&var_reg, 0, sizeof(var_reg));

  init_builtin_echo();
#ifdef _WIN32
  is_windows = 1;
  init_win_path_patterns();
#endif

  init_dynamic_string(&ds_res, "", 2048, 2048);
  init_dynamic_string(&ds_result, "", 1024, 1024);

  parse_args(argc, argv);

  /* Init connections, allocate 1 extra as buffer + 1 for default */
  connections = (struct st_connection *)my_malloc(
      PSI_NOT_INSTRUMENTED,
      (opt_max_connections + 2) * sizeof(struct st_connection),
      MYF(MY_WME | MY_ZEROFILL));
  connections_end = connections + opt_max_connections + 1;
  next_con = connections + 1;

  var_set_int("$PS_PROTOCOL", ps_protocol);
  var_set_int("$SP_PROTOCOL", sp_protocol);
  var_set_int("$VIEW_PROTOCOL", view_protocol);
  var_set_int("$OPT_TRACE_PROTOCOL", opt_trace_protocol);
  var_set_int("$EXPLAIN_PROTOCOL", explain_protocol);
  var_set_int("$JSON_EXPLAIN_PROTOCOL", json_explain_protocol);
  var_set_int("$CURSOR_PROTOCOL", cursor_protocol);

  var_set_int("$ENABLED_QUERY_LOG", 1);
  var_set_int("$ENABLED_ABORT_ON_ERROR", 1);
  var_set_int("$ENABLED_RESULT_LOG", 1);
  var_set_int("$ENABLED_CONNECT_LOG", 0);
  var_set_int("$ENABLED_WARNINGS", 1);
  var_set_int("$ENABLED_INFO", 0);
  var_set_int("$ENABLED_METADATA", 0);

  DBUG_PRINT("info",
             ("result_file: '%s'", result_file_name ? result_file_name : ""));
  verbose_msg("Results saved in '%s'.",
              result_file_name ? result_file_name : "");
  if (mysql_server_init(0, nullptr, nullptr))
    die("Can't initialize MySQL server");
  server_initialized = 1;
  if (cur_file == file_stack && cur_file->file == 0) {
    cur_file->file = stdin;
    cur_file->file_name =
        my_strdup(PSI_NOT_INSTRUMENTED, "<stdin>", MYF(MY_WME));
    cur_file->lineno = 1;
  }

  log_file.open(opt_logdir, result_file_name, ".log");
  verbose_msg("Logging to '%s'.", log_file.file_name());

  /*
    Creating a temporary log file using current file name if
    result file doesn't exist
  */
  if (!result_file_name) {
    if (strcmp(cur_file->file_name, "<stdin>"))
      temp_log_file.open(opt_logdir, cur_file->file_name, ".log");
    else
      temp_log_file.open(opt_logdir, "stdin", ".log");
  }

  if (opt_mark_progress) {
    if (result_file_name)
      progress_file.open(opt_logdir, result_file_name, ".progress");
    else {
      if (strcmp(cur_file->file_name, "<stdin>"))
        progress_file.open(opt_logdir, cur_file->file_name, ".progress");
      else
        progress_file.open(opt_logdir, "stdin", ".progress");
    }
    verbose_msg("Tracing progress in '%s'.", progress_file.file_name());
  }

  var_set_string("MYSQLTEST_FILE", cur_file->file_name);
  init_re();

  /* Cursor protcol implies ps protocol */
  if (cursor_protocol) ps_protocol = 1;

  ps_protocol_enabled = ps_protocol;
  sp_protocol_enabled = sp_protocol;
  view_protocol_enabled = view_protocol;
  opt_trace_protocol_enabled = opt_trace_protocol;
  explain_protocol_enabled = explain_protocol;
  json_explain_protocol_enabled = json_explain_protocol;
  cursor_protocol_enabled = cursor_protocol;

  st_connection *con = connections;
  if (!(mysql_init(&con->mysql))) die("Failed in mysql_init()");
  if (opt_connect_timeout)
    mysql_options(&con->mysql, MYSQL_OPT_CONNECT_TIMEOUT,
                  (void *)&opt_connect_timeout);
  if (opt_compress) mysql_options(&con->mysql, MYSQL_OPT_COMPRESS, NullS);
  mysql_options(&con->mysql, MYSQL_OPT_LOCAL_INFILE, 0);
  if (strcmp(default_charset, charset_info->csname) &&
      !(charset_info =
            get_charset_by_csname(default_charset, MY_CS_PRIMARY, MYF(MY_WME))))
    die("Invalid character set specified.");
  mysql_options(&con->mysql, MYSQL_SET_CHARSET_NAME, charset_info->csname);
  if (opt_charsets_dir)
    mysql_options(&con->mysql, MYSQL_SET_CHARSET_DIR, opt_charsets_dir);

  if (opt_protocol)
    mysql_options(&con->mysql, MYSQL_OPT_PROTOCOL, (char *)&opt_protocol);

#if defined(HAVE_OPENSSL)
  /* Turn on VERIFY_IDENTITY mode only if host=="localhost". */
  if (opt_ssl_mode == SSL_MODE_VERIFY_IDENTITY) {
    if (!opt_host || strcmp(opt_host, "localhost"))
      opt_ssl_mode = SSL_MODE_VERIFY_CA;
  }
#endif
  SSL_SET_OPTIONS(&con->mysql);

#if defined(_WIN32)
  if (shared_memory_base_name)
    mysql_options(&con->mysql, MYSQL_SHARED_MEMORY_BASE_NAME,
                  shared_memory_base_name);

  if (opt_ssl_mode == SSL_MODE_DISABLED)
    mysql_options(&con->mysql, MYSQL_OPT_PROTOCOL,
                  (char *)&opt_protocol_for_default_connection);
#endif

  if (!(con->name = my_strdup(PSI_NOT_INSTRUMENTED, "default", MYF(MY_WME))))
    die("Out of memory");

  safe_connect(&con->mysql, con->name, opt_host, opt_user, opt_pass, opt_db,
               opt_port, unix_sock);

  /* Use all time until exit if no explicit 'start_timer' */
  timer_start = timer_now();

  /*
    Initialize $mysql_errno with -1, so we can
    - distinguish it from valid values ( >= 0 ) and
    - detect if there was never a command sent to the server
  */
  var_set_errno(-1);

  set_current_connection(con);

  if (opt_include) {
    open_file(opt_include);
  }

  verbose_msg("Start processing test commands from '%s' ...",
              cur_file->file_name);
  while (!read_command(&command) && !abort_flag) {
    int current_line_inc = 1, processed = 0;
    if (command->type == Q_UNKNOWN || command->type == Q_COMMENT_WITH_COMMAND)
      get_command_type(command);

    if ((saved_expected_errors.count > 0) ||
        (command->expected_errors.count > 0)) {
      update_expected_errors(command);
    }

    if (parsing_disabled && command->type != Q_ENABLE_PARSING &&
        command->type != Q_DISABLE_PARSING) {
      /* Parsing is disabled, silently convert this line to a comment */
      command->type = Q_COMMENT;
    }

    /* (Re-)set abort_on_error for this command */
    command->abort_on_error =
        (command->expected_errors.count == 0 && abort_on_error);

    /* delimiter needs to be executed so we can continue to parse */
    bool ok_to_do = cur_block->ok || command->type == Q_DELIMITER;

    /*
      'source' command needs to be "done" the first time if it may get
      re-iterated over in a true context. This can only happen if there's
      a while loop at some level above the current block.
    */
    if (!ok_to_do && command->type == Q_SOURCE) {
      for (struct st_block *stb = cur_block - 1; stb >= block_stack; stb--) {
        if (stb->cmd == cmd_while) {
          ok_to_do = 1;
          break;
        }
      }
    }

    /*
      Some commands need to be parsed in false context also to
      avoid any parsing errors.
    */
    if (!ok_to_do &&
        (command->type == Q_APPEND_FILE || command->type == Q_PERL ||
         command->type == Q_WRITE_FILE)) {
      ok_to_do = 1;
    }

    if (ok_to_do) {
      command->last_argument = command->first_argument;
      processed = 1;
      /* Need to remember this for handle_error() */
      curr_command = command;
      switch (command->type) {
        case Q_CONNECT:
          do_connect(command);
          break;
        case Q_CONNECTION:
          select_connection(command);
          break;
        case Q_DISCONNECT:
        case Q_DIRTY_CLOSE:
          do_close_connection(command);
          break;
        case Q_ENABLE_QUERY_LOG:
          set_property(command, P_QUERY, 0);
          break;
        case Q_DISABLE_QUERY_LOG:
          set_property(command, P_QUERY, 1);
          break;
        case Q_ENABLE_ABORT_ON_ERROR:
          set_property(command, P_ABORT, 1);
          break;
        case Q_DISABLE_ABORT_ON_ERROR:
          set_property(command, P_ABORT, 0);
          break;
        case Q_ENABLE_RESULT_LOG:
          set_property(command, P_RESULT, 0);
          break;
        case Q_DISABLE_RESULT_LOG:
          set_property(command, P_RESULT, 1);
          break;
        case Q_ENABLE_CONNECT_LOG:
          set_property(command, P_CONNECT, 0);
          break;
        case Q_DISABLE_CONNECT_LOG:
          set_property(command, P_CONNECT, 1);
          break;
        case Q_ENABLE_WARNINGS:
          set_property(command, P_WARN, 0);
          break;
        case Q_DISABLE_WARNINGS:
          set_property(command, P_WARN, 1);
          break;
        case Q_ENABLE_INFO:
          set_property(command, P_INFO, 0);
          break;
        case Q_DISABLE_INFO:
          set_property(command, P_INFO, 1);
          break;
        case Q_ENABLE_SESSION_TRACK_INFO:
          set_property(command, P_SESSION_TRACK, 1);
          break;
        case Q_DISABLE_SESSION_TRACK_INFO:
          set_property(command, P_SESSION_TRACK, 0);
          break;
        case Q_ENABLE_METADATA:
          set_property(command, P_META, 1);
          break;
        case Q_DISABLE_METADATA:
          set_property(command, P_META, 0);
          break;
        case Q_SOURCE:
          do_source(command);
          break;
        case Q_SLEEP:
          do_sleep(command, 0);
          break;
        case Q_REAL_SLEEP:
          do_sleep(command, 1);
          break;
        case Q_WAIT_FOR_SLAVE_TO_STOP:
          do_wait_for_slave_to_stop(command);
          break;
        case Q_INC:
          do_modify_var(command, DO_INC);
          break;
        case Q_DEC:
          do_modify_var(command, DO_DEC);
          break;
        case Q_ECHO:
          do_echo(command);
          command_executed++;
          break;
        case Q_REMOVE_FILE:
          do_remove_file(command);
          break;
        case Q_REMOVE_FILES_WILDCARD:
          do_remove_files_wildcard(command);
          break;
        case Q_COPY_FILES_WILDCARD:
          do_copy_files_wildcard(command);
          break;
        case Q_MKDIR:
          do_mkdir(command);
          break;
        case Q_RMDIR:
          do_rmdir(command, 0);
          break;
        case Q_FORCE_RMDIR:
          do_rmdir(command, 1);
          break;
        case Q_FORCE_CPDIR:
          do_force_cpdir(command);
          break;
        case Q_LIST_FILES:
          do_list_files(command);
          break;
        case Q_LIST_FILES_WRITE_FILE:
          do_list_files_write_file_command(command, false);
          break;
        case Q_LIST_FILES_APPEND_FILE:
          do_list_files_write_file_command(command, true);
          break;
        case Q_FILE_EXIST:
          do_file_exist(command);
          break;
        case Q_WRITE_FILE:
          do_write_file(command);
          break;
        case Q_APPEND_FILE:
          do_append_file(command);
          break;
        case Q_DIFF_FILES:
          do_diff_files(command);
          break;
        case Q_SEND_QUIT:
          do_send_quit(command);
          break;
        case Q_CHANGE_USER:
          do_change_user(command);
          break;
        case Q_CAT_FILE:
          do_cat_file(command);
          break;
        case Q_COPY_FILE:
          do_copy_file(command);
          break;
        case Q_MOVE_FILE:
          do_move_file(command);
          break;
        case Q_CHMOD_FILE:
          do_chmod_file(command);
          break;
        case Q_PERL:
          do_perl(command);
          break;
        case Q_RESULT_FORMAT_VERSION:
          do_result_format_version(command);
          break;
        case Q_DELIMITER:
          do_delimiter(command);
          break;
        case Q_DISPLAY_VERTICAL_RESULTS:
          display_result_vertically = true;
          break;
        case Q_DISPLAY_HORIZONTAL_RESULTS:
          display_result_vertically = false;
          break;
        case Q_SORTED_RESULT:
          /*
            Turn on sorting of result set, will be reset after next
            command
          */
          display_result_sorted = true;
          break;
        case Q_LOWERCASE:
          /*
            Turn on lowercasing of result, will be reset after next
            command
          */
          display_result_lower = true;
          break;
        case Q_LET:
          do_let(command);
          break;
        case Q_EXPR:
          do_expr(command);
          break;
        case Q_EVAL:
        case Q_QUERY_VERTICAL:
        case Q_QUERY_HORIZONTAL:
          if (command->query == command->query_buf) {
            /* Skip the first part of command, i.e query_xxx */
            command->query = command->first_argument;
            command->first_word_len = 0;
          }
          /* fall through */
        case Q_QUERY:
        case Q_REAP: {
          bool old_display_result_vertically = display_result_vertically;
          /* Default is full query, both reap and send  */
          int flags = QUERY_REAP_FLAG | QUERY_SEND_FLAG;

          if (q_send_flag) {
            /* Last command was an empty 'send' */
            flags = QUERY_SEND_FLAG;
            q_send_flag = 0;
          } else if (command->type == Q_REAP) {
            flags = QUERY_REAP_FLAG;
          }

          /* Check for special property for this query */
          display_result_vertically |= (command->type == Q_QUERY_VERTICAL);

          /*
            We run EXPLAIN _before_ the query. If query is UPDATE/DELETE is
            matters: a DELETE may delete rows, and then EXPLAIN DELETE will
            usually terminate quickly with "no matching rows". To make it more
            interesting, EXPLAIN is now first.
          */
          if (explain_protocol_enabled) run_explain(cur_con, command, flags, 0);
          if (json_explain_protocol_enabled)
            run_explain(cur_con, command, flags, 1);

          if (*output_file) {
            strmake(command->output_file, output_file, sizeof(output_file) - 1);
            *output_file = 0;
          }
          run_query(cur_con, command, flags);
          display_opt_trace(cur_con, command, flags);
          command_executed++;
          command->last_argument = command->end;

          /* Restore settings */
          display_result_vertically = old_display_result_vertically;

          break;
        }
        case Q_SEND:
        case Q_SEND_EVAL:
          if (!*command->first_argument) {
            /*
              This is a send without arguments, it indicates that _next_ query
              should be send only
            */
            q_send_flag = 1;
            break;
          }

          /* Remove "send" if this is first iteration */
          if (command->query == command->query_buf)
            command->query = command->first_argument;

          /*
            run_query() can execute a query partially, depending on the flags.
            QUERY_SEND_FLAG flag without QUERY_REAP_FLAG tells it to just send
            the query and read the result some time later when reap instruction
            is given on this connection.
          */
          run_query(cur_con, command, QUERY_SEND_FLAG);
          command_executed++;
          command->last_argument = command->end;
          break;
        case Q_ERROR:
          do_get_errcodes(command);
          break;
        case Q_REPLACE:
          do_get_replace(command);
          break;
        case Q_REPLACE_REGEX:
          do_get_replace_regex(command);
          break;
        case Q_REPLACE_COLUMN:
          do_get_replace_column(command);
          break;
        case Q_REPLACE_NUMERIC_ROUND:
          do_get_replace_numeric_round(command);
          break;
        case Q_SAVE_MASTER_POS:
          do_save_master_pos();
          break;
        case Q_SYNC_WITH_MASTER:
          do_sync_with_master(command);
          break;
        case Q_SYNC_SLAVE_WITH_MASTER: {
          do_save_master_pos();
          if (*command->first_argument)
            select_connection(command);
          else
            select_connection_name("slave");
          do_sync_with_master2(command, 0);
          break;
        }
        case Q_COMMENT: {
          command->last_argument = command->end;

          /* Don't output comments in v1 */
          if (opt_result_format_version == 1) break;

          /* Don't output comments if query logging is off */
          if (disable_query_log) break;

          /* Write comment's with two starting #'s to result file */
          const char *p = command->query;
          if (p && *p == '#' && *(p + 1) == '#') {
            dynstr_append_mem(&ds_res, command->query, command->query_len);
            dynstr_append(&ds_res, "\n");
          }
          break;
        }
        case Q_EMPTY_LINE:
          /* Don't output newline in v1 */
          if (opt_result_format_version == 1) break;

          /* Don't output newline if query logging is off */
          if (disable_query_log) break;

          dynstr_append(&ds_res, "\n");
          break;
        case Q_PING:
          handle_command_error(command, mysql_ping(&cur_con->mysql));
          break;
        case Q_RESET_CONNECTION:
          do_reset_connection();
          break;
        case Q_SEND_SHUTDOWN:
          handle_command_error(command,
                               mysql_query(&cur_con->mysql, "shutdown"));
          break;
        case Q_SHUTDOWN_SERVER:
          do_shutdown_server(command);
          break;
        case Q_EXEC:
        case Q_EXECW:
          do_exec(command, false);
          command_executed++;
          break;
        case Q_EXEC_BACKGROUND:
          do_exec(command, true);
          command_executed++;
          break;
        case Q_START_TIMER:
          /* Overwrite possible earlier start of timer */
          timer_start = timer_now();
          break;
        case Q_END_TIMER:
          /* End timer before ending mysqltest */
          timer_output();
          break;
        case Q_CHARACTER_SET:
          do_set_charset(command);
          break;
        case Q_DISABLE_PS_PROTOCOL:
          set_property(command, P_PS, 0);
          /* Close any open statements */
          close_statements();
          break;
        case Q_ENABLE_PS_PROTOCOL:
          set_property(command, P_PS, ps_protocol);
          break;
        case Q_DISABLE_RECONNECT:
          set_reconnect(&cur_con->mysql, 0);
          break;
        case Q_ENABLE_RECONNECT:
          set_reconnect(&cur_con->mysql, 1);
          /* Close any open statements - no reconnect, need new prepare */
          close_statements();
          break;
        case Q_DISABLE_PARSING:
          if (parsing_disabled == 0)
            parsing_disabled = 1;
          else
            die("Parsing is already disabled");
          break;
        case Q_ENABLE_PARSING:
          /*
            Ensure we don't get parsing_disabled < 0 as this would accidentally
            disable code we don't want to have disabled
          */
          if (parsing_disabled == 1)
            parsing_disabled = 0;
          else
            die("Parsing is already enabled");
          break;
        case Q_DIE:
          /* Abort test with error code and error message */
          die("%s", command->first_argument);
          break;
        case Q_EXIT:
          /* Stop processing any more commands */
          abort_flag = 1;
          break;
        case Q_SKIP: {
          DYNAMIC_STRING ds_skip_msg;
          init_dynamic_string(&ds_skip_msg, 0, command->query_len, 256);

          // Evaluate the skip message
          do_eval(&ds_skip_msg, command->first_argument, command->end, false);

          char skip_msg[FN_REFLEN];
          strmake(skip_msg, ds_skip_msg.str, FN_REFLEN - 1);
          dynstr_free(&ds_skip_msg);

          if (!no_skip) {
            // --no-skip option is disabled, skip the test case
            abort_not_supported_test("%s", skip_msg);
          } else {
            const char *path = cur_file->file_name;
            const char *fn = get_filename_from_path(path);

            // Check if the file is in excluded list
            if (excluded_string && strstr(excluded_string, fn)) {
              // File is present in excluded list, skip the test case
              abort_not_supported_test("%s", skip_msg);
            } else {
              // File is not present in excluded list, ignore the skip
              // and continue running the test case
              command->last_argument = command->end;
            }
          }
        } break;
        case Q_OUTPUT: {
          static DYNAMIC_STRING ds_to_file;
          const struct command_arg output_file_args[] = {
              {"to_file", ARG_STRING, true, &ds_to_file, "Output filename"}};
          check_command_args(command, command->first_argument, output_file_args,
                             1, ' ');
          strmake(output_file, ds_to_file.str, FN_REFLEN);
          dynstr_free(&ds_to_file);
          break;
        }

        default:
          processed = 0;
          break;
      }
    }

    if (!processed) {
      current_line_inc = 0;
      switch (command->type) {
        case Q_WHILE:
          do_block(cmd_while, command);
          break;
        case Q_IF:
          do_block(cmd_if, command);
          break;
        case Q_END_BLOCK:
          do_done(command);
          break;
        default:
          current_line_inc = 1;
          break;
      }
    } else
      check_eol_junk(command->last_argument);

    if (command->type != Q_ERROR && command->type != Q_COMMENT &&
        command->type != Q_IF && command->type != Q_END_BLOCK) {
      /*
        As soon as any non "error" command or comment has been executed,
        the array with expected errors should be cleared
      */
      memset(&saved_expected_errors, 0, sizeof(saved_expected_errors));
    }

    if (command_executed != last_command_executed || command->used_replace) {
      /*
        As soon as any command has been executed,
        the replace structures should be cleared
      */
      free_all_replace();

      /* Also reset "sorted_result" and "lowercase"*/
      display_result_sorted = false;
      display_result_lower = false;
    }
    last_command_executed = command_executed;

    parser.current_line += current_line_inc;
    if (opt_mark_progress) mark_progress(command, parser.current_line);

    /* Write result from command to log file immediately */
    log_file.write(&ds_res);
    log_file.flush();

    if (!result_file_name) {
      temp_log_file.flush();
      temp_log_file.write(&ds_res);
    }
    dynstr_set(&ds_res, 0);
  }

  log_file.close();

  if (!result_file_name) temp_log_file.close();

  start_lineno = 0;
  verbose_msg("... Done processing test commands.");

  if (parsing_disabled) die("Test ended with parsing disabled");

  bool empty_result = false;

  /*
    The whole test has been executed _sucessfully_.
    Time to compare result or save it to record file.
    The entire output from test is in the log file
  */
  if (log_file.bytes_written()) {
    if (result_file_name) {
      /* A result file has been specified */

      if (record) {
        /* Recording */

        /* save a copy of the log to result file */
        if (my_copy(log_file.file_name(), result_file_name, MYF(0)) != 0)
          die("Failed to copy '%s' to '%s', errno: %d", log_file.file_name(),
              result_file_name, errno);

      } else {
        /* Check that the output from test is equal to result file */
        check_result();
      }
    }
  } else {
    /* Empty output is an error *unless* we also have an empty result file */
    if (!result_file_name || record ||
        compare_files(log_file.file_name(), result_file_name)) {
      die("The test didn't produce any output");
    } else {
      empty_result = true; /* Meaning empty was expected */
    }
  }

  if (!command_executed && result_file_name && !empty_result)
    die("No queries executed but non-empty result file found!");

  verbose_msg("Test has succeeded!");
  timer_output();
  /* Yes, if we got this far the test has suceeded! Sakila smiles */
  cleanup_and_exit(0);
  return 0; /* Keep compiler happy too */
}

/*
  A primitive timer that give results in milliseconds if the
  --timer-file=<filename> is given. The timer result is written
  to that file when the result is available. To not confuse
  mysql-test-run with an old obsolete result, we remove the file
  before executing any commands. The time we measure is

  - If no explicit 'start_timer' or 'end_timer' is given in the
  test case, the timer measure how long we execute in mysqltest.

  - If only 'start_timer' is given we measure how long we execute
  from that point until we terminate mysqltest.

  - If only 'end_timer' is given we measure how long we execute
  from that we enter mysqltest to the 'end_timer' is command is
  executed.

  - If both 'start_timer' and 'end_timer' are given we measure
  the time between executing the two commands.
*/

void timer_output(void) {
  if (timer_file) {
    char buf[32], *end;
    ulonglong timer = timer_now() - timer_start;
    end = longlong2str(timer, buf, 10);
    str_to_file(timer_file, buf, (int)(end - buf));
    /* Timer has been written to the file, don't use it anymore */
    timer_file = 0;
  }
}

ulonglong timer_now(void) { return my_micro_time() / 1000; }

/*
  Get arguments for replace_columns. The syntax is:
  replace-column column_number to_string [column_number to_string ...]
  Where each argument may be quoted with ' or "
  A argument may also be a variable, in which case the value of the
  variable is replaced.
*/

void do_get_replace_column(struct st_command *command) {
  char *from = command->first_argument;
  char *buff, *start;
  DBUG_ENTER("get_replace_columns");

  free_replace_column();
  if (!*from) die("Missing argument in %s", command->query);

  /* Allocate a buffer for results */
  start = buff = (char *)my_malloc(PSI_NOT_INSTRUMENTED, strlen(from) + 1,
                                   MYF(MY_WME | MY_FAE));
  while (*from) {
    char *to;
    uint column_number;
    to = get_string(&buff, &from, command);
    if (!(column_number = atoi(to)) || column_number > MAX_COLUMNS)
      die("Wrong column number to replace_column in '%s'", command->query);
    if (!*from)
      die("Wrong number of arguments to replace_column in '%s'",
          command->query);
    to = get_string(&buff, &from, command);
    my_free(replace_column[column_number - 1]);
    replace_column[column_number - 1] =
        my_strdup(PSI_NOT_INSTRUMENTED, to, MYF(MY_WME | MY_FAE));
    set_if_bigger(max_replace_column, column_number);
  }
  my_free(start);
  command->last_argument = command->end;

  DBUG_VOID_RETURN;
}

void free_replace_column() {
  uint i;
  for (i = 0; i < max_replace_column; i++) {
    if (replace_column[i]) {
      my_free(replace_column[i]);
      replace_column[i] = 0;
    }
  }
  max_replace_column = 0;
}

/*
  Functions to round numeric results.

SYNOPSIS
  do_get_replace_numeric_round()
  command - command handle

DESCRIPTION
  replace_numeric_round <precision>

  where precision is the number of digits after the decimal point
  that the result will be rounded off to. The precision can only
  be a number between 0 and 16.
  eg. replace_numeric_round 10;
  Numbers which are > 1e10 or < -1e10 are represented using the
  exponential notation after they are rounded off.
  Trailing zeroes after the decimal point are removed from the
  numbers.
  If the precision is 0, then the value is rounded off to the
  nearest whole number.
*/
void do_get_replace_numeric_round(struct st_command *command) {
  DYNAMIC_STRING ds_round;
  const struct command_arg numeric_arg = {
      "precision", ARG_STRING, true, &ds_round, "Number of decimal precision"};
  DBUG_ENTER("get_replace_numeric_round");

  check_command_args(command, command->first_argument, &numeric_arg,
                     sizeof(numeric_arg) / sizeof(struct command_arg), ' ');

  // Parse the argument string to get the precision
  long int v = 0;
  if (str2int(ds_round.str, 10, 0, REPLACE_ROUND_MAX, &v) == NullS)
    die("A number between 0 and %d is required for the precision "
        "in replace_numeric_round",
        REPLACE_ROUND_MAX);

  glob_replace_numeric_round = (int)v;
  dynstr_free(&ds_round);
  DBUG_VOID_RETURN;
}

void free_replace_numeric_round() { glob_replace_numeric_round = -1; }

/*
  Round the digits after the decimal point to the specified precision
  by iterating through the result set element, identifying the part to
  be rounded off, and rounding that part off.
*/
void replace_numeric_round_append(int round, DYNAMIC_STRING *result,
                                  const char *from, size_t len) {
  while (len > 0) {
    // Move pointer to the start of the numeric values
    size_t size = strcspn(from, "0123456789");
    if (size > 0) {
      dynstr_append_mem(result, from, size);
      from += size;
      len -= size;
    }

    /*
      Move the pointer to the end of the numeric values and the
      the start of the non-numeric values such as "." and "e"
    */
    size = strspn(from, "0123456789");
    int r = round;

    /*
      If result from one of the rows of the result set is null,
      break the loop
    */
    if (*(from + size) == 0) {
      dynstr_append_mem(result, from, size);
      break;
    }

<<<<<<< HEAD
    switch (*(from + size)) {
      // double/float
      case '.':
        size_t size1;
        size1 = strspn(from + size + 1, "0123456789");
=======
    switch (*(from + size))
    {
    // double/float
    case '.':
      size_t size1;
      size1= strspn(from + size + 1, "0123456789");

      /*
        Restrict rounding to less than the
        the existing precision to avoid 1.2 being replaced
        to 1.2000000
      */
      if (size1 < (size_t) r)
        r= size1;
    // fallthrough
    // all cases till next break are executed
    case 'e':
    case 'E':
      if (isdigit(*(from + size + 1)))
      {
        char *end;
        double val= strtod(from, &end);
        if (end != NULL)
        {
          const char *format= (val < 1e10 && val > -1e10) ? "%.*f" : "%.*e";
          char buf[40];

          size= snprintf(buf, sizeof(buf), format, r, val);
          if (val < 1e10 && val > -1e10 && r > 0)
          {
            /*
              2.0000000 need to be represented as 2 for consistency
              2.0010000 also becomes 2.001
            */
            while (buf[size-1] == '0')
              size--;
>>>>>>> 333b4508

        /*
          Restrict rounding to less than the
          the existing precision to avoid 1.2 being replaced
          to 1.2000000
        */
        if (size1 < (size_t)r) r = size1;
      // fallthrough: all cases till next break are executed
      case 'e':
      case 'E':
        if (isdigit(*(from + size + 1))) {
          char *end;
          double val = strtod(from, &end);
          if (end != NULL) {
            const char *format = (val < 1e10 && val > -1e10) ? "%.*f" : "%.*e";
            char buf[40];

            size = snprintf(buf, sizeof(buf), format, r, val);
            if (val < 1e10 && val > -1e10 && r > 0) {
              /*
                2.0000000 need to be represented as 2 for consistency
                2.0010000 also becomes 2.001
              */
              while (buf[size - 1] == '0') size--;

              // don't leave 100. trailing
              if (buf[size - 1] == '.') size--;
            }
            dynstr_append_mem(result, buf, size);
            len -= (end - from);
            from = end;
            break;
          }
        }

        /*
          This is because strtod didn't convert or there wasn't digits after
          [.eE] so output without changing
        */
        dynstr_append_mem(result, from, size);
        from += size;
        len -= size;
        break;
      // int
      default:
        dynstr_append_mem(result, from, size);
        from += size;
        len -= size;
        break;
    }
  }
}

/****************************************************************************/
/*
  Replace functions
*/

/* Definitions for replace result */

struct POINTER_ARRAY {  /* when using array-strings */
  TYPELIB typelib;      /* Pointer to strings */
  uchar *str{nullptr};  /* Strings is here */
  uint8 *flag{nullptr}; /* Flag about each var. */
  uint array_allocs{0}, max_count{0}, length{0}, max_length{0};
};

REPLACE *init_replace(char **from, char **to, uint count, char *word_end_chars);
int insert_pointer_name(POINTER_ARRAY *pa, char *name);
void free_pointer_array(POINTER_ARRAY *pa);

/*
  Get arguments for replace. The syntax is:
  replace from to [from to ...]
  Where each argument may be quoted with ' or "
  A argument may also be a variable, in which case the value of the
  variable is replaced.
*/

void do_get_replace(struct st_command *command) {
  uint i;
  char *from = command->first_argument;
  char *buff, *start;
  char word_end_chars[256], *pos;
  POINTER_ARRAY to_array, from_array;
  DBUG_ENTER("get_replace");

  free_replace();

  if (!*from) die("Missing argument in %s", command->query);
  start = buff = (char *)my_malloc(PSI_NOT_INSTRUMENTED, strlen(from) + 1,
                                   MYF(MY_WME | MY_FAE));
  while (*from) {
    char *to = buff;
    to = get_string(&buff, &from, command);
    if (!*from)
      die("Wrong number of arguments to replace_result in '%s'",
          command->query);
#ifdef _WIN32
    fix_win_paths(to, from - to);
#endif
    insert_pointer_name(&from_array, to);
    to = get_string(&buff, &from, command);
    insert_pointer_name(&to_array, to);
  }
  for (i = 1, pos = word_end_chars; i < 256; i++)
    if (my_isspace(charset_info, i)) *pos++ = i;
  *pos = 0; /* End pointer */
  if (!(glob_replace =
            init_replace((char **)from_array.typelib.type_names,
                         (char **)to_array.typelib.type_names,
                         (uint)from_array.typelib.count, word_end_chars)))
    die("Can't initialize replace from '%s'", command->query);
  free_pointer_array(&from_array);
  free_pointer_array(&to_array);
  my_free(start);
  command->last_argument = command->end;
  DBUG_VOID_RETURN;
}

void free_replace() {
  DBUG_ENTER("free_replace");
  my_free(glob_replace);
  glob_replace = NULL;
  DBUG_VOID_RETURN;
}

struct REPLACE {
  int found;
  REPLACE *next[256];
};

struct REPLACE_STRING {
  int found;
  char *replace_string;
  uint to_offset;
  int from_offset;
};

void replace_strings_append(REPLACE *rep, DYNAMIC_STRING *ds, const char *str,
                            size_t len MY_ATTRIBUTE((unused))) {
  REPLACE *rep_pos;
  REPLACE_STRING *rep_str;
  const char *start, *from;
  DBUG_ENTER("replace_strings_append");

  start = from = str;
  rep_pos = rep + 1;
  for (;;) {
    /* Loop through states */
    DBUG_PRINT("info", ("Looping through states"));
    while (!rep_pos->found) rep_pos = rep_pos->next[(uchar)*from++];

    /* Does this state contain a string to be replaced */
    if (!(rep_str = ((REPLACE_STRING *)rep_pos))->replace_string) {
      /* No match found */
      dynstr_append_mem(ds, start, from - start - 1);
      DBUG_PRINT("exit",
                 ("Found no more string to replace, appended: %s", start));
      DBUG_VOID_RETURN;
    }

    /* Found a string that needs to be replaced */
    DBUG_PRINT("info", ("found: %d, to_offset: %d, from_offset: %d, string: %s",
                        rep_str->found, rep_str->to_offset,
                        rep_str->from_offset, rep_str->replace_string));

    /* Append part of original string before replace string */
    dynstr_append_mem(ds, start, (from - rep_str->to_offset) - start);

    /* Append replace string */
    dynstr_append_mem(ds, rep_str->replace_string,
                      strlen(rep_str->replace_string));

    if (!*(from -= rep_str->from_offset) && rep_pos->found != 2) {
      /* End of from string */
      DBUG_PRINT("exit", ("Found end of from string"));
      DBUG_VOID_RETURN;
    }
    DBUG_ASSERT(from <= str + len);
    start = from;
    rep_pos = rep;
  }
}

/*
  Regex replace  functions
*/

int reg_replace(char **buf_p, int *buf_len_p, char *pattern, char *replace,
                char *string, int icase);

/*
  Finds the next (non-escaped) '/' in the expression.
  (If the character '/' is needed, it can be escaped using '\'.)
*/

#define PARSE_REGEX_ARG                                                 \
  while (p < expr_end) {                                                \
    char c = *p;                                                        \
    if (c == '/') {                                                     \
      if (last_c == '\\') {                                             \
        buf_p[-1] = '/';                                                \
      } else {                                                          \
        *buf_p++ = 0;                                                   \
        break;                                                          \
      }                                                                 \
    } else                                                              \
      *buf_p++ = c;                                                     \
                                                                        \
    last_c = c;                                                         \
    p++;                                                                \
  }                                                                     \
                                                                        \
  /*                                                                    \
    Initializes the regular substitution expression to be used in the   \
    result output of test.                                              \
                                                                      \ \
    Returns: st_replace_regex struct with pairs of substitutions        \
  */

static struct st_replace_regex *init_replace_regex(char *expr) {
  struct st_replace_regex *res;
  char *buf, *expr_end;
  char *p;
  char *buf_p;
  size_t expr_len = strlen(expr);
  char last_c = 0;
  struct st_regex reg;

  /* my_malloc() will die on fail with MY_FAE */
  void *rawmem = my_malloc(PSI_NOT_INSTRUMENTED, sizeof(*res) + expr_len,
                           MYF(MY_FAE + MY_WME));
  res = new (rawmem) st_replace_regex;

  buf = (char *)res + sizeof(*res);
  expr_end = expr + expr_len;
  p = expr;
  buf_p = buf;

  /* for each regexp substitution statement */
  while (p < expr_end) {
    memset(&reg, 0, sizeof(reg));
    /* find the start of the statement */
    while (p < expr_end) {
      if (*p == '/') break;
      p++;
    }

    if (p == expr_end || ++p == expr_end) {
      if (res->regex_arr.size())
        break;
      else
        goto err;
    }
    /* we found the start */
    reg.pattern = buf_p;

    /* Find first argument -- pattern string to be removed */
    PARSE_REGEX_ARG

    if (p == expr_end || ++p == expr_end) goto err;

    /* buf_p now points to the replacement pattern terminated with \0 */
    reg.replace = buf_p;

    /* Find second argument -- replace string to replace pattern */
    PARSE_REGEX_ARG

    if (p == expr_end) goto err;

    /* skip the ending '/' in the statement */
    p++;

    /* Check if we should do matching case insensitive */
    if (p < expr_end && *p == 'i') reg.icase = 1;

    /* done parsing the statement, now place it in regex_arr */
    if (res->regex_arr.push_back(reg)) die("Out of memory");
  }
  res->odd_buf_len = res->even_buf_len = 8192;
  res->even_buf = (char *)my_malloc(PSI_NOT_INSTRUMENTED, res->even_buf_len,
                                    MYF(MY_WME + MY_FAE));
  res->odd_buf = (char *)my_malloc(PSI_NOT_INSTRUMENTED, res->odd_buf_len,
                                   MYF(MY_WME + MY_FAE));
  res->buf = res->even_buf;

  return res;

err:
  my_free(res);
  die("Error parsing replace_regex \"%s\"", expr);
  return 0;
}

/*
  Execute all substitutions on val.

  Returns: true if substituition was made, false otherwise
  Side-effect: Sets r->buf to be the buffer with all substitutions done.

  IN:
  struct st_replace_regex* r
  char* val
  Out:
  struct st_replace_regex* r
  r->buf points at the resulting buffer
  r->even_buf and r->odd_buf might have been reallocated
  r->even_buf_len and r->odd_buf_len might have been changed

  TODO:  at some point figure out if there is a way to do everything
  in one pass
*/

int multi_reg_replace(struct st_replace_regex *r, char *val) {
  size_t i;
  char *in_buf, *out_buf;
  int *buf_len_p;

  in_buf = val;
  out_buf = r->even_buf;
  buf_len_p = &r->even_buf_len;
  r->buf = 0;

  /* For each substitution, do the replace */
  for (i = 0; i < r->regex_arr.size(); i++) {
    struct st_regex re(r->regex_arr[i]);
    char *save_out_buf = out_buf;

    if (!reg_replace(&out_buf, buf_len_p, re.pattern, re.replace, in_buf,
                     re.icase)) {
      /* if the buffer has been reallocated, make adjustements */
      if (save_out_buf != out_buf) {
        if (save_out_buf == r->even_buf)
          r->even_buf = out_buf;
        else
          r->odd_buf = out_buf;
      }

      r->buf = out_buf;
      if (in_buf == val) in_buf = r->odd_buf;

      std::swap(in_buf, out_buf);

      buf_len_p = (out_buf == r->even_buf) ? &r->even_buf_len : &r->odd_buf_len;
    }
  }

  return (r->buf == 0);
}

/*
  Parse the regular expression to be used in all result files
  from now on.

  The syntax is --replace_regex /from/to/i /from/to/i ...
  i means case-insensitive match. If omitted, the match is
  case-sensitive

*/
void do_get_replace_regex(struct st_command *command) {
  char *expr = command->first_argument;
  free_replace_regex();
  /* Allow variable for the *entire* list of replacements */
  if (*expr == '$') {
    VAR *val = var_get(expr, NULL, 0, 1);
    expr = val ? val->str_val : NULL;
  }
  if (expr && *expr && !(glob_replace_regex = init_replace_regex(expr)))
    die("Could not init replace_regex");
  command->last_argument = command->end;
}

void free_replace_regex() {
  if (glob_replace_regex) {
    my_free(glob_replace_regex->even_buf);
    my_free(glob_replace_regex->odd_buf);
    glob_replace_regex->~st_replace_regex();
    my_free(glob_replace_regex);
    glob_replace_regex = NULL;
  }
}

/*
  auxiluary macro used by reg_replace
  makes sure the result buffer has sufficient length
*/
#define SECURE_REG_BUF                                                         \
  if (buf_len < need_buf_len) {                                                \
    my_ptrdiff_t off = res_p - buf;                                            \
    buf = (char *)my_realloc(PSI_NOT_INSTRUMENTED, buf, need_buf_len,          \
                             MYF(MY_WME + MY_FAE));                            \
    res_p = buf + off;                                                         \
    buf_len = need_buf_len;                                                    \
  }                                                                            \
                                                                               \
/*                                                                             \
  Performs a regex substitution                                                \
                                                                             \ \
  IN:                                                                          \
                                                                             \ \
  buf_p - result buffer pointer. Will change if reallocated                    \
  buf_len_p - result buffer length. Will change if the buffer is reallocated   \
  pattern - regexp pattern to match                                            \
  replace - replacement expression                                             \
  string - the string to perform substituions in                               \
  icase - flag, if set to 1 the match is case insensitive                      \
*/
int reg_replace(char **buf_p, int *buf_len_p, char *pattern, char *replace,
                char *string, int icase) {
  my_regex_t r;
  my_regmatch_t *subs;
  char *replace_end;
  char *buf = *buf_p;
  size_t len;
  size_t buf_len, need_buf_len;
  int cflags = MY_REG_EXTENDED;
  int err_code;
  char *res_p, *str_p, *str_end;

  buf_len = *buf_len_p;
  len = strlen(string);
  str_end = string + len;

  /* start with a buffer of a reasonable size that hopefully will not
     need to be reallocated
  */
  need_buf_len = len * 2 + 1;
  res_p = buf;

  SECURE_REG_BUF

  if (icase) cflags |= MY_REG_ICASE;

  if ((err_code = my_regcomp(&r, pattern, cflags, &my_charset_latin1))) {
    check_regerr(&r, err_code);
    return 1;
  }

  subs = (my_regmatch_t *)my_malloc(PSI_NOT_INSTRUMENTED,
                                    sizeof(my_regmatch_t) * (r.re_nsub + 1),
                                    MYF(MY_WME + MY_FAE));

  *res_p = 0;
  str_p = string;
  replace_end = replace + strlen(replace);

  /* for each pattern match instance perform a replacement */
  while (!err_code) {
    /* find the match */
    err_code = my_regexec(&r, str_p, r.re_nsub + 1, subs,
                          (str_p != string) ? MY_REG_NOTBOL : 0);

    /* if regular expression error (eg. bad syntax, or out of memory) */
    if (err_code && err_code != MY_REG_NOMATCH) {
      check_regerr(&r, err_code);
      my_regfree(&r);
      return 1;
    }

    /* if match found */
    if (!err_code) {
      char *expr_p = replace;
      int c;

      /*
        we need at least what we have so far in the buffer + the part
        before this match
      */
      need_buf_len = (res_p - buf) + (int)subs[0].rm_so;

      /* on this pass, calculate the memory for the result buffer */
      while (expr_p < replace_end) {
        int back_ref_num = -1;
        c = *expr_p;

        if (c == '\\' && expr_p + 1 < replace_end) {
          back_ref_num = (int)(expr_p[1] - '0');
        }

        /* found a valid back_ref (eg. \1)*/
        if (back_ref_num >= 0 && back_ref_num <= (int)r.re_nsub) {
          my_regoff_t start_off, end_off;
          if ((start_off = subs[back_ref_num].rm_so) > -1 &&
              (end_off = subs[back_ref_num].rm_eo) > -1) {
            need_buf_len += (int)(end_off - start_off);
          }
          expr_p += 2;
        } else {
          expr_p++;
          need_buf_len++;
        }
      }
      need_buf_len++;
      /*
        now that we know the size of the buffer,
        make sure it is big enough
      */
      SECURE_REG_BUF

      /* copy the pre-match part */
      if (subs[0].rm_so) {
        memcpy(res_p, str_p, (size_t)subs[0].rm_so);
        res_p += subs[0].rm_so;
      }

      expr_p = replace;

      /* copy the match and expand back_refs */
      while (expr_p < replace_end) {
        int back_ref_num = -1;
        c = *expr_p;

        if (c == '\\' && expr_p + 1 < replace_end) {
          back_ref_num = expr_p[1] - '0';
        }

        if (back_ref_num >= 0 && back_ref_num <= (int)r.re_nsub) {
          my_regoff_t start_off, end_off;
          if ((start_off = subs[back_ref_num].rm_so) > -1 &&
              (end_off = subs[back_ref_num].rm_eo) > -1) {
            int block_len = (int)(end_off - start_off);
            memcpy(res_p, str_p + start_off, block_len);
            res_p += block_len;
          }
          expr_p += 2;
        } else {
          *res_p++ = *expr_p++;
        }
      }

      /* handle the post-match part */
      if (subs[0].rm_so == subs[0].rm_eo) {
        if (str_p + subs[0].rm_so >= str_end) break;
        str_p += subs[0].rm_eo;
        *res_p++ = *str_p++;
      } else {
        str_p += subs[0].rm_eo;
      }
    } else /* no match this time, just copy the string as is */
    {
      size_t left_in_str = str_end - str_p;
      need_buf_len = (res_p - buf) + left_in_str;
      SECURE_REG_BUF
      memcpy(res_p, str_p, left_in_str);
      res_p += left_in_str;
      str_p = str_end;
    }
  }
  my_free(subs);
  my_regfree(&r);
  *res_p = 0;
  *buf_p = buf;
  *buf_len_p = static_cast<int>(buf_len);
  return 0;
}

#ifndef WORD_BIT
#define WORD_BIT (8 * sizeof(uint))
#endif

#define SET_MALLOC_HUNC 64
#define LAST_CHAR_CODE 259

struct REP_SET {
  uint *bits;                 /* Pointer to used sets */
  short next[LAST_CHAR_CODE]; /* Pointer to next sets */
  uint found_len;             /* Best match to date */
  int found_offset;
  uint table_offset;
  uint size_of_bits; /* For convinience */
};

struct REP_SETS {
  uint count;     /* Number of sets */
  uint extra;     /* Extra sets in buffer */
  uint invisible; /* Sets not chown */
  uint size_of_bits;
  REP_SET *set, *set_buffer;
  uint *bit_buffer;
};

struct FOUND_SET {
  uint table_offset;
  int found_offset;
};

struct FOLLOWS {
  int chr;
  uint table_offset;
  uint len;
};

int init_sets(REP_SETS *sets, uint states);
REP_SET *make_new_set(REP_SETS *sets);
void make_sets_invisible(REP_SETS *sets);
void free_last_set(REP_SETS *sets);
void free_sets(REP_SETS *sets);
void internal_set_bit(REP_SET *set, uint bit);
void internal_clear_bit(REP_SET *set, uint bit);
void or_bits(REP_SET *to, REP_SET *from);
void copy_bits(REP_SET *to, REP_SET *from);
int cmp_bits(REP_SET *set1, REP_SET *set2);
int get_next_bit(REP_SET *set, uint lastpos);
int find_set(REP_SETS *sets, REP_SET *find);
int find_found(FOUND_SET *found_set, uint table_offset, int found_offset);
uint start_at_word(char *pos);
uint end_of_word(char *pos);

static uint found_sets = 0;

static uint replace_len(char *str) {
  uint len = 0;
  while (*str) {
    str++;
    len++;
  }
  return len;
}

/* Init a replace structure for further calls */

REPLACE *init_replace(char **from, char **to, uint count,
                      char *word_end_chars) {
  static const int SPACE_CHAR = 256;
  static const int END_OF_LINE = 258;

  uint i, j, states, set_nr, len, result_len, max_length, found_end, bits_set,
      bit_nr;
  int used_sets, chr, default_state;
  char used_chars[LAST_CHAR_CODE], is_word_end[256];
  char *pos, *to_pos, **to_array;
  REP_SETS sets;
  REP_SET *set, *start_states, *word_states, *new_set;
  FOLLOWS *follow, *follow_ptr;
  REPLACE *replace;
  FOUND_SET *found_set;
  REPLACE_STRING *rep_str;
  DBUG_ENTER("init_replace");

  /* Count number of states */
  for (i = result_len = max_length = 0, states = 2; i < count; i++) {
    len = replace_len(from[i]);
    if (!len) {
      errno = EINVAL;
      DBUG_RETURN(0);
    }
    states += len + 1;
    result_len += (uint)strlen(to[i]) + 1;
    if (len > max_length) max_length = len;
  }
  memset(is_word_end, 0, sizeof(is_word_end));
  for (i = 0; word_end_chars[i]; i++) is_word_end[(uchar)word_end_chars[i]] = 1;

  if (init_sets(&sets, states)) DBUG_RETURN(0);
  found_sets = 0;
  if (!(found_set = (FOUND_SET *)my_malloc(
            PSI_NOT_INSTRUMENTED, sizeof(FOUND_SET) * max_length * count,
            MYF(MY_WME)))) {
    free_sets(&sets);
    DBUG_RETURN(0);
  }
  (void)make_new_set(&sets);  /* Set starting set */
  make_sets_invisible(&sets); /* Hide previus sets */
  used_sets = -1;
  word_states = make_new_set(&sets);  /* Start of new word */
  start_states = make_new_set(&sets); /* This is first state */
  if (!(follow = (FOLLOWS *)my_malloc(PSI_NOT_INSTRUMENTED,
                                      (states + 2) * sizeof(FOLLOWS),
                                      MYF(MY_WME)))) {
    free_sets(&sets);
    my_free(found_set);
    DBUG_RETURN(0);
  }

  /* Init follow_ptr[] */
  for (i = 0, states = 1, follow_ptr = follow + 1; i < count; i++) {
    if (from[i][0] == '\\' && from[i][1] == '^') {
      internal_set_bit(start_states, states + 1);
      if (!from[i][2]) {
        start_states->table_offset = i;
        start_states->found_offset = 1;
      }
    } else if (from[i][0] == '\\' && from[i][1] == '$') {
      internal_set_bit(start_states, states);
      internal_set_bit(word_states, states);
      if (!from[i][2] && start_states->table_offset == (uint)~0) {
        start_states->table_offset = i;
        start_states->found_offset = 0;
      }
    } else {
      internal_set_bit(word_states, states);
      if (from[i][0] == '\\' && (from[i][1] == 'b' && from[i][2]))
        internal_set_bit(start_states, states + 1);
      else
        internal_set_bit(start_states, states);
    }
    for (pos = from[i], len = 0; *pos; pos++) {
      follow_ptr->chr = (uchar)*pos;
      follow_ptr->table_offset = i;
      follow_ptr->len = ++len;
      follow_ptr++;
    }
    follow_ptr->chr = 0;
    follow_ptr->table_offset = i;
    follow_ptr->len = len;
    follow_ptr++;
    states += (uint)len + 1;
  }

  for (set_nr = 0, pos = 0; set_nr < sets.count; set_nr++) {
    set = sets.set + set_nr;
    default_state = 0; /* Start from beginning */

    /* If end of found-string not found or start-set with current set */

    for (i = (uint)~0; (i = get_next_bit(set, i));) {
      if (!follow[i].chr) {
        if (!default_state)
          default_state =
              find_found(found_set, set->table_offset, set->found_offset + 1);
      }
    }
    copy_bits(sets.set + used_sets, set); /* Save set for changes */
    if (!default_state)
      or_bits(sets.set + used_sets, sets.set); /* Can restart from start */

    /* Find all chars that follows current sets */
    memset(used_chars, 0, sizeof(used_chars));
    for (i = (uint)~0; (i = get_next_bit(sets.set + used_sets, i));) {
      used_chars[follow[i].chr] = 1;
      if ((follow[i].chr == SPACE_CHAR && !follow[i + 1].chr &&
           follow[i].len > 1) ||
          follow[i].chr == END_OF_LINE)
        used_chars[0] = 1;
    }

    /* Mark word_chars used if \b is in state */
    if (used_chars[SPACE_CHAR])
      for (pos = word_end_chars; *pos; pos++) used_chars[(int)(uchar)*pos] = 1;

    /* Handle other used characters */
    for (chr = 0; chr < 256; chr++) {
      if (!used_chars[chr])
        set->next[chr] = chr ? default_state : -1;
      else {
        new_set = make_new_set(&sets);
        assert(new_set);
        set = sets.set + set_nr; /* if realloc */
        new_set->table_offset = set->table_offset;
        new_set->found_len = set->found_len;
        new_set->found_offset = set->found_offset + 1;
        found_end = 0;

        for (i = (uint)~0; (i = get_next_bit(sets.set + used_sets, i));) {
          if (!follow[i].chr || follow[i].chr == chr ||
              (follow[i].chr == SPACE_CHAR &&
               (is_word_end[chr] ||
                (!chr && follow[i].len > 1 && !follow[i + 1].chr))) ||
              (follow[i].chr == END_OF_LINE && !chr)) {
            if ((!chr || (follow[i].chr && !follow[i + 1].chr)) &&
                follow[i].len > found_end)
              found_end = follow[i].len;
            if (chr && follow[i].chr)
              internal_set_bit(new_set, i + 1); /* To next set */
            else
              internal_set_bit(new_set, i);
          }
        }
        if (found_end) {
          new_set->found_len = 0; /* Set for testing if first */
          bits_set = 0;
          for (i = (uint)~0; (i = get_next_bit(new_set, i));) {
            if ((follow[i].chr == SPACE_CHAR || follow[i].chr == END_OF_LINE) &&
                !chr)
              bit_nr = i + 1;
            else
              bit_nr = i;
            if (follow[bit_nr - 1].len < found_end ||
                (new_set->found_len && (chr == 0 || !follow[bit_nr].chr)))
              internal_clear_bit(new_set, i);
            else {
              if (chr == 0 || !follow[bit_nr].chr) { /* best match  */
                new_set->table_offset = follow[bit_nr].table_offset;
                if (chr || (follow[i].chr == SPACE_CHAR ||
                            follow[i].chr == END_OF_LINE))
                  new_set->found_offset = found_end; /* New match */
                new_set->found_len = found_end;
              }
              bits_set++;
            }
          }
          if (bits_set == 1) {
            set->next[chr] = find_found(found_set, new_set->table_offset,
                                        new_set->found_offset);
            free_last_set(&sets);
          } else
            set->next[chr] = find_set(&sets, new_set);
        } else
          set->next[chr] = find_set(&sets, new_set);
      }
    }
  }

  /* Alloc replace structure for the replace-state-machine */

  if ((replace =
           (REPLACE *)my_malloc(PSI_NOT_INSTRUMENTED,
                                sizeof(REPLACE) * (sets.count) +
                                    sizeof(REPLACE_STRING) * (found_sets + 1) +
                                    sizeof(char *) * count + result_len,
                                MYF(MY_WME | MY_ZEROFILL)))) {
    rep_str = (REPLACE_STRING *)(replace + sets.count);
    to_array = (char **)(rep_str + found_sets + 1);
    to_pos = (char *)(to_array + count);
    for (i = 0; i < count; i++) {
      to_array[i] = to_pos;
      to_pos = my_stpcpy(to_pos, to[i]) + 1;
    }
    rep_str[0].found = 1;
    rep_str[0].replace_string = 0;
    for (i = 1; i <= found_sets; i++) {
      pos = from[found_set[i - 1].table_offset];
      rep_str[i].found = !memcmp(pos, "\\^", 3) ? 2 : 1;
      rep_str[i].replace_string = to_array[found_set[i - 1].table_offset];
      rep_str[i].to_offset = found_set[i - 1].found_offset - start_at_word(pos);
      rep_str[i].from_offset =
          found_set[i - 1].found_offset - replace_len(pos) + end_of_word(pos);
    }
    for (i = 0; i < sets.count; i++) {
      for (j = 0; j < 256; j++)
        if (sets.set[i].next[j] >= 0)
          replace[i].next[j] = replace + sets.set[i].next[j];
        else
          replace[i].next[j] =
              (REPLACE *)(rep_str + (-sets.set[i].next[j] - 1));
    }
  }
  my_free(follow);
  free_sets(&sets);
  my_free(found_set);
  DBUG_PRINT("exit", ("Replace table has %d states", sets.count));
  DBUG_RETURN(replace);
}

int init_sets(REP_SETS *sets, uint states) {
  memset(sets, 0, sizeof(*sets));
  sets->size_of_bits = ((states + 7) / 8);
  if (!(sets->set_buffer = (REP_SET *)my_malloc(
            PSI_NOT_INSTRUMENTED, sizeof(REP_SET) * SET_MALLOC_HUNC,
            MYF(MY_WME))))
    return 1;
  if (!(sets->bit_buffer = (uint *)my_malloc(
            PSI_NOT_INSTRUMENTED,
            sizeof(uint) * sets->size_of_bits * SET_MALLOC_HUNC,
            MYF(MY_WME)))) {
    my_free(sets->set);
    return 1;
  }
  return 0;
}

/* Make help sets invisible for nicer codeing */

void make_sets_invisible(REP_SETS *sets) {
  sets->invisible = sets->count;
  sets->set += sets->count;
  sets->count = 0;
}

REP_SET *make_new_set(REP_SETS *sets) {
  uint i, count, *bit_buffer;
  REP_SET *set;
  if (sets->extra) {
    sets->extra--;
    set = sets->set + sets->count++;
    memset(set->bits, 0, sizeof(uint) * sets->size_of_bits);
    memset(&set->next[0], 0, sizeof(set->next[0]) * LAST_CHAR_CODE);
    set->found_offset = 0;
    set->found_len = 0;
    set->table_offset = (uint)~0;
    set->size_of_bits = sets->size_of_bits;
    return set;
  }
  count = sets->count + sets->invisible + SET_MALLOC_HUNC;
  if (!(set = (REP_SET *)my_realloc(PSI_NOT_INSTRUMENTED,
                                    (uchar *)sets->set_buffer,
                                    sizeof(REP_SET) * count, MYF(MY_WME))))
    return 0;
  sets->set_buffer = set;
  sets->set = set + sets->invisible;
  if (!(bit_buffer = (uint *)my_realloc(
            PSI_NOT_INSTRUMENTED, (uchar *)sets->bit_buffer,
            (sizeof(uint) * sets->size_of_bits) * count, MYF(MY_WME))))
    return 0;
  sets->bit_buffer = bit_buffer;
  for (i = 0; i < count; i++) {
    sets->set_buffer[i].bits = bit_buffer;
    bit_buffer += sets->size_of_bits;
  }
  sets->extra = SET_MALLOC_HUNC;
  return make_new_set(sets);
}

void free_last_set(REP_SETS *sets) {
  sets->count--;
  sets->extra++;
  return;
}

void free_sets(REP_SETS *sets) {
  my_free(sets->set_buffer);
  my_free(sets->bit_buffer);
  return;
}

void internal_set_bit(REP_SET *set, uint bit) {
  set->bits[bit / WORD_BIT] |= 1 << (bit % WORD_BIT);
  return;
}

void internal_clear_bit(REP_SET *set, uint bit) {
  set->bits[bit / WORD_BIT] &= ~(1 << (bit % WORD_BIT));
  return;
}

void or_bits(REP_SET *to, REP_SET *from) {
  uint i;
  for (i = 0; i < to->size_of_bits; i++) to->bits[i] |= from->bits[i];
  return;
}

void copy_bits(REP_SET *to, REP_SET *from) {
  memcpy((uchar *)to->bits, (uchar *)from->bits,
         (size_t)(sizeof(uint) * to->size_of_bits));
}

int cmp_bits(REP_SET *set1, REP_SET *set2) {
  return memcmp(set1->bits, set2->bits, sizeof(uint) * set1->size_of_bits);
}

/* Get next set bit from set. */

int get_next_bit(REP_SET *set, uint lastpos) {
  uint pos, *start, *end, bits;

  start = set->bits + ((lastpos + 1) / WORD_BIT);
  end = set->bits + set->size_of_bits;
  bits = start[0] & ~((1 << ((lastpos + 1) % WORD_BIT)) - 1U);

  while (!bits && ++start < end) bits = start[0];
  if (!bits) return 0;
  pos = (uint)(start - set->bits) * WORD_BIT;
  while (!(bits & 1)) {
    bits >>= 1;
    pos++;
  }
  return pos;
}

/* find if there is a same set in sets. If there is, use it and
   free given set, else put in given set in sets and return its
   position */

int find_set(REP_SETS *sets, REP_SET *find) {
  uint i;
  for (i = 0; i < sets->count - 1; i++) {
    if (!cmp_bits(sets->set + i, find)) {
      free_last_set(sets);
      return i;
    }
  }
  return i; /* return new position */
}

/* find if there is a found_set with same table_offset & found_offset
   If there is return offset to it, else add new offset and return pos.
   Pos returned is -offset-2 in found_set_structure because it is
   saved in set->next and set->next[] >= 0 points to next set and
   set->next[] == -1 is reserved for end without replaces.
*/

int find_found(FOUND_SET *found_set, uint table_offset, int found_offset) {
  int i;
  for (i = 0; (uint)i < found_sets; i++)
    if (found_set[i].table_offset == table_offset &&
        found_set[i].found_offset == found_offset)
      return -i - 2;
  found_set[i].table_offset = table_offset;
  found_set[i].found_offset = found_offset;
  found_sets++;
  return -i - 2; /* return new position */
}

/* Return 1 if regexp starts with \b or ends with \b*/

uint start_at_word(char *pos) {
  return (((!memcmp(pos, "\\b", 2) && pos[2]) || !memcmp(pos, "\\^", 2)) ? 1
                                                                         : 0);
}

uint end_of_word(char *pos) {
  char *end = strend(pos);
  return ((end > pos + 2 && !memcmp(end - 2, "\\b", 2)) ||
          (end >= pos + 2 && !memcmp(end - 2, "\\$", 2)))
             ? 1
             : 0;
}

  /****************************************************************************
   * Handle replacement of strings
   ****************************************************************************/

#define PC_MALLOC 256 /* Bytes for pointers */
#define PS_MALLOC 512 /* Bytes for data */

int insert_pointer_name(POINTER_ARRAY *pa, char *name) {
  uint i, length, old_count;
  uchar *new_pos;
  const char **new_array;
  DBUG_ENTER("insert_pointer_name");

  if (!pa->typelib.count) {
    if (!(pa->typelib.type_names =
              (const char **)my_malloc(PSI_NOT_INSTRUMENTED,
                                       ((PC_MALLOC - MALLOC_OVERHEAD) /
                                        (sizeof(char *) + sizeof(*pa->flag)) *
                                        (sizeof(char *) + sizeof(*pa->flag))),
                                       MYF(MY_WME))))
      DBUG_RETURN(-1);
    if (!(pa->str = (uchar *)my_malloc(PSI_NOT_INSTRUMENTED,
                                       (uint)(PS_MALLOC - MALLOC_OVERHEAD),
                                       MYF(MY_WME)))) {
      my_free(pa->typelib.type_names);
      DBUG_RETURN(-1);
    }
    pa->max_count =
        (PC_MALLOC - MALLOC_OVERHEAD) / (sizeof(uchar *) + sizeof(*pa->flag));
    pa->flag = (uint8 *)(pa->typelib.type_names + pa->max_count);
    pa->length = 0;
    pa->max_length = PS_MALLOC - MALLOC_OVERHEAD;
    pa->array_allocs = 1;
  }
  length = (uint)strlen(name) + 1;
  if (pa->length + length >= pa->max_length) {
    if (!(new_pos = (uchar *)my_realloc(PSI_NOT_INSTRUMENTED, (uchar *)pa->str,
                                        (uint)(pa->length + length + PS_MALLOC),
                                        MYF(MY_WME))))
      DBUG_RETURN(1);
    if (new_pos != pa->str) {
      ptrdiff_t diff = new_pos - pa->str;
      for (i = 0; i < pa->typelib.count; i++)
        pa->typelib.type_names[i] = pa->typelib.type_names[i] + diff;
      pa->str = new_pos;
    }
    pa->max_length = pa->length + length + PS_MALLOC;
  }
  if (pa->typelib.count >= pa->max_count - 1) {
    int len;
    pa->array_allocs++;
    len = (PC_MALLOC * pa->array_allocs - MALLOC_OVERHEAD);
    if (!(new_array = (const char **)my_realloc(
              PSI_NOT_INSTRUMENTED, (uchar *)pa->typelib.type_names,
              (uint)len / (sizeof(uchar *) + sizeof(*pa->flag)) *
                  (sizeof(uchar *) + sizeof(*pa->flag)),
              MYF(MY_WME))))
      DBUG_RETURN(1);
    pa->typelib.type_names = new_array;
    old_count = pa->max_count;
    pa->max_count = len / (sizeof(uchar *) + sizeof(*pa->flag));
    pa->flag = (uint8 *)(pa->typelib.type_names + pa->max_count);
    memcpy((uchar *)pa->flag, (char *)(pa->typelib.type_names + old_count),
           old_count * sizeof(*pa->flag));
  }
  pa->flag[pa->typelib.count] = 0; /* Reset flag */
  pa->typelib.type_names[pa->typelib.count++] = (char *)pa->str + pa->length;
  pa->typelib.type_names[pa->typelib.count] = NullS; /* Put end-mark */
  (void)my_stpcpy((char *)pa->str + pa->length, name);
  pa->length += length;
  DBUG_RETURN(0);
} /* insert_pointer_name */

/* free pointer array */

void free_pointer_array(POINTER_ARRAY *pa) {
  if (pa->typelib.count) {
    pa->typelib.count = 0;
    my_free(pa->typelib.type_names);
    pa->typelib.type_names = 0;
    my_free(pa->str);
  }
} /* free_pointer_array */

/* Functions that uses replace and replace_regex */

/* Append the string to ds, with optional replace */
void replace_dynstr_append_mem(DYNAMIC_STRING *ds, const char *val,
                               size_t len) {
#ifdef _WIN32
  fix_win_paths(val, len);
#endif

  if (display_result_lower) {
    /* Convert to lower case, and do this first */
    my_casedn_str(charset_info, (char *)val);
  }

  if (glob_replace_regex) {
    /* Regex replace */
    if (!multi_reg_replace(glob_replace_regex, (char *)val)) {
      val = glob_replace_regex->buf;
      len = strlen(val);
    }
  }

  DYNAMIC_STRING ds_temp;
  init_dynamic_string(&ds_temp, "", 512, 512);

  /* Store result from replace_result in ds_temp */
  if (glob_replace) {
    /* Normal replace */
    replace_strings_append(glob_replace, &ds_temp, val, len);
  }

  /*
    Call the replace_numeric_round function with the specified
    precision. It may be used along with replace_result, so use the
    output from replace_result as the input for replace_numeric_round.
  */
  if (glob_replace_numeric_round >= 0) {
    /* Copy the result from replace_result if it was used, into buffer */
    if (ds_temp.length > 0) {
      char buffer[512];
      strcpy(buffer, ds_temp.str);
      dynstr_free(&ds_temp);
      init_dynamic_string(&ds_temp, "", 512, 512);
      replace_numeric_round_append(glob_replace_numeric_round, &ds_temp, buffer,
                                   strlen(buffer));
    } else
      replace_numeric_round_append(glob_replace_numeric_round, &ds_temp, val,
                                   len);
  }

  if (!glob_replace && glob_replace_numeric_round < 0)
    dynstr_append_mem(ds, val, len);
  else
    dynstr_append_mem(ds, ds_temp.str, strlen(ds_temp.str));
  dynstr_free(&ds_temp);
}

/* Append zero-terminated string to ds, with optional replace */
void replace_dynstr_append(DYNAMIC_STRING *ds, const char *val) {
  replace_dynstr_append_mem(ds, val, strlen(val));
}

/* Append uint to ds, with optional replace */
void replace_dynstr_append_uint(DYNAMIC_STRING *ds, uint val) {
  char buff[22]; /* This should be enough for any int */
  char *end = longlong10_to_str(val, buff, 10);
  replace_dynstr_append_mem(ds, buff, end - buff);
}

/*
  Build a list of pointer to each line in ds_input, sort
  the list and use the sorted list to append the strings
  sorted to the output ds

  SYNOPSIS
  dynstr_append_sorted
  ds - string where the sorted output will be appended
  ds_input - string to be sorted

*/

class Comp_lines
    : public std::binary_function<const char *, const char *, bool> {
 public:
  bool operator()(const char *a, const char *b) { return strcmp(a, b) < 0; }
};

void dynstr_append_sorted(DYNAMIC_STRING *ds, DYNAMIC_STRING *ds_input) {
  char *start = ds_input->str;
  Prealloced_array<const char *, 32> lines(PSI_NOT_INSTRUMENTED);
  DBUG_ENTER("dynstr_append_sorted");

  if (!*start) DBUG_VOID_RETURN; /* No input */

  /* First line is result header, skip past it */
  while (*start && *start != '\n') start++;
  start++; /* Skip past \n */
  dynstr_append_mem(ds, ds_input->str, start - ds_input->str);

  /* Insert line(s) in array */
  while (*start) {
    char *line_end = (char *)start;

    /* Find end of line */
    while (*line_end && *line_end != '\n') line_end++;
    *line_end = 0;

    /* Insert pointer to the line in array */
    if (lines.push_back(start)) die("Out of memory inserting lines to sort");

    start = line_end + 1;
  }

  /* Sort array */
  std::sort(lines.begin(), lines.end(), Comp_lines());

  /* Create new result */
  for (const char **line = lines.begin(); line != lines.end(); ++line) {
    dynstr_append(ds, *line);
    dynstr_append(ds, "\n");
  }

  DBUG_VOID_RETURN;
}<|MERGE_RESOLUTION|>--- conflicted
+++ resolved
@@ -2601,17 +2601,13 @@
   }
 #endif /* _WIN32 */
 
-  errno= 0;
-  FILE *file= popen(ds_cmd->str, mode);
-  if (file == NULL)
-  {
-    if (errno != 0)
-    {
+  errno = 0;
+  FILE *file = popen(ds_cmd->str, mode);
+  if (file == NULL) {
+    if (errno != 0) {
       fprintf(stderr, "mysqltest: popen failed with errno %d (%s)\n", errno,
               strerror(errno));
-    }
-    else
-    {
+    } else {
       fprintf(stderr,
               "mysqltest: popen returned NULL without setting errno "
               "(out-of-memory?)\n");
@@ -4193,18 +4189,12 @@
   static DYNAMIC_STRING ds_user, ds_passwd, ds_db, ds_reconnect;
   bool reconnect = true;
   const struct command_arg change_user_args[] = {
-<<<<<<< HEAD
       {"user", ARG_STRING, false, &ds_user, "User to connect as"},
       {"password", ARG_STRING, false, &ds_passwd,
        "Password used when connecting"},
       {"database", ARG_STRING, false, &ds_db,
        "Database to select after connect"},
-=======
-    { "user", ARG_STRING, FALSE, &ds_user, "User to connect as" },
-    { "password", ARG_STRING, FALSE, &ds_passwd, "Password used when connecting" },
-    { "database", ARG_STRING, FALSE, &ds_db, "Database to select after connect" },
-    { "reconnect", ARG_STRING, FALSE, &ds_reconnect, "Reconnect on fail" },
->>>>>>> 333b4508
+      {"reconnect", ARG_STRING, false, &ds_reconnect, "Reconnect on fail"},
   };
   const char *reconnect_on_fail = "reconnect_on_fail";
   const char *do_not_reconnect_on_fail = "do_not_reconnect_on_fail";
@@ -4228,44 +4218,30 @@
     if (!ds_db.length) dynstr_set(&ds_db, mysql->db);
   }
 
-<<<<<<< HEAD
-  DBUG_PRINT("info",
-             ("connection: '%s' user: '%s' password: '%s' database: '%s'",
-              cur_con->name, ds_user.str, ds_passwd.str, ds_db.str));
-=======
-  if (ds_reconnect.length != 0)
-  {
+  if (ds_reconnect.length != 0) {
     if (strcmp(ds_reconnect.str, do_not_reconnect_on_fail) == 0)
-      reconnect= false;
+      reconnect = false;
     else if (strcmp(ds_reconnect.str, reconnect_on_fail) == 0)
-      reconnect= true;
+      reconnect = true;
     else
       die("Wrong value specified for 'reconnect' parameter. "
           "Allowed value are '%s' and '%s'",
           do_not_reconnect_on_fail, reconnect_on_fail);
   }
 
-  DBUG_PRINT("info",("connection: '%s' user: '%s' password: '%s' "
-                     "database: '%s' reconnect: '%s'",
-                     cur_con->name, ds_user.str, ds_passwd.str, ds_db.str,
-                     reconnect ? "true" : "false"));
->>>>>>> 333b4508
+  DBUG_PRINT("info", ("connection: '%s' user: '%s' password: '%s' "
+                      "database: '%s' reconnect: '%s'",
+                      cur_con->name, ds_user.str, ds_passwd.str, ds_db.str,
+                      reconnect ? "true" : "false"));
 
   if (mysql_change_user(mysql, ds_user.str, ds_passwd.str, ds_db.str)) {
     handle_error(curr_command, mysql_errno(mysql), mysql_error(mysql),
                  mysql_sqlstate(mysql), &ds_res);
-<<<<<<< HEAD
-    mysql->reconnect = 1;
-    mysql_reconnect(&cur_con->mysql);
-=======
-    if (reconnect)
-    {
-      mysql->reconnect= 1;
+    if (reconnect) {
+      mysql->reconnect = 1;
       mysql_reconnect(&cur_con->mysql);
     }
->>>>>>> 333b4508
-  }
-  else
+  } else
     handle_no_error(command);
 
   dynstr_free(&ds_user);
@@ -5052,11 +5028,9 @@
   @param sig    Signal to send to process
   @return The return value of kill call
 */
-static int my_kill(int pid, int sig)
-{
-  const int result= kill(pid, sig);
-  if (result == -1 && errno != ESRCH)
-  {
+static int my_kill(int pid, int sig) {
+  const int result = kill(pid, sig);
+  if (result == -1 && errno != ESRCH) {
     log_msg("kill(%d, %d) returned errno %d (%s)", pid, sig, errno,
             strerror(errno));
   }
@@ -5107,11 +5081,7 @@
 
   CloseHandle(proc);
 #else
-<<<<<<< HEAD
-  killed = (kill(pid, SIGKILL) == 0);
-=======
-  killed= (my_kill(pid, SIGKILL) == 0);
->>>>>>> 333b4508
+  killed = (my_kill(pid, SIGKILL) == 0);
 #endif
   return killed;
 }
@@ -5186,16 +5156,9 @@
   default of 60 seconds is used.
 */
 
-<<<<<<< HEAD
 static void do_shutdown_server(struct st_command *command) {
-  long timeout = 60;
+  long timeout = 600;
   int pid, error = 0;
-=======
-void do_shutdown_server(struct st_command *command)
-{
-  long timeout=600;
-  int pid, error= 0;
->>>>>>> 333b4508
   std::string ds_file_name;
   MYSQL *mysql = &cur_con->mysql;
   static DYNAMIC_STRING ds_timeout;
@@ -7748,13 +7711,13 @@
 
   DBUG_ENTER("handle_error");
 
-  if (command->abort_on_error)
-  {
-    if (err_errno == ER_NO_SUCH_THREAD)
-    {
+  if (command->abort_on_error) {
+    if (err_errno == ER_NO_SUCH_THREAD) {
       /* No such thread id, let's dump the available ones */
-      fprintf(stderr, "mysqltest: query '%s returned ER_NO_SUCH_THREAD, "
-              "dumping processlist\n", command->query);
+      fprintf(stderr,
+              "mysqltest: query '%s returned ER_NO_SUCH_THREAD, "
+              "dumping processlist\n",
+              command->query);
       show_query(&cur_con->mysql, "SHOW PROCESSLIST");
     }
 
@@ -7799,20 +7762,19 @@
   }
 
   if (command->expected_errors.count > 0) {
-    if (command->expected_errors.err[0].type == ERR_ERRNO)
-    {
-      if (err_errno == ER_NO_SUCH_THREAD)
-      {
+    if (command->expected_errors.err[0].type == ERR_ERRNO) {
+      if (err_errno == ER_NO_SUCH_THREAD) {
         /* No such thread id, let's dump the available ones */
-        fprintf(stderr, "mysqltest: query '%s returned ER_NO_SUCH_THREAD, "
-                "dumping processlist\n", command->query);
+        fprintf(stderr,
+                "mysqltest: query '%s returned ER_NO_SUCH_THREAD, "
+                "dumping processlist\n",
+                command->query);
         show_query(&cur_con->mysql, "SHOW PROCESSLIST");
       }
       die("query '%s' failed with wrong errno %d: '%s', instead of %d...",
           command->query, err_errno, err_error,
           command->expected_errors.err[0].code.errnum);
-    }
-    else
+    } else
       die("query '%s' failed with wrong sqlstate %s: '%s', instead of %s...",
           command->query, err_sqlstate, err_error,
           command->expected_errors.err[0].code.sqlstate);
@@ -8360,12 +8322,8 @@
 
 static char *re_eprint(int err) {
   static char epbuf[100];
-<<<<<<< HEAD
   size_t len MY_ATTRIBUTE((unused)) =
       my_regerror(MY_REG_ITOA | err, NULL, epbuf, sizeof(epbuf));
-=======
-  size_t len MY_ATTRIBUTE((unused))= my_regerror(MY_REG_ITOA | err, NULL, epbuf, sizeof(epbuf));
->>>>>>> 333b4508
   assert(len <= sizeof(epbuf));
   return (epbuf);
 }
@@ -9650,50 +9608,11 @@
       break;
     }
 
-<<<<<<< HEAD
     switch (*(from + size)) {
       // double/float
       case '.':
         size_t size1;
         size1 = strspn(from + size + 1, "0123456789");
-=======
-    switch (*(from + size))
-    {
-    // double/float
-    case '.':
-      size_t size1;
-      size1= strspn(from + size + 1, "0123456789");
-
-      /*
-        Restrict rounding to less than the
-        the existing precision to avoid 1.2 being replaced
-        to 1.2000000
-      */
-      if (size1 < (size_t) r)
-        r= size1;
-    // fallthrough
-    // all cases till next break are executed
-    case 'e':
-    case 'E':
-      if (isdigit(*(from + size + 1)))
-      {
-        char *end;
-        double val= strtod(from, &end);
-        if (end != NULL)
-        {
-          const char *format= (val < 1e10 && val > -1e10) ? "%.*f" : "%.*e";
-          char buf[40];
-
-          size= snprintf(buf, sizeof(buf), format, r, val);
-          if (val < 1e10 && val > -1e10 && r > 0)
-          {
-            /*
-              2.0000000 need to be represented as 2 for consistency
-              2.0010000 also becomes 2.001
-            */
-            while (buf[size-1] == '0')
-              size--;
->>>>>>> 333b4508
 
         /*
           Restrict rounding to less than the
@@ -9701,7 +9620,8 @@
           to 1.2000000
         */
         if (size1 < (size_t)r) r = size1;
-      // fallthrough: all cases till next break are executed
+        // fallthrough
+        // all cases till next break are executed
       case 'e':
       case 'E':
         if (isdigit(*(from + size + 1))) {
