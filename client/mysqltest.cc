--- conflicted
+++ resolved
@@ -2577,7 +2577,7 @@
 
 static st_error global_error_names[] =
 {
-  { "<No error>", -1, "" },
+  { "<No error>", -1U, "" },
 #include <mysqld_ername.h>
   { 0, 0, 0 }
 };
@@ -4856,23 +4856,6 @@
 }
 
 
-<<<<<<< HEAD
-=======
-/* List of error names to error codes */
-typedef struct
-{
-  const char *name;
-  uint        code;
-  const char *text;
-} st_error;
-
-static st_error global_error_names[] =
-{
-  { "<No error>", -1U, "" },
-#include <mysqld_ername.h>
-  { 0, 0, 0 }
-};
->>>>>>> 05004846
 
 uint get_errcode_from_name(char *error_name, char *error_end)
 {
