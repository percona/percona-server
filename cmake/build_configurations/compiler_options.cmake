# Copyright (c) 2012, 2016, Oracle and/or its affiliates. All rights reserved.
# 
# This program is free software; you can redistribute it and/or modify
# it under the terms of the GNU General Public License as published by
# the Free Software Foundation; version 2 of the License.
# 
# This program is distributed in the hope that it will be useful,
# but WITHOUT ANY WARRANTY; without even the implied warranty of
# MERCHANTABILITY or FITNESS FOR A PARTICULAR PURPOSE.  See the
# GNU General Public License for more details.
# 
# You should have received a copy of the GNU General Public License
# along with this program; if not, write to the Free Software
# Foundation, Inc., 51 Franklin St, Fifth Floor, Boston, MA  02110-1301  USA

INCLUDE(CheckCCompilerFlag)
INCLUDE(CheckCXXCompilerFlag)
INCLUDE(cmake/floating_point.cmake)

IF(SIZEOF_VOIDP EQUAL 4)
  SET(32BIT 1)
ENDIF()
IF(SIZEOF_VOIDP EQUAL 8)
  SET(64BIT 1)
ENDIF()
 
# Compiler options
IF(UNIX)  

  # Default GCC flags
  IF(CMAKE_COMPILER_IS_GNUCC)
    SET(COMMON_C_FLAGS               "-g -fno-omit-frame-pointer -fno-strict-aliasing")
    # Disable inline optimizations for valgrind testing to avoid false positives
    IF(WITH_VALGRIND)
      SET(COMMON_C_FLAGS             "-fno-inline ${COMMON_C_FLAGS}")
    ENDIF()
    # Disable optimizations that change floating point results
    IF(HAVE_C_FLOATING_POINT_OPTIMIZATION_PROBLEMS)
      SET(COMMON_C_FLAGS "${COMMON_C_FLAGS} -fno-expensive-optimizations")
    ENDIF()
    SET(CMAKE_C_FLAGS_DEBUG          "${COMMON_C_FLAGS}")
    SET(CMAKE_C_FLAGS_RELWITHDEBINFO "-O3 ${COMMON_C_FLAGS}")
  ENDIF()
  IF(CMAKE_COMPILER_IS_GNUCXX)
    SET(COMMON_CXX_FLAGS               "-g -fno-omit-frame-pointer -fno-strict-aliasing -std=c++11")
    # Disable inline optimizations for valgrind testing to avoid false positives
    IF(WITH_VALGRIND)
      SET(COMMON_CXX_FLAGS             "-fno-inline ${COMMON_CXX_FLAGS}")
    ENDIF()
    # Disable optimizations that change floating point results
    IF(HAVE_CXX_FLOATING_POINT_OPTIMIZATION_PROBLEMS)
      SET(COMMON_CXX_FLAGS "${COMMON_CXX_FLAGS} -fno-expensive-optimizations")
    ENDIF()
    SET(CMAKE_CXX_FLAGS_DEBUG          "${COMMON_CXX_FLAGS}")
    SET(CMAKE_CXX_FLAGS_RELWITHDEBINFO "-O3 ${COMMON_CXX_FLAGS}")
    # -std=c++11 must be set
    SET(CMAKE_CXX_FLAGS_RELEASE        "${CMAKE_CXX_FLAGS_RELEASE} -std=c++11")
  ENDIF()

  # Default Clang flags
  IF(CMAKE_C_COMPILER_ID MATCHES "Clang")
    SET(COMMON_C_FLAGS               "-g -fno-omit-frame-pointer -fno-strict-aliasing")
    SET(CMAKE_C_FLAGS_DEBUG          "${COMMON_C_FLAGS}")
    SET(CMAKE_C_FLAGS_RELWITHDEBINFO "-O3 ${COMMON_C_FLAGS}")
  ENDIF()
  IF(CMAKE_CXX_COMPILER_ID MATCHES "Clang")
    SET(COMMON_CXX_FLAGS               "-g -fno-omit-frame-pointer -fno-strict-aliasing -std=c++11")
    SET(CMAKE_CXX_FLAGS_DEBUG          "${COMMON_CXX_FLAGS}")
    SET(CMAKE_CXX_FLAGS_RELWITHDEBINFO "-O3 ${COMMON_CXX_FLAGS}")
    # -std=c++11 must be set
    SET(CMAKE_CXX_FLAGS_RELEASE        "${CMAKE_CXX_FLAGS_RELEASE} -std=c++11")
  ENDIF()

  # Solaris flags
  IF(CMAKE_SYSTEM_NAME MATCHES "SunOS")
    IF(CMAKE_SYSTEM_VERSION VERSION_GREATER "5.9")
      # Link mysqld with mtmalloc on Solaris 10 and later
      SET(WITH_MYSQLD_LDFLAGS "-lmtmalloc" CACHE STRING "")
    ENDIF() 
    # Possible changes to the defaults set above for gcc/linux.
    # Vectorized code dumps core in 32bit mode.
    IF(CMAKE_COMPILER_IS_GNUCC AND 32BIT)
      CHECK_C_COMPILER_FLAG("-ftree-vectorize" HAVE_C_FTREE_VECTORIZE)
      IF(HAVE_C_FTREE_VECTORIZE)
        SET(CMAKE_C_FLAGS_RELWITHDEBINFO "${CMAKE_C_FLAGS_RELWITHDEBINFO} -fno-tree-vectorize")
      ENDIF()
    ENDIF()
    IF(CMAKE_COMPILER_IS_GNUCXX AND 32BIT)
      CHECK_CXX_COMPILER_FLAG("-ftree-vectorize" HAVE_CXX_FTREE_VECTORIZE)
      IF(HAVE_CXX_FTREE_VECTORIZE)
        SET(CMAKE_CXX_FLAGS_RELWITHDEBINFO "${CMAKE_CXX_FLAGS_RELWITHDEBINFO} -fno-tree-vectorize")
      ENDIF()
    ENDIF()

    IF(CMAKE_C_COMPILER_ID MATCHES "SunPro")
      SET(COMMON_CXX_FLAGS                  "-std=c++11")
      # -std=c++11 must be set
      SET(CMAKE_CXX_FLAGS_RELEASE           "${CMAKE_CXX_FLAGS_RELEASE} -std=c++11")

      IF(CMAKE_SYSTEM_PROCESSOR MATCHES "i386")
<<<<<<< HEAD
        SET(COMMON_C_FLAGS                   "-g -mt -fsimple=1 -ftrap=%none -nofstore -xbuiltin=%all -xlibmil -xlibmopt -xtarget=generic")
        SET(COMMON_CXX_FLAGS                 "-g0 -mt -fsimple=1 -ftrap=%none -nofstore -xbuiltin=%all -xlibmil -xlibmopt -xtarget=generic ${COMMON_CXX_FLAGS}")
=======
        SET(COMMON_C_FLAGS                   "-g -mt -ftrap=%none -nofstore -xbuiltin=%all -xlibmil -xlibmopt -xtarget=generic")
        SET(COMMON_CXX_FLAGS                 "-g0 -mt -ftrap=%none -nofstore -xbuiltin=%all -xlibmil -xlibmopt -xtarget=generic")
>>>>>>> 9298c955
        # We have to specify "-xO1" for DEBUG flags here,
        # see http://bugs.sun.com/bugdatabase/view_bug.do?bug_id=6879978
        SET(CMAKE_C_FLAGS_DEBUG              "-xO1 ${COMMON_C_FLAGS}")
        SET(CMAKE_CXX_FLAGS_DEBUG            "-xO1 ${COMMON_CXX_FLAGS}")
        IF(32BIT)
          SET(CMAKE_C_FLAGS_RELWITHDEBINFO   "-xO2 ${COMMON_C_FLAGS}")
          SET(CMAKE_CXX_FLAGS_RELWITHDEBINFO "-xO2 ${COMMON_CXX_FLAGS}")
        ELSEIF(64BIT)
          SET(CMAKE_C_FLAGS_RELWITHDEBINFO   "-xO3 ${COMMON_C_FLAGS}")
          SET(CMAKE_CXX_FLAGS_RELWITHDEBINFO "-xO3 ${COMMON_CXX_FLAGS}")
        ENDIF()
      ELSE() 
        # Assume !x86 is SPARC
        SET(COMMON_C_FLAGS                 "-g -xstrconst -mt")
        SET(COMMON_CXX_FLAGS               "-g0 -mt ${COMMON_CXX_FLAGS}")
        IF(32BIT)
          SET(COMMON_C_FLAGS               "${COMMON_C_FLAGS} -xarch=sparc")
          SET(COMMON_CXX_FLAGS             "${COMMON_CXX_FLAGS} -xarch=sparc")
	ENDIF()
        SET(CMAKE_C_FLAGS_DEBUG            "${COMMON_C_FLAGS}")
        SET(CMAKE_CXX_FLAGS_DEBUG          "${COMMON_CXX_FLAGS}")
        SET(CMAKE_C_FLAGS_RELWITHDEBINFO   "-xO3 ${COMMON_C_FLAGS}")
        SET(CMAKE_CXX_FLAGS_RELWITHDEBINFO "-xO3 ${COMMON_CXX_FLAGS}")
      ENDIF()
    ENDIF()
  ENDIF()
ENDIF()<|MERGE_RESOLUTION|>--- conflicted
+++ resolved
@@ -98,13 +98,8 @@
       SET(CMAKE_CXX_FLAGS_RELEASE           "${CMAKE_CXX_FLAGS_RELEASE} -std=c++11")
 
       IF(CMAKE_SYSTEM_PROCESSOR MATCHES "i386")
-<<<<<<< HEAD
-        SET(COMMON_C_FLAGS                   "-g -mt -fsimple=1 -ftrap=%none -nofstore -xbuiltin=%all -xlibmil -xlibmopt -xtarget=generic")
-        SET(COMMON_CXX_FLAGS                 "-g0 -mt -fsimple=1 -ftrap=%none -nofstore -xbuiltin=%all -xlibmil -xlibmopt -xtarget=generic ${COMMON_CXX_FLAGS}")
-=======
         SET(COMMON_C_FLAGS                   "-g -mt -ftrap=%none -nofstore -xbuiltin=%all -xlibmil -xlibmopt -xtarget=generic")
-        SET(COMMON_CXX_FLAGS                 "-g0 -mt -ftrap=%none -nofstore -xbuiltin=%all -xlibmil -xlibmopt -xtarget=generic")
->>>>>>> 9298c955
+        SET(COMMON_CXX_FLAGS                 "-g0 -mt -ftrap=%none -nofstore -xbuiltin=%all -xlibmil -xlibmopt -xtarget=generic ${COMMON_CXX_FLAGS}")
         # We have to specify "-xO1" for DEBUG flags here,
         # see http://bugs.sun.com/bugdatabase/view_bug.do?bug_id=6879978
         SET(CMAKE_C_FLAGS_DEBUG              "-xO1 ${COMMON_C_FLAGS}")
