# Copyright (c) 2009, 2024, Oracle and/or its affiliates.
#
# This program is free software; you can redistribute it and/or modify
# it under the terms of the GNU General Public License, version 2.0,
# as published by the Free Software Foundation.
#
# This program is designed to work with certain software (including
# but not limited to OpenSSL) that is licensed under separate terms,
# as designated in a particular file or component or in included license
# documentation.  The authors of MySQL hereby grant you an additional
# permission to link the program and your derivative works with the
# separately licensed software that they have either included with
# the program or referenced in the documentation.
#
# This program is distributed in the hope that it will be useful,
# but WITHOUT ANY WARRANTY; without even the implied warranty of
# MERCHANTABILITY or FITNESS FOR A PARTICULAR PURPOSE.  See the
# GNU General Public License, version 2.0, for more details.
#
# You should have received a copy of the GNU General Public License
# along with this program; if not, write to the Free Software
# Foundation, Inc., 51 Franklin St, Fifth Floor, Boston, MA 02110-1301  USA

IF(APPLE)
  SET(DEV_ENTITLEMENT_FILE ${CMAKE_BINARY_DIR}/dev.entitlements)

  # use PlistBuddy to create the dev.entitlements file
  # if it doesn't exist.
  #
  # - get-task-allow allows a debugger to attach to a binary
  ADD_CUSTOM_COMMAND(
    OUTPUT ${DEV_ENTITLEMENT_FILE}
    COMMAND /usr/libexec/PlistBuddy
    -c "Add :com.apple.security.get-task-allow bool true"
    ${DEV_ENTITLEMENT_FILE}
    )

  ADD_CUSTOM_TARGET(GenerateDevEntitlements
    DEPENDS ${DEV_ENTITLEMENT_FILE}
    )
ENDIF()


# add developer specific entitlements to the target.
#
# - allow debugger to attach.
#
# @param TGT targetname
FUNCTION(MACOS_ADD_DEVELOPER_ENTITLEMENTS TGT)
  # Ensure the dev.entitlement file is created before codesign is called.
  ADD_DEPENDENCIES(${TGT} GenerateDevEntitlements)

  # Use 'codesign' to add the dev.entitlements to the target
  ADD_CUSTOM_COMMAND(TARGET ${TGT} POST_BUILD
    COMMAND codesign
    ARGS
      --sign -
      --preserve-metadata=entitlements
      --force
      --entitlements ${DEV_ENTITLEMENT_FILE}
      $<TARGET_FILE:${TGT}>
    )
ENDFUNCTION()


# MYSQL_ADD_EXECUTABLE(target sources... options/keywords...)
#
# All executables are built in ${CMAKE_BINARY_DIR}/runtime_output_directory
# (can be overridden by the RUNTIME_OUTPUT_DIRECTORY option).
# This is primarily done to simplify usage of dynamic libraries on Windows.
# It also simplifies test tools like mtr, which have to locate executables in
# order to run them during testing.

FUNCTION(MYSQL_ADD_EXECUTABLE target_arg)
  SET(EXECUTABLE_OPTIONS
    ENABLE_EXPORTS     # For Linux, link with: -Wl,--export-dynamic -rdynamic
                       # This option is needed for some uses of "dlopen" or
                       # to allow obtaining backtraces from within a program.
                       # We disable it for non-Linux platforms.
                       # On WIN32 it would add /implib:.... to the linker
                       # command, which is probably not what you want
                       # (except for mysqld.lib which is used by plugins).
    EXCLUDE_FROM_ALL   # add target, but do not build it by default
    EXCLUDE_FROM_PGO   # add target, but do not build for FPROFILE_GENERATE
    SKIP_INSTALL       # do not install it
    SKIP_TCMALLOC      # do not link with tcmalloc
    )
  SET(EXECUTABLE_ONE_VALUE_KW
    ADD_TEST           # add unit test, sets SKIP_INSTALL
    COMPONENT
    DESTINATION        # install destination, defaults to ${INSTALL_BINDIR}
    RUNTIME_OUTPUT_DIRECTORY
    )
  SET(EXECUTABLE_MULTI_VALUE_KW
    COMPILE_DEFINITIONS # for TARGET_COMPILE_DEFINITIONS
    COMPILE_OPTIONS     # for TARGET_COMPILE_OPTIONS
    DEPENDENCIES
    INCLUDE_DIRECTORIES # for TARGET_INCLUDE_DIRECTORIES
    SYSTEM_INCLUDE_DIRECTORIES # for TARGET_INCLUDE_DIRECTORIES SYSTEM
    LINK_LIBRARIES
    LINK_OPTIONS
    )
  CMAKE_PARSE_ARGUMENTS(ARG
    "${EXECUTABLE_OPTIONS}"
    "${EXECUTABLE_ONE_VALUE_KW}"
    "${EXECUTABLE_MULTI_VALUE_KW}"
    ${ARGN}
    )

  IF(ARG_EXCLUDE_FROM_PGO)
<<<<<<< HEAD
    IF(FPROFILE_GENERATE OR FPROFILE_USE)
=======
    IF(FPROFILE_GENERATE)
>>>>>>> 05e4357f
      RETURN()
    ENDIF()
  ENDIF()

  SET(target ${target_arg})
  SET(sources ${ARG_UNPARSED_ARGUMENTS})

  # Collect all executables in the same directory
  IF(ARG_RUNTIME_OUTPUT_DIRECTORY)
    SET(TARGET_RUNTIME_OUTPUT_DIRECTORY ${ARG_RUNTIME_OUTPUT_DIRECTORY})
  ELSE()
    SET(TARGET_RUNTIME_OUTPUT_DIRECTORY
      ${CMAKE_BINARY_DIR}/runtime_output_directory)
  ENDIF()

  IF(ARG_COMPONENT)
    ADD_VERSION_INFO(${target} EXECUTABLE sources "${ARG_COMPONENT}")
  ELSE()
    ADD_VERSION_INFO(${target} EXECUTABLE sources "")
  ENDIF()

  ADD_EXECUTABLE(${target} ${sources})
  TARGET_COMPILE_FEATURES(${target} PUBLIC cxx_std_20)
<<<<<<< HEAD
=======

  IF(TARGET my_tcmalloc)
    IF(ARG_SKIP_TCMALLOC OR target MATCHES "^rpd")
      # nothing, use glibc malloc/free
    ELSE()
      IF(WITH_VALGRIND)
        TARGET_LINK_LIBRARIES(${target} my_tcmalloc_debug)
      ELSE()
        TARGET_LINK_LIBRARIES(${target} my_tcmalloc)
      ENDIF()
      ADD_INSTALL_RPATH(${target} "\$ORIGIN/../${INSTALL_PRIV_LIBDIR}")
    ENDIF()
  ENDIF()
>>>>>>> 05e4357f

  SET_PATH_TO_CUSTOM_SSL_FOR_APPLE(${target})

  IF(ARG_DEPENDENCIES)
    ADD_DEPENDENCIES(${target} ${ARG_DEPENDENCIES})
  ENDIF()
  IF(ARG_COMPONENT STREQUAL "Router")
    ADD_DEPENDENCIES(mysqlrouter_all ${target})
  ENDIF()
  IF(NOT ARG_EXCLUDE_FROM_ALL)
    ADD_DEPENDENCIES(executable_all ${target})
  ENDIF()

  IF(ARG_INCLUDE_DIRECTORIES)
    TARGET_INCLUDE_DIRECTORIES(${target} PRIVATE ${ARG_INCLUDE_DIRECTORIES})
  ENDIF()
  IF(ARG_SYSTEM_INCLUDE_DIRECTORIES)
    TARGET_INCLUDE_DIRECTORIES(${target}
      SYSTEM PRIVATE ${ARG_SYSTEM_INCLUDE_DIRECTORIES})
  ENDIF()
  IF(ARG_LINK_LIBRARIES)
    TARGET_LINK_LIBRARIES(${target} ${ARG_LINK_LIBRARIES})
    # The "large" unit tests are HUGE on Windows, link them one-by-one.
    # With Ninja, we can force this with the JOB_POOL_LINK property.
    IF(WIN32)
      LIST(FIND ARG_LINK_LIBRARIES server_unittest_library foundit)
      IF(foundit GREATER_EQUAL 0)
        SET_PROPERTY(TARGET ${target} PROPERTY JOB_POOL_LINK one_job)
      ENDIF()
    ENDIF()
  ENDIF()
  IF(ARG_LINK_OPTIONS)
    MY_TARGET_LINK_OPTIONS(${target} ${ARG_LINK_OPTIONS})
  ENDIF()
  IF(ARG_LINK_OPTIONS)
    MY_TARGET_LINK_OPTIONS(${target} ${ARG_LINK_OPTIONS})
  ENDIF()

  IF(ARG_EXCLUDE_FROM_PGO)
    IF(FPROFILE_USE)
      MY_CHECK_CXX_COMPILER_WARNING("-Wmissing-profile" HAS_MISSING_PROFILE)
      IF(HAS_MISSING_PROFILE)
        TARGET_COMPILE_OPTIONS(${target} PRIVATE ${HAS_MISSING_PROFILE})
      ENDIF()
    ENDIF()
  ENDIF()

  IF(LINUX AND ARG_ENABLE_EXPORTS)
    SET_TARGET_PROPERTIES(${target} PROPERTIES ENABLE_EXPORTS TRUE)
  ENDIF()

  IF(ARG_EXCLUDE_FROM_ALL)
#   MESSAGE(STATUS "EXCLUDE_FROM_ALL ${target}")
    SET_PROPERTY(TARGET ${target} PROPERTY EXCLUDE_FROM_ALL TRUE)
    IF(WIN32)
      SET_PROPERTY(TARGET ${target} PROPERTY EXCLUDE_FROM_DEFAULT_BUILD TRUE)
    ENDIF()
  ENDIF()

  SET_TARGET_PROPERTIES(${target} PROPERTIES
    RUNTIME_OUTPUT_DIRECTORY ${TARGET_RUNTIME_OUTPUT_DIRECTORY})

  IF(ARG_COMPILE_DEFINITIONS)
    TARGET_COMPILE_DEFINITIONS(${target} PRIVATE ${ARG_COMPILE_DEFINITIONS})
  ENDIF()

  IF(ARG_COMPILE_OPTIONS)
    TARGET_COMPILE_OPTIONS(${target} PRIVATE ${ARG_COMPILE_OPTIONS})
  ENDIF()

  IF(APPLE AND WITH_DEVELOPER_ENTITLEMENTS)
    MACOS_ADD_DEVELOPER_ENTITLEMENTS(${target})
  ENDIF()

  IF(WIN32_CLANG AND WITH_ASAN)
    TARGET_LINK_LIBRARIES(${target}
      "${ASAN_LIB_DIR}/clang_rt.asan-x86_64.lib"
      "${ASAN_LIB_DIR}/clang_rt.asan_cxx-x86_64.lib"
      )
    MY_TARGET_LINK_OPTIONS(${target}
      "/wholearchive:\"${ASAN_LIB_DIR}/clang_rt.asan-x86_64.lib\"")
    MY_TARGET_LINK_OPTIONS(${target}
      "/wholearchive:\"${ASAN_LIB_DIR}/clang_rt.asan_cxx-x86_64.lib\"")
  ENDIF()

  # Add unit test, do not install it.
  IF (ARG_ADD_TEST)
    ADD_DEPENDENCIES(unittest_all ${target})
    ADD_TEST(${ARG_ADD_TEST}
      ${TARGET_RUNTIME_OUTPUT_DIRECTORY}/${target})
    SET(ARG_SKIP_INSTALL TRUE)
  ENDIF()

  IF(COMPRESS_DEBUG_SECTIONS)
    MY_TARGET_LINK_OPTIONS(${target}
      "LINKER:--compress-debug-sections=zlib")
  ENDIF()

  IF(HAVE_BUILD_ID_SUPPORT)
    MY_TARGET_LINK_OPTIONS(${target} "LINKER:--build-id=sha1")
  ENDIF()

  # tell CPack where to install
  IF(NOT ARG_SKIP_INSTALL)
    IF(NOT ARG_DESTINATION)
      SET(ARG_DESTINATION ${INSTALL_BINDIR})
    ENDIF()
    IF(ARG_COMPONENT)
      SET(COMP COMPONENT ${ARG_COMPONENT})
    ELSE()
      SET(COMP COMPONENT Client)
    ENDIF()
    ADD_INSTALL_RPATH_FOR_OPENSSL(${target})
    MYSQL_INSTALL_TARGET(${target} DESTINATION ${ARG_DESTINATION} ${COMP})
  ENDIF()
ENDFUNCTION()<|MERGE_RESOLUTION|>--- conflicted
+++ resolved
@@ -108,11 +108,7 @@
     )
 
   IF(ARG_EXCLUDE_FROM_PGO)
-<<<<<<< HEAD
-    IF(FPROFILE_GENERATE OR FPROFILE_USE)
-=======
     IF(FPROFILE_GENERATE)
->>>>>>> 05e4357f
       RETURN()
     ENDIF()
   ENDIF()
@@ -136,8 +132,6 @@
 
   ADD_EXECUTABLE(${target} ${sources})
   TARGET_COMPILE_FEATURES(${target} PUBLIC cxx_std_20)
-<<<<<<< HEAD
-=======
 
   IF(TARGET my_tcmalloc)
     IF(ARG_SKIP_TCMALLOC OR target MATCHES "^rpd")
@@ -151,7 +145,6 @@
       ADD_INSTALL_RPATH(${target} "\$ORIGIN/../${INSTALL_PRIV_LIBDIR}")
     ENDIF()
   ENDIF()
->>>>>>> 05e4357f
 
   SET_PATH_TO_CUSTOM_SSL_FOR_APPLE(${target})
 
@@ -186,9 +179,6 @@
   IF(ARG_LINK_OPTIONS)
     MY_TARGET_LINK_OPTIONS(${target} ${ARG_LINK_OPTIONS})
   ENDIF()
-  IF(ARG_LINK_OPTIONS)
-    MY_TARGET_LINK_OPTIONS(${target} ${ARG_LINK_OPTIONS})
-  ENDIF()
 
   IF(ARG_EXCLUDE_FROM_PGO)
     IF(FPROFILE_USE)
