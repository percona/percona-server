dnl -*- ksh -*-
dnl Process this file with autoconf to produce a configure script.

# Minimum Autoconf version required.
AC_PREREQ(2.59)

# Remember to also update version.c in ndb.
# When changing major version number please also check switch statement
# in mysqlbinlog::check_master_version().
<<<<<<< HEAD
AC_INIT([MySQL Server], [5.1.43], [], [mysql])
AC_CONFIG_SRCDIR([sql/mysqld.cc])
AC_CANONICAL_SYSTEM
# USTAR format gives us the possibility to store longer path names in
# TAR files, the path name is split into two parts, a 155 chacater
# first part and a 100 character second part.
AM_INIT_AUTOMAKE([1.9 tar-ustar])
LT_INIT
LT_PREREQ([1.5.6])

AM_CONFIG_HEADER([include/config.h])
=======
AM_INIT_AUTOMAKE(mysql, 5.1.44)
AM_CONFIG_HEADER([include/config.h:config.h.in])
>>>>>>> 35960b61

# Request support for automake silent-rules if available.
# Default to verbose output. One can use the configure-time
# option --enable-silent-rules or make V=0 to activate
# silent rules.
m4_ifdef([AM_SILENT_RULES], [AM_SILENT_RULES([no])])

PROTOCOL_VERSION=10
DOT_FRM_VERSION=6
# See the libtool docs for information on how to do shared lib versions.
SHARED_LIB_MAJOR_VERSION=16
SHARED_LIB_VERSION=$SHARED_LIB_MAJOR_VERSION:0:0
NDB_SHARED_LIB_MAJOR_VERSION=3
NDB_SHARED_LIB_VERSION=$NDB_SHARED_LIB_MAJOR_VERSION:0:0

# Set all version vars based on $VERSION. How do we do this more elegant ?
# Remember that regexps needs to quote [ and ] since this is run through m4
# We take some made up examples
#
#  VERSION                  5.1.40sp1-alpha     5.0.34a  5.5.1-m2
#  MYSQL_U_SCORE_VERSION    5.1.40sp1_alpha     5.0.34a  5.5.1_m2
#  MYSQL_NO_DASH_VERSION    5.1.40sp1           5.0.34a  5.5.1
#  MYSQL_NUMERIC_VERSION    5.1.40              5.0.34   5.5.1
#  MYSQL_BASE_VERSION       5.1                 5.0      5.5
#  MYSQL_VERSION_ID         50140               50034    50501
#
MYSQL_U_SCORE_VERSION=`echo $VERSION | sed -e "s|-|_|"`
MYSQL_NO_DASH_VERSION=`echo $VERSION | sed -e "s|-.*$||"`
MYSQL_NUMERIC_VERSION=`echo $MYSQL_NO_DASH_VERSION | sed -e "s|[[a-z]][[a-z0-9]]*$||"`
MYSQL_BASE_VERSION=`echo $MYSQL_NUMERIC_VERSION | sed -e "s|\.[[^.]]*$||"`
MYSQL_VERSION_ID=`echo $MYSQL_NUMERIC_VERSION | \
    awk -F. '{printf "%d%0.2d%0.2d", $1, $2, $3}'`
MYSQL_COPYRIGHT_YEAR=`date '+%Y'`

# Add previous major version for debian package upgrade path
MYSQL_PREVIOUS_BASE_VERSION=5.0

# The port should be constant for a LONG time
MYSQL_TCP_PORT_DEFAULT=3306
MYSQL_UNIX_ADDR_DEFAULT="/tmp/mysql.sock"

dnl Include m4 
sinclude(config/ac-macros/alloca.m4)
sinclude(config/ac-macros/check_cpu.m4)
sinclude(config/ac-macros/character_sets.m4)
sinclude(config/ac-macros/compiler_flag.m4)
sinclude(config/ac-macros/plugins.m4)
sinclude(config/ac-macros/ha_ndbcluster.m4)
sinclude(config/ac-macros/large_file.m4)
sinclude(config/ac-macros/misc.m4)
sinclude(config/ac-macros/readline.m4)
sinclude(config/ac-macros/ssl.m4)
sinclude(config/ac-macros/zlib.m4)

# Remember to add a directory sql/share/LANGUAGE
AVAILABLE_LANGUAGES="\
czech danish dutch english estonian french german greek hungarian \
italian japanese korean norwegian norwegian-ny polish portuguese \
romanian russian serbian slovak spanish swedish ukrainian"

#####
#####

AC_SUBST(MYSQL_U_SCORE_VERSION)
AC_SUBST(MYSQL_NO_DASH_VERSION)
AC_SUBST(MYSQL_BASE_VERSION)
AC_SUBST(MYSQL_VERSION_ID)
AC_SUBST(MYSQL_PREVIOUS_BASE_VERSION)
AC_SUBST(MYSQL_COPYRIGHT_YEAR)
AC_SUBST(PROTOCOL_VERSION)
AC_DEFINE_UNQUOTED([PROTOCOL_VERSION], [$PROTOCOL_VERSION],
                   [mysql client protocol version])
AC_SUBST(DOT_FRM_VERSION)
AC_DEFINE_UNQUOTED([DOT_FRM_VERSION], [$DOT_FRM_VERSION],
                   [Version of .frm files])
AC_SUBST(SHARED_LIB_MAJOR_VERSION)
AC_SUBST(SHARED_LIB_VERSION)
AC_SUBST(AVAILABLE_LANGUAGES)


# Canonicalize the configuration name.

# Check whether --with-system-type or --without-system-type was given.
AC_ARG_WITH(system-type,
    [  --with-system-type      Set the system type, like "sun-solaris10"],
    [SYSTEM_TYPE="$withval"],
    [SYSTEM_TYPE="$host_vendor-$host_os"])
AC_ARG_WITH(machine-type,
    [  --with-machine-type     Set the machine type, like "powerpc"],
    [MACHINE_TYPE="$withval"],
    [MACHINE_TYPE="$host_cpu"])
AC_SUBST(SYSTEM_TYPE)
AC_DEFINE_UNQUOTED([SYSTEM_TYPE], ["$SYSTEM_TYPE"],
                   [Name of system, eg sun-solaris])
AC_SUBST(MACHINE_TYPE)
AC_DEFINE_UNQUOTED([MACHINE_TYPE], ["$MACHINE_TYPE"],
                   [Machine type name, eg sparc])

# Detect intel x86 like processor
BASE_MACHINE_TYPE=$MACHINE_TYPE
case $MACHINE_TYPE in
  i?86) BASE_MACHINE_TYPE=i386 ;;
esac

# Save some variables and the command line options for mysqlbug
SAVE_CC="$CC"
SAVE_CXX="$CXX"
SAVE_ASFLAGS="$ASFLAGS"
SAVE_CFLAGS="$CFLAGS"
SAVE_CXXFLAGS="$CXXFLAGS"
SAVE_LDFLAGS="$LDFLAGS"
SAVE_CXXLDFLAGS="$CXXLDFLAGS"
CONF_COMMAND="$0 $ac_configure_args"
AC_SUBST(CONF_COMMAND)
AC_SUBST(SAVE_CC)
AC_SUBST(SAVE_CXX)
AC_SUBST(SAVE_ASFLAGS)
AC_SUBST(SAVE_CFLAGS)
AC_SUBST(SAVE_CXXFLAGS)
AC_SUBST(SAVE_LDFLAGS)
AC_SUBST(SAVE_CXXLDFLAGS)
AC_SUBST(CXXLDFLAGS)

#AC_ARG_PROGRAM			# Automaticly invoked by AM_INIT_AUTOMAKE

AM_SANITY_CHECK
# This is needed is SUBDIRS is set
AC_PROG_MAKE_SET

##############################################################################
# The below section needs to be done before AC_PROG_CC
##############################################################################

# Hack for OS X/Darwin and Metrowerks CodeWarrior
AC_ARG_WITH(darwin-mwcc,
[  --with-darwin-mwcc      Use Metrowerks CodeWarrior wrappers on OS X/Darwin],[
 if [ "with_darwin_mwcc" = yes ] ; then
  builddir=`pwd`
  ccwrapper="$builddir/support-files/MacOSX/mwcc-wrapper"
  arwrapper="$builddir/support-files/MacOSX/mwar-wrapper"
  CC="$ccwrapper"
  CXX="$ccwrapper"
  LD="$ccwrapper"
  AR="$arwrapper"
  RANLIB=:
  export CC CXX LD AR RANLIB
  AC_SUBST(AR)
  AC_SUBST(RANLIB)
 fi
])

AM_CONDITIONAL(DARWIN_MWCC, test x$with_darwin_mwcc = xyes)

if test "x${CFLAGS-}" = x ; then
  cflags_is_set=no
else
  cflags_is_set=yes
fi

if test "x${CPPFLAGS-}" = x ; then
  cppflags_is_set=no
else
  cppflags_is_set=yes
fi

if test "x${LDFLAGS-}" = x ; then
  ldflags_is_set=no
else
  ldflags_is_set=yes
fi

################ End of section to be done before AC_PROG_CC #################

# The following hack should ensure that configure doesn't add optimizing
# or debugging flags to CFLAGS or CXXFLAGS
# C_EXTRA_FLAGS are flags that are automaticly added to both
# CFLAGS and CXXFLAGS
CFLAGS="$CFLAGS $C_EXTRA_FLAGS "
CXXFLAGS="$CXXFLAGS $C_EXTRA_FLAGS "

dnl Checks for programs.
AC_PROG_AWK
AC_PROG_CC
AC_PROG_CXX
AC_PROG_CPP

# Print version of CC and CXX compiler (if they support --version)
case $SYSTEM_TYPE in
  *netware*)
CC_VERSION=`$CC -version | grep -i version`
    ;;
  *)
CC_VERSION=`$CC --version | sed 1q`
    ;;
esac
if test $? -eq "0"
then
  AC_MSG_CHECKING("C Compiler version")
  AC_MSG_RESULT("$CC $CC_VERSION")
else
CC_VERSION=""
fi
AC_SUBST(CC_VERSION)
MYSQL_CHECK_CXX_VERSION

# Fix for sgi gcc / sgiCC which tries to emulate gcc
if test "$CC" = "sgicc"
then
  ac_cv_prog_gcc="no"
fi
if test "$CXX" = "sgi++"
then
  GXX="no"
fi

if test "$ac_cv_prog_gcc" = "yes"
then
  AS="$CC -c"
  AC_SUBST(AS)
else
  AC_PATH_PROG(AS, as, as)
fi

# Still need ranlib for readline; local static use only so no libtool.
AC_PROG_RANLIB
# We use libtool
#AC_LIBTOOL_WIN32_DLL
AC_PROG_LIBTOOL

# Ensure that we have --preserve-dup-deps defines, otherwise we get link
# problems of 'mysql' with CXX=g++
LIBTOOL="$LIBTOOL --preserve-dup-deps"
AC_SUBST(LIBTOOL)dnl

AC_SUBST(NM)dnl

# NM= "$NM -X64"
#archive_expsym_cmds= `echo "$archive_expsym_cmds" | sed -e '/"$(CC)"//'`
#archive_expsym_cmds= "$CC -q64 $archive_expsym_cmds"
#  CXXFLAGS=`echo "$CXXFLAGS -Werror" | sed -e 's/-fbranch-probabilities//; s/-Wall//; s/-ansi//; s/-pedantic//; s/-Wcheck//'`

#AC_LIBTOOL_DLOPEN AC_LIBTOOL_WIN32_DLL AC_DISABLE_FAST_INSTALL AC_DISABLE_SHARED AC_DISABLE_STATIC

# AC_PROG_INSTALL
AC_PROG_INSTALL
test -z "$INSTALL_SCRIPT" && INSTALL_SCRIPT='${INSTALL_PROGRAM}'

# Not critical since the generated file is distributed
AC_CHECK_PROGS(YACC, ['bison -y -p MYSQL'])
AC_CHECK_PROG(PDFMANUAL, pdftex, manual.pdf)
AC_CHECK_PROG(DVIS,      tex,    manual.dvi)

#check the return type of sprintf
AC_MSG_CHECKING("return type of sprintf")
AC_TRY_RUN([
  int main()
    {
      char* s = "hello";
      char buf[6];
      if((int)sprintf(buf, s) == strlen(s))
	return 0;
      
      return -1;
     }
   ],
   [AC_DEFINE(SPRINTF_RETURNS_INT, [1], [POSIX sprintf])
   AC_MSG_RESULT("int")],
   [AC_TRY_RUN([
 int main()
   {
     char* s = "hello";
     char buf[6];
     if((char*)sprintf(buf,s) == buf + strlen(s))
       return 0;
     return -1;
   }           ],
               [AC_DEFINE(SPRINTF_RETURNS_PTR, [1], [Broken sprintf])
                AC_MSG_RESULT("ptr")],
               [AC_DEFINE(SPRINTF_RETURNS_GARBAGE, [1], [Broken sprintf])
                AC_MSG_RESULT("garbage")]
   )],
   # Cross compile, assume POSIX
   [AC_DEFINE(SPRINTF_RETURNS_INT, [1], [POSIX sprintf])
    AC_MSG_RESULT("int (we assume)")]
)

AC_PATH_PROG(uname_prog, uname, no)

# We should go through this and put all the explictly system dependent
# stuff in one place
AC_MSG_CHECKING(operating system)
AC_CACHE_VAL(mysql_cv_sys_os,
[
if test "$uname_prog" != "no"; then
  mysql_cv_sys_os="`uname`"
else
  mysql_cv_sys_os="Not Solaris"
fi
])
AC_MSG_RESULT($mysql_cv_sys_os)

# This should be rewritten to use $target_os
case "$target_os" in
  sco3.2v5*) 
     CFLAGS="$CFLAGS -DSCO"
     CXXFLAGS="$CXXFLAGS -DSCO"
     LD='$(CC) $(CFLAGS)'
     case "$CFLAGS" in
       *-belf*) 
         AC_SYS_COMPILER_FLAG(-belf,sco_belf_option,CFLAGS,[],[
         case "$LDFLAGS" in
           *-belf*) ;;
           *) AC_MSG_WARN([Adding -belf option to ldflags.])
              LDFLAGS="$LDFLAGS -belf"
           ;;
         esac
         ])
       ;;
       *)
         AC_SYS_COMPILER_FLAG(-belf,sco_belf_option,CFLAGS,[],[
         case "$LDFLAGS" in
           *-belf*) ;;
           *)
	     AC_MSG_WARN([Adding -belf option to ldflags.])
             LDFLAGS="$LDFLAGS -belf"
           ;;
         esac
         ])
       ;;
     esac
  ;;
  sysv5UnixWare* | sysv5OpenUNIX8*) 
    if test "$GCC" != "yes"; then
      # Use the built-in alloca()
      CFLAGS="$CFLAGS -Kalloca"
    fi
    CXXFLAGS="$CXXFLAGS -DNO_CPLUSPLUS_ALLOCA"
  ;;
  sysv5SCO_SV6.0.0*)
    if test "$GCC" != "yes"; then
      # Use the built-in alloca()
      CFLAGS="$CFLAGS -Kalloca"
      CXXFLAGS="$CFLAGS -Kalloca"
      # Use no_implicit for templates
      CXXFLAGS="$CXXFLAGS -Tno_implicit"
      AC_DEFINE([HAVE_EXPLICIT_TEMPLATE_INSTANTIATION],
        [1], [Defined by configure. Use explicit template instantiation.])
    fi
  ;;
esac
AC_SUBST(CC)
AC_SUBST(CFLAGS)
AC_SUBST(CXX)
AC_SUBST(CXXFLAGS)
AC_SUBST(ASFLAGS)
AC_SUBST(LD)
AC_SUBST(INSTALL_SCRIPT)

export CC CXX CFLAGS LD LDFLAGS AR ARFLAGS

if test "$GCC" = "yes"
then
  # mysqld requires -fno-implicit-templates.
  # Disable exceptions as they seams to create problems with gcc and threads.
  # mysqld doesn't use run-time-type-checking, so we disable it.
  # We should use -Wno-invalid-offsetof flag to disable some warnings from gcc
  # regarding offset() usage in C++ which are done in a safe manner in the
  # server
  CXXFLAGS="$CXXFLAGS -fno-implicit-templates -fno-exceptions -fno-rtti"
  AC_DEFINE([HAVE_EXPLICIT_TEMPLATE_INSTANTIATION],
    [1], [Defined by configure. Use explicit template instantiation.])
fi

MYSQL_PROG_AR

# libmysqlclient versioning when linked with GNU ld.
if $LD --version 2>/dev/null| grep GNU >/dev/null 2>&1; then
  LD_VERSION_SCRIPT="-Wl,--version-script=\$(top_builddir)/libmysql/libmysql.ver"
  AC_CONFIG_FILES(libmysql/libmysql.ver)
fi
AC_SUBST(LD_VERSION_SCRIPT)


# Avoid bug in fcntl on some versions of linux
AC_MSG_CHECKING([if we should use 'skip-external-locking' as default for $target_os])
# Any variation of Linux
if expr "$target_os" : "[[Ll]]inux.*" > /dev/null
then
  MYSQLD_DEFAULT_SWITCHES="--skip-external-locking"
  TARGET_LINUX="true"
  AC_MSG_RESULT([yes])
  AC_DEFINE([TARGET_OS_LINUX], [1], [Whether we build for Linux])
else
  MYSQLD_DEFAULT_SWITCHES=""
  TARGET_LINUX="false"
  AC_MSG_RESULT([no])
fi
AC_SUBST(MYSQLD_DEFAULT_SWITCHES)
AC_SUBST(TARGET_LINUX)

dnl Find paths to some shell programs
AC_PATH_PROG(LN, ln, ln)
# This must be able to take a -f flag like normal unix ln.
AC_PATH_PROG(LN_CP_F, ln, ln)
case $SYSTEM_TYPE in
  *netware*) ;;
  *)
    # If ln -f does not exists use -s (AFS systems)
    if test -n "$LN_CP_F"; then
      LN_CP_F="$LN_CP_F -s"
    fi
    ;;
esac

AC_PATH_PROG(MV, mv, mv)
AC_PATH_PROG(RM, rm, rm)
AC_PATH_PROG(CP, cp, cp)
AC_PATH_PROG(SED, sed, sed)
AC_PATH_PROG(CMP, cmp, cmp)
AC_PATH_PROG(CHMOD, chmod, chmod)
AC_PATH_PROG(HOSTNAME, hostname, hostname)
AC_PATH_PROG(DIFF, diff, diff)
# Check for a GNU tar named 'gtar', or 'gnutar' (MacOS X) and
# fall back to 'tar' otherwise and hope that it's a GNU tar as well
AC_CHECK_PROGS(TAR, gnutar gtar tar)

dnl We use a path for perl so the script startup works
dnl We make sure to use perl, not perl5, in hopes that the RPMs will
dnl not depend on the perl5 binary being installed (probably a bug in RPM)
AC_PATH_PROG(PERL, perl, no)
if test "$PERL" != "no" && $PERL -e 'require 5' > /dev/null 2>&1
then
  PERL5=$PERL
else
  AC_PATH_PROG(PERL5, perl5, no)
  if test "$PERL5" != no
  then
    PERL=$PERL5
    ac_cv_path_PERL=$ac_cv_path_PERL5
  fi
fi

AC_SUBST(HOSTNAME)
AC_SUBST(PERL)
AC_SUBST(PERL5)

# Enable the abi_check rule only if gcc is available

if test "$GCC" != "yes" || expr "$CC" : ".*icc.*"
then
  ABI_CHECK=""
else
  ABI_CHECK="abi_check"
fi

AC_SUBST(ABI_CHECK)

# Look for PS usage.  We use double dollar-signs in FIND_PROC because this
# value is written to a makefile, which interprets away one level of
# dollar-signs.  So, interpretation stages are  m4 and then shell in autoconf,
# then Make, then shell.  The autoconf substitution uses single quotes, so 
# no unprotected single quotes should appear in the expression.
AC_PATH_PROG(PS, ps, ps)
AC_MSG_CHECKING("how to check if pid exists")
PS=$ac_cv_path_PS
# Linux style
if $PS wwwp $$ 2> /dev/null | grep -- "$0" > /dev/null
then
  FIND_PROC="$PS wwwp \$\$PID | grep -v \" grep\" | grep -v mysqld_safe | grep -- \"\$\$MYSQLD\" > /dev/null"
# Solaris
elif $PS -fp $$ 2> /dev/null | grep -- $0 > /dev/null
then
  FIND_PROC="$PS -p \$\$PID | grep -v \" grep\" | grep -v mysqld_safe | grep -- \"\$\$MYSQLD\" > /dev/null"
# BSD style
elif $PS -uaxww 2> /dev/null | grep -- $0 > /dev/null
then
  FIND_PROC="$PS -uaxww | grep -v \" grep\" | grep -v mysqld_safe | grep -- \"\$\$MYSQLD\" | grep \" \$\$PID \" > /dev/null"
# SysV style
elif $PS -ef 2> /dev/null | grep -- $0 > /dev/null
then
  FIND_PROC="$PS -ef | grep -v \" grep\" | grep -v mysqld_safe | grep -- \"\$\$MYSQLD\" | grep \" \$\$PID \" > /dev/null"
# Do anybody use this?
elif $PS $$ 2> /dev/null | grep -- $0 > /dev/null
then
  FIND_PROC="$PS \$\$PID | grep -v \" grep\" | grep -v mysqld_safe | grep -- \"\$\$MYSQLD\" > /dev/null"
else
  case $SYSTEM_TYPE in
    *freebsd*|*dragonfly*)
      FIND_PROC="$PS p \$\$PID | grep -v \" grep\" | grep -v mysqld_safe | grep -- \"\$\$MYSQLD\" > /dev/null"
      ;;
    *darwin*)
      FIND_PROC="$PS -uaxww | grep -v \" grep\" | grep -v mysqld_safe | grep -- \"\$\$MYSQLD\" | grep \" \$\$PID \" > /dev/null"
      ;;
    *cygwin*)
      FIND_PROC="$PS -e | grep -v \" grep\" | grep -v mysqld_safe | grep -- \"\$\$MYSQLD\" | grep \" \$\$PID \" > /dev/null"
      ;;
    *netware*)
      FIND_PROC=
      ;;
    *)
      AC_MSG_ERROR([Could not find the right ps and/or grep switches. Which OS is this?  See the Installation chapter in the Reference Manual.])
  esac
fi
AC_SUBST(FIND_PROC)
AC_MSG_RESULT("$FIND_PROC")

# Check if a pid is valid
AC_PATH_PROG(KILL, kill, kill)
AC_MSG_CHECKING("for kill switches")
if $ac_cv_path_KILL -0 $$
then
  CHECK_PID="$ac_cv_path_KILL -0 \$\$PID > /dev/null 2> /dev/null"
elif kill -s 0 $$
then
  CHECK_PID="$ac_cv_path_KILL -s 0 \$\$PID > /dev/null 2> /dev/null"
else
  AC_MSG_WARN([kill -0 to check for pid seems to fail])
    CHECK_PID="$ac_cv_path_KILL -s SIGCONT \$\$PID > /dev/null 2> /dev/null"
fi
AC_SUBST(CHECK_PID)
AC_MSG_RESULT("$CHECK_PID")

# We need an ANSI C compiler
AM_PROG_CC_STDC

# We need an assembler, too
AM_PROG_AS
CCASFLAGS="$CCASFLAGS $ASFLAGS"

# Check if we need noexec stack for assembler
AC_CHECK_NOEXECSTACK

if test "$am_cv_prog_cc_stdc" = "no"
then
  AC_MSG_ERROR([MySQL requires an ANSI C compiler (and a C++ compiler). Try gcc. See the Installation chapter in the Reference Manual.])
fi

NOINST_LDFLAGS="-static"

static_nss=""
STATIC_NSS_FLAGS=""
OTHER_LIBC_LIB=""
AC_ARG_WITH(other-libc,
 [  --with-other-libc=DIR   Link against libc and other standard libraries 
                          installed in the specified non-standard location 
                          overriding default. Originally added to be able to
                          link against glibc 2.2 without making the user 
                          upgrade the standard libc installation.],
 [
   other_libc_include="$withval/include"
   other_libc_lib="$withval/lib"
   with_other_libc="yes"
   enable_shared="no"
   all_is_static="yes"
   CFLAGS="$CFLAGS -I$other_libc_include"
   # There seems to be a feature in gcc that treats system and libc headers
   # silently when they violatate ANSI C++ standard, but it is strict otherwise
   # since gcc cannot now recognize that our headers are libc, we work around
   # by telling it to be permissive. Note that this option only works with
   # new versions of gcc (2.95.x and above)
   CXXFLAGS="$CXXFLAGS -fpermissive -I$other_libc_include"
   if test -f "$other_libc_lib/libnss_files.a"
   then
     # libc has been compiled with --enable-static-nss
     # we need special flags, but we will have to add those later
     STATIC_NSS_FLAGS="-lc -lnss_files -lnss_dns -lresolv"
     STATIC_NSS_FLAGS="$STATIC_NSS_FLAGS $STATIC_NSS_FLAGS"
     OTHER_LIBC_LIB="-static -L$other_libc_lib"
     static_nss=1
   else
     # this is a dirty hack. We if we detect static nss glibc in the special
     # location, we do not re-direct the linker to get libraries from there
     # during check. The reason is that if we did, we would have to find a
     # way to append the special static nss flags to LIBS every time we do
     # any check - this is definitely feasible, but not worthwhile the risk
     # of breaking other things. So for our purposes it would be sufficient
     # to assume that whoever is using static NSS knows what he is doing and
     # has sensible libraries in the regular location
     LDFLAGS="$LDFLAGS -static -L$other_libc_lib "
   fi
   
   # When linking against custom libc installed separately, we want to force
   # all binary builds to be static, including the build done by configure
   # itself to test for system features.
   with_mysqld_ldflags="-all-static"
   with_client_ldflags="-all-static"
   NOINST_LDFLAGS="-all-static"
 ],
 [
  other_libc_include=
  other_libc_lib=
  with_other_libc="no"
 ]
)
AC_SUBST(NOINST_LDFLAGS)

#
# Check if we are using Linux and a glibc compiled with static nss
# (this is true on the MySQL build machines to avoid NSS problems)
#
AC_CHECK_TOOL([NM], [nm]) 

if test "$TARGET_LINUX" = "true" -a "$static_nss" = ""
then
  tmp=`$NM ${other_libc_lib:-/usr/lib*}/libc.a | grep _nss_files_getaliasent_r1`
  if test -n "$tmp"
  then
     STATIC_NSS_FLAGS="-lc -lnss_files -lnss_dns -lresolv"
     STATIC_NSS_FLAGS="$STATIC_NSS_FLAGS $STATIC_NSS_FLAGS"
     static_nss=1
  fi
fi

AC_MSG_CHECKING(whether features provided by the user community should be included.)
AC_ARG_ENABLE(community-features,
    AC_HELP_STRING(
        [--disable-community-features], 
        [Disable additional features provided by the user community.]),
    [ ENABLE_COMMUNITY_FEATURES=$enableval ],
    [ ENABLE_COMMUNITY_FEATURES=yes ]
    )

if test "$ENABLE_COMMUNITY_FEATURES" = "yes"
then
  AC_DEFINE([COMMUNITY_SERVER], [1],
            [Whether features provided by the user community should be included])
  AC_MSG_RESULT([yes])
else
  AC_MSG_RESULT([no])
fi

AC_ARG_WITH(server-suffix,
    [  --with-server-suffix    Append value to the version string.],
    [ MYSQL_SERVER_SUFFIX=`echo "$withval" | sed -e  's/^\(...................................\)..*$/\1/'` ],
    [ MYSQL_SERVER_SUFFIX= ]
    )
AC_SUBST(MYSQL_SERVER_SUFFIX)

# Set flags if we want to force to use pthreads
AC_ARG_WITH(pthread,
    [  --with-pthread          Force use of pthread library.],
    [ with_pthread=$withval ],
    [ with_pthread=no ]
    )

# Force use of thread libs LIBS
AC_ARG_WITH(named-thread-libs,
    [  --with-named-thread-libs=ARG
                          Use specified thread libraries instead of 
                          those automatically found by configure.],
    [ with_named_thread=$withval ],
    [ with_named_thread=no ]
    )

# Force use of a curses libs
AC_ARG_WITH(named-curses-libs,
    [  --with-named-curses-libs=ARG
                          Use specified curses libraries instead of 
                          those automatically found by configure.],
    [ with_named_curses=$withval ],
    [ with_named_curses=no ]
    )

# Make thread safe client
AC_ARG_ENABLE(thread-safe-client,
    [  --disable-thread-safe-client   
                          Compile the client without threads.],
    [ THREAD_SAFE_CLIENT=$enableval ],
    [ THREAD_SAFE_CLIENT=yes ]
    )

# compile with strings functions in assembler
AC_ARG_ENABLE(assembler,
    [  --enable-assembler      Use assembler versions of some string 
                          functions if available.],
    [ ENABLE_ASSEMBLER=$enableval ],
    [ ENABLE_ASSEMBLER=no ]
    )

AC_MSG_CHECKING(if we should use assembler functions)
# For now we only support assembler on i386 and sparc systems
AM_CONDITIONAL(ASSEMBLER_x86, test "$ENABLE_ASSEMBLER" = "yes" -a "$BASE_MACHINE_TYPE" = "i386" && $AS strings/strings-x86.s -o checkassembler >/dev/null 2>&1 && test -f checkassembler && (rm -f checkassembler; exit 0;))
AM_CONDITIONAL(ASSEMBLER_sparc32, test "$ENABLE_ASSEMBLER" = "yes" -a "$BASE_MACHINE_TYPE" = "sparc")
AM_CONDITIONAL(ASSEMBLER_sparc64, test "$ENABLE_ASSEMBLER" = "yes" -a "$BASE_MACHINE_TYPE" = "sparcv9")
AM_CONDITIONAL(ASSEMBLER, test "$ASSEMBLER_x86_TRUE" = "" -o "$ASSEMBLER_sparc32_TRUE" = "")

if test "$ASSEMBLER_TRUE" = ""
then
  AC_MSG_RESULT([yes])
else
  AC_MSG_RESULT([no])
fi

# Add query profiler
AC_MSG_CHECKING(if SHOW PROFILE should be enabled.)
AC_ARG_ENABLE(profiling,
    AS_HELP_STRING([--enable-profiling], [Build a version with query profiling code (req. community-features)]),
    [ ENABLED_PROFILING=$enableval ],
    [ ENABLED_PROFILING=$ENABLE_COMMUNITY_FEATURES ])

if test "$ENABLED_PROFILING" = "yes"
then
  if test "$ENABLE_COMMUNITY_FEATURES" = "yes";
  then
    AC_DEFINE([ENABLED_PROFILING], [1],
              [If SHOW PROFILE should be enabled])
    AC_MSG_RESULT([yes]) 
  else
    ENABLED_PROFILING="no"
    AC_MSG_RESULT([no, overridden by community-features disabled])
  fi
else
  AC_MSG_RESULT([no])
fi

# Use this to set the place used for unix socket used to local communication.
AC_ARG_WITH(unix-socket-path,
    [  --with-unix-socket-path=SOCKET
                          Where to put the unix-domain socket.  SOCKET must be 
                          an absolute file name.],
    [ MYSQL_UNIX_ADDR=$withval ],
    [ MYSQL_UNIX_ADDR=$MYSQL_UNIX_ADDR_DEFAULT ]
    )
AC_SUBST(MYSQL_UNIX_ADDR)

AC_ARG_WITH(tcp-port,
    [  --with-tcp-port=port-number
                          Which port to use for MySQL services (default 3306)],
    [ MYSQL_TCP_PORT=$withval ],
    [ MYSQL_TCP_PORT=$MYSQL_TCP_PORT_DEFAULT
      # if we actually defaulted (as opposed to the pathological case of
      # --with-tcp-port=<MYSQL_TCP_PORT_DEFAULT> which might in theory
      # happen if whole batch of servers was built from a script), set
      # the default to zero to indicate that; we don't lose information
      # that way, because 0 obviously indicates that we can get the
      # default value from MYSQL_TCP_PORT. this seems really evil, but
      # testing for MYSQL_TCP_PORT==MYSQL_TCP_PORT_DEFAULT would make a
      # a port of MYSQL_TCP_PORT_DEFAULT magic even if the builder did not
      # intend it to mean "use the default, in fact, look up a good default
      # from /etc/services if you can", but really, really meant 3306 when
      # they passed in 3306. When they pass in a specific value, let them
      # have it; don't second guess user and think we know better, this will
      # just make people cross.  this makes the the logic work like this
      # (which is complicated enough):
      #
      # - if a port was set during build, use that as a default.
      #
      # - otherwise, try to look up a port in /etc/services; if that fails,
      #   use MYSQL_TCP_PORT_DEFAULT (at the time of this writing 3306)
      #
      # - allow the MYSQL_TCP_PORT environment variable to override that.
      #
      # - allow command-line parameters to override all of the above.
      #
      # the top-most MYSQL_TCP_PORT_DEFAULT is read from win/configure.js,
      # so don't mess with that.
      MYSQL_TCP_PORT_DEFAULT=0 ]
    )
AC_SUBST(MYSQL_TCP_PORT)
# We might want to document the assigned port in the manual.
AC_SUBST(MYSQL_TCP_PORT_DEFAULT)

# Use this to set the place used for unix socket used to local communication.
AC_ARG_WITH(mysqld-user,
    [  --with-mysqld-user=username   
                          What user the mysqld daemon shall be run as.],
    [ MYSQLD_USER=$withval ],
    [ MYSQLD_USER=mysql ]
    )
AC_SUBST(MYSQLD_USER)

# If we should allow LOAD DATA LOCAL
AC_MSG_CHECKING(If we should should enable LOAD DATA LOCAL by default)
AC_ARG_ENABLE(local-infile,
    [  --enable-local-infile   Enable LOAD DATA LOCAL INFILE (default: disabled)],
    [ ENABLED_LOCAL_INFILE=$enableval ],
    [ ENABLED_LOCAL_INFILE=no ]
    )
if test "$ENABLED_LOCAL_INFILE" = "yes"
then
  AC_MSG_RESULT([yes])
  AC_DEFINE([ENABLED_LOCAL_INFILE], [1],
            [If LOAD DATA LOCAL INFILE should be enabled by default])
else
  AC_MSG_RESULT([no])
fi

# If we should allow init-file, skip-grant-table and bootstrap options
AC_MSG_CHECKING(If we should should enable init-file, skip-grant-table options and bootstrap)
AC_ARG_ENABLE(grant-options,
    [  --disable-grant-options Disables the use of --init-file, --skip-grant-tables and --bootstrap options],
    [ mysql_grant_options_enabled=$enableval ],
    [ mysql_grant_options_enabled=yes ]
    )
if test "$mysql_grant_options_enabled" = "yes"
then
  AC_MSG_RESULT([yes])
else
  AC_DEFINE([DISABLE_GRANT_OPTIONS], [1],
            [Disables the use of --init-file, --skip-grant-tables and --bootstrap options])
  AC_MSG_RESULT([no])
fi

MYSQL_SYS_LARGEFILE

# Types that must be checked AFTER large file support is checked
AC_TYPE_SIZE_T

#--------------------------------------------------------------------
# Check for system header files
#--------------------------------------------------------------------

AC_HEADER_DIRENT
AC_HEADER_STDC
AC_HEADER_SYS_WAIT
AC_CHECK_HEADERS(fcntl.h fenv.h float.h floatingpoint.h ieeefp.h limits.h \
 memory.h pwd.h select.h \
 stdlib.h stddef.h \
 strings.h string.h synch.h sys/mman.h sys/socket.h netinet/in.h arpa/inet.h \
 sys/timeb.h sys/types.h sys/un.h sys/vadvise.h sys/wait.h term.h \
 unistd.h utime.h sys/utime.h termio.h termios.h sched.h crypt.h alloca.h \
 sys/ioctl.h malloc.h sys/malloc.h sys/ipc.h sys/shm.h linux/config.h \
 sys/prctl.h sys/resource.h sys/param.h port.h ieeefp.h \
 execinfo.h)

AC_CHECK_HEADERS([xfs/xfs.h])

#--------------------------------------------------------------------
# Check for system libraries. Adds the library to $LIBS
# and defines HAVE_LIBM etc
#--------------------------------------------------------------------

AC_CHECK_LIB(m, floor, [], AC_CHECK_LIB(m, __infinity))

AC_CHECK_LIB(nsl_r, gethostbyname_r, [],
  AC_CHECK_LIB(nsl, gethostbyname_r))
AC_CHECK_FUNC(gethostbyname_r)

AC_SEARCH_LIBS(setsockopt, socket)
# This may get things to compile even if bind-8 is installed
AC_SEARCH_LIBS(bind, bind)
# Check if crypt() exists in libc or libcrypt, sets LIBS if needed
AC_SEARCH_LIBS(crypt, crypt, AC_DEFINE(HAVE_CRYPT, 1, [crypt]))
# See if we need a library for address lookup.
AC_SEARCH_LIBS(inet_aton, [socket nsl resolv])

# For the sched_yield() function on Solaris
AC_SEARCH_LIBS(sched_yield, posix4, 
  AC_DEFINE(HAVE_SCHED_YIELD, 1, [sched_yield]))

MYSQL_CHECK_ZLIB_WITH_COMPRESS

# For large pages support
if test "$TARGET_LINUX" = "true"
then
  # For SHM_HUGETLB on Linux
  AC_CHECK_DECLS(SHM_HUGETLB, 
      AC_DEFINE([HAVE_LARGE_PAGES], [1], 
                [Define if you have large pages support])
      AC_DEFINE([HUGETLB_USE_PROC_MEMINFO], [1],
                [Define if /proc/meminfo shows the huge page size (Linux only)])
      , ,
      [
#include <sys/shm.h>
      ]
  )
fi

#--------------------------------------------------------------------
# Check for TCP wrapper support
#--------------------------------------------------------------------

AC_ARG_WITH(libwrap,
[  --with-libwrap[=DIR]      Compile in libwrap (tcp_wrappers) support],[
  case "$with_libwrap" in
  no) : ;;
  yes|*)
    _cppflags=${CPPFLAGS}
    _ldflags=${LDFLAGS}

    if test "$with_libwrap" != "yes"; then
      CPPFLAGS="${CPPFLAGS} -I$with_libwrap/include"
      LDFLAGS="${LDFLAGS} -L$with_libwrap/lib"
    fi

    _libs=${LIBS}
    AC_CHECK_HEADER(tcpd.h,
      LIBS="-lwrap $LIBS"
      AC_MSG_CHECKING(for TCP wrappers library -lwrap)
      AC_TRY_LINK([#include <tcpd.h>
int allow_severity = 0;
int deny_severity  = 0;

struct request_info *req;
],[hosts_access (req)],
        AC_MSG_RESULT(yes)
        AC_DEFINE([LIBWRAP], [1], [Define if you have -lwrap])
        AC_DEFINE([HAVE_LIBWRAP], [1], [Define if have -lwrap])
	if test "$with_libwrap" != "yes"; then
	    WRAPLIBS="-L${with_libwrap}/lib"
	fi
	WRAPLIBS="${WRAPLIBS} -lwrap",
        AC_MSG_RESULT(no)
        CPPFLAGS=${_cppflags} LDFLAGS=${_ldflags}),
      CPPFLAGS=${_cppflags} LDFLAGS=${_ldflags})
    LDFLAGS=${_ldflags} LIBS=${_libs}
    ;;
  esac
])
AC_SUBST(WRAPLIBS)

if test "$TARGET_LINUX" = "true"; then
  AC_ARG_WITH(pstack,
    [  --with-pstack           Use the pstack backtrace library],
    [ USE_PSTACK=$withval ],
    [ USE_PSTACK=no ])
  pstack_libs=
  pstack_dir=
  if test "$USE_PSTACK" = yes -a "$TARGET_LINUX" = "true" -a "$BASE_MACHINE_TYPE" = "i386"
  then
    have_libiberty= have_libbfd=
    my_save_LIBS="$LIBS"
dnl I have no idea if this is a good test - can not find docs for libiberty  
    AC_CHECK_LIB([iberty], [fdmatch],
      [have_libiberty=yes
       AC_CHECK_LIB([bfd], [bfd_openr], [have_libbfd=yes], , [-liberty])])
    LIBS="$my_save_LIBS"

    if test x"$have_libiberty" = xyes -a x"$have_libbfd" = xyes
    then
      pstack_dir="pstack"
      pstack_libs="../pstack/libpstack.a -lbfd -liberty"
      # We must link staticly when using pstack
      with_mysqld_ldflags="-all-static"
      AC_SUBST([pstack_dir])
      AC_SUBST([pstack_libs])
      AC_DEFINE([USE_PSTACK], [1], [the pstack backtrace library])
dnl This check isn't needed, but might be nice to give some feedback....
dnl    AC_CHECK_HEADER(libiberty.h,
dnl      have_libiberty_h=yes,
dnl      have_libiberty_h=no)
    else
      USE_PSTACK="no"
    fi
  else
    USE_PSTACK="no"
  fi
fi
AC_MSG_CHECKING([if we should use pstack])
AC_MSG_RESULT([$USE_PSTACK])

# Check for gtty if termio.h doesn't exists
if test "$ac_cv_header_termio_h" = "no" -a "$ac_cv_header_termios_h" = "no"
then
  AC_SEARCH_LIBS(gtty, compat)
fi

# We make a special variable for non-threaded version of LIBS to avoid
# including thread libs into non-threaded version of MySQL client library.
# Later in this script LIBS will be augmented with a threads library.
NON_THREADED_LIBS="$LIBS"

AC_CHECK_TYPES([int8, uint8, int16, uint16, int32, uint32, int64, uint64,
                uchar, uint, ulong],[],[], [
#include <sys/types.h>
])
AC_CHECK_TYPES([in_addr_t], [], [], [
#include <sys/types.h>
#include <sys/socket.h>
#include <netinet/in.h>
#include <arpa/inet.h>
])
AC_CHECK_TYPES([fp_except], [], [], [
#include <sys/types.h>
#include <ieeefp.h>
])

#
# Some system specific hacks
#

MAX_C_OPTIMIZE="-O3"
MAX_CXX_OPTIMIZE="-O3"

case $SYSTEM_TYPE in
  *solaris2.7*)
    # Solaris 2.7 has a broken /usr/include/widec.h
    # Make a fixed copy in ./include
    AC_MSG_WARN([Fixing broken include files for $SYSTEM_TYPE])
    echo "  - Creating local copy of widec.h"
    if test ! -d include
    then
      mkdir ./include
    fi
    builddir=`pwd`
    sed -e "s|^#if[ 	]*!defined(lint) && !defined(__lint)|#if !defined\(lint\) \&\& !defined\(__lint\) \&\& !defined\(getwc\)|" < /usr/include/widec.h > include/widec.h
    CFLAGS="$CFLAGS -DHAVE_CURSES_H -I$builddir/include -DHAVE_RWLOCK_T"
    CXXFLAGS="$CXXFLAGS -DHAVE_CURSES_H -I$builddir/include -DHAVE_RWLOCK_T"
    ;;
  *solaris2.8*)
    # Solaris 2.8 has a broken /usr/include/widec.h
    # Make a fixed copy in ./include
    AC_MSG_WARN([Fixing broken include files for $SYSTEM_TYPE])
    echo "  - Creating local copy of widec.h"
    if test ! -d include
    then
      mkdir ./include
    fi
    builddir=`pwd`
    sed -e "s|^#if[ 	]*!defined(__lint)|#if !defined\(__lint\) \&\& !defined\(getwc\)|" < /usr/include/widec.h > include/widec.h
    CFLAGS="$CFLAGS -DHAVE_CURSES_H -I$builddir/include -DHAVE_RWLOCK_T"
    CXXFLAGS="$CXXFLAGS -DHAVE_CURSES_H -I$builddir/include -DHAVE_RWLOCK_T"
    ;;
  *solaris2.5.1*)
    AC_MSG_WARN([Enabling getpass() workaround for Solaris 2.5.1])
    CFLAGS="$CFLAGS -DHAVE_BROKEN_GETPASS -DSOLARIS -DHAVE_RWLOCK_T";
    CXXFLAGS="$CXXFLAGS -DHAVE_RWLOCK_T -DSOLARIS"
    ;;
  *solaris*)
    CFLAGS="$CFLAGS -DHAVE_RWLOCK_T"
    CXXFLAGS="$CXXFLAGS -DHAVE_RWLOCK_T"
    ;;
  *SunOS*)
    AC_MSG_WARN([Enabling getpass() workaround for SunOS])
    CFLAGS="$CFLAGS -DHAVE_BROKEN_GETPASS -DSOLARIS";
    ;;
  *hpux10.20*)
    AC_MSG_WARN([Enabling workarounds for hpux 10.20])
    CFLAGS="$CFLAGS -DHAVE_BROKEN_SNPRINTF -DSIGNALS_DONT_BREAK_READ -DDO_NOT_REMOVE_THREAD_WRAPPERS -DHPUX10 -DSIGNAL_WITH_VIO_CLOSE -DHAVE_BROKEN_PTHREAD_COND_TIMEDWAIT -DHAVE_POSIX1003_4a_MUTEX"
    CXXFLAGS="$CXXFLAGS -DHAVE_BROKEN_SNPRINTF -D_INCLUDE_LONGLONG -DSIGNALS_DONT_BREAK_READ -DDO_NOT_REMOVE_THREAD_WRAPPERS -DHPUX10 -DSIGNAL_WITH_VIO_CLOSE -DHAVE_BROKEN_PTHREAD_COND_TIMEDWAIT -DHAVE_POSIX1003_4a_MUTEX"
    if test "$with_named_thread" = "no"
    then 
      AC_MSG_WARN([Using --with-named-thread=-lpthread])
      with_named_thread="-lcma"
    fi
    ;;
  *hpux11.*)
    AC_MSG_WARN([Enabling workarounds for hpux 11])
    CFLAGS="$CFLAGS -DHPUX11  -DSNPRINTF_RETURN_TRUNC -DHAVE_BROKEN_PREAD -DHAVE_BROKEN_GETPASS -DNO_FCNTL_NONBLOCK -DDO_NOT_REMOVE_THREAD_WRAPPERS -DHAVE_BROKEN_PTHREAD_COND_TIMEDWAIT"
    CXXFLAGS="$CXXFLAGS -DHPUX11  -DSNPRINTF_RETURN_TRUNC -DHAVE_BROKEN_PREAD -D_INCLUDE_LONGLONG -DNO_FCNTL_NONBLOCK -DDO_NOT_REMOVE_THREAD_WRAPPERS -DHAVE_BROKEN_PTHREAD_COND_TIMEDWAIT"
    if test "$with_named_thread" = "no"
    then 
      AC_MSG_WARN([Using --with-named-thread=-lpthread])
      with_named_thread="-lpthread"
    fi
    # Fixes for HPUX 11.0 compiler
    if test "$ac_cv_prog_gcc" = "no"
    then
      CFLAGS="$CFLAGS -DHAVE_BROKEN_INLINE"
# set working flags first in line, letting override it (i. e. for debug):
      CXXFLAGS="+O2 $CXXFLAGS"
      MAX_C_OPTIMIZE=""
      MAX_CXX_OPTIMIZE=""
      ndb_cxxflags_fix="$ndb_cxxflags_fix -Aa"
    fi
    ;;
  *rhapsody*)
    if test "$ac_cv_prog_gcc" = "yes"
    then
      CPPFLAGS="$CPPFLAGS -traditional-cpp "
      CFLAGS="-DHAVE_CTHREADS_WRAPPER -DDO_NOT_REMOVE_THREAD_WRAPPERS"
      CXXFLAGS="-DHAVE_CTHREADS_WRAPPER"
      if test $with_named_curses = "no"
      then
	with_named_curses=""
      fi
    fi
    ;;
  *darwin5*)
    if test "$ac_cv_prog_gcc" = "yes"
    then
      FLAGS="-traditional-cpp -DHAVE_DARWIN5_THREADS -D_P1003_1B_VISIBLE -DSIGNAL_WITH_VIO_CLOSE -DSIGNALS_DONT_BREAK_READ -DHAVE_BROKEN_REALPATH"
      CFLAGS="$CFLAGS $FLAGS"
      CXXFLAGS="$CXXFLAGS $FLAGS"
      MAX_C_OPTIMIZE="-O"
      with_named_curses=""
    fi
    ;;
  *darwin6*)
    if test "$ac_cv_prog_gcc" = "yes"
    then
      FLAGS="-D_P1003_1B_VISIBLE -DSIGNAL_WITH_VIO_CLOSE -DSIGNALS_DONT_BREAK_READ -DHAVE_BROKEN_REALPATH -DDONT_DECLARE_CXA_PURE_VIRTUAL "
      CFLAGS="$CFLAGS $FLAGS"
      CXXFLAGS="$CXXFLAGS $FLAGS"
      MAX_C_OPTIMIZE="-O"
    fi
    ;;
  *darwin*)
    if test "$ac_cv_prog_gcc" = "yes"
    then
      FLAGS="-D_P1003_1B_VISIBLE -DSIGNAL_WITH_VIO_CLOSE -DSIGNALS_DONT_BREAK_READ -DIGNORE_SIGHUP_SIGQUIT  -DDONT_DECLARE_CXA_PURE_VIRTUAL"
      CFLAGS="$CFLAGS $FLAGS"
      CXXFLAGS="$CXXFLAGS $FLAGS"
      MAX_C_OPTIMIZE="-O"
    fi
    ;;
  *freebsd*|*dragonfly*)
    AC_MSG_WARN([Adding fix for interrupted reads])
    OSVERSION=`sysctl -a | grep osreldate | awk '{ print $2 }'`
    if test "$OSVERSION" -gt "480100" && \
       test "$OSVERSION" -lt "500000" || \
       test "$OSVERSION" -gt "500109"
    then
       CXXFLAGS="$CXXFLAGS -DMYSQLD_NET_RETRY_COUNT=1000000"
    else
       CFLAGS="$CFLAGS -DHAVE_BROKEN_REALPATH"
       CXXFLAGS="$CXXFLAGS -DMYSQLD_NET_RETRY_COUNT=1000000 -DHAVE_BROKEN_REALPATH"
    fi
    ;;
  *netbsd*)
    AC_MSG_WARN([Adding flag -Dunix])
    CFLAGS="$CFLAGS -Dunix"
    CXXFLAGS="$CXXFLAGS -Dunix"
    OVERRIDE_MT_LD_ADD="\$(top_srcdir)/mit-pthreads/obj/libpthread.a"
    ;;
  *bsdi*)
    AC_MSG_WARN([Adding fix for BSDI])
    CFLAGS="$CFLAGS -D__BSD__ -DHAVE_BROKEN_REALPATH"
    AC_DEFINE_UNQUOTED([SOCKOPT_OPTLEN_TYPE], [size_t],
                       [Last argument to get/setsockopt])
    ;;
   *sgi-irix6*)
    if test "$with_named_thread" = "no"
    then 
      AC_MSG_WARN([Using --with-named-thread=-lpthread])
      with_named_thread="-lpthread"
    fi
    CXXFLAGS="$CXXFLAGS -D_BOOL"
    ;;
    *aix4.3*)
      AC_MSG_WARN([Adding defines for AIX])
      CFLAGS="$CFLAGS -Wa,-many -DUNDEF_HAVE_INITGROUPS -DSIGNALS_DONT_BREAK_READ"
      CXXFLAGS="$CXXFLAGS -Wa,-many -DUNDEF_HAVE_INITGROUPS -DSIGNALS_DONT_BREAK_READ"
    ;;
dnl Is this the right match for DEC OSF on alpha?
    *dec-osf*)
      if test "$ac_cv_prog_gcc" = "yes" && test "$host_cpu" = "alpha"
      then
	  AC_MSG_WARN([Adding defines for DEC OSF on alpha])
	  CFLAGS="$CFLAGS -mieee"
	  CXXFLAGS="$CXXFLAGS -mieee"
      fi
      AC_MSG_WARN([Adding defines for OSF1])
      # gethostbyname_r is deprecated and doesn't work ok on OSF1
      CFLAGS="$CFLAGS -DUNDEF_HAVE_GETHOSTBYNAME_R -DSNPRINTF_RETURN_TRUNC"
      CXXFLAGS="$CXXFLAGS -DUNDEF_HAVE_GETHOSTBYNAME_R -DSNPRINTF_RETURN_TRUNC"
      # fix to handle include of <stdint.h> correctly on OSF1 with cxx compiler
      CXXFLAGS="$CXXFLAGS -I/usr/include/cxx -I/usr/include/cxx_cname -I/usr/include -I/usr/include.dtk"
    ;;
  *netware*)
    # No need for curses library so set it to null
    with_named_curses=""

    # No thread library - in LibC
    with_named_thread=""
    
    #
    # Edit Makefile.in files.
    #
    echo -n "configuring Makefile.in files for NetWare... "
    for file in sql/Makefile.in extra/Makefile.in client/Makefile.in
    do
    # echo "#### $file ####"
      filedir="`dirname $file`"
      filebase="`basename $file`"
      filesed=$filedir/$filebase.sed
      #
      # Backup and always use original file
      #
      if test -f $file.bk
      then
        cp -fp $file.bk $file
      else
        cp -fp $file $file.bk
      fi
      case $file in
        sql/Makefile.in)
          # Use gen_lex_hash.linux instead of gen_lex_hash
          # Add library dependencies to mysqld_DEPENDENCIES
          lib_DEPENDENCIES="\$(pstack_libs) \$(openssl_libs) \$(yassl_libs)"
          cat > $filesed << EOF
s,\(\./gen_lex_hash\)\$(EXEEXT),\1.linux,
s%\(mysqld_DEPENDENCIES = \)%\1$lib_DEPENDENCIES %
EOF
          ;;
        extra/Makefile.in)
          cat > $filesed << EOF
s,\(extra/comp_err\)\$(EXEEXT),\1.linux,
EOF
          ;;
        libmysql/Makefile.in)
          cat > $filesed << EOF
s,libyassl.la,.libs/libyassl.a,
s,libtaocrypt.la,.libs/libtaocrypt.a,
EOF
          ;;
        libmysql_r/Makefile.in)
          cat > $filesed << EOF
s,libyassl.la,.libs/libyassl.a,
s,libtaocrypt.la,.libs/libtaocrypt.a,
EOF
          ;;
        client/Makefile.in)
          #
          cat > $filesed << EOF
s,libmysqlclient.la,.libs/libmysqlclient.a,
EOF
          ;;
      esac
      if `sed -f $filesed $file > $file.nw`;\
      then
        mv -f $file.nw $file
        rm -f $filesed
      else
        exit 1
      fi
      # wait for file system changes to complete
      sleep 1
    done
    echo "done"

    #
    # Make sure the following files are writable.
    #
    # When the files are retrieved from some source code control systems they are read-only.
    #
    echo -n "making sure specific build files are writable... "
    for file in \
        Docs/manual.chm \
        Docs/mysql.info \
        Docs/INSTALL-BINARY \
        INSTALL-SOURCE \
        COPYING
    do
      if test -e $file; then
        chmod +w $file
      fi
    done
    echo "done"

    ;;
esac


#---START: Used in for client configure
# Check if we threads are in libc or if we should use
# -lpthread, -lpthreads or mit-pthreads
# We have to check libc last because else it fails on Solaris 2.6

with_posix_threads="no"
# Search thread lib on Linux
if test "$with_named_thread" = "no"
then
    AC_MSG_CHECKING("Linux threads")
    if test "$TARGET_LINUX" = "true"
    then
        AC_MSG_RESULT("starting")
        # use getconf to check glibc contents
        AC_MSG_CHECKING("getconf GNU_LIBPTHREAD_VERSION")
        case `getconf GNU_LIBPTHREAD_VERSION | tr abcdefghijklmnopqrstuvwxyz ABCDEFGHIJKLMNOPQRSTUVWXYZ` in
        NPTL* )
                AC_MSG_RESULT("NPTL")
                AC_DEFINE([HAVE_NPTL], [1], [NPTL threads implementation])
                with_named_thread="-lpthread"
                ;;
        LINUXTHREADS* )
                AC_MSG_RESULT("Linuxthreads")
                AC_DEFINE([HAVE_LINUXTHREADS], [1], 
                      [Whether we are using Xavier Leroy's LinuxThreads])
                with_named_thread="-lpthread"
                ;;
        * )
                AC_MSG_RESULT("unknown")
                ;;
        esac
        if test "$with_named_thread" = "no"
        then
          # old method, check headers
          # Look for LinuxThreads.
          AC_MSG_CHECKING("LinuxThreads in header file comment")
          res=`grep Linuxthreads /usr/include/pthread.h 2>/dev/null | wc -l`
          if test "$res" -gt 0
          then
            AC_MSG_RESULT("Found")
            AC_DEFINE([HAVE_LINUXTHREADS], [1],
                  [Whether we are using Xavier Leroy's LinuxThreads])
            # Linux 2.0 sanity check
            AC_TRY_COMPILE([#include <sched.h>], [int a = sched_get_priority_min(1);], ,
                  AC_MSG_ERROR([Syntax error in sched.h. Change _P to __P in the /usr/include/sched.h file. See the Installation chapter in the Reference Manual]))
            # RedHat 5.0 does not work with dynamic linking of this. -static also
            # gives a speed increase in linux so it does not hurt on other systems.
            with_named_thread="-lpthread"
          else
            AC_MSG_RESULT("Not found")
            # If this is a linux machine we should barf
            AC_MSG_ERROR([This is a Linux system without a working getconf, 
and Linuxthreads was not found. Please install it (or a new glibc) and try again.  
See the Installation chapter in the Reference Manual for more information.])
          fi
        else
            AC_MSG_RESULT("no need to check headers")
        fi
        
        AC_MSG_CHECKING("for pthread_create in -lpthread")
        ac_save_LIBS="$LIBS"
        LIBS="$LIBS -lpthread"
        AC_TRY_LINK( [#include <pthread.h>],
              [ (void) pthread_create((pthread_t*) 0,(pthread_attr_t*) 0, 0, 0); ],
              AC_MSG_RESULT("yes"),
              [ AC_MSG_RESULT("no")
                AC_MSG_ERROR([
This is a Linux system claiming to support threads, either Linuxthreads or NPTL, but linking a test program failed.  
Please install one of these (or a new glibc) and try again.  
See the Installation chapter in the Reference Manual for more information.]) ]
              )
        LIBS="$ac_save_LIBS"
    else
        AC_MSG_RESULT("no")
    fi  # "$TARGET_LINUX" 
fi  # "$with_named_thread" = "no" -a "$with_mit_threads" = "no"


# Hack for DEC-UNIX (OSF1 -> Tru64)
if test "$with_named_thread" = "no" -a "$with_mit_threads" = "no"
then
    AC_MSG_CHECKING("DEC threads post OSF/1 3.2")
    if test -f /usr/shlib/libpthread.so -a -f /usr/lib/libmach.a -a -f /usr/ccs/lib/cmplrs/cc/libexc.a
    then
      with_named_thread="-lpthread -lmach -lexc"
      CFLAGS="$CFLAGS -D_REENTRANT"
      CXXFLAGS="$CXXFLAGS -D_REENTRANT"
      AC_DEFINE(HAVE_DEC_THREADS, [1], [Whether we are using DEC threads])
      AC_MSG_RESULT("yes")
    else
      AC_MSG_RESULT("no")
    fi  # DEC threads
fi  # "$with_named_thread" = "no" -a "$with_mit_threads" = "no"


dnl This is needed because -lsocket has to come after the thread
dnl library on SCO.
AC_DEFUN([MYSQL_REMOVE_SOCKET_FROM_LIBS_HACK], [
  LIBS=`echo " $LIBS " | sed -e 's/ -lsocket / /g'`
])
# Hack for SCO UNIX
if test "$with_named_thread" = "no"
then
  AC_MSG_CHECKING("SCO threads")
  if expr "$SYSTEM_TYPE" : ".*sco.*" > /dev/null
  then
    if test -f /usr/lib/libgthreads.a -o -f /usr/lib/libgthreads.so
    then
      MYSQL_REMOVE_SOCKET_FROM_LIBS_HACK
      with_named_thread="-lgthreads -lsocket -lgthreads"
      # sched.h conflicts with fsu-threads
      touch ./include/sched.h
      touch ./include/semaphore.h

      # We must have gcc
      if expr "$CC" : ".*gcc.*"
      then
	AC_MSG_RESULT("yes")
      else
	AC_MSG_ERROR([On SCO UNIX MySQL must be compiled with gcc. See the Installation chapter in the Reference Manual.])
      fi
      AC_MSG_RESULT("yes")
    elif test -f /usr/local/lib/libpthread.a -o -f /usr/local/lib/libpthread.so
    then
      MYSQL_REMOVE_SOCKET_FROM_LIBS_HACK
      with_named_thread="-lpthread -lsocket"
      # sched.h conflicts with fsu-threads
      # touch ./include/sched.h

      AC_MSG_CHECKING("for gcc")
      # We must have gcc
      if expr "$CC" : ".*gcc.*"
      then
	AC_MSG_RESULT("yes")
      else
	AC_MSG_ERROR([On SCO UNIX MySQL must be compiled with gcc. See the Installation chapter in the Reference Manual.])
      fi
      AC_MSG_RESULT("yes")
    # Hack for SCO UnixWare 7.1.x
    #
    elif test "$with_named_thread" = "no"
    then
      AC_MSG_RESULT("no")
      AC_MSG_CHECKING("SCO UnixWare 7.1.x native threads")
      if expr "$SYSTEM_TYPE" : ".*sco.*" > /dev/null
      then
        if test -f /usr/lib/libthread.so -o -f /usr/lib/libthreadT.so
        then
	  MYSQL_REMOVE_SOCKET_FROM_LIBS_HACK
          if expr "$CC" : ".*gcc.*"
          then
            with_named_thread="-pthread -lsocket -lnsl"
          else
            with_named_thread="-Kthread -lsocket -lnsl"
          fi
          if expr "$SYSTEM_TYPE" : ".*unixware7.0.0" > /dev/null
          then
            AC_DEFINE(HAVE_UNIXWARE7_THREADS, [1])
          fi
          AC_MSG_RESULT("yes")
          # We must have cc
          AC_MSG_CHECKING("for gcc")
          if expr "$CC" : ".*gcc.*"
          then
	    CC="$CC -pthread -DUNIXWARE_7 -DHAVE_BROKEN_RWLOCK"
	    CXX="$CXX -pthread -DUNIXWARE_7 -DHAVE_BROKEN_RWLOCK"
          else
	    CC="$CC -Kthread -DUNIXWARE_7 -DHAVE_BROKEN_RWLOCK"
	    CXX="$CXX -Kthread -DUNIXWARE_7 -DHAVE_BROKEN_RWLOCK"
          fi
        else
          AC_MSG_ERROR([configure: error: Can't find thread libs on SCO UnixWare7. See the Installation chapter in the Reference Manual.]) 
        fi
      else
        AC_MSG_RESULT("no")
      fi
    else
      AC_MSG_ERROR([On SCO UNIX MySQL requires that the FSUThreads package is installed. See the Installation chapter in the Reference Manual.])
    fi
  else
    AC_MSG_RESULT("no")
  fi
fi

#
# Check for SCO threading libraries
#
if test "$with_named_thread" = "no"
then
  AC_MSG_CHECKING([SCO OpenServer 6, UnixWare 7 or OpenUNIX 8 native threads])
  if expr "$SYSTEM_TYPE" : ".*UnixWare.*" > /dev/null || \
     expr "$SYSTEM_TYPE" : ".*SCO_SV6.*" > /dev/null || \
     expr "$SYSTEM_TYPE" : ".*OpenUNIX.*" > /dev/null
  then
    if test -f /usr/lib/libthread.so -o -f /usr/lib/libthreadT.so
    then
      MYSQL_REMOVE_SOCKET_FROM_LIBS_HACK
      if expr "$CC" : ".*gcc.*" > /dev/null
      then
        with_named_thread="-pthread -lsocket -lnsl"
	CC="$CC -pthread -DUNIXWARE_7 -DHAVE_BROKEN_RWLOCK";
	CXX="$CXX -pthread -DUNIXWARE_7 -DHAVE_BROKEN_RWLOCK";
      else
        with_named_thread="-Kthread -lsocket -lnsl"
	CC="$CC -Kthread -DUNIXWARE_7 -DHAVE_BROKEN_RWLOCK";
	CXX="$CXX -Kthread -DUNIXWARE_7 -DHAVE_BROKEN_RWLOCK";
      fi
      if expr "$SYSTEM_TYPE" : ".*unixware7.0.0" > /dev/null
      then
        AC_DEFINE(HAVE_UNIXWARE7_THREADS, [1], [Have UnixWare 7 (or similar) almost-POSIX threading library])
      fi
      AC_MSG_RESULT(yes)
    else
      AC_MSG_ERROR([configure: error: Can't find thread library on SCO/Caldera system. See the Installation chapter in the Reference Manual.]) 
    fi
  else
    AC_MSG_RESULT(no)
  fi
fi

# Hack for Siemens UNIX
if test "$with_named_thread" = "no"
then
  AC_MSG_CHECKING("Siemens threads")
  if test -f /usr/lib/libxnet.so -a "$SYSTEM_TYPE" = "sni-sysv4"
  then
    LIBS="-lxnet $LIBS"
    NON_THREADED_LIBS="-lxnet $NON_THREADED_LIBS"
    with_named_thread="-Kthread $LDFLAGS -lxnet"
    LD_FLAGS=""
    CFLAGS="-Kthread $CFLAGS"
    CXXFLAGS="-Kthread $CXXFLAGS"
    AC_MSG_RESULT("yes")
  else
    AC_MSG_RESULT("no")
  fi
fi

# Use library named -lpthread
if test "$with_named_thread" = "no" -a "$with_pthread" = "yes"
then
    with_named_thread="-lpthread"
fi

#---END:

# Hack for Solaris >= 2.5
# We want both the new and the old interface
 
if test "$with_named_thread" = "no"
then
  AC_MSG_CHECKING("Solaris threads")
  if test -f /usr/lib/libpthread.so -a -f /usr/lib/libthread.so
  then
    with_named_thread="-lpthread -lthread"
    AC_MSG_RESULT("yes")
  else
    AC_MSG_RESULT("no")
  fi
fi

# Should we use named pthread library ?
AC_MSG_CHECKING("named thread libs:")
if test "$with_named_thread" != "no"
then
  LIBS="$with_named_thread $LIBS $with_named_thread"
  CLIENT_THREAD_LIBS="$with_named_thread"
  with_posix_threads="yes"
  AC_MSG_RESULT("$with_named_thread")
else
  AC_MSG_RESULT("no")
  # pthread_create is in standard libraries (As in BSDI 3.0)
  AC_MSG_CHECKING("for pthread_create in -libc");
  AC_TRY_LINK(
  [#include <pthread.h>],
  [ (void) pthread_create((pthread_t*) 0,(pthread_attr_t*) 0, 0, 0); ],
  with_posix_threads=yes, with_posix_threads=no)
  AC_MSG_RESULT("$with_posix_threads")
  if test "$with_posix_threads" = "no"
  then
    AC_MSG_CHECKING("for pthread_create in -lpthread")
    ac_save_LIBS="$LIBS"
    LIBS="$LIBS -lpthread"
    CLIENT_THREAD_LIBS="-lpthread"
    AC_TRY_LINK(
    [#include <pthread.h>],
    [ (void) pthread_create((pthread_t*) 0,(pthread_attr_t*) 0, 0, 0); ],
    with_posix_threads=yes, with_posix_threads=no)
    AC_MSG_RESULT("$with_posix_threads")
    if test "$with_posix_threads" = "no"
    then
      LIBS=" $ac_save_LIBS -lpthreads"
      CLIENT_THREAD_LIBS="-lpthreads"
      AC_MSG_CHECKING("for pthread_create in -lpthreads")
      AC_TRY_LINK(
      [#include <pthread.h>],
      [ pthread_create((pthread_t*) 0,(pthread_attr_t*) 0, 0, 0); ],
      with_posix_threads=yes, with_posix_threads=no)
      AC_MSG_RESULT("$with_posix_threads")
      if test "$with_posix_threads" = "no"
      then
        # This is for FreeBSD
        LIBS="$ac_save_LIBS -pthread"
        CLIENT_THREAD_LIBS="-pthread"
        AC_MSG_CHECKING("for pthread_create in -pthread")
        AC_TRY_LINK(
        [#include <pthread.h>],
        [ pthread_create((pthread_t*) 0,(pthread_attr_t*) 0, 0, 0); ],
        with_posix_threads=yes, with_posix_threads=no)
        AC_MSG_RESULT("$with_posix_threads")
      fi
    fi
  fi
fi

#---START: Used in for client configure
# Must be checked after, because strtok_r may be in -lpthread
# On AIX strtok_r is in libc_r

my_save_LIBS="$LIBS"
AC_CHECK_LIB(pthread,strtok_r)
LIBS="$my_save_LIBS"
if test "$ac_cv_lib_pthread_strtok_r" = "no"
then
  AC_CHECK_LIB(c_r,strtok_r)
  case "$with_osf32_threads---$target_os" in
    # Don't keep -lc_r in LIBS; -pthread handles it magically
    yes---* | *---freebsd* | *---hpux*) LIBS="$my_save_LIBS" ;;

  esac
  AC_CHECK_FUNCS(strtok_r pthread_init)
else
  AC_CHECK_FUNCS(strtok_r)
fi
#---END:

# dlopen, dlerror
case "$with_mysqld_ldflags " in

  *"-all-static "*)
    # No need to check for dlopen when mysqld is linked with
    # -all-static as it won't be able to load any functions.
    # NOTE! It would be better if it was possible to test if dlopen
    # can be used, but a good way to test it couldn't be found

    ;;

  *)
    # Check for dlopen, needed for user definable functions
    # This must be checked after threads on AIX
    # We only need this for mysqld, not for the clients.

    my_save_LIBS="$LIBS"
    LIBS=""
    AC_CHECK_LIB(dl,dlopen)
    LIBDL=$LIBS
    LIBS="$my_save_LIBS"
    AC_SUBST(LIBDL)

    my_save_LIBS="$LIBS"
    LIBS="$LIBS $LIBDL"
    AC_CHECK_FUNCS(dlopen dlerror)
    LIBS="$my_save_LIBS"

    ;;
esac


# System characteristics
case $SYSTEM_TYPE in
  *netware*) ;;
  *)
AC_SYS_RESTARTABLE_SYSCALLS
    ;;
esac

# Build optimized or debug version ?
# First check for gcc and g++
if test "$GCC" = "yes"
then
  DEBUG_CFLAGS="-g"
  DEBUG_OPTIMIZE_CC="-O"
  OPTIMIZE_CFLAGS="$MAX_C_OPTIMIZE"
else
  DEBUG_CFLAGS="-g"
  DEBUG_OPTIMIZE_CC=""
  case $SYSTEM_TYPE in                               
    *solaris*)
      OPTIMIZE_CFLAGS="-O1"
      ;;
    *)
      OPTIMIZE_CFLAGS="-O"
      ;;
  esac
fi
if test "$GXX" = "yes"
then
  DEBUG_CXXFLAGS="-g"
  DEBUG_OPTIMIZE_CXX="-O"
  OPTIMIZE_CXXFLAGS="$MAX_CXX_OPTIMIZE"
else
  DEBUG_OPTIMIZE_CXX=""
  case $SYSTEM_TYPE in
    *solaris*)
      DEBUG_CXXFLAGS="-g0"
      OPTIMIZE_CXXFLAGS="-O1"
      ;;
    *)
      DEBUG_CXXFLAGS="-g"
      OPTIMIZE_CXXFLAGS="-O"
      ;;
  esac
fi

case $SYSTEM_TYPE in
  *netware*)
    DEBUG_CFLAGS="-g -DDEBUG -sym internal,codeview4"
    DEBUG_CXXFLAGS="-g -DDEBUG -sym internal,codeview4"
    DEBUG_OPTIMIZE_CC="-DDEBUG"
    DEBUG_OPTIMIZE_CXX="-DDEBUG"
    OPTIMIZE_CFLAGS="-O3 -DNDEBUG"
    OPTIMIZE_CXXFLAGS="-O3 -DNDEBUG"
    ;;
esac

# If the user specified CFLAGS, we won't add any optimizations
if test -n "$SAVE_CFLAGS"
then
  OPTIMIZE_CFLAGS=""
  DEBUG_OPTIMIZE_CC=""
fi
# Ditto for CXXFLAGS
if test -n "$SAVE_CXXFLAGS"
then
  OPTIMIZE_CXXFLAGS=""
  DEBUG_OPTIMIZE_CXX=""
fi

AC_ARG_WITH(debug,
    [  --with-debug            Add debug code
  --with-debug=full       Add debug code (adds memory checker, very slow)],
    [with_debug=$withval],
    [with_debug=no])
if test "$with_debug" = "yes"
then
  # Medium debug.
  AC_DEFINE([DBUG_ON], [1], [Use libdbug])
  CFLAGS="$DEBUG_CFLAGS $DEBUG_OPTIMIZE_CC -DSAFE_MUTEX $CFLAGS"
  CXXFLAGS="$DEBUG_CXXFLAGS $DEBUG_OPTIMIZE_CXX -DSAFE_MUTEX $CXXFLAGS"
elif test "$with_debug" = "full"
then
  # Full debug. Very slow in some cases
  AC_DEFINE([DBUG_ON], [1], [Use libdbug])
  CFLAGS="$DEBUG_CFLAGS -DSAFE_MUTEX -DSAFEMALLOC $CFLAGS"
  CXXFLAGS="$DEBUG_CXXFLAGS -DSAFE_MUTEX -DSAFEMALLOC $CXXFLAGS"
else
  # Optimized version. No debug
  AC_DEFINE([DBUG_OFF], [1], [Don't use libdbug])
  CFLAGS="$OPTIMIZE_CFLAGS $CFLAGS"
  CXXFLAGS="$OPTIMIZE_CXXFLAGS $CXXFLAGS"
fi

# Debug Sync Facility. NOTE: depends on 'with_debug'. Must be behind it.
AC_MSG_CHECKING(if Debug Sync Facility should be enabled.)
AC_ARG_ENABLE(debug_sync,
              AS_HELP_STRING([--enable-debug-sync],
                             [Build a version with Debug Sync Facility]),
              [ enable_debug_sync=$enableval ],
              [ enable_debug_sync=$with_debug ])

if test "$enable_debug_sync" != "no"
then
  AC_DEFINE([ENABLED_DEBUG_SYNC], [1],
            [If Debug Sync Facility should be enabled])
  AC_MSG_RESULT([yes]) 
else
  AC_MSG_RESULT([no])
fi

# If we should allow error injection tests
AC_ARG_WITH(error-inject,
    AC_HELP_STRING([--with-error-inject],[Enable error injection in MySQL Server]),
    [ with_error_inject=$withval ],
    [ with_error_inject=no ])

if test $with_debug != "no"
then
  if test "$with_error_inject" = "yes"
  then
    AC_DEFINE([ERROR_INJECT_SUPPORT], [1],
              [Enable error injection in MySQL Server])
  fi
fi

AC_ARG_WITH([fast-mutexes],
	    AC_HELP_STRING([--with-fast-mutexes], 
	    [Compile with fast mutexes (default is disabled)]),
	    [with_fast_mutexes=$withval], [with_fast_mutexes=no])

if test "$with_fast_mutexes" != "no"
then
  if test "$with_debug" != "no"
  then
    AC_MSG_WARN(['--with-fast-mutexes' ignored when '--with-debug' is given])
  else
    AC_DEFINE([MY_PTHREAD_FASTMUTEX], [1], 
	      [Define to 1 if you want to use fast mutexes])
  fi
fi

AC_ARG_WITH([atomic-ops],
	    AC_HELP_STRING([--with-atomic-ops=rwlocks|smp|up],
	    [Implement atomic operations using pthread rwlocks or atomic CPU
             instructions for multi-processor (default) or uniprocessor
             configuration]), , [with_atomic_ops=smp])
case "$with_atomic_ops" in
  "up") AC_DEFINE([MY_ATOMIC_MODE_DUMMY], [1],
                  [Assume single-CPU mode, no concurrency]) ;;
  "rwlocks") AC_DEFINE([MY_ATOMIC_MODE_RWLOCKS], [1],
                  [Use pthread rwlocks for atomic ops]) ;;
  "smp") ;;
   *) AC_MSG_ERROR(["$with_atomic_ops" is not a valid value for --with-atomic-ops]) ;;
esac

AC_CACHE_CHECK([whether the compiler provides atomic builtins],
               [mysql_cv_gcc_atomic_builtins], [AC_TRY_RUN([
  int main()
  {
    int foo= -10; int bar= 10;
    if (!__sync_fetch_and_add(&foo, bar) || foo)
      return -1;
    bar= __sync_lock_test_and_set(&foo, bar);
    if (bar || foo != 10)
      return -1;
    bar= __sync_val_compare_and_swap(&bar, foo, 15);
    if (bar)
      return -1;
    return 0;
  }
], [mysql_cv_gcc_atomic_builtins=yes],
   [mysql_cv_gcc_atomic_builtins=no],
   [mysql_cv_gcc_atomic_builtins=no])])

if test "x$mysql_cv_gcc_atomic_builtins" = xyes; then
  AC_DEFINE(HAVE_GCC_ATOMIC_BUILTINS, 1,
            [Define to 1 if compiler provides atomic builtins.])
fi

# Force static compilation to avoid linking problems/get more speed
AC_ARG_WITH(mysqld-ldflags,
    [  --with-mysqld-ldflags   Extra linking arguments for mysqld],
    [MYSQLD_EXTRA_LDFLAGS=$withval],
    [MYSQLD_EXTRA_LDFLAGS=])
AC_SUBST(MYSQLD_EXTRA_LDFLAGS)

AC_ARG_WITH(client-ldflags,
    [  --with-client-ldflags   Extra linking arguments for clients],
    [CLIENT_EXTRA_LDFLAGS=$withval],
    [CLIENT_EXTRA_LDFLAGS=])
AC_SUBST(CLIENT_EXTRA_LDFLAGS)

AC_ARG_WITH(mysqld-libs,
    [  --with-mysqld-libs   Extra libraries to link with for mysqld],
    [MYSQLD_EXTRA_LIBS=$withval],
    [MYSQLD_EXTRA_LIBS=])
AC_SUBST(MYSQLD_EXTRA_LIBS)

AC_ARG_WITH(lib-ccflags,
    [  --with-lib-ccflags      Extra CC options for libraries],
    [LIB_EXTRA_CCFLAGS=$withval],
    [LIB_EXTRA_CCFLAGS=])
AC_SUBST(LIB_EXTRA_CCFLAGS)

# Avoid stupid bug on some OS 
AC_ARG_WITH(low-memory,
    [  --with-low-memory       Try to use less memory to compile to avoid 
                          memory limitations.],
    [with_lowmem=$withval],
    [with_lowmem=no])
if test "$with_lowmem" = "yes"
then
  if test "$ac_cv_prog_gcc" = "yes" 
  then 
    LM_CFLAGS="-fno-inline"
  else
    LM_CFLAGS="-O0"
  fi
else
  LM_CFLAGS=""
fi
AC_SUBST(LM_CFLAGS)

AC_ARG_WITH(comment,
    [  --with-comment          Comment about compilation environment.],
    [with_comment=$withval],
    [with_comment=no])
if test "$with_comment" != "no"
then
  COMPILATION_COMMENT=$with_comment
else
  COMPILATION_COMMENT="Source distribution"
fi
AC_SUBST(COMPILATION_COMMENT)

AC_MSG_CHECKING("need of special linking flags")
if test "$TARGET_LINUX" = "true" -a "$ac_cv_prog_gcc" = "yes" -a "$all_is_static" != "yes"
then
  LDFLAGS="$LDFLAGS -rdynamic"
  AC_MSG_RESULT("-rdynamic")
else
  case "$SYSTEM_TYPE$with_mysqld_ldflags " in
  *freebsd*"-all-static "*|*dragonfly*"-all-static "*)
    AC_MSG_RESULT("none")
    ;;
  *freebsd*|*dragonfly*)
    MYSQLD_EXTRA_LDFLAGS="$MYSQLD_EXTRA_LDFLAGS -export-dynamic"
    AC_MSG_RESULT("-export-dynamic")
    ;;
  *)
    AC_MSG_RESULT("none")
    ;;
  esac
fi

dnl Checks for typedefs, structures, and compiler characteristics.
AC_C_CONST
AC_C_INLINE
AC_TYPE_OFF_T
AC_STRUCT_ST_RDEV
AC_HEADER_TIME
AC_STRUCT_TM
MYSQL_NEEDS_MYSYS_NEW
# AC_CHECK_SIZEOF return 0 when it does not find the size of a
# type. We want a error instead.
AC_CHECK_SIZEOF(char, 1)
if test "$ac_cv_sizeof_char" -eq 0
then
  AC_MSG_ERROR([No size for char type.
A likely cause for this could be that there isn't any
static libraries installed. You can verify this by checking if you have libm.a
in /lib, /usr/lib or some other standard place.  If this is the problem,
install the static libraries and try again.  If this isn't the problem,
examine config.log for possible errors.  If you want to report this, use
'scripts/mysqlbug' and include at least the last 20 rows from config.log!])
fi
AC_CHECK_SIZEOF(char*, 4)
AC_CHECK_SIZEOF(short, 2)
AC_CHECK_SIZEOF(int, 4)
if test "$ac_cv_sizeof_int" -eq 0
then
  AC_MSG_ERROR("No size for int type.")
fi
AC_CHECK_SIZEOF(long, 4)
if test "$ac_cv_sizeof_long" -eq 0
then
  AC_MSG_ERROR("No size for long type.")
fi
AC_CHECK_SIZEOF(long long, 8)
if test "$ac_cv_sizeof_long_long" -eq 0
then
  AC_MSG_ERROR("MySQL needs a long long type.")
fi
# off_t is not a builtin type
AC_CHECK_SIZEOF(off_t, 4)
if test "$ac_cv_sizeof_off_t" -eq 0
then
  AC_MSG_ERROR("MySQL needs a off_t type.")
fi

dnl
dnl check if time_t is unsigned
dnl

MYSQL_CHECK_TIME_T


# do we need #pragma interface/#pragma implementation ?
# yes if it's gcc 2.x, and not icc pretending to be gcc, and not cygwin
AC_MSG_CHECKING(the need for @%:@pragma interface/implementation)
# instead of trying to match SYSTEM_TYPE and CC_VERSION (that doesn't
# follow any standard), we'll use well-defined preprocessor macros:
AC_TRY_CPP([
#if !defined(__CYGWIN__) && !defined(__INTEL_COMPILER) && defined(__GNUC__) && (__GNUC__ < 3)
#error USE_PRAGMA_IMPLEMENTATION
#endif
],AC_MSG_RESULT(no) ,AC_MSG_RESULT(yes) ; CXXFLAGS="$CXXFLAGS -DUSE_PRAGMA_IMPLEMENTATION")

# This always gives a warning. Ignore it unless you are cross compiling
AC_C_BIGENDIAN
#---START: Used in for client configure
# Check base type of last arg to accept
MYSQL_TYPE_ACCEPT
#---END:
# Figure out what type of struct rlimit to use with setrlimit
MYSQL_TYPE_STRUCT_RLIMIT
# Find where the stack goes
MYSQL_STACK_DIRECTION
# We want to skip alloca on irix unconditionally. It may work on some version..
MYSQL_FUNC_ALLOCA
# Do struct timespec have members tv_sec or ts_sec
MYSQL_TIMESPEC_TS
# Do we have the tzname variable
MYSQL_TZNAME
# Do the c++ compiler have a bool type
MYSQL_CXX_BOOL
# Check some common bugs with gcc 2.8.# on sparc
case $SYSTEM_TYPE in
  *netware*) ;;
  *)
    MYSQL_CHECK_LONGLONG_TO_FLOAT
    if test "$ac_cv_conv_longlong_to_float" != "yes"
    then
      AC_MSG_ERROR([Your compiler cannot convert a longlong value to a float!
 If you are using gcc 2.8.# you should upgrade to egcs 1.0.3 or newer and try
    again])
    fi
    ;;
esac
AC_CHECK_TYPES([sigset_t, off_t], [], [], [#include <sys/types.h>])
AC_CHECK_TYPES([size_t], [], [], [#include <stdio.h>])
AC_CHECK_TYPES([u_int32_t])

MYSQL_PTHREAD_YIELD

######################################################################
# For readline/libedit (We simply move the mimimum amount of stuff from
# the readline/libedit configure.in here)

dnl Checks for header files.
AC_CHECK_HEADERS(malloc.h sys/cdefs.h)

dnl Checks for library functions.
AC_FUNC_ALLOCA
AC_PROG_GCC_TRADITIONAL
AC_TYPE_SIGNAL
AC_CHECK_FUNCS(re_comp regcomp strdup)

dnl Sun compilers have their own vis.h that is about something
dnl totally different. So, not to change the libedit source, we
dnl do some additional checks before we define HAVE_VIS_H.
AC_CHECK_HEADER(vis.h,
  [AC_CHECK_FUNC(strvis,
    [AC_DEFINE([HAVE_VIS_H], [1],[Found vis.h and the strvis() function])])])

AC_CHECK_FUNCS(strlcat strlcpy)
AC_CHECK_FUNCS(issetugid)
AC_CHECK_FUNCS(fgetln)
AC_CHECK_FUNCS(getline flockfile)

# from old readline settting:

MAKE_SHELL=/bin/sh
AC_SUBST(MAKE_SHELL)

# Already-done: stdlib.h string.h unistd.h termios.h
AC_CHECK_HEADERS(varargs.h stdarg.h dirent.h locale.h ndir.h sys/dir.h \
 sys/file.h sys/ndir.h sys/ptem.h sys/pte.h sys/select.h sys/stream.h \
 sys/mman.h curses.h termcap.h termio.h termbits.h asm/termbits.h grp.h \
paths.h semaphore.h)

# Already-done: strcasecmp
AC_CHECK_FUNCS(lstat putenv select setenv setlocale strcoll tcgetattr)

AC_STAT_MACROS_BROKEN
MYSQL_SIGNAL_CHECK
MYSQL_CHECK_GETPW_FUNCS
MYSQL_HAVE_TIOCGWINSZ
MYSQL_HAVE_FIONREAD
MYSQL_HAVE_TIOCSTAT
MYSQL_STRUCT_DIRENT_D_INO
MYSQL_STRUCT_DIRENT_D_NAMLEN
MYSQL_TYPE_SIGHANDLER
MYSQL_CHECK_MULTIBYTE
if test "$with_named_curses" = "no"
then
  MYSQL_CHECK_LIB_TERMCAP
else
  TERMCAP_LIB="$with_named_curses"
fi
AC_SUBST(TERMCAP_LIB)

# Check if the termcap function 'tgoto' is already declared in
# system header files or if it need to be declared locally
AC_CHECK_DECLS(tgoto,,,[
#ifdef HAVE_CURSES_H
# include <curses.h>
#elif HAVE_NCURSES_H
# include <ncurses.h>
#endif
#ifdef HAVE_TERM_H
# include <term.h>
#endif
])

LIBEDIT_LOBJECTS=""
AC_CHECK_FUNC(strunvis, ,[LIBEDIT_LOBJECTS="$LIBEDIT_LOBJECTS unvis.o"])
AC_CHECK_FUNC(strvis,   ,[LIBEDIT_LOBJECTS="$LIBEDIT_LOBJECTS vis.o"])
AC_CHECK_FUNC(strlcpy,  ,[LIBEDIT_LOBJECTS="$LIBEDIT_LOBJECTS strlcpy.o"])
AC_CHECK_FUNC(strlcat,  ,[LIBEDIT_LOBJECTS="$LIBEDIT_LOBJECTS strlcat.o"])
AC_CHECK_FUNC(fgetln,   ,[LIBEDIT_LOBJECTS="$LIBEDIT_LOBJECTS fgetln.o"])
AC_SUBST(LIBEDIT_LOBJECTS)
enable_readline="yes"

# End of readline/libedit stuff
#########################################################################

dnl Checks for library functions.

#
# The following code disables intrinsic function support while we test for
# library functions.  This is to avoid configure problems with Intel ecc
# compiler

ORG_CFLAGS="$CFLAGS"
if test "$GCC" != "yes"; then
  AC_SYS_COMPILER_FLAG(-nolib_inline,nolib_inline,CFLAGS,[],[])
fi

#AC_FUNC_MMAP
AC_TYPE_SIGNAL
MYSQL_TYPE_QSORT
AC_FUNC_UTIME_NULL
AC_FUNC_VPRINTF

AC_CHECK_FUNCS(alarm bcmp bfill bmove bsearch bzero \
  chsize cuserid fchmod fcntl \
  fconvert fdatasync fesetround finite fpresetsticky fpsetmask fsync ftruncate \
  getcwd gethostbyaddr_r gethostbyname_r getpass getpassphrase getpwnam \
  getpwuid getrlimit getrusage getwd index initgroups isnan \
  localtime_r gethrtime gmtime_r \
  locking longjmp lrand48 madvise mallinfo memcpy memmove \
  mkstemp mlockall perror poll pread pthread_attr_create mmap mmap64 getpagesize \
  pthread_attr_getstacksize pthread_attr_setprio pthread_attr_setschedparam \
  pthread_attr_setstacksize pthread_condattr_create pthread_getsequence_np \
  pthread_key_delete pthread_rwlock_rdlock pthread_setprio \
  pthread_setprio_np pthread_setschedparam pthread_sigmask readlink \
  realpath rename rint rwlock_init setupterm \
  shmget shmat shmdt shmctl sigaction sigemptyset sigaddset \
  sighold sigset sigthreadmask port_create sleep \
  snprintf socket stpcpy strcasecmp strerror strsignal strnlen strpbrk strstr \
  strtol strtoll strtoul strtoull tell tempnam thr_setconcurrency vidattr \
  posix_fallocate backtrace backtrace_symbols backtrace_symbols_fd printstack)

#
#
#
case "$target" in
 *-*-aix4* | *-*-sco*)
	# (grr) aix 4.3 has a stub for clock_gettime, (returning ENOSYS)
	# and using AC_TRY_RUN is hard when cross-compiling
	# We also disable for SCO for the time being, the headers for the
	# thread library we use conflicts with other headers.
    ;;
 *) AC_CHECK_FUNCS(clock_gettime)
    ;;
esac

case "$mysql_cv_sys_os" in
 OS400) # i5/OS (OS/400) emits a SIGILL (Function not implemented) when
        # unsupported priority values are passed to pthread_setschedprio.
        # Since the only supported value is 1, treat it as inexistent.
    ;;
 SunOS) # Bug#42599 error: `pthread_setschedprio' was not declared in this scope
        # In some installations, the pthread.h header used by GCC does not
        # declare the pthread_setscheprio prototype, but the function is
        # implemented. Since the function is used in C++ code, ensure that
        # the function prototype is present.
     AC_MSG_CHECKING([whether pthread_setschedprio is declared])
     AC_LANG_PUSH([C++])
     AC_COMPILE_IFELSE([
       AC_LANG_PROGRAM([#include <pthread.h>],
                      [(void)(pthread_setschedprio);])],
       [ac_cv_func_pthread_setschedprio=yes],
       [ac_cv_func_pthread_setschedprio=no])
     AC_LANG_POP([C++])
     AC_MSG_RESULT([$ac_cv_func_pthread_setschedprio])
     if test "$ac_cv_func_pthread_setschedprio" = yes; then
       AC_DEFINE(HAVE_PTHREAD_SETSCHEDPRIO, 1,
                 [Define to 1 if you have the `pthread_setschedprio' function.])
     fi
    ;;
 *) AC_CHECK_FUNCS(pthread_setschedprio)
    ;;
esac

# Check that isinf() is available in math.h and can be used in both C and C++ 
# code
AC_MSG_CHECKING(for isinf in <math.h>)
AC_TRY_LINK([#include <math.h>], [float f = 0.0; int r = isinf(f); return r],
  AC_MSG_RESULT(yes)
  AC_MSG_CHECKING(whether isinf() is safe to use in C code)
  AC_TRY_RUN([
#include <math.h>
int main()
{
  double a= 10.0;
  double b= 1e308;

  return !isinf(a * b);
}
],
  [AC_MSG_RESULT(yes)],
  [AC_MSG_RESULT(no)
   AC_DEFINE([HAVE_BROKEN_ISINF], [1],
             [Define to 1 if isinf() uses 80-bit register for intermediate values])
  ],
  [
# Let's be optimistic when cross-compiling, since the only compiler known
# to be affected by this isinf() bug is GCC 4.3 on 32-bit x86.
   AC_MSG_RESULT([[cross-compiling, assuming 'yes']])
  ])
  AC_MSG_CHECKING(whether isinf() can be used in C++ code)
  AC_LANG_SAVE
  AC_LANG_CPLUSPLUS
  AC_TRY_LINK([#include <math.h>], [float f = 0.0; int r = isinf(f); return r],
    AC_MSG_RESULT(yes)
    AC_DEFINE(HAVE_ISINF, [1], [isinf() macro or function]),
    AC_MSG_RESULT(no))
  AC_LANG_RESTORE,
  AC_MSG_RESULT(no))
 
CFLAGS="$ORG_CFLAGS"

# Sanity check: We chould not have any fseeko symbol unless
# large_file_support=yes
AC_CHECK_FUNC(fseeko,
[if test "$large_file_support" = no -a "$TARGET_LINUX" = "true";
then
  AC_MSG_ERROR("Found fseeko symbol but large_file_support is not enabled!")
fi]
)

# Check definition of gethostbyaddr_r (glibc2 defines this with 8 arguments)
ac_save_CXXFLAGS="$CXXFLAGS"
AC_CACHE_CHECK([style of gethost* routines], mysql_cv_gethost_style,
AC_LANG_SAVE
AC_LANG_CPLUSPLUS

# Test whether madvise() is declared in C++ code -- it is not on some
# systems, such as Solaris
AC_CHECK_DECLS(madvise, [], [], [#if HAVE_SYS_MMAN_H
#include <sys/types.h>
#include <sys/mman.h>
#endif])

# Do not treat warnings as errors if we are linking against other libc
# this is to work around gcc not being permissive on non-system includes
# with respect to ANSI C++
# We also remove the -fbranch-probabilities option as this will give warnings
# about not profiled code, which confuses configure
# We also must remove -W and -Wcheck which on icc produces warnings that
# we don't want to catch with -Werror

if test "$ac_cv_prog_gxx" = "yes" -a "$with_other_libc" = "no"
then
  CXXFLAGS=`echo "$CXXFLAGS -Werror" | sed -e 's/-fbranch-probabilities//; s/-Wall//; s/-ansi//; s/-pedantic//; s/-Wcheck//'`
fi

AC_TRY_COMPILE(
[#undef inline
#if !defined(SCO) && !defined(__osf__) && !defined(_REENTRANT)
#define _REENTRANT
#endif
#include <pthread.h>
#include <sys/types.h>
#include <sys/socket.h>
#include <netinet/in.h>
#include <arpa/inet.h>
#include <netdb.h>],
[int skr;
 struct hostent *foo = gethostbyaddr_r((const char *) 0,
  0, 0, (struct hostent *) 0, (char *) NULL,  0, &skr); return (foo == 0);],
mysql_cv_gethost_style=solaris, mysql_cv_gethost_style=other))
AC_LANG_RESTORE
CXXFLAGS="$ac_save_CXXFLAGS"
if test "$mysql_cv_gethost_style" = "solaris"
then
  AC_DEFINE([HAVE_SOLARIS_STYLE_GETHOST], [1],
            [Solaris define gethostbyaddr_r with 7 arguments. glibc2 defines this with 8 arguments])
fi

#---START: Used in for client configure

# Check definition of gethostbyname_r (glibc2.0.100 is different from Solaris)
ac_save_CXXFLAGS="$CXXFLAGS"
AC_CACHE_CHECK([style of gethostbyname_r routines], mysql_cv_gethostbyname_style,
AC_LANG_SAVE
AC_LANG_CPLUSPLUS
if test "$ac_cv_prog_gxx" = "yes" -a "$with_other_libc" = "no"
then
  CXXFLAGS=`echo "$CXXFLAGS -Werror" | sed -e 's/-fbranch-probabilities//; s/-Wall//; s/-ansi//; s/-pedantic//; s/-Wcheck//'`
fi
AC_TRY_COMPILE(
[#undef inline
#if !defined(SCO) && !defined(__osf__) && !defined(_REENTRANT)
#define _REENTRANT
#endif
#include <pthread.h>
#include <sys/types.h>
#include <sys/socket.h>
#include <netinet/in.h>
#include <arpa/inet.h>
#include <netdb.h>],
[int skr;

 skr = gethostbyname_r((const char *) 0,
  (struct hostent*) 0, (char*) 0, 0, (struct hostent **) 0, &skr);],
mysql_cv_gethostbyname_style=glibc2, mysql_cv_gethostbyname_style=other))
AC_LANG_RESTORE
CXXFLAGS="$ac_save_CXXFLAGS"
if test "$mysql_cv_gethostbyname_style" = "glibc2"
then
  AC_DEFINE([HAVE_GETHOSTBYNAME_R_GLIBC2_STYLE], [1],
            [Solaris define gethostbyname_r with 5 arguments. glibc2 defines this with 6 arguments])
fi

# Check 3rd argument of getthostbyname_r
ac_save_CXXFLAGS="$CXXFLAGS"
AC_CACHE_CHECK([3 argument to gethostbyname_r routines], mysql_cv_gethostbyname_arg,
AC_LANG_SAVE
AC_LANG_CPLUSPLUS
if test "$ac_cv_prog_gxx" = "yes" -a "$with_other_libc" = "no"
then
  CXXFLAGS=`echo "$CXXFLAGS -Werror" | sed -e 's/-fbranch-probabilities//; s/-Wall//; s/-ansi//; s/-pedantic//; s/-Wcheck//'`
fi
AC_TRY_COMPILE(
[#undef inline
#if !defined(SCO) && !defined(__osf__) && !defined(_REENTRANT)
#define _REENTRANT
#endif
#include <pthread.h>
#include <sys/types.h>
#include <sys/socket.h>
#include <netinet/in.h>
#include <arpa/inet.h>
#include <netdb.h>],
[int skr;

 skr = gethostbyname_r((const char *) 0, (struct hostent*) 0, (struct hostent_data*) 0);],
mysql_cv_gethostbyname_arg=hostent_data, mysql_cv_gethostbyname_arg=char))
AC_LANG_RESTORE
CXXFLAGS="$ac_save_CXXFLAGS"
if test "$mysql_cv_gethostbyname_arg" = "hostent_data"
then
  AC_DEFINE([HAVE_GETHOSTBYNAME_R_RETURN_INT], [1],
            [In OSF 4.0f the 3'd argument to gethostbyname_r is hostent_data *])
fi


# Check definition of pthread_getspecific
AC_CACHE_CHECK("args to pthread_getspecific", mysql_cv_getspecific_args,
AC_TRY_COMPILE(
[#if !defined(SCO) && !defined(__osf__) && !defined(_REENTRANT)
#define _REENTRANT
#endif
#define _POSIX_PTHREAD_SEMANTICS 
#include <pthread.h> ],
[ void *pthread_getspecific(pthread_key_t key);
pthread_getspecific((pthread_key_t) NULL); ],
mysql_cv_getspecific_args=POSIX, mysql_cv_getspecific_args=other))
  if test "$mysql_cv_getspecific_args" = "other"
  then
    AC_DEFINE([HAVE_NONPOSIX_PTHREAD_GETSPECIFIC], [1],
              [For some non posix threads])
  fi

  # Check definition of pthread_mutex_init
  AC_CACHE_CHECK("args to pthread_mutex_init", mysql_cv_mutex_init_args,
  AC_TRY_COMPILE(
[#if !defined(SCO) && !defined(__osf__)
#define _REENTRANT
#endif
#define _POSIX_PTHREAD_SEMANTICS 
#include <pthread.h> ],
[ 
  pthread_mutexattr_t attr;
  pthread_mutex_t mp;
  pthread_mutex_init(&mp,&attr); ],
mysql_cv_mutex_init_args=POSIX, mysql_cv_mutex_init_args=other))
  if test "$mysql_cv_mutex_init_args" = "other"
  then
    AC_DEFINE([HAVE_NONPOSIX_PTHREAD_MUTEX_INIT], [1],
              [For some non posix threads])
  fi
#---END:

#---START: Used in for client configure
# Check definition of readdir_r
AC_CACHE_CHECK("args to readdir_r", mysql_cv_readdir_r,
AC_TRY_LINK(
[#if !defined(SCO) && !defined(__osf__)
#define _REENTRANT
#endif
#define _POSIX_PTHREAD_SEMANTICS 
#include <pthread.h>
#include <dirent.h>],
[ int readdir_r(DIR *dirp, struct dirent *entry, struct dirent **result);
readdir_r((DIR *) NULL, (struct dirent *) NULL, (struct dirent **) NULL); ],
mysql_cv_readdir_r=POSIX, mysql_cv_readdir_r=other))
if test "$mysql_cv_readdir_r" = "POSIX"
then
  AC_DEFINE([HAVE_READDIR_R], [1], [POSIX readdir_r])
fi

# Check definition of posix sigwait()
AC_CACHE_CHECK("style of sigwait", mysql_cv_sigwait,
AC_TRY_LINK(
[#if !defined(SCO) && !defined(__osf__)
#define _REENTRANT
#endif
#define _POSIX_PTHREAD_SEMANTICS 
#include <pthread.h>
#include <signal.h>],
[#ifndef _AIX
sigset_t set;
int sig;
sigwait(&set,&sig);
#endif],
mysql_cv_sigwait=POSIX, mysql_cv_sigwait=other))
if test "$mysql_cv_sigwait" = "POSIX"
then
  AC_DEFINE([HAVE_SIGWAIT], [1], [POSIX sigwait])
fi

if test "$mysql_cv_sigwait" != "POSIX"
then
unset mysql_cv_sigwait
# Check definition of posix sigwait()
AC_CACHE_CHECK("style of sigwait", mysql_cv_sigwait,
AC_TRY_LINK(
[#if !defined(SCO) && !defined(__osf__)
#define _REENTRANT
#endif
#define _POSIX_PTHREAD_SEMANTICS 
#include <pthread.h>
#include <signal.h>],
[sigset_t set;
int sig;
sigwait(&set);],
mysql_cv_sigwait=NONPOSIX, mysql_cv_sigwait=other))
if test "$mysql_cv_sigwait" = "NONPOSIX"
then
  AC_DEFINE([HAVE_NONPOSIX_SIGWAIT], [1], [sigwait with one argument])
fi
fi
#---END:

# Check if pthread_attr_setscope() exists
AC_CACHE_CHECK("for pthread_attr_setscope", mysql_cv_pthread_attr_setscope,
AC_TRY_LINK(
[#if !defined(SCO) && !defined(__osf__)
#define _REENTRANT
#endif
#define _POSIX_PTHREAD_SEMANTICS 
#include <pthread.h>],
[pthread_attr_t thr_attr;
pthread_attr_setscope(&thr_attr,0);],
mysql_cv_pthread_attr_setscope=yes, mysql_cv_pthread_attr_setscope=no))
if test "$mysql_cv_pthread_attr_setscope" = "yes"
then
  AC_DEFINE([HAVE_PTHREAD_ATTR_SETSCOPE], [1], [pthread_attr_setscope])
fi

# Check for bad includes
AC_MSG_CHECKING("can netinet files be included")
AC_TRY_COMPILE(
[#include <sys/types.h>
#include <sys/socket.h>
#include <netinet/in_systm.h>
#include <netinet/in.h>
#include <netinet/ip.h>
#include <netinet/tcp.h>],
[ printf("1\n"); ],
netinet_inc=yes, netinet_inc=no)
if test "$netinet_inc" = "no"
then
  AC_DEFINE([HAVE_BROKEN_NETINET_INCLUDES], [1], [Can netinet be included])
fi
AC_MSG_RESULT("$netinet_inc")

AC_CACHE_CHECK([support for weak symbols], mysql_cv_weak_symbol,
[AC_TRY_LINK([],[
  extern void __attribute__((weak)) foo(void);
], [mysql_cv_weak_symbol=yes], [mysql_cv_weak_symbol=no])])

if test "x$mysql_cv_weak_symbol" = xyes; then
  AC_DEFINE(HAVE_WEAK_SYMBOL, 1,
            [Define to 1 if compiler supports weak symbol attribute.])
fi

AC_CACHE_CHECK([whether __bss_start is defined], mysql_cv_bss_start,
[AC_TRY_LINK([],[
  extern char *__bss_start;
  return __bss_start ? 1 : 0;
], [mysql_cv_bss_start=yes], [mysql_cv_bss_start=no])])

if test "x$mysql_cv_bss_start" = xyes; then
  AC_DEFINE(HAVE_BSS_START, 1,
            [Define to 1 if compiler defines __bss_start.])
fi

AC_LANG_SAVE
AC_LANG_CPLUSPLUS
AC_CHECK_HEADERS(cxxabi.h)
AC_CACHE_CHECK([for abi::__cxa_demangle], mysql_cv_cxa_demangle,
[AC_TRY_LINK([#include <cxxabi.h>], [
  char *foo= 0; int bar= 0;
  foo= abi::__cxa_demangle(foo, foo, 0, &bar);
], [mysql_cv_cxa_demangle=yes], [mysql_cv_cxa_demangle=no])])
AC_LANG_RESTORE

if test "x$mysql_cv_cxa_demangle" = xyes; then
  AC_DEFINE(HAVE_ABI_CXA_DEMANGLE, 1,
            [Define to 1 if you have the `abi::__cxa_demangle' function.])
fi

#--------------------------------------------------------------------
# Check for requested features
#--------------------------------------------------------------------

MYSQL_CHECK_BIG_TABLES
MYSQL_CHECK_MAX_INDEXES
MYSQL_CHECK_VIO
MYSQL_CHECK_SSL

#--------------------------------------------------------------------
# Declare our plugin modules
# Has to be done late, as the plugin may need to check for existence of
# functions tested above
#--------------------------------------------------------------------

MYSQL_STORAGE_ENGINE(partition, partition, [Partition Support],
        [MySQL Partitioning Support], [max,max-no-ndb])

dnl -- ndbcluster requires partition to be enabled

MYSQL_CONFIGURE_PLUGINS([none])

# Only build client code?
AC_ARG_WITH(server,
    [  --without-server        Only build the client.],
    [with_server=$withval],
    [with_server=yes]
)

AC_ARG_WITH(embedded-server,
    [  --with-embedded-server  Build the embedded server (libmysqld).],
    [with_embedded_server=$withval],
    [with_embedded_server=no]
)

AC_ARG_WITH(query_cache,
    [  --without-query-cache   Do not build query cache.],
    [with_query_cache=$withval],
    [with_query_cache=yes]
)

if test "$with_query_cache" = "yes"
then
  AC_DEFINE([HAVE_QUERY_CACHE], [1], [If we want to have query cache])
fi

AC_ARG_WITH(geometry,
    [  --without-geometry      Do not build geometry-related parts.],
    [with_geometry=$withval],
    [with_geometry=yes]
)

if test "$with_geometry" = "yes"
then
  AC_DEFINE([HAVE_SPATIAL], [1], [Spatial extentions])
  AC_DEFINE([HAVE_RTREE_KEYS], [1], [RTree keys])
fi

AC_ARG_WITH(embedded_privilege_control,
    [  --with-embedded-privilege-control
                          Build parts to check user's privileges.
			  Only affects embedded library.],
    [with_embedded_privilege_control=$withval],
    [with_embedded_privilege_control=no]
)

if test "$with_embedded_privilege_control" = "yes"
then
  AC_DEFINE([HAVE_EMBEDDED_PRIVILEGE_CONTROL], [1],
            [Access checks in embedded library])
fi

tools_dirs=""

AC_ARG_WITH([mysqlmanager],
  AC_HELP_STRING([--with-mysqlmanager], [Build the mysqlmanager binary: yes/no (default: build if server is built.)]),,)

if test "$with_mysqlmanager" = "yes" -o \
        '(' "$with_mysqlmanager:$with_server" = ":yes" -a \
            -d "$srcdir/server-tools" ')' ; then
  tools_dirs="server-tools"
fi

AC_SUBST(tools_dirs)

#MYSQL_CHECK_CPU

libmysqld_dirs=
if test "$with_embedded_server" = "yes"
then
  libmysqld_dirs=libmysqld

  # We can't build embedded library without building the server, because
  # we depend on libmysys, libmystrings, libmyisam, etc.
  with_server=yes
fi
# XXX: We need to add @libmysqld_extra_libs@ (or whatever) so that
# mysql_config --libmysqld-libs will print out something like
# -L/path/to/lib/mysql -lmysqld -lmyisam -lmysys -lmystrings -ldbug ...
AC_SUBST([libmysqld_dirs])

# Shall we build the docs?
AC_ARG_WITH(docs,
    [  --without-docs          Skip building of the documentation.],
    [with_docs=$withval],
    [with_docs=yes]
)

if test "$with_docs" = "yes"
then
  docs_dirs="Docs"
  if test -f "$srcdir/Docs/manual.chm" ; then
    extra_docs="manual.chm"
  fi
else
  docs_dirs=""
  extra_docs=""
fi
AC_SUBST(docs_dirs)
AC_SUBST(extra_docs)

# Shall we build the man pages?
AC_ARG_WITH(man,
    [  --without-man          Skip building of the man pages.],
    [with_man=$withval],
    [with_man=yes]
)

# Don't build readline, i have it already
AC_ARG_WITH(readline,
    [  --without-readline      Use system readline instead of bundled copy.],
    [ with_readline=$withval ],
    [ with_readline=undefined ]
    )
    
AC_ARG_WITH(libedit,
    [  --without-libedit       Use system libedit instead of bundled copy.],
    [ with_libedit=$withval ],
    [ with_libedit=undefined ]
    )

if test "$with_readline/$with_libedit" = "undefined/undefined" -a ! -e "$srcdir/cmd-line-utils"
then
  with_readline=no
  with_libedit=no
fi

#
# We support next variants of compilation:
#                              --with-readline
#                |       yes      |  no  |               undefined
# --with-libedit |                |      |
# ---------------+----------------+------+----------------------------------
#       yes      |      ERROR!    |   use libedit from mysql sources
# ---------------+----------------+------+----------------------------------
#       no       | use readline   | use system readline or external libedit
#                | from mysql     | according to results of m4 tests
# ---------------+ sources (if it +      +----------------------------------
#    undefined   | is presented)  |      | use libedit from mysql sources
                   

compile_readline="no"
compile_libedit="no"

if [test "$with_libedit" = "yes"] && [test "$with_readline" = "yes"]
then
    AC_MSG_ERROR([You can not use --with-readline and --with-libedit at the same time, please choose one of it])
fi

readline_topdir=""
readline_basedir=""
readline_dir=""
readline_h_ln_cmd=""
readline_link=""
want_to_use_readline="no"

case $SYSTEM_TYPE in
  *netware*)
    # For NetWare, do not need readline
    echo "Skipping readline"
    ;;
  *)
    if [test "$with_libedit" = "yes"] || [test "$with_libedit" = "undefined"] && [test "$with_readline" = "undefined"]
    then
	readline_topdir="cmd-line-utils"
	readline_basedir="libedit"
	readline_dir="$readline_topdir/$readline_basedir"
	readline_link="\$(top_builddir)/cmd-line-utils/libedit/libedit.a"
	readline_h_ln_cmd="\$(LN) -s \$(top_srcdir)/cmd-line-utils/libedit/readline readline"
	compile_libedit=yes
	AC_DEFINE_UNQUOTED(HAVE_HIST_ENTRY, 1)
	AC_DEFINE_UNQUOTED(USE_LIBEDIT_INTERFACE, 1)
    elif test "$with_readline" = "yes"
    then
	readline_topdir="cmd-line-utils"
	readline_basedir="readline"
	readline_dir="$readline_topdir/$readline_basedir"
	readline_link="\$(top_builddir)/cmd-line-utils/readline/libreadline.a"
	readline_h_ln_cmd="\$(LN) -s \$(top_srcdir)/cmd-line-utils/readline readline"
	compile_readline=yes
	want_to_use_readline="yes"
	AC_DEFINE_UNQUOTED(USE_NEW_READLINE_INTERFACE, 1)
    else
	# Use system readline library
	AC_LANG_SAVE
	AC_LANG_CPLUSPLUS
	MYSQL_CHECK_LIBEDIT_INTERFACE
	MYSQL_CHECK_NEW_RL_INTERFACE
	MYSQL_CHECK_READLINE_DECLARES_HIST_ENTRY
	AC_LANG_RESTORE
	if [test "$mysql_cv_new_rl_interface" = "yes"] && [test -d "$srcdir/cmd-line-utils/readline"]
	then
	    # Use the new readline interface, but only if the package includes a bundled libreadline
	    # this way we avoid linking commercial source with GPL readline
	    readline_link="-lreadline"
	    want_to_use_readline="yes"
	elif [test "$mysql_cv_libedit_interface" = "yes"]
	then
	    # Use libedit
	    readline_link="-ledit"
	else
	   AC_MSG_ERROR([Could not find system readline or libedit libraries
	      Use --with-readline or --with-libedit to use the bundled
	      versions of libedit or readline])
	fi
    fi

    # if there is no readline, but we want to build with readline, we fail
    if [test "$want_to_use_readline" = "yes"] && [test ! -d "./cmd-line-utils/readline"]
    then
	AC_MSG_ERROR([This commercially licensed MySQL source package can't
	      be built with libreadline. Please use --with-libedit to use
	      the bundled version of libedit instead.])
    fi
    ;;
esac

AC_SUBST(readline_dir)
AC_SUBST(readline_topdir)
AC_SUBST(readline_basedir)
AC_SUBST(readline_link)
AC_SUBST(readline_h_ln_cmd)



# Include man pages, if desired, adapted to the configured parts.
if test X"$with_man" = Xyes
then
  # First, create the list of all man pages present.
  MANLISTFIL=manlist.$$
  TMPLISTFIL=`echo $MANLISTFIL | sed -e 's/manlist/tmplist/'`
  if test -f $MANLISTFIL -o -f $TMPLISTFIL
  then
    echo "Temp file '$MANLISTFIL' or '$TMPLISTFIL' already exists in '`pwd`' - aborting"
    exit 1
  fi
  touch $MANLISTFIL $TMPLISTFIL

  ls $srcdir/man/*.[[18]] > $MANLISTFIL

  # Then, remove all those pages from the list which are specific to parts
  # (table handlers, features, ...) which are not configured in this run.
  AC_MSG_CHECKING("for man pages to remove")
  MAN_DROP="dropping"
  if test X"$with_plugin_ndbcluster" != Xyes
  then
    MAN_DROP="$MAN_DROP ndbcluster"
    grep -v '/ndb' $MANLISTFIL > $TMPLISTFIL ; mv -f $TMPLISTFIL $MANLISTFIL
  fi
  if test X"$with_embedded_server" != Xyes
  then
    MAN_DROP="$MAN_DROP embedded"
    grep -v 'embedded' $MANLISTFIL > $TMPLISTFIL ; mv -f $TMPLISTFIL $MANLISTFIL
  fi
  if test X"$with_plugin_innobase" != Xyes
  then
    MAN_DROP="$MAN_DROP innodb"
    grep -v 'inno' $MANLISTFIL > $TMPLISTFIL ; mv -f $TMPLISTFIL $MANLISTFIL
  fi
  AC_MSG_RESULT([$MAN_DROP])

  # Finally, split the man pages into sections 1 and 8.
  # Get rid of line breaks.
  man1_files=`sed -n -e '/\.1$/s/^.*man\///p' <$MANLISTFIL`
  man8_files=`sed -n -e '/\.8$/s/^.*man\///p' <$MANLISTFIL`

  man_dirs="man"
  man1_files=`echo $man1_files`
  man8_files=`echo $man8_files`
  rm -f $MANLISTFIL $TMPLISTFIL
else
  man_dirs=""
  man1_files=""
  man8_files=""
fi
AC_SUBST(man_dirs)
AC_SUBST(man1_files)
AC_SUBST(man8_files)

# If we have threads generate some library functions and test programs
sql_server_dirs=
sql_server=
server_scripts=

dnl This probably should be cleaned up more - for now the threaded
dnl client is just using plain-old libs.
sql_client_dirs="strings mysys dbug extra regex libmysql"

AM_CONDITIONAL(THREAD_SAFE_CLIENT, test "$THREAD_SAFE_CLIENT" != "no")

if test "$THREAD_SAFE_CLIENT" != "no"
then
  sql_client_dirs="$sql_client_dirs libmysql_r"
  AC_DEFINE([THREAD_SAFE_CLIENT], [1], [Should the client be thread safe])
fi
sql_client_dirs="$sql_client_dirs client"

CLIENT_LIBS="$NON_THREADED_LIBS $openssl_libs $ZLIB_LIBS $STATIC_NSS_FLAGS"

AC_SUBST(CLIENT_LIBS)
AC_SUBST(CLIENT_THREAD_LIBS)
AC_SUBST(NON_THREADED_LIBS)
AC_SUBST(STATIC_NSS_FLAGS)
AC_SUBST(sql_client_dirs)

# If configuring for NetWare, build the netware directory
netware_dir=
if expr "$SYSTEM_TYPE" : ".*netware.*" > /dev/null
then
  netware_dir="netware"
fi
AC_SUBST(netware_dir)
AM_CONDITIONAL(HAVE_NETWARE, test "$netware_dir" = "netware")

if test "$with_server" != "no" -o "$THREAD_SAFE_CLIENT" != "no"
then
  AC_DEFINE([THREAD], [1],
            [Define if you want to have threaded code. This may be undef on client code])
  # Avoid _PROGRAMS names
  THREAD_LOBJECTS="thr_alarm.o thr_lock.o thr_mutex.o thr_rwlock.o my_pthread.o my_thr_init.o mf_keycache.o"
  AC_SUBST(THREAD_LOBJECTS)
fi
AM_CONDITIONAL(NEED_THREAD, test "$with_server" != "no" -o "$THREAD_SAFE_CLIENT" != "no")

if test "$with_server" != "no"
then
  server_scripts="mysqld_safe mysql_install_db"
  sql_server_dirs="strings mysys dbug extra regex storage plugin"

  sql_server="vio sql"
fi

# "innochecksum" is not in the "innobase/" subdirectory, but should be switched
AM_CONDITIONAL([BUILD_INNODB_TOOLS], [test X"$with_plugin_innobase" = Xyes])

# IMPORTANT - do not modify LIBS past this line - this hack is the only way
# I know to add the static NSS magic if we have static NSS libraries with
# glibc - Sasha

LDFLAGS="$LDFLAGS $OTHER_LIBC_LIB"
LIBS="$LIBS $STATIC_NSS_FLAGS"

AC_SUBST(sql_server_dirs)
AC_SUBST(sql_server)
AC_SUBST(server_scripts)

AC_SUBST(mysql_plugin_dirs)
AC_SUBST(mysql_plugin_libs)
AC_SUBST(mysql_plugin_defs)


# Now that sql_client_dirs and sql_server_dirs are stable, determine the union.
# We support client-only builds by "--without-server", but not vice versa,
# so we start with the client list, then add each server item not yet present.
sql_union_dirs=" $sql_client_dirs "
for DIR in $sql_server_dirs
do
  if echo " $sql_union_dirs " | grep " $DIR " >/dev/null
  then
    :  # already present, skip
  else
    sql_union_dirs="$sql_union_dirs $DIR "
  fi
done
AC_SUBST(sql_union_dirs)

# Some usefull subst
AC_SUBST(CC)
AC_SUBST(GXX)

# Set configuration options for make_binary_distribution
case $SYSTEM_TYPE in
  *netware*)
    MAKE_BINARY_DISTRIBUTION_OPTIONS="$MAKE_BINARY_DISTRIBUTION_OPTIONS --no-strip"
    ;;
  *)
    : # no change for other platforms yet
    ;;
esac
AC_SUBST(MAKE_BINARY_DISTRIBUTION_OPTIONS)

# Output results
if test -d "$srcdir/pstack" ; then
  AC_CONFIG_FILES(pstack/Makefile pstack/aout/Makefile)
fi
if test -d "$srcdir/cmd-line-utils/readline" ; then
  AC_CONFIG_FILES(cmd-line-utils/readline/Makefile)
fi

AC_CONFIG_FILES(Makefile extra/Makefile mysys/Makefile dnl
 unittest/Makefile unittest/mytap/Makefile unittest/mytap/t/Makefile dnl
 unittest/mysys/Makefile unittest/examples/Makefile dnl
 strings/Makefile regex/Makefile storage/Makefile dnl
 man/Makefile BUILD/Makefile vio/Makefile dnl
 libmysql/Makefile libmysql_r/Makefile client/Makefile dnl
 sql/Makefile sql/share/Makefile dnl
 sql/sql_builtin.cc sql-common/Makefile dnl
 dbug/Makefile scripts/Makefile include/Makefile dnl
 tests/Makefile Docs/Makefile support-files/Makefile dnl
 support-files/MacOSX/Makefile support-files/RHEL4-SElinux/Makefile dnl
 server-tools/Makefile server-tools/instance-manager/Makefile dnl
 cmd-line-utils/Makefile cmd-line-utils/libedit/Makefile dnl
 libmysqld/Makefile libmysqld/examples/Makefile dnl
 mysql-test/Makefile mysql-test/lib/My/SafeProcess/Makefile dnl
 netware/Makefile sql-bench/Makefile dnl
 include/mysql_version.h plugin/Makefile win/Makefile)

AC_CONFIG_COMMANDS([default], , test -z "$CONFIG_HEADERS" || echo timestamp > stamp-h)

# Ensure that table handlers gets all modifications to CFLAGS/CXXFLAGS
AC_CONFIG_COMMANDS_POST(ac_configure_args="$ac_configure_args CFLAGS='$CFLAGS' CXXFLAGS='$CXXFLAGS'")

AC_OUTPUT

echo
echo "MySQL has a Web site at http://www.mysql.com/ which carries details on the"
echo "latest release, upcoming features, and other information to make your"
echo "work or play with MySQL more productive. There you can also find"
echo "information about mailing lists for MySQL discussion."
echo
echo "Remember to check the platform specific part of the reference manual for"
echo "hints about installing MySQL on your platform. Also have a look at the"
echo "files in the Docs directory."
echo
# The following text is checked in ./Do-compile to verify that configure
# ended sucessfully - don't remove it.
echo "Thank you for choosing MySQL!"
echo<|MERGE_RESOLUTION|>--- conflicted
+++ resolved
@@ -7,8 +7,7 @@
 # Remember to also update version.c in ndb.
 # When changing major version number please also check switch statement
 # in mysqlbinlog::check_master_version().
-<<<<<<< HEAD
-AC_INIT([MySQL Server], [5.1.43], [], [mysql])
+AC_INIT([MySQL Server], [5.1.44], [], [mysql])
 AC_CONFIG_SRCDIR([sql/mysqld.cc])
 AC_CANONICAL_SYSTEM
 # USTAR format gives us the possibility to store longer path names in
@@ -19,10 +18,6 @@
 LT_PREREQ([1.5.6])
 
 AM_CONFIG_HEADER([include/config.h])
-=======
-AM_INIT_AUTOMAKE(mysql, 5.1.44)
-AM_CONFIG_HEADER([include/config.h:config.h.in])
->>>>>>> 35960b61
 
 # Request support for automake silent-rules if available.
 # Default to verbose output. One can use the configure-time
