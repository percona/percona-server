.. |d11n| replace:: documentation

.. |tip.run-all.root|  replace:: Run the following commands as root or by using the :program:`sudo` command
.. |tip.run-this.root| replace:: Run this command as root or by using the :program:`sudo` command

.. Products

.. |myrocks| replace:: MyRocks
.. |ps-last| replace:: Percona Server for MySQL 8.0
.. |xtradb.product| replace:: Percona XtraDB
.. |ps| replace:: Percona Server for MySQL

.. Platforms and rel. products

.. |debian| replace:: Debian
.. |debian-last| replace:: Debian 9.0 (stretch)
.. |ubuntu| replace:: Ubuntu
.. |ubuntu-last| replace:: Ubuntu 18.10 (Cosmic Cuttlefish)
.. |ubuntu-lts| replace::  Ubuntu 18.04 LTS (bionic)
.. |docker| replace:: Docker
.. |centos| replace:: CentOS
.. |rhel| replace:: RHEL

<<<<<<< HEAD
.. |mysql.last-version| replace:: MySQL 8.0
		      
=======
.. |version.next| replace:: 9.0
.. |version.prev| replace:: 5.7
.. |version.previous| replace:: 5.7
>>>>>>> a7050a7b
<|MERGE_RESOLUTION|>--- conflicted
+++ resolved
@@ -21,11 +21,7 @@
 .. |centos| replace:: CentOS
 .. |rhel| replace:: RHEL
 
-<<<<<<< HEAD
 .. |mysql.last-version| replace:: MySQL 8.0
-		      
-=======
 .. |version.next| replace:: 9.0
 .. |version.prev| replace:: 5.7
-.. |version.previous| replace:: 5.7
->>>>>>> a7050a7b
+.. |version.previous| replace:: 5.7