# -*- coding: utf-8 -*-
#
# Percona Server documentation build configuration file, created by
# sphinx-quickstart on Mon Aug  8 01:24:46 2011.
#
# This file is execfile()d with the current directory set to its containing dir.
#
# Note that not all possible configuration values are present in this
# autogenerated file.
#
# All configuration values have a default; values that are commented out
# serve to show the default.

import sys, os

# If extensions (or modules to document with autodoc) are in another directory,
# add these directories to sys.path here. If the directory is relative to the
# documentation root, use os.path.abspath to make it absolute, like shown here.
#sys.path.insert(0, os.path.abspath('.'))

sys.path.append(os.path.abspath('ext'))

# -- General configuration -----------------------------------------------------

# If your documentation needs a minimal Sphinx version, state it here.
#needs_sphinx = '1.0'

# Add any Sphinx extension module names here, as strings. They can be extensions
# coming with Sphinx (named 'sphinx.ext.*') or your custom ones.
extensions = ['sphinx.ext.intersphinx', 'sphinx.ext.todo', 
              'sphinx.ext.coverage', 'sphinx.ext.ifconfig', 
              'sphinx.ext.extlinks', 'psdom']

# Add any paths that contain templates here, relative to this directory.
templates_path = ['_templates']

# The suffix of source filenames.
source_suffix = '.rst'

# The encoding of source files.
#source_encoding = 'utf-8-sig'

# The master toctree document.
master_doc = 'index'

# General information about the project.
project = u'Percona Server'
copyright = u'Percona LLC and/or its affiliates 2009-2018'

# The version info for the project you're documenting, acts as replacement for
# |version| and |release|, also used in various other places throughout the
# built documents.
#
# The short X.Y version.
version = '5.7'
# The full version, including alpha/beta/rc tags.
release = '5.7.21-21'

# The language for content autogenerated by Sphinx. Refer to documentation
# for a list of supported languages.
#language = None

# There are two options for replacing |today|: either, you set today to some
# non-false value, then it is used:
#today = ''
# Else, today_fmt is used as the format for a strftime call.
#today_fmt = '%B %d, %Y'

# List of patterns, relative to source directory, that match files and
# directories to ignore when looking for source files.
exclude_patterns = []

# The reST default role (used for this markup: `text`) to use for all documents.
#default_role = None

primary_domain = 'psdom'

# If true, '()' will be appended to :func: etc. cross-reference text.
#add_function_parentheses = True

# If true, the current module name will be prepended to all description
# unit titles (such as .. function::).
#add_module_names = True

# If true, sectionauthor and moduleauthor directives will be shown in the
# output. They are ignored by default.
#show_authors = False

# The name of the Pygments (syntax highlighting) style to use.
pygments_style = 'sphinx'

rst_prolog = '''
.. |check|  replace:: ``|[[---CHECK---]]|``

.. |xtrabackup|  replace:: :program:`xtrabackup`

.. |innobackupex|  replace:: :program:`innobackupex`

.. |XtraDB|  replace:: *XtraDB*

.. |Jenkins|  replace:: :term:`Jenkins`

.. |InnoDB|  replace:: *InnoDB*

.. |MyISAM|  replace:: *MyISAM*

.. |LSN|  replace:: *LSN*

.. |XtraBackup|  replace:: *XtraBackup*

.. |Percona XtraBackup|  replace:: *Percona XtraBackup*

.. |Percona TokuBackup|  replace:: *Percona TokuBackup*

.. |TokuBackup|  replace:: *TokuBackup*

.. |Percona Toolkit|  replace:: *Percona Toolkit*

.. |Percona Server|  replace:: *Percona Server*

.. |Percona|  replace:: *Percona*

.. |TokuDB|  replace:: *TokuDB*

.. |Percona FT|  replace:: *Percona FT*

.. |MySQL|  replace:: *MySQL*

.. |MariaDB|  replace:: *MariaDB*

.. |tar4ibd|  replace:: :program:`tar4ibd`

.. |tar|  replace:: :program:`tar`

.. |MyRocks| replace:: *MyRocks*

'''

# A list of ignored prefixes for module index sorting.
#modindex_common_prefix = []

extlinks = {'bug': ('https://bugs.launchpad.net/percona-server/+bug/%s', '#'),
            'mysqlbug': ('http://bugs.mysql.com/bug.php?id=%s', '#'),
            'ftbug': ('https://tokutek.atlassian.net/browse/FT-%s', '#'),
            'tokubug': ('https://tokutek.atlassian.net/browse/DB-%s', '#'),
            'backupbug': ('https://tokutek.atlassian.net/browse/BACKUP-%s', '#'),
            'tdbbug': ('https://jira.percona.com/browse/TDB-%s', '#'),
            'psbug': ('https://jira.percona.com/browse/PS-%s', '#'),
            'jirabug': ('https://jira.percona.com/browse/%s', '')
}


# -- Options for HTML output ---------------------------------------------------

# The theme to use for HTML and HTML Help pages.  See the documentation for
# a list of builtin themes.
html_theme = 'percona-theme'

# Theme options are theme-specific and customize the look and feel of a theme
# further.  For a list of options available for each theme, see the
# documentation.
#html_theme_options = {}

# Add any paths that contain custom themes here, relative to this directory.
html_theme_path = ['.', './percona-theme']

# The name for this set of Sphinx documents.  If None, it defaults to
# "<project> v<release> documentation".
html_title = 'Percona Server 5.7 Documentation'

# A shorter title for the navigation bar.  Default is the same as html_title.
html_short_title = 'Percona Server 5.7'

# The name of an image file (relative to this directory) to place at the top
# of the sidebar.
html_logo = 'percona-server-logo.jpg'

# The name of an image file (within the static path) to use as favicon of the
# docs.  This file should be a Windows icon file (.ico) being 16x16 or 32x32
# pixels large.
#html_favicon = None

# Add any paths that contain custom static files (such as style sheets) here,
# relative to this directory. They are copied after the builtin static files,
# so a file named "default.css" will overwrite the builtin "default.css".
html_static_path = ['_static']

# If not '', a 'Last updated on:' timestamp is inserted at every page bottom,
# using the given strftime format.
#html_last_updated_fmt = '%b %d, %Y'

# If true, SmartyPants will be used to convert quotes and dashes to
# typographically correct entities.
#html_use_smartypants = True

# Custom sidebar templates, maps document names to template names.
html_sidebars = {
        '**': ['localtoc.html', 'sourcelink.html'],
        'using/windows': ['windowssidebar.html'],
}

# Additional templates that should be rendered to pages, maps page names to
# template names.
#html_additional_pages = {}

# If false, no module index is generated.
#html_domain_indices = True

# If false, no index is generated.
#html_use_index = True

# If true, the index is split into individual pages for each letter.
#html_split_index = False

# If true, links to the reST sources are added to the pages.
#html_show_sourcelink = True

# If true, "Created using Sphinx" is shown in the HTML footer. Default is True.
#html_show_sphinx = True

# If true, "(C) Copyright ..." is shown in the HTML footer. Default is True.
#html_show_copyright = True

# If true, an OpenSearch description file will be output, and all pages will
# contain a <link> tag referring to it.  The value of this option must be the
# base URL from which the finished HTML is served.
#html_use_opensearch = ''

# This is the file name suffix for HTML files (e.g. ".xhtml").
#html_file_suffix = None

# Output file base name for HTML help builder.
htmlhelp_basename = 'PerconaServer57doc'


# -- Options for LaTeX output --------------------------------------------------

# The paper size ('letter' or 'a4').
#latex_paper_size = 'letter'

# The font size ('10pt', '11pt' or '12pt').
#latex_font_size = '10pt'

# Grouping the document tree into LaTeX files. List of tuples
# (source start file, target name, title, author, documentclass [howto/manual]).
latex_documents = [
<<<<<<< HEAD
  ('index', 'PerconaServer-5.7.tex', u'Percona Server Documentation',
   u'Percona LLC and/or its affiliates 2009-2017', 'manual'),
=======
  ('index', 'PerconaServer-5.6.tex', u'Percona Server Documentation',
   u'Percona LLC and/or its affiliates 2009-2018', 'manual'),
>>>>>>> 46082516
]

# The name of an image file (relative to this directory) to place at the top of
# the title page.
latex_logo = 'percona-logo.jpg'

# For "manual" documents, if this is true, then toplevel headings are parts,
# not chapters.
latex_toplevel_sectioning = 'part'

latex_elements = {
  'classoptions': ',oneside',
  'babel': '\\usepackage[english]{babel}'
}

# If true, show page references after internal links.
#latex_show_pagerefs = False

# If true, show URL addresses after external links.
#latex_show_urls = False

# Additional stuff for the LaTeX preamble.
#latex_preamble = ''

# Documents to append as an appendix to all manuals.
#latex_appendices = []

# If false, no module index is generated.
#latex_domain_indices = True


# -- Options for manual page output --------------------------------------------

# One entry per manual page. List of tuples
# (source start file, name, description, authors, manual section).
man_pages = [
<<<<<<< HEAD
    ('index', 'perconaserver57', u'Percona Server 5.7 Documentation',
     [u'Percona LLC and/or its affiliates 2009-2017'], 1)
=======
    ('index', 'perconaserver56', u'Percona Server 5.6 Documentation',
     [u'Percona LLC and/or its affiliates 2009-2018'], 1)
>>>>>>> 46082516
]


# Example configuration for intersphinx: refer to the Python standard library.
intersphinx_mapping = {
    'ps51' : ('https://www.percona.com/doc/percona-server/5.1/', None),
    'ps55' : ('https://www.percona.com/doc/percona-server/5.5/', None),
    'ps56' : ('https://www.percona.com/doc/percona-server/5.6/', None),
    'xb21' : ('https://www.percona.com/doc/percona-xtrabackup/2.1/', None),
    'ptoolkit' : ('https://www.percona.com/doc/percona-toolkit/2.2/', None)
 }<|MERGE_RESOLUTION|>--- conflicted
+++ resolved
@@ -244,13 +244,8 @@
 # Grouping the document tree into LaTeX files. List of tuples
 # (source start file, target name, title, author, documentclass [howto/manual]).
 latex_documents = [
-<<<<<<< HEAD
   ('index', 'PerconaServer-5.7.tex', u'Percona Server Documentation',
-   u'Percona LLC and/or its affiliates 2009-2017', 'manual'),
-=======
-  ('index', 'PerconaServer-5.6.tex', u'Percona Server Documentation',
    u'Percona LLC and/or its affiliates 2009-2018', 'manual'),
->>>>>>> 46082516
 ]
 
 # The name of an image file (relative to this directory) to place at the top of
@@ -287,13 +282,8 @@
 # One entry per manual page. List of tuples
 # (source start file, name, description, authors, manual section).
 man_pages = [
-<<<<<<< HEAD
     ('index', 'perconaserver57', u'Percona Server 5.7 Documentation',
-     [u'Percona LLC and/or its affiliates 2009-2017'], 1)
-=======
-    ('index', 'perconaserver56', u'Percona Server 5.6 Documentation',
      [u'Percona LLC and/or its affiliates 2009-2018'], 1)
->>>>>>> 46082516
 ]
 
 
