--- conflicted
+++ resolved
@@ -84,11 +84,7 @@
 static void usage(void)
 {
   print_version();
-<<<<<<< HEAD
-  puts(ORACLE_WELCOME_COPYRIGHT_NOTICE("2000, 2012"));
-=======
   puts(ORACLE_WELCOME_COPYRIGHT_NOTICE("2000"));
->>>>>>> b7fc4388
   printf("Print a description for a system error code or a MySQL error code.\n");
   printf("If you want to get the error for a negative error code, you should use\n-- before the first error code to tell perror that there was no more options.\n\n");
   printf("Usage: %s [OPTIONS] [ERRORCODE [ERRORCODE...]]\n",my_progname);
