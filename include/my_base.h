--- conflicted
+++ resolved
@@ -413,9 +413,6 @@
   /* Insertion is done in intermediate table during copy alter operation. */
   HA_EXTRA_END_ALTER_COPY,
   /* Do not use auto-increment locking. */
-<<<<<<< HEAD
-  HA_EXTRA_NO_AUTOINC_LOCKING
-=======
   HA_EXTRA_NO_AUTOINC_LOCKING,
   /*
     Allocate and use unique filter to weed out duplicates.
@@ -424,7 +421,6 @@
   HA_EXTRA_ENABLE_UNIQUE_RECORD_FILTER,
   /* Disable and free unique record filter. */
   HA_EXTRA_DISABLE_UNIQUE_RECORD_FILTER
->>>>>>> 4869291f
 };
 
 /* Compatible option, to be deleted in 6.0 */
@@ -469,38 +465,6 @@
 
 /*
   Flags for KEY::flags bitmap.
-<<<<<<< HEAD
-
-  Also used for similar bitmaps in storage engines (HP_KEYDEF::flag,
-  MI_KEYDEF::flag, ...).
-*/
-
-/** Do not allow duplicate records. */
-#define HA_NOSAME 1
-/** Pack string key to previous key (optimization supported by MyISAM). */
-#define HA_PACK_KEY 2
-/**
-  Auto-increment key.
-
-  @note Not used by SQL-layer/ for KEY::flags. Only set by MyISAM and
-        Heap SEs in MI/HP_KEYDEF::flag.
-*/
-#define HA_AUTO_KEY 16
-/** Packing of all keys to previous key (optimization supported by MyISAM). */
-#define HA_BINARY_PACK_KEY 32
-/** Full-text key. */
-#define HA_FULLTEXT 128
-/**
-  Flag in MI_KEYDEF::flag which marks MyISAM's "uniques".
-
-  @note Internal to MyISAM. Current server doesn't use this feature.
-*/
-#define HA_UNIQUE_CHECK 256
-/** Spatial key. */
-#define HA_SPATIAL 1024
-/**
-  NULLs in key are compared as equal.
-=======
 
   Also used for similar bitmaps in storage engines (HP_KEYDEF::flag,
   MI_KEYDEF::flag, ...).
@@ -552,30 +516,6 @@
 #define HA_USES_COMMENT (1 << 12)
 /** Key was automatically created to support Foreign Key constraint. */
 #define HA_GENERATED_KEY (1 << 13)
-
-/* The combination of the above can be used for key type comparison. */
-#define HA_KEYFLAG_MASK                                                       \
-  (HA_NOSAME | HA_PACK_KEY | HA_AUTO_KEY | HA_BINARY_PACK_KEY | HA_FULLTEXT | \
-   HA_UNIQUE_CHECK | HA_SPATIAL | HA_NULL_ARE_EQUAL | HA_GENERATED_KEY)
-
-/** Fulltext index uses [pre]parser */
-#define HA_USES_PARSER (1 << 14)
-/** Key uses KEY_BLOCK_SIZE option. */
-#define HA_USES_BLOCK_SIZE (1 << 15)
-/**
-  Key contains partial segments.
-
-  @note This flag is internal to SQL-layer by design. It is not supposed to
-        be used to storage engines. It is intended to pass information into
-        internal static sort_keys(KEY *, KEY *) function.
->>>>>>> 4869291f
-
-  @note Used only for internal temporary tables created by optimizer.
-*/
-<<<<<<< HEAD
-#define HA_NULL_ARE_EQUAL 2048
-/** Key was automatically created to support Foreign Key constraint. */
-#define HA_GENERATED_KEY 8192
 /** TokuDB CLUSTERING key */
 #define HA_CLUSTERING (1 << 31)
 
@@ -585,9 +525,20 @@
    HA_UNIQUE_CHECK | HA_SPATIAL | HA_NULL_ARE_EQUAL | HA_GENERATED_KEY |      \
    HA_CLUSTERING)
 
-=======
+/** Fulltext index uses [pre]parser */
+#define HA_USES_PARSER (1 << 14)
+/** Key uses KEY_BLOCK_SIZE option. */
+#define HA_USES_BLOCK_SIZE (1 << 15)
+/**
+  Key contains partial segments.
+
+  @note This flag is internal to SQL-layer by design. It is not supposed to
+        be used to storage engines. It is intended to pass information into
+        internal static sort_keys(KEY *, KEY *) function.
+
+  This flag can be calculated -- it's based on key lengths comparison.
+*/
 #define HA_KEY_HAS_PART_KEY_SEG (1 << 16)
->>>>>>> 4869291f
 /**
   Key was renamed (or is result of renaming a key).
 
@@ -602,42 +553,8 @@
 #define HA_KEY_RENAMED (1 << 17)
 /** Set if a key is on any virtual generated columns */
 #define HA_VIRTUAL_GEN_KEY (1 << 18)
-<<<<<<< HEAD
-
-/*
-  Bits in KEY::flags, MI/HP_KEYDEF::flag which are automatically
-  calculated based on other flags/members in these structures
-  (often from info about key parts).
-*/
-
-/** Some key part packs space. Internal to MyISAM. */
-#define HA_SPACE_PACK_USED 4
-/** Some key part has variable length. Internal to MyISAM and Heap engines. */
-#define HA_VAR_LENGTH_KEY 8
-/** Some key part is nullable. */
-#define HA_NULL_PART_KEY 64
-/** Internal bit used when sorting records. Internal to MyISAM. */
-#define HA_SORT_ALLOWS_SAME 512
-/** Key has comment. */
-#define HA_USES_COMMENT 4096
-/** Fulltext index uses [pre]parser */
-#define HA_USES_PARSER 16384
-/** Key uses KEY_BLOCK_SIZE option. */
-#define HA_USES_BLOCK_SIZE 32768
-/**
-  Key contains partial segments.
-
-  @note This flag is internal to SQL-layer by design. It is not supposed to
-        be used to storage engines. It is intended to pass information into
-        internal static sort_keys(KEY *, KEY *) function.
-
-  This flag can be calculated -- it's based on key lengths comparison.
-*/
-#define HA_KEY_HAS_PART_KEY_SEG 65536
-=======
 /** Multi-valued key */
 #define HA_MULTI_VALUED_KEY (1 << 19)
->>>>>>> 4869291f
 
 /* These flags can be added to key-seg-flag */
 
@@ -897,57 +814,6 @@
   Do not add error numbers before HA_ERR_FIRST.
   If necessary to add lower numbers, change HA_ERR_FIRST accordingly.
 */
-<<<<<<< HEAD
-#define HA_ERR_FIRST 120 /* Copy of first error nr.*/
-
-#define HA_ERR_KEY_NOT_FOUND 120       /* Didn't find key on read or update */
-#define HA_ERR_FOUND_DUPP_KEY 121      /* Dupplicate key on write */
-#define HA_ERR_INTERNAL_ERROR 122      /* Internal error */
-#define HA_ERR_RECORD_CHANGED 123      /* Uppdate with is recoverable */
-#define HA_ERR_WRONG_INDEX 124         /* Wrong index given to function */
-#define HA_ERR_CRASHED 126             /* Indexfile is crashed */
-#define HA_ERR_WRONG_IN_RECORD 127     /* Record-file is crashed */
-#define HA_ERR_OUT_OF_MEM 128          /* Record-file is crashed */
-#define HA_ERR_NOT_A_TABLE 130         /* not a MYI file - no signature */
-#define HA_ERR_WRONG_COMMAND 131       /* Command not supported */
-#define HA_ERR_OLD_FILE 132            /* old databasfile */
-#define HA_ERR_NO_ACTIVE_RECORD 133    /* No record read in update() */
-#define HA_ERR_RECORD_DELETED 134      /* A record is not there */
-#define HA_ERR_RECORD_FILE_FULL 135    /* No more room in file */
-#define HA_ERR_INDEX_FILE_FULL 136     /* No more room in file */
-#define HA_ERR_END_OF_FILE 137         /* end in next/prev/first/last */
-#define HA_ERR_UNSUPPORTED 138         /* unsupported extension used */
-#define HA_ERR_TOO_BIG_ROW 139         /* Too big row */
-#define HA_WRONG_CREATE_OPTION 140     /* Wrong create option */
-#define HA_ERR_FOUND_DUPP_UNIQUE 141   /* Dupplicate unique on write */
-#define HA_ERR_UNKNOWN_CHARSET 142     /* Can't open charset */
-#define HA_ERR_WRONG_MRG_TABLE_DEF 143 /* conflicting tables in MERGE */
-#define HA_ERR_CRASHED_ON_REPAIR 144   /* Last (automatic?) repair failed */
-#define HA_ERR_CRASHED_ON_USAGE 145    /* Table must be repaired */
-#define HA_ERR_LOCK_WAIT_TIMEOUT 146
-#define HA_ERR_LOCK_TABLE_FULL 147
-#define HA_ERR_READ_ONLY_TRANSACTION 148 /* Updates not allowed */
-#define HA_ERR_LOCK_DEADLOCK 149
-#define HA_ERR_CANNOT_ADD_FOREIGN 150    /* Cannot add a foreign key constr. */
-#define HA_ERR_NO_REFERENCED_ROW 151     /* Cannot add a child row */
-#define HA_ERR_ROW_IS_REFERENCED 152     /* Cannot delete a parent row */
-#define HA_ERR_NO_SAVEPOINT 153          /* No savepoint with that name */
-#define HA_ERR_NON_UNIQUE_BLOCK_SIZE 154 /* Non unique key block size */
-#define HA_ERR_NO_SUCH_TABLE 155 /* The table does not exist in engine */
-#define HA_ERR_TABLE_EXIST 156   /* The table existed in storage engine */
-#define HA_ERR_NO_CONNECTION 157 /* Could not connect to storage engine */
-/* NULLs are not supported in spatial index */
-#define HA_ERR_NULL_IN_SPATIAL 158
-#define HA_ERR_TABLE_DEF_CHANGED 159 /* The table changed in storage engine */
-/* There's no partition in table for given value */
-#define HA_ERR_NO_PARTITION_FOUND 160
-#define HA_ERR_RBR_LOGGING_FAILED 161 /* Row-based binlogging of row failed */
-#define HA_ERR_DROP_INDEX_FK 162      /* Index needed in foreign key constr */
-/*
-  Upholding foreign key constraints would lead to a duplicate key error
-  in some other table.
-*/
-=======
 /** Copy of first error nr.*/
 #define HA_ERR_FIRST 120
 /** Didn't find key on read or update */
@@ -1031,87 +897,9 @@
 #define HA_ERR_DROP_INDEX_FK 162
 /** Upholding foreign key constraints would lead to a duplicate key error
 in some other table. */
->>>>>>> 4869291f
 #define HA_ERR_FOREIGN_DUPLICATE_KEY 163
 /** The table changed in storage engine */
 #define HA_ERR_TABLE_NEEDS_UPGRADE 164
-<<<<<<< HEAD
-#define HA_ERR_TABLE_READONLY 165 /* The table is not writable */
-
-#define HA_ERR_AUTOINC_READ_FAILED 166 /* Failed to get next autoinc value */
-#define HA_ERR_AUTOINC_ERANGE 167      /* Failed to set row autoinc value */
-#define HA_ERR_GENERIC 168             /* Generic error */
-/* row not actually updated: new values same as the old values */
-#define HA_ERR_RECORD_IS_THE_SAME 169
-/* It is not possible to log this statement */
-#define HA_ERR_LOGGING_IMPOSSIBLE       \
-  170 /* It is not possible to log this \
-         statement */
-#define HA_ERR_CORRUPT_EVENT                                     \
-  171                       /* The event was corrupt, leading to \
-                               illegal data being read */
-#define HA_ERR_NEW_FILE 172 /* New file format */
-#define HA_ERR_ROWS_EVENT_APPLY                                       \
-  173                             /* The event could not be processed \
-                                     no other hanlder error happened */
-#define HA_ERR_INITIALIZATION 174 /* Error during initialization */
-#define HA_ERR_FILE_TOO_SHORT 175 /* File too short */
-#define HA_ERR_WRONG_CRC 176      /* Wrong CRC on page */
-#define HA_ERR_TOO_MANY_CONCURRENT_TRXS \
-  177 /*Too many active concurrent transactions */
-/* There's no explicitly listed partition in table for the given value */
-#define HA_ERR_NOT_IN_LOCK_PARTITIONS 178
-#define HA_ERR_INDEX_COL_TOO_LONG 179 /* Index column length exceeds limit */
-#define HA_ERR_INDEX_CORRUPT 180      /* InnoDB index corrupted */
-#define HA_ERR_UNDO_REC_TOO_BIG 181   /* Undo log record too big */
-#define HA_FTS_INVALID_DOCID 182      /* Invalid InnoDB Doc ID */
-#define HA_ERR_TABLE_IN_FK_CHECK               \
-  183 /* Table being used in foreign key check \
-       */
-#define HA_ERR_TABLESPACE_EXISTS \
-  184 /* The tablespace existed in storage engine */
-#define HA_ERR_TOO_MANY_FIELDS 185        /* Table has too many columns */
-#define HA_ERR_ROW_IN_WRONG_PARTITION 186 /* Row in wrong partition */
-#define HA_ERR_INNODB_READ_ONLY 187       /* InnoDB is in read only mode. */
-#define HA_ERR_FTS_EXCEED_RESULT_CACHE_LIMIT \
-  188 /* FTS query exceeds result cache limit */
-#define HA_ERR_TEMP_FILE_WRITE_FAILURE 189 /* Temporary file write failure */
-#define HA_ERR_INNODB_FORCED_RECOVERY     \
-  190 /* Innodb is in force recovery mode \
-       */
-#define HA_ERR_FTS_TOO_MANY_WORDS_IN_PHRASE                         \
-  191                                 /* Too many words in a phrase \
-                                       */
-#define HA_ERR_FK_DEPTH_EXCEEDED 192  /* FK cascade depth exceeded */
-#define HA_MISSING_CREATE_OPTION 193  /* Option Missing during Create */
-#define HA_ERR_SE_OUT_OF_MEMORY 194   /* Out of memory in storage engine */
-#define HA_ERR_TABLE_CORRUPT 195      /* Table/Clustered index is corrupted. */
-#define HA_ERR_QUERY_INTERRUPTED 196  /* The query was interrupted */
-#define HA_ERR_TABLESPACE_MISSING 197 /* Missing Tablespace */
-#define HA_ERR_TABLESPACE_IS_NOT_EMPTY 198 /* Tablespace is not empty */
-#define HA_ERR_WRONG_FILE_NAME 199         /* Invalid Filename */
-#define HA_ERR_NOT_ALLOWED_COMMAND 200     /* Operation is not allowed */
-#define HA_ERR_COMPUTE_FAILED 201 /* Compute generated column value failed */
-/*
-  Table's row format has changed in the storage engine.
-  Information in the data-dictionary needs to be updated.
-*/
-#define HA_ERR_ROW_FORMAT_CHANGED 202
-#define HA_ERR_NO_WAIT_LOCK 203     /* Don't wait for record lock */
-#define HA_ERR_DISK_FULL_NOWAIT 204 /* No more room in disk */
-#define HA_ERR_NO_SESSION_TEMP 205  /* No session temporary space available */
-#define HA_ERR_WRONG_TABLE_NAME 206 /* Wrong or Invalid table name */
-#define HA_ERR_DEST_SCHEMA_NOT_EXIST                         \
-  207                   /* Destination schema does not exist \
-                         */
-#define HA_ERR_LAST 207 /* Copy of last error nr */
-
-/* Number of different errors */
-#define HA_ERR_ERRORS (HA_ERR_LAST - HA_ERR_FIRST + 1)
-
-#define HA_ERR_DECRYPTION_FAILED 500 /* Table encrypted but decypt failed */
-#define HA_ERR_ENCRYPTION_KEY_MISSING 501
-=======
 /** The table is not writable */
 #define HA_ERR_TABLE_READONLY 165
 /** Failed to get next autoinc value */
@@ -1199,12 +987,16 @@
 #define HA_ERR_WRONG_TABLE_NAME 206
 /** Path is too long for the OS */
 #define HA_ERR_TOO_LONG_PATH 207
+/** Destination schema does not exist */
+#define HA_ERR_DEST_SCHEMA_NOT_EXIST 208 /
 /** Copy of last error number */
-#define HA_ERR_LAST 207
+#define HA_ERR_LAST 208
 
 /* Number of different errors */
 #define HA_ERR_ERRORS (HA_ERR_LAST - HA_ERR_FIRST + 1)
->>>>>>> 4869291f
+
+#define HA_ERR_DECRYPTION_FAILED 500 /* Table encrypted but decypt failed */
+#define HA_ERR_ENCRYPTION_KEY_MISSING 501
 
 /* Other constants */
 
@@ -1318,21 +1110,12 @@
     a) Query satisfies JOIN_TAB::check_skip_records_in_range_qualification. OR
     b) Used together with EQ_RANGE to indicate that index statistics should be
        used instead of sampling the index.
-<<<<<<< HEAD
   */
   SKIP_RECORDS_IN_RANGE = 1 << 9,
   /*
     Keypart is reverse-ordered (DESC) and ranges needs to be scanned
     backward. @see quick_range_seq_init, get_quick_keys.
   */
-=======
-  */
-  SKIP_RECORDS_IN_RANGE = 1 << 9,
-  /*
-    Keypart is reverse-ordered (DESC) and ranges needs to be scanned
-    backward. @see quick_range_seq_init, get_quick_keys.
-  */
->>>>>>> 4869291f
   DESC_FLAG = 1 << 10,
 };
 
