/* Copyright (c) 2005, 2018, Oracle and/or its affiliates. All rights reserved.

   This program is free software; you can redistribute it and/or modify
   it under the terms of the GNU General Public License, version 2.0,
   as published by the Free Software Foundation.

   This program is also distributed with certain software (including
   but not limited to OpenSSL) that is licensed under separate terms,
   as designated in a particular file or component or in included license
   documentation.  The authors of MySQL hereby grant you an additional
   permission to link the program and your derivative works with the
   separately licensed software that they have included with MySQL.

   This program is distributed in the hope that it will be useful,
   but WITHOUT ANY WARRANTY; without even the implied warranty of
   MERCHANTABILITY or FITNESS FOR A PARTICULAR PURPOSE.  See the
   GNU General Public License, version 2.0, for more details.

   You should have received a copy of the GNU General Public License
   along with this program; if not, write to the Free Software
   Foundation, Inc., 51 Franklin St, Fifth Floor, Boston, MA 02110-1301  USA */

#ifndef _my_plugin_h
#define _my_plugin_h

/**
  @file include/mysql/plugin.h
*/

#ifndef MYSQL_ABI_CHECK
#include <stddef.h>

#include "mysql_version.h" /* MYSQL_VERSION_ID */
#ifdef __cplusplus
#include "sql/sql_plugin.h"  // plugin_thdvar_safe_update
#endif
#endif

#include "status_var.h"

/*
  On Windows, exports from DLL need to be declared.
  Also, plugin needs to be declared as extern "C" because MSVC
  unlike other compilers, uses C++ mangling for variables not only
  for functions.
*/
#if defined(_MSC_VER)
#if defined(MYSQL_DYNAMIC_PLUGIN)
#ifdef __cplusplus
#define MYSQL_PLUGIN_EXPORT extern "C" __declspec(dllexport)
#else
#define MYSQL_PLUGIN_EXPORT __declspec(dllexport)
#endif
#else /* MYSQL_DYNAMIC_PLUGIN */
#ifdef __cplusplus
#define MYSQL_PLUGIN_EXPORT extern "C"
#else
#define MYSQL_PLUGIN_EXPORT
#endif
#endif /*MYSQL_DYNAMIC_PLUGIN */
#else  /*_MSC_VER */
#define MYSQL_PLUGIN_EXPORT
#endif

#ifdef __cplusplus
class THD;
class Item;
#define MYSQL_THD THD *
#else
#define MYSQL_THD void *
#endif

typedef void *MYSQL_PLUGIN;

#ifndef MYSQL_ABI_CHECK
#include <mysql/services.h>
#ifndef __WIN__
#ifndef __STDC_FORMAT_MACROS
#define __STDC_FORMAT_MACROS /* Enable C99 printf format macros */
#endif                       /* !__STDC_FORMAT_MACROS */
#include <inttypes.h>
#endif /* !__WIN__ */
#endif /* !MYSQL_ABI_CHECK */

#define MYSQL_XIDDATASIZE 128
/**
  MYSQL_XID is binary compatible with the XID structure as
  in the X/Open CAE Specification, Distributed Transaction Processing:
  The XA Specification, X/Open Company Ltd., 1991.
  http://www.opengroup.org/bookstore/catalog/c193.htm

  @see XID in sql/handler.h
*/
struct MYSQL_XID {
  long formatID;
  long gtrid_length;
  long bqual_length;
  char data[MYSQL_XIDDATASIZE]; /* Not \0-terminated */
};

/*************************************************************************
  Plugin API. Common for all plugin types.
*/

#define MYSQL_PLUGIN_INTERFACE_VERSION 0x0109

/*
  The allowable types of plugins
*/
#define MYSQL_UDF_PLUGIN 0                /* User-defined function        */
#define MYSQL_STORAGE_ENGINE_PLUGIN 1     /* Storage Engine               */
#define MYSQL_FTPARSER_PLUGIN 2           /* Full-text parser plugin      */
#define MYSQL_DAEMON_PLUGIN 3             /* The daemon/raw plugin type */
#define MYSQL_INFORMATION_SCHEMA_PLUGIN 4 /* The I_S plugin type */
#define MYSQL_AUDIT_PLUGIN 5              /* The Audit plugin type        */
#define MYSQL_REPLICATION_PLUGIN 6        /* The replication plugin type */
#define MYSQL_AUTHENTICATION_PLUGIN 7     /* The authentication plugin type */
#define MYSQL_VALIDATE_PASSWORD_PLUGIN 8  /* validate password plugin type */
#define MYSQL_GROUP_REPLICATION_PLUGIN 9  /* The Group Replication plugin */
#define MYSQL_KEYRING_PLUGIN 10           /* The Keyring plugin type   */
#define MYSQL_CLONE_PLUGIN 11             /* The Clone plugin type   */
#define MYSQL_MAX_PLUGIN_TYPE_NUM 12      /* The number of plugin types   */

/* We use the following strings to define licenses for plugins */
#define PLUGIN_LICENSE_PROPRIETARY 0
#define PLUGIN_LICENSE_GPL 1
#define PLUGIN_LICENSE_BSD 2

#define PLUGIN_LICENSE_PROPRIETARY_STRING "PROPRIETARY"
#define PLUGIN_LICENSE_GPL_STRING "GPL"
#define PLUGIN_LICENSE_BSD_STRING "BSD"

/*
  Macros for beginning and ending plugin declarations.  Between
  mysql_declare_plugin and mysql_declare_plugin_end there should
  be a st_mysql_plugin struct for each plugin to be declared.
*/

#ifndef MYSQL_DYNAMIC_PLUGIN
#define __MYSQL_DECLARE_PLUGIN(NAME, VERSION, PSIZE, DECLS)         \
  MYSQL_PLUGIN_EXPORT int VERSION = MYSQL_PLUGIN_INTERFACE_VERSION; \
  MYSQL_PLUGIN_EXPORT int PSIZE = sizeof(struct st_mysql_plugin);   \
  MYSQL_PLUGIN_EXPORT struct st_mysql_plugin DECLS[] = {
#else
#define __MYSQL_DECLARE_PLUGIN(NAME, VERSION, PSIZE, DECLS)  \
  MYSQL_PLUGIN_EXPORT int _mysql_plugin_interface_version_ = \
      MYSQL_PLUGIN_INTERFACE_VERSION;                        \
  MYSQL_PLUGIN_EXPORT int _mysql_sizeof_struct_st_plugin_ =  \
      sizeof(struct st_mysql_plugin);                        \
  MYSQL_PLUGIN_EXPORT struct st_mysql_plugin _mysql_plugin_declarations_[] = {
#endif

#define mysql_declare_plugin(NAME)                                        \
  __MYSQL_DECLARE_PLUGIN(NAME, builtin_##NAME##_plugin_interface_version, \
                         builtin_##NAME##_sizeof_struct_st_plugin,        \
                         builtin_##NAME##_plugin)

#define mysql_declare_plugin_end                 \
  , { 0, 0, 0, 0, 0, 0, 0, 0, 0, 0, 0, 0, 0, 0 } \
  }

/*
  Constants for plugin flags.
 */

#define PLUGIN_OPT_NO_INSTALL 1UL   /* Not dynamically loadable */
#define PLUGIN_OPT_NO_UNINSTALL 2UL /* Not dynamically unloadable */

/*
  declarations for server variables and command line options
*/

#define PLUGIN_VAR_BOOL 0x0001
#define PLUGIN_VAR_INT 0x0002
#define PLUGIN_VAR_LONG 0x0003
#define PLUGIN_VAR_LONGLONG 0x0004
#define PLUGIN_VAR_STR 0x0005
#define PLUGIN_VAR_ENUM 0x0006
#define PLUGIN_VAR_SET 0x0007
#define PLUGIN_VAR_DOUBLE 0x0008
#define PLUGIN_VAR_UNSIGNED 0x0080
#define PLUGIN_VAR_THDLOCAL 0x0100  /* Variable is per-connection */
#define PLUGIN_VAR_READONLY 0x0200  /* Server variable is read only */
#define PLUGIN_VAR_NOSYSVAR 0x0400  /* Configurable only by cmd-line */
#define PLUGIN_VAR_NOCMDOPT 0x0800  /* Not a command line option */
#define PLUGIN_VAR_NOCMDARG 0x1000  /* No argument for cmd line */
#define PLUGIN_VAR_RQCMDARG 0x0000  /* Argument required for cmd line */
#define PLUGIN_VAR_OPCMDARG 0x2000  /* Argument optional for cmd line */
#define PLUGIN_VAR_NODEFAULT 0x4000 /* SET DEFAULT is prohibited */
#define PLUGIN_VAR_MEMALLOC 0x8000  /* String needs memory allocated */
#define PLUGIN_VAR_NOPERSIST                \
  0x10000 /* SET PERSIST_ONLY is prohibited \
<<<<<<< HEAD
          for read only variables */
=======
             for read only variables */

>>>>>>> 8e797a5d
/**
  There can be some variables which needs to be set before plugin is loaded but
  not after plugin is loaded. ex: GR specific variables. Below flag must be set
  for these kind of variables.
*/
#define PLUGIN_VAR_PERSIST_AS_READ_ONLY 0x20000
<<<<<<< HEAD
/* This flag enables variables to be recognized by SET_VAR() HINT. Should
   be used only THDVAR() variables, ie variables which have session scope. */
#define PLUGIN_VAR_HINTUPDATEABLE 0x40000
=======
#define PLUGIN_VAR_INVISIBLE 0x40000 /* Variable should not be shown */
>>>>>>> 8e797a5d

struct SYS_VAR;
struct st_mysql_value;

/*
  SYNOPSIS
    (*mysql_var_check_func)()
      thd               thread handle
      var               dynamic variable being altered
      save              pointer to temporary storage
      value             user provided value
  RETURN
    0   user provided value is OK and the update func may be called.
    any other value indicates error.

  This function should parse the user provided value and store in the
  provided temporary storage any data as required by the update func.
  There is sufficient space in the temporary storage to store a double.
  Note that the update func may not be called if any other error occurs
  so any memory allocated should be thread-local so that it may be freed
  automatically at the end of the statement.
*/

typedef int (*mysql_var_check_func)(MYSQL_THD thd, SYS_VAR *var, void *save,
                                    struct st_mysql_value *value);

/*
  SYNOPSIS
    (*mysql_var_update_func)()
      thd               thread handle
      var               dynamic variable being altered
      var_ptr           pointer to dynamic variable
      save              pointer to temporary storage
   RETURN
     NONE

   This function should use the validated value stored in the temporary store
   and persist it in the provided pointer to the dynamic variable.
   For example, strings may require memory to be allocated.
*/
typedef void (*mysql_var_update_func)(MYSQL_THD thd, SYS_VAR *var,
                                      void *var_ptr, const void *save);

/* the following declarations are for internal use only */

#define PLUGIN_VAR_MASK                                                \
  (PLUGIN_VAR_READONLY | PLUGIN_VAR_NOSYSVAR | PLUGIN_VAR_NOCMDOPT |   \
   PLUGIN_VAR_NOCMDARG | PLUGIN_VAR_OPCMDARG | PLUGIN_VAR_RQCMDARG |   \
   PLUGIN_VAR_MEMALLOC | PLUGIN_VAR_NODEFAULT | PLUGIN_VAR_NOPERSIST | \
<<<<<<< HEAD
   PLUGIN_VAR_PERSIST_AS_READ_ONLY | PLUGIN_VAR_HINTUPDATEABLE)
=======
   PLUGIN_VAR_PERSIST_AS_READ_ONLY | PLUGIN_VAR_INVISIBLE)
>>>>>>> 8e797a5d

#define MYSQL_PLUGIN_VAR_HEADER \
  int flags;                    \
  const char *name;             \
  const char *comment;          \
  mysql_var_check_func check;   \
  mysql_var_update_func update

#define MYSQL_SYSVAR_NAME(name) mysql_sysvar_##name
#define MYSQL_SYSVAR(name) ((SYS_VAR *)&(MYSQL_SYSVAR_NAME(name)))

/*
  for global variables, the value pointer is the first
  element after the header, the default value is the second.
  for thread variables, the value offset is the first
  element after the header, the default value is the second.
*/

#define DECLARE_MYSQL_SYSVAR_BASIC(name, type) \
  struct {                                     \
    MYSQL_PLUGIN_VAR_HEADER;                   \
    type *value;                               \
    const type def_val;                        \
  } MYSQL_SYSVAR_NAME(name)

#define DECLARE_MYSQL_SYSVAR_SIMPLE(name, type) \
  struct {                                      \
    MYSQL_PLUGIN_VAR_HEADER;                    \
    type *value;                                \
    type def_val;                               \
    type min_val;                               \
    type max_val;                               \
    type blk_sz;                                \
  } MYSQL_SYSVAR_NAME(name)

#define DECLARE_MYSQL_SYSVAR_TYPELIB(name, type) \
  struct {                                       \
    MYSQL_PLUGIN_VAR_HEADER;                     \
    type *value;                                 \
    type def_val;                                \
    TYPELIB *typelib;                            \
  } MYSQL_SYSVAR_NAME(name)

#define DECLARE_THDVAR_FUNC(type) type *(*resolve)(MYSQL_THD thd, int offset)

#define DECLARE_MYSQL_THDVAR_BASIC(name, type) \
  struct {                                     \
    MYSQL_PLUGIN_VAR_HEADER;                   \
    int offset;                                \
    const type def_val;                        \
    DECLARE_THDVAR_FUNC(type);                 \
  } MYSQL_SYSVAR_NAME(name)

#define DECLARE_MYSQL_THDVAR_SIMPLE(name, type) \
  struct {                                      \
    MYSQL_PLUGIN_VAR_HEADER;                    \
    int offset;                                 \
    type def_val;                               \
    type min_val;                               \
    type max_val;                               \
    type blk_sz;                                \
    DECLARE_THDVAR_FUNC(type);                  \
  } MYSQL_SYSVAR_NAME(name)

#define DECLARE_MYSQL_THDVAR_TYPELIB(name, type) \
  struct {                                       \
    MYSQL_PLUGIN_VAR_HEADER;                     \
    int offset;                                  \
    type def_val;                                \
    DECLARE_THDVAR_FUNC(type);                   \
    TYPELIB *typelib;                            \
  } MYSQL_SYSVAR_NAME(name)

/*
  the following declarations are for use by plugin implementors
*/

#define MYSQL_SYSVAR_BOOL(name, varname, opt, comment, check, update, def) \
  DECLARE_MYSQL_SYSVAR_BASIC(name, bool) = {                               \
      PLUGIN_VAR_BOOL | ((opt)&PLUGIN_VAR_MASK),                           \
      #name,                                                               \
      comment,                                                             \
      check,                                                               \
      update,                                                              \
      &varname,                                                            \
      def}

#define MYSQL_SYSVAR_STR(name, varname, opt, comment, check, update, def) \
  DECLARE_MYSQL_SYSVAR_BASIC(name, char *) = {                            \
      PLUGIN_VAR_STR | ((opt)&PLUGIN_VAR_MASK),                           \
      #name,                                                              \
      comment,                                                            \
      check,                                                              \
      update,                                                             \
      &varname,                                                           \
      def}

#define MYSQL_SYSVAR_INT(name, varname, opt, comment, check, update, def, min, \
                         max, blk)                                             \
  DECLARE_MYSQL_SYSVAR_SIMPLE(name, int) = {                                   \
      PLUGIN_VAR_INT | ((opt)&PLUGIN_VAR_MASK),                                \
      #name,                                                                   \
      comment,                                                                 \
      check,                                                                   \
      update,                                                                  \
      &varname,                                                                \
      def,                                                                     \
      min,                                                                     \
      max,                                                                     \
      blk}

#define MYSQL_SYSVAR_UINT(name, varname, opt, comment, check, update, def, \
                          min, max, blk)                                   \
  DECLARE_MYSQL_SYSVAR_SIMPLE(name, unsigned int) = {                      \
      PLUGIN_VAR_INT | PLUGIN_VAR_UNSIGNED | ((opt)&PLUGIN_VAR_MASK),      \
      #name,                                                               \
      comment,                                                             \
      check,                                                               \
      update,                                                              \
      &varname,                                                            \
      def,                                                                 \
      min,                                                                 \
      max,                                                                 \
      blk}

#define MYSQL_SYSVAR_LONG(name, varname, opt, comment, check, update, def, \
                          min, max, blk)                                   \
  DECLARE_MYSQL_SYSVAR_SIMPLE(name, long) = {                              \
      PLUGIN_VAR_LONG | ((opt)&PLUGIN_VAR_MASK),                           \
      #name,                                                               \
      comment,                                                             \
      check,                                                               \
      update,                                                              \
      &varname,                                                            \
      def,                                                                 \
      min,                                                                 \
      max,                                                                 \
      blk}

#define MYSQL_SYSVAR_ULONG(name, varname, opt, comment, check, update, def, \
                           min, max, blk)                                   \
  DECLARE_MYSQL_SYSVAR_SIMPLE(name, unsigned long) = {                      \
      PLUGIN_VAR_LONG | PLUGIN_VAR_UNSIGNED | ((opt)&PLUGIN_VAR_MASK),      \
      #name,                                                                \
      comment,                                                              \
      check,                                                                \
      update,                                                               \
      &varname,                                                             \
      def,                                                                  \
      min,                                                                  \
      max,                                                                  \
      blk}

#define MYSQL_SYSVAR_LONGLONG(name, varname, opt, comment, check, update, def, \
                              min, max, blk)                                   \
  DECLARE_MYSQL_SYSVAR_SIMPLE(name, long long) = {                             \
      PLUGIN_VAR_LONGLONG | ((opt)&PLUGIN_VAR_MASK),                           \
      #name,                                                                   \
      comment,                                                                 \
      check,                                                                   \
      update,                                                                  \
      &varname,                                                                \
      def,                                                                     \
      min,                                                                     \
      max,                                                                     \
      blk}

#define MYSQL_SYSVAR_ULONGLONG(name, varname, opt, comment, check, update, \
                               def, min, max, blk)                         \
  DECLARE_MYSQL_SYSVAR_SIMPLE(name, unsigned long long) = {                \
      PLUGIN_VAR_LONGLONG | PLUGIN_VAR_UNSIGNED | ((opt)&PLUGIN_VAR_MASK), \
      #name,                                                               \
      comment,                                                             \
      check,                                                               \
      update,                                                              \
      &varname,                                                            \
      def,                                                                 \
      min,                                                                 \
      max,                                                                 \
      blk}

#define MYSQL_SYSVAR_ENUM(name, varname, opt, comment, check, update, def, \
                          typelib)                                         \
  DECLARE_MYSQL_SYSVAR_TYPELIB(name, unsigned long) = {                    \
      PLUGIN_VAR_ENUM | ((opt)&PLUGIN_VAR_MASK),                           \
      #name,                                                               \
      comment,                                                             \
      check,                                                               \
      update,                                                              \
      &varname,                                                            \
      def,                                                                 \
      typelib}

#define MYSQL_SYSVAR_SET(name, varname, opt, comment, check, update, def, \
                         typelib)                                         \
  DECLARE_MYSQL_SYSVAR_TYPELIB(name, unsigned long long) = {              \
      PLUGIN_VAR_SET | ((opt)&PLUGIN_VAR_MASK),                           \
      #name,                                                              \
      comment,                                                            \
      check,                                                              \
      update,                                                             \
      &varname,                                                           \
      def,                                                                \
      typelib}

#define MYSQL_SYSVAR_DOUBLE(name, varname, opt, comment, check, update, def, \
                            min, max, blk)                                   \
  DECLARE_MYSQL_SYSVAR_SIMPLE(name, double) = {                              \
      PLUGIN_VAR_DOUBLE | ((opt)&PLUGIN_VAR_MASK),                           \
      #name,                                                                 \
      comment,                                                               \
      check,                                                                 \
      update,                                                                \
      &varname,                                                              \
      def,                                                                   \
      min,                                                                   \
      max,                                                                   \
      blk}

#define MYSQL_THDVAR_BOOL(name, opt, comment, check, update, def)      \
  DECLARE_MYSQL_THDVAR_BASIC(name, bool) = {                           \
      PLUGIN_VAR_BOOL | PLUGIN_VAR_THDLOCAL | ((opt)&PLUGIN_VAR_MASK), \
      #name,                                                           \
      comment,                                                         \
      check,                                                           \
      update,                                                          \
      -1,                                                              \
      def,                                                             \
      NULL}

#define MYSQL_THDVAR_STR(name, opt, comment, check, update, def)      \
  DECLARE_MYSQL_THDVAR_BASIC(name, char *) = {                        \
      PLUGIN_VAR_STR | PLUGIN_VAR_THDLOCAL | ((opt)&PLUGIN_VAR_MASK), \
      #name,                                                          \
      comment,                                                        \
      check,                                                          \
      update,                                                         \
      -1,                                                             \
      def,                                                            \
      NULL}

#define MYSQL_THDVAR_INT(name, opt, comment, check, update, def, min, max, \
                         blk)                                              \
  DECLARE_MYSQL_THDVAR_SIMPLE(name, int) = {                               \
      PLUGIN_VAR_INT | PLUGIN_VAR_THDLOCAL | ((opt)&PLUGIN_VAR_MASK),      \
      #name,                                                               \
      comment,                                                             \
      check,                                                               \
      update,                                                              \
      -1,                                                                  \
      def,                                                                 \
      min,                                                                 \
      max,                                                                 \
      blk,                                                                 \
      NULL}

#define MYSQL_THDVAR_UINT(name, opt, comment, check, update, def, min, max, \
                          blk)                                              \
  DECLARE_MYSQL_THDVAR_SIMPLE(name, unsigned int) = {                       \
      PLUGIN_VAR_INT | PLUGIN_VAR_THDLOCAL | PLUGIN_VAR_UNSIGNED |          \
          ((opt)&PLUGIN_VAR_MASK),                                          \
      #name,                                                                \
      comment,                                                              \
      check,                                                                \
      update,                                                               \
      -1,                                                                   \
      def,                                                                  \
      min,                                                                  \
      max,                                                                  \
      blk,                                                                  \
      NULL}

#define MYSQL_THDVAR_LONG(name, opt, comment, check, update, def, min, max, \
                          blk)                                              \
  DECLARE_MYSQL_THDVAR_SIMPLE(name, long) = {                               \
      PLUGIN_VAR_LONG | PLUGIN_VAR_THDLOCAL | ((opt)&PLUGIN_VAR_MASK),      \
      #name,                                                                \
      comment,                                                              \
      check,                                                                \
      update,                                                               \
      -1,                                                                   \
      def,                                                                  \
      min,                                                                  \
      max,                                                                  \
      blk,                                                                  \
      NULL}

#define MYSQL_THDVAR_ULONG(name, opt, comment, check, update, def, min, max, \
                           blk)                                              \
  DECLARE_MYSQL_THDVAR_SIMPLE(name, unsigned long) = {                       \
      PLUGIN_VAR_LONG | PLUGIN_VAR_THDLOCAL | PLUGIN_VAR_UNSIGNED |          \
          ((opt)&PLUGIN_VAR_MASK),                                           \
      #name,                                                                 \
      comment,                                                               \
      check,                                                                 \
      update,                                                                \
      -1,                                                                    \
      def,                                                                   \
      min,                                                                   \
      max,                                                                   \
      blk,                                                                   \
      NULL}

#define MYSQL_THDVAR_LONGLONG(name, opt, comment, check, update, def, min, \
                              max, blk)                                    \
  DECLARE_MYSQL_THDVAR_SIMPLE(name, long long) = {                         \
      PLUGIN_VAR_LONGLONG | PLUGIN_VAR_THDLOCAL | ((opt)&PLUGIN_VAR_MASK), \
      #name,                                                               \
      comment,                                                             \
      check,                                                               \
      update,                                                              \
      -1,                                                                  \
      def,                                                                 \
      min,                                                                 \
      max,                                                                 \
      blk,                                                                 \
      NULL}

#define MYSQL_THDVAR_ULONGLONG(name, opt, comment, check, update, def, min, \
                               max, blk)                                    \
  DECLARE_MYSQL_THDVAR_SIMPLE(name, unsigned long long) = {                 \
      PLUGIN_VAR_LONGLONG | PLUGIN_VAR_THDLOCAL | PLUGIN_VAR_UNSIGNED |     \
          ((opt)&PLUGIN_VAR_MASK),                                          \
      #name,                                                                \
      comment,                                                              \
      check,                                                                \
      update,                                                               \
      -1,                                                                   \
      def,                                                                  \
      min,                                                                  \
      max,                                                                  \
      blk,                                                                  \
      NULL}

#define MYSQL_THDVAR_ENUM(name, opt, comment, check, update, def, typelib) \
  DECLARE_MYSQL_THDVAR_TYPELIB(name, unsigned long) = {                    \
      PLUGIN_VAR_ENUM | PLUGIN_VAR_THDLOCAL | ((opt)&PLUGIN_VAR_MASK),     \
      #name,                                                               \
      comment,                                                             \
      check,                                                               \
      update,                                                              \
      -1,                                                                  \
      def,                                                                 \
      NULL,                                                                \
      typelib}

#define MYSQL_THDVAR_SET(name, opt, comment, check, update, def, typelib) \
  DECLARE_MYSQL_THDVAR_TYPELIB(name, unsigned long long) = {              \
      PLUGIN_VAR_SET | PLUGIN_VAR_THDLOCAL | ((opt)&PLUGIN_VAR_MASK),     \
      #name,                                                              \
      comment,                                                            \
      check,                                                              \
      update,                                                             \
      -1,                                                                 \
      def,                                                                \
      NULL,                                                               \
      typelib}

#define MYSQL_THDVAR_DOUBLE(name, opt, comment, check, update, def, min, max, \
                            blk)                                              \
  DECLARE_MYSQL_THDVAR_SIMPLE(name, double) = {                               \
      PLUGIN_VAR_DOUBLE | PLUGIN_VAR_THDLOCAL | ((opt)&PLUGIN_VAR_MASK),      \
      #name,                                                                  \
      comment,                                                                \
      check,                                                                  \
      update,                                                                 \
      -1,                                                                     \
      def,                                                                    \
      min,                                                                    \
      max,                                                                    \
      blk,                                                                    \
      NULL}

/* accessor macros */

#define SYSVAR(name) (*(MYSQL_SYSVAR_NAME(name).value))

/* when thd == null, result points to global value */
#define THDVAR(thd, name) \
  (*(MYSQL_SYSVAR_NAME(name).resolve(thd, MYSQL_SYSVAR_NAME(name).offset)))

#define THDVAR_SET(thd, name, value)                 \
  plugin_thdvar_safe_update(thd, MYSQL_SYSVAR(name), \
                            (char **)&THDVAR(thd, name), (const char *)value);

/*
  Plugin description structure.
*/

struct st_mysql_plugin {
  int type;           /* the plugin type (a MYSQL_XXX_PLUGIN value)   */
  void *info;         /* pointer to type-specific plugin descriptor   */
  const char *name;   /* plugin name                                  */
  const char *author; /* plugin author (for I_S.PLUGINS)              */
  const char *descr;  /* general descriptive text (for I_S.PLUGINS)   */
  int license;        /* the plugin license (PLUGIN_LICENSE_XXX)      */
  /** Function to invoke when plugin is loaded. */
  int (*init)(MYSQL_PLUGIN);
  /** Function to invoke when plugin is uninstalled. */
  int (*check_uninstall)(MYSQL_PLUGIN);
  /** Function to invoke when plugin is unloaded. */
  int (*deinit)(MYSQL_PLUGIN);
  unsigned int version; /* plugin version (for I_S.PLUGINS)             */
  SHOW_VAR *status_vars;
  SYS_VAR **system_vars;
  void *__reserved1;   /* reserved for dependency checking             */
  unsigned long flags; /* flags for plugin */
};

/*************************************************************************
  API for Full-text parser plugin. (MYSQL_FTPARSER_PLUGIN)
*/
#define MYSQL_FTPARSER_INTERFACE_VERSION 0x0101

/*************************************************************************
  API for Query Rewrite plugin. (MYSQL_QUERY_REWRITE_PLUGIN)
*/

#define MYSQL_REWRITE_PRE_PARSE_INTERFACE_VERSION 0x0010
#define MYSQL_REWRITE_POST_PARSE_INTERFACE_VERSION 0x0010

/*************************************************************************
  API for Storage Engine plugin. (MYSQL_DAEMON_PLUGIN)
*/

/* handlertons of different MySQL releases are incompatible */
#define MYSQL_DAEMON_INTERFACE_VERSION (MYSQL_VERSION_ID << 8)

/*
  Here we define only the descriptor structure, that is referred from
  st_mysql_plugin.
*/

struct st_mysql_daemon {
  int interface_version;
};

/*************************************************************************
  API for I_S plugin. (MYSQL_INFORMATION_SCHEMA_PLUGIN)
*/

/* handlertons of different MySQL releases are incompatible */
#define MYSQL_INFORMATION_SCHEMA_INTERFACE_VERSION (MYSQL_VERSION_ID << 8)

/*
  Here we define only the descriptor structure, that is referred from
  st_mysql_plugin.
*/

struct st_mysql_information_schema {
  int interface_version;
};

/*************************************************************************
  API for Storage Engine plugin. (MYSQL_STORAGE_ENGINE_PLUGIN)
*/

/* handlertons of different MySQL releases are incompatible */
#define MYSQL_HANDLERTON_INTERFACE_VERSION (MYSQL_VERSION_ID << 8)

/*
  The real API is in the sql/handler.h
  Here we define only the descriptor structure, that is referred from
  st_mysql_plugin.
*/

struct st_mysql_storage_engine {
  int interface_version;
};

struct handlerton;

/*
  API for Replication plugin. (MYSQL_REPLICATION_PLUGIN)
*/
#define MYSQL_REPLICATION_INTERFACE_VERSION 0x0400

/**
   Replication plugin descriptor
*/
struct Mysql_replication {
  int interface_version;
};

/*************************************************************************
  st_mysql_value struct for reading values from mysqld.
  Used by server variables framework to parse user-provided values.
  Will be used for arguments when implementing UDFs.

  Note that val_str() returns a string in temporary memory
  that will be freed at the end of statement. Copy the string
  if you need it to persist.
*/

#define MYSQL_VALUE_TYPE_STRING 0
#define MYSQL_VALUE_TYPE_REAL 1
#define MYSQL_VALUE_TYPE_INT 2

struct st_mysql_value {
  int (*value_type)(struct st_mysql_value *);
  const char *(*val_str)(struct st_mysql_value *, char *buffer, int *length);
  int (*val_real)(struct st_mysql_value *, double *realbuf);
  int (*val_int)(struct st_mysql_value *, long long *intbuf);
  int (*is_unsigned)(struct st_mysql_value *);
};

/*************************************************************************
  Miscellaneous functions for plugin implementors
*/

#define thd_proc_info(thd, msg) \
  set_thd_proc_info(thd, msg, __func__, __FILE__, __LINE__)

#ifdef __cplusplus
extern "C" {
#endif

int thd_in_lock_tables(const MYSQL_THD thd);
int thd_tablespace_op(const MYSQL_THD thd);
long long thd_test_options(const MYSQL_THD thd, long long test_options);
int thd_sql_command(const MYSQL_THD thd);
const char *set_thd_proc_info(MYSQL_THD thd, const char *info,
                              const char *calling_func,
                              const char *calling_file,
                              const unsigned int calling_line);
void **thd_ha_data(const MYSQL_THD thd, const struct handlerton *hton);
void thd_storage_lock_wait(MYSQL_THD thd, long long value);
int thd_tx_isolation(const MYSQL_THD thd);
int thd_tx_is_read_only(const MYSQL_THD thd);
MYSQL_THD thd_tx_arbitrate(MYSQL_THD requestor, MYSQL_THD holder);
int thd_tx_priority(const MYSQL_THD thd);
int thd_tx_is_dd_trx(const MYSQL_THD thd);
char *thd_security_context(MYSQL_THD thd, char *buffer, size_t length,
                           size_t max_query_len);
/* Increments the row counter, see THD::row_count */
void thd_inc_row_count(MYSQL_THD thd);
int thd_allow_batch(MYSQL_THD thd);

/**
  Mark transaction to rollback and mark error as fatal to a
  sub-statement if in sub statement mode.

  @param thd  user thread connection handle
  @param all  if all != 0, rollback the main transaction
*/

void thd_mark_transaction_to_rollback(MYSQL_THD thd, int all);

/** Types of statistics that can be passed to thd_report_innodb_stat */
enum mysql_trx_stat_type {
  /** Volume of I/O read requests in bytes */
  MYSQL_TRX_STAT_IO_READ_BYTES,
  /** Time in microseconds spent waiting for I/O reads to complete */
  MYSQL_TRX_STAT_IO_READ_WAIT_USECS,
  /** Time in microseconds spent waiting for row locks */
  MYSQL_TRX_STAT_LOCK_WAIT_USECS,
  /** Time in microseconds spent waiting to enter InnoDB */
  MYSQL_TRX_STAT_INNODB_QUEUE_WAIT_USECS,
  /** A logical data page accessed */
  MYSQL_TRX_STAT_ACCESS_PAGE_ID
};

/**
  Report various InnoDB statistics for the slow query log extensions

  @param[in]    thd     user thread connection handle
  @param[in]    trx_id  InnoDB tranaction ID
  @param[in]    type    type of statistics being reported
  @param[in]    value   the value of statistics
*/
void thd_report_innodb_stat(MYSQL_THD thd, unsigned long long trx_id,
                            enum mysql_trx_stat_type type,
                            unsigned long long value);

unsigned long thd_log_slow_verbosity(const MYSQL_THD thd);

int thd_opt_slow_log();

/**
  Check whether given connection handle is associated with a background thread.

  @param thd  connection handle
  @retval non-zero  the connection handle belongs to a background thread
  @retval 0   the connection handle belongs to a different thread type
*/
int thd_is_background_thread(const MYSQL_THD thd);

/**
  Create a temporary file.

  @details
  The temporary file is created in a location specified by the mysql
  server configuration (--tmpdir option).  The caller does not need to
  delete the file, it will be deleted automatically.

  @param prefix  prefix for temporary file name
  @retval -1    error
  @retval >= 0  a file handle that can be passed to dup or my_close
*/
int mysql_tmpfile(const char *prefix);

/**
  Check the killed state of a connection

  @details
  In MySQL support for the KILL statement is cooperative. The KILL
  statement only sets a "killed" flag. This function returns the value
  of that flag.  A thread should check it often, especially inside
  time-consuming loops, and gracefully abort the operation if it is
  non-zero.

  @param v_thd  user thread connection handle
  @retval 0  the connection is active
  @retval 1  the connection has been killed
*/
int thd_killed(const void *v_thd);

/**
  Set the killed status of the current statement.

  @param thd  user thread connection handle
*/
void thd_set_kill_status(const MYSQL_THD thd);

/**
  Get binary log position for latest written entry.

  @note The file variable will be set to a buffer holding the name of
  the file name currently, but this can change if a rotation
  occur. Copy the string if you want to retain it.

  @param thd Use thread connection handle
  @param file_var Pointer to variable that will hold the file name.
  @param pos_var Pointer to variable that will hold the file position.
 */
void thd_binlog_pos(const MYSQL_THD thd, const char **file_var,
                    unsigned long long *pos_var);

/**
  Return the thread id of a user thread

  @param thd  user thread connection handle
  @return  thread id
*/
unsigned long thd_get_thread_id(const MYSQL_THD thd);

/**
  Return the query id of a thread
  @param thd user thread
  @return query id
*/
int64_t thd_get_query_id(const MYSQL_THD thd);

/**
  Get the XID for this connection's transaction

  @param thd  user thread connection handle
  @param xid  location where identifier is stored
*/
void thd_get_xid(const MYSQL_THD thd, MYSQL_XID *xid);

/**
  Provide a handler data getter to simplify coding
*/
void *thd_get_ha_data(const MYSQL_THD thd, const struct handlerton *hton);

/**
  Provide a handler data setter to simplify coding

  @details
  Set ha_data pointer (storage engine per-connection information).

  To avoid unclean deactivation (uninstall) of storage engine plugin
  in the middle of transaction, additional storage engine plugin
  lock is acquired.

  If ha_data is not null and storage engine plugin was not locked
  by thd_set_ha_data() in this connection before, storage engine
  plugin gets locked.

  If ha_data is null and storage engine plugin was locked by
  thd_set_ha_data() in this connection before, storage engine
  plugin lock gets released.

  If handlerton::close_connection() didn't reset ha_data, server does
  it immediately after calling handlerton::close_connection().
*/
void thd_set_ha_data(MYSQL_THD thd, const struct handlerton *hton,
                     const void *ha_data);

/**
  Interface to remove the per thread openssl error queue.
  This function is a no-op when openssl is not used.
*/

void remove_ssl_err_thread_state();

int thd_command(const MYSQL_THD thd);
long long thd_start_time(const MYSQL_THD thd);
void thd_kill(unsigned long id);

/**
  Check whether ft_query_extra_word_chars server variable is enabled for the
  current session

  @return ft_query_extra_word_chars value
*/
int thd_get_ft_query_extra_word_chars(void);

#ifdef __cplusplus
}
#endif

#endif /* _my_plugin_h */<|MERGE_RESOLUTION|>--- conflicted
+++ resolved
@@ -190,25 +190,20 @@
 #define PLUGIN_VAR_MEMALLOC 0x8000  /* String needs memory allocated */
 #define PLUGIN_VAR_NOPERSIST                \
   0x10000 /* SET PERSIST_ONLY is prohibited \
-<<<<<<< HEAD
-          for read only variables */
-=======
              for read only variables */
 
->>>>>>> 8e797a5d
 /**
   There can be some variables which needs to be set before plugin is loaded but
   not after plugin is loaded. ex: GR specific variables. Below flag must be set
   for these kind of variables.
 */
 #define PLUGIN_VAR_PERSIST_AS_READ_ONLY 0x20000
-<<<<<<< HEAD
-/* This flag enables variables to be recognized by SET_VAR() HINT. Should
-   be used only THDVAR() variables, ie variables which have session scope. */
-#define PLUGIN_VAR_HINTUPDATEABLE 0x40000
-=======
 #define PLUGIN_VAR_INVISIBLE 0x40000 /* Variable should not be shown */
->>>>>>> 8e797a5d
+/**
+  This flag enables variables to be recognized by SET_VAR() HINT. Should
+  be used only THDVAR() variables, ie variables which have session scope.
+ */
+#define PLUGIN_VAR_HINTUPDATEABLE 0x80000
 
 struct SYS_VAR;
 struct st_mysql_value;
@@ -258,11 +253,8 @@
   (PLUGIN_VAR_READONLY | PLUGIN_VAR_NOSYSVAR | PLUGIN_VAR_NOCMDOPT |   \
    PLUGIN_VAR_NOCMDARG | PLUGIN_VAR_OPCMDARG | PLUGIN_VAR_RQCMDARG |   \
    PLUGIN_VAR_MEMALLOC | PLUGIN_VAR_NODEFAULT | PLUGIN_VAR_NOPERSIST | \
-<<<<<<< HEAD
-   PLUGIN_VAR_PERSIST_AS_READ_ONLY | PLUGIN_VAR_HINTUPDATEABLE)
-=======
-   PLUGIN_VAR_PERSIST_AS_READ_ONLY | PLUGIN_VAR_INVISIBLE)
->>>>>>> 8e797a5d
+   PLUGIN_VAR_PERSIST_AS_READ_ONLY | PLUGIN_VAR_INVISIBLE |            \
+   PLUGIN_VAR_HINTUPDATEABLE)
 
 #define MYSQL_PLUGIN_VAR_HEADER \
   int flags;                    \
