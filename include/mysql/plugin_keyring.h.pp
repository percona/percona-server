--- conflicted
+++ resolved
@@ -127,7 +127,6 @@
 struct st_mysql_keyring
 {
   int interface_version;
-<<<<<<< HEAD
   bool (*mysql_key_store)(const char *key_id, const char *key_type,
                           const char* user_id, const void *key, size_t key_len);
   bool (*mysql_key_fetch)(const char *key_id, char **key_type,
@@ -135,16 +134,7 @@
   bool (*mysql_key_remove)(const char *key_id, const char *user_id);
   bool (*mysql_key_generate)(const char *key_id, const char *key_type,
                              const char *user_id, size_t key_len);
-=======
-  my_bool (*mysql_key_store)(const char *key_id, const char *key_type,
-                             const char* user_id, const void *key, size_t key_len);
-  my_bool (*mysql_key_fetch)(const char *key_id, char **key_type,
-                             const char *user_id, void **key, size_t *key_len);
-  my_bool (*mysql_key_remove)(const char *key_id, const char *user_id);
-  my_bool (*mysql_key_generate)(const char *key_id, const char *key_type,
-                                const char *user_id, size_t key_len);
   void (*mysql_key_iterator_init)(void** key_iterator);
   void (*mysql_key_iterator_deinit)(void* key_iterator);
   bool (*mysql_key_iterator_get_key)(void* key_iterator, char *key_id, char *user_id);
->>>>>>> d520eb3a
 };