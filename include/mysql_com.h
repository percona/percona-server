/* Copyright (c) 2000, 2020, Oracle and/or its affiliates.

   This program is free software; you can redistribute it and/or modify
   it under the terms of the GNU General Public License, version 2.0,
   as published by the Free Software Foundation.

   This program is also distributed with certain software (including
   but not limited to OpenSSL) that is licensed under separate terms,
   as designated in a particular file or component or in included license
   documentation.  The authors of MySQL hereby grant you an additional
   permission to link the program and your derivative works with the
   separately licensed software that they have included with MySQL.

   Without limiting anything contained in the foregoing, this file,
   which is part of C Driver for MySQL (Connector/C), is also subject to the
   Universal FOSS Exception, version 1.0, a copy of which can be found at
   http://oss.oracle.com/licenses/universal-foss-exception.

   This program is distributed in the hope that it will be useful,
   but WITHOUT ANY WARRANTY; without even the implied warranty of
   MERCHANTABILITY or FITNESS FOR A PARTICULAR PURPOSE.  See the
   GNU General Public License, version 2.0, for more details.

   You should have received a copy of the GNU General Public License
   along with this program; if not, write to the Free Software
   Foundation, Inc., 51 Franklin St, Fifth Floor, Boston, MA 02110-1301  USA */

/**
  @file include/mysql_com.h
  Common definition between mysql server & client.
*/

#ifndef _mysql_com_h
#define _mysql_com_h

#ifndef MYSQL_ABI_CHECK
#include <stdbool.h>
#include <stdint.h>
#endif

#include "my_command.h"
#include "my_compress.h"

/*
  We need a definition for my_socket. On the client, <mysql.h> already provides
  it, but on the server side, we need to get it from a header.
*/
#ifndef my_socket_defined
#include "my_io.h"
#include "mysql/components/services/my_io_bits.h"
#endif

#ifndef MYSQL_ABI_CHECK
#include <stdbool.h>
#endif

#define SYSTEM_CHARSET_MBMAXLEN 3
#define FILENAME_CHARSET_MBMAXLEN 5
#define NAME_CHAR_LEN 64 /**< Field/table name length */
#define PARTITION_EXPR_CHAR_LEN                \
  2048 /**< Maximum expression length in chars \
        */
#define USERNAME_CHAR_LENGTH 32
#define USERNAME_CHAR_LENGTH_STR "32"
#ifndef NAME_LEN
#define NAME_LEN (NAME_CHAR_LEN * SYSTEM_CHARSET_MBMAXLEN)
#endif
#define USERNAME_LENGTH (USERNAME_CHAR_LENGTH * SYSTEM_CHARSET_MBMAXLEN)
#define CONNECT_STRING_MAXLEN 1024

#define MYSQL_AUTODETECT_CHARSET_NAME "auto"

#define SERVER_VERSION_LENGTH 60
#define SQLSTATE_LENGTH 5
#define LIST_PROCESS_HOST_LEN 64

/**
  Maximum length of comments

  pre 5.6: 60 characters
*/
#define TABLE_COMMENT_INLINE_MAXLEN 180
#define TABLE_COMMENT_MAXLEN 2048
#define COLUMN_COMMENT_MAXLEN 1024
#define INDEX_COMMENT_MAXLEN 1024
#define TABLE_PARTITION_COMMENT_MAXLEN 1024
#define TABLESPACE_COMMENT_MAXLEN 2048

/**
  Maximum length of protocol packet.
  @ref page_protocol_basic_ok_packet length limit also restricted to this value
  as any length greater than this value will have first byte of
  @ref page_protocol_basic_ok_packet to be 254 thus does not
  provide a means to identify if this is @ref page_protocol_basic_ok_packet or
  @ref page_protocol_basic_eof_packet.
*/
#define MAX_PACKET_LENGTH (256L * 256L * 256L - 1)

#define LOCAL_HOST "localhost"
#define LOCAL_HOST_NAMEDPIPE "."

#if defined(_WIN32)
#define MYSQL_NAMEDPIPE "MySQL"
#define MYSQL_SERVICENAME "MySQL"
#endif /* _WIN32 */

/** The length of the header part for each generated column in the .frm file.*/
#define FRM_GCOL_HEADER_SIZE 4
/**
  Maximum length of the expression statement defined for generated columns.
*/
#define GENERATED_COLUMN_EXPRESSION_MAXLEN 65535 - FRM_GCOL_HEADER_SIZE
/**
  Length of random string sent by server on handshake; this is also length of
  obfuscated password, received from client
*/
#define SCRAMBLE_LENGTH 20
#define AUTH_PLUGIN_DATA_PART_1_LENGTH 8
/** length of password stored in the db: new passwords are preceeded with '*'*/
#define SCRAMBLED_PASSWORD_CHAR_LENGTH (SCRAMBLE_LENGTH * 2 + 1)

/**
   @defgroup group_cs_column_definition_flags Column Definition Flags
   @ingroup group_cs

   @brief Values for the flags bitmask used by ::Send_field:flags

   Currently need to fit into 32 bits.

   Each bit represents an optional feature of the protocol.

   Both the client and the server are sending these.

   The intersection of the two determines what optional parts of the
   protocol will be used.
*/

/**
  @addtogroup group_cs_column_definition_flags
  @{
*/

#define NOT_NULL_FLAG 1     /**< Field can't be NULL */
#define PRI_KEY_FLAG 2      /**< Field is part of a primary key */
#define UNIQUE_KEY_FLAG 4   /**< Field is part of a unique key */
#define MULTIPLE_KEY_FLAG 8 /**< Field is part of a key */
#define BLOB_FLAG 16        /**< Field is a blob */
#define UNSIGNED_FLAG 32    /**< Field is unsigned */
#define ZEROFILL_FLAG 64    /**< Field is zerofill */
#define BINARY_FLAG 128     /**< Field is binary   */

/* The following are only sent to new clients */
#define ENUM_FLAG 256              /**< field is an enum */
#define AUTO_INCREMENT_FLAG 512    /**< field is a autoincrement field */
#define TIMESTAMP_FLAG 1024        /**< Field is a timestamp */
#define SET_FLAG 2048              /**< field is a set */
#define NO_DEFAULT_VALUE_FLAG 4096 /**< Field doesn't have default value */
#define ON_UPDATE_NOW_FLAG 8192    /**< Field is set to NOW on UPDATE */
#define NUM_FLAG 32768             /**< Field is num (for clients) */
#define PART_KEY_FLAG 16384        /**< Intern; Part of some key */
#define GROUP_FLAG 32768           /**< Intern: Group field */
#define UNIQUE_FLAG 65536          /**< Intern: Used by sql_yacc */
#define BINCMP_FLAG 131072         /**< Intern: Used by sql_yacc */
#define GET_FIXED_FIELDS_FLAG                                                  \
  (1 << 18)                               /**< Used to get fields in item tree \
                                           */
#define FIELD_IN_PART_FUNC_FLAG (1 << 19) /**< Field part of partition func */
/**
  Intern: Field in TABLE object for new version of altered table,
          which participates in a newly added index.
*/
#define FIELD_IN_ADD_INDEX (1 << 20)
#define FIELD_IS_RENAMED (1 << 21)   /**< Intern: Field is being renamed */
#define FIELD_FLAGS_STORAGE_MEDIA 22 /**< Field storage media, bit 22-23 */
#define FIELD_FLAGS_STORAGE_MEDIA_MASK (3 << FIELD_FLAGS_STORAGE_MEDIA)
#define FIELD_FLAGS_COLUMN_FORMAT 24 /**< Field column format, bit 24-25 */
#define FIELD_FLAGS_COLUMN_FORMAT_MASK (3 << FIELD_FLAGS_COLUMN_FORMAT)
<<<<<<< HEAD
#define FIELD_IS_DROPPED (1 << 26) /**< Intern: Field is being dropped */
#define EXPLICIT_NULL_FLAG                        \
  (1 << 27) /**< Field is explicitly specified as \
               NULL by the user */
#define FIELD_IS_MARKED                   \
  (1 << 28) /**< Intern: field is marked, \
                 general purpose */

/** Field will not be loaded in secondary engine. */
#define NOT_SECONDARY_FLAG (1 << 29)

#define CLUSTERING_FLAG (1U << 30)

/** @}*/

/**
   @defgroup group_cs_com_refresh_flags COM_REFRESH Flags
   @ingroup group_cs

   @brief Values for the `sub_command` in ::COM_REFRESH

   Currently the protocol carries only 8 bits of these flags.

   The rest (8-end) are used only internally in the server.
*/

/**
  @addtogroup group_cs_com_refresh_flags
  @{
*/

#define REFRESH_GRANT 1    /**< Refresh grant tables, FLUSH PRIVILEGES */
#define REFRESH_LOG 2      /**< Start on new log file, FLUSH LOGS */
#define REFRESH_TABLES 4   /**< close all tables, FLUSH TABLES */
#define REFRESH_HOSTS 8    /**< Flush host cache, FLUSH HOSTS */
#define REFRESH_STATUS 16  /**< Flush status variables, FLUSH STATUS */
#define REFRESH_THREADS 32 /**< Flush thread cache */
#define REFRESH_REPLICA                         \
  64 /**< Reset master info and restart replica \
        thread, RESET REPLICA */
#define REFRESH_SLAVE                                        \
  REFRESH_REPLICA /**< Reset master info and restart replica \
        thread, RESET REPLICA. This is deprecated,           \
        use REFRESH_REPLICA instead. */

#define REFRESH_MASTER                                                 \
  128                            /**< Remove all bin logs in the index \
                                    and truncate the index, RESET MASTER */
#define REFRESH_ERROR_LOG 256    /**< Rotate only the erorr log */
#define REFRESH_ENGINE_LOG 512   /**< Flush all storage engine logs */
#define REFRESH_BINARY_LOG 1024  /**< Flush the binary log */
#define REFRESH_RELAY_LOG 2048   /**< Flush the relay log */
#define REFRESH_GENERAL_LOG 4096 /**< Flush the general log */
#define REFRESH_SLOW_LOG 8192    /**< Flush the slow query log */
#define REFRESH_READ_LOCK 16384  /**< Lock tables for read. */
/**
  Wait for an impending flush before closing the tables.

  @sa REFRESH_READ_LOCK, handle_reload_request, close_cached_tables
*/
#define REFRESH_FAST 32768
#define REFRESH_USER_RESOURCES 0x80000L   /** FLISH RESOUCES. @sa ::reset_mqh */
#define REFRESH_FOR_EXPORT 0x100000L      /** FLUSH TABLES ... FOR EXPORT */
#define REFRESH_OPTIMIZER_COSTS 0x200000L /** FLUSH OPTIMIZER_COSTS */
#define REFRESH_PERSIST 0x400000L         /** RESET PERSIST */
#define REFRESH_TABLE_STATS 0x800000L     /** Refresh table stats */
#define REFRESH_INDEX_STATS 0x1000000L    /** Refresh index stats */
#define REFRESH_USER_STATS 0x2000000L     /** Refresh user stats */
#define REFRESH_CLIENT_STATS 0x4000000L   /** Refresh client stats */
#define REFRESH_THREAD_STATS 0x8000000L   /** Refresh thread stats */
#define REFRESH_FLUSH_PAGE_BITMAPS 0x10000000L
#define REFRESH_RESET_PAGE_BITMAPS 0x20000000L

static const int PURGE_BITMAPS_TO_LSN = 1;

/** @}*/

/**
   @defgroup group_cs_capabilities_flags Capabilities Flags
   @ingroup group_cs

   @brief Values for the capabilities flag bitmask used by the MySQL protocol

   Currently need to fit into 32 bits.

   Each bit represents an optional feature of the protocol.

   Both the client and the server are sending these.

   The intersection of the two determines whast optional parts of the
   protocol will be used.
*/

/**
  @addtogroup group_cs_capabilities_flags
  @{
*/

/**
  Use the improved version of Old Password Authentication.

  Not used.

  @note Assumed to be set since 4.1.1.
*/
#define CLIENT_LONG_PASSWORD 1
/**
  Send found rows instead of affected rows in @ref
  page_protocol_basic_eof_packet
*/
#define CLIENT_FOUND_ROWS 2
/**
  @brief Get all column flags

  Longer flags in Protocol::ColumnDefinition320.

  @todo Reference Protocol::ColumnDefinition320

  Server
  ------

  Supports longer flags.

  Client
  ------

  Expects longer flags.
*/
#define CLIENT_LONG_FLAG 4
/**
  Database (schema) name can be specified on connect in Handshake Response
  Packet.

  @todo Reference Handshake Response Packet.

  Server
  ------

  Supports schema-name in Handshake Response Packet.

  Client
  ------

  Handshake Response Packet contains a schema-name.

  @sa send_client_reply_packet()
*/
#define CLIENT_CONNECT_WITH_DB 8
#define CLIENT_NO_SCHEMA 16 /**< Don't allow database.table.column */
/**
  Compression protocol supported.

  @todo Reference Compression

  Server
  ------

  Supports compression.

  Client
  ------

  Switches to Compression compressed protocol after successful authentication.
*/
#define CLIENT_COMPRESS 32
/**
  Special handling of ODBC behavior.

  @note No special behavior since 3.22.
*/
#define CLIENT_ODBC 64
/**
  Can use LOAD DATA LOCAL.

  Server
  ------

  Enables the LOCAL INFILE request of LOAD DATA|XML.

  Client
  ------

  Will handle LOCAL INFILE request.
*/
#define CLIENT_LOCAL_FILES 128
/**
  Ignore spaces before '('

  Server
  ------

  Parser can ignore spaces before '('.

  Client
  ------

  Let the parser ignore spaces before '('.
*/
#define CLIENT_IGNORE_SPACE 256
/**
  New 4.1 protocol

  @todo Reference the new 4.1 protocol

  Server
  ------

  Supports the 4.1 protocol.

  Client
  ------

  Uses the 4.1 protocol.

  @note this value was CLIENT_CHANGE_USER in 3.22, unused in 4.0
*/
#define CLIENT_PROTOCOL_41 512
/**
  This is an interactive client

  Use @ref System_variables::net_wait_timeout
  versus @ref System_variables::net_interactive_timeout.

  Server
  ------

  Supports interactive and noninteractive clients.

  Client
  ------

  Client is interactive.

  @sa mysql_real_connect()
*/
#define CLIENT_INTERACTIVE 1024
/**
  Use SSL encryption for the session

  @todo Reference SSL

  Server
  ------

  Supports SSL

  Client
  ------

  Switch to SSL after sending the capability-flags.
*/
#define CLIENT_SSL 2048
/**
  Client only flag. Not used.

  Client
  ------

  Do not issue SIGPIPE if network failures occur (libmysqlclient only).

  @sa mysql_real_connect()
*/
#define CLIENT_IGNORE_SIGPIPE 4096
/**
  Client knows about transactions

  Server
  ------

  Can send status flags in @ref page_protocol_basic_ok_packet /
  @ref page_protocol_basic_eof_packet.

  Client
  ------

  Expects status flags in @ref page_protocol_basic_ok_packet /
  @ref page_protocol_basic_eof_packet.

  @note This flag is optional in 3.23, but always set by the server since 4.0.
  @sa send_server_handshake_packet(), parse_client_handshake_packet(),
  net_send_ok(), net_send_eof()
*/
#define CLIENT_TRANSACTIONS 8192
#define CLIENT_RESERVED 16384 /**< DEPRECATED: Old flag for 4.1 protocol  */
#define CLIENT_RESERVED2                                 \
  32768 /**< DEPRECATED: Old flag for 4.1 authentication \
           CLIENT_SECURE_CONNECTION */
/**
  Enable/disable multi-stmt support

  Also sets @ref CLIENT_MULTI_RESULTS. Currently not checked anywhere.

  Server
  ------

  Can handle multiple statements per COM_QUERY and COM_STMT_PREPARE.

  Client
  -------

  May send multiple statements per COM_QUERY and COM_STMT_PREPARE.

  @note Was named ::CLIENT_MULTI_QUERIES in 4.1.0, renamed later.

  Requires
  --------

  ::CLIENT_PROTOCOL_41

  @todo Reference COM_QUERY and COM_STMT_PREPARE
*/
#define CLIENT_MULTI_STATEMENTS (1UL << 16)
/**
  Enable/disable multi-results

  Server
  ------

  Can send multiple resultsets for COM_QUERY.
  Error if the server needs to send them and client
  does not support them.

  Client
  -------

  Can handle multiple resultsets for COM_QUERY.

  Requires
  --------

  ::CLIENT_PROTOCOL_41

  @sa mysql_execute_command(), sp_head::MULTI_RESULTS
*/
#define CLIENT_MULTI_RESULTS (1UL << 17)
/**
  Multi-results and OUT parameters in PS-protocol.

  Server
  ------

  Can send multiple resultsets for COM_STMT_EXECUTE.

  Client
  ------

  Can handle multiple resultsets for COM_STMT_EXECUTE.

  Requires
  --------

  ::CLIENT_PROTOCOL_41

  @todo Reference COM_STMT_EXECUTE and PS-protocol

  @sa Protocol_binary::send_out_parameters
*/
#define CLIENT_PS_MULTI_RESULTS (1UL << 18)

/**
  Client supports plugin authentication

  Server
  ------

  Sends extra data in Initial Handshake Packet and supports the pluggable
  authentication protocol.

  Client
  ------

  Supports authentication plugins.

  Requires
  --------

  ::CLIENT_PROTOCOL_41

  @todo Reference plugin authentication, Initial Handshake Packet,
  Authentication plugins

  @sa send_change_user_packet(), send_client_reply_packet(), run_plugin_auth(),
  parse_com_change_user_packet(), parse_client_handshake_packet()
*/
#define CLIENT_PLUGIN_AUTH (1UL << 19)
/**
  Client supports connection attributes

  Server
  ------

  Permits connection attributes in Protocol::HandshakeResponse41.

  Client
  ------

  Sends connection attributes in Protocol::HandshakeResponse41.

  @todo Reference Protocol::HandshakeResponse41

  @sa send_client_connect_attrs(), read_client_connect_attrs()
*/
#define CLIENT_CONNECT_ATTRS (1UL << 20)

/**
  Enable authentication response packet to be larger than 255 bytes.

  When the ability to change default plugin require that the initial password
  field in the Protocol::HandshakeResponse41 paclet can be of arbitrary size.
  However, the 4.1 client-server protocol limits the length of the
  auth-data-field sent from client to server to 255 bytes.
  The solution is to change the type of the field to a true length encoded
  string and indicate the protocol change
  with this client capability flag.

  Server
  ------

  Understands length-encoded integer for auth response data in
  Protocol::HandshakeResponse41.

  Client
  ------

  Length of auth response data in Protocol::HandshakeResponse41
  is a length-encoded integer.

  @todo Reference Protocol::HandshakeResponse41

  @note The flag was introduced in 5.6.6, but had the wrong value.

  @sa send_client_reply_packet(), parse_client_handshake_packet(),
  get_56_lenc_string(), get_41_lenc_string()
*/
=======
#define FIELD_IS_DROPPED (1<< 26)       /* Intern: Field is being dropped */
#define EXPLICIT_NULL_FLAG (1<< 27)     /* Field is explicitly specified as
                                           NULL by the user */
#define CLUSTERING_FLAG (1 << 28)       /* Field has a secondary clustering
                                        key */

#define REFRESH_GRANT		1	/* Refresh grant tables */
#define REFRESH_LOG		2	/* Start on new log file */
#define REFRESH_TABLES		4	/* close all tables */
#define REFRESH_HOSTS		8	/* Flush host cache */
#define REFRESH_STATUS		16	/* Flush status variables */
#define REFRESH_THREADS		32	/* Flush thread cache */
#define REFRESH_SLAVE           64      /* Reset master info and restart slave
					   thread */
#define REFRESH_MASTER          128     /* Remove all bin logs in the index
					   and truncate the index */
#define REFRESH_ERROR_LOG       256 /* Rotate only the erorr log */
#define REFRESH_ENGINE_LOG      512 /* Flush all storage engine logs */
#define REFRESH_BINARY_LOG     1024 /* Flush the binary log */
#define REFRESH_RELAY_LOG      2048 /* Flush the relay log */
#define REFRESH_GENERAL_LOG    4096 /* Flush the general log */
#define REFRESH_SLOW_LOG       8192 /* Flush the slow query log */

/* The following can't be set with mysql_refresh() */
#define REFRESH_READ_LOCK	16384	/* Lock tables for read */
#define REFRESH_FAST		32768	/* Intern flag */

/* RESET (remove all queries) from query cache */
#define REFRESH_QUERY_CACHE	65536
#define REFRESH_QUERY_CACHE_FREE 0x20000L /* pack query cache */
#define REFRESH_DES_KEY_FILE	0x40000L
#define REFRESH_USER_RESOURCES	0x80000L
#define REFRESH_FOR_EXPORT      0x100000L /* FLUSH TABLES ... FOR EXPORT */
#define REFRESH_OPTIMIZER_COSTS 0x200000L /* FLUSH OPTIMIZER_COSTS */
#define REFRESH_TABLE_STATS     0x400000L /* Refresh table stats my_hash
                                             table */
#define REFRESH_INDEX_STATS     0x800000L /* Refresh index stats my_hash
                                             table */
#define REFRESH_USER_STATS      0x1000000L /* Refresh user stats my_hash
                                             table */
#define REFRESH_CLIENT_STATS    0x2000000L /* Refresh client stats my_hash
                                              table */
#define REFRESH_THREAD_STATS    0x4000000L /* Refresh thread stats my_hash
                                              table */
#define REFRESH_FLUSH_PAGE_BITMAPS 0x8000000L
#define REFRESH_RESET_PAGE_BITMAPS 0x10000000L

#define DUMP_MEMORY_PROFILE 0x10000000L

#define PURGE_BITMAPS_TO_LSN 1

#define CLIENT_LONG_PASSWORD	1	/* new more secure passwords */
#define CLIENT_FOUND_ROWS	2	/* Found instead of affected rows */
#define CLIENT_LONG_FLAG	4	/* Get all column flags */
#define CLIENT_CONNECT_WITH_DB	8	/* One can specify db on connect */
#define CLIENT_NO_SCHEMA	16	/* Don't allow database.table.column */
#define CLIENT_COMPRESS		32	/* Can use compression protocol */
#define CLIENT_ODBC		64	/* Odbc client */
#define CLIENT_LOCAL_FILES	128	/* Can use LOAD DATA LOCAL */
#define CLIENT_IGNORE_SPACE	256	/* Ignore spaces before '(' */
#define CLIENT_PROTOCOL_41	512	/* New 4.1 protocol */
#define CLIENT_INTERACTIVE	1024	/* This is an interactive client */
#define CLIENT_SSL              2048	/* Switch to SSL after handshake */
#define CLIENT_IGNORE_SIGPIPE   4096    /* IGNORE sigpipes */
#define CLIENT_TRANSACTIONS	8192	/* Client knows about transactions */
#define CLIENT_RESERVED         16384   /* Old flag for 4.1 protocol  */
#define CLIENT_RESERVED2        32768   /* Old flag for 4.1 authentication */
#define CLIENT_MULTI_STATEMENTS (1UL << 16) /* Enable/disable multi-stmt support */
#define CLIENT_MULTI_RESULTS    (1UL << 17) /* Enable/disable multi-results */
#define CLIENT_PS_MULTI_RESULTS (1UL << 18) /* Multi-results in PS-protocol */

#define CLIENT_PLUGIN_AUTH  (1UL << 19) /* Client supports plugin authentication */
#define CLIENT_CONNECT_ATTRS (1UL << 20) /* Client supports connection attributes */

/* Enable authentication response packet to be larger than 255 bytes. */
>>>>>>> 1123b7af
#define CLIENT_PLUGIN_AUTH_LENENC_CLIENT_DATA (1UL << 21)

/**
  Don't close the connection for a user account with expired password.

  Server
  ------

  Announces support for expired password extension.

  Client
  ------

  Can handle expired passwords.

  @todo Reference expired password

  @sa MYSQL_OPT_CAN_HANDLE_EXPIRED_PASSWORDS, disconnect_on_expired_password
  ACL_USER::password_expired, check_password_lifetime(), acl_authenticate()
*/
#define CLIENT_CAN_HANDLE_EXPIRED_PASSWORDS (1UL << 22)

/**
  Capable of handling server state change information. Its a hint to the
  server to include the state change information in
  @ref page_protocol_basic_ok_packet.

  Server
  ------
  Can set ::SERVER_SESSION_STATE_CHANGED in the ::SERVER_STATUS_flags_enum
  and send @ref sect_protocol_basic_ok_packet_sessinfo in a
  @ref page_protocol_basic_ok_packet.

  Client
  ------

  Expects the server to send @ref sect_protocol_basic_ok_packet_sessinfo in
  a @ref page_protocol_basic_ok_packet.

  @sa enum_session_state_type, read_ok_ex(), net_send_ok(), Session_tracker,
  State_tracker
*/
#define CLIENT_SESSION_TRACK (1UL << 23)
/**
  Client no longer needs @ref page_protocol_basic_eof_packet and will
  use @ref page_protocol_basic_ok_packet instead.
  @sa net_send_ok()

  Server
  ------

  Can send OK after a Text Resultset.

  Client
  ------

  Expects an @ref page_protocol_basic_ok_packet (instead of
  @ref page_protocol_basic_eof_packet) after the resultset rows of a
  Text Resultset.

  Background
  ----------

  To support ::CLIENT_SESSION_TRACK, additional information must be sent after
  all successful commands. Although the @ref page_protocol_basic_ok_packet is
  extensible, the @ref page_protocol_basic_eof_packet is not due to the overlap
  of its bytes with the content of the Text Resultset Row.

  Therefore, the @ref page_protocol_basic_eof_packet in the
  Text Resultset is replaced with an @ref page_protocol_basic_ok_packet.
  @ref page_protocol_basic_eof_packet is deprecated as of MySQL 5.7.5.

  @todo Reference Text Resultset

  @sa cli_safe_read_with_ok(), read_ok_ex(), net_send_ok(), net_send_eof()
*/
#define CLIENT_DEPRECATE_EOF (1UL << 24)

/**
  Verify server certificate.

  Client only flag.

  @deprecated in favor of --ssl-mode.
*/
#define CLIENT_SSL_VERIFY_SERVER_CERT (1UL << 30)

/**
  The client can handle optional metadata information in the resultset.
*/
#define CLIENT_OPTIONAL_RESULTSET_METADATA (1UL << 25)

/**
  Compression protocol extended to support zstd compression method

  This capability flag is used to send zstd compression level between
  client and server provided both client and server are enabled with
  this flag.

  Server
  ------
  Server sets this flag when global variable protocol-compression-algorithms
  has zstd in its list of supported values.

  Client
  ------
  Client sets this flag when it is configured to use zstd compression method.

*/
#define CLIENT_ZSTD_COMPRESSION_ALGORITHM (1UL << 26)

/**
  This flag will be reserved to extend the 32bit capabilities structure to
  64bits.
*/
#define CLIENT_CAPABILITY_EXTENSION (1UL << 29)
/**
  Don't reset the options after an unsuccessful connect

  Client only flag.

  Typically passed via ::mysql_real_connect() 's client_flag parameter.

  @sa mysql_real_connect()
*/
#define CLIENT_REMEMBER_OPTIONS (1UL << 31)
/** @}*/

/** a compatibility alias for CLIENT_COMPRESS */
#define CAN_CLIENT_COMPRESS CLIENT_COMPRESS

/** Gather all possible capabilites (flags) supported by the server */
#define CLIENT_ALL_FLAGS                                                       \
  (CLIENT_LONG_PASSWORD | CLIENT_FOUND_ROWS | CLIENT_LONG_FLAG |               \
   CLIENT_CONNECT_WITH_DB | CLIENT_NO_SCHEMA | CLIENT_COMPRESS | CLIENT_ODBC | \
   CLIENT_LOCAL_FILES | CLIENT_IGNORE_SPACE | CLIENT_PROTOCOL_41 |             \
   CLIENT_INTERACTIVE | CLIENT_SSL | CLIENT_IGNORE_SIGPIPE |                   \
   CLIENT_TRANSACTIONS | CLIENT_RESERVED | CLIENT_RESERVED2 |                  \
   CLIENT_MULTI_STATEMENTS | CLIENT_MULTI_RESULTS | CLIENT_PS_MULTI_RESULTS |  \
   CLIENT_SSL_VERIFY_SERVER_CERT | CLIENT_REMEMBER_OPTIONS |                   \
   CLIENT_PLUGIN_AUTH | CLIENT_CONNECT_ATTRS |                                 \
   CLIENT_PLUGIN_AUTH_LENENC_CLIENT_DATA |                                     \
   CLIENT_CAN_HANDLE_EXPIRED_PASSWORDS | CLIENT_SESSION_TRACK |                \
   CLIENT_DEPRECATE_EOF | CLIENT_OPTIONAL_RESULTSET_METADATA |                 \
   CLIENT_ZSTD_COMPRESSION_ALGORITHM)

/**
  Switch off from ::CLIENT_ALL_FLAGS the flags that are optional and
  depending on build flags.
  If any of the optional flags is supported by the build it will be switched
  on before sending to the client during the connection handshake.
*/
#define CLIENT_BASIC_FLAGS                                          \
  (CLIENT_ALL_FLAGS &                                               \
   ~(CLIENT_SSL | CLIENT_COMPRESS | CLIENT_SSL_VERIFY_SERVER_CERT | \
     CLIENT_ZSTD_COMPRESSION_ALGORITHM))

/** The status flags are a bit-field */
enum SERVER_STATUS_flags_enum {
  /**
    Is raised when a multi-statement transaction
    has been started, either explicitly, by means
    of BEGIN or COMMIT AND CHAIN, or
    implicitly, by the first transactional
    statement, when autocommit=off.
  */
  SERVER_STATUS_IN_TRANS = 1,
  SERVER_STATUS_AUTOCOMMIT = 2,   /**< Server in auto_commit mode */
  SERVER_MORE_RESULTS_EXISTS = 8, /**< Multi query - next query exists */
  SERVER_QUERY_NO_GOOD_INDEX_USED = 16,
  SERVER_QUERY_NO_INDEX_USED = 32,
  /**
    The server was able to fulfill the clients request and opened a
    read-only non-scrollable cursor for a query. This flag comes
    in reply to COM_STMT_EXECUTE and COM_STMT_FETCH commands.
    Used by Binary Protocol Resultset to signal that COM_STMT_FETCH
    must be used to fetch the row-data.
    @todo Refify "Binary Protocol Resultset" and "COM_STMT_FETCH".
  */
  SERVER_STATUS_CURSOR_EXISTS = 64,
  /**
    This flag is sent when a read-only cursor is exhausted, in reply to
    COM_STMT_FETCH command.
  */
  SERVER_STATUS_LAST_ROW_SENT = 128,
  SERVER_STATUS_DB_DROPPED = 256, /**< A database was dropped */
  SERVER_STATUS_NO_BACKSLASH_ESCAPES = 512,
  /**
    Sent to the client if after a prepared statement reprepare
    we discovered that the new statement returns a different
    number of result set columns.
  */
  SERVER_STATUS_METADATA_CHANGED = 1024,
  SERVER_QUERY_WAS_SLOW = 2048,
  /**
    To mark ResultSet containing output parameter values.
  */
  SERVER_PS_OUT_PARAMS = 4096,

  /**
    Set at the same time as SERVER_STATUS_IN_TRANS if the started
    multi-statement transaction is a read-only transaction. Cleared
    when the transaction commits or aborts. Since this flag is sent
    to clients in OK and EOF packets, the flag indicates the
    transaction status at the end of command execution.
  */
  SERVER_STATUS_IN_TRANS_READONLY = 8192,

  /**
    This status flag, when on, implies that one of the state information has
    changed on the server because of the execution of the last statement.
  */
  SERVER_SESSION_STATE_CHANGED = (1UL << 14)
};

/**
  Server status flags that must be cleared when starting
  execution of a new SQL statement.
  Flags from this set are only added to the
  current server status by the execution engine, but
  never removed -- the execution engine expects them
  to disappear automagically by the next command.
*/
#define SERVER_STATUS_CLEAR_SET                                   \
  (SERVER_QUERY_NO_GOOD_INDEX_USED | SERVER_QUERY_NO_INDEX_USED | \
   SERVER_MORE_RESULTS_EXISTS | SERVER_STATUS_METADATA_CHANGED |  \
   SERVER_QUERY_WAS_SLOW | SERVER_STATUS_DB_DROPPED |             \
   SERVER_STATUS_CURSOR_EXISTS | SERVER_STATUS_LAST_ROW_SENT |    \
   SERVER_SESSION_STATE_CHANGED)

/** Max length of a error message. Should be kept in sync with ::ERRMSGSIZE. */
#define MYSQL_ERRMSG_SIZE 512
#define NET_READ_TIMEOUT 30          /**< Timeout on read */
#define NET_WRITE_TIMEOUT 60         /**< Timeout on write */
#define NET_WAIT_TIMEOUT 8 * 60 * 60 /**< Wait for new query */

/**
  Flag used by the parser. Kill only the query and not the connection.

  @sa SQLCOM_KILL, sql_kill(), LEX::type
*/
#define ONLY_KILL_QUERY 1

#ifndef MYSQL_VIO
struct Vio;
#define MYSQL_VIO struct Vio *
#endif

#define MAX_TINYINT_WIDTH 3   /**< Max width for a TINY w.o. sign */
#define MAX_SMALLINT_WIDTH 5  /**< Max width for a SHORT w.o. sign */
#define MAX_MEDIUMINT_WIDTH 8 /**< Max width for a INT24 w.o. sign */
#define MAX_INT_WIDTH 10      /**< Max width for a LONG w.o. sign */
#define MAX_BIGINT_WIDTH 20   /**< Max width for a LONGLONG */
/// Max width for a CHAR column, in number of characters
#define MAX_CHAR_WIDTH 255
/// Default width for blob in bytes @todo - align this with sizes from field.h
#define MAX_BLOB_WIDTH 16777216

typedef struct NET {
  MYSQL_VIO vio;
  unsigned char *buff, *buff_end, *write_pos, *read_pos;
  my_socket fd; /* For Perl DBI/dbd */
  /**
    Set if we are doing several queries in one
    command ( as in LOAD TABLE ... FROM MASTER ),
    and do not want to confuse the client with OK at the wrong time
  */
  unsigned long remain_in_buf, length, buf_length, where_b;
  unsigned long max_packet, max_packet_size;
  unsigned int pkt_nr, compress_pkt_nr;
  unsigned int write_timeout, read_timeout, retry_count;
  int fcntl;
  unsigned int *return_status;
  unsigned char reading_or_writing;
  unsigned char save_char;
  bool compress;
  unsigned int last_errno;
  unsigned char error;
  /** Client library error message buffer. Actually belongs to struct MYSQL. */
  char last_error[MYSQL_ERRMSG_SIZE];
  /** Client library sqlstate buffer. Set along with the error message. */
  char sqlstate[SQLSTATE_LENGTH + 1];
  /**
    Extension pointer, for the caller private use.
    Any program linking with the networking library can use this pointer,
    which is handy when private connection specific data needs to be
    maintained.
    The mysqld server process uses this pointer internally,
    to maintain the server internal instrumentation for the connection.
  */
  void *extension;
} NET;

#define packet_error (~(unsigned long)0)

/**
  @addtogroup group_cs_backward_compatibility Backward compatibility
  @ingroup group_cs
  @{
*/
#define CLIENT_MULTI_QUERIES CLIENT_MULTI_STATEMENTS
#define FIELD_TYPE_DECIMAL MYSQL_TYPE_DECIMAL
#define FIELD_TYPE_NEWDECIMAL MYSQL_TYPE_NEWDECIMAL
#define FIELD_TYPE_TINY MYSQL_TYPE_TINY
#define FIELD_TYPE_SHORT MYSQL_TYPE_SHORT
#define FIELD_TYPE_LONG MYSQL_TYPE_LONG
#define FIELD_TYPE_FLOAT MYSQL_TYPE_FLOAT
#define FIELD_TYPE_DOUBLE MYSQL_TYPE_DOUBLE
#define FIELD_TYPE_NULL MYSQL_TYPE_NULL
#define FIELD_TYPE_TIMESTAMP MYSQL_TYPE_TIMESTAMP
#define FIELD_TYPE_LONGLONG MYSQL_TYPE_LONGLONG
#define FIELD_TYPE_INT24 MYSQL_TYPE_INT24
#define FIELD_TYPE_DATE MYSQL_TYPE_DATE
#define FIELD_TYPE_TIME MYSQL_TYPE_TIME
#define FIELD_TYPE_DATETIME MYSQL_TYPE_DATETIME
#define FIELD_TYPE_YEAR MYSQL_TYPE_YEAR
#define FIELD_TYPE_NEWDATE MYSQL_TYPE_NEWDATE
#define FIELD_TYPE_ENUM MYSQL_TYPE_ENUM
#define FIELD_TYPE_SET MYSQL_TYPE_SET
#define FIELD_TYPE_TINY_BLOB MYSQL_TYPE_TINY_BLOB
#define FIELD_TYPE_MEDIUM_BLOB MYSQL_TYPE_MEDIUM_BLOB
#define FIELD_TYPE_LONG_BLOB MYSQL_TYPE_LONG_BLOB
#define FIELD_TYPE_BLOB MYSQL_TYPE_BLOB
#define FIELD_TYPE_VAR_STRING MYSQL_TYPE_VAR_STRING
#define FIELD_TYPE_STRING MYSQL_TYPE_STRING
#define FIELD_TYPE_CHAR MYSQL_TYPE_TINY
#define FIELD_TYPE_INTERVAL MYSQL_TYPE_ENUM
#define FIELD_TYPE_GEOMETRY MYSQL_TYPE_GEOMETRY
#define FIELD_TYPE_BIT MYSQL_TYPE_BIT
/** @}*/

/**
  @addtogroup group_cs_shutdown_kill_constants Shutdown/kill enums and constants
  @ingroup group_cs

  @sa THD::is_killable
  @{
*/
#define MYSQL_SHUTDOWN_KILLABLE_CONNECT (unsigned char)(1 << 0)
#define MYSQL_SHUTDOWN_KILLABLE_TRANS (unsigned char)(1 << 1)
#define MYSQL_SHUTDOWN_KILLABLE_LOCK_TABLE (unsigned char)(1 << 2)
#define MYSQL_SHUTDOWN_KILLABLE_UPDATE (unsigned char)(1 << 3)

/**
  We want levels to be in growing order of hardness (because we use number
  comparisons).

  @note ::SHUTDOWN_DEFAULT does not respect the growing property, but it's ok.
*/
enum mysql_enum_shutdown_level {
  SHUTDOWN_DEFAULT = 0,
  /** Wait for existing connections to finish */
  SHUTDOWN_WAIT_CONNECTIONS = MYSQL_SHUTDOWN_KILLABLE_CONNECT,
  /** Wait for existing transactons to finish */
  SHUTDOWN_WAIT_TRANSACTIONS = MYSQL_SHUTDOWN_KILLABLE_TRANS,
  /** Wait for existing updates to finish (=> no partial MyISAM update) */
  SHUTDOWN_WAIT_UPDATES = MYSQL_SHUTDOWN_KILLABLE_UPDATE,
  /** Flush InnoDB buffers and other storage engines' buffers*/
  SHUTDOWN_WAIT_ALL_BUFFERS = (MYSQL_SHUTDOWN_KILLABLE_UPDATE << 1),
  /** Don't flush InnoDB buffers, flush other storage engines' buffers*/
  SHUTDOWN_WAIT_CRITICAL_BUFFERS = (MYSQL_SHUTDOWN_KILLABLE_UPDATE << 1) + 1,
  /** Query level of the KILL command */
  KILL_QUERY = 254,
  /** Connection level of the KILL command */
  KILL_CONNECTION = 255
};
/** @}*/

enum enum_resultset_metadata {
  /** No metadata will be sent. */
  RESULTSET_METADATA_NONE = 0,
  /** The server will send all metadata. */
  RESULTSET_METADATA_FULL = 1
};

enum enum_cursor_type {
  CURSOR_TYPE_NO_CURSOR = 0,
  CURSOR_TYPE_READ_ONLY = 1,
  CURSOR_TYPE_FOR_UPDATE = 2,
  CURSOR_TYPE_SCROLLABLE = 4
};

/** options for ::mysql_options() */
enum enum_mysql_set_option {
  MYSQL_OPTION_MULTI_STATEMENTS_ON,
  MYSQL_OPTION_MULTI_STATEMENTS_OFF
};

/**
  Type of state change information that the server can include in the Ok
  packet.

  @note
    - session_state_type shouldn't go past 255 (i.e. 1-byte boundary).
    - Modify the definition of ::SESSION_TRACK_END when a new member is added.
*/
enum enum_session_state_type {
  SESSION_TRACK_SYSTEM_VARIABLES, /**< Session system variables */
  SESSION_TRACK_SCHEMA,           /**< Current schema */
  SESSION_TRACK_STATE_CHANGE,     /**< track session state changes */
  SESSION_TRACK_GTIDS,            /**< See also: session_track_gtids */
  SESSION_TRACK_TRANSACTION_CHARACTERISTICS, /**< Transaction chistics */
  SESSION_TRACK_TRANSACTION_STATE            /**< Transaction state */
};

/** start of ::enum_session_state_type */
#define SESSION_TRACK_BEGIN SESSION_TRACK_SYSTEM_VARIABLES

/** End of ::enum_session_state_type */
#define SESSION_TRACK_END SESSION_TRACK_TRANSACTION_STATE

/** is T a valid session state type */
#define IS_SESSION_STATE_TYPE(T) \
  (((int)(T) >= SESSION_TRACK_BEGIN) && ((T) <= SESSION_TRACK_END))

#define net_new_transaction(net) ((net)->pkt_nr = 0)

bool my_net_init(struct NET *net, MYSQL_VIO vio);
void my_net_local_init(struct NET *net);
void net_end(struct NET *net);
void net_clear(struct NET *net, bool check_buffer);
void net_claim_memory_ownership(struct NET *net, bool claim);
bool net_realloc(struct NET *net, size_t length);
bool net_flush(struct NET *net);
bool my_net_write(struct NET *net, const unsigned char *packet, size_t len);
bool net_write_command(struct NET *net, unsigned char command,
                       const unsigned char *header, size_t head_len,
                       const unsigned char *packet, size_t len);
bool net_write_packet(struct NET *net, const unsigned char *packet,
                      size_t length);
unsigned long my_net_read(struct NET *net);
bool my_net_shrink_buffer(NET *net, unsigned long min_buf_size,
                          unsigned long *max_interval_packet);
void my_net_set_write_timeout(struct NET *net, unsigned int timeout);
void my_net_set_read_timeout(struct NET *net, unsigned int timeout);
void my_net_set_retry_count(struct NET *net, unsigned int retry_count);

struct rand_struct {
  unsigned long seed1, seed2, max_value;
  double max_value_dbl;
};

/* Include the types here so existing UDFs can keep compiling */
#include "mysql/udf_registration_types.h"

/**
  @addtogroup group_cs_compresson_constants Constants when using compression
  @ingroup group_cs
  @{
*/
#define NET_HEADER_SIZE 4  /**< standard header size */
#define COMP_HEADER_SIZE 3 /**< compression header extra size */
/** @}*/

/* Prototypes to password functions */

/*
  These functions are used for authentication by client and server and
  implemented in sql/password.c
*/

void randominit(struct rand_struct *, unsigned long seed1, unsigned long seed2);
double my_rnd(struct rand_struct *);
void create_random_string(char *to, unsigned int length,
                          struct rand_struct *rand_st);

void hash_password(unsigned long *to, const char *password,
                   unsigned int password_len);
void make_scrambled_password_323(char *to, const char *password);
void scramble_323(char *to, const char *message, const char *password);
bool check_scramble_323(const unsigned char *reply, const char *message,
                        unsigned long *salt);
void get_salt_from_password_323(unsigned long *res, const char *password);
void make_password_from_salt_323(char *to, const unsigned long *salt);

void make_scrambled_password(char *to, const char *password);
void scramble(char *to, const char *message, const char *password);
bool check_scramble(const unsigned char *reply, const char *message,
                    const unsigned char *hash_stage2);
void get_salt_from_password(unsigned char *res, const char *password);
void make_password_from_salt(char *to, const unsigned char *hash_stage2);
char *octet2hex(char *to, const char *str, unsigned int len);

/* end of password.c */

bool generate_sha256_scramble(unsigned char *dst, size_t dst_size,
                              const char *src, size_t src_size, const char *rnd,
                              size_t rnd_size);

// extern "C" since it is an (undocumented) part of the libmysql ABI.
#ifdef __cplusplus
extern "C" {
#endif
char *get_tty_password(const char *opt_message);
#ifdef __cplusplus
}
#endif

const char *mysql_errno_to_sqlstate(unsigned int mysql_errno);

/* Some other useful functions */

// Need to be extern "C" for the time being, due to memcached.
#ifdef __cplusplus
extern "C" {
#endif
bool my_thread_init(void);
void my_thread_end(void);
#ifdef __cplusplus
}
#endif

#ifdef STDCALL
unsigned long STDCALL net_field_length(unsigned char **packet);
unsigned long STDCALL net_field_length_checked(unsigned char **packet,
                                               unsigned long max_length);
#endif
uint64_t net_field_length_ll(unsigned char **packet);
unsigned char *net_store_length(unsigned char *pkg, unsigned long long length);
unsigned int net_length_size(unsigned long long num);
unsigned int net_field_length_size(const unsigned char *pos);

#define NULL_LENGTH ((unsigned long)~0) /**< For ::net_store_length() */
#define MYSQL_STMT_HEADER 4
#define MYSQL_LONG_DATA_HEADER 6
#endif<|MERGE_RESOLUTION|>--- conflicted
+++ resolved
@@ -175,7 +175,6 @@
 #define FIELD_FLAGS_STORAGE_MEDIA_MASK (3 << FIELD_FLAGS_STORAGE_MEDIA)
 #define FIELD_FLAGS_COLUMN_FORMAT 24 /**< Field column format, bit 24-25 */
 #define FIELD_FLAGS_COLUMN_FORMAT_MASK (3 << FIELD_FLAGS_COLUMN_FORMAT)
-<<<<<<< HEAD
 #define FIELD_IS_DROPPED (1 << 26) /**< Intern: Field is being dropped */
 #define EXPLICIT_NULL_FLAG                        \
   (1 << 27) /**< Field is explicitly specified as \
@@ -249,6 +248,8 @@
 #define REFRESH_FLUSH_PAGE_BITMAPS 0x10000000L
 #define REFRESH_RESET_PAGE_BITMAPS 0x20000000L
 
+#define DUMP_MEMORY_PROFILE 0x10000000L
+
 static const int PURGE_BITMAPS_TO_LSN = 1;
 
 /** @}*/
@@ -610,83 +611,6 @@
   @sa send_client_reply_packet(), parse_client_handshake_packet(),
   get_56_lenc_string(), get_41_lenc_string()
 */
-=======
-#define FIELD_IS_DROPPED (1<< 26)       /* Intern: Field is being dropped */
-#define EXPLICIT_NULL_FLAG (1<< 27)     /* Field is explicitly specified as
-                                           NULL by the user */
-#define CLUSTERING_FLAG (1 << 28)       /* Field has a secondary clustering
-                                        key */
-
-#define REFRESH_GRANT		1	/* Refresh grant tables */
-#define REFRESH_LOG		2	/* Start on new log file */
-#define REFRESH_TABLES		4	/* close all tables */
-#define REFRESH_HOSTS		8	/* Flush host cache */
-#define REFRESH_STATUS		16	/* Flush status variables */
-#define REFRESH_THREADS		32	/* Flush thread cache */
-#define REFRESH_SLAVE           64      /* Reset master info and restart slave
-					   thread */
-#define REFRESH_MASTER          128     /* Remove all bin logs in the index
-					   and truncate the index */
-#define REFRESH_ERROR_LOG       256 /* Rotate only the erorr log */
-#define REFRESH_ENGINE_LOG      512 /* Flush all storage engine logs */
-#define REFRESH_BINARY_LOG     1024 /* Flush the binary log */
-#define REFRESH_RELAY_LOG      2048 /* Flush the relay log */
-#define REFRESH_GENERAL_LOG    4096 /* Flush the general log */
-#define REFRESH_SLOW_LOG       8192 /* Flush the slow query log */
-
-/* The following can't be set with mysql_refresh() */
-#define REFRESH_READ_LOCK	16384	/* Lock tables for read */
-#define REFRESH_FAST		32768	/* Intern flag */
-
-/* RESET (remove all queries) from query cache */
-#define REFRESH_QUERY_CACHE	65536
-#define REFRESH_QUERY_CACHE_FREE 0x20000L /* pack query cache */
-#define REFRESH_DES_KEY_FILE	0x40000L
-#define REFRESH_USER_RESOURCES	0x80000L
-#define REFRESH_FOR_EXPORT      0x100000L /* FLUSH TABLES ... FOR EXPORT */
-#define REFRESH_OPTIMIZER_COSTS 0x200000L /* FLUSH OPTIMIZER_COSTS */
-#define REFRESH_TABLE_STATS     0x400000L /* Refresh table stats my_hash
-                                             table */
-#define REFRESH_INDEX_STATS     0x800000L /* Refresh index stats my_hash
-                                             table */
-#define REFRESH_USER_STATS      0x1000000L /* Refresh user stats my_hash
-                                             table */
-#define REFRESH_CLIENT_STATS    0x2000000L /* Refresh client stats my_hash
-                                              table */
-#define REFRESH_THREAD_STATS    0x4000000L /* Refresh thread stats my_hash
-                                              table */
-#define REFRESH_FLUSH_PAGE_BITMAPS 0x8000000L
-#define REFRESH_RESET_PAGE_BITMAPS 0x10000000L
-
-#define DUMP_MEMORY_PROFILE 0x10000000L
-
-#define PURGE_BITMAPS_TO_LSN 1
-
-#define CLIENT_LONG_PASSWORD	1	/* new more secure passwords */
-#define CLIENT_FOUND_ROWS	2	/* Found instead of affected rows */
-#define CLIENT_LONG_FLAG	4	/* Get all column flags */
-#define CLIENT_CONNECT_WITH_DB	8	/* One can specify db on connect */
-#define CLIENT_NO_SCHEMA	16	/* Don't allow database.table.column */
-#define CLIENT_COMPRESS		32	/* Can use compression protocol */
-#define CLIENT_ODBC		64	/* Odbc client */
-#define CLIENT_LOCAL_FILES	128	/* Can use LOAD DATA LOCAL */
-#define CLIENT_IGNORE_SPACE	256	/* Ignore spaces before '(' */
-#define CLIENT_PROTOCOL_41	512	/* New 4.1 protocol */
-#define CLIENT_INTERACTIVE	1024	/* This is an interactive client */
-#define CLIENT_SSL              2048	/* Switch to SSL after handshake */
-#define CLIENT_IGNORE_SIGPIPE   4096    /* IGNORE sigpipes */
-#define CLIENT_TRANSACTIONS	8192	/* Client knows about transactions */
-#define CLIENT_RESERVED         16384   /* Old flag for 4.1 protocol  */
-#define CLIENT_RESERVED2        32768   /* Old flag for 4.1 authentication */
-#define CLIENT_MULTI_STATEMENTS (1UL << 16) /* Enable/disable multi-stmt support */
-#define CLIENT_MULTI_RESULTS    (1UL << 17) /* Enable/disable multi-results */
-#define CLIENT_PS_MULTI_RESULTS (1UL << 18) /* Multi-results in PS-protocol */
-
-#define CLIENT_PLUGIN_AUTH  (1UL << 19) /* Client supports plugin authentication */
-#define CLIENT_CONNECT_ATTRS (1UL << 20) /* Client supports connection attributes */
-
-/* Enable authentication response packet to be larger than 255 bytes. */
->>>>>>> 1123b7af
 #define CLIENT_PLUGIN_AUTH_LENENC_CLIENT_DATA (1UL << 21)
 
 /**
