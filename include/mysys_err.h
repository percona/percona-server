--- conflicted
+++ resolved
@@ -132,14 +132,10 @@
 #define EE_SHIFT_CHAR_OUT_OF_RANGE 88
 #define EE_RESET_CHAR_OUT_OF_RANGE 89
 #define EE_UNKNOWN_LDML_TAG 90
-<<<<<<< HEAD
-#define EE_SOCKET 91
-#define EE_TOOLONGFILENAME 92
-#define EE_ERROR_LAST 92 /* Copy last error nr */
-=======
 #define EE_FAILED_TO_RESET_BEFORE_SECONDARY_IGNORABLE_CHAR 91
-#define EE_ERROR_LAST 91 /* Copy last error nr */
->>>>>>> 124c7ab1
+#define EE_SOCKET 92
+#define EE_TOOLONGFILENAME 93
+#define EE_ERROR_LAST 93 /* Copy last error nr */
 /* Add error numbers before EE_ERROR_LAST and change it accordingly. */
 
 /* Exit codes for option processing. When exiting from server use the
