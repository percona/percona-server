#ifndef SQL_COMMON_INCLUDED
#define SQL_COMMON_INCLUDED

<<<<<<< HEAD
/* Copyright (c) 2003, 2015, Oracle and/or its affiliates. All rights reserved.
=======
/* Copyright (c) 2003, 2016, Oracle and/or its affiliates. All rights reserved.
>>>>>>> f9011f3a
   
   This program is free software; you can redistribute it and/or modify
   it under the terms of the GNU General Public License as published by
   the Free Software Foundation; version 2 of the License.
   
   This program is distributed in the hope that it will be useful,
   but WITHOUT ANY WARRANTY; without even the implied warranty of
   MERCHANTABILITY or FITNESS FOR A PARTICULAR PURPOSE.  See the
   GNU General Public License for more details.
   
   You should have received a copy of the GNU General Public License
   along with this program; if not, write to the Free Software
   Foundation, Inc., 51 Franklin St, Fifth Floor, Boston, MA 02110-1301  USA */

#define SQL_COMMON_INCLUDED

#ifdef	__cplusplus
extern "C" {
#endif

#include <mysql.h>
#include <hash.h>

extern const char	*unknown_sqlstate;
extern const char	*cant_connect_sqlstate;
extern const char	*not_error_sqlstate;


/*
  Free all memory allocated in MYSQL handle except the
  current options.
*/
void mysql_close_free(MYSQL *mysql);

/*
  Clear connection options stored in MYSQL handle and
  free memory used by them.
*/
void mysql_close_free_options(MYSQL *mysql);


/**
  The structure is used to hold the state change information
  received from the server. LIST functions are used for manipulation
  of the members of the structure.
*/
typedef struct st_session_track_info_node {
  /** head_node->data is a LEX_STRING which contains the variable name. */
  LIST *head_node;
  LIST *current_node;
} STATE_INFO_NODE;

/**
  Store the change info received from the server in an array of linked lists
  with STATE_INFO_NODE elements (one per state type).
*/
typedef struct st_session_track_info {
  /** Array of STATE_NODE_INFO elements (one per state type). */
  struct st_session_track_info_node info_list[SESSION_TRACK_END + 1];
} STATE_INFO;

/*
  Access to MYSQL::extension member.

  Note: functions mysql_extension_{init,free}() are defined
  in client.c.
*/

struct st_mysql_trace_info;

typedef struct st_mysql_extension {
  struct st_mysql_trace_info *trace_data;
  struct st_session_track_info state_change;
} MYSQL_EXTENSION;

/* "Constructor/destructor" for MYSQL extension structure. */
struct st_mysql_extension* mysql_extension_init(struct st_mysql*);
void mysql_extension_free(struct st_mysql_extension*);

/*
  Note: Allocated extension structure is freed in mysql_close_free()
  called by mysql_close().
*/
#define MYSQL_EXTENSION_PTR(H)                                    \
(                                                                 \
 (struct st_mysql_extension*)                                     \
 ( (H)->extension ?                                               \
   (H)->extension : ((H)->extension= mysql_extension_init(H))     \
 )                                                                \
)


struct st_mysql_options_extention {
  char *plugin_dir;
  char *default_auth;
  char *ssl_crl;				/* PEM CRL file */
  char *ssl_crlpath;				/* PEM directory of CRL-s? */
  HASH connection_attributes;
  char *server_public_key_path;
  size_t connection_attributes_length;
  my_bool enable_cleartext_plugin;
<<<<<<< HEAD
  /** false if it is possible to fall back on unencrypted connections */
  my_bool ssl_enforce;
  char *tls_version; /* TLS version option */
  long ssl_ctx_flags; /* SSL ctx options flag */
=======
#ifndef MCP_BUG22389653
  unsigned int retry_count;
#endif
>>>>>>> f9011f3a
};

typedef struct st_mysql_methods
{
  my_bool (*read_query_result)(MYSQL *mysql);
  my_bool (*advanced_command)(MYSQL *mysql,
			      enum enum_server_command command,
			      const unsigned char *header,
			      size_t header_length,
			      const unsigned char *arg,
			      size_t arg_length,
			      my_bool skip_check,
                              MYSQL_STMT *stmt);
  MYSQL_DATA *(*read_rows)(MYSQL *mysql,MYSQL_FIELD *mysql_fields,
			   unsigned int fields);
  MYSQL_RES * (*use_result)(MYSQL *mysql);
  void (*fetch_lengths)(unsigned long *to, 
			MYSQL_ROW column, unsigned int field_count);
  void (*flush_use_result)(MYSQL *mysql, my_bool flush_all_results);
  int (*read_change_user_result)(MYSQL *mysql);
#if !defined(MYSQL_SERVER) || defined(EMBEDDED_LIBRARY)
  MYSQL_FIELD * (*list_fields)(MYSQL *mysql);
  my_bool (*read_prepare_result)(MYSQL *mysql, MYSQL_STMT *stmt);
  int (*stmt_execute)(MYSQL_STMT *stmt);
  int (*read_binary_rows)(MYSQL_STMT *stmt);
  int (*unbuffered_fetch)(MYSQL *mysql, char **row);
  void (*free_embedded_thd)(MYSQL *mysql);
  const char *(*read_statistics)(MYSQL *mysql);
  my_bool (*next_result)(MYSQL *mysql);
  int (*read_rows_from_cursor)(MYSQL_STMT *stmt);
  void (*free_rows)(MYSQL_DATA *cur);
#endif
} MYSQL_METHODS;

#define simple_command(mysql, command, arg, length, skip_check) \
  ((mysql)->methods \
    ? (*(mysql)->methods->advanced_command)(mysql, command, 0, \
                                            0, arg, length, skip_check, NULL) \
    : (set_mysql_error(mysql, CR_COMMANDS_OUT_OF_SYNC, unknown_sqlstate), 1))
#define stmt_command(mysql, command, arg, length, stmt) \
  ((mysql)->methods \
    ? (*(mysql)->methods->advanced_command)(mysql, command, 0,  \
                                           0, arg, length, 1, stmt) \
    : (set_mysql_error(mysql, CR_COMMANDS_OUT_OF_SYNC, unknown_sqlstate), 1))

extern CHARSET_INFO *default_client_charset_info;
MYSQL_FIELD *unpack_fields(MYSQL *mysql, MYSQL_ROWS *data,MEM_ROOT *alloc,
                           uint fields, my_bool default_value,
                           uint server_capabilities);
MYSQL_FIELD * cli_read_metadata_ex(MYSQL *mysql, MEM_ROOT *alloc,
                                   unsigned long field_count,
                                   unsigned int fields);
MYSQL_FIELD * cli_read_metadata(MYSQL *mysql, unsigned long field_count,
                               unsigned int fields);
void free_rows(MYSQL_DATA *cur);
void free_old_query(MYSQL *mysql);
void end_server(MYSQL *mysql);
my_bool mysql_reconnect(MYSQL *mysql);
void mysql_read_default_options(struct st_mysql_options *options,
				const char *filename,const char *group);
my_bool
cli_advanced_command(MYSQL *mysql, enum enum_server_command command,
		     const unsigned char *header, size_t header_length,
		     const unsigned char *arg, size_t arg_length,
                     my_bool skip_check, MYSQL_STMT *stmt);
unsigned long cli_safe_read(MYSQL *mysql, my_bool *is_data_packet);
unsigned long cli_safe_read_with_ok(MYSQL *mysql, my_bool parse_ok,
                                    my_bool *is_data_packet);
void net_clear_error(NET *net);
void set_stmt_errmsg(MYSQL_STMT *stmt, NET *net);
void set_stmt_error(MYSQL_STMT *stmt, int errcode, const char *sqlstate,
                    const char *err);
void set_mysql_error(MYSQL *mysql, int errcode, const char *sqlstate);
void set_mysql_extended_error(MYSQL *mysql, int errcode, const char *sqlstate,
                              const char *format, ...);

/* client side of the pluggable authentication */
struct st_plugin_vio_info;
void mpvio_info(Vio *vio, struct st_plugin_vio_info *info);
int run_plugin_auth(MYSQL *mysql, char *data, uint data_len,
                    const char *data_plugin, const char *db);
int mysql_client_plugin_init();
void mysql_client_plugin_deinit();

struct st_mysql_client_plugin;
extern struct st_mysql_client_plugin *mysql_client_builtins[];
uchar * send_client_connect_attrs(MYSQL *mysql, uchar *buf);
extern my_bool libmysql_cleartext_plugin_enabled;
void read_ok_ex(MYSQL *mysql, unsigned long len);

#ifdef	__cplusplus
}
#endif

#define protocol_41(A) ((A)->server_capabilities & CLIENT_PROTOCOL_41)

#endif /* SQL_COMMON_INCLUDED */<|MERGE_RESOLUTION|>--- conflicted
+++ resolved
@@ -1,11 +1,7 @@
 #ifndef SQL_COMMON_INCLUDED
 #define SQL_COMMON_INCLUDED
 
-<<<<<<< HEAD
-/* Copyright (c) 2003, 2015, Oracle and/or its affiliates. All rights reserved.
-=======
 /* Copyright (c) 2003, 2016, Oracle and/or its affiliates. All rights reserved.
->>>>>>> f9011f3a
    
    This program is free software; you can redistribute it and/or modify
    it under the terms of the GNU General Public License as published by
@@ -107,16 +103,13 @@
   char *server_public_key_path;
   size_t connection_attributes_length;
   my_bool enable_cleartext_plugin;
-<<<<<<< HEAD
   /** false if it is possible to fall back on unencrypted connections */
   my_bool ssl_enforce;
   char *tls_version; /* TLS version option */
   long ssl_ctx_flags; /* SSL ctx options flag */
-=======
 #ifndef MCP_BUG22389653
   unsigned int retry_count;
 #endif
->>>>>>> f9011f3a
 };
 
 typedef struct st_mysql_methods
