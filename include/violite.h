/* Copyright (c) 2000, 2015, Oracle and/or its affiliates. All rights
 * reserved.

   This program is free software; you can redistribute it and/or modify
   it under the terms of the GNU General Public License as published by
   the Free Software Foundation; version 2 of the License.

   This program is distributed in the hope that it will be useful,
   but WITHOUT ANY WARRANTY; without even the implied warranty of
   MERCHANTABILITY or FITNESS FOR A PARTICULAR PURPOSE.  See the
   GNU General Public License for more details.

   You should have received a copy of the GNU General Public License
   along with this program; if not, write to the Free Software
   Foundation, Inc., 51 Franklin St, Fifth Floor, Boston, MA 02110-1301  USA */

/*
 * Vio Lite.
 * Purpose: include file for Vio that will work with C and C++
 */

#ifndef vio_violite_h_
#define	vio_violite_h_

#include "my_net.h"   /* needed because of struct in_addr */
#include <mysql/psi/mysql_socket.h>


/* Simple vio interface in C;  The functions are implemented in violite.c */

#ifdef	__cplusplus
extern "C" {
#endif /* __cplusplus */

#ifdef __cplusplus
typedef struct st_vio Vio;
#endif /* __cplusplus */

enum enum_vio_type
{
  VIO_TYPE_TCPIP, VIO_TYPE_SOCKET, VIO_TYPE_NAMEDPIPE, VIO_TYPE_SSL, 
  VIO_TYPE_SHARED_MEMORY
};

/**
  VIO I/O events.
*/
enum enum_vio_io_event
{
  VIO_IO_EVENT_READ,
  VIO_IO_EVENT_WRITE,
  VIO_IO_EVENT_CONNECT
};

#define VIO_LOCALHOST 1                         /* a localhost connection */
#define VIO_BUFFERED_READ 2                     /* use buffered read */
#define VIO_READ_BUFFER_SIZE 16384              /* size of read buffer */
#define VIO_DESCRIPTION_SIZE 30                 /* size of description */

struct st_vio_network {
  union {
    struct in_addr in;
#ifdef HAVE_IPV6
    struct in6_addr in6;
#endif
  } addr;
  union {
    struct in_addr in;
#ifdef HAVE_IPV6
    struct in6_addr in6;
#endif
  } mask;
  sa_family_t family;
};

Vio* vio_new(my_socket sd, enum enum_vio_type type, uint flags);
Vio*  mysql_socket_vio_new(MYSQL_SOCKET mysql_socket, enum enum_vio_type type, uint flags);
#ifdef __WIN__
Vio* vio_new_win32pipe(HANDLE hPipe);
Vio* vio_new_win32shared_memory(HANDLE handle_file_map,
                                HANDLE handle_map,
                                HANDLE event_server_wrote,
                                HANDLE event_server_read,
                                HANDLE event_client_wrote,
                                HANDLE event_client_read,
                                HANDLE event_conn_closed);
#else
#define HANDLE void *
#endif /* __WIN__ */

void vio_proxy_protocol_add(const struct st_vio_network *net);
void    vio_delete(Vio* vio);
int vio_shutdown(Vio* vio, int how);
int vio_cancel(Vio* vio, int how);
my_bool vio_reset(Vio* vio, enum enum_vio_type type,
                  my_socket sd, void *ssl, uint flags);
size_t  vio_read(Vio *vio, uchar *	buf, size_t size);
size_t  vio_read_buff(Vio *vio, uchar * buf, size_t size);
size_t  vio_write(Vio *vio, const uchar * buf, size_t size);
/* setsockopt TCP_NODELAY at IPPROTO_TCP level, when possible */
int vio_fastsend(Vio *vio);
/* setsockopt SO_KEEPALIVE at SOL_SOCKET level, when possible */
int vio_keepalive(Vio *vio, my_bool	onoff);
/* Whenever we should retry the last read/write operation. */
my_bool vio_should_retry(Vio *vio);
/* Check that operation was timed out */
my_bool vio_was_timeout(Vio *vio);
/* Short text description of the socket for those, who are curious.. */
const char* vio_description(Vio *vio);
/* Return the type of the connection */
enum enum_vio_type vio_type(Vio* vio);
/* Return last error number */
int	vio_errno(Vio*vio);
/* Get socket number */
my_socket vio_fd(Vio*vio);
/* Remote peer's address and name in text form */
my_bool vio_peer_addr(Vio *vio, char *buf, uint16 *port, size_t buflen);
/* Wait for an I/O event notification. */
int vio_io_wait(Vio *vio, enum enum_vio_io_event event, int timeout);
my_bool vio_is_connected(Vio *vio);
#ifndef DBUG_OFF
ssize_t vio_pending(Vio *vio);
#endif
/* Set timeout for a network operation. */
extern int vio_timeout(Vio *vio, uint which, int timeout_sec);
extern void vio_set_wait_callback(void (*before_wait)(void),
                                void (*after_wait)(void));
/* Connect to a peer. */
my_bool vio_socket_connect(Vio *vio, struct sockaddr *addr, socklen_t len,
                           int timeout);

my_bool vio_get_normalized_ip_string(const struct sockaddr *addr, int addr_length,
                                     char *ip_string, size_t ip_string_size);

my_bool vio_is_no_name_error(int err_code);

int vio_getnameinfo(const struct sockaddr *sa,
                    char *hostname, size_t hostname_size,
                    char *port, size_t port_size,
                    int flags);

#ifdef HAVE_OPENSSL
#include <openssl/opensslv.h>
#if OPENSSL_VERSION_NUMBER < 0x0090700f
#define DES_cblock des_cblock
#define DES_key_schedule des_key_schedule
#define DES_set_key_unchecked(k,ks) des_set_key_unchecked((k),*(ks))
#define DES_ede3_cbc_encrypt(i,o,l,k1,k2,k3,iv,e) des_ede3_cbc_encrypt((i),(o),(l),*(k1),*(k2),*(k3),(iv),(e))
#endif
/* apple deprecated openssl in MacOSX Lion */
#ifdef __APPLE__
#pragma GCC diagnostic ignored "-Wdeprecated-declarations"
#endif

#define HEADER_DES_LOCL_H dummy_something
#define YASSL_MYSQL_COMPATIBLE
#ifndef YASSL_PREFIX
#define YASSL_PREFIX
#endif
/* Set yaSSL to use same type as MySQL do for socket handles */
typedef my_socket YASSL_SOCKET_T;
#define YASSL_SOCKET_T_DEFINED
#include <openssl/ssl.h>
#include <openssl/err.h>

#ifndef EMBEDDED_LIBRARY
enum enum_ssl_init_error
{
  SSL_INITERR_NOERROR= 0, SSL_INITERR_CERT, SSL_INITERR_KEY, 
  SSL_INITERR_NOMATCH, SSL_INITERR_BAD_PATHS, SSL_INITERR_CIPHERS, 
  SSL_INITERR_MEMFAIL, SSL_INITERR_DHFAIL, SSL_TLS_VERSION_INVALID,
  SSL_INITERR_LASTERR
};
const char* sslGetErrString(enum enum_ssl_init_error err);

struct st_VioSSLFd
{
  SSL_CTX *ssl_context;
};

int sslaccept(struct st_VioSSLFd*, Vio *, long timeout, unsigned long *errptr);
int sslconnect(struct st_VioSSLFd*, Vio *, long timeout, unsigned long *errptr);

struct st_VioSSLFd
*new_VioSSLConnectorFd(const char *key_file, const char *cert_file,
<<<<<<< HEAD
                       const char *ca_file,  const char *ca_path,
                       const char *cipher, enum enum_ssl_init_error *error,
                       const char *crl_file, const char *crl_path);
struct st_VioSSLFd
*new_VioSSLAcceptorFd(const char *key_file, const char *cert_file,
                      const char *ca_file,const char *ca_path,
                      const char *cipher, enum enum_ssl_init_error *error,
                      const char *crl_file, const char *crl_path);
=======
		       const char *ca_file,  const char *ca_path,
                       const char *cipher, enum enum_ssl_init_error* error,
                       const long ssl_ctx_flags);

long process_tls_version(const char *tls_version);

struct st_VioSSLFd
*new_VioSSLAcceptorFd(const char *key_file, const char *cert_file,
		      const char *ca_file,const char *ca_path,
                      const char *cipher, enum enum_ssl_init_error* error,
                      const long ssl_ctx_flags);
>>>>>>> deddfcad
void free_vio_ssl_acceptor_fd(struct st_VioSSLFd *fd);
#endif /* ! EMBEDDED_LIBRARY */
#endif /* HAVE_OPENSSL */

void ssl_start(void);
void vio_end(void);

#ifdef  __cplusplus
}
#endif

#if !defined(DONT_MAP_VIO)
#define vio_delete(vio)                         (vio)->viodelete(vio)
#define vio_errno(vio)                          (vio)->vioerrno(vio)
#define vio_read(vio, buf, size)                ((vio)->read)(vio,buf,size)
#define vio_write(vio, buf, size)               ((vio)->write)(vio, buf, size)
#define vio_fastsend(vio)                       (vio)->fastsend(vio)
#define vio_keepalive(vio, set_keep_alive)  (vio)->viokeepalive(vio, set_keep_alive)
#define vio_should_retry(vio)                   (vio)->should_retry(vio)
#define vio_was_timeout(vio)                    (vio)->was_timeout(vio)
#define vio_shutdown(vio,how)                   ((vio)->vioshutdown)(vio,how)
#define vio_cancel(vio,how)                     ((vio)->viocancel)(vio,how)
#define vio_peer_addr(vio, buf, prt, buflen)    (vio)->peer_addr(vio, buf, prt, buflen)
#define vio_io_wait(vio, event, timeout)        (vio)->io_wait(vio, event, timeout)
#define vio_is_connected(vio)                   (vio)->is_connected(vio)
#endif /* !defined(DONT_MAP_VIO) */

#ifdef _WIN32
/*
  Set thread id for io cancellation (required on Windows XP only,
  and should to be removed if XP is no more supported)
*/

#define vio_set_thread_id(vio, tid) if(vio) vio->thread_id= tid
#else
#define vio_set_thread_id(vio, tid)
#endif

/* This enumerator is used in parser - should be always visible */
enum SSL_type
{
  SSL_TYPE_NOT_SPECIFIED= -1,
  SSL_TYPE_NONE,
  SSL_TYPE_ANY,
  SSL_TYPE_X509,
  SSL_TYPE_SPECIFIED
};


/* HFTODO - hide this if we don't want client in embedded server */
/* This structure is for every connection on both sides */
struct st_vio
{
  MYSQL_SOCKET  mysql_socket;           /* Instrumented socket */
  my_bool       localhost;              /* Are we from localhost? */
  struct sockaddr_storage   local;      /* Local internet address */
  struct sockaddr_storage   remote;     /* Remote internet address */
  int addrLen;                          /* Length of remote address */
  enum enum_vio_type    type;           /* Type of connection */
  my_bool               inactive; /* Connection inactive (has been shutdown) */
  char                  desc[VIO_DESCRIPTION_SIZE]; /* Description string. This
                                                      member MUST NOT be
                                                      used directly, but only
                                                      via function
                                                      "vio_description" */
  char                  *read_buffer;   /* buffer for vio_read_buff */
  char                  *read_pos;      /* start of unfetched data in the
                                           read buffer */
  char                  *read_end;      /* end of unfetched data */
  int                   read_timeout;   /* Timeout value (ms) for read ops. */
  int                   write_timeout;  /* Timeout value (ms) for write ops. */
  
  /* 
     VIO vtable interface to be implemented by VIO's like SSL, Socket,
     Named Pipe, etc.
  */
  
  /* 
     viodelete is responsible for cleaning up the VIO object by freeing 
     internal buffers, closing descriptors, handles. 
  */
  void    (*viodelete)(Vio*);
  int     (*vioerrno)(Vio*);
  size_t  (*read)(Vio*, uchar *, size_t);
  size_t  (*write)(Vio*, const uchar *, size_t);
  int     (*timeout)(Vio*, uint, my_bool);
  int     (*viokeepalive)(Vio*, my_bool);
  int     (*fastsend)(Vio*);
  my_bool (*peer_addr)(Vio*, char *, uint16*, size_t);
  void    (*in_addr)(Vio*, struct sockaddr_storage*);
  my_bool (*should_retry)(Vio*);
  my_bool (*was_timeout)(Vio*);
  /* 
     vioshutdown is resposnible to shutdown/close the channel, so that no 
     further communications can take place, however any related buffers,
     descriptors, handles can remain valid after a shutdown.
  */
  int     (*vioshutdown)(Vio*, int);
  /*
     Partial shutdown. All the actions performed which shutdown performs,
     but descriptor remains open and valid.
  */
  int     (*viocancel)(Vio*, int);
  my_bool (*is_connected)(Vio*);
  my_bool (*has_data) (Vio*);
  int (*io_wait)(Vio*, enum enum_vio_io_event, int);
  my_bool (*connect)(Vio*, struct sockaddr *, socklen_t, int);
#ifdef _WIN32
  DWORD thread_id; /* Used on XP only by vio_shutdown() */
  OVERLAPPED overlapped;
  HANDLE hPipe;
#endif
#ifdef HAVE_OPENSSL
  void    *ssl_arg;
#endif
#ifdef HAVE_SMEM
  HANDLE  handle_file_map;
  char    *handle_map;
  HANDLE  event_server_wrote;
  HANDLE  event_server_read;
  HANDLE  event_client_wrote;
  HANDLE  event_client_read;
  HANDLE  event_conn_closed;
  size_t  shared_memory_remain;
  char    *shared_memory_pos;
#endif /* HAVE_SMEM */
};
#endif /* vio_violite_h_ */<|MERGE_RESOLUTION|>--- conflicted
+++ resolved
@@ -183,28 +183,19 @@
 
 struct st_VioSSLFd
 *new_VioSSLConnectorFd(const char *key_file, const char *cert_file,
-<<<<<<< HEAD
                        const char *ca_file,  const char *ca_path,
                        const char *cipher, enum enum_ssl_init_error *error,
-                       const char *crl_file, const char *crl_path);
+                       const char *crl_file, const char *crl_path,
+                       const long ssl_ctx_flags);
+
+long process_tls_version(const char *tls_version);
+
 struct st_VioSSLFd
 *new_VioSSLAcceptorFd(const char *key_file, const char *cert_file,
                       const char *ca_file,const char *ca_path,
                       const char *cipher, enum enum_ssl_init_error *error,
-                      const char *crl_file, const char *crl_path);
-=======
-		       const char *ca_file,  const char *ca_path,
-                       const char *cipher, enum enum_ssl_init_error* error,
-                       const long ssl_ctx_flags);
-
-long process_tls_version(const char *tls_version);
-
-struct st_VioSSLFd
-*new_VioSSLAcceptorFd(const char *key_file, const char *cert_file,
-		      const char *ca_file,const char *ca_path,
-                      const char *cipher, enum enum_ssl_init_error* error,
+                      const char *crl_file, const char *crl_path,
                       const long ssl_ctx_flags);
->>>>>>> deddfcad
 void free_vio_ssl_acceptor_fd(struct st_VioSSLFd *fd);
 #endif /* ! EMBEDDED_LIBRARY */
 #endif /* HAVE_OPENSSL */
