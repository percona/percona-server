# name       : innodb_dict_size_limit.patch
# introduced : 11 or before
# maintainer : Yasufumi
#
#!!! notice !!!
# Any small change to this file in the main branch
# should be done or reviewed by the maintainer!
diff -ruN a/storage/innobase/btr/btr0sea.c b/storage/innobase/btr/btr0sea.c
--- a/storage/innobase/btr/btr0sea.c	2010-11-03 07:01:13.000000000 +0900
+++ b/storage/innobase/btr/btr0sea.c	2010-12-03 15:45:47.503988924 +0900
@@ -1185,6 +1185,179 @@
 	mem_free(folds);
 }
 
+/************************************************************************
+Drops a page hash index based on index */
+UNIV_INTERN
+void
+btr_search_drop_page_hash_index_on_index(
+/*=====================================*/
+	dict_index_t*	index)		/* in: record descriptor */
+{
+
+	hash_table_t*	table;
+	buf_block_t*	block;
+	ulint		n_fields;
+	ulint		n_bytes;
+	const page_t*		page;
+	const rec_t*		rec;
+	ulint		fold;
+	ulint		prev_fold;
+	index_id_t	index_id;
+	ulint		n_cached;
+	ulint		n_recs;
+	ulint*		folds;
+	ulint		i, j;
+	mem_heap_t*	heap	= NULL;
+	ulint*		offsets;
+	ibool		released_search_latch;
+
+	rw_lock_s_lock(&btr_search_latch);
+
+	table = btr_search_sys->hash_index;
+
+	for (j = 0; j < srv_buf_pool_instances; j++) {
+		buf_pool_t*	buf_pool;
+
+		buf_pool = buf_pool_from_array(j);
+
+		do {
+			buf_chunk_t*	chunks	= buf_pool->chunks;
+			buf_chunk_t*	chunk	= chunks + buf_pool->n_chunks;
+
+			released_search_latch = FALSE;
+
+			while (--chunk >= chunks) {
+				block	= chunk->blocks;
+				i	= chunk->size;
+
+retry:
+				for (; i--; block++) {
+					if (buf_block_get_state(block)
+					    != BUF_BLOCK_FILE_PAGE
+					    || block->index != index
+					    || !block->is_hashed) {
+						continue;
+					}
+
+					page = block->frame;
+
+					/* from btr_search_drop_page_hash_index() */
+					n_fields = block->curr_n_fields;
+					n_bytes = block->curr_n_bytes;
+
+
+					/* keeping latch order */
+					rw_lock_s_unlock(&btr_search_latch);
+					released_search_latch = TRUE;
+					rw_lock_x_lock(&block->lock);
+
+
+					ut_a(n_fields + n_bytes > 0);
+
+					n_recs = page_get_n_recs(page);
+
+					/* Calculate and cache fold values into an array for fast deletion
+					from the hash index */
+
+					folds = mem_alloc(n_recs * sizeof(ulint));
+
+					n_cached = 0;
+
+					rec = page_get_infimum_rec(page);
+					rec = page_rec_get_next_low(rec, page_is_comp(page));
+
+					index_id = btr_page_get_index_id(page);
+	
+					ut_a(index_id == index->id);
+
+					prev_fold = 0;
+
+					offsets = NULL;
+
+					while (!page_rec_is_supremum(rec)) {
+						offsets = rec_get_offsets(rec, index, offsets,
+									n_fields + (n_bytes > 0), &heap);
+						ut_a(rec_offs_n_fields(offsets) == n_fields + (n_bytes > 0));
+						fold = rec_fold(rec, offsets, n_fields, n_bytes, index_id);
+
+						if (fold == prev_fold && prev_fold != 0) {
+
+							goto next_rec;
+						}
+
+						/* Remove all hash nodes pointing to this page from the
+						hash chain */
+
+						folds[n_cached] = fold;
+						n_cached++;
+next_rec:
+						rec = page_rec_get_next_low(rec, page_rec_is_comp(rec));
+						prev_fold = fold;
+					}
+
+					if (UNIV_LIKELY_NULL(heap)) {
+						mem_heap_empty(heap);
+					}
+
+					rw_lock_x_lock(&btr_search_latch);
+
+					if (UNIV_UNLIKELY(!block->is_hashed)) {
+						goto cleanup;
+					}
+
+					ut_a(block->index == index);
+
+					if (UNIV_UNLIKELY(block->curr_n_fields != n_fields)
+					    || UNIV_UNLIKELY(block->curr_n_bytes != n_bytes)) {
+						rw_lock_x_unlock(&btr_search_latch);
+						rw_lock_x_unlock(&block->lock);
+
+						mem_free(folds);
+
+						rw_lock_s_lock(&btr_search_latch);
+						goto retry;
+					}
+
+					for (i = 0; i < n_cached; i++) {
+
+						ha_remove_all_nodes_to_page(table, folds[i], page);
+					}
+
+					ut_a(index->search_info->ref_count > 0);
+					index->search_info->ref_count--;
+
+					block->is_hashed = FALSE;
+					block->index = NULL;
+
+cleanup:
+#if defined UNIV_AHI_DEBUG || defined UNIV_DEBUG
<<<<<<< HEAD
+				if (UNIV_UNLIKELY(block->n_pointers)) {
+					/* Corruption */
+					ut_print_timestamp(stderr);
+					fprintf(stderr,
+"InnoDB: The adaptive hash index is corrupted. After dropping\n"
+"InnoDB: the hash index to a page of %s, %lu hash nodes still remain.\n",
+						index->name, (ulong) block->n_pointers);
+				}
=======
+					if (UNIV_UNLIKELY(block->n_pointers)) {
+						/* Corruption */
+						ut_print_timestamp(stderr);
+						fprintf(stderr,
+"  InnoDB: Corruption of adaptive hash index. After dropping\n"
+"InnoDB: the hash index to a page of %s, still %lu hash nodes remain.\n",
+							index->name, (ulong) block->n_pointers);
+					}
>>>>>>> dffa1696
+#endif /* UNIV_AHI_DEBUG || UNIV_DEBUG */
+					rw_lock_x_unlock(&btr_search_latch);
+					rw_lock_x_unlock(&block->lock);
+
+					mem_free(folds);
+
+					rw_lock_s_lock(&btr_search_latch);
+				}
+			}
+		} while (released_search_latch);
+	}
+
+	rw_lock_s_unlock(&btr_search_latch);
+
+	if (UNIV_LIKELY_NULL(heap)) {
+		mem_heap_free(heap);
+	}
+}
+
 /********************************************************************//**
 Drops a page hash index when a page is freed from a fseg to the file system.
 Drops possible hash index if the page happens to be in the buffer pool. */
diff -ruN a/storage/innobase/buf/buf0buf.c b/storage/innobase/buf/buf0buf.c
--- a/storage/innobase/buf/buf0buf.c	2011-02-01 18:00:03.000000000 +0900
+++ b/storage/innobase/buf/buf0buf.c	2011-02-01 18:01:59.000000000 +0900
@@ -294,14 +294,14 @@
 # endif /* !PFS_SKIP_BUFFER_MUTEX_RWLOCK */
 #endif /* UNIV_PFS_MUTEX || UNIV_PFS_RWLOCK */
 
-/** A chunk of buffers.  The buffer pool is allocated in chunks. */
-struct buf_chunk_struct{
-	ulint		mem_size;	/*!< allocated size of the chunk */
-	ulint		size;		/*!< size of frames[] and blocks[] */
-	void*		mem;		/*!< pointer to the memory area which
-					was allocated for the frames */
-	buf_block_t*	blocks;		/*!< array of buffer control blocks */
-};
+/** A chunk of buffers.  The buffer pool is allocated in chunks. (moved to buf0buf.h)*/
+//struct buf_chunk_struct{
+//	ulint		mem_size;	/*!< allocated size of the chunk */
+//	ulint		size;		/*!< size of frames[] and blocks[] */
+//	void*		mem;		/*!< pointer to the memory area which
+//					was allocated for the frames */
+//	buf_block_t*	blocks;		/*!< array of buffer control blocks */
+//};
 #endif /* !UNIV_HOTBACKUP */
 
 /********************************************************************//**
diff -ruN a/storage/innobase/dict/dict0boot.c b/storage/innobase/dict/dict0boot.c
--- a/storage/innobase/dict/dict0boot.c	2010-11-03 07:01:13.000000000 +0900
+++ b/storage/innobase/dict/dict0boot.c	2010-12-03 15:45:47.503988924 +0900
@@ -284,6 +284,7 @@
 	system tables */
 	/*-------------------------*/
 	table = dict_mem_table_create("SYS_TABLES", DICT_HDR_SPACE, 8, 0);
+	table->n_mysql_handles_opened = 1; /* for pin */
 
 	dict_mem_table_add_col(table, heap, "NAME", DATA_BINARY, 0, 0);
 	dict_mem_table_add_col(table, heap, "ID", DATA_BINARY, 0, 0);
@@ -336,6 +337,7 @@
 
 	/*-------------------------*/
 	table = dict_mem_table_create("SYS_COLUMNS", DICT_HDR_SPACE, 7, 0);
+	table->n_mysql_handles_opened = 1; /* for pin */
 
 	dict_mem_table_add_col(table, heap, "TABLE_ID", DATA_BINARY, 0, 0);
 	dict_mem_table_add_col(table, heap, "POS", DATA_INT, 0, 4);
@@ -368,6 +370,7 @@
 
 	/*-------------------------*/
 	table = dict_mem_table_create("SYS_INDEXES", DICT_HDR_SPACE, 7, 0);
+	table->n_mysql_handles_opened = 1; /* for pin */
 
 	dict_mem_table_add_col(table, heap, "TABLE_ID", DATA_BINARY, 0, 0);
 	dict_mem_table_add_col(table, heap, "ID", DATA_BINARY, 0, 0);
@@ -413,6 +416,7 @@
 
 	/*-------------------------*/
 	table = dict_mem_table_create("SYS_FIELDS", DICT_HDR_SPACE, 3, 0);
+	table->n_mysql_handles_opened = 1; /* for pin */
 
 	dict_mem_table_add_col(table, heap, "INDEX_ID", DATA_BINARY, 0, 0);
 	dict_mem_table_add_col(table, heap, "POS", DATA_INT, 0, 4);
diff -ruN a/storage/innobase/dict/dict0crea.c b/storage/innobase/dict/dict0crea.c
--- a/storage/innobase/dict/dict0crea.c	2010-11-03 07:01:13.000000000 +0900
+++ b/storage/innobase/dict/dict0crea.c	2010-12-03 15:45:47.521955810 +0900
@@ -1210,6 +1210,9 @@
 		/* Foreign constraint system tables have already been
 		created, and they are ok */
 
+		table1->n_mysql_handles_opened = 1; /* for pin */
+		table2->n_mysql_handles_opened = 1; /* for pin */
+
 		mutex_exit(&(dict_sys->mutex));
 
 		return(DB_SUCCESS);
@@ -1291,6 +1294,11 @@
 
 	trx_commit_for_mysql(trx);
 
+	table1 = dict_table_get_low("SYS_FOREIGN");
+	table2 = dict_table_get_low("SYS_FOREIGN_COLS");
+	table1->n_mysql_handles_opened = 1; /* for pin */
+	table2->n_mysql_handles_opened = 1; /* for pin */
+
 	row_mysql_unlock_data_dictionary(trx);
 
 	trx_free_for_mysql(trx);
diff -ruN a/storage/innobase/dict/dict0dict.c b/storage/innobase/dict/dict0dict.c
--- a/storage/innobase/dict/dict0dict.c	2010-11-03 07:01:13.000000000 +0900
+++ b/storage/innobase/dict/dict0dict.c	2010-12-03 15:45:47.525953769 +0900
@@ -625,6 +625,8 @@
 
 	table = dict_table_get_on_id_low(table_id);
 
+	dict_table_LRU_trim(table);
+
 	mutex_exit(&(dict_sys->mutex));
 
 	return(table);
@@ -743,6 +745,8 @@
 		table->n_mysql_handles_opened++;
 	}
 
+	dict_table_LRU_trim(table);
+
 	mutex_exit(&(dict_sys->mutex));
 
 	if (table != NULL) {
@@ -1256,6 +1260,64 @@
 	dict_mem_table_free(table);
 }
 
+/**************************************************************************
+Frees tables from the end of table_LRU if the dictionary cache occupies
+too much space. */
+UNIV_INTERN
+void
+dict_table_LRU_trim(
+/*================*/
+	dict_table_t*	self)
+{
+	dict_table_t*	table;
+	dict_table_t*	prev_table;
+	dict_foreign_t*	foreign;
+	ulint		n_removed;
+	ulint		n_have_parent;
+	ulint		cached_foreign_tables;
+
+#ifdef UNIV_SYNC_DEBUG
+	ut_ad(mutex_own(&(dict_sys->mutex)));
+#endif /* UNIV_SYNC_DEBUG */
+
+retry:
+	n_removed = n_have_parent = 0;
+	table = UT_LIST_GET_LAST(dict_sys->table_LRU);
+
+	while ( srv_dict_size_limit && table
+		&& ((dict_sys->table_hash->n_cells
+		     + dict_sys->table_id_hash->n_cells) * sizeof(hash_cell_t)
+		    + dict_sys->size) > srv_dict_size_limit ) {
+		prev_table = UT_LIST_GET_PREV(table_LRU, table);
+
+		if (table == self || table->n_mysql_handles_opened)
+			goto next_loop;
+
+		cached_foreign_tables = 0;
+		foreign = UT_LIST_GET_FIRST(table->foreign_list);
+		while (foreign != NULL) {
+			if (foreign->referenced_table)
+				cached_foreign_tables++;
+			foreign = UT_LIST_GET_NEXT(foreign_list, foreign);
+		}
+
+		if (cached_foreign_tables == 0) {
+			dict_table_remove_from_cache(table);
+			n_removed++;
+		} else {
+			n_have_parent++;
+		}
+next_loop:
+		table = prev_table;
+	}
+
+	if ( srv_dict_size_limit && n_have_parent && n_removed
+		&& ((dict_sys->table_hash->n_cells
+		     + dict_sys->table_id_hash->n_cells) * sizeof(hash_cell_t)
+		    + dict_sys->size) > srv_dict_size_limit )
+		goto retry;
+}
+
 /****************************************************************//**
 If the given column name is reserved for InnoDB system columns, return
 TRUE.
@@ -1719,6 +1781,11 @@
 	ut_ad(index->magic_n == DICT_INDEX_MAGIC_N);
 	ut_ad(mutex_own(&(dict_sys->mutex)));
 
+	/* remove all entry of the index from adaptive hash index,
+	because removing from adaptive hash index needs dict_index */
+	if (btr_search_enabled && srv_dict_size_limit)
+		btr_search_drop_page_hash_index_on_index(index);
+
 	/* We always create search info whether or not adaptive
 	hash index is enabled or not. */
 	info = index->search_info;
diff -ruN a/storage/innobase/handler/ha_innodb.cc b/storage/innobase/handler/ha_innodb.cc
--- a/storage/innobase/handler/ha_innodb.cc	2010-12-03 15:43:57.294986852 +0900
+++ b/storage/innobase/handler/ha_innodb.cc	2010-12-03 15:45:47.534959966 +0900
@@ -655,6 +655,8 @@
   (char*) &export_vars.innodb_dblwr_pages_written,	  SHOW_LONG},
   {"dblwr_writes",
   (char*) &export_vars.innodb_dblwr_writes,		  SHOW_LONG},
+  {"dict_tables",
+  (char*) &export_vars.innodb_dict_tables,		  SHOW_LONG},
   {"have_atomic_builtins",
   (char*) &export_vars.innodb_have_atomic_builtins,	  SHOW_BOOL},
   {"log_waits",
@@ -11543,6 +11545,11 @@
   "Number of extra user rollback segments which are used in a round-robin fashion.",
   NULL, NULL, 127, 0, 127, 0);
 
+static MYSQL_SYSVAR_ULONG(dict_size_limit, srv_dict_size_limit,
+  PLUGIN_VAR_RQCMDARG,
+  "Limit the allocated memory for dictionary cache. (0: unlimited)",
+  NULL, NULL, 0, 0, LONG_MAX, 0);
+
 static struct st_mysql_sys_var* innobase_system_variables[]= {
   MYSQL_SYSVAR(additional_mem_pool_size),
   MYSQL_SYSVAR(autoextend_increment),
@@ -11611,6 +11618,7 @@
   MYSQL_SYSVAR(adaptive_flushing_method),
   MYSQL_SYSVAR(enable_unsafe_group_commit),
   MYSQL_SYSVAR(extra_rsegments),
+  MYSQL_SYSVAR(dict_size_limit),
   MYSQL_SYSVAR(use_sys_malloc),
   MYSQL_SYSVAR(use_native_aio),
   MYSQL_SYSVAR(change_buffering),
diff -ruN a/storage/innobase/ibuf/ibuf0ibuf.c b/storage/innobase/ibuf/ibuf0ibuf.c
--- a/storage/innobase/ibuf/ibuf0ibuf.c	2010-12-03 15:18:48.889024455 +0900
+++ b/storage/innobase/ibuf/ibuf0ibuf.c	2010-12-03 15:45:47.553025057 +0900
@@ -578,6 +578,7 @@
 
 	/* Use old-style record format for the insert buffer. */
 	table = dict_mem_table_create(IBUF_TABLE_NAME, IBUF_SPACE_ID, 1, 0);
+	table->n_mysql_handles_opened = 1; /* for pin */
 
 	dict_mem_table_add_col(table, heap, "DUMMY_COLUMN", DATA_BINARY, 0, 0);
 
diff -ruN a/storage/innobase/include/btr0sea.h b/storage/innobase/include/btr0sea.h
--- a/storage/innobase/include/btr0sea.h	2010-11-03 07:01:13.000000000 +0900
+++ b/storage/innobase/include/btr0sea.h	2010-12-03 15:45:47.555024229 +0900
@@ -140,6 +140,13 @@
 				s- or x-latched, or an index page
 				for which we know that
 				block->buf_fix_count == 0 */
+/************************************************************************
+Drops a page hash index based on index */
+UNIV_INTERN
+void
+btr_search_drop_page_hash_index_on_index(
+/*=====================================*/
+	dict_index_t*	index);		/* in: record descriptor */
 /********************************************************************//**
 Drops a page hash index when a page is freed from a fseg to the file system.
 Drops possible hash index if the page happens to be in the buffer pool. */
diff -ruN a/storage/innobase/include/buf0buf.h b/storage/innobase/include/buf0buf.h
--- a/storage/innobase/include/buf0buf.h	2011-02-01 18:00:03.000000000 +0900
+++ b/storage/innobase/include/buf0buf.h	2011-02-01 18:03:29.000000000 +0900
@@ -1482,6 +1482,15 @@
 #define BUF_POOL_ZIP_FOLD_BPAGE(b) BUF_POOL_ZIP_FOLD((buf_block_t*) (b))
 /* @} */
 
+/** A chunk of buffers.  The buffer pool is allocated in chunks. */
+struct buf_chunk_struct{
+	ulint		mem_size;	/*!< allocated size of the chunk */
+	ulint		size;		/*!< size of frames[] and blocks[] */
+	void*		mem;		/*!< pointer to the memory area which
+					was allocated for the frames */
+	buf_block_t*	blocks;		/*!< array of buffer control blocks */
+};
+
 /** @brief The buffer pool statistics structure. */
 struct buf_pool_stat_struct{
 	ulint	n_page_gets;	/*!< number of page gets performed;
diff -ruN a/storage/innobase/include/dict0dict.h b/storage/innobase/include/dict0dict.h
--- a/storage/innobase/include/dict0dict.h	2010-11-03 07:01:13.000000000 +0900
+++ b/storage/innobase/include/dict0dict.h	2010-12-03 15:45:47.558024515 +0900
@@ -1158,6 +1158,12 @@
 /*====================================*/
 	dict_table_t*	table,	/*!< in: table */
 	const char*	name);	/*!< in: name of the index to find */
+
+UNIV_INTERN
+void
+dict_table_LRU_trim(
+/*================*/
+	dict_table_t*	self);
 /* Buffers for storing detailed information about the latest foreign key
 and unique key errors */
 extern FILE*	dict_foreign_err_file;
diff -ruN a/storage/innobase/include/dict0dict.ic b/storage/innobase/include/dict0dict.ic
--- a/storage/innobase/include/dict0dict.ic	2010-11-03 07:01:13.000000000 +0900
+++ b/storage/innobase/include/dict0dict.ic	2010-12-03 15:45:47.560024398 +0900
@@ -824,6 +824,13 @@
 	HASH_SEARCH(name_hash, dict_sys->table_hash, table_fold,
 		    dict_table_t*, table, ut_ad(table->cached),
 		    !strcmp(table->name, table_name));
+
+	/* make young in table_LRU */
+	if (table) {
+		UT_LIST_REMOVE(table_LRU, dict_sys->table_LRU, table);
+		UT_LIST_ADD_FIRST(table_LRU, dict_sys->table_LRU, table);
+	}
+
 	return(table);
 }
 
@@ -877,6 +884,12 @@
 		table = dict_load_table_on_id(table_id);
 	}
 
+	/* make young in table_LRU */
+	if (table) {
+		UT_LIST_REMOVE(table_LRU, dict_sys->table_LRU, table);
+		UT_LIST_ADD_FIRST(table_LRU, dict_sys->table_LRU, table);
+	}
+
 	ut_ad(!table || table->cached);
 
 	/* TODO: should get the type information from MySQL */
diff -ruN a/storage/innobase/include/srv0srv.h b/storage/innobase/include/srv0srv.h
--- a/storage/innobase/include/srv0srv.h	2010-12-03 15:43:57.297067100 +0900
+++ b/storage/innobase/include/srv0srv.h	2010-12-03 15:45:47.562024404 +0900
@@ -228,7 +228,7 @@
 extern ulint	srv_adaptive_flushing_method;
 
 extern ulint	srv_extra_rsegments;
-
+extern ulint	srv_dict_size_limit;
 /*-------------------------------------------*/
 
 extern ulint	srv_n_rows_inserted;
@@ -700,6 +700,7 @@
 	ulint innodb_data_writes;		/*!< I/O write requests */
 	ulint innodb_data_written;		/*!< Data bytes written */
 	ulint innodb_data_reads;		/*!< I/O read requests */
+	ulint innodb_dict_tables;
 	ulint innodb_buffer_pool_pages_total;	/*!< Buffer pool size */
 	ulint innodb_buffer_pool_pages_data;	/*!< Data pages */
 	ulint innodb_buffer_pool_pages_dirty;	/*!< Dirty data pages */
diff -ruN a/storage/innobase/srv/srv0srv.c b/storage/innobase/srv/srv0srv.c
--- a/storage/innobase/srv/srv0srv.c	2010-12-03 15:43:57.301024390 +0900
+++ b/storage/innobase/srv/srv0srv.c	2010-12-03 15:45:47.565023830 +0900
@@ -414,6 +414,7 @@
 UNIV_INTERN ulint	srv_adaptive_flushing_method = 0; /* 0: native  1: estimate  2: keep_average */
 
 UNIV_INTERN ulint	srv_extra_rsegments = 127; /* extra rseg for users */
+UNIV_INTERN ulint	srv_dict_size_limit = 0;
 /*-------------------------------------------*/
 UNIV_INTERN ulong	srv_n_spin_wait_rounds	= 30;
 UNIV_INTERN ulong	srv_n_free_tickets_to_enter = 500;
@@ -2192,6 +2193,7 @@
 	export_vars.innodb_data_reads = os_n_file_reads;
 	export_vars.innodb_data_writes = os_n_file_writes;
 	export_vars.innodb_data_written = srv_data_written;
+	export_vars.innodb_dict_tables= (dict_sys ? UT_LIST_GET_LEN(dict_sys->table_LRU) : 0);
 	export_vars.innodb_buffer_pool_read_requests = stat.n_page_gets;
 	export_vars.innodb_buffer_pool_write_requests
 		= srv_buf_pool_write_requests;<|MERGE_RESOLUTION|>--- conflicted
+++ resolved
@@ -158,25 +158,14 @@
 +
 +cleanup:
 +#if defined UNIV_AHI_DEBUG || defined UNIV_DEBUG
-<<<<<<< HEAD
-+				if (UNIV_UNLIKELY(block->n_pointers)) {
-+					/* Corruption */
-+					ut_print_timestamp(stderr);
-+					fprintf(stderr,
-+"InnoDB: The adaptive hash index is corrupted. After dropping\n"
-+"InnoDB: the hash index to a page of %s, %lu hash nodes still remain.\n",
-+						index->name, (ulong) block->n_pointers);
-+				}
-=======
 +					if (UNIV_UNLIKELY(block->n_pointers)) {
 +						/* Corruption */
 +						ut_print_timestamp(stderr);
 +						fprintf(stderr,
-+"  InnoDB: Corruption of adaptive hash index. After dropping\n"
-+"InnoDB: the hash index to a page of %s, still %lu hash nodes remain.\n",
++"InnoDB: The adaptive hash index is corrupted. After dropping\n"
++"InnoDB: the hash index to a page of %s, %lu hash nodes still remain.\n",
 +							index->name, (ulong) block->n_pointers);
 +					}
->>>>>>> dffa1696
 +#endif /* UNIV_AHI_DEBUG || UNIV_DEBUG */
 +					rw_lock_x_unlock(&btr_search_latch);
 +					rw_lock_x_unlock(&block->lock);
