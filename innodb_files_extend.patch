# name       : innodb_files_extend.patch
# introduced : 11 or before
# maintainer : Yasufumi
#
#!!! notice !!!
# Any small change to this file in the main branch
# should be done or reviewed by the maintainer!
diff -ruN a/storage/innodb_plugin/buf/buf0buddy.c b/storage/innodb_plugin/buf/buf0buddy.c
--- a/storage/innodb_plugin/buf/buf0buddy.c	2010-08-27 16:13:11.055058310 +0900
+++ b/storage/innodb_plugin/buf/buf0buddy.c	2010-08-27 16:44:21.664059035 +0900
@@ -43,7 +43,7 @@
 #endif /* UNIV_DEBUG */
 /** Statistics of the buddy system, indexed by block size.
 Protected by buf_pool_mutex. */
-UNIV_INTERN buf_buddy_stat_t buf_buddy_stat[BUF_BUDDY_SIZES + 1];
+UNIV_INTERN buf_buddy_stat_t buf_buddy_stat[BUF_BUDDY_SIZES_MAX + 1];
 
 /**********************************************************************//**
 Get the offset of the buddy of a compressed page frame.
diff -ruN a/storage/innodb_plugin/fil/fil0fil.c b/storage/innodb_plugin/fil/fil0fil.c
--- a/storage/innodb_plugin/fil/fil0fil.c	2010-08-27 16:43:11.941989968 +0900
+++ b/storage/innodb_plugin/fil/fil0fil.c	2010-08-27 16:44:21.668058937 +0900
@@ -4730,9 +4730,9 @@
 	ut_ad(ut_is_2pow(zip_size));
 	ut_ad(buf);
 	ut_ad(len > 0);
-#if (1 << UNIV_PAGE_SIZE_SHIFT) != UNIV_PAGE_SIZE
-# error "(1 << UNIV_PAGE_SIZE_SHIFT) != UNIV_PAGE_SIZE"
-#endif
+//#if (1 << UNIV_PAGE_SIZE_SHIFT) != UNIV_PAGE_SIZE
+//# error "(1 << UNIV_PAGE_SIZE_SHIFT) != UNIV_PAGE_SIZE"
+//#endif
 	ut_ad(fil_validate());
 #ifndef UNIV_HOTBACKUP
 # ifndef UNIV_LOG_DEBUG
diff -ruN a/storage/innodb_plugin/fsp/fsp0fsp.c b/storage/innodb_plugin/fsp/fsp0fsp.c
--- a/storage/innodb_plugin/fsp/fsp0fsp.c	2010-08-27 16:40:36.528021375 +0900
+++ b/storage/innodb_plugin/fsp/fsp0fsp.c	2010-08-27 16:44:21.673058570 +0900
@@ -658,15 +658,16 @@
 	ulint	offset)		/*!< in: page offset */
 {
 #ifndef DOXYGEN /* Doxygen gets confused of these */
-# if UNIV_PAGE_SIZE <= XDES_ARR_OFFSET \
-		+ (UNIV_PAGE_SIZE / FSP_EXTENT_SIZE) * XDES_SIZE
-#  error
-# endif
+//# if UNIV_PAGE_SIZE <= XDES_ARR_OFFSET
+//		+ (UNIV_PAGE_SIZE / FSP_EXTENT_SIZE) * XDES_SIZE
+//#  error
+//# endif
 # if PAGE_ZIP_MIN_SIZE <= XDES_ARR_OFFSET \
 		+ (PAGE_ZIP_MIN_SIZE / FSP_EXTENT_SIZE) * XDES_SIZE
 #  error
 # endif
 #endif /* !DOXYGEN */
+	ut_a(UNIV_PAGE_SIZE > XDES_ARR_OFFSET + (UNIV_PAGE_SIZE / FSP_EXTENT_SIZE) * XDES_SIZE);
 	ut_ad(ut_is_2pow(zip_size));
 
 	if (!zip_size) {
@@ -1465,12 +1466,12 @@
 							   mtr);
 		xdes_init(descr, mtr);
 
-#if UNIV_PAGE_SIZE % FSP_EXTENT_SIZE
-# error "UNIV_PAGE_SIZE % FSP_EXTENT_SIZE != 0"
-#endif
-#if PAGE_ZIP_MIN_SIZE % FSP_EXTENT_SIZE
-# error "PAGE_ZIP_MIN_SIZE % FSP_EXTENT_SIZE != 0"
-#endif
+//#if UNIV_PAGE_SIZE % FSP_EXTENT_SIZE
+//# error "UNIV_PAGE_SIZE % FSP_EXTENT_SIZE != 0"
+//#endif
+//#if PAGE_ZIP_MIN_SIZE % FSP_EXTENT_SIZE
+//# error "PAGE_ZIP_MIN_SIZE % FSP_EXTENT_SIZE != 0"
+//#endif
 
 		if (UNIV_UNLIKELY(init_xdes)) {
 
diff -ruN a/storage/innodb_plugin/handler/ha_innodb.cc b/storage/innodb_plugin/handler/ha_innodb.cc
--- a/storage/innodb_plugin/handler/ha_innodb.cc	2010-08-27 16:43:11.951020997 +0900
+++ b/storage/innodb_plugin/handler/ha_innodb.cc	2010-08-27 16:44:21.682059132 +0900
@@ -151,6 +151,9 @@
 static ulong innobase_read_io_threads;
 static ulong innobase_write_io_threads;
 
+static ulong innobase_page_size;
+static ulong innobase_log_block_size;
+
 static my_bool innobase_thread_concurrency_timer_based;
 static long long innobase_buffer_pool_size, innobase_log_file_size;
 
@@ -2084,6 +2087,62 @@
 	}
 #endif /* UNIV_DEBUG */
 
+	srv_page_size = 0;
+	srv_page_size_shift = 0;
+
+	if (innobase_page_size != (1 << 14)) {
+		uint n_shift;
+
+		fprintf(stderr,
+			"InnoDB: Warning: innodb_page_size has been changed from default value 16384. (###EXPERIMENTAL### operation)\n");
+		for (n_shift = 12; n_shift <= UNIV_PAGE_SIZE_SHIFT_MAX; n_shift++) {
+			if (innobase_page_size == ((ulong)1 << n_shift)) {
+				srv_page_size_shift = n_shift;
+				srv_page_size = (1 << srv_page_size_shift);
+				fprintf(stderr,
+					"InnoDB: The universal page size of the database is set to %lu.\n",
+					srv_page_size);
+				break;
+			}
+		}
+	} else {
+		srv_page_size_shift = 14;
+		srv_page_size = (1 << srv_page_size_shift);
+	}
+
+	if (!srv_page_size_shift) {
+		fprintf(stderr,
+			"InnoDB: Error: %lu is not valid value for innodb_page_size.\n",
+			innobase_page_size);
+		goto error;
+	}
+
+	srv_log_block_size = 0;
+	if (innobase_log_block_size != (1 << 9)) { /*!=512*/
+		uint	n_shift;
+
+		fprintf(stderr,
+			"InnoDB: Warning: innodb_log_block_size has been changed from default value 512. (###EXPERIMENTAL### operation)\n");
+		for (n_shift = 9; n_shift <= UNIV_PAGE_SIZE_SHIFT_MAX; n_shift++) {
+			if (innobase_log_block_size == ((ulong)1 << n_shift)) {
+				srv_log_block_size = (1 << n_shift);
+				fprintf(stderr,
+					"InnoDB: The log block size is set to %lu.\n",
+					srv_log_block_size);
+				break;
+			}
+		}
+	} else {
+		srv_log_block_size = 512;
+	}
+
+	if (!srv_log_block_size) {
+		fprintf(stderr,
+			"InnoDB: Error: %lu is not valid value for innodb_log_block_size.\n",
+			innobase_log_block_size);
+		goto error;
+	}
+
 #ifndef MYSQL_SERVER
 	innodb_overwrite_relay_log_info = FALSE;
 #endif
@@ -7006,9 +7065,9 @@
 				| DICT_TF_COMPACT
 				| DICT_TF_FORMAT_ZIP
 				<< DICT_TF_FORMAT_SHIFT;
-#if DICT_TF_ZSSIZE_MAX < 1
-# error "DICT_TF_ZSSIZE_MAX < 1"
-#endif
+//#if DICT_TF_ZSSIZE_MAX < 1
+//# error "DICT_TF_ZSSIZE_MAX < 1"
+//#endif
 		}
 	}
 
<<<<<<< HEAD
@@ -11124,6 +11156,11 @@
=======
@@ -11116,6 +11175,16 @@
>>>>>>> edf1bf22
   "#### Attention: The checksum is not compatible for normal or disabled version! ####",
   NULL, NULL, FALSE);
 
+static MYSQL_SYSVAR_ULONG(page_size, innobase_page_size,
+  PLUGIN_VAR_RQCMDARG | PLUGIN_VAR_READONLY,
+  "###EXPERIMENTAL###: The universal page size of the database. Changing for created database is not supported. Use on your own risk!",
+  NULL, NULL, (1 << 14), (1 << 12), (1 << UNIV_PAGE_SIZE_SHIFT_MAX), 0);
+
+static MYSQL_SYSVAR_ULONG(log_block_size, innobase_log_block_size,
+  PLUGIN_VAR_RQCMDARG | PLUGIN_VAR_READONLY,
+  "###EXPERIMENTAL###: The log block size of the transaction log file. Changing for created log file is not supported. Use on your own risk!",
+  NULL, NULL, (1 << 9)/*512*/, (1 << 9)/*512*/, (1 << UNIV_PAGE_SIZE_SHIFT_MAX), 0);
+
 static MYSQL_SYSVAR_STR(data_home_dir, innobase_data_home_dir,
   PLUGIN_VAR_READONLY,
   "The common part for InnoDB table spaces.",
<<<<<<< HEAD
@@ -11610,6 +11647,7 @@
=======
@@ -11604,6 +11673,8 @@
>>>>>>> edf1bf22
   NULL, NULL, 0, 0, 1, 0);
 
 static struct st_mysql_sys_var* innobase_system_variables[]= {
+  MYSQL_SYSVAR(page_size),
+  MYSQL_SYSVAR(log_block_size),
   MYSQL_SYSVAR(additional_mem_pool_size),
   MYSQL_SYSVAR(autoextend_increment),
   MYSQL_SYSVAR(buffer_pool_size),
diff -ruN a/storage/innodb_plugin/handler/innodb_patch_info.h b/storage/innodb_plugin/handler/innodb_patch_info.h
--- a/storage/innodb_plugin/handler/innodb_patch_info.h	2010-08-27 16:43:11.956017166 +0900
+++ b/storage/innodb_plugin/handler/innodb_patch_info.h	2010-08-27 16:44:21.687100395 +0900
@@ -45,5 +45,6 @@
 {"innodb_separate_doublewrite","Add option 'innodb_doublewrite_file' to separate doublewrite dedicated tablespace","","http://www.percona.com/docs/wiki/percona-xtradb"},
 {"innodb_pass_corrupt_table","Treat tables as corrupt instead of crash, when meet corrupt blocks","","http://www.percona.com/docs/wiki/percona-xtradb"},
 {"innodb_fast_checksum","Using the checksum on 32bit-unit calculation","incompatible for unpatched ver.","http://www.percona.com/docs/wiki/percona-xtradb"},
+{"innodb_files_extend","allow >4GB transaction log files, and can vary universal page size of datafiles","incompatible for unpatched ver.","http://www.percona.com/docs/wiki/percona-xtradb"},
 {NULL, NULL, NULL, NULL}
 };
diff -ruN a/storage/innodb_plugin/include/buf0buddy.h b/storage/innodb_plugin/include/buf0buddy.h
--- a/storage/innodb_plugin/include/buf0buddy.h	2010-08-27 16:13:11.077063445 +0900
+++ b/storage/innodb_plugin/include/buf0buddy.h	2010-08-27 16:44:21.689059215 +0900
@@ -83,7 +83,7 @@
 
 /** Statistics of the buddy system, indexed by block size.
 Protected by buf_pool_mutex. */
-extern buf_buddy_stat_t buf_buddy_stat[BUF_BUDDY_SIZES + 1];
+extern buf_buddy_stat_t buf_buddy_stat[BUF_BUDDY_SIZES_MAX + 1];
 
 #ifndef UNIV_NONINL
 # include "buf0buddy.ic"
diff -ruN a/storage/innodb_plugin/include/buf0buf.h b/storage/innodb_plugin/include/buf0buf.h
--- a/storage/innodb_plugin/include/buf0buf.h	2010-08-27 16:43:11.959021085 +0900
+++ b/storage/innodb_plugin/include/buf0buf.h	2010-08-27 16:44:21.691058408 +0900
@@ -1452,11 +1452,11 @@
 	/* @{ */
 	UT_LIST_BASE_NODE_T(buf_page_t)	zip_clean;
 					/*!< unmodified compressed pages */
-	UT_LIST_BASE_NODE_T(buf_page_t) zip_free[BUF_BUDDY_SIZES];
+	UT_LIST_BASE_NODE_T(buf_page_t) zip_free[BUF_BUDDY_SIZES_MAX];
 					/*!< buddy free lists */
-#if BUF_BUDDY_HIGH != UNIV_PAGE_SIZE
-# error "BUF_BUDDY_HIGH != UNIV_PAGE_SIZE"
-#endif
+//#if BUF_BUDDY_HIGH != UNIV_PAGE_SIZE
+//# error "BUF_BUDDY_HIGH != UNIV_PAGE_SIZE"
+//#endif
 #if BUF_BUDDY_LOW > PAGE_ZIP_MIN_SIZE
 # error "BUF_BUDDY_LOW > PAGE_ZIP_MIN_SIZE"
 #endif
diff -ruN a/storage/innodb_plugin/include/buf0types.h b/storage/innodb_plugin/include/buf0types.h
--- a/storage/innodb_plugin/include/buf0types.h	2010-08-04 02:24:19.000000000 +0900
+++ b/storage/innodb_plugin/include/buf0types.h	2010-08-27 16:44:21.692071229 +0900
@@ -70,6 +70,7 @@
 					buddy system; must be at least
 					sizeof(buf_page_t) */
 #define BUF_BUDDY_SIZES		(UNIV_PAGE_SIZE_SHIFT - BUF_BUDDY_LOW_SHIFT)
+#define BUF_BUDDY_SIZES_MAX	(UNIV_PAGE_SIZE_SHIFT_MAX - BUF_BUDDY_LOW_SHIFT)
 					/*!< number of buddy sizes */
 
 /** twice the maximum block size of the buddy system;
diff -ruN a/storage/innodb_plugin/include/log0log.h b/storage/innodb_plugin/include/log0log.h
--- a/storage/innodb_plugin/include/log0log.h	2010-11-03 22:39:54.000000000 +0900
+++ b/storage/innodb_plugin/include/log0log.h	2010-12-13 20:17:00.600329611 +0900
@@ -672,6 +672,9 @@
 					when mysqld is first time started
 					on the restored database, it can
 					print helpful info for the user */
+#define LOG_FILE_OS_FILE_LOG_BLOCK_SIZE 64
+					/* extend to record log_block_size
+					of XtraDB. 0 means default 512 */
 #define	LOG_FILE_ARCH_COMPLETED	OS_FILE_LOG_BLOCK_SIZE
 					/* this 4-byte field is TRUE when
 					the writing of an archived log file
diff -ruN a/storage/innodb_plugin/include/mtr0log.ic b/storage/innodb_plugin/include/mtr0log.ic
--- a/storage/innodb_plugin/include/mtr0log.ic	2010-08-27 16:38:38.273059844 +0900
+++ b/storage/innodb_plugin/include/mtr0log.ic	2010-08-27 16:44:21.693073476 +0900
@@ -203,7 +203,7 @@
 	system tablespace */
 	if ((space == TRX_SYS_SPACE
 	     || (srv_doublewrite_file && space == TRX_DOUBLEWRITE_SPACE))
-	    && offset >= FSP_EXTENT_SIZE && offset < 3 * FSP_EXTENT_SIZE) {
+	    && offset >= (ulint)FSP_EXTENT_SIZE && offset < 3 * (ulint)FSP_EXTENT_SIZE) {
 		if (trx_doublewrite_buf_is_being_created) {
 			/* Do nothing: we only come to this branch in an
 			InnoDB database creation. We do not redo log
diff -ruN a/storage/innodb_plugin/include/os0file.h b/storage/innodb_plugin/include/os0file.h
--- a/storage/innodb_plugin/include/os0file.h	2010-12-13 20:14:59.101402758 +0900
+++ b/storage/innodb_plugin/include/os0file.h	2010-12-13 20:17:00.602329548 +0900
@@ -107,7 +107,7 @@
 if this fails for a log block, then it is equivalent to a media failure in the
 log. */
 
-#define OS_FILE_LOG_BLOCK_SIZE		512
+#define OS_FILE_LOG_BLOCK_SIZE		srv_log_block_size
 
 /** Options for file_create @{ */
 #define	OS_FILE_OPEN			51
@@ -188,6 +188,8 @@
 extern ulint	os_n_file_writes;
 extern ulint	os_n_fsyncs;
 
+extern ulint	srv_log_block_size;
+
 /* File types for directory entry data type */
 
 enum os_file_type_enum{
diff -ruN a/storage/innodb_plugin/include/page0types.h b/storage/innodb_plugin/include/page0types.h
--- a/storage/innodb_plugin/include/page0types.h	2010-08-04 02:24:19.000000000 +0900
+++ b/storage/innodb_plugin/include/page0types.h	2010-08-27 16:44:21.695063547 +0900
@@ -56,8 +56,9 @@
 
 /** Number of supported compressed page sizes */
 #define PAGE_ZIP_NUM_SSIZE (UNIV_PAGE_SIZE_SHIFT - PAGE_ZIP_MIN_SIZE_SHIFT + 2)
-#if PAGE_ZIP_NUM_SSIZE > (1 << PAGE_ZIP_SSIZE_BITS)
-# error "PAGE_ZIP_NUM_SSIZE > (1 << PAGE_ZIP_SSIZE_BITS)"
+#define PAGE_ZIP_NUM_SSIZE_MAX (UNIV_PAGE_SIZE_SHIFT_MAX - PAGE_ZIP_MIN_SIZE_SHIFT + 2)
+#if PAGE_ZIP_NUM_SSIZE_MAX > (1 << PAGE_ZIP_SSIZE_BITS)
+# error "PAGE_ZIP_NUM_SSIZE_MAX > (1 << PAGE_ZIP_SSIZE_BITS)"
 #endif
 
 /** Compressed page descriptor */
@@ -98,7 +99,7 @@
 typedef struct page_zip_stat_struct page_zip_stat_t;
 
 /** Statistics on compression, indexed by page_zip_des_struct::ssize - 1 */
-extern page_zip_stat_t page_zip_stat[PAGE_ZIP_NUM_SSIZE - 1];
+extern page_zip_stat_t page_zip_stat[PAGE_ZIP_NUM_SSIZE_MAX - 1];
 
 /**********************************************************************//**
 Write the "deleted" flag of a record on a compressed page.  The flag must
diff -ruN a/storage/innodb_plugin/include/trx0sys.h b/storage/innodb_plugin/include/trx0sys.h
--- a/storage/innodb_plugin/include/trx0sys.h	2010-08-27 16:38:38.277021207 +0900
+++ b/storage/innodb_plugin/include/trx0sys.h	2010-08-27 16:44:21.696063957 +0900
@@ -515,9 +515,9 @@
 /** Contents of TRX_SYS_MYSQL_LOG_MAGIC_N_FLD */
 #define TRX_SYS_MYSQL_LOG_MAGIC_N	873422344
 
-#if UNIV_PAGE_SIZE < 4096
-# error "UNIV_PAGE_SIZE < 4096"
-#endif
+//#if UNIV_PAGE_SIZE < 4096
+//# error "UNIV_PAGE_SIZE < 4096"
+//#endif
 /** The offset of the MySQL replication info in the trx system header;
 this contains the same fields as TRX_SYS_MYSQL_LOG_INFO below */
 #define TRX_SYS_MYSQL_MASTER_LOG_INFO	(UNIV_PAGE_SIZE - 2000)
diff -ruN a/storage/innodb_plugin/include/univ.i b/storage/innodb_plugin/include/univ.i
--- a/storage/innodb_plugin/include/univ.i	2010-08-04 02:24:19.000000000 +0900
+++ b/storage/innodb_plugin/include/univ.i	2010-08-27 16:44:21.698059254 +0900
@@ -283,9 +283,13 @@
 */
 
 /* The 2-logarithm of UNIV_PAGE_SIZE: */
-#define UNIV_PAGE_SIZE_SHIFT	14
+/* #define UNIV_PAGE_SIZE_SHIFT	14 */
+#define UNIV_PAGE_SIZE_SHIFT_MAX	14
+#define UNIV_PAGE_SIZE_SHIFT	srv_page_size_shift
 /* The universal page size of the database */
-#define UNIV_PAGE_SIZE		(1 << UNIV_PAGE_SIZE_SHIFT)
+/* #define UNIV_PAGE_SIZE		(1 << UNIV_PAGE_SIZE_SHIFT) */
+#define UNIV_PAGE_SIZE		srv_page_size
+#define UNIV_PAGE_SIZE_MAX	(1 << UNIV_PAGE_SIZE_SHIFT_MAX)
 
 /* Maximum number of parallel threads in a parallelized operation */
 #define UNIV_MAX_PARALLELISM	32
@@ -384,7 +388,7 @@
 stored part of the field in the tablespace. The length field then
 contains the sum of the following flag and the locally stored len. */
 
-#define UNIV_EXTERN_STORAGE_FIELD (UNIV_SQL_NULL - UNIV_PAGE_SIZE)
+#define UNIV_EXTERN_STORAGE_FIELD (UNIV_SQL_NULL - UNIV_PAGE_SIZE_MAX)
 
 /* Some macros to improve branch prediction and reduce cache misses */
 #if defined(__GNUC__) && (__GNUC__ > 2) && ! defined(__INTEL_COMPILER)
@@ -487,4 +491,6 @@
 	UNIV_MEM_ALLOC(addr, size);			\
 } while (0)
 
+extern ulint	srv_page_size_shift;
+extern ulint	srv_page_size;
 #endif
diff -ruN a/storage/innodb_plugin/log/log0log.c b/storage/innodb_plugin/log/log0log.c
--- a/storage/innodb_plugin/log/log0log.c	2010-08-27 16:27:30.229021112 +0900
+++ b/storage/innodb_plugin/log/log0log.c	2010-08-27 16:44:21.701058790 +0900
@@ -591,7 +591,9 @@
 
 	offset = (gr_lsn_size_offset + difference) % group_size;
 
+	if (sizeof(ulint) == 4) {
 	ut_a(offset < (((ib_int64_t) 1) << 32)); /* offset must be < 4 GB */
+	}
 
 	/* fprintf(stderr,
 	"Offset is %lu gr_lsn_offset is %lu difference is %lu\n",
@@ -1182,6 +1184,9 @@
 	/* Wipe over possible label of ibbackup --restore */
 	memcpy(buf + LOG_FILE_WAS_CREATED_BY_HOT_BACKUP, "    ", 4);
 
+	mach_write_to_4(buf + LOG_FILE_OS_FILE_LOG_BLOCK_SIZE,
+			srv_log_block_size);
+
 	dest_offset = nth_file * group->file_size;
 
 #ifdef UNIV_DEBUG
@@ -1775,9 +1780,7 @@
 	ulint		i;
 
 	ut_ad(mutex_own(&(log_sys->mutex)));
-#if LOG_CHECKPOINT_SIZE > OS_FILE_LOG_BLOCK_SIZE
-# error "LOG_CHECKPOINT_SIZE > OS_FILE_LOG_BLOCK_SIZE"
-#endif
+	ut_a(LOG_CHECKPOINT_SIZE <= OS_FILE_LOG_BLOCK_SIZE);
 
 	buf = group->checkpoint_buf;
 
@@ -1791,6 +1794,7 @@
 	mach_write_to_4(buf + LOG_CHECKPOINT_LOG_BUF_SIZE, log_sys->buf_size);
 
 #ifdef UNIV_LOG_ARCHIVE
+#error "UNIV_LOG_ARCHIVE could not be enabled"
 	if (log_sys->archiving_state == LOG_ARCH_OFF) {
 		archived_lsn = IB_ULONGLONG_MAX;
 	} else {
@@ -1804,7 +1808,9 @@
 
 	mach_write_ull(buf + LOG_CHECKPOINT_ARCHIVED_LSN, archived_lsn);
 #else /* UNIV_LOG_ARCHIVE */
-	mach_write_ull(buf + LOG_CHECKPOINT_ARCHIVED_LSN, IB_ULONGLONG_MAX);
+	mach_write_ull(buf + LOG_CHECKPOINT_ARCHIVED_LSN,
+			(ib_uint64_t)log_group_calc_lsn_offset(
+				log_sys->next_checkpoint_lsn, group));
 #endif /* UNIV_LOG_ARCHIVE */
 
 	for (i = 0; i < LOG_MAX_N_GROUPS; i++) {
diff -ruN a/storage/innodb_plugin/log/log0recv.c b/storage/innodb_plugin/log/log0recv.c
--- a/storage/innodb_plugin/log/log0recv.c	2010-08-27 16:23:31.034058951 +0900
+++ b/storage/innodb_plugin/log/log0recv.c	2010-08-27 16:44:21.705059074 +0900
@@ -702,8 +702,22 @@
 
 			group->lsn = mach_read_ull(
 				buf + LOG_CHECKPOINT_LSN);
+
+#ifdef UNIV_LOG_ARCHIVE
+#error "UNIV_LOG_ARCHIVE could not be enabled"
+#endif
+			{
+			ib_uint64_t tmp_lsn_offset = mach_read_ull(
+					buf + LOG_CHECKPOINT_ARCHIVED_LSN);
+				if (sizeof(ulint) != 4
+				    && tmp_lsn_offset != IB_ULONGLONG_MAX) {
+					group->lsn_offset = (ulint) tmp_lsn_offset;
+				} else {
 			group->lsn_offset = mach_read_from_4(
 				buf + LOG_CHECKPOINT_OFFSET);
+				}
+			}
+
 			checkpoint_no = mach_read_ull(
 				buf + LOG_CHECKPOINT_NO);
 
@@ -2942,6 +2956,7 @@
 	log_group_t*	max_cp_group;
 	log_group_t*	up_to_date_group;
 	ulint		max_cp_field;
+	ulint		log_hdr_log_block_size;
 	ib_uint64_t	checkpoint_lsn;
 	ib_uint64_t	checkpoint_no;
 	ib_uint64_t	old_scanned_lsn;
@@ -3043,6 +3058,20 @@
 		       log_hdr_buf, max_cp_group);
 	}
 
+	log_hdr_log_block_size
+		= mach_read_from_4(log_hdr_buf + LOG_FILE_OS_FILE_LOG_BLOCK_SIZE);
+	if (log_hdr_log_block_size == 0) {
+		/* 0 means default value */
+		log_hdr_log_block_size = 512;
+	}
+	if (log_hdr_log_block_size != srv_log_block_size) {
+		fprintf(stderr,
+			"InnoDB: Error: The block size of ib_logfile (%lu) "
+			"is not equal to innodb_log_block_size.\n",
+			log_hdr_log_block_size);
+		return(DB_ERROR);
+	}
+
 #ifdef UNIV_LOG_ARCHIVE
 	group = UT_LIST_GET_FIRST(log_sys->log_groups);
 
diff -ruN a/storage/innodb_plugin/page/page0zip.c b/storage/innodb_plugin/page/page0zip.c
--- a/storage/innodb_plugin/page/page0zip.c	2010-08-27 16:40:36.584058988 +0900
+++ b/storage/innodb_plugin/page/page0zip.c	2010-08-27 16:44:21.709058243 +0900
@@ -49,7 +49,7 @@
 
 #ifndef UNIV_HOTBACKUP
 /** Statistics on compression, indexed by page_zip_des_t::ssize - 1 */
-UNIV_INTERN page_zip_stat_t page_zip_stat[PAGE_ZIP_NUM_SSIZE - 1];
+UNIV_INTERN page_zip_stat_t page_zip_stat[PAGE_ZIP_NUM_SSIZE_MAX - 1];
 #endif /* !UNIV_HOTBACKUP */
 
 /* Please refer to ../include/page0zip.ic for a description of the
diff -ruN a/storage/innodb_plugin/row/row0merge.c b/storage/innodb_plugin/row/row0merge.c
--- a/storage/innodb_plugin/row/row0merge.c	2010-08-27 16:40:36.591058306 +0900
+++ b/storage/innodb_plugin/row/row0merge.c	2010-08-27 16:44:21.713021156 +0900
@@ -92,7 +92,7 @@
 row_merge_block_t.  Thus, it must be able to hold one merge record,
 whose maximum size is the same as the minimum size of
 row_merge_block_t. */
-typedef byte	mrec_buf_t[UNIV_PAGE_SIZE];
+typedef byte	mrec_buf_t[UNIV_PAGE_SIZE_MAX];
 
 /** @brief Merge record in row_merge_block_t.
 
diff -ruN a/storage/innodb_plugin/srv/srv0srv.c b/storage/innodb_plugin/srv/srv0srv.c
--- a/storage/innodb_plugin/srv/srv0srv.c	2010-08-27 16:43:11.968059077 +0900
+++ b/storage/innodb_plugin/srv/srv0srv.c	2010-08-27 16:44:21.716988122 +0900
@@ -217,6 +217,13 @@
 UNIV_INTERN ulint	srv_n_read_io_threads	= ULINT_MAX;
 UNIV_INTERN ulint	srv_n_write_io_threads	= ULINT_MAX;
 
+/* The universal page size of the database */
+UNIV_INTERN ulint	srv_page_size_shift	= 0;
+UNIV_INTERN ulint	srv_page_size		= 0;
+
+/* The log block size */
+UNIV_INTERN ulint	srv_log_block_size	= 0;
+
 /* User settable value of the number of pages that must be present
 in the buffer cache and accessed sequentially for InnoDB to trigger a
 readahead request. */
diff -ruN a/storage/innodb_plugin/srv/srv0start.c b/storage/innodb_plugin/srv/srv0start.c
--- a/storage/innodb_plugin/srv/srv0start.c	2010-08-27 16:40:36.602058774 +0900
+++ b/storage/innodb_plugin/srv/srv0start.c	2010-08-27 16:44:21.720021228 +0900
@@ -1486,10 +1486,12 @@
 	}
 #endif /* UNIV_LOG_ARCHIVE */
 
-	if (srv_n_log_files * srv_log_file_size >= 262144) {
+	if (sizeof(ulint) == 4
+	    && srv_n_log_files * srv_log_file_size
+	       >= ((ulint)1 << (32 - UNIV_PAGE_SIZE_SHIFT))) {
 		fprintf(stderr,
 			"InnoDB: Error: combined size of log files"
-			" must be < 4 GB\n");
+			" must be < 4 GB on 32-bit systems\n");
 
 		return(DB_ERROR);
 	}
@@ -1498,7 +1500,7 @@
 
 	for (i = 0; i < srv_n_data_files; i++) {
 #ifndef __WIN__
-		if (sizeof(off_t) < 5 && srv_data_file_sizes[i] >= 262144) {
+		if (sizeof(off_t) < 5 && srv_data_file_sizes[i] >= ((ulint)1 << (32 - UNIV_PAGE_SIZE_SHIFT))) {
 			fprintf(stderr,
 				"InnoDB: Error: file size must be < 4 GB"
 				" with this MySQL binary\n"<|MERGE_RESOLUTION|>--- conflicted
+++ resolved
@@ -165,11 +165,7 @@
  		}
  	}
  
-<<<<<<< HEAD
-@@ -11124,6 +11156,11 @@
-=======
-@@ -11116,6 +11175,16 @@
->>>>>>> edf1bf22
+@@ -11124,6 +11183,16 @@
    "#### Attention: The checksum is not compatible for normal or disabled version! ####",
    NULL, NULL, FALSE);
  
@@ -186,11 +182,7 @@
  static MYSQL_SYSVAR_STR(data_home_dir, innobase_data_home_dir,
    PLUGIN_VAR_READONLY,
    "The common part for InnoDB table spaces.",
-<<<<<<< HEAD
-@@ -11610,6 +11647,7 @@
-=======
-@@ -11604,6 +11673,8 @@
->>>>>>> edf1bf22
+@@ -11612,6 +11681,8 @@
    NULL, NULL, 0, 0, 1, 0);
  
  static struct st_mysql_sys_var* innobase_system_variables[]= {
