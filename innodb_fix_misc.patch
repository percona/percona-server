# name       : innodb_fix_misc.patch
# introduced : 11 or before
# maintainer : Yasufumi
#
# Bug fix for
# http://bugs.mysql.com/56433 (always: because good for all users, and safe)
# and http://bugs.mysql.com/51325 (optional: innodb_lazy_drop_table)
# were added. They may be removed in the future when will be fixed officially.
#
#!!! notice !!!
# Any small change to this file in the main branch
# should be done or reviewed by the maintainer!
diff -ruN a/storage/innobase/buf/buf0buf.c b/storage/innobase/buf/buf0buf.c
--- a/storage/innobase/buf/buf0buf.c	2011-02-23 19:00:48.178696354 +0900
+++ b/storage/innobase/buf/buf0buf.c	2011-02-23 19:01:19.138826278 +0900
@@ -4061,6 +4061,7 @@
 		bpage->state	= BUF_BLOCK_ZIP_PAGE;
 		bpage->space	= space;
 		bpage->offset	= offset;
+		bpage->space_was_being_deleted = FALSE;
 
 
 #ifdef UNIV_DEBUG
diff -ruN a/storage/innobase/buf/buf0flu.c b/storage/innobase/buf/buf0flu.c
--- a/storage/innobase/buf/buf0flu.c	2011-02-23 19:00:48.182659256 +0900
+++ b/storage/innobase/buf/buf0flu.c	2011-02-23 19:01:19.138826278 +0900
@@ -439,7 +439,7 @@
 
 	if (UNIV_LIKELY(bpage->in_LRU_list && buf_page_in_file(bpage))) {
 
-		return(bpage->oldest_modification == 0
+		return((bpage->oldest_modification == 0 || bpage->space_was_being_deleted)
 		       && buf_page_get_io_fix(bpage) == BUF_IO_NONE
 		       && bpage->buf_fix_count == 0);
 	}
@@ -481,6 +481,13 @@
 	    && buf_page_get_io_fix(bpage) == BUF_IO_NONE) {
 		ut_ad(bpage->in_flush_list);
 
+		if (bpage->space_was_being_deleted) {
+			/* should be removed from flush_list here */
+			/* because buf_flush_try_neighbors() cannot flush without fil_space_get_size(space) */
+			buf_flush_remove(bpage);
+			return(FALSE);
+		}
+
 		if (flush_type != BUF_FLUSH_LRU) {
 
 			return(TRUE);
diff -ruN a/storage/innobase/buf/buf0lru.c b/storage/innobase/buf/buf0lru.c
--- a/storage/innobase/buf/buf0lru.c	2011-02-23 19:00:47.939695791 +0900
+++ b/storage/innobase/buf/buf0lru.c	2011-02-23 19:01:19.142741970 +0900
@@ -574,6 +574,37 @@
 	}
 }
 
+/******************************************************************//**
+*/
+UNIV_INTERN
+void
+buf_LRU_mark_space_was_deleted(
+/*===========================*/
+	ulint	id)	/*!< in: space id */
+{
+	ulint	i;
+
+	for (i = 0; i < srv_buf_pool_instances; i++) {
+		buf_pool_t*	buf_pool;
+		buf_page_t*	bpage;
+
+		buf_pool = buf_pool_from_array(i);
+
+		mutex_enter(&buf_pool->LRU_list_mutex);
+
+		bpage = UT_LIST_GET_FIRST(buf_pool->LRU);
+
+		while (bpage != NULL) {
+			if (buf_page_get_space(bpage) == id) {
+				bpage->space_was_being_deleted = TRUE;
+			}
+			bpage = UT_LIST_GET_NEXT(LRU, bpage);
+		}
+
+		mutex_exit(&buf_pool->LRU_list_mutex);
+	}
+}
+
 /********************************************************************//**
 Insert a compressed block into buf_pool->zip_clean in the LRU order. */
 UNIV_INTERN
@@ -1558,6 +1589,10 @@
 		return(BUF_LRU_NOT_FREED);
 	}
 
+	if (bpage->space_was_being_deleted && bpage->oldest_modification != 0) {
+		buf_flush_remove(bpage);
+	}
+
 #ifdef UNIV_IBUF_COUNT_DEBUG
 	ut_a(ibuf_count_get(bpage->space, bpage->offset) == 0);
 #endif /* UNIV_IBUF_COUNT_DEBUG */
diff -ruN a/storage/innobase/fil/fil0fil.c b/storage/innobase/fil/fil0fil.c
--- a/storage/innobase/fil/fil0fil.c	2011-02-23 19:00:48.223696428 +0900
+++ b/storage/innobase/fil/fil0fil.c	2011-02-23 19:01:19.147655510 +0900
@@ -254,6 +254,7 @@
 struct fil_system_struct {
 #ifndef UNIV_HOTBACKUP
 	mutex_t		mutex;		/*!< The mutex protecting the cache */
+	mutex_t		file_extend_mutex;
 #endif /* !UNIV_HOTBACKUP */
 	hash_table_t*	spaces;		/*!< The hash table of spaces in the
 					system; they are hashed on the space
@@ -863,7 +864,7 @@
 	ut_ad(node && system);
 	ut_ad(mutex_own(&(system->mutex)));
 	ut_a(node->open);
-	ut_a(node->n_pending == 0);
+	ut_a(node->n_pending == 0 || node->space->is_being_deleted);
 	ut_a(node->n_pending_flushes == 0);
 	ut_a(node->modification_counter == node->flush_counter);
 
@@ -876,7 +877,7 @@
 	ut_a(system->n_open > 0);
 	system->n_open--;
 
-	if (node->space->purpose == FIL_TABLESPACE && !trx_sys_sys_space(node->space->id)) {
+	if (node->n_pending == 0 && node->space->purpose == FIL_TABLESPACE && !trx_sys_sys_space(node->space->id)) {
 		ut_a(UT_LIST_GET_LEN(system->LRU) > 0);
 
 		/* The node is in the LRU list, remove it */
@@ -1075,7 +1076,7 @@
 	ut_ad(node && system && space);
 	ut_ad(mutex_own(&(system->mutex)));
 	ut_a(node->magic_n == FIL_NODE_MAGIC_N);
-	ut_a(node->n_pending == 0);
+	ut_a(node->n_pending == 0 || space->is_being_deleted);
 
 	if (node->open) {
 		/* We fool the assertion in fil_node_close_file() to think
@@ -1597,6 +1598,8 @@
 
 	mutex_create(fil_system_mutex_key,
 		     &fil_system->mutex, SYNC_ANY_LATCH);
+	mutex_create(fil_system_mutex_key,
+		     &fil_system->file_extend_mutex, SYNC_OUTER_ANY_LATCH);
 
 	fil_system->spaces = hash_create(hash_size);
 	fil_system->name_hash = hash_create(hash_size);
@@ -2343,7 +2346,11 @@
 	completely and permanently. The flag is_being_deleted also prevents
 	fil_flush() from being applied to this tablespace. */
 
+	if (srv_lazy_drop_table) {
+		buf_LRU_mark_space_was_deleted(id);
+	} else {
 	buf_LRU_invalidate_tablespace(id);
+	}
 #endif
 	/* printf("Deleting tablespace %s id %lu\n", space->name, id); */
 
@@ -4721,6 +4728,10 @@
 	ulint		page_size;
 	ibool		success		= TRUE;
 
+	/* file_extend_mutex is for http://bugs.mysql.com/56433 */
+	/* to protect from the other fil_extend_space_to_desired_size() */
+	/* during temprary releasing &fil_system->mutex */
+	mutex_enter(&fil_system->file_extend_mutex);
 	fil_mutex_enter_and_prepare_for_io(space_id);
 
 	space = fil_space_get_by_id(space_id);
@@ -4732,6 +4743,7 @@
 		*actual_size = space->size;
 
 		mutex_exit(&fil_system->mutex);
+		mutex_exit(&fil_system->file_extend_mutex);
 
 		return(TRUE);
 	}
@@ -4764,6 +4776,8 @@
 		offset_low  = ((start_page_no - file_start_page_no)
 			       % (4096 * ((1024 * 1024) / page_size)))
 			* page_size;
+
+		mutex_exit(&fil_system->mutex);
 #ifdef UNIV_HOTBACKUP
 		success = os_file_write(node->name, node->handle, buf,
 					offset_low, offset_high,
@@ -4773,8 +4787,10 @@
 				 node->name, node->handle, buf,
 				 offset_low, offset_high,
 				 page_size * n_pages,
-				 NULL, NULL, NULL);
+				 NULL, NULL, space_id, NULL);
 #endif
+		mutex_enter(&fil_system->mutex);
+
 		if (success) {
 			node->size += n_pages;
 			space->size += n_pages;
@@ -4820,6 +4836,7 @@
 	printf("Extended %s to %lu, actual size %lu pages\n", space->name,
 	size_after_extend, *actual_size); */
 	mutex_exit(&fil_system->mutex);
+	mutex_exit(&fil_system->file_extend_mutex);
 
 	fil_flush(space_id);
 
@@ -5182,6 +5199,22 @@
 		srv_data_written+= len;
 	}
 
+	/* if the table space was already deleted, space might not exist already. */
+	if (message
+	    && space_id < SRV_LOG_SPACE_FIRST_ID
+	    && ((buf_page_t*)message)->space_was_being_deleted) {
+
+		if (mode == OS_AIO_NORMAL) {
+			buf_page_io_complete(message);
+			return(DB_SUCCESS); /*fake*/
+		}
+		if (type == OS_FILE_READ) {
+			return(DB_TABLESPACE_DELETED);
+		} else {
+			return(DB_SUCCESS); /*fake*/
+		}
+	}
+
 	/* Reserve the fil_system mutex and make sure that we can open at
 	least one file while holding it, if the file is not already open */
 
<<<<<<< HEAD
@@ -5311,10 +5344,24 @@
=======
@@ -5002,10 +5035,24 @@
>>>>>>> eb83bab2
 #else
 	/* Queue the aio request */
 	ret = os_aio(type, mode | wake_later, node->name, node->handle, buf,
-		     offset_low, offset_high, len, node, message, trx);
+		     offset_low, offset_high, len, node, message, space_id, trx);
 #endif
 	} /**/
 
+	/* if the table space was already deleted, space might not exist already. */
+	if (message
+	    && space_id < SRV_LOG_SPACE_FIRST_ID
+	    && ((buf_page_t*)message)->space_was_being_deleted) {
+
+		if (mode == OS_AIO_SYNC) {
+			if (type == OS_FILE_READ) {
+				return(DB_TABLESPACE_DELETED);
+			} else {
+				return(DB_SUCCESS); /*fake*/
+			}
+		}
+	}
+
 	ut_a(ret);
 
 	if (mode == OS_AIO_SYNC) {
<<<<<<< HEAD
@@ -5414,6 +5461,7 @@
=======
@@ -5105,6 +5152,7 @@
>>>>>>> eb83bab2
 	fil_node_t*	fil_node;
 	void*		message;
 	ulint		type;
+	ulint		space_id = 0;
 
 	ut_ad(fil_validate_skip());
 
<<<<<<< HEAD
@@ -5421,10 +5469,10 @@
=======
@@ -5112,10 +5160,10 @@
>>>>>>> eb83bab2
 		srv_set_io_thread_op_info(segment, "native aio handle");
 #ifdef WIN_ASYNC_IO
 		ret = os_aio_windows_handle(segment, 0, &fil_node,
-					    &message, &type);
+					    &message, &type, &space_id);
 #elif defined(LINUX_NATIVE_AIO)
 		ret = os_aio_linux_handle(segment, &fil_node,
-					  &message, &type);
+					  &message, &type, &space_id);
 #else
 		ret = 0; /* Eliminate compiler warning */
 		ut_error;
<<<<<<< HEAD
@@ -5433,7 +5481,22 @@
=======
@@ -5124,7 +5172,22 @@
>>>>>>> eb83bab2
 		srv_set_io_thread_op_info(segment, "simulated aio handle");
 
 		ret = os_aio_simulated_handle(segment, &fil_node,
-					      &message, &type);
+					      &message, &type, &space_id);
+	}
+
+	/* if the table space was already deleted, fil_node might not exist already. */
+	if (message
+	    && space_id < SRV_LOG_SPACE_FIRST_ID
+	    && ((buf_page_t*)message)->space_was_being_deleted) {
+
+		/* intended not to be uncompress read page */
+		ut_a(buf_page_get_io_fix(message) == BUF_IO_WRITE
+		     || !buf_page_get_zip_size(message)
+		     || buf_page_get_state(message) != BUF_BLOCK_FILE_PAGE);
+
+		srv_set_io_thread_op_info(segment, "complete io for buf page");
+		buf_page_io_complete(message);
+		return;
 	}
 
 	ut_a(ret);
diff -ruN a/storage/innobase/handler/ha_innodb.cc b/storage/innobase/handler/ha_innodb.cc
--- a/storage/innobase/handler/ha_innodb.cc	2010-12-04 15:57:13.035513990 +0900
+++ b/storage/innobase/handler/ha_innodb.cc	2010-12-04 15:57:53.084513775 +0900
@@ -12000,6 +12000,12 @@
   "except for the deletion.",
   NULL, NULL, 0, &corrupt_table_action_typelib);
 
+static MYSQL_SYSVAR_ULONG(lazy_drop_table, srv_lazy_drop_table,
+  PLUGIN_VAR_RQCMDARG,
+  "At deleting tablespace, only miminum needed processes at the time are done. "
+  "e.g. for http://bugs.mysql.com/51325",
+  NULL, NULL, 0, 0, 1, 0);
+
 static struct st_mysql_sys_var* innobase_system_variables[]= {
   MYSQL_SYSVAR(page_size),
   MYSQL_SYSVAR(log_block_size),
@@ -12090,6 +12096,7 @@
   MYSQL_SYSVAR(purge_batch_size),
   MYSQL_SYSVAR(rollback_segments),
   MYSQL_SYSVAR(corrupt_table_action),
+  MYSQL_SYSVAR(lazy_drop_table),
   NULL
 };
 
@@ -12099,7 +12106,7 @@
   &innobase_storage_engine,
   innobase_hton_name,
   plugin_author,
-  "Supports transactions, row-level locking, and foreign keys",
+  "Percona-XtraDB, Supports transactions, row-level locking, and foreign keys",
   PLUGIN_LICENSE_GPL,
   innobase_init, /* Plugin Init */
   NULL, /* Plugin Deinit */
diff -ruN a/storage/innobase/include/buf0buf.h b/storage/innobase/include/buf0buf.h
--- a/storage/innobase/include/buf0buf.h	2011-02-23 19:00:48.252696774 +0900
+++ b/storage/innobase/include/buf0buf.h	2011-02-23 19:01:19.182655902 +0900
@@ -1438,6 +1438,7 @@
 					0 if the block was never accessed
 					in the buffer pool */
 	/* @} */
+	ibool		space_was_being_deleted;
 	ibool		is_corrupt;
 # if defined UNIV_DEBUG_FILE_ACCESSES || defined UNIV_DEBUG
 	ibool		file_page_was_freed;
diff -ruN a/storage/innobase/include/buf0buf.ic b/storage/innobase/include/buf0buf.ic
--- a/storage/innobase/include/buf0buf.ic	2011-02-23 19:00:48.130659154 +0900
+++ b/storage/innobase/include/buf0buf.ic	2011-02-23 19:01:19.185655906 +0900
@@ -408,6 +408,7 @@
 	buf_block_set_state(block, BUF_BLOCK_FILE_PAGE);
 	block->page.space = space;
 	block->page.offset = page_no;
+	block->page.space_was_being_deleted = FALSE;
 }
 
 /*********************************************************************//**
diff -ruN a/storage/innobase/include/buf0lru.h b/storage/innobase/include/buf0lru.h
--- a/storage/innobase/include/buf0lru.h	2011-02-23 19:00:47.977658923 +0900
+++ b/storage/innobase/include/buf0lru.h	2011-02-23 19:01:19.188625768 +0900
@@ -85,6 +85,13 @@
 buf_LRU_invalidate_tablespace(
 /*==========================*/
 	ulint	id);	/*!< in: space id */
+/******************************************************************//**
+*/
+UNIV_INTERN
+void
+buf_LRU_mark_space_was_deleted(
+/*===========================*/
+	ulint	id);	/*!< in: space id */
 /********************************************************************//**
 Insert a compressed block into buf_pool->zip_clean in the LRU order. */
 UNIV_INTERN
diff -ruN a/storage/innobase/include/os0file.h b/storage/innobase/include/os0file.h
--- a/storage/innobase/include/os0file.h	2011-02-23 19:00:48.260696646 +0900
+++ b/storage/innobase/include/os0file.h	2011-02-23 19:01:19.190656054 +0900
@@ -280,9 +280,9 @@
 	pfs_os_file_close_func(file, __FILE__, __LINE__)
 
 # define os_aio(type, mode, name, file, buf, offset, offset_high,	\
-		n, message1, message2, trx)				\
+		n, message1, message2, space_id, trx)			\
 	pfs_os_aio_func(type, mode, name, file, buf, offset,		\
-			offset_high, n, message1, message2, trx,	\
+			offset_high, n, message1, message2, space_id, trx,\
 			__FILE__, __LINE__)
 
 # define os_file_read(file, buf, offset, offset_high, n)		\
@@ -326,9 +326,9 @@
 # define os_file_close(file)	os_file_close_func(file)
 
 # define os_aio(type, mode, name, file, buf, offset, offset_high,	\
-	       n, message1, message2, trx)				\
+	       n, message1, message2, space_id, trx)			\
 	os_aio_func(type, mode, name, file, buf, offset, offset_high, n,\
-		    message1, message2, trx)
+		    message1, message2, space_id, trx)
 
 # define os_file_read(file, buf, offset, offset_high, n)		\
 	os_file_read_func(file, buf, offset, offset_high, n, NULL)
@@ -757,6 +757,7 @@
 				(can be used to identify a completed
 				aio operation); ignored if mode is
                                 OS_AIO_SYNC */
+	ulint		space_id,
 	trx_t*		trx,
 	const char*	src_file,/*!< in: file name where func invoked */
 	ulint		src_line);/*!< in: line where the func invoked */
@@ -1063,6 +1064,7 @@
 				(can be used to identify a completed
 				aio operation); ignored if mode is
 				OS_AIO_SYNC */
+	ulint		space_id,
 	trx_t*		trx);
 /************************************************************************//**
 Wakes up all async i/o threads so that they know to exit themselves in
@@ -1123,7 +1125,8 @@
 				parameters are valid and can be used to
 				restart the operation, for example */
 	void**	message2,
-	ulint*	type);		/*!< out: OS_FILE_WRITE or ..._READ */
+	ulint*	type,		/*!< out: OS_FILE_WRITE or ..._READ */
+	ulint*	space_id);
 #endif
 
 /**********************************************************************//**
@@ -1145,7 +1148,8 @@
 				parameters are valid and can be used to
 				restart the operation, for example */
 	void**	message2,
-	ulint*	type);		/*!< out: OS_FILE_WRITE or ..._READ */
+	ulint*	type,		/*!< out: OS_FILE_WRITE or ..._READ */
+	ulint*	space_id);
 /**********************************************************************//**
 Validates the consistency of the aio system.
 @return	TRUE if ok */
@@ -1224,7 +1228,8 @@
 				aio operation failed, these output
 				parameters are valid and can be used to
 				restart the operation. */
-	ulint*	type);		/*!< out: OS_FILE_WRITE or ..._READ */
+	ulint*	type,		/*!< out: OS_FILE_WRITE or ..._READ */
+	ulint*	space_id);
 #endif /* LINUX_NATIVE_AIO */
 
 #ifndef UNIV_NONINL
diff -ruN a/storage/innobase/include/os0file.ic b/storage/innobase/include/os0file.ic
--- a/storage/innobase/include/os0file.ic	2011-02-23 19:00:47.915696756 +0900
+++ b/storage/innobase/include/os0file.ic	2011-02-23 19:01:19.191625891 +0900
@@ -229,6 +229,7 @@
 				(can be used to identify a completed
 				aio operation); ignored if mode is
                                 OS_AIO_SYNC */
+	ulint		space_id,
 	trx_t*		trx,
 	const char*	src_file,/*!< in: file name where func invoked */
 	ulint		src_line)/*!< in: line where the func invoked */
@@ -245,7 +246,7 @@
 				   src_file, src_line);
 
 	result = os_aio_func(type, mode, name, file, buf, offset, offset_high,
-			     n, message1, message2, trx);
+			     n, message1, message2, space_id, trx);
 
 	register_pfs_file_io_end(locker, n);
 
diff -ruN a/storage/innobase/include/srv0srv.h b/storage/innobase/include/srv0srv.h
--- a/storage/innobase/include/srv0srv.h	2011-02-23 19:00:48.212625715 +0900
+++ b/storage/innobase/include/srv0srv.h	2011-02-23 19:01:19.193655990 +0900
@@ -247,6 +247,8 @@
 extern ulint	srv_pass_corrupt_table;
 
 extern ulint	srv_dict_size_limit;
+
+extern ulint	srv_lazy_drop_table;
 /*-------------------------------------------*/
 
 extern ulint	srv_n_rows_inserted;
diff -ruN a/storage/innobase/include/sync0sync.h b/storage/innobase/include/sync0sync.h
--- a/storage/innobase/include/sync0sync.h	2011-02-23 19:00:47.875625940 +0900
+++ b/storage/innobase/include/sync0sync.h	2011-02-23 19:01:19.195703856 +0900
@@ -682,6 +682,7 @@
 #define	SYNC_BUF_POOL		150	/* Buffer pool mutex */
 #define	SYNC_BUF_FLUSH_LIST	145	/* Buffer flush list mutex */
 #define SYNC_DOUBLEWRITE	140
+#define	SYNC_OUTER_ANY_LATCH	136
 #define	SYNC_ANY_LATCH		135
 #define SYNC_THR_LOCAL		133
 #define	SYNC_MEM_HASH		131
diff -ruN a/storage/innobase/include/univ.i b/storage/innobase/include/univ.i
--- a/storage/innobase/include/univ.i	2010-12-04 15:57:13.050485224 +0900
+++ b/storage/innobase/include/univ.i	2010-12-04 15:57:53.091592933 +0900
@@ -53,6 +53,11 @@
 #define INNODB_VERSION_MINOR	1
 #define INNODB_VERSION_BUGFIX	6
 
+#ifndef PERCONA_INNODB_VERSION
+#define PERCONA_INNODB_VERSION 12.1
+#endif
+
+
 /* The following is the InnoDB version as shown in
 SELECT plugin_version FROM information_schema.plugins;
 calculated in make_version_string() in sql/sql_show.cc like this:
@@ -65,7 +70,8 @@
 #define INNODB_VERSION_STR			\
 	IB_TO_STR(INNODB_VERSION_MAJOR) "."	\
 	IB_TO_STR(INNODB_VERSION_MINOR) "."	\
-	IB_TO_STR(INNODB_VERSION_BUGFIX)
+	IB_TO_STR(INNODB_VERSION_BUGFIX) "-"	\
+	IB_TO_STR(PERCONA_INNODB_VERSION)
 
 #define REFMAN "http://dev.mysql.com/doc/refman/"	\
 	IB_TO_STR(MYSQL_MAJOR_VERSION) "."		\
diff -ruN a/storage/innobase/os/os0file.c b/storage/innobase/os/os0file.c
--- a/storage/innobase/os/os0file.c	2011-02-23 19:00:47.928696481 +0900
+++ b/storage/innobase/os/os0file.c	2011-02-23 19:01:19.200696353 +0900
@@ -180,6 +180,7 @@
 					made and only the slot message
 					needs to be passed to the caller
 					of os_aio_simulated_handle */
+	ulint		space_id;
 	fil_node_t*	message1;	/*!< message which is given by the */
 	void*		message2;	/*!< the requester of an aio operation
 					and which can be used to identify
@@ -3675,7 +3676,8 @@
 				offset */
 	ulint		offset_high, /*!< in: most significant 32 bits of
 				offset */
-	ulint		len)	/*!< in: length of the block to read or write */
+	ulint		len,	/*!< in: length of the block to read or write */
+	ulint		space_id)
 {
 	os_aio_slot_t*	slot = NULL;
 #ifdef WIN_ASYNC_IO
@@ -3764,6 +3766,7 @@
 	slot->offset   = offset;
 	slot->offset_high = offset_high;
 	slot->io_already_done = FALSE;
+	slot->space_id = space_id;
 
 #ifdef WIN_ASYNC_IO
 	control = &(slot->control);
@@ -4051,6 +4054,7 @@
 				(can be used to identify a completed
 				aio operation); ignored if mode is
 				OS_AIO_SYNC */
+	ulint		space_id,
 	trx_t*		trx)
 {
 	os_aio_array_t*	array;
@@ -4137,7 +4141,7 @@
 		trx->io_read += n;
 	}
 	slot = os_aio_array_reserve_slot(type, array, message1, message2, file,
-					 name, buf, offset, offset_high, n);
+					 name, buf, offset, offset_high, n, space_id);
 	if (type == OS_FILE_READ) {
 		if (srv_use_native_aio) {
 			os_n_file_reads++;
@@ -4256,7 +4260,8 @@
 				parameters are valid and can be used to
 				restart the operation, for example */
 	void**	message2,
-	ulint*	type)		/*!< out: OS_FILE_WRITE or ..._READ */
+	ulint*	type,		/*!< out: OS_FILE_WRITE or ..._READ */
+	ulint*	space_id)
 {
 	ulint		orig_seg	= segment;
 	os_aio_array_t*	array;
@@ -4329,6 +4334,7 @@
 	*message2 = slot->message2;
 
 	*type = slot->type;
+	*space_id = slot->space_id;
 
 	if (ret && len == slot->len) {
 		ret_val = TRUE;
@@ -4569,7 +4575,8 @@
 				aio operation failed, these output
 				parameters are valid and can be used to
 				restart the operation. */
-	ulint*	type)		/*!< out: OS_FILE_WRITE or ..._READ */
+	ulint*	type,		/*!< out: OS_FILE_WRITE or ..._READ */
+	ulint*	space_id)
 {
 	ulint		segment;
 	os_aio_array_t*	array;
@@ -4627,6 +4634,7 @@
 	*message2 = slot->message2;
 
 	*type = slot->type;
+	*space_id = slot->space_id;
 
 	if ((slot->ret == 0) && (slot->n_bytes == (long)slot->len)) {
 		ret = TRUE;
@@ -4680,7 +4688,8 @@
 				parameters are valid and can be used to
 				restart the operation, for example */
 	void**	message2,
-	ulint*	type)		/*!< out: OS_FILE_WRITE or ..._READ */
+	ulint*	type,		/*!< out: OS_FILE_WRITE or ..._READ */
+	ulint*	space_id)
 {
 	os_aio_array_t*	array;
 	ulint		segment;
@@ -4958,6 +4967,7 @@
 	*message2 = slot->message2;
 
 	*type = slot->type;
+	*space_id = slot->space_id;
 
 	os_mutex_exit(array->mutex);
 
diff -ruN a/storage/innobase/row/row0mysql.c b/storage/innobase/row/row0mysql.c
--- a/storage/innobase/row/row0mysql.c	2010-12-04 15:37:50.598481116 +0900
+++ b/storage/innobase/row/row0mysql.c	2010-12-04 15:57:53.092563335 +0900
@@ -51,6 +51,7 @@
 #include "btr0sea.h"
 #include "fil0fil.h"
 #include "ibuf0ibuf.h"
+#include "ha_prototypes.h"
 
 /** Provide optional 4.x backwards compatibility for 5.0 and above */
 UNIV_INTERN ibool	row_rollback_on_timeout	= FALSE;
@@ -1194,6 +1195,13 @@
 
 	thr = que_fork_get_first_thr(prebuilt->ins_graph);
 
+	if (!prebuilt->mysql_has_locked && !(prebuilt->table->flags & (DICT_TF2_TEMPORARY << DICT_TF2_SHIFT))) {
+		fprintf(stderr, "InnoDB: Error: row_insert_for_mysql is called without ha_innobase::external_lock()\n");
+		if (trx->mysql_thd != NULL) {
+			innobase_mysql_print_thd(stderr, trx->mysql_thd, 600);
+		}
+	}
+
 	if (prebuilt->sql_stat_start) {
 		node->state = INS_NODE_SET_IX_LOCK;
 		prebuilt->sql_stat_start = FALSE;
diff -ruN a/storage/innobase/row/row0sel.c b/storage/innobase/row/row0sel.c
--- a/storage/innobase/row/row0sel.c	2010-12-04 15:52:23.494514495 +0900
+++ b/storage/innobase/row/row0sel.c	2010-12-04 16:01:38.320883699 +0900
@@ -3366,6 +3366,7 @@
 	ulint		offsets_[REC_OFFS_NORMAL_SIZE];
 	ulint*		offsets				= offsets_;
 	ibool		table_lock_waited		= FALSE;
+	ibool		problematic_use			= FALSE;
 
 	rec_offs_init(offsets_);
 
@@ -3732,6 +3733,17 @@
 
 	/* Do some start-of-statement preparations */
 
+	if (!prebuilt->mysql_has_locked) {
+		if (!(prebuilt->table->flags & (DICT_TF2_TEMPORARY << DICT_TF2_SHIFT))) {
+			fprintf(stderr, "InnoDB: Error: row_search_for_mysql() is called without ha_innobase::external_lock()\n");
+			if (trx->mysql_thd != NULL) {
+				innobase_mysql_print_thd(stderr, trx->mysql_thd, 600);
+			}
+		}
+		problematic_use = TRUE;
+	}
+retry_check:
+	
 	if (!prebuilt->sql_stat_start) {
 		/* No need to set an intention lock or assign a read view */
 
@@ -3742,6 +3754,18 @@
 			      " perform a consistent read\n"
 			      "InnoDB: but the read view is not assigned!\n",
 			      stderr);
+			if (problematic_use) {
+				fprintf(stderr, "InnoDB: It may be caused by calling "
+						"without ha_innobase::external_lock()\n"
+						"InnoDB: For the first-aid, avoiding the crash. "
+						"But it should be fixed ASAP.\n");
+				if (prebuilt->table->flags & (DICT_TF2_TEMPORARY << DICT_TF2_SHIFT)
+				    && trx->mysql_thd != NULL) {
+					innobase_mysql_print_thd(stderr, trx->mysql_thd, 600);
+				}
+				prebuilt->sql_stat_start = TRUE;
+				goto retry_check;
+			}
 			trx_print(stderr, trx, 600);
 			fputc('\n', stderr);
 			ut_error;
diff -ruN a/storage/innobase/srv/srv0srv.c b/storage/innobase/srv/srv0srv.c
--- a/storage/innobase/srv/srv0srv.c	2011-02-23 19:00:48.283695497 +0900
+++ b/storage/innobase/srv/srv0srv.c	2011-02-23 19:01:19.204696643 +0900
@@ -447,6 +447,8 @@
 UNIV_INTERN ulint	srv_pass_corrupt_table = 0; /* 0:disable 1:enable */
 
 UNIV_INTERN ulint	srv_dict_size_limit = 0;
+
+UNIV_INTERN ulint	srv_lazy_drop_table = 0;
 /*-------------------------------------------*/
 UNIV_INTERN ulong	srv_n_spin_wait_rounds	= 30;
 UNIV_INTERN ulong	srv_n_free_tickets_to_enter = 500;
diff -ruN a/storage/innobase/srv/srv0start.c b/storage/innobase/srv/srv0start.c
--- a/storage/innobase/srv/srv0start.c	2010-12-04 15:57:13.073495392 +0900
+++ b/storage/innobase/srv/srv0start.c	2010-12-04 16:02:50.704884053 +0900
@@ -2161,7 +2161,7 @@
 	if (srv_print_verbose_log) {
 		ut_print_timestamp(stderr);
 		fprintf(stderr,
-			" InnoDB: %s started; "
+			" Percona XtraDB (http://www.percona.com) %s started; "
 			"log sequence number %llu\n",
 			INNODB_VERSION_STR, srv_start_lsn);
 	}
diff -ruN a/storage/innobase/sync/sync0sync.c b/storage/innobase/sync/sync0sync.c
--- a/storage/innobase/sync/sync0sync.c	2011-02-25 14:18:55.817202060 +0900
+++ b/storage/innobase/sync/sync0sync.c	2011-02-25 14:19:44.596202017 +0900
@@ -1175,6 +1175,7 @@
 	case SYNC_LOG_FLUSH_ORDER:
 	case SYNC_THR_LOCAL:
 	case SYNC_ANY_LATCH:
+	case SYNC_OUTER_ANY_LATCH:
 	case SYNC_FILE_FORMAT_TAG:
 	case SYNC_DOUBLEWRITE:
 	case SYNC_SEARCH_SYS:
diff -ruN a/storage/innobase/trx/trx0purge.c b/storage/innobase/trx/trx0purge.c
--- a/storage/innobase/trx/trx0purge.c	2010-11-03 07:01:13.000000000 +0900
+++ b/storage/innobase/trx/trx0purge.c	2010-12-04 15:57:53.106551154 +0900
@@ -1149,8 +1149,7 @@
 	/* If we cannot advance the 'purge view' because of an old
 	'consistent read view', then the DML statements cannot be delayed.
 	Also, srv_max_purge_lag <= 0 means 'infinity'. */
-	if (srv_max_purge_lag > 0
-	    && !UT_LIST_GET_LAST(trx_sys->view_list)) {
+	if (srv_max_purge_lag > 0) {
 		float	ratio = (float) trx_sys->rseg_history_len
 			/ srv_max_purge_lag;
 		if (ratio > ULINT_MAX / 10000) {<|MERGE_RESOLUTION|>--- conflicted
+++ resolved
@@ -229,11 +229,7 @@
  	/* Reserve the fil_system mutex and make sure that we can open at
  	least one file while holding it, if the file is not already open */
  
-<<<<<<< HEAD
-@@ -5311,10 +5344,24 @@
-=======
-@@ -5002,10 +5035,24 @@
->>>>>>> eb83bab2
+@@ -5323,10 +5356,24 @@
  #else
  	/* Queue the aio request */
  	ret = os_aio(type, mode | wake_later, node->name, node->handle, buf,
@@ -259,11 +255,7 @@
  	ut_a(ret);
  
  	if (mode == OS_AIO_SYNC) {
-<<<<<<< HEAD
-@@ -5414,6 +5461,7 @@
-=======
-@@ -5105,6 +5152,7 @@
->>>>>>> eb83bab2
+@@ -5426,6 +5473,7 @@
  	fil_node_t*	fil_node;
  	void*		message;
  	ulint		type;
@@ -271,11 +263,7 @@
  
  	ut_ad(fil_validate_skip());
  
-<<<<<<< HEAD
-@@ -5421,10 +5469,10 @@
-=======
-@@ -5112,10 +5160,10 @@
->>>>>>> eb83bab2
+@@ -5433,10 +5481,10 @@
  		srv_set_io_thread_op_info(segment, "native aio handle");
  #ifdef WIN_ASYNC_IO
  		ret = os_aio_windows_handle(segment, 0, &fil_node,
@@ -288,11 +276,7 @@
  #else
  		ret = 0; /* Eliminate compiler warning */
  		ut_error;
-<<<<<<< HEAD
-@@ -5433,7 +5481,22 @@
-=======
-@@ -5124,7 +5172,22 @@
->>>>>>> eb83bab2
+@@ -5445,7 +5493,22 @@
  		srv_set_io_thread_op_info(segment, "simulated aio handle");
  
  		ret = os_aio_simulated_handle(segment, &fil_node,
