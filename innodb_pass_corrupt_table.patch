--- conflicted
+++ resolved
@@ -340,11 +340,7 @@
  			if (!ready) {
  
  				return(block);
-<<<<<<< HEAD
-@@ -1809,6 +1815,14 @@
-=======
 @@ -1805,6 +1811,13 @@
->>>>>>> a3784d29
  		return(NULL);
  	}
  
@@ -358,11 +354,7 @@
  	block_mutex = buf_page_get_mutex_enter(bpage);
  
  	rw_lock_s_unlock(&page_hash_latch);
-<<<<<<< HEAD
-@@ -2303,6 +2317,14 @@
-=======
 @@ -2280,6 +2293,13 @@
->>>>>>> a3784d29
  		return(NULL);
  	}
  
@@ -376,11 +368,7 @@
  	switch (buf_block_get_state(block)) {
  		buf_page_t*	bpage;
  		ibool		success;
-<<<<<<< HEAD
-@@ -2950,6 +2972,7 @@
-=======
 @@ -2927,6 +2947,7 @@
->>>>>>> a3784d29
  	bpage->newest_modification = 0;
  	bpage->oldest_modification = 0;
  	HASH_INVALIDATE(bpage, hash);
@@ -388,21 +376,7 @@
  #if defined UNIV_DEBUG_FILE_ACCESSES || defined UNIV_DEBUG
  	bpage->file_page_was_freed = FALSE;
  #endif /* UNIV_DEBUG_FILE_ACCESSES || UNIV_DEBUG */
-<<<<<<< HEAD
-@@ -3407,7 +3430,8 @@
- void
- buf_page_io_complete(
- /*=================*/
--	buf_page_t*	bpage)	/*!< in: pointer to the block in question */
-+	buf_page_t*	bpage,	/*!< in: pointer to the block in question */
-+	trx_t*		trx)
- {
- 	enum buf_io_fix	io_type;
- 	const ibool	uncompressed = (buf_page_get_state(bpage)
-@@ -3485,6 +3509,7 @@
-=======
 @@ -3462,6 +3483,7 @@
->>>>>>> a3784d29
  				(ulong) bpage->offset);
  		}
  
@@ -410,11 +384,7 @@
  		/* From version 3.23.38 up we store the page checksum
  		to the 4 first bytes of the page end lsn field */
  
-<<<<<<< HEAD
-@@ -3526,6 +3551,19 @@
-=======
 @@ -3503,6 +3525,23 @@
->>>>>>> a3784d29
  			      REFMAN "forcing-innodb-recovery.html\n"
  			      "InnoDB: about forcing recovery.\n", stderr);
  
@@ -438,11 +408,7 @@
  			if (srv_force_recovery < SRV_FORCE_IGNORE_CORRUPT) {
  				fputs("InnoDB: Ending processing because of"
  				      " a corrupt database page.\n",
-<<<<<<< HEAD
-@@ -3533,6 +3571,7 @@
-=======
 @@ -3510,6 +3549,7 @@
->>>>>>> a3784d29
  				exit(1);
  			}
  		}
@@ -450,11 +416,7 @@
  
  		if (recv_recovery_is_on()) {
  			/* Pages must be uncompressed for crash recovery. */
-<<<<<<< HEAD
-@@ -3542,8 +3581,11 @@
-=======
 @@ -3519,8 +3559,11 @@
->>>>>>> a3784d29
  
  		if (uncompressed && !recv_no_ibuf_operations) {
  			ibuf_merge_or_delete_for_page(
@@ -601,11 +563,7 @@
  	UT_LIST_ADD_LAST(space_list, fil_system->space_list, space);
  
  	mutex_exit(&fil_system->mutex);
-<<<<<<< HEAD
-@@ -5219,6 +5222,22 @@
-=======
 @@ -4895,6 +4898,34 @@
->>>>>>> a3784d29
  	ut_a(byte_offset % OS_FILE_LOG_BLOCK_SIZE == 0);
  	ut_a((len % OS_FILE_LOG_BLOCK_SIZE) == 0);
  
@@ -640,11 +598,7 @@
  #ifdef UNIV_HOTBACKUP
  	/* In ibbackup do normal i/o, not aio */
  	if (type == OS_FILE_READ) {
-<<<<<<< HEAD
-@@ -5233,6 +5252,8 @@
-=======
 @@ -4909,6 +4940,8 @@
->>>>>>> a3784d29
  	ret = os_aio(type, mode | wake_later, node->name, node->handle, buf,
  		     offset_low, offset_high, len, node, message, trx);
  #endif
@@ -653,20 +607,7 @@
  	ut_a(ret);
  
  	if (mode == OS_AIO_SYNC) {
-<<<<<<< HEAD
-@@ -5371,7 +5392,7 @@
- 
- 	if (fil_node->space->purpose == FIL_TABLESPACE) {
- 		srv_set_io_thread_op_info(segment, "complete io for buf page");
--		buf_page_io_complete(message);
-+		buf_page_io_complete(message, NULL);
- 	} else {
- 		srv_set_io_thread_op_info(segment, "complete io for log");
- 		log_io_complete(message);
-@@ -5725,3 +5746,46 @@
-=======
 @@ -5401,3 +5434,46 @@
->>>>>>> a3784d29
                 return 0;
         }
  }
