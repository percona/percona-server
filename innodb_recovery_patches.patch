# name       : innodb_recovery_patches.patch
# introduced : 11 or before
# maintainer : Yasufumi
#
#!!! notice !!!
# Any small change to this file in the main branch
# should be done or reviewed by the maintainer!
diff -ruN a/storage/innodb_plugin/buf/buf0rea.c b/storage/innodb_plugin/buf/buf0rea.c
--- a/storage/innodb_plugin/buf/buf0rea.c	2010-04-29 18:58:20.000000000 +0900
+++ b/storage/innodb_plugin/buf/buf0rea.c	2010-04-30 13:53:47.000000000 +0900
@@ -120,6 +120,46 @@
 	bpage = buf_page_init_for_read(err, mode, space, zip_size, unzip,
 				       tablespace_version, offset);
 	if (bpage == NULL) {
+		/* bugfix: http://bugs.mysql.com/bug.php?id=43948 */
+		if (recv_recovery_is_on() && *err == DB_TABLESPACE_DELETED) {
+			/* hashed log recs must be treated here */
+			recv_addr_t*    recv_addr;
+
+			mutex_enter(&(recv_sys->mutex));
+
+			if (recv_sys->apply_log_recs == FALSE) {
+				mutex_exit(&(recv_sys->mutex));
+				goto not_to_recover;
+			}
+
+			/* recv_get_fil_addr_struct() */
+			recv_addr = HASH_GET_FIRST(recv_sys->addr_hash,
+					hash_calc_hash(ut_fold_ulint_pair(space, offset),
+						recv_sys->addr_hash));
+			while (recv_addr) {
+				if ((recv_addr->space == space)
+					&& (recv_addr->page_no == offset)) {
+					break;
+				}
+				recv_addr = HASH_GET_NEXT(addr_hash, recv_addr);
+			}
+
+			if ((recv_addr == NULL)
+			    || (recv_addr->state == RECV_BEING_PROCESSED)
+			    || (recv_addr->state == RECV_PROCESSED)) {
+				mutex_exit(&(recv_sys->mutex));
+				goto not_to_recover;
+			}
+
+			fprintf(stderr, " (cannot find space: %lu)", space);
+			recv_addr->state = RECV_PROCESSED;
+
+			ut_a(recv_sys->n_addrs);
+			recv_sys->n_addrs--;
+
+			mutex_exit(&(recv_sys->mutex));
+		}
+not_to_recover:
 
 		return(0);
 	}
@@ -606,6 +646,50 @@
 		/* It is a single table tablespace and the .ibd file is
 		missing: do nothing */
 
+		/* the log records should be treated here same reason
+		for http://bugs.mysql.com/bug.php?id=43948 */
+
+		if (recv_recovery_is_on()) {
+			recv_addr_t*    recv_addr;
+
+			mutex_enter(&(recv_sys->mutex));
+
+			if (recv_sys->apply_log_recs == FALSE) {
+				mutex_exit(&(recv_sys->mutex));
+				goto not_to_recover;
+			}
+
+			for (i = 0; i < n_stored; i++) {
+				/* recv_get_fil_addr_struct() */
+				recv_addr = HASH_GET_FIRST(recv_sys->addr_hash,
+						hash_calc_hash(ut_fold_ulint_pair(space, page_nos[i]),
+							recv_sys->addr_hash));
+				while (recv_addr) {
+					if ((recv_addr->space == space)
+						&& (recv_addr->page_no == page_nos[i])) {
+						break;
+					}
+					recv_addr = HASH_GET_NEXT(addr_hash, recv_addr);
+				}
+
+				if ((recv_addr == NULL)
+				    || (recv_addr->state == RECV_BEING_PROCESSED)
+				    || (recv_addr->state == RECV_PROCESSED)) {
+					continue;
+				}
+
+				recv_addr->state = RECV_PROCESSED;
+
+				ut_a(recv_sys->n_addrs);
+				recv_sys->n_addrs--;
+			}
+
+			mutex_exit(&(recv_sys->mutex));
+
+			fprintf(stderr, " (cannot find space: %lu)", space);
+		}
+not_to_recover:
+
 		return;
 	}
 
diff -ruN a/storage/innodb_plugin/handler/ha_innodb.cc b/storage/innodb_plugin/handler/ha_innodb.cc
--- a/storage/innodb_plugin/handler/ha_innodb.cc	2010-04-30 10:49:58.000000000 +0900
+++ b/storage/innodb_plugin/handler/ha_innodb.cc	2010-04-30 13:53:47.000000000 +0900
@@ -185,6 +185,8 @@
 static my_bool	innobase_use_doublewrite		= TRUE;
 static my_bool	innobase_use_checksums			= TRUE;
 static my_bool	innobase_extra_undoslots		= FALSE;
+static my_bool	innobase_fast_recovery			= FALSE;
+static my_bool	innobase_recovery_stats			= TRUE;
 static my_bool	innobase_locks_unsafe_for_binlog	= FALSE;
 static my_bool	innobase_overwrite_relay_log_info	= FALSE;
 static my_bool	innobase_rollback_on_timeout		= FALSE;
@@ -2349,6 +2351,8 @@
 
 	srv_force_recovery = (ulint) innobase_force_recovery;
 
+	srv_recovery_stats = (ibool) innobase_recovery_stats;
+
 	srv_use_doublewrite_buf = (ibool) innobase_use_doublewrite;
 	srv_use_checksums = (ibool) innobase_use_checksums;
 
@@ -10968,6 +10972,16 @@
   "don't use the datafile for normal mysqld or ibbackup! ####",
   NULL, NULL, FALSE);
 
+static MYSQL_SYSVAR_BOOL(fast_recovery, innobase_fast_recovery,
+  PLUGIN_VAR_NOCMDARG | PLUGIN_VAR_READONLY,
+  "obsolete option. affects nothing.",
+  NULL, NULL, FALSE);
+
+static MYSQL_SYSVAR_BOOL(recovery_stats, innobase_recovery_stats,
+  PLUGIN_VAR_NOCMDARG | PLUGIN_VAR_READONLY,
+  "Output statistics of recovery process after it.",
+  NULL, NULL, FALSE);
+
 static MYSQL_SYSVAR_BOOL(overwrite_relay_log_info, innobase_overwrite_relay_log_info,
   PLUGIN_VAR_NOCMDARG | PLUGIN_VAR_READONLY,
   "During InnoDB crash recovery on slave overwrite relay-log.info "
<<<<<<< HEAD
@@ -11418,6 +11432,8 @@
=======
@@ -11412,6 +11426,8 @@
>>>>>>> edf1bf22
   MYSQL_SYSVAR(data_home_dir),
   MYSQL_SYSVAR(doublewrite),
   MYSQL_SYSVAR(extra_undoslots),
+  MYSQL_SYSVAR(fast_recovery),
+  MYSQL_SYSVAR(recovery_stats),
   MYSQL_SYSVAR(fast_shutdown),
   MYSQL_SYSVAR(file_io_threads),
   MYSQL_SYSVAR(read_io_threads),
diff -ruN a/storage/innodb_plugin/handler/innodb_patch_info.h b/storage/innodb_plugin/handler/innodb_patch_info.h
--- a/storage/innodb_plugin/handler/innodb_patch_info.h	2010-04-30 10:49:58.000000000 +0900
+++ b/storage/innodb_plugin/handler/innodb_patch_info.h	2010-04-30 13:53:47.000000000 +0900
@@ -36,5 +36,6 @@
 {"innodb_dict_size_limit","Limit dictionary cache size","Variable innodb_dict_size_limit in bytes","http://www.percona.com/docs/wiki/percona-xtradb"},
 {"innodb_split_buf_pool_mutex","More fix of buffer_pool mutex","Spliting buf_pool_mutex and optimizing based on innodb_opt_lru_count","http://www.percona.com/docs/wiki/percona-xtradb"},
 {"innodb_stats","Additional features about InnoDB statistics/optimizer","","http://www.percona.com/docs/wiki/percona-xtradb"},
+{"innodb_recovery_patches","Bugfixes and adjustments about recovery process","","http://www.percona.com/docs/wiki/percona-xtradb"},
 {NULL, NULL, NULL, NULL}
 };
diff -ruN a/storage/innodb_plugin/include/log0recv.h b/storage/innodb_plugin/include/log0recv.h
--- a/storage/innodb_plugin/include/log0recv.h	2010-04-06 23:07:12.000000000 +0900
+++ b/storage/innodb_plugin/include/log0recv.h	2010-04-30 13:53:47.000000000 +0900
@@ -438,6 +438,39 @@
 	hash_table_t*	addr_hash;/*!< hash table of file addresses of pages */
 	ulint		n_addrs;/*!< number of not processed hashed file
 				addresses in the hash table */
+
+/* If you modified the following defines at original file,
+   You should also modify them. */
+/* defined in os0file.c */
+#define OS_AIO_MERGE_N_CONSECUTIVE	64
+/* defined in log0recv.c */
+#define RECV_READ_AHEAD_AREA	32
+	time_t		stats_recv_start_time;
+	ulint		stats_recv_turns;
+
+	ulint		stats_read_requested_pages;
+	ulint		stats_read_in_area[RECV_READ_AHEAD_AREA];
+
+	ulint		stats_read_io_pages;
+	ulint		stats_read_io_consecutive[OS_AIO_MERGE_N_CONSECUTIVE];
+	ulint		stats_write_io_pages;
+	ulint		stats_write_io_consecutive[OS_AIO_MERGE_N_CONSECUTIVE];
+
+	ulint		stats_doublewrite_check_pages;
+	ulint		stats_doublewrite_overwrite_pages;
+
+	ulint		stats_recover_pages_with_read;
+	ulint		stats_recover_pages_without_read;
+
+	ulint		stats_log_recs;
+	ulint		stats_log_len_sum;
+
+	ulint		stats_applied_log_recs;
+	ulint		stats_applied_log_len_sum;
+	ulint		stats_pages_already_new;
+
+	ib_uint64_t	stats_oldest_modified_lsn;
+	ib_uint64_t	stats_newest_modified_lsn;
 };
 
 /** The recovery system */
diff -ruN a/storage/innodb_plugin/include/srv0srv.h b/storage/innodb_plugin/include/srv0srv.h
--- a/storage/innodb_plugin/include/srv0srv.h	2010-04-30 10:49:58.000000000 +0900
+++ b/storage/innodb_plugin/include/srv0srv.h	2010-04-30 13:53:47.000000000 +0900
@@ -114,6 +114,8 @@
 
 extern ibool	srv_extra_undoslots;
 
+extern ibool	srv_recovery_stats;
+
 extern ibool	srv_auto_extend_last_data_file;
 extern ulint	srv_last_file_size_max;
 extern char**	srv_log_group_home_dirs;
diff -ruN a/storage/innodb_plugin/log/log0recv.c b/storage/innodb_plugin/log/log0recv.c
--- a/storage/innodb_plugin/log/log0recv.c	2010-04-06 23:07:13.000000000 +0900
+++ b/storage/innodb_plugin/log/log0recv.c	2010-04-30 14:00:27.000000000 +0900
@@ -179,6 +179,9 @@
 
 	recv_sys->heap = NULL;
 	recv_sys->addr_hash = NULL;
+
+	recv_sys->stats_recv_start_time = time(NULL);
+	recv_sys->stats_oldest_modified_lsn = IB_ULONGLONG_MAX;
 }
 
 /********************************************************//**
@@ -317,6 +320,11 @@
 		recv_n_pool_free_frames = 512;
 	}
 
+	if (buf_pool_get_curr_size() >= (32 * 1024 * 1024)) {
+		/* Buffer pool of size greater than 32 MB. */
+		recv_n_pool_free_frames = 1024;
+	}
+
 	recv_sys->buf = ut_malloc(RECV_PARSING_BUF_SIZE);
 	recv_sys->len = 0;
 	recv_sys->recovered_offset = 0;
@@ -1353,6 +1361,11 @@
 
 	len = rec_end - body;
 
+	if (srv_recovery_stats) {
+		recv_sys->stats_log_recs++;
+		recv_sys->stats_log_len_sum += len;
+	}
+
 	recv = mem_heap_alloc(recv_sys->heap, sizeof(recv_t));
 	recv->type = type;
 	recv->len = rec_end - body;
@@ -1464,6 +1477,7 @@
 	ib_uint64_t	start_lsn;
 	ib_uint64_t	end_lsn;
 	ib_uint64_t	page_lsn;
+	ib_uint64_t	page_lsn_orig;
 	ib_uint64_t	page_newest_lsn;
 	ibool		modification_to_page;
 #ifndef UNIV_HOTBACKUP
@@ -1486,6 +1500,8 @@
 					     buf_block_get_page_no(block));
 
 	if ((recv_addr == NULL)
+		/* bugfix: http://bugs.mysql.com/bug.php?id=44140 */
+	    || (recv_addr->state == RECV_BEING_READ && !just_read_in)
 	    || (recv_addr->state == RECV_BEING_PROCESSED)
 	    || (recv_addr->state == RECV_PROCESSED)) {
 
@@ -1501,6 +1517,14 @@
 
 	recv_addr->state = RECV_BEING_PROCESSED;
 
+	if (srv_recovery_stats) {
+		if (just_read_in) {
+			recv_sys->stats_recover_pages_with_read++;
+		} else {
+			recv_sys->stats_recover_pages_without_read++;
+		}
+	}
+
 	mutex_exit(&(recv_sys->mutex));
 
 	mtr_start(&mtr);
@@ -1530,6 +1554,7 @@
 
 	/* Read the newest modification lsn from the page */
 	page_lsn = mach_read_ull(page + FIL_PAGE_LSN);
+	page_lsn_orig = page_lsn;
 
 #ifndef UNIV_HOTBACKUP
 	/* It may be that the page has been modified in the buffer
@@ -1549,6 +1574,21 @@
 	modification_to_page = FALSE;
 	start_lsn = end_lsn = 0;
 
+	if (srv_recovery_stats) {
+		mutex_enter(&(recv_sys->mutex));
+		if (page_lsn_orig && recv_sys->stats_oldest_modified_lsn > page_lsn_orig) {
+			recv_sys->stats_oldest_modified_lsn = page_lsn_orig;
+		}
+		if (page_lsn_orig && recv_sys->stats_newest_modified_lsn < page_lsn_orig) {
+			recv_sys->stats_newest_modified_lsn = page_lsn_orig;
+		}
+		if (UT_LIST_GET_LAST(recv_addr->rec_list)->start_lsn
+		    < page_lsn_orig) {
+			recv_sys->stats_pages_already_new++;
+		}
+		mutex_exit(&(recv_sys->mutex));
+	}
+
 	recv = UT_LIST_GET_FIRST(recv_addr->rec_list);
 
 	while (recv) {
@@ -1603,6 +1643,13 @@
 							 buf + recv->len,
 							 block, &mtr);
 
+			if (srv_recovery_stats) {
+				mutex_enter(&(recv_sys->mutex));
+				recv_sys->stats_applied_log_recs++;
+				recv_sys->stats_applied_log_len_sum += recv->len;
+				mutex_exit(&(recv_sys->mutex));
+			}
+
 			end_lsn = recv->start_lsn + recv->len;
 			mach_write_ull(FIL_PAGE_LSN + page, end_lsn);
 			mach_write_ull(UNIV_PAGE_SIZE
@@ -1703,6 +1750,13 @@
 		}
 	}
 
+	if (srv_recovery_stats && n) {
+		mutex_enter(&(recv_sys->mutex));
+		recv_sys->stats_read_requested_pages += n;
+		recv_sys->stats_read_in_area[n - 1]++;
+		mutex_exit(&(recv_sys->mutex));
+	}
+
 	buf_read_recv_pages(FALSE, space, zip_size, page_nos, n);
 	/*
 	fprintf(stderr, "Recv pages at %lu n %lu\n", page_nos[0], n);
@@ -1856,6 +1910,10 @@
 
 	if (has_printed) {
 		fprintf(stderr, "InnoDB: Apply batch completed\n");
+
+		if (srv_recovery_stats) {
+			recv_sys->stats_recv_turns++;
+		}
 	}
 
 	mutex_exit(&(recv_sys->mutex));
@@ -3257,6 +3315,83 @@
 	}
 #endif /* UNIV_DEBUG */
 
+	if (recv_needed_recovery && srv_recovery_stats) {
+		ulint	i;
+
+		fprintf(stderr,
+			"InnoDB: Applying log records was done. Its statistics are followings.\n");
+
+		fprintf(stderr,
+			"============================================================\n"
+			"-------------------\n"
+			"RECOVERY STATISTICS\n"
+			"-------------------\n");
+		fprintf(stderr,
+			"Recovery time: %g sec. (%lu turns)\n",
+			difftime(time(NULL), recv_sys->stats_recv_start_time),
+			recv_sys->stats_recv_turns);
+
+		fprintf(stderr,
+			"\n"
+			"Data page IO statistics\n"
+			"  Requested pages: %lu\n"
+			"  Read pages:      %lu\n"
+			"  Written pages:   %lu\n"
+			"  (Dirty blocks):  %lu\n",
+			recv_sys->stats_read_requested_pages,
+			recv_sys->stats_read_io_pages,
+			recv_sys->stats_write_io_pages,
+			UT_LIST_GET_LEN(buf_pool->flush_list));
+
+		fprintf(stderr,
+			"  Grouping IO [times]:\n"
+			"\tnumber of pages,\n"
+			"\t\tread request neighbors (in %d pages chunk),\n"
+			"\t\t\tcombined read IO,\n"
+			"\t\t\t\tcombined write IO\n",
+			RECV_READ_AHEAD_AREA);
+		for (i = 0; i < ut_max(RECV_READ_AHEAD_AREA,
+					OS_AIO_MERGE_N_CONSECUTIVE); i++) {
+			fprintf(stderr,
+				"\t%3lu,\t%lu,\t%lu,\t%lu\n", i + 1,
+				(i < RECV_READ_AHEAD_AREA) ?
+					recv_sys->stats_read_in_area[i] : 0,
+				(i < OS_AIO_MERGE_N_CONSECUTIVE) ?
+					recv_sys->stats_read_io_consecutive[i] : 0,
+				(i < OS_AIO_MERGE_N_CONSECUTIVE) ?
+					recv_sys->stats_write_io_consecutive[i] : 0);
+		}
+
+		fprintf(stderr,
+			"\n"
+			"Recovery process statistics\n"
+			"  Checked pages by doublewrite buffer: %lu\n"
+			"  Overwritten pages from doublewrite:  %lu\n"
+			"  Recovered pages by io_thread:        %lu\n"
+			"  Recovered pages by main thread:      %lu\n"
+			"  Parsed log records to apply:         %lu\n"
+			"            Sum of the length:         %lu\n"
+			"  Applied log records:                 %lu\n"
+			"            Sum of the length:         %lu\n"
+			"  Pages which are already new enough:  %lu (It may not be accurate, if turns > 1)\n"
+			"  Oldest page's LSN:                   %llu\n"
+			"  Newest page's LSN:                   %llu\n",
+			recv_sys->stats_doublewrite_check_pages,
+			recv_sys->stats_doublewrite_overwrite_pages,
+			recv_sys->stats_recover_pages_with_read,
+			recv_sys->stats_recover_pages_without_read,
+			recv_sys->stats_log_recs,
+			recv_sys->stats_log_len_sum,
+			recv_sys->stats_applied_log_recs,
+			recv_sys->stats_applied_log_len_sum,
+			recv_sys->stats_pages_already_new,
+			recv_sys->stats_oldest_modified_lsn,
+			recv_sys->stats_newest_modified_lsn);
+
+		fprintf(stderr,
+			"============================================================\n");
+	}
+
 	if (recv_needed_recovery) {
 		trx_sys_print_mysql_master_log_pos();
 		trx_sys_print_mysql_binlog_offset();
diff -ruN a/storage/innodb_plugin/os/os0file.c b/storage/innodb_plugin/os/os0file.c
--- a/storage/innodb_plugin/os/os0file.c	2010-04-29 15:55:25.000000000 +0900
+++ b/storage/innodb_plugin/os/os0file.c	2010-04-30 13:53:47.000000000 +0900
@@ -38,6 +38,7 @@
 #include "srv0start.h"
 #include "fil0fil.h"
 #include "buf0buf.h"
+#include "log0recv.h"
 #ifndef UNIV_HOTBACKUP
 # include "os0sync.h"
 # include "os0thread.h"
@@ -4224,6 +4225,18 @@
 		}
 	}
 
+	if (srv_recovery_stats && recv_recovery_is_on() && n_consecutive) {
+		mutex_enter(&(recv_sys->mutex));
+		if (slot->type == OS_FILE_READ) {
+			recv_sys->stats_read_io_pages += n_consecutive;
+			recv_sys->stats_read_io_consecutive[n_consecutive - 1]++;
+		} else if (slot->type == OS_FILE_WRITE) {
+			recv_sys->stats_write_io_pages += n_consecutive;
+			recv_sys->stats_write_io_consecutive[n_consecutive - 1]++;
+		}
+		mutex_exit(&(recv_sys->mutex));
+	}
+
 	os_mutex_enter(array->mutex);
 
 	/* Mark the i/os done in slots */
diff -ruN a/storage/innodb_plugin/srv/srv0srv.c b/storage/innodb_plugin/srv/srv0srv.c
--- a/storage/innodb_plugin/srv/srv0srv.c	2010-04-30 10:49:58.000000000 +0900
+++ b/storage/innodb_plugin/srv/srv0srv.c	2010-04-30 13:53:47.000000000 +0900
@@ -144,6 +144,8 @@
 
 UNIV_INTERN ibool	srv_extra_undoslots = FALSE;
 
+UNIV_INTERN ibool	srv_recovery_stats = FALSE;
+
 /* if TRUE, then we auto-extend the last data file */
 UNIV_INTERN ibool	srv_auto_extend_last_data_file	= FALSE;
 /* if != 0, this tells the max size auto-extending may increase the
diff -ruN a/storage/innodb_plugin/trx/trx0sys.c b/storage/innodb_plugin/trx/trx0sys.c
--- a/storage/innodb_plugin/trx/trx0sys.c	2010-04-29 16:43:16.000000000 +0900
+++ b/storage/innodb_plugin/trx/trx0sys.c	2010-04-30 13:53:47.000000000 +0900
@@ -39,6 +39,7 @@
 #include "srv0srv.h"
 #include "trx0purge.h"
 #include "log0log.h"
+#include "log0recv.h"
 #include "os0file.h"
 #include "read0read.h"
 
@@ -558,6 +559,12 @@
 			       zip_size ? zip_size : UNIV_PAGE_SIZE,
 			       read_buf, NULL);
 
+			if (srv_recovery_stats && recv_recovery_is_on()) {
+				mutex_enter(&(recv_sys->mutex));
+				recv_sys->stats_doublewrite_check_pages++;
+				mutex_exit(&(recv_sys->mutex));
+			}
+
 			/* Check if the page is corrupt */
 
 			if (UNIV_UNLIKELY
@@ -605,6 +612,13 @@
 				       zip_size, page_no, 0,
 				       zip_size ? zip_size : UNIV_PAGE_SIZE,
 				       page, NULL);
+
+				if (srv_recovery_stats && recv_recovery_is_on()) {
+					mutex_enter(&(recv_sys->mutex));
+					recv_sys->stats_doublewrite_overwrite_pages++;
+					mutex_exit(&(recv_sys->mutex));
+				}
+
 				fprintf(stderr,
 					"InnoDB: Recovered the page from"
 					" the doublewrite buffer.\n");<|MERGE_RESOLUTION|>--- conflicted
+++ resolved
@@ -144,11 +144,7 @@
  static MYSQL_SYSVAR_BOOL(overwrite_relay_log_info, innobase_overwrite_relay_log_info,
    PLUGIN_VAR_NOCMDARG | PLUGIN_VAR_READONLY,
    "During InnoDB crash recovery on slave overwrite relay-log.info "
-<<<<<<< HEAD
-@@ -11418,6 +11432,8 @@
-=======
-@@ -11412,6 +11426,8 @@
->>>>>>> edf1bf22
+@@ -11420,6 +11434,8 @@
    MYSQL_SYSVAR(data_home_dir),
    MYSQL_SYSVAR(doublewrite),
    MYSQL_SYSVAR(extra_undoslots),
