--- conflicted
+++ resolved
@@ -124,15 +124,9 @@
    8 /* type, table_map_for_update */ + 1U +                                  \
    4 /* type, master_data_written */ + /* type, db_1, db_2, ... */            \
    1U + (MAX_DBS_IN_EVENT_MTS * (1 + NAME_LEN)) + 3U +                        \
-<<<<<<< HEAD
-   /* type, microseconds */ +1U + 32 * 3 + 1 +                                \
-   60 /* type, user_len, user, host_len, host */ + 1U +                       \
-   1 /* type, explicit_def..ts*/ + 1U + 8 /* type, xid of DDL */ + 1U +       \
-=======
    /* type, microseconds */ +1U + 32 * 3 + /* type, user_len, user */         \
    1 + 255 /* host_len, host */ + 1U + 1 /* type, explicit_def..ts*/ + 1U +   \
    8 /* type, xid of DDL */ + 1U +                                            \
->>>>>>> 4869291f
    2 /* type, default_collation_for_utf8mb4_number */ +                       \
    1 /* sql_require_primary_key */ + 1 /* type, default_table_encryption */)
 
@@ -520,21 +514,12 @@
   /**
     The method returns the checksum algorithm used to checksum the binary log
     from a Format Description Event serialized buffer.
-<<<<<<< HEAD
 
     For MySQL server versions < 5.6, the algorithm is undefined.
 
     @param buf buffer holding serialized FD event.
     @param len length of the event buffer.
 
-=======
-
-    For MySQL server versions < 5.6, the algorithm is undefined.
-
-    @param buf buffer holding serialized FD event.
-    @param len length of the event buffer.
-
->>>>>>> 4869291f
     @retval BINLOG_CHECKSUM_ALG_UNDEF originator is checksum-unaware
                                       (effectively no checksum).
     @retval BINLOG_CHECKSUM_ALG_OFF no checksum.
@@ -710,7 +695,6 @@
   /**
     The get_is_valid function is related to event specific sanity checks to
     determine that the object was initialized without errors.
-<<<<<<< HEAD
 
     Note that a given event object may be valid at some point (ancestor
     event type initialization was fine) but be turned invalid in a later
@@ -727,24 +711,6 @@
     @param is_valid if the event object shall be considered valid.
   */
 
-=======
-
-    Note that a given event object may be valid at some point (ancestor
-    event type initialization was fine) but be turned invalid in a later
-    stage.
-
-    @return True if the event object is valid, false otherwise.
-  */
-
-  bool get_is_valid() { return m_is_valid; }
-
-  /**
-    Set if the event object shall be considered valid or not.
-
-    @param is_valid if the event object shall be considered valid.
-  */
-
->>>>>>> 4869291f
   void set_is_valid(bool is_valid) { m_is_valid = is_valid; }
 
  private:
@@ -837,11 +803,7 @@
      Format_description_event is not aware of it. That's OK as this event never
      leaves the server - it's not sent to slave).
   */
-<<<<<<< HEAD
   static constexpr int LOG_EVENT_TYPES = (MYSQL_END_EVENT - 1);
-=======
-  static const int LOG_EVENT_TYPES = (ENUM_END_EVENT - 1);
->>>>>>> 4869291f
 
   /**
     The lengths for the fixed data part of each event.
@@ -875,12 +837,8 @@
     ROWS_HEADER_LEN_V2 = 10,
     TRANSACTION_CONTEXT_HEADER_LEN = 18,
     VIEW_CHANGE_HEADER_LEN = 52,
-<<<<<<< HEAD
     XA_PREPARE_HEADER_LEN = 0,
     START_5_7_ENCRYPTION_HEADER_LEN = 0
-=======
-    XA_PREPARE_HEADER_LEN = 0
->>>>>>> 4869291f
   };  // end enum_post_header_length
  protected:
   /**
