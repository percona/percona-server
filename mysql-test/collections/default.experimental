--- conflicted
+++ resolved
@@ -92,11 +92,6 @@
 parts.partition_mgm_lc1_ndb              # joro : NDB tests marked as experimental as agreed with bochklin
 parts.partition_mgm_lc2_ndb              # joro : NDB tests marked as experimental as agreed with bochklin
 parts.partition_syntax_ndb               # joro : NDB tests marked as experimental as agreed with bochklin
-<<<<<<< HEAD
 parts.partition_value_ndb                # joro : NDB tests marked as experimental as agreed with bochklin
-main.mysqlhotcopy_myisam                 # horst: due to bug#54129
-main.mysqlhotcopy_archive                # horst: due to bug#54129
-rpl_bhs.*                                # skozlov : WL#5139 - rpl_bhs suite generated "on-the-fly" at testing moment from rpl suite
-=======
-parts.partition_value_ndb                # joro : NDB tests marked as experimental as agreed with bochklin
->>>>>>> e52ec6f1
+
+rpl_bhs.*                                # skozlov : WL#5139 - rpl_bhs suite generated "on-the-fly" at testing moment from rpl suite