##############################################################################
#
# List the test cases that are to be disabled temporarily.
#
# Separate the test case name and the comment with ':'.
#   <suite>.<test> [@platform|@!platform] : <BUG|WL>#<XXXX> [<comment>]
#
# Note:
#   - Do not use any TAB characters for whitespace.
#   - Length of a comment section must not be more than 80 characters.
#
##############################################################################

# audit_log
audit_log.audit_log_prune_seconds_var_cnf @windows : BUG#32245509 Test lets mysqltest crash only on windows.

# audit_null
audit_null.audit_plugin_bugs : BUG#28080637 Test fails consistently

# auth_sec

# binlog suite tests
binlog.binlog_mysqlbinlog_rewrite_db @windows     : BUG#26717205 Requires a debug client binary and fails consistently.
binlog.binlog_mysqlbinlog_4g_start_position       : BUG#0000 PS-9381 Requires too much memory/space in Jenkins
binlog_gtid.binlog_xa_select_gtid_executed_explicitly_crash : Bug#28588717 Fails both on FreeBSD and other platforms
binlog_nogtid.binlog_gtid_next_xa                 : BUG#33650776 Failure of XA COMMIT of prepared txn, can result in txn rollback
# func1 suite tests
funcs_1.is_basics_mixed @darwin  : BUG#25882809 INCORRECT RESULT WHEN USING SUBQUERY ON TOP OF VIEW.
funcs_1.is_basics_mixed @windows : BUG#25882809 INCORRECT RESULT WHEN USING SUBQUERY ON TOP OF VIEW.

# innodb suite tests
innodb.analyze_table @solaris                     : BUG#22607584 Failing too often on PB2 due to timeout.
innodb.log_corruption @darwin                     : BUG#27760219 Test fails consistently on freebsd and Mac after WL#11009.
innodb.log_corruption @freebsd                    : BUG#27760219 Test fails consistently on freebsd and Mac after WL#11009.
innodb.create_tablespace_partition                : WL#12034 Enable again once shared tablespaces are allowed in partitioned table.
innodb.alter_tablespace_partition                 : WL#12034 Enable again once shared tablespaces are allowed in partitioned table.
innodb.truncate                                   : WL#12034 Enable again once shared tablespaces are allowed in partitioned table.
innodb.subpartition                               : WL#12034 Enable again once shared tablespaces are allowed in partitioned table.
innodb.ddl_crash_alter_table_partition_tablespace : WL#12034 Enable again once shared tablespaces are allowed in partitioned table.
innodb.innodb_bug14676111                         : BUG#18200831 The test has never worked correctly
innodb.fts_exec_interrupt                         : Bug#28534199 The test is unstable and should be rewritten
innodb.slow_shutdown                              : Bug#31763837 mtr hits this debug assert post test run cleanup
innodb.upgrade_fts_aux                            : Bug#33034679 Test needs an upgrade of its 5.7 data files
innodb.instant_ddl_recovery_old                   : WL#12527 Redo format has changed - crashed_datadir.zip needs to be recreated.
innodb.log_logical_size                           : WL#12527 Test is shaky - needs to be fixed.

# innodb_fts suite test
innodb_fts.sync_block : BUG#2232 percona https://jira.percona.com/browse/PS-2232

# keyring tests
keyring_encrypted_file.keyring_migration_bugs @darwin : Bug#31041633

# Tests that run ALTER on the "mysql" database
innodb.mysql_ts_alter_encrypt_1                 : BUG#29531106 - ATTACHABLE_TRX(): ASSERTION `!M_THD->TRANSACTION_ROLLBACK_REQUEST' FAILED
component_keyring_file.mysql_ts_alter_encrypt_1 : BUG#29531106 - ATTACHABLE_TRX(): ASSERTION `!M_THD->TRANSACTION_ROLLBACK_REQUEST' FAILED


# main suite tests
main.ds_mrr-big @solaris : BUG#14168107 Test leads to timeout on Solaris on slow sparc servers.
main.bug100352 : BUG#100352 https://bugs.mysql.com/bug.php?id=100352
main.gtid_next_xa_binlog_off : BUG#33650776 Failure of XA COMMIT of prepared txn, can result in txn rollback

# Disabled due to InnoDB issues
main.internal_tmp_disk_storage_engine : BUG#26917416 Disabled it since it's failing on pb2.

main.events_time_zone         : BUG#2179 percona https://jira.percona.com/browse/PS-2179

# max_parts suite tests
max_parts.innodb-import-partition-1                         : BUG#27413612 Fails consistently on hudson jobs. Disabled until bug is fixed.
max_parts.innodb_partition_open_files_limit @solaris        : BUG#27423163 Times out on Solaris platform on Hudson. Disabled until bug is fixed.
max_parts.partition_max_parts_hash_innodb @windows          : BUG#27681900 Disabling max_parts tests on windows.
max_parts.partition_max_parts_inv_innodb @windows           : BUG#27681900 Disabling max_parts tests on windows.
max_parts.partition_max_parts_key_innodb @windows           : BUG#27681900 Disabling max_parts tests on windows.
max_parts.partition_max_parts_list_innodb @windows          : BUG#27681900 Disabling max_parts tests on windows.
max_parts.partition_max_parts_range_innodb @windows         : BUG#27681900 Disabling max_parts tests on windows.
max_parts.partition_max_sub_parts_key_list_innodb @windows  : BUG#27681900 Disabling max_parts tests on windows.
max_parts.partition_max_sub_parts_key_range_innodb @windows : BUG#27681900 Disabling max_parts tests on windows.
max_parts.partition_max_sub_parts_list_innodb @windows      : BUG#27681900 Disabling max_parts tests on windows.
max_parts.partition_max_sub_parts_range_innodb @windows     : BUG#27681900 Disabling max_parts tests on windows.
max_parts.innodb_partition_open_files_limit                 : BUG#27423163 Test times out consistently on Hudson.

# perfschema suite test
perfschema.threads_history      : BUG#27712231
perfschema.ssl                  : BUG#30910698
perfschema.idx_compare_events_waits_current : BUG#27865960
perfschema.idx_compare_ews_by_thread_by_event_name : BUG#31041671
perfschema.idx_compare_ews_by_instance : BUG#31791537
perfschema.idx_compare_rwlock_instances : BUG#31791537

<<<<<<< HEAD
=======
# rocksdb suite tests
rocksdb.non_blocking_manual_compaction : BUG#0000 PS-9381 Often fails in Jenkins due to races.

>>>>>>> 420bf0b8
# rocksdb_stress suite tests
rocksdb_stress.drop_cf_stress : BUG#0000 PS-9381 Often fails in Jenkins due to races.

# rpl_gtid suite tests
rpl_gtid.rpl_async_conn_failover_restart @windows : BUG#34132168 Disabled until bug is fixed
rpl_gtid.rpl_gtid_truncate_memory_table_after_start_server : BUG#24351040
rpl_gtid.rpl_gtid_perfschema_applier_xa_status           : BUG#27914287 Disabled until the WL#9075 (Performance Schema, XA Transactions) be implemented
rpl_gtid.rpl_gtid_mts_spco_deadlock_other_locks          : Bug#32499883 RPL_GTID.RPL_GTID_MTS_SPCO_DEADLOCK_OTHER_LOCKS FAILS ON PB2
rpl_gtid.rpl_master_errors : BUG#4797 percona https://jira.percona.com/browse/PS-4797
rpl_gtid.rpl_start_replica_until_pos_with_gtid_only      : Bug#33119241 START REPLICA UNTIL SOURCE_LOG_POS SHOULD NOT STOP ON REPLICA EVENTS
rpl_gtid.rpl_gtid_while_super_read_only : Bug#8423 Fails on PS, even on earlier versions

# rpl_nogtid suite tests
rpl_nogtid.rpl_perfschema_applier_xa_status_check : BUG#27914287 Disabled until the WL#9075 (Performance Schema, XA Transactions) be implemented
rpl_nogtid.rpl_semi_sync_group_commit_deadlock : BUG#80581 percona https://bugs.mysql.com/bug.php?id=80581
rpl_nogtid.rpl_semi_sync_non_group_commit_deadlock : BUG#80581 percona https://bugs.mysql.com/bug.php?id=80581
rpl_nogtid.rpl_binlog_format_errors               : BUG#29776083 EXPLICIT BINLOG INJECTION WITH SELF LOGGING ENGINES IS BROKEN

# rpl suite tests
rpl.rpl_io_thd_wait_for_disk_space_stress : BUG#23581287 Disabled until bug is fixed.
rpl.rpl_writeset_add_unique_key : Bug#33134835 RPL_WRITESET_ADD_UNIQUE_KEY FAILS SPORADICALLY

# sys_vars tests
sys_vars.max_execution_time_basic @freebsd : BUG#31041720
sys_vars.innodb_log_writer_threads_basic : Bug#32129814 SYS_VARS.INNODB_LOG_WRITER_THREADS_BASIC TIMES OUT SPORADICALLY ON PB2

# sysschema suite tests
sysschema.v_wait_classes_global_by_avg_latency : BUG#21550054 Test fails too often.

# x plugin suite tests

# rocksdb suite tests
rocksdb.cons_snapshot_serializable : BUG#0 MyRocks does not yet support ISO serializable
rocksdb.level_read_uncommitted : BUG#0 MyRocks does not yet suppore ISO read uncommitted
rocksdb.level_serializable : BUG#0 MyRocks does not yet support ISO serializable
rocksdb.slow_query_log : BUG#26 MYR-26
# 8.0
rocksdb.allow_to_start_after_corruption : BUG#4584 PS-4584

# rocksdb_rpl suite tests
rocksdb_rpl.rpl_rocksdb_snapshot : BUG#0 LOCK BINLOG FOR BACKUP

# tokudb suite tests
tokudb.mvcc-19 : BUG#0 tokutek
tokudb.mvcc-20 : BUG#0 tokutek
tokudb.mvcc-27 : BUG#0 tokutek
tokudb.storage_engine_default : BUG#0 tokudb is not the default storage engine

# tokudb_alter_table suite tests
# alter table
tokudb_alter_table.hcad_tmp_tables : BUG#0 tmp tables bypass hot alter, we run hcad_tmp_tables_56 instead
tokudb_alter_table.hcad_with_locks : BUG#0 can't alter table concurrent with reading a table in 5.5
# virtual columns
tokudb_alter_table.virtual_columns : BUG#0 no virtual columns in MySQL 5.5
tokudb_alter_table.frm_discover_partition : BUG#0 needs the tokutek patch for frm discovery for partitioned tables
# 8.0
tokudb_alter_table.frm_discover : BUG#0 no .frm in 8.0

# tokudb_bugs suite tests
tokudb_bugs.2952 : BUG#0 tokutek not_5_5
tokudb_bugs.4472 : BUG#0 #4521
tokudb_bugs.fileops-2 : BUG#0 tokutek not_5_5
tokudb_bugs.fileops-3 : BUG#0 tokutek not_5_5
tokudb_bugs.fileops-4 : BUG#0 tokutek not_5_5
tokudb_bugs.xa-2 : BUG#0 tokutek not_5_5
tokudb_bugs.checkpoint_lock_2 : BUG#0 test can not work when the checkpoint_safe_lock is a fair rwlock
tokudb_bugs.6053 : BUG#0 tokudb is not the default storage engine
tokudb_bugs.1883 : BUG#0 tokutek's auto inc singleton patch missing
tokudb_bugs.3083 : BUG#0 no patch to find_shortest_key to prefer PK over CK
tokudb_bugs.db768 : BUG#768 https://tokutek.atlassian.net/browse/DB-768
tokudb_bugs.dict_leak_3518 : BUG#635 https://tokutek.atlassian.net/browse/DB-635
tokudb_bugs.1872 : BUG#750 https://tokutek.atlassian.net/browse/DB-750
tokudb_bugs.db917 : BUG#917 https://tokutek.atlassian.net/browse/DB-917
# 8.0
tokudb_bugs.frm_store : BUG#0 no .frm in 8.0
tokudb_bugs.frm_store2 : BUG#0 no .frm in 8.0
tokudb_bugs.frm_store3 : BUG#0 no .frm in 8.0

# tokudb_parts suite tests
tokudb_parts.partition_basic_symlink_tokudb : BUG#0 tokudb_file_per_table is not supported
tokudb_parts.partition_reorganize_tokudb : BUG#0 tokudb_file_per_table is not supported
tokudb_parts.partition_exchange_tokudb : BUG#0 exchange partition is not supported
tokudb_parts.partition_exch_qa_1_tokudb : BUG#0 exchange partition is not supported
tokudb_parts.partition_exch_qa_4_tokudb : BUG#0 exchange partition is not supported
tokudb_parts.partition_exch_qa_5_tokudb : BUG#0 exchange partition is not supported
tokudb_parts.partition_exch_qa_7_tokudb : BUG#0 exchange partition is not supported
tokudb_parts.partition_exch_qa_8_tokudb : BUG#0 exchange partition is not supported
tokudb_parts.partition_exch_myisam_tokudb : BUG#0 exchange partition is not supported
tokudb_parts.partition_exch_tokudb : BUG#0 exchange partition is not supported
tokudb_parts.partition_mgm_lc0_tokudb : BUG#0 exchange partition is not supported
tokudb_parts.nonflushing_analyze_debug : BUG#0 percona's test which has not yet been ported to 8.0
tokudb_parts.partition_debug_sync_tokudb : BUG#0 the "debug-sync" code does not exist in 8.0
tokudb_parts.partition_debug_tokudb : BUG#0 the debug code does not exist in 8.0

# tokudb_rpl suite tests
tokudb_rpl.rpl_row_sp002_tokudb : BUG#0 tokudb does not support foreign keys
tokudb_rpl.rpl_deadlock_tokudb : BUG#0 temporarily disabled until properly debugged
tokudb_rpl.rpl_partition_tokudb : BUG#0 exchange partition is not supported

# Group Replication tests.

# These will only run in XCom because of the following issue:
group_replication.gr_join_with_suspect_member : BUG#31704262 XCOM CREATES NODES WITH PAST GHOST VIEWS
group_replication.gr_leave_with_suspect_member : BUG#31704262 XCOM CREATES NODES WITH PAST GHOST VIEWS
group_replication.gr_majority_loss_restored_after_timeout : BUG#31704262 XCOM CREATES NODES WITH PAST GHOST VIEWS
group_replication.gr_primary_mode_group_operations_joining_during_election @windows : BUG#33679225 Disabled until bug is fixed
group_replication.gr_primary_mode_group_operations_net_partition_4 @windows : BUG#34673762 Disabled until bug is fixed
group_replication.gr_suspect_member_resumes_after_crash_join_retries : BUG#32458239 GR_SUSPECT_MEMBER_RESUMES_AFTER_CRASH_JOIN_RETRIES IS NOT STABLE
group_replication.gr_xa_commit_failure_before_gtid_externalization @windows : BUG#34155238 Disabled until bug is fixed
group_replication.gr_xa_commit_one_phase_failure_before_gtid_externalization @windows : BUG#34155238 Disabled until bug is fixed
group_replication.gr_xa_prepare_failure_before_gtid_externalization @windows : BUG#34155238 Disabled until bug is fixed
group_replication.gr_xa_rollback_failure_before_gtid_externalization @windows : BUG#34155238 Disabled until bug is fixed
<|MERGE_RESOLUTION|>--- conflicted
+++ resolved
@@ -87,12 +87,9 @@
 perfschema.idx_compare_ews_by_instance : BUG#31791537
 perfschema.idx_compare_rwlock_instances : BUG#31791537
 
-<<<<<<< HEAD
-=======
 # rocksdb suite tests
 rocksdb.non_blocking_manual_compaction : BUG#0000 PS-9381 Often fails in Jenkins due to races.
 
->>>>>>> 420bf0b8
 # rocksdb_stress suite tests
 rocksdb_stress.drop_cf_stress : BUG#0000 PS-9381 Often fails in Jenkins due to races.
 
