--- conflicted
+++ resolved
@@ -46,14 +46,12 @@
 #     numbers, it will print only the numbered columns, in the given
 #     order.
 #
-<<<<<<< HEAD
 #   $mask_columns
 #     For convenience, if you set this to a comma-separated list of
 #     numbers, it will replace the numbered columns by '#'.
-=======
+#
 #   $skip_column_names
 #     If true then skip reading columns line. false by default.
->>>>>>> 3952e2aa
 #
 #   $pre_script
 #     This script will be evaluated before starting to iterate over
@@ -81,14 +79,11 @@
 --let _FF_INPUT_FILE= $input_file
 --let _FF_OUTPUT_FILE= $output_file
 --let _FF_SELECT_COLUMNS= $select_columns
-<<<<<<< HEAD
 --let _FF_MASK_COLUMNS= $mask_columns
-=======
 if (!$skip_column_names) {
   --let $skip_column_names= 0;
 }
 --let _FF_SKIP_COLUMN_NAMES= $skip_column_names
->>>>>>> 3952e2aa
 --let _FF_DEBUG= $rpl_debug
 if (!$output_file)
 {
@@ -102,11 +97,8 @@
   my $input_file = $ENV{'_FF_INPUT_FILE'};
   my $output_file = $ENV{'_FF_OUTPUT_FILE'};
   my $select_columns = $ENV{'_FF_SELECT_COLUMNS'};
-<<<<<<< HEAD
   my $mask_columns = $ENV{'_FF_MASK_COLUMNS'};
-=======
   my $skip_column_names = $ENV{'_FF_SKIP_COLUMN_NAMES'};
->>>>>>> 3952e2aa
   my $debug = $ENV{'_FF_DEBUG'};
   if ($select_columns)
   {
