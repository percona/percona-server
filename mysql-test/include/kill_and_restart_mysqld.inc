--- conflicted
+++ resolved
@@ -24,31 +24,9 @@
 --exec echo "$restart_parameters" > $_expect_file_name
 --shutdown_server 0
 --source include/wait_until_disconnected.inc
-<<<<<<< HEAD
---source include/wait_until_connected_again.inc
-## Script xplugin_wait_for_interfaces.inc
-#
-#  $do_not_wait_for_x_interface -
-#    set for which interfaces the script shouldn't wait
-#    In default the script wait for both socket and tcp
-#    on *NIX OS-es and only for TCP on windows
-#
-## Usage
-#
-# --let $wait_for_tcpsocket_status = valid_value|undefined_value|no_wait
-# --let $wait_for_unixsocket_status = valid_value|undefined_value|no_wait
-# --source include/xplugin_wait_for_interfaces.inc
-#
-=======
->>>>>>> 30768587
 
 if (!$no_wait_for_reconnect)
 {
-<<<<<<< HEAD
-  --source include/xplugin_wait_for_interfaces.inc
-}
-=======
-    --enable_reconnect
     --source include/wait_until_connected_again.inc
     ## Script xplugin_wait_for_interfaces.inc
     #
@@ -69,7 +47,5 @@
     {
       --source include/xplugin_wait_for_interfaces.inc
     }
-    --disable_reconnect
 }
---let $no_wait_for_reconnect = 0
->>>>>>> 30768587
+--let $no_wait_for_reconnect = 0