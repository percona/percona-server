--- conflicted
+++ resolved
@@ -45,8 +45,5 @@
 libmemcached       plugin/innodb_memcached/daemon_memcached DAEMON_MEMCACHED daemon_memcached
 innodb_engine      plugin/innodb_memcached/innodb_memcache INNODB_ENGINE
 validate_password  plugin/password_validation VALIDATE_PASSWORD validate_password
-<<<<<<< HEAD
 auth_socket        plugin/auth        SOCKET_AUTH
-=======
-scalability_metrics plugin/scalability_metrics SCALABILITY_METRICS
->>>>>>> e1f4b9cb
+scalability_metrics plugin/scalability_metrics SCALABILITY_METRICS