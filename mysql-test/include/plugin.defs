--- conflicted
+++ resolved
@@ -91,9 +91,5 @@
 audit_log          plugin/audit_log   AUDIT_LOG             audit_log
 query_response_time plugin/query_response_time PLUGIN_QUERY_RESPONSE_TIME QUERY_RESPONSE_TIME_AUDIT,QUERY_RESPONSE_TIME,QUERY_RESPONSE_TIME_READ,QUERY_RESPONSE_TIME_WRITE
 ha_tokudb          storage/tokudb             TOKUDB            tokudb,tokudb_trx,tokudb_locks,tokudb_lock_waits,tokudb_fractal_tree_info,tokudb_background_job_status
-<<<<<<< HEAD
-tokudb_backup      plugin/tokudb_backup       TOKUDB_BACKUP     tokudb_backup
-ha_rocksdb         storage/rocksdb            ROCKSDB           rocksdb,rocksdb_cfstats,rocksdb_dbstats,rocksdb_perf_context_global,rocksdb_cf_options,rocksdb_global_info,rocksdb_ddl,rocksdb_index_file_map
-=======
 tokudb_backup      plugin/tokudb-backup-plugin       TOKUDB_BACKUP     tokudb_backup
->>>>>>> 0e401459
+ha_rocksdb         storage/rocksdb            ROCKSDB           rocksdb,rocksdb_cfstats,rocksdb_dbstats,rocksdb_perf_context_global,rocksdb_cf_options,rocksdb_global_info,rocksdb_ddl,rocksdb_index_file_map