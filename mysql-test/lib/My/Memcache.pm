# -*- cperl -*-
# Copyright (c) 2011, Oracle and/or its affiliates. 
# All rights reserved.
#
# This program is free software; you can redistribute it and/or modify
# it under the terms of the GNU General Public License as published by
# the Free Software Foundation; version 2 of the License.
#
# This program is distributed in the hope that it will be useful,
# but WITHOUT ANY WARRANTY; without even the implied warranty of
# MERCHANTABILITY or FITNESS FOR A PARTICULAR PURPOSE.  See the
# GNU General Public License for more details.
#
# You should have received a copy of the GNU General Public License
# along with this program; if not, write to the Free Software
# Foundation, Inc., 51 Franklin St, Fifth Floor, Boston, MA 02110-1301  USA


########## Memcache Client Library for Perl
### 
###  $mc = My::Memcache->new()          create an ascii-protocol client 
###  $mc = My::Memcache::Binary->new()  create a binary-protocol client
###
###  $mc->connect(host, port)           returns 1 on success, 0 on failure
### 
###  $mc->{error}                       holds most recent error/status message
### 
###  $mc->set(key, value)               returns 1 on success, 0 on failure
###  $mc->add(key, value)               set if record does not exist
###  $mc->replace(key, value)           set if record exists
###  $mc->append(key, value)            append value to existing data
###  $mc->prepend(key, value)           prepend value to existing data
###  $mc->get(key)                      returns value or undef
###  $mc->delete(key)                   returns 1 on success, 0 on failure
###  $mc->stats(stat_key)               get stats; returns a hash
<<<<<<< HEAD
###  $mc->incr(key, amount)             returns the new value or undef
###  $mc->decr(key, amount)             like incr. (Note: In the Binary protocol
###                                     only, incr and decr can take a 3rd 
###                                     argument, the initial value). 
=======
###  $mc->incr(key, amount, [initial])  returns the new value or undef
###  $mc->decr(key, amount, [initial])  like incr.  The third argument is used
###                                     in the Binary protocol ONLY. 
>>>>>>> 3a19d288
###  $mc->flush()                       flush_all
###
###  $mc->set_expires(sec)              Set TTL for all store operations
###  $mc->set_flags(int_flags)          Set numeric flags for store operations
###
###  $mc->note_config_version() 
###    Store the generation number of the running config in the filesystem,
###    for later use by wait_for_reconf()
### 
###  $mc->wait_for_reconf()
###    Wait for NDB/Memcache to complete online reconfiguration.  
###    Returns the generation number of the newly running configuration, 
###    or zero on timeout/error. 

use strict;
use IO::Socket::INET;
use IO::File;
use Carp;
use Time::HiRes;

package My::Memcache;

sub new {
  my $pkg = shift;
  # min/max wait refer to msec. wait during temporary errors.  Both powers of 2.
  bless { "created" => 1 , "error" => "" , "cf_gen" => 0,
          "req_id" => 0, "minWait" => 4,  "maxWait" => 8192, 
          "temp_errors" => 0 , "total_wait" => 0
        }, $pkg;
}


# Common code to ASCII and BINARY protocols:

sub fail {
  my $self = shift;
  my $msg = 
      "error:       " . $self->{error} . "\n" .
      "req_id:      " . $self->{req_id} . "\n" .
      "temp_errors: " . $self->{temp_errors} . "\n".
      "total_wait:  " . $self->{total_wait} . "\n";
  while(my $extra = shift) { 
    $msg .= $extra . "\n"; 
  }
  Carp::confess($msg);
}

sub connect {
  my $self = shift;
  my $host = shift;
  my $port = shift; 
  my $conn;
  
  # Wait for memcached to be ready, up to ten seconds.
  my $retries = 100;
  do {
    $conn = IO::Socket::INET->new(PeerAddr => "$host:$port", Proto => "tcp");
    if(! $conn) { 
      Time::HiRes::usleep(100 * 1000);
      $retries--;   
    }
  } while($retries && !$conn);

  if($conn) {
    $self->{connection} = $conn;
    $self->{connected} = 1;
    $self->{server} = "$host:$port";
    return 1;
  }
  $self->{error} = "CONNECTION_FAILED";
  return 0;
}

sub DESTROY {
  my $self = shift;
  $self->{connection}->close();
}

sub set_expires {
  my $self = shift;
  my $delta = shift;
  
  $self->{exptime} = $delta;
}

sub set_flags {
  my $self = shift;
  my $flags = shift;
  
  $self->{flags} = $flags;
}

# Some member variables are per-request.  
# Clear them in preparation for a new request, and increment the request counter.
sub new_request {
  my $self = shift;
  $self->{error} = undef;
  $self->{exptime} = 0;
  $self->{flags} = 0;
  $self->{req_id}++;
}


# note_config_version and wait_for_reconf are only for use by mysql-test-run
sub note_config_version {
  my $self = shift;

  my $vardir = $ENV{MYSQLTEST_VARDIR};
  # Fetch the memcached current config generation number and save it
  my %stats = $self->stats("reconf");
  my $F = IO::File->new("$vardir/tmp/memcache_cf_gen", "w") or die;
  my $ver = $stats{"Running"};
  print $F "$ver\n";
  $F->close();

  $self->{cf_gen} = $ver;
}

sub wait_for_reconf {
  my $self = shift;

  if($self->{cf_gen} == 0) { 
    my $cfgen = 0;
    my $vardir = $ENV{MYSQLTEST_VARDIR};
    my $F = IO::File->new("$vardir/tmp/memcache_cf_gen", "r");
    if(defined $F) {
      chomp($cfgen = <$F>);
      undef $F;
    }
    $self->{cf_gen} = $cfgen;
  }
  
  print STDERR "Config generation is : " . $self->{cf_gen} . "\n";
  my $wait_for = $self->{cf_gen} + 1 ;
  print STDERR "Waiting for: $wait_for \n";
  
  my $new_gen = $self->wait_for_config_generation($wait_for);
  if($new_gen > 0) {
    $self->{cf_gen} = $new_gen;
  }
  else {
    print STDERR "Timed out.\n";
  }
  
  return $new_gen;
}
  
# wait_for_config_generation($cf_gen)
# Wait until memcached is running config generation >= to $cf_gen
# Returns 0 on error/timeout, or the actual running generation number
#
sub wait_for_config_generation {
  my $self = shift;
  my $cf_gen = shift;
  my $ready = 0;
  my $retries = 100;   # 100 retries x 100 ms = 10s
  
  while($retries && ! $ready) {
    Time::HiRes::usleep(100 * 1000);
    my %stats = $self->stats("reconf");
    if($stats{"Running"} >= $cf_gen) {
      $ready = $stats{"Running"};
    }
    else {
      $retries -= 1;
    }
  }
  return $ready;
}

#  -----------------------------------------------------------------------
#  ------------------          ASCII PROTOCOL         --------------------
#  -----------------------------------------------------------------------

sub ascii_command {
  my $self = shift;
  my $packet = shift;
  my $sock = $self->{connection};
  my $waitTime = $self->{minWait};
  my $maxWait = $self->{maxWait};
  my $reply;
  
  do {
    $self->new_request();
    $sock->print($packet) || Carp::confess("send error: ". $packet);
    $reply = $sock->getline();
    $self->normalize_error($reply);
    if($self->{error} eq "SERVER_TEMPORARY_ERROR") {
      if($waitTime < $maxWait) {
        $self->{temp_errors} += 1;
        $self->{total_wait} += ( Time::HiRes::usleep($waitTime * 1000) / 1000);
        $waitTime *= 2;
      }
      else {
        $self->fail("Too Many Temporary Errors", $waitTime);
      }
    }
  } while($self->{error} eq "SERVER_TEMPORARY_ERROR" && $waitTime <= $maxWait);
    
  return $reply;
}

  
sub delete {
  my $self = shift;
  my $key = shift;
  
  return ($self->ascii_command("delete $key\r\n") =~ "^DELETED");
}


sub _txt_store {
  my $self = shift;
  my $cmd = shift;
  my $key = shift;
  my $value = shift;
  my $packet = sprintf("%s %s %d %d %d\r\n%s\r\n",$cmd, $key, $self->{flags}, 
                       $self->{exptime}, length($value), $value);
  $self->ascii_command($packet);
  return ($self->{error} eq "OK");
}


sub set {
  my ($self, $key, $value) = @_;  
  return $self->_txt_store("set", $key, $value);
}


sub add {
  my ($self, $key, $value) = @_;  
  return $self->_txt_store("add", $key, $value);
}


sub append {
  my ($self, $key, $value) = @_;  
  return $self->_txt_store("append", $key, $value);
}


sub prepend {    
  my ($self, $key, $value) = @_;  
  return $self->_txt_store("prepend", $key, $value);
}


sub replace {
  my ($self, $key, $value) = @_;  
  return $self->_txt_store("replace", $key, $value);
}


sub get {
  my $self = shift;
  my $key = shift;  
  my $val;
  my $sock = $self->{connection};
  my $response =  $self->ascii_command("get $key\r\n");
  
  if ($response =~ /^END/) 
  {
    $self->{error} = "NOT_FOUND";
    return undef;
  }
  else
  {
    $response =~ /^VALUE (.*) (\d+) (\d+)/;
    $self->{flags} = $2;
    my $len = $3;
    $sock->read($val, $len);
    $sock->getline();  # \r\n after value
    $sock->getline();  # END\r\n
    
    return $val;
  }
}


sub _txt_math {
  my ($self, $cmd, $key, $delta) = @_;
  my $response = $self->ascii_command("$cmd $key $delta \r\n");
  
  if ($response =~ "^NOT_FOUND" || $response =~ "ERROR") {
    $self->normalize_error($response);
    return undef;
  }

  $response =~ /(\d+)/;
  return $1;
}


sub incr {
  my ($self, $key, $delta) = @_;
  return $self->_txt_math("incr", $key, $delta);
}


sub decr {
  my ($self, $key, $delta) = @_;
  return $self->_txt_math("decr", $key, $delta);
}


sub stats {
  my $self = shift;
  my $key = shift;
  my $sock = $self->{connection};

  $self->new_request();
  $sock->print("stats $key\r\n") || Carp::confess "send error";
  
  $self->{error} = "OK";
  my %response = ();
  my $line = "";
  while($line !~ "^END") {
    if(($line) && ($line =~ /^STAT(\s+)(\S+)(\s+)(\S+)/)) {
      $response{$2} = $4;
    }
    $line = $sock->getline();
  }
  
  return %response;
}

sub flush {
  my $self = shift;
  my $key = shift;
  my $result = $self->ascii_command("flush_all\r\n");  
  return ($self->{error} eq "OK");
}


# Try to provide consistent error messagees across ascii & binary protocols
sub normalize_error {
  my $self = shift;
  my $reply = shift;
  my %error_message = (
  "STORED\r\n"                         => "OK",
  "EXISTS\r\n"                         => "KEY_EXISTS",
  "NOT_FOUND\r\n"                      => "NOT_FOUND",
  "NOT_STORED\r\n"                     => "NOT_STORED",
  "CLIENT_ERROR value too big\r\n"     => "VALUE_TOO_LARGE",
  "SERVER_ERROR object too large for cache\r\n"     => "VALUE_TOO_LARGE",
  "CLIENT_ERROR invalid arguments\r\n" => "INVALID_ARGUMENTS",
  "SERVER_ERROR not my vbucket\r\n"    => "NOT_MY_VBUCKET",
  "SERVER_ERROR out of memory\r\n"     => "SERVER_OUT_OF_MEMORY",
  "SERVER_ERROR not supported\r\n"     => "NOT_SUPPORTED",
  "SERVER_ERROR internal\r\n"          => "INTERNAL_ERROR",
  "SERVER_ERROR temporary failure\r\n" => "SERVER_TEMPORARY_ERROR"
  );  
  $self->{error} = $error_message{$reply};
  return 0;
} 

#  -----------------------------------------------------------------------
#  ------------------         BINARY PROTOCOL         --------------------
#  -----------------------------------------------------------------------

package My::Memcache::Binary;
@My::Memcache::Binary::ISA = "My::Memcache";

use constant BINARY_HEADER_FMT  => "CCnCCnNNNN";
use constant BINARY_REQUEST     => 0x80;
use constant BINARY_RESPONSE    => 0x81;

use constant BIN_CMD_GET        => 0x00;
use constant BIN_CMD_SET        => 0x01;
use constant BIN_CMD_ADD        => 0x02;
use constant BIN_CMD_REPLACE    => 0x03;
use constant BIN_CMD_DELETE     => 0x04;
use constant BIN_CMD_INCR       => 0x05;
use constant BIN_CMD_DECR       => 0x06;
use constant BIN_CMD_QUIT       => 0x07;
use constant BIN_CMD_FLUSH      => 0x08;
use constant BIN_CMD_NOOP       => 0x0A;
use constant BIN_CMD_APPEND     => 0x0E;
use constant BIN_CMD_PREPEND    => 0x0F;
use constant BIN_CMD_STAT       => 0x10;

my %error_message = (
 0x00 => "OK",
 0x01 => "NOT_FOUND",
 0x02 => "KEY_EXISTS", 
 0x03 => "VALUE_TOO_LARGE",
 0x04 => "INVALID_ARGUMENTS",
 0x05 => "NOT_STORED",
 0x06 => "NON_NUMERIC_VALUE",
 0x07 => "NOT_MY_VBUCKET",
 0x81 => "UNKNOWN_COMMAND",
 0x82 => "SERVER_OUT_OF_MEMORY",
 0x83 => "NOT_SUPPORTED",
 0x84 => "INTERNAL_ERROR",
 0x85 => "SERVER_BUSY",
 0x86 => "SERVER_TEMPORARY_ERROR"
);


sub send_binary_request {
  my $self = shift;
  my ($cmd, $key, $val, $extra_header) = @_;
  my $sock = $self->{connection};
  my $key_len    = length($key);
  my $val_len    = length($val);
  my $extra_len  = length($extra_header);
  my $total_len  = $key_len + $val_len + $extra_len;
  my $cas_hi     = 0;
  my $cas_lo     = 0;

  $self->new_request();
  
  my $header = pack(BINARY_HEADER_FMT, BINARY_REQUEST, $cmd,
                    $key_len, $extra_len, 0, 0, $total_len, 
                    $self->{req_id}, $cas_hi, $cas_lo);
  my $packet = $header . $extra_header . $key . $val;

  $sock->send($packet) || Carp::confess "send failed";
}


sub get_binary_response {
  my $self = shift;
  my $sock = $self->{connection};
  my $header_len = length(pack(BINARY_HEADER_FMT));
  my $expected = $self->{req_id};
  my $header;
  my $body="";

  $sock->recv($header, $header_len);

  my ($magic, $cmd, $key_len, $extra_len, $datatype, $status, $body_len,
      $opaque, $cas_hi, $cas_lo) = unpack(BINARY_HEADER_FMT, $header);
  
  ($magic == BINARY_RESPONSE) || Carp::confess "Bad magic number in response";
  ($opaque == $expected) || Carp::confess "Response out of order ($expected/$opaque)";
  
  while($body_len - length($body) > 0) {
    my $buf;
    $sock->recv($buf, $body_len - length($body));
    $body .= $buf;
  }
  $self->{error} = $error_message{$status};

  # Packet structure is: header .. extras .. key .. value 
  my $l = $extra_len + $key_len;
  my $extras = substr $body, 0, $extra_len;
  my $key    = substr $body, $extra_len, $key_len; 
  my $value  = substr $body, $l, $body_len - $l;

  return ($status, $value, $key, $extras);
}  


sub binary_command {
  my $self = shift;
  my ($cmd, $key, $value, $extra_header) = @_;
  my $waitTime = $self->{minWait};
  my $maxWait = $self->{maxWait};
  my $status;
  
  do {
    $self->send_binary_request($cmd, $key, $value, $extra_header);  
    ($status) = $self->get_binary_response();
    if($status == 0x86) {
      if($waitTime < $maxWait) {
        $self->{temp_errors} += 1;
        $self->{total_wait} += ( Time::HiRes::usleep($waitTime * 1000) / 1000);
        $waitTime *= 2;
      }
      else {
        $self->fail("Too Many Temporary Errors", $waitTime);
      }
    }
  } while($status == 0x86 && $waitTime <= $maxWait);

  return ($status == 0) ? 1 : undef;
}


sub bin_math {
  my $self = shift;
  my ($cmd, $key, $delta, $initial) = @_;
  my $expires = 0xffffffff;  # 0xffffffff means the create flag is NOT set
  if(defined($initial))  { $expires = $self->{exptime};   }
  else                   { $initial = 0;                  }
  my $value = undef;
  
  my $extra_header = pack "NNNNN", 
  ($delta   / (2 ** 32)),   # delta hi
  ($delta   % (2 ** 32)),   # delta lo
  ($initial / (2 ** 32)),   # initial hi
  ($initial % (2 ** 32)),   # initial lo
  $expires;
  $self->send_binary_request($cmd, $key, '', $extra_header);

  my ($status, $packed_val) = $self->get_binary_response();
  if($status == 0) {
    my ($val_hi, $val_lo) = unpack("NN", $packed_val);
    $value = ($val_hi * (2 ** 32)) + $val_lo;
  }
  return $value;
}


sub bin_store {
  my $self = shift;
  my $cmd = shift;
  my $key = shift;
  my $value = shift;  
  my $extra_header = pack "NN", $self->{flags}, $self->{exptime};
  
  return $self->binary_command($cmd, $key, $value, $extra_header);
}


sub get {
  my $self = shift;
  my $key = shift;
  
  $self->send_binary_request(BIN_CMD_GET, $key, '', '');  
  my ($status, $value) = $self->get_binary_response();
  return ($status == 0) ? $value : undef;
}


sub stats {
  my $self = shift;
  my $key = shift;
  my %response, my $status, my $value, my $klen, my $tlen;

  $self->send_binary_request(BIN_CMD_STAT, $key, '', '');
  do {
    ($status, $value, $key) = $self->get_binary_response();
    if($status == 0) {
      $response{$key} = $value;
    } 
  } while($status == 0 && $key);

  return %response;
}

sub flush {
  my ($self, $key, $value) = @_;
  $self->send_binary_request(BIN_CMD_FLUSH, $key, '', ''); 
  my ($status, $value) = $self->get_binary_response();
  return ($status == 0) ? 1 : 0;
}
  
sub set {
  my ($self, $key, $value) = @_;
  return $self->bin_store(BIN_CMD_SET, $key, $value);
}

sub add {
  my ($self, $key, $value) = @_;
  return $self->bin_store(BIN_CMD_ADD, $key, $value);
}

sub replace {
  my ($self, $key, $value) = @_;
  return $self->bin_store(BIN_CMD_REPLACE, $key, $value);
}

sub append {
  my ($self, $key, $value) = @_;
  return $self->binary_command(BIN_CMD_APPEND, $key, $value, '');
}

sub prepend {
  my ($self, $key, $value) = @_;
  return $self->binary_command(BIN_CMD_PREPEND, $key, $value, '');
}

sub delete { 
  my ($self, $key) = @_;
  return $self->binary_command(BIN_CMD_DELETE, $key, '', '');
}
  
sub incr {
  my ($self, $key, $delta, $initial) = @_;
  return $self->bin_math(BIN_CMD_INCR, $key, $delta, $initial);
}

sub decr {
  my ($self, $key, $delta, $initial) = @_;
  return $self->bin_math(BIN_CMD_DECR, $key, $delta, $initial);
}


1;
<|MERGE_RESOLUTION|>--- conflicted
+++ resolved
@@ -33,16 +33,9 @@
 ###  $mc->get(key)                      returns value or undef
 ###  $mc->delete(key)                   returns 1 on success, 0 on failure
 ###  $mc->stats(stat_key)               get stats; returns a hash
-<<<<<<< HEAD
-###  $mc->incr(key, amount)             returns the new value or undef
-###  $mc->decr(key, amount)             like incr. (Note: In the Binary protocol
-###                                     only, incr and decr can take a 3rd 
-###                                     argument, the initial value). 
-=======
 ###  $mc->incr(key, amount, [initial])  returns the new value or undef
 ###  $mc->decr(key, amount, [initial])  like incr.  The third argument is used
 ###                                     in the Binary protocol ONLY. 
->>>>>>> 3a19d288
 ###  $mc->flush()                       flush_all
 ###
 ###  $mc->set_expires(sec)              Set TTL for all store operations
