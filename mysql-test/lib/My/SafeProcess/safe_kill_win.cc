<<<<<<< HEAD
// Copyright (c) 2000, 2021, Oracle and/or its affiliates.
//
// This program is free software; you can redistribute it and/or modify
// it under the terms of the GNU General Public License, version 2.0,
// as published by the Free Software Foundation.
//
// This program is also distributed with certain software (including
// but not limited to OpenSSL) that is licensed under separate terms,
// as designated in a particular file or component or in included license
// documentation.  The authors of MySQL hereby grant you an additional
// permission to link the program and your derivative works with the
// separately licensed software that they have included with MySQL.
//
// This program is distributed in the hope that it will be useful,
// but WITHOUT ANY WARRANTY; without even the implied warranty of
// MERCHANTABILITY or FITNESS FOR A PARTICULAR PURPOSE.  See the
// GNU General Public License, version 2.0, for more details.
//
// You should have received a copy of the GNU General Public License
// along with this program; if not, write to the Free Software
// Foundation, Inc., 51 Franklin St, Fifth Floor, Boston, MA 02110-1301  USA.

/// @file safe_kill_win.cc
///
/// Utility program used to signal a safe_process it's time to shutdown
///
/// Usage:
///   safe_kill <pid>
=======
/* Copyright (c) 2007, 2022, Oracle and/or its affiliates.
>>>>>>> abe0a46f

#include <signal.h>
#include <windows.h>

#include <cstdio>
#include <cstdlib>
#include <cstring>

int main(int argc, const char **argv) {
  // Ignore any signals
  signal(SIGINT, SIG_IGN);
  signal(SIGBREAK, SIG_IGN);
  signal(SIGTERM, SIG_IGN);

  if (argc != 3) {
    std::fprintf(stderr, "safe_kill <pid>\n");
    std::exit(2);
  }

  DWORD pid = std::atoi(argv[1]);

  if (std::strcmp(argv[2], "mysqltest") == 0) {
    char event_name[64];
    std::sprintf(event_name, "mysqltest[%d]stacktrace", pid);

    HANDLE stacktrace_request_event =
        OpenEvent(EVENT_MODIFY_STATE, FALSE, event_name);

    if (stacktrace_request_event == NULL) {
      // Failed to open timeout event
      HANDLE mysqltest_process =
          OpenProcess(SYNCHRONIZE | PROCESS_QUERY_INFORMATION, FALSE, pid);

      // Check if the process is alive.
      if (mysqltest_process)
        std::fprintf(stderr,
                     "Failed to open stacktrace_request_event %s, error = %d\n",
                     event_name, GetLastError());
    } else {
      if (SetEvent(stacktrace_request_event) == 0) {
        // Failed to set timeout event
        std::fprintf(stderr, "Failed to set event %s.\n", event_name);
        std::exit(3);
      }

      // A small delay of 4 seconds after setting timeout_event to allow the
      // stack printing to be completed before setting the shutdown_event.
      Sleep(4000);
      CloseHandle(stacktrace_request_event);
    }
  }

  char safe_process_name[32] = {0};
  std::sprintf(safe_process_name, "safe_process[%d]", pid);

  int retry_open_event = 2;

  // Open the event to signal
  HANDLE shutdown_event;
  while ((shutdown_event = OpenEvent(EVENT_MODIFY_STATE, FALSE,
                                     safe_process_name)) == NULL) {
    // Check if the process is alive, otherwise there is really
    // no sense to retry the open of the event.
    HANDLE process =
        OpenProcess(SYNCHRONIZE | PROCESS_QUERY_INFORMATION, FALSE, pid);

    if (!process) {
      // Already died
      std::exit(1);
    }

    DWORD exit_code;
    if (!GetExitCodeProcess(process, &exit_code)) {
      std::fprintf(stderr, "GetExitCodeProcess failed, pid= %d, err= %d\n", pid,
                   GetLastError());
      std::exit(1);
    }

    if (exit_code != STILL_ACTIVE) {
      // Already died
      CloseHandle(process);
      std::exit(2);
    }

    CloseHandle(process);

    if (retry_open_event--)
      Sleep(100);
    else {
      std::fprintf(stderr, "Failed to open shutdown_event '%s', error: %d\n",
                   safe_process_name, GetLastError());
      std::exit(3);
    }
  }

  if (SetEvent(shutdown_event) == 0) {
    std::fprintf(stderr, "Failed to signal shutdown_event '%s', error: %d\n",
                 safe_process_name, GetLastError());
    CloseHandle(shutdown_event);
    std::exit(4);
  }

  CloseHandle(shutdown_event);
  std::exit(0);
}<|MERGE_RESOLUTION|>--- conflicted
+++ resolved
@@ -1,5 +1,4 @@
-<<<<<<< HEAD
-// Copyright (c) 2000, 2021, Oracle and/or its affiliates.
+// Copyright (c) 2000, 2022, Oracle and/or its affiliates.
 //
 // This program is free software; you can redistribute it and/or modify
 // it under the terms of the GNU General Public License, version 2.0,
@@ -27,9 +26,6 @@
 ///
 /// Usage:
 ///   safe_kill <pid>
-=======
-/* Copyright (c) 2007, 2022, Oracle and/or its affiliates.
->>>>>>> abe0a46f
 
 #include <signal.h>
 #include <windows.h>
