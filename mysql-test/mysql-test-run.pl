#!/usr/bin/perl
# -*- cperl -*-

# This is a transformation of the "mysql-test-run" Bourne shell script
# to Perl. There are reasons this rewrite is not the prettiest Perl
# you have seen
#
#   - The original script is huge and for most part uncommented,
#     not even a usage description of the flags.
#
#   - There has been an attempt to write a replacement in C for the
#     original Bourne shell script. It was kind of working but lacked
#     lot of functionality to really be a replacement. Not to redo
#     that mistake and catch all the obscure features of the original
#     script, the rewrite in Perl is more close to the original script
#     meaning it also share some of the ugly parts as well.
#
#   - The original intention was that this script was to be a prototype
#     to be the base for a new C version with full functionality. Since
#     then it was decided that the Perl version should replace the
#     Bourne shell version, but the Perl style still reflects the wish
#     to make the Perl to C step easy.
#
# Some coding style from the original intent has been kept
#
#   - To make this Perl script easy to alter even for those that not
#     code Perl that often, the coding style is as close as possible to
#     the C/C++ MySQL coding standard.
#
#   - All lists of arguments to send to commands are Perl lists/arrays,
#     not strings we append args to. Within reason, most string
#     concatenation for arguments should be avoided.
#
#   - Functions defined in the main program are not to be prefixed,
#     functions in "library files" are to be prefixed with "mtr_" (for
#     Mysql-Test-Run). There are some exceptions, code that fits best in
#     the main program, but are put into separate files to avoid
#     clutter, may be without prefix.
#
#   - All stat/opendir/-f/ is to be kept in collect_test_cases(). It
#     will create a struct that the rest of the program can use to get
#     the information. This separates the "find information" from the
#     "do the work" and makes the program more easy to maintain.
#
#   - At the moment, there are tons of "global" variables that control
#     this script, even accessed from the files in "lib/*.pl". This
#     will change over time, for now global variables are used instead
#     of using %opt, %path and %exe hashes, because I want more
#     compile time checking, that hashes would not give me. Once this
#     script is debugged, hashes will be used and passed as parameters
#     to functions, to more closely mimic how it would be coded in C
#     using structs.
#
#   - The rule when it comes to the logic of this program is
#
#       command_line_setup() - is to handle the logic between flags
#       collect_test_cases() - is to do its best to select what tests
#                              to run, dig out options, if needs restart etc.
#       run_testcase()       - is to run a single testcase, and follow the
#                              logic set in both above. No, or rare file
#                              system operations. If a test seems complex,
#                              it should probably not be here.
#
# A nice way to trace the execution of this script while debugging
# is to use the Devel::Trace package found at
# "http://www.plover.com/~mjd/perl/Trace/" and run this script like
# "perl -d:Trace mysql-test-run.pl"
#
# FIXME Save a PID file from this code as well, to record the process
#       id we think it has. In Cygwin, a fork creates one Cygwin process,
#       and then the real Win32 process. Cygwin Perl can only kill Cygwin
#       processes. And "mysqld --bootstrap ..." doesn't save a PID file.

$Devel::Trace::TRACE= 0;       # Don't trace boring init stuff

#require 5.6.1;
use File::Path;
use File::Basename;
use File::Copy;
use Cwd;
use Getopt::Long;
use Sys::Hostname;
#use Carp;
use IO::Socket;
use IO::Socket::INET;
use Data::Dumper;
use strict;
#use diagnostics;

require "lib/mtr_cases.pl";
require "lib/mtr_process.pl";
require "lib/mtr_timer.pl";
require "lib/mtr_io.pl";
require "lib/mtr_gcov.pl";
require "lib/mtr_gprof.pl";
require "lib/mtr_report.pl";
require "lib/mtr_diff.pl";
require "lib/mtr_match.pl";
require "lib/mtr_misc.pl";
require "lib/mtr_stress.pl";

$Devel::Trace::TRACE= 1;

# Used by gcov
our @mysqld_src_dirs=
  (
   "strings",
   "mysys",
   "include",
   "extra",
   "regex",
   "isam",
   "merge",
   "myisam",
   "myisammrg",
   "heap",
   "sql",
  );

##############################################################################
#
#  Default settings
#
##############################################################################

# We are to use handle_options() in "mysys/my_getopt.c" for the C version
#
# In the C version we want to use structs and, in some cases, arrays of
# structs. We let each struct be a separate hash.

# Misc global variables

our $glob_win32=                  0; # OS and native Win32 executables
our $glob_win32_perl=             0; # ActiveState Win32 Perl
our $glob_cygwin_perl=            0; # Cygwin Perl
our $glob_cygwin_shell=           undef;
our $glob_mysql_test_dir=         undef;
our $glob_mysql_bench_dir=        undef;
our $glob_hostname=               undef;
our $glob_scriptname=             undef;
our $glob_timers=                 undef;
our $glob_use_running_server=     0;
our $glob_use_running_ndbcluster= 0;
our $glob_use_running_ndbcluster_slave= 0;
our $glob_use_embedded_server=    0;
our $glob_mysqld_restart=         0;
our @glob_test_mode;

our $using_ndbcluster_master= 0;
our $using_ndbcluster_slave= 0;

our $glob_basedir;

# The total result

our $path_charsetsdir;
our $path_client_bindir;
our $path_language;
our $path_timefile;
our $path_manager_log;           # Used by mysqldadmin
our $path_slave_load_tmpdir;     # What is this?!
our $path_mysqltest_log;
our $path_my_basedir;
our $opt_vardir;                 # A path but set directly on cmd line
our $opt_vardir_trace;           # unix formatted opt_vardir for trace files
our $opt_tmpdir;                 # A path but set directly on cmd line
our $opt_restart_cleanup;        # Source a file with SQL drop statements

our $opt_usage;
our $opt_suite;

our $opt_netware;

our $opt_script_debug= 0;  # Script debugging, enable with --script-debug

# Options FIXME not all....

our $exe_master_mysqld;
our $exe_mysql;
our $exe_mysqladmin;
our $exe_mysqlbinlog;
our $exe_mysql_client_test;
our $exe_mysqld;
our $exe_mysqlcheck;             # Called from test case
our $exe_mysqldump;              # Called from test case
our $exe_mysqlslap;              # Called from test case
our $exe_mysqlimport;              # Called from test case
our $exe_mysqlshow;              # Called from test case
our $exe_mysql_fix_system_tables;
our $exe_mysqltest;
our $exe_slave_mysqld;
our $exe_im;
our $exe_my_print_defaults;

our $opt_bench= 0;
our $opt_small_bench= 0;
our $opt_big_test= 0;            # Send --big-test to mysqltest

our @opt_extra_mysqld_opt;

our $opt_comment;
our $opt_compress;
our $opt_ssl;
our $opt_skip_ssl;
our $opt_ssl_supported;
our $opt_ps_protocol;
our $opt_sp_protocol;
our $opt_cursor_protocol;
our $opt_view_protocol;

our $opt_current_test;
our $opt_ddd;
our $opt_debug;
our $opt_do_test;
our @opt_cases;                  # The test cases names in argv
our $opt_embedded_server;
our $opt_extern;
our $opt_fast;
our $opt_force;
our $opt_reorder;

our $opt_gcov;
our $opt_gcov_err;
our $opt_gcov_msg;

our $opt_gdb;
our $opt_client_gdb;
our $opt_manual_gdb;

our $opt_gprof;
our $opt_gprof_dir;
our $opt_gprof_master;
our $opt_gprof_slave;

our $opt_local;
our $opt_local_master;

our $master;                    # Will be struct in C
our $slave;

our $instance_manager;

our $opt_ndbcluster_port;
our $opt_ndbconnectstring;
our $opt_ndbcluster_port_slave;
our $opt_ndbconnectstring_slave;

our $opt_no_manager;            # Does nothing now, we never use manager
our $opt_manager_port;          # Does nothing now, we never use manager

our $opt_old_master;

our $opt_record;
our $opt_check_testcases;

our $opt_result_ext;

our $opt_skip;
our $opt_skip_rpl;
our $opt_skip_test;
our $opt_skip_im;

our $opt_sleep;

our $opt_sleep_time_after_restart=  1;
our $opt_sleep_time_for_delete=    10;
our $opt_testcase_timeout;
our $opt_suite_timeout;
my  $default_testcase_timeout=     15; # 15 min max
my  $default_suite_timeout=       120; # 2 hours max

our $opt_socket;

our $opt_source_dist;

our $opt_start_and_exit;
our $opt_start_dirty;
our $opt_start_from;

our $opt_strace_client;

our $opt_timer;

our $opt_user;
our $opt_user_test;

our $opt_valgrind;
our $opt_valgrind_mysqld;
our $opt_valgrind_mysqltest;
our $opt_valgrind_all;
our $opt_valgrind_options;

our $opt_stress=               "";
our $opt_stress_suite=     "main";
our $opt_stress_mode=    "random";
our $opt_stress_threads=        5;
our $opt_stress_test_count=     0;
our $opt_stress_loop_count=     0;
our $opt_stress_test_duration=  0;
our $opt_stress_init_file=     "";
our $opt_stress_test_file=     "";

our $opt_verbose;

our $opt_wait_for_master;
our $opt_wait_for_slave;
our $opt_wait_timeout=  10;

our $opt_warnings;

our $opt_udiff;

our $opt_skip_ndbcluster= 0;
our $opt_with_ndbcluster;
our $opt_skip_ndbcluster_slave= 0;
our $opt_with_ndbcluster_slave;
our $opt_with_ndbcluster_all= 0;
our $opt_with_ndbcluster_only= 0;
our $opt_ndb_extra_test= 0;

our $exe_ndb_mgm;
our $path_ndb_tools_dir;
our $path_ndb_backup_dir;
our $file_ndb_testrun_log;
our $flag_ndb_status_ok= 1;
our $flag_ndb_slave_status_ok= 1;

######################################################################
#
#  Function declarations
#
######################################################################

sub main ();
sub initial_setup ();
sub command_line_setup ();
sub executable_setup ();
sub environment_setup ();
sub kill_running_server ();
sub kill_and_cleanup ();
sub check_ssl_support ();
sub check_ndbcluster_support ();
sub rm_ndbcluster_tables ($);
sub ndbcluster_install ();
sub ndbcluster_start ($);
sub ndbcluster_stop ();
sub ndbcluster_install_slave ();
sub ndbcluster_start_slave ($);
sub ndbcluster_stop_slave ();
sub run_benchmarks ($);
sub run_tests ();
sub mysql_install_db ();
sub install_db ($$);
sub run_testcase ($);
sub report_failure_and_restart ($);
sub do_before_start_master ($$);
sub do_before_start_slave ($$);
sub mysqld_start ($$$$$);
sub mysqld_arguments ($$$$$$);
sub stop_masters_slaves ();
sub stop_masters ();
sub stop_slaves ();
sub im_start ($$);
sub im_stop ($);
sub run_mysqltest ($);
sub usage ($);

######################################################################
#
#  Main program
#
######################################################################

main();

sub main () {

  initial_setup();
  command_line_setup();
  executable_setup();

  check_ndbcluster_support();
  check_ssl_support();

  environment_setup();
  signal_setup();

  if ( $opt_gcov )
  {
    gcov_prepare();
  }

  if ( $opt_gprof )
  {
    gprof_prepare();
  }

  if ( ! $glob_use_running_server )
  {
    if ( $opt_start_dirty )
    {
      kill_running_server();
    }
    else
    {
      kill_and_cleanup();
      mysql_install_db();

#    mysql_loadstd();  FIXME copying from "std_data" .frm and
#                      .MGR but there are none?!
    }
  }

  if ( $opt_start_dirty )
  {
    if ( ndbcluster_start($opt_with_ndbcluster) )
    {
      mtr_error("Can't start ndbcluster");
    }
    if ( mysqld_start('master',0,[],[],$using_ndbcluster_master) )
    {
      mtr_report("Servers started, exiting");
    }
    else
    {
      mtr_error("Can't start the mysqld server");
    }
  }
  elsif ( $opt_bench )
  {
    run_benchmarks(shift);      # Shift what? Extra arguments?!
  }
  elsif ( $opt_stress )
  {
    run_stress_test()
  }
  else
  {
    run_tests();
  }

  mtr_exit(0);
}

##############################################################################
#
#  Initial setup independent on command line arguments
#
##############################################################################

sub initial_setup () {

  select(STDOUT);
  $| = 1;                       # Make unbuffered

  $glob_scriptname=  basename($0);

  $glob_win32_perl=  ($^O eq "MSWin32");
  $glob_cygwin_perl= ($^O eq "cygwin");
  $glob_win32=       ($glob_win32_perl or $glob_cygwin_perl);

  # We require that we are in the "mysql-test" directory
  # to run mysql-test-run

  if (! -f $glob_scriptname)
  {
    mtr_error("Can't find the location for the mysql-test-run script\n" .
              "Go to to the mysql-test directory and execute the script " .
              "as follows:\n./$glob_scriptname");
  }

  if ( -d "../sql" )
  {
    $opt_source_dist=  1;
  }

  $glob_hostname=  mtr_short_hostname();

  # 'basedir' is always parent of "mysql-test" directory
  $glob_mysql_test_dir=  cwd();
  if ( $glob_cygwin_perl )
  {
    # Windows programs like 'mysqld' needs Windows paths
    $glob_mysql_test_dir= `cygpath -m "$glob_mysql_test_dir"`;
    my $shell= $ENV{'SHELL'} || "/bin/bash";
    $glob_cygwin_shell=   `cygpath -w "$shell"`; # The Windows path c:\...
    chomp($glob_mysql_test_dir);
    chomp($glob_cygwin_shell);
  }
  $glob_basedir=         dirname($glob_mysql_test_dir);
  $glob_mysql_bench_dir= "$glob_basedir/mysql-bench"; # FIXME make configurable

  # needs to be same length to test logging (FIXME what???)
  $path_slave_load_tmpdir=  "../../var/tmp";

  $path_my_basedir=
    $opt_source_dist ? $glob_mysql_test_dir : $glob_basedir;

  $glob_timers= mtr_init_timers();
}



##############################################################################
#
#  Default settings
#
##############################################################################

sub command_line_setup () {

  # These are defaults for things that are set on the command line

  $opt_suite=        "main";    # Special default suite
  my $opt_comment;

  my $opt_master_myport=       9306;
  my $opt_slave_myport=        9308;
  $opt_ndbcluster_port=        9350;
  $opt_ndbcluster_port_slave=  9358;
  my $im_port=                 9310;
  my $im_mysqld1_port=         9312;
  my $im_mysqld2_port=         9314;

  #
  # To make it easier for different devs to work on the same host,
  # an environment variable can be used to control all ports. A small
  # number is to be used, 0 - 16 or similar.
  #
  # Note the MASTER_MYPORT has to be set the same in all 4.x and 5.x
  # versions of this script, else a 4.0 test run might conflict with a
  # 5.1 test run, even if different MTR_BUILD_THREAD is used. This means
  # all port numbers might not be used in this version of the script.
  #
  if ( $ENV{'MTR_BUILD_THREAD'} )
  {
    # Up to two masters, up to three slaves
    $opt_master_myport=         $ENV{'MTR_BUILD_THREAD'} * 10 + 10000; # and 1
    $opt_slave_myport=          $opt_master_myport + 2;  # and 3 4
    $opt_ndbcluster_port=       $opt_master_myport + 5;
    $opt_ndbcluster_port_slave= $opt_master_myport + 6;
    $im_port=                   $opt_master_myport + 7;
    $im_mysqld1_port=           $opt_master_myport + 8;
    $im_mysqld2_port=           $opt_master_myport + 9;
  }

  # Read the command line
  # Note: Keep list, and the order, in sync with usage at end of this file

  Getopt::Long::Configure("pass_through");
  GetOptions(
             # Control what engine/variation to run
             'embedded-server'          => \$opt_embedded_server,
             'ps-protocol'              => \$opt_ps_protocol,
             'sp-protocol'              => \$opt_sp_protocol,
             'view-protocol'            => \$opt_view_protocol,
             'cursor-protocol'          => \$opt_cursor_protocol,
             'ssl|with-openssl'         => \$opt_ssl,
             'skip-ssl'                 => \$opt_skip_ssl,
             'compress'                 => \$opt_compress,
             'bench'                    => \$opt_bench,
             'small-bench'              => \$opt_small_bench,
             'no-manager'               => \$opt_no_manager, # Currently not used

             # Control what test suites or cases to run
             'force'                    => \$opt_force,
             'with-ndbcluster'          => \$opt_with_ndbcluster,
             'skip-ndbcluster|skip-ndb' => \$opt_skip_ndbcluster,
             'with-ndbcluster-slave'    => \$opt_with_ndbcluster_slave,
             'skip-ndbcluster-slave|skip-ndb-slave'
                                        => \$opt_skip_ndbcluster_slave,
             'with-ndbcluster-all'      => \$opt_with_ndbcluster_all,
             'with-ndbcluster-only'     => \$opt_with_ndbcluster_only,
             'ndb-extra-test'           => \$opt_ndb_extra_test,
             'do-test=s'                => \$opt_do_test,
             'suite=s'                  => \$opt_suite,
             'skip-rpl'                 => \$opt_skip_rpl,
             'skip-im'                  => \$opt_skip_im,
             'skip-test=s'              => \$opt_skip_test,

             # Specify ports
             'master_port=i'            => \$opt_master_myport,
             'slave_port=i'             => \$opt_slave_myport,
             'ndbcluster_port=i'        => \$opt_ndbcluster_port,
             'ndbcluster_port_slave=i'  => \$opt_ndbcluster_port_slave,
             'manager-port=i'           => \$opt_manager_port, # Currently not used
             'im-port=i'                => \$im_port, # Instance Manager port.
             'im-mysqld1-port=i'        => \$im_mysqld1_port, # Port of mysqld, controlled by IM
             'im-mysqld2-port=i'        => \$im_mysqld2_port, # Port of mysqld, controlled by IM

             # Test case authoring
             'record'                   => \$opt_record,
             'check-testcases'          => \$opt_check_testcases,

             # ???
             'mysqld=s'                 => \@opt_extra_mysqld_opt,

             # Run test on running server
             'extern'                   => \$opt_extern,
             'ndbconnectstring=s'       => \$opt_ndbconnectstring,
             'ndbconnectstring-slave=s' => \$opt_ndbconnectstring_slave,

             # Debugging
             'gdb'                      => \$opt_gdb,
             'manual-gdb'               => \$opt_manual_gdb,
             'client-gdb'               => \$opt_client_gdb,
             'ddd'                      => \$opt_ddd,
             'strace-client'            => \$opt_strace_client,
             'master-binary=s'          => \$exe_master_mysqld,
             'slave-binary=s'           => \$exe_slave_mysqld,

             # Coverage, profiling etc
             'gcov'                     => \$opt_gcov,
             'gprof'                    => \$opt_gprof,
             'valgrind:s'               => \$opt_valgrind,
             'valgrind-mysqltest:s'     => \$opt_valgrind_mysqltest,
             'valgrind-all:s'           => \$opt_valgrind_all,
             'valgrind-options=s'       => \$opt_valgrind_options,

             # Stress testing 
             'stress'                   => \$opt_stress,
             'stress-suite=s'           => \$opt_stress_suite,
             'stress-threads=i'         => \$opt_stress_threads,
             'stress-test-file=s'       => \$opt_stress_test_file,
             'stress-init-file=s'       => \$opt_stress_init_file,
             'stress-mode=s'            => \$opt_stress_mode,
             'stress-loop-count=i'      => \$opt_stress_loop_count,
             'stress-test-count=i'      => \$opt_stress_test_count,
             'stress-test-duration=i'   => \$opt_stress_test_duration,

             # Misc
             'big-test'                 => \$opt_big_test,
             'comment=s'                => \$opt_comment,
             'debug'                    => \$opt_debug,
             'fast'                     => \$opt_fast,
             'local'                    => \$opt_local,
             'local-master'             => \$opt_local_master,
             'netware'                  => \$opt_netware,
             'old-master'               => \$opt_old_master,
             'reorder'                  => \$opt_reorder,
             'restart-cleanup'          => \$opt_restart_cleanup,
             'script-debug'             => \$opt_script_debug,
             'sleep=i'                  => \$opt_sleep,
             'socket=s'                 => \$opt_socket,
             'start-dirty'              => \$opt_start_dirty,
             'start-and-exit'           => \$opt_start_and_exit,
             'start-from=s'             => \$opt_start_from,
             'timer'                    => \$opt_timer,
             'tmpdir=s'                 => \$opt_tmpdir,
             'unified-diff|udiff'       => \$opt_udiff,
             'user-test=s'              => \$opt_user_test,
             'user=s'                   => \$opt_user,
             'vardir=s'                 => \$opt_vardir,
             'verbose'                  => \$opt_verbose,
             'wait-timeout=i'           => \$opt_wait_timeout,
             'testcase-timeout=i'       => \$opt_testcase_timeout,
             'suite-timeout=i'          => \$opt_suite_timeout,
             'warnings|log-warnings'    => \$opt_warnings,

             'help|h'                   => \$opt_usage,
            ) or usage("Can't read options");

  usage("") if $opt_usage;

  if ( $opt_comment )
  {
    print "\n";
    print '#' x 78, "\n";
    print "# $opt_comment\n";
    print '#' x 78, "\n\n";
  }

  if ( $opt_comment )
  {
    print "\n";
    print '#' x 78, "\n";
    print "# $opt_comment\n";
    print '#' x 78, "\n\n";
  }

  foreach my $arg ( @ARGV )
  {
    if ( $arg =~ /^--skip-/ )
    {
      push(@opt_extra_mysqld_opt, $arg);
    }
    elsif ( $arg =~ /^-/ )
    {
      usage("Invalid option \"$arg\"");
    }
    else
    {
      push(@opt_cases, $arg);
    }
  }

  # --------------------------------------------------------------------------
  # Set the "var/" directory, as it is the base for everything else
  # --------------------------------------------------------------------------

  if ( ! $opt_vardir )
  {
    $opt_vardir= "$glob_mysql_test_dir/var";
  }
  $opt_vardir_trace= $opt_vardir;
  # Chop off any "c:", DBUG likes a unix path ex: c:/src/... => /src/...
  $opt_vardir_trace=~ s/^\w://;

  # We make the path absolute, as the server will do a chdir() before usage
  unless ( $opt_vardir =~ m,^/, or
           ($glob_win32 and $opt_vardir =~ m,^[a-z]:/,i) )
  {
    # Make absolute path, relative test dir
    $opt_vardir= "$glob_mysql_test_dir/$opt_vardir";
  }

  # --------------------------------------------------------------------------
  # If not set, set these to defaults
  # --------------------------------------------------------------------------

  $opt_tmpdir=       "$opt_vardir/tmp" unless $opt_tmpdir;
  $opt_tmpdir =~ s,/+$,,;       # Remove ending slash if any
  # FIXME maybe not needed?
  $path_manager_log= "$opt_vardir/log/manager.log"
    unless $path_manager_log;
  $opt_current_test= "$opt_vardir/log/current_test"
    unless $opt_current_test;

  # --------------------------------------------------------------------------
  # Do sanity checks of command line arguments
  # --------------------------------------------------------------------------

  if ( $opt_extern and $opt_local )
  {
    mtr_error("Can't use --extern and --local at the same time");
  }

  if ( ! $opt_socket )
  {     # FIXME set default before reading options?
#    $opt_socket=  '@MYSQL_UNIX_ADDR@';
    $opt_socket=  "/tmp/mysql.sock"; # FIXME
  }

  # --------------------------------------------------------------------------
  # Look at the command line options and set script flags
  # --------------------------------------------------------------------------

  if ( $opt_record and ! @opt_cases )
  {
    mtr_error("Will not run in record mode without a specific test case");
  }

  if ( $opt_embedded_server )
  {
    $glob_use_embedded_server= 1;
    push(@glob_test_mode, "embedded");
    $opt_skip_rpl= 1;              # We never run replication with embedded
    $opt_skip_ndbcluster= 1;       # Avoid auto detection
    $opt_skip_ssl= 1;

    if ( $opt_extern )
    {
      mtr_error("Can't use --extern with --embedded-server");
    }
  }

  if ( $opt_ps_protocol )
  {
    push(@glob_test_mode, "ps-protocol");
  }

  # FIXME don't understand what this is
#  if ( $opt_local_master )
#  {
#    $opt_master_myport=  3306;
#  }

  if ( $opt_small_bench )
  {
    $opt_bench=  1;
  }

  if ( $opt_sleep )
  {
    $opt_sleep_time_after_restart= $opt_sleep;
  }

  if ( $opt_gcov and ! $opt_source_dist )
  {
    mtr_error("Coverage test needs the source - please use source dist");
  }

  if ( $opt_gdb )
  {
    $opt_wait_timeout=  300;
    if ( $opt_extern )
    {
      mtr_error("Can't use --extern with --gdb");
    }
  }

  if ( $opt_manual_gdb )
  {
    $opt_gdb=  1;
    if ( $opt_extern )
    {
      mtr_error("Can't use --extern with --manual-gdb");
    }
  }

  if ( $opt_ddd )
  {
    if ( $opt_extern )
    {
      mtr_error("Can't use --extern with --ddd");
    }
  }

  # The ":s" in the argument spec, means we have three different cases
  #
  #   undefined    option not set
  #   ""           option set with no argument
  #   "somestring" option is name/path of valgrind executable

  # Take executable path from any of them, if any
  $opt_valgrind_mysqld= $opt_valgrind;
  $opt_valgrind= $opt_valgrind_mysqltest if $opt_valgrind_mysqltest;
  $opt_valgrind= $opt_valgrind_all       if $opt_valgrind_all;

  # If valgrind flag not defined, define if other valgrind flags are
  unless ( defined $opt_valgrind )
  {
    $opt_valgrind= ""
      if defined $opt_valgrind_mysqltest or defined $opt_valgrind_all;
  }

  if ( ! $opt_testcase_timeout )
  {
    $opt_testcase_timeout= $default_testcase_timeout;
    $opt_testcase_timeout*= 10 if defined $opt_valgrind;
  }

  if ( ! $opt_suite_timeout )
  {
    $opt_suite_timeout= $default_suite_timeout;
    $opt_suite_timeout*= 4 if defined $opt_valgrind;
  }

  if ( defined $opt_valgrind )
  {
    $opt_sleep_time_after_restart= 10;
    $opt_sleep_time_for_delete= 60;
    # >=2.1.2 requires the --tool option, some versions write to stdout, some to stderr
    #  valgrind --help 2>&1 | grep "\-\-tool" > /dev/null && VALGRIND="$VALGRIND --tool=memcheck"
  }

  if ( ! $opt_user )
  {
    if ( $glob_use_running_server )
    {
      $opt_user= "test";
    }
    else
    {
      $opt_user= "root"; # We want to do FLUSH xxx commands
    }
  }

  # On QNX, /tmp/dir/master.sock and /tmp/dir//master.sock seem to be
  # considered different, so avoid the extra slash (/) in the socket
  # paths.
  my $sockdir = $opt_tmpdir;
  $sockdir =~ s|/+$||;

  # Put this into a hash, will be a C struct

  $master->[0]=
  {
   path_myddir   => "$opt_vardir/master-data",
   path_myerr    => "$opt_vardir/log/master.err",
   path_mylog    => "$opt_vardir/log/master.log",
   path_mypid    => "$opt_vardir/run/master.pid",
   path_mysock   => "$sockdir/master.sock",
   path_myport   =>  $opt_master_myport,
   start_timeout =>  400, # enough time create innodb tables

   ndbcluster    =>  1, # ndbcluster not started
  };

  $master->[1]=
  {
   path_myddir   => "$opt_vardir/master1-data",
   path_myerr    => "$opt_vardir/log/master1.err",
   path_mylog    => "$opt_vardir/log/master1.log",
   path_mypid    => "$opt_vardir/run/master1.pid",
   path_mysock   => "$sockdir/master1.sock",
   path_myport   => $opt_master_myport + 1,
   start_timeout => 400, # enough time create innodb tables
  };

  $slave->[0]=
  {
   path_myddir   => "$opt_vardir/slave-data",
   path_myerr    => "$opt_vardir/log/slave.err",
   path_mylog    => "$opt_vardir/log/slave.log",
   path_mypid    => "$opt_vardir/run/slave.pid",
   path_mysock   => "$sockdir/slave.sock",
   path_myport   => $opt_slave_myport,
   start_timeout => 400,

   ndbcluster    =>  1, # ndbcluster not started
  };

  $slave->[1]=
  {
   path_myddir   => "$opt_vardir/slave1-data",
   path_myerr    => "$opt_vardir/log/slave1.err",
   path_mylog    => "$opt_vardir/log/slave1.log",
   path_mypid    => "$opt_vardir/run/slave1.pid",
   path_mysock   => "$sockdir/slave1.sock",
   path_myport   => $opt_slave_myport + 1,
   start_timeout => 300,
  };

  $slave->[2]=
  {
   path_myddir   => "$opt_vardir/slave2-data",
   path_myerr    => "$opt_vardir/log/slave2.err",
   path_mylog    => "$opt_vardir/log/slave2.log",
   path_mypid    => "$opt_vardir/run/slave2.pid",
   path_mysock   => "$sockdir/slave2.sock",
   path_myport   => $opt_slave_myport + 2,
   start_timeout => 300,
  };

  $instance_manager=
  {
   path_err =>        "$opt_vardir/log/im.err",
   path_log =>        "$opt_vardir/log/im.log",
   path_pid =>        "$opt_vardir/run/im.pid",
   path_sock =>       "$sockdir/im.sock",
   port =>            $im_port,
   start_timeout =>   $master->[0]->{'start_timeout'},
   admin_login =>     'im_admin',
   admin_password =>  'im_admin_secret',
   admin_sha1 =>      '*598D51AD2DFF7792045D6DF3DDF9AA1AF737B295',
   password_file =>   "$opt_vardir/im.passwd",
   defaults_file =>   "$opt_vardir/im.cnf",
  };

  $instance_manager->{'instances'}->[0]=
  {
   server_id    => 1,
   port         => $im_mysqld1_port,
   path_datadir => "$opt_vardir/im_mysqld_1.data",
   path_sock    => "$sockdir/mysqld_1.sock",
   path_pid     => "$opt_vardir/run/mysqld_1.pid",
   old_log_format => 1
  };

  $instance_manager->{'instances'}->[1]=
  {
   server_id    => 2,
   port         => $im_mysqld2_port,
   path_datadir => "$opt_vardir/im_mysqld_2.data",
   path_sock    => "$sockdir/mysqld_2.sock",
   path_pid     => "$opt_vardir/run/mysqld_2.pid",
   nonguarded   => 1,
   old_log_format => 1
  };

  if ( $opt_extern )
  {
    $glob_use_running_server=  1;
    $opt_skip_rpl= 1;                   # We don't run rpl test cases
    $master->[0]->{'path_mysock'}=  $opt_socket;
  }

  $path_timefile=  "$opt_vardir/log/mysqltest-time";
  $path_mysqltest_log=  "$opt_vardir/log/mysqltest.log";
}


##############################################################################
#
#  Set paths to various executable programs
#
##############################################################################

sub executable_setup () {

  if ( $opt_source_dist )
  {
    if ( $glob_win32 )
    {
      $path_client_bindir= mtr_path_exists("$glob_basedir/client_release",
					   "$glob_basedir/client_debug",
                                           "$glob_basedir/bin",
                                           # New CMake locations.
                                           "$glob_basedir/client/release",
                                           "$glob_basedir/client/debug");
      $exe_mysqld=         mtr_exe_exists ("$path_client_bindir/mysqld-nt",
                                           "$path_client_bindir/mysqld",
                                           "$path_client_bindir/mysqld-debug",
<<<<<<< HEAD
                                           "$path_client_bindir/mysqld-max",
                                           "$glob_basedir/sql/release/mysqld",
                                           "$glob_basedir/sql/debug/mysqld");
      $path_language=      mtr_path_exists("$glob_basedir/share/english/",
                                           "$glob_basedir/sql/share/english/");
      $path_charsetsdir=   mtr_path_exists("$glob_basedir/share/charsets",
                                           "$glob_basedir/sql/share/charsets");

=======
                                           "$path_client_bindir/mysqld-max");
      $path_language=      mtr_path_exists("$glob_basedir/share/english/");
      $path_charsetsdir=   mtr_path_exists("$glob_basedir/share/charsets");
>>>>>>> 013259ea
      $exe_my_print_defaults=
        mtr_exe_exists("$path_client_bindir/my_print_defaults",
                       "$glob_basedir/extra/release/my_print_defaults",
                       "$glob_basedir/extra/debug/my_print_defaults");
    }
    else
    {
      $path_client_bindir= mtr_path_exists("$glob_basedir/client");
      $exe_mysqld=         mtr_exe_exists ("$glob_basedir/sql/mysqld");
      $exe_mysqlslap=      mtr_exe_exists ("$path_client_bindir/mysqlslap");
      $path_language=      mtr_path_exists("$glob_basedir/sql/share/english/");
      $path_charsetsdir=   mtr_path_exists("$glob_basedir/sql/share/charsets");

      $exe_im= mtr_exe_exists(
        "$glob_basedir/server-tools/instance-manager/mysqlmanager");
      $exe_my_print_defaults=
        mtr_exe_exists("$glob_basedir/extra/my_print_defaults");
    }

    if ( $glob_use_embedded_server )
    {
      my $path_examples= "$glob_basedir/libmysqld/examples";
      $exe_mysqltest=    mtr_exe_exists("$path_examples/mysqltest_embedded");
      $exe_mysql_client_test=
        mtr_exe_exists("$path_examples/mysql_client_test_embedded",
		       "/usr/bin/false");
    }
    else
    {
      if ( $opt_valgrind_mysqltest )
      {
        # client/mysqltest might be a libtool .sh script, so look for real exe
        # to avoid valgrinding bash ;)
        $exe_mysqltest=
  	  mtr_exe_exists("$path_client_bindir/.libs/lt-mysqltest",
		         "$path_client_bindir/.libs/mysqltest",
		         "$path_client_bindir/mysqltest");
      }
      else
      {
        $exe_mysqltest= mtr_exe_exists("$path_client_bindir/mysqltest");
      }
      $exe_mysql_client_test=
        mtr_exe_exists("$glob_basedir/tests/mysql_client_test",
                       "$path_client_bindir/mysql_client_test",
		       "/usr/bin/false");
    }
    $exe_mysqlcheck=     mtr_exe_exists("$path_client_bindir/mysqlcheck");
    $exe_mysqldump=      mtr_exe_exists("$path_client_bindir/mysqldump");
    $exe_mysqlimport=    mtr_exe_exists("$path_client_bindir/mysqlimport");
    $exe_mysqlshow=      mtr_exe_exists("$path_client_bindir/mysqlshow");
    $exe_mysqlbinlog=    mtr_exe_exists("$path_client_bindir/mysqlbinlog");
    $exe_mysqladmin=     mtr_exe_exists("$path_client_bindir/mysqladmin");
    $exe_mysql=          mtr_exe_exists("$path_client_bindir/mysql");
    $exe_mysql_fix_system_tables=
      mtr_script_exists("$glob_basedir/scripts/mysql_fix_privilege_tables");
    $path_ndb_tools_dir= mtr_path_exists("$glob_basedir/storage/ndb/tools");
    $exe_ndb_mgm=        "$glob_basedir/storage/ndb/src/mgmclient/ndb_mgm";
  }
  else
  {
    $path_client_bindir= mtr_path_exists("$glob_basedir/bin");
    $exe_mysqlcheck=     mtr_exe_exists("$path_client_bindir/mysqlcheck");
    $exe_mysqldump=      mtr_exe_exists("$path_client_bindir/mysqldump");
    $exe_mysqlimport=    mtr_exe_exists("$path_client_bindir/mysqlimport");
    $exe_mysqlshow=      mtr_exe_exists("$path_client_bindir/mysqlshow");
    $exe_mysqlbinlog=    mtr_exe_exists("$path_client_bindir/mysqlbinlog");
    $exe_mysqladmin=     mtr_exe_exists("$path_client_bindir/mysqladmin");
    $exe_mysql=          mtr_exe_exists("$path_client_bindir/mysql");
    $exe_mysql_fix_system_tables=
      mtr_script_exists("$path_client_bindir/mysql_fix_privilege_tables",
			"$glob_basedir/scripts/mysql_fix_privilege_tables");
    $exe_my_print_defaults=
      mtr_exe_exists("$path_client_bindir/my_print_defaults");

    $path_language=      mtr_path_exists("$glob_basedir/share/mysql/english/",
                                         "$glob_basedir/share/english/");
    $path_charsetsdir=   mtr_path_exists("$glob_basedir/share/mysql/charsets",
                                         "$glob_basedir/share/charsets");

    if ( $glob_win32 )
    {
      $exe_mysqld=         mtr_exe_exists ("$glob_basedir/bin/mysqld-nt",
                                           "$glob_basedir/bin/mysqld",
                                           "$glob_basedir/bin/mysqld-debug",);
    }
    else
    {
      $exe_mysqld=         mtr_exe_exists ("$glob_basedir/libexec/mysqld",
                                           "$glob_basedir/bin/mysqld");
      $exe_mysqlslap=      mtr_exe_exists("$path_client_bindir/mysqlslap");
    }
    $exe_im= mtr_exe_exists("$glob_basedir/libexec/mysqlmanager",
                            "$glob_basedir/bin/mysqlmanager");
    if ( $glob_use_embedded_server )
    {
      $exe_mysqltest= mtr_exe_exists("$path_client_bindir/mysqltest_embedded");
      $exe_mysql_client_test=
        mtr_exe_exists("$glob_basedir/tests/mysql_client_test_embedded",
                       "$path_client_bindir/mysql_client_test_embedded",
		       "/usr/bin/false");
    }
    else
    {
      $exe_mysqltest= mtr_exe_exists("$path_client_bindir/mysqltest");
      $exe_mysql_client_test=
        mtr_exe_exists("$path_client_bindir/mysql_client_test",
		       "/usr/bin/false"); # FIXME temporary
    }

    $path_ndb_tools_dir=  "$glob_basedir/bin";
    $exe_ndb_mgm=         "$glob_basedir/bin/ndb_mgm";
  }

  $exe_master_mysqld= $exe_master_mysqld || $exe_mysqld;
  $exe_slave_mysqld=  $exe_slave_mysqld  || $exe_mysqld;

  $path_ndb_backup_dir=
    "$opt_vardir/ndbcluster-$opt_ndbcluster_port";
  $file_ndb_testrun_log= "$opt_vardir/log/ndb_testrun.log";
}


##############################################################################
#
#  Set environment to be used by childs of this process
#
##############################################################################

# Note that some env is setup in spawn/run, in "mtr_process.pl"

sub environment_setup () {

  # --------------------------------------------------------------------------
  # We might not use a standard installation directory, like /usr/lib.
  # Set LD_LIBRARY_PATH to make sure we find our installed libraries.
  # --------------------------------------------------------------------------

  unless ( $opt_source_dist )
  {
    $ENV{'LD_LIBRARY_PATH'}=
      "$glob_basedir/lib" .
        ($ENV{'LD_LIBRARY_PATH'} ? ":$ENV{'LD_LIBRARY_PATH'}" : "");
    $ENV{'DYLD_LIBRARY_PATH'}=
      "$glob_basedir/lib" .
        ($ENV{'DYLD_LIBRARY_PATH'} ? ":$ENV{'DYLD_LIBRARY_PATH'}" : "");
  }

  # --------------------------------------------------------------------------
  # Also command lines in .opt files may contain env vars
  # --------------------------------------------------------------------------

  $ENV{'UMASK'}=              "0660"; # The octal *string*
  $ENV{'UMASK_DIR'}=          "0770"; # The octal *string*
  $ENV{'LC_COLLATE'}=         "C";
  $ENV{'USE_RUNNING_SERVER'}= $glob_use_running_server;
  $ENV{'MYSQL_TEST_DIR'}=     $glob_mysql_test_dir;
  $ENV{'MYSQLTEST_VARDIR'}=   $opt_vardir;
  $ENV{'MYSQL_TMP_DIR'}=      $opt_tmpdir;
  $ENV{'MASTER_MYSOCK'}=      $master->[0]->{'path_mysock'};
  $ENV{'MASTER_MYSOCK1'}=     $master->[1]->{'path_mysock'};
  $ENV{'MASTER_MYPORT'}=      $master->[0]->{'path_myport'};
  $ENV{'MASTER_MYPORT1'}=     $master->[1]->{'path_myport'};
  $ENV{'SLAVE_MYPORT'}=       $slave->[0]->{'path_myport'};
  $ENV{'SLAVE_MYPORT1'}=      $slave->[1]->{'path_myport'};
  $ENV{'SLAVE_MYPORT2'}=      $slave->[2]->{'path_myport'};
# $ENV{'MYSQL_TCP_PORT'}=     '@MYSQL_TCP_PORT@'; # FIXME
  $ENV{'MYSQL_TCP_PORT'}=     3306;

  $ENV{'NDBCLUSTER_PORT'}=    $opt_ndbcluster_port;
  $ENV{'NDBCLUSTER_PORT_SLAVE'}=$opt_ndbcluster_port_slave;

  $ENV{'IM_PATH_PID'}=        $instance_manager->{path_pid};
  $ENV{'IM_PORT'}=            $instance_manager->{port};

  $ENV{'IM_MYSQLD1_SOCK'}=    $instance_manager->{instances}->[0]->{path_sock};
  $ENV{'IM_MYSQLD1_PORT'}=    $instance_manager->{instances}->[0]->{port};
  $ENV{'IM_MYSQLD1_PATH_PID'}=$instance_manager->{instances}->[0]->{path_pid};
  $ENV{'IM_MYSQLD2_SOCK'}=    $instance_manager->{instances}->[1]->{path_sock};
  $ENV{'IM_MYSQLD2_PORT'}=    $instance_manager->{instances}->[1]->{port};
  $ENV{'IM_MYSQLD2_PATH_PID'}=$instance_manager->{instances}->[1]->{path_pid};

  $ENV{MTR_BUILD_THREAD}= 0 unless $ENV{MTR_BUILD_THREAD}; # Set if not set

  # We are nice and report a bit about our settings
  print "Using MTR_BUILD_THREAD      = $ENV{MTR_BUILD_THREAD}\n";
  print "Using MASTER_MYPORT         = $ENV{MASTER_MYPORT}\n";
  print "Using MASTER_MYPORT1        = $ENV{MASTER_MYPORT1}\n";
  print "Using SLAVE_MYPORT          = $ENV{SLAVE_MYPORT}\n";
  print "Using SLAVE_MYPORT1         = $ENV{SLAVE_MYPORT1}\n";
  print "Using SLAVE_MYPORT2         = $ENV{SLAVE_MYPORT2}\n";
  print "Using NDBCLUSTER_PORT       = $ENV{NDBCLUSTER_PORT}\n";
  print "Using NDBCLUSTER_PORT_SLAVE = $ENV{NDBCLUSTER_PORT_SLAVE}\n";
  print "Using IM_PORT               = $ENV{IM_PORT}\n";
  print "Using IM_MYSQLD1_PORT       = $ENV{IM_MYSQLD1_PORT}\n";
  print "Using IM_MYSQLD2_PORT       = $ENV{IM_MYSQLD2_PORT}\n";
}


##############################################################################
#
#  If we get a ^C, we try to clean up before termination
#
##############################################################################
# FIXME check restrictions what to do in a signal handler

sub signal_setup () {
  $SIG{INT}= \&handle_int_signal;
}

sub handle_int_signal () {
  $SIG{INT}= 'DEFAULT';         # If we get a ^C again, we die...
  mtr_warning("got INT signal, cleaning up.....");
  stop_masters_slaves();
  mtr_error("We die from ^C signal from user");
}


##############################################################################
#
#  Handle left overs from previous runs
#
##############################################################################

sub kill_running_server () {

  if ( $opt_fast or $glob_use_embedded_server )
  {
    # FIXME is embedded server really using PID files?!
    unlink($master->[0]->{'path_mypid'});
    unlink($master->[1]->{'path_mypid'});
    unlink($slave->[0]->{'path_mypid'});
    unlink($slave->[1]->{'path_mypid'});
    unlink($slave->[2]->{'path_mypid'});
  }
  else
  {
    # Ensure that no old mysqld test servers are running
    # This is different from terminating processes we have
    # started from ths run of the script, this is terminating
    # leftovers from previous runs.

    mtr_report("Killing Possible Leftover Processes");
    mkpath("$opt_vardir/log"); # Needed for mysqladmin log
    mtr_kill_leftovers();

    $using_ndbcluster_master= $opt_with_ndbcluster;
    ndbcluster_stop();
    $master->[0]->{'ndbcluster'}= 1;
    $using_ndbcluster_slave= $opt_with_ndbcluster;
    ndbcluster_stop_slave();
    $slave->[0]->{'ndbcluster'}= 1;
  }
}

sub kill_and_cleanup () {

  kill_running_server ();

  mtr_report("Removing Stale Files");

  if ( $opt_vardir eq "$glob_mysql_test_dir/var" )
  {
    #
    # Running with "var" in mysql-test dir
    #
    if ( -l "$glob_mysql_test_dir/var" )
    {
      # Some users creates a soft link in mysql-test/var to another area
      # - allow it
      mtr_report("WARNING: Using the 'mysql-test/var' symlink");
      rmtree("$opt_vardir/log");
      rmtree("$opt_vardir/ndbcluster-$opt_ndbcluster_port");
      rmtree("$opt_vardir/run");
      rmtree("$opt_vardir/tmp");
    }
    else
    {
      # Remove the entire "var" dir
      rmtree("$opt_vardir/");
    }
  }
  else
  {
    #
    # Running with "var" in some other place
    #

    # Remove the var/ dir in mysql-test dir if any
    # this could be an old symlink that shouldn't be there
    rmtree("$glob_mysql_test_dir/var");

    # Remove the "var" dir
    rmtree("$opt_vardir/");
  }

  mkpath("$opt_vardir/log");
  mkpath("$opt_vardir/run");
  mkpath("$opt_vardir/tmp");
  mkpath($opt_tmpdir) if $opt_tmpdir ne "$opt_vardir/tmp";

  # FIXME do we really need to create these all, or are they
  # created for us when tables are created?

  my @data_dir_lst = (
    $master->[0]->{'path_myddir'},
    $master->[1]->{'path_myddir'},
    $slave->[0]->{'path_myddir'},
    $slave->[1]->{'path_myddir'},
    $slave->[2]->{'path_myddir'});

  foreach my $instance (@{$instance_manager->{'instances'}})
  {
    push(@data_dir_lst, $instance->{'path_datadir'});
  }

  foreach my $data_dir (@data_dir_lst)
  {
    rmtree("$data_dir");
    mkpath("$data_dir/mysql");
    mkpath("$data_dir/test");
  }

  # Make a link std_data_ln in var/ that points to std_data
  if ( ! $glob_win32 )
  {
    symlink("$glob_mysql_test_dir/std_data", "$opt_vardir/std_data_ln");
  }
  else
  {
    # on windows, copy all files from std_data into var/std_data_ln
    mkpath("$opt_vardir/std_data_ln");
    opendir(DIR, "$glob_mysql_test_dir/std_data")
      or mtr_error("Can't find the std_data directory: $!");
    for(readdir(DIR)) {
      next if -d "$glob_mysql_test_dir/std_data/$_";
      copy("$glob_mysql_test_dir/std_data/$_", "$opt_vardir/std_data_ln/$_");
    }
    closedir(DIR);
  }
}



sub check_ssl_support () {

  if ($opt_skip_ssl)
  {
    mtr_report("Skipping SSL");
    $opt_ssl_supported= 0;
    $opt_ssl= 0;
    return;
  }

  # check ssl support by testing using a switch
  # that is only available in that case
  if ( mtr_run($exe_mysqld,
	       ["--no-defaults",
	        "--ssl",
	        "--help"],
	       "", "/dev/null", "/dev/null", "") != 0 )
  {
    if ( $opt_ssl)
    {
      mtr_error("Couldn't find support for SSL");
      return;
    }
    mtr_report("Skipping SSL, mysqld not compiled with SSL");
    $opt_ssl_supported= 0;
    $opt_ssl= 0;
    return;
  }
  mtr_report("Setting mysqld to support SSL connections");
  $opt_ssl_supported= 1;
}


##############################################################################
#
#  Start the ndb cluster
#
##############################################################################

sub check_ndbcluster_support () {

  if ($opt_skip_ndbcluster)
  {
    mtr_report("Skipping ndbcluster");
    $opt_skip_ndbcluster_slave= 1;
    $opt_with_ndbcluster= 0;
    $opt_with_ndbcluster_slave= 0;
    return;
  }

  # check ndbcluster support by testing using a switch
  # that is only available in that case
  if ( mtr_run($exe_mysqld,
	       ["--no-defaults",
	        "--ndb-use-exact-count",
	        "--help"],
	       "", "/dev/null", "/dev/null", "") != 0 )
  {
    mtr_report("Skipping ndbcluster, mysqld not compiled with ndbcluster");
    $opt_skip_ndbcluster= 1;
    $opt_skip_ndbcluster_slave= 1;
    $opt_with_ndbcluster= 0;
    $opt_with_ndbcluster_slave= 0;
    return;
  }

  mtr_report("Using ndbcluster, mysqld supports it");
  $opt_with_ndbcluster= 1;
  if ( $opt_ndbconnectstring )
  {
    $glob_use_running_ndbcluster= 1;
  }
  else
  {
    $opt_ndbconnectstring= "host=localhost:$opt_ndbcluster_port";
  }

  if ( $opt_skip_ndbcluster_slave )
  {
    $opt_with_ndbcluster_slave= 0;
  }
  else
  {
    $opt_with_ndbcluster_slave= 1;
    if ( $opt_ndbconnectstring_slave )
    {
      $glob_use_running_ndbcluster_slave= 1;
    }
    else
    {
      $opt_ndbconnectstring_slave= "host=localhost:$opt_ndbcluster_port_slave";
    }
  }

  return;
}

# FIXME why is there a different start below?!

sub ndbcluster_install () {

  if ( ! $opt_with_ndbcluster or $glob_use_running_ndbcluster )
  {
    return 0;
  }
  mtr_report("Installing ndbcluster master");
  my $ndbcluster_opts=  $opt_bench ? "" : "--small";
  if (  mtr_run("$glob_mysql_test_dir/ndb/ndbcluster",
		["--port=$opt_ndbcluster_port",
		 "--data-dir=$opt_vardir",
		 "--verbose=2",
		 $ndbcluster_opts,
		 "--initial",
                 "--relative-config-data-dir",
	         "--core"],
		"", "", "", "") )
  {
    return 1;
  }

  $using_ndbcluster_master= 1;
  ndbcluster_stop();
  $master->[0]->{'ndbcluster'}= 1;

  return 0;
}

sub ndbcluster_start ($) {
  my $use_ndbcluster= shift;

  if ( ! $use_ndbcluster )
  {
    $using_ndbcluster_master= 0;
    return 0;
  }
  if ( $glob_use_running_ndbcluster )
  {
    $using_ndbcluster_master= 1;
    return 0;
  }
  if ( $using_ndbcluster_master )
  {
    # Master already started
    return 0;
  }
  # FIXME, we want to _append_ output to file $file_ndb_testrun_log instead of /dev/null
  #mtr_report("Starting ndbcluster master");
  if ( mtr_run("$glob_mysql_test_dir/ndb/ndbcluster",
	       ["--port=$opt_ndbcluster_port",
		"--data-dir=$opt_vardir",
		"--verbose=2",
	        "--core"],
	       "", "/dev/null", "", "") )
  {
    mtr_error("Error ndbcluster_start");
    $using_ndbcluster_master= 0;
    return 1;
  }

  $using_ndbcluster_master= 1;
  return 0;
}

sub rm_ndbcluster_tables ($) {
  my $dir=       shift;
  foreach my $bin ( glob("$dir/cluster/apply_status*"),
                    glob("$dir/cluster/schema*") )
  {
    unlink($bin);
  }
}

sub ndbcluster_stop () {

  if ( ! $using_ndbcluster_master or $glob_use_running_ndbcluster )
  {
    $using_ndbcluster_master= 0;
    return;
  }
  # FIXME, we want to _append_ output to file $file_ndb_testrun_log instead of /dev/null
  #mtr_report("Stopping ndbcluster master");
  mtr_run("$glob_mysql_test_dir/ndb/ndbcluster",
          ["--port=$opt_ndbcluster_port",
           "--data-dir=$opt_vardir",
	   "--verbose=2",
           "--stop"],
          "", "/dev/null", "", "");

  rm_ndbcluster_tables ($master->[0]->{'path_myddir'});
  rm_ndbcluster_tables ($master->[1]->{'path_myddir'});
  $using_ndbcluster_master= 0;
  return;
}

sub ndbcluster_install_slave () {

  if ( ! $opt_with_ndbcluster_slave or $glob_use_running_ndbcluster_slave )
  {
    return 0;
  }
  mtr_report("Installing ndbcluster slave");
  if (  mtr_run("$glob_mysql_test_dir/ndb/ndbcluster",
		["--port=$opt_ndbcluster_port_slave",
		 "--data-dir=$opt_vardir",
		 "--verbose=2",
		 "--small",
		 "--ndbd-nodes=1",
		 "--initial",
		 "--relative-config-data-dir",
		 "--core"],
		"", "", "", "") )
  {
    return 1;
  }

  $using_ndbcluster_slave= 1;
  ndbcluster_stop_slave();
  $slave->[0]->{'ndbcluster'}= 1;

  return 0;
}

sub ndbcluster_start_slave ($) {
  my $use_ndbcluster= shift;

  if ( ! $use_ndbcluster )
  {
    $using_ndbcluster_slave= 0;
    return 0;
  }
  if ( $glob_use_running_ndbcluster_slave )
  {
    $using_ndbcluster_slave= 1;
    return 0;
  }

  # FIXME, we want to _append_ output to file $file_ndb_testrun_log instead of /dev/null
  #mtr_report("Starting ndbcluster slave");
  if ( mtr_run("$glob_mysql_test_dir/ndb/ndbcluster",
	       ["--port=$opt_ndbcluster_port_slave",
		"--data-dir=$opt_vardir",
		"--verbose=2",
		"--ndbd-nodes=1",
	        "--core"],
	       "", "/dev/null", "", "") )
  {
    mtr_error("Error ndbcluster_start_slave");
    $using_ndbcluster_slave= 0;
    return 1;
  }

  $using_ndbcluster_slave= 1;
  return 0;
}

sub ndbcluster_stop_slave () {

  if ( ! $using_ndbcluster_slave or $glob_use_running_ndbcluster_slave )
  {
    $using_ndbcluster_slave= 0;
    return;
  }
  # FIXME, we want to _append_ output to file $file_ndb_testrun_log instead of /dev/null
  #mtr_report("Stopping ndbcluster slave");
  mtr_run("$glob_mysql_test_dir/ndb/ndbcluster",
          ["--port=$opt_ndbcluster_port_slave",
           "--data-dir=$opt_vardir",
	   "--verbose=2",
           "--stop"],
          "", "/dev/null", "", "");

  rm_ndbcluster_tables ($slave->[0]->{'path_myddir'});

  $using_ndbcluster_slave= 0;
  return;
}


##############################################################################
#
#  Run the benchmark suite
#
##############################################################################

sub run_benchmarks ($) {
  my $benchmark=  shift;

  my $args;

  if ( ! $glob_use_embedded_server and ! $opt_local_master )
  {
    $master->[0]->{'pid'}= mysqld_start('master',0,[],[],
					$using_ndbcluster_master);
    if ( ! $master->[0]->{'pid'} )
    {
      mtr_error("Can't start the mysqld server");
    }
  }

  mtr_init_args(\$args);

  mtr_add_arg($args, "--socket=%s", $master->[0]->{'path_mysock'});
  mtr_add_arg($args, "--user=%s", $opt_user);

  if ( $opt_small_bench )
  {
    mtr_add_arg($args, "--small-test");
    mtr_add_arg($args, "--small-tables");
  }

  if ( $opt_with_ndbcluster )
  {
    mtr_add_arg($args, "--create-options=TYPE=ndb");
  }

  my $benchdir=  "$glob_basedir/sql-bench";
  chdir($benchdir);             # FIXME check error

  # FIXME write shorter....

  if ( ! $benchmark )
  {
    mtr_add_arg($args, "--log");
    mtr_run("$glob_mysql_bench_dir/run-all-tests", $args, "", "", "", "");
    # FIXME check result code?!
  }
  elsif ( -x $benchmark )
  {
    mtr_run("$glob_mysql_bench_dir/$benchmark", $args, "", "", "", "");
    # FIXME check result code?!
  }
  else
  {
    mtr_error("Benchmark $benchmark not found");
  }

  chdir($glob_mysql_test_dir);          # Go back

  if ( ! $glob_use_embedded_server )
  {
    stop_masters();
  }
}


##############################################################################
#
#  Run the test suite
#
##############################################################################

# FIXME how to specify several suites to run? Comma separated list?

sub run_tests () {
  run_suite($opt_suite);
}

sub run_suite () {
  my $suite= shift;

  mtr_print_thick_line();

  mtr_report("Finding  Tests in the '$suite' suite");

  mtr_timer_start($glob_timers,"suite", 60 * $opt_suite_timeout);

  my $tests= collect_test_cases($suite);

  mtr_report("Starting Tests in the '$suite' suite");

  mtr_print_header();

  foreach my $tinfo ( @$tests )
  {
    mtr_timer_start($glob_timers,"testcase", 60 * $opt_testcase_timeout);
    run_testcase($tinfo);
    mtr_timer_stop($glob_timers,"testcase");
  }

  mtr_print_line();

  if ( ! $opt_gdb and ! $glob_use_running_server and
       ! $opt_ddd and ! $glob_use_embedded_server )
  {
    stop_masters_slaves();
  }

  if ( $opt_gcov )
  {
    gcov_collect(); # collect coverage information
  }
  if ( $opt_gprof )
  {
    gprof_collect(); # collect coverage information
  }

  mtr_report_stats($tests);

  mtr_timer_stop($glob_timers,"suite");
}


##############################################################################
#
#  Initiate the test databases
#
##############################################################################

sub mysql_install_db () {

  # FIXME not exactly true I think, needs improvements
  install_db('master', $master->[0]->{'path_myddir'});
  install_db('master', $master->[1]->{'path_myddir'});
  install_db('slave',  $slave->[0]->{'path_myddir'});
  install_db('slave',  $slave->[1]->{'path_myddir'});
  install_db('slave',  $slave->[2]->{'path_myddir'});

  if ( ! $opt_skip_im )
  {
    im_prepare_env($instance_manager);
  }

  if ( ndbcluster_install() )
  {
    if ( $opt_force)
    {
      # failed to install, disable usage and flag that its no ok
      mtr_report("ndbcluster_install failed, continuing without cluster");
      $opt_with_ndbcluster= 0;
      $flag_ndb_status_ok= 0;
    }
    else
    {
      print "Aborting: Failed to install ndb cluster\n";
      print "To continue, re-run with '--force'.\n";
      mtr_exit(1);
    }
  }

  if ( ndbcluster_install_slave() )
  {
    if ( $opt_force)
    {
      # failed to install, disable usage and flag that its no ok
      mtr_report("ndbcluster_install_slave failed, " .
		 "continuing without slave cluster");
      $opt_with_ndbcluster_slave= 0;
      $flag_ndb_slave_status_ok= 0;
    }
    else
    {
      print "Aborting: Failed to install ndb cluster\n";
      print "To continue, re-run with '--force'.\n";
      mtr_exit(1);
    }
  }

  return 0;
}


sub install_db ($$) {
  my $type=      shift;
  my $data_dir=  shift;

  my $init_db_sql=     "lib/init_db.sql";
  my $init_db_sql_tmp= "/tmp/init_db.sql$$";
  my $args;

  mtr_report("Installing \u$type Databases");

  open(IN, $init_db_sql)
    or mtr_error("Can't open $init_db_sql: $!");
  open(OUT, ">", $init_db_sql_tmp)
    or mtr_error("Can't write to $init_db_sql_tmp: $!");
  while (<IN>)
  {
    chomp;
    s/\@HOSTNAME\@/$glob_hostname/;
    if ( /^\s*$/ )
    {
      print OUT "\n";
    }
    elsif (/;$/)
    {
      print OUT "$_\n";
    }
    else
    {
      print OUT "$_ ";
    }
  }
  close OUT;
  close IN;

  mtr_init_args(\$args);

  mtr_add_arg($args, "--no-defaults");
  mtr_add_arg($args, "--bootstrap");
  mtr_add_arg($args, "--console");
  mtr_add_arg($args, "--skip-grant-tables");
  mtr_add_arg($args, "--basedir=%s", $path_my_basedir);
  mtr_add_arg($args, "--datadir=%s", $data_dir);
  mtr_add_arg($args, "--skip-innodb");
  mtr_add_arg($args, "--skip-ndbcluster");
  mtr_add_arg($args, "--skip-bdb");

  if ( ! $opt_netware )
  {
    mtr_add_arg($args, "--language=%s", $path_language);
    mtr_add_arg($args, "--character-sets-dir=%s", $path_charsetsdir);
  }

  if ( mtr_run($exe_mysqld, $args, $init_db_sql_tmp,
               $path_manager_log, $path_manager_log, "") != 0 )
  {
    unlink($init_db_sql_tmp);
    mtr_error("Error executing mysqld --bootstrap\n" .
              "Could not install $type test DBs");
  }
  unlink($init_db_sql_tmp);
}


sub im_prepare_env($) {
  my $instance_manager = shift;

  im_create_passwd_file($instance_manager);
  im_prepare_data_dir($instance_manager);
}


sub im_create_passwd_file($) {
  my $instance_manager = shift;

  my $pwd_file_path = $instance_manager->{'password_file'};
  
  mtr_report("Creating IM password file ($pwd_file_path)");
  
  open(OUT, ">", $pwd_file_path)
    or mtr_error("Can't write to $pwd_file_path: $!");
  
  print OUT $instance_manager->{'admin_login'}, ":",
        $instance_manager->{'admin_sha1'}, "\n";
  
  close(OUT);
}


sub im_create_defaults_file($) {
  my $instance_manager = shift;

  my $defaults_file = $instance_manager->{'defaults_file'};

  open(OUT, ">", $defaults_file)
    or mtr_error("Can't write to $defaults_file: $!");
  
  print OUT <<EOF
[mysql]

[manager]
pid-file            = $instance_manager->{path_pid}
socket              = $instance_manager->{path_sock}
port                = $instance_manager->{port}
password-file       = $instance_manager->{password_file}
default-mysqld-path = $exe_mysqld

EOF
;

  foreach my $instance (@{$instance_manager->{'instances'}})
  {
    my $server_id = $instance->{'server_id'};

    print OUT <<EOF
[mysqld$server_id]
socket              = $instance->{path_sock}
pid-file            = $instance->{path_pid}
port                = $instance->{port}
datadir             = $instance->{path_datadir}
log                 = $instance->{path_datadir}/mysqld$server_id.log
log-error           = $instance->{path_datadir}/mysqld$server_id.err.log
log-slow-queries    = $instance->{path_datadir}/mysqld$server_id.slow.log
language            = $path_language
character-sets-dir  = $path_charsetsdir
basedir             = $path_my_basedir
server_id           =$server_id
skip-stack-trace
skip-innodb
skip-bdb
skip-ndbcluster
EOF
;

    print OUT "nonguarded\n" if $instance->{'nonguarded'};
    print OUT "log-output=FILE\n" if $instance->{'old_log_format'};
    print OUT "\n";
  }

  close(OUT);
}


sub im_prepare_data_dir($) {
  my $instance_manager = shift;

  foreach my $instance (@{$instance_manager->{'instances'}})
  {
    install_db(
      'im_mysqld_' . $instance->{'server_id'},
      $instance->{'path_datadir'});
  }
}


##############################################################################
#
#  Run a single test case
#
##############################################################################

# When we get here, we have already filtered out test cases that doesn't
# apply to the current setup, for example if we use a running server, test
# cases that restart the server are dropped. So this function should mostly
# be about doing things, not a lot of logic.

# We don't start and kill the servers for each testcase. But some
# testcases needs a restart, because they specify options to start
# mysqld with. After that testcase, we need to restart again, to set
# back the normal options.

sub run_testcase ($) {
  my $tinfo=  shift;

  my $tname= $tinfo->{'name'};

  my $ndbcluster_opt;

  mtr_tonewfile($opt_current_test,"$tname\n"); # Always tell where we are

  # output current test to ndbcluster log file to enable diagnostics
  mtr_tofile($file_ndb_testrun_log,"CURRENT TEST $tname\n");

  # ----------------------------------------------------------------------
  # If marked to skip, just print out and return.
  # Note that a test case not marked as 'skip' can still be
  # skipped later, because of the test case itself in cooperation
  # with the mysqltest program tells us so.
  # ----------------------------------------------------------------------

  if ( $tinfo->{'skip'} )
  {
    mtr_report_test_name($tinfo);
    mtr_report_test_skipped($tinfo);
    return;
  }

  if ( $tinfo->{'ndb_test'}  and ! $flag_ndb_status_ok )
  {
    mtr_report_test_name($tinfo);
    mtr_report_test_failed($tinfo);
    return;
  }

  # ----------------------------------------------------------------------
  # If not using a running servers we may need to stop and restart.
  # We restart in the case we have initiation scripts, server options
  # etc to run. But we also restart again after the test first restart
  # and test is run, to get back to normal server settings.
  #
  # To make the code a bit more clean, we actually only stop servers
  # here, and mark this to be done. Then a generic "start" part will
  # start up the needed servers again.
  # ----------------------------------------------------------------------

  if ( ! $glob_use_running_server and ! $glob_use_embedded_server )
  {
    # We try to find out if we are to restart the server
    my $do_restart= 0;          # Assumes we don't have to

    if ( $tinfo->{'master_sh'} )
    {
      $do_restart= 1;           # Always restart if script to run
    }
    elsif ( $opt_with_ndbcluster and $tinfo->{'ndb_test'} != $using_ndbcluster_master )
    {
      $do_restart= 1;           # Restart without cluster
    }
    elsif ( $master->[0]->{'running_master_is_special'} and
            $master->[0]->{'running_master_is_special'}->{'timezone'} eq
            $tinfo->{'timezone'} and
            mtr_same_opts($master->[0]->{'running_master_is_special'}->{'master_opt'},
                          $tinfo->{'master_opt'}) )
    {
      # If running master was started with special settings, but
      # the current test requuires the same ones, we *don't* restart.
      $do_restart= 0;
    }
    elsif ( $tinfo->{'master_restart'} or
            $master->[0]->{'running_master_is_special'} )
    {
      $do_restart= 1;
    }

    if ( $do_restart )
    {
      stop_masters();
      delete $master->[0]->{'running_master_is_special'}; # Forget history
    }

    # ----------------------------------------------------------------------
    # Always terminate all slaves, if any. Else we may have useless
    # reconnection attempts and error messages in case the slave and
    # master servers restart.
    # ----------------------------------------------------------------------

    stop_slaves();
  }    

  # ----------------------------------------------------------------------
  # Prepare to start masters. Even if we use embedded, we want to run
  # the preparation.
  # ----------------------------------------------------------------------

  $ENV{'TZ'}= $tinfo->{'timezone'};

  mtr_report_test_name($tinfo);

  mtr_tofile($master->[0]->{'path_myerr'},"CURRENT_TEST: $tname\n");
  if ( $master->[1]->{'pid'} )
  {
    mtr_tofile($master->[1]->{'path_myerr'},"CURRENT_TEST: $tname\n");
  }

# FIXME test cases that depend on each other, prevent this from
# being at this location.
#  do_before_start_master($tname,$tinfo->{'master_sh'});

  # ----------------------------------------------------------------------
  # If any mysqld servers running died, we have to know
  # ----------------------------------------------------------------------

  mtr_record_dead_children();

  # ----------------------------------------------------------------------
  # Start masters
  # ----------------------------------------------------------------------

  if ( ! $glob_use_running_server and ! $glob_use_embedded_server )
  {
    # FIXME give the args to the embedded server?!
    # FIXME what does $opt_local_master mean?!
    # FIXME split up start and check that started so that can do
    #       starts in parallel, masters and slaves at the same time.

    if ( $tinfo->{'component_id'} eq 'mysqld' and ! $opt_local_master )
    {
      if ( $opt_with_ndbcluster and $master->[0]->{'ndbcluster'} )
      {
	# Cluster is not started

	# Call ndbcluster_start to check if test case needs cluster
	# Start it if not already started
	$master->[0]->{'ndbcluster'}= ndbcluster_start($tinfo->{'ndb_test'});
	if ( $master->[0]->{'ndbcluster'} )
	{
	  report_failure_and_restart($tinfo);
	  return;
	}
      }
      if ( ! $master->[0]->{'pid'} )
      {
        # FIXME not correct location for do_before_start_master()
        do_before_start_master($tname,$tinfo->{'master_sh'});
        $master->[0]->{'pid'}=
          mysqld_start('master',0,$tinfo->{'master_opt'},[],
		       $using_ndbcluster_master);
        if ( ! $master->[0]->{'pid'} )
        {
          report_failure_and_restart($tinfo);
          return;
        }
      }
      if ( $using_ndbcluster_master and ! $master->[1]->{'pid'} )
      {
	# Test needs cluster, start an extra mysqld connected to cluster
        mtr_tofile($master->[1]->{'path_myerr'},"CURRENT_TEST: $tname\n");
        $master->[1]->{'pid'}=
          mysqld_start('master',1,$tinfo->{'master_opt'},[],
		       $using_ndbcluster_master);
        if ( ! $master->[1]->{'pid'} )
        {
          report_failure_and_restart($tinfo);
          return;
        }
      }

      if ( $tinfo->{'master_restart'} )
      {
        # Save this test case information, so next can examine it
        $master->[0]->{'running_master_is_special'}= $tinfo;
      }
    }
    elsif ( ! $opt_skip_im and $tinfo->{'component_id'} eq 'im' )
    {
      # We have to create defaults file every time, in order to ensure that it
      # will be the same for each test. The problem is that test can change the
      # file (by SET/UNSET commands), so w/o recreating the file, execution of
      # one test can affect the other.

      im_create_defaults_file($instance_manager);

      im_start($instance_manager, $tinfo->{im_opts});
    }

    # ----------------------------------------------------------------------
    # Start slaves - if needed
    # ----------------------------------------------------------------------

    if ( $tinfo->{'slave_num'} )
    {
      mtr_tofile($slave->[0]->{'path_myerr'},"CURRENT_TEST: $tname\n");

      do_before_start_slave($tname,$tinfo->{'slave_sh'});

      for ( my $idx= 0; $idx <  $tinfo->{'slave_num'}; $idx++ )
      {
        if ( ! $slave->[$idx]->{'pid'} )
        {
	  $ndbcluster_opt= 0;
          if ( $idx == 0)
	  {
	    if ( $slave->[0]->{'ndbcluster'} )
	    {
	      $slave->[0]->{'ndbcluster'}=
		ndbcluster_start_slave($tinfo->{'ndb_test'});
	      if ( $slave->[0]->{'ndbcluster'} )
	      {
		report_failure_and_restart($tinfo);
		return;
	      }
	    }
	    $ndbcluster_opt= $using_ndbcluster_slave;
	  }
          $slave->[$idx]->{'pid'}=
            mysqld_start('slave',$idx,
                         $tinfo->{'slave_opt'}, $tinfo->{'slave_mi'},
			 $ndbcluster_opt);
          if ( ! $slave->[$idx]->{'pid'} )
          {
            report_failure_and_restart($tinfo);
            return;
          }
        }
      }
    }
  }

  # ----------------------------------------------------------------------
  # If --start-and-exit given, stop here to let user manually run tests
  # ----------------------------------------------------------------------

  if ( $opt_start_and_exit )
  {
    mtr_report("\nServers started, exiting");
    exit(0);
  }

  # ----------------------------------------------------------------------
  # Run the test case
  # ----------------------------------------------------------------------

  {
    # remove the old reject file
    if ( $opt_suite eq "main" )
    {
      unlink("r/$tname.reject");
    }
    else
    {
      unlink("suite/$opt_suite/r/$tname.reject");
    }
    unlink($path_timefile);

    my $res= run_mysqltest($tinfo);

    if ( $res == 0 )
    {
      mtr_report_test_passed($tinfo);
    }
    elsif ( $res == 62 )
    {
      # Testcase itself tell us to skip this one
      mtr_report_test_skipped($tinfo);
    }
    elsif ( $res == 63 )
    {
      $tinfo->{'timeout'}= 1;           # Mark as timeout
      report_failure_and_restart($tinfo);
    }
    else
    {
      # Test case failed, if in control mysqltest returns 1
      if ( $res != 1 )
      {
        mtr_tofile($path_timefile,
                   "mysqltest returned unexpected code $res, " .
                   "it has probably crashed");
      }
      report_failure_and_restart($tinfo);
    }
    # Save info from this testcase run to mysqltest.log
    mtr_tofile($path_mysqltest_log,"CURRENT TEST $tname\n");
    my $testcase_log= mtr_fromfile($path_timefile);
    mtr_tofile($path_mysqltest_log,
	       $testcase_log);
  }

  # ----------------------------------------------------------------------
  # Stop Instance Manager if we are processing an IM-test case.
  # ----------------------------------------------------------------------

  if ( ! $glob_use_running_server and $tinfo->{'component_id'} eq 'im' and
       $instance_manager->{'pid'} )
  {
    im_stop($instance_manager);
  }
}


sub report_failure_and_restart ($) {
  my $tinfo= shift;

  mtr_report_test_failed($tinfo);
  mtr_show_failed_diff($tinfo->{'name'});
  print "\n";
  if ( ! $opt_force )
  {
    my $test_mode= join(" ", @::glob_test_mode) || "default";
    print "Aborting: $tinfo->{'name'} failed in $test_mode mode. ";
    print "To continue, re-run with '--force'.\n";
    if ( ! $opt_gdb and ! $glob_use_running_server and
         ! $opt_ddd and ! $glob_use_embedded_server )
    {
      stop_masters_slaves();
    }
    mtr_exit(1);
  }

  # FIXME always terminate on failure?!
  if ( ! $opt_gdb and ! $glob_use_running_server and
       ! $opt_ddd and ! $glob_use_embedded_server )
  {
    stop_masters_slaves();
  }
  $glob_mysqld_restart= 1;
  print "Resuming Tests\n\n";
}


##############################################################################
#
#  Start and stop servers
#
##############################################################################

# The embedded server needs the cleanup so we do some of the start work
# but stop before actually running mysqld or anything.

sub do_before_start_master ($$) {
  my $tname=       shift;
  my $init_script= shift;

  # FIXME what about second master.....

  # Remove stale binary logs except for 2 tests which need them FIXME here????
  if ( $tname ne "rpl_crash_binlog_ib_1b" and
       $tname ne "rpl_crash_binlog_ib_2b" and
       $tname ne "rpl_crash_binlog_ib_3b")
  {
    # FIXME we really want separate dir for binlogs
    foreach my $bin ( glob("$opt_vardir/log/master*-bin*") )
    {
      unlink($bin);
    }
  }

  # FIXME only remove the ones that are tied to this master
  # Remove old master.info and relay-log.info files
  unlink("$master->[0]->{'path_myddir'}/master.info");
  unlink("$master->[0]->{'path_myddir'}/relay-log.info");
  unlink("$master->[1]->{'path_myddir'}/master.info");
  unlink("$master->[1]->{'path_myddir'}/relay-log.info");

  # Run master initialization shell script if one exists
  if ( $init_script )
  {
    my $ret= mtr_run("/bin/sh", [$init_script], "", "", "", "");
    if ( $ret != 0 )
    {
      # FIXME rewrite those scripts to return 0 if successful
#      mtr_warning("$init_script exited with code $ret");
    }
  }
  # for gcov  FIXME needed? If so we need more absolute paths
# chdir($glob_basedir);
}

sub do_before_start_slave ($$) {
  my $tname=       shift;
  my $init_script= shift;

  # Remove stale binary logs and old master.info files
  # except for too tests which need them
  if ( $tname ne "rpl_crash_binlog_ib_1b" and
       $tname ne "rpl_crash_binlog_ib_2b" and
       $tname ne "rpl_crash_binlog_ib_3b" )
  {
    # FIXME we really want separate dir for binlogs
    foreach my $bin ( glob("$opt_vardir/log/slave*-bin*") )
    {
      unlink($bin);
    }
    # FIXME really master?!
    unlink("$slave->[0]->{'path_myddir'}/master.info");
    unlink("$slave->[0]->{'path_myddir'}/relay-log.info");
  }

  # Run slave initialization shell script if one exists
  if ( $init_script )
  {
    my $ret= mtr_run("/bin/sh", [$init_script], "", "", "", "");
    if ( $ret != 0 )
    {
      # FIXME rewrite those scripts to return 0 if successful
#      mtr_warning("$init_script exited with code $ret");
    }
  }

  foreach my $bin ( glob("$slave->[0]->{'path_myddir'}/log.*") )
  {
    unlink($bin);
  }
}

sub mysqld_arguments ($$$$$$) {
  my $args=              shift;
  my $type=              shift;        # master/slave/bootstrap
  my $idx=               shift;
  my $extra_opt=         shift;
  my $slave_master_info= shift;
  my $using_ndbcluster=  shift;

  my $sidx= "";                 # Index as string, 0 is empty string
  if ( $idx > 0 )
  {
    $sidx= sprintf("%d", $idx); # sprintf not needed in Perl for this
  }

  my $prefix= "";               # If mysqltest server arg

  if ( $glob_use_embedded_server )
  {
    $prefix= "--server-arg=";
  } else {
    # We can't pass embedded server --no-defaults
    mtr_add_arg($args, "%s--no-defaults", $prefix);
  }

  mtr_add_arg($args, "%s--console", $prefix);
  mtr_add_arg($args, "%s--basedir=%s", $prefix, $path_my_basedir);
  mtr_add_arg($args, "%s--character-sets-dir=%s", $prefix, $path_charsetsdir);
  mtr_add_arg($args, "%s--core", $prefix);
  mtr_add_arg($args, "%s--log-bin-trust-function-creators", $prefix);
  mtr_add_arg($args, "%s--loose-binlog-show-xid=0", $prefix);
  mtr_add_arg($args, "%s--default-character-set=latin1", $prefix);
  mtr_add_arg($args, "%s--language=%s", $prefix, $path_language);
  mtr_add_arg($args, "%s--tmpdir=$opt_tmpdir", $prefix);

  if ( defined $opt_valgrind_mysqld )
  {
    mtr_add_arg($args, "%s--skip-safemalloc", $prefix);
    mtr_add_arg($args, "%s--skip-bdb", $prefix);
  }

  my $pidfile;

  if ( $type eq 'master' )
  {
    my $id= $idx > 0 ? $idx + 101 : 1;

    mtr_add_arg($args, "%s--log-bin=%s/log/master-bin%s", $prefix,
                $opt_vardir, $sidx);
    mtr_add_arg($args, "%s--pid-file=%s", $prefix,
                $master->[$idx]->{'path_mypid'});
    mtr_add_arg($args, "%s--port=%d", $prefix,
                $master->[$idx]->{'path_myport'});
    mtr_add_arg($args, "%s--server-id=%d", $prefix, $id);
    mtr_add_arg($args, "%s--socket=%s", $prefix,
                $master->[$idx]->{'path_mysock'});
    mtr_add_arg($args, "%s--innodb_data_file_path=ibdata1:128M:autoextend", $prefix);
    mtr_add_arg($args, "%s--local-infile", $prefix);
    mtr_add_arg($args, "%s--datadir=%s", $prefix,
                $master->[$idx]->{'path_myddir'});

    if ( $idx > 0 )
    {
      mtr_add_arg($args, "%s--skip-innodb", $prefix);
    }

    if ( $opt_skip_ndbcluster || !$using_ndbcluster)
    {
      mtr_add_arg($args, "%s--skip-ndbcluster", $prefix);
    }
    else
    {
      mtr_add_arg($args, "%s--ndbcluster", $prefix);
      mtr_add_arg($args, "%s--ndb-connectstring=%s", $prefix,
		  $opt_ndbconnectstring);
      mtr_add_arg($args, "%s--ndb-extra-logging", $prefix);
    }
  }

  if ( $type eq 'slave' )
  {
    my $slave_server_id=  2 + $idx;
    my $slave_rpl_rank= $slave_server_id;

    mtr_add_arg($args, "%s--datadir=%s", $prefix,
                $slave->[$idx]->{'path_myddir'});
    # FIXME slave get this option twice?!
    mtr_add_arg($args, "%s--exit-info=256", $prefix);
    mtr_add_arg($args, "%s--init-rpl-role=slave", $prefix);
    mtr_add_arg($args, "%s--log-bin=%s/log/slave%s-bin", $prefix,
                $opt_vardir, $sidx); # FIXME use own dir for binlogs
    mtr_add_arg($args, "%s--log-slave-updates", $prefix);
    # FIXME option duplicated for slave
    mtr_add_arg($args, "%s--log=%s", $prefix,
                $slave->[$idx]->{'path_mylog'});
    mtr_add_arg($args, "%s--master-retry-count=10", $prefix);
    mtr_add_arg($args, "%s--pid-file=%s", $prefix,
                $slave->[$idx]->{'path_mypid'});
    mtr_add_arg($args, "%s--port=%d", $prefix,
                $slave->[$idx]->{'path_myport'});
    mtr_add_arg($args, "%s--relay-log=%s/log/slave%s-relay-bin", $prefix,
                $opt_vardir, $sidx);
    mtr_add_arg($args, "%s--report-host=127.0.0.1", $prefix);
    mtr_add_arg($args, "%s--report-port=%d", $prefix,
                $slave->[$idx]->{'path_myport'});
    mtr_add_arg($args, "%s--report-user=root", $prefix);
    mtr_add_arg($args, "%s--skip-innodb", $prefix);
    mtr_add_arg($args, "%s--skip-ndbcluster", $prefix);
    mtr_add_arg($args, "%s--skip-slave-start", $prefix);

    # Directory where slaves find the dumps generated by "load data"
    # on the server. The path need to have constant length otherwise
    # test results will vary, thus a relative path is used.
    mtr_add_arg($args, "%s--slave-load-tmpdir=%s", $prefix,
                "../tmp");
    mtr_add_arg($args, "%s--socket=%s", $prefix,
                $slave->[$idx]->{'path_mysock'});
    mtr_add_arg($args, "%s--set-variable=slave_net_timeout=10", $prefix);

    if ( @$slave_master_info )
    {
      foreach my $arg ( @$slave_master_info )
      {
        mtr_add_arg($args, "%s%s", $prefix, $arg);
      }
    }
    else
    {
      mtr_add_arg($args, "%s--master-user=root", $prefix);
      mtr_add_arg($args, "%s--master-connect-retry=1", $prefix);
      mtr_add_arg($args, "%s--master-host=127.0.0.1", $prefix);
      mtr_add_arg($args, "%s--master-password=", $prefix);
      mtr_add_arg($args, "%s--master-port=%d", $prefix,
                  $master->[0]->{'path_myport'}); # First master
      mtr_add_arg($args, "%s--server-id=%d", $prefix, $slave_server_id);
      mtr_add_arg($args, "%s--rpl-recovery-rank=%d", $prefix, $slave_rpl_rank);
    }
    
    if ( $opt_skip_ndbcluster_slave )
    {
      mtr_add_arg($args, "%s--skip-ndbcluster", $prefix);
    }
    if ( $idx == 0 and $using_ndbcluster_slave )
    {
      mtr_add_arg($args, "%s--ndbcluster", $prefix);
      mtr_add_arg($args, "%s--ndb-connectstring=%s", $prefix,
                  $opt_ndbconnectstring_slave);
      mtr_add_arg($args, "%s--ndb-extra-logging", $prefix);
    }
  } # end slave

  if ( $opt_debug )
  {
    if ( $type eq 'master' )
    {
      mtr_add_arg($args, "%s--debug=d:t:i:A,%s/log/master%s.trace",
                  $prefix, $opt_vardir_trace, $sidx);
    }
    if ( $type eq 'slave' )
    {
      mtr_add_arg($args, "%s--debug=d:t:i:A,%s/log/slave%s.trace",
                  $prefix, $opt_vardir_trace, $sidx);
    }
  }

  # FIXME always set nowdays??? SMALL_SERVER
  mtr_add_arg($args, "%s--key_buffer_size=1M", $prefix);
  mtr_add_arg($args, "%s--sort_buffer=256K", $prefix);
  mtr_add_arg($args, "%s--max_heap_table_size=1M", $prefix);
  mtr_add_arg($args, "%s--log-bin-trust-function-creators", $prefix);
  mtr_add_arg($args, "%s--loose-binlog-show-xid=0", $prefix);

  if ( $opt_ssl_supported )
  {
    mtr_add_arg($args, "%s--ssl-ca=%s/std_data/cacert.pem", $prefix,
                $glob_mysql_test_dir);
    mtr_add_arg($args, "%s--ssl-cert=%s/std_data/server-cert.pem", $prefix,
                $glob_mysql_test_dir);
    mtr_add_arg($args, "%s--ssl-key=%s/std_data/server-key.pem", $prefix,
                $glob_mysql_test_dir);
  }

  if ( $opt_warnings )
  {
    mtr_add_arg($args, "%s--log-warnings", $prefix);
  }

  if ( $opt_gdb or $opt_client_gdb or $opt_manual_gdb or $opt_ddd)
  {
    mtr_add_arg($args, "%s--gdb", $prefix);
  }

  # If we should run all tests cases, we will use a local server for that

  if ( -w "/" )
  {
    # We are running as root;  We need to add the --root argument
    mtr_add_arg($args, "%s--user=root", $prefix);
  }

  if ( $type eq 'master' )
  {

    if ( ! $opt_old_master )
    {
      mtr_add_arg($args, "%s--rpl-recovery-rank=1", $prefix);
      mtr_add_arg($args, "%s--init-rpl-role=master", $prefix);
    }

    # FIXME strange,.....
    # FIXME MYSQL_MYPORT is not set anythere?!
    if ( $opt_local_master )
    {
      mtr_add_arg($args, "%s--host=127.0.0.1", $prefix);
      mtr_add_arg($args, "%s--port=%s", $prefix, $ENV{'MYSQL_MYPORT'});
    }
  }

  foreach my $arg ( @opt_extra_mysqld_opt, @$extra_opt )
  {
    mtr_add_arg($args, "%s%s", $prefix, $arg);
  }

  if ( $opt_bench )
  {
    mtr_add_arg($args, "%s--rpl-recovery-rank=1", $prefix);
    mtr_add_arg($args, "%s--init-rpl-role=master", $prefix);
  }
  elsif ( $type eq 'master' )
  {
    mtr_add_arg($args, "%s--exit-info=256", $prefix);
    mtr_add_arg($args, "%s--open-files-limit=1024", $prefix);
    mtr_add_arg($args, "%s--log=%s", $prefix, $master->[0]->{'path_mylog'});
  }

  return $args;
}

# FIXME
#  if ( $type eq 'master' and $glob_use_embedded_server )
#  {
#    # Add a -A to each argument to pass it to embedded server
#    my @mysqltest_opt=  map {("-A",$_)} @args;
#    $opt_extra_mysqltest_opt=  \@mysqltest_opt;
#    return;
#  }

##############################################################################
#
#  Start mysqld and return the PID
#
##############################################################################

sub mysqld_start ($$$$$) {
  my $type=              shift;        # master/slave/bootstrap
  my $idx=               shift;
  my $extra_opt=         shift;
  my $slave_master_info= shift;
  my $using_ndbcluster=  shift;


  my $args;                             # Arg vector
  my $exe;
  my $pid;

  if ( $type eq 'master' )
  {
    $exe= $exe_master_mysqld;
  }
  elsif ( $type eq 'slave' )
  {
    $exe= $exe_slave_mysqld;
  }
  else
  {
    $exe= $exe_mysqld;
  }

  mtr_init_args(\$args);

  if ( defined $opt_valgrind_mysqld )
  {
    valgrind_arguments($args, \$exe);
  }

  mysqld_arguments($args,$type,$idx,$extra_opt,$slave_master_info,
		   $using_ndbcluster);

  if ( $type eq 'master' )
  {
    if ( $pid= mtr_spawn($exe, $args, "",
                         $master->[$idx]->{'path_myerr'},
                         $master->[$idx]->{'path_myerr'},
                         "",
                         { append_log_file => 1 }) )
    {
      return sleep_until_file_created($master->[$idx]->{'path_mypid'},
                                      $master->[$idx]->{'start_timeout'}, $pid);
    }
  }

  if ( $type eq 'slave' )
  {
    if ( $pid= mtr_spawn($exe, $args, "",
                         $slave->[$idx]->{'path_myerr'},
                         $slave->[$idx]->{'path_myerr'},
                         "",
                         { append_log_file => 1 }) )
    {
      return sleep_until_file_created($slave->[$idx]->{'path_mypid'},
                                      $master->[$idx]->{'start_timeout'}, $pid);
    }
  }

  return 0;
}

sub stop_masters_slaves () {

  print  "Ending Tests\n";

  if ( $instance_manager->{'pid'} )
  {
    print  "Shutting-down Instance Manager\n";
    im_stop($instance_manager);
  }
  
  print  "Shutting-down MySQL daemon\n\n";
  stop_masters();
  print "Master(s) shutdown finished\n";
  stop_slaves();
  print "Slave(s) shutdown finished\n";
}

sub stop_masters () {

  my @args;

  for ( my $idx; $idx < 2; $idx++ )
  {
    # FIXME if we hit ^C before fully started, this test will prevent
    # the mysqld process from being killed
    if ( $master->[$idx]->{'pid'} )
    {
      push(@args,{
                  pid      => $master->[$idx]->{'pid'},
                  pidfile  => $master->[$idx]->{'path_mypid'},
                  sockfile => $master->[$idx]->{'path_mysock'},
                  port     => $master->[$idx]->{'path_myport'},
                 });
      $master->[$idx]->{'pid'}= 0; # Assume we are done with it
    }
  }

  if ( ! $master->[0]->{'ndbcluster'} )
  {
    ndbcluster_stop();
    $master->[0]->{'ndbcluster'}= 1;
  }

  mtr_stop_mysqld_servers(\@args);
}

sub stop_slaves () {
  my $force= shift;

  my @args;

  for ( my $idx; $idx < 3; $idx++ )
  {
    if ( $slave->[$idx]->{'pid'} )
    {
      push(@args,{
                  pid      => $slave->[$idx]->{'pid'},
                  pidfile  => $slave->[$idx]->{'path_mypid'},
                  sockfile => $slave->[$idx]->{'path_mysock'},
                  port     => $slave->[$idx]->{'path_myport'},
                 });
      $slave->[$idx]->{'pid'}= 0; # Assume we are done with it
    }
  }

  if ( ! $slave->[0]->{'ndbcluster'} )
  {
    ndbcluster_stop_slave();
    $slave->[0]->{'ndbcluster'}= 1;
  }

  mtr_stop_mysqld_servers(\@args);
}

##############################################################################
#
#  Instance Manager management routines.
#
##############################################################################

sub im_start($$) {
  my $instance_manager = shift;
  my $opts = shift;

  my $args;
  mtr_init_args(\$args);
  mtr_add_arg($args, "--defaults-file=%s",
              $instance_manager->{'defaults_file'});

  foreach my $opt (@{$opts})
  {
    mtr_add_arg($args, $opt);
  }

  $instance_manager->{'pid'} = 
    mtr_spawn(
      $exe_im,                          # path to the executable
      $args,                            # cmd-line args
      '',                               # stdin
      $instance_manager->{'path_log'},  # stdout
      $instance_manager->{'path_err'},  # stderr
      '',                               # pid file path (not used)
      { append_log_file => 1 }          # append log files
      );

  if ( ! $instance_manager->{'pid'} )
  {
    mtr_report('Could not start Instance Manager');
    return;
  }
  
  # Instance Manager can be run in daemon mode. In this case, it creates
  # several processes and the parent process, created by mtr_spawn(), exits just
  # after start. So, we have to obtain Instance Manager PID from the PID file.

  if ( ! sleep_until_file_created(
                                  $instance_manager->{'path_pid'},
                                  $instance_manager->{'start_timeout'},
                                  -1)) # real PID is still unknown
  {
    mtr_report("Instance Manager PID file is missing");
    return;
  }

  $instance_manager->{'pid'} =
    mtr_get_pid_from_file($instance_manager->{'path_pid'});
}

sub im_stop($) {
  my $instance_manager = shift;

  # Re-read pid from the file, since during tests Instance Manager could have
  # been restarted, so its pid could have been changed.

  $instance_manager->{'pid'} =
    mtr_get_pid_from_file($instance_manager->{'path_pid'})
      if -f $instance_manager->{'path_pid'};

  # Inspired from mtr_stop_mysqld_servers().

  start_reap_all();

  # Create list of pids. We should stop Instance Manager and all started
  # mysqld-instances. Some of them may be nonguarded, so IM will not stop them
  # on shutdown.

  my @pids = ( $instance_manager->{'pid'} );
  my $instances = $instance_manager->{'instances'};

  if ( -r $instances->[0]->{'path_pid'} )
  {
    push(@pids, mtr_get_pid_from_file($instances->[0]->{'path_pid'}));
  }

  if ( -r $instances->[1]->{'path_pid'} )
  {
    push(@pids, mtr_get_pid_from_file($instances->[1]->{'path_pid'}));
  }

  # Kill processes.

  mtr_kill_processes(\@pids);
  
  stop_reap_all();

  $instance_manager->{'pid'} = undef;
}

#
# Run include/check-testcase.test
# Before a testcase, run in record mode, save result file to var
# After testcase, run and compare with the recorded file, they should be equal!
#
sub run_check_testcase ($) {

  my $mode=     shift;

  my $args;
  mtr_init_args(\$args);

  mtr_add_arg($args, "--no-defaults");
  mtr_add_arg($args, "--silent");
  mtr_add_arg($args, "-v");
  mtr_add_arg($args, "--skip-safemalloc");
  mtr_add_arg($args, "--tmpdir=%s", $opt_tmpdir);

  mtr_add_arg($args, "--socket=%s", $master->[0]->{'path_mysock'});
  mtr_add_arg($args, "--port=%d", $master->[0]->{'path_myport'});
  mtr_add_arg($args, "--database=test");
  mtr_add_arg($args, "--user=%s", $opt_user);
  mtr_add_arg($args, "--password=");

  mtr_add_arg($args, "-R");
  mtr_add_arg($args, "$opt_vardir/tmp/check-testcase.result");

  if ( $mode eq "before" )
  {
    mtr_add_arg($args, "--record");
  }

  my $res = mtr_run_test($exe_mysqltest,$args,
	        "include/check-testcase.test", "", "", "");

  if ( $res == 1  and $mode = "after")
  {
    mtr_run("diff",["-u",
		    "$opt_vardir/tmp/check-testcase.result",
		    "$opt_vardir/tmp/check-testcase.reject"],
	    "", "", "", "");
  }
  elsif ( $res )
  {
    mtr_error("Could not execute 'check-testcase' $mode testcase");
  }
}

sub run_mysqltest ($) {
  my $tinfo=       shift;

  my $cmdline_mysqlcheck= "$exe_mysqlcheck --no-defaults -uroot " .
                          "--port=$master->[0]->{'path_myport'} " .
                          "--socket=$master->[0]->{'path_mysock'} --password=";
  if ( $opt_debug )
  {
    $cmdline_mysqlcheck .=
      " --debug=d:t:A,$opt_vardir_trace/log/mysqlcheck.trace";
  }

  my $cmdline_mysqldump= "$exe_mysqldump --no-defaults -uroot " .
                         "--port=$master->[0]->{'path_myport'} " .
                         "--socket=$master->[0]->{'path_mysock'} --password=";

 my $cmdline_mysqldumpslave= "$exe_mysqldump --no-defaults -uroot " .
                         "--socket=$slave->[0]->{'path_mysock'} --password=";

  if ( $opt_debug )
  {
    $cmdline_mysqldump .=
      " --debug=d:t:A,$opt_vardir_trace/log/mysqldump.trace";
  }

  my $cmdline_mysqlslap;

  unless ( $glob_win32 )
  {
    $cmdline_mysqlslap= "$exe_mysqlslap -uroot " .
                         "--port=$master->[0]->{'path_myport'} " .
                         "--socket=$master->[0]->{'path_mysock'} --password= " .
                         "--lock-directory=$opt_tmpdir";
    if ( $opt_debug )
    {
      $cmdline_mysqlslap .=
        " --debug=d:t:A,$opt_vardir_trace/log/mysqlslap.trace";
    }
  }

  my $cmdline_mysqlimport= "$exe_mysqlimport -uroot " .
                         "--port=$master->[0]->{'path_myport'} " .
                         "--socket=$master->[0]->{'path_mysock'} --password=";
  if ( $opt_debug )
  {
    $cmdline_mysqlimport .=
      " --debug=d:t:A,$opt_vardir_trace/log/mysqlimport.trace";
  }

  my $cmdline_mysqlshow= "$exe_mysqlshow -uroot " .
                         "--port=$master->[0]->{'path_myport'} " .
                         "--socket=$master->[0]->{'path_mysock'} --password=";
  if ( $opt_debug )
  {
    $cmdline_mysqlshow .=
      " --debug=d:t:A,$opt_vardir_trace/log/mysqlshow.trace";
  }

  my $cmdline_mysqlbinlog=
    "$exe_mysqlbinlog" .
      " --no-defaults --local-load=$opt_tmpdir" .
      " --character-sets-dir=$path_charsetsdir";

  if ( $opt_debug )
  {
    $cmdline_mysqlbinlog .=
      " --debug=d:t:A,$opt_vardir_trace/log/mysqlbinlog.trace";
  }

  my $cmdline_mysql=
    "$exe_mysql --host=localhost  --user=root --password= " .
    "--port=$master->[0]->{'path_myport'} " .
    "--socket=$master->[0]->{'path_mysock'}";

  my $cmdline_mysql_client_test=
    "$exe_mysql_client_test --no-defaults --testcase --user=root --silent " .
    "--port=$master->[0]->{'path_myport'} " .
    "--socket=$master->[0]->{'path_mysock'}";

  if ( $glob_use_embedded_server )
  {
    $cmdline_mysql_client_test.=
      " -A --language=$path_language" .
      " -A --datadir=$slave->[0]->{'path_myddir'}" .
      " -A --character-sets-dir=$path_charsetsdir";
  }

  my $cmdline_mysql_fix_system_tables=
    "$exe_mysql_fix_system_tables --no-defaults --host=localhost --user=root --password= " .
    "--basedir=$glob_basedir --bindir=$path_client_bindir --verbose " .
    "--port=$master->[0]->{'path_myport'} " .
    "--socket=$master->[0]->{'path_mysock'}";



  # FIXME really needing a PATH???
  # $ENV{'PATH'}= "/bin:/usr/bin:/usr/local/bin:/usr/bsd:/usr/X11R6/bin:/usr/openwin/bin:/usr/bin/X11:$ENV{'PATH'}";

  $ENV{'MYSQL'}=                    $cmdline_mysql;
  $ENV{'MYSQL_CHECK'}=              $cmdline_mysqlcheck;
  $ENV{'MYSQL_DUMP'}=               $cmdline_mysqldump;
  $ENV{'MYSQL_SLAP'}=               $cmdline_mysqlslap unless $glob_win32;
  $ENV{'MYSQL_IMPORT'}=             $cmdline_mysqlimport;
  $ENV{'MYSQL_DUMP_SLAVE'}=         $cmdline_mysqldumpslave;
  $ENV{'MYSQL_SHOW'}=               $cmdline_mysqlshow;
  $ENV{'MYSQL_BINLOG'}=             $cmdline_mysqlbinlog;
  $ENV{'MYSQL_FIX_SYSTEM_TABLES'}=  $cmdline_mysql_fix_system_tables;
  $ENV{'MYSQL_CLIENT_TEST'}=        $cmdline_mysql_client_test;
  $ENV{'CHARSETSDIR'}=              $path_charsetsdir;
  $ENV{'MYSQL_MY_PRINT_DEFAULTS'}=  $exe_my_print_defaults;

  $ENV{'NDB_STATUS_OK'}=            $flag_ndb_status_ok;
  $ENV{'NDB_SLAVE_STATUS_OK'}=      $flag_ndb_slave_status_ok;
  $ENV{'NDB_EXTRA_TEST'}=           $opt_ndb_extra_test;
  $ENV{'NDB_MGM'}=                  $exe_ndb_mgm;
  $ENV{'NDB_BACKUP_DIR'}=           $path_ndb_backup_dir;
  $ENV{'NDB_TOOLS_DIR'}=            $path_ndb_tools_dir;
  $ENV{'NDB_TOOLS_OUTPUT'}=         $file_ndb_testrun_log;
  $ENV{'NDB_CONNECTSTRING'}=        $opt_ndbconnectstring;

  my $exe= $exe_mysqltest;
  my $args;

  mtr_init_args(\$args);

  if ( defined $opt_valgrind_mysqltest )
  {
    valgrind_arguments($args, \$exe);
  }

  mtr_add_arg($args, "--no-defaults");
  mtr_add_arg($args, "--silent");
  mtr_add_arg($args, "-v");
  mtr_add_arg($args, "--skip-safemalloc");
  mtr_add_arg($args, "--tmpdir=%s", $opt_tmpdir);

  if ($tinfo->{'component_id'} eq 'im')
  {
    mtr_add_arg($args, "--socket=%s", $instance_manager->{'path_sock'});
    mtr_add_arg($args, "--port=%d", $instance_manager->{'port'});
    mtr_add_arg($args, "--user=%s", $instance_manager->{'admin_login'});
    mtr_add_arg($args, "--password=%s", $instance_manager->{'admin_password'});
  }
  else # component_id == mysqld
  {
    mtr_add_arg($args, "--socket=%s", $master->[0]->{'path_mysock'});
    mtr_add_arg($args, "--port=%d", $master->[0]->{'path_myport'});
    mtr_add_arg($args, "--database=test");
    mtr_add_arg($args, "--user=%s", $opt_user);
    mtr_add_arg($args, "--password=");
  }

  if ( $opt_ps_protocol )
  {
    mtr_add_arg($args, "--ps-protocol");
  }

  if ( $opt_sp_protocol )
  {
    mtr_add_arg($args, "--sp-protocol");
  }

  if ( $opt_view_protocol )
  {
    mtr_add_arg($args, "--view-protocol");
  }

  if ( $opt_cursor_protocol )
  {
    mtr_add_arg($args, "--cursor-protocol");
  }

  if ( $opt_strace_client )
  {
    $exe=  "strace";            # FIXME there are ktrace, ....
    mtr_add_arg($args, "-o");
    mtr_add_arg($args, "%s/log/mysqltest.strace", $opt_vardir);
    mtr_add_arg($args, "$exe_mysqltest");
  }

  if ( $opt_timer )
  {
    mtr_add_arg($args, "--timer-file=%s/log/timer", $opt_vardir);
  }

  if ( $opt_big_test )
  {
    mtr_add_arg($args, "--big-test");
  }

  if ( $opt_compress )
  {
    mtr_add_arg($args, "--compress");
  }

  if ( $opt_sleep )
  {
    mtr_add_arg($args, "--sleep=%d", $opt_sleep);
  }

  if ( $opt_restart_cleanup and $glob_mysqld_restart )
  {
    mtr_add_arg($args, "--include=%s", "include/drop-on-restart.inc");
    $glob_mysqld_restart= 0;
  }

  if ( $opt_debug )
  {
    mtr_add_arg($args, "--debug=d:t:A,%s/log/mysqltest.trace", $opt_vardir_trace);
  }

  if ( $opt_ssl_supported )
  {
    mtr_add_arg($args, "--ssl-ca=%s/std_data/cacert.pem",
	        $glob_mysql_test_dir);
    mtr_add_arg($args, "--ssl-cert=%s/std_data/client-cert.pem",
	        $glob_mysql_test_dir);
    mtr_add_arg($args, "--ssl-key=%s/std_data/client-key.pem",
	        $glob_mysql_test_dir);
  }

  # Turn on SSL for all test cases
  if ( $opt_ssl )
  {
    mtr_add_arg($args, "--ssl",
		$glob_mysql_test_dir);
  }
  elsif ( $opt_ssl_supported )
  {
    mtr_add_arg($args, "--skip-ssl",
		$glob_mysql_test_dir);
  }

  # ----------------------------------------------------------------------
  # If embedded server, we create server args to give mysqltest to pass on
  # ----------------------------------------------------------------------

  if ( $glob_use_embedded_server )
  {
    mysqld_arguments($args,'master',0,$tinfo->{'master_opt'},[],0);
  }

  # ----------------------------------------------------------------------
  # export MYSQL_TEST variable containing <path>/mysqltest <args>
  # ----------------------------------------------------------------------
  $ENV{'MYSQL_TEST'}= "$exe_mysqltest " . join(" ", @$args);

  # ----------------------------------------------------------------------
  # Add arguments that should not go into the MYSQL_TEST env var
  # ----------------------------------------------------------------------

  mtr_add_arg($args, "-R");
  mtr_add_arg($args, $tinfo->{'result_file'});

  if ( $opt_record )
  {
    mtr_add_arg($args, "--record");
  }

  if ( $opt_check_testcases )
  {
    run_check_testcase("before");
  }

  my $res = mtr_run_test($exe,$args,$tinfo->{'path'},"",$path_timefile,"");

  if ( $opt_check_testcases )
  {
    run_check_testcase("after");
  }
  return $res;
}


sub valgrind_arguments {
  my $args= shift;
  my $exe=  shift;

  mtr_add_arg($args, "--tool=memcheck"); # From >= 2.1.2 needs this option
  mtr_add_arg($args, "--alignment=8");
  mtr_add_arg($args, "--leak-check=yes");
  mtr_add_arg($args, "--num-callers=16");
  mtr_add_arg($args, "--suppressions=%s/valgrind.supp", $glob_mysql_test_dir)
    if -f "$glob_mysql_test_dir/valgrind.supp";

  if ( defined $opt_valgrind_all )
  {
    mtr_add_arg($args, "-v");
    mtr_add_arg($args, "--show-reachable=yes");
  }

  if ( $opt_valgrind_options )
  {
    # FIXME split earlier and put into @glob_valgrind_*
    mtr_add_arg($args, split(' ', $opt_valgrind_options));
  }


  mtr_add_arg($args, $$exe);

  $$exe= $opt_valgrind || "valgrind";
}


##############################################################################
#
#  Usage
#
##############################################################################

sub usage ($) {
  print STDERR <<HERE;

mysql-test-run [ OPTIONS ] [ TESTCASE ]

FIXME when is TESTCASE arg used or not?!

Options to control what engine/variation to run

  embedded-server       Use the embedded server, i.e. no mysqld daemons
  ps-protocol           Use the binary protocol between client and server
  cursor-protocol       Use the cursor protocol between client and server
                        (implies --ps-protocol)
  view-protocol         Create a view to execute all non updating queries
  sp-protocol           Create a stored procedure to execute all queries
  compress              Use the compressed protocol between client and server
  ssl                   Use ssl protocol between client and server
  skip-ssl              Dont start server with support for ssl connections
  bench                 Run the benchmark suite FIXME
  small-bench           FIXME

Options to control what test suites or cases to run

  force                 Continue to run the suite after failure
  with-ndbcluster       Use cluster, and enable test cases that requires it
  with-ndbcluster-all   Use cluster in all tests
  with-ndbcluster-only  Run only tests that include "ndb" in the filename
  skip-ndb[cluster]     Skip the ndb test cases, don't start cluster
  do-test=PREFIX        Run test cases which name are prefixed with PREFIX
  start-from=PREFIX     Run test cases starting from test prefixed with PREFIX
  suite=NAME            Run the test suite named NAME. The default is "main"
  skip-rpl              Skip the replication test cases.
  skip-im               Don't start IM, and skip the IM test cases
  skip-test=PREFIX      Skip test cases which name are prefixed with PREFIX

Options that specify ports

  master_port=PORT      Specify the port number used by the first master
  slave_port=PORT       Specify the port number used by the first slave
  ndbcluster_port=PORT  Specify the port number used by cluster

Options for test case authoring

  record TESTNAME       (Re)genereate the result file for TESTNAME
  check-testcases       Check testcases for sideeffects

Options that pass on options

  mysqld=ARGS           Specify additional arguments to "mysqld"

Options to run test on running server

  extern                Use running server for tests FIXME DANGEROUS
  ndbconnectstring=STR  Use running cluster, and connect using STR
  user=USER             User for connect to server

Options for debugging the product

  gdb                   FIXME
  manual-gdb            FIXME
  client-gdb            FIXME
  ddd                   FIXME
  strace-client         FIXME
  master-binary=PATH    Specify the master "mysqld" to use
  slave-binary=PATH     Specify the slave "mysqld" to use

Options for coverage, profiling etc

  gcov                  FIXME
  gprof                 FIXME
  valgrind[=EXE]        Run the "mysqld" server using valgrind, optionally
                        specifying the executable path/name
  valgrind-mysqltest[=EXE] In addition, run the "mysqltest" executable with valgrind
  valgrind-all[=EXE]    Adds verbose flag, and --show-reachable to valgrind
  valgrind-options=ARGS Extra options to give valgrind

Misc options

  comment=STR           Write STR to the output
  verbose               Verbose output from this script
  script-debug          Debug this script itself
  timer                 Show test case execution time
  start-and-exit        Only initiate and start the "mysqld" servers, use the startup
                        settings for the specified test case if any
  start-dirty           Only start the "mysqld" servers without initiation
  fast                  Don't try to cleanup from earlier runs
  reorder               Reorder tests to get less server restarts
  help                  Get this help text
  unified-diff | udiff  When presenting differences, use unified diff

  testcase-timeout=MINUTES Max test case run time (default 5)
  suite-timeout=MINUTES    Max test suite run time (default 120)

Deprecated options
  with-openssl          Deprecated option for ssl


Options not yet described, or that I want to look into more

  big-test              
  debug                 
  local                 
  local-master          
  netware               
  old-master            
  sleep=SECONDS         
  socket=PATH           
  tmpdir=DIR            
  user-test=s           
  wait-timeout=SECONDS  
  warnings              
  log-warnings          

HERE
  mtr_exit(1);

}<|MERGE_RESOLUTION|>--- conflicted
+++ resolved
@@ -1002,7 +1002,6 @@
       $exe_mysqld=         mtr_exe_exists ("$path_client_bindir/mysqld-nt",
                                            "$path_client_bindir/mysqld",
                                            "$path_client_bindir/mysqld-debug",
-<<<<<<< HEAD
                                            "$path_client_bindir/mysqld-max",
                                            "$glob_basedir/sql/release/mysqld",
                                            "$glob_basedir/sql/debug/mysqld");
@@ -1011,11 +1010,6 @@
       $path_charsetsdir=   mtr_path_exists("$glob_basedir/share/charsets",
                                            "$glob_basedir/sql/share/charsets");
 
-=======
-                                           "$path_client_bindir/mysqld-max");
-      $path_language=      mtr_path_exists("$glob_basedir/share/english/");
-      $path_charsetsdir=   mtr_path_exists("$glob_basedir/share/charsets");
->>>>>>> 013259ea
       $exe_my_print_defaults=
         mtr_exe_exists("$path_client_bindir/my_print_defaults",
                        "$glob_basedir/extra/release/my_print_defaults",
