--- conflicted
+++ resolved
@@ -2183,11 +2183,9 @@
   $ENV{'DEFAULT_MASTER_PORT'}= $mysqld_variables{'port'};
   $ENV{'MYSQL_TMP_DIR'}=      $opt_tmpdir;
   $ENV{'MYSQLTEST_VARDIR'}=   $opt_vardir;
-<<<<<<< HEAD
   $ENV{'MYSQL_LIBDIR'}=       "$basedir/lib";
   $ENV{'MYSQL_SHAREDIR'}=     $path_language;
   $ENV{'MYSQL_CHARSETSDIR'}=  $path_charsetsdir;
-=======
   
   if (IS_WINDOWS)
   {
@@ -2198,7 +2196,6 @@
     $ENV{'SECURE_LOAD_PATH'}= $glob_mysql_test_dir."/std_data";
   }
     
->>>>>>> 4a4b079a
 
   # ----------------------------------------------------
   # Setup env for NDB
