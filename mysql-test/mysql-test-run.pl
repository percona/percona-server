--- conflicted
+++ resolved
@@ -2802,13 +2802,10 @@
   elsif ( $opt_ddd || $opt_manual_ddd )
   {
     ddd_arguments(\$args, \$exe, "$type"."_$idx");
-<<<<<<< HEAD
-=======
   }
   elsif ( $opt_debugger )
   {
     debugger_arguments(\$args, \$exe, "$type"."_$idx");
->>>>>>> e5fd78e9
   }
   elsif ( $opt_manual_debug )
   {
