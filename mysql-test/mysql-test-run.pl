#!/usr/bin/perl
# -*- cperl -*-

# Copyright (c) 2004, 2014, Oracle and/or its affiliates. All rights reserved.
#
# This program is free software; you can redistribute it and/or modify
# it under the terms of the GNU General Public License as published by
# the Free Software Foundation; version 2 of the License.
#
# This program is distributed in the hope that it will be useful,
# but WITHOUT ANY WARRANTY; without even the implied warranty of
# MERCHANTABILITY or FITNESS FOR A PARTICULAR PURPOSE.  See the
# GNU General Public License for more details.
#
# You should have received a copy of the GNU General Public License
# along with this program; if not, write to the Free Software
# Foundation, Inc., 51 Franklin St, Fifth Floor, Boston, MA  02110-1301  USA

#
##############################################################################
#
#  mysql-test-run.pl
#
#  Tool used for executing a suite of .test files
#
#  See the "MySQL Test framework manual" for more information
#  http://dev.mysql.com/doc/mysqltest/en/index.html
#
#
##############################################################################

use strict;
use warnings;

BEGIN {
  # Check that mysql-test-run.pl is started from mysql-test/
  unless ( -f "mysql-test-run.pl" )
  {
    print "**** ERROR **** ",
      "You must start mysql-test-run from the mysql-test/ directory\n";
    exit(1);
  }
  # Check that lib exist
  unless ( -d "lib/" )
  {
    print "**** ERROR **** ",
      "Could not find the lib/ directory \n";
    exit(1);
  }
}

BEGIN {
  # Check backward compatibility support
  # By setting the environment variable MTR_VERSION
  # it's possible to use a previous version of
  # mysql-test-run.pl
  my $version= $ENV{MTR_VERSION} || 2;
  if ( $version == 1 )
  {
    print "=======================================================\n";
    print "  WARNING: Using mysql-test-run.pl version 1!  \n";
    print "=======================================================\n";
    # Should use exec() here on *nix but this appears not to work on Windows
    exit(system($^X, "lib/v1/mysql-test-run.pl", @ARGV) >> 8);
  }
  elsif ( $version == 2 )
  {
    # This is the current version, just continue
    ;
  }
  else
  {
    print "ERROR: Version $version of mysql-test-run does not exist!\n";
    exit(1);
  }
}

use lib "lib";

use Cwd;
use Getopt::Long;
use My::File::Path; # Patched version of File::Path
use File::Basename;
use File::Copy;
use File::Find;
use File::Temp qw/tempdir/;
use File::Spec::Functions qw/splitdir/;
use My::Platform;
use My::SafeProcess;
use My::ConfigFactory;
use My::Options;
use My::Find;
use My::SysInfo;
use My::CoreDump;
use mtr_cases;
use mtr_report;
use mtr_match;
use mtr_unique;
use mtr_results;
use IO::Socket::INET;
use IO::Select;

require "lib/mtr_process.pl";
require "lib/mtr_io.pl";
require "lib/mtr_gcov.pl";
require "lib/mtr_gprof.pl";
require "lib/mtr_misc.pl";

$SIG{INT}= sub { mtr_error("Got ^C signal"); };

our $mysql_version_id;
my $mysql_version_extra;
our $glob_mysql_test_dir;
our $basedir;
our $bindir;

our $path_charsetsdir;
our $path_client_bindir;
our $path_client_libdir;
our $path_language;

our $path_current_testlog;
our $path_testlog;

our $default_vardir;
our $opt_vardir;                # Path to use for var/ dir
my $path_vardir_trace;          # unix formatted opt_vardir for trace files
my $opt_tmpdir;                 # Path to use for tmp/ dir
my $opt_tmpdir_pid;

my $opt_start;
my $opt_start_dirty;
my $opt_start_exit;
my $start_only;

my $auth_plugin;                # the path to the authentication test plugin

END {
  if ( defined $opt_tmpdir_pid and $opt_tmpdir_pid == $$ )
  {
    if (!$opt_start_exit)
    {
      # Remove the tempdir this process has created
      mtr_verbose("Removing tmpdir $opt_tmpdir");
      rmtree($opt_tmpdir);
    }
    else
    {
      mtr_warning("tmpdir $opt_tmpdir should be removed after the server has finished");
    }
  }
}

sub env_or_val($$) { defined $ENV{$_[0]} ? $ENV{$_[0]} : $_[1] }

my $path_config_file;           # The generated config file, var/my.cnf

# Visual Studio produces executables in different sub-directories based on the
# configuration used to build them.  To make life easier, an environment
# variable or command-line option may be specified to control which set of
# executables will be used by the test suite.
our $opt_vs_config = $ENV{'MTR_VS_CONFIG'};

# If you add a new suite, please check TEST_DIRS in Makefile.am.
#
my $DEFAULT_SUITES= "main,sys_vars,binlog,federated,rpl,innodb,innodb_fts,innodb_zip,perfschema,funcs_1,opt_trace,parts,auth_sec";
my $opt_suites;

our $opt_verbose= 0;  # Verbose output, enable with --verbose
our $exe_mysql;
our $exe_mysql_plugin;
our $exe_mysqladmin;
our $exe_mysqltest;
our $exe_libtool;
our $exe_mysql_embedded;

our $opt_big_test= 0;

our @opt_combinations;

our @opt_extra_mysqld_opt;
our @opt_mysqld_envs;

my $opt_stress;

my $opt_compress;
my $opt_ssl;
my $opt_skip_ssl;
my @opt_skip_test_list;
our $opt_ssl_supported;
my $opt_ps_protocol;
my $opt_sp_protocol;
my $opt_cursor_protocol;
my $opt_view_protocol;
my $opt_trace_protocol;
my $opt_explain_protocol;
my $opt_json_explain_protocol;

our $opt_debug;
my $debug_d= "d";
my $opt_debug_common;
our $opt_debug_server;
our @opt_cases;                  # The test cases names in argv
our $opt_embedded_server;
# -1 indicates use default, override with env.var.
our $opt_ctest= env_or_val(MTR_UNIT_TESTS => -1);
# Unit test report stored here for delayed printing
my $ctest_report;

# Options used when connecting to an already running server
my %opts_extern;
sub using_extern { return (keys %opts_extern > 0);};

our $opt_fast= 0;
our $opt_force;
our $opt_mem= $ENV{'MTR_MEM'};
our $opt_clean_vardir= $ENV{'MTR_CLEAN_VARDIR'};

our $opt_gcov;
our $opt_gcov_exe= "gcov";
our $opt_gcov_err= "mysql-test-gcov.err";
our $opt_gcov_msg= "mysql-test-gcov.msg";

our $opt_gprof;
our %gprof_dirs;

our $glob_debugger= 0;
our $opt_gdb;
our $opt_client_gdb;
my $opt_boot_gdb;
our $opt_dbx;
our $opt_client_dbx;
my $opt_boot_dbx;
our $opt_ddd;
our $opt_client_ddd;
my $opt_boot_ddd;
our $opt_manual_gdb;
our $opt_manual_dbx;
our $opt_manual_ddd;
our $opt_manual_debug;
our $opt_debugger;
our $opt_client_debugger;

my $config; # The currently running config
my $current_config_name; # The currently running config file template

our @opt_experimentals;
our $experimental_test_cases= [];

my $baseport;
# $opt_build_thread may later be set from $opt_port_base
my $opt_build_thread= $ENV{'MTR_BUILD_THREAD'} || "auto";
my $opt_port_base= $ENV{'MTR_PORT_BASE'} || "auto";
my $build_thread= 0;

my $opt_record;
my $opt_report_features;

our $opt_resfile= $ENV{'MTR_RESULT_FILE'} || 0;

my $opt_skip_core;

our $opt_check_testcases= 1;
my $opt_mark_progress;
my $opt_max_connections;
our $opt_report_times= 0;

my $opt_sleep;

my $opt_testcase_timeout= $ENV{MTR_TESTCASE_TIMEOUT} ||  15; # minutes
my $opt_suite_timeout   = $ENV{MTR_SUITE_TIMEOUT}    || 300; # minutes
my $opt_shutdown_timeout= $ENV{MTR_SHUTDOWN_TIMEOUT} ||  10; # seconds
my $opt_start_timeout   = $ENV{MTR_START_TIMEOUT}    || 180; # seconds

sub suite_timeout { return $opt_suite_timeout * 60; };

my $opt_wait_all;
my $opt_user_args;
my $opt_repeat= 1;
my $opt_retry= 3;
my $opt_retry_failure= env_or_val(MTR_RETRY_FAILURE => 2);
my $opt_reorder= 1;
my $opt_force_restart= 0;

my $opt_strace_client;
my $opt_strace_server;

our $opt_user = "root";

our $opt_valgrind= 0;
my $opt_valgrind_mysqld= 0;
my $opt_valgrind_mysqltest= 0;
my @default_valgrind_args= ("--show-reachable=yes");
my @valgrind_args;
my $opt_valgrind_path;
my $valgrind_reports= 0;
my $opt_callgrind;
my %mysqld_logs;
my $opt_debug_sync_timeout= 600; # Default timeout for WAIT_FOR actions.

sub testcase_timeout ($) {
  my ($tinfo)= @_;
  if (exists $tinfo->{'case-timeout'}) {
    # Return test specific timeout if *longer* that the general timeout
    my $test_to= $tinfo->{'case-timeout'};
    $test_to*= 10 if $opt_valgrind;
    return $test_to * 60 if $test_to > $opt_testcase_timeout;
  }
  return $opt_testcase_timeout * 60;
}

sub check_timeout ($) { return testcase_timeout($_[0]) / 10; }

our $opt_warnings= 1;

our $ndbcluster_enabled= 0;
my $opt_include_ndbcluster= 0;
my $opt_skip_ndbcluster= 0;

my $exe_ndbd;
my $exe_ndbmtd;
my $exe_ndb_mgmd;
my $exe_ndb_waiter;
my $exe_ndb_mgm;

our $debug_compiled_binaries;

our %mysqld_variables;

my $source_dist= 0;

my $opt_max_save_core= env_or_val(MTR_MAX_SAVE_CORE => 5);
my $opt_max_save_datadir= env_or_val(MTR_MAX_SAVE_DATADIR => 20);
my $opt_max_test_fail= env_or_val(MTR_MAX_TEST_FAIL => 10);

my $opt_parallel= $ENV{MTR_PARALLEL} || 1;

select(STDOUT);
$| = 1; # Automatically flush STDOUT

main();


sub main {
  # Default, verbosity on
  report_option('verbose', 0);

  # This is needed for test log evaluation in "gen-build-status-page"
  # in all cases where the calling tool does not log the commands
  # directly before it executes them, like "make test-force-pl" in RPM builds.
  mtr_report("Logging: $0 ", join(" ", @ARGV));

  command_line_setup();

  # --help will not reach here, so now it's safe to assume we have binaries
  My::SafeProcess::find_bin();

  if ( $opt_gcov ) {
    gcov_prepare($basedir);
  }

  if (!$opt_suites) {
    $opt_suites= $DEFAULT_SUITES;
  }
  mtr_report("Using suites: $opt_suites") unless @opt_cases;

  init_timers();

  mtr_report("Collecting tests...");
  my $tests= collect_test_cases($opt_reorder, $opt_suites, \@opt_cases, \@opt_skip_test_list);
  mark_time_used('collect');

  if ( $opt_report_features ) {
    # Put "report features" as the first test to run
    my $tinfo = My::Test->new
      (
       name           => 'report_features',
       # No result_file => Prints result
       path           => 'include/report-features.test',
       template_path  => "include/default_my.cnf",
       master_opt     => [],
       slave_opt      => [],
      );
    unshift(@$tests, $tinfo);
  }

  initialize_servers();

  #######################################################################
  my $num_tests= @$tests;
  if ( $opt_parallel eq "auto" ) {
    # Try to find a suitable value for number of workers
    my $sys_info= My::SysInfo->new();

    $opt_parallel= $sys_info->num_cpus();
    for my $limit (2000, 1500, 1000, 500){
      $opt_parallel-- if ($sys_info->min_bogomips() < $limit);
    }
    my $max_par= $ENV{MTR_MAX_PARALLEL} || 8;
    $opt_parallel= $max_par if ($opt_parallel > $max_par);
    $opt_parallel= $num_tests if ($opt_parallel > $num_tests);
    $opt_parallel= 1 if (IS_WINDOWS and $sys_info->isvm());
    $opt_parallel= 1 if ($opt_parallel < 1);
    mtr_report("Using parallel: $opt_parallel");
  }
  $ENV{MTR_PARALLEL} = $opt_parallel;

  if ($opt_parallel > 1 && ($opt_start_exit || $opt_stress)) {
    mtr_warning("Parallel cannot be used with --start-and-exit or --stress\n" .
               "Setting parallel to 1");
    $opt_parallel= 1;
  }

  # Create server socket on any free port
  my $server = new IO::Socket::INET
    (
     LocalAddr => 'localhost',
     Proto => 'tcp',
     Listen => $opt_parallel,
    );
  mtr_error("Could not create testcase server port: $!") unless $server;
  my $server_port = $server->sockport();

  if ($opt_resfile) {
    resfile_init("$opt_vardir/mtr-results.txt");
    print_global_resfile();
  }

  # --------------------------------------------------------------------------
  # Read definitions from include/plugin.defs
  #
  read_plugin_defs("include/plugin.defs");

  # Also read from any plugin local or suite specific plugin.defs
  for (glob "$basedir/plugin/*/tests/mtr/plugin.defs".
            " $basedir/internal/plugin/*/tests/mtr/plugin.defs".
            " suite/*/plugin.defs") {
    read_plugin_defs($_);
  }

  # Simplify reference to semisync plugins
  $ENV{'SEMISYNC_PLUGIN_OPT'}= $ENV{'SEMISYNC_MASTER_PLUGIN_OPT'};

  # Create child processes
  my %children;
  for my $child_num (1..$opt_parallel){
    my $child_pid= My::SafeProcess::Base::_safe_fork();
    if ($child_pid == 0){
      $server= undef; # Close the server port in child
      $tests= {}; # Don't need the tests list in child

      # Use subdir of var and tmp unless only one worker
      if ($opt_parallel > 1) {
	set_vardir("$opt_vardir/$child_num");
	$opt_tmpdir= "$opt_tmpdir/$child_num";
      }

      init_timers();
      run_worker($server_port, $child_num);
      exit(1);
    }

    $children{$child_pid}= 1;
  }
  #######################################################################

  mtr_report();
  mtr_print_thick_line();
  mtr_print_header($opt_parallel > 1);

  mark_time_used('init');

  my $completed= run_test_server($server, $tests, $opt_parallel);

  exit(0) if $opt_start_exit;

  # Send Ctrl-C to any children still running
  kill("INT", keys(%children));

<<<<<<< HEAD
  if (!IS_WINDOWS) {
=======
  if (!IS_WINDOWS) { 
>>>>>>> 8a44d5dc
    # Wait for children to exit
    foreach my $pid (keys %children)
    {
      my $ret_pid= waitpid($pid, 0);
      if ($ret_pid != $pid){
        mtr_report("Unknown process $ret_pid exited");
      }
      else {
        delete $children{$ret_pid};
      }
    }
  }

  if ( not $completed ) {
    mtr_error("Test suite aborted");
  }

  if ( @$completed != $num_tests){

    if ($opt_force){
      # All test should have been run, print any that are still in $tests
      #foreach my $test ( @$tests ){
      #  $test->print_test();
      #}
    }

    # Not all tests completed, failure
    mtr_report();
    mtr_report("Only ", int(@$completed), " of $num_tests completed.");
    mtr_error("Not all tests completed");
  }

  mark_time_used('init');

  push @$completed, run_ctest() if $opt_ctest;

  if ($opt_valgrind) {
    # Create minimalistic "test" for the reporting
    my $tinfo = My::Test->new
      (
       name           => 'valgrind_report',
      );
    # Set dummy worker id to align report with normal tests
    $tinfo->{worker} = 0 if $opt_parallel > 1;
    if ($valgrind_reports) {
      $tinfo->{result}= 'MTR_RES_FAILED';
      $tinfo->{comment}= "Valgrind reported failures at shutdown, see above";
      $tinfo->{failures}= 1;
    } else {
      $tinfo->{result}= 'MTR_RES_PASSED';
    }
    mtr_report_test($tinfo);
    push @$completed, $tinfo;
  }

  mtr_print_line();

  if ( $opt_gcov ) {
    gcov_collect($bindir, $opt_gcov_exe,
		 $opt_gcov_msg, $opt_gcov_err);
  }

  if ($ctest_report) {
    print "$ctest_report\n";
    mtr_print_line();
  }

  print_total_times($opt_parallel) if $opt_report_times;

  mtr_report_stats("Completed", $completed);

  remove_vardir_subs() if $opt_clean_vardir;

  exit(0);
}


sub run_test_server ($$$) {
  my ($server, $tests, $childs) = @_;

  my $num_saved_cores= 0;  # Number of core files saved in vardir/log/ so far.
  my $num_saved_datadir= 0;  # Number of datadirs saved in vardir/log/ so far.
  my $num_failed_test= 0; # Number of tests failed so far

  # Scheduler variables
  my $max_ndb= $ENV{MTR_MAX_NDB} || $childs / 2;
  $max_ndb = $childs if $max_ndb > $childs;
  $max_ndb = 1 if $max_ndb < 1;
  my $num_ndb_tests= 0;

  my $completed= [];
  my %running;
  my $result;
  my $exe_mysqld= find_mysqld($basedir) || ""; # Used as hint to CoreDump

  my $suite_timeout= start_timer(suite_timeout());

  my $s= IO::Select->new();
  $s->add($server);
  while (1) {
    mark_time_used('admin');
    my @ready = $s->can_read(1); # Wake up once every second
    mark_time_idle();
    foreach my $sock (@ready) {
      if ($sock == $server) {
	# New client connected
	my $child= $sock->accept();
	mtr_verbose("Client connected");
	$s->add($child);
	print $child "HELLO\n";
      }
      else {
	my $line= <$sock>;
	if (!defined $line) {
	  # Client disconnected
	  mtr_verbose("Child closed socket");
	  $s->remove($sock);
	  if (--$childs == 0){
	    return $completed;
	  }
	  next;
	}
	chomp($line);

	if ($line eq 'TESTRESULT'){
	  $result= My::Test::read_test($sock);
	  # $result->print_test();

	  # Report test status
	  mtr_report_test($result);

	  if ( $result->is_failed() ) {

	    # Save the workers "savedir" in var/log
	    my $worker_savedir= $result->{savedir};
	    my $worker_savename= basename($worker_savedir);
	    my $savedir= "$opt_vardir/log/$worker_savename";

	    if ($opt_max_save_datadir > 0 &&
		$num_saved_datadir >= $opt_max_save_datadir)
	    {
	      mtr_report(" - skipping '$worker_savedir/'");
	      rmtree($worker_savedir);
	    }
	    else {
	      mtr_report(" - saving '$worker_savedir/' to '$savedir/'");
	      rename($worker_savedir, $savedir);
	      # Move any core files from e.g. mysqltest
	      foreach my $coref (glob("core*"), glob("*.dmp"))
	      {
		mtr_report(" - found '$coref', moving it to '$savedir'");
                move($coref, $savedir);
              }
	      if ($opt_max_save_core > 0) {
		# Limit number of core files saved
		find({ no_chdir => 1,
		       wanted => sub {
			 my $core_file= $File::Find::name;
			 my $core_name= basename($core_file);

			 # Name beginning with core, not ending in .gz
			 if (($core_name =~ /^core/ and $core_name !~ /\.gz$/)
			     or (IS_WINDOWS and $core_name =~ /\.dmp$/)){
                                                       # Ending with .dmp
			   mtr_report(" - found '$core_name'",
				      "($num_saved_cores/$opt_max_save_core)");

			   My::CoreDump->show($core_file, $exe_mysqld, $opt_parallel);

			   if ($num_saved_cores >= $opt_max_save_core) {
			     mtr_report(" - deleting it, already saved",
					"$opt_max_save_core");
			     unlink("$core_file");
			   } else {
			     mtr_compress_file($core_file) unless @opt_cases;
			   }
			   ++$num_saved_cores;
			 }
		       }
		     },
		     $savedir);
	      }
	    }
	    resfile_print_test();
	    $num_saved_datadir++;
	    $num_failed_test++ unless ($result->{retries} ||
                                       $result->{exp_fail});

	    if ( !$opt_force ) {
	      # Test has failed, force is off
	      push(@$completed, $result);
	      return $completed unless $result->{'dont_kill_server'};
	      # Prevent kill of server, to get valgrind report
	      print $sock "BYE\n";
	      next;
	    }
	    elsif ($opt_max_test_fail > 0 and
		   $num_failed_test >= $opt_max_test_fail) {
	      push(@$completed, $result);
	      mtr_report_stats("Too many failed", $completed, 1);
	      mtr_report("Too many tests($num_failed_test) failed!",
			 "Terminating...");
	      return undef;
	    }
	  }

	  resfile_print_test();
	  # Retry test run after test failure
	  my $retries= $result->{retries} || 2;
	  my $test_has_failed= $result->{failures} || 0;
	  if ($test_has_failed and $retries <= $opt_retry){
	    # Test should be run one more time unless it has failed
	    # too many times already
	    my $tname= $result->{name};
	    my $failures= $result->{failures};
	    if ($opt_retry > 1 and $failures >= $opt_retry_failure){
	      mtr_report("\nTest $tname has failed $failures times,",
			 "no more retries!\n");
	    }
	    else {
	      mtr_report("\nRetrying test $tname, ".
			 "attempt($retries/$opt_retry)...\n");
              #saving the log file as filename.failed in case of retry
              if ( $result->is_failed() ) {
                my $worker_logdir= $result->{savedir};
                my $log_file_name=dirname($worker_logdir)."/".$result->{shortname}.".log";
                rename $log_file_name,$log_file_name.".failed";
              }
	      delete($result->{result});
	      $result->{retries}= $retries+1;
	      $result->write_test($sock, 'TESTCASE');
	      next;
	    }
	  }

	  # Repeat test $opt_repeat number of times
	  my $repeat= $result->{repeat} || 1;
	  # Don't repeat if test was skipped
	  if ($repeat < $opt_repeat && $result->{'result'} ne 'MTR_RES_SKIPPED')
	  {
	    $result->{retries}= 0;
	    $result->{rep_failures}++ if $result->{failures};
	    $result->{failures}= 0;
	    delete($result->{result});
	    $result->{repeat}= $repeat+1;
	    $result->write_test($sock, 'TESTCASE');
	    next;
	  }

	  # Remove from list of running
	  mtr_error("'", $result->{name},"' is not known to be running")
	    unless delete $running{$result->key()};

	  # Update scheduler variables
	  $num_ndb_tests-- if ($result->{ndb_test});

	  # Save result in completed list
	  push(@$completed, $result);

	}
	elsif ($line eq 'START'){
	  ; # Send first test
	}
	elsif ($line =~ /^SPENT/) {
	  add_total_times($line);
	}
	elsif ($line eq 'VALGREP' && $opt_valgrind) {
	  $valgrind_reports= 1;
	}
	else {
	  mtr_error("Unknown response: '$line' from client");
	}

	# Find next test to schedule
	# - Try to use same configuration as worker used last time
	# - Limit number of parallel ndb tests

	my $next;
	my $second_best;
	for(my $i= 0; $i <= @$tests; $i++)
	{
	  my $t= $tests->[$i];

	  last unless defined $t;

	  if (run_testcase_check_skip_test($t)){
	    # Move the test to completed list
	    #mtr_report("skip - Moving test $i to completed");
	    push(@$completed, splice(@$tests, $i, 1));

	    # Since the test at pos $i was taken away, next
	    # test will also be at $i -> redo
	    redo;
	  }

	  # Limit number of parallell NDB tests
	  if ($t->{ndb_test} and $num_ndb_tests >= $max_ndb){
	    #mtr_report("Skipping, num ndb is already at max, $num_ndb_tests");
	    next;
	  }

	  # Second best choice is the first that does not fulfill
	  # any of the above conditions
	  if (!defined $second_best){
	    #mtr_report("Setting second_best to $i");
	    $second_best= $i;
	  }

	  # Smart allocation of next test within this thread.

	  if ($opt_reorder and $opt_parallel > 1 and defined $result)
	  {
	    my $wid= $result->{worker};
	    # Reserved for other thread, try next
	    next if (defined $t->{reserved} and $t->{reserved} != $wid);
	    if (! defined $t->{reserved})
	    {
	      # Force-restart not relevant when comparing *next* test
	      $t->{criteria} =~ s/force-restart$/no-restart/;
	      my $criteria= $t->{criteria};
	      # Reserve similar tests for this worker, but not too many
	      my $maxres= (@$tests - $i) / $opt_parallel + 1;
	      for (my $j= $i+1; $j <= $i + $maxres; $j++)
	      {
		my $tt= $tests->[$j];
		last unless defined $tt;
		last if $tt->{criteria} ne $criteria;
		$tt->{reserved}= $wid;
	      }
	    }
	  }

	  # At this point we have found next suitable test
	  $next= splice(@$tests, $i, 1);
	  last;
	}

	# Use second best choice if no other test has been found
	if (!$next and defined $second_best){
	  #mtr_report("Take second best choice $second_best");
	  mtr_error("Internal error, second best too large($second_best)")
	    if $second_best >  $#$tests;
	  $next= splice(@$tests, $second_best, 1);
	  delete $next->{reserved};
	}

	if ($next) {
	  # We don't need this any more
	  delete $next->{criteria};
	  $next->write_test($sock, 'TESTCASE');
	  $running{$next->key()}= $next;
	  $num_ndb_tests++ if ($next->{ndb_test});
	}
	else {
	  # No more test, tell child to exit
	  #mtr_report("Saying BYE to child");
	  print $sock "BYE\n";
	}
      }
    }

    # ----------------------------------------------------
    # Check if test suite timer expired
    # ----------------------------------------------------
    if ( has_expired($suite_timeout) )
    {
      mtr_report_stats("Timeout", $completed, 1);
      mtr_report("Test suite timeout! Terminating...");
      return undef;
    }
  }
}


sub run_worker ($) {
  my ($server_port, $thread_num)= @_;

  $SIG{INT}= sub { exit(1); };

  # Connect to server
  my $server = new IO::Socket::INET
    (
     PeerAddr => 'localhost',
     PeerPort => $server_port,
     Proto    => 'tcp'
    );
  mtr_error("Could not connect to server at port $server_port: $!")
    unless $server;

  # --------------------------------------------------------------------------
  # Set worker name
  # --------------------------------------------------------------------------
  report_option('name',"worker[$thread_num]");

  # --------------------------------------------------------------------------
  # Set different ports per thread
  # --------------------------------------------------------------------------
  set_build_thread_ports($thread_num);

  # --------------------------------------------------------------------------
  # Turn off verbosity in workers, unless explicitly specified
  # --------------------------------------------------------------------------
  report_option('verbose', undef) if ($opt_verbose == 0);

  environment_setup();

  # Read hello from server which it will send when shared
  # resources have been setup
  my $hello= <$server>;

  setup_vardir();
  check_running_as_root();

  if ( using_extern() ) {
    create_config_file_for_extern(%opts_extern);
  }

  # Ask server for first test
  print $server "START\n";

  mark_time_used('init');

  while (my $line= <$server>){
    chomp($line);
    if ($line eq 'TESTCASE'){
      my $test= My::Test::read_test($server);
      #$test->print_test();

      # Clear comment and logfile, to avoid
      # reusing them from previous test
      delete($test->{'comment'});
      delete($test->{'logfile'});

      # A sanity check. Should this happen often we need to look at it.
      if (defined $test->{reserved} && $test->{reserved} != $thread_num) {
	my $tres= $test->{reserved};
	mtr_warning("Test reserved for w$tres picked up by w$thread_num");
      }
      $test->{worker} = $thread_num if $opt_parallel > 1;

      run_testcase($test);
      #$test->{result}= 'MTR_RES_PASSED';
      # Send it back, now with results set
      #$test->print_test();
      $test->write_test($server, 'TESTRESULT');
      mark_time_used('restart');
    }
    elsif ($line eq 'BYE'){
      mtr_report("Server said BYE");
      stop_all_servers($opt_shutdown_timeout);
      mark_time_used('restart');
      my $valgrind_reports= 0;
      if ($opt_valgrind_mysqld) {
        $valgrind_reports= valgrind_exit_reports();
	print $server "VALGREP\n" if $valgrind_reports;
      }
      if ( $opt_gprof ) {
	gprof_collect (find_mysqld($basedir), keys %gprof_dirs);
      }
      mark_time_used('admin');
      print_times_used($server, $thread_num);
      exit($valgrind_reports);
    }
    else {
      mtr_error("Could not understand server, '$line'");
    }
  }

  stop_all_servers();

  exit(1);
}


sub ignore_option {
  my ($opt, $value)= @_;
  mtr_report("Ignoring option '$opt'");
}



# Setup any paths that are $opt_vardir related
sub set_vardir {
  my ($vardir)= @_;

  $opt_vardir= $vardir;

  $path_vardir_trace= $opt_vardir;
  # Chop off any "c:", DBUG likes a unix path ex: c:/src/... => /src/...
  $path_vardir_trace=~ s/^\w://;

  # Location of my.cnf that all clients use
  $path_config_file= "$opt_vardir/my.cnf";

  $path_testlog=         "$opt_vardir/log/mysqltest.log";
  $path_current_testlog= "$opt_vardir/log/current_test";

}


sub print_global_resfile {
  resfile_global("start_time", isotime $^T);
  resfile_global("user_id", $<);
  resfile_global("embedded-server", $opt_embedded_server ? 1 : 0);
  resfile_global("ps-protocol", $opt_ps_protocol ? 1 : 0);
  resfile_global("sp-protocol", $opt_sp_protocol ? 1 : 0);
  resfile_global("view-protocol", $opt_view_protocol ? 1 : 0);
  resfile_global("cursor-protocol", $opt_cursor_protocol ? 1 : 0);
  resfile_global("ssl", $opt_ssl ? 1 : 0);
  resfile_global("compress", $opt_compress ? 1 : 0);
  resfile_global("parallel", $opt_parallel);
  resfile_global("check-testcases", $opt_check_testcases ? 1 : 0);
  resfile_global("mysqld", \@opt_extra_mysqld_opt);
  resfile_global("debug", $opt_debug ? 1 : 0);
  resfile_global("gcov", $opt_gcov ? 1 : 0);
  resfile_global("gprof", $opt_gprof ? 1 : 0);
  resfile_global("valgrind", $opt_valgrind ? 1 : 0);
  resfile_global("callgrind", $opt_callgrind ? 1 : 0);
  resfile_global("mem", $opt_mem ? 1 : 0);
  resfile_global("tmpdir", $opt_tmpdir);
  resfile_global("vardir", $opt_vardir);
  resfile_global("fast", $opt_fast ? 1 : 0);
  resfile_global("force-restart", $opt_force_restart ? 1 : 0);
  resfile_global("reorder", $opt_reorder ? 1 : 0);
  resfile_global("sleep", $opt_sleep);
  resfile_global("repeat", $opt_repeat);
  resfile_global("user", $opt_user);
  resfile_global("testcase-timeout", $opt_testcase_timeout);
  resfile_global("suite-timeout", $opt_suite_timeout);
  resfile_global("shutdown-timeout", $opt_shutdown_timeout ? 1 : 0);
  resfile_global("warnings", $opt_warnings ? 1 : 0);
  resfile_global("max-connections", $opt_max_connections);
#  resfile_global("default-myisam", $opt_default_myisam ? 1 : 0);
  resfile_global("product", "MySQL");
  # Somewhat hacky code to convert numeric version back to dot notation
  my $v1= int($mysql_version_id / 10000);
  my $v2= int(($mysql_version_id % 10000)/100);
  my $v3= $mysql_version_id % 100;
  resfile_global("version", "$v1.$v2.$v3");
}



sub command_line_setup {
  my $opt_comment;
  my $opt_usage;
  my $opt_list_options;

  # Read the command line options
  # Note: Keep list in sync with usage at end of this file
  Getopt::Long::Configure("pass_through");
  my %options=(
             # Control what engine/variation to run
             'embedded-server'          => \$opt_embedded_server,
             'ps-protocol'              => \$opt_ps_protocol,
             'sp-protocol'              => \$opt_sp_protocol,
             'view-protocol'            => \$opt_view_protocol,
             'opt-trace-protocol'       => \$opt_trace_protocol,
             'explain-protocol'         => \$opt_explain_protocol,
             'json-explain-protocol'    => \$opt_json_explain_protocol,
             'cursor-protocol'          => \$opt_cursor_protocol,
             'ssl|with-openssl'         => \$opt_ssl,
             'skip-ssl'                 => \$opt_skip_ssl,
             'compress'                 => \$opt_compress,
             'vs-config=s'              => \$opt_vs_config,

	     # Max number of parallel threads to use
	     'parallel=s'               => \$opt_parallel,

             # Config file to use as template for all tests
	     'defaults-file=s'          => \&collect_option,
	     # Extra config file to append to all generated configs
	     'defaults-extra-file=s'    => \&collect_option,

             # Control what test suites or cases to run
             'force'                    => \$opt_force,
             'with-ndbcluster-only'     => \&collect_option,
             'ndb|include-ndbcluster'   => \$opt_include_ndbcluster,
             'skip-ndbcluster|skip-ndb' => \$opt_skip_ndbcluster,
             'suite|suites=s'           => \$opt_suites,
             'skip-rpl'                 => \&collect_option,
             'skip-test=s'              => \&collect_option,
             'do-test=s'                => \&collect_option,
             'start-from=s'             => \&collect_option,
             'big-test'                 => \$opt_big_test,
	     'combination=s'            => \@opt_combinations,
             'skip-combinations'        => \&collect_option,
             'experimental=s'           => \@opt_experimentals,
	     # skip-im is deprecated and silently ignored
	     'skip-im'                  => \&ignore_option,

             # Specify ports
	     'build-thread|mtr-build-thread=i' => \$opt_build_thread,
	     'port-base|mtr-port-base=i'       => \$opt_port_base,

             # Test case authoring
             'record'                   => \$opt_record,
             'check-testcases!'         => \$opt_check_testcases,
             'mark-progress'            => \$opt_mark_progress,

             # Extra options used when starting mysqld
             'mysqld=s'                 => \@opt_extra_mysqld_opt,
             'mysqld-env=s'             => \@opt_mysqld_envs,

             # Run test on running server
             'extern=s'                  => \%opts_extern, # Append to hash

             # Debugging
             'debug'                    => \$opt_debug,
             'debug-common'             => \$opt_debug_common,
             'debug-server'             => \$opt_debug_server,
             'gdb'                      => \$opt_gdb,
             'client-gdb'               => \$opt_client_gdb,
             'manual-gdb'               => \$opt_manual_gdb,
	     'boot-gdb'                 => \$opt_boot_gdb,
             'manual-debug'             => \$opt_manual_debug,
             'ddd'                      => \$opt_ddd,
             'client-ddd'               => \$opt_client_ddd,
             'manual-ddd'               => \$opt_manual_ddd,
	     'boot-ddd'                 => \$opt_boot_ddd,
             'dbx'                      => \$opt_dbx,
	     'client-dbx'               => \$opt_client_dbx,
	     'manual-dbx'               => \$opt_manual_dbx,
	     'debugger=s'               => \$opt_debugger,
	     'boot-dbx'                 => \$opt_boot_dbx,
	     'client-debugger=s'        => \$opt_client_debugger,
             'strace-server'            => \$opt_strace_server,
             'strace-client'            => \$opt_strace_client,
             'max-save-core=i'          => \$opt_max_save_core,
             'max-save-datadir=i'       => \$opt_max_save_datadir,
             'max-test-fail=i'          => \$opt_max_test_fail,

             # Coverage, profiling etc
             'gcov'                     => \$opt_gcov,
             'gprof'                    => \$opt_gprof,
             'valgrind|valgrind-all'    => \$opt_valgrind,
             'valgrind-mysqltest'       => \$opt_valgrind_mysqltest,
             'valgrind-mysqld'          => \$opt_valgrind_mysqld,
             'valgrind-options=s'       => sub {
	       my ($opt, $value)= @_;
	       # Deprecated option unless it's what we know pushbuild uses
	       if ($value eq "--gen-suppressions=all --show-reachable=yes") {
		 push(@valgrind_args, $_) for (split(' ', $value));
		 return;
	       }
	       die("--valgrind-options=s is deprecated. Use ",
		   "--valgrind-option=s, to be specified several",
		   " times if necessary");
	     },
             'valgrind-option=s'        => \@valgrind_args,
             'valgrind-path=s'          => \$opt_valgrind_path,
	     'callgrind'                => \$opt_callgrind,
	     'debug-sync-timeout=i'     => \$opt_debug_sync_timeout,

	     # Directories
             'tmpdir=s'                 => \$opt_tmpdir,
             'vardir=s'                 => \$opt_vardir,
             'mem'                      => \$opt_mem,
	     'clean-vardir'             => \$opt_clean_vardir,
             'client-bindir=s'          => \$path_client_bindir,
             'client-libdir=s'          => \$path_client_libdir,

             # Misc
             'report-features'          => \$opt_report_features,
             'comment=s'                => \$opt_comment,
             'fast'                     => \$opt_fast,
	     'force-restart'            => \$opt_force_restart,
             'reorder!'                 => \$opt_reorder,
             'enable-disabled'          => \&collect_option,
             'verbose+'                 => \$opt_verbose,
             'verbose-restart'          => \&report_option,
             'sleep=i'                  => \$opt_sleep,
             'start-dirty'              => \$opt_start_dirty,
             'start-and-exit'           => \$opt_start_exit,
             'start'                    => \$opt_start,
	     'user-args'                => \$opt_user_args,
             'wait-all'                 => \$opt_wait_all,
	     'print-testcases'          => \&collect_option,
	     'repeat=i'                 => \$opt_repeat,
	     'retry=i'                  => \$opt_retry,
	     'retry-failure=i'          => \$opt_retry_failure,
             'timer!'                   => \&report_option,
             'user=s'                   => \$opt_user,
             'testcase-timeout=i'       => \$opt_testcase_timeout,
             'suite-timeout=i'          => \$opt_suite_timeout,
             'shutdown-timeout=i'       => \$opt_shutdown_timeout,
             'warnings!'                => \$opt_warnings,
	     'timestamp'                => \&report_option,
	     'timediff'                 => \&report_option,
	     'max-connections=i'        => \$opt_max_connections,
	     'default-myisam!'          => \&collect_option,
	     'report-times'             => \$opt_report_times,
	     'result-file'              => \$opt_resfile,
	     'unit-tests!'              => \$opt_ctest,
	     'stress=s'                 => \$opt_stress,

             'help|h'                   => \$opt_usage,
	     # list-options is internal, not listed in help
	     'list-options'             => \$opt_list_options,
             'skip-test-list=s'         => \@opt_skip_test_list
           );

  GetOptions(%options) or usage("Can't read options");

  usage("") if $opt_usage;
  list_options(\%options) if $opt_list_options;

  # --------------------------------------------------------------------------
  # Setup verbosity
  # --------------------------------------------------------------------------
  if ($opt_verbose != 0){
    report_option('verbose', $opt_verbose);
  }

  if ( -d "../sql" )
  {
    $source_dist=  1;
  }

  # Find the absolute path to the test directory
  $glob_mysql_test_dir= cwd();
  if ($glob_mysql_test_dir =~ / /)
  {
    die("Working directory \"$glob_mysql_test_dir\" contains space\n".
	"Bailing out, cannot function properly with space in path");
  }
  if (IS_CYGWIN)
  {
    # Use mixed path format i.e c:/path/to/
    $glob_mysql_test_dir= mixed_path($glob_mysql_test_dir);
  }

  # In most cases, the base directory we find everything relative to,
  # is the parent directory of the "mysql-test" directory. For source
  # distributions, TAR binary distributions and some other packages.
  $basedir= dirname($glob_mysql_test_dir);

  # In the RPM case, binaries and libraries are installed in the
  # default system locations, instead of having our own private base
  # directory. And we install "/usr/share/mysql-test". Moving up one
  # more directory relative to "mysql-test" gives us a usable base
  # directory for RPM installs.
  if ( ! $source_dist and ! -d "$basedir/bin" )
  {
    $basedir= dirname($basedir);
  }
  
  # Respect MTR_BINDIR variable, which is typically set in to the 
  # build directory in out-of-source builds.
  $bindir=$ENV{MTR_BINDIR}||$basedir;
  
  # Look for the client binaries directory
  if ($path_client_bindir)
  {
    # --client-bindir=path set on command line, check that the path exists
    $path_client_bindir= mtr_path_exists($path_client_bindir);
  }
  else
  {
    $path_client_bindir= mtr_path_exists("$bindir/client_release",
					 "$bindir/client_debug",
					 vs_config_dirs('client', ''),
					 "$bindir/client",
					 "$bindir/bin");
  }

  # Look for language files and charsetsdir, use same share
  $path_language=   mtr_path_exists("$bindir/share/mysql",
                                    "$bindir/sql/share",
                                    "$bindir/share");
  my $path_share= $path_language;
  $path_charsetsdir =   mtr_path_exists("$basedir/share/mysql/charsets",
                                    "$basedir/sql/share/charsets",
                                    "$basedir/share/charsets");

  ($auth_plugin)= find_plugin("auth_test_plugin", "plugin/auth");

  # --debug[-common] implies we run debug server
  $opt_debug_server= 1 if $opt_debug || $opt_debug_common;

  if (using_extern())
  {
    # Connect to the running mysqld and find out what it supports
    collect_mysqld_features_from_running_server();
  }
  else
  {
    # Run the mysqld to find out what features are available
    collect_mysqld_features();
  }

  if ( $opt_comment )
  {
    mtr_report();
    mtr_print_thick_line('#');
    mtr_report("# $opt_comment");
    mtr_print_thick_line('#');
  }

  if ( @opt_experimentals )
  {
    # $^O on Windows considered not generic enough
    my $plat= (IS_WINDOWS) ? 'windows' : $^O;

    # read the list of experimental test cases from the files specified on
    # the command line
    $experimental_test_cases = [];
    foreach my $exp_file (@opt_experimentals)
    {
      open(FILE, "<", $exp_file)
	or mtr_error("Can't read experimental file: $exp_file");
      mtr_report("Using experimental file: $exp_file");
      while(<FILE>) {
	chomp;
	# remove comments (# foo) at the beginning of the line, or after a 
	# blank at the end of the line
	s/(\s+|^)#.*$//;
	# If @ platform specifier given, use this entry only if it contains
	# @<platform> or @!<xxx> where xxx != platform
	if (/\@.*/)
	{
	  next if (/\@!$plat/);
	  next unless (/\@$plat/ or /\@!/);
	  # Then remove @ and everything after it
	  s/\@.*$//;
	}
	# remove whitespace
	s/^\s+//;
	s/\s+$//;
	# if nothing left, don't need to remember this line
	if ( $_ eq "" ) {
	  next;
	}
	# remember what is left as the name of another test case that should be
	# treated as experimental
	print " - $_\n";
	push @$experimental_test_cases, $_;
      }
      close FILE;
    }
  }

  foreach my $arg ( @ARGV )
  {
    if ( $arg =~ /^--skip-/ )
    {
      push(@opt_extra_mysqld_opt, $arg);
    }
    elsif ( $arg =~ /^--$/ )
    {
      # It is an effect of setting 'pass_through' in option processing
      # that the lone '--' separating options from arguments survives,
      # simply ignore it.
    }
    elsif ( $arg =~ /^-/ )
    {
      usage("Invalid option \"$arg\"");
    }
    else
    {
      push(@opt_cases, $arg);
    }
  }

  # --------------------------------------------------------------------------
  # Find out type of logging that are being used
  # --------------------------------------------------------------------------
  foreach my $arg ( @opt_extra_mysqld_opt )
  {
    if ( $arg =~ /binlog[-_]format=(\S+)/ )
    {
      # Save this for collect phase
      collect_option('binlog-format', $1);
      mtr_report("Using binlog format '$1'");
    }
  }


  # --------------------------------------------------------------------------
  # Find out default storage engine being used(if any)
  # --------------------------------------------------------------------------
  foreach my $arg ( @opt_extra_mysqld_opt )
  {
    if ( $arg =~ /default-storage-engine=(\S+)/ )
    {
      # Save this for collect phase
      collect_option('default-storage-engine', $1);
      mtr_report("Using default engine '$1'")
    }
    if ( $arg =~ /default-tmp-storage-engine=(\S+)/ )
    {
      # Save this for collect phase
      collect_option('default-tmp-storage-engine', $1);
      mtr_report("Using default tmp engine '$1'")
    }
  }

  if (IS_WINDOWS and defined $opt_mem) {
    mtr_report("--mem not supported on Windows, ignored");
    $opt_mem= undef;
  }

  if ($opt_port_base ne "auto")
  {
    if (my $rem= $opt_port_base % 10)
    {
      mtr_warning ("Port base $opt_port_base rounded down to multiple of 10");
      $opt_port_base-= $rem;
    }
    $opt_build_thread= $opt_port_base / 10 - 1000;
  }

  # --------------------------------------------------------------------------
  # Check if we should speed up tests by trying to run on tmpfs
  # --------------------------------------------------------------------------
  if ( defined $opt_mem)
  {
    mtr_error("Can't use --mem and --vardir at the same time ")
      if $opt_vardir;
    mtr_error("Can't use --mem and --tmpdir at the same time ")
      if $opt_tmpdir;

    # Search through list of locations that are known
    # to be "fast disks" to find a suitable location
    # Use --mem=<dir> as first location to look.
    my @tmpfs_locations= ($opt_mem, "/dev/shm", "/tmp");

    foreach my $fs (@tmpfs_locations)
    {
      if ( -d $fs )
      {
	my $template= "var_${opt_build_thread}_XXXX";
	$opt_mem= tempdir( $template, DIR => $fs, CLEANUP => 0);
	last;
      }
    }
  }

  # --------------------------------------------------------------------------
  # Set the "var/" directory, the base for everything else
  # --------------------------------------------------------------------------
  if(defined $ENV{MTR_BINDIR})
  {
    $default_vardir= "$ENV{MTR_BINDIR}/mysql-test/var";
  }
  else
  {
    $default_vardir= "$glob_mysql_test_dir/var";
  }
  if ( ! $opt_vardir )
  {
    $opt_vardir= $default_vardir;
  }

  # We make the path absolute, as the server will do a chdir() before usage
  unless ( $opt_vardir =~ m,^/, or
           (IS_WINDOWS and $opt_vardir =~ m,^[a-z]:[/\\],i) )
  {
    # Make absolute path, relative test dir
    $opt_vardir= "$glob_mysql_test_dir/$opt_vardir";
  }

  set_vardir($opt_vardir);

  # --------------------------------------------------------------------------
  # Set the "tmp" directory
  # --------------------------------------------------------------------------
  if ( ! $opt_tmpdir )
  {
    $opt_tmpdir=       "$opt_vardir/tmp" unless $opt_tmpdir;

    if (check_socket_path_length("$opt_tmpdir/mysql_testsocket.sock"))
    {
      mtr_report("Too long tmpdir path '$opt_tmpdir'",
		 " creating a shorter one...");

      # Create temporary directory in standard location for temporary files
      $opt_tmpdir= tempdir( TMPDIR => 1, CLEANUP => 0 );
      mtr_report(" - using tmpdir: '$opt_tmpdir'\n");

      # Remember pid that created dir so it's removed by correct process
      $opt_tmpdir_pid= $$;
    }
  }
  $opt_tmpdir =~ s,/+$,,;       # Remove ending slash if any

  # --------------------------------------------------------------------------
  # fast option
  # --------------------------------------------------------------------------
  if ($opt_fast){
    $opt_shutdown_timeout= 0; # Kill processes instead of nice shutdown
  }

  # --------------------------------------------------------------------------
  # Check parallel value
  # --------------------------------------------------------------------------
  if ($opt_parallel ne "auto" && $opt_parallel < 1)
  {
    mtr_error("0 or negative parallel value makes no sense, use 'auto' or positive number");
  }

  # --------------------------------------------------------------------------
  # Record flag
  # --------------------------------------------------------------------------
  if ( $opt_record and ! @opt_cases )
  {
    mtr_error("Will not run in record mode without a specific test case");
  }

  if ( $opt_record ) {
    # Use only one worker with --record
    $opt_parallel= 1;
  }

  # --------------------------------------------------------------------------
  # Embedded server flag
  # --------------------------------------------------------------------------
  if ( $opt_embedded_server )
  {
    if ( IS_WINDOWS )
    {
      # Add the location for libmysqld.dll to the path.
      my $separator= ";";
      my $lib_mysqld=
        mtr_path_exists("$bindir/lib", vs_config_dirs('libmysqld',''));
      if ( IS_CYGWIN )
      {
	$lib_mysqld= posix_path($lib_mysqld);
	$separator= ":";
      }
      $ENV{'PATH'}= "$ENV{'PATH'}".$separator.$lib_mysqld;
    }
    $opt_skip_ssl= 1;              # Turn off use of SSL

    # Turn off use of bin log
    push(@opt_extra_mysqld_opt, "--skip-log-bin");

    if ( using_extern() )
    {
      mtr_error("Can't use --extern with --embedded-server");
    }


    if ($opt_gdb)
    {
      mtr_warning("Silently converting --gdb to --client-gdb in embedded mode");
      $opt_client_gdb= $opt_gdb;
      $opt_gdb= undef;
    }

    if ($opt_ddd)
    {
      mtr_warning("Silently converting --ddd to --client-ddd in embedded mode");
      $opt_client_ddd= $opt_ddd;
      $opt_ddd= undef;
    }

    if ($opt_dbx) {
      mtr_warning("Silently converting --dbx to --client-dbx in embedded mode");
      $opt_client_dbx= $opt_dbx;
      $opt_dbx= undef;
    }

    if ($opt_debugger)
    {
      mtr_warning("Silently converting --debugger to --client-debugger in embedded mode");
      $opt_client_debugger= $opt_debugger;
      $opt_debugger= undef;
    }

    if ( $opt_gdb || $opt_ddd || $opt_manual_gdb || $opt_manual_ddd ||
	 $opt_manual_debug || $opt_debugger || $opt_dbx || $opt_manual_dbx)
    {
      mtr_error("You need to use the client debug options for the",
		"embedded server. Ex: --client-gdb");
    }
  }

  # --------------------------------------------------------------------------
  # Big test flags
  # --------------------------------------------------------------------------
   if ( $opt_big_test )
   {
     $ENV{'BIG_TEST'}= 1;
   }

  # --------------------------------------------------------------------------
  # Gcov flag
  # --------------------------------------------------------------------------
  if ( ($opt_gcov or $opt_gprof) and ! $source_dist )
  {
    mtr_error("Coverage test needs the source - please use source dist");
  }

  # --------------------------------------------------------------------------
  # Check debug related options
  # --------------------------------------------------------------------------
  if ( $opt_gdb || $opt_client_gdb || $opt_ddd || $opt_client_ddd ||
       $opt_manual_gdb || $opt_manual_ddd || $opt_manual_debug ||
       $opt_dbx || $opt_client_dbx || $opt_manual_dbx ||
       $opt_debugger || $opt_client_debugger )
  {
    # Indicate that we are using debugger
    $glob_debugger= 1;
    if ( using_extern() )
    {
      mtr_error("Can't use --extern when using debugger");
    }
    # Set one week timeout (check-testcase timeout will be 1/10th)
    $opt_testcase_timeout= 7 * 24 * 60;
    $opt_suite_timeout= 7 * 24 * 60;
    # One day to shutdown
    $opt_shutdown_timeout= 24 * 60;
    # One day for PID file creation (this is given in seconds not minutes)
    $opt_start_timeout= 24 * 60 * 60;
  }

  # --------------------------------------------------------------------------
  # Modified behavior with --start options
  # --------------------------------------------------------------------------
  if ($opt_start or $opt_start_dirty or $opt_start_exit) {
    collect_option ('quick-collect', 1);
    $start_only= 1;
  }

  # --------------------------------------------------------------------------
  # Check use of user-args
  # --------------------------------------------------------------------------

  if ($opt_user_args) {
    mtr_error("--user-args only valid with --start options")
      unless $start_only;
    mtr_error("--user-args cannot be combined with named suites or tests")
      if $opt_suites || @opt_cases;
  }

  # --------------------------------------------------------------------------
  # Don't run ctest if tests or suites named
  # --------------------------------------------------------------------------

  $opt_ctest= 0 if $opt_ctest == -1 && ($opt_suites || @opt_cases);
  # Override: disable if running in the PB test environment
  $opt_ctest= 0 if $opt_ctest == -1 && defined $ENV{PB2WORKDIR};

  # --------------------------------------------------------------------------
  # Check use of wait-all
  # --------------------------------------------------------------------------

  if ($opt_wait_all && ! $start_only)
  {
    mtr_error("--wait-all can only be used with --start options");
  }

  # --------------------------------------------------------------------------
  # Gather stress-test options and modify behavior
  # --------------------------------------------------------------------------

  if ($opt_stress)
  {
    $opt_stress=~ s/,/ /g;
    $opt_user_args= 1;
    mtr_error("--stress cannot be combined with named ordinary suites or tests")
      if $opt_suites || @opt_cases;
    $opt_suites="stress";
    @opt_cases= ("wrapper");
    $ENV{MST_OPTIONS}= $opt_stress;
    $opt_ctest= 0;
  }

  # --------------------------------------------------------------------------
  # Check timeout arguments
  # --------------------------------------------------------------------------

  mtr_error("Invalid value '$opt_testcase_timeout' supplied ".
	    "for option --testcase-timeout")
    if ($opt_testcase_timeout <= 0);
  mtr_error("Invalid value '$opt_suite_timeout' supplied ".
	    "for option --testsuite-timeout")
    if ($opt_suite_timeout <= 0);

  # --------------------------------------------------------------------------
  # Check valgrind arguments
  # --------------------------------------------------------------------------
  if ( $opt_valgrind or $opt_valgrind_path or @valgrind_args)
  {
    mtr_report("Turning on valgrind for all executables");
    $opt_valgrind= 1;
    $opt_valgrind_mysqld= 1;
    $opt_valgrind_mysqltest= 1;

    # Increase the timeouts when running with valgrind
    $opt_testcase_timeout*= 10;
    $opt_suite_timeout*= 6;
    $opt_start_timeout*= 10;
    $opt_debug_sync_timeout*= 10;
  }
  elsif ( $opt_valgrind_mysqld )
  {
    mtr_report("Turning on valgrind for mysqld(s) only");
    $opt_valgrind= 1;
  }
  elsif ( $opt_valgrind_mysqltest )
  {
    mtr_report("Turning on valgrind for mysqltest and mysql_client_test only");
    $opt_valgrind= 1;
  }

  if ( $opt_callgrind )
  {
    mtr_report("Turning on valgrind with callgrind for mysqld(s)");
    $opt_valgrind= 1;
    $opt_valgrind_mysqld= 1;

    # Set special valgrind options unless options passed on command line
    push(@valgrind_args, "--trace-children=yes")
      unless @valgrind_args;
  }

  if ( $opt_trace_protocol )
  {
    push(@opt_extra_mysqld_opt, "--optimizer_trace=enabled=on,one_line=off");
    # some queries yield big traces:
    push(@opt_extra_mysqld_opt, "--optimizer-trace-max-mem-size=1000000");
  }

  if ( $opt_valgrind )
  {
    # Set valgrind_options to default unless already defined
    push(@valgrind_args, @default_valgrind_args)
      unless @valgrind_args;

    # Don't add --quiet; you will loose the summary reports.

    mtr_report("Running valgrind with options \"",
	       join(" ", @valgrind_args), "\"");
    
    # Turn off check testcases to save time
    mtr_report("Turning off --check-testcases to save time when valgrinding");
    $opt_check_testcases = 0; 
  }

  if ($opt_debug_common)
  {
    $opt_debug= 1;
    $debug_d= "d,query,info,error,enter,exit";
  }

  if ( $opt_strace_server && ($^O ne "linux") )
  {
    $opt_strace_server=0;
    mtr_warning("Strace only supported in Linux ");
  }

  if ( $opt_strace_client && ($^O ne "linux") )
  {
    $opt_strace_client=0;
    mtr_warning("Strace only supported in Linux ");
  }


  mtr_report("Checking supported features...");

  check_ndbcluster_support(\%mysqld_variables);
  check_ssl_support(\%mysqld_variables);
  check_debug_support(\%mysqld_variables);

  executable_setup();

}


#
# To make it easier for different devs to work on the same host,
# an environment variable can be used to control all ports. A small
# number is to be used, 0 - 16 or similar.
#
# Note the MASTER_MYPORT has to be set the same in all 4.x and 5.x
# versions of this script, else a 4.0 test run might conflict with a
# 5.1 test run, even if different MTR_BUILD_THREAD is used. This means
# all port numbers might not be used in this version of the script.
#
# Also note the limitation of ports we are allowed to hand out. This
# differs between operating systems and configuration, see
# http://www.ncftp.com/ncftpd/doc/misc/ephemeral_ports.html
# But a fairly safe range seems to be 5001 - 32767
#
sub set_build_thread_ports($) {
  my $thread= shift || 0;

  if ( lc($opt_build_thread) eq 'auto' ) {
    my $found_free = 0;
    $build_thread = 300;	# Start attempts from here
    while (! $found_free)
    {
      $build_thread= mtr_get_unique_id($build_thread, 349);
      if ( !defined $build_thread ) {
        mtr_error("Could not get a unique build thread id");
      }
      $found_free= check_ports_free($build_thread);
      # If not free, release and try from next number
      if (! $found_free) {
        mtr_release_unique_id();
        $build_thread++;
      }
    }
  }
  else
  {
    $build_thread = $opt_build_thread + $thread - 1;
    if (! check_ports_free($build_thread)) {
      # Some port was not free(which one has already been printed)
      mtr_error("Some port(s) was not free")
    }
  }
  $ENV{MTR_BUILD_THREAD}= $build_thread;

  # Calculate baseport
  $baseport= $build_thread * 10 + 10000;
  if ( $baseport < 5001 or $baseport + 9 >= 32767 )
  {
    mtr_error("MTR_BUILD_THREAD number results in a port",
              "outside 5001 - 32767",
              "($baseport - $baseport + 9)");
  }

  mtr_report("Using MTR_BUILD_THREAD $build_thread,",
	     "with reserved ports $baseport..".($baseport+9));

}


sub collect_mysqld_features {
  my $found_variable_list_start= 0;
  my $use_tmpdir;
  if ( defined $opt_tmpdir and -d $opt_tmpdir){
    # Create the tempdir in $opt_tmpdir
    $use_tmpdir= $opt_tmpdir;
  }
  my $tmpdir= tempdir(CLEANUP => 0, # Directory removed by this function
		      DIR => $use_tmpdir);

  #
  # Execute "mysqld --no-defaults --help --verbose" to get a
  # list of all features and settings
  #
  # --no-defaults and --skip-grant-tables are to avoid loading
  # system-wide configs and plugins
  #
  # --datadir must exist, mysqld will chdir into it
  #
  my $args;
  mtr_init_args(\$args);
  mtr_add_arg($args, "--no-defaults");
  mtr_add_arg($args, "--datadir=%s", mixed_path($tmpdir));
  mtr_add_arg($args, "--lc-messages-dir=%s", $path_language);
  mtr_add_arg($args, "--skip-grant-tables");
  mtr_add_arg($args, "--verbose");
  mtr_add_arg($args, "--help");

  # Need --user=root if running as *nix root user
  if (!IS_WINDOWS and $> == 0)
  {
    mtr_add_arg($args, "--user=root");
  }

  my $exe_mysqld= find_mysqld($basedir);
  my $cmd= join(" ", $exe_mysqld, @$args);
  my $list= `$cmd`;

  foreach my $line (split('\n', $list))
  {
    # First look for version
    if ( !$mysql_version_id )
    {
      # Look for version
      my $exe_name= basename($exe_mysqld);
      mtr_verbose("exe_name: $exe_name");
      if ( $line =~ /^\S*$exe_name\s\sVer\s([0-9]*)\.([0-9]*)\.([0-9]*)([^\s]*)/ )
      {
	#print "Major: $1 Minor: $2 Build: $3\n";
	$mysql_version_id= $1*10000 + $2*100 + $3;
	#print "mysql_version_id: $mysql_version_id\n";
	mtr_report("MySQL Version $1.$2.$3");
	$mysql_version_extra= $4;
      }
    }
    else
    {
      if (!$found_variable_list_start)
      {
	# Look for start of variables list
	if ( $line =~ /[\-]+\s[\-]+/ )
	{
	  $found_variable_list_start= 1;
	}
      }
      else
      {
	# Put variables into hash
	if ( $line =~ /^([\S]+)[ \t]+(.*?)\r?$/ )
	{
	  # print "$1=\"$2\"\n";
	  $mysqld_variables{$1}= $2;
	}
	else
	{
	  # The variable list is ended with a blank line
	  if ( $line =~ /^[\s]*$/ )
	  {
	    last;
	  }
	  else
	  {
	    # Send out a warning, we should fix the variables that has no
	    # space between variable name and it's value
	    # or should it be fixed width column parsing? It does not
	    # look like that in function my_print_variables in my_getopt.c
	    mtr_warning("Could not parse variable list line : $line");
	  }
	}
      }
    }
  }
  rmtree($tmpdir);
  mtr_error("Could not find version of MySQL") unless $mysql_version_id;
  mtr_error("Could not find variabes list") unless $found_variable_list_start;

}



sub collect_mysqld_features_from_running_server ()
{
  my $mysql= mtr_exe_exists("$path_client_bindir/mysql");

  my $args;
  mtr_init_args(\$args);

  mtr_add_arg($args, "--no-defaults");
  mtr_add_arg($args, "--user=%s", $opt_user);

  while (my ($option, $value)= each( %opts_extern )) {
    mtr_add_arg($args, "--$option=$value");
  }

  mtr_add_arg($args, "--silent"); # Tab separated output
  mtr_add_arg($args, "-e '%s'", "use mysql; SHOW VARIABLES");
  my $cmd= "$mysql " . join(' ', @$args);
  mtr_verbose("cmd: $cmd");

  my $list = `$cmd` or
    mtr_error("Could not connect to extern server using command: '$cmd'");
  foreach my $line (split('\n', $list ))
  {
    # Put variables into hash
    if ( $line =~ /^([\S]+)[ \t]+(.*?)\r?$/ )
    {
      # print "$1=\"$2\"\n";
      $mysqld_variables{$1}= $2;
    }
  }

  # "Convert" innodb flag
  $mysqld_variables{'innodb'}= "ON"
    if ($mysqld_variables{'have_innodb'} eq "YES");

  # Parse version
  my $version_str= $mysqld_variables{'version'};
  if ( $version_str =~ /^([0-9]*)\.([0-9]*)\.([0-9]*)([^\s]*)/ )
  {
    #print "Major: $1 Minor: $2 Build: $3\n";
    $mysql_version_id= $1*10000 + $2*100 + $3;
    #print "mysql_version_id: $mysql_version_id\n";
    mtr_report("MySQL Version $1.$2.$3");
    $mysql_version_extra= $4;
  }
  mtr_error("Could not find version of MySQL") unless $mysql_version_id;
}

sub find_mysqld {

  my ($mysqld_basedir)= $ENV{MTR_BINDIR}|| @_;

  my @mysqld_names= ("mysqld", "mysqld-max-nt", "mysqld-max",
		     "mysqld-nt");

  if ( $opt_debug_server ){
    # Put mysqld-debug first in the list of binaries to look for
    mtr_verbose("Adding mysqld-debug first in list of binaries to look for");
    unshift(@mysqld_names, "mysqld-debug");
  }

  return my_find_bin($mysqld_basedir,
		     ["sql", "libexec", "sbin", "bin"],
		     [@mysqld_names]);
}


sub executable_setup () {

  #
  # Check if libtool is available in this distribution/clone
  # we need it when valgrinding or debugging non installed binary
  # Otherwise valgrind will valgrind the libtool wrapper or bash
  # and gdb will not find the real executable to debug
  #
  if ( -x "../libtool")
  {
    $exe_libtool= "../libtool";
    if ($opt_valgrind or $glob_debugger)
    {
      mtr_report("Using \"$exe_libtool\" when running valgrind or debugger");
    }
  }

  # Look for the client binaries
  $exe_mysqladmin=     mtr_exe_exists("$path_client_bindir/mysqladmin");
  $exe_mysql=          mtr_exe_exists("$path_client_bindir/mysql");
  $exe_mysql_plugin=   mtr_exe_exists("$path_client_bindir/mysql_plugin");

  $exe_mysql_embedded=
    mtr_exe_maybe_exists(vs_config_dirs('libmysqld/examples','mysql_embedded'),
                         "$bindir/libmysqld/examples/mysql_embedded",
                         "$bindir/bin/mysql_embedded");

  if ( $ndbcluster_enabled )
  {
    # Look for single threaded NDB
    $exe_ndbd=
      my_find_bin($bindir,
		  ["storage/ndb/src/kernel", "libexec", "sbin", "bin"],
		  "ndbd");

    # Look for multi threaded NDB
    $exe_ndbmtd=
      my_find_bin($bindir,
		  ["storage/ndb/src/kernel", "libexec", "sbin", "bin"],
		  "ndbmtd", NOT_REQUIRED);
    if ($exe_ndbmtd)
    {
      my $mtr_ndbmtd = $ENV{MTR_NDBMTD};
      if ($mtr_ndbmtd)
      {
	mtr_report(" - multi threaded ndbd found, will be used always");
	$exe_ndbd = $exe_ndbmtd;
      }
      else
      {
	mtr_report(" - multi threaded ndbd found, will be ".
		   "used \"round robin\"");
      }
    }

    $exe_ndb_mgmd=
      my_find_bin($bindir,
		  ["storage/ndb/src/mgmsrv", "libexec", "sbin", "bin"],
		  "ndb_mgmd");

    $exe_ndb_mgm=
      my_find_bin($bindir,
                  ["storage/ndb/src/mgmclient", "bin"],
                  "ndb_mgm");

    $exe_ndb_waiter=
      my_find_bin($bindir,
		  ["storage/ndb/tools/", "bin"],
		  "ndb_waiter");

  }

  # Look for mysqltest executable
  if ( $opt_embedded_server )
  {
    $exe_mysqltest=
      mtr_exe_exists(vs_config_dirs('libmysqld/examples','mysqltest_embedded'),
                     "$basedir/libmysqld/examples/mysqltest_embedded",
                     "$path_client_bindir/mysqltest_embedded");
  }
  else
  {
    if ( defined $ENV{'MYSQL_TEST'} )
    {
      $exe_mysqltest=$ENV{'MYSQL_TEST'};
      print "===========================================================\n";
      print "WARNING:The mysqltest binary is fetched from $exe_mysqltest\n";
      print "===========================================================\n";
    }
    else
    {
      $exe_mysqltest= mtr_exe_exists("$path_client_bindir/mysqltest");
    }
  }

}


sub client_debug_arg($$) {
  my ($args, $client_name)= @_;

  # Workaround for Bug #50627: drop any debug opt
  return if $client_name =~ /^mysqlbinlog/;

  if ( $opt_debug ) {
    mtr_add_arg($args,
		"--loose-debug=$debug_d:t:A,%s/log/%s.trace",
		$path_vardir_trace, $client_name)
  }
}


sub client_arguments ($;$) {
 my $client_name= shift;
  my $group_suffix= shift;
  my $client_exe= mtr_exe_exists("$path_client_bindir/$client_name");

  my $args;
  mtr_init_args(\$args);
  mtr_add_arg($args, "--defaults-file=%s", $path_config_file);
  if (defined($group_suffix)) {
    mtr_add_arg($args, "--defaults-group-suffix=%s", $group_suffix);
    client_debug_arg($args, "$client_name-$group_suffix");
  }
  else
  {
    client_debug_arg($args, $client_name);
  }
  return mtr_args2str($client_exe, @$args);
}

sub client_arguments_no_grp_suffix($) {
  my $client_name= shift;
  my $client_exe= mtr_exe_exists("$path_client_bindir/$client_name");
  my $args;

  return mtr_args2str($client_exe, @$args);
}


sub mysqlslap_arguments () {
  my $exe= mtr_exe_maybe_exists("$path_client_bindir/mysqlslap");
  if ( $exe eq "" ) {
    # mysqlap was not found

    if (defined $mysql_version_id and $mysql_version_id >= 50100 ) {
      mtr_error("Could not find the mysqlslap binary");
    }
    return ""; # Don't care about mysqlslap
  }

  my $args;
  mtr_init_args(\$args);
  mtr_add_arg($args, "--defaults-file=%s", $path_config_file);
  client_debug_arg($args, "mysqlslap");
  return mtr_args2str($exe, @$args);
}


sub mysqldump_arguments ($) {
  my($group_suffix) = @_;
  my $exe= mtr_exe_exists("$path_client_bindir/mysqldump");

  my $args;
  mtr_init_args(\$args);
  mtr_add_arg($args, "--defaults-file=%s", $path_config_file);
  mtr_add_arg($args, "--defaults-group-suffix=%s", $group_suffix);
  client_debug_arg($args, "mysqldump-$group_suffix");
  return mtr_args2str($exe, @$args);
}


sub mysql_client_test_arguments(){
  my $exe;
  # mysql_client_test executable may _not_ exist
  $exe= mtr_exe_maybe_exists(vs_config_dirs('tests', 'mysql_client_test'),
			     "$basedir/tests/mysql_client_test",
			     "$basedir/bin/mysql_client_test");
  return "" unless $exe;
  my $args;
  mtr_init_args(\$args);
  if ( $opt_valgrind_mysqltest ) {
    valgrind_arguments($args, \$exe);
  }
  mtr_add_arg($args, "--defaults-file=%s", $path_config_file);
  mtr_add_arg($args, "--testcase");
  mtr_add_arg($args, "--vardir=$opt_vardir");
  client_debug_arg($args,"mysql_client_test");

  return mtr_args2str($exe, @$args);
}


#
# Set environment to be used by childs of this process for
# things that are constant during the whole lifetime of mysql-test-run
#

sub find_plugin($$)
{
  my ($plugin, $location)  = @_;
  my $plugin_filename;

  if (IS_WINDOWS)
  {
     $plugin_filename = $plugin.".dll"; 
  }
  else 
  {
     $plugin_filename = $plugin.".so";
  }

  my $lib_plugin=
    mtr_file_exists(vs_config_dirs($location,$plugin_filename),
                    "$basedir/lib/plugin/".$plugin_filename,
                    "$basedir/lib64/plugin/".$plugin_filename,
                    "$basedir/$location/.libs/".$plugin_filename,
                    "$basedir/lib/mysql/plugin/".$plugin_filename,
                    "$basedir/lib64/mysql/plugin/".$plugin_filename,
                    );
  return $lib_plugin;
}

#
# Read plugin defintions file
#

sub read_plugin_defs($)
{
  my ($defs_file)= @_;
  my $running_debug= 0;

  open(PLUGDEF, '<', $defs_file)
    or mtr_error("Can't read plugin defintions file $defs_file");

  # Need to check if we will be running mysqld-debug
  if ($opt_debug_server) {
    $running_debug= 1 if find_mysqld($basedir) =~ /mysqld-debug/;
  }

  while (<PLUGDEF>) {
    next if /^#/;
    my ($plug_file, $plug_loc, $plug_var, $plug_names)= split;
    # Allow empty lines
    next unless $plug_file;
    mtr_error("Lines in $defs_file must have 3 or 4 items") unless $plug_var;

    # If running debug server, plugins will be in 'debug' subdirectory
    $plug_file= "debug/$plug_file" if $running_debug && !$source_dist;

    my ($plugin)= find_plugin($plug_file, $plug_loc);

    # Set env. variables that tests may use, set to empty if plugin
    # listed in def. file but not found.

    if ($plugin) {
      $ENV{$plug_var}= basename($plugin);
      $ENV{$plug_var.'_DIR'}= dirname($plugin);
      $ENV{$plug_var.'_OPT'}= "--plugin-dir=".dirname($plugin);
      if ($plug_names) {
	my $lib_name= basename($plugin);
	my $load_var= "--plugin_load=";
	my $load_add_var= "--plugin_load_add=";
	my $semi= '';
	foreach my $plug_name (split (',', $plug_names)) {
	  $load_var .= $semi . "$plug_name=$lib_name";
	  $load_add_var .= $semi . "$plug_name=$lib_name";
	  $semi= ';';
	}
	$ENV{$plug_var.'_LOAD'}= $load_var;
	$ENV{$plug_var.'_LOAD_ADD'}= $load_add_var;
      }
    } else {
      $ENV{$plug_var}= "";
      $ENV{$plug_var.'_DIR'}= "";
      $ENV{$plug_var.'_OPT'}= "";
      $ENV{$plug_var.'_LOAD'}= "" if $plug_names;
      $ENV{$plug_var.'_LOAD_ADD'}= "" if $plug_names;
    }
  }
  close PLUGDEF;
}

sub environment_setup {

  umask(022);

  my @ld_library_paths;

  if ($path_client_libdir)
  {
    # Use the --client-libdir passed on commandline
    push(@ld_library_paths, "$path_client_libdir");
  }
  else
  {
    # Setup LD_LIBRARY_PATH so the libraries from this distro/clone
    # are used in favor of the system installed ones
    if ( $source_dist )
    {
      push(@ld_library_paths, "$basedir/libmysql/.libs/",
	   "$basedir/libmysql_r/.libs/",
	   "$basedir/zlib/.libs/");
    }
    else
    {
      push(@ld_library_paths, "$basedir/lib", "$basedir/lib/mysql");
    }
  }

  # --------------------------------------------------------------------------
  # Add the path where libndbclient can be found
  # --------------------------------------------------------------------------
  if ( $ndbcluster_enabled )
  {
    push(@ld_library_paths,  
	 "$basedir/storage/ndb/src/.libs",
	 "$basedir/storage/ndb/src");
  }

  # Plugin settings should no longer be added here, instead
  # place definitions in include/plugin.defs.
  # See comment in that file for details.
  # --------------------------------------------------------------------------
  # Valgrind need to be run with debug libraries otherwise it's almost
  # impossible to add correct supressions, that means if "/usr/lib/debug"
  # is available, it should be added to
  # LD_LIBRARY_PATH
  #
  # But pthread is broken in libc6-dbg on Debian <= 3.1 (see Debian
  # bug 399035, http://bugs.debian.org/cgi-bin/bugreport.cgi?bug=399035),
  # so don't change LD_LIBRARY_PATH on that platform.
  # --------------------------------------------------------------------------
  my $debug_libraries_path= "/usr/lib/debug";
  my $deb_version;
  if (  $opt_valgrind and -d $debug_libraries_path and
        (! -e '/etc/debian_version' or
	 ($deb_version=
	    mtr_grab_file('/etc/debian_version')) !~ /^[0-9]+\.[0-9]$/ or
         $deb_version > 3.1 ) )
  {
    push(@ld_library_paths, $debug_libraries_path);
  }

  $ENV{'LD_LIBRARY_PATH'}= join(":", @ld_library_paths,
				$ENV{'LD_LIBRARY_PATH'} ?
				split(':', $ENV{'LD_LIBRARY_PATH'}) : ());
  mtr_debug("LD_LIBRARY_PATH: $ENV{'LD_LIBRARY_PATH'}");

  $ENV{'DYLD_LIBRARY_PATH'}= join(":", @ld_library_paths,
				  $ENV{'DYLD_LIBRARY_PATH'} ?
				  split(':', $ENV{'DYLD_LIBRARY_PATH'}) : ());
  mtr_debug("DYLD_LIBRARY_PATH: $ENV{'DYLD_LIBRARY_PATH'}");

  # The environment variable used for shared libs on AIX
  $ENV{'SHLIB_PATH'}= join(":", @ld_library_paths,
                           $ENV{'SHLIB_PATH'} ?
                           split(':', $ENV{'SHLIB_PATH'}) : ());
  mtr_debug("SHLIB_PATH: $ENV{'SHLIB_PATH'}");

  # The environment variable used for shared libs on hp-ux
  $ENV{'LIBPATH'}= join(":", @ld_library_paths,
                        $ENV{'LIBPATH'} ?
                        split(':', $ENV{'LIBPATH'}) : ());
  mtr_debug("LIBPATH: $ENV{'LIBPATH'}");

  $ENV{'UMASK'}=              "0660"; # The octal *string*
  $ENV{'UMASK_DIR'}=          "0770"; # The octal *string*

  #
  # MySQL tests can produce output in various character sets
  # (especially, ctype_xxx.test). To avoid confusing Perl
  # with output which is incompatible with the current locale
  # settings, we reset the current values of LC_ALL and LC_CTYPE to "C".
  # For details, please see
  # Bug#27636 tests fails if LC_* variables set to *_*.UTF-8
  #
  $ENV{'LC_ALL'}=             "C";
  $ENV{'LC_CTYPE'}=           "C";

  $ENV{'LC_COLLATE'}=         "C";
  $ENV{'USE_RUNNING_SERVER'}= using_extern();
  $ENV{'MYSQL_TEST_DIR'}=     $glob_mysql_test_dir;
  $ENV{'DEFAULT_MASTER_PORT'}= $mysqld_variables{'port'};
  $ENV{'MYSQL_TMP_DIR'}=      $opt_tmpdir;
  $ENV{'MYSQLTEST_VARDIR'}=   $opt_vardir;
  $ENV{'MYSQL_BINDIR'}=       "$bindir";
  $ENV{'MYSQL_SHAREDIR'}=     $path_language;
  $ENV{'MYSQL_CHARSETSDIR'}=  $path_charsetsdir;
  
  if (IS_WINDOWS)
  {
    $ENV{'SECURE_LOAD_PATH'}= $glob_mysql_test_dir."\\std_data";
    $ENV{'MYSQL_TEST_LOGIN_FILE'}=
                              $opt_tmpdir . "\\.mylogin.cnf";
  }
  else
  {
    $ENV{'SECURE_LOAD_PATH'}= $glob_mysql_test_dir."/std_data";
    $ENV{'MYSQL_TEST_LOGIN_FILE'}=
                              $opt_tmpdir . "/.mylogin.cnf";
  }
    

  # ----------------------------------------------------
  # Setup env for NDB
  # ----------------------------------------------------
  if ( $ndbcluster_enabled )
  {
    $ENV{'NDB_MGM'}=
      my_find_bin($bindir,
		  ["storage/ndb/src/mgmclient", "bin"],
		  "ndb_mgm");

    $ENV{'NDB_WAITER'}= $exe_ndb_waiter;

    $ENV{'NDB_RESTORE'}=
      my_find_bin($bindir,
		  ["storage/ndb/tools", "bin"],
		  "ndb_restore");

    $ENV{'NDB_CONFIG'}=
      my_find_bin($bindir,
		  ["storage/ndb/tools", "bin"],
		  "ndb_config");

    $ENV{'NDB_SELECT_ALL'}=
      my_find_bin($bindir,
		  ["storage/ndb/tools", "bin"],
		  "ndb_select_all");

    $ENV{'NDB_DROP_TABLE'}=
      my_find_bin($bindir,
		  ["storage/ndb/tools", "bin"],
		  "ndb_drop_table");

    $ENV{'NDB_DESC'}=
      my_find_bin($bindir,
		  ["storage/ndb/tools", "bin"],
		  "ndb_desc");

    $ENV{'NDB_SHOW_TABLES'}=
      my_find_bin($bindir,
		  ["storage/ndb/tools", "bin"],
		  "ndb_show_tables");

    $ENV{'NDB_EXAMPLES_DIR'}=
      my_find_dir($basedir,
		  ["storage/ndb/ndbapi-examples", "bin"]);

    $ENV{'NDB_EXAMPLES_BINARY'}=
      my_find_bin($bindir,
		  ["storage/ndb/ndbapi-examples/ndbapi_simple", "bin"],
		  "ndbapi_simple", NOT_REQUIRED);

    my $path_ndb_testrun_log= "$opt_vardir/log/ndb_testrun.log";
    $ENV{'NDB_TOOLS_OUTPUT'}=         $path_ndb_testrun_log;
    $ENV{'NDB_EXAMPLES_OUTPUT'}=      $path_ndb_testrun_log;
  }

  # ----------------------------------------------------
  # mysql clients
  # ----------------------------------------------------
  $ENV{'MYSQL_CHECK'}=              client_arguments("mysqlcheck");
  $ENV{'MYSQL_DUMP'}=               mysqldump_arguments(".1");
  $ENV{'MYSQL_DUMP_SLAVE'}=         mysqldump_arguments(".2");
  $ENV{'MYSQL_SLAP'}=               mysqlslap_arguments();
  $ENV{'MYSQL_IMPORT'}=             client_arguments("mysqlimport");
  $ENV{'MYSQL_SHOW'}=               client_arguments("mysqlshow");
  $ENV{'MYSQL_CONFIG_EDITOR'}=      client_arguments_no_grp_suffix("mysql_config_editor");
  $ENV{'MYSQL_BINLOG'}=             client_arguments("mysqlbinlog");
  $ENV{'MYSQL'}=                    client_arguments("mysql");
  $ENV{'MYSQL_SLAVE'}=              client_arguments("mysql", ".2");
  $ENV{'MYSQL_UPGRADE'}=            client_arguments("mysql_upgrade");
  $ENV{'MYSQLADMIN'}=               native_path($exe_mysqladmin);
  $ENV{'MYSQL_CLIENT_TEST'}=        mysql_client_test_arguments();
  $ENV{'EXE_MYSQL'}=                $exe_mysql;
  $ENV{'MYSQL_PLUGIN'}=             $exe_mysql_plugin;
  $ENV{'MYSQL_EMBEDDED'}=           $exe_mysql_embedded;
  $ENV{'PATH_CONFIG_FILE'}=         $path_config_file;

  my $exe_mysqld= find_mysqld($basedir);
  $ENV{'MYSQLD'}= $exe_mysqld;
  my $extra_opts= join (" ", @opt_extra_mysqld_opt);
  $ENV{'MYSQLD_CMD'}= "$exe_mysqld --defaults-group-suffix=.1 ".
    "--defaults-file=$path_config_file $extra_opts";

  # ----------------------------------------------------
  # bug25714 executable may _not_ exist in
  # some versions, test using it should be skipped
  # ----------------------------------------------------
  my $exe_bug25714=
      mtr_exe_maybe_exists(vs_config_dirs('tests', 'bug25714'),
                           "$basedir/tests/bug25714");
  $ENV{'MYSQL_BUG25714'}=  native_path($exe_bug25714);

  # ----------------------------------------------------
  # mysql_fix_privilege_tables.sql
  # ----------------------------------------------------
  my $file_mysql_fix_privilege_tables=
    mtr_file_exists("$basedir/scripts/mysql_fix_privilege_tables.sql",
		    "$basedir/share/mysql_fix_privilege_tables.sql",
		    "$basedir/share/mysql/mysql_fix_privilege_tables.sql",
                    "$bindir/scripts/mysql_fix_privilege_tables.sql",
		    "$bindir/share/mysql_fix_privilege_tables.sql",
		    "$bindir/share/mysql/mysql_fix_privilege_tables.sql");
  $ENV{'MYSQL_FIX_PRIVILEGE_TABLES'}=  $file_mysql_fix_privilege_tables;

  # ----------------------------------------------------
  # my_print_defaults
  # ----------------------------------------------------
  my $exe_my_print_defaults=
    mtr_exe_exists(vs_config_dirs('extra', 'my_print_defaults'),
		   "$path_client_bindir/my_print_defaults",
		   "$basedir/extra/my_print_defaults");
  $ENV{'MYSQL_MY_PRINT_DEFAULTS'}= native_path($exe_my_print_defaults);

  # ----------------------------------------------------
  # Setup env so childs can execute innochecksum
  # ----------------------------------------------------
  my $exe_innochecksum=
    mtr_exe_exists(vs_config_dirs('extra', 'innochecksum'),
                   "$path_client_bindir/innochecksum",
                   "$basedir/extra/innochecksum");
  $ENV{'INNOCHECKSUM'}= native_path($exe_innochecksum);

  # ----------------------------------------------------
  # Setup env so childs can execute myisampack and myisamchk
  # ----------------------------------------------------
  $ENV{'MYISAMCHK'}= native_path(mtr_exe_exists(
                       vs_config_dirs('storage/myisam', 'myisamchk'),
                       vs_config_dirs('myisam', 'myisamchk'),
                       "$path_client_bindir/myisamchk",
                       "$basedir/storage/myisam/myisamchk",
                       "$basedir/myisam/myisamchk"));
  $ENV{'MYISAMPACK'}= native_path(mtr_exe_exists(
                        vs_config_dirs('storage/myisam', 'myisampack'),
                        vs_config_dirs('myisam', 'myisampack'),
                        "$path_client_bindir/myisampack",
                        "$basedir/storage/myisam/myisampack",
                        "$basedir/myisam/myisampack"));

  # ----------------------------------------------------
  # mysqlhotcopy
  # ----------------------------------------------------
  my $mysqlhotcopy=
    mtr_pl_maybe_exists("$bindir/scripts/mysqlhotcopy") ||
    mtr_pl_maybe_exists("$path_client_bindir/mysqlhotcopy");
  if ($mysqlhotcopy)
  {
    $ENV{'MYSQLHOTCOPY'}= $mysqlhotcopy;
  }

  # ----------------------------------------------------
  # perror
  # ----------------------------------------------------
  my $exe_perror= mtr_exe_exists(vs_config_dirs('extra', 'perror'),
				 "$basedir/extra/perror",
				 "$path_client_bindir/perror");
  $ENV{'MY_PERROR'}= native_path($exe_perror);

  # Create an environment variable to make it possible
  # to detect that valgrind is being used from test cases
  $ENV{'VALGRIND_TEST'}= $opt_valgrind;

  # Add dir of this perl to aid mysqltest in finding perl
  my $perldir= dirname($^X);
  my $pathsep= ":";
  $pathsep= ";" if IS_WINDOWS && ! IS_CYGWIN;
  $ENV{'PATH'}= "$ENV{'PATH'}".$pathsep.$perldir;
}


sub remove_vardir_subs() {
  foreach my $sdir ( glob("$opt_vardir/*") ) {
    mtr_verbose("Removing subdir $sdir");
    rmtree($sdir);
  }
}

#
# Remove var and any directories in var/ created by previous
# tests
#
sub remove_stale_vardir () {

  mtr_report("Removing old var directory...");

  # Safety!
  mtr_error("No, don't remove the vardir when running with --extern")
    if using_extern();

  mtr_verbose("opt_vardir: $opt_vardir");
  if ( $opt_vardir eq $default_vardir )
  {
    #
    # Running with "var" in mysql-test dir
    #
    if ( -l $opt_vardir)
    {
      # var is a symlink

      if ( $opt_mem )
      {
	# Remove the directory which the link points at
	mtr_verbose("Removing " . readlink($opt_vardir));
	rmtree(readlink($opt_vardir));

	# Remove the "var" symlink
	mtr_verbose("unlink($opt_vardir)");
	unlink($opt_vardir);
      }
      else
      {
	# Some users creates a soft link in mysql-test/var to another area
	# - allow it, but remove all files in it

	mtr_report(" - WARNING: Using the 'mysql-test/var' symlink");

	# Make sure the directory where it points exist
	mtr_error("The destination for symlink $opt_vardir does not exist")
	  if ! -d readlink($opt_vardir);

	remove_vardir_subs();
      }
    }
    else
    {
      # Remove the entire "var" dir
      mtr_verbose("Removing $opt_vardir/");
      rmtree("$opt_vardir/");
    }

    if ( $opt_mem )
    {
      # A symlink from var/ to $opt_mem will be set up
      # remove the $opt_mem dir to assure the symlink
      # won't point at an old directory
      mtr_verbose("Removing $opt_mem");
      rmtree($opt_mem);
    }

  }
  else
  {
    #
    # Running with "var" in some other place
    #

    # Remove the var/ dir in mysql-test dir if any
    # this could be an old symlink that shouldn't be there
    mtr_verbose("Removing $default_vardir");
    rmtree($default_vardir);

    # Remove the "var" dir
    mtr_verbose("Removing $opt_vardir/");
    rmtree("$opt_vardir/");
  }
  # Remove the "tmp" dir
  mtr_verbose("Removing $opt_tmpdir/");
  rmtree("$opt_tmpdir/");
}



#
# Create var and the directories needed in var
#
sub setup_vardir() {
  mtr_report("Creating var directory '$opt_vardir'...");

  if ( $opt_vardir eq $default_vardir )
  {
    #
    # Running with "var" in mysql-test dir
    #
    if ( -l $opt_vardir )
    {
      #  it's a symlink

      # Make sure the directory where it points exist
      mtr_error("The destination for symlink $opt_vardir does not exist")
	if ! -d readlink($opt_vardir);
    }
    elsif ( $opt_mem )
    {
      # Runinng with "var" as a link to some "memory" location, normally tmpfs
      mtr_verbose("Creating $opt_mem");
      mkpath($opt_mem);

      mtr_report(" - symlinking 'var' to '$opt_mem'");
      symlink($opt_mem, $opt_vardir);
    }
  }

  if ( ! -d $opt_vardir )
  {
    mtr_verbose("Creating $opt_vardir");
    mkpath($opt_vardir);
  }

  # Ensure a proper error message if vardir couldn't be created
  unless ( -d $opt_vardir and -w $opt_vardir )
  {
    mtr_error("Writable 'var' directory is needed, use the " .
	      "'--vardir=<path>' option");
  }

  mkpath("$opt_vardir/log");
  mkpath("$opt_vardir/run");

  # Create var/tmp and tmp - they might be different
  mkpath("$opt_vardir/tmp");
  mkpath($opt_tmpdir) if ($opt_tmpdir ne "$opt_vardir/tmp");

  # On some operating systems, there is a limit to the length of a
  # UNIX domain socket's path far below PATH_MAX.
  # Don't allow that to happen
  if (check_socket_path_length("$opt_tmpdir/testsocket.sock")){
    mtr_error("Socket path '$opt_tmpdir' too long, it would be ",
	      "truncated and thus not possible to use for connection to ",
	      "MySQL Server. Set a shorter with --tmpdir=<path> option");
  }

  # copy all files from std_data into var/std_data
  # and make them world readable
  copytree("$glob_mysql_test_dir/std_data", "$opt_vardir/std_data", "0022");

  # Remove old log files
  foreach my $name (glob("r/*.progress r/*.log r/*.warnings"))
  {
    unlink($name);
  }
}


#
# Check if running as root
# i.e a file can be read regardless what mode we set it to
#
sub  check_running_as_root () {
  my $test_file= "$opt_vardir/test_running_as_root.txt";
  mtr_tofile($test_file, "MySQL");
  chmod(oct("0000"), $test_file);

  my $result="";
  if (open(FILE,"<",$test_file))
  {
    $result= join('', <FILE>);
    close FILE;
  }

  # Some filesystems( for example CIFS) allows reading a file
  # although mode was set to 0000, but in that case a stat on
  # the file will not return 0000
  my $file_mode= (stat($test_file))[2] & 07777;

  mtr_verbose("result: $result, file_mode: $file_mode");
  if ($result eq "MySQL" && $file_mode == 0)
  {
    mtr_warning("running this script as _root_ will cause some " .
                "tests to be skipped");
    $ENV{'MYSQL_TEST_ROOT'}= "YES";
  }

  chmod(oct("0755"), $test_file);
  unlink($test_file);
}


sub check_ssl_support ($) {
  my $mysqld_variables= shift;

  if ($opt_skip_ssl)
  {
    mtr_report(" - skipping SSL");
    $opt_ssl_supported= 0;
    $opt_ssl= 0;
    return;
  }

  if ( ! $mysqld_variables->{'ssl'} )
  {
    if ( $opt_ssl)
    {
      mtr_error("Couldn't find support for SSL");
      return;
    }
    mtr_report(" - skipping SSL, mysqld not compiled with SSL");
    $opt_ssl_supported= 0;
    $opt_ssl= 0;
    return;
  }
  mtr_report(" - SSL connections supported");
  $opt_ssl_supported= 1;
}


sub check_debug_support ($) {
  my $mysqld_variables= shift;

  if ( ! $mysqld_variables->{'debug'} )
  {
    #mtr_report(" - binaries are not debug compiled");
    $debug_compiled_binaries= 0;

    if ( $opt_debug )
    {
      mtr_error("Can't use --debug, binary does not support it");
    }
    if ( $opt_debug_server )
    {
      mtr_warning("Ignoring --debug-server, binary does not support it");
    }
    return;
  }
  mtr_report(" - binaries are debug compiled");
  $debug_compiled_binaries= 1;
}


#
# Helper function to handle configuration-based subdirectories which Visual
# Studio uses for storing binaries.  If opt_vs_config is set, this returns
# a path based on that setting; if not, it returns paths for the default
# /release/ and /debug/ subdirectories.
#
# $exe can be undefined, if the directory itself will be used
#
sub vs_config_dirs ($$) {
  my ($path_part, $exe) = @_;

  $exe = "" if not defined $exe;
  if ($opt_vs_config)
  {
    return ("$bindir/$path_part/$opt_vs_config/$exe");
  }

  return ("$bindir/$path_part/Release/$exe",
          "$bindir/$path_part/RelWithDebinfo/$exe",
          "$bindir/$path_part/Debug/$exe",
          "$bindir/$path_part/$exe");
}


sub check_ndbcluster_support ($) {
  my $mysqld_variables= shift;

  my $ndbcluster_supported = 0;
  if ($mysqld_variables{'ndb-connectstring'})
  {
    $ndbcluster_supported = 1;
  }

  if ($opt_skip_ndbcluster && $opt_include_ndbcluster)
  {
    # User is ambivalent. Theoretically the arg which was
    # given last on command line should win, but that order is
    # unknown at this time.
    mtr_error("Ambigous command, both --include-ndbcluster " .
	      " and --skip-ndbcluster was specified");
  }

  # Check if this is MySQL Cluster, ie. mysql version string ends
  # with -ndb-Y.Y.Y[-status]
  if ( defined $mysql_version_extra &&
       $mysql_version_extra =~ /-ndb-([0-9]*)\.([0-9]*)\.([0-9]*)/ )
  {
    # MySQL Cluster tree
    mtr_report(" - MySQL Cluster detected");

    if ($opt_skip_ndbcluster)
    {
      mtr_report(" - skipping ndbcluster(--skip-ndbcluster)");
      return;
    }

    if (!$ndbcluster_supported)
    {
      # MySQL Cluster tree, but mysqld was not compiled with
      # ndbcluster -> fail unless --skip-ndbcluster was used
      mtr_error("This is MySQL Cluster but mysqld does not " .
		"support ndbcluster. Use --skip-ndbcluster to " .
		"force mtr to run without it.");
    }

    # mysqld was compiled with ndbcluster -> auto enable
  }
  else
  {
    # Not a MySQL Cluster tree
    if (!$ndbcluster_supported)
    {
      if ($opt_include_ndbcluster)
      {
	mtr_error("Could not detect ndbcluster support ".
		  "requested with --include-ndbcluster");
      }

      # Silently skip, mysqld was compiled without ndbcluster
      # which is the default case
      return;
    }

    if ($opt_skip_ndbcluster)
    {
      # Compiled with ndbcluster but ndbcluster skipped
      mtr_report(" - skipping ndbcluster(--skip-ndbcluster)");
      return;
    }


    # Not a MySQL Cluster tree, enable ndbcluster
    # if --include-ndbcluster was used
    if ($opt_include_ndbcluster)
    {
      # enable ndbcluster
    }
    else
    {
      mtr_report(" - skipping ndbcluster(disabled by default)");
      return;
    }
  }

  mtr_report(" - enabling ndbcluster");
  $ndbcluster_enabled= 1;
  # Add MySQL Cluster test suites
  $DEFAULT_SUITES.=",ndb,ndb_binlog,rpl_ndb,ndb_rpl,ndb_memcache";
  return;
}


sub ndbcluster_wait_started($$){
  my $cluster= shift;
  my $ndb_waiter_extra_opt= shift;
  my $path_waitlog= join('/', $opt_vardir, $cluster->name(), "ndb_waiter.log");

  my $args;
  mtr_init_args(\$args);
  mtr_add_arg($args, "--defaults-file=%s", $path_config_file);
  mtr_add_arg($args, "--defaults-group-suffix=%s", $cluster->suffix());
  mtr_add_arg($args, "--timeout=%d", $opt_start_timeout);

  if ($ndb_waiter_extra_opt)
  {
    mtr_add_arg($args, "$ndb_waiter_extra_opt");
  }

  # Start the ndb_waiter which will connect to the ndb_mgmd
  # and poll it for state of the ndbd's, will return when
  # all nodes in the cluster is started

  my $res= My::SafeProcess->run
    (
     name          => "ndb_waiter ".$cluster->name(),
     path          => $exe_ndb_waiter,
     args          => \$args,
     output        => $path_waitlog,
     error         => $path_waitlog,
     append        => 1,
    );

  # Check that ndb_mgmd(s) are still alive
  foreach my $ndb_mgmd ( in_cluster($cluster, ndb_mgmds()) )
  {
    my $proc= $ndb_mgmd->{proc};
    if ( ! $proc->wait_one(0) )
    {
      mtr_warning("$proc died");
      return 2;
    }
  }

  # Check that all started ndbd(s) are still alive
  foreach my $ndbd ( in_cluster($cluster, ndbds()) )
  {
    my $proc= $ndbd->{proc};
    next unless defined $proc;
    if ( ! $proc->wait_one(0) )
    {
      mtr_warning("$proc died");
      return 3;
    }
  }

  if ($res)
  {
    mtr_verbose("ndbcluster_wait_started failed");
    return 1;
  }
  return 0;
}


sub ndbcluster_dump($) {
  my ($cluster)= @_;

  print "\n== Dumping cluster log files\n\n";

  # ndb_mgmd(s)
  foreach my $ndb_mgmd ( in_cluster($cluster, ndb_mgmds()) )
  {
    my $datadir = $ndb_mgmd->value('DataDir');

    # Should find ndb_<nodeid>_cluster.log and ndb_mgmd.log
    foreach my $file ( glob("$datadir/ndb*.log") )
    {
      print "$file:\n";
      mtr_printfile("$file");
      print "\n";
    }
  }

  # ndb(s)
  foreach my $ndbd ( in_cluster($cluster, ndbds()) )
  {
    my $datadir = $ndbd->value('DataDir');

    # Should find ndbd.log
    foreach my $file ( glob("$datadir/ndbd.log") )
    {
      print "$file:\n";
      mtr_printfile("$file");
      print "\n";
    }
  }
}


sub ndb_mgmd_wait_started($) {
  my ($cluster)= @_;

  my $retries= 100;
  while ($retries)
  {
    my $result= ndbcluster_wait_started($cluster, "--no-contact");
    if ($result == 0)
    {
      # ndb_mgmd is started
      mtr_verbose("ndb_mgmd is started");
      return 0;
    }
    elsif ($result > 1)
    {
      mtr_warning("Cluster process failed while waiting for start");
      return $result;
    }

    mtr_milli_sleep(100);
    $retries--;
  }

  return 1;
}

sub ndb_mgmd_stop{
  my $ndb_mgmd= shift or die "usage: ndb_mgmd_stop(<ndb_mgmd>)";

  my $host=$ndb_mgmd->value('HostName');
  my $port=$ndb_mgmd->value('PortNumber');
  mtr_verbose("Stopping cluster '$host:$port'");

  my $args;
  mtr_init_args(\$args);
  mtr_add_arg($args, "--ndb-connectstring=%s:%s", $host,$port);
  mtr_add_arg($args, "-e");
  mtr_add_arg($args, "shutdown");

  My::SafeProcess->run
    (
     name          => "ndb_mgm shutdown $host:$port",
     path          => $exe_ndb_mgm,
     args          => \$args,
     output         => "/dev/null",
    );
}

sub ndb_mgmd_start ($$) {
  my ($cluster, $ndb_mgmd)= @_;

  mtr_verbose("ndb_mgmd_start");

  my $dir= $ndb_mgmd->value("DataDir");
  mkpath($dir) unless -d $dir;

  my $args;
  mtr_init_args(\$args);
  mtr_add_arg($args, "--defaults-file=%s", $path_config_file);
  mtr_add_arg($args, "--defaults-group-suffix=%s", $cluster->suffix());
  mtr_add_arg($args, "--mycnf");
  mtr_add_arg($args, "--nodaemon");
  mtr_add_arg($args, "--configdir=%s", "$dir");

  my $path_ndb_mgmd_log= "$dir/ndb_mgmd.log";

  $ndb_mgmd->{'proc'}= My::SafeProcess->new
    (
     name          => $ndb_mgmd->after('cluster_config.'),
     path          => $exe_ndb_mgmd,
     args          => \$args,
     output        => $path_ndb_mgmd_log,
     error         => $path_ndb_mgmd_log,
     append        => 1,
     verbose       => $opt_verbose,
     shutdown      => sub { ndb_mgmd_stop($ndb_mgmd) },
    );
  mtr_verbose("Started $ndb_mgmd->{proc}");

  # FIXME Should not be needed
  # Unfortunately the cluster nodes will fail to start
  # if ndb_mgmd has not started properly
  if (ndb_mgmd_wait_started($cluster))
  {
    mtr_warning("Failed to wait for start of ndb_mgmd");
    return 1;
  }

  return 0;
}

sub ndbd_stop {
  # Intentionally left empty, ndbd nodes will be shutdown
  # by sending "shutdown" to ndb_mgmd
}

my $exe_ndbmtd_counter= 0;

sub ndbd_start {
  my ($cluster, $ndbd)= @_;

  mtr_verbose("ndbd_start");

  my $dir= $ndbd->value("DataDir");
  mkpath($dir) unless -d $dir;

  my $args;
  mtr_init_args(\$args);
  mtr_add_arg($args, "--defaults-file=%s", $path_config_file);
  mtr_add_arg($args, "--defaults-group-suffix=%s", $cluster->suffix());
  mtr_add_arg($args, "--nodaemon");

# > 5.0 { 'character-sets-dir' => \&fix_charset_dir },

  my $exe= $exe_ndbd;
  if ($exe_ndbmtd)
  { if ($ENV{MTR_NDBMTD})
    {
      # ndbmtd forced by env var MTR_NDBMTD
      $exe= $exe_ndbmtd;
    }
    if (($exe_ndbmtd_counter++ % 2) == 0)
    {
      # Use ndbmtd every other time
      $exe= $exe_ndbmtd;
    }
  }

  my $path_ndbd_log= "$dir/ndbd.log";
  my $proc= My::SafeProcess->new
    (
     name          => $ndbd->after('cluster_config.'),
     path          => $exe,
     args          => \$args,
     output        => $path_ndbd_log,
     error         => $path_ndbd_log,
     append        => 1,
     verbose       => $opt_verbose,
     shutdown      => sub { ndbd_stop($ndbd) },
    );
  mtr_verbose("Started $proc");

  $ndbd->{proc}= $proc;

  return;
}


sub memcached_start {
  my ($cluster, $memcached) = @_;

  my $name = $memcached->name();
  mtr_verbose("memcached_start '$name'");

  my $found_perl_source = my_find_file($basedir,
     ["storage/ndb/memcache",        # source
      "mysql-test/lib",              # install
      "share/mysql-test/lib"],       # install
      "memcached_path.pl", NOT_REQUIRED);

  mtr_verbose("Found memcache script: '$found_perl_source'");
  $found_perl_source ne "" or return;

  my $found_so = my_find_file($bindir,
    ["storage/ndb/memcache",        # source or build
     "lib", "lib64"],               # install
    "ndb_engine.so");
  mtr_verbose("Found memcache plugin: '$found_so'");

  require "$found_perl_source";
  if(! memcached_is_available())
  {
    mtr_error("Memcached not available.");
  }
  my $exe = "";
  if(memcached_is_bundled())
  {
    $exe = my_find_bin($bindir,
    ["libexec", "sbin", "bin", "storage/ndb/memcache/extra/memcached"],
    "memcached", NOT_REQUIRED);
  }
  else
  {
    $exe = get_memcached_exe_path();
  }
  $exe ne "" or mtr_error("Failed to find memcached.");

  my $args;
  mtr_init_args(\$args);
  # TCP port number to listen on
  mtr_add_arg($args, "-p %d", $memcached->value('port'));
  # Max simultaneous connections
  mtr_add_arg($args, "-c %d", $memcached->value('max_connections'));
  # Load engine as storage engine, ie. /path/ndb_engine.so
  mtr_add_arg($args, "-E");
  mtr_add_arg($args, $found_so);
  # Config options for loaded storage engine
  {
    my @opts;
    push(@opts, "connectstring=" . $memcached->value('ndb_connectstring'));
    push(@opts, $memcached->if_exist("options"));
    mtr_add_arg($args, "-e");
    mtr_add_arg($args, join(";", @opts));
  }

  if($opt_gdb)
  {
    gdb_arguments(\$args, \$exe, "memcached");
  }

  my $proc = My::SafeProcess->new
  ( name     =>  $name,
    path     =>  $exe,
    args     => \$args,
    output   =>  "$opt_vardir/log/$name.out",
    error    =>  "$opt_vardir/log/$name.out",
    append   =>  1,
    verbose  => $opt_verbose,
  );
  mtr_verbose("Started $proc");

  $memcached->{proc} = $proc;

  return;
}


sub memcached_load_metadata($) {
  my $cluster= shift;

  foreach my $mysqld (mysqlds())
  {
    if(-d $mysqld->value('datadir') . "/" . "ndbmemcache")
    {
      mtr_verbose("skipping memcache metadata (already stored)");
      return;
    }
  }

  my $sql_script= my_find_file($bindir,
                              ["share/mysql/memcache-api", # RPM install
                               "share/memcache-api",       # Other installs
                               "scripts"                   # Build tree
                              ],
                              "ndb_memcache_metadata.sql", NOT_REQUIRED);
  mtr_verbose("memcached_load_metadata: '$sql_script'");
  if (-f $sql_script )
  {
    my $args;
    mtr_init_args(\$args);
    mtr_add_arg($args, "--defaults-file=%s", $path_config_file);
    mtr_add_arg($args, "--defaults-group-suffix=%s", $cluster->suffix());
    mtr_add_arg($args, "--connect-timeout=20");
    if ( My::SafeProcess->run(
           name   => "ndbmemcache config loader",
           path   => $exe_mysql,
           args   => \$args,
           input  => $sql_script,
           output => "$opt_vardir/log/memcache_config.log",
           error  => "$opt_vardir/log/memcache_config.log"
       ) != 0)
    {
      mtr_error("Could not load ndb_memcache_metadata.sql file");
    }
  }
}


sub ndbcluster_start ($) {
  my $cluster= shift;

  mtr_verbose("ndbcluster_start '".$cluster->name()."'");

  foreach my $ndb_mgmd ( in_cluster($cluster, ndb_mgmds()) )
  {
    next if started($ndb_mgmd);
    ndb_mgmd_start($cluster, $ndb_mgmd);
  }

  foreach my $ndbd ( in_cluster($cluster, ndbds()) )
  {
    next if started($ndbd);
    ndbd_start($cluster, $ndbd);
  }

  return 0;
}


sub create_config_file_for_extern {
  my %opts=
    (
     socket     => '/tmp/mysqld.sock',
     port       => 3306,
     user       => $opt_user,
     password   => '',
     @_
    );

  mtr_report("Creating my.cnf file for extern server...");
  my $F= IO::File->new($path_config_file, "w")
    or mtr_error("Can't write to $path_config_file: $!");

  print $F "[client]\n";
  while (my ($option, $value)= each( %opts )) {
    print $F "$option= $value\n";
    mtr_report(" $option= $value");
  }

  print $F <<EOF

# binlog reads from [client] and [mysqlbinlog]
[mysqlbinlog]
character-sets-dir= $path_charsetsdir
local-load= $opt_tmpdir

EOF
;

  $F= undef; # Close file
}


#
# Kill processes left from previous runs, normally
# there should be none so make sure to warn
# if there is one
#
sub kill_leftovers ($) {
  my $rundir= shift;
  return unless ( -d $rundir );

  mtr_report("Checking leftover processes...");

  # Scan the "run" directory for process id's to kill
  opendir(RUNDIR, $rundir)
    or mtr_error("kill_leftovers, can't open dir \"$rundir\": $!");
  while ( my $elem= readdir(RUNDIR) )
  {
    # Only read pid from files that end with .pid
    if ( $elem =~ /.*[.]pid$/ )
    {
      my $pidfile= "$rundir/$elem";
      next unless -f $pidfile;
      my $pid= mtr_fromfile($pidfile);
      unlink($pidfile);
      unless ($pid=~ /^(\d+)/){
	# The pid was not a valid number
	mtr_warning("Got invalid pid '$pid' from '$elem'");
	next;
      }
      mtr_report(" - found old pid $pid in '$elem', killing it...");

      my $ret= kill("KILL", $pid);
      if ($ret == 0) {
	mtr_report("   process did not exist!");
	next;
      }

      my $check_counter= 100;
      while ($ret > 0 and $check_counter--) {
	mtr_milli_sleep(100);
	$ret= kill(0, $pid);
      }
      mtr_report($check_counter ? "   ok!" : "   failed!");
    }
    else
    {
      mtr_warning("Found non pid file '$elem' in '$rundir'")
	if -f "$rundir/$elem";
    }
  }
  closedir(RUNDIR);
}

#
# Check that all the ports that are going to
# be used are free
#
sub check_ports_free ($)
{
  my $bthread= shift;
  my $portbase = $bthread * 10 + 10000;
  for ($portbase..$portbase+9){
    if (mtr_ping_port($_)){
      mtr_report(" - 'localhost:$_' was not free");
      return 0; # One port was not free
    }
  }

  return 1; # All ports free
}


sub initialize_servers {

  if ( using_extern() )
  {
    # Running against an already started server, if the specified
    # vardir does not already exist it should be created
    if ( ! -d $opt_vardir )
    {
      setup_vardir();
    }
    else
    {
      mtr_verbose("No need to create '$opt_vardir' it already exists");
    }
  }
  else
  {
    # Kill leftovers from previous run
    # using any pidfiles found in var/run
    kill_leftovers("$opt_vardir/run");

    if ( ! $opt_start_dirty )
    {
      remove_stale_vardir();
      setup_vardir();

      mysql_install_db(default_mysqld(), "$opt_vardir/install.db");
    }
  }
}


#
# Remove all newline characters expect after semicolon
#
sub sql_to_bootstrap {
  my ($sql) = @_;
  my @lines= split(/\n/, $sql);
  my $result= "\n";
  my $delimiter= ';';

  foreach my $line (@lines) {

    # Change current delimiter if line starts with "delimiter"
    if ( $line =~ /^delimiter (.*)/ ) {
      my $new= $1;
      # Remove old delimiter from end of new
      $new=~ s/\Q$delimiter\E$//;
      $delimiter = $new;
      mtr_debug("changed delimiter to $delimiter");
      # No need to add the delimiter to result
      next;
    }

    # Add newline if line ends with $delimiter
    # and convert the current delimiter to semicolon
    if ( $line =~ /\Q$delimiter\E$/ ){
      $line =~ s/\Q$delimiter\E$/;/;
      $result.= "$line\n";
      mtr_debug("Added default delimiter");
      next;
    }

    # Remove comments starting with --
    if ( $line =~ /^\s*--/ ) {
      mtr_debug("Discarded $line");
      next;
    }

    # Replace @HOSTNAME with localhost
    $line=~ s/\'\@HOSTNAME\@\'/localhost/;

    # Default, just add the line without newline
    # but with a space as separator
    $result.= "$line ";

  }
  return $result;
}


sub default_mysqld {
  # Generate new config file from template
  my $config= My::ConfigFactory->new_config
    ( {
       basedir         => $basedir,
       testdir         => $glob_mysql_test_dir,
       template_path   => "include/default_my.cnf",
       vardir          => $opt_vardir,
       tmpdir          => $opt_tmpdir,
       baseport        => 0,
       user            => $opt_user,
       password        => '',
      }
    );

  my $mysqld= $config->group('mysqld.1')
    or mtr_error("Couldn't find mysqld.1 in default config");
  return $mysqld;
}


sub mysql_install_db {
  my ($mysqld, $datadir)= @_;

  my $install_datadir= $datadir || $mysqld->value('datadir');
  my $install_basedir= $mysqld->value('basedir');
  my $install_lang= $mysqld->value('lc-messages-dir');
  my $install_chsdir= $mysqld->value('character-sets-dir');

  mtr_report("Installing system database...");

  my $args;
  mtr_init_args(\$args);
  mtr_add_arg($args, "--no-defaults");
  mtr_add_arg($args, "--bootstrap");
  mtr_add_arg($args, "--basedir=%s", $install_basedir);
  mtr_add_arg($args, "--datadir=%s", $install_datadir);
  mtr_add_arg($args, "--loose-skip-falcon");
  mtr_add_arg($args, "--loose-skip-ndbcluster");
  mtr_add_arg($args, "--tmpdir=%s", "$opt_vardir/tmp/");
  mtr_add_arg($args, "--innodb-log-file-size=5M");
  mtr_add_arg($args, "--core-file");
  # over writing innodb_autoextend_increment to 8 for reducing the ibdata1 file size 
  mtr_add_arg($args, "--innodb_autoextend_increment=8");

  if ( $opt_debug )
  {
    mtr_add_arg($args, "--debug=$debug_d:t:i:A,%s/log/bootstrap.trace",
		$path_vardir_trace);
  }

  mtr_add_arg($args, "--lc-messages-dir=%s", $install_lang);
  mtr_add_arg($args, "--character-sets-dir=%s", $install_chsdir);

  # On some old linux kernels, aio on tmpfs is not supported
  # Remove this if/when Bug #58421 fixes this in the server
  if ($^O eq "linux" && $opt_mem) {
    mtr_add_arg($args, "--loose-skip-innodb-use-native-aio");
  }

  # InnoDB arguments that affect file location and sizes may
  # need to be given to the bootstrap process as well as the
  # server process.
  foreach my $extra_opt ( @opt_extra_mysqld_opt ) {
    (my $temp_extra_opt=$extra_opt) =~ s/_/-/g;
    if ($temp_extra_opt =~ /--innodb-page-size/ || 
        $temp_extra_opt =~ /--innodb-log-file-size/) {
      mtr_add_arg($args, $extra_opt);
    }
  }

  # If DISABLE_GRANT_OPTIONS is defined when the server is compiled (e.g.,
  # configure --disable-grant-options), mysqld will not recognize the
  # --bootstrap or --skip-grant-tables options.  The user can set
  # MYSQLD_BOOTSTRAP to the full path to a mysqld which does accept
  # --bootstrap, to accommodate this.
  my $exe_mysqld_bootstrap =
    $ENV{'MYSQLD_BOOTSTRAP'} || find_mysqld($install_basedir);

  # ----------------------------------------------------------------------
  # export MYSQLD_BOOTSTRAP_CMD variable containing <path>/mysqld <args>
  # ----------------------------------------------------------------------
  $ENV{'MYSQLD_BOOTSTRAP_CMD'}= "$exe_mysqld_bootstrap " . join(" ", @$args);



  # ----------------------------------------------------------------------
  # Create the bootstrap.sql file
  # ----------------------------------------------------------------------
  my $bootstrap_sql_file= "$opt_vardir/tmp/bootstrap.sql";

  if ($opt_boot_gdb) {
    gdb_arguments(\$args, \$exe_mysqld_bootstrap, $mysqld->name(),
		  $bootstrap_sql_file);
  }
  if ($opt_boot_dbx) {
    dbx_arguments(\$args, \$exe_mysqld_bootstrap, $mysqld->name(),
		  $bootstrap_sql_file);
  }
  if ($opt_boot_ddd) {
    ddd_arguments(\$args, \$exe_mysqld_bootstrap, $mysqld->name(),
		  $bootstrap_sql_file);
  }

  my $path_sql= my_find_file($install_basedir,
			     ["mysql", "sql/share", "share/mysql",
			      "share", "scripts"],
			     "mysql_system_tables.sql",
			     NOT_REQUIRED);

  if (-f $path_sql )
  {
    my $sql_dir= dirname($path_sql);
    # Use the mysql database for system tables
    mtr_tofile($bootstrap_sql_file, "use mysql;\n");

    # Add the offical mysql system tables
    # for a production system
    mtr_appendfile_to_file("$sql_dir/mysql_system_tables.sql",
			   $bootstrap_sql_file);

    # Add the mysql system tables initial data
    # for a production system
    mtr_appendfile_to_file("$sql_dir/mysql_system_tables_data.sql",
			   $bootstrap_sql_file);

    # Add test data for timezone - this is just a subset, on a real
    # system these tables will be populated either by mysql_tzinfo_to_sql
    # or by downloading the timezone table package from our website
    mtr_appendfile_to_file("$sql_dir/mysql_test_data_timezone.sql",
			   $bootstrap_sql_file);

    # Fill help tables, just an empty file when running from bk repo
    # but will be replaced by a real fill_help_tables.sql when
    # building the source dist
    mtr_appendfile_to_file("$sql_dir/fill_help_tables.sql",
			   $bootstrap_sql_file);

  }
  else
  {
    # Install db from init_db.sql that exist in early 5.1 and 5.0
    # versions of MySQL
    my $init_file= "$install_basedir/mysql-test/lib/init_db.sql";
    mtr_report(" - from '$init_file'");
    my $text= mtr_grab_file($init_file) or
      mtr_error("Can't open '$init_file': $!");

    mtr_tofile($bootstrap_sql_file,
	       sql_to_bootstrap($text));
  }

  # Remove anonymous users
  mtr_tofile($bootstrap_sql_file,
	     "DELETE FROM mysql.user where user= '';\n");

  # Create mtr database
  mtr_tofile($bootstrap_sql_file,
	     "CREATE DATABASE mtr;\n");

  # Add help tables and data for warning detection and supression
  mtr_tofile($bootstrap_sql_file,
             sql_to_bootstrap(mtr_grab_file("include/mtr_warnings.sql")));

  # Add procedures for checking server is restored after testcase
  mtr_tofile($bootstrap_sql_file,
             sql_to_bootstrap(mtr_grab_file("include/mtr_check.sql")));

  # Log bootstrap command
  my $path_bootstrap_log= "$opt_vardir/log/bootstrap.log";
  mtr_tofile($path_bootstrap_log,
	     "$exe_mysqld_bootstrap " . join(" ", @$args) . "\n");

  # Create directories mysql and test
  mkpath("$install_datadir/mysql");
  mkpath("$install_datadir/test");

  if ( My::SafeProcess->run
       (
	name          => "bootstrap",
	path          => $exe_mysqld_bootstrap,
	args          => \$args,
	input         => $bootstrap_sql_file,
	output        => $path_bootstrap_log,
	error         => $path_bootstrap_log,
	append        => 1,
	verbose       => $opt_verbose,
       ) != 0)
  {
    mtr_error("Error executing mysqld --bootstrap\n" .
              "Could not install system database from $bootstrap_sql_file\n" .
	      "see $path_bootstrap_log for errors");
  }
}


sub run_testcase_check_skip_test($)
{
  my ($tinfo)= @_;

  # ----------------------------------------------------------------------
  # If marked to skip, just print out and return.
  # Note that a test case not marked as 'skip' can still be
  # skipped later, because of the test case itself in cooperation
  # with the mysqltest program tells us so.
  # ----------------------------------------------------------------------

  if ( $tinfo->{'skip'} )
  {
    mtr_report_test_skipped($tinfo) unless $start_only;
    return 1;
  }

  return 0;
}


sub run_query {
  my ($tinfo, $mysqld, $query)= @_;

  my $args;
  mtr_init_args(\$args);
  mtr_add_arg($args, "--defaults-file=%s", $path_config_file);
  mtr_add_arg($args, "--defaults-group-suffix=%s", $mysqld->after('mysqld'));

  mtr_add_arg($args, "-e %s", $query);

  my $res= My::SafeProcess->run
    (
     name          => "run_query -> ".$mysqld->name(),
     path          => $exe_mysql,
     args          => \$args,
     output        => '/dev/null',
     error         => '/dev/null'
    );

  return $res
}


sub do_before_run_mysqltest($)
{
  my $tinfo= shift;

  # Remove old files produced by mysqltest
  my $base_file= mtr_match_extension($tinfo->{result_file},
				     "result"); # Trim extension
  if (defined $base_file ){
    unlink("$base_file.reject");
    unlink("$base_file.progress");
    unlink("$base_file.log");
    unlink("$base_file.warnings");
  }

  if ( $mysql_version_id < 50000 ) {
    # Set environment variable NDB_STATUS_OK to 1
    # if script decided to run mysqltest cluster _is_ installed ok
    $ENV{'NDB_STATUS_OK'} = "1";
  } elsif ( $mysql_version_id < 50100 ) {
    # Set environment variable NDB_STATUS_OK to YES
    # if script decided to run mysqltest cluster _is_ installed ok
    $ENV{'NDB_STATUS_OK'} = "YES";
  }
}


#
# Check all server for sideffects
#
# RETURN VALUE
#  0 ok
#  1 Check failed
#  >1 Fatal errro

sub check_testcase($$)
{
  my ($tinfo, $mode)= @_;
  my $tname= $tinfo->{name};

  # Start the mysqltest processes in parallel to save time
  # also makes it possible to wait for any process to exit during the check
  my %started;
  foreach my $mysqld ( mysqlds() )
  {
    # Skip if server has been restarted with additional options
    if ( defined $mysqld->{'proc'} && ! exists $mysqld->{'restart_opts'} )
    {
      my $proc= start_check_testcase($tinfo, $mode, $mysqld);
      $started{$proc->pid()}= $proc;
    }
  }

  # Return immediately if no check proceess was started
  return 0 unless ( keys %started );

  my $timeout= start_timer(check_timeout($tinfo));

  while (1){
    my $result;
    my $proc= My::SafeProcess->wait_any_timeout($timeout);
    mtr_report("Got $proc");

    if ( delete $started{$proc->pid()} ) {

      my $err_file= $proc->user_data();
      my $base_file= mtr_match_extension($err_file, "err"); # Trim extension

      # One check testcase process returned
      my $res= $proc->exit_status();

      if ( $res == 0){
	# Check completed without problem

	# Remove the .err file the check generated
	unlink($err_file);

	# Remove the .result file the check generated
	if ( $mode eq 'after' ){
	  unlink("$base_file.result");
	}

	if ( keys(%started) == 0){
	  # All checks completed
	  mark_time_used('check');
	  return 0;
	}
	# Wait for next process to exit
	next;
      }
      else
      {
	if ( $mode eq "after" and $res == 1 )
	{
	  # Test failed, grab the report mysqltest has created
	  my $report= mtr_grab_file($err_file);
	  $tinfo->{check}.=
	    "\nMTR's internal check of the test case '$tname' failed.
This means that the test case does not preserve the state that existed
before the test case was executed.  Most likely the test case did not
do a proper clean-up. It could also be caused by the previous test run
by this thread, if the server wasn't restarted.
This is the diff of the states of the servers before and after the
test case was executed:\n";
	  $tinfo->{check}.= $report;

	  # Check failed, mark the test case with that info
	  $tinfo->{'check_testcase_failed'}= 1;
	  $result= 1;
	}
	elsif ( $res )
	{
	  my $report= mtr_grab_file($err_file);
	  $tinfo->{comment}.=
	    "Could not execute 'check-testcase' $mode ".
	      "testcase '$tname' (res: $res):\n";
	  $tinfo->{comment}.= $report;

	  $result= 2;
	}

	# Remove the .result file the check generated
	unlink("$base_file.result");

      }
    }
    elsif ( $proc->{timeout} ) {
      $tinfo->{comment}.= "Timeout for 'check-testcase' expired after "
	.check_timeout($tinfo)." seconds";
      $result= 4;
    }
    else {
      # Unknown process returned, most likley a crash, abort everything
      $tinfo->{comment}=
	"The server $proc crashed while running ".
	"'check testcase $mode test'".
	get_log_from_proc($proc, $tinfo->{name});
      $result= 3;
    }

    # Kill any check processes still running
    map($_->kill(), values(%started));

    mtr_warning("Check-testcase failed, this could also be caused by the" .
		" previous test run by this worker thread")
      if $result > 1 && $mode eq "before";
    mark_time_used('check');

    return $result;
  }

  mtr_error("INTERNAL_ERROR: check_testcase");
}


# Start run mysqltest on one server
#
# RETURN VALUE
#  0 OK
#  1 Check failed
#
sub start_run_one ($$) {
  my ($mysqld, $run)= @_;

  my $name= "$run-".$mysqld->name();

  my $args;
  mtr_init_args(\$args);

  mtr_add_arg($args, "--defaults-file=%s", $path_config_file);
  mtr_add_arg($args, "--defaults-group-suffix=%s", $mysqld->after('mysqld'));

  mtr_add_arg($args, "--silent");
  mtr_add_arg($args, "--test-file=%s", "include/$run.test");

  my $errfile= "$opt_vardir/tmp/$name.err";
  my $proc= My::SafeProcess->new
    (
     name          => $name,
     path          => $exe_mysqltest,
     error         => $errfile,
     output        => $errfile,
     args          => \$args,
     user_data     => $errfile,
     verbose       => $opt_verbose,
    );
  mtr_verbose("Started $proc");
  return $proc;
}


#
# Run script on all servers, collect results
#
# RETURN VALUE
#  0 ok
#  1 Failure

sub run_on_all($$)
{
  my ($tinfo, $run)= @_;

  # Start the mysqltest processes in parallel to save time
  # also makes it possible to wait for any process to exit during the check
  # and to have a timeout process
  my %started;
  foreach my $mysqld ( mysqlds() )
  {
    if ( defined $mysqld->{'proc'} )
    {
      my $proc= start_run_one($mysqld, $run);
      $started{$proc->pid()}= $proc;
    }
  }

  # Return immediately if no check proceess was started
  return 0 unless ( keys %started );

  my $timeout= start_timer(check_timeout($tinfo));

  while (1){
    my $result;
    my $proc= My::SafeProcess->wait_any_timeout($timeout);
    mtr_report("Got $proc");

    if ( delete $started{$proc->pid()} ) {

      # One mysqltest process returned
      my $err_file= $proc->user_data();
      my $res= $proc->exit_status();

      # Append the report from .err file
      $tinfo->{comment}.= " == $err_file ==\n";
      $tinfo->{comment}.= mtr_grab_file($err_file);
      $tinfo->{comment}.= "\n";

      # Remove the .err file
      unlink($err_file);

      if ( keys(%started) == 0){
	# All completed
	return 0;
      }

      # Wait for next process to exit
      next;
    }
    elsif ($proc->{timeout}) {
      $tinfo->{comment}.= "Timeout for '$run' expired after "
	.check_timeout($tinfo)." seconds";
    }
    else {
      # Unknown process returned, most likley a crash, abort everything
      $tinfo->{comment}.=
	"The server $proc crashed while running '$run'".
	get_log_from_proc($proc, $tinfo->{name});
    }

    # Kill any check processes still running
    map($_->kill(), values(%started));

    return 1;
  }
  mtr_error("INTERNAL_ERROR: run_on_all");
}


sub mark_log {
  my ($log, $tinfo)= @_;
  my $log_msg= "CURRENT_TEST: $tinfo->{name}\n";
  mtr_tofile($log, $log_msg);
}


sub find_testcase_skipped_reason($)
{
  my ($tinfo)= @_;

  # Set default message
  $tinfo->{'comment'}= "Detected by testcase(no log file)";

  # Open the test log file
  my $F= IO::File->new($path_current_testlog)
    or return;
  my $reason;

  while ( my $line= <$F> )
  {
    # Look for "reason: <reason for skipping test>"
    if ( $line =~ /reason: (.*)/ )
    {
      $reason= $1;
    }
  }

  if ( ! $reason )
  {
    mtr_warning("Could not find reason for skipping test in $path_current_testlog");
    $reason= "Detected by testcase(reason unknown) ";
  }
  $tinfo->{'comment'}= $reason;
}


sub find_analyze_request
{
  # Open the test log file
  my $F= IO::File->new($path_current_testlog)
    or return;
  my $analyze;

  while ( my $line= <$F> )
  {
    # Look for "reason: <reason for skipping test>"
    if ( $line =~ /analyze: (.*)/ )
    {
      $analyze= $1;
    }
  }

  return $analyze;
}


# The test can leave a file in var/tmp/ to signal
# that all servers should be restarted
sub restart_forced_by_test($)
{
  my $file = shift;
  my $restart = 0;
  foreach my $mysqld ( mysqlds() )
  {
    my $datadir = $mysqld->value('datadir');
    my $force_restart_file = "$datadir/mtr/$file";
    if ( -f $force_restart_file )
    {
      mtr_verbose("Restart of servers forced by test");
      $restart = 1;
      last;
    }
  }
  return $restart;
}


# Return timezone value of tinfo or default value
sub timezone {
  my ($tinfo)= @_;
  return $tinfo->{timezone} || "GMT-3";
}


# Storage for changed environment variables
my %old_env;

sub resfile_report_test ($) {
  my $tinfo=  shift;

  resfile_new_test();

  resfile_test_info("name", $tinfo->{name});
  resfile_test_info("variation", $tinfo->{combination})
    if $tinfo->{combination};
  resfile_test_info("start_time", isotime time);
}


#
# Run a single test case
#
# RETURN VALUE
#  0 OK
#  > 0 failure
#

sub run_testcase ($) {
  my $tinfo=  shift;

  my $print_freq=20;

  mtr_verbose("Running test:", $tinfo->{name});
  resfile_report_test($tinfo) if $opt_resfile;

  # Allow only alpanumerics pluss _ - + . in combination names,
  # or anything beginning with -- (the latter comes from --combination)
  my $combination= $tinfo->{combination};
  if ($combination && $combination !~ /^\w[-\w\.\+]+$/
                   && $combination !~ /^--/)
  {
    mtr_error("Combination '$combination' contains illegal characters");
  }
  # -------------------------------------------------------
  # Init variables that can change between each test case
  # -------------------------------------------------------
  my $timezone= timezone($tinfo);
  $ENV{'TZ'}= $timezone;
  mtr_verbose("Setting timezone: $timezone");

  if ( ! using_extern() )
  {
    my @restart= servers_need_restart($tinfo);
    if ( @restart != 0) {
      stop_servers($tinfo, @restart );
    }

    if ( started(all_servers()) == 0 )
    {

      # Remove old datadirs
      clean_datadir() unless $opt_start_dirty;

      # Restore old ENV
      while (my ($option, $value)= each( %old_env )) {
	if (defined $value){
	  mtr_verbose("Restoring $option to $value");
	  $ENV{$option}= $value;

	} else {
	  mtr_verbose("Removing $option");
	  delete($ENV{$option});
	}
      }
      %old_env= ();

      mtr_verbose("Generating my.cnf from '$tinfo->{template_path}'");

      # Generate new config file from template
      $config= My::ConfigFactory->new_config
	( {
	   basedir         => $basedir,
	   testdir         => $glob_mysql_test_dir,
	   template_path   => $tinfo->{template_path},
	   extra_template_path => $tinfo->{extra_template_path},
	   vardir          => $opt_vardir,
	   tmpdir          => $opt_tmpdir,
	   baseport        => $baseport,
	   #hosts          => [ 'host1', 'host2' ],
	   user            => $opt_user,
	   password        => '',
	   ssl             => $opt_ssl_supported,
	   embedded        => $opt_embedded_server,
	  }
	);

      # Write the new my.cnf
      $config->save($path_config_file);

      # Remember current config so a restart can occur when a test need
      # to use a different one
      $current_config_name= $tinfo->{template_path};

      #
      # Set variables in the ENV section
      #
      foreach my $option ($config->options_in_group("ENV"))
      {
	# Save old value to restore it before next time
	$old_env{$option->name()}= $ENV{$option->name()};

	mtr_verbose($option->name(), "=",$option->value());
	$ENV{$option->name()}= $option->value();
      }
    }

    # Write start of testcase to log
    mark_log($path_current_testlog, $tinfo);

    if (start_servers($tinfo))
    {
      report_failure_and_restart($tinfo);
      return 1;
    }
  }
  mark_time_used('restart');

  # --------------------------------------------------------------------
  # If --start or --start-dirty given, stop here to let user manually
  # run tests
  # If --wait-all is also given, do the same, but don't die if one
  # server exits
  # ----------------------------------------------------------------------

  if ( $start_only )
  {
    mtr_print("\nStarted", started(all_servers()));
    mtr_print("Using config for test", $tinfo->{name});
    mtr_print("Port and socket path for server(s):");
    foreach my $mysqld ( mysqlds() )
    {
      mtr_print ($mysqld->name() . "  " . $mysqld->value('port') .
	      "  " . $mysqld->value('socket'));
    }
    if ( $opt_start_exit )
    {
      mtr_print("Server(s) started, not waiting for them to finish");
      if (IS_WINDOWS)
      {
	POSIX::_exit(0);	# exit hangs here in ActiveState Perl
      }
      else
      {
	exit(0);
      }
    }
    mtr_print("Waiting for server(s) to exit...");
    if ( $opt_wait_all ) {
      My::SafeProcess->wait_all();
      mtr_print( "All servers exited" );
      exit(1);
    }
    else {
      my $proc= My::SafeProcess->wait_any();
      if ( grep($proc eq $_, started(all_servers())) )
      {
        mtr_print("Server $proc died");
        exit(1);
      }
      mtr_print("Unknown process $proc died");
      exit(1);
    }
  }

  my $test_timeout= start_timer(testcase_timeout($tinfo));

  do_before_run_mysqltest($tinfo);

  mark_time_used('admin');

  if ( $opt_check_testcases and check_testcase($tinfo, "before") ){
    # Failed to record state of server or server crashed
    report_failure_and_restart($tinfo);

    return 1;
  }

  my $test= start_mysqltest($tinfo);
  # Set only when we have to keep waiting after expectedly died server
  my $keep_waiting_proc = 0;
  my $print_timeout= start_timer($print_freq * 60);

  while (1)
  {
    my $proc;
    if ($keep_waiting_proc)
    {
      # Any other process exited?
      $proc = My::SafeProcess->check_any();
      if ($proc)
      {
	mtr_verbose ("Found exited process $proc");
      }
      else
      {
	$proc = $keep_waiting_proc;
	# Also check if timer has expired, if so cancel waiting
	if ( has_expired($test_timeout) )
	{
	  $keep_waiting_proc = 0;
	}
      }
    }
    if (! $keep_waiting_proc)
    {
      if($test_timeout > $print_timeout)
      {
         $proc= My::SafeProcess->wait_any_timeout($print_timeout);
         if ( $proc->{timeout} )
         {
            #print out that the test is still on
            mtr_print("Test still running: $tinfo->{name}");
            #reset the timer
            $print_timeout= start_timer($print_freq * 60);
            next;
         }
      }
      else
      {
         $proc= My::SafeProcess->wait_any_timeout($test_timeout);
      }
    }

    # Will be restored if we need to keep waiting
    $keep_waiting_proc = 0;

    unless ( defined $proc )
    {
      mtr_error("wait_any failed");
    }
    mtr_verbose("Got $proc");

    mark_time_used('test');
    # ----------------------------------------------------
    # Was it the test program that exited
    # ----------------------------------------------------
    if ($proc eq $test)
    {
      my $res= $test->exit_status();

      if ($res == 0 and $opt_warnings and check_warnings($tinfo) )
      {
	# Test case suceeded, but it has produced unexpected
	# warnings, continue in $res == 1
	$res= 1;
	resfile_output($tinfo->{'warnings'}) if $opt_resfile;
      }

      if ( $res == 0 )
      {
	my $check_res;
	if ( restart_forced_by_test('force_restart') )
	{
	  stop_all_servers($opt_shutdown_timeout);
	}
	elsif ( $opt_check_testcases and
	     $check_res= check_testcase($tinfo, "after"))
	{
	  if ($check_res == 1) {
	    # Test case had sideeffects, not fatal error, just continue
	    stop_all_servers($opt_shutdown_timeout);
	    mtr_report("Resuming tests...\n");
	    resfile_output($tinfo->{'check'}) if $opt_resfile;
	  }
	  else {
	    # Test case check failed fatally, probably a server crashed
	    report_failure_and_restart($tinfo);
	    return 1;
	  }
	}
	mtr_report_test_passed($tinfo);
      }
      elsif ( $res == 62 )
      {
	# Testcase itself tell us to skip this one
	$tinfo->{skip_detected_by_test}= 1;
	# Try to get reason from test log file
	find_testcase_skipped_reason($tinfo);
	mtr_report_test_skipped($tinfo);
	# Restart if skipped due to missing perl, it may have had side effects
	if ( restart_forced_by_test('force_restart_if_skipped') ||
             $tinfo->{'comment'} =~ /^perl not found/ )
	{
	  stop_all_servers($opt_shutdown_timeout);
	}
      }
      elsif ( $res == 65 )
      {
	# Testprogram killed by signal
	$tinfo->{comment}=
	  "testprogram crashed(returned code $res)";
	report_failure_and_restart($tinfo);
      }
      elsif ( $res == 1 )
      {
	# Check if the test tool requests that
	# an analyze script should be run
	my $analyze= find_analyze_request();
	if ($analyze){
	  run_on_all($tinfo, "analyze-$analyze");
	}

	# Wait a bit and see if a server died, if so report that instead
	mtr_milli_sleep(100);
	my $srvproc= My::SafeProcess::check_any();
	if ($srvproc && grep($srvproc eq $_, started(all_servers()))) {
	  $proc= $srvproc;
	  goto SRVDIED;
	}

	# Test case failure reported by mysqltest
	report_failure_and_restart($tinfo);
      }
      else
      {
	# mysqltest failed, probably crashed
	$tinfo->{comment}=
	  "mysqltest failed with unexpected return code $res\n";
	report_failure_and_restart($tinfo);
      }

      # Save info from this testcase run to mysqltest.log
      if( -f $path_current_testlog)
      {
	if ($opt_resfile && $res && $res != 62) {
	  resfile_output_file($path_current_testlog);
	}
	mtr_appendfile_to_file($path_current_testlog, $path_testlog);
	unlink($path_current_testlog);
      }

      return ($res == 62) ? 0 : $res;

    }

    # ----------------------------------------------------
    # Check if it was an expected crash
    # ----------------------------------------------------
    my $check_crash = check_expected_crash_and_restart($proc);
    if ($check_crash)
    {
      # Keep waiting if it returned 2, if 1 don't wait or stop waiting.
      $keep_waiting_proc = 0 if $check_crash == 1;
      $keep_waiting_proc = $proc if $check_crash == 2;
      next;
    }

  SRVDIED:
    # ----------------------------------------------------
    # Stop the test case timer
    # ----------------------------------------------------
    $test_timeout= 0;

    # ----------------------------------------------------
    # Check if it was a server that died
    # ----------------------------------------------------
    if ( grep($proc eq $_, started(all_servers())) )
    {
      # Server failed, probably crashed
      $tinfo->{comment}=
	"Server $proc failed during test run" .
	get_log_from_proc($proc, $tinfo->{name});

      # ----------------------------------------------------
      # It's not mysqltest that has exited, kill it
      # ----------------------------------------------------
      $test->kill();

      report_failure_and_restart($tinfo);
      return 1;
    }

    # Try to dump core for mysqltest and all servers
    foreach my $proc ($test, started(all_servers()))
    {
      mtr_print("Trying to dump core for $proc");
      if ($proc->dump_core())
      {
	$proc->wait_one(20);
      }
    }

    # ----------------------------------------------------
    # It's not mysqltest that has exited, kill it
    # ----------------------------------------------------
    $test->kill();

    # ----------------------------------------------------
    # Check if testcase timer expired
    # ----------------------------------------------------
    if ( $proc->{timeout} )
    {
      my $log_file_name= $opt_vardir."/log/".$tinfo->{shortname}.".log";
      $tinfo->{comment}=
        "Test case timeout after ".testcase_timeout($tinfo).
	  " seconds\n\n";
      # Add 20 last executed commands from test case log file
      if  (-e $log_file_name)
      {
        $tinfo->{comment}.=
	   "== $log_file_name == \n".
	     mtr_lastlinesfromfile($log_file_name, 20)."\n";
      }
      $tinfo->{'timeout'}= testcase_timeout($tinfo); # Mark as timeout
      run_on_all($tinfo, 'analyze-timeout');

      report_failure_and_restart($tinfo);
      return 1;
    }

    mtr_error("Unhandled process $proc exited");
  }
  mtr_error("Should never come here");
}


# Extract server log from after the last occurrence of named test
# Return as an array of lines
#

sub extract_server_log ($$) {
  my ($error_log, $tname) = @_;

  # Open the servers .err log file and read all lines
  # belonging to current tets into @lines
  my $Ferr = IO::File->new($error_log)
    or mtr_error("Could not open file '$error_log' for reading: $!");

  my @lines;
  my $found_test= 0;		# Set once we've found the log of this test
  while ( my $line = <$Ferr> )
  {
    if ($found_test)
    {
      # If test wasn't last after all, discard what we found, test again.
      if ( $line =~ /^CURRENT_TEST:/)
      {
	@lines= ();
	$found_test= $line =~ /^CURRENT_TEST: $tname$/;
      }
      else
      {
	push(@lines, $line);
	if (scalar(@lines) > 1000000) {
	  $Ferr = undef;
	  mtr_warning("Too much log from test, bailing out from extracting");
	  return ();
	}
      }
    }
    else
    {
      # Search for beginning of test, until found
      $found_test= 1 if ($line =~ /^CURRENT_TEST: $tname$/);
    }
  }
  $Ferr = undef; # Close error log file

  return @lines;
}

# Get log from server identified from its $proc object, from named test
# Return as a single string
#

sub get_log_from_proc ($$) {
  my ($proc, $name)= @_;
  my $srv_log= "";

  foreach my $mysqld (mysqlds()) {
    if ($mysqld->{proc} eq $proc) {
      my @srv_lines= extract_server_log($mysqld->value('#log-error'), $name);
      $srv_log= "\nServer log from this test:\n" .
	"----------SERVER LOG START-----------\n". join ("", @srv_lines) .
	"----------SERVER LOG END-------------\n";
      last;
    }
  }
  return $srv_log;
}

# Perform a rough examination of the servers
# error log and write all lines that look
# suspicious into $error_log.warnings
#
sub extract_warning_lines ($$) {
  my ($error_log, $tname) = @_;

  my @lines= extract_server_log($error_log, $tname);

# Write all suspicious lines to $error_log.warnings file
  my $warning_log = "$error_log.warnings";
  my $Fwarn = IO::File->new($warning_log, "w")
    or die("Could not open file '$warning_log' for writing: $!");
  print $Fwarn "Suspicious lines from $error_log\n";

  my @patterns =
    (
     qr/^Warning:|mysqld: Warning|\[Warning\]/,
     qr/^Error:|\[ERROR\]/,
     qr/^==\d+==\s+\S/, # valgrind errors
     qr/InnoDB: Warning|InnoDB: Error/,
     qr/^safe_mutex:|allocated at line/,
     qr/missing DBUG_RETURN/,
     qr/Attempting backtrace/,
     qr/Assertion .* failed/,
    );
  my $skip_valgrind= 0;

  my $last_pat= "";
  my $num_rep= 0;

  foreach my $line ( @lines )
  {
    if ($opt_valgrind_mysqld) {
      # Skip valgrind summary from tests where server has been restarted
      # Should this contain memory leaks, the final report will find it
      # Use a generic pattern for summaries
      $skip_valgrind= 1 if $line =~ /^==\d+== [A-Z ]+ SUMMARY:/;
      $skip_valgrind= 0 unless $line =~ /^==\d+==/;
      next if $skip_valgrind;
    }
    foreach my $pat ( @patterns )
    {
      if ( $line =~ /$pat/ )
      {
	# Remove initial timestamp and look for consecutive identical lines
	my $line_pat= $line;
	$line_pat =~ s/^[0-9:\-\+\.TZ ]*//;
	if ($line_pat eq $last_pat) {
	  $num_rep++;
	} else {
	  # Previous line had been repeated, report that first
	  if ($num_rep) {
	    print $Fwarn ".... repeated $num_rep times: $last_pat";
	    $num_rep= 0;
	  }
	  $last_pat= $line_pat;
	  print $Fwarn $line;
	}
	last;
      }
    }
  }
  # Catch the case of last warning being repeated
  if ($num_rep) {
    print $Fwarn ".... repeated $num_rep times: $last_pat";
  }

  $Fwarn = undef; # Close file

}


# Run include/check-warnings.test
#
# RETURN VALUE
#  0 OK
#  1 Check failed
#
sub start_check_warnings ($$) {
  my $tinfo=    shift;
  my $mysqld=   shift;

  my $name= "warnings-".$mysqld->name();

  my $log_error= $mysqld->value('#log-error');
  # To be communicated to the test
  $ENV{MTR_LOG_ERROR}= $log_error;
  extract_warning_lines($log_error, $tinfo->{name});

  my $args;
  mtr_init_args(\$args);

  mtr_add_arg($args, "--defaults-file=%s", $path_config_file);
  mtr_add_arg($args, "--defaults-group-suffix=%s", $mysqld->after('mysqld'));
  mtr_add_arg($args, "--test-file=%s", "include/check-warnings.test");

  if ( $opt_embedded_server )
  {

    # Get the args needed for the embedded server
    # and append them to args prefixed
    # with --sever-arg=

    my $mysqld=  $config->group('embedded')
      or mtr_error("Could not get [embedded] section");

    my $mysqld_args;
    mtr_init_args(\$mysqld_args);
    my $extra_opts= get_extra_opts($mysqld, $tinfo);
    mysqld_arguments($mysqld_args, $mysqld, $extra_opts);
    mtr_add_arg($args, "--server-arg=%s", $_) for @$mysqld_args;
  }

  my $errfile= "$opt_vardir/tmp/$name.err";
  my $proc= My::SafeProcess->new
    (
     name          => $name,
     path          => $exe_mysqltest,
     error         => $errfile,
     output        => $errfile,
     args          => \$args,
     user_data     => $errfile,
     verbose       => $opt_verbose,
    );
  mtr_verbose("Started $proc");
  return $proc;
}


#
# Loop through our list of processes and check the error log
# for unexepcted errors and warnings
#
sub check_warnings ($) {
  my ($tinfo)= @_;
  my $res= 0;

  my $tname= $tinfo->{name};

  # Clear previous warnings
  delete($tinfo->{warnings});

  # Start the mysqltest processes in parallel to save time
  # also makes it possible to wait for any process to exit during the check
  my %started;
  foreach my $mysqld ( mysqlds() )
  {
    if ( defined $mysqld->{'proc'} )
    {
      my $proc= start_check_warnings($tinfo, $mysqld);
      $started{$proc->pid()}= $proc;
    }
  }

  # Return immediately if no check proceess was started
  return 0 unless ( keys %started );

  my $timeout= start_timer(check_timeout($tinfo));

  while (1){
    my $result= 0;
    my $proc= My::SafeProcess->wait_any_timeout($timeout);
    mtr_report("Got $proc");

    if ( delete $started{$proc->pid()} ) {
      # One check warning process returned
      my $res= $proc->exit_status();
      my $err_file= $proc->user_data();

      if ( $res == 0 or $res == 62 ){

	if ( $res == 0 ) {
	  # Check completed with problem
	  my $report= mtr_grab_file($err_file);
	  # In rare cases on Windows, exit code 62 is lost, so check output
	  if (IS_WINDOWS and
	      $report =~ /^The test .* is not supported by this installation/) {
	    # Extra sanity check
	    if ($report =~ /^reason: OK$/m) {
	      $res= 62;
	      mtr_print("Seems to have lost exit code 62, assume no warn\n");
	      goto LOST62;
	    }
	  }
	  # Log to var/log/warnings file
	  mtr_tofile("$opt_vardir/log/warnings",
		     $tname."\n".$report);

	  $tinfo->{'warnings'}.= $report;
	  $result= 1;
	}
      LOST62:
	if ( $res == 62 ) {
	  # Test case was ok and called "skip"
	  # Remove the .err file the check generated
	  unlink($err_file);
	}

	if ( keys(%started) == 0){
	  # All checks completed
	  mark_time_used('ch-warn');
	  return $result;
	}
	# Wait for next process to exit
	next;
      }
      else
      {
	my $report= mtr_grab_file($err_file);
	$tinfo->{comment}.=
	  "Could not execute 'check-warnings' for ".
	    "testcase '$tname' (res: $res):\n";
	$tinfo->{comment}.= $report;

	$result= 2;
      }
    }
    elsif ( $proc->{timeout} ) {
      $tinfo->{comment}.= "Timeout for 'check warnings' expired after "
	.check_timeout($tinfo)." seconds";
      $result= 4;
    }
    else {
      # Unknown process returned, most likley a crash, abort everything
      $tinfo->{comment}=
	"The server $proc crashed while running 'check warnings'".
	get_log_from_proc($proc, $tinfo->{name});
      $result= 3;
    }

    # Kill any check processes still running
    map($_->kill(), values(%started));

    mark_time_used('ch-warn');
    return $result;
  }

  mtr_error("INTERNAL_ERROR: check_warnings");
}


#
# Loop through our list of processes and look for and entry
# with the provided pid, if found check for the file indicating
# expected crash and restart it.
#
sub check_expected_crash_and_restart {
  my ($proc)= @_;

  foreach my $mysqld ( mysqlds() )
  {
    next unless ( $mysqld->{proc} and $mysqld->{proc} eq $proc );

    # Check if crash expected by looking at the .expect file
    # in var/tmp
    my $expect_file= "$opt_vardir/tmp/".$mysqld->name().".expect";
    if ( -f $expect_file )
    {
      mtr_verbose("Crash was expected, file '$expect_file' exists");

      for (my $waits = 0;  $waits < 50;  mtr_milli_sleep(100), $waits++)
      {
	# Race condition seen on Windows: try again until file not empty
	next if -z $expect_file;
	# If last line in expect file starts with "wait"
	# sleep a little and try again, thus allowing the
	# test script to control when the server should start
	# up again. Keep trying for up to 5s at a time.
	my $last_line= mtr_lastlinesfromfile($expect_file, 1);
	if ($last_line =~ /^wait/ )
	{
	  mtr_verbose("Test says wait before restart") if $waits == 0;
	  next;
	}

	# Ignore any partial or unknown command
	next unless $last_line =~ /^restart/;
	# If last line begins "restart:", the rest of the line is read as
        # extra command line options to add to the restarted mysqld.
        # Anything other than 'wait' or 'restart:' (with a colon) will
        # result in a restart with original mysqld options.
	if ($last_line =~ /restart:(.+)/) {
	  my @rest_opt= split(' ', $1);
	  $mysqld->{'restart_opts'}= \@rest_opt;
	} else {
	  delete $mysqld->{'restart_opts'};
	}
	unlink($expect_file);

	# Start server with same settings as last time
	mysqld_start($mysqld, $mysqld->{'started_opts'});

	return 1;
      }
      # Loop ran through: we should keep waiting after a re-check
      return 2;
    }
  }

  # Not an expected crash
  return 0;
}


# Remove all files and subdirectories of a directory
sub clean_dir {
  my ($dir)= @_;
  mtr_verbose("clean_dir: $dir");
  finddepth(
	  { no_chdir => 1,
	    wanted => sub {
	      if (-d $_){
		# A dir
		if ($_ eq $dir){
		  # The dir to clean
		  return;
		} else {
		  mtr_verbose("rmdir: '$_'");
		  rmdir($_) or mtr_warning("rmdir($_) failed: $!");
		}
	      } else {
		# Hopefully a file
		mtr_verbose("unlink: '$_'");
		unlink($_) or mtr_warning("unlink($_) failed: $!");
	      }
	    }
	  },
	    $dir);
}


sub clean_datadir {

  mtr_verbose("Cleaning datadirs...");

  if (started(all_servers()) != 0){
    mtr_error("Trying to clean datadir before all servers stopped");
  }

  foreach my $cluster ( clusters() )
  {
    my $cluster_dir= "$opt_vardir/".$cluster->{name};
    mtr_verbose(" - removing '$cluster_dir'");
    rmtree($cluster_dir);

  }

  foreach my $mysqld ( mysqlds() )
  {
    my $mysqld_dir= dirname($mysqld->value('datadir'));
    if (-d $mysqld_dir ) {
      mtr_verbose(" - removing '$mysqld_dir'");
      rmtree($mysqld_dir);
    }
  }

  # Remove all files in tmp and var/tmp
  clean_dir("$opt_vardir/tmp");
  if ($opt_tmpdir ne "$opt_vardir/tmp"){
    clean_dir($opt_tmpdir);
  }
}


#
# Save datadir before it's removed
#
sub save_datadir_after_failure($$) {
  my ($dir, $savedir)= @_;

  mtr_report(" - saving '$dir'");
  my $dir_name= basename($dir);
  rename("$dir", "$savedir/$dir_name");
}


sub remove_ndbfs_from_ndbd_datadir {
  my ($ndbd_datadir)= @_;
  # Remove the ndb_*_fs directory from ndbd.X/ dir
  foreach my $ndbfs_dir ( glob("$ndbd_datadir/ndb_*_fs") )
  {
    next unless -d $ndbfs_dir; # Skip if not a directory
    rmtree($ndbfs_dir);
  }
}


sub after_failure ($) {
  my ($tinfo)= @_;

  mtr_report("Saving datadirs...");

  my $save_dir= "$opt_vardir/log/";
  $save_dir.= $tinfo->{name};
  # Add combination name if any
  $save_dir.= "-$tinfo->{combination}"
    if defined $tinfo->{combination};

  # Save savedir  path for server
  $tinfo->{savedir}= $save_dir;

  mkpath($save_dir) if ! -d $save_dir;

  # Save the used my.cnf file
  copy($path_config_file, $save_dir);

  # Copy the tmp dir
  copytree("$opt_vardir/tmp/", "$save_dir/tmp/");

  if ( clusters() ) {
    foreach my $cluster ( clusters() ) {
      my $cluster_dir= "$opt_vardir/".$cluster->{name};

      # Remove the fileystem of each ndbd
      foreach my $ndbd ( in_cluster($cluster, ndbds()) )
      {
        my $ndbd_datadir= $ndbd->value("DataDir");
        remove_ndbfs_from_ndbd_datadir($ndbd_datadir);
      }

      save_datadir_after_failure($cluster_dir, $save_dir);
    }
  }
  else {
    foreach my $mysqld ( mysqlds() ) {
      my $data_dir= $mysqld->value('datadir');
      save_datadir_after_failure(dirname($data_dir), $save_dir);
    }
  }
}


sub report_failure_and_restart ($) {
  my $tinfo= shift;

  if ($opt_valgrind_mysqld && ($tinfo->{'warnings'} || $tinfo->{'timeout'})) {
    # In these cases we may want valgrind report from normal termination
    $tinfo->{'dont_kill_server'}= 1;
  }
  # Shotdown properly if not to be killed (for valgrind)
  stop_all_servers($tinfo->{'dont_kill_server'} ? $opt_shutdown_timeout : 0);

  $tinfo->{'result'}= 'MTR_RES_FAILED';

  my $test_failures= $tinfo->{'failures'} || 0;
  $tinfo->{'failures'}=  $test_failures + 1;


  if ( $tinfo->{comment} )
  {
    # The test failure has been detected by mysql-test-run.pl
    # when starting the servers or due to other error, the reason for
    # failing the test is saved in "comment"
    ;
  }

  if ( !defined $tinfo->{logfile} )
  {
    my $logfile= $path_current_testlog;
    if ( defined $logfile )
    {
      if ( -f $logfile )
      {
	# Test failure was detected by test tool and its report
	# about what failed has been saved to file. Save the report
	# in tinfo
	$tinfo->{logfile}= mtr_fromfile($logfile);
	# If no newlines in the test log:
	# (it will contain the CURRENT_TEST written by mtr, so is not empty)
	if ($tinfo->{logfile} !~ /\n/)
	{
	  # Show how far it got before suddenly failing
	  $tinfo->{comment}.= "mysqltest failed but provided no output\n";
	  my $log_file_name= $opt_vardir."/log/".$tinfo->{shortname}.".log";
	  if (-e $log_file_name) {
	    $tinfo->{comment}.=
	      "The result from queries just before the failure was:".
	      "\n< snip >\n".
	      mtr_lastlinesfromfile($log_file_name, 20)."\n";
	  }
	}
      }
      else
      {
	# The test tool report didn't exist, display an
	# error message
	$tinfo->{logfile}= "Could not open test tool report '$logfile'";
      }
    }
  }

  after_failure($tinfo);

  mtr_report_test($tinfo);

}


sub run_sh_script {
  my ($script)= @_;

  return 0 unless defined $script;

  mtr_verbose("Running '$script'");
  my $ret= system("/bin/sh $script") >> 8;
  return $ret;
}


sub mysqld_stop {
  my $mysqld= shift or die "usage: mysqld_stop(<mysqld>)";

  my $args;
  mtr_init_args(\$args);

  mtr_add_arg($args, "--no-defaults");
  mtr_add_arg($args, "--character-sets-dir=%s", $mysqld->value('character-sets-dir'));
  mtr_add_arg($args, "--user=%s", $opt_user);
  mtr_add_arg($args, "--password=");
  mtr_add_arg($args, "--port=%d", $mysqld->value('port'));
  mtr_add_arg($args, "--host=%s", $mysqld->value('#host'));
  mtr_add_arg($args, "--connect_timeout=20");
  mtr_add_arg($args, "--protocol=tcp");

  mtr_add_arg($args, "shutdown");

  My::SafeProcess->run
    (
     name          => "mysqladmin shutdown ".$mysqld->name(),
     path          => $exe_mysqladmin,
     args          => \$args,
     error         => "/dev/null",

    );
}


sub mysqld_arguments ($$$) {
  my $args=              shift;
  my $mysqld=            shift;
  my $extra_opts=        shift;

  my @defaults = grep(/^--defaults-file=/, @$extra_opts);
  if (@defaults > 0) {
    mtr_add_arg($args, pop(@defaults))
  }
  else {
    mtr_add_arg($args, "--defaults-file=%s",  $path_config_file);
  }

  # When mysqld is run by a root user(euid is 0), it will fail
  # to start unless we specify what user to run as, see BUG#30630
  my $euid= $>;
  if (!IS_WINDOWS and $euid == 0 and
      (grep(/^--user/, @$extra_opts)) == 0) {
    mtr_add_arg($args, "--user=root");
  }

  if ( $opt_valgrind_mysqld )
  {
    if ( $mysql_version_id < 50100 )
    {
      mtr_add_arg($args, "--skip-bdb");
    }
  }

  # On some old linux kernels, aio on tmpfs is not supported
  # Remove this if/when Bug #58421 fixes this in the server
  if ($^O eq "linux" && $opt_mem)
  {
    mtr_add_arg($args, "--loose-skip-innodb-use-native-aio");
  }

  if ( $mysql_version_id >= 50106 && !$opt_user_args)
  {
    # Turn on logging to file
    mtr_add_arg($args, "--log-output=file");
  }

  # Check if "extra_opt" contains skip-log-bin
  my $skip_binlog= grep(/^(--|--loose-)skip-log-bin/, @$extra_opts);

  # Indicate to mysqld it will be debugged in debugger
  if ( $glob_debugger )
  {
    mtr_add_arg($args, "--gdb");
  }

  # Enable the debug sync facility, set default wait timeout.
  # Facility stays disabled if timeout value is zero.
  mtr_add_arg($args, "--loose-debug-sync-timeout=%s",
              $opt_debug_sync_timeout) unless $opt_user_args;

  # Options specified in .opt files should be added last so they can
  # override defaults above.

  my $found_skip_core= 0;
  my $found_no_console= 0;
  foreach my $arg ( @$extra_opts )
  {
    # Skip --defaults-file option since it's handled above.
    next if $arg =~ /^--defaults-file/;

    # Allow --skip-core-file to be set in <testname>-[master|slave].opt file
    if ($arg eq "--skip-core-file")
    {
      $found_skip_core= 1;
    }
    elsif ($arg eq "--no-console")
    {
        $found_no_console= 1;
    }
    elsif ($skip_binlog and mtr_match_prefix($arg, "--binlog-format"))
    {
      ; # Dont add --binlog-format when running without binlog
    }
    elsif ($arg eq "--loose-skip-log-bin" and
           $mysqld->option("log-slave-updates"))
    {
      ; # Dont add --skip-log-bin when mysqld have --log-slave-updates in config
    }
    elsif ($arg eq "")
    {
      # We can get an empty argument when  we set environment variables to ""
      # (e.g plugin not found). Just skip it.
    }
    else
    {
      mtr_add_arg($args, "%s", $arg);
    }
  }
  $opt_skip_core = $found_skip_core;
  if (IS_WINDOWS && !$found_no_console)
  {
    # Trick the server to send output to stderr, with --console
    mtr_add_arg($args, "--console");
  }
  if ( !$found_skip_core && !$opt_user_args )
  {
    mtr_add_arg($args, "%s", "--core-file");
  }

  return $args;
}



sub mysqld_start ($$) {
  my $mysqld=            shift;
  my $extra_opts=        shift;

  mtr_verbose(My::Options::toStr("mysqld_start", @$extra_opts));

  my $exe= find_mysqld($mysqld->value('basedir'));
  my $wait_for_pid_file= 1;

  mtr_error("Internal error: mysqld should never be started for embedded")
    if $opt_embedded_server;

  my $args;
  mtr_init_args(\$args);
# implementation for strace-server
  if ( $opt_strace_server )
  {
    strace_server_arguments($args, \$exe, $mysqld->name());
  }


  if ( $opt_valgrind_mysqld )
  {
    valgrind_arguments($args, \$exe);
  }

  mtr_add_arg($args, "--defaults-group-suffix=%s", $mysqld->after('mysqld'));

  # Add any additional options from an in-test restart
  my @all_opts= @$extra_opts;
  if (exists $mysqld->{'restart_opts'}) {
    push (@all_opts, @{$mysqld->{'restart_opts'}});
    mtr_verbose(My::Options::toStr("mysqld_start restart",
				   @{$mysqld->{'restart_opts'}}));
  }
  mysqld_arguments($args,$mysqld,\@all_opts);

  if ( $opt_debug )
  {
    mtr_add_arg($args, "--debug=$debug_d:t:i:A,%s/log/%s.trace",
		$path_vardir_trace, $mysqld->name());
  }

  if ( $opt_gdb || $opt_manual_gdb )
  {
    gdb_arguments(\$args, \$exe, $mysqld->name());
  }
  elsif ( $opt_ddd || $opt_manual_ddd )
  {
    ddd_arguments(\$args, \$exe, $mysqld->name());
  }
  if ( $opt_dbx || $opt_manual_dbx ) {
    dbx_arguments(\$args, \$exe, $mysqld->name());
  }
  elsif ( $opt_debugger )
  {
    debugger_arguments(\$args, \$exe, $mysqld->name());
  }
  elsif ( $opt_manual_debug )
  {
     print "\nStart " .$mysqld->name()." in your debugger\n" .
           "dir: $glob_mysql_test_dir\n" .
           "exe: $exe\n" .
	   "args:  " . join(" ", @$args)  . "\n\n" .
	   "Waiting ....\n";

     # Indicate the exe should not be started
    $exe= undef;
  }
  else
  {
    # Default to not wait until pid file has been created
    $wait_for_pid_file= 0;
  }

  # Remove the old pidfile if any
  unlink($mysqld->value('pid-file'));

  my $output= $mysqld->value('#log-error');
  # Remember this log file for valgrind error report search
  $mysqld_logs{$output}= 1 if $opt_valgrind;
  # Remember data dir for gmon.out files if using gprof
  $gprof_dirs{$mysqld->value('datadir')}= 1 if $opt_gprof;

  if ( defined $exe )
  {
    $mysqld->{'proc'}= My::SafeProcess->new
      (
       name          => $mysqld->name(),
       path          => $exe,
       args          => \$args,
       output        => $output,
       error         => $output,
       append        => 1,
       verbose       => $opt_verbose,
       nocore        => $opt_skip_core,
       host          => undef,
       shutdown      => sub { mysqld_stop($mysqld) },
       envs          => \@opt_mysqld_envs,
      );
    mtr_verbose("Started $mysqld->{proc}");
  }

  if ( $wait_for_pid_file &&
       !sleep_until_file_created($mysqld->value('pid-file'),
				 $opt_start_timeout,
				 $mysqld->{'proc'}))
  {
    my $mname= $mysqld->name();
    mtr_error("Failed to start mysqld $mname with command $exe");
  }

  # Remember options used when starting
  $mysqld->{'started_opts'}= $extra_opts;

  return;
}


sub stop_all_servers () {
  my $shutdown_timeout = $_[0] or 0;

  mtr_verbose("Stopping all servers...");

  # Kill all started servers
  My::SafeProcess::shutdown($shutdown_timeout,
			    started(all_servers()));

  # Remove pidfiles
  foreach my $server ( all_servers() )
  {
    my $pid_file= $server->if_exist('pid-file');
    unlink($pid_file) if defined $pid_file;
  }

  # Mark servers as stopped
  map($_->{proc}= undef, all_servers());

}


# Find out if server should be restarted for this test
sub server_need_restart {
  my ($tinfo, $server)= @_;

  # Mark the tinfo so slaves will restart if server restarts
  # This assumes master will be considered first.
  my $is_master= $server->option("#!run-master-sh");

  if ( using_extern() )
  {
    mtr_verbose_restart($server, "no restart for --extern server");
    return 0;
  }

  if ( $tinfo->{'force_restart'} ) {
    mtr_verbose_restart($server, "forced in .opt file");
    $tinfo->{master_restart}= 1 if $is_master;
    return 1;
  }

  if ( $opt_force_restart ) {
    mtr_verbose_restart($server, "forced restart turned on");
    $tinfo->{master_restart}= 1 if $is_master;
    return 1;
  }

  if ( $tinfo->{template_path} ne $current_config_name)
  {
    mtr_verbose_restart($server, "using different config file");
    $tinfo->{master_restart}= 1 if $is_master;
    return 1;
  }

  if ( $tinfo->{'master_sh'}  || $tinfo->{'slave_sh'} )
  {
    mtr_verbose_restart($server, "sh script to run");
    $tinfo->{master_restart}= 1 if $is_master;
    return 1;
  }

  if ( ! started($server) )
  {
    mtr_verbose_restart($server, "not started");
    $tinfo->{master_restart}= 1 if $is_master;
    return 1;
  }

  my $started_tinfo= $server->{'started_tinfo'};
  if ( defined $started_tinfo )
  {

    # Check if timezone of  test that server was started
    # with differs from timezone of next test
    if ( timezone($started_tinfo) ne timezone($tinfo) )
    {
      mtr_verbose_restart($server, "different timezone");
      $tinfo->{master_restart}= 1 if $is_master;
      return 1;
    }
  }

  my $is_mysqld= grep ($server eq $_, mysqlds());
  if ($is_mysqld)
  {

    # Check that running process was started with same options
    # as the current test requires
    my $extra_opts= get_extra_opts($server, $tinfo);
    my $started_opts= $server->{'started_opts'};

    # Also, always restart if server had been restarted with additional
    # options within test.
    if (!My::Options::same($started_opts, $extra_opts) ||
        exists $server->{'restart_opts'})
    {
      my $use_dynamic_option_switch= 0;
      if (!$use_dynamic_option_switch)
      {
	mtr_verbose_restart($server, "running with different options '" .
			    join(" ", @{$extra_opts}) . "' != '" .
			    join(" ", @{$started_opts}) . "'" );
	$tinfo->{master_restart}= 1 if $is_master;
	return 1;
      }

      mtr_verbose(My::Options::toStr("started_opts", @$started_opts));
      mtr_verbose(My::Options::toStr("extra_opts", @$extra_opts));

      # Get diff and check if dynamic switch is possible
      my @diff_opts= My::Options::diff($started_opts, $extra_opts);
      mtr_verbose(My::Options::toStr("diff_opts", @diff_opts));

      my $query= My::Options::toSQL(@diff_opts);
      mtr_verbose("Attempting dynamic switch '$query'");
      if (run_query($tinfo, $server, $query)){
	mtr_verbose("Restart: running with different options '" .
		    join(" ", @{$extra_opts}) . "' != '" .
		    join(" ", @{$started_opts}) . "'" );
	$tinfo->{master_restart}= 1 if $is_master;
	return 1;
      }

      # Remember the dynamically set options
      $server->{'started_opts'}= $extra_opts;
    }
  }

  if ($server->option("#!use-slave-opt") && $tinfo->{master_restart}) {
    mtr_verbose_restart($server, "master will be restarted");
    return 1;
  }

  # Default, no restart
  return 0;
}


sub servers_need_restart($) {
  my ($tinfo)= @_;
  return grep { server_need_restart($tinfo, $_); } all_servers();
}



#
# Return list of specific servers
#  - there is no servers in an empty config
#
sub _like   { return $config ? $config->like($_[0]) : (); }
sub mysqlds { return _like('mysqld.'); }
sub ndbds   { return _like('cluster_config.ndbd.');}
sub ndb_mgmds { return _like('cluster_config.ndb_mgmd.'); }
sub clusters  { return _like('mysql_cluster.'); }
sub memcacheds { return _like('memcached.'); }
sub all_servers { return ( mysqlds(), ndb_mgmds(), ndbds(), memcacheds() ); }

#
# Filter a list of servers and return only those that are part
# of the specified cluster
#
sub in_cluster {
  my ($cluster)= shift;
  # Return only processes for a specific cluster
  return grep { $_->suffix() eq $cluster->suffix() } @_;
}



#
# Filter a list of servers and return the SafeProcess
# for only those that are started or stopped
#
sub started { return grep(defined $_, map($_->{proc}, @_));  }
sub stopped { return grep(!defined $_, map($_->{proc}, @_)); }


sub envsubst {
  my $string= shift;
# Check for the ? symbol in the var name and remove it.
  if ( $string =~ s/^\?// )
  {
    if ( ! defined $ENV{$string} )
    {
      return "";
    }
  }
  else
  {
    if ( ! defined $ENV{$string} )
    {
      mtr_error(".opt file references '$string' which is not set");
    }
  }

  return $ENV{$string};
}


sub get_extra_opts {
  # No extra options if --user-args
  return \@opt_extra_mysqld_opt if $opt_user_args;

  my ($mysqld, $tinfo)= @_;

  my $opts=
    $mysqld->option("#!use-slave-opt") ?
      $tinfo->{slave_opt} : $tinfo->{master_opt};

  # Expand environment variables
  foreach my $opt ( @$opts )
  {
    $opt =~ s/\$\{(\??\w+)\}/envsubst($1)/ge;
    $opt =~ s/\$(\??\w+)/envsubst($1)/ge;
  }
  return $opts;
}


sub stop_servers($$) {
  my ($tinfo, @servers)= @_;

  # Remember if we restarted for this test case (count restarts)
  $tinfo->{'restarted'}= 1;

  if ( join('|', @servers) eq join('|', all_servers()) )
  {
    # All servers are going down, use some kind of order to
    # avoid too many warnings in the log files

   mtr_report("Restarting all servers");

    #  mysqld processes
    My::SafeProcess::shutdown( $opt_shutdown_timeout, started(mysqlds()) );

    # cluster processes
    My::SafeProcess::shutdown( $opt_shutdown_timeout,
			       started(ndbds(), ndb_mgmds(), memcacheds()) );
  }
  else
  {
    mtr_report("Restarting ", started(@servers));

     # Stop only some servers
    My::SafeProcess::shutdown( $opt_shutdown_timeout,
			       started(@servers) );
  }

  foreach my $server (@servers)
  {
    # Mark server as stopped
    $server->{proc}= undef;

    # Forget history
    delete $server->{'started_tinfo'};
    delete $server->{'started_opts'};
    delete $server->{'started_cnf'};
  }
}


#
# start_servers
#
# Start servers not already started
#
# RETURN
#  0 OK
#  1 Start failed
#
sub start_servers($) {
  my ($tinfo)= @_;

  # Make sure the safe_process also exits from now on
  # Could not be done before, as we don't want this for the bootstrap
  if ($opt_start_exit) {
    My::SafeProcess->start_exit();
  }

  # Start clusters
  foreach my $cluster ( clusters() )
  {
    ndbcluster_start($cluster);
  }

  # Start mysqlds
  foreach my $mysqld ( mysqlds() )
  {
    if ( $mysqld->{proc} )
    {
      # Already started

      # Write start of testcase to log file
      mark_log($mysqld->value('#log-error'), $tinfo);

      next;
    }

    my $datadir= $mysqld->value('datadir');
    if ($opt_start_dirty)
    {
      # Don't delete anything if starting dirty
      ;
    }
    else
    {

      my @options= ('log-bin', 'relay-log');
      foreach my $option_name ( @options )  {
	next unless $mysqld->option($option_name);

	my $file_name= $mysqld->value($option_name);
	next unless
	  defined $file_name and
	    -e $file_name;

	mtr_debug(" -removing '$file_name'");
	unlink($file_name) or die ("unable to remove file '$file_name'");
      }

      if (-d $datadir ) {
	mtr_verbose(" - removing '$datadir'");
	rmtree($datadir);
      }
    }

    my $mysqld_basedir= $mysqld->value('basedir');
    if ( $basedir eq $mysqld_basedir )
    {
      if (! $opt_start_dirty)	# If dirty, keep possibly grown system db
      {
	# Copy datadir from installed system db
	for my $path ( "$opt_vardir", "$opt_vardir/..") {
	  my $install_db= "$path/install.db";
	  copytree($install_db, $datadir)
	    if -d $install_db;
	}
	mtr_error("Failed to copy system db to '$datadir'")
	  unless -d $datadir;
      }
    }
    else
    {
      mysql_install_db($mysqld); # For versional testing

      mtr_error("Failed to install system db to '$datadir'")
	unless -d $datadir;

    }

    # Create the servers tmpdir
    my $tmpdir= $mysqld->value('tmpdir');
    mkpath($tmpdir) unless -d $tmpdir;

    # Write start of testcase to log file
    mark_log($mysqld->value('#log-error'), $tinfo);

    # Run <tname>-master.sh
    if ($mysqld->option('#!run-master-sh') and
       run_sh_script($tinfo->{master_sh}) )
    {
      $tinfo->{'comment'}= "Failed to execute '$tinfo->{master_sh}'";
      return 1;
    }

    # Run <tname>-slave.sh
    if ($mysqld->option('#!run-slave-sh') and
	run_sh_script($tinfo->{slave_sh}))
    {
      $tinfo->{'comment'}= "Failed to execute '$tinfo->{slave_sh}'";
      return 1;
    }

    if (!$opt_embedded_server)
    {
      my $extra_opts= get_extra_opts($mysqld, $tinfo);
      mysqld_start($mysqld,$extra_opts);

      # Save this test case information, so next can examine it
      $mysqld->{'started_tinfo'}= $tinfo;

      # Wait until server's uuid is generated. This avoids that master and
      # slave generate the same UUID sporadically.
      sleep_until_file_created("$datadir/auto.cnf", $opt_start_timeout,
                               $mysqld->{'proc'});

    }

  }

  # Wait for clusters to start
  foreach my $cluster ( clusters() )
  {
    if (ndbcluster_wait_started($cluster, ""))
    {
      # failed to start
      $tinfo->{'comment'}= "Start of '".$cluster->name()."' cluster failed";

      #
      # Dump cluster log files to log file to help analyze the
      # cause of the failed start
      #
      ndbcluster_dump($cluster);

      return 1;
    }
  }

  # Wait for mysqlds to start
  foreach my $mysqld ( mysqlds() )
  {
    next if !started($mysqld);

    if (sleep_until_file_created($mysqld->value('pid-file'),
				 $opt_start_timeout,
				 $mysqld->{'proc'}) == 0) {
      $tinfo->{comment}=
	"Failed to start ".$mysqld->name();

      my $logfile= $mysqld->value('#log-error');
      if ( defined $logfile and -f $logfile )
      {
        my @srv_lines= extract_server_log($logfile, $tinfo->{name});
	$tinfo->{logfile}= "Server log is:\n" . join ("", @srv_lines);
      }
      else
      {
	$tinfo->{logfile}= "Could not open server logfile: '$logfile'";
      }
      return 1;
    }
  }

  # Start memcached(s) for each cluster
  foreach my $cluster ( clusters() )
  {
    next if !in_cluster($cluster, memcacheds());

    # Load the memcache metadata into this cluster
    memcached_load_metadata($cluster);

    # Start memcached(s)
    foreach my $memcached ( in_cluster($cluster, memcacheds()))
    {
      next if started($memcached);
      memcached_start($cluster, $memcached);
    }
  }

  return 0;
}


#
# Run include/check-testcase.test
# Before a testcase, run in record mode and save result file to var/tmp
# After testcase, run and compare with the recorded file, they should be equal!
#
# RETURN VALUE
#  The newly started process
#
sub start_check_testcase ($$$) {
  my $tinfo=    shift;
  my $mode=     shift;
  my $mysqld=   shift;

  my $name= "check-".$mysqld->name();
  # Replace dots in name with underscore to avoid that mysqltest
  # misinterpret's what the filename extension is :(
  $name=~ s/\./_/g;

  my $args;
  mtr_init_args(\$args);

  mtr_add_arg($args, "--defaults-file=%s", $path_config_file);
  mtr_add_arg($args, "--defaults-group-suffix=%s", $mysqld->after('mysqld'));
  mtr_add_arg($args, "--result-file=%s", "$opt_vardir/tmp/$name.result");
  mtr_add_arg($args, "--test-file=%s", "include/check-testcase.test");
  mtr_add_arg($args, "--verbose");
  mtr_add_arg($args, "--logdir=%s/tmp", $opt_vardir);

  if ( $mode eq "before" )
  {
    mtr_add_arg($args, "--record");
  }
  my $errfile= "$opt_vardir/tmp/$name.err";
  my $proc= My::SafeProcess->new
    (
     name          => $name,
     path          => $exe_mysqltest,
     error         => $errfile,
     output        => $errfile,
     args          => \$args,
     user_data     => $errfile,
     verbose       => $opt_verbose,
    );

  mtr_report("Started $proc");
  return $proc;
}


sub run_mysqltest ($) {
  my $proc= start_mysqltest(@_);
  $proc->wait();
}


sub start_mysqltest ($) {
  my ($tinfo)= @_;
  my $exe= $exe_mysqltest;
  my $args;

  mark_time_used('admin');

  mtr_init_args(\$args);

  if ( $opt_strace_client )
  {
    $exe=  "strace";
    mtr_add_arg($args, "-o");
    mtr_add_arg($args, "%s/log/mysqltest.strace", $opt_vardir);
    mtr_add_arg($args, "$exe_mysqltest");
  }

  mtr_add_arg($args, "--defaults-file=%s", $path_config_file);
  mtr_add_arg($args, "--silent");
  mtr_add_arg($args, "--tmpdir=%s", $opt_tmpdir);
  mtr_add_arg($args, "--character-sets-dir=%s", $path_charsetsdir);
  mtr_add_arg($args, "--logdir=%s/log", $opt_vardir);
  if ($auth_plugin)
  {
    mtr_add_arg($args, "--plugin_dir=%s", dirname($auth_plugin));
  }

  # Log line number and time  for each line in .test file
  mtr_add_arg($args, "--mark-progress")
    if $opt_mark_progress;

  mtr_add_arg($args, "--database=test");

  if ( $opt_ps_protocol )
  {
    mtr_add_arg($args, "--ps-protocol");
  }

  if ( $opt_sp_protocol )
  {
    mtr_add_arg($args, "--sp-protocol");
  }

  if ( $opt_explain_protocol )
  {
    mtr_add_arg($args, "--explain-protocol");
  }

  if ( $opt_json_explain_protocol )
  {
    mtr_add_arg($args, "--json-explain-protocol");
  }

  if ( $opt_view_protocol )
  {
    mtr_add_arg($args, "--view-protocol");
  }

  if ( $opt_trace_protocol )
  {
    mtr_add_arg($args, "--opt-trace-protocol");
  }

  if ( $opt_cursor_protocol )
  {
    mtr_add_arg($args, "--cursor-protocol");
  }


  mtr_add_arg($args, "--timer-file=%s/log/timer", $opt_vardir);

  if ( $opt_compress )
  {
    mtr_add_arg($args, "--compress");
  }

  if ( $opt_sleep )
  {
    mtr_add_arg($args, "--sleep=%d", $opt_sleep);
  }

  if ( $opt_ssl )
  {
    # Turn on SSL for _all_ test cases if option --ssl was used
    mtr_add_arg($args, "--ssl");
  }

  if ( $opt_max_connections ) {
    mtr_add_arg($args, "--max-connections=%d", $opt_max_connections);
  }

  if ( $opt_embedded_server )
  {

    # Get the args needed for the embedded server
    # and append them to args prefixed
    # with --sever-arg=

    my $mysqld=  $config->group('embedded')
      or mtr_error("Could not get [embedded] section");

    my $mysqld_args;
    mtr_init_args(\$mysqld_args);
    my $extra_opts= get_extra_opts($mysqld, $tinfo);
    mysqld_arguments($mysqld_args, $mysqld, $extra_opts);
    mtr_add_arg($args, "--server-arg=%s", $_) for @$mysqld_args;
  }

  # ----------------------------------------------------------------------
  # export MYSQL_TEST variable containing <path>/mysqltest <args>
  # ----------------------------------------------------------------------
  $ENV{'MYSQL_TEST'}= mtr_args2str($exe_mysqltest, @$args);

  # ----------------------------------------------------------------------
  # Add arguments that should not go into the MYSQL_TEST env var
  # ----------------------------------------------------------------------
  if ( $opt_valgrind_mysqltest )
  {
    # Prefix the Valgrind options to the argument list.
    # We do this here, since we do not want to Valgrind the nested invocations
    # of mysqltest; that would mess up the stderr output causing test failure.
    my @args_saved = @$args;
    mtr_init_args(\$args);
    valgrind_arguments($args, \$exe);
    mtr_add_arg($args, "%s", $_) for @args_saved;
  }

  mtr_add_arg($args, "--test-file=%s", $tinfo->{'path'});

  # Number of lines of resut to include in failure report
  mtr_add_arg($args, "--tail-lines=20");

  if ( defined $tinfo->{'result_file'} ) {
    mtr_add_arg($args, "--result-file=%s", $tinfo->{'result_file'});
  }

  client_debug_arg($args, "mysqltest");

  if ( $opt_record )
  {
    mtr_add_arg($args, "--record");

    # When recording to a non existing result file
    # the name of that file is in "record_file"
    if ( defined $tinfo->{'record_file'} ) {
      mtr_add_arg($args, "--result-file=%s", $tinfo->{record_file});
    }
  }

  if ( $opt_client_gdb )
  {
    gdb_arguments(\$args, \$exe, "client");
  }
  elsif ( $opt_client_ddd )
  {
    ddd_arguments(\$args, \$exe, "client");
  }
  if ( $opt_client_dbx ) {
    dbx_arguments(\$args, \$exe, "client");
  }
  elsif ( $opt_client_debugger )
  {
    debugger_arguments(\$args, \$exe, "client");
  }

  my $proc= My::SafeProcess->new
    (
     name          => "mysqltest",
     path          => $exe,
     args          => \$args,
     append        => 1,
     error         => $path_current_testlog,
     verbose       => $opt_verbose,
    );
  mtr_verbose("Started $proc");
  return $proc;
}


#
# Modify the exe and args so that program is run in gdb in xterm
#
sub gdb_arguments {
  my $args= shift;
  my $exe=  shift;
  my $type= shift;
  my $input= shift;

  my $gdb_init_file= "$opt_vardir/tmp/gdbinit.$type";

  # Remove the old gdbinit file
  unlink($gdb_init_file);

  # Put $args into a single string
  my $str= join(" ", @$$args);
  my $runline= $input ? "run $str < $input" : "run $str";

  # write init file for mysqld or client
  mtr_tofile($gdb_init_file,
	     "break main\n" .
	     $runline);

  if ( $opt_manual_gdb )
  {
     print "\nTo start gdb for $type, type in another window:\n";
     print "gdb -cd $glob_mysql_test_dir -x $gdb_init_file $$exe\n";

     # Indicate the exe should not be started
     $$exe= undef;
     return;
  }

  $$args= [];
  mtr_add_arg($$args, "-title");
  mtr_add_arg($$args, "$type");
  mtr_add_arg($$args, "-e");

  if ( $exe_libtool )
  {
    mtr_add_arg($$args, $exe_libtool);
    mtr_add_arg($$args, "--mode=execute");
  }

  mtr_add_arg($$args, "gdb");
  mtr_add_arg($$args, "-x");
  mtr_add_arg($$args, "$gdb_init_file");
  mtr_add_arg($$args, "$$exe");

  $$exe= "xterm";
}


#
# Modify the exe and args so that program is run in ddd
#
sub ddd_arguments {
  my $args= shift;
  my $exe=  shift;
  my $type= shift;
  my $input= shift;

  my $gdb_init_file= "$opt_vardir/tmp/gdbinit.$type";

  # Remove the old gdbinit file
  unlink($gdb_init_file);

  # Put $args into a single string
  my $str= join(" ", @$$args);
  my $runline= $input ? "run $str < $input" : "run $str";

  # write init file for mysqld or client
  mtr_tofile($gdb_init_file,
	     "file $$exe\n" .
	     "break main\n" .
	     $runline);

  if ( $opt_manual_ddd )
  {
     print "\nTo start ddd for $type, type in another window:\n";
     print "ddd -cd $glob_mysql_test_dir -x $gdb_init_file $$exe\n";

     # Indicate the exe should not be started
     $$exe= undef;
     return;
  }

  my $save_exe= $$exe;
  $$args= [];
  if ( $exe_libtool )
  {
    $$exe= $exe_libtool;
    mtr_add_arg($$args, "--mode=execute");
    mtr_add_arg($$args, "ddd");
  }
  else
  {
    $$exe= "ddd";
  }
  mtr_add_arg($$args, "--command=$gdb_init_file");
  mtr_add_arg($$args, "$save_exe");
}


#
# Modify the exe and args so that program is run in dbx in xterm
#
sub dbx_arguments {
  my $args= shift;
  my $exe=  shift;
  my $type= shift;
  my $input= shift;

  # Put $args into a single string
  my $str= join " ", @$$args;
  my $runline= $input ? "run $str < $input" : "run $str";

  if ( $opt_manual_dbx ) {
    print "\nTo start dbx for $type, type in another window:\n";
    print "cd $glob_mysql_test_dir; dbx -c \"stop in main; " .
          "$runline\" $$exe\n";

    # Indicate the exe should not be started
    $$exe= undef;
    return;
  }

  $$args= [];
  mtr_add_arg($$args, "-title");
  mtr_add_arg($$args, "$type");
  mtr_add_arg($$args, "-e");

  if ( $exe_libtool ) {
    mtr_add_arg($$args, $exe_libtool);
    mtr_add_arg($$args, "--mode=execute");
  }

  mtr_add_arg($$args, "dbx");
  mtr_add_arg($$args, "-c");
  mtr_add_arg($$args, "stop in main; $runline");
  mtr_add_arg($$args, "$$exe");

  $$exe= "xterm";
}


#
# Modify the exe and args so that program is run in the selected debugger
#
sub debugger_arguments {
  my $args= shift;
  my $exe=  shift;
  my $debugger= $opt_debugger || $opt_client_debugger;

  if ( $debugger =~ /vcexpress|vc|devenv/ )
  {
    # vc[express] /debugexe exe arg1 .. argn

    # Add name of the exe and /debugexe before args
    unshift(@$$args, "$$exe");
    unshift(@$$args, "/debugexe");

    # Set exe to debuggername
    $$exe= $debugger;

  }
  elsif ( $debugger =~ /windbg/ )
  {
    # windbg exe arg1 .. argn

    # Add name of the exe before args
    unshift(@$$args, "$$exe");

    # Set exe to debuggername
    $$exe= $debugger;

  }
  else
  {
    mtr_error("Unknown argument \"$debugger\" passed to --debugger");
  }
}

#
# Modify the exe and args so that program is run in strace 
#
sub strace_server_arguments {
  my $args= shift;
  my $exe=  shift;
  my $type= shift;

  mtr_add_arg($args, "-o");
  mtr_add_arg($args, "%s/log/%s.strace", $opt_vardir, $type);
  mtr_add_arg($args, $$exe);
  $$exe= "strace";
}

#
# Modify the exe and args so that program is run in valgrind
#
sub valgrind_arguments {
  my $args= shift;
  my $exe=  shift;

  if ( $opt_callgrind)
  {
    mtr_add_arg($args, "--tool=callgrind");
    mtr_add_arg($args, "--base=$opt_vardir/log");
  }
  else
  {
    mtr_add_arg($args, "--tool=memcheck"); # From >= 2.1.2 needs this option
    mtr_add_arg($args, "--leak-check=yes");
    mtr_add_arg($args, "--num-callers=16");
    mtr_add_arg($args, "--suppressions=%s/valgrind.supp", $glob_mysql_test_dir)
      if -f "$glob_mysql_test_dir/valgrind.supp";
  }

  # Add valgrind options, can be overriden by user
  mtr_add_arg($args, '%s', $_) for (@valgrind_args);

  mtr_add_arg($args, $$exe);

  $$exe= $opt_valgrind_path || "valgrind";

  if ($exe_libtool)
  {
    # Add "libtool --mode-execute" before the test to execute
    # if running in valgrind(to avoid valgrinding bash)
    unshift(@$args, "--mode=execute", $$exe);
    $$exe= $exe_libtool;
  }
}

#
# Search server logs for valgrind reports printed at mysqld termination
#

sub valgrind_exit_reports() {
  my $found_err= 0;

  foreach my $log_file (keys %mysqld_logs)
  {
    my @culprits= ();
    my $valgrind_rep= "";
    my $found_report= 0;
    my $err_in_report= 0;
    my $ignore_report= 0;

    my $LOGF = IO::File->new($log_file)
      or mtr_error("Could not open file '$log_file' for reading: $!");

    while ( my $line = <$LOGF> )
    {
      if ($line =~ /^CURRENT_TEST: (.+)$/)
      {
        my $testname= $1;
        # If we have a report, report it if needed and start new list of tests
        if ($found_report)
        {
          if ($err_in_report)
          {
            mtr_print ("Valgrind report from $log_file after tests:\n",
                        @culprits);
            mtr_print_line();
            print ("$valgrind_rep\n");
            $found_err= 1;
            $err_in_report= 0;
          }
          # Make ready to collect new report
          @culprits= ();
          $found_report= 0;
          $valgrind_rep= "";
        }
        push (@culprits, $testname);
        next;
      }
      # This line marks a report to be ignored
      $ignore_report=1 if $line =~ /VALGRIND_DO_QUICK_LEAK_CHECK/;
      # This line marks the start of a valgrind report
      $found_report= 1 if $line =~ /^==\d+== .* SUMMARY:/;

      if ($ignore_report && $found_report) {
        $ignore_report= 0;
        $found_report= 0;
      }

      if ($found_report) {
        $line=~ s/^==\d+== //;
        $valgrind_rep .= $line;
        $err_in_report= 1 if $line =~ /ERROR SUMMARY: [1-9]/;
        $err_in_report= 1 if $line =~ /definitely lost: [1-9]/;
        $err_in_report= 1 if $line =~ /possibly lost: [1-9]/;
        $err_in_report= 1 if $line =~ /still reachable: [1-9]/;
      }
    }

    $LOGF= undef;

    if ($err_in_report) {
      mtr_print ("Valgrind report from $log_file after tests:\n", @culprits);
      mtr_print_line();
      print ("$valgrind_rep\n");
      $found_err= 1;
    }
  }

  return $found_err;
}

sub run_ctest() {
  my $olddir= getcwd();
  chdir ($bindir) or die ("Could not chdir to $bindir");
  my $tinfo;
  my $no_ctest= (IS_WINDOWS) ? 256 : -1;
  my $ctest_vs= "";

  # Just ignore if not configured/built to run ctest
  if (! -f "CTestTestfile.cmake") {
    mtr_report("No unit tests found.");
    chdir($olddir);
    return;
  }

  # Add vs-config option if needed
  $ctest_vs= "-C $opt_vs_config" if $opt_vs_config;

  # Also silently ignore if we don't have ctest and didn't insist
  # Special override: also ignore in Pushbuild, some platforms may not have it
  # Now, run ctest and collect output
  $ENV{CTEST_OUTPUT_ON_FAILURE} = 1;
  my $ctest_out= `ctest $ctest_vs 2>&1`;
  if ($? == $no_ctest && ($opt_ctest == -1 || defined $ENV{PB2WORKDIR})) {
    chdir($olddir);
    return;
  }

  # Create minimalistic "test" for the reporting
  $tinfo = My::Test->new
    (
     name           => 'unit_tests',
    );
  # Set dummy worker id to align report with normal tests
  $tinfo->{worker} = 0 if $opt_parallel > 1;

  my $ctfail= 0;		# Did ctest fail?
  if ($?) {
    $ctfail= 1;
    $tinfo->{result}= 'MTR_RES_FAILED';
    $tinfo->{comment}= "ctest failed with exit code $?, see result below";
    $ctest_out= "" unless $ctest_out;
  }
  my $ctfile= "$opt_vardir/ctest.log";
  my $ctres= 0;			# Did ctest produce report summary?

  open (CTEST, " > $ctfile") or die ("Could not open output file $ctfile");

  # Put ctest output in log file, while analyzing results
  for (split ('\n', $ctest_out)) {
    print CTEST "$_\n";
    if (/tests passed/) {
      $ctres= 1;
      $ctest_report .= "\nUnit tests: $_\n";
    }
    if ( /FAILED/ or /\(Failed\)/ ) {
      $ctfail= 1;
      $ctest_report .= "  $_\n";
    }
  }
  close CTEST;

  # Set needed 'attributes' for test reporting
  $tinfo->{comment}.= "\nctest did not pruduce report summary" if ! $ctres;
  $tinfo->{result}= ($ctres && !$ctfail)
    ? 'MTR_RES_PASSED' : 'MTR_RES_FAILED';
  $ctest_report .= "Report from unit tests in $ctfile";
  $tinfo->{failures}= ($tinfo->{result} eq 'MTR_RES_FAILED');

  mark_time_used('test');
  mtr_report_test($tinfo);
  chdir($olddir);
  return $tinfo;
}

#
# Usage
#
sub usage ($) {
  my ($message)= @_;

  if ( $message )
  {
    print STDERR "$message\n";
  }

  print <<HERE;

$0 [ OPTIONS ] [ TESTCASE ]

Options to control what engine/variation to run

  embedded-server       Use the embedded server, i.e. no mysqld daemons
  ps-protocol           Use the binary protocol between client and server
  cursor-protocol       Use the cursor protocol between client and server
                        (implies --ps-protocol)
  view-protocol         Create a view to execute all non updating queries
  opt-trace-protocol    Print optimizer trace
  explain-protocol      Run 'EXPLAIN EXTENDED' on all SELECT, INSERT,
                        REPLACE, UPDATE and DELETE queries.
  json-explain-protocol Run 'EXPLAIN FORMAT=JSON' on all SELECT, INSERT,
                        REPLACE, UPDATE and DELETE queries.
  sp-protocol           Create a stored procedure to execute all queries
  compress              Use the compressed protocol between client and server
  ssl                   Use ssl protocol between client and server
  skip-ssl              Dont start server with support for ssl connections
  vs-config             Visual Studio configuration used to create executables
                        (default: MTR_VS_CONFIG environment variable)

  defaults-file=<config template> Use fixed config template for all
                        tests
  defaults-extra-file=<config template> Extra config template to add to
                        all generated configs
  combination=<opt>     Use at least twice to run tests with specified 
                        options to mysqld
  skip-combinations     Ignore combination file (or options)

Options to control directories to use
  tmpdir=DIR            The directory where temporary files are stored
                        (default: ./var/tmp).
  vardir=DIR            The directory where files generated from the test run
                        is stored (default: ./var). Specifying a ramdisk or
                        tmpfs will speed up tests.
  mem                   Run testsuite in "memory" using tmpfs or ramdisk
                        Attempts to find a suitable location
                        using a builtin list of standard locations
                        for tmpfs (/dev/shm)
                        The option can also be set using environment
                        variable MTR_MEM=[DIR]
  clean-vardir          Clean vardir if tests were successful and if
                        running in "memory". Otherwise this option is ignored
  client-bindir=PATH    Path to the directory where client binaries are located
  client-libdir=PATH    Path to the directory where client libraries are located


Options to control what test suites or cases to run

  force                 Continue to run the suite after failure
  with-ndbcluster-only  Run only tests that include "ndb" in the filename
  skip-ndb[cluster]     Skip all tests that need cluster. Default.
  include-ndb[cluster]  Enable all tests that need cluster
  do-test=PREFIX or REGEX
                        Run test cases which name are prefixed with PREFIX
                        or fulfills REGEX
  skip-test=PREFIX or REGEX
                        Skip test cases which name are prefixed with PREFIX
                        or fulfills REGEX
  start-from=PREFIX     Run test cases starting test prefixed with PREFIX where
                        prefix may be suite.testname or just testname
  suite[s]=NAME1,..,NAMEN
                        Collect tests in suites from the comma separated
                        list of suite names.
                        The default is: "$DEFAULT_SUITES"
  skip-rpl              Skip the replication test cases.
  big-test              Also run tests marked as "big"
  enable-disabled       Run also tests marked as disabled
  print-testcases       Don't run the tests but print details about all the
                        selected tests, in the order they would be run.
  skip-test-list=FILE   Skip the tests listed in FILE. Each line in the file
                        is an entry and should be formatted as: 
                        <TESTNAME> : <COMMENT>

Options that specify ports

  mtr-port-base=#       Base for port numbers, ports from this number to
  port-base=#           number+9 are reserved. Should be divisible by 10;
                        if not it will be rounded down. May be set with
                        environment variable MTR_PORT_BASE. If this value is
                        set and is not "auto", it overrides build-thread.
  mtr-build-thread=#    Specify unique number to calculate port number(s) from.
  build-thread=#        Can be set in environment variable MTR_BUILD_THREAD.
                        Set  MTR_BUILD_THREAD="auto" to automatically aquire
                        a build thread id that is unique to current host

Options for test case authoring

  record TESTNAME       (Re)genereate the result file for TESTNAME
  check-testcases       Check testcases for sideeffects
  mark-progress         Log line number and elapsed time to <testname>.progress

Options that pass on options (these may be repeated)

  mysqld=ARGS           Specify additional arguments to "mysqld"
  mysqld-env=VAR=VAL    Specify additional environment settings for "mysqld"

Options to run test on running server

  extern option=value   Run only the tests against an already started server
                        the options to use for connection to the extern server
                        must be specified using name-value pair notation
                        For example:
                         ./$0 --extern socket=/tmp/mysqld.sock

Options for debugging the product

  boot-dbx              Start bootstrap server in dbx
  boot-ddd              Start bootstrap server in ddd
  boot-gdb              Start bootstrap server in gdb
  client-dbx            Start mysqltest client in dbx
  client-ddd            Start mysqltest client in ddd
  client-debugger=NAME  Start mysqltest in the selected debugger
  client-gdb            Start mysqltest client in gdb
  dbx                   Start the mysqld(s) in dbx
  ddd                   Start the mysqld(s) in ddd
  debug                 Dump trace output for all servers and client programs
  debug-common          Same as debug, but sets 'd' debug flags to
                        "query,info,error,enter,exit"; you need this if you
                        want both to see debug printouts and to use
                        DBUG_EXECUTE_IF.
  debug-server          Use debug version of server, but without turning on
                        tracing
  debugger=NAME         Start mysqld in the selected debugger
  gdb                   Start the mysqld(s) in gdb
  manual-debug          Let user manually start mysqld in debugger, before
                        running test(s)
  manual-gdb            Let user manually start mysqld in gdb, before running
                        test(s)
  manual-ddd            Let user manually start mysqld in ddd, before running
                        test(s)
  manual-dbx            Let user manually start mysqld in dbx, before running
                        test(s)
  strace-client         Create strace output for mysqltest client, 
  strace-server         Create strace output for mysqltest server, 
  max-save-core         Limit the number of core files saved (to avoid filling
                        up disks for heavily crashing server). Defaults to
                        $opt_max_save_core, set to 0 for no limit. Set
                        it's default with MTR_MAX_SAVE_CORE
  max-save-datadir      Limit the number of datadir saved (to avoid filling
                        up disks for heavily crashing server). Defaults to
                        $opt_max_save_datadir, set to 0 for no limit. Set
                        it's default with MTR_MAX_SAVE_DATDIR
  max-test-fail         Limit the number of test failurs before aborting
                        the current test run. Defaults to
                        $opt_max_test_fail, set to 0 for no limit. Set
                        it's default with MTR_MAX_TEST_FAIL

Options for valgrind

  valgrind              Run the "mysqltest" and "mysqld" executables using
                        valgrind with default options
  valgrind-all          Synonym for --valgrind
  valgrind-mysqltest    Run the "mysqltest" and "mysql_client_test" executable
                        with valgrind
  valgrind-mysqld       Run the "mysqld" executable with valgrind
  valgrind-options=ARGS Deprecated, use --valgrind-option
  valgrind-option=ARGS  Option to give valgrind, replaces default option(s),
                        can be specified more then once
  valgrind-path=<EXE>   Path to the valgrind executable
  callgrind             Instruct valgrind to use callgrind

Misc options
  user=USER             User for connecting to mysqld(default: $opt_user)
  comment=STR           Write STR to the output
  timer                 Show test case execution time.
  verbose               More verbose output(use multiple times for even more)
  verbose-restart       Write when and why servers are restarted
  start                 Only initialize and start the servers, using the
                        startup settings for the first specified test case
                        Example:
                         $0 --start alias &
  start-and-exit        Same as --start, but mysql-test-run terminates and
                        leaves just the server running
  start-dirty           Only start the servers (without initialization) for
                        the first specified test case
  user-args             In combination with start* and no test name, drops
                        arguments to mysqld except those speficied with
                        --mysqld (if any)
  wait-all              If --start or --start-dirty option is used, wait for all
                        servers to exit before finishing the process
  fast                  Run as fast as possible, dont't wait for servers
                        to shutdown etc.
  force-restart         Always restart servers between tests
  parallel=N            Run tests in N parallel threads (default=1)
                        Use parallel=auto for auto-setting of N
  repeat=N              Run each test N number of times
  retry=N               Retry tests that fail N times, limit number of failures
                        to $opt_retry_failure
  retry-failure=N       Limit number of retries for a failed test
  reorder               Reorder tests to get fewer server restarts
  help                  Get this help text

  testcase-timeout=MINUTES Max test case run time (default $opt_testcase_timeout)
  suite-timeout=MINUTES Max test suite run time (default $opt_suite_timeout)
  shutdown-timeout=SECONDS Max number of seconds to wait for server shutdown
                        before killing servers (default $opt_shutdown_timeout)
  warnings              Scan the log files for warnings. Use --nowarnings
                        to turn off.

  sleep=SECONDS         Passed to mysqltest, will be used as fixed sleep time
  debug-sync-timeout=NUM Set default timeout for WAIT_FOR debug sync
                        actions. Disable facility with NUM=0.
  gcov                  Collect coverage information after the test.
                        The result is a gcov file per source and header file.
  gprof                 Collect profiling information using gprof.
  experimental=<file>   Refer to list of tests considered experimental;
                        failures will be marked exp-fail instead of fail.
  report-features       First run a "test" that reports mysql features
  timestamp             Print timestamp before each test report line
  timediff              With --timestamp, also print time passed since
                        *previous* test started
  max-connections=N     Max number of open connection to server in mysqltest
  default-myisam        Set default storage engine to MyISAM for non-innodb
                        tests. This is needed after switching default storage
                        engine to InnoDB.
  report-times          Report how much time has been spent on different
                        phases of test execution.
  nounit-tests          Do not run unit tests. Normally run if configured
                        and if not running named tests/suites
  unit-tests            Run unit tests even if they would otherwise not be run
  stress=ARGS           Run stress test, providing options to
                        mysql-stress-test.pl. Options are separated by comma.

Some options that control enabling a feature for normal test runs,
can be turned off by prepending 'no' to the option, e.g. --notimer.
This applies to reorder, timer, check-testcases and warnings.

HERE
  exit(1);

}

sub list_options ($) {
  my $hash= shift;

  for (keys %$hash) {
    s/([:=].*|[+!])$//;
    s/\|/\n--/g;
    print "--$_\n" unless /list-options/;
  }

  exit(1);
}
<|MERGE_RESOLUTION|>--- conflicted
+++ resolved
@@ -477,11 +477,7 @@
   # Send Ctrl-C to any children still running
   kill("INT", keys(%children));
 
-<<<<<<< HEAD
-  if (!IS_WINDOWS) {
-=======
   if (!IS_WINDOWS) { 
->>>>>>> 8a44d5dc
     # Wait for children to exit
     foreach my $pid (keys %children)
     {
