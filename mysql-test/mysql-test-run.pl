--- conflicted
+++ resolved
@@ -80,6 +80,23 @@
 $SIG{INT} = sub { mtr_error("Got ^C signal"); };
 
 sub env_or_val($$) { defined $ENV{ $_[0] } ? $ENV{ $_[0] } : $_[1] }
+
+# set_term_args(user_specified_string, term_exe_variable, term_args_arr, title)
+sub set_term_args {
+  my $term_cmd = $_[0];
+  if ($term_cmd =~ /^ *$/) {
+    mtr_error("MTR_TERM is defined, but empty");
+  }
+  my @term_args = split / /, $term_cmd;
+  $_[1] = shift @term_args;
+  foreach my $t_arg (@term_args) {
+    if ($t_arg eq "%title%") {
+      mtr_add_arg($_[2], "$_[3]");
+    } else {
+      mtr_add_arg($_[2], $t_arg);
+    }
+  }
+}
 
 # Local variables
 my $opt_boot_dbx;
@@ -106,94 +123,8 @@
 my $opt_start;
 my $opt_start_dirty;
 my $opt_start_exit;
-<<<<<<< HEAD
 my $opt_strace_client;
 my $opt_strace_server;
-=======
-my $start_only;
-
-our $num_tests_for_report;      # for test-progress option
-
-my $auth_plugin;                # the path to the authentication test plugin
-
-END {
-  if ( defined $opt_tmpdir_pid and $opt_tmpdir_pid == $$ )
-  {
-    if (!$opt_start_exit)
-    {
-      # Remove the tempdir this process has created
-      mtr_verbose("Removing tmpdir $opt_tmpdir");
-      rmtree($opt_tmpdir);
-    }
-    else
-    {
-      mtr_warning("tmpdir $opt_tmpdir should be removed after the server has finished");
-    }
-  }
-}
-
-sub env_or_val($$) { defined $ENV{$_[0]} ? $ENV{$_[0]} : $_[1] }
-
-# set_term_args(user_specified_string, term_exe_variable, term_args_arr, title)
-sub set_term_args {
-  my $term_cmd = $_[0];
-  if ($term_cmd =~ /^ *$/) {
-    mtr_error("MTR_TERM is defined, but empty");
-  }
-  my @term_args = split / /, $term_cmd;
-  $_[1] = shift @term_args;
-  foreach my $t_arg (@term_args) {
-    if ($t_arg eq "%title%") {
-      mtr_add_arg($_[2], "$_[3]");
-    } else {
-      mtr_add_arg($_[2], $t_arg);
-    }
-  }
-
-}
-
-my $path_config_file;           # The generated config file, var/my.cnf
-
-# Visual Studio produces executables in different sub-directories based on the
-# configuration used to build them.  To make life easier, an environment
-# variable or command-line option may be specified to control which set of
-# executables will be used by the test suite.
-our $opt_vs_config = $ENV{'MTR_VS_CONFIG'};
-
-# If you add a new suite, please check TEST_DIRS in Makefile.am.
-#
-my $DEFAULT_SUITES= "main,sys_vars,binlog,binlog_encryption,rpl_encryption,encryption,"
-  ."federated,gis,rpl,innodb,innodb_gis,"
-  ."innodb_fts,innodb_zip,innodb_undo,innodb_stress,perfschema,funcs_1,"
-  ."funcs_2,opt_trace,parts,auth_sec,query_rewrite_plugins,gcol,sysschema,"
-  ."test_service_sql_api,jp,stress,engines/iuds,engines/funcs,"
-  ."group_replication,x,"
-  ."query_response_time,audit_log,json,connection_control,"
-  ."tokudb.add_index,tokudb.alter_table,tokudb,tokudb.bugs,tokudb.parts,"
-  ."tokudb.rpl,tokudb.perfschema,"
-  ."rocksdb,rocksdb.rpl,rocksdb.sys_vars,"
-  ."keyring_vault,audit_null,percona-pam-for-mysql";
-my $opt_suites;
-
-our $opt_verbose= 0;  # Verbose output, enable with --verbose
-our $exe_mysql;
-our $exe_mysql_plugin;
-our $exe_mysqladmin;
-our $exe_mysqltest;
-our $exe_libtool;
-our $exe_mysql_embedded;
-our $exe_mysql_ssl_rsa_setup;
-
-our $opt_big_test= 0;
-
-our @opt_combinations;
-
-our @opt_extra_mysqld_opt;
-our @opt_mysqld_envs;
-
-our @opt_extra_bootstrap_opt;
-
->>>>>>> 69cf83f6
 my $opt_stress;
 my $opt_suites;
 my $opt_tmpdir;
@@ -226,6 +157,8 @@
 my $opt_valgrind_clients   = 0;
 my $opt_valgrind_mysqld    = 0;
 my $opt_valgrind_mysqltest = 0;
+my $opt_mtr_term_args      = env_or_val(MTR_TERM => "xterm -title %title% -e");
+my $opt_lldb_cmd           = env_or_val(MTR_LLDB => "lldb");
 
 # Options used when connecting to an already running server
 my %opts_extern;
@@ -282,7 +215,6 @@
 our $opt_manual_dbx;
 our $opt_manual_ddd;
 our $opt_manual_debug;
-<<<<<<< HEAD
 our $opt_manual_gdb;
 our $opt_manual_lldb;
 our $opt_no_skip;
@@ -295,11 +227,6 @@
 our $opt_summary_report;
 our $opt_vardir;
 our $opt_xml_report;
-our $opt_gterm;
-=======
-our $opt_debugger;
-our $opt_client_debugger;
->>>>>>> 69cf83f6
 
 our $DEFAULT_SUITES =
 "main,sys_vars,binlog,binlog_gtid,binlog_nogtid,binlog_57_decryption,encryption,rpl_encryption,rpl,rpl_gtid,rpl_nogtid,innodb,innodb_gis,innodb_fts,innodb_zip,innodb_undo,perfschema,funcs_1,opt_trace,parts,auth_sec,collations,"
@@ -400,27 +327,10 @@
 sub memcacheds  { return _like('memcached.'); }
 sub all_servers { return (mysqlds(), ndb_mgmds(), ndbds(), memcacheds()); }
 
-<<<<<<< HEAD
 # Return an object which refers to the group named '[mysqld]'
 # from the my.cnf file. Options specified in the section can
 # be accessed using it.
 sub mysqld_group { return $config ? $config->group('mysqld') : (); }
-=======
-our $opt_valgrind= 0;
-my $opt_valgrind_mysqld= 0;
-my $opt_valgrind_clients= 0;
-my $opt_valgrind_mysqltest= 0;
-my @valgrind_args;
-my $opt_valgrind_path;
-my $valgrind_reports= 0;
-my $opt_callgrind;
-my $opt_helgrind;
-my %mysqld_logs;
-my $opt_debug_sync_timeout= 600; # Default timeout for WAIT_FOR actions.
-my $daemonize_mysqld= 0;
-my $opt_mtr_term_args = env_or_val(MTR_TERM => "xterm -title %title% -e");
-my $opt_lldb_cmd = env_or_val(MTR_LLDB => "lldb");
->>>>>>> 69cf83f6
 
 sub testcase_timeout ($) {
   my ($tinfo) = @_;
@@ -1525,7 +1435,6 @@
   # Read the command line options
   # Note: Keep list in sync with usage at end of this file
   Getopt::Long::Configure("pass_through");
-<<<<<<< HEAD
   my %options = (
     # Control what engine/variation to run
     'compress'              => \$opt_compress,
@@ -1613,8 +1522,6 @@
     'debugger=s'           => \$opt_debugger,
     'gdb'                  => \$opt_gdb,
     'gdb-secondary-engine' => \$opt_gdb_secondary_engine,
-    # For using gnome-terminal when using --gdb option
-    'gterm'                => \$opt_gterm,
     'lldb'                 => \$opt_lldb,
     'manual-boot-gdb'      => \$opt_manual_boot_gdb,
     'manual-dbx'           => \$opt_manual_dbx,
@@ -1711,176 +1618,6 @@
     'skip-test-list=s' => \$opt_skip_test_list,
     'summary-report=s' => \$opt_summary_report,
     'xml-report=s'     => \$opt_xml_report);
-=======
-  my %options=(
-             # Control what engine/variation to run
-             'embedded-server'          => \$opt_embedded_server,
-             'ps-protocol'              => \$opt_ps_protocol,
-             'sp-protocol'              => \$opt_sp_protocol,
-             'view-protocol'            => \$opt_view_protocol,
-             'opt-trace-protocol'       => \$opt_trace_protocol,
-             'explain-protocol'         => \$opt_explain_protocol,
-             'json-explain-protocol'    => \$opt_json_explain_protocol,
-             'cursor-protocol'          => \$opt_cursor_protocol,
-             'ssl|with-openssl'         => \$opt_ssl,
-             'skip-ssl'                 => \$opt_skip_ssl,
-             'compress'                 => \$opt_compress,
-             'vs-config=s'              => \$opt_vs_config,
-
-	     # Max number of parallel threads to use
-	     'parallel=s'               => \$opt_parallel,
-
-             # Config file to use as template for all tests
-	     'defaults-file=s'          => \&collect_option,
-	     # Extra config file to append to all generated configs
-	     'defaults-extra-file=s'    => \&collect_option,
-
-             # Control what test suites or cases to run
-             'force'                    => \$opt_force,
-             'with-ndbcluster-only'     => \&collect_option,
-             'ndb|include-ndbcluster'   => \$opt_include_ndbcluster,
-             'skip-ndbcluster|skip-ndb' => \$opt_skip_ndbcluster,
-             'suite|suites=s'           => \$opt_suites,
-             'skip-rpl'                 => \&collect_option,
-             'skip-test=s'              => \&collect_option,
-             'do-test=s'                => \&collect_option,
-             'start-from=s'             => \&collect_option,
-             'big-test'                 => \$opt_big_test,
-	     'combination=s'            => \@opt_combinations,
-             'skip-combinations'        => \&collect_option,
-             'experimental=s'           => \@opt_experimentals,
-             'skip-sys-schema'          => \$opt_skip_sys_schema,
-	     # skip-im is deprecated and silently ignored
-	     'skip-im'                  => \&ignore_option,
-
-             # Specify ports
-             'build-thread|mtr-build-thread=i' => \$opt_build_thread,
-             'mysqlx-port=i'                   => \$opt_mysqlx_baseport,
-             'port-base|mtr-port-base=i'       => \$opt_port_base,
-
-             # Test case authoring
-             'record'                   => \$opt_record,
-             'check-testcases!'         => \$opt_check_testcases,
-             'mark-progress'            => \$opt_mark_progress,
-             'test-progress:1'          => \$opt_test_progress,
-
-             # Extra options used when starting mysqld
-             'mysqld=s'                 => \@opt_extra_mysqld_opt,
-             'mysqld-env=s'             => \@opt_mysqld_envs,
-
-             # Extra options used when bootstrapping mysqld
-             'bootstrap=s'                 => \@opt_extra_bootstrap_opt,
-
-             # Run test on running server
-             'extern=s'                  => \%opts_extern, # Append to hash
-
-             # Debugging
-             'debug'                    => \$opt_debug,
-             'debug-common'             => \$opt_debug_common,
-             'debug-server'             => \$opt_debug_server,
-             'gdb'                      => \$opt_gdb,
-             'lldb'                     => \$opt_lldb,
-             'client-gdb'               => \$opt_client_gdb,
-             'client-lldb'              => \$opt_client_lldb,
-             'manual-gdb'               => \$opt_manual_gdb,
-             'manual-boot-gdb'          => \$opt_manual_boot_gdb,
-             'manual-lldb'              => \$opt_manual_lldb,
-	     'boot-gdb'                 => \$opt_boot_gdb,
-             'manual-debug'             => \$opt_manual_debug,
-             'ddd'                      => \$opt_ddd,
-             'client-ddd'               => \$opt_client_ddd,
-             'manual-ddd'               => \$opt_manual_ddd,
-	     'boot-ddd'                 => \$opt_boot_ddd,
-             'dbx'                      => \$opt_dbx,
-	     'client-dbx'               => \$opt_client_dbx,
-	     'manual-dbx'               => \$opt_manual_dbx,
-	     'debugger=s'               => \$opt_debugger,
-	     'boot-dbx'                 => \$opt_boot_dbx,
-	     'client-debugger=s'        => \$opt_client_debugger,
-             'strace-server'            => \$opt_strace_server,
-             'strace-client'            => \$opt_strace_client,
-             'max-save-core=i'          => \$opt_max_save_core,
-             'max-save-datadir=i'       => \$opt_max_save_datadir,
-             'max-test-fail=i'          => \$opt_max_test_fail,
-
-             # Coverage, profiling etc
-             'gcov'                     => \$opt_gcov,
-             'gprof'                    => \$opt_gprof,
-             'valgrind|valgrind-all'    => \$opt_valgrind,
-	     'valgrind-clients'         => \$opt_valgrind_clients,
-             'valgrind-mysqltest'       => \$opt_valgrind_mysqltest,
-             'valgrind-mysqld'          => \$opt_valgrind_mysqld,
-             'valgrind-options=s'       => sub {
-	       my ($opt, $value)= @_;
-	       # Deprecated option unless it's what we know pushbuild uses
-	       if ($value eq "--gen-suppressions=all --show-reachable=yes") {
-		 push(@valgrind_args, $_) for (split(' ', $value));
-		 return;
-	       }
-	       die("--valgrind-options=s is deprecated. Use ",
-		   "--valgrind-option=s, to be specified several",
-		   " times if necessary");
-	     },
-             'valgrind-option=s'        => \@valgrind_args,
-             'valgrind-path=s'          => \$opt_valgrind_path,
-	     'callgrind'                => \$opt_callgrind,
-             'helgrind'                 => \$opt_helgrind,
-	     'debug-sync-timeout=i'     => \$opt_debug_sync_timeout,
-
-	     # Directories
-             'tmpdir=s'                 => \$opt_tmpdir,
-             'vardir=s'                 => \$opt_vardir,
-             'mem'                      => \$opt_mem,
-	     'clean-vardir'             => \$opt_clean_vardir,
-             'client-bindir=s'          => \$path_client_bindir,
-             'client-libdir=s'          => \$path_client_libdir,
-
-             # Misc
-             'report-features'          => \$opt_report_features,
-             'comment=s'                => \$opt_comment,
-             'fast'                     => \$opt_fast,
-	     'force-restart'            => \$opt_force_restart,
-             'reorder!'                 => \$opt_reorder,
-             'enable-disabled'          => \&collect_option,
-             'verbose+'                 => \$opt_verbose,
-             'verbose-restart'          => \&report_option,
-             'sleep=i'                  => \$opt_sleep,
-             'start-dirty'              => \$opt_start_dirty,
-             'start-and-exit'           => \$opt_start_exit,
-             'start'                    => \$opt_start,
-	     'user-args'                => \$opt_user_args,
-             'wait-all'                 => \$opt_wait_all,
-	     'print-testcases'          => \&collect_option,
-	     'repeat=i'                 => \$opt_repeat,
-             'report-unstable-tests'    => \$opt_report_unstable_tests,
-	     'retry=i'                  => \$opt_retry,
-	     'retry-failure=i'          => \$opt_retry_failure,
-             'timer!'                   => \&report_option,
-             'user=s'                   => \$opt_user,
-             'testcase-timeout=i'       => \$opt_testcase_timeout,
-             'suite-timeout=i'          => \$opt_suite_timeout,
-             'shutdown-timeout=i'       => \$opt_shutdown_timeout,
-             'warnings!'                => \$opt_warnings,
-	     'timestamp'                => \&report_option,
-	     'timediff'                 => \&report_option,
-	     'max-connections=i'        => \$opt_max_connections,
-	     'default-myisam!'          => \&collect_option,
-	     'report-times'             => \$opt_report_times,
-	     'result-file'              => \$opt_resfile,
-	     'unit-tests!'              => \$opt_ctest,
-	     'unit-tests-report!'	=> \$opt_ctest_report,
-	     'stress=s'                 => \$opt_stress,
-             'suite-opt=s'              => \$opt_suite_opt,
-
-             'help|h'                   => \$opt_usage,
-	     # list-options is internal, not listed in help
-	     'list-options'             => \$opt_list_options,
-             'skip-test-list=s'         => \@opt_skip_test_list,
-             'do-test-list=s'           => \$opt_do_test_list,
-             'xml-report=s'             => \$opt_xml_report,
-             'summary-report=s'         => \$opt_summary_report
-           );
->>>>>>> 69cf83f6
 
   GetOptions(%options) or usage("Can't read options");
 
@@ -7143,24 +6880,9 @@
     return;
   }
 
-<<<<<<< HEAD
   $$args = [];
-  if ($opt_gterm) {
-    mtr_add_arg($$args, "--title");
-    mtr_add_arg($$args, "$type");
-    mtr_add_arg($$args, "--wait");
-    mtr_add_arg($$args, "--");
-  } else {
-    mtr_add_arg($$args, "-title");
-    mtr_add_arg($$args, "$type");
-    mtr_add_arg($$args, "-e");
-  }
-=======
-  $$args= [];
-
   my $term_exe;
   set_term_args($opt_mtr_term_args, $term_exe, $$args, $type);
->>>>>>> 69cf83f6
 
   if ($exe_libtool) {
     mtr_add_arg($$args, $exe_libtool);
@@ -7172,15 +6894,7 @@
   mtr_add_arg($$args, "$gdb_init_file");
   mtr_add_arg($$args, "$$exe");
 
-<<<<<<< HEAD
-  if ($opt_gterm) {
-    $$exe = "gnome-terminal";
-  } else {
-    $$exe = "xterm";
-  }
-=======
-  $$exe= $term_exe;
->>>>>>> 69cf83f6
+  $$exe = $term_exe;
 }
 
 # Modify the exe and args so that program is run in lldb
@@ -7207,15 +6921,7 @@
     return;
   }
 
-<<<<<<< HEAD
   $$args = [];
-  mtr_add_arg($$args, "-title");
-  mtr_add_arg($$args, "$type");
-  mtr_add_arg($$args, "-e");
-=======
-  $$args= [];
->>>>>>> 69cf83f6
-
   my $term_exe;
   set_term_args($opt_mtr_term_args, $term_exe, $$args, $type);
 
@@ -7224,11 +6930,7 @@
   mtr_add_arg($$args, "$lldb_init_file");
   mtr_add_arg($$args, "$$exe");
 
-<<<<<<< HEAD
-  $$exe = "xterm";
-=======
-  $$exe= $term_exe;
->>>>>>> 69cf83f6
+  $$exe = $term_exe;
 }
 
 # Modify the exe and args so that program is run in ddd
@@ -7781,7 +7483,6 @@
   strace-server         Create strace output for mysqltest server.
 
 Environment variables controlling debugging parameters
-
   MTR_TERM              Configures the terminal command to run the debugger.
                         Defaults to xterm, but most other visual terminals
                         can also be specified. Examples:
