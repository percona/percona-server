#!/usr/bin/perl
# -*- cperl -*-

# This is a transformation of the "mysql-test-run" Bourne shell script
# to Perl. There are reasons this rewrite is not the prettiest Perl
# you have seen
#
#   - The original script is huge and for most part uncommented,
#     not even a usage description of the flags.
#
#   - There has been an attempt to write a replacement in C for the
#     original Bourne shell script. It was kind of working but lacked
#     lot of functionality to really be a replacement. Not to redo
#     that mistake and catch all the obscure features of the original
#     script, the rewrite in Perl is more close to the original script
#     meaning it also share some of the ugly parts as well.
#
#   - The original intention was that this script was to be a prototype
#     to be the base for a new C version with full functionality. Since
#     then it was decided that the Perl version should replace the
#     Bourne shell version, but the Perl style still reflects the wish
#     to make the Perl to C step easy.
#
# Some coding style from the original intent has been kept
#
#   - To make this Perl script easy to alter even for those that not
#     code Perl that often, the coding style is as close as possible to
#     the C/C++ MySQL coding standard.
#
#   - All lists of arguments to send to commands are Perl lists/arrays,
#     not strings we append args to. Within reason, most string
#     concatenation for arguments should be avoided.
#
#   - Functions defined in the main program are not to be prefixed,
#     functions in "library files" are to be prefixed with "mtr_" (for
#     Mysql-Test-Run). There are some exceptions, code that fits best in
#     the main program, but are put into separate files to avoid
#     clutter, may be without prefix.
#
#   - All stat/opendir/-f/ is to be kept in collect_test_cases(). It
#     will create a struct that the rest of the program can use to get
#     the information. This separates the "find information" from the
#     "do the work" and makes the program more easy to maintain.
#
#   - At the moment, there are tons of "global" variables that control
#     this script, even accessed from the files in "lib/*.pl". This
#     will change over time, for now global variables are used instead
#     of using %opt, %path and %exe hashes, because I want more
#     compile time checking, that hashes would not give me. Once this
#     script is debugged, hashes will be used and passed as parameters
#     to functions, to more closely mimic how it would be coded in C
#     using structs.
#
#   - The rule when it comes to the logic of this program is
#
#       command_line_setup() - is to handle the logic between flags
#       collect_test_cases() - is to do its best to select what tests
#                              to run, dig out options, if needs restart etc.
#       run_testcase()       - is to run a single testcase, and follow the
#                              logic set in both above. No, or rare file
#                              system operations. If a test seems complex,
#                              it should probably not be here.
#
# A nice way to trace the execution of this script while debugging
# is to use the Devel::Trace package found at
# "http://www.plover.com/~mjd/perl/Trace/" and run this script like
# "perl -d:Trace mysql-test-run.pl"
#
# FIXME Save a PID file from this code as well, to record the process
#       id we think it has. In Cygwin, a fork creates one Cygwin process,
#       and then the real Win32 process. Cygwin Perl can only kill Cygwin
#       processes. And "mysqld --bootstrap ..." doesn't save a PID file.

$Devel::Trace::TRACE= 0;       # Don't trace boring init stuff

#require 5.6.1;
use File::Path;
use File::Basename;
use File::Copy;
use Cwd;
use Getopt::Long;
use Sys::Hostname;
#use Carp;
use IO::Socket;
use IO::Socket::INET;
use Data::Dumper;
use strict;
#use diagnostics;

require "lib/mtr_cases.pl";
require "lib/mtr_process.pl";
require "lib/mtr_timer.pl";
require "lib/mtr_io.pl";
require "lib/mtr_gcov.pl";
require "lib/mtr_gprof.pl";
require "lib/mtr_report.pl";
require "lib/mtr_diff.pl";
require "lib/mtr_match.pl";
require "lib/mtr_misc.pl";
require "lib/mtr_stress.pl";

$Devel::Trace::TRACE= 1;

# Used by gcov
our @mysqld_src_dirs=
  (
   "strings",
   "mysys",
   "include",
   "extra",
   "regex",
   "isam",
   "merge",
   "myisam",
   "myisammrg",
   "heap",
   "sql",
  );

##############################################################################
#
#  Default settings
#
##############################################################################

# We are to use handle_options() in "mysys/my_getopt.c" for the C version
#
# In the C version we want to use structs and, in some cases, arrays of
# structs. We let each struct be a separate hash.

# Misc global variables

our $glob_win32=                  0; # OS and native Win32 executables
our $glob_win32_perl=             0; # ActiveState Win32 Perl
our $glob_cygwin_perl=            0; # Cygwin Perl
our $glob_cygwin_shell=           undef;
our $glob_use_libtool=            1;
our $glob_mysql_test_dir=         undef;
our $glob_mysql_bench_dir=        undef;
our $glob_hostname=               undef;
our $glob_scriptname=             undef;
our $glob_timers=                 undef;
our $glob_use_running_server=     0;
our $glob_use_running_ndbcluster= 0;
our $glob_use_embedded_server=    0;
our @glob_test_mode;

our $using_ndbcluster_master= 0;

our $glob_basedir;

# The total result

our $path_charsetsdir;
our $path_client_bindir;
our $path_language;
our $path_timefile;
our $path_snapshot;
our $path_manager_log;           # Used by mysqldadmin
our $path_slave_load_tmpdir;     # What is this?!
our $path_mysqltest_log;
our $path_my_basedir;
our $opt_vardir;                 # A path but set directly on cmd line
our $opt_vardir_trace;           # unix formatted opt_vardir for trace files
our $opt_tmpdir;                 # A path but set directly on cmd line

our $opt_usage;
our $opt_suite;

our $opt_netware;

our $opt_script_debug= 0;  # Script debugging, enable with --script-debug

# Options FIXME not all....

our $exe_master_mysqld;
our $exe_mysql;
our $exe_mysqladmin;
our $exe_mysqlbinlog;
our $exe_mysql_client_test;
our $exe_mysqld;
our $exe_mysqlcheck;             # Called from test case
our $exe_mysqldump;              # Called from test case
our $exe_mysqlimport;              # Called from test case
our $exe_mysqlshow;              # Called from test case
our $exe_mysql_fix_system_tables;
our $exe_mysqltest;
our $exe_slave_mysqld;
our $exe_im;
our $exe_my_print_defaults;

our $opt_bench= 0;
our $opt_small_bench= 0;
our $opt_big_test= 0;            # Send --big-test to mysqltest

our @opt_extra_mysqld_opt;

our $opt_comment;
our $opt_compress;
our $opt_ssl;
our $opt_skip_ssl;
our $opt_ssl_supported;
our $opt_ps_protocol;
our $opt_sp_protocol;
our $opt_cursor_protocol;
our $opt_view_protocol;

our $opt_current_test;
our $opt_debug;
our $opt_do_test;
our @opt_cases;                  # The test cases names in argv
our $opt_embedded_server;
our $opt_extern;
our $opt_fast;
our $opt_force;
our $opt_reorder;

our $opt_gcov;
our $opt_gcov_err;
our $opt_gcov_msg;

our $glob_debugger= 0;
our $opt_gdb;
our $opt_client_gdb;
our $opt_ddd;
our $opt_client_ddd;
our $opt_manual_gdb;
our $opt_manual_ddd;
our $opt_manual_debug;

our $opt_gprof;
our $opt_gprof_dir;
our $opt_gprof_master;
our $opt_gprof_slave;

our $opt_local;
our $opt_local_master;

our $master;                    # Will be struct in C
our $slave;

our $instance_manager;

our $opt_ndbcluster_port;
our $opt_ndbconnectstring;

our $opt_no_manager;            # Does nothing now, we never use manager
our $opt_manager_port;          # Does nothing now, we never use manager

our $opt_old_master;

our $opt_record;
our $opt_check_testcases;

our $opt_result_ext;

our $opt_skip;
our $opt_skip_rpl;
our $opt_skip_test;
our $opt_skip_im;

our $opt_sleep;

our $opt_sleep_time_after_restart=  1;
our $opt_sleep_time_for_delete=    10;
our $opt_testcase_timeout;
our $opt_suite_timeout;
my  $default_testcase_timeout=     15; # 15 min max
my  $default_suite_timeout=       120; # 2 hours max

our $opt_socket;

our $opt_source_dist;

our $opt_start_and_exit;
our $opt_start_dirty;
our $opt_start_from;

our $opt_strace_client;

our $opt_timer;

our $opt_user;
our $opt_user_test;

our $opt_valgrind= 0;
our $opt_valgrind_mysqld= 0;
our $opt_valgrind_mysqltest= 0;
our $opt_valgrind_all= 0;
our $opt_valgrind_options;
our $opt_valgrind_path;

our $opt_stress=               "";
our $opt_stress_suite=     "main";
our $opt_stress_mode=    "random";
our $opt_stress_threads=        5;
our $opt_stress_test_count=     0;
our $opt_stress_loop_count=     0;
our $opt_stress_test_duration=  0;
our $opt_stress_init_file=     "";
our $opt_stress_test_file=     "";

our $opt_verbose;

our $opt_wait_for_master;
our $opt_wait_for_slave;
our $opt_wait_timeout=  10;

our $opt_warnings;

our $opt_udiff;

our $opt_skip_ndbcluster;
our $opt_with_ndbcluster;

our $exe_ndb_mgm;
our $path_ndb_tools_dir;
our $path_ndb_data_dir;
our $file_ndb_testrun_log;
our $flag_ndb_status_ok= 1;

our @data_dir_lst;

######################################################################
#
#  Function declarations
#
######################################################################

sub main ();
sub initial_setup ();
sub command_line_setup ();
sub executable_setup ();
sub environment_setup ();
sub kill_running_server ();
sub kill_and_cleanup ();
sub check_ssl_support ();
sub check_ndbcluster_support ();
sub ndbcluster_install ();
sub ndbcluster_start ($);
sub ndbcluster_stop ();
sub run_benchmarks ($);
sub run_tests ();
sub mysql_install_db ();
sub install_db ($$);
sub run_testcase ($);
sub report_failure_and_restart ($);
sub do_before_start_master ($$);
sub do_before_start_slave ($$);
sub mysqld_start ($$$$$);
sub mysqld_arguments ($$$$$$);
sub stop_masters_slaves ();
sub stop_masters ();
sub stop_slaves ();
sub im_start ($$);
sub im_stop ($);
sub run_mysqltest ($);
sub usage ($);

######################################################################
#
#  Main program
#
######################################################################

main();

sub main () {

  initial_setup();
  command_line_setup();
  executable_setup();

  check_ndbcluster_support();
  check_ssl_support();

  environment_setup();
  signal_setup();

  if ( $opt_gcov )
  {
    gcov_prepare();
  }

  if ( $opt_gprof )
  {
    gprof_prepare();
  }

  if ( ! $glob_use_running_server )
  {
    if ( $opt_start_dirty )
    {
      kill_running_server();
    }
    else
    {
      kill_and_cleanup();
      mysql_install_db();
      if ( $opt_force )
      {
	save_installed_db();
      }
    }
  }

  if ( $opt_start_dirty )
  {
    if ( ndbcluster_start($opt_with_ndbcluster) )
    {
      mtr_error("Can't start ndbcluster");
    }
    if ( mysqld_start('master',0,[],[],$using_ndbcluster_master) )
    {
      mtr_report("Servers started, exiting");
    }
    else
    {
      mtr_error("Can't start the mysqld server");
    }
  }
  elsif ( $opt_bench )
  {
    run_benchmarks(shift);      # Shift what? Extra arguments?!
  }
  elsif ( $opt_stress )
  {
    run_stress_test()
  }
  else
  {
    run_tests();
  }

  mtr_exit(0);
}

##############################################################################
#
#  Initial setup independent on command line arguments
#
##############################################################################

sub initial_setup () {

  select(STDOUT);
  $| = 1;                       # Make unbuffered

  $glob_scriptname=  basename($0);

  $glob_win32_perl=  ($^O eq "MSWin32");
  $glob_cygwin_perl= ($^O eq "cygwin");
  $glob_win32=       ($glob_win32_perl or $glob_cygwin_perl);

  # Use libtool on all platforms except windows
  if ( $glob_win32 )
  {
    $glob_use_libtool= 0;
  }

  # We require that we are in the "mysql-test" directory
  # to run mysql-test-run

  if (! -f $glob_scriptname)
  {
    mtr_error("Can't find the location for the mysql-test-run script\n" .
              "Go to to the mysql-test directory and execute the script " .
              "as follows:\n./$glob_scriptname");
  }

  if ( -d "../sql" )
  {
    $opt_source_dist=  1;
  }

  $glob_hostname=  mtr_short_hostname();

  # 'basedir' is always parent of "mysql-test" directory
  $glob_mysql_test_dir=  cwd();
  if ( $glob_cygwin_perl )
  {
    # Windows programs like 'mysqld' needs Windows paths
    $glob_mysql_test_dir= `cygpath -m "$glob_mysql_test_dir"`;
    my $shell= $ENV{'SHELL'} || "/bin/bash";
    $glob_cygwin_shell=   `cygpath -w "$shell"`; # The Windows path c:\...
    chomp($glob_mysql_test_dir);
    chomp($glob_cygwin_shell);
  }
  $glob_basedir=         dirname($glob_mysql_test_dir);
  $glob_mysql_bench_dir= "$glob_basedir/mysql-bench"; # FIXME make configurable

  # needs to be same length to test logging (FIXME what???)
  $path_slave_load_tmpdir=  "../../var/tmp";

  $path_my_basedir=
    $opt_source_dist ? $glob_mysql_test_dir : $glob_basedir;

  $glob_timers= mtr_init_timers();
}



##############################################################################
#
#  Default settings
#
##############################################################################

sub command_line_setup () {

  # These are defaults for things that are set on the command line

  $opt_suite=        "main";    # Special default suite
  my $opt_master_myport= 9306;
  my $opt_slave_myport=  9308;
  $opt_ndbcluster_port=  9350;
  my $im_port=           9310;
  my $im_mysqld1_port=   9312;
  my $im_mysqld2_port=   9314;

  #
  # To make it easier for different devs to work on the same host,
  # an environment variable can be used to control all ports. A small
  # number is to be used, 0 - 16 or similar.
  #
  # Note the MASTER_MYPORT has to be set the same in all 4.x and 5.x
  # versions of this script, else a 4.0 test run might conflict with a
  # 5.1 test run, even if different MTR_BUILD_THREAD is used. This means
  # all port numbers might not be used in this version of the script.
  #
  if ( $ENV{'MTR_BUILD_THREAD'} )
  {
    # Up to two masters, up to three slaves
    $opt_master_myport=   $ENV{'MTR_BUILD_THREAD'} * 10 + 10000; # and 1
    $opt_slave_myport=    $opt_master_myport + 2;  # and 3 4
    $opt_ndbcluster_port= $opt_master_myport + 5;
    $im_port=             $opt_master_myport + 6;
    $im_mysqld1_port=     $opt_master_myport + 7;
    $im_mysqld2_port=     $opt_master_myport + 8;
  }

  # Read the command line
  # Note: Keep list, and the order, in sync with usage at end of this file

  Getopt::Long::Configure("pass_through");
  GetOptions(
             # Control what engine/variation to run
             'embedded-server'          => \$opt_embedded_server,
             'ps-protocol'              => \$opt_ps_protocol,
             'sp-protocol'              => \$opt_sp_protocol,
             'view-protocol'            => \$opt_view_protocol,
             'cursor-protocol'          => \$opt_cursor_protocol,
             'ssl|with-openssl'         => \$opt_ssl,
             'skip-ssl'                 => \$opt_skip_ssl,
             'compress'                 => \$opt_compress,
             'bench'                    => \$opt_bench,
             'small-bench'              => \$opt_small_bench,
             'no-manager'               => \$opt_no_manager, # Currently not used

             # Control what test suites or cases to run
             'force'                    => \$opt_force,
             'with-ndbcluster'          => \$opt_with_ndbcluster,
             'skip-ndbcluster|skip-ndb' => \$opt_skip_ndbcluster,
             'do-test=s'                => \$opt_do_test,
             'suite=s'                  => \$opt_suite,
             'skip-rpl'                 => \$opt_skip_rpl,
             'skip-im'                  => \$opt_skip_im,
             'skip-test=s'              => \$opt_skip_test,

             # Specify ports
             'master_port=i'            => \$opt_master_myport,
             'slave_port=i'             => \$opt_slave_myport,
             'ndbcluster_port=i'        => \$opt_ndbcluster_port,
             'manager-port=i'           => \$opt_manager_port, # Currently not used
             'im-port=i'                => \$im_port, # Instance Manager port.
             'im-mysqld1-port=i'        => \$im_mysqld1_port, # Port of mysqld, controlled by IM
             'im-mysqld2-port=i'        => \$im_mysqld2_port, # Port of mysqld, controlled by IM

             # Test case authoring
             'record'                   => \$opt_record,
             'check-testcases'          => \$opt_check_testcases,

             # ???
             'mysqld=s'                 => \@opt_extra_mysqld_opt,

             # Run test on running server
             'extern'                   => \$opt_extern,
             'ndbconnectstring=s'       => \$opt_ndbconnectstring,

             # Debugging
             'gdb'                      => \$opt_gdb,
             'client-gdb'               => \$opt_client_gdb,
             'manual-gdb'               => \$opt_manual_gdb,
             'manual-debug'             => \$opt_manual_debug,
             'ddd'                      => \$opt_ddd,
             'client-ddd'               => \$opt_client_ddd,
             'strace-client'            => \$opt_strace_client,
             'master-binary=s'          => \$exe_master_mysqld,
             'slave-binary=s'           => \$exe_slave_mysqld,

             # Coverage, profiling etc
             'gcov'                     => \$opt_gcov,
             'gprof'                    => \$opt_gprof,
             'valgrind'                 => \$opt_valgrind,
             'valgrind-mysqltest'       => \$opt_valgrind_mysqltest,
             'valgrind-mysqld'          => \$opt_valgrind_mysqld,
             'valgrind-all'             => \$opt_valgrind_all,
             'valgrind-options=s'       => \$opt_valgrind_options,
             'valgrind-path=s'          => \$opt_valgrind_path,

             # Stress testing 
             'stress'                   => \$opt_stress,
             'stress-suite=s'           => \$opt_stress_suite,
             'stress-threads=i'         => \$opt_stress_threads,
             'stress-test-file=s'       => \$opt_stress_test_file,
             'stress-init-file=s'       => \$opt_stress_init_file,
             'stress-mode=s'            => \$opt_stress_mode,
             'stress-loop-count=i'      => \$opt_stress_loop_count,
             'stress-test-count=i'      => \$opt_stress_test_count,
             'stress-test-duration=i'   => \$opt_stress_test_duration,

             # Misc
             'big-test'                 => \$opt_big_test,
             'comment=s'                => \$opt_comment,
             'debug'                    => \$opt_debug,
             'fast'                     => \$opt_fast,
             'local'                    => \$opt_local,
             'local-master'             => \$opt_local_master,
             'netware'                  => \$opt_netware,
             'old-master'               => \$opt_old_master,
             'reorder'                  => \$opt_reorder,
             'script-debug'             => \$opt_script_debug,
             'sleep=i'                  => \$opt_sleep,
             'socket=s'                 => \$opt_socket,
             'start-dirty'              => \$opt_start_dirty,
             'start-and-exit'           => \$opt_start_and_exit,
             'start-from=s'             => \$opt_start_from,
             'timer'                    => \$opt_timer,
             'tmpdir=s'                 => \$opt_tmpdir,
             'unified-diff|udiff'       => \$opt_udiff,
             'user-test=s'              => \$opt_user_test,
             'user=s'                   => \$opt_user,
             'vardir=s'                 => \$opt_vardir,
             'verbose'                  => \$opt_verbose,
             'wait-timeout=i'           => \$opt_wait_timeout,
             'testcase-timeout=i'       => \$opt_testcase_timeout,
             'suite-timeout=i'          => \$opt_suite_timeout,
             'warnings|log-warnings'    => \$opt_warnings,

             'help|h'                   => \$opt_usage,
            ) or usage("Can't read options");

  if ( $opt_usage )
  {
    usage("");
  }

  if ( $opt_comment )
  {
    print "\n";
    print '#' x 78, "\n";
    print "# $opt_comment\n";
    print '#' x 78, "\n\n";
  }

  foreach my $arg ( @ARGV )
  {
    if ( $arg =~ /^--skip-/ )
    {
      push(@opt_extra_mysqld_opt, $arg);
    }
    elsif ( $arg =~ /^-/ )
    {
      usage("Invalid option \"$arg\"");
    }
    else
    {
      push(@opt_cases, $arg);
    }
  }

  # --------------------------------------------------------------------------
  # Set the "var/" directory, as it is the base for everything else
  # --------------------------------------------------------------------------

  if ( ! $opt_vardir )
  {
    $opt_vardir= "$glob_mysql_test_dir/var";
  }
  $opt_vardir_trace= $opt_vardir;
  # Chop off any "c:", DBUG likes a unix path ex: c:/src/... => /src/...
  $opt_vardir_trace=~ s/^\w://;

  # We make the path absolute, as the server will do a chdir() before usage
  unless ( $opt_vardir =~ m,^/, or
           ($glob_win32 and $opt_vardir =~ m,^[a-z]:/,i) )
  {
    # Make absolute path, relative test dir
    $opt_vardir= "$glob_mysql_test_dir/$opt_vardir";
  }

  # --------------------------------------------------------------------------
  # If not set, set these to defaults
  # --------------------------------------------------------------------------

  $opt_tmpdir=       "$opt_vardir/tmp" unless $opt_tmpdir;
  $opt_tmpdir =~ s,/+$,,;       # Remove ending slash if any
  # FIXME maybe not needed?
  $path_manager_log= "$opt_vardir/log/manager.log"
    unless $path_manager_log;
  $opt_current_test= "$opt_vardir/log/current_test"
    unless $opt_current_test;

  # --------------------------------------------------------------------------
  # Do sanity checks of command line arguments
  # --------------------------------------------------------------------------

  if ( $opt_extern and $opt_local )
  {
    mtr_error("Can't use --extern and --local at the same time");
  }

  if ( ! $opt_socket )
  {     # FIXME set default before reading options?
#    $opt_socket=  '@MYSQL_UNIX_ADDR@';
    $opt_socket=  "/tmp/mysql.sock"; # FIXME
  }

  # --------------------------------------------------------------------------
  # Look at the command line options and set script flags
  # --------------------------------------------------------------------------

  if ( $opt_record and ! @opt_cases )
  {
    mtr_error("Will not run in record mode without a specific test case");
  }

  if ( $opt_embedded_server )
  {
    $glob_use_embedded_server= 1;
    push(@glob_test_mode, "embedded");
    $opt_skip_rpl= 1;              # We never run replication with embedded

    if ( $opt_extern )
    {
      mtr_error("Can't use --extern with --embedded-server");
    }
  }

  if ( $opt_ps_protocol )
  {
    push(@glob_test_mode, "ps-protocol");
  }

  # FIXME don't understand what this is
#  if ( $opt_local_master )
#  {
#    $opt_master_myport=  3306;
#  }

  if ( $opt_small_bench )
  {
    $opt_bench=  1;
  }

  if ( $opt_sleep )
  {
    $opt_sleep_time_after_restart= $opt_sleep;
  }

  if ( $opt_gcov and ! $opt_source_dist )
  {
    mtr_error("Coverage test needs the source - please use source dist");
  }

  # Check debug related options
  if ( $opt_gdb || $opt_client_gdb || $opt_ddd || opt_client_ddd ||
       $opt_manual_gdb || $opt_manual_ddd || opt_manual_debug)
  {
    # Indicate that we are using debugger 
    $glob_debugger= 1;
    # Increase timeouts
    $opt_wait_timeout=  300;
    if ( $opt_extern )
    {
      mtr_error("Can't use --extern when using debugger");
    }
  }

  if ( $opt_ndbconnectstring )
  {
    $glob_use_running_ndbcluster= 1;
    $opt_with_ndbcluster= 1;
  }
  else
  {
    $opt_ndbconnectstring= "host=localhost:$opt_ndbcluster_port";
  }

  if ( $opt_skip_ndbcluster )
  {
    $opt_with_ndbcluster= 0;
  }

  # Turn on valgrinding of all executables if "valgrind" or "valgrind-all"
  if ( $opt_valgrind or $opt_valgrind_all )
  {
    mtr_report("Turning on valgrind for all executables");
    $opt_valgrind= 1;
    $opt_valgrind_mysqld= 1;
    $opt_valgrind_mysqltest= 1;
  }
  elsif ( $opt_valgrind_mysqld or $opt_valgrind_mysqltest )
  {
    # If test's are run for a specific executable, turn on
    # verbose and show-reachable
    $opt_valgrind= 1;
    $opt_valgrind_all= 1;
  }

  if ( ! $opt_testcase_timeout )
  {
    $opt_testcase_timeout= $default_testcase_timeout;
    $opt_testcase_timeout*= 10 if defined $opt_valgrind;
  }

  if ( ! $opt_suite_timeout )
  {
    $opt_suite_timeout= $default_suite_timeout;
    $opt_suite_timeout*= 4 if defined $opt_valgrind;
  }

  # Increase times to wait for executables to start if using valgrind
  if ( $opt_valgrind )
  {
    $opt_sleep_time_after_restart= 10;
    $opt_sleep_time_for_delete= 60;
  }

  if ( ! $opt_user )
  {
    if ( $glob_use_running_server )
    {
      $opt_user= "test";
    }
    else
    {
      $opt_user= "root"; # We want to do FLUSH xxx commands
    }
  }

  # On QNX, /tmp/dir/master.sock and /tmp/dir//master.sock seem to be
  # considered different, so avoid the extra slash (/) in the socket
  # paths.
  my $sockdir = $opt_tmpdir;
  $sockdir =~ s|/+$||;

  # Put this into a hash, will be a C struct

  $master->[0]=
  {
   path_myddir   => "$opt_vardir/master-data",
   path_myerr    => "$opt_vardir/log/master.err",
   path_mylog    => "$opt_vardir/log/master.log",
   path_mypid    => "$opt_vardir/run/master.pid",
   path_mysock   => "$sockdir/master.sock",
   path_myport   =>  $opt_master_myport,
   start_timeout =>  400, # enough time create innodb tables

   ndbcluster    =>  1, # ndbcluster not started
  };

  $master->[1]=
  {
   path_myddir   => "$opt_vardir/master1-data",
   path_myerr    => "$opt_vardir/log/master1.err",
   path_mylog    => "$opt_vardir/log/master1.log",
   path_mypid    => "$opt_vardir/run/master1.pid",
   path_mysock   => "$sockdir/master1.sock",
   path_myport   => $opt_master_myport + 1,
   start_timeout => 400, # enough time create innodb tables
  };

  $slave->[0]=
  {
   path_myddir   => "$opt_vardir/slave-data",
   path_myerr    => "$opt_vardir/log/slave.err",
   path_mylog    => "$opt_vardir/log/slave.log",
   path_mypid    => "$opt_vardir/run/slave.pid",
   path_mysock   => "$sockdir/slave.sock",
   path_myport   => $opt_slave_myport,
   start_timeout => 400,
  };

  $slave->[1]=
  {
   path_myddir   => "$opt_vardir/slave1-data",
   path_myerr    => "$opt_vardir/log/slave1.err",
   path_mylog    => "$opt_vardir/log/slave1.log",
   path_mypid    => "$opt_vardir/run/slave1.pid",
   path_mysock   => "$sockdir/slave1.sock",
   path_myport   => $opt_slave_myport + 1,
   start_timeout => 300,
  };

  $slave->[2]=
  {
   path_myddir   => "$opt_vardir/slave2-data",
   path_myerr    => "$opt_vardir/log/slave2.err",
   path_mylog    => "$opt_vardir/log/slave2.log",
   path_mypid    => "$opt_vardir/run/slave2.pid",
   path_mysock   => "$sockdir/slave2.sock",
   path_myport   => $opt_slave_myport + 2,
   start_timeout => 300,
  };

  $instance_manager=
  {
   path_err =>        "$opt_vardir/log/im.err",
   path_log =>        "$opt_vardir/log/im.log",
   path_pid =>        "$opt_vardir/run/im.pid",
   path_sock =>       "$sockdir/im.sock",
   port =>            $im_port,
   start_timeout =>   $master->[0]->{'start_timeout'},
   admin_login =>     'im_admin',
   admin_password =>  'im_admin_secret',
   admin_sha1 =>      '*598D51AD2DFF7792045D6DF3DDF9AA1AF737B295',
   password_file =>   "$opt_vardir/im.passwd",
   defaults_file =>   "$opt_vardir/im.cnf",
  };

  $instance_manager->{'instances'}->[0]=
  {
   server_id    => 1,
   port         => $im_mysqld1_port,
   path_datadir => "$opt_vardir/im_mysqld_1.data",
   path_sock    => "$sockdir/mysqld_1.sock",
   path_pid     => "$opt_vardir/run/mysqld_1.pid",
  };

  $instance_manager->{'instances'}->[1]=
  {
   server_id    => 2,
   port         => $im_mysqld2_port,
   path_datadir => "$opt_vardir/im_mysqld_2.data",
   path_sock    => "$sockdir/mysqld_2.sock",
   path_pid     => "$opt_vardir/run/mysqld_2.pid",
   nonguarded   => 1,
  };

  if ( $opt_extern )
  {
    $glob_use_running_server=  1;
    $opt_skip_rpl= 1;                   # We don't run rpl test cases
    $master->[0]->{'path_mysock'}=  $opt_socket;
  }

  $path_timefile=  "$opt_vardir/log/mysqltest-time";
  $path_mysqltest_log=  "$opt_vardir/log/mysqltest.log";

  $path_snapshot= "$opt_tmpdir/snapshot_$opt_master_myport/";

  # Make a list of all data_dirs
  @data_dir_lst = (
    $master->[0]->{'path_myddir'},
    $master->[1]->{'path_myddir'},
    $slave->[0]->{'path_myddir'},
    $slave->[1]->{'path_myddir'},
    $slave->[2]->{'path_myddir'});

  foreach my $instance (@{$instance_manager->{'instances'}})
  {
    push(@data_dir_lst, $instance->{'path_datadir'});
  }

}


##############################################################################
#
#  Set paths to various executable programs
#
##############################################################################

sub executable_setup () {

  if ( $opt_source_dist )
  {
    if ( $glob_win32 )
    {
      $path_client_bindir= mtr_path_exists("$glob_basedir/client_release",
					   "$glob_basedir/client_debug",
                                           "$glob_basedir/bin",);
      $exe_mysqld=         mtr_exe_exists ("$path_client_bindir/mysqld-max",
                                           "$path_client_bindir/mysqld-nt",
                                           "$path_client_bindir/mysqld",
                                           "$path_client_bindir/mysqld-debug",
                                           "$path_client_bindir/mysqld-max");
      $path_language=      mtr_path_exists("$glob_basedir/share/english/");
      $path_charsetsdir=   mtr_path_exists("$glob_basedir/share/charsets");
      $exe_my_print_defaults=
	mtr_exe_exists("$path_client_bindir/my_print_defaults");
    }
    else
    {
      $path_client_bindir= mtr_path_exists("$glob_basedir/client");
      $exe_mysqld=         mtr_exe_exists ("$glob_basedir/sql/mysqld");
      $path_language=      mtr_path_exists("$glob_basedir/sql/share/english/");
      $path_charsetsdir=   mtr_path_exists("$glob_basedir/sql/share/charsets");

      $exe_im= mtr_exe_exists(
        "$glob_basedir/server-tools/instance-manager/mysqlmanager");
      $exe_my_print_defaults=
	mtr_exe_exists("$glob_basedir/extra/my_print_defaults");
    }

    if ( $glob_use_embedded_server )
    {
      my $path_examples= "$glob_basedir/libmysqld/examples";
      $exe_mysqltest=    mtr_exe_exists("$path_examples/mysqltest_embedded");
      $exe_mysql_client_test=
        mtr_exe_exists("$path_examples/mysql_client_test_embedded",
		       "/usr/bin/false");
    }
    else
    {
      $exe_mysqltest= mtr_exe_exists("$path_client_bindir/mysqltest");
      $exe_mysql_client_test=
        mtr_exe_exists("$glob_basedir/tests/mysql_client_test",
                       "$path_client_bindir/mysql_client_test",
		       "/usr/bin/false");
    }
    $exe_mysqlcheck=     mtr_exe_exists("$path_client_bindir/mysqlcheck");
    $exe_mysqldump=      mtr_exe_exists("$path_client_bindir/mysqldump");
    $exe_mysqlimport=    mtr_exe_exists("$path_client_bindir/mysqlimport");
    $exe_mysqlshow=      mtr_exe_exists("$path_client_bindir/mysqlshow");
    $exe_mysqlbinlog=    mtr_exe_exists("$path_client_bindir/mysqlbinlog");
    $exe_mysqladmin=     mtr_exe_exists("$path_client_bindir/mysqladmin");
    $exe_mysql=          mtr_exe_exists("$path_client_bindir/mysql");
    $exe_mysql_fix_system_tables=
      mtr_script_exists("$glob_basedir/scripts/mysql_fix_privilege_tables");
    $path_ndb_tools_dir= mtr_path_exists("$glob_basedir/ndb/tools");
    $exe_ndb_mgm=        "$glob_basedir/ndb/src/mgmclient/ndb_mgm";
  }
  else
  {
    $path_client_bindir= mtr_path_exists("$glob_basedir/bin");
    $exe_mysqlcheck=     mtr_exe_exists("$path_client_bindir/mysqlcheck");
    $exe_mysqldump=      mtr_exe_exists("$path_client_bindir/mysqldump");
    $exe_mysqlimport=    mtr_exe_exists("$path_client_bindir/mysqlimport");
    $exe_mysqlshow=      mtr_exe_exists("$path_client_bindir/mysqlshow");
    $exe_mysqlbinlog=    mtr_exe_exists("$path_client_bindir/mysqlbinlog");
    $exe_mysqladmin=     mtr_exe_exists("$path_client_bindir/mysqladmin");
    $exe_mysql=          mtr_exe_exists("$path_client_bindir/mysql");
    $exe_mysql_fix_system_tables=
      mtr_script_exists("$path_client_bindir/mysql_fix_privilege_tables",
			"$glob_basedir/scripts/mysql_fix_privilege_tables");
    $exe_my_print_defaults=
      mtr_exe_exists("$path_client_bindir/my_print_defaults");

    $path_language=      mtr_path_exists("$glob_basedir/share/mysql/english/",
                                         "$glob_basedir/share/english/");
    $path_charsetsdir=   mtr_path_exists("$glob_basedir/share/mysql/charsets",
                                         "$glob_basedir/share/charsets");

    if ( $glob_win32 )
    {
      $exe_mysqld=         mtr_exe_exists ("$glob_basedir/bin/mysqld-nt",
                                           "$glob_basedir/bin/mysqld",
                                           "$glob_basedir/bin/mysqld-debug",);
    }
    else
    {
      $exe_mysqld=         mtr_exe_exists ("$glob_basedir/libexec/mysqld",
                                           "$glob_basedir/bin/mysqld");
    }
    $exe_im= mtr_exe_exists("$glob_basedir/libexec/mysqlmanager",
                            "$glob_basedir/bin/mysqlmanager");
    if ( $glob_use_embedded_server )
    {
      $exe_mysqltest= mtr_exe_exists("$path_client_bindir/mysqltest_embedded");
      $exe_mysql_client_test=
        mtr_exe_exists("$glob_basedir/tests/mysql_client_test_embedded",
                       "$path_client_bindir/mysql_client_test_embedded",
		       "/usr/bin/false");
    }
    else
    {
      $exe_mysqltest= mtr_exe_exists("$path_client_bindir/mysqltest");
      $exe_mysql_client_test=
        mtr_exe_exists("$path_client_bindir/mysql_client_test",
		       "/usr/bin/false"); # FIXME temporary
    }

    $path_ndb_tools_dir=  "$glob_basedir/bin";
    $exe_ndb_mgm=         "$glob_basedir/bin/ndb_mgm";
  }

  $exe_master_mysqld= $exe_master_mysqld || $exe_mysqld;
  $exe_slave_mysqld=  $exe_slave_mysqld  || $exe_mysqld;

  $path_ndb_data_dir= "$opt_vardir/ndbcluster-$opt_ndbcluster_port";
  $file_ndb_testrun_log= "$opt_vardir/log/ndb_testrun.log";
}


##############################################################################
#
#  Set environment to be used by childs of this process
#
##############################################################################

# Note that some env is setup in spawn/run, in "mtr_process.pl"

sub environment_setup () {

  # --------------------------------------------------------------------------
  # We might not use a standard installation directory, like /usr/lib.
  # Set LD_LIBRARY_PATH to make sure we find our installed libraries.
  # --------------------------------------------------------------------------

  unless ( $opt_source_dist )
  {
    $ENV{'LD_LIBRARY_PATH'}=
      "$glob_basedir/lib" .
        ($ENV{'LD_LIBRARY_PATH'} ? ":$ENV{'LD_LIBRARY_PATH'}" : "");
    $ENV{'DYLD_LIBRARY_PATH'}=
      "$glob_basedir/lib" .
        ($ENV{'DYLD_LIBRARY_PATH'} ? ":$ENV{'DYLD_LIBRARY_PATH'}" : "");
  }

  # --------------------------------------------------------------------------
  # Also command lines in .opt files may contain env vars
  # --------------------------------------------------------------------------

  $ENV{'UMASK'}=              "0660"; # The octal *string*
  $ENV{'UMASK_DIR'}=          "0770"; # The octal *string*
  $ENV{'LC_COLLATE'}=         "C";
  $ENV{'USE_RUNNING_SERVER'}= $glob_use_running_server;
  $ENV{'MYSQL_TEST_DIR'}=     $glob_mysql_test_dir;
  $ENV{'MYSQLTEST_VARDIR'}=   $opt_vardir;
  $ENV{'MYSQL_TMP_DIR'}=      $opt_tmpdir;
  $ENV{'MASTER_MYSOCK'}=      $master->[0]->{'path_mysock'};
  $ENV{'MASTER_MYSOCK1'}=     $master->[1]->{'path_mysock'};
  $ENV{'MASTER_MYPORT'}=      $master->[0]->{'path_myport'};
  $ENV{'MASTER_MYPORT1'}=     $master->[1]->{'path_myport'};
  $ENV{'SLAVE_MYPORT'}=       $slave->[0]->{'path_myport'};
  $ENV{'SLAVE_MYPORT1'}=      $slave->[1]->{'path_myport'};
  $ENV{'SLAVE_MYPORT2'}=      $slave->[2]->{'path_myport'};
# $ENV{'MYSQL_TCP_PORT'}=     '@MYSQL_TCP_PORT@'; # FIXME
  $ENV{'MYSQL_TCP_PORT'}=     3306;

  $ENV{'NDBCLUSTER_PORT'}=    $opt_ndbcluster_port;

  $ENV{'IM_PATH_PID'}=        $instance_manager->{path_pid};
  $ENV{'IM_PORT'}=            $instance_manager->{port};

  $ENV{'IM_MYSQLD1_SOCK'}=    $instance_manager->{instances}->[0]->{path_sock};
  $ENV{'IM_MYSQLD1_PORT'}=    $instance_manager->{instances}->[0]->{port};
  $ENV{'IM_MYSQLD1_PATH_PID'}=$instance_manager->{instances}->[0]->{path_pid};
  $ENV{'IM_MYSQLD2_SOCK'}=    $instance_manager->{instances}->[1]->{path_sock};
  $ENV{'IM_MYSQLD2_PORT'}=    $instance_manager->{instances}->[1]->{port};
  $ENV{'IM_MYSQLD2_PATH_PID'}=$instance_manager->{instances}->[1]->{path_pid};

  $ENV{MTR_BUILD_THREAD}= 0 unless $ENV{MTR_BUILD_THREAD}; # Set if not set

  # We are nice and report a bit about our settings
  print "Using MTR_BUILD_THREAD = $ENV{MTR_BUILD_THREAD}\n";
  print "Using MASTER_MYPORT    = $ENV{MASTER_MYPORT}\n";
  print "Using MASTER_MYPORT1   = $ENV{MASTER_MYPORT1}\n";
  print "Using SLAVE_MYPORT     = $ENV{SLAVE_MYPORT}\n";
  print "Using SLAVE_MYPORT1    = $ENV{SLAVE_MYPORT1}\n";
  print "Using SLAVE_MYPORT2    = $ENV{SLAVE_MYPORT2}\n";
  print "Using NDBCLUSTER_PORT  = $ENV{NDBCLUSTER_PORT}\n";
  print "Using IM_PORT          = $ENV{IM_PORT}\n";
  print "Using IM_MYSQLD1_PORT  = $ENV{IM_MYSQLD1_PORT}\n";
  print "Using IM_MYSQLD2_PORT  = $ENV{IM_MYSQLD2_PORT}\n";
}


##############################################################################
#
#  If we get a ^C, we try to clean up before termination
#
##############################################################################
# FIXME check restrictions what to do in a signal handler

sub signal_setup () {
  $SIG{INT}= \&handle_int_signal;
}

sub handle_int_signal () {
  $SIG{INT}= 'DEFAULT';         # If we get a ^C again, we die...
  mtr_warning("got INT signal, cleaning up.....");
  stop_masters_slaves();
  mtr_error("We die from ^C signal from user");
}


##############################################################################
#
#  Handle left overs from previous runs
#
##############################################################################

sub kill_running_server () {

  if ( $opt_fast or $glob_use_embedded_server )
  {
    # FIXME is embedded server really using PID files?!
    unlink($master->[0]->{'path_mypid'});
    unlink($master->[1]->{'path_mypid'});
    unlink($slave->[0]->{'path_mypid'});
    unlink($slave->[1]->{'path_mypid'});
    unlink($slave->[2]->{'path_mypid'});
  }
  else
  {
    # Ensure that no old mysqld test servers are running
    # This is different from terminating processes we have
    # started from ths run of the script, this is terminating
    # leftovers from previous runs.

    mtr_report("Killing Possible Leftover Processes");
    mkpath("$opt_vardir/log"); # Needed for mysqladmin log
    mtr_kill_leftovers();

    $using_ndbcluster_master= $opt_with_ndbcluster;
    ndbcluster_stop();
    $master->[0]->{'ndbcluster'}= 1;
  }
}

sub kill_and_cleanup () {

  kill_running_server ();

  mtr_report("Removing Stale Files");

  if ( $opt_vardir eq "$glob_mysql_test_dir/var" )
  {
    #
    # Running with "var" in mysql-test dir
    #
    if ( -l "$glob_mysql_test_dir/var" )
    {
      # Some users creates a soft link in mysql-test/var to another area
      # - allow it
      mtr_report("WARNING: Using the 'mysql-test/var' symlink");
      rmtree("$opt_vardir/log");
      rmtree("$opt_vardir/ndbcluster-$opt_ndbcluster_port");
      rmtree("$opt_vardir/run");
      rmtree("$opt_vardir/tmp");
    }
    else
    {
      # Remove the entire "var" dir
      rmtree("$opt_vardir/");
    }
  }
  else
  {
    #
    # Running with "var" in some other place
    #

    # Remove the var/ dir in mysql-test dir if any
    # this could be an old symlink that shouldn't be there
    rmtree("$glob_mysql_test_dir/var");

    # Remove the "var" dir
    rmtree("$opt_vardir/");
  }

  mkpath("$opt_vardir/log");
  mkpath("$opt_vardir/run");
  mkpath("$opt_vardir/tmp");
  mkpath($opt_tmpdir) if $opt_tmpdir ne "$opt_vardir/tmp";

  # Remove old and create new data dirs
  foreach my $data_dir (@data_dir_lst)
  {
    rmtree("$data_dir");
    mkpath("$data_dir/mysql");
    mkpath("$data_dir/test");
  }

  # Make a link std_data_ln in var/ that points to std_data
  if ( ! $glob_win32 )
  {
    symlink("$glob_mysql_test_dir/std_data", "$opt_vardir/std_data_ln");
  }
  else
  {
    # on windows, copy all files from std_data into var/std_data_ln
    mkpath("$opt_vardir/std_data_ln");
    opendir(DIR, "$glob_mysql_test_dir/std_data")
      or mtr_error("Can't find the std_data directory: $!");
    for(readdir(DIR)) {
      next if -d "$glob_mysql_test_dir/std_data/$_";
      copy("$glob_mysql_test_dir/std_data/$_", "$opt_vardir/std_data_ln/$_");
    }
    closedir(DIR);
  }
}



sub check_ssl_support () {

  if ($opt_skip_ssl)
  {
    mtr_report("Skipping SSL");
    $opt_ssl_supported= 0;
    $opt_ssl= 0;
    return;
  }

  # check ssl support by testing using a switch
  # that is only available in that case
  if ( mtr_run($exe_mysqld,
	       ["--no-defaults",
	        "--ssl",
	        "--help"],
	       "", "/dev/null", "/dev/null", "") != 0 )
  {
    if ( $opt_ssl)
    {
      mtr_error("Couldn't find support for SSL");
      return;
    }
    mtr_report("Skipping SSL, mysqld not compiled with SSL");
    $opt_ssl_supported= 0;
    $opt_ssl= 0;
    return;
  }
  mtr_report("Setting mysqld to support SSL connections");
  $opt_ssl_supported= 1;
}


##############################################################################
#
#  Start the ndb cluster
#
##############################################################################

sub check_ndbcluster_support () {

  if ($opt_skip_ndbcluster)
  {
    mtr_report("Skipping ndbcluster");
    $opt_with_ndbcluster= 0;
    return;
  }

  if ($opt_with_ndbcluster)
  {
    mtr_report("Using ndbcluster");
    return;
  }

  # check ndbcluster support by testing using a switch
  # that is only available in that case
  if ( mtr_run($exe_mysqld,
	       ["--no-defaults",
	        "--ndb-use-exact-count",
	        "--help"],
	       "", "/dev/null", "/dev/null", "") != 0 )
  {
    mtr_report("Skipping ndbcluster, mysqld not compiled with ndbcluster");
    $opt_with_ndbcluster= 0;
    return;
  }
  mtr_report("Using ndbcluster, mysqld supports it");
  $opt_with_ndbcluster= 1;
  return;
}

# FIXME why is there a different start below?!

sub ndbcluster_install () {

  if ( ! $opt_with_ndbcluster or $glob_use_running_ndbcluster )
  {
    return 0;
  }
  mtr_report("Install ndbcluster");
  my $ndbcluster_opts=  $opt_bench ? "" : "--small";
  if (  mtr_run("$glob_mysql_test_dir/ndb/ndbcluster",
		["--port=$opt_ndbcluster_port",
		 "--data-dir=$opt_vardir",
		 $ndbcluster_opts,
		 "--initial"],
		"", "", "", "") )
  {
    return 1;
  }

  $using_ndbcluster_master= 1;
  ndbcluster_stop();
  $master->[0]->{'ndbcluster'}= 1;

  return 0;
}

sub ndbcluster_start ($) {
  my $use_ndbcluster= shift;

  if ( ! $use_ndbcluster )
  {
    $using_ndbcluster_master= 0;
    return 0;
  }
  if ( $glob_use_running_ndbcluster )
  {
    $using_ndbcluster_master= 1;
    return 0;
  }
  if ( $using_ndbcluster_master )
  {
    # Master already started
    return 0;
  }
  # FIXME, we want to _append_ output to file $file_ndb_testrun_log instead of /dev/null
  if ( mtr_run("$glob_mysql_test_dir/ndb/ndbcluster",
	       ["--port=$opt_ndbcluster_port",
		"--data-dir=$opt_vardir"],
	       "", "/dev/null", "", "") )
  {
    mtr_error("Error ndbcluster_start");
    return 1;
  }

  $using_ndbcluster_master= 1;
  return 0;
}

sub ndbcluster_stop () {
  if ( ! $using_ndbcluster_master or $glob_use_running_ndbcluster )
  {
    $using_ndbcluster_master= 0;
    return;
  }
  # FIXME, we want to _append_ output to file $file_ndb_testrun_log instead of /dev/null
  mtr_run("$glob_mysql_test_dir/ndb/ndbcluster",
          ["--port=$opt_ndbcluster_port",
           "--data-dir=$opt_vardir",
           "--stop"],
          "", "/dev/null", "", "");

  $using_ndbcluster_master= 0;
  return;
}


##############################################################################
#
#  Run the benchmark suite
#
##############################################################################

sub run_benchmarks ($) {
  my $benchmark=  shift;

  my $args;

  if ( ! $glob_use_embedded_server and ! $opt_local_master )
  {
    $master->[0]->{'pid'}= mysqld_start('master',0,[],[],
				       $using_ndbcluster_master);
    if ( ! $master->[0]->{'pid'} )
    {
      mtr_error("Can't start the mysqld server");
    }
  }

  mtr_init_args(\$args);

  mtr_add_arg($args, "--socket=%s", $master->[0]->{'path_mysock'});
  mtr_add_arg($args, "--user=%s", $opt_user);

  if ( $opt_small_bench )
  {
    mtr_add_arg($args, "--small-test");
    mtr_add_arg($args, "--small-tables");
  }

  if ( $opt_with_ndbcluster )
  {
    mtr_add_arg($args, "--create-options=TYPE=ndb");
  }

  my $benchdir=  "$glob_basedir/sql-bench";
  chdir($benchdir);             # FIXME check error

  # FIXME write shorter....

  if ( ! $benchmark )
  {
    mtr_add_arg($args, "--log");
    mtr_run("$glob_mysql_bench_dir/run-all-tests", $args, "", "", "", "");
    # FIXME check result code?!
  }
  elsif ( -x $benchmark )
  {
    mtr_run("$glob_mysql_bench_dir/$benchmark", $args, "", "", "", "");
    # FIXME check result code?!
  }
  else
  {
    mtr_error("Benchmark $benchmark not found");
  }

  chdir($glob_mysql_test_dir);          # Go back

  if ( ! $glob_use_embedded_server )
  {
    stop_masters();
  }
}


##############################################################################
#
#  Run the test suite
#
##############################################################################

# FIXME how to specify several suites to run? Comma separated list?

sub run_tests () {
  run_suite($opt_suite);
}

sub run_suite () {
  my $suite= shift;

  mtr_print_thick_line();

  mtr_report("Finding  Tests in the '$suite' suite");

  mtr_timer_start($glob_timers,"suite", 60 * $opt_suite_timeout);

  my $tests= collect_test_cases($suite);

  mtr_report("Starting Tests in the '$suite' suite");

  mtr_print_header();

  foreach my $tinfo ( @$tests )
  {
    mtr_timer_start($glob_timers,"testcase", 60 * $opt_testcase_timeout);
    run_testcase($tinfo);
    mtr_timer_stop($glob_timers,"testcase");
  }

  mtr_print_line();

  if ( ! $opt_debugger and
       ! $glob_use_running_server and
       ! $glob_use_embedded_server )
  {
    stop_masters_slaves();
  }

  if ( $opt_gcov )
  {
    gcov_collect(); # collect coverage information
  }
  if ( $opt_gprof )
  {
    gprof_collect(); # collect coverage information
  }

  mtr_report_stats($tests);

  mtr_timer_stop($glob_timers,"suite");
}


##############################################################################
#
#  Initiate the test databases
#
##############################################################################

sub mysql_install_db () {

  # FIXME not exactly true I think, needs improvements
  install_db('master', $master->[0]->{'path_myddir'});
  install_db('master', $master->[1]->{'path_myddir'});
  install_db('slave',  $slave->[0]->{'path_myddir'});
  install_db('slave',  $slave->[1]->{'path_myddir'});
  install_db('slave',  $slave->[2]->{'path_myddir'});

  if ( ! $opt_skip_im )
  {
    im_prepare_env($instance_manager);
  }

  if ( ndbcluster_install() )
  {
    if ( $opt_force)
    {
      # failed to install, disable usage and flag that its no ok
      mtr_report("ndbcluster_install failed, continuing without cluster");
      $opt_with_ndbcluster= 0;
      $flag_ndb_status_ok= 0;
    }
    else
    {
      print "Aborting: Failed to install ndb cluster\n";
      print "To continue, re-run with '--force'.\n";
      mtr_exit(1);
    }
  }

  return 0;
}


sub install_db ($$) {
  my $type=      shift;
  my $data_dir=  shift;

  my $init_db_sql=     "lib/init_db.sql";
  my $init_db_sql_tmp= "/tmp/init_db.sql$$";
  my $args;

  mtr_report("Installing \u$type Databases");

  open(IN, $init_db_sql)
    or mtr_error("Can't open $init_db_sql: $!");
  open(OUT, ">", $init_db_sql_tmp)
    or mtr_error("Can't write to $init_db_sql_tmp: $!");
  while (<IN>)
  {
    chomp;
    s/\@HOSTNAME\@/$glob_hostname/;
    if ( /^\s*$/ )
    {
      print OUT "\n";
    }
    elsif (/;$/)
    {
      print OUT "$_\n";
    }
    else
    {
      print OUT "$_ ";
    }
  }
  close OUT;
  close IN;

  mtr_init_args(\$args);

  mtr_add_arg($args, "--no-defaults");
  mtr_add_arg($args, "--bootstrap");
  mtr_add_arg($args, "--console");
  mtr_add_arg($args, "--skip-grant-tables");
  mtr_add_arg($args, "--basedir=%s", $path_my_basedir);
  mtr_add_arg($args, "--datadir=%s", $data_dir);
  mtr_add_arg($args, "--skip-innodb");
  mtr_add_arg($args, "--skip-ndbcluster");
  mtr_add_arg($args, "--skip-bdb");

  if ( ! $opt_netware )
  {
    mtr_add_arg($args, "--language=%s", $path_language);
    mtr_add_arg($args, "--character-sets-dir=%s", $path_charsetsdir);
  }

  if ( mtr_run($exe_mysqld, $args, $init_db_sql_tmp,
               $path_manager_log, $path_manager_log, "") != 0 )
  {
    unlink($init_db_sql_tmp);
    mtr_error("Error executing mysqld --bootstrap\n" .
              "Could not install $type test DBs");
  }
  unlink($init_db_sql_tmp);
}


sub im_prepare_env($) {
  my $instance_manager = shift;

  im_create_passwd_file($instance_manager);
  im_prepare_data_dir($instance_manager);
}


sub im_create_passwd_file($) {
  my $instance_manager = shift;

  my $pwd_file_path = $instance_manager->{'password_file'};
  
  mtr_report("Creating IM password file ($pwd_file_path)");
  
  open(OUT, ">", $pwd_file_path)
    or mtr_error("Can't write to $pwd_file_path: $!");
  
  print OUT $instance_manager->{'admin_login'}, ":",
        $instance_manager->{'admin_sha1'}, "\n";
  
  close(OUT);
}


sub im_create_defaults_file($) {
  my $instance_manager = shift;

  my $defaults_file = $instance_manager->{'defaults_file'};

  open(OUT, ">", $defaults_file)
    or mtr_error("Can't write to $defaults_file: $!");
  
  print OUT <<EOF
[mysql]

[manager]
pid-file            = $instance_manager->{path_pid}
socket              = $instance_manager->{path_sock}
port                = $instance_manager->{port}
password-file       = $instance_manager->{password_file}
default-mysqld-path = $exe_mysqld

EOF
;

  foreach my $instance (@{$instance_manager->{'instances'}})
  {
    my $server_id = $instance->{'server_id'};

    print OUT <<EOF
[mysqld$server_id]
socket              = $instance->{path_sock}
pid-file            = $instance->{path_pid}
port                = $instance->{port}
datadir             = $instance->{path_datadir}
log                 = $instance->{path_datadir}/mysqld$server_id.log
log-error           = $instance->{path_datadir}/mysqld$server_id.err.log
log-slow-queries    = $instance->{path_datadir}/mysqld$server_id.slow.log
language            = $path_language
character-sets-dir  = $path_charsetsdir
basedir             = $path_my_basedir
server_id           =$server_id
skip-stack-trace
skip-innodb
skip-bdb
skip-ndbcluster
EOF
;

    print OUT "nonguarded\n" if $instance->{'nonguarded'};
    print OUT "\n";
  }

  close(OUT);
}


sub im_prepare_data_dir($) {
  my $instance_manager = shift;

  foreach my $instance (@{$instance_manager->{'instances'}})
  {
    install_db(
      'im_mysqld_' . $instance->{'server_id'},
      $instance->{'path_datadir'});
  }
}


##############################################################################
#
#  Run a single test case
#
##############################################################################

# When we get here, we have already filtered out test cases that doesn't
# apply to the current setup, for example if we use a running server, test
# cases that restart the server are dropped. So this function should mostly
# be about doing things, not a lot of logic.

# We don't start and kill the servers for each testcase. But some
# testcases needs a restart, because they specify options to start
# mysqld with. After that testcase, we need to restart again, to set
# back the normal options.

sub run_testcase ($) {
  my $tinfo=  shift;

  my $tname= $tinfo->{'name'};

  mtr_tonewfile($opt_current_test,"$tname\n"); # Always tell where we are

  # output current test to ndbcluster log file to enable diagnostics
  mtr_tofile($file_ndb_testrun_log,"CURRENT TEST $tname\n");

  # ----------------------------------------------------------------------
  # If marked to skip, just print out and return.
  # Note that a test case not marked as 'skip' can still be
  # skipped later, because of the test case itself in cooperation
  # with the mysqltest program tells us so.
  # ----------------------------------------------------------------------

  if ( $tinfo->{'skip'} )
  {
    mtr_report_test_name($tinfo);
    mtr_report_test_skipped($tinfo);
    return;
  }

  if ( $tinfo->{'ndb_test'}  and ! $flag_ndb_status_ok )
  {
    mtr_report_test_name($tinfo);
    mtr_report_test_failed($tinfo);
    return;
  }

  # ----------------------------------------------------------------------
  # If not using a running servers we may need to stop and restart.
  # We restart in the case we have initiation scripts, server options
  # etc to run. But we also restart again after the test first restart
  # and test is run, to get back to normal server settings.
  #
  # To make the code a bit more clean, we actually only stop servers
  # here, and mark this to be done. Then a generic "start" part will
  # start up the needed servers again.
  # ----------------------------------------------------------------------

  if ( ! $glob_use_running_server and ! $glob_use_embedded_server )
  {
    # We try to find out if we are to restart the server
    my $do_restart= 0;          # Assumes we don't have to

    if ( $tinfo->{'master_sh'} )
    {
      $do_restart= 1;           # Always restart if script to run
    }
    elsif ( $opt_with_ndbcluster and $tinfo->{'ndb_test'} != $using_ndbcluster_master )
    {
      $do_restart= 1;           # Restart without cluster
    }
    elsif ( $master->[0]->{'running_master_is_special'} and
            $master->[0]->{'running_master_is_special'}->{'timezone'} eq
            $tinfo->{'timezone'} and
            mtr_same_opts($master->[0]->{'running_master_is_special'}->{'master_opt'},
                          $tinfo->{'master_opt'}) )
    {
      # If running master was started with special settings, but
      # the current test requuires the same ones, we *don't* restart.
      $do_restart= 0;
    }
    elsif ( $tinfo->{'master_restart'} or
            $master->[0]->{'running_master_is_special'} )
    {
      $do_restart= 1;
    }

    if ( $do_restart )
    {
      stop_masters();
      delete $master->[0]->{'running_master_is_special'}; # Forget history
    }

    # ----------------------------------------------------------------------
    # Always terminate all slaves, if any. Else we may have useless
    # reconnection attempts and error messages in case the slave and
    # master servers restart.
    # ----------------------------------------------------------------------

    stop_slaves();
  }    

  # ----------------------------------------------------------------------
  # Prepare to start masters. Even if we use embedded, we want to run
  # the preparation.
  # ----------------------------------------------------------------------

  $ENV{'TZ'}= $tinfo->{'timezone'};

  mtr_report_test_name($tinfo);

  mtr_tofile($master->[0]->{'path_myerr'},"CURRENT_TEST: $tname\n");

# FIXME test cases that depend on each other, prevent this from
# being at this location.
#  do_before_start_master($tname,$tinfo->{'master_sh'});

  # ----------------------------------------------------------------------
  # If any mysqld servers running died, we have to know
  # ----------------------------------------------------------------------

  mtr_record_dead_children();

  # ----------------------------------------------------------------------
  # Start masters
  # ----------------------------------------------------------------------

  if ( ! $glob_use_running_server and ! $glob_use_embedded_server )
  {
    # FIXME give the args to the embedded server?!
    # FIXME what does $opt_local_master mean?!
    # FIXME split up start and check that started so that can do
    #       starts in parallel, masters and slaves at the same time.

    if ( $tinfo->{'component_id'} eq 'mysqld' and ! $opt_local_master )
    {
      if ( $opt_with_ndbcluster and $master->[0]->{'ndbcluster'} )
      {
	# Cluster is not started

	# Call ndbcluster_start to check if test case needs cluster
	# Start it if not already started
	$master->[0]->{'ndbcluster'}= ndbcluster_start($tinfo->{'ndb_test'});
	if ( $master->[0]->{'ndbcluster'} )
	{
	  report_failure_and_restart($tinfo);
	  return;
	}
      }
      if ( ! $master->[0]->{'pid'} )
      {
        # FIXME not correct location for do_before_start_master()
        do_before_start_master($tname,$tinfo->{'master_sh'});
        $master->[0]->{'pid'}=
          mysqld_start('master',0,$tinfo->{'master_opt'},[],
		       $using_ndbcluster_master);
        if ( ! $master->[0]->{'pid'} )
        {
          report_failure_and_restart($tinfo);
          return;
        }
      }
      if ( $using_ndbcluster_master and ! $master->[1]->{'pid'} )
      {
	# Test needs cluster, start an extra mysqld connected to cluster
        $master->[1]->{'pid'}=
          mysqld_start('master',1,$tinfo->{'master_opt'},[],
		      $using_ndbcluster_master);
        if ( ! $master->[1]->{'pid'} )
        {
          report_failure_and_restart($tinfo);
          return;
        }
      }

      if ( $tinfo->{'master_restart'} )
      {
        # Save this test case information, so next can examine it
        $master->[0]->{'running_master_is_special'}= $tinfo;
      }
    }
    elsif ( ! $opt_skip_im and $tinfo->{'component_id'} eq 'im' )
    {
      # We have to create defaults file every time, in order to ensure that it
      # will be the same for each test. The problem is that test can change the
      # file (by SET/UNSET commands), so w/o recreating the file, execution of
      # one test can affect the other.

      im_create_defaults_file($instance_manager);

      im_start($instance_manager, $tinfo->{im_opts});
    }

    # ----------------------------------------------------------------------
    # Start slaves - if needed
    # ----------------------------------------------------------------------

    if ( $tinfo->{'slave_num'} )
    {
      mtr_tofile($slave->[0]->{'path_myerr'},"CURRENT_TEST: $tname\n");

      do_before_start_slave($tname,$tinfo->{'slave_sh'});

      for ( my $idx= 0; $idx <  $tinfo->{'slave_num'}; $idx++ )
      {
        if ( ! $slave->[$idx]->{'pid'} )
        {
          $slave->[$idx]->{'pid'}=
            mysqld_start('slave',$idx,
                         $tinfo->{'slave_opt'}, $tinfo->{'slave_mi'},
			0);
          if ( ! $slave->[$idx]->{'pid'} )
          {
            report_failure_and_restart($tinfo);
            return;
          }
        }
      }
    }
  }

  # ----------------------------------------------------------------------
  # If --start-and-exit given, stop here to let user manually run tests
  # ----------------------------------------------------------------------

  if ( $opt_start_and_exit )
  {
    mtr_report("\nServers started, exiting");
    exit(0);
  }

  # ----------------------------------------------------------------------
  # Run the test case
  # ----------------------------------------------------------------------

  {
    # remove the old reject file
    if ( $opt_suite eq "main" )
    {
      unlink("r/$tname.reject");
    }
    else
    {
      unlink("suite/$opt_suite/r/$tname.reject");
    }
    unlink($path_timefile);

    my $res= run_mysqltest($tinfo);

    if ( $res == 0 )
    {
      mtr_report_test_passed($tinfo);
    }
    elsif ( $res == 62 )
    {
      # Testcase itself tell us to skip this one
      mtr_report_test_skipped($tinfo);
    }
    elsif ( $res == 63 )
    {
      $tinfo->{'timeout'}= 1;           # Mark as timeout
      report_failure_and_restart($tinfo);
    }
    else
    {
      # Test case failed, if in control mysqltest returns 1
      if ( $res != 1 )
      {
        mtr_tofile($path_timefile,
                   "mysqltest returned unexpected code $res, " .
                   "it has probably crashed");
      }
      report_failure_and_restart($tinfo);
    }
    # Save info from this testcase run to mysqltest.log
    my $testcase_log= mtr_fromfile($path_timefile) if -f $path_timefile;
    mtr_tofile($path_mysqltest_log,"CURRENT TEST $tname\n");
    mtr_tofile($path_mysqltest_log, $testcase_log);
  }

  # ----------------------------------------------------------------------
  # Stop Instance Manager if we are processing an IM-test case.
  # ----------------------------------------------------------------------

  if ( ! $glob_use_running_server and $tinfo->{'component_id'} eq 'im' and
       $instance_manager->{'pid'} )
  {
    im_stop($instance_manager);
  }
}

sub copy_dir($$) {
  my $from_dir= shift;
  my $to_dir= shift;

  mkpath("$to_dir");
  opendir(DIR, "$from_dir")
    or mtr_error("Can't find $from_dir$!");
  for(readdir(DIR)) {
    next if "$_" eq "." or "$_" eq "..";
    if ( -d "$from_dir/$_" )
    {
      copy_dir("$from_dir/$_", "$to_dir/$_");
      next;
    }
    copy("$from_dir/$_", "$to_dir/$_");
  }
  closedir(DIR);

}

#
# Save a snapshot of the installed test db(s)
# I.e take a snapshot of the var/ dir
#
sub save_installed_db () {

  mtr_report("Saving snapshot of installed databases");
  rmtree($path_snapshot);

  foreach my $data_dir (@data_dir_lst)
  {
    my $name= basename($data_dir);
    copy_dir("$data_dir", "$path_snapshot/$name");
  }
}

#
# Restore snapshot of the installed test db(s)
# if the snapshot exists
#
sub restore_installed_db () {

  if ( -d $path_snapshot)
  {
    kill_running_server ();

    mtr_report("Restoring snapshot of databases");

    foreach my $data_dir (@data_dir_lst)
    {
      my $name= basename($data_dir);
      rmtree("$data_dir");
      copy_dir("$path_snapshot/$name", "$data_dir");
    }
    if ($opt_with_ndbcluster)
    {
      # Remove the ndb_*_fs dirs, forcing a clean start of ndb
      rmtree("$path_ndb_data_dir/ndb_1_fs");
      rmtree("$path_ndb_data_dir/ndb_2_fs");
    }
  }
  else
  {
    # No snapshot existed, just stop all processes
    stop_masters_slaves();
  }
}


sub report_failure_and_restart ($) {
  my $tinfo= shift;

  mtr_report_test_failed($tinfo);
  mtr_show_failed_diff($tinfo->{'name'});
  print "\n";
  if ( $opt_force )
  {
<<<<<<< HEAD
    # Restore the snapshot of the installed test db
    restore_installed_db();
    print "Resuming Tests\n\n";
    return;
  }

  my $test_mode= join(" ", @::glob_test_mode) || "default";
  print "Aborting: $tinfo->{'name'} failed in $test_mode mode. ";
  print "To continue, re-run with '--force'.\n";
  if ( ! $opt_gdb and ! $glob_use_running_server and
       ! $opt_ddd and ! $glob_use_embedded_server )
=======
    my $test_mode= join(" ", @::glob_test_mode) || "default";
    print "Aborting: $tinfo->{'name'} failed in $test_mode mode. ";
    print "To continue, re-run with '--force'.\n";
    if ( ! $glob_debugger and
	 ! $glob_use_running_server and
         ! $glob_use_embedded_server )
    {
      stop_masters_slaves();
    }
    mtr_exit(1);
  }

  if ( ! $glob_debugger and
       ! $glob_use_running_server and
       ! $glob_use_embedded_server )
>>>>>>> 2b38c41b
  {
    stop_masters_slaves();
  }
  mtr_exit(1);

}


##############################################################################
#
#  Start and stop servers
#
##############################################################################

# The embedded server needs the cleanup so we do some of the start work
# but stop before actually running mysqld or anything.

sub do_before_start_master ($$) {
  my $tname=       shift;
  my $init_script= shift;

  # FIXME what about second master.....

  # Remove stale binary logs except for 2 tests which need them FIXME here????
  if ( $tname ne "rpl_crash_binlog_ib_1b" and
       $tname ne "rpl_crash_binlog_ib_2b" and
       $tname ne "rpl_crash_binlog_ib_3b")
  {
    # FIXME we really want separate dir for binlogs
    foreach my $bin ( glob("$opt_vardir/log/master*-bin*") )
    {
      unlink($bin);
    }
  }

  # FIXME only remove the ones that are tied to this master
  # Remove old master.info and relay-log.info files
  unlink("$master->[0]->{'path_myddir'}/master.info");
  unlink("$master->[0]->{'path_myddir'}/relay-log.info");
  unlink("$master->[1]->{'path_myddir'}/master.info");
  unlink("$master->[1]->{'path_myddir'}/relay-log.info");

  # Run master initialization shell script if one exists
  if ( $init_script )
  {
    my $ret= mtr_run("/bin/sh", [$init_script], "", "", "", "");
    if ( $ret != 0 )
    {
      # FIXME rewrite those scripts to return 0 if successful
#      mtr_warning("$init_script exited with code $ret");
    }
  }
  # for gcov  FIXME needed? If so we need more absolute paths
# chdir($glob_basedir);
}

sub do_before_start_slave ($$) {
  my $tname=       shift;
  my $init_script= shift;

  # Remove stale binary logs and old master.info files
  # except for too tests which need them
  if ( $tname ne "rpl_crash_binlog_ib_1b" and
       $tname ne "rpl_crash_binlog_ib_2b" and
       $tname ne "rpl_crash_binlog_ib_3b" )
  {
    # FIXME we really want separate dir for binlogs
    foreach my $bin ( glob("$opt_vardir/log/slave*-bin*") )
    {
      unlink($bin);
    }
    # FIXME really master?!
    unlink("$slave->[0]->{'path_myddir'}/master.info");
    unlink("$slave->[0]->{'path_myddir'}/relay-log.info");
  }

  # Run slave initialization shell script if one exists
  if ( $init_script )
  {
    my $ret= mtr_run("/bin/sh", [$init_script], "", "", "", "");
    if ( $ret != 0 )
    {
      # FIXME rewrite those scripts to return 0 if successful
#      mtr_warning("$init_script exited with code $ret");
    }
  }

  foreach my $bin ( glob("$slave->[0]->{'path_myddir'}/log.*") )
  {
    unlink($bin);
  }
}

sub mysqld_arguments ($$$$$$) {
  my $args=              shift;
  my $type=              shift;        # master/slave/bootstrap
  my $idx=               shift;
  my $extra_opt=         shift;
  my $slave_master_info= shift;
  my $using_ndbcluster=  shift;

  my $sidx= "";                 # Index as string, 0 is empty string
  if ( $idx > 0 )
  {
    $sidx= sprintf("%d", $idx); # sprintf not needed in Perl for this
  }

  my $prefix= "";               # If mysqltest server arg

  if ( $glob_use_embedded_server )
  {
    $prefix= "--server-arg=";
  } else {
    # We can't pass embedded server --no-defaults
    mtr_add_arg($args, "%s--no-defaults", $prefix);
  }

  mtr_add_arg($args, "%s--console", $prefix);
  mtr_add_arg($args, "%s--basedir=%s", $prefix, $path_my_basedir);
  mtr_add_arg($args, "%s--character-sets-dir=%s", $prefix, $path_charsetsdir);
  mtr_add_arg($args, "%s--core", $prefix);
  mtr_add_arg($args, "%s--log-bin-trust-function-creators", $prefix);
  mtr_add_arg($args, "%s--default-character-set=latin1", $prefix);
  mtr_add_arg($args, "%s--language=%s", $prefix, $path_language);
  mtr_add_arg($args, "%s--tmpdir=$opt_tmpdir", $prefix);

  if ( $opt_valgrind_mysqld )
  {
    mtr_add_arg($args, "%s--skip-safemalloc", $prefix);
    mtr_add_arg($args, "%s--skip-bdb", $prefix);
  }

  my $pidfile;

  if ( $type eq 'master' )
  {
    my $id= $idx > 0 ? $idx + 101 : 1;

    mtr_add_arg($args, "%s--log-bin=%s/log/master-bin%s", $prefix,
                $opt_vardir, $sidx);
    mtr_add_arg($args, "%s--pid-file=%s", $prefix,
                $master->[$idx]->{'path_mypid'});
    mtr_add_arg($args, "%s--port=%d", $prefix,
                $master->[$idx]->{'path_myport'});
    mtr_add_arg($args, "%s--server-id=%d", $prefix, $id);
    mtr_add_arg($args, "%s--socket=%s", $prefix,
                $master->[$idx]->{'path_mysock'});
    mtr_add_arg($args, "%s--innodb_data_file_path=ibdata1:128M:autoextend", $prefix);
    mtr_add_arg($args, "%s--local-infile", $prefix);
    mtr_add_arg($args, "%s--datadir=%s", $prefix,
                $master->[$idx]->{'path_myddir'});

    if ( $idx > 0 )
    {
      mtr_add_arg($args, "%s--skip-innodb", $prefix);
    }

    if ( $opt_skip_ndbcluster || !$using_ndbcluster)
    {
      mtr_add_arg($args, "%s--skip-ndbcluster", $prefix);
    }
    else
    {
      mtr_add_arg($args, "%s--ndbcluster", $prefix);
      mtr_add_arg($args, "%s--ndb-connectstring=%s", $prefix,
		  $opt_ndbconnectstring);
    }
  }

  if ( $type eq 'slave' )
  {
    my $slave_server_id=  2 + $idx;
    my $slave_rpl_rank= $slave_server_id;

    mtr_add_arg($args, "%s--datadir=%s", $prefix,
                $slave->[$idx]->{'path_myddir'});
    # FIXME slave get this option twice?!
    mtr_add_arg($args, "%s--exit-info=256", $prefix);
    mtr_add_arg($args, "%s--init-rpl-role=slave", $prefix);
    mtr_add_arg($args, "%s--log-bin=%s/log/slave%s-bin", $prefix,
                $opt_vardir, $sidx); # FIXME use own dir for binlogs
    mtr_add_arg($args, "%s--log-slave-updates", $prefix);
    # FIXME option duplicated for slave
    mtr_add_arg($args, "%s--log=%s", $prefix,
                $slave->[$idx]->{'path_mylog'});
    mtr_add_arg($args, "%s--master-retry-count=10", $prefix);
    mtr_add_arg($args, "%s--pid-file=%s", $prefix,
                $slave->[$idx]->{'path_mypid'});
    mtr_add_arg($args, "%s--port=%d", $prefix,
                $slave->[$idx]->{'path_myport'});
    mtr_add_arg($args, "%s--relay-log=%s/log/slave%s-relay-bin", $prefix,
                $opt_vardir, $sidx);
    mtr_add_arg($args, "%s--report-host=127.0.0.1", $prefix);
    mtr_add_arg($args, "%s--report-port=%d", $prefix,
                $slave->[$idx]->{'path_myport'});
    mtr_add_arg($args, "%s--report-user=root", $prefix);
    mtr_add_arg($args, "%s--skip-innodb", $prefix);
    mtr_add_arg($args, "%s--skip-ndbcluster", $prefix);
    mtr_add_arg($args, "%s--skip-slave-start", $prefix);

    # Directory where slaves find the dumps generated by "load data"
    # on the server. The path need to have constant length otherwise
    # test results will vary, thus a relative path is used.
    mtr_add_arg($args, "%s--slave-load-tmpdir=%s", $prefix,
                "../tmp");
    mtr_add_arg($args, "%s--socket=%s", $prefix,
                $slave->[$idx]->{'path_mysock'});
    mtr_add_arg($args, "%s--set-variable=slave_net_timeout=10", $prefix);

    if ( @$slave_master_info )
    {
      foreach my $arg ( @$slave_master_info )
      {
        mtr_add_arg($args, "%s%s", $prefix, $arg);
      }
    }
    else
    {
      mtr_add_arg($args, "%s--master-user=root", $prefix);
      mtr_add_arg($args, "%s--master-connect-retry=1", $prefix);
      mtr_add_arg($args, "%s--master-host=127.0.0.1", $prefix);
      mtr_add_arg($args, "%s--master-password=", $prefix);
      mtr_add_arg($args, "%s--master-port=%d", $prefix,
                  $master->[0]->{'path_myport'}); # First master
      mtr_add_arg($args, "%s--server-id=%d", $prefix, $slave_server_id);
      mtr_add_arg($args, "%s--rpl-recovery-rank=%d", $prefix, $slave_rpl_rank);
    }
  } # end slave

  if ( $opt_debug )
  {
    if ( $type eq 'master' )
    {
      mtr_add_arg($args, "%s--debug=d:t:i:A,%s/log/master%s.trace",
                  $prefix, $opt_vardir_trace, $sidx);
    }
    if ( $type eq 'slave' )
    {
      mtr_add_arg($args, "%s--debug=d:t:i:A,%s/log/slave%s.trace",
                  $prefix, $opt_vardir_trace, $sidx);
    }
  }

  # FIXME always set nowdays??? SMALL_SERVER
  mtr_add_arg($args, "%s--key_buffer_size=1M", $prefix);
  mtr_add_arg($args, "%s--sort_buffer=256K", $prefix);
  mtr_add_arg($args, "%s--max_heap_table_size=1M", $prefix);
  mtr_add_arg($args, "%s--log-bin-trust-function-creators", $prefix);

  if ( $opt_ssl_supported )
  {
    mtr_add_arg($args, "%s--ssl-ca=%s/std_data/cacert.pem", $prefix,
                $glob_mysql_test_dir);
    mtr_add_arg($args, "%s--ssl-cert=%s/std_data/server-cert.pem", $prefix,
                $glob_mysql_test_dir);
    mtr_add_arg($args, "%s--ssl-key=%s/std_data/server-key.pem", $prefix,
                $glob_mysql_test_dir);
  }

  if ( $opt_warnings )
  {
    mtr_add_arg($args, "%s--log-warnings", $prefix);
  }

  # Indicate to "mysqld" it will be debugged in debugger
  if ( $glob_debugger )
  {
    mtr_add_arg($args, "%s--gdb", $prefix);
  }

  # If we should run all tests cases, we will use a local server for that

  if ( -w "/" )
  {
    # We are running as root;  We need to add the --root argument
    mtr_add_arg($args, "%s--user=root", $prefix);
  }

  if ( $type eq 'master' )
  {

    if ( ! $opt_old_master )
    {
      mtr_add_arg($args, "%s--rpl-recovery-rank=1", $prefix);
      mtr_add_arg($args, "%s--init-rpl-role=master", $prefix);
    }

    # FIXME strange,.....
    # FIXME MYSQL_MYPORT is not set anythere?!
    if ( $opt_local_master )
    {
      mtr_add_arg($args, "%s--host=127.0.0.1", $prefix);
      mtr_add_arg($args, "%s--port=%s", $prefix, $ENV{'MYSQL_MYPORT'});
    }
  }

  foreach my $arg ( @opt_extra_mysqld_opt, @$extra_opt )
  {
    mtr_add_arg($args, "%s%s", $prefix, $arg);
  }

  if ( $opt_bench )
  {
    mtr_add_arg($args, "%s--rpl-recovery-rank=1", $prefix);
    mtr_add_arg($args, "%s--init-rpl-role=master", $prefix);
  }
  elsif ( $type eq 'master' )
  {
    mtr_add_arg($args, "%s--exit-info=256", $prefix);
    mtr_add_arg($args, "%s--open-files-limit=1024", $prefix);
    mtr_add_arg($args, "%s--log=%s", $prefix, $master->[0]->{'path_mylog'});
  }

  return $args;
}

# FIXME
#  if ( $type eq 'master' and $glob_use_embedded_server )
#  {
#    # Add a -A to each argument to pass it to embedded server
#    my @mysqltest_opt=  map {("-A",$_)} @args;
#    $opt_extra_mysqltest_opt=  \@mysqltest_opt;
#    return;
#  }

##############################################################################
#
#  Start mysqld and return the PID
#
##############################################################################

sub mysqld_start ($$$$$) {
  my $type=              shift;        # master/slave/bootstrap
  my $idx=               shift;
  my $extra_opt=         shift;
  my $slave_master_info= shift;
  my $using_ndbcluster=  shift;


  my $args;                             # Arg vector
  my $exe;
  my $pid;

  if ( $type eq 'master' )
  {
    $exe= $exe_master_mysqld;
  }
  elsif ( $type eq 'slave' )
  {
    $exe= $exe_slave_mysqld;
  }
  else
  {
    $exe= $exe_mysqld;
  }

  mtr_init_args(\$args);

  if ( $opt_valgrind_mysqld )
  {
    valgrind_arguments($args, \$exe);
  }

  mysqld_arguments($args,$type,$idx,$extra_opt,$slave_master_info,
		  $using_ndbcluster);

  if ( $opt_gdb || $opt_manual_gdb)
  {
    gdb_arguments(\$args, \$exe, $type);
  }
  elsif ( $opt_ddd || $opt_manual_ddd )
  {
    ddd_arguments(\$args, \$exe, $type);
  }

  if ( $type eq 'master' )
  {
    if ( $pid= mtr_spawn($exe, $args, "",
                         $master->[$idx]->{'path_myerr'},
                         $master->[$idx]->{'path_myerr'},
                         "",
                         { append_log_file => 1 }) )
    {
      return sleep_until_file_created($master->[$idx]->{'path_mypid'},
                                      $master->[$idx]->{'start_timeout'}, $pid);
    }
  }

  if ( $type eq 'slave' )
  {
    if ( $pid= mtr_spawn($exe, $args, "",
                         $slave->[$idx]->{'path_myerr'},
                         $slave->[$idx]->{'path_myerr'},
                         "",
                         { append_log_file => 1 }) )
    {
      return sleep_until_file_created($slave->[$idx]->{'path_mypid'},
                                      $master->[$idx]->{'start_timeout'}, $pid);
    }
  }

  return 0;
}

sub stop_masters_slaves () {

  print  "Ending Tests\n";

  if ( $instance_manager->{'pid'} )
  {
    print  "Shutting-down Instance Manager\n";
    im_stop($instance_manager);
  }
  
  print  "Shutting-down MySQL daemon\n\n";
  stop_masters();
  print "Master(s) shutdown finished\n";
  stop_slaves();
  print "Slave(s) shutdown finished\n";
}

sub stop_masters () {

  my @args;

  for ( my $idx; $idx < 2; $idx++ )
  {
    # FIXME if we hit ^C before fully started, this test will prevent
    # the mysqld process from being killed
    if ( $master->[$idx]->{'pid'} )
    {
      push(@args,{
                  pid      => $master->[$idx]->{'pid'},
                  pidfile  => $master->[$idx]->{'path_mypid'},
                  sockfile => $master->[$idx]->{'path_mysock'},
                  port     => $master->[$idx]->{'path_myport'},
                 });
      $master->[$idx]->{'pid'}= 0; # Assume we are done with it
    }
  }

  if ( ! $master->[0]->{'ndbcluster'} )
  {
    ndbcluster_stop();
    $master->[0]->{'ndbcluster'}= 1;
  }

  mtr_stop_mysqld_servers(\@args);
}

sub stop_slaves () {
  my $force= shift;

  my @args;

  for ( my $idx; $idx < 3; $idx++ )
  {
    if ( $slave->[$idx]->{'pid'} )
    {
      push(@args,{
                  pid      => $slave->[$idx]->{'pid'},
                  pidfile  => $slave->[$idx]->{'path_mypid'},
                  sockfile => $slave->[$idx]->{'path_mysock'},
                  port     => $slave->[$idx]->{'path_myport'},
                 });
      $slave->[$idx]->{'pid'}= 0; # Assume we are done with it
    }
  }

  mtr_stop_mysqld_servers(\@args);
}

##############################################################################
#
#  Instance Manager management routines.
#
##############################################################################

sub im_start($$) {
  my $instance_manager = shift;
  my $opts = shift;

  my $args;
  mtr_init_args(\$args);
  mtr_add_arg($args, "--defaults-file=%s",
              $instance_manager->{'defaults_file'});

  foreach my $opt (@{$opts})
  {
    mtr_add_arg($args, $opt);
  }

  $instance_manager->{'pid'} = 
    mtr_spawn(
      $exe_im,                          # path to the executable
      $args,                            # cmd-line args
      '',                               # stdin
      $instance_manager->{'path_log'},  # stdout
      $instance_manager->{'path_err'},  # stderr
      '',                               # pid file path (not used)
      { append_log_file => 1 }          # append log files
      );

  if ( ! $instance_manager->{'pid'} )
  {
    mtr_report('Could not start Instance Manager');
    return;
  }
  
  # Instance Manager can be run in daemon mode. In this case, it creates
  # several processes and the parent process, created by mtr_spawn(), exits just
  # after start. So, we have to obtain Instance Manager PID from the PID file.

  if ( ! sleep_until_file_created(
                                  $instance_manager->{'path_pid'},
                                  $instance_manager->{'start_timeout'},
                                  -1)) # real PID is still unknown
  {
    mtr_report("Instance Manager PID file is missing");
    return;
  }

  $instance_manager->{'pid'} =
    mtr_get_pid_from_file($instance_manager->{'path_pid'});
}

sub im_stop($) {
  my $instance_manager = shift;

  # Re-read pid from the file, since during tests Instance Manager could have
  # been restarted, so its pid could have been changed.

  $instance_manager->{'pid'} =
    mtr_get_pid_from_file($instance_manager->{'path_pid'})
      if -f $instance_manager->{'path_pid'};

  # Inspired from mtr_stop_mysqld_servers().

  start_reap_all();

  # Create list of pids. We should stop Instance Manager and all started
  # mysqld-instances. Some of them may be nonguarded, so IM will not stop them
  # on shutdown.

  my @pids = ( $instance_manager->{'pid'} );
  my $instances = $instance_manager->{'instances'};

  if ( -r $instances->[0]->{'path_pid'} )
  {
    push(@pids, mtr_get_pid_from_file($instances->[0]->{'path_pid'}));
  }

  if ( -r $instances->[1]->{'path_pid'} )
  {
    push(@pids, mtr_get_pid_from_file($instances->[1]->{'path_pid'}));
  }

  # Kill processes.

  mtr_kill_processes(\@pids);
  
  stop_reap_all();

  $instance_manager->{'pid'} = undef;
}

#
# Run include/check-testcase.test
# Before a testcase, run in record mode, save result file to var
# After testcase, run and compare with the recorded file, they should be equal!
#
sub run_check_testcase ($) {

  my $mode=     shift;

  my $args;
  mtr_init_args(\$args);

  mtr_add_arg($args, "--no-defaults");
  mtr_add_arg($args, "--silent");
  mtr_add_arg($args, "-v");
  mtr_add_arg($args, "--skip-safemalloc");
  mtr_add_arg($args, "--tmpdir=%s", $opt_tmpdir);

  mtr_add_arg($args, "--socket=%s", $master->[0]->{'path_mysock'});
  mtr_add_arg($args, "--port=%d", $master->[0]->{'path_myport'});
  mtr_add_arg($args, "--database=test");
  mtr_add_arg($args, "--user=%s", $opt_user);
  mtr_add_arg($args, "--password=");

  mtr_add_arg($args, "-R");
  mtr_add_arg($args, "$opt_vardir/tmp/check-testcase.result");

  if ( $mode eq "before" )
  {
    mtr_add_arg($args, "--record");
  }

  my $res = mtr_run_test($exe_mysqltest,$args,
	        "include/check-testcase.test", "", "", "");

  if ( $res == 1  and $mode = "after")
  {
    mtr_run("diff",["-u",
		    "$opt_vardir/tmp/check-testcase.result",
		    "$opt_vardir/tmp/check-testcase.reject"],
	    "", "", "", "");
  }
  elsif ( $res )
  {
    mtr_error("Could not execute 'check-testcase' $mode testcase");
  }
}

sub run_mysqltest ($) {
  my $tinfo=       shift;

  my $cmdline_mysqlcheck= "$exe_mysqlcheck --no-defaults -uroot " .
                          "--port=$master->[0]->{'path_myport'} " .
                          "--socket=$master->[0]->{'path_mysock'} --password=";
  if ( $opt_debug )
  {
    $cmdline_mysqlcheck .=
      " --debug=d:t:A,$opt_vardir_trace/log/mysqlcheck.trace";
  }

  my $cmdline_mysqldump= "$exe_mysqldump --no-defaults -uroot " .
                         "--port=$master->[0]->{'path_myport'} " .
                         "--socket=$master->[0]->{'path_mysock'} --password=";
  if ( $opt_debug )
  {
    $cmdline_mysqldump .=
      " --debug=d:t:A,$opt_vardir_trace/log/mysqldump.trace";
  }
  my $cmdline_mysqlimport= "$exe_mysqlimport -uroot " .
                         "--port=$master->[0]->{'path_myport'} " .
                         "--socket=$master->[0]->{'path_mysock'} --password=";
  if ( $opt_debug )
  {
    $cmdline_mysqlimport .=
      " --debug=d:t:A,$opt_vardir_trace/log/mysqlimport.trace";
  }

  my $cmdline_mysqlshow= "$exe_mysqlshow -uroot " .
                         "--port=$master->[0]->{'path_myport'} " .
                         "--socket=$master->[0]->{'path_mysock'} --password=";
  if ( $opt_debug )
  {
    $cmdline_mysqlshow .=
      " --debug=d:t:A,$opt_vardir_trace/log/mysqlshow.trace";
  }

  my $cmdline_mysqlbinlog=
    "$exe_mysqlbinlog" .
      " --no-defaults --local-load=$opt_tmpdir" .
      " --character-sets-dir=$path_charsetsdir";

  if ( $opt_debug )
  {
    $cmdline_mysqlbinlog .=
      " --debug=d:t:A,$opt_vardir_trace/log/mysqlbinlog.trace";
  }

  my $cmdline_mysql=
    "$exe_mysql --host=localhost  --user=root --password= " .
    "--port=$master->[0]->{'path_myport'} " .
    "--socket=$master->[0]->{'path_mysock'}";

  my $cmdline_mysql_client_test=
    "$exe_mysql_client_test --no-defaults --testcase --user=root --silent " .
    "--port=$master->[0]->{'path_myport'} " .
    "--socket=$master->[0]->{'path_mysock'}";

  if ( $glob_use_embedded_server )
  {
    $cmdline_mysql_client_test.=
      " -A --language=$path_language" .
      " -A --datadir=$slave->[0]->{'path_myddir'}" .
      " -A --character-sets-dir=$path_charsetsdir";
  }

  my $cmdline_mysql_fix_system_tables=
    "$exe_mysql_fix_system_tables --no-defaults --host=localhost --user=root --password= " .
    "--basedir=$glob_basedir --bindir=$path_client_bindir --verbose " .
    "--port=$master->[0]->{'path_myport'} " .
    "--socket=$master->[0]->{'path_mysock'}";



  # FIXME really needing a PATH???
  # $ENV{'PATH'}= "/bin:/usr/bin:/usr/local/bin:/usr/bsd:/usr/X11R6/bin:/usr/openwin/bin:/usr/bin/X11:$ENV{'PATH'}";

  $ENV{'MYSQL'}=                    $cmdline_mysql;
  $ENV{'MYSQL_CHECK'}=              $cmdline_mysqlcheck;
  $ENV{'MYSQL_DUMP'}=               $cmdline_mysqldump;
  $ENV{'MYSQL_IMPORT'}=             $cmdline_mysqlimport;
  $ENV{'MYSQL_SHOW'}=               $cmdline_mysqlshow;
  $ENV{'MYSQL_BINLOG'}=             $cmdline_mysqlbinlog;
  $ENV{'MYSQL_FIX_SYSTEM_TABLES'}=  $cmdline_mysql_fix_system_tables;
  $ENV{'MYSQL_CLIENT_TEST'}=        $cmdline_mysql_client_test;
  $ENV{'CHARSETSDIR'}=              $path_charsetsdir;
  $ENV{'MYSQL_MY_PRINT_DEFAULTS'}=  $exe_my_print_defaults;

  $ENV{'NDB_STATUS_OK'}=            $flag_ndb_status_ok;
  $ENV{'NDB_MGM'}=                  $exe_ndb_mgm;
  $ENV{'NDB_BACKUP_DIR'}=           $path_ndb_data_dir;
  $ENV{'NDB_DATA_DIR'}=             $path_ndb_data_dir;
  $ENV{'NDB_TOOLS_DIR'}=            $path_ndb_tools_dir;
  $ENV{'NDB_TOOLS_OUTPUT'}=         $file_ndb_testrun_log;
  $ENV{'NDB_CONNECTSTRING'}=        $opt_ndbconnectstring;

  my $exe= $exe_mysqltest;
  my $args;

  mtr_init_args(\$args);

  if ( $opt_valgrind_mysqltest )
  {
    valgrind_arguments($args, \$exe);
  }

  mtr_add_arg($args, "--no-defaults");
  mtr_add_arg($args, "--silent");
  mtr_add_arg($args, "-v");
  mtr_add_arg($args, "--skip-safemalloc");
  mtr_add_arg($args, "--tmpdir=%s", $opt_tmpdir);

  if ($tinfo->{'component_id'} eq 'im')
  {
    mtr_add_arg($args, "--socket=%s", $instance_manager->{'path_sock'});
    mtr_add_arg($args, "--port=%d", $instance_manager->{'port'});
    mtr_add_arg($args, "--user=%s", $instance_manager->{'admin_login'});
    mtr_add_arg($args, "--password=%s", $instance_manager->{'admin_password'});
  }
  else # component_id == mysqld
  {
    mtr_add_arg($args, "--socket=%s", $master->[0]->{'path_mysock'});
    mtr_add_arg($args, "--port=%d", $master->[0]->{'path_myport'});
    mtr_add_arg($args, "--database=test");
    mtr_add_arg($args, "--user=%s", $opt_user);
    mtr_add_arg($args, "--password=");
  }

  if ( $opt_ps_protocol )
  {
    mtr_add_arg($args, "--ps-protocol");
  }

  if ( $opt_sp_protocol )
  {
    mtr_add_arg($args, "--sp-protocol");
  }

  if ( $opt_view_protocol )
  {
    mtr_add_arg($args, "--view-protocol");
  }

  if ( $opt_cursor_protocol )
  {
    mtr_add_arg($args, "--cursor-protocol");
  }

  if ( $opt_strace_client )
  {
    $exe=  "strace";            # FIXME there are ktrace, ....
    mtr_add_arg($args, "-o");
    mtr_add_arg($args, "%s/log/mysqltest.strace", $opt_vardir);
    mtr_add_arg($args, "$exe_mysqltest");
  }

  if ( $opt_timer )
  {
    mtr_add_arg($args, "--timer-file=%s/log/timer", $opt_vardir);
  }

  if ( $opt_big_test )
  {
    mtr_add_arg($args, "--big-test");
  }

  if ( $opt_compress )
  {
    mtr_add_arg($args, "--compress");
  }

  if ( $opt_sleep )
  {
    mtr_add_arg($args, "--sleep=%d", $opt_sleep);
  }

  if ( $opt_debug )
  {
    mtr_add_arg($args, "--debug=d:t:A,%s/log/mysqltest.trace", $opt_vardir_trace);
  }

  if ( $opt_ssl_supported )
  {
    mtr_add_arg($args, "--ssl-ca=%s/std_data/cacert.pem",
	        $glob_mysql_test_dir);
    mtr_add_arg($args, "--ssl-cert=%s/std_data/client-cert.pem",
	        $glob_mysql_test_dir);
    mtr_add_arg($args, "--ssl-key=%s/std_data/client-key.pem",
	        $glob_mysql_test_dir);
  }

  # Turn on SSL for all test cases
  if ( $opt_ssl )
  {
    mtr_add_arg($args, "--ssl",
		$glob_mysql_test_dir);
  }
  elsif ( $opt_ssl_supported )
  {
    mtr_add_arg($args, "--skip-ssl",
		$glob_mysql_test_dir);
  }

  # ----------------------------------------------------------------------
  # If embedded server, we create server args to give mysqltest to pass on
  # ----------------------------------------------------------------------

  if ( $glob_use_embedded_server )
  {
    mysqld_arguments($args,'master',0,$tinfo->{'master_opt'},[],0);
  }

  # ----------------------------------------------------------------------
  # export MYSQL_TEST variable containing <path>/mysqltest <args>
  # ----------------------------------------------------------------------
  $ENV{'MYSQL_TEST'}= "$exe_mysqltest " . join(" ", @$args);

  # ----------------------------------------------------------------------
  # Add arguments that should not go into the MYSQL_TEST env var
  # ----------------------------------------------------------------------

  mtr_add_arg($args, "--test-file");
  mtr_add_arg($args, $tinfo->{'path'});

  mtr_add_arg($args, "--result-file");
  mtr_add_arg($args, $tinfo->{'result_file'});

  if ( $opt_record )
  {
    mtr_add_arg($args, "--record");
  }

<<<<<<< HEAD
  if ( $opt_check_testcases )
  {
    run_check_testcase("before");
  }

  my $res = mtr_run_test($exe,$args,$tinfo->{'path'},"",$path_timefile,"");

  if ( $opt_check_testcases )
  {
    run_check_testcase("after");
  }
  return $res;
=======
  if ( $opt_client_gdb )
  {
    gdb_arguments(\$args, \$exe, "client");
  }
  elsif ( $opt_client_ddd )
  {
    ddd_arguments(\$args, \$exe, "client");
  }

  if ($glob_use_libtool)
  {
    # Add "libtool --mode-execute" before the test to execute
    unshift(@$args, "--mode=execute", $path);
    $exe= "libtool";
  }

  return mtr_run_test($exe,$args,"","",$path_timefile,"");
>>>>>>> 2b38c41b
}


#
# Modify the exe and args so that program is run in gdb in xterm
#
sub gdb_arguments {
  my $args= shift;
  my $exe=  shift;
  my $type= shift;

  # Write $args to gdb init file
  my $str= join(" ", @$$args);
  my $gdb_init_file= "$opt_tmpdir/gdbinit.$type";

  if ( $type eq "client" )
  {
    # write init file for client
    mtr_tofile($gdb_init_file,
	       "set args $str\n"
	      );
  }
  else
  {
    # write init file for mysqld
    mtr_tofile($gdb_init_file,
	       "file $$exe\n" .
	       "set args $str\n" .
	       "break mysql_parse\n" .
	       "commands 1\n" .
	       "disable 1\n" .
	       "end\n" .
	       "run"
	      );
  }

  $$args= [];
  mtr_add_arg($$args, "-title");
  mtr_add_arg($$args, "$type");
  mtr_add_arg($$args, "-e");
  if ( $glob_use_libtool )
  {
    mtr_add_arg($$args, "libtool");
    mtr_add_arg($$args, "--mode=execute");
  }

  mtr_add_arg($$args, "gdb");
  mtr_add_arg($$args, "-x");
  mtr_add_arg($$args, "$gdb_init_file");
  mtr_add_arg($$args, "$$exe");

  $$exe= "xterm";
}

#
# Modify the exe and args so that program is run in ddd
#
sub ddd_arguments {
  my $args= shift;
  my $exe=  shift;
  my $type= shift;

  # Write $args to ddd init file
  my $str= join(" ", @$$args);
  my $gdb_init_file= "$opt_tmpdir/gdbinit.$type";

  if ( $type eq "client" )
  {
    # write init file for client
    mtr_tofile($gdb_init_file,
	       "set args $str\n" .
	       "break main\n"
	      );
  }
  else
  {
    # write init file for mysqld
    mtr_tofile($gdb_init_file,
	       "file $$exe\n" .
	       "set args $str\n" .
	       "break mysql_parse\n" .
	       "commands 1\n" .
	       "disable 1\n" .
	       "end\n" .
	       "run"
	      );
  }

  my $save_exe= $$exe;
  $$args= [];
  if ( $glob_use_libtool )
  {
    $$exe= "libtool";
    mtr_add_arg($$args, "--mode=execute");
    mtr_add_arg($$args, "ddd");
  }
  else
  {
    $$exe= "ddd";
  }
  mtr_add_arg($$args, "--command=$gdb_init_file");
  mtr_add_arg($$args, "$save_exe");
}

#
# Modify the exe and args so that program is run in valgrind
#
sub valgrind_arguments {
  my $args= shift;
  my $exe=  shift;

  mtr_add_arg($args, "--tool=memcheck"); # From >= 2.1.2 needs this option
  mtr_add_arg($args, "--alignment=8");
  mtr_add_arg($args, "--leak-check=yes");
  mtr_add_arg($args, "--num-callers=16");
  mtr_add_arg($args, "--suppressions=%s/valgrind.supp", $glob_mysql_test_dir)
    if -f "$glob_mysql_test_dir/valgrind.supp";

  if ( $opt_valgrind_all )
  {
    mtr_add_arg($args, "-v");
    mtr_add_arg($args, "--show-reachable=yes");
  }

  if ( $opt_valgrind_options )
  {
    mtr_add_arg($args, split(' ', $opt_valgrind_options));
  }


  mtr_add_arg($args, $$exe);

  $$exe= $opt_valgrind_path || "valgrind";
}


##############################################################################
#
#  Usage
#
##############################################################################

sub usage ($) {
  print STDERR <<HERE;

mysql-test-run [ OPTIONS ] [ TESTCASE ]

FIXME when is TESTCASE arg used or not?!

Options to control what engine/variation to run

  embedded-server       Use the embedded server, i.e. no mysqld daemons
  ps-protocol           Use the binary protocol between client and server
  cursor-protocol       Use the cursor protocol between client and server
                        (implies --ps-protocol)
  view-protocol         Create a view to execute all non updating queries
  sp-protocol           Create a stored procedure to execute all queries
  compress              Use the compressed protocol between client and server
  ssl                   Use ssl protocol between client and server
  skip-ssl              Dont start server with support for ssl connections
  bench                 Run the benchmark suite FIXME
  small-bench           FIXME

Options to control what test suites or cases to run

  force                 Continue to run the suite after failure
  with-ndbcluster       Use cluster, and enable test cases that requres it
  skip-ndb[cluster]     Skip the ndb test cases, don't start cluster
  do-test=PREFIX        Run test cases which name are prefixed with PREFIX
  start-from=PREFIX     Run test cases starting from test prefixed with PREFIX
  suite=NAME            Run the test suite named NAME. The default is "main"
  skip-rpl              Skip the replication test cases.
  skip-im               Don't start IM, and skip the IM test cases
  skip-test=PREFIX      Skip test cases which name are prefixed with PREFIX

Options that specify ports

  master_port=PORT      Specify the port number used by the first master
  slave_port=PORT       Specify the port number used by the first slave
  ndbcluster_port=PORT  Specify the port number used by cluster

Options for test case authoring

  record TESTNAME       (Re)genereate the result file for TESTNAME
  check-testcases       Check testcases for sideeffects

Options that pass on options

  mysqld=ARGS           Specify additional arguments to "mysqld"

Options to run test on running server

  extern                Use running server for tests FIXME DANGEROUS
  ndbconnectstring=STR  Use running cluster, and connect using STR
  user=USER             User for connect to server

Options for debugging the product

  gdb                   Start the mysqld(s) in gdb
  manual-gdb            Let user manually start mysqld in gdb, before running test(s)
  manual-debug          Let user manually start mysqld in debugger, before running test(s)
  client-gdb            Start mysqltest client in gdb
  ddd                   Start mysqld in ddd
  client-ddd            Start mysqltest client in ddd
  strace-client         FIXME
  master-binary=PATH    Specify the master "mysqld" to use
  slave-binary=PATH     Specify the slave "mysqld" to use

Options for coverage, profiling etc

  gcov                  FIXME
  gprof                 FIXME
<<<<<<< HEAD
  valgrind[=EXE]        Run the "mysqld" server using valgrind, optionally
                        specifying the executable path/name
  valgrind-mysqltest[=EXE] In addition, run the "mysqltest" executable with valgrind
  valgrind-all[=EXE]    Adds verbose flag, and --show-reachable to valgrind
=======
  valgrind              Run the "mysqltest" and "mysqld" executables using valgrind
  valgrind-all          Same as "valgrind" but will also add "verbose" and "--show-reachable"
                        flags to valgrind
  valgrind-mysqltest    Run the "mysqltest" executable with valgrind
  valgrind-mysqld       Run the "mysqld" executable with valgrind
>>>>>>> 2b38c41b
  valgrind-options=ARGS Extra options to give valgrind
  valgrind-path=[EXE]   Path to the valgrind executable

Misc options

  comment=STR           Write STR to the output
  verbose               Verbose output from this script
  script-debug          Debug this script itself
  timer                 Show test case execution time
  start-and-exit        Only initiate and start the "mysqld" servers, use the startup
                        settings for the specified test case if any
  start-dirty           Only start the "mysqld" servers without initiation
  fast                  Don't try to cleanup from earlier runs
  reorder               Reorder tests to get less server restarts
  help                  Get this help text
  unified-diff | udiff  When presenting differences, use unified diff

  testcase-timeout=MINUTES Max test case run time (default 5)
  suite-timeout=MINUTES    Max test suite run time (default 120)

Deprecated options
  with-openssl          Deprecated option for ssl


Options not yet described, or that I want to look into more

  big-test              
  debug                 
  local                 
  local-master          
  netware               
  old-master            
  sleep=SECONDS         
  socket=PATH           
  tmpdir=DIR            
  user-test=s           
  wait-timeout=SECONDS  
  warnings              
  log-warnings          

HERE
  mtr_exit(1);

}<|MERGE_RESOLUTION|>--- conflicted
+++ resolved
@@ -2141,7 +2141,6 @@
   print "\n";
   if ( $opt_force )
   {
-<<<<<<< HEAD
     # Restore the snapshot of the installed test db
     restore_installed_db();
     print "Resuming Tests\n\n";
@@ -2151,25 +2150,9 @@
   my $test_mode= join(" ", @::glob_test_mode) || "default";
   print "Aborting: $tinfo->{'name'} failed in $test_mode mode. ";
   print "To continue, re-run with '--force'.\n";
-  if ( ! $opt_gdb and ! $glob_use_running_server and
-       ! $opt_ddd and ! $glob_use_embedded_server )
-=======
-    my $test_mode= join(" ", @::glob_test_mode) || "default";
-    print "Aborting: $tinfo->{'name'} failed in $test_mode mode. ";
-    print "To continue, re-run with '--force'.\n";
-    if ( ! $glob_debugger and
-	 ! $glob_use_running_server and
-         ! $glob_use_embedded_server )
-    {
-      stop_masters_slaves();
-    }
-    mtr_exit(1);
-  }
-
   if ( ! $glob_debugger and
        ! $glob_use_running_server and
        ! $glob_use_embedded_server )
->>>>>>> 2b38c41b
   {
     stop_masters_slaves();
   }
@@ -3017,20 +3000,6 @@
     mtr_add_arg($args, "--record");
   }
 
-<<<<<<< HEAD
-  if ( $opt_check_testcases )
-  {
-    run_check_testcase("before");
-  }
-
-  my $res = mtr_run_test($exe,$args,$tinfo->{'path'},"",$path_timefile,"");
-
-  if ( $opt_check_testcases )
-  {
-    run_check_testcase("after");
-  }
-  return $res;
-=======
   if ( $opt_client_gdb )
   {
     gdb_arguments(\$args, \$exe, "client");
@@ -3047,8 +3016,20 @@
     $exe= "libtool";
   }
 
-  return mtr_run_test($exe,$args,"","",$path_timefile,"");
->>>>>>> 2b38c41b
+  if ( $opt_check_testcases )
+  {
+    run_check_testcase("before");
+  }
+
+  my $res = mtr_run_test($exe,$args,"","",$path_timefile,"");
+
+  if ( $opt_check_testcases )
+  {
+    run_check_testcase("after");
+  }
+
+  return $res;
+
 }
 
 
@@ -3261,18 +3242,11 @@
 
   gcov                  FIXME
   gprof                 FIXME
-<<<<<<< HEAD
-  valgrind[=EXE]        Run the "mysqld" server using valgrind, optionally
-                        specifying the executable path/name
-  valgrind-mysqltest[=EXE] In addition, run the "mysqltest" executable with valgrind
-  valgrind-all[=EXE]    Adds verbose flag, and --show-reachable to valgrind
-=======
   valgrind              Run the "mysqltest" and "mysqld" executables using valgrind
   valgrind-all          Same as "valgrind" but will also add "verbose" and "--show-reachable"
                         flags to valgrind
   valgrind-mysqltest    Run the "mysqltest" executable with valgrind
   valgrind-mysqld       Run the "mysqld" executable with valgrind
->>>>>>> 2b38c41b
   valgrind-options=ARGS Extra options to give valgrind
   valgrind-path=[EXE]   Path to the valgrind executable
 
