--- conflicted
+++ resolved
@@ -41,11 +41,7 @@
 
 # Test SET PERSIST
 
-<<<<<<< HEAD
-include/assert.inc [Expect 467 persisted variables in the table.]
-=======
-include/assert.inc [Expect 464 persisted variables in the table.]
->>>>>>> c3f4e1c1
+include/assert.inc [Expect 468 persisted variables in the table.]
 
 ************************************************************
 * 3. Restart server, it must preserve the persisted variable
@@ -53,15 +49,9 @@
 ************************************************************
 # restart
 
-<<<<<<< HEAD
-include/assert.inc [Expect 467 persisted variables in persisted_variables table.]
-include/assert.inc [Expect 467 persisted variables shown as PERSISTED in variables_info table.]
-include/assert.inc [Expect 467 persisted variables with matching peristed and global values.]
-=======
-include/assert.inc [Expect 464 persisted variables in persisted_variables table.]
-include/assert.inc [Expect 464 persisted variables shown as PERSISTED in variables_info table.]
-include/assert.inc [Expect 464 persisted variables with matching peristed and global values.]
->>>>>>> c3f4e1c1
+include/assert.inc [Expect 468 persisted variables in persisted_variables table.]
+include/assert.inc [Expect 468 persisted variables shown as PERSISTED in variables_info table.]
+include/assert.inc [Expect 468 persisted variables with matching peristed and global values.]
 
 ************************************************************
 * 4. Test RESET PERSIST IF EXISTS. Verify persisted variable
