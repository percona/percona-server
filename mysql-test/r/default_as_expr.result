--- conflicted
+++ resolved
@@ -1035,7 +1035,16 @@
 DROP TABLE t1;
 DROP TABLE t2;
 #
-<<<<<<< HEAD
+# Bug#30271792 "SERVER CRASH DURING ALTER TABLER ADD COLUMN IN
+#               DIAGNOSTICS_AREA::SET_OK_STATUS".
+#
+CREATE TEMPORARY TABLE t1 (pk INT PRIMARY KEY);
+# The below ALTER TABLE should not fail on assert.
+# Since the table is empty no erroneous default value is
+# evaluated so there is no error either.
+ALTER TABLE t1 ADD COLUMN i INT DEFAULT ( "foobar" ), ALGORITHM=COPY;
+DROP TEMPORARY TABLE t1;
+#
 # Bug#29596969: DEFAULT EXPRESSION IS IGNORED IN CREATE TABLE QUERY,
 # IF THE FIELD IS MARKED AS PK
 #
@@ -1074,15 +1083,4 @@
 5	15
 6	16
 ALTER TABLE  pk_t1 DROP COLUMN  id;
-DROP TABLE pk_t1;
-=======
-# Bug#30271792 "SERVER CRASH DURING ALTER TABLER ADD COLUMN IN
-#               DIAGNOSTICS_AREA::SET_OK_STATUS".
-#
-CREATE TEMPORARY TABLE t1 (pk INT PRIMARY KEY);
-# The below ALTER TABLE should not fail on assert.
-# Since the table is empty no erroneous default value is
-# evaluated so there is no error either.
-ALTER TABLE t1 ADD COLUMN i INT DEFAULT ( "foobar" ), ALGORITHM=COPY;
-DROP TEMPORARY TABLE t1;
->>>>>>> 18b218dc
+DROP TABLE pk_t1;