--- conflicted
+++ resolved
@@ -1,17 +1,10 @@
 drop database if exists events_test;
 create database events_test;
 use events_test;
-<<<<<<< HEAD
-create event e_26 on schedule at 'ONE_YEAR_FROM_NOW' disable do set @a = 5;
-select db, name, body, definer, convert_tz(execute_at, 'UTC', 'SYSTEM'), on_completion from mysql.event;
-db	name	body	definer	convert_tz(execute_at, 'UTC', 'SYSTEM')	on_completion
-events_test	e_26	set @a = 5	root@localhost	ONE_YEAR_FROM_NOW	DROP
-=======
 create event e_26 on schedule at '2037-01-01 00:00:00' disable do set @a = 5;
 select db, name, body, definer, convert_tz(execute_at, 'UTC', 'SYSTEM'), on_completion from mysql.event;
 db	name	body	definer	convert_tz(execute_at, 'UTC', 'SYSTEM')	on_completion
 events_test	e_26	set @a = 5	root@localhost	2037-01-01 00:00:00	DROP
->>>>>>> 4826e159
 drop event e_26;
 create event e_26 on schedule at NULL disable do set @a = 5;
 ERROR HY000: Incorrect AT value: 'NULL'
