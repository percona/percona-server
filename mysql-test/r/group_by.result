drop table if exists t1,t2,t3;
SELECT 1 FROM (SELECT 1) as a  GROUP BY SUM(1);
ERROR HY000: Invalid use of group function
CREATE TABLE t1 (
spID int(10) unsigned,
userID int(10) unsigned,
score smallint(5) unsigned,
lsg char(40),
date date
);
INSERT INTO t1 VALUES (1,1,1,'','0000-00-00');
INSERT INTO t1 VALUES (2,2,2,'','0000-00-00');
INSERT INTO t1 VALUES (2,1,1,'','0000-00-00');
INSERT INTO t1 VALUES (3,3,3,'','0000-00-00');
CREATE TABLE t2 (
userID int(10) unsigned NOT NULL auto_increment,
niName char(15),
passwd char(8),
mail char(50),
isAukt enum('N','Y') DEFAULT 'N',
vName char(30),
nName char(40),
adr char(60),
plz char(5),
ort char(35),
land char(20),
PRIMARY KEY (userID)
);
INSERT INTO t2 VALUES (1,'name','pass','mail','Y','v','n','adr','1','1','1');
INSERT INTO t2 VALUES (2,'name','pass','mail','Y','v','n','adr','1','1','1');
INSERT INTO t2 VALUES (3,'name','pass','mail','Y','v','n','adr','1','1','1');
INSERT INTO t2 VALUES (4,'name','pass','mail','Y','v','n','adr','1','1','1');
INSERT INTO t2 VALUES (5,'name','pass','mail','Y','v','n','adr','1','1','1');
SELECT t2.userid, MIN(t1.score) FROM t1, t2 WHERE t1.userID=t2.userID GROUP BY t2.userid;
userid	MIN(t1.score)
1	1
2	2
3	3
SELECT t2.userid, MIN(t1.score) FROM t1, t2 WHERE t1.userID=t2.userID GROUP BY t2.userid ORDER BY NULL;
userid	MIN(t1.score)
1	1
2	2
3	3
SELECT t2.userid, MIN(t1.score) FROM t1, t2 WHERE t1.userID=t2.userID AND t1.spID=2  GROUP BY t2.userid;
userid	MIN(t1.score)
1	1
2	2
SELECT t2.userid, MIN(t1.score+0.0) FROM t1, t2 WHERE t1.userID=t2.userID AND t1.spID=2  GROUP BY t2.userid;
userid	MIN(t1.score+0.0)
1	1.0
2	2.0
SELECT t2.userid, MIN(t1.score+0.0) FROM t1, t2 WHERE t1.userID=t2.userID AND t1.spID=2  GROUP BY t2.userid ORDER BY NULL;
userid	MIN(t1.score+0.0)
2	2.0
1	1.0
EXPLAIN SELECT t2.userid, MIN(t1.score+0.0) FROM t1, t2 WHERE t1.userID=t2.userID AND t1.spID=2  GROUP BY t2.userid ORDER BY NULL;
id	select_type	table	type	possible_keys	key	key_len	ref	rows	Extra
1	SIMPLE	t1	ALL	NULL	NULL	NULL	NULL	4	Using where; Using temporary
1	SIMPLE	t2	eq_ref	PRIMARY	PRIMARY	4	test.t1.userID	1	Using index
drop table t1,t2;
CREATE TABLE t1 (
PID int(10) unsigned NOT NULL auto_increment,
payDate date DEFAULT '0000-00-00' NOT NULL,
recDate datetime DEFAULT '0000-00-00 00:00:00' NOT NULL,
URID int(10) unsigned DEFAULT '0' NOT NULL,
CRID int(10) unsigned DEFAULT '0' NOT NULL,
amount int(10) unsigned DEFAULT '0' NOT NULL,
operator int(10) unsigned,
method enum('unknown','cash','dealer','check','card','lazy','delayed','test') DEFAULT 'unknown' NOT NULL,
DIID int(10) unsigned,
reason char(1) binary DEFAULT '' NOT NULL,
code_id int(10) unsigned,
qty mediumint(8) unsigned DEFAULT '0' NOT NULL,
PRIMARY KEY (PID),
KEY URID (URID),
KEY reason (reason),
KEY method (method),
KEY payDate (payDate)
);
INSERT INTO t1 VALUES (1,'1970-01-01','1997-10-17 00:00:00',2529,1,21000,11886,'check',0,'F',16200,6);
SELECT COUNT(P.URID),SUM(P.amount),P.method, MIN(PP.recdate+0) > 19980501000000   AS IsNew FROM t1 AS P JOIN t1 as PP WHERE P.URID = PP.URID GROUP BY method,IsNew;
ERROR 42000: Can't group on 'IsNew'
drop table t1;
CREATE TABLE t1 (
cid mediumint(9) NOT NULL auto_increment,
firstname varchar(32) DEFAULT '' NOT NULL,
surname varchar(32) DEFAULT '' NOT NULL,
PRIMARY KEY (cid)
);
INSERT INTO t1 VALUES (1,'That','Guy');
INSERT INTO t1 VALUES (2,'Another','Gent');
CREATE TABLE t2 (
call_id mediumint(8) NOT NULL auto_increment,
contact_id mediumint(8) DEFAULT '0' NOT NULL,
PRIMARY KEY (call_id),
KEY contact_id (contact_id)
);
lock tables t1 read,t2 write;
INSERT INTO t2 VALUES (10,2);
INSERT INTO t2 VALUES (18,2);
INSERT INTO t2 VALUES (62,2);
INSERT INTO t2 VALUES (91,2);
INSERT INTO t2 VALUES (92,2);
SELECT cid, CONCAT(firstname, ' ', surname), COUNT(call_id) FROM t1 LEFT JOIN t2 ON cid=contact_id WHERE firstname like '%foo%' GROUP BY cid;
cid	CONCAT(firstname, ' ', surname)	COUNT(call_id)
SELECT cid, CONCAT(firstname, ' ', surname), COUNT(call_id) FROM t1 LEFT JOIN t2 ON cid=contact_id WHERE firstname like '%foo%' GROUP BY cid ORDER BY NULL;
cid	CONCAT(firstname, ' ', surname)	COUNT(call_id)
SELECT HIGH_PRIORITY cid, CONCAT(firstname, ' ', surname), COUNT(call_id) FROM t1 LEFT JOIN t2 ON cid=contact_id WHERE firstname like '%foo%' GROUP BY cid ORDER BY surname, firstname;
cid	CONCAT(firstname, ' ', surname)	COUNT(call_id)
drop table t2;
unlock tables;
drop table t1;
CREATE TABLE t1 (
bug_id mediumint(9) NOT NULL auto_increment,
groupset bigint(20) DEFAULT '0' NOT NULL,
assigned_to mediumint(9) DEFAULT '0' NOT NULL,
bug_file_loc text,
bug_severity enum('blocker','critical','major','normal','minor','trivial','enhancement') DEFAULT 'blocker' NOT NULL,
bug_status enum('','NEW','ASSIGNED','REOPENED','RESOLVED','VERIFIED','CLOSED') DEFAULT 'NEW' NOT NULL,
creation_ts datetime DEFAULT '0000-00-00 00:00:00' NOT NULL,
delta_ts timestamp,
short_desc mediumtext,
long_desc mediumtext,
op_sys enum('All','Windows 3.1','Windows 95','Windows 98','Windows NT','Windows 2000','Linux','other') DEFAULT 'All' NOT NULL,
priority enum('P1','P2','P3','P4','P5') DEFAULT 'P1' NOT NULL,
product varchar(64) DEFAULT '' NOT NULL,
rep_platform enum('All','PC','VTD-8','Other'),
reporter mediumint(9) DEFAULT '0' NOT NULL,
version varchar(16) DEFAULT '' NOT NULL,
component varchar(50) DEFAULT '' NOT NULL,
resolution enum('','FIXED','INVALID','WONTFIX','LATER','REMIND','DUPLICATE','WORKSFORME') DEFAULT '' NOT NULL,
target_milestone varchar(20) DEFAULT '' NOT NULL,
qa_contact mediumint(9) DEFAULT '0' NOT NULL,
status_whiteboard mediumtext NOT NULL,
votes mediumint(9) DEFAULT '0' NOT NULL,
PRIMARY KEY (bug_id),
KEY assigned_to (assigned_to),
KEY creation_ts (creation_ts),
KEY delta_ts (delta_ts),
KEY bug_severity (bug_severity),
KEY bug_status (bug_status),
KEY op_sys (op_sys),
KEY priority (priority),
KEY product (product),
KEY reporter (reporter),
KEY version (version),
KEY component (component),
KEY resolution (resolution),
KEY target_milestone (target_milestone),
KEY qa_contact (qa_contact),
KEY votes (votes)
);
INSERT INTO t1 VALUES (1,0,0,'','normal','','2000-02-10 09:25:12',20000321114747,'','','Linux','P1','TestProduct','PC',3,'other','TestComponent','','M1',0,'',0);
INSERT INTO t1 VALUES (9,0,0,'','enhancement','','2000-03-10 11:49:36',20000321114747,'','','All','P5','AAAAA','PC',3,'2.00 CD - Pre','BBBBBBBBBBBBB - conversion','','',0,'',0);
INSERT INTO t1 VALUES (10,0,0,'','enhancement','','2000-03-10 18:10:16',20000321114747,'','','All','P4','AAAAA','PC',3,'2.00 CD - Pre','BBBBBBBBBBBBB - conversion','','',0,'',0);
INSERT INTO t1 VALUES (7,0,0,'','critical','','2000-03-09 10:50:21',20000321114747,'','','All','P1','AAAAA','PC',3,'2.00 CD - Pre','BBBBBBBBBBBBB - generic','','',0,'',0);
INSERT INTO t1 VALUES (6,0,0,'','normal','','2000-03-09 10:42:44',20000321114747,'','','All','P2','AAAAA','PC',3,'2.00 CD - Pre','kkkkkkkkkkk lllllllllll','','',0,'',0);
INSERT INTO t1 VALUES (8,0,0,'','major','','2000-03-09 11:32:14',20000321114747,'','','All','P3','AAAAA','PC',3,'2.00 CD - Pre','kkkkkkkkkkk lllllllllll','','',0,'',0);
INSERT INTO t1 VALUES (5,0,0,'','enhancement','','2000-03-09 10:38:59',20000321114747,'','','All','P5','CCC/CCCCCC','PC',5,'7.00','Administration','','',0,'',0);
INSERT INTO t1 VALUES (4,0,0,'','normal','','2000-03-08 18:32:14',20000321114747,'','','other','P2','TestProduct','Other',3,'other','TestComponent2','','',0,'',0);
INSERT INTO t1 VALUES (3,0,0,'','normal','','2000-03-08 18:30:52',20000321114747,'','','other','P2','TestProduct','Other',3,'other','TestComponent','','',0,'',0);
INSERT INTO t1 VALUES (2,0,0,'','enhancement','','2000-03-08 18:24:51',20000321114747,'','','All','P2','TestProduct','Other',4,'other','TestComponent2','','',0,'',0);
INSERT INTO t1 VALUES (11,0,0,'','blocker','','2000-03-13 09:43:41',20000321114747,'','','All','P2','CCC/CCCCCC','PC',5,'7.00','DDDDDDDDD','','',0,'',0);
INSERT INTO t1 VALUES (12,0,0,'','normal','','2000-03-13 16:14:31',20000321114747,'','','All','P2','AAAAA','PC',3,'2.00 CD - Pre','kkkkkkkkkkk lllllllllll','','',0,'',0);
INSERT INTO t1 VALUES (13,0,0,'','normal','','2000-03-15 16:20:44',20000321114747,'','','other','P2','TestProduct','Other',3,'other','TestComponent','','',0,'',0);
INSERT INTO t1 VALUES (14,0,0,'','blocker','','2000-03-15 18:13:47',20000321114747,'','','All','P1','AAAAA','PC',3,'2.00 CD - Pre','BBBBBBBBBBBBB - generic','','',0,'',0);
INSERT INTO t1 VALUES (15,0,0,'','minor','','2000-03-16 18:03:28',20000321114747,'','','All','P2','CCC/CCCCCC','Other',5,'7.00','DDDDDDDDD','','',0,'',0);
INSERT INTO t1 VALUES (16,0,0,'','normal','','2000-03-16 18:33:41',20000321114747,'','','All','P2','CCC/CCCCCC','Other',5,'7.00','Administration','','',0,'',0);
INSERT INTO t1 VALUES (17,0,0,'','normal','','2000-03-16 18:34:18',20000321114747,'','','All','P2','CCC/CCCCCC','Other',5,'7.00','Administration','','',0,'',0);
INSERT INTO t1 VALUES (18,0,0,'','normal','','2000-03-16 18:34:56',20000321114747,'','','All','P2','CCC/CCCCCC','Other',5,'7.00','Administration','','',0,'',0);
INSERT INTO t1 VALUES (19,0,0,'','enhancement','','2000-03-16 18:35:34',20000321114747,'','','All','P2','CCC/CCCCCC','Other',5,'7.00','Administration','','',0,'',0);
INSERT INTO t1 VALUES (20,0,0,'','enhancement','','2000-03-16 18:36:23',20000321114747,'','','All','P2','CCC/CCCCCC','Other',5,'7.00','Administration','','',0,'',0);
INSERT INTO t1 VALUES (21,0,0,'','enhancement','','2000-03-16 18:37:23',20000321114747,'','','All','P2','CCC/CCCCCC','Other',5,'7.00','Administration','','',0,'',0);
INSERT INTO t1 VALUES (22,0,0,'','enhancement','','2000-03-16 18:38:16',20000321114747,'','','All','P2','CCC/CCCCCC','Other',5,'7.00','Administration','','',0,'',0);
INSERT INTO t1 VALUES (23,0,0,'','normal','','2000-03-16 18:58:12',20000321114747,'','','All','P2','CCC/CCCCCC','Other',5,'7.00','DDDDDDDDD','','',0,'',0);
INSERT INTO t1 VALUES (24,0,0,'','normal','','2000-03-17 11:08:10',20000321114747,'','','All','P2','AAAAAAAA-AAA','PC',3,'2.8','Web Interface','','',0,'',0);
INSERT INTO t1 VALUES (25,0,0,'','normal','','2000-03-17 11:10:45',20000321114747,'','','All','P2','AAAAAAAA-AAA','PC',3,'2.8','Web Interface','','',0,'',0);
INSERT INTO t1 VALUES (26,0,0,'','normal','','2000-03-17 11:15:47',20000321114747,'','','All','P2','AAAAAAAA-AAA','PC',3,'2.8','Web Interface','','',0,'',0);
INSERT INTO t1 VALUES (27,0,0,'','normal','','2000-03-17 17:45:41',20000321114747,'','','All','P2','CCC/CCCCCC','PC',5,'7.00','DDDDDDDDD','','',0,'',0);
INSERT INTO t1 VALUES (28,0,0,'','normal','','2000-03-20 09:51:45',20000321114747,'','','Windows NT','P2','TestProduct','PC',8,'other','TestComponent','','',0,'',0);
INSERT INTO t1 VALUES (29,0,0,'','normal','','2000-03-20 11:15:09',20000321114747,'','','All','P5','AAAAAAAA-AAA','PC',3,'2.8','Web Interface','','',0,'',0);
CREATE TABLE t2 (
value tinytext,
program varchar(64),
initialowner tinytext NOT NULL,
initialqacontact tinytext NOT NULL,
description mediumtext NOT NULL
);
INSERT INTO t2 VALUES ('TestComponent','TestProduct','id0001','','');
INSERT INTO t2 VALUES ('BBBBBBBBBBBBB - conversion','AAAAA','id0001','','');
INSERT INTO t2 VALUES ('BBBBBBBBBBBBB - generic','AAAAA','id0001','','');
INSERT INTO t2 VALUES ('TestComponent2','TestProduct','id0001','','');
INSERT INTO t2 VALUES ('BBBBBBBBBBBBB - eeeeeeeee','AAAAA','id0001','','');
INSERT INTO t2 VALUES ('kkkkkkkkkkk lllllllllll','AAAAA','id0001','','');
INSERT INTO t2 VALUES ('Test Procedures','AAAAA','id0001','','');
INSERT INTO t2 VALUES ('Documentation','AAAAA','id0003','','');
INSERT INTO t2 VALUES ('DDDDDDDDD','CCC/CCCCCC','id0002','','');
INSERT INTO t2 VALUES ('Eeeeeeee Lite','CCC/CCCCCC','id0002','','');
INSERT INTO t2 VALUES ('Eeeeeeee Full','CCC/CCCCCC','id0002','','');
INSERT INTO t2 VALUES ('Administration','CCC/CCCCCC','id0002','','');
INSERT INTO t2 VALUES ('Distribution','CCC/CCCCCC','id0002','','');
INSERT INTO t2 VALUES ('Setup','CCC/CCCCCC','id0002','','');
INSERT INTO t2 VALUES ('Unspecified','CCC/CCCCCC','id0002','','');
INSERT INTO t2 VALUES ('Web Interface','AAAAAAAA-AAA','id0001','','');
INSERT INTO t2 VALUES ('Host communication','AAAAA','id0001','','');
select value,description,bug_id from t2 left join t1 on t2.program=t1.product and t2.value=t1.component where program="AAAAA";
value	description	bug_id
BBBBBBBBBBBBB - conversion		9
BBBBBBBBBBBBB - conversion		10
BBBBBBBBBBBBB - generic		7
BBBBBBBBBBBBB - generic		14
BBBBBBBBBBBBB - eeeeeeeee		NULL
kkkkkkkkkkk lllllllllll		6
kkkkkkkkkkk lllllllllll		8
kkkkkkkkkkk lllllllllll		12
Test Procedures		NULL
Documentation		NULL
Host communication		NULL
select value,description,COUNT(bug_id) from t2 left join t1 on t2.program=t1.product and t2.value=t1.component where program="AAAAA" group by value;
value	description	COUNT(bug_id)
BBBBBBBBBBBBB - conversion		2
BBBBBBBBBBBBB - eeeeeeeee		0
BBBBBBBBBBBBB - generic		2
Documentation		0
Host communication		0
kkkkkkkkkkk lllllllllll		3
Test Procedures		0
select value,description,COUNT(bug_id) from t2 left join t1 on t2.program=t1.product and t2.value=t1.component where program="AAAAA" group by value having COUNT(bug_id) IN (0,2);
value	description	COUNT(bug_id)
BBBBBBBBBBBBB - conversion		2
BBBBBBBBBBBBB - eeeeeeeee		0
BBBBBBBBBBBBB - generic		2
Documentation		0
Host communication		0
Test Procedures		0
drop table t1,t2;
create table t1 (foo int);
insert into t1 values (1);
select 1+1, "a",count(*) from t1 where foo in (2);
1+1	a	count(*)
2	a	0
insert into t1 values (1);
select 1+1,"a",count(*) from t1 where foo in (2);
1+1	a	count(*)
2	a	0
drop table t1;
CREATE TABLE t1 (
spID int(10) unsigned,
userID int(10) unsigned,
score smallint(5) unsigned,
key (spid),
key (score)
);
INSERT INTO t1 VALUES (1,1,1),(2,2,2),(2,1,1),(3,3,3),(4,3,3),(5,3,3),(6,3,3),(7,3,3);
explain select userid,count(*) from t1 group by userid desc;
id	select_type	table	type	possible_keys	key	key_len	ref	rows	Extra
1	SIMPLE	t1	ALL	NULL	NULL	NULL	NULL	8	Using temporary; Using filesort
explain select userid,count(*) from t1 group by userid desc order by null;
id	select_type	table	type	possible_keys	key	key_len	ref	rows	Extra
1	SIMPLE	t1	ALL	NULL	NULL	NULL	NULL	8	Using temporary
select userid,count(*) from t1 group by userid desc;
userid	count(*)
3	5
2	1
1	2
select userid,count(*) from t1 group by userid desc having (count(*)+1) IN (4,3);
userid	count(*)
1	2
select userid,count(*) from t1 group by userid desc having 3  IN (1,COUNT(*));
userid	count(*)
explain select spid,count(*) from t1 where spid between 1 and 2 group by spid desc;
id	select_type	table	type	possible_keys	key	key_len	ref	rows	Extra
1	SIMPLE	t1	range	spID	spID	5	NULL	3	Using where; Using index
explain select spid,count(*) from t1 where spid between 1 and 2 group by spid;
id	select_type	table	type	possible_keys	key	key_len	ref	rows	Extra
1	SIMPLE	t1	range	spID	spID	5	NULL	3	Using where; Using index
explain select spid,count(*) from t1 where spid between 1 and 2 group by spid order by null;
id	select_type	table	type	possible_keys	key	key_len	ref	rows	Extra
1	SIMPLE	t1	range	spID	spID	5	NULL	3	Using where; Using index
select spid,count(*) from t1 where spid between 1 and 2 group by spid;
spid	count(*)
1	1
2	2
select spid,count(*) from t1 where spid between 1 and 2 group by spid desc;
spid	count(*)
2	2
1	1
explain extended select sql_big_result spid,sum(userid) from t1 group by spid desc;
id	select_type	table	type	possible_keys	key	key_len	ref	rows	filtered	Extra
1	SIMPLE	t1	ALL	NULL	NULL	NULL	NULL	8	100.00	Using filesort
Warnings:
Note	1003	select sql_big_result `test`.`t1`.`spID` AS `spid`,sum(`test`.`t1`.`userID`) AS `sum(userid)` from `test`.`t1` group by `test`.`t1`.`spID` desc
explain select sql_big_result spid,sum(userid) from t1 group by spid desc order by null;
id	select_type	table	type	possible_keys	key	key_len	ref	rows	Extra
1	SIMPLE	t1	ALL	NULL	NULL	NULL	NULL	8	Using filesort
select sql_big_result spid,sum(userid) from t1 group by spid desc;
spid	sum(userid)
7	3
6	3
5	3
4	3
3	3
2	3
1	1
explain select sql_big_result score,count(*) from t1 group by score desc;
id	select_type	table	type	possible_keys	key	key_len	ref	rows	Extra
1	SIMPLE	t1	index	NULL	score	3	NULL	8	Using index; Using filesort
explain select sql_big_result score,count(*) from t1 group by score desc order by null;
id	select_type	table	type	possible_keys	key	key_len	ref	rows	Extra
1	SIMPLE	t1	index	NULL	score	3	NULL	8	Using index; Using filesort
select sql_big_result score,count(*) from t1 group by score desc;
score	count(*)
3	5
2	1
1	2
drop table t1;
create table t1 (a date default null, b date default null);
insert t1 values ('1999-10-01','2000-01-10'), ('1997-01-01','1998-10-01');
select a,min(b) c,count(distinct rand()) from t1 group by a having c<a + interval 1 day;
a	c	count(distinct rand())
drop table t1;
CREATE TABLE t1 (a char(1));
INSERT INTO t1 VALUES ('A'),('B'),('A'),('B'),('A'),('B'),(NULL),('a'),('b'),(NULL),('A'),('B'),(NULL);
SELECT a FROM t1 GROUP BY a;
a
NULL
A
B
SELECT a,count(*) FROM t1 GROUP BY a;
a	count(*)
NULL	3
A	5
B	5
SELECT a FROM t1 GROUP BY binary a;
a
NULL
A
B
a
b
SELECT a,count(*) FROM t1 GROUP BY binary a;
a	count(*)
NULL	3
A	4
B	4
a	1
b	1
SELECT binary a FROM t1 GROUP BY 1;
binary a
NULL
A
B
a
b
SELECT binary a,count(*) FROM t1 GROUP BY 1;
binary a	count(*)
NULL	3
A	4
B	4
a	1
b	1
SET SQL_BIG_TABLES=1;
SELECT a FROM t1 GROUP BY a;
a
NULL
A
B
SELECT a,count(*) FROM t1 GROUP BY a;
a	count(*)
NULL	3
A	5
B	5
SELECT a FROM t1 GROUP BY binary a;
a
NULL
A
B
a
b
SELECT a,count(*) FROM t1 GROUP BY binary a;
a	count(*)
NULL	3
A	4
B	4
a	1
b	1
SELECT binary a FROM t1 GROUP BY 1;
binary a
NULL
A
B
a
b
SELECT binary a,count(*) FROM t1 GROUP BY 1;
binary a	count(*)
NULL	3
A	4
B	4
a	1
b	1
SET SQL_BIG_TABLES=0;
drop table t1;
CREATE TABLE t1 (
`a` char(193) default NULL,
`b` char(63) default NULL
);
INSERT INTO t1 VALUES ('abc','def'),('hij','klm');
SELECT CONCAT(a, b) FROM t1 GROUP BY 1;
CONCAT(a, b)
abcdef
hijklm
SELECT CONCAT(a, b),count(*) FROM t1 GROUP BY 1;
CONCAT(a, b)	count(*)
abcdef	1
hijklm	1
SELECT CONCAT(a, b),count(distinct a) FROM t1 GROUP BY 1;
CONCAT(a, b)	count(distinct a)
abcdef	1
hijklm	1
SELECT 1 FROM t1 GROUP BY CONCAT(a, b);
1
1
1
INSERT INTO t1 values ('hij','klm');
SELECT CONCAT(a, b),count(*) FROM t1 GROUP BY 1;
CONCAT(a, b)	count(*)
abcdef	1
hijklm	2
DROP TABLE t1;
create table t1 (One int unsigned, Two int unsigned, Three int unsigned, Four int unsigned);
insert into t1 values (1,2,1,4),(1,2,2,4),(1,2,3,4),(1,2,4,4),(1,1,1,4),(1,1,2,4),(1,1,3,4),(1,1,4,4),(1,3,1,4),(1,3,2,4),(1,3,3,4),(1,3,4,4);
select One, Two, sum(Four) from t1 group by One,Two;
One	Two	sum(Four)
1	1	16
1	2	16
1	3	16
drop table t1;
create table t1 (id integer primary key not null auto_increment, gender char(1));
insert into t1 values (NULL, 'M'), (NULL, 'F'),(NULL, 'F'),(NULL, 'F'),(NULL, 'M');
create table t2 (user_id integer not null, date date);
insert into t2 values (1, '2002-06-09'),(2, '2002-06-09'),(1, '2002-06-09'),(3, '2002-06-09'),(4, '2002-06-09'),(4, '2002-06-09');
select u.gender as gender, count(distinct  u.id) as dist_count, (count(distinct u.id)/5*100) as percentage from t1 u, t2 l where l.user_id = u.id group by u.gender;
gender	dist_count	percentage
F	3	60.0000
M	1	20.0000
select u.gender as  gender, count(distinct  u.id) as dist_count, (count(distinct u.id)/5*100) as percentage from t1 u, t2 l where l.user_id = u.id group by u.gender  order by percentage;
gender	dist_count	percentage
M	1	20.0000
F	3	60.0000
drop table t1,t2;
CREATE TABLE t1 (ID1 int, ID2 int, ID int NOT NULL AUTO_INCREMENT,PRIMARY KEY(ID
));
insert into t1 values (1,244,NULL),(2,243,NULL),(134,223,NULL),(185,186,NULL);
select S.ID as xID, S.ID1 as xID1 from t1 as S left join t1 as yS  on S.ID1 between yS.ID1 and yS.ID2;
xID	xID1
1	1
2	2
2	2
3	134
3	134
3	134
4	185
4	185
4	185
4	185
select S.ID as xID, S.ID1 as xID1, repeat('*',count(distinct yS.ID)) as Level from t1 as S left join t1 as yS  on S.ID1 between yS.ID1 and yS.ID2 group by xID order by xID1;
xID	xID1	Level
1	1	*
2	2	**
3	134	***
4	185	****
drop table t1;
CREATE TABLE t1 (
pid int(11) unsigned NOT NULL default '0',
c1id int(11) unsigned default NULL,
c2id int(11) unsigned default NULL,
value int(11) unsigned NOT NULL default '0',
UNIQUE KEY pid2 (pid,c1id,c2id),
UNIQUE KEY pid (pid,value)
) ENGINE=MyISAM;
INSERT INTO t1 VALUES (1, 1, NULL, 1),(1, 2, NULL, 2),(1, NULL, 3, 3),(1, 4, NULL, 4),(1, 5, NULL, 5);
CREATE TABLE t2 (
id int(11) unsigned NOT NULL default '0',
active enum('Yes','No') NOT NULL default 'Yes',
PRIMARY KEY  (id)
) ENGINE=MyISAM;
INSERT INTO t2 VALUES (1, 'Yes'),(2, 'No'),(4, 'Yes'),(5, 'No');
CREATE TABLE t3 (
id int(11) unsigned NOT NULL default '0',
active enum('Yes','No') NOT NULL default 'Yes',
PRIMARY KEY  (id)
);
INSERT INTO t3 VALUES (3, 'Yes');
select * from t1 AS m LEFT JOIN t2 AS c1 ON m.c1id = 
c1.id AND c1.active = 'Yes' LEFT JOIN t3 AS c2 ON m.c2id = c2.id AND 
c2.active = 'Yes' WHERE m.pid=1  AND (c1.id IS NOT NULL OR c2.id IS NOT NULL);
pid	c1id	c2id	value	id	active	id	active
1	1	NULL	1	1	Yes	NULL	NULL
1	NULL	3	3	NULL	NULL	3	Yes
1	4	NULL	4	4	Yes	NULL	NULL
select max(value) from t1 AS m LEFT JOIN t2 AS c1 ON 
m.c1id = c1.id AND c1.active = 'Yes' LEFT JOIN t3 AS c2 ON m.c2id = 
c2.id AND c2.active = 'Yes' WHERE m.pid=1  AND (c1.id IS NOT NULL OR c2.id IS 
NOT NULL);
max(value)
4
drop table t1,t2,t3;
create table t1 (a blob null);
insert into t1 values (NULL),(NULL),(NULL),(NULL),(NULL),(NULL),(NULL),(NULL),(NULL),(""),(""),(""),("b");
select a,count(*) from t1 group by a;
a	count(*)
NULL	9
	3
b	1
set option sql_big_tables=1;
select a,count(*) from t1 group by a;
a	count(*)
NULL	9
	3
b	1
drop table t1;
create table t1 (a int not null, b int not null);
insert into t1 values (1,1),(1,2),(3,1),(3,2),(2,2),(2,1);
create table t2 (a int not null, b int not null, key(a));
insert into t2 values (1,3),(3,1),(2,2),(1,1);
select t1.a,t2.b from t1,t2 where t1.a=t2.a group by t1.a,t2.b;
a	b
1	1
1	3
2	2
3	1
select t1.a,t2.b from t1,t2 where t1.a=t2.a group by t1.a,t2.b ORDER BY NULL;
a	b
1	3
3	1
2	2
1	1
explain select t1.a,t2.b from t1,t2 where t1.a=t2.a group by t1.a,t2.b;
id	select_type	table	type	possible_keys	key	key_len	ref	rows	Extra
1	SIMPLE	t1	ALL	NULL	NULL	NULL	NULL	6	Using temporary; Using filesort
1	SIMPLE	t2	ALL	a	NULL	NULL	NULL	4	Using where; Using join buffer
explain select t1.a,t2.b from t1,t2 where t1.a=t2.a group by t1.a,t2.b ORDER BY NULL;
id	select_type	table	type	possible_keys	key	key_len	ref	rows	Extra
1	SIMPLE	t1	ALL	NULL	NULL	NULL	NULL	6	Using temporary
1	SIMPLE	t2	ALL	a	NULL	NULL	NULL	4	Using where; Using join buffer
drop table t1,t2;
create table t1 (a int, b int);
insert into t1 values (1, 4),(10, 40),(1, 4),(10, 43),(1, 4),(10, 41),(1, 4),(10, 43),(1, 4);
select a, MAX(b), INTERVAL (MAX(b), 1,3,10,30,39,40,50,60,100,1000) from t1 group by a;
a	MAX(b)	INTERVAL (MAX(b), 1,3,10,30,39,40,50,60,100,1000)
1	4	2
10	43	6
select a, MAX(b), CASE MAX(b) when 4 then 4 when 43 then 43 else 0 end from t1 group by a;
a	MAX(b)	CASE MAX(b) when 4 then 4 when 43 then 43 else 0 end
1	4	4
10	43	43
select a, MAX(b), FIELD(MAX(b), '43', '4', '5') from t1 group by a;
a	MAX(b)	FIELD(MAX(b), '43', '4', '5')
1	4	2
10	43	1
select a, MAX(b), CONCAT_WS(MAX(b), '43', '4', '5') from t1 group by a;
a	MAX(b)	CONCAT_WS(MAX(b), '43', '4', '5')
1	4	434445
10	43	43434435
select a, MAX(b), ELT(MAX(b), 'a', 'b', 'c', 'd', 'e', 'f') from t1 group by a;
a	MAX(b)	ELT(MAX(b), 'a', 'b', 'c', 'd', 'e', 'f')
1	4	d
10	43	NULL
select a, MAX(b), MAKE_SET(MAX(b), 'a', 'b', 'c', 'd', 'e', 'f', 'g', 'h') from t1 group by a;
a	MAX(b)	MAKE_SET(MAX(b), 'a', 'b', 'c', 'd', 'e', 'f', 'g', 'h')
1	4	c
10	43	a,b,d,f
drop table t1;
create table t1 (id int not null, qty int not null);
insert into t1 values (1,2),(1,3),(2,4),(2,5);
select id, sum(qty) as sqty, count(qty) as cqty from t1 group by id having sum(qty)>2 and cqty>1;
id	sqty	cqty
1	5	2
2	9	2
select id, sum(qty) as sqty from t1 group by id having sqty>2 and count(qty)>1;
id	sqty
1	5
2	9
select id, sum(qty) as sqty, count(qty) as cqty from t1 group by id having sqty>2 and cqty>1;
id	sqty	cqty
1	5	2
2	9	2
select id, sum(qty) as sqty, count(qty) as cqty from t1 group by id having sum(qty)>2 and count(qty)>1;
id	sqty	cqty
1	5	2
2	9	2
select count(*), case interval(qty,2,3,4,5,6,7,8) when -1 then NULL when 0 then "zero" when 1 then "one" when 2 then "two" end as category from t1 group by category;
count(*)	category
2	NULL
1	one
1	two
select count(*), interval(qty,2,3,4,5,6,7,8) as category from t1 group by category;
count(*)	category
1	1
1	2
1	3
1	4
drop table t1;
CREATE TABLE t1 (
userid int(10) unsigned,
score smallint(5) unsigned,
key (score)
);
INSERT INTO t1 VALUES (1,1),(2,2),(1,1),(3,3),(3,3),(3,3),(3,3),(3,3);
SELECT userid,count(*) FROM t1 GROUP BY userid DESC;
userid	count(*)
3	5
2	1
1	2
EXPLAIN SELECT userid,count(*) FROM t1 GROUP BY userid DESC;
id	select_type	table	type	possible_keys	key	key_len	ref	rows	Extra
1	SIMPLE	t1	ALL	NULL	NULL	NULL	NULL	8	Using temporary; Using filesort
DROP TABLE t1;
CREATE TABLE t1 (
i int(11) default NULL,
j int(11) default NULL
);
INSERT INTO t1 VALUES (1,2),(2,3),(4,5),(3,5),(1,5),(23,5);
SELECT i, COUNT(DISTINCT(i)) FROM t1 GROUP BY j ORDER BY NULL;
i	COUNT(DISTINCT(i))
1	1
2	1
4	4
explain SELECT i, COUNT(DISTINCT(i)) FROM t1 GROUP BY j ORDER BY NULL;
id	select_type	table	type	possible_keys	key	key_len	ref	rows	Extra
1	SIMPLE	t1	ALL	NULL	NULL	NULL	NULL	6	Using filesort
DROP TABLE t1;
create table t1 (a int);
insert into t1 values(null);
select min(a) is null from t1;
min(a) is null
1
select min(a) is null or null from t1;
min(a) is null or null
1
select 1 and min(a) is null from t1;
1 and min(a) is null
1
drop table t1;
create table t1 ( col1 int, col2 int );
insert into t1 values (1,1),(1,2),(1,3),(2,1),(2,2);
select group_concat( distinct col1 ) as alias from t1
group by col2 having alias like '%';
alias
1,2
1,2
1
drop table t1;
create table t1 (a integer, b integer, c integer);
insert into t1 (a,b) values (1,2),(1,3),(2,5);
select a, 0.1*0+1 r2, sum(1) r1 from t1 where a = 1 group  by a having r1>1 and r2=1;
a	r2	r1
1	1.0	2
select a, round(rand(100)*10) r2, sum(1) r1 from t1 where a = 1 group  by a having r1>1 and r2<=2;
a	r2	r1
1	2	2
select a,sum(b) from t1 where a=1 group by c;
a	sum(b)
1	5
select a*sum(b) from t1 where a=1 group by c;
a*sum(b)
5
select sum(a)*sum(b) from t1 where a=1 group by c;
sum(a)*sum(b)
10
select a,sum(b) from t1 where a=1 group by c having a=1;
a	sum(b)
1	5
select a as d,sum(b) from t1 where a=1 group by c having d=1;
d	sum(b)
1	5
select sum(a)*sum(b) as d from t1 where a=1 group by c having d > 0;
d
10
drop table t1;
create table t1(a int);
insert into t1 values (0),(1),(2),(3),(4),(5),(6),(8),(9);
create table t2 (
a int,
b varchar(200) NOT NULL,
c varchar(50) NOT NULL,
d varchar(100) NOT NULL,
primary key (a,b(132),c,d),
key a (a,b)
) charset=utf8;
insert into t2 select 
x3.a,  -- 3
concat('val-', x3.a + 3*x4.a), -- 12
concat('val-', @a:=x3.a + 3*x4.a + 12*C.a), -- 120
concat('val-', @a + 120*D.a)
from t1 x3, t1 x4, t1 C, t1 D where x3.a < 3 and x4.a < 4 and D.a < 4;
delete from t2  where a = 2 and b = 'val-2' order by a,b,c,d limit 30;
explain select c from t2 where a = 2 and b = 'val-2' group by c;
id	select_type	table	type	possible_keys	key	key_len	ref	rows	Extra
1	SIMPLE	t2	ref	PRIMARY,a	PRIMARY	402	const,const	6	Using where
select c from t2 where a = 2 and b = 'val-2' group by c;
c
val-74
val-98
drop table t1,t2;
create table t1 (b int4 unsigned not null);
insert into t1 values(3000000000);
select * from t1;
b
3000000000
select min(b) from t1;
min(b)
3000000000
drop table t1;
CREATE TABLE t1 (id int PRIMARY KEY, user_id int, hostname longtext);
INSERT INTO t1 VALUES
(1, 7, 'cache-dtc-af05.proxy.aol.com'),
(2, 3, 'what.ever.com'),
(3, 7, 'cache-dtc-af05.proxy.aol.com'),
(4, 7, 'cache-dtc-af05.proxy.aol.com');
SELECT hostname, COUNT(DISTINCT user_id) as no FROM t1
WHERE hostname LIKE '%aol%'
    GROUP BY hostname;
hostname	no
cache-dtc-af05.proxy.aol.com	1
DROP TABLE t1;
CREATE TABLE t1 (a  int, b int);
INSERT INTO t1 VALUES (1,2), (1,3);
SELECT a, b FROM t1 GROUP BY 'const';
a	b
1	2
SELECT DISTINCT a, b FROM t1 GROUP BY 'const';
a	b
1	2
DROP TABLE t1;
CREATE TABLE t1 (id INT, dt DATETIME);
INSERT INTO t1 VALUES ( 1, '2005-05-01 12:30:00' );
INSERT INTO t1 VALUES ( 1, '2005-05-01 12:30:00' );
INSERT INTO t1 VALUES ( 1, '2005-05-01 12:30:00' );
INSERT INTO t1 VALUES ( 1, '2005-05-01 12:30:00' );
SELECT dt DIV 1 AS f, id FROM t1 GROUP BY f;
f	id
20050501123000	1
DROP TABLE t1;
CREATE TABLE t1 (id varchar(20) NOT NULL);
INSERT INTO t1 VALUES ('trans1'), ('trans2');
CREATE TABLE t2 (id varchar(20) NOT NULL, err_comment blob NOT NULL);
INSERT INTO t2 VALUES ('trans1', 'a problem');
SELECT COUNT(DISTINCT(t1.id)), LEFT(err_comment, 256) AS comment
FROM t1 LEFT JOIN t2 ON t1.id=t2.id GROUP BY comment;
COUNT(DISTINCT(t1.id))	comment
1	NULL
1	a problem
DROP TABLE t1, t2;
create table t1 (f1 date);
insert into t1 values('2005-06-06');
insert into t1 values('2005-06-06');
select date(left(f1+0,8)) from t1 group by 1;
date(left(f1+0,8))
2005-06-06
drop table t1;
CREATE TABLE t1 (n int);
INSERT INTO t1 VALUES (1);
SELECT n+1 AS n FROM t1 GROUP BY n;
n
2
Warnings:
Warning	1052	Column 'n' in group statement is ambiguous
DROP TABLE t1;
create table t1(f1 varchar(5) key);
insert into t1 values (1),(2);
select sql_buffer_result max(f1) is null from t1;
max(f1) is null
0
select sql_buffer_result max(f1)+1 from t1;
max(f1)+1
3
drop table t1;
CREATE TABLE t1(a INT);
INSERT INTO t1 VALUES (1),(2);
SELECT a FROM t1 GROUP BY 'a';
a
1
SELECT a FROM t1 GROUP BY "a";
a
1
SELECT a FROM t1 GROUP BY `a`;
a
1
2
set sql_mode=ANSI_QUOTES;
SELECT a FROM t1 GROUP BY "a";
a
1
2
SELECT a FROM t1 GROUP BY 'a';
a
1
SELECT a FROM t1 GROUP BY `a`;
a
1
2
set sql_mode='';
SELECT a FROM t1 HAVING 'a' > 1;
a
Warnings:
Warning	1292	Truncated incorrect DOUBLE value: 'a'
SELECT a FROM t1 HAVING "a" > 1;
a
Warnings:
Warning	1292	Truncated incorrect DOUBLE value: 'a'
SELECT a FROM t1 HAVING `a` > 1;
a
2
SELECT a FROM t1 ORDER BY 'a' DESC;
a
1
2
SELECT a FROM t1 ORDER BY "a" DESC;
a
1
2
SELECT a FROM t1 ORDER BY `a` DESC;
a
2
1
DROP TABLE t1;
CREATE TABLE t1 (
f1 int(10) unsigned NOT NULL auto_increment primary key,
f2 varchar(100) NOT NULL default ''
);
CREATE TABLE t2 (
f1 varchar(10) NOT NULL default '',
f2 char(3) NOT NULL default '',
PRIMARY KEY  (`f1`),
KEY `k1` (`f2`,`f1`)
);
INSERT INTO t1 values(NULL, '');
INSERT INTO `t2` VALUES ('486878','WDT'),('486910','WDT');
SELECT SQL_BUFFER_RESULT avg(t2.f1) FROM t1, t2 where t2.f2 = 'SIR' GROUP BY t1.f1;
avg(t2.f1)
SELECT avg(t2.f1) FROM t1, t2 where t2.f2 = 'SIR' GROUP BY t1.f1;
avg(t2.f1)
DROP TABLE t1, t2;
create table t1 (c1 char(3), c2 char(3));
create table t2 (c3 char(3), c4 char(3));
insert into t1 values ('aaa', 'bb1'), ('aaa', 'bb2');
insert into t2 values ('aaa', 'bb1'), ('aaa', 'bb2');
select t1.c1 as c2 from t1, t2 where t1.c2 = t2.c4
group by c2;
c2
aaa
aaa
Warnings:
Warning	1052	Column 'c2' in group statement is ambiguous
show warnings;
Level	Code	Message
Warning	1052	Column 'c2' in group statement is ambiguous
select t1.c1 as c2 from t1, t2 where t1.c2 = t2.c4
group by t1.c1;
c2
aaa
show warnings;
Level	Code	Message
drop table t1, t2;
CREATE TABLE t1 (a tinyint(3), b varchar(255), PRIMARY KEY  (a));
INSERT INTO t1 VALUES (1,'-----'), (6,'Allemagne'), (17,'Autriche'), 
(25,'Belgique'), (54,'Danemark'), (62,'Espagne'), (68,'France');
CREATE TABLE t2 (a tinyint(3), b tinyint(3), PRIMARY KEY  (a), KEY b (b));
INSERT INTO t2 VALUES (1,1), (2,1), (6,6), (18,17), (15,25), (16,25),
(17,25), (10,54), (5,62),(3,68);
CREATE VIEW v1 AS select t1.a, concat(t1.b,'') AS b, t1.b as real_b from t1;
explain 
SELECT straight_join sql_no_cache v1.a, v1.b, v1.real_b from t2, v1
where t2.b=v1.a GROUP BY t2.b;
id	select_type	table	type	possible_keys	key	key_len	ref	rows	Extra
1	SIMPLE	t2	index	b	b	2	NULL	10	Using index
1	SIMPLE	t1	eq_ref	PRIMARY	PRIMARY	1	test.t2.b	1	
SELECT straight_join sql_no_cache v1.a, v1.b, v1.real_b from t2, v1
where t2.b=v1.a GROUP BY t2.b;
a	b	real_b
1	-----	-----
6	Allemagne	Allemagne
17	Autriche	Autriche
25	Belgique	Belgique
54	Danemark	Danemark
62	Espagne	Espagne
68	France	France
DROP VIEW v1;
DROP TABLE t1,t2;
CREATE TABLE t1 (a INT PRIMARY KEY, b INT, key (b));
INSERT INTO t1 VALUES (1,      1);
INSERT INTO t1 SELECT  a + 1 , MOD(a + 1 , 20) FROM t1;
INSERT INTO t1 SELECT  a + 2 , MOD(a + 2 , 20) FROM t1;
INSERT INTO t1 SELECT  a + 4 , MOD(a + 4 , 20) FROM t1;
INSERT INTO t1 SELECT  a + 8 , MOD(a + 8 , 20) FROM t1;
INSERT INTO t1 SELECT  a + 16, MOD(a + 16, 20) FROM t1;
INSERT INTO t1 SELECT  a + 32, MOD(a + 32, 20) FROM t1;
INSERT INTO t1 SELECT  a + 64, MOD(a + 64, 20) FROM t1;
SELECT MIN(b), MAX(b) from t1;
MIN(b)	MAX(b)
0	19
EXPLAIN SELECT b, sum(1) FROM t1 GROUP BY b;
id	select_type	table	type	possible_keys	key	key_len	ref	rows	Extra
1	SIMPLE	t1	index	NULL	b	5	NULL	128	Using index
EXPLAIN SELECT SQL_BIG_RESULT b, sum(1) FROM t1 GROUP BY b;
id	select_type	table	type	possible_keys	key	key_len	ref	rows	Extra
1	SIMPLE	t1	index	NULL	b	5	NULL	128	Using index; Using filesort
SELECT b, sum(1) FROM t1 GROUP BY b;
b	sum(1)
0	6
1	7
2	7
3	7
4	7
5	7
6	7
7	7
8	7
9	6
10	6
11	6
12	6
13	6
14	6
15	6
16	6
17	6
18	6
19	6
SELECT SQL_BIG_RESULT b, sum(1) FROM t1 GROUP BY b;
b	sum(1)
0	6
1	7
2	7
3	7
4	7
5	7
6	7
7	7
8	7
9	6
10	6
11	6
12	6
13	6
14	6
15	6
16	6
17	6
18	6
19	6
DROP TABLE t1;
CREATE TABLE t1 (a INT PRIMARY KEY, b INT);
INSERT INTO t1 VALUES (1,1),(2,1),(3,2),(4,2),(5,3),(6,3);
SET SQL_MODE = 'ONLY_FULL_GROUP_BY';
SELECT MAX(a)-MIN(a) FROM t1 GROUP BY b;
MAX(a)-MIN(a)
1
1
1
SELECT CEILING(MIN(a)) FROM t1 GROUP BY b;
CEILING(MIN(a))
1
3
5
SELECT CASE WHEN AVG(a)>=0 THEN 'Positive' ELSE 'Negative' END FROM t1 
GROUP BY b;
CASE WHEN AVG(a)>=0 THEN 'Positive' ELSE 'Negative' END
Positive
Positive
Positive
SELECT a + 1 FROM t1 GROUP BY a;
a + 1
2
3
4
5
6
7
SELECT a + b FROM t1 GROUP BY b;
ERROR 42000: 'test.t1.a' isn't in GROUP BY
SELECT (SELECT t1_outer.a FROM t1 AS t1_inner GROUP BY b LIMIT 1) 
FROM t1 AS t1_outer;
(SELECT t1_outer.a FROM t1 AS t1_inner GROUP BY b LIMIT 1)
1
2
3
4
5
6
SELECT 1 FROM t1 as t1_outer GROUP BY a 
HAVING (SELECT t1_outer.a FROM t1 AS t1_inner GROUP BY b LIMIT 1);
1
1
1
1
1
1
1
SELECT (SELECT t1_outer.a FROM t1 AS t1_inner LIMIT 1) 
FROM t1 AS t1_outer GROUP BY t1_outer.b;
ERROR 42000: 'test.t1_outer.a' isn't in GROUP BY
SELECT 1 FROM t1 as t1_outer GROUP BY a 
HAVING (SELECT t1_outer.b FROM t1 AS t1_inner LIMIT 1);
ERROR 42S22: Unknown column 'test.t1_outer.b' in 'field list'
SELECT (SELECT SUM(t1_inner.a) FROM t1 AS t1_inner LIMIT 1) 
FROM t1 AS t1_outer GROUP BY t1_outer.b;
(SELECT SUM(t1_inner.a) FROM t1 AS t1_inner LIMIT 1)
21
21
21
SELECT (SELECT SUM(t1_inner.a) FROM t1 AS t1_inner GROUP BY t1_inner.b LIMIT 1)
FROM t1 AS t1_outer;
(SELECT SUM(t1_inner.a) FROM t1 AS t1_inner GROUP BY t1_inner.b LIMIT 1)
3
3
3
3
3
3
SELECT (SELECT SUM(t1_outer.a) FROM t1 AS t1_inner LIMIT 1) 
FROM t1 AS t1_outer GROUP BY t1_outer.b;
ERROR 42000: 'test.t1_outer.a' isn't in GROUP BY
SELECT 1 FROM t1 as t1_outer 
WHERE (SELECT t1_outer.b FROM t1 AS t1_inner GROUP BY t1_inner.b LIMIT 1);
1
1
1
1
1
1
1
SELECT b FROM t1 GROUP BY b HAVING CEILING(b) > 0;
b
1
2
3
SELECT 1 FROM t1 GROUP BY b HAVING b = 2 OR b = 3 OR SUM(a) > 12;
1
1
1
SELECT 1 FROM t1 GROUP BY b HAVING ROW (b,b) = ROW (1,1);
1
1
SELECT 1 FROM t1 GROUP BY b HAVING a = 2;
ERROR 42S22: Unknown column 'a' in 'having clause'
SELECT 1 FROM t1 GROUP BY SUM(b);
ERROR HY000: Invalid use of group function
SELECT b FROM t1 AS t1_outer GROUP BY a HAVING t1_outer.a IN 
(SELECT SUM(t1_inner.b)+t1_outer.b FROM t1 AS t1_inner GROUP BY t1_inner.a
HAVING SUM(t1_inner.b)+t1_outer.b > 5);
ERROR 42000: 'test.t1_outer.b' isn't in GROUP BY
DROP TABLE t1;
SET SQL_MODE = '';
SET SQL_MODE = 'ONLY_FULL_GROUP_BY';
create table t1(f1 int, f2 int);
select * from t1 group by f1;
ERROR 42000: 'test.t1.f2' isn't in GROUP BY
select * from t1 group by f2;
ERROR 42000: 'test.t1.f1' isn't in GROUP BY
select * from t1 group by f1, f2;
f1	f2
select t1.f1,t.* from t1, t1 t group by 1;
ERROR 42000: 'test.t.f1' isn't in GROUP BY
drop table t1;
SET SQL_MODE = '';
CREATE TABLE t1(
id INT AUTO_INCREMENT PRIMARY KEY, 
c1 INT NOT NULL, 
c2 INT NOT NULL,
UNIQUE KEY (c2,c1));
INSERT INTO t1(c1,c2) VALUES (5,1), (4,1), (3,5), (2,3), (1,3);
SELECT * FROM t1 ORDER BY c1;
id	c1	c2
5	1	3
4	2	3
3	3	5
2	4	1
1	5	1
SELECT * FROM t1 GROUP BY id ORDER BY c1;
id	c1	c2
5	1	3
4	2	3
3	3	5
2	4	1
1	5	1
SELECT * FROM t1 GROUP BY id ORDER BY id DESC;
id	c1	c2
5	1	3
4	2	3
3	3	5
2	4	1
1	5	1
SELECT * FROM t1 GROUP BY c2 ,c1, id ORDER BY c2, c1;
id	c1	c2
2	4	1
1	5	1
5	1	3
4	2	3
3	3	5
SELECT * FROM t1 GROUP BY c2, c1, id ORDER BY c2 DESC, c1;
id	c1	c2
3	3	5
5	1	3
4	2	3
2	4	1
1	5	1
SELECT * FROM t1 GROUP BY c2, c1, id ORDER BY c2 DESC, c1 DESC;
id	c1	c2
3	3	5
4	2	3
5	1	3
1	5	1
2	4	1
SELECT * FROM t1 GROUP BY c2  ORDER BY c2, c1;
id	c1	c2
1	5	1
4	2	3
3	3	5
SELECT * FROM t1 GROUP BY c2  ORDER BY c2 DESC, c1;
id	c1	c2
3	3	5
4	2	3
1	5	1
SELECT * FROM t1 GROUP BY c2  ORDER BY c2 DESC, c1 DESC;
id	c1	c2
3	3	5
4	2	3
1	5	1
DROP TABLE t1;
#
# Bug#27219: Aggregate functions in ORDER BY.  
#
SET @save_sql_mode=@@sql_mode;
SET @@sql_mode='ONLY_FULL_GROUP_BY';
CREATE TABLE t1 (a INT, b INT, c INT DEFAULT 0);
INSERT INTO t1 (a, b) VALUES (3,3), (2,2), (3,3), (2,2), (3,3), (4,4);
CREATE TABLE t2 SELECT * FROM t1;
SELECT 1 FROM t1 ORDER BY COUNT(*);
1
1
SELECT 1 FROM t1 ORDER BY COUNT(*) + 1;
1
1
SELECT 1 FROM t1 ORDER BY COUNT(*) + a;
ERROR 42000: Mixing of GROUP columns (MIN(),MAX(),COUNT(),...) with no GROUP columns is illegal if there is no GROUP BY clause
SELECT 1 FROM t1 ORDER BY COUNT(*), 1;
1
1
SELECT 1 FROM t1 ORDER BY COUNT(*), a;
ERROR 42000: Mixing of GROUP columns (MIN(),MAX(),COUNT(),...) with no GROUP columns is illegal if there is no GROUP BY clause
SELECT 1 FROM t1 ORDER BY SUM(a);
1
1
SELECT 1 FROM t1 ORDER BY SUM(a + 1);
1
1
SELECT 1 FROM t1 ORDER BY SUM(a) + 1;
1
1
SELECT 1 FROM t1 ORDER BY SUM(a), b;
ERROR 42000: Mixing of GROUP columns (MIN(),MAX(),COUNT(),...) with no GROUP columns is illegal if there is no GROUP BY clause
SELECT a FROM t1 ORDER BY COUNT(b);
ERROR 42000: Mixing of GROUP columns (MIN(),MAX(),COUNT(),...) with no GROUP columns is illegal if there is no GROUP BY clause
SELECT t1.a FROM t1 ORDER BY (SELECT SUM(t2.a) FROM t2);
a
3
2
3
2
3
4
SELECT t1.a FROM t1 ORDER BY (SELECT SUM(t2.a), t2.a FROM t2);
ERROR 42000: Mixing of GROUP columns (MIN(),MAX(),COUNT(),...) with no GROUP columns is illegal if there is no GROUP BY clause
SELECT t1.a FROM t1 ORDER BY (SELECT SUM(t2.a) FROM t2 ORDER BY t2.a);
ERROR 42000: Mixing of GROUP columns (MIN(),MAX(),COUNT(),...) with no GROUP columns is illegal if there is no GROUP BY clause
SELECT t1.a FROM t1 ORDER BY (SELECT t2.a FROM t2 ORDER BY SUM(t2.b) LIMIT 1);
ERROR 42000: Mixing of GROUP columns (MIN(),MAX(),COUNT(),...) with no GROUP columns is illegal if there is no GROUP BY clause
SELECT t1.a FROM t1
WHERE t1.a = (SELECT t2.a FROM t2 ORDER BY SUM(t2.b) LIMIT 1);
ERROR 42000: Mixing of GROUP columns (MIN(),MAX(),COUNT(),...) with no GROUP columns is illegal if there is no GROUP BY clause
SELECT t1.a FROM t1 GROUP BY t1.a
HAVING t1.a = (SELECT t2.a FROM t2 ORDER BY SUM(t2.a) LIMIT 1);
ERROR 42000: Mixing of GROUP columns (MIN(),MAX(),COUNT(),...) with no GROUP columns is illegal if there is no GROUP BY clause
SELECT t1.a FROM t1 GROUP BY t1.a
HAVING t1.a IN (SELECT t2.a FROM t2 ORDER BY SUM(t1.b));
a
2
3
4
SELECT t1.a FROM t1 GROUP BY t1.a
HAVING t1.a IN (SELECT t2.a FROM t2 ORDER BY t2.a, SUM(t2.b));
ERROR 42000: Mixing of GROUP columns (MIN(),MAX(),COUNT(),...) with no GROUP columns is illegal if there is no GROUP BY clause
SELECT t1.a FROM t1 GROUP BY t1.a
HAVING t1.a > ANY (SELECT t2.a FROM t2 ORDER BY t2.a, SUM(t2.b));
ERROR 42000: Mixing of GROUP columns (MIN(),MAX(),COUNT(),...) with no GROUP columns is illegal if there is no GROUP BY clause
SELECT t1.a FROM t1
WHERE t1.a = (SELECT t2.a FROM t2 ORDER BY SUM(t1.b));
ERROR 42000: Mixing of GROUP columns (MIN(),MAX(),COUNT(),...) with no GROUP columns is illegal if there is no GROUP BY clause
SELECT 1 FROM t1 GROUP BY t1.a
HAVING (SELECT AVG(SUM(t1.b) + 1) FROM t2 ORDER BY SUM(t2.a) LIMIT 1);
1
1
1
1
SELECT 1 FROM t1 GROUP BY t1.a
HAVING (SELECT AVG(SUM(t1.b) + t2.b) FROM t2 ORDER BY SUM(t2.a) LIMIT 1);
1
1
1
1
SELECT 1 FROM t1 GROUP BY t1.a
HAVING (SELECT AVG(t1.b + t2.b) FROM t2 ORDER BY SUM(t2.a) LIMIT 1);
1
1
1
1
SELECT 1 FROM t1 GROUP BY t1.a
HAVING (SELECT AVG(SUM(t1.b) + 1) FROM t2 ORDER BY t2.a LIMIT 1);
ERROR 42000: Mixing of GROUP columns (MIN(),MAX(),COUNT(),...) with no GROUP columns is illegal if there is no GROUP BY clause
SELECT 1 FROM t1 GROUP BY t1.a
HAVING (SELECT AVG(SUM(t1.b) + t2.b) FROM t2 ORDER BY t2.a LIMIT 1);
ERROR 42000: Mixing of GROUP columns (MIN(),MAX(),COUNT(),...) with no GROUP columns is illegal if there is no GROUP BY clause
SELECT 1 FROM t1 GROUP BY t1.a
HAVING (SELECT AVG(t1.b + t2.b) FROM t2 ORDER BY t2.a LIMIT 1);
ERROR 42000: Mixing of GROUP columns (MIN(),MAX(),COUNT(),...) with no GROUP columns is illegal if there is no GROUP BY clause
SELECT t1.a FROM t1 
WHERE t1.a = (SELECT t2.a FROM t2 GROUP BY t2.a
ORDER BY SUM(t2.b), SUM(t1.b) LIMIT 1);
a
4
SELECT t1.a, SUM(t1.b) FROM t1 
WHERE t1.a = (SELECT SUM(t2.b) FROM t2 GROUP BY t2.a
ORDER BY SUM(t2.b), SUM(t1.b) LIMIT 1)
GROUP BY t1.a;
a	SUM(t1.b)
4	4
SELECT t1.a, SUM(t1.b) FROM t1 
WHERE t1.a = (SELECT SUM(t2.b) FROM t2
ORDER BY SUM(t2.b) + SUM(t1.b) LIMIT 1)
GROUP BY t1.a;
a	SUM(t1.b)
SELECT t1.a, SUM(t1.b) FROM t1 
WHERE t1.a = (SELECT SUM(t2.b) FROM t2
ORDER BY SUM(t2.b + t1.a) LIMIT 1)
GROUP BY t1.a;
a	SUM(t1.b)
SELECT t1.a FROM t1 GROUP BY t1.a
HAVING (1, 1) = (SELECT SUM(t1.a), t1.a FROM t2 LIMIT 1);
a
select avg (
(select
(select sum(outr.a + innr.a) from t1 as innr limit 1) as tt
from t1 as outr order by outr.a limit 1))
from t1 as most_outer;
avg (
(select
(select sum(outr.a + innr.a) from t1 as innr limit 1) as tt
from t1 as outr order by outr.a limit 1))
29.0000
select avg (
(select (
(select sum(outr.a + innr.a) from t1 as innr limit 1)) as tt
from t1 as outr order by count(outr.a) limit 1)) as tt
from t1 as most_outer;
ERROR 42000: Mixing of GROUP columns (MIN(),MAX(),COUNT(),...) with no GROUP columns is illegal if there is no GROUP BY clause
select (select sum(outr.a + t1.a) from t1 limit 1) as tt from t1 as outr order by outr.a;
tt
29
29
35
35
35
41
SET sql_mode=@save_sql_mode;
DROP TABLE t1, t2;
# 
# BUG#38072: Wrong result: HAVING not observed in a query with aggregate
# 
CREATE TABLE t1 (
pk int(11) NOT NULL AUTO_INCREMENT,
int_nokey int(11) NOT NULL,
int_key int(11) NOT NULL,
varchar_key varchar(1) NOT NULL,
varchar_nokey varchar(1) NOT NULL,
PRIMARY KEY (pk),
KEY int_key (int_key),
KEY varchar_key (varchar_key)
);
INSERT INTO t1 VALUES 
(1,5,5, 'h','h'),
(2,1,1, '{','{'),
(3,1,1, 'z','z'),
(4,8,8, 'x','x'),
(5,7,7, 'o','o'),
(6,3,3, 'p','p'),
(7,9,9, 'c','c'),
(8,0,0, 'k','k'),
(9,6,6, 't','t'),
(10,0,0,'c','c');
explain SELECT COUNT(varchar_key) AS X FROM t1 WHERE pk = 8 having 'foo'='bar';
id	select_type	table	type	possible_keys	key	key_len	ref	rows	Extra
1	SIMPLE	NULL	NULL	NULL	NULL	NULL	NULL	NULL	Impossible HAVING
SELECT COUNT(varchar_key) AS X FROM t1 WHERE pk = 8 having 'foo'='bar';
X
drop table t1;
End of 5.0 tests
CREATE TABLE t1 (a INT, b INT,
PRIMARY KEY (a),
KEY i2(a,b));
INSERT INTO t1 VALUES (1,1),(2,2),(3,3),(4,4),(5,5),(6,6),(7,7),(8,8);
INSERT INTO t1 SELECT a + 8,b FROM t1;
INSERT INTO t1 SELECT a + 16,b FROM t1;
INSERT INTO t1 SELECT a + 32,b FROM t1;
INSERT INTO t1 SELECT a + 64,b FROM t1;
INSERT INTO t1 SELECT a + 128,b FROM t1 limit 16;
ANALYZE TABLE t1;
Table	Op	Msg_type	Msg_text
test.t1	analyze	status	OK
EXPLAIN SELECT a FROM t1 WHERE a < 2;
id	select_type	table	type	possible_keys	key	key_len	ref	rows	Extra
1	SIMPLE	t1	range	PRIMARY,i2	PRIMARY	4	NULL	1	Using where; Using index
EXPLAIN SELECT a FROM t1 WHERE a < 2 ORDER BY a;
id	select_type	table	type	possible_keys	key	key_len	ref	rows	Extra
1	SIMPLE	t1	range	PRIMARY,i2	PRIMARY	4	NULL	1	Using where; Using index
EXPLAIN SELECT a FROM t1 WHERE a < 2 GROUP BY a;
id	select_type	table	type	possible_keys	key	key_len	ref	rows	Extra
1	SIMPLE	t1	range	PRIMARY,i2	PRIMARY	4	NULL	1	Using where; Using index
EXPLAIN SELECT a FROM t1 IGNORE INDEX (PRIMARY,i2);
id	select_type	table	type	possible_keys	key	key_len	ref	rows	Extra
1	SIMPLE	t1	ALL	NULL	NULL	NULL	NULL	144	
EXPLAIN SELECT a FROM t1 IGNORE INDEX FOR JOIN (PRIMARY,i2);
id	select_type	table	type	possible_keys	key	key_len	ref	rows	Extra
1	SIMPLE	t1	ALL	NULL	NULL	NULL	NULL	144	
EXPLAIN SELECT a FROM t1 IGNORE INDEX FOR GROUP BY (PRIMARY,i2) GROUP BY a;
id	select_type	table	type	possible_keys	key	key_len	ref	rows	Extra
1	SIMPLE	t1	index	NULL	PRIMARY	4	NULL	144	Using index
EXPLAIN SELECT a FROM t1 IGNORE INDEX FOR ORDER BY (PRIMARY,i2) ORDER BY a;
id	select_type	table	type	possible_keys	key	key_len	ref	rows	Extra
1	SIMPLE	t1	index	NULL	PRIMARY	4	NULL	144	Using index
SELECT a FROM t1 IGNORE INDEX FOR ORDER BY (PRIMARY,i2) ORDER BY a;
a
1
2
3
4
5
6
7
8
9
10
11
12
13
14
15
16
17
18
19
20
21
22
23
24
25
26
27
28
29
30
31
32
33
34
35
36
37
38
39
40
41
42
43
44
45
46
47
48
49
50
51
52
53
54
55
56
57
58
59
60
61
62
63
64
65
66
67
68
69
70
71
72
73
74
75
76
77
78
79
80
81
82
83
84
85
86
87
88
89
90
91
92
93
94
95
96
97
98
99
100
101
102
103
104
105
106
107
108
109
110
111
112
113
114
115
116
117
118
119
120
121
122
123
124
125
126
127
128
129
130
131
132
133
134
135
136
137
138
139
140
141
142
143
144
EXPLAIN SELECT a FROM t1 IGNORE INDEX FOR ORDER BY (PRIMARY)
IGNORE INDEX FOR GROUP BY (i2) GROUP BY a;
id	select_type	table	type	possible_keys	key	key_len	ref	rows	Extra
1	SIMPLE	t1	index	NULL	PRIMARY	4	NULL	144	Using index
EXPLAIN SELECT a FROM t1 IGNORE INDEX (PRIMARY) IGNORE INDEX FOR ORDER BY (i2);
id	select_type	table	type	possible_keys	key	key_len	ref	rows	Extra
1	SIMPLE	t1	index	NULL	i2	9	NULL	144	Using index
EXPLAIN SELECT a FROM t1 FORCE INDEX (i2);
id	select_type	table	type	possible_keys	key	key_len	ref	rows	Extra
1	SIMPLE	t1	index	NULL	i2	9	NULL	144	Using index
EXPLAIN SELECT a FROM t1 USE INDEX ();
id	select_type	table	type	possible_keys	key	key_len	ref	rows	Extra
1	SIMPLE	t1	ALL	NULL	NULL	NULL	NULL	144	
EXPLAIN SELECT a FROM t1 USE INDEX () USE INDEX (i2);
id	select_type	table	type	possible_keys	key	key_len	ref	rows	Extra
1	SIMPLE	t1	ALL	NULL	NULL	NULL	NULL	144	
EXPLAIN SELECT a FROM t1 
FORCE INDEX (PRIMARY) 
IGNORE INDEX FOR GROUP BY (i2)
IGNORE INDEX FOR ORDER BY (i2)
USE INDEX (i2);
ERROR HY000: Incorrect usage of USE INDEX and FORCE INDEX
EXPLAIN SELECT a FROM t1 USE INDEX (i2) USE INDEX ();
id	select_type	table	type	possible_keys	key	key_len	ref	rows	Extra
1	SIMPLE	t1	index	NULL	i2	9	NULL	144	Using index
EXPLAIN SELECT a FROM t1 FORCE INDEX ();
ERROR 42000: You have an error in your SQL syntax; check the manual that corresponds to your MySQL server version for the right syntax to use near ')' at line 1
EXPLAIN SELECT a FROM t1 IGNORE INDEX ();
ERROR 42000: You have an error in your SQL syntax; check the manual that corresponds to your MySQL server version for the right syntax to use near ')' at line 1
EXPLAIN SELECT a FROM t1 USE INDEX FOR JOIN (i2) 
USE INDEX FOR GROUP BY (i2) GROUP BY a;
id	select_type	table	type	possible_keys	key	key_len	ref	rows	Extra
1	SIMPLE	t1	#	NULL	i2	#	NULL	#	#
EXPLAIN SELECT a FROM t1 FORCE INDEX FOR JOIN (i2) 
FORCE INDEX FOR GROUP BY (i2) GROUP BY a;
id	select_type	table	type	possible_keys	key	key_len	ref	rows	Extra
1	SIMPLE	t1	range	NULL	i2	4	NULL	145	Using index for group-by
EXPLAIN SELECT a FROM t1 USE INDEX () IGNORE INDEX (i2);
id	select_type	table	type	possible_keys	key	key_len	ref	rows	Extra
1	SIMPLE	t1	ALL	NULL	NULL	NULL	NULL	144	
EXPLAIN SELECT a FROM t1 IGNORE INDEX (i2) USE INDEX ();
id	select_type	table	type	possible_keys	key	key_len	ref	rows	Extra
1	SIMPLE	t1	ALL	NULL	NULL	NULL	NULL	144	
EXPLAIN SELECT a FROM t1 
USE INDEX FOR GROUP BY (i2) 
USE INDEX FOR ORDER BY (i2)
USE INDEX FOR JOIN (i2);
id	select_type	table	type	possible_keys	key	key_len	ref	rows	Extra
1	SIMPLE	t1	index	NULL	i2	9	NULL	144	Using index
EXPLAIN SELECT a FROM t1 
USE INDEX FOR JOIN (i2) 
USE INDEX FOR JOIN (i2) 
USE INDEX FOR JOIN (i2,i2);
id	select_type	table	type	possible_keys	key	key_len	ref	rows	Extra
1	SIMPLE	t1	index	NULL	i2	9	NULL	144	Using index
EXPLAIN SELECT 1 FROM t1 WHERE a IN
(SELECT a FROM t1 USE INDEX (i2) IGNORE INDEX (i2));
id	select_type	table	type	possible_keys	key	key_len	ref	rows	Extra
1	PRIMARY	t1	index	NULL	PRIMARY	4	NULL	144	Using where; Using index
2	DEPENDENT SUBQUERY	t1	ALL	NULL	NULL	NULL	NULL	144	Using where
CREATE TABLE t2 (a INT, b INT, KEY(a));
INSERT INTO t2 VALUES (1, 1), (2, 2), (3,3), (4,4);
EXPLAIN SELECT a, SUM(b) FROM t2 GROUP BY a LIMIT 2;
id	select_type	table	type	possible_keys	key	key_len	ref	rows	Extra
1	SIMPLE	t2	index	NULL	a	5	NULL	2	
EXPLAIN SELECT a, SUM(b) FROM t2 IGNORE INDEX (a) GROUP BY a LIMIT 2;
id	select_type	table	type	possible_keys	key	key_len	ref	rows	Extra
1	SIMPLE	t2	ALL	NULL	NULL	NULL	NULL	4	Using temporary; Using filesort
EXPLAIN SELECT 1 FROM t2 WHERE a IN
(SELECT a FROM t1 USE INDEX (i2) IGNORE INDEX (i2));
id	select_type	table	type	possible_keys	key	key_len	ref	rows	Extra
1	PRIMARY	t2	index	NULL	a	5	NULL	4	Using where; Using index
2	DEPENDENT SUBQUERY	t1	ALL	NULL	NULL	NULL	NULL	144	Using where
SHOW VARIABLES LIKE 'old';
Variable_name	Value
old	OFF
SET @@old = off;
ERROR HY000: Variable 'old' is a read only variable
DROP TABLE t1, t2;
CREATE TABLE t1(
a INT, 
b INT NOT NULL, 
c INT NOT NULL, 
d INT, 
UNIQUE KEY (c,b)
);
INSERT INTO t1 VALUES (1,1,1,50), (1,2,3,40), (2,1,3,4);
CREATE TABLE t2(
a INT,
b INT,
UNIQUE KEY(a,b)
);
INSERT INTO t2 VALUES (NULL, NULL), (NULL, NULL), (NULL, 1), (1, NULL), (1, 1), (1,2);
EXPLAIN SELECT c,b,d FROM t1 GROUP BY c,b,d;
id	select_type	table	type	possible_keys	key	key_len	ref	rows	Extra
1	SIMPLE	t1	ALL	NULL	NULL	NULL	NULL	3	Using filesort
SELECT c,b,d FROM t1 GROUP BY c,b,d;
c	b	d
1	1	50
3	1	4
3	2	40
EXPLAIN SELECT c,b,d FROM t1 GROUP BY c,b,d ORDER BY NULL;
id	select_type	table	type	possible_keys	key	key_len	ref	rows	Extra
1	SIMPLE	t1	ALL	NULL	NULL	NULL	NULL	3	
SELECT c,b,d FROM t1 GROUP BY c,b,d ORDER BY NULL;
c	b	d
1	1	50
3	2	40
3	1	4
EXPLAIN SELECT c,b,d FROM t1 ORDER BY c,b,d;
id	select_type	table	type	possible_keys	key	key_len	ref	rows	Extra
1	SIMPLE	t1	ALL	NULL	NULL	NULL	NULL	3	Using filesort
SELECT c,b,d FROM t1 ORDER BY c,b,d;
c	b	d
1	1	50
3	1	4
3	2	40
EXPLAIN SELECT c,b,d FROM t1 GROUP BY c,b;
id	select_type	table	type	possible_keys	key	key_len	ref	rows	Extra
1	SIMPLE	t1	ALL	NULL	NULL	NULL	NULL	3	Using filesort
SELECT c,b,d FROM t1 GROUP BY c,b;
c	b	d
1	1	50
3	1	4
3	2	40
EXPLAIN SELECT c,b   FROM t1 GROUP BY c,b;
id	select_type	table	type	possible_keys	key	key_len	ref	rows	Extra
1	SIMPLE	t1	index	NULL	c	8	NULL	3	Using index
SELECT c,b   FROM t1 GROUP BY c,b;
c	b
1	1
3	1
3	2
EXPLAIN SELECT a,b from t2 ORDER BY a,b;
id	select_type	table	type	possible_keys	key	key_len	ref	rows	Extra
1	SIMPLE	t2	index	NULL	a	10	NULL	6	Using index
SELECT a,b from t2 ORDER BY a,b;
a	b
NULL	NULL
NULL	NULL
NULL	1
1	NULL
1	1
1	2
EXPLAIN SELECT a,b from t2 GROUP BY a,b;
id	select_type	table	type	possible_keys	key	key_len	ref	rows	Extra
1	SIMPLE	t2	index	NULL	a	10	NULL	6	Using index
SELECT a,b from t2 GROUP BY a,b;
a	b
NULL	NULL
NULL	1
1	NULL
1	1
1	2
EXPLAIN SELECT a from t2 GROUP BY a;
id	select_type	table	type	possible_keys	key	key_len	ref	rows	Extra
1	SIMPLE	t2	index	NULL	a	10	NULL	6	Using index
SELECT a from t2 GROUP BY a;
a
NULL
1
EXPLAIN SELECT b from t2 GROUP BY b;
id	select_type	table	type	possible_keys	key	key_len	ref	rows	Extra
1	SIMPLE	t2	index	NULL	a	10	NULL	6	Using index; Using temporary; Using filesort
SELECT b from t2 GROUP BY b;
b
NULL
1
2
DROP TABLE t1;
DROP TABLE t2;
CREATE TABLE t1 ( a INT, b INT );
SELECT b c, (SELECT a FROM t1 WHERE b = c)
FROM t1;
c	(SELECT a FROM t1 WHERE b = c)
SELECT b c, (SELECT a FROM t1 WHERE b = c)
FROM t1 
HAVING b = 10;
c	(SELECT a FROM t1 WHERE b = c)
SELECT MAX(b) c, (SELECT a FROM t1 WHERE b = c)
FROM t1 
HAVING b = 10;
ERROR 42S22: Reference 'c' not supported (reference to group function)
SET @old_sql_mode = @@sql_mode;
SET @@sql_mode='ONLY_FULL_GROUP_BY';
SELECT b c, (SELECT a FROM t1 WHERE b = c)
FROM t1;
c	(SELECT a FROM t1 WHERE b = c)
SELECT b c, (SELECT a FROM t1 WHERE b = c)
FROM t1 
HAVING b = 10;
ERROR 42000: non-grouping field 'b' is used in HAVING clause
SELECT MAX(b) c, (SELECT a FROM t1 WHERE b = c)
FROM t1 
HAVING b = 10;
ERROR 42S22: Reference 'c' not supported (reference to group function)
INSERT INTO t1 VALUES (1, 1);
SELECT b c, (SELECT a FROM t1 WHERE b = c)
FROM t1;
c	(SELECT a FROM t1 WHERE b = c)
1	1
INSERT INTO t1 VALUES (2, 1);
SELECT b c, (SELECT a FROM t1 WHERE b = c)
FROM t1;
ERROR 21000: Subquery returns more than 1 row
DROP TABLE t1;
SET @@sql_mode = @old_sql_mode;
SET @old_sql_mode = @@sql_mode;
SET @@sql_mode='ONLY_FULL_GROUP_BY';
CREATE TABLE t1(i INT);
INSERT INTO t1 VALUES (1), (10);
SELECT COUNT(i) FROM t1;
COUNT(i)
2
SELECT COUNT(i) FROM t1 WHERE i > 1;
COUNT(i)
1
DROP TABLE t1;
SET @@sql_mode = @old_sql_mode;
#
# Bug #45640: optimizer bug produces wrong results
#
CREATE TABLE t1 (a INT, b INT);
INSERT INTO t1 VALUES (4, 40), (1, 10), (2, 20), (2, 20), (3, 30);
# should return 4 ordered records:
SELECT (SELECT t1.a) aa, COUNT(DISTINCT b) FROM t1 GROUP BY aa;
aa	COUNT(DISTINCT b)
1	1
2	1
3	1
4	1
SELECT (SELECT (SELECT t1.a)) aa, COUNT(DISTINCT b) FROM t1 GROUP BY aa;
aa	COUNT(DISTINCT b)
1	1
2	1
3	1
4	1
SELECT (SELECT t1.a) aa, COUNT(DISTINCT b) FROM t1 GROUP BY aa+0;
aa	COUNT(DISTINCT b)
1	1
2	1
3	1
4	1
# should return the same result in a reverse order:
SELECT (SELECT t1.a) aa, COUNT(DISTINCT b) FROM t1 GROUP BY -aa;
aa	COUNT(DISTINCT b)
4	1
3	1
2	1
1	1
# execution plan should not use temporary table:
EXPLAIN EXTENDED
SELECT (SELECT t1.a) aa, COUNT(DISTINCT b) FROM t1 GROUP BY aa+0;
id	select_type	table	type	possible_keys	key	key_len	ref	rows	filtered	Extra
1	PRIMARY	t1	ALL	NULL	NULL	NULL	NULL	5	100.00	Using filesort
2	DEPENDENT SUBQUERY	NULL	NULL	NULL	NULL	NULL	NULL	NULL	NULL	No tables used
Warnings:
Note	1276	Field or reference 'test.t1.a' of SELECT #2 was resolved in SELECT #1
Note	1003	select (select `test`.`t1`.`a`) AS `aa`,count(distinct `test`.`t1`.`b`) AS `COUNT(DISTINCT b)` from `test`.`t1` group by ((select `test`.`t1`.`a`) + 0)
EXPLAIN EXTENDED
SELECT (SELECT t1.a) aa, COUNT(DISTINCT b) FROM t1 GROUP BY -aa;
id	select_type	table	type	possible_keys	key	key_len	ref	rows	filtered	Extra
1	PRIMARY	t1	ALL	NULL	NULL	NULL	NULL	5	100.00	Using filesort
2	DEPENDENT SUBQUERY	NULL	NULL	NULL	NULL	NULL	NULL	NULL	NULL	No tables used
Warnings:
Note	1276	Field or reference 'test.t1.a' of SELECT #2 was resolved in SELECT #1
Note	1003	select (select `test`.`t1`.`a`) AS `aa`,count(distinct `test`.`t1`.`b`) AS `COUNT(DISTINCT b)` from `test`.`t1` group by -((select `test`.`t1`.`a`))
# should return only one record
SELECT (SELECT tt.a FROM t1 tt LIMIT 1) aa, COUNT(DISTINCT b) FROM t1
GROUP BY aa;
aa	COUNT(DISTINCT b)
4	4
CREATE TABLE t2 SELECT DISTINCT a FROM t1;
# originally reported queries (1st two columns of next two query
# results should be same):
SELECT (SELECT t2.a FROM t2 WHERE t2.a = t1.a) aa, b, COUNT(DISTINCT b)
FROM t1 GROUP BY aa, b;
aa	b	COUNT(DISTINCT b)
1	10	1
2	20	1
3	30	1
4	40	1
SELECT (SELECT t2.a FROM t2 WHERE t2.a = t1.a) aa, b, COUNT(         b)
FROM t1 GROUP BY aa, b;
aa	b	COUNT(         b)
1	10	1
2	20	2
3	30	1
4	40	1
# ORDER BY for sure:
SELECT (SELECT t2.a FROM t2 WHERE t2.a = t1.a) aa, b, COUNT(DISTINCT b)
FROM t1 GROUP BY aa, b ORDER BY -aa, -b;
aa	b	COUNT(DISTINCT b)
4	40	1
3	30	1
2	20	1
1	10	1
SELECT (SELECT t2.a FROM t2 WHERE t2.a = t1.a) aa, b, COUNT(         b)
FROM t1 GROUP BY aa, b ORDER BY -aa, -b;
aa	b	COUNT(         b)
4	40	1
3	30	1
2	20	2
1	10	1
DROP TABLE t1, t2;
#
# Bug#52051: Aggregate functions incorrectly returns NULL from outer
# join query
#
CREATE TABLE t1 (a INT PRIMARY KEY);
CREATE TABLE t2 (a INT PRIMARY KEY);
INSERT INTO t2 VALUES (1), (2);
EXPLAIN SELECT MIN(t2.a) FROM t2 LEFT JOIN t1 ON t2.a = t1.a;
id	select_type	table	type	possible_keys	key	key_len	ref	rows	Extra
1	SIMPLE	NULL	NULL	NULL	NULL	NULL	NULL	NULL	Select tables optimized away
SELECT MIN(t2.a) FROM t2 LEFT JOIN t1 ON t2.a = t1.a;
MIN(t2.a)
1
EXPLAIN SELECT MAX(t2.a) FROM t2 LEFT JOIN t1 ON t2.a = t1.a;
id	select_type	table	type	possible_keys	key	key_len	ref	rows	Extra
1	SIMPLE	NULL	NULL	NULL	NULL	NULL	NULL	NULL	Select tables optimized away
SELECT MAX(t2.a) FROM t2 LEFT JOIN t1 ON t2.a = t1.a;
MAX(t2.a)
2
DROP TABLE t1, t2;
#
# Bug#55188: GROUP BY, GROUP_CONCAT and TEXT - inconsistent results
#
CREATE TABLE t1 (a text, b varchar(10));
INSERT INTO t1 VALUES (repeat('1', 1300),'one'), (repeat('1', 1300),'two');
EXPLAIN 
SELECT SUBSTRING(a,1,10), LENGTH(a), GROUP_CONCAT(b) FROM t1 GROUP BY a;
id	1
select_type	SIMPLE
table	t1
type	ALL
possible_keys	NULL
key	NULL
key_len	NULL
ref	NULL
rows	2
Extra	Using filesort
SELECT SUBSTRING(a,1,10), LENGTH(a), GROUP_CONCAT(b) FROM t1 GROUP BY a;
SUBSTRING(a,1,10)	LENGTH(a)	GROUP_CONCAT(b)
1111111111	1300	one,two
EXPLAIN 
SELECT SUBSTRING(a,1,10), LENGTH(a) FROM t1 GROUP BY a;
id	1
select_type	SIMPLE
table	t1
type	ALL
possible_keys	NULL
key	NULL
key_len	NULL
ref	NULL
rows	2
Extra	Using temporary; Using filesort
SELECT SUBSTRING(a,1,10), LENGTH(a) FROM t1 GROUP BY a;
SUBSTRING(a,1,10)	LENGTH(a)
1111111111	1300
DROP TABLE t1;
#
# Bug#57688 Assertion `!table || (!table->write_set || bitmap_is_set(table->write_set, field
#
CREATE TABLE t1(f1 INT NOT NULL);
INSERT INTO t1 VALUES (16777214),(0);
SELECT COUNT(*) FROM t1 LEFT JOIN t1 t2
ON 1 WHERE t2.f1 > 1 GROUP BY t2.f1;
COUNT(*)
2
DROP TABLE t1;
<<<<<<< HEAD
#
# Bug#59839: Aggregation followed by subquery yields wrong result
#
CREATE TABLE t1 (
a INT,
b INT,
c INT,
KEY (a, b)
);
INSERT INTO t1 VALUES
( 1, 1,  1 ),
( 1, 2,  2 ),
( 1, 3,  3 ),
( 1, 4,  6 ),
( 1, 5,  5 ),
( 1, 9, 13 ),
( 2, 1,  6 ),
( 2, 2,  7 ),
( 2, 3,  8 );
EXPLAIN
SELECT a, AVG(t1.b),
(SELECT t11.c FROM t1 t11 WHERE t11.a = t1.a AND t11.b = AVG(t1.b)) AS t11c,
(SELECT t12.c FROM t1 t12 WHERE t12.a = t1.a AND t12.b = AVG(t1.b)) AS t12c
FROM t1 GROUP BY a;
id	select_type	table	type	possible_keys	key	key_len	ref	rows	Extra
1	PRIMARY	t1	index	NULL	a	10	NULL	9	Using index
3	DEPENDENT SUBQUERY	t12	ref	a	a	10	func,func	2	Using where
2	DEPENDENT SUBQUERY	t11	ref	a	a	10	func,func	2	Using where
SELECT a, AVG(t1.b),
(SELECT t11.c FROM t1 t11 WHERE t11.a = t1.a AND t11.b = AVG(t1.b)) AS t11c,
(SELECT t12.c FROM t1 t12 WHERE t12.a = t1.a AND t12.b = AVG(t1.b)) AS t12c
FROM t1 GROUP BY a;
a	AVG(t1.b)	t11c	t12c
1	4.0000	6	6
2	2.0000	7	7
DROP TABLE t1;
# End of 5.1 tests
#
# Bug#49771: Incorrect MIN (date) when minimum value is 0000-00-00
#
CREATE TABLE t1 (f1 int, f2 DATE);
INSERT INTO t1 VALUES (1,'2004-04-19'), (1,'0000-00-00'), (1,'2004-04-18'),
(2,'2004-05-19'), (2,'0001-01-01'), (3,'2004-04-10');
SELECT MIN(f2),MAX(f2) FROM t1;
MIN(f2)	MAX(f2)
0000-00-00	2004-05-19
SELECT f1,MIN(f2),MAX(f2) FROM t1 GROUP BY 1;
f1	MIN(f2)	MAX(f2)
1	0000-00-00	2004-04-19
2	0001-01-01	2004-05-19
3	2004-04-10	2004-04-10
DROP TABLE t1;
CREATE TABLE t1 ( f1 int, f2 time);
INSERT INTO t1 VALUES (1,'01:27:35'), (1,'06:11:01'), (2,'19:53:05'),
(2,'21:44:25'), (3,'10:55:12'), (3,'05:45:11'), (4,'00:25:00');
SELECT MIN(f2),MAX(f2) FROM t1;
MIN(f2)	MAX(f2)
00:25:00	21:44:25
SELECT f1,MIN(f2),MAX(f2) FROM t1 GROUP BY 1;
f1	MIN(f2)	MAX(f2)
1	01:27:35	06:11:01
2	19:53:05	21:44:25
3	05:45:11	10:55:12
4	00:25:00	00:25:00
DROP TABLE t1;
#End of test#49771
=======
# End of 5.1 tests
#
# Bug#12798270: ASSERTION `!TAB->SORTED' FAILED IN JOIN_READ_KEY2
#
CREATE TABLE t1 (i int);
INSERT INTO t1 VALUES (1);
CREATE TABLE t2 (pk int PRIMARY KEY);
INSERT INTO t2 VALUES (10);
CREATE VIEW v1 AS SELECT t2.pk FROM t2;
SELECT v1.pk
FROM t1 LEFT JOIN v1 ON t1.i = v1.pk 
GROUP BY v1.pk;
pk
DROP VIEW v1;
DROP TABLE t1,t2;
# End of Bug#12798270
>>>>>>> 10717ca0
<|MERGE_RESOLUTION|>--- conflicted
+++ resolved
@@ -1856,7 +1856,21 @@
 COUNT(*)
 2
 DROP TABLE t1;
-<<<<<<< HEAD
+#
+# Bug#12798270: ASSERTION `!TAB->SORTED' FAILED IN JOIN_READ_KEY2
+#
+CREATE TABLE t1 (i int);
+INSERT INTO t1 VALUES (1);
+CREATE TABLE t2 (pk int PRIMARY KEY);
+INSERT INTO t2 VALUES (10);
+CREATE VIEW v1 AS SELECT t2.pk FROM t2;
+SELECT v1.pk
+FROM t1 LEFT JOIN v1 ON t1.i = v1.pk 
+GROUP BY v1.pk;
+pk
+DROP VIEW v1;
+DROP TABLE t1,t2;
+# End of Bug#12798270
 #
 # Bug#59839: Aggregation followed by subquery yields wrong result
 #
@@ -1922,22 +1936,4 @@
 3	05:45:11	10:55:12
 4	00:25:00	00:25:00
 DROP TABLE t1;
-#End of test#49771
-=======
-# End of 5.1 tests
-#
-# Bug#12798270: ASSERTION `!TAB->SORTED' FAILED IN JOIN_READ_KEY2
-#
-CREATE TABLE t1 (i int);
-INSERT INTO t1 VALUES (1);
-CREATE TABLE t2 (pk int PRIMARY KEY);
-INSERT INTO t2 VALUES (10);
-CREATE VIEW v1 AS SELECT t2.pk FROM t2;
-SELECT v1.pk
-FROM t1 LEFT JOIN v1 ON t1.i = v1.pk 
-GROUP BY v1.pk;
-pk
-DROP VIEW v1;
-DROP TABLE t1,t2;
-# End of Bug#12798270
->>>>>>> 10717ca0
+#End of test#49771