--- conflicted
+++ resolved
@@ -376,7 +376,13 @@
 DELETE a1 FROM t1 AS a1, t1 AS a2 WHERE a1.a=a2.a;
 DROP TABLE t1;
 End of 5.0 tests
-<<<<<<< HEAD
+#
+# Bug#27799513: POTENTIAL DOUBLE FREE OR CORRUPTION OF HEAP INFO (HP_INFO)
+#
+CREATE TABLE t1 (id INT, a VARCHAR(300) NOT NULL, KEY USING BTREE(a)) ENGINE=Heap;
+INSERT t1 VALUES (1, REPEAT('a', 300));
+DROP TABLE t1;
+End of 5.5 tests
 # Bug#24364448: Check that btree indexes may be used to provide ordering
 CREATE TABLE t1(
 id INT AUTO_INCREMENT PRIMARY KEY,
@@ -394,13 +400,4 @@
 1	2
 3	2
 5	1
-DROP TABLE t1;
-=======
-#
-# Bug#27799513: POTENTIAL DOUBLE FREE OR CORRUPTION OF HEAP INFO (HP_INFO)
-#
-CREATE TABLE t1 (id INT, a VARCHAR(300) NOT NULL, KEY USING BTREE(a)) ENGINE=Heap;
-INSERT t1 VALUES (1, REPEAT('a', 300));
-DROP TABLE t1;
-End of 5.5 tests
->>>>>>> fc5fca49
+DROP TABLE t1;