#---------------- Index merge test 1 -------------------------------------------
# (Start of test file: index_merge1.inc)
SET SESSION DEFAULT_STORAGE_ENGINE = InnoDB;
drop table if exists t0, t1, t2, t3, t4;
# Create and fill a table with simple keys
create table t0
(
key1 int not null,
key2 int not null,
key3 int not null,
key4 int not null,
key5 int not null,
key6 int not null,
key7 int not null,
key8 int not null,
INDEX i1(key1),
INDEX i2(key2),
INDEX i3(key3),
INDEX i4(key4),
INDEX i5(key5),
INDEX i6(key6),
INDEX i7(key7),
INDEX i8(key8)
);
analyze table t0;
Table	Op	Msg_type	Msg_text
test.t0	analyze	status	OK
# 1. One index
explain select * from t0 where key1 < 3 or key1 > 1020;
id	select_type	table	partitions	type	possible_keys	key	key_len	ref	rows	filtered	Extra
1	SIMPLE	t0	NULL	range	i1	i1	4	NULL	6	100.00	Using index condition
Warnings:
Note	1003	/* select#1 */ select `test`.`t0`.`key1` AS `key1`,`test`.`t0`.`key2` AS `key2`,`test`.`t0`.`key3` AS `key3`,`test`.`t0`.`key4` AS `key4`,`test`.`t0`.`key5` AS `key5`,`test`.`t0`.`key6` AS `key6`,`test`.`t0`.`key7` AS `key7`,`test`.`t0`.`key8` AS `key8` from `test`.`t0` where ((`test`.`t0`.`key1` < 3) or (`test`.`t0`.`key1` > 1020))
# 2. Simple cases
explain
select * from t0 where key1 < 3 or key2 > 1020;
id	select_type	table	partitions	type	possible_keys	key	key_len	ref	rows	filtered	Extra
1	SIMPLE	t0	NULL	index_merge	i1,i2	i1,i2	4,4	NULL	6	100.00	Using sort_union(i1,i2); Using where
Warnings:
Note	1003	/* select#1 */ select `test`.`t0`.`key1` AS `key1`,`test`.`t0`.`key2` AS `key2`,`test`.`t0`.`key3` AS `key3`,`test`.`t0`.`key4` AS `key4`,`test`.`t0`.`key5` AS `key5`,`test`.`t0`.`key6` AS `key6`,`test`.`t0`.`key7` AS `key7`,`test`.`t0`.`key8` AS `key8` from `test`.`t0` where ((`test`.`t0`.`key1` < 3) or (`test`.`t0`.`key2` > 1020))
select * from t0 where key1 < 3 or key2 > 1020;
key1	key2	key3	key4	key5	key6	key7	key8
1	1	1	1	1	1	1	1023
2	2	2	2	2	2	2	1022
1021	1021	1021	1021	1021	1021	1021	3
1022	1022	1022	1022	1022	1022	1022	2
1023	1023	1023	1023	1023	1023	1023	1
1024	1024	1024	1024	1024	1024	1024	0
explain select * from t0 where key1 < 2 or key2 <3;
id	select_type	table	partitions	type	possible_keys	key	key_len	ref	rows	filtered	Extra
1	SIMPLE	t0	NULL	index_merge	i1,i2	i1,i2	4,4	NULL	#	100.00	Using sort_union(i1,i2); Using where
Warnings:
Note	1003	/* select#1 */ select `test`.`t0`.`key1` AS `key1`,`test`.`t0`.`key2` AS `key2`,`test`.`t0`.`key3` AS `key3`,`test`.`t0`.`key4` AS `key4`,`test`.`t0`.`key5` AS `key5`,`test`.`t0`.`key6` AS `key6`,`test`.`t0`.`key7` AS `key7`,`test`.`t0`.`key8` AS `key8` from `test`.`t0` where ((`test`.`t0`.`key1` < 2) or (`test`.`t0`.`key2` < 3))
explain
select * from t0 where (key1 > 30 and key1<35) or (key2 >32 and key2 < 40);
id	select_type	table	partitions	type	possible_keys	key	key_len	ref	rows	filtered	Extra
1	SIMPLE	t0	NULL	index_merge	i1,i2	i1,i2	4,4	NULL	#	100.00	Using sort_union(i1,i2); Using where
Warnings:
Note	1003	/* select#1 */ select `test`.`t0`.`key1` AS `key1`,`test`.`t0`.`key2` AS `key2`,`test`.`t0`.`key3` AS `key3`,`test`.`t0`.`key4` AS `key4`,`test`.`t0`.`key5` AS `key5`,`test`.`t0`.`key6` AS `key6`,`test`.`t0`.`key7` AS `key7`,`test`.`t0`.`key8` AS `key8` from `test`.`t0` where (((`test`.`t0`.`key1` > 30) and (`test`.`t0`.`key1` < 35)) or ((`test`.`t0`.`key2` > 32) and (`test`.`t0`.`key2` < 40)))
# Bug#21277: InnoDB, wrong result set, index_merge strategy,
#            second index not evaluated
select * from t0 where (key1 > 30 and key1<35) or (key2 >32 and key2 < 40);
key1	key2	key3	key4	key5	key6	key7	key8
31	31	31	31	31	31	31	993
32	32	32	32	32	32	32	992
33	33	33	33	33	33	33	991
34	34	34	34	34	34	34	990
35	35	35	35	35	35	35	989
36	36	36	36	36	36	36	988
37	37	37	37	37	37	37	987
38	38	38	38	38	38	38	986
39	39	39	39	39	39	39	985
# 3. Check that index_merge doesn't break "ignore/force/use index"
explain select * from t0 ignore index (i2) where key1 < 3 or key2 <4;
id	select_type	table	partitions	type	possible_keys	key	key_len	ref	rows	filtered	Extra
1	SIMPLE	t0	NULL	ALL	i1	NULL	NULL	NULL	#	55.55	Using where
Warnings:
Note	1003	/* select#1 */ select `test`.`t0`.`key1` AS `key1`,`test`.`t0`.`key2` AS `key2`,`test`.`t0`.`key3` AS `key3`,`test`.`t0`.`key4` AS `key4`,`test`.`t0`.`key5` AS `key5`,`test`.`t0`.`key6` AS `key6`,`test`.`t0`.`key7` AS `key7`,`test`.`t0`.`key8` AS `key8` from `test`.`t0` IGNORE INDEX (`i2`) where ((`test`.`t0`.`key1` < 3) or (`test`.`t0`.`key2` < 4))
explain select * from t0 where (key1 < 3 or key2 <4) and key3 = 50;
id	select_type	table	partitions	type	possible_keys	key	key_len	ref	rows	filtered	Extra
1	SIMPLE	t0	NULL	ref	i1,i2,i3	i3	4	const	#	55.55	Using where
Warnings:
Note	1003	/* select#1 */ select `test`.`t0`.`key1` AS `key1`,`test`.`t0`.`key2` AS `key2`,`test`.`t0`.`key3` AS `key3`,`test`.`t0`.`key4` AS `key4`,`test`.`t0`.`key5` AS `key5`,`test`.`t0`.`key6` AS `key6`,`test`.`t0`.`key7` AS `key7`,`test`.`t0`.`key8` AS `key8` from `test`.`t0` where ((`test`.`t0`.`key3` = 50) and ((`test`.`t0`.`key1` < 3) or (`test`.`t0`.`key2` < 4)))
explain select * from t0 use index (i1,i2) where (key1 < 2 or key2 <3) and key3 = 50;
id	select_type	table	partitions	type	possible_keys	key	key_len	ref	rows	filtered	Extra
1	SIMPLE	t0	NULL	index_merge	i1,i2	i1,i2	4,4	NULL	#	1.67	Using sort_union(i1,i2); Using where
Warnings:
Note	1003	/* select#1 */ select `test`.`t0`.`key1` AS `key1`,`test`.`t0`.`key2` AS `key2`,`test`.`t0`.`key3` AS `key3`,`test`.`t0`.`key4` AS `key4`,`test`.`t0`.`key5` AS `key5`,`test`.`t0`.`key6` AS `key6`,`test`.`t0`.`key7` AS `key7`,`test`.`t0`.`key8` AS `key8` from `test`.`t0` USE INDEX (`i2`) USE INDEX (`i1`) where ((`test`.`t0`.`key3` = 50) and ((`test`.`t0`.`key1` < 2) or (`test`.`t0`.`key2` < 3)))
explain select * from t0 where (key1 > 1 or key2  > 2);
id	select_type	table	partitions	type	possible_keys	key	key_len	ref	rows	filtered	Extra
1	SIMPLE	t0	NULL	ALL	i1,i2	NULL	NULL	NULL	#	55.55	Using where
Warnings:
Note	1003	/* select#1 */ select `test`.`t0`.`key1` AS `key1`,`test`.`t0`.`key2` AS `key2`,`test`.`t0`.`key3` AS `key3`,`test`.`t0`.`key4` AS `key4`,`test`.`t0`.`key5` AS `key5`,`test`.`t0`.`key6` AS `key6`,`test`.`t0`.`key7` AS `key7`,`test`.`t0`.`key8` AS `key8` from `test`.`t0` where ((`test`.`t0`.`key1` > 1) or (`test`.`t0`.`key2` > 2))
explain select * from t0 force index (i1,i2) where (key1 > 1 or key2  > 2);
id	select_type	table	partitions	type	possible_keys	key	key_len	ref	rows	filtered	Extra
1	SIMPLE	t0	NULL	index_merge	i1,i2	i1,i2	4,4	NULL	#	100.00	Using sort_union(i1,i2); Using where
Warnings:
Note	1003	/* select#1 */ select `test`.`t0`.`key1` AS `key1`,`test`.`t0`.`key2` AS `key2`,`test`.`t0`.`key3` AS `key3`,`test`.`t0`.`key4` AS `key4`,`test`.`t0`.`key5` AS `key5`,`test`.`t0`.`key6` AS `key6`,`test`.`t0`.`key7` AS `key7`,`test`.`t0`.`key8` AS `key8` from `test`.`t0` FORCE INDEX (`i2`) FORCE INDEX (`i1`) where ((`test`.`t0`.`key1` > 1) or (`test`.`t0`.`key2` > 2))
# 4. Check if conjuncts are grouped by keyuse
explain
select * from t0 where key1<2 or key2<3 or (key1>5 and key1<7) or
(key1>10 and key1<12) or (key2>100 and key2<102);
id	select_type	table	partitions	type	possible_keys	key	key_len	ref	rows	filtered	Extra
1	SIMPLE	t0	NULL	index_merge	i1,i2	i1,i2	4,4	NULL	#	100.00	Using sort_union(i1,i2); Using where
Warnings:
Note	1003	/* select#1 */ select `test`.`t0`.`key1` AS `key1`,`test`.`t0`.`key2` AS `key2`,`test`.`t0`.`key3` AS `key3`,`test`.`t0`.`key4` AS `key4`,`test`.`t0`.`key5` AS `key5`,`test`.`t0`.`key6` AS `key6`,`test`.`t0`.`key7` AS `key7`,`test`.`t0`.`key8` AS `key8` from `test`.`t0` where ((`test`.`t0`.`key1` < 2) or (`test`.`t0`.`key2` < 3) or ((`test`.`t0`.`key1` > 5) and (`test`.`t0`.`key1` < 7)) or ((`test`.`t0`.`key1` > 10) and (`test`.`t0`.`key1` < 12)) or ((`test`.`t0`.`key2` > 100) and (`test`.`t0`.`key2` < 102)))
# 5. Check index_merge with conjuncts that are always true/false
#    verify fallback to "range" if there is only one non-confluent condition
explain select * from t0 where key2 = 45 or key1 <=> null;
id	select_type	table	partitions	type	possible_keys	key	key_len	ref	rows	filtered	Extra
1	SIMPLE	t0	NULL	range	i1,i2	i2	4	NULL	#	100.00	Using where
Warnings:
Note	1003	/* select#1 */ select `test`.`t0`.`key1` AS `key1`,`test`.`t0`.`key2` AS `key2`,`test`.`t0`.`key3` AS `key3`,`test`.`t0`.`key4` AS `key4`,`test`.`t0`.`key5` AS `key5`,`test`.`t0`.`key6` AS `key6`,`test`.`t0`.`key7` AS `key7`,`test`.`t0`.`key8` AS `key8` from `test`.`t0` where ((`test`.`t0`.`key2` = 45) or (`test`.`t0`.`key1` <=> NULL))
explain select * from t0 where key2 = 45 or key1 is not null;
id	select_type	table	partitions	type	possible_keys	key	key_len	ref	rows	filtered	Extra
1	SIMPLE	t0	NULL	ALL	i1,i2	NULL	NULL	NULL	#	90.01	Using where
Warnings:
Note	1003	/* select#1 */ select `test`.`t0`.`key1` AS `key1`,`test`.`t0`.`key2` AS `key2`,`test`.`t0`.`key3` AS `key3`,`test`.`t0`.`key4` AS `key4`,`test`.`t0`.`key5` AS `key5`,`test`.`t0`.`key6` AS `key6`,`test`.`t0`.`key7` AS `key7`,`test`.`t0`.`key8` AS `key8` from `test`.`t0` where ((`test`.`t0`.`key2` = 45) or (`test`.`t0`.`key1` is not null))
explain select * from t0 where key2 = 45 or key1 is null;
id	select_type	table	partitions	type	possible_keys	key	key_len	ref	rows	filtered	Extra
1	SIMPLE	t0	NULL	ref	i2	i2	4	const	#	100.00	NULL
Warnings:
Note	1003	/* select#1 */ select `test`.`t0`.`key1` AS `key1`,`test`.`t0`.`key2` AS `key2`,`test`.`t0`.`key3` AS `key3`,`test`.`t0`.`key4` AS `key4`,`test`.`t0`.`key5` AS `key5`,`test`.`t0`.`key6` AS `key6`,`test`.`t0`.`key7` AS `key7`,`test`.`t0`.`key8` AS `key8` from `test`.`t0` where (`test`.`t0`.`key2` = 45)
#   the last conj. is always false and will be discarded
explain select * from t0 where key2=10 or key3=3 or key4 <=> null;
id	select_type	table	partitions	type	possible_keys	key	key_len	ref	rows	filtered	Extra
1	SIMPLE	t0	NULL	index_merge	i2,i3,i4	i2,i3	4,4	NULL	#	100.00	Using union(i2,i3); Using where
Warnings:
Note	1003	/* select#1 */ select `test`.`t0`.`key1` AS `key1`,`test`.`t0`.`key2` AS `key2`,`test`.`t0`.`key3` AS `key3`,`test`.`t0`.`key4` AS `key4`,`test`.`t0`.`key5` AS `key5`,`test`.`t0`.`key6` AS `key6`,`test`.`t0`.`key7` AS `key7`,`test`.`t0`.`key8` AS `key8` from `test`.`t0` where ((`test`.`t0`.`key2` = 10) or (`test`.`t0`.`key3` = 3) or (`test`.`t0`.`key4` <=> NULL))
#   the last conj. is always true and will cause 'all' scan
explain select * from t0 where key2=10 or key3=3 or key4 is null;
id	select_type	table	partitions	type	possible_keys	key	key_len	ref	rows	filtered	Extra
1	SIMPLE	t0	NULL	index_merge	i2,i3	i2,i3	4,4	NULL	#	100.00	Using union(i2,i3); Using where
Warnings:
Note	1003	/* select#1 */ select `test`.`t0`.`key1` AS `key1`,`test`.`t0`.`key2` AS `key2`,`test`.`t0`.`key3` AS `key3`,`test`.`t0`.`key4` AS `key4`,`test`.`t0`.`key5` AS `key5`,`test`.`t0`.`key6` AS `key6`,`test`.`t0`.`key7` AS `key7`,`test`.`t0`.`key8` AS `key8` from `test`.`t0` where ((`test`.`t0`.`key2` = 10) or (`test`.`t0`.`key3` = 3))
#   some more complicated cases
explain select key1 from t0 where (key1 <=> null) or (key2 < 2) or
(key3=10) or (key4 <=> null);
id	select_type	table	partitions	type	possible_keys	key	key_len	ref	rows	filtered	Extra
1	SIMPLE	t0	NULL	index_merge	i1,i2,i3,i4	i2,i3	4,4	NULL	#	100.00	Using sort_union(i2,i3); Using where
Warnings:
Note	1003	/* select#1 */ select `test`.`t0`.`key1` AS `key1` from `test`.`t0` where ((`test`.`t0`.`key1` <=> NULL) or (`test`.`t0`.`key2` < 2) or (`test`.`t0`.`key3` = 10) or (`test`.`t0`.`key4` <=> NULL))
explain select key1 from t0 where (key1 <=> null) or (key1 < 5) or
(key3=10) or (key4 <=> null);
id	select_type	table	partitions	type	possible_keys	key	key_len	ref	rows	filtered	Extra
1	SIMPLE	t0	NULL	index_merge	i1,i3,i4	i1,i3	4,4	NULL	#	100.00	Using sort_union(i1,i3); Using where
Warnings:
Note	1003	/* select#1 */ select `test`.`t0`.`key1` AS `key1` from `test`.`t0` where ((`test`.`t0`.`key1` <=> NULL) or (`test`.`t0`.`key1` < 5) or (`test`.`t0`.`key3` = 10) or (`test`.`t0`.`key4` <=> NULL))
# 6.Several ways to do index_merge, (ignored) index_merge vs. range
explain select * from t0 where
(key1 < 2 or key2 < 2) and (key3 < 3 or key4 < 3) and (key5 < 5 or key6 < 5);
id	select_type	table	partitions	type	possible_keys	key	key_len	ref	rows	filtered	Extra
1	SIMPLE	t0	NULL	index_merge	i1,i2,i3,i4,i5,i6	i1,i2	4,4	NULL	#	30.86	Using sort_union(i1,i2); Using where
Warnings:
Note	1003	/* select#1 */ select `test`.`t0`.`key1` AS `key1`,`test`.`t0`.`key2` AS `key2`,`test`.`t0`.`key3` AS `key3`,`test`.`t0`.`key4` AS `key4`,`test`.`t0`.`key5` AS `key5`,`test`.`t0`.`key6` AS `key6`,`test`.`t0`.`key7` AS `key7`,`test`.`t0`.`key8` AS `key8` from `test`.`t0` where (((`test`.`t0`.`key1` < 2) or (`test`.`t0`.`key2` < 2)) and ((`test`.`t0`.`key3` < 3) or (`test`.`t0`.`key4` < 3)) and ((`test`.`t0`.`key5` < 5) or (`test`.`t0`.`key6` < 5)))
explain
select * from t0 where (key1 < 2 or key2 < 4) and (key1 < 5 or key3 < 3);
id	select_type	table	partitions	type	possible_keys	key	key_len	ref	rows	filtered	Extra
1	SIMPLE	t0	NULL	index_merge	i1,i2,i3	i1,i2	4,4	NULL	#	100.00	Using sort_union(i1,i2); Using where
Warnings:
Note	1003	/* select#1 */ select `test`.`t0`.`key1` AS `key1`,`test`.`t0`.`key2` AS `key2`,`test`.`t0`.`key3` AS `key3`,`test`.`t0`.`key4` AS `key4`,`test`.`t0`.`key5` AS `key5`,`test`.`t0`.`key6` AS `key6`,`test`.`t0`.`key7` AS `key7`,`test`.`t0`.`key8` AS `key8` from `test`.`t0` where (((`test`.`t0`.`key1` < 2) or (`test`.`t0`.`key2` < 4)) and ((`test`.`t0`.`key1` < 5) or (`test`.`t0`.`key3` < 3)))
select * from t0 where (key1 < 2 or key2 < 4) and (key1 < 5 or key3 < 3);
key1	key2	key3	key4	key5	key6	key7	key8
1	1	1	1	1	1	1	1023
2	2	2	2	2	2	2	1022
3	3	3	3	3	3	3	1021
explain select * from t0 where
(key1 < 3 or key2 < 2) and (key3 < 3 or key4 < 3) and (key5 < 2 or key6 < 2);
id	select_type	table	partitions	type	possible_keys	key	key_len	ref	rows	filtered	Extra
1	SIMPLE	t0	NULL	index_merge	i1,i2,i3,i4,i5,i6	i5,i6	4,4	NULL	#	30.86	Using sort_union(i5,i6); Using where
Warnings:
Note	1003	/* select#1 */ select `test`.`t0`.`key1` AS `key1`,`test`.`t0`.`key2` AS `key2`,`test`.`t0`.`key3` AS `key3`,`test`.`t0`.`key4` AS `key4`,`test`.`t0`.`key5` AS `key5`,`test`.`t0`.`key6` AS `key6`,`test`.`t0`.`key7` AS `key7`,`test`.`t0`.`key8` AS `key8` from `test`.`t0` where (((`test`.`t0`.`key1` < 3) or (`test`.`t0`.`key2` < 2)) and ((`test`.`t0`.`key3` < 3) or (`test`.`t0`.`key4` < 3)) and ((`test`.`t0`.`key5` < 2) or (`test`.`t0`.`key6` < 2)))
explain select * from t0 where
(key1 < 3 or key2 < 3) and (key3 < 70);
id	select_type	table	partitions	type	possible_keys	key	key_len	ref	rows	filtered	Extra
1	SIMPLE	t0	NULL	index_merge	i1,i2,i3	i1,i2	4,4	NULL	#	6.74	Using sort_union(i1,i2); Using where
Warnings:
Note	1003	/* select#1 */ select `test`.`t0`.`key1` AS `key1`,`test`.`t0`.`key2` AS `key2`,`test`.`t0`.`key3` AS `key3`,`test`.`t0`.`key4` AS `key4`,`test`.`t0`.`key5` AS `key5`,`test`.`t0`.`key6` AS `key6`,`test`.`t0`.`key7` AS `key7`,`test`.`t0`.`key8` AS `key8` from `test`.`t0` where (((`test`.`t0`.`key1` < 3) or (`test`.`t0`.`key2` < 3)) and (`test`.`t0`.`key3` < 70))
explain select * from t0 where
(key1 < 3 or key2 < 3) and (key3 < 1000);
id	select_type	table	partitions	type	possible_keys	key	key_len	ref	rows	filtered	Extra
1	SIMPLE	t0	NULL	index_merge	i1,i2,i3	i1,i2	4,4	NULL	#	97.56	Using sort_union(i1,i2); Using where
Warnings:
Note	1003	/* select#1 */ select `test`.`t0`.`key1` AS `key1`,`test`.`t0`.`key2` AS `key2`,`test`.`t0`.`key3` AS `key3`,`test`.`t0`.`key4` AS `key4`,`test`.`t0`.`key5` AS `key5`,`test`.`t0`.`key6` AS `key6`,`test`.`t0`.`key7` AS `key7`,`test`.`t0`.`key8` AS `key8` from `test`.`t0` where (((`test`.`t0`.`key1` < 3) or (`test`.`t0`.`key2` < 3)) and (`test`.`t0`.`key3` < 1000))
# 7. Complex cases
#   tree_or(List<SEL_IMERGE>, range SEL_TREE).
explain select * from t0 where
((key1 < 3 or key2 < 3) and (key2 <4 or key3 < 3))
or
key2 > 4;
id	select_type	table	partitions	type	possible_keys	key	key_len	ref	rows	filtered	Extra
1	SIMPLE	t0	NULL	ALL	i1,i2,i3	NULL	NULL	NULL	#	53.90	Using where
Warnings:
Note	1003	/* select#1 */ select `test`.`t0`.`key1` AS `key1`,`test`.`t0`.`key2` AS `key2`,`test`.`t0`.`key3` AS `key3`,`test`.`t0`.`key4` AS `key4`,`test`.`t0`.`key5` AS `key5`,`test`.`t0`.`key6` AS `key6`,`test`.`t0`.`key7` AS `key7`,`test`.`t0`.`key8` AS `key8` from `test`.`t0` where ((((`test`.`t0`.`key1` < 3) or (`test`.`t0`.`key2` < 3)) and ((`test`.`t0`.`key2` < 4) or (`test`.`t0`.`key3` < 3))) or (`test`.`t0`.`key2` > 4))
explain select * from t0 where
((key1 < 4 or key2 < 4) and (key2 <4 or key3 < 3))
or
key1 < 5;
id	select_type	table	partitions	type	possible_keys	key	key_len	ref	rows	filtered	Extra
1	SIMPLE	t0	NULL	index_merge	i1,i2,i3	i1,i2	4,4	NULL	#	100.00	Using sort_union(i1,i2); Using where
Warnings:
Note	1003	/* select#1 */ select `test`.`t0`.`key1` AS `key1`,`test`.`t0`.`key2` AS `key2`,`test`.`t0`.`key3` AS `key3`,`test`.`t0`.`key4` AS `key4`,`test`.`t0`.`key5` AS `key5`,`test`.`t0`.`key6` AS `key6`,`test`.`t0`.`key7` AS `key7`,`test`.`t0`.`key8` AS `key8` from `test`.`t0` where ((((`test`.`t0`.`key1` < 4) or (`test`.`t0`.`key2` < 4)) and ((`test`.`t0`.`key2` < 4) or (`test`.`t0`.`key3` < 3))) or (`test`.`t0`.`key1` < 5))
select * from t0 where
((key1 < 4 or key2 < 4) and (key2 <4 or key3 < 3))
or
key1 < 5;
key1	key2	key3	key4	key5	key6	key7	key8
1	1	1	1	1	1	1	1023
2	2	2	2	2	2	2	1022
3	3	3	3	3	3	3	1021
4	4	4	4	4	4	4	1020
#   tree_or(List<SEL_IMERGE>, List<SEL_IMERGE>).
explain select * from t0 where
((key1 < 2 or key2 < 2) and (key3 <4 or key5 < 3))
or
((key5 < 3 or key6 < 3) and (key7 <3 or key8 < 3));
id	select_type	table	partitions	type	possible_keys	key	key_len	ref	rows	filtered	Extra
1	SIMPLE	t0	NULL	index_merge	i1,i2,i3,i5,i6,i7,i8	i1,i2,i5,i6	4,4,4,4	NULL	#	100.00	Using sort_union(i1,i2,i5,i6); Using where
Warnings:
Note	1003	/* select#1 */ select `test`.`t0`.`key1` AS `key1`,`test`.`t0`.`key2` AS `key2`,`test`.`t0`.`key3` AS `key3`,`test`.`t0`.`key4` AS `key4`,`test`.`t0`.`key5` AS `key5`,`test`.`t0`.`key6` AS `key6`,`test`.`t0`.`key7` AS `key7`,`test`.`t0`.`key8` AS `key8` from `test`.`t0` where ((((`test`.`t0`.`key1` < 2) or (`test`.`t0`.`key2` < 2)) and ((`test`.`t0`.`key3` < 4) or (`test`.`t0`.`key5` < 3))) or (((`test`.`t0`.`key5` < 3) or (`test`.`t0`.`key6` < 3)) and ((`test`.`t0`.`key7` < 3) or (`test`.`t0`.`key8` < 3))))
explain select * from t0 where
((key3 <3 or key5 < 4) and (key1 < 3 or key2 < 3))
or
((key7 <5 or key8 < 3) and (key5 < 4 or key6 < 4));
id	select_type	table	partitions	type	possible_keys	key	key_len	ref	rows	filtered	Extra
1	SIMPLE	t0	NULL	index_merge	i1,i2,i3,i5,i6,i7,i8	i3,i5,i7,i8	4,4,4,4	NULL	#	100.00	Using sort_union(i3,i5,i7,i8); Using where
Warnings:
Note	1003	/* select#1 */ select `test`.`t0`.`key1` AS `key1`,`test`.`t0`.`key2` AS `key2`,`test`.`t0`.`key3` AS `key3`,`test`.`t0`.`key4` AS `key4`,`test`.`t0`.`key5` AS `key5`,`test`.`t0`.`key6` AS `key6`,`test`.`t0`.`key7` AS `key7`,`test`.`t0`.`key8` AS `key8` from `test`.`t0` where ((((`test`.`t0`.`key3` < 3) or (`test`.`t0`.`key5` < 4)) and ((`test`.`t0`.`key1` < 3) or (`test`.`t0`.`key2` < 3))) or (((`test`.`t0`.`key7` < 5) or (`test`.`t0`.`key8` < 3)) and ((`test`.`t0`.`key5` < 4) or (`test`.`t0`.`key6` < 4))))
explain select * from t0 where
((key3 <3 or key5 < 4) and (key1 < 3 or key2 < 4))
or
((key3 <4 or key5 < 2) and (key5 < 5 or key6 < 3));
id	select_type	table	partitions	type	possible_keys	key	key_len	ref	rows	filtered	Extra
1	SIMPLE	t0	NULL	index_merge	i1,i2,i3,i5,i6	i3,i5	4,4	NULL	#	100.00	Using sort_union(i3,i5); Using where
Warnings:
Note	1003	/* select#1 */ select `test`.`t0`.`key1` AS `key1`,`test`.`t0`.`key2` AS `key2`,`test`.`t0`.`key3` AS `key3`,`test`.`t0`.`key4` AS `key4`,`test`.`t0`.`key5` AS `key5`,`test`.`t0`.`key6` AS `key6`,`test`.`t0`.`key7` AS `key7`,`test`.`t0`.`key8` AS `key8` from `test`.`t0` where ((((`test`.`t0`.`key3` < 3) or (`test`.`t0`.`key5` < 4)) and ((`test`.`t0`.`key1` < 3) or (`test`.`t0`.`key2` < 4))) or (((`test`.`t0`.`key3` < 4) or (`test`.`t0`.`key5` < 2)) and ((`test`.`t0`.`key5` < 5) or (`test`.`t0`.`key6` < 3))))
explain select * from t0 where
((key3 <4 or key5 < 3) and (key1 < 3 or key2 < 3))
or
(((key3 <5 and key7 < 5) or key5 < 2) and (key5 < 4 or key6 < 4));
id	select_type	table	partitions	type	possible_keys	key	key_len	ref	rows	filtered	Extra
1	SIMPLE	t0	NULL	index_merge	i1,i2,i3,i5,i6,i7	i3,i5	4,4	NULL	#	100.00	Using sort_union(i3,i5); Using where
Warnings:
Note	1003	/* select#1 */ select `test`.`t0`.`key1` AS `key1`,`test`.`t0`.`key2` AS `key2`,`test`.`t0`.`key3` AS `key3`,`test`.`t0`.`key4` AS `key4`,`test`.`t0`.`key5` AS `key5`,`test`.`t0`.`key6` AS `key6`,`test`.`t0`.`key7` AS `key7`,`test`.`t0`.`key8` AS `key8` from `test`.`t0` where ((((`test`.`t0`.`key3` < 4) or (`test`.`t0`.`key5` < 3)) and ((`test`.`t0`.`key1` < 3) or (`test`.`t0`.`key2` < 3))) or ((((`test`.`t0`.`key3` < 5) and (`test`.`t0`.`key7` < 5)) or (`test`.`t0`.`key5` < 2)) and ((`test`.`t0`.`key5` < 4) or (`test`.`t0`.`key6` < 4))))
explain select * from t0 where
((key3 <5 or key5 < 4) and (key1 < 4 or key2 < 4))
or
((key3 >5 or key5 < 2) and (key5 < 5 or key6 < 6));
id	select_type	table	partitions	type	possible_keys	key	key_len	ref	rows	filtered	Extra
1	SIMPLE	t0	NULL	ALL	i1,i2,i3,i5,i6	NULL	NULL	NULL	#	52.20	Using where
Warnings:
Note	1003	/* select#1 */ select `test`.`t0`.`key1` AS `key1`,`test`.`t0`.`key2` AS `key2`,`test`.`t0`.`key3` AS `key3`,`test`.`t0`.`key4` AS `key4`,`test`.`t0`.`key5` AS `key5`,`test`.`t0`.`key6` AS `key6`,`test`.`t0`.`key7` AS `key7`,`test`.`t0`.`key8` AS `key8` from `test`.`t0` where ((((`test`.`t0`.`key3` < 5) or (`test`.`t0`.`key5` < 4)) and ((`test`.`t0`.`key1` < 4) or (`test`.`t0`.`key2` < 4))) or (((`test`.`t0`.`key3` > 5) or (`test`.`t0`.`key5` < 2)) and ((`test`.`t0`.`key5` < 5) or (`test`.`t0`.`key6` < 6))))
explain select * from t0 force index(i1, i2, i3, i4, i5, i6 ) where
((key3 <3 or key5 < 4) and (key1 < 3 or key2 < 3))
or
((key3 >4 or key5 < 2) and (key5 < 5 or key6 < 4));
id	select_type	table	partitions	type	possible_keys	key	key_len	ref	rows	filtered	Extra
1	SIMPLE	t0	NULL	index_merge	i1,i2,i3,i5,i6	i3,i5	4,4	NULL	#	100.00	Using sort_union(i3,i5); Using where
Warnings:
Note	1003	/* select#1 */ select `test`.`t0`.`key1` AS `key1`,`test`.`t0`.`key2` AS `key2`,`test`.`t0`.`key3` AS `key3`,`test`.`t0`.`key4` AS `key4`,`test`.`t0`.`key5` AS `key5`,`test`.`t0`.`key6` AS `key6`,`test`.`t0`.`key7` AS `key7`,`test`.`t0`.`key8` AS `key8` from `test`.`t0` FORCE INDEX (`i6`) FORCE INDEX (`i5`) FORCE INDEX (`i4`) FORCE INDEX (`i3`) FORCE INDEX (`i2`) FORCE INDEX (`i1`) where ((((`test`.`t0`.`key3` < 3) or (`test`.`t0`.`key5` < 4)) and ((`test`.`t0`.`key1` < 3) or (`test`.`t0`.`key2` < 3))) or (((`test`.`t0`.`key3` > 4) or (`test`.`t0`.`key5` < 2)) and ((`test`.`t0`.`key5` < 5) or (`test`.`t0`.`key6` < 4))))
# Can't merge any indexes here (predicate on key3 is always true)
explain select * from t0 force index(i1, i2, i3, i4, i5, i6 ) where
((key3 <5 or key5 < 4) and (key1 < 4 or key2 < 4))
or
((key3 >=5 or key5 < 2) and (key5 < 5 or key6 < 6));
id	select_type	table	partitions	type	possible_keys	key	key_len	ref	rows	filtered	Extra
1	SIMPLE	t0	NULL	ALL	i1,i2,i3,i5,i6	NULL	NULL	NULL	#	52.20	Using where
Warnings:
Note	1003	/* select#1 */ select `test`.`t0`.`key1` AS `key1`,`test`.`t0`.`key2` AS `key2`,`test`.`t0`.`key3` AS `key3`,`test`.`t0`.`key4` AS `key4`,`test`.`t0`.`key5` AS `key5`,`test`.`t0`.`key6` AS `key6`,`test`.`t0`.`key7` AS `key7`,`test`.`t0`.`key8` AS `key8` from `test`.`t0` FORCE INDEX (`i6`) FORCE INDEX (`i5`) FORCE INDEX (`i4`) FORCE INDEX (`i3`) FORCE INDEX (`i2`) FORCE INDEX (`i1`) where ((((`test`.`t0`.`key3` < 5) or (`test`.`t0`.`key5` < 4)) and ((`test`.`t0`.`key1` < 4) or (`test`.`t0`.`key2` < 4))) or (((`test`.`t0`.`key3` >= 5) or (`test`.`t0`.`key5` < 2)) and ((`test`.`t0`.`key5` < 5) or (`test`.`t0`.`key6` < 6))))
# 8. Verify that "order by" after index merge uses filesort
select * from t0 where key1 < 3 or key8 < 2 order by key1;
key1	key2	key3	key4	key5	key6	key7	key8
1	1	1	1	1	1	1	1023
2	2	2	2	2	2	2	1022
1023	1023	1023	1023	1023	1023	1023	1
1024	1024	1024	1024	1024	1024	1024	0
explain
select * from t0 where key1 < 3 or key8 < 2 order by key1;
id	select_type	table	partitions	type	possible_keys	key	key_len	ref	rows	filtered	Extra
1	SIMPLE	t0	NULL	index_merge	i1,i8	i1,i8	4,4	NULL	#	100.00	Using sort_union(i1,i8); Using where; Using filesort
Warnings:
Note	1003	/* select#1 */ select `test`.`t0`.`key1` AS `key1`,`test`.`t0`.`key2` AS `key2`,`test`.`t0`.`key3` AS `key3`,`test`.`t0`.`key4` AS `key4`,`test`.`t0`.`key5` AS `key5`,`test`.`t0`.`key6` AS `key6`,`test`.`t0`.`key7` AS `key7`,`test`.`t0`.`key8` AS `key8` from `test`.`t0` where ((`test`.`t0`.`key1` < 3) or (`test`.`t0`.`key8` < 2)) order by `test`.`t0`.`key1`
# 9. Check that index_merge cost is compared to 'index' where possible
create table t2 like t0;
insert into t2 select * from t0;
alter table t2 add index i1_3(key1, key3);
alter table t2 add index i2_3(key2, key3);
alter table t2 drop index i1;
alter table t2 drop index i2;
alter table t2 add index i321(key3, key2, key1);
#   index_merge vs 'index', index_merge is better.
explain select key3 from t2 where key1 = 100 or key2 = 100;
id	select_type	table	partitions	type	possible_keys	key	key_len	ref	rows	filtered	Extra
1	SIMPLE	t2	NULL	index_merge	i1_3,i2_3	i1_3,i2_3	4,4	NULL	#	100.00	Using sort_union(i1_3,i2_3); Using where
Warnings:
Note	1003	/* select#1 */ select `test`.`t2`.`key3` AS `key3` from `test`.`t2` where ((`test`.`t2`.`key1` = 100) or (`test`.`t2`.`key2` = 100))
#   index_merge vs 'index', 'index' is better.
explain select key3 from t2 where key1 <100 or key2 < 100;
id	select_type	table	partitions	type	possible_keys	key	key_len	ref	rows	filtered	Extra
1	SIMPLE	t2	NULL	index	i1_3,i2_3	i321	12	NULL	#	55.55	Using where; Using index
Warnings:
Note	1003	/* select#1 */ select `test`.`t2`.`key3` AS `key3` from `test`.`t2` where ((`test`.`t2`.`key1` < 100) or (`test`.`t2`.`key2` < 100))
#   index_merge vs 'all', index_merge is better.
explain select key7 from t2 where key1 <100 or key2 < 100;
id	select_type	table	partitions	type	possible_keys	key	key_len	ref	rows	filtered	Extra
1	SIMPLE	t2	NULL	ALL	i1_3,i2_3	NULL	NULL	NULL	#	55.55	Using where
Warnings:
Note	1003	/* select#1 */ select `test`.`t2`.`key7` AS `key7` from `test`.`t2` where ((`test`.`t2`.`key1` < 100) or (`test`.`t2`.`key2` < 100))
# 10. Multipart keys.
create table t4 (
key1a int not null,
key1b int not null,
key2  int not null,
key2_1 int not null,
key2_2 int not null,
key3  int not null,
index i1a (key1a, key1b),
index i1b (key1b, key1a),
index i2_1(key2, key2_1),
index i2_2(key2, key2_1)
);
Warnings:
Warning	1831	Duplicate index 'i2_2' defined on the table 'test.t4'. This is deprecated and will be disallowed in a future release.
insert into t4 select key1,key1,key1 div 10, key1 % 10, key1 % 10, key1 from t0;
#   the following will be handled by index_merge:
select * from t4 where key1a = 3 or key1b = 4;
key1a	key1b	key2	key2_1	key2_2	key3
3	3	0	3	3	3
4	4	0	4	4	4
explain select * from t4 where key1a = 3 or key1b = 4;
id	select_type	table	partitions	type	possible_keys	key	key_len	ref	rows	filtered	Extra
1	SIMPLE	t4	NULL	index_merge	i1a,i1b	i1a,i1b	4,4	NULL	2	100.00	Using sort_union(i1a,i1b); Using where
Warnings:
Note	1003	/* select#1 */ select `test`.`t4`.`key1a` AS `key1a`,`test`.`t4`.`key1b` AS `key1b`,`test`.`t4`.`key2` AS `key2`,`test`.`t4`.`key2_1` AS `key2_1`,`test`.`t4`.`key2_2` AS `key2_2`,`test`.`t4`.`key3` AS `key3` from `test`.`t4` where ((`test`.`t4`.`key1a` = 3) or (`test`.`t4`.`key1b` = 4))
#   and the following will not
explain select * from t4 where key2 = 1 and (key2_1 = 1 or key3 = 5);
id	select_type	table	partitions	type	possible_keys	key	key_len	ref	rows	filtered	Extra
1	SIMPLE	t4	NULL	ref	i2_1,i2_2	i2_1	4	const	10	19.00	Using where
Warnings:
Note	1003	/* select#1 */ select `test`.`t4`.`key1a` AS `key1a`,`test`.`t4`.`key1b` AS `key1b`,`test`.`t4`.`key2` AS `key2`,`test`.`t4`.`key2_1` AS `key2_1`,`test`.`t4`.`key2_2` AS `key2_2`,`test`.`t4`.`key3` AS `key3` from `test`.`t4` where ((`test`.`t4`.`key2` = 1) and ((`test`.`t4`.`key2_1` = 1) or (`test`.`t4`.`key3` = 5)))
explain select * from t4 where key2 = 1 and (key2_1 = 1 or key2_2 = 5);
id	select_type	table	partitions	type	possible_keys	key	key_len	ref	rows	filtered	Extra
1	SIMPLE	t4	NULL	ref	i2_1,i2_2	i2_1	4	const	10	19.00	Using where
Warnings:
Note	1003	/* select#1 */ select `test`.`t4`.`key1a` AS `key1a`,`test`.`t4`.`key1b` AS `key1b`,`test`.`t4`.`key2` AS `key2`,`test`.`t4`.`key2_1` AS `key2_1`,`test`.`t4`.`key2_2` AS `key2_2`,`test`.`t4`.`key3` AS `key3` from `test`.`t4` where ((`test`.`t4`.`key2` = 1) and ((`test`.`t4`.`key2_1` = 1) or (`test`.`t4`.`key2_2` = 5)))
explain select * from t4 where key2_1 = 1 or key2_2 = 5;
id	select_type	table	partitions	type	possible_keys	key	key_len	ref	rows	filtered	Extra
1	SIMPLE	t4	NULL	ALL	NULL	NULL	NULL	NULL	#	19.00	Using where
Warnings:
Note	1003	/* select#1 */ select `test`.`t4`.`key1a` AS `key1a`,`test`.`t4`.`key1b` AS `key1b`,`test`.`t4`.`key2` AS `key2`,`test`.`t4`.`key2_1` AS `key2_1`,`test`.`t4`.`key2_2` AS `key2_2`,`test`.`t4`.`key3` AS `key3` from `test`.`t4` where ((`test`.`t4`.`key2_1` = 1) or (`test`.`t4`.`key2_2` = 5))
# 11. Multitable selects
create table t1 like t0;
insert into t1 select * from t0;
#  index_merge on first table in join
explain select * from t0 left join t1 on (t0.key1=t1.key1)
where t0.key1=3 or t0.key2=4;
id	select_type	table	partitions	type	possible_keys	key	key_len	ref	rows	filtered	Extra
1	SIMPLE	t0	NULL	index_merge	i1,i2	i1,i2	4,4	NULL	2	100.00	Using union(i1,i2); Using where
1	SIMPLE	t1	NULL	ref	i1	i1	4	test.t0.key1	1	100.00	NULL
Warnings:
Note	1003	/* select#1 */ select `test`.`t0`.`key1` AS `key1`,`test`.`t0`.`key2` AS `key2`,`test`.`t0`.`key3` AS `key3`,`test`.`t0`.`key4` AS `key4`,`test`.`t0`.`key5` AS `key5`,`test`.`t0`.`key6` AS `key6`,`test`.`t0`.`key7` AS `key7`,`test`.`t0`.`key8` AS `key8`,`test`.`t1`.`key1` AS `key1`,`test`.`t1`.`key2` AS `key2`,`test`.`t1`.`key3` AS `key3`,`test`.`t1`.`key4` AS `key4`,`test`.`t1`.`key5` AS `key5`,`test`.`t1`.`key6` AS `key6`,`test`.`t1`.`key7` AS `key7`,`test`.`t1`.`key8` AS `key8` from `test`.`t0` left join `test`.`t1` on((`test`.`t1`.`key1` = `test`.`t0`.`key1`)) where ((`test`.`t0`.`key1` = 3) or (`test`.`t0`.`key2` = 4))
select * from t0 left join t1 on (t0.key1=t1.key1)
where t0.key1=3 or t0.key2=4;
key1	key2	key3	key4	key5	key6	key7	key8	key1	key2	key3	key4	key5	key6	key7	key8
3	3	3	3	3	3	3	1021	3	3	3	3	3	3	3	1021
4	4	4	4	4	4	4	1020	4	4	4	4	4	4	4	1020
explain
select * from t0,t1 where (t0.key1=t1.key1) and ( t0.key1=3 or t0.key2=4);
id	select_type	table	partitions	type	possible_keys	key	key_len	ref	rows	filtered	Extra
1	SIMPLE	t0	NULL	index_merge	i1,i2	i1,i2	4,4	NULL	2	100.00	Using union(i1,i2); Using where
1	SIMPLE	t1	NULL	ref	i1	i1	4	test.t0.key1	1	100.00	NULL
Warnings:
Note	1003	/* select#1 */ select `test`.`t0`.`key1` AS `key1`,`test`.`t0`.`key2` AS `key2`,`test`.`t0`.`key3` AS `key3`,`test`.`t0`.`key4` AS `key4`,`test`.`t0`.`key5` AS `key5`,`test`.`t0`.`key6` AS `key6`,`test`.`t0`.`key7` AS `key7`,`test`.`t0`.`key8` AS `key8`,`test`.`t1`.`key1` AS `key1`,`test`.`t1`.`key2` AS `key2`,`test`.`t1`.`key3` AS `key3`,`test`.`t1`.`key4` AS `key4`,`test`.`t1`.`key5` AS `key5`,`test`.`t1`.`key6` AS `key6`,`test`.`t1`.`key7` AS `key7`,`test`.`t1`.`key8` AS `key8` from `test`.`t0` join `test`.`t1` where ((`test`.`t1`.`key1` = `test`.`t0`.`key1`) and ((`test`.`t0`.`key1` = 3) or (`test`.`t0`.`key2` = 4)))
#  index_merge vs. ref
#  index_merge vs. ref
explain
select * from t0,t1 where (t0.key1=t1.key1) and
(t0.key1=3 or t0.key2<4) and t1.key1=2;
id	select_type	table	partitions	type	possible_keys	key	key_len	ref	rows	filtered	Extra
1	SIMPLE	t0	NULL	ref	i1,i2	i1	4	const	1	5.00	Using where
1	SIMPLE	t1	NULL	ref	i1	i1	4	const	1	100.00	NULL
Warnings:
Note	1003	/* select#1 */ select `test`.`t0`.`key1` AS `key1`,`test`.`t0`.`key2` AS `key2`,`test`.`t0`.`key3` AS `key3`,`test`.`t0`.`key4` AS `key4`,`test`.`t0`.`key5` AS `key5`,`test`.`t0`.`key6` AS `key6`,`test`.`t0`.`key7` AS `key7`,`test`.`t0`.`key8` AS `key8`,`test`.`t1`.`key1` AS `key1`,`test`.`t1`.`key2` AS `key2`,`test`.`t1`.`key3` AS `key3`,`test`.`t1`.`key4` AS `key4`,`test`.`t1`.`key5` AS `key5`,`test`.`t1`.`key6` AS `key6`,`test`.`t1`.`key7` AS `key7`,`test`.`t1`.`key8` AS `key8` from `test`.`t0` join `test`.`t1` where ((`test`.`t0`.`key1` = 2) and (`test`.`t1`.`key1` = 2) and (`test`.`t0`.`key2` < 4))
#  index_merge on second table in join
explain select * from t0,t1 where t0.key1 = 5 and
(t1.key1 = t0.key1 or t1.key8 = t0.key1);
id	select_type	table	partitions	type	possible_keys	key	key_len	ref	rows	filtered	Extra
1	SIMPLE	t0	NULL	ref	i1	i1	4	const	1	100.00	NULL
1	SIMPLE	t1	NULL	index_merge	i1,i8	i1,i8	4,4	NULL	2	100.00	Using union(i1,i8); Using where; Using join buffer (Block Nested Loop)
Warnings:
Note	1003	/* select#1 */ select `test`.`t0`.`key1` AS `key1`,`test`.`t0`.`key2` AS `key2`,`test`.`t0`.`key3` AS `key3`,`test`.`t0`.`key4` AS `key4`,`test`.`t0`.`key5` AS `key5`,`test`.`t0`.`key6` AS `key6`,`test`.`t0`.`key7` AS `key7`,`test`.`t0`.`key8` AS `key8`,`test`.`t1`.`key1` AS `key1`,`test`.`t1`.`key2` AS `key2`,`test`.`t1`.`key3` AS `key3`,`test`.`t1`.`key4` AS `key4`,`test`.`t1`.`key5` AS `key5`,`test`.`t1`.`key6` AS `key6`,`test`.`t1`.`key7` AS `key7`,`test`.`t1`.`key8` AS `key8` from `test`.`t0` join `test`.`t1` where ((`test`.`t0`.`key1` = 5) and ((`test`.`t1`.`key1` = 5) or (`test`.`t1`.`key8` = 5)))
# Fix for bug#1974
explain select * from t0,t1 where t0.key1 < 3 and
(t1.key1 = t0.key1 or t1.key8 = t0.key1);
id	select_type	table	partitions	type	possible_keys	key	key_len	ref	rows	filtered	Extra
1	SIMPLE	t0	NULL	range	i1	i1	4	NULL	#	100.00	Using index condition
1	SIMPLE	t1	NULL	ALL	i1,i8	NULL	NULL	NULL	#	0.20	Range checked for each record (index map: 0x81)
Warnings:
Note	1003	/* select#1 */ select `test`.`t0`.`key1` AS `key1`,`test`.`t0`.`key2` AS `key2`,`test`.`t0`.`key3` AS `key3`,`test`.`t0`.`key4` AS `key4`,`test`.`t0`.`key5` AS `key5`,`test`.`t0`.`key6` AS `key6`,`test`.`t0`.`key7` AS `key7`,`test`.`t0`.`key8` AS `key8`,`test`.`t1`.`key1` AS `key1`,`test`.`t1`.`key2` AS `key2`,`test`.`t1`.`key3` AS `key3`,`test`.`t1`.`key4` AS `key4`,`test`.`t1`.`key5` AS `key5`,`test`.`t1`.`key6` AS `key6`,`test`.`t1`.`key7` AS `key7`,`test`.`t1`.`key8` AS `key8` from `test`.`t0` join `test`.`t1` where ((`test`.`t0`.`key1` < 3) and ((`test`.`t1`.`key1` = `test`.`t0`.`key1`) or (`test`.`t1`.`key8` = `test`.`t0`.`key1`)))
#  index_merge inside union
explain select * from t1 where key1=3 or key2=4
union select * from t1 where key1<4 or key3=5;
id	select_type	table	partitions	type	possible_keys	key	key_len	ref	rows	filtered	Extra
1	PRIMARY	t1	NULL	index_merge	i1,i2	i1,i2	4,4	NULL	2	100.00	Using union(i1,i2); Using where
2	UNION	t1	NULL	index_merge	i1,i3	i1,i3	4,4	NULL	4	100.00	Using sort_union(i1,i3); Using where
NULL	UNION RESULT	<union1,2>	NULL	ALL	NULL	NULL	NULL	NULL	NULL	NULL	Using temporary
Warnings:
Note	1003	/* select#1 */ select `test`.`t1`.`key1` AS `key1`,`test`.`t1`.`key2` AS `key2`,`test`.`t1`.`key3` AS `key3`,`test`.`t1`.`key4` AS `key4`,`test`.`t1`.`key5` AS `key5`,`test`.`t1`.`key6` AS `key6`,`test`.`t1`.`key7` AS `key7`,`test`.`t1`.`key8` AS `key8` from `test`.`t1` where ((`test`.`t1`.`key1` = 3) or (`test`.`t1`.`key2` = 4)) union /* select#2 */ select `test`.`t1`.`key1` AS `key1`,`test`.`t1`.`key2` AS `key2`,`test`.`t1`.`key3` AS `key3`,`test`.`t1`.`key4` AS `key4`,`test`.`t1`.`key5` AS `key5`,`test`.`t1`.`key6` AS `key6`,`test`.`t1`.`key7` AS `key7`,`test`.`t1`.`key8` AS `key8` from `test`.`t1` where ((`test`.`t1`.`key1` < 4) or (`test`.`t1`.`key3` = 5))
#  index merge in subselect
explain select * from (select * from t1 where key1 = 3 or key2 =3) as z where key8 >5;
id	select_type	table	partitions	type	possible_keys	key	key_len	ref	rows	filtered	Extra
1	SIMPLE	t1	NULL	index_merge	i1,i2,i8	i1,i2	4,4	NULL	2	99.41	Using union(i1,i2); Using where
Warnings:
Note	1003	/* select#1 */ select `test`.`t1`.`key1` AS `key1`,`test`.`t1`.`key2` AS `key2`,`test`.`t1`.`key3` AS `key3`,`test`.`t1`.`key4` AS `key4`,`test`.`t1`.`key5` AS `key5`,`test`.`t1`.`key6` AS `key6`,`test`.`t1`.`key7` AS `key7`,`test`.`t1`.`key8` AS `key8` from `test`.`t1` where ((`test`.`t1`.`key8` > 5) and ((`test`.`t1`.`key1` = 3) or (`test`.`t1`.`key2` = 3)))
# 12. check for long index_merges.
create table t3 like t0;
insert into t3 select * from t0;
alter table t3 add key9 int not null, add index i9(key9);
alter table t3 add keyA int not null, add index iA(keyA);
alter table t3 add keyB int not null, add index iB(keyB);
alter table t3 add keyC int not null, add index iC(keyC);
update t3 set key9=key1,keyA=key1,keyB=key1,keyC=key1;
SET @@GLOBAL.innodb_fast_shutdown = 0;
# restart
explain select * from t3 where
key1=1 or key2=2 or key3=3 or key4=4 or
key5=5 or key6=6 or key7=7 or key8=8 or
key9=9 or keyA=10 or keyB=11 or keyC=12;
id	select_type	table	partitions	type	possible_keys	key	key_len	ref	rows	filtered	Extra
1	SIMPLE	t3	NULL	index_merge	i1,i2,i3,i4,i5,i6,i7,i8,i9,iA,iB,iC	i1,i2,i3,i4,i5,i6,i7,i8,i9,iA,iB,iC	4,4,4,4,4,4,4,4,4,4,4,4	NULL	12	100.00	Using union(i1,i2,i3,i4,i5,i6,i7,i8,i9,iA,iB,iC); Using where
Warnings:
Note	1003	/* select#1 */ select `test`.`t3`.`key1` AS `key1`,`test`.`t3`.`key2` AS `key2`,`test`.`t3`.`key3` AS `key3`,`test`.`t3`.`key4` AS `key4`,`test`.`t3`.`key5` AS `key5`,`test`.`t3`.`key6` AS `key6`,`test`.`t3`.`key7` AS `key7`,`test`.`t3`.`key8` AS `key8`,`test`.`t3`.`key9` AS `key9`,`test`.`t3`.`keyA` AS `keyA`,`test`.`t3`.`keyB` AS `keyB`,`test`.`t3`.`keyC` AS `keyC` from `test`.`t3` where ((`test`.`t3`.`key1` = 1) or (`test`.`t3`.`key2` = 2) or (`test`.`t3`.`key3` = 3) or (`test`.`t3`.`key4` = 4) or (`test`.`t3`.`key5` = 5) or (`test`.`t3`.`key6` = 6) or (`test`.`t3`.`key7` = 7) or (`test`.`t3`.`key8` = 8) or (`test`.`t3`.`key9` = 9) or (`test`.`t3`.`keyA` = 10) or (`test`.`t3`.`keyB` = 11) or (`test`.`t3`.`keyC` = 12))
select * from t3 where
key1=1 or key2=2 or key3=3 or key4=4 or
key5=5 or key6=6 or key7=7 or key8=8 or
key9=9 or keyA=10 or keyB=11 or keyC=12;
key1	key2	key3	key4	key5	key6	key7	key8	key9	keyA	keyB	keyC
1	1	1	1	1	1	1	1023	1	1	1	1
2	2	2	2	2	2	2	1022	2	2	2	2
3	3	3	3	3	3	3	1021	3	3	3	3
4	4	4	4	4	4	4	1020	4	4	4	4
5	5	5	5	5	5	5	1019	5	5	5	5
6	6	6	6	6	6	6	1018	6	6	6	6
7	7	7	7	7	7	7	1017	7	7	7	7
9	9	9	9	9	9	9	1015	9	9	9	9
10	10	10	10	10	10	10	1014	10	10	10	10
11	11	11	11	11	11	11	1013	11	11	11	11
12	12	12	12	12	12	12	1012	12	12	12	12
1016	1016	1016	1016	1016	1016	1016	8	1016	1016	1016	1016
# Test for Bug#3183
explain select * from t0 where key1 < 3 or key2 < 4;
id	select_type	table	partitions	type	possible_keys	key	key_len	ref	rows	filtered	Extra
1	SIMPLE	t0	NULL	index_merge	i1,i2	i1,i2	4,4	NULL	5	100.00	Using sort_union(i1,i2); Using where
Warnings:
Note	1003	/* select#1 */ select `test`.`t0`.`key1` AS `key1`,`test`.`t0`.`key2` AS `key2`,`test`.`t0`.`key3` AS `key3`,`test`.`t0`.`key4` AS `key4`,`test`.`t0`.`key5` AS `key5`,`test`.`t0`.`key6` AS `key6`,`test`.`t0`.`key7` AS `key7`,`test`.`t0`.`key8` AS `key8` from `test`.`t0` where ((`test`.`t0`.`key1` < 3) or (`test`.`t0`.`key2` < 4))
# Bug#21277: InnoDB, wrong result set, index_merge strategy,
#            second index not evaluated
select * from t0 where key1 < 3 or key2 < 4;
key1	key2	key3	key4	key5	key6	key7	key8
1	1	1	1	1	1	1	1023
2	2	2	2	2	2	2	1022
3	3	3	3	3	3	3	1021
update t0 set key8=123 where key1 < 3 or key2 < 4;
# Bug#21277: InnoDB, wrong result set, index_merge strategy,
#            second index not evaluated
select * from t0 where key1 < 3 or key2 < 4;
key1	key2	key3	key4	key5	key6	key7	key8
1	1	1	1	1	1	1	123
2	2	2	2	2	2	2	123
3	3	3	3	3	3	3	123
delete from t0 where key1 < 3 or key2 < 4;
select * from t0 where key1 < 3 or key2 < 4;
key1	key2	key3	key4	key5	key6	key7	key8
select count(*) from t0;
count(*)
1021
# Test for BUG#4177
drop table t4;
create table t4 (a int);
insert into t4 values (1),(4),(3);
set @save_join_buffer_size=@@join_buffer_size;
set join_buffer_size= 4096;
explain select max(a.key1 + b.key1 + a.key2 + b.key2 + a.key3 + b.key3 + a.key4 + b.key4 + a.key5 + b.key5)
from t0 as a force index(i1,i2), t0 as b force index (i1,i2)
where (a.key1 < 500000 or a.key2 < 3)
and   (b.key1 < 500000 or b.key2 < 3);
id	select_type	table	partitions	type	possible_keys	key	key_len	ref	rows	filtered	Extra
1	SIMPLE	a	NULL	index_merge	i1,i2	i1,i2	4,4	NULL	#	100.00	Using sort_union(i1,i2); Using where
1	SIMPLE	b	NULL	index_merge	i1,i2	i1,i2	4,4	NULL	#	100.00	Using sort_union(i1,i2); Using where; Using join buffer (Block Nested Loop)
Warnings:
Note	1003	/* select#1 */ select max((((((((((`test`.`a`.`key1` + `test`.`b`.`key1`) + `test`.`a`.`key2`) + `test`.`b`.`key2`) + `test`.`a`.`key3`) + `test`.`b`.`key3`) + `test`.`a`.`key4`) + `test`.`b`.`key4`) + `test`.`a`.`key5`) + `test`.`b`.`key5`)) AS `max(a.key1 + b.key1 + a.key2 + b.key2 + a.key3 + b.key3 + a.key4 + b.key4 + a.key5 + b.key5)` from `test`.`t0` `a` FORCE INDEX (`i2`) FORCE INDEX (`i1`) join `test`.`t0` `b` FORCE INDEX (`i2`) FORCE INDEX (`i1`) where (((`test`.`a`.`key1` < 500000) or (`test`.`a`.`key2` < 3)) and ((`test`.`b`.`key1` < 500000) or (`test`.`b`.`key2` < 3)))
select max(a.key1 + b.key1 + a.key2 + b.key2 + a.key3 + b.key3 + a.key4 + b.key4 + a.key5 + b.key5)
from t0 as a force index(i1,i2), t0 as b force index (i1,i2)
where (a.key1 < 500000 or a.key2 < 3)
and   (b.key1 < 500000 or b.key2 < 3);
max(a.key1 + b.key1 + a.key2 + b.key2 + a.key3 + b.key3 + a.key4 + b.key4 + a.key5 + b.key5)
10240
update t0 set key1=1;
explain select max(a.key1 + b.key1 + a.key2 + b.key2 + a.key3 + b.key3 + a.key4 + b.key4 + a.key5 + b.key5)
from t0 as a force index(i1,i2), t0 as b force index (i1,i2)
where (a.key1 = 1 or a.key2 = 1)
and   (b.key1 = 1 or b.key2 = 1);
id	select_type	table	partitions	type	possible_keys	key	key_len	ref	rows	filtered	Extra
1	SIMPLE	a	NULL	index_merge	i1,i2	i1,i2	4,4	NULL	#	#	Using union(i1,i2); Using where
1	SIMPLE	b	NULL	index_merge	i1,i2	i1,i2	4,4	NULL	#	#	Using union(i1,i2); Using where; Using join buffer (Block Nested Loop)
Warnings:
Note	1003	/* select#1 */ select max((((((((((`test`.`a`.`key1` + `test`.`b`.`key1`) + `test`.`a`.`key2`) + `test`.`b`.`key2`) + `test`.`a`.`key3`) + `test`.`b`.`key3`) + `test`.`a`.`key4`) + `test`.`b`.`key4`) + `test`.`a`.`key5`) + `test`.`b`.`key5`)) AS `max(a.key1 + b.key1 + a.key2 + b.key2 + a.key3 + b.key3 + a.key4 + b.key4 + a.key5 + b.key5)` from `test`.`t0` `a` FORCE INDEX (`i2`) FORCE INDEX (`i1`) join `test`.`t0` `b` FORCE INDEX (`i2`) FORCE INDEX (`i1`) where (((`test`.`a`.`key1` = 1) or (`test`.`a`.`key2` = 1)) and ((`test`.`b`.`key1` = 1) or (`test`.`b`.`key2` = 1)))
select max(a.key1 + b.key1 + a.key2 + b.key2 + a.key3 + b.key3 + a.key4 + b.key4 + a.key5 + b.key5)
from t0 as a force index(i1,i2), t0 as b force index (i1,i2)
where (a.key1 = 1 or a.key2 = 1)
and   (b.key1 = 1 or b.key2 = 1);
max(a.key1 + b.key1 + a.key2 + b.key2 + a.key3 + b.key3 + a.key4 + b.key4 + a.key5 + b.key5)
8194
alter table t0 add filler1 char(200), add filler2 char(200), add filler3 char(200);
update t0 set key2=1, key3=1, key4=1, key5=1,key6=1,key7=1 where key7 < 500;
# The next query will not use index i7 in intersection if the OS doesn't
# support file sizes > 2GB. (ha_myisam::ref_length depends on this and index
# scan cost estimates depend on ha_myisam::ref_length)
select max(a.key1 + b.key1 + a.key2 + b.key2 + a.key3 + b.key3 + a.key4 + b.key4 + a.key5 + b.key5)
from t0 as a, t0 as b
where (a.key1 = 1 and a.key2 = 1 and a.key3 = 1 and a.key4=1 and a.key5=1 and a.key6=1 and a.key7 = 1 or a.key8=1)
and (b.key1 = 1 and b.key2 = 1 and b.key3 = 1 and b.key4=1 and b.key5=1 and b.key6=1 and b.key7 = 1 or b.key8=1);
max(a.key1 + b.key1 + a.key2 + b.key2 + a.key3 + b.key3 + a.key4 + b.key4 + a.key5 + b.key5)
8186
set join_buffer_size= @save_join_buffer_size;
# Test for BUG#4177 ends
drop table t0, t1, t2, t3, t4;
# BUG#16166
CREATE TABLE t1 (
cola char(3) not null, colb char(3) not null,  filler char(200),
key(cola), key(colb)
);
INSERT INTO t1 VALUES ('foo','bar', 'ZZ'),('fuz','baz', 'ZZ');
OPTIMIZE TABLE t1;
Table	Op	Msg_type	Msg_text
test.t1	optimize	note	Table does not support optimize, doing recreate + analyze instead
test.t1	optimize	status	OK
select count(*) from t1;
count(*)
8704
explain select * from t1 WHERE cola = 'foo' AND colb = 'bar';
id	select_type	table	partitions	type	possible_keys	key	key_len	ref	rows	filtered	Extra
1	SIMPLE	t1	NULL	index_merge	cola,colb	cola,colb	3,3	NULL	#	#	Using intersect(cola,colb); Using where
Warnings:
Note	1003	/* select#1 */ select `test`.`t1`.`cola` AS `cola`,`test`.`t1`.`colb` AS `colb`,`test`.`t1`.`filler` AS `filler` from `test`.`t1` where ((`test`.`t1`.`colb` = 'bar') and (`test`.`t1`.`cola` = 'foo'))
explain select * from t1 force index(cola,colb) WHERE cola = 'foo' AND colb = 'bar';
id	select_type	table	partitions	type	possible_keys	key	key_len	ref	rows	filtered	Extra
1	SIMPLE	t1	NULL	index_merge	cola,colb	cola,colb	3,3	NULL	#	#	Using intersect(cola,colb); Using where
Warnings:
Note	1003	/* select#1 */ select `test`.`t1`.`cola` AS `cola`,`test`.`t1`.`colb` AS `colb`,`test`.`t1`.`filler` AS `filler` from `test`.`t1` FORCE INDEX (`colb`) FORCE INDEX (`cola`) where ((`test`.`t1`.`colb` = 'bar') and (`test`.`t1`.`cola` = 'foo'))
drop table t1;
#
# BUG#20256 - LOCK WRITE - MyISAM
#
CREATE TABLE t1(a INT);
INSERT INTO t1 VALUES(1);
CREATE TABLE t2(a INT, b INT, dummy CHAR(16) DEFAULT '', KEY(a), KEY(b));
INSERT INTO t2(a,b) VALUES
(0,0),(0,0),(0,0),(0,0),(0,0),(0,0),(0,0),(0,0),(0,0),(0,0),
(0,0),(0,0),(0,0),(0,0),(0,0),(0,0),(0,0),(0,0),(0,0),(0,0),
(0,0),(0,0),(0,0),(0,0),(0,0),(0,0),(0,0),(0,0),(0,0),(0,0),
(0,0),(0,0),(0,0),(0,0),(0,0),(0,0),(0,0),(0,0),(0,0),(0,0),
(0,0),(0,0),(0,0),(0,0),(0,0),(0,0),(0,0),(0,0),(0,0),(0,0),
(0,0),(0,0),(0,0),(0,0),(0,0),(0,0),(0,0),(0,0),(0,0),(0,0),
(0,0),(0,0),(0,0),(0,0),(0,0),(0,0),(0,0),(0,0),(0,0),(0,0),
(0,0),(0,0),(0,0),(0,0),(0,0),(0,0),(0,0),(0,0),(0,0),(0,0),
(0,0),(0,0),(0,0),(0,0),(0,0),(0,0),(0,0),(0,0),(0,0),(0,0),
(0,0),(0,0),(0,0),(0,0),(0,0),(0,0),(0,0),(0,0),(0,0),(0,0),
(0,0),(0,0),(0,0),(0,0),(0,0),(0,0),(0,0),(0,0),(0,0),(0,0),
(0,0),(0,0),(0,0),(0,0),(0,0),(0,0),(0,0),(0,0),(0,0),(0,0),
(0,0),(0,0),(0,0),(0,0),(0,0),(0,0),(0,0),(0,0),(0,0),(0,0),
(0,0),(0,0),(0,0),(0,0),(0,0),(0,0),(0,0),(0,0),(0,0),(0,0),
(0,0),(0,0),(0,0),(0,0),(0,0),(0,0),(0,0),(0,0),(0,0),(0,0),
(0,0),(0,0),(0,0),(0,0),(0,0),(0,0),(0,0),(0,0),(0,0),(0,0),
(0,0),(0,0),(0,0),(0,0),(0,0),(0,0),(0,0),(0,0),(0,0),(0,0),
(0,0),(0,0),(0,0),(0,0),(0,0),(0,0),(0,0),(0,0),(0,0),(0,0),
(1,2);
LOCK TABLES t1 WRITE, t2 WRITE;
INSERT INTO t2(a,b) VALUES(1,2);
SELECT t2.a FROM t1,t2 WHERE t2.b=2 AND t2.a=1;
a
1
1
UNLOCK TABLES;
DROP TABLE t1, t2;
#
# BUG#29740: HA_KEY_SCAN_NOT_ROR wasn't set for HEAP engine
# 
CREATE TABLE `t1` (
`a` int(11) DEFAULT NULL,
`filler` char(200) DEFAULT NULL,
`b` int(11) DEFAULT NULL,
KEY `a` (`a`),
KEY `b` (`b`)
) ENGINE=MEMORY DEFAULT CHARSET=latin1;
insert into t1 values
(0, 'filler', 0), (1, 'filler', 1), (2, 'filler', 2), (3, 'filler', 3), 
(4, 'filler', 4), (5, 'filler', 5), (6, 'filler', 6), (7, 'filler', 7), 
(8, 'filler', 8), (9, 'filler', 9), (0, 'filler', 0), (1, 'filler', 1), 
(2, 'filler', 2), (3, 'filler', 3), (4, 'filler', 4), (5, 'filler', 5), 
(6, 'filler', 6), (7, 'filler', 7), (8, 'filler', 8), (9, 'filler', 9), 
(10, 'filler', 10), (11, 'filler', 11), (12, 'filler', 12), (13, 'filler', 13),
(14, 'filler', 14), (15, 'filler', 15), (16, 'filler', 16), (17, 'filler', 17), 
(18, 'filler', 18), (19, 'filler', 19), (4, '5      ', 0), (5, '4      ', 0), 
(4, '4      ', 0), (4, 'qq     ', 5), (5, 'qq     ', 4), (4, 'zz     ', 4);
create table t2(
`a` int(11) DEFAULT NULL,
`filler` char(200) DEFAULT NULL,
`b` int(11) DEFAULT NULL,
KEY USING BTREE (`a`),
KEY USING BTREE (`b`)
) ENGINE=MEMORY DEFAULT CHARSET=latin1;
insert into t2 select * from t1;
must use sort-union rather than union:
explain select * from t1 where a=4 or b=4;
id	select_type	table	partitions	type	possible_keys	key	key_len	ref	rows	filtered	Extra
1	SIMPLE	t1	NULL	index_merge	a,b	a,b	5,5	NULL	#	100.00	Using sort_union(a,b); Using where
Warnings:
Note	1003	/* select#1 */ select `test`.`t1`.`a` AS `a`,`test`.`t1`.`filler` AS `filler`,`test`.`t1`.`b` AS `b` from `test`.`t1` where ((`test`.`t1`.`a` = 4) or (`test`.`t1`.`b` = 4))
select * from t1 where a=4 or b=4;
a	filler	b
4	4	0
4	5	0
4	filler	4
4	filler	4
4	qq	5
4	zz	4
5	qq	4
select * from t1 ignore index(a,b) where a=4 or b=4;
a	filler	b
4	4	0
4	5	0
4	filler	4
4	filler	4
4	qq	5
4	zz	4
5	qq	4
must use union, not sort-union:
explain select * from t2 where a=4 or b=4;
id	select_type	table	partitions	type	possible_keys	key	key_len	ref	rows	filtered	Extra
1	SIMPLE	t2	NULL	index_merge	a,b	a,b	5,5	NULL	#	100.00	Using union(a,b); Using where
Warnings:
Note	1003	/* select#1 */ select `test`.`t2`.`a` AS `a`,`test`.`t2`.`filler` AS `filler`,`test`.`t2`.`b` AS `b` from `test`.`t2` where ((`test`.`t2`.`a` = 4) or (`test`.`t2`.`b` = 4))
select * from t2 where a=4 or b=4;
a	filler	b
4	4	0
4	5	0
4	filler	4
4	filler	4
4	qq	5
4	zz	4
5	qq	4
drop table t1, t2;
#
# Bug #37943: Reproducible mysqld crash/sigsegv in sel_trees_can_be_ored
#
CREATE TABLE t1 (a varchar(8), b set('a','b','c','d','e','f','g','h'),
KEY b(b), KEY a(a));
INSERT INTO t1 VALUES ('y',''), ('z','');
SELECT b,a from t1 WHERE (b!='c' AND b!='f' && b!='h') OR 
(a='pure-S') OR (a='DE80337a') OR (a='DE80799');
b	a
	y
	z
DROP TABLE t1;
#
# BUG#40974: Incorrect query results when using clause
#            evaluated using range check
#
create table t0 (a int);
insert into t0 values (0),(1),(2),(3),(4),(5),(6),(7),(8),(9);
create table t1 (a int);
insert into t1 values (1),(2);
create table t2(a int, b int);
insert into t2 values (1,1), (2, 1000);
create table t3 (a int, b int, filler char(100), key(a), key(b));
insert into t3 select 1000, 1000,'filler' from t0 A, t0 B, t0 C;
insert into t3 values (1,1,'data');
insert into t3 values (1,1,'data');
The plan should be ALL/ALL/ALL(Range checked for each record (index map: 0x3)
explain select * from t1 
where exists (select 1 from t2, t3 
where t2.a=t1.a and (t3.a=t2.b or t3.b=t2.b or t3.b=t2.b+1));
id	select_type	table	partitions	type	possible_keys	key	key_len	ref	rows	filtered	Extra
1	PRIMARY	t1	NULL	ALL	NULL	NULL	NULL	NULL	#	#	Using where
2	DEPENDENT SUBQUERY	t2	NULL	ALL	NULL	NULL	NULL	NULL	#	#	Using where
2	DEPENDENT SUBQUERY	t3	NULL	ALL	a,b	NULL	NULL	NULL	#	#	Range checked for each record (index map: 0x3)
Warnings:
Note	1276	Field or reference 'test.t1.a' of SELECT #2 was resolved in SELECT #1
Note	1003	/* select#1 */ select `test`.`t1`.`a` AS `a` from `test`.`t1` where exists(/* select#2 */ select 1 from `test`.`t2` join `test`.`t3` where ((`test`.`t2`.`a` = `test`.`t1`.`a`) and ((`test`.`t3`.`a` = `test`.`t2`.`b`) or (`test`.`t3`.`b` = `test`.`t2`.`b`) or (`test`.`t3`.`b` = (`test`.`t2`.`b` + 1)))))
select * from t1 
where exists (select 1 from t2, t3 
where t2.a=t1.a and (t3.a=t2.b or t3.b=t2.b or t3.b=t2.b+1));
a
1
2
drop table t0, t1, t2, t3;
#
# BUG#44810: index merge and order by with low sort_buffer_size 
# crashes server!
#
CREATE TABLE t1(a VARCHAR(128),b VARCHAR(128),KEY(A),KEY(B));
INSERT INTO t1 VALUES (REPEAT('a',128),REPEAT('b',128));
INSERT INTO t1 SELECT * FROM t1;
INSERT INTO t1 SELECT * FROM t1;
INSERT INTO t1 SELECT * FROM t1;
INSERT INTO t1 SELECT * FROM t1;
INSERT INTO t1 SELECT * FROM t1;
INSERT INTO t1 SELECT * FROM t1;
SET SESSION sort_buffer_size=1;
Warnings:
Warning	1292	Truncated incorrect sort_buffer_size value: '1'
EXPLAIN 
SELECT * FROM t1 FORCE INDEX(a,b) WHERE a LIKE 'a%' OR b LIKE 'b%' 
ORDER BY a,b;
id	select_type	table	partitions	type	possible_keys	key	key_len	ref	rows	filtered	Extra
1	SIMPLE	t1	NULL	index_merge	a,b	a,b	131,131	NULL	#	100.00	Using sort_union(a,b); Using where; Using filesort
Warnings:
Note	1003	/* select#1 */ select `test`.`t1`.`a` AS `a`,`test`.`t1`.`b` AS `b` from `test`.`t1` FORCE INDEX (`b`) FORCE INDEX (`a`) where ((`test`.`t1`.`a` like 'a%') or (`test`.`t1`.`b` like 'b%')) order by `test`.`t1`.`a`,`test`.`t1`.`b`
# we don't actually care about the result : we're checking if it crashes
SELECT * FROM t1 FORCE INDEX(a,b) WHERE a LIKE 'a%' OR b LIKE 'b%' 
ORDER BY a,b;
SET SESSION sort_buffer_size=DEFAULT;
DROP TABLE t1;
End of 5.0 tests
#---------------- ROR-index_merge tests -----------------------
# (Start of test file: index_merge_ror.inc)
SET SESSION DEFAULT_STORAGE_ENGINE = InnoDB;
drop table if exists  t0,t1,t2;
create table t1
(
/* Field names reflect value(rowid) distribution, st=STairs, swt= SaWTooth */
st_a int not null default 0,
swt1a int not null default 0,
swt2a int not null default 0,
st_b int not null default 0,
swt1b int not null default 0,
swt2b int not null default 0,
/* fields/keys for row retrieval tests */
key1 int,
key2 int,
key3 int,
key4 int,
/* make rows much bigger then keys */
filler1 char (200),
filler2 char (200),
filler3 char (200),
filler4 char (200),
filler5 char (200),
filler6 char (200),
/* order of keys is important */
key sta_swt12a(st_a,swt1a,swt2a),
key sta_swt1a(st_a,swt1a),
key sta_swt2a(st_a,swt2a),
key sta_swt21a(st_a,swt2a,swt1a),
key st_a(st_a),
key stb_swt1a_2b(st_b,swt1b,swt2a),
key stb_swt1b(st_b,swt1b),
key st_b(st_b),
key(key1),
key(key2),
key(key3),
key(key4)
) ;
create table t0 as select * from t1;
# Printing of many insert into t0 values (....) disabled.
alter table t1 disable keys;
Warnings:
Note	1031	Table storage engine for 't1' doesn't have this option
# Printing of many insert into t1 select .... from t0 disabled.
# Printing of many insert into t1 (...) values (....) disabled.
alter table t1 enable keys;
Warnings:
Note	1031	Table storage engine for 't1' doesn't have this option
select count(*) from t1;
count(*)
64801
# One row results tests for cases where a single row matches all conditions
explain select key1,key2 from t1 where key1=100 and key2=100;
id	select_type	table	partitions	type	possible_keys	key	key_len	ref	rows	filtered	Extra
1	SIMPLE	t1	NULL	index_merge	key1,key2	key1,key2	5,5	NULL	2	100.00	Using intersect(key1,key2); Using where; Using index
Warnings:
Note	1003	/* select#1 */ select `test`.`t1`.`key1` AS `key1`,`test`.`t1`.`key2` AS `key2` from `test`.`t1` where ((`test`.`t1`.`key2` = 100) and (`test`.`t1`.`key1` = 100))
select key1,key2 from t1 where key1=100 and key2=100;
key1	key2
100	100
explain select key1,key2,key3,key4,filler1 from t1 where key1=100 and key2=100 or key3=100 and key4=100;
id	select_type	table	partitions	type	possible_keys	key	key_len	ref	rows	filtered	Extra
1	SIMPLE	t1	NULL	index_merge	key1,key2,key3,key4	key1,key2,key3,key4	5,5,5,5	NULL	4	100.00	Using union(intersect(key1,key2),intersect(key3,key4)); Using where
Warnings:
Note	1003	/* select#1 */ select `test`.`t1`.`key1` AS `key1`,`test`.`t1`.`key2` AS `key2`,`test`.`t1`.`key3` AS `key3`,`test`.`t1`.`key4` AS `key4`,`test`.`t1`.`filler1` AS `filler1` from `test`.`t1` where (((`test`.`t1`.`key2` = 100) and (`test`.`t1`.`key1` = 100)) or ((`test`.`t1`.`key4` = 100) and (`test`.`t1`.`key3` = 100)))
explain format=json select key1,key2,key3,key4,filler1 from t1 where key1=100 and key2=100 or key3=100 and key4=100;
EXPLAIN
{
  "query_block": {
    "select_id": 1,
    "cost_info": {
      "query_cost": "11.35"
    },
    "table": {
      "table_name": "t1",
      "access_type": "index_merge",
      "possible_keys": [
        "key1",
        "key2",
        "key3",
        "key4"
      ],
      "key": "union(intersect(key1,key2),intersect(key3,key4))",
      "key_length": "5,5,5,5",
      "rows_examined_per_scan": 4,
      "rows_produced_per_join": 4,
      "filtered": "100.00",
      "cost_info": {
        "read_cost": "10.55",
        "eval_cost": "0.80",
        "prefix_cost": "11.35",
        "data_read_per_join": "4K"
      },
      "used_columns": [
        "key1",
        "key2",
        "key3",
        "key4",
        "filler1"
      ],
      "attached_condition": "(((`test`.`t1`.`key2` = 100) and (`test`.`t1`.`key1` = 100)) or ((`test`.`t1`.`key4` = 100) and (`test`.`t1`.`key3` = 100)))"
    }
  }
}
Warnings:
Note	1003	/* select#1 */ select `test`.`t1`.`key1` AS `key1`,`test`.`t1`.`key2` AS `key2`,`test`.`t1`.`key3` AS `key3`,`test`.`t1`.`key4` AS `key4`,`test`.`t1`.`filler1` AS `filler1` from `test`.`t1` where (((`test`.`t1`.`key2` = 100) and (`test`.`t1`.`key1` = 100)) or ((`test`.`t1`.`key4` = 100) and (`test`.`t1`.`key3` = 100)))
select key1,key2,key3,key4,filler1 from t1 where key1=100 and key2=100 or key3=100 and key4=100;
key1	key2	key3	key4	filler1
100	100	100	100	key1-key2-key3-key4
# Several-rows results
insert into t1 (key1, key2, key3, key4, filler1) values (100, 100, -1, -1, 'key1-key2');
insert into t1 (key1, key2, key3, key4, filler1) values (-1, -1, 100, 100, 'key4-key3');
#  ROR-intersection, not covering
explain select key1,key2,filler1 from t1 where key1=100 and key2=100;
id	select_type	table	partitions	type	possible_keys	key	key_len	ref	rows	filtered	Extra
1	SIMPLE	t1	NULL	index_merge	key1,key2	key1,key2	5,5	NULL	2	100.00	Using intersect(key1,key2); Using where
Warnings:
Note	1003	/* select#1 */ select `test`.`t1`.`key1` AS `key1`,`test`.`t1`.`key2` AS `key2`,`test`.`t1`.`filler1` AS `filler1` from `test`.`t1` where ((`test`.`t1`.`key2` = 100) and (`test`.`t1`.`key1` = 100))
select key1,key2,filler1 from t1 where key1=100 and key2=100;
key1	key2	filler1
100	100	key1-key2-key3-key4
100	100	key1-key2
#  ROR-intersection, covering
explain select key1,key2 from t1 where key1=100 and key2=100;
id	select_type	table	partitions	type	possible_keys	key	key_len	ref	rows	filtered	Extra
1	SIMPLE	t1	NULL	index_merge	key1,key2	key1,key2	5,5	NULL	2	100.00	Using intersect(key1,key2); Using where; Using index
Warnings:
Note	1003	/* select#1 */ select `test`.`t1`.`key1` AS `key1`,`test`.`t1`.`key2` AS `key2` from `test`.`t1` where ((`test`.`t1`.`key2` = 100) and (`test`.`t1`.`key1` = 100))
select key1,key2 from t1 where key1=100 and key2=100;
key1	key2
100	100
100	100
#  ROR-union of ROR-intersections
explain select key1,key2,key3,key4 from t1 where key1=100 and key2=100 or key3=100 and key4=100;
id	select_type	table	partitions	type	possible_keys	key	key_len	ref	rows	filtered	Extra
1	SIMPLE	t1	NULL	index_merge	key1,key2,key3,key4	key1,key2,key3,key4	5,5,5,5	NULL	4	100.00	Using union(intersect(key1,key2),intersect(key3,key4)); Using where
Warnings:
Note	1003	/* select#1 */ select `test`.`t1`.`key1` AS `key1`,`test`.`t1`.`key2` AS `key2`,`test`.`t1`.`key3` AS `key3`,`test`.`t1`.`key4` AS `key4` from `test`.`t1` where (((`test`.`t1`.`key2` = 100) and (`test`.`t1`.`key1` = 100)) or ((`test`.`t1`.`key4` = 100) and (`test`.`t1`.`key3` = 100)))
select key1,key2,key3,key4 from t1 where key1=100 and key2=100 or key3=100 and key4=100;
key1	key2	key3	key4
100	100	100	100
100	100	-1	-1
-1	-1	100	100
explain select key1,key2,key3,key4,filler1 from t1 where key1=100 and key2=100 or key3=100 and key4=100;
id	select_type	table	partitions	type	possible_keys	key	key_len	ref	rows	filtered	Extra
1	SIMPLE	t1	NULL	index_merge	key1,key2,key3,key4	key1,key2,key3,key4	5,5,5,5	NULL	4	100.00	Using union(intersect(key1,key2),intersect(key3,key4)); Using where
Warnings:
Note	1003	/* select#1 */ select `test`.`t1`.`key1` AS `key1`,`test`.`t1`.`key2` AS `key2`,`test`.`t1`.`key3` AS `key3`,`test`.`t1`.`key4` AS `key4`,`test`.`t1`.`filler1` AS `filler1` from `test`.`t1` where (((`test`.`t1`.`key2` = 100) and (`test`.`t1`.`key1` = 100)) or ((`test`.`t1`.`key4` = 100) and (`test`.`t1`.`key3` = 100)))
select key1,key2,key3,key4,filler1 from t1 where key1=100 and key2=100 or key3=100 and key4=100;
key1	key2	key3	key4	filler1
100	100	100	100	key1-key2-key3-key4
100	100	-1	-1	key1-key2
-1	-1	100	100	key4-key3
#  3-way ROR-intersection
explain select key1,key2,key3 from t1 where key1=100 and key2=100 and key3=100;
id	select_type	table	partitions	type	possible_keys	key	key_len	ref	rows	filtered	Extra
1	SIMPLE	t1	NULL	index_merge	key1,key2,key3	key1,key2,key3	5,5,5	NULL	1	100.00	Using intersect(key1,key2,key3); Using where; Using index
Warnings:
Note	1003	/* select#1 */ select `test`.`t1`.`key1` AS `key1`,`test`.`t1`.`key2` AS `key2`,`test`.`t1`.`key3` AS `key3` from `test`.`t1` where ((`test`.`t1`.`key3` = 100) and (`test`.`t1`.`key2` = 100) and (`test`.`t1`.`key1` = 100))
select key1,key2,key3 from t1 where key1=100 and key2=100 and key3=100;
key1	key2	key3
100	100	100
#  ROR-union(ROR-intersection, ROR-range)
insert into t1 (key1,key2,key3,key4,filler1) values (101,101,101,101, 'key1234-101');
explain select key1,key2,key3,key4,filler1 from t1 where key1=100 and key2=100 or key3=101;
id	select_type	table	partitions	type	possible_keys	key	key_len	ref	rows	filtered	Extra
1	SIMPLE	t1	NULL	index_merge	key1,key2,key3	key1,key2,key3	5,5,5	NULL	3	100.00	Using union(intersect(key1,key2),key3); Using where
Warnings:
Note	1003	/* select#1 */ select `test`.`t1`.`key1` AS `key1`,`test`.`t1`.`key2` AS `key2`,`test`.`t1`.`key3` AS `key3`,`test`.`t1`.`key4` AS `key4`,`test`.`t1`.`filler1` AS `filler1` from `test`.`t1` where (((`test`.`t1`.`key2` = 100) and (`test`.`t1`.`key1` = 100)) or (`test`.`t1`.`key3` = 101))
select key1,key2,key3,key4,filler1 from t1 where key1=100 and key2=100 or key3=101;
key1	key2	key3	key4	filler1
100	100	100	100	key1-key2-key3-key4
100	100	-1	-1	key1-key2
101	101	101	101	key1234-101
# Run some ROR updates/deletes
select key1,key2, filler1 from t1 where key1=100 and key2=100;
key1	key2	filler1
100	100	key1-key2-key3-key4
100	100	key1-key2
update t1 set filler1='to be deleted' where key1=100 and key2=100;
update t1 set key1=200,key2=200 where key1=100 and key2=100;
delete from t1 where key1=200 and key2=200;
select key1,key2,filler1 from t1 where key2=100 and key2=200;
key1	key2	filler1
<<<<<<< HEAD
# ROR-union(ROR-intersection) with one of ROR-intersection giving empty
# results
explain select key1,key2,key3,key4,filler1 from t1 where key1=100 and key2=100 or key3=100 and key4=100;
id	select_type	table	partitions	type	possible_keys	key	key_len	ref	rows	filtered	Extra
1	SIMPLE	t1	NULL	index_merge	key1,key2,key3,key4	key1,key2,key3,key4	5,5,5,5	NULL	4	100.00	Using union(intersect(key1,key2),intersect(key3,key4)); Using where
Warnings:
Note	1003	/* select#1 */ select `test`.`t1`.`key1` AS `key1`,`test`.`t1`.`key2` AS `key2`,`test`.`t1`.`key3` AS `key3`,`test`.`t1`.`key4` AS `key4`,`test`.`t1`.`filler1` AS `filler1` from `test`.`t1` where (((`test`.`t1`.`key2` = 100) and (`test`.`t1`.`key1` = 100)) or ((`test`.`t1`.`key4` = 100) and (`test`.`t1`.`key3` = 100)))
=======
explain select key1,key2,key34,key34,filler1 from t1 where key1=100 and key2=100 or key34=100 and key34=100;
id	select_type	table	type	possible_keys	key	key_len	ref	rows	Extra
1	SIMPLE	t1	index_merge	key1,key2,key34,key34	key1,key2,key34,key34	5,5,5,5	NULL	4	Using union(intersect(key1,key2),intersect(key34,key34)); Using where
>>>>>>> aa7ec625
select key1,key2,key3,key4,filler1 from t1 where key1=100 and key2=100 or key3=100 and key4=100;
key1	key2	key3	key4	filler1
-1	-1	100	100	key4-key3
delete from t1 where key3=100 and key4=100;
SET @@GLOBAL.innodb_fast_shutdown = 0;
# restart
# ROR-union with all ROR-intersections giving empty results
explain select key1,key2,key3,key4,filler1 from t1 where key1=100 and key2=100 or key3=100 and key4=100;
id	select_type	table	partitions	type	possible_keys	key	key_len	ref	rows	filtered	Extra
1	SIMPLE	t1	NULL	index_merge	key1,key2,key3,key4	key1,key2,key3,key4	5,5,5,5	NULL	4	100.00	Using union(intersect(key1,key2),intersect(key3,key4)); Using where
Warnings:
Note	1003	/* select#1 */ select `test`.`t1`.`key1` AS `key1`,`test`.`t1`.`key2` AS `key2`,`test`.`t1`.`key3` AS `key3`,`test`.`t1`.`key4` AS `key4`,`test`.`t1`.`filler1` AS `filler1` from `test`.`t1` where (((`test`.`t1`.`key2` = 100) and (`test`.`t1`.`key1` = 100)) or ((`test`.`t1`.`key4` = 100) and (`test`.`t1`.`key3` = 100)))
select key1,key2,key3,key4,filler1 from t1 where key1=100 and key2=100 or key3=100 and key4=100;
key1	key2	key3	key4	filler1
# ROR-intersection with empty result
explain select key1,key2 from t1 where key1=100 and key2=100;
id	select_type	table	partitions	type	possible_keys	key	key_len	ref	rows	filtered	Extra
1	SIMPLE	t1	NULL	index_merge	key1,key2	key1,key2	5,5	NULL	2	100.00	Using intersect(key1,key2); Using where; Using index
Warnings:
Note	1003	/* select#1 */ select `test`.`t1`.`key1` AS `key1`,`test`.`t1`.`key2` AS `key2` from `test`.`t1` where ((`test`.`t1`.`key2` = 100) and (`test`.`t1`.`key1` = 100))
select key1,key2 from t1 where key1=100 and key2=100;
key1	key2
# ROR-union tests with various cases.
#  All scans returning duplicate rows:
insert into t1 (key1, key2, key3, key4, filler1) values (100, 100, 200, 200,'key1-key2-key3-key4-1');
insert into t1 (key1, key2, key3, key4, filler1) values (100, 100, 200, 200,'key1-key2-key3-key4-2');
insert into t1 (key1, key2, key3, key4, filler1) values (100, 100, 200, 200,'key1-key2-key3-key4-3');
explain select key1,key2,key3,key4,filler1 from t1 where key3=200 or (key1=100 and key2=100) or key4=200;
id	select_type	table	partitions	type	possible_keys	key	key_len	ref	rows	filtered	Extra
1	SIMPLE	t1	NULL	index_merge	key1,key2,key3,key4	key3,key1,key2,key4	5,5,5,5	NULL	8	100.00	Using union(key3,intersect(key1,key2),key4); Using where
Warnings:
Note	1003	/* select#1 */ select `test`.`t1`.`key1` AS `key1`,`test`.`t1`.`key2` AS `key2`,`test`.`t1`.`key3` AS `key3`,`test`.`t1`.`key4` AS `key4`,`test`.`t1`.`filler1` AS `filler1` from `test`.`t1` where ((`test`.`t1`.`key3` = 200) or ((`test`.`t1`.`key2` = 100) and (`test`.`t1`.`key1` = 100)) or (`test`.`t1`.`key4` = 200))
select key1,key2,key3,key4,filler1 from t1 where key3=200 or (key1=100 and key2=100) or key4=200;
key1	key2	key3	key4	filler1
100	100	200	200	key1-key2-key3-key4-1
100	100	200	200	key1-key2-key3-key4-2
100	100	200	200	key1-key2-key3-key4-3
insert into t1 (key1, key2, key3, key4, filler1) values (-1, -1, -1, 200,'key4');
explain select key1,key2,key3,key4,filler1 from t1 where key3=200 or (key1=100 and key2=100) or key4=200;
id	select_type	table	partitions	type	possible_keys	key	key_len	ref	rows	filtered	Extra
1	SIMPLE	t1	NULL	index_merge	key1,key2,key3,key4	key3,key1,key2,key4	5,5,5,5	NULL	9	100.00	Using union(key3,intersect(key1,key2),key4); Using where
Warnings:
Note	1003	/* select#1 */ select `test`.`t1`.`key1` AS `key1`,`test`.`t1`.`key2` AS `key2`,`test`.`t1`.`key3` AS `key3`,`test`.`t1`.`key4` AS `key4`,`test`.`t1`.`filler1` AS `filler1` from `test`.`t1` where ((`test`.`t1`.`key3` = 200) or ((`test`.`t1`.`key2` = 100) and (`test`.`t1`.`key1` = 100)) or (`test`.`t1`.`key4` = 200))
select key1,key2,key3,key4,filler1 from t1 where key3=200 or (key1=100 and key2=100) or key4=200;
key1	key2	key3	key4	filler1
100	100	200	200	key1-key2-key3-key4-1
100	100	200	200	key1-key2-key3-key4-2
100	100	200	200	key1-key2-key3-key4-3
-1	-1	-1	200	key4
insert into t1 (key1, key2, key3, key4, filler1) values (-1, -1, 200, -1,'key3');
explain select key1,key2,key3,key4,filler1 from t1 where key3=200 or (key1=100 and key2=100) or key4=200;
id	select_type	table	partitions	type	possible_keys	key	key_len	ref	rows	filtered	Extra
1	SIMPLE	t1	NULL	index_merge	key1,key2,key3,key4	key3,key1,key2,key4	5,5,5,5	NULL	10	100.00	Using union(key3,intersect(key1,key2),key4); Using where
Warnings:
Note	1003	/* select#1 */ select `test`.`t1`.`key1` AS `key1`,`test`.`t1`.`key2` AS `key2`,`test`.`t1`.`key3` AS `key3`,`test`.`t1`.`key4` AS `key4`,`test`.`t1`.`filler1` AS `filler1` from `test`.`t1` where ((`test`.`t1`.`key3` = 200) or ((`test`.`t1`.`key2` = 100) and (`test`.`t1`.`key1` = 100)) or (`test`.`t1`.`key4` = 200))
select key1,key2,key3,key4,filler1 from t1 where key3=200 or (key1=100 and key2=100) or key4=200;
key1	key2	key3	key4	filler1
100	100	200	200	key1-key2-key3-key4-1
100	100	200	200	key1-key2-key3-key4-2
100	100	200	200	key1-key2-key3-key4-3
-1	-1	-1	200	key4
-1	-1	200	-1	key3
##
## Optimizer tests
##
# Check that the shortest key is used for ROR-intersection, covering and non-covering.
# Do many tests
# Check that keys that don't improve selectivity are skipped.
explain select * from t1 where st_a=1 and swt1a=1 and swt2a=1;
id	select_type	table	partitions	type	possible_keys	key	key_len	ref	rows	filtered	Extra
1	SIMPLE	t1	NULL	ref	sta_swt12a,sta_swt1a,sta_swt2a,sta_swt21a,st_a	sta_swt21a	12	const,const,const	1000	100.00	NULL
Warnings:
Note	1003	/* select#1 */ select `test`.`t1`.`st_a` AS `st_a`,`test`.`t1`.`swt1a` AS `swt1a`,`test`.`t1`.`swt2a` AS `swt2a`,`test`.`t1`.`st_b` AS `st_b`,`test`.`t1`.`swt1b` AS `swt1b`,`test`.`t1`.`swt2b` AS `swt2b`,`test`.`t1`.`key1` AS `key1`,`test`.`t1`.`key2` AS `key2`,`test`.`t1`.`key3` AS `key3`,`test`.`t1`.`key4` AS `key4`,`test`.`t1`.`filler1` AS `filler1`,`test`.`t1`.`filler2` AS `filler2`,`test`.`t1`.`filler3` AS `filler3`,`test`.`t1`.`filler4` AS `filler4`,`test`.`t1`.`filler5` AS `filler5`,`test`.`t1`.`filler6` AS `filler6` from `test`.`t1` where ((`test`.`t1`.`swt2a` = 1) and (`test`.`t1`.`swt1a` = 1) and (`test`.`t1`.`st_a` = 1))
explain select * from t1 where st_b=1 and swt1b=1 and swt2b=1;
id	select_type	table	partitions	type	possible_keys	key	key_len	ref	rows	filtered	Extra
1	SIMPLE	t1	NULL	ref	stb_swt1a_2b,stb_swt1b,st_b	stb_swt1a_2b	8	const,const	4000	10.00	Using where
Warnings:
Note	1003	/* select#1 */ select `test`.`t1`.`st_a` AS `st_a`,`test`.`t1`.`swt1a` AS `swt1a`,`test`.`t1`.`swt2a` AS `swt2a`,`test`.`t1`.`st_b` AS `st_b`,`test`.`t1`.`swt1b` AS `swt1b`,`test`.`t1`.`swt2b` AS `swt2b`,`test`.`t1`.`key1` AS `key1`,`test`.`t1`.`key2` AS `key2`,`test`.`t1`.`key3` AS `key3`,`test`.`t1`.`key4` AS `key4`,`test`.`t1`.`filler1` AS `filler1`,`test`.`t1`.`filler2` AS `filler2`,`test`.`t1`.`filler3` AS `filler3`,`test`.`t1`.`filler4` AS `filler4`,`test`.`t1`.`filler5` AS `filler5`,`test`.`t1`.`filler6` AS `filler6` from `test`.`t1` where ((`test`.`t1`.`swt2b` = 1) and (`test`.`t1`.`swt1b` = 1) and (`test`.`t1`.`st_b` = 1))
explain select * from t1 where st_a=1 and swt1a=1 and swt2a=1 and st_b=1 and swt1b=1 and swt2b=1;
id	select_type	table	partitions	type	possible_keys	key	key_len	ref	rows	filtered	Extra
1	SIMPLE	t1	NULL	index_merge	sta_swt12a,sta_swt1a,sta_swt2a,sta_swt21a,st_a,stb_swt1a_2b,stb_swt1b,st_b	sta_swt12a,stb_swt1a_2b	12,12	NULL	#	#	Using intersect(sta_swt12a,stb_swt1a_2b); Using where
Warnings:
Note	1003	/* select#1 */ select `test`.`t1`.`st_a` AS `st_a`,`test`.`t1`.`swt1a` AS `swt1a`,`test`.`t1`.`swt2a` AS `swt2a`,`test`.`t1`.`st_b` AS `st_b`,`test`.`t1`.`swt1b` AS `swt1b`,`test`.`t1`.`swt2b` AS `swt2b`,`test`.`t1`.`key1` AS `key1`,`test`.`t1`.`key2` AS `key2`,`test`.`t1`.`key3` AS `key3`,`test`.`t1`.`key4` AS `key4`,`test`.`t1`.`filler1` AS `filler1`,`test`.`t1`.`filler2` AS `filler2`,`test`.`t1`.`filler3` AS `filler3`,`test`.`t1`.`filler4` AS `filler4`,`test`.`t1`.`filler5` AS `filler5`,`test`.`t1`.`filler6` AS `filler6` from `test`.`t1` where ((`test`.`t1`.`swt2b` = 1) and (`test`.`t1`.`swt1b` = 1) and (`test`.`t1`.`st_b` = 1) and (`test`.`t1`.`swt2a` = 1) and (`test`.`t1`.`swt1a` = 1) and (`test`.`t1`.`st_a` = 1))
explain select * from t1 ignore index (sta_swt21a, stb_swt1a_2b)
where st_a=1 and swt1a=1 and swt2a=1 and st_b=1 and swt1b=1 and swt2b=1;
id	select_type	table	partitions	type	possible_keys	key	key_len	ref	rows	filtered	Extra
1	SIMPLE	t1	NULL	index_merge	sta_swt12a,sta_swt1a,sta_swt2a,st_a,stb_swt1b,st_b	sta_swt12a,stb_swt1b	12,8	NULL	#	#	Using intersect(sta_swt12a,stb_swt1b); Using where
Warnings:
Note	1003	/* select#1 */ select `test`.`t1`.`st_a` AS `st_a`,`test`.`t1`.`swt1a` AS `swt1a`,`test`.`t1`.`swt2a` AS `swt2a`,`test`.`t1`.`st_b` AS `st_b`,`test`.`t1`.`swt1b` AS `swt1b`,`test`.`t1`.`swt2b` AS `swt2b`,`test`.`t1`.`key1` AS `key1`,`test`.`t1`.`key2` AS `key2`,`test`.`t1`.`key3` AS `key3`,`test`.`t1`.`key4` AS `key4`,`test`.`t1`.`filler1` AS `filler1`,`test`.`t1`.`filler2` AS `filler2`,`test`.`t1`.`filler3` AS `filler3`,`test`.`t1`.`filler4` AS `filler4`,`test`.`t1`.`filler5` AS `filler5`,`test`.`t1`.`filler6` AS `filler6` from `test`.`t1` IGNORE INDEX (`stb_swt1a_2b`) IGNORE INDEX (`sta_swt21a`) where ((`test`.`t1`.`swt2b` = 1) and (`test`.`t1`.`swt1b` = 1) and (`test`.`t1`.`st_b` = 1) and (`test`.`t1`.`swt2a` = 1) and (`test`.`t1`.`swt1a` = 1) and (`test`.`t1`.`st_a` = 1))
explain select * from t1 ignore index (sta_swt21a, sta_swt12a, stb_swt1a_2b)
where st_a=1 and swt1a=1 and swt2a=1 and st_b=1 and swt1b=1 and swt2b=1;
id	select_type	table	partitions	type	possible_keys	key	key_len	ref	rows	filtered	Extra
1	SIMPLE	t1	NULL	index_merge	sta_swt1a,sta_swt2a,st_a,stb_swt1b,st_b	sta_swt1a,stb_swt1b,sta_swt2a	8,8,8	NULL	#	#	Using intersect(sta_swt1a,stb_swt1b,sta_swt2a); Using where
Warnings:
Note	1003	/* select#1 */ select `test`.`t1`.`st_a` AS `st_a`,`test`.`t1`.`swt1a` AS `swt1a`,`test`.`t1`.`swt2a` AS `swt2a`,`test`.`t1`.`st_b` AS `st_b`,`test`.`t1`.`swt1b` AS `swt1b`,`test`.`t1`.`swt2b` AS `swt2b`,`test`.`t1`.`key1` AS `key1`,`test`.`t1`.`key2` AS `key2`,`test`.`t1`.`key3` AS `key3`,`test`.`t1`.`key4` AS `key4`,`test`.`t1`.`filler1` AS `filler1`,`test`.`t1`.`filler2` AS `filler2`,`test`.`t1`.`filler3` AS `filler3`,`test`.`t1`.`filler4` AS `filler4`,`test`.`t1`.`filler5` AS `filler5`,`test`.`t1`.`filler6` AS `filler6` from `test`.`t1` IGNORE INDEX (`stb_swt1a_2b`) IGNORE INDEX (`sta_swt12a`) IGNORE INDEX (`sta_swt21a`) where ((`test`.`t1`.`swt2b` = 1) and (`test`.`t1`.`swt1b` = 1) and (`test`.`t1`.`st_b` = 1) and (`test`.`t1`.`swt2a` = 1) and (`test`.`t1`.`swt1a` = 1) and (`test`.`t1`.`st_a` = 1))
explain select * from t1 ignore index (sta_swt21a, sta_swt12a, stb_swt1a_2b, stb_swt1b)
where st_a=1 and swt1a=1 and swt2a=1 and st_b=1 and swt1b=1 and swt2b=1;
id	select_type	table	partitions	type	possible_keys	key	key_len	ref	rows	filtered	Extra
1	SIMPLE	t1	NULL	index_merge	sta_swt1a,sta_swt2a,st_a,st_b	sta_swt1a,sta_swt2a,st_b	8,8,4	NULL	#	#	Using intersect(sta_swt1a,sta_swt2a,st_b); Using where
Warnings:
Note	1003	/* select#1 */ select `test`.`t1`.`st_a` AS `st_a`,`test`.`t1`.`swt1a` AS `swt1a`,`test`.`t1`.`swt2a` AS `swt2a`,`test`.`t1`.`st_b` AS `st_b`,`test`.`t1`.`swt1b` AS `swt1b`,`test`.`t1`.`swt2b` AS `swt2b`,`test`.`t1`.`key1` AS `key1`,`test`.`t1`.`key2` AS `key2`,`test`.`t1`.`key3` AS `key3`,`test`.`t1`.`key4` AS `key4`,`test`.`t1`.`filler1` AS `filler1`,`test`.`t1`.`filler2` AS `filler2`,`test`.`t1`.`filler3` AS `filler3`,`test`.`t1`.`filler4` AS `filler4`,`test`.`t1`.`filler5` AS `filler5`,`test`.`t1`.`filler6` AS `filler6` from `test`.`t1` IGNORE INDEX (`stb_swt1b`) IGNORE INDEX (`stb_swt1a_2b`) IGNORE INDEX (`sta_swt12a`) IGNORE INDEX (`sta_swt21a`) where ((`test`.`t1`.`swt2b` = 1) and (`test`.`t1`.`swt1b` = 1) and (`test`.`t1`.`st_b` = 1) and (`test`.`t1`.`swt2a` = 1) and (`test`.`t1`.`swt1a` = 1) and (`test`.`t1`.`st_a` = 1))
explain select * from t1
where st_a=1 and swt1a=1 and swt2a=1 and st_b=1 and swt1b=1;
id	select_type	table	partitions	type	possible_keys	key	key_len	ref	rows	filtered	Extra
1	SIMPLE	t1	NULL	index_merge	sta_swt12a,sta_swt1a,sta_swt2a,sta_swt21a,st_a,stb_swt1a_2b,stb_swt1b,st_b	sta_swt12a,stb_swt1a_2b	12,12	NULL	#	#	Using intersect(sta_swt12a,stb_swt1a_2b); Using where
Warnings:
Note	1003	/* select#1 */ select `test`.`t1`.`st_a` AS `st_a`,`test`.`t1`.`swt1a` AS `swt1a`,`test`.`t1`.`swt2a` AS `swt2a`,`test`.`t1`.`st_b` AS `st_b`,`test`.`t1`.`swt1b` AS `swt1b`,`test`.`t1`.`swt2b` AS `swt2b`,`test`.`t1`.`key1` AS `key1`,`test`.`t1`.`key2` AS `key2`,`test`.`t1`.`key3` AS `key3`,`test`.`t1`.`key4` AS `key4`,`test`.`t1`.`filler1` AS `filler1`,`test`.`t1`.`filler2` AS `filler2`,`test`.`t1`.`filler3` AS `filler3`,`test`.`t1`.`filler4` AS `filler4`,`test`.`t1`.`filler5` AS `filler5`,`test`.`t1`.`filler6` AS `filler6` from `test`.`t1` where ((`test`.`t1`.`swt1b` = 1) and (`test`.`t1`.`st_b` = 1) and (`test`.`t1`.`swt2a` = 1) and (`test`.`t1`.`swt1a` = 1) and (`test`.`t1`.`st_a` = 1))
explain select * from t1
where st_a=1 and swt1a=1 and st_b=1 and swt1b=1 and swt1b=1;
id	select_type	table	partitions	type	possible_keys	key	key_len	ref	rows	filtered	Extra
1	SIMPLE	t1	NULL	index_merge	sta_swt12a,sta_swt1a,sta_swt2a,sta_swt21a,st_a,stb_swt1a_2b,stb_swt1b,st_b	sta_swt1a,stb_swt1b	8,8	NULL	#	#	Using intersect(sta_swt1a,stb_swt1b); Using where
Warnings:
Note	1003	/* select#1 */ select `test`.`t1`.`st_a` AS `st_a`,`test`.`t1`.`swt1a` AS `swt1a`,`test`.`t1`.`swt2a` AS `swt2a`,`test`.`t1`.`st_b` AS `st_b`,`test`.`t1`.`swt1b` AS `swt1b`,`test`.`t1`.`swt2b` AS `swt2b`,`test`.`t1`.`key1` AS `key1`,`test`.`t1`.`key2` AS `key2`,`test`.`t1`.`key3` AS `key3`,`test`.`t1`.`key4` AS `key4`,`test`.`t1`.`filler1` AS `filler1`,`test`.`t1`.`filler2` AS `filler2`,`test`.`t1`.`filler3` AS `filler3`,`test`.`t1`.`filler4` AS `filler4`,`test`.`t1`.`filler5` AS `filler5`,`test`.`t1`.`filler6` AS `filler6` from `test`.`t1` where ((`test`.`t1`.`swt1b` = 1) and (`test`.`t1`.`st_b` = 1) and (`test`.`t1`.`swt1a` = 1) and (`test`.`t1`.`st_a` = 1))
explain select st_a from t1
where st_a=1 and swt1a=1 and st_b=1 and swt1b=1 and swt1b=1;
id	select_type	table	partitions	type	possible_keys	key	key_len	ref	rows	filtered	Extra
1	SIMPLE	t1	NULL	index_merge	sta_swt12a,sta_swt1a,sta_swt2a,sta_swt21a,st_a,stb_swt1a_2b,stb_swt1b,st_b	sta_swt1a,stb_swt1b	8,8	NULL	#	#	Using intersect(sta_swt1a,stb_swt1b); Using where; Using index
Warnings:
Note	1003	/* select#1 */ select `test`.`t1`.`st_a` AS `st_a` from `test`.`t1` where ((`test`.`t1`.`swt1b` = 1) and (`test`.`t1`.`st_b` = 1) and (`test`.`t1`.`swt1a` = 1) and (`test`.`t1`.`st_a` = 1))
explain select st_a from t1
where st_a=1 and swt1a=1 and st_b=1 and swt1b=1 and swt1b=1;
id	select_type	table	partitions	type	possible_keys	key	key_len	ref	rows	filtered	Extra
1	SIMPLE	t1	NULL	index_merge	sta_swt12a,sta_swt1a,sta_swt2a,sta_swt21a,st_a,stb_swt1a_2b,stb_swt1b,st_b	sta_swt1a,stb_swt1b	8,8	NULL	#	#	Using intersect(sta_swt1a,stb_swt1b); Using where; Using index
Warnings:
Note	1003	/* select#1 */ select `test`.`t1`.`st_a` AS `st_a` from `test`.`t1` where ((`test`.`t1`.`swt1b` = 1) and (`test`.`t1`.`st_b` = 1) and (`test`.`t1`.`swt1a` = 1) and (`test`.`t1`.`st_a` = 1))
drop table t0,t1;
# 'Partially' covered fields test
create table t2 (
a char(10),
b char(10),
filler1 char(255),
filler2 char(255),
key(a(5)),
key(b(5))
);
select count(a) from t2 where a='BBBBBBBB';
count(a)
4
select count(a) from t2 where b='BBBBBBBB';
count(a)
4
# BUG#1:
expla_or_bin select count(a_or_b) from t2 where a_or_b='AAAAAAAA' a_or_bnd a_or_b='AAAAAAAA';
id	select_type	ta_or_ba_or_ble	pa_or_brtitions	type	possia_or_ble_keys	key	key_len	ref	rows	filtered	Extra_or_b
1	SIMPLE	t2	NULL	ref	a_or_b,a_or_b	a_or_b	6	const	4	12.50	Using where
Warnings:
Note	1003	/* select#1 */ select count(`test`.`t2`.`a_or_b`) AS `count(a_or_b)` from `test`.`t2` where ((`test`.`t2`.`a_or_b` = 'AAAAAAAA') a_or_bnd (`test`.`t2`.`a_or_b` = 'AAAAAAAA'))
select count(a) from t2 where a='AAAAAAAA' and b='AAAAAAAA';
count(a)
4
select count(a) from t2 ignore index(a,b) where a='AAAAAAAA' and b='AAAAAAAA';
count(a)
4
insert into t2 values ('ab', 'ab', 'uh', 'oh');
explain select a from t2 where a='ab';
id	select_type	table	partitions	type	possible_keys	key	key_len	ref	rows	filtered	Extra
1	SIMPLE	t2	NULL	ref	a	a	6	const	1	100.00	Using where
Warnings:
Note	1003	/* select#1 */ select `test`.`t2`.`a` AS `a` from `test`.`t2` where (`test`.`t2`.`a` = 'ab')
drop table t2;
#
# BUG#25048 - ERROR 126 : Incorrect key file for table '.XXXX.MYI';
#             try to repair it
#
CREATE TABLE t1(c1 INT, c2 INT DEFAULT 0, c3 CHAR(255) DEFAULT '',
KEY(c1), KEY(c2), KEY(c3));
INSERT INTO t1(c1) VALUES(0),(0),(0),(0),(0),(0),(0),(0),(0),(0),(0),(0),(0),
(0),(0),(0),(0),(0),(0),(0),(0),(0),(0),(0),(0),(0),(0),(0),(0);
INSERT INTO t1 VALUES(0,0,0);
CREATE TABLE t2(c1 int);
INSERT INTO t2 VALUES(1);
DELETE t1 FROM t1,t2 WHERE t1.c1=0 AND t1.c2=0;
SELECT * FROM t1;
c1	c2	c3
DROP TABLE t1,t2;
#---------------- Index merge test 2 -------------------------------------------
# (Start of test file: index_merge2.inc)
SET SESSION DEFAULT_STORAGE_ENGINE = InnoDB;
drop table if exists t1,t2;
create table t1
(
key1 int not null,
key2 int not null,
INDEX i1(key1),
INDEX i2(key2)
);
# No primary key
explain select * from t1 where key1 < 5 or key2 > 197;
id	select_type	table	partitions	type	possible_keys	key	key_len	ref	rows	filtered	Extra
1	SIMPLE	t1	NULL	index_merge	i1,i2	i1,i2	4,4	NULL	8	100.00	Using sort_union(i1,i2); Using where
Warnings:
Note	1003	/* select#1 */ select `test`.`t1`.`key1` AS `key1`,`test`.`t1`.`key2` AS `key2` from `test`.`t1` where ((`test`.`t1`.`key1` < 5) or (`test`.`t1`.`key2` > 197))
select * from t1 where key1 < 5 or key2 > 197;
key1	key2
0	200
1	199
2	198
3	197
4	196
explain select * from t1 where key1 < 3 or key2 > 195;
id	select_type	table	partitions	type	possible_keys	key	key_len	ref	rows	filtered	Extra
1	SIMPLE	t1	NULL	index_merge	i1,i2	i1,i2	4,4	NULL	8	100.00	Using sort_union(i1,i2); Using where
Warnings:
Note	1003	/* select#1 */ select `test`.`t1`.`key1` AS `key1`,`test`.`t1`.`key2` AS `key2` from `test`.`t1` where ((`test`.`t1`.`key1` < 3) or (`test`.`t1`.`key2` > 195))
select * from t1 where key1 < 3 or key2 > 195;
key1	key2
0	200
1	199
2	198
3	197
4	196
# Primary key as case-sensitive string with \0s.
# also make primary key be longer then max. index length of MyISAM.
alter table t1 add str1 char (255) not null,
add zeroval int not null default 0,
add str2 char (255) not null,
add str3 char (255) not null;
update t1 set str1='aaa', str2='bbb', str3=concat(key2, '-', key1 div 2, '_' ,if(key1 mod 2 = 0, 'a', 'A'));
alter table t1 add primary key (str1, zeroval, str2, str3);
explain select * from t1 where key1 < 5 or key2 > 197;
id	select_type	table	partitions	type	possible_keys	key	key_len	ref	rows	filtered	Extra
1	SIMPLE	t1	NULL	index_merge	i1,i2	i1,i2	4,4	NULL	8	100.00	Using sort_union(i1,i2); Using where
Warnings:
Note	1003	/* select#1 */ select `test`.`t1`.`key1` AS `key1`,`test`.`t1`.`key2` AS `key2`,`test`.`t1`.`str1` AS `str1`,`test`.`t1`.`zeroval` AS `zeroval`,`test`.`t1`.`str2` AS `str2`,`test`.`t1`.`str3` AS `str3` from `test`.`t1` where ((`test`.`t1`.`key1` < 5) or (`test`.`t1`.`key2` > 197))
select * from t1 where key1 < 5 or key2 > 197;
key1	key2	str1	zeroval	str2	str3
4	196	aaa	0	bbb	196-2_a
3	197	aaa	0	bbb	197-1_A
2	198	aaa	0	bbb	198-1_a
1	199	aaa	0	bbb	199-0_A
0	200	aaa	0	bbb	200-0_a
explain select * from t1 where key1 < 3 or key2 > 195;
id	select_type	table	partitions	type	possible_keys	key	key_len	ref	rows	filtered	Extra
1	SIMPLE	t1	NULL	index_merge	i1,i2	i1,i2	4,4	NULL	8	100.00	Using sort_union(i1,i2); Using where
Warnings:
Note	1003	/* select#1 */ select `test`.`t1`.`key1` AS `key1`,`test`.`t1`.`key2` AS `key2`,`test`.`t1`.`str1` AS `str1`,`test`.`t1`.`zeroval` AS `zeroval`,`test`.`t1`.`str2` AS `str2`,`test`.`t1`.`str3` AS `str3` from `test`.`t1` where ((`test`.`t1`.`key1` < 3) or (`test`.`t1`.`key2` > 195))
select * from t1 where key1 < 3 or key2 > 195;
key1	key2	str1	zeroval	str2	str3
4	196	aaa	0	bbb	196-2_a
3	197	aaa	0	bbb	197-1_A
2	198	aaa	0	bbb	198-1_a
1	199	aaa	0	bbb	199-0_A
0	200	aaa	0	bbb	200-0_a
# Test for BUG#5401
drop table t1;
create table t1 (
pk    integer not null auto_increment primary key,
key1  integer,
key2  integer not null,
filler char  (200),
index (key1),
index (key2)
);
show warnings;
Level	Code	Message
explain select pk from t1 where key1 = 1 and key2 = 1;
id	select_type	table	partitions	type	possible_keys	key	key_len	ref	rows	filtered	Extra
1	SIMPLE	t1	NULL	index_merge	key1,key2	key1,key2	5,4	NULL	1	100.00	Using intersect(key1,key2); Using where; Using index
Warnings:
Note	1003	/* select#1 */ select `test`.`t1`.`pk` AS `pk` from `test`.`t1` where ((`test`.`t1`.`key2` = 1) and (`test`.`t1`.`key1` = 1))
select pk from t1 where key2 = 1 and key1 = 1;
pk
26
27
select pk from t1 ignore index(key1,key2) where key2 = 1 and key1 = 1;
pk
26
27
# More tests for BUG#5401.
drop table t1;
create table t1 (
pk int primary key auto_increment,
key1a  int,
key2a  int,
key1b  int,
key2b  int,
dummy1 int,
dummy2 int,
dummy3 int,
dummy4 int,
key3a  int,
key3b  int,
filler1 char (200),
index i1(key1a, key1b),
index i2(key2a, key2b),
index i3(key3a, key3b)
);
create table t2 (a int);
insert into t2 values (0),(1),(2),(3),(4),(NULL);
insert into t1 (key1a, key1b, key2a, key2b, key3a, key3b)
select A.a, B.a, C.a, D.a, C.a, D.a from t2 A,t2 B,t2 C, t2 D;
insert into t1 (key1a, key1b, key2a, key2b, key3a, key3b)
select key1a, key1b, key2a, key2b, key3a, key3b from t1;
insert into t1 (key1a, key1b, key2a, key2b, key3a, key3b)
select key1a, key1b, key2a, key2b, key3a, key3b from t1;
analyze table t1;
Table	Op	Msg_type	Msg_text
test.t1	analyze	status	OK
select count(*) from t1;
count(*)
5184
explain select count(*) from t1 where
key1a = 2 and key1b is null and  key2a = 2 and key2b is null;
id	select_type	table	partitions	type	possible_keys	key	key_len	ref	rows	filtered	Extra
1	SIMPLE	t1	NULL	index_merge	i1,i2	i1,i2	10,10	NULL	#	100.00	Using intersect(i1,i2); Using where; Using index
Warnings:
Note	1003	/* select#1 */ select count(0) AS `count(*)` from `test`.`t1` where ((`test`.`t1`.`key2a` = 2) and (`test`.`t1`.`key1a` = 2) and isnull(`test`.`t1`.`key1b`) and isnull(`test`.`t1`.`key2b`))
select count(*) from t1 where
key1a = 2 and key1b is null and key2a = 2 and key2b is null;
count(*)
4
explain select count(*) from t1 where
key1a = 2 and key1b is null and key3a = 2 and key3b is null;
id	select_type	table	partitions	type	possible_keys	key	key_len	ref	rows	filtered	Extra
1	SIMPLE	t1	NULL	index_merge	i1,i3	i1,i3	10,10	NULL	#	100.00	Using intersect(i1,i3); Using where; Using index
Warnings:
Note	1003	/* select#1 */ select count(0) AS `count(*)` from `test`.`t1` where ((`test`.`t1`.`key3a` = 2) and (`test`.`t1`.`key1a` = 2) and isnull(`test`.`t1`.`key1b`) and isnull(`test`.`t1`.`key3b`))
select count(*) from t1 where
key1a = 2 and key1b is null and key3a = 2 and key3b is null;
count(*)
4
drop table t1,t2;
# Test for BUG#8441
create table t1 (
id1 int,
id2 date ,
index idx2 (id1,id2),
index idx1 (id2)
);
insert into t1 values(1,'20040101'), (2,'20040102');
select * from t1  where id1 = 1  and id2= '20040101';
id1	id2
1	2004-01-01
drop table t1;
# Test for BUG#12720
drop view if exists v1;
CREATE TABLE t1 (
`oid` int(11) unsigned NOT NULL auto_increment,
`fk_bbk_niederlassung` int(11) unsigned NOT NULL,
`fk_wochentag` int(11) unsigned NOT NULL,
`uhrzeit_von` time NOT NULL COMMENT 'HH:MM',
`uhrzeit_bis` time NOT NULL COMMENT 'HH:MM',
`geloescht` tinyint(4) NOT NULL,
`version` int(5) NOT NULL,
PRIMARY KEY  (`oid`),
KEY `fk_bbk_niederlassung` (`fk_bbk_niederlassung`),
KEY `fk_wochentag` (`fk_wochentag`),
KEY `ix_version` (`version`)
) DEFAULT CHARSET=latin1;
insert  into t1 values
(1, 38, 1, '08:00:00', '13:00:00', 0, 1),
(2, 38, 2, '08:00:00', '13:00:00', 0, 1),
(3, 38, 3, '08:00:00', '13:00:00', 0, 1),
(4, 38, 4, '08:00:00', '13:00:00', 0, 1),
(5, 38, 5, '08:00:00', '13:00:00', 0, 1),
(6, 38, 5, '08:00:00', '13:00:00', 1, 2),
(7, 38, 3, '08:00:00', '13:00:00', 1, 2),
(8, 38, 1, '08:00:00', '13:00:00', 1, 2),
(9, 38, 2, '08:00:00', '13:00:00', 1, 2),
(10, 38, 4, '08:00:00', '13:00:00', 1, 2),
(11, 38, 1, '08:00:00', '13:00:00', 0, 3),
(12, 38, 2, '08:00:00', '13:00:00', 0, 3),
(13, 38, 3, '08:00:00', '13:00:00', 0, 3),
(14, 38, 4, '08:00:00', '13:00:00', 0, 3),
(15, 38, 5, '08:00:00', '13:00:00', 0, 3),
(16, 38, 4, '08:00:00', '13:00:00', 0, 4),
(17, 38, 5, '08:00:00', '13:00:00', 0, 4),
(18, 38, 1, '08:00:00', '13:00:00', 0, 4),
(19, 38, 2, '08:00:00', '13:00:00', 0, 4),
(20, 38, 3, '08:00:00', '13:00:00', 0, 4),
(21, 7, 1, '08:00:00', '13:00:00', 0, 1),
(22, 7, 2, '08:00:00', '13:00:00', 0, 1),
(23, 7, 3, '08:00:00', '13:00:00', 0, 1),
(24, 7, 4, '08:00:00', '13:00:00', 0, 1),
(25, 7, 5, '08:00:00', '13:00:00', 0, 1);
create view v1 as
select
zeit1.oid AS oid,
zeit1.fk_bbk_niederlassung AS fk_bbk_niederlassung,
zeit1.fk_wochentag AS fk_wochentag,
zeit1.uhrzeit_von AS uhrzeit_von,
zeit1.uhrzeit_bis AS uhrzeit_bis,
zeit1.geloescht AS geloescht,
zeit1.version AS version
from
t1 zeit1
where
(zeit1.version =
(select max(zeit2.version) AS `max(version)`
   from t1 zeit2
where
((zeit1.fk_bbk_niederlassung = zeit2.fk_bbk_niederlassung) and
(zeit1.fk_wochentag = zeit2.fk_wochentag) and
(zeit1.uhrzeit_von = zeit2.uhrzeit_von) and
(zeit1.uhrzeit_bis = zeit2.uhrzeit_bis)
)
)
)
and (zeit1.geloescht = 0);
select * from v1 where oid = 21;
oid	fk_bbk_niederlassung	fk_wochentag	uhrzeit_von	uhrzeit_bis	geloescht	version
21	7	1	08:00:00	13:00:00	0	1
drop view v1;
drop table t1;
CREATE TABLE t1(
t_cpac varchar(2) NOT NULL,
t_vers varchar(4) NOT NULL,
t_rele varchar(2) NOT NULL,
t_cust varchar(4) NOT NULL,
filler1 char(250) default NULL,
filler2 char(250) default NULL,
PRIMARY KEY (t_cpac,t_vers,t_rele,t_cust),
UNIQUE KEY IX_4 (t_cust,t_cpac,t_vers,t_rele),
KEY IX_5 (t_vers,t_rele,t_cust)
);
insert into t1 values
('tm','2.5 ','a ','    ','',''), ('tm','2.5U','a ','stnd','',''),
('da','3.3 ','b ','    ','',''), ('da','3.3U','b ','stnd','',''),
('tl','7.6 ','a ','    ','',''), ('tt','7.6 ','a ','    ','',''),
('bc','B61 ','a ','    ','',''), ('bp','B61 ','a ','    ','',''),
('ca','B61 ','a ','    ','',''), ('ci','B61 ','a ','    ','',''),
('cp','B61 ','a ','    ','',''), ('dm','B61 ','a ','    ','',''),
('ec','B61 ','a ','    ','',''), ('ed','B61 ','a ','    ','',''),
('fm','B61 ','a ','    ','',''), ('nt','B61 ','a ','    ','',''),
('qm','B61 ','a ','    ','',''), ('tc','B61 ','a ','    ','',''),
('td','B61 ','a ','    ','',''), ('tf','B61 ','a ','    ','',''),
('tg','B61 ','a ','    ','',''), ('ti','B61 ','a ','    ','',''),
('tp','B61 ','a ','    ','',''), ('ts','B61 ','a ','    ','',''),
('wh','B61 ','a ','    ','',''), ('bc','B61U','a ','stnd','',''),
('bp','B61U','a ','stnd','',''), ('ca','B61U','a ','stnd','',''),
('ci','B61U','a ','stnd','',''), ('cp','B61U','a ','stnd','',''),
('dm','B61U','a ','stnd','',''), ('ec','B61U','a ','stnd','',''),
('fm','B61U','a ','stnd','',''), ('nt','B61U','a ','stnd','',''),
('qm','B61U','a ','stnd','',''), ('tc','B61U','a ','stnd','',''),
('td','B61U','a ','stnd','',''), ('tf','B61U','a ','stnd','',''),
('tg','B61U','a ','stnd','',''), ('ti','B61U','a ','stnd','',''),
('tp','B61U','a ','stnd','',''), ('ts','B61U','a ','stnd','',''),
('wh','B61U','a ','stnd','','');
show create table t1;
Table	Create Table
t1	CREATE TABLE `t1` (
  `t_cpac` varchar(2) NOT NULL,
  `t_vers` varchar(4) NOT NULL,
  `t_rele` varchar(2) NOT NULL,
  `t_cust` varchar(4) NOT NULL,
  `filler1` char(250) DEFAULT NULL,
  `filler2` char(250) DEFAULT NULL,
  PRIMARY KEY (`t_cpac`,`t_vers`,`t_rele`,`t_cust`),
  UNIQUE KEY `IX_4` (`t_cust`,`t_cpac`,`t_vers`,`t_rele`),
  KEY `IX_5` (`t_vers`,`t_rele`,`t_cust`)
) ENGINE=InnoDB DEFAULT CHARSET=latin1
select t_vers,t_rele,t_cust,filler1 from t1 where t_vers = '7.6';
t_vers	t_rele	t_cust	filler1
7.6 	a 	    	
7.6 	a 	    	
select t_vers,t_rele,t_cust,filler1 from t1 where t_vers = '7.6'
  and t_rele='a' and t_cust = ' ';
t_vers	t_rele	t_cust	filler1
7.6 	a 	    	
7.6 	a 	    	
drop table t1;
# BUG#19021: Crash in index_merge/ROR-intersection optimizer under
# specific circumstances.
create table t1 (
pk int(11) not null auto_increment,
a int(11) not null default '0',
b int(11) not null default '0',
c int(11) not null default '0',
filler1 datetime, filler2 varchar(15),
filler3 longtext,
kp1 varchar(4), kp2 varchar(7),
kp3 varchar(2), kp4 varchar(4),
kp5 varchar(7),
filler4 char(1),
primary key (pk),
key idx1(a,b,c),
key idx2(c),
key idx3(kp1,kp2,kp3,kp4,kp5)
) default charset=latin1;
set @fill=NULL;
SELECT COUNT(*) FROM t1 WHERE b = 0 AND a = 0 AND c = 13286427 AND
kp1='279' AND kp2='ELM0678' AND kp3='6' AND kp4='10' AND  kp5 = 'R        ';
COUNT(*)
1
drop table t1;
# BUG#21277: Index Merge/sort_union: wrong query results
create table t1
(
key1 int not null, 
key2 int not null default 0,
key3 int not null default 0
);
insert into t1(key1) values (1),(2),(3),(4),(5),(6),(7),(8);
set @d=8;
insert into t1 (key1) select key1+@d from t1;
set @d=@d*2;
insert into t1 (key1) select key1+@d from t1;
set @d=@d*2;
insert into t1 (key1) select key1+@d from t1;
set @d=@d*2;
insert into t1 (key1) select key1+@d from t1;
set @d=@d*2;
insert into t1 (key1) select key1+@d from t1;
set @d=@d*2;
insert into t1 (key1) select key1+@d from t1;
set @d=@d*2;
insert into t1 (key1) select key1+@d from t1;
set @d=@d*2;
alter table t1 add index i2(key2);
alter table t1 add index i3(key3);
update t1 set key2=key1,key3=key1;
SET @@GLOBAL.innodb_fast_shutdown = 0;
# restart
explain select * from t1 where (key3 > 30 and key3<35) or (key2 >32 and key2 < 40);
id	select_type	table	partitions	type	possible_keys	key	key_len	ref	rows	filtered	Extra
1	SIMPLE	t1	NULL	index_merge	i2,i3	i3,i2	4,4	NULL	#	100.00	Using sort_union(i3,i2); Using where
Warnings:
Note	1003	/* select#1 */ select `test`.`t1`.`key1` AS `key1`,`test`.`t1`.`key2` AS `key2`,`test`.`t1`.`key3` AS `key3` from `test`.`t1` where (((`test`.`t1`.`key3` > 30) and (`test`.`t1`.`key3` < 35)) or ((`test`.`t1`.`key2` > 32) and (`test`.`t1`.`key2` < 40)))
select * from t1 where (key3 > 30 and key3<35) or (key2 >32 and key2 < 40);
key1	key2	key3
31	31	31
32	32	32
33	33	33
34	34	34
35	35	35
36	36	36
37	37	37
38	38	38
39	39	39
drop table t1;
#
# Bug#56423: Different count with SELECT and CREATE SELECT queries
#
CREATE TABLE t1 (
a INT,
b INT,
c INT,
d INT,
PRIMARY KEY (a),
KEY (c),
KEY bd (b,d)
);
INSERT INTO t1 VALUES
(1, 0, 1, 0),
(2, 1, 1, 1),
(3, 1, 1, 1),
(4, 0, 1, 1);
EXPLAIN
SELECT a
FROM t1
WHERE c = 1 AND b = 1 AND d = 1;
id	select_type	table	partitions	type	possible_keys	key	key_len	ref	rows	filtered	Extra
1	SIMPLE	t1	NULL	ref	c,bd	bd	10	const,const	2	100.00	Using where
Warnings:
Note	1003	/* select#1 */ select `test`.`t1`.`a` AS `a` from `test`.`t1` where ((`test`.`t1`.`d` = 1) and (`test`.`t1`.`b` = 1) and (`test`.`t1`.`c` = 1))
CREATE TABLE t2 ( a INT )
SELECT a
FROM t1
WHERE c = 1 AND b = 1 AND d = 1;
SELECT * FROM t2;
a
2
3
DROP TABLE t1, t2;
CREATE TABLE t1( a INT, b INT, KEY(a), KEY(b) );
INSERT INTO t1 VALUES (1, 2), (1, 2), (1, 2), (1, 2);
SELECT * FROM t1 FORCE INDEX(a, b) WHERE a = 1 AND b = 2;
a	b
1	2
1	2
1	2
1	2
DROP TABLE t1;
# Code coverage of fix.
CREATE TABLE t1 ( a INT NOT NULL AUTO_INCREMENT PRIMARY KEY, b INT);
INSERT INTO t1 (b) VALUES (1);
UPDATE t1 SET b = 2 WHERE a = 1;
SELECT * FROM t1;
a	b
1	2
CREATE TABLE t2 ( a INT NOT NULL AUTO_INCREMENT PRIMARY KEY, b VARCHAR(1) );
INSERT INTO t2 (b) VALUES ('a');
UPDATE t2 SET b = 'b' WHERE a = 1;
SELECT * FROM t2;
a	b
1	b
DROP TABLE t1, t2;
#
# BUG#13970015: ASSERT `MIN_ENDP || MAX_ENDP' FAILED IN
#               HANDLER::MULTI_RANGE_READ_INFO_CONST
#
CREATE TABLE t1 (
pk INT NOT NULL,
col_int_key INT NOT NULL,
col_varchar_key VARCHAR(1) NOT NULL,
PRIMARY KEY (pk),
KEY col_int_key (col_int_key),
KEY col_varchar_key (col_varchar_key,col_int_key)
);
INSERT INTO t1 VALUES (1,1,'a'), (2,2,'b');
EXPLAIN
SELECT col_int_key
FROM t1
WHERE col_varchar_key >= 'l' OR 
(((pk BETWEEN 141 AND 141) OR col_varchar_key <> 'l') 
AND ((pk BETWEEN 141 AND 141) OR (col_int_key > 141)));
id	select_type	table	partitions	type	possible_keys	key	key_len	ref	rows	filtered	Extra
1	SIMPLE	t1	NULL	index	PRIMARY,col_int_key,col_varchar_key	col_varchar_key	7	NULL	2	78.12	Using where; Using index
Warnings:
Note	1003	/* select#1 */ select `test`.`t1`.`col_int_key` AS `col_int_key` from `test`.`t1` where ((`test`.`t1`.`col_varchar_key` >= 'l') or (((`test`.`t1`.`pk` between 141 and 141) or (`test`.`t1`.`col_varchar_key` <> 'l')) and ((`test`.`t1`.`pk` between 141 and 141) or (`test`.`t1`.`col_int_key` > 141))))
SELECT col_int_key
FROM t1
WHERE col_varchar_key >= 'l' OR 
(((pk BETWEEN 141 AND 141) OR col_varchar_key <> 'l') 
AND ((pk BETWEEN 141 AND 141) OR (col_int_key > 141)));
col_int_key
DROP TABLE t1;
#---------------- 2-sweeps read Index merge test 2 -------------------------------
# (Start of test file: index_merge_2sweeps.inc)
SET SESSION DEFAULT_STORAGE_ENGINE = InnoDB;
drop table if exists t1;
create table t1 (
pk int primary key,
key1 int,
key2 int,
filler char(200),
filler2 char(200),
index(key1),
index(key2)
);
select * from t1 where (key1 >= 2 and key1 <= 10) or (pk >= 4 and pk <=8 );
pk	key1	key2	filler	filler2
2	2	2	filler-data	filler-data-2
3	3	3	filler-data	filler-data-2
9	9	9	filler-data	filler-data-2
10	10	10	filler-data	filler-data-2
4	4	4	filler-data	filler-data-2
5	5	5	filler-data	filler-data-2
6	6	6	filler-data	filler-data-2
7	7	7	filler-data	filler-data-2
8	8	8	filler-data	filler-data-2
set @maxv=1000;
select * from t1 where
(pk < 5) or (pk > 10 and pk < 15) or (pk >= 50 and pk < 55 ) or (pk > @maxv-10)
or key1=18 or key1=60;
pk	key1	key2	filler	filler2
18	18	18	filler-data	filler-data-2
60	60	60	filler-data	filler-data-2
1	1	1	filler-data	filler-data-2
2	2	2	filler-data	filler-data-2
3	3	3	filler-data	filler-data-2
4	4	4	filler-data	filler-data-2
11	11	11	filler-data	filler-data-2
12	12	12	filler-data	filler-data-2
13	13	13	filler-data	filler-data-2
14	14	14	filler-data	filler-data-2
50	50	50	filler-data	filler-data-2
51	51	51	filler-data	filler-data-2
52	52	52	filler-data	filler-data-2
53	53	53	filler-data	filler-data-2
54	54	54	filler-data	filler-data-2
991	991	991	filler-data	filler-data-2
992	992	992	filler-data	filler-data-2
993	993	993	filler-data	filler-data-2
994	994	994	filler-data	filler-data-2
995	995	995	filler-data	filler-data-2
996	996	996	filler-data	filler-data-2
997	997	997	filler-data	filler-data-2
998	998	998	filler-data	filler-data-2
999	999	999	filler-data	filler-data-2
1000	1000	1000	filler-data	filler-data-2
select * from t1 where
(pk < 5) or (pk > 10 and pk < 15) or (pk >= 50 and pk < 55 ) or (pk > @maxv-10)
or key1 < 3 or key1 > @maxv-11;
pk	key1	key2	filler	filler2
990	990	990	filler-data	filler-data-2
1	1	1	filler-data	filler-data-2
2	2	2	filler-data	filler-data-2
3	3	3	filler-data	filler-data-2
4	4	4	filler-data	filler-data-2
11	11	11	filler-data	filler-data-2
12	12	12	filler-data	filler-data-2
13	13	13	filler-data	filler-data-2
14	14	14	filler-data	filler-data-2
50	50	50	filler-data	filler-data-2
51	51	51	filler-data	filler-data-2
52	52	52	filler-data	filler-data-2
53	53	53	filler-data	filler-data-2
54	54	54	filler-data	filler-data-2
991	991	991	filler-data	filler-data-2
992	992	992	filler-data	filler-data-2
993	993	993	filler-data	filler-data-2
994	994	994	filler-data	filler-data-2
995	995	995	filler-data	filler-data-2
996	996	996	filler-data	filler-data-2
997	997	997	filler-data	filler-data-2
998	998	998	filler-data	filler-data-2
999	999	999	filler-data	filler-data-2
1000	1000	1000	filler-data	filler-data-2
select * from t1 where
(pk < 5) or (pk > 10 and pk < 15) or (pk >= 50 and pk < 55 ) or (pk > @maxv-10)
or
(key1 < 5) or (key1 > 10 and key1 < 15) or (key1 >= 50 and key1 < 55 ) or (key1 > @maxv-10);
pk	key1	key2	filler	filler2
1	1	1	filler-data	filler-data-2
2	2	2	filler-data	filler-data-2
3	3	3	filler-data	filler-data-2
4	4	4	filler-data	filler-data-2
11	11	11	filler-data	filler-data-2
12	12	12	filler-data	filler-data-2
13	13	13	filler-data	filler-data-2
14	14	14	filler-data	filler-data-2
50	50	50	filler-data	filler-data-2
51	51	51	filler-data	filler-data-2
52	52	52	filler-data	filler-data-2
53	53	53	filler-data	filler-data-2
54	54	54	filler-data	filler-data-2
991	991	991	filler-data	filler-data-2
992	992	992	filler-data	filler-data-2
993	993	993	filler-data	filler-data-2
994	994	994	filler-data	filler-data-2
995	995	995	filler-data	filler-data-2
996	996	996	filler-data	filler-data-2
997	997	997	filler-data	filler-data-2
998	998	998	filler-data	filler-data-2
999	999	999	filler-data	filler-data-2
1000	1000	1000	filler-data	filler-data-2
select * from t1 where
(pk > 10 and pk < 15) or (pk >= 50 and pk < 55 )
or
(key1 < 5) or (key1 > @maxv-10);
pk	key1	key2	filler	filler2
1	1	1	filler-data	filler-data-2
2	2	2	filler-data	filler-data-2
3	3	3	filler-data	filler-data-2
4	4	4	filler-data	filler-data-2
991	991	991	filler-data	filler-data-2
992	992	992	filler-data	filler-data-2
993	993	993	filler-data	filler-data-2
994	994	994	filler-data	filler-data-2
995	995	995	filler-data	filler-data-2
996	996	996	filler-data	filler-data-2
997	997	997	filler-data	filler-data-2
998	998	998	filler-data	filler-data-2
999	999	999	filler-data	filler-data-2
1000	1000	1000	filler-data	filler-data-2
11	11	11	filler-data	filler-data-2
12	12	12	filler-data	filler-data-2
13	13	13	filler-data	filler-data-2
14	14	14	filler-data	filler-data-2
50	50	50	filler-data	filler-data-2
51	51	51	filler-data	filler-data-2
52	52	52	filler-data	filler-data-2
53	53	53	filler-data	filler-data-2
54	54	54	filler-data	filler-data-2
drop table t1;
#---------------- Clustered PK ROR-index_merge tests -----------------------------
# (Start of test file: index_merge_ror_cpk.inc)
SET SESSION DEFAULT_STORAGE_ENGINE = InnoDB;
drop table if exists  t1;
create table t1
(
pk1 int not null,
pk2 int not null,
key1 int not null,
key2 int not null,
pktail1ok  int not null,
pktail2ok  int not null,
pktail3bad int not null,
pktail4bad int not null,
pktail5bad int not null,
pk2copy int not null,
badkey  int not null,
filler1 char (200),
filler2 char (200),
key (key1),
key (key2),
/* keys with tails from CPK members */
key (pktail1ok, pk1),
key (pktail2ok, pk1, pk2),
key (pktail3bad, pk2, pk1),
key (pktail4bad, pk1, pk2copy),
key (pktail5bad, pk1, pk2, pk2copy),
primary key (pk1, pk2)
);
# Verify that range scan on CPK is ROR
# (use index_intersection because it is impossible to check that for index union)
# Column 9, rows, can change depending on innodb-page-size.
explain select * from t1 where pk1 = 1 and pk2 < 80  and key1=0;
id	select_type	table	partitions	type	possible_keys	key	key_len	ref	rows	filtered	Extra
1	SIMPLE	t1	NULL	range	PRIMARY,key1	PRIMARY	8	NULL	ROWS	#	Using where
Warnings:
Note	1003	/* select#1 */ select `test`.`t1`.`pk1` AS `pk1`,`test`.`t1`.`pk2` AS `pk2`,`test`.`t1`.`key1` AS `key1`,`test`.`t1`.`key2` AS `key2`,`test`.`t1`.`pktail1ok` AS `pktail1ok`,`test`.`t1`.`pktail2ok` AS `pktail2ok`,`test`.`t1`.`pktail3bad` AS `pktail3bad`,`test`.`t1`.`pktail4bad` AS `pktail4bad`,`test`.`t1`.`pktail5bad` AS `pktail5bad`,`test`.`t1`.`pk2copy` AS `pk2copy`,`test`.`t1`.`badkey` AS `badkey`,`test`.`t1`.`filler1` AS `filler1`,`test`.`t1`.`filler2` AS `filler2` from `test`.`t1` where ((`test`.`t1`.`key1` = 0) and (`test`.`t1`.`pk1` = 1) and (`test`.`t1`.`pk2` < 80))
# CPK scan + 1 ROR range scan is a special case
select * from t1 where pk1 = 1 and pk2 < 80  and key1=0;
pk1	pk2	key1	key2	pktail1ok	pktail2ok	pktail3bad	pktail4bad	pktail5bad	pk2copy	badkey	filler1	filler2
1	10	0	0	0	0	0	0	0	10	0	filler-data-10	filler2
1	11	0	0	0	0	0	0	0	11	0	filler-data-11	filler2
1	12	0	0	0	0	0	0	0	12	0	filler-data-12	filler2
1	13	0	0	0	0	0	0	0	13	0	filler-data-13	filler2
1	14	0	0	0	0	0	0	0	14	0	filler-data-14	filler2
1	15	0	0	0	0	0	0	0	15	0	filler-data-15	filler2
1	16	0	0	0	0	0	0	0	16	0	filler-data-16	filler2
1	17	0	0	0	0	0	0	0	17	0	filler-data-17	filler2
1	18	0	0	0	0	0	0	0	18	0	filler-data-18	filler2
1	19	0	0	0	0	0	0	0	19	0	filler-data-19	filler2
# Verify that CPK fields are considered to be covered by index scans
explain select pk1,pk2 from t1 where key1 = 10 and key2=10 and 2*pk1+1 < 2*96+1;
id	select_type	table	partitions	type	possible_keys	key	key_len	ref	rows	filtered	Extra
1	SIMPLE	t1	NULL	index_merge	key1,key2	key1,key2	4,4	NULL	1	100.00	Using intersect(key1,key2); Using where; Using index
Warnings:
Note	1003	/* select#1 */ select `test`.`t1`.`pk1` AS `pk1`,`test`.`t1`.`pk2` AS `pk2` from `test`.`t1` where ((`test`.`t1`.`key2` = 10) and (`test`.`t1`.`key1` = 10) and (((2 * `test`.`t1`.`pk1`) + 1) < <cache>(((2 * 96) + 1))))
select pk1,pk2 from t1 where key1 = 10 and key2=10 and 2*pk1+1 < 2*96+1;
pk1	pk2
95	50
95	51
95	52
95	53
95	54
95	55
95	56
95	57
95	58
95	59
# Verify that CPK is always used for index intersection scans
# (this is because it is used as a filter, not for retrieval)
# The expected number of rows can vary depending on page size
explain select * from t1 where badkey=1 and key1=10;
id	select_type	table	partitions	type	possible_keys	key	key_len	ref	rows	filtered	Extra
1	SIMPLE	t1	NULL	ref	key1	key1	4	const	ROWS	10.00	Using where
Warnings:
Note	1003	/* select#1 */ select `test`.`t1`.`pk1` AS `pk1`,`test`.`t1`.`pk2` AS `pk2`,`test`.`t1`.`key1` AS `key1`,`test`.`t1`.`key2` AS `key2`,`test`.`t1`.`pktail1ok` AS `pktail1ok`,`test`.`t1`.`pktail2ok` AS `pktail2ok`,`test`.`t1`.`pktail3bad` AS `pktail3bad`,`test`.`t1`.`pktail4bad` AS `pktail4bad`,`test`.`t1`.`pktail5bad` AS `pktail5bad`,`test`.`t1`.`pk2copy` AS `pk2copy`,`test`.`t1`.`badkey` AS `badkey`,`test`.`t1`.`filler1` AS `filler1`,`test`.`t1`.`filler2` AS `filler2` from `test`.`t1` where ((`test`.`t1`.`key1` = 10) and (`test`.`t1`.`badkey` = 1))
# The expected number of rows can vary depending on page size
explain select * from t1 where pk1 < 7500 and key1 = 10;
id	select_type	table	partitions	type	possible_keys	key	key_len	ref	rows	filtered	Extra
1	SIMPLE	t1	NULL	index_merge	PRIMARY,key1	key1,PRIMARY	8,4	NULL	ROWS	100.00	Using intersect(key1,PRIMARY); Using where
Warnings:
Note	1003	/* select#1 */ select `test`.`t1`.`pk1` AS `pk1`,`test`.`t1`.`pk2` AS `pk2`,`test`.`t1`.`key1` AS `key1`,`test`.`t1`.`key2` AS `key2`,`test`.`t1`.`pktail1ok` AS `pktail1ok`,`test`.`t1`.`pktail2ok` AS `pktail2ok`,`test`.`t1`.`pktail3bad` AS `pktail3bad`,`test`.`t1`.`pktail4bad` AS `pktail4bad`,`test`.`t1`.`pktail5bad` AS `pktail5bad`,`test`.`t1`.`pk2copy` AS `pk2copy`,`test`.`t1`.`badkey` AS `badkey`,`test`.`t1`.`filler1` AS `filler1`,`test`.`t1`.`filler2` AS `filler2` from `test`.`t1` where ((`test`.`t1`.`key1` = 10) and (`test`.`t1`.`pk1` < 7500))
# Verify that keys with 'tails' of PK members are ok.
explain select * from t1 where pktail1ok=1 and key1=10;
id	select_type	table	partitions	type	possible_keys	key	key_len	ref	rows	filtered	Extra
1	SIMPLE	t1	NULL	index_merge	key1,pktail1ok	key1,pktail1ok	4,4	NULL	1	100.00	Using intersect(key1,pktail1ok); Using where
Warnings:
Note	1003	/* select#1 */ select `test`.`t1`.`pk1` AS `pk1`,`test`.`t1`.`pk2` AS `pk2`,`test`.`t1`.`key1` AS `key1`,`test`.`t1`.`key2` AS `key2`,`test`.`t1`.`pktail1ok` AS `pktail1ok`,`test`.`t1`.`pktail2ok` AS `pktail2ok`,`test`.`t1`.`pktail3bad` AS `pktail3bad`,`test`.`t1`.`pktail4bad` AS `pktail4bad`,`test`.`t1`.`pktail5bad` AS `pktail5bad`,`test`.`t1`.`pk2copy` AS `pk2copy`,`test`.`t1`.`badkey` AS `badkey`,`test`.`t1`.`filler1` AS `filler1`,`test`.`t1`.`filler2` AS `filler2` from `test`.`t1` where ((`test`.`t1`.`key1` = 10) and (`test`.`t1`.`pktail1ok` = 1))
explain select * from t1 where pktail2ok=1 and key1=10;
id	select_type	table	partitions	type	possible_keys	key	key_len	ref	rows	filtered	Extra
1	SIMPLE	t1	NULL	index_merge	key1,pktail2ok	key1,pktail2ok	4,4	NULL	1	100.00	Using intersect(key1,pktail2ok); Using where
Warnings:
Note	1003	/* select#1 */ select `test`.`t1`.`pk1` AS `pk1`,`test`.`t1`.`pk2` AS `pk2`,`test`.`t1`.`key1` AS `key1`,`test`.`t1`.`key2` AS `key2`,`test`.`t1`.`pktail1ok` AS `pktail1ok`,`test`.`t1`.`pktail2ok` AS `pktail2ok`,`test`.`t1`.`pktail3bad` AS `pktail3bad`,`test`.`t1`.`pktail4bad` AS `pktail4bad`,`test`.`t1`.`pktail5bad` AS `pktail5bad`,`test`.`t1`.`pk2copy` AS `pk2copy`,`test`.`t1`.`badkey` AS `badkey`,`test`.`t1`.`filler1` AS `filler1`,`test`.`t1`.`filler2` AS `filler2` from `test`.`t1` where ((`test`.`t1`.`key1` = 10) and (`test`.`t1`.`pktail2ok` = 1))
# Note: The following is actually a deficiency, it uses sort_union currently.
#       This comment refers to InnoDB and is probably not valid for other engines.
explain select * from t1 where (pktail2ok=1 and pk1< 50000) or key1=10;
id	select_type	table	partitions	type	possible_keys	key	key_len	ref	rows	filtered	Extra
1	SIMPLE	t1	NULL	index_merge	PRIMARY,key1,pktail2ok	pktail2ok,key1	8,4	NULL	ROWS	100.00	Using sort_union(pktail2ok,key1); Using where
Warnings:
Note	1003	/* select#1 */ select `test`.`t1`.`pk1` AS `pk1`,`test`.`t1`.`pk2` AS `pk2`,`test`.`t1`.`key1` AS `key1`,`test`.`t1`.`key2` AS `key2`,`test`.`t1`.`pktail1ok` AS `pktail1ok`,`test`.`t1`.`pktail2ok` AS `pktail2ok`,`test`.`t1`.`pktail3bad` AS `pktail3bad`,`test`.`t1`.`pktail4bad` AS `pktail4bad`,`test`.`t1`.`pktail5bad` AS `pktail5bad`,`test`.`t1`.`pk2copy` AS `pk2copy`,`test`.`t1`.`badkey` AS `badkey`,`test`.`t1`.`filler1` AS `filler1`,`test`.`t1`.`filler2` AS `filler2` from `test`.`t1` where (((`test`.`t1`.`pktail2ok` = 1) and (`test`.`t1`.`pk1` < 50000)) or (`test`.`t1`.`key1` = 10))
explain select * from t1 where pktail3bad=1 and key1=10;
id	select_type	table	partitions	type	possible_keys	key	key_len	ref	rows	filtered	Extra
1	SIMPLE	t1	NULL	ref	key1,pktail3bad	EITHER_KEY	4	const	ROWS	1.03	Using where
Warnings:
Note	1003	/* select#1 */ select `test`.`t1`.`pk1` AS `pk1`,`test`.`t1`.`pk2` AS `pk2`,`test`.`t1`.`key1` AS `key1`,`test`.`t1`.`key2` AS `key2`,`test`.`t1`.`pktail1ok` AS `pktail1ok`,`test`.`t1`.`pktail2ok` AS `pktail2ok`,`test`.`t1`.`pktail3bad` AS `pktail3bad`,`test`.`t1`.`pktail4bad` AS `pktail4bad`,`test`.`t1`.`pktail5bad` AS `pktail5bad`,`test`.`t1`.`pk2copy` AS `pk2copy`,`test`.`t1`.`badkey` AS `badkey`,`test`.`t1`.`filler1` AS `filler1`,`test`.`t1`.`filler2` AS `filler2` from `test`.`t1` where ((`test`.`t1`.`key1` = 10) and (`test`.`t1`.`pktail3bad` = 1))
explain select * from t1 where pktail4bad=1 and key1=10;
id	select_type	table	partitions	type	possible_keys	key	key_len	ref	rows	filtered	Extra
1	SIMPLE	t1	NULL	ref	key1,pktail4bad	key1	4	const	ROWS	1.03	Using where
Warnings:
Note	1003	/* select#1 */ select `test`.`t1`.`pk1` AS `pk1`,`test`.`t1`.`pk2` AS `pk2`,`test`.`t1`.`key1` AS `key1`,`test`.`t1`.`key2` AS `key2`,`test`.`t1`.`pktail1ok` AS `pktail1ok`,`test`.`t1`.`pktail2ok` AS `pktail2ok`,`test`.`t1`.`pktail3bad` AS `pktail3bad`,`test`.`t1`.`pktail4bad` AS `pktail4bad`,`test`.`t1`.`pktail5bad` AS `pktail5bad`,`test`.`t1`.`pk2copy` AS `pk2copy`,`test`.`t1`.`badkey` AS `badkey`,`test`.`t1`.`filler1` AS `filler1`,`test`.`t1`.`filler2` AS `filler2` from `test`.`t1` where ((`test`.`t1`.`key1` = 10) and (`test`.`t1`.`pktail4bad` = 1))
explain select * from t1 where pktail5bad=1 and key1=10;
id	select_type	table	partitions	type	possible_keys	key	key_len	ref	rows	filtered	Extra
1	SIMPLE	t1	NULL	ref	key1,pktail5bad	key1	4	const	ROWS	1.03	Using where
Warnings:
Note	1003	/* select#1 */ select `test`.`t1`.`pk1` AS `pk1`,`test`.`t1`.`pk2` AS `pk2`,`test`.`t1`.`key1` AS `key1`,`test`.`t1`.`key2` AS `key2`,`test`.`t1`.`pktail1ok` AS `pktail1ok`,`test`.`t1`.`pktail2ok` AS `pktail2ok`,`test`.`t1`.`pktail3bad` AS `pktail3bad`,`test`.`t1`.`pktail4bad` AS `pktail4bad`,`test`.`t1`.`pktail5bad` AS `pktail5bad`,`test`.`t1`.`pk2copy` AS `pk2copy`,`test`.`t1`.`badkey` AS `badkey`,`test`.`t1`.`filler1` AS `filler1`,`test`.`t1`.`filler2` AS `filler2` from `test`.`t1` where ((`test`.`t1`.`key1` = 10) and (`test`.`t1`.`pktail5bad` = 1))
# Test for problem with innodb key values prefetch buffer:
explain select pk1,pk2,key1,key2 from t1 where key1 = 10 and key2=10 limit 10;
id	select_type	table	partitions	type	possible_keys	key	key_len	ref	rows	filtered	Extra
1	SIMPLE	t1	NULL	index_merge	key1,key2	key1,key2	4,4	NULL	1	100.00	Using intersect(key1,key2); Using where; Using index
Warnings:
Note	1003	/* select#1 */ select `test`.`t1`.`pk1` AS `pk1`,`test`.`t1`.`pk2` AS `pk2`,`test`.`t1`.`key1` AS `key1`,`test`.`t1`.`key2` AS `key2` from `test`.`t1` where ((`test`.`t1`.`key2` = 10) and (`test`.`t1`.`key1` = 10)) limit 10
select pk1,pk2,key1,key2 from t1 where key1 = 10 and key2=10 limit 10;
pk1	pk2	key1	key2
95	50	10	10
95	51	10	10
95	52	10	10
95	53	10	10
95	54	10	10
95	55	10	10
95	56	10	10
95	57	10	10
95	58	10	10
95	59	10	10
drop table t1;
# Testcase for BUG#4984
create table t1
(
RUNID varchar(22),
SUBMITNR varchar(5),
ORDERNR char(1),
PROGRAMM varchar(8),
TESTID varchar(4),
UCCHECK char(1),
ETEXT varchar(80),
ETEXT_TYPE char(1),
INFO char(1),
SEVERITY tinyint(3),
TADIRFLAG char(1),
PRIMARY KEY  (RUNID,SUBMITNR,ORDERNR,PROGRAMM,TESTID,UCCHECK),
KEY `TVERM~KEY`  (PROGRAMM,TESTID,UCCHECK)
) DEFAULT CHARSET=latin1;
update t1 set `ETEXT` = '', `ETEXT_TYPE`='', `INFO`='', `SEVERITY`='', `TADIRFLAG`=''
WHERE
`RUNID`= '' AND `SUBMITNR`= '' AND `ORDERNR`='' AND `PROGRAMM`='' AND
`TESTID`='' AND `UCCHECK`='';
drop table t1;
#
# Bug#50402 Optimizer producing wrong results when using Index Merge on InnoDB
#
CREATE TABLE t1 (f1 INT, PRIMARY KEY (f1));
INSERT INTO t1 VALUES (2);
CREATE TABLE t2 (f1 INT, f2 INT, f3 char(1),
PRIMARY KEY (f1), KEY (f2), KEY (f3) );
INSERT INTO t2 VALUES (1, 1, 'h'), (2, 3, 'h'), (3, 2, ''), (4, 2, '');
SELECT t1.f1 FROM t1
WHERE (SELECT COUNT(*) FROM t2 WHERE t2.f3 = 'h' AND t2.f2 = t1.f1) = 0 AND t1.f1 = 2;
f1
2
EXPLAIN SELECT t1.f1 FROM t1
WHERE (SELECT COUNT(*) FROM t2 WHERE t2.f3 = 'h' AND t2.f2 = t1.f1) = 0 AND t1.f1 = 2;
id	select_type	table	partitions	type	possible_keys	key	key_len	ref	rows	filtered	Extra
1	PRIMARY	t1	NULL	const	PRIMARY	PRIMARY	4	const	1	100.00	Using index
2	DEPENDENT SUBQUERY	t2	NULL	index_merge	f2,f3	f2,f3	5,2	NULL	1	100.00	Using intersect(f2,f3); Using where; Using index
Warnings:
Note	1276	Field or reference 'test.t1.f1' of SELECT #2 was resolved in SELECT #1
Note	1003	/* select#1 */ select '2' AS `f1` from `test`.`t1` where (((/* select#2 */ select count(0) from `test`.`t2` where ((`test`.`t2`.`f2` = '2') and (`test`.`t2`.`f3` = 'h'))) = 0))
DROP TABLE t1,t2;
#
# Bug#19055268 ASSERT `!TABLE || (!TABLE->READ_SET || BITMAP_IS_SET(TABLE->READ_SET,...) FAILED
#
SET sql_mode = '';
Warnings:
Warning	3090	Changing sql mode 'NO_AUTO_CREATE_USER' is deprecated. It will be removed in a future release.
CREATE TABLE t1 (
pk int(11) NOT NULL AUTO_INCREMENT,
col_int_nokey int(11) NOT NULL,
col_int_key int(11) NOT NULL,
col_date_key date NOT NULL,
col_date_nokey date NOT NULL,
col_time_key time NOT NULL,
col_time_nokey time NOT NULL,
col_datetime_key datetime NOT NULL,
col_datetime_nokey datetime NOT NULL,
col_varchar_key varchar(1) NOT NULL,
col_varchar_nokey varchar(1) NOT NULL,
PRIMARY KEY (pk),
KEY col_int_key (col_int_key),
KEY col_date_key (col_date_key),
KEY col_time_key (col_time_key),
KEY col_datetime_key (col_datetime_key),
KEY col_varchar_key (col_varchar_key,col_int_key)
);
INSERT INTO t1 VALUES
(1,2,1,'0000-00-00','0000-00-00','00:00:07','00:00:25','0000-00-00 00:00:00','0000-00-00 00:00:00','2','2'),
(109,25,1,'0000-00-00','0000-00-00','00:00:07','00:00:25','0000-00-00 00:00:00','0000-00-00 00:00:00','1','7');
CREATE TABLE t2 (
pk int(11) NOT NULL AUTO_INCREMENT,
col_int_nokey int(11) NOT NULL,
col_int_key int(11) NOT NULL,
col_date_key date NOT NULL,
col_date_nokey date NOT NULL,
col_time_key time NOT NULL,
col_time_nokey time NOT NULL,
col_datetime_key datetime NOT NULL,
col_datetime_nokey datetime NOT NULL,
col_varchar_key varchar(1) NOT NULL,
col_varchar_nokey varchar(1) NOT NULL,
PRIMARY KEY (pk),
KEY col_int_key (col_int_key),
KEY col_date_key (col_date_key),
KEY col_time_key (col_time_key),
KEY col_datetime_key (col_datetime_key),
KEY col_varchar_key (col_varchar_key,col_int_key)
);
INSERT INTO t2 VALUES
(10,2,4,'2000-04-16','2000-04-16','17:02:34','17:02:34','2009-08-04 02:49:10','2009-08-04 02:49:10','u','u'),
(11,6,5,'1900-01-01','1900-01-01','12:31:32','12:31:32','2004-05-24 22:22:06','2004-05-24 22:22:06','b','b'),
(12,6,0,'2005-05-14','2005-05-14','16:49:31','16:49:31','1900-01-01 00:00:00','1900-01-01 00:00:00','c','c'),
(13,94,140,'2001-05-23','2001-05-23','00:00:00','00:00:00','2003-07-28 07:31:49','2003-07-28 07:31:49','f','f'),
(14,10,230,'2000-06-04','2000-06-04','20:23:27','20:23:27','2000-02-04 21:03:36','2000-02-04 21:03:36','g','g'),
(15,8,2,'1900-01-01','1900-01-01','10:31:09','10:31:09','2005-05-22 11:48:12','2005-05-22 11:48:12','q','q'),
(16,43,110,'2008-03-18','2008-03-18','09:58:35','09:58:35','1900-01-01 00:00:00','1900-01-01 00:00:00','n','n'),
(17,1,8,'2007-02-25','2007-02-25','05:39:28','05:39:28','2005-05-06 00:53:37','2005-05-06 00:53:37','c','c'),
(18,6,5,'2001-11-22','2001-11-22','00:00:00','00:00:00','2002-08-08 23:43:46','2002-08-08 23:43:46','x','x'),
(19,5,8,'0000-00-00','0000-00-00','00:00:00','00:00:00','2009-10-26 04:07:22','2009-10-26 04:07:22','n','n'),
(20,1,5,'2001-08-07','2001-08-07','14:06:09','14:06:09','2005-03-12 22:55:23','2005-03-12 22:55:23','r','r'),
(21,195,70,'2000-08-03','2000-08-03','00:00:00','00:00:00','2008-05-03 22:34:19','2008-05-03 22:34:19','j','j'),
(22,1,0,'2007-04-21','2007-04-21','17:43:27','17:43:27','2001-10-12 13:30:14','2001-10-12 13:30:14','l','l'),
(23,0,9,'2000-06-13','2000-06-13','12:23:15','12:23:15','2007-10-07 03:53:06','2007-10-07 03:53:06','h','h'),
(24,7,3,'0000-00-00','0000-00-00','19:35:06','19:35:06','2005-12-27 20:58:56','2005-12-27 20:58:56','z','z'),
(25,1,9,'2004-07-08','2004-07-08','10:16:08','10:16:08','2009-05-16 18:44:21','2009-05-16 18:44:21','z','z'),
(26,4,3,'2003-06-01','2003-06-01','00:00:00','00:00:00','2008-10-02 00:00:00','2008-10-02 00:00:00','d','d'),
(27,76,22,'0000-00-00','0000-00-00','16:51:15','16:51:15','2001-03-20 00:00:00','2001-03-20 00:00:00','l','l'),
(28,6,1,'1900-01-01','1900-01-01','00:00:00','00:00:00','1900-01-01 00:00:00','1900-01-01 00:00:00','s','s'),
(29,7,3,'2007-01-22','2007-01-22','00:00:00','00:00:00','2000-01-10 23:19:37','2000-01-10 23:19:37','k','k'),
(30,6,3,'2006-10-19','2006-10-19','21:46:20','21:46:20','2008-06-21 16:56:37','2008-06-21 16:56:37','l','l'),
(31,6,8,'2005-02-27','2005-02-27','00:00:00','00:00:00','2002-03-01 00:34:37','2002-03-01 00:34:37','t','t'),
(32,1,4,'2001-09-10','2001-09-10','03:34:16','03:34:16','2003-02-05 18:41:00','2003-02-05 18:41:00','n','n'),
(33,5,1,'2002-09-06','2002-09-06','11:25:31','11:25:31','2004-01-18 13:28:24','2004-01-18 13:28:24','z','z'),
(34,2,3,'2005-01-15','2005-01-15','17:00:53','17:00:53','2002-12-03 01:06:27','2002-12-03 01:06:27','f','f'),
(35,1,3,'1900-01-01','1900-01-01','23:32:47','23:32:47','2006-03-03 02:58:59','2006-03-03 02:58:59','q','q'),
(36,185,63,'2006-12-20','2006-12-20','00:00:00','00:00:00','2002-07-01 10:13:39','2002-07-01 10:13:39','l','l'),
(37,3,4,'2002-04-17','2002-04-17','12:15:05','12:15:05','2009-01-13 20:47:01','2009-01-13 20:47:01','a','a'),
(38,7,8,'2004-01-10','2004-01-10','22:26:38','22:26:38','2008-07-18 13:35:29','2008-07-18 13:35:29','c','c'),
(39,8,6,'2008-03-24','2008-03-24','00:00:00','00:00:00','2001-03-15 02:44:57','2001-03-15 02:44:57','c','c'),
(40,1,4,'2007-08-18','2007-08-18','00:00:00','00:00:00','2000-06-25 14:03:55','2000-06-25 14:03:55','i','i'),
(41,3,9,'2005-07-22','2005-07-22','00:00:00','00:00:00','2005-12-13 21:32:03','2005-12-13 21:32:03','r','r'),
(42,8,2,'2008-07-12','2008-07-12','08:59:37','08:59:37','2009-03-18 19:27:29','2009-03-18 19:27:29','g','g'),
(43,159,118,'2003-08-18','2003-08-18','07:19:50','07:19:50','2004-04-10 02:50:59','2004-04-10 02:50:59','l','l'),
(44,112,10,'2002-02-26','2002-02-26','03:51:46','03:51:46','2008-09-27 06:49:19','2008-09-27 06:49:19','w','w'),
(45,0,9,'2007-07-26','2007-07-26','15:57:32','15:57:32','2006-02-04 15:10:41','2006-02-04 15:10:41','b','b'),
(46,2,9,'1900-01-01','1900-01-01','02:57:08','02:57:08','2004-01-04 18:45:14','2004-01-04 18:45:14','i','i'),
(47,1,1,'2000-07-26','2000-07-26','00:21:15','00:21:15','2009-04-04 02:52:09','2009-04-04 02:52:09','o','o'),
(48,7,6,'2005-03-06','2005-03-06','23:35:02','23:35:02','2001-03-20 12:50:17','2001-03-20 12:50:17','f','f'),
(49,5,2,'2005-04-16','2005-04-16','09:21:51','09:21:51','2001-11-15 10:51:46','2001-11-15 10:51:46','a','a'),
(50,2,2,'2004-04-09','2004-04-09','19:21:02','19:21:02','2007-08-13 00:00:00','2007-08-13 00:00:00','j','j'),
(51,5,3,'2003-05-13','2003-05-13','03:16:22','03:16:22','1900-01-01 00:00:00','1900-01-01 00:00:00','k','k'),
(52,5,0,'0000-00-00','0000-00-00','00:00:00','00:00:00','2008-01-24 08:37:15','2008-01-24 08:37:15','x','x'),
(53,2,8,'2000-05-27','2000-05-27','18:19:51','18:19:51','2003-03-02 10:18:02','2003-03-02 10:18:02','r','r'),
(54,2,5,'2004-07-04','2004-07-04','01:42:17','01:42:17','2003-04-25 07:35:13','2003-04-25 07:35:13','t','t'),
(55,9,0,'2006-03-07','2006-03-07','00:00:00','00:00:00','2006-07-11 23:31:13','2006-07-11 23:31:13','p','p'),
(56,3,1,'2002-08-17','2002-08-17','20:32:51','20:32:51','2009-08-08 16:55:59','2009-08-08 16:55:59','g','g'),
(57,2,9,'2003-06-08','2003-06-08','10:04:19','10:04:19','1900-01-01 00:00:00','1900-01-01 00:00:00','q','q'),
(58,7,4,'1900-01-01','1900-01-01','06:39:26','06:39:26','2000-12-22 10:27:41','2000-12-22 10:27:41','m','m'),
(59,4,7,'2003-10-09','2003-10-09','15:48:26','15:48:26','2002-07-20 00:00:00','2002-07-20 00:00:00','l','l'),
(60,5,6,'2007-08-12','2007-08-12','02:17:23','02:17:23','2007-09-24 00:12:11','2007-09-24 00:12:11','d','d'),
(61,3,3,'2008-12-13','2008-12-13','07:48:47','07:48:47','2009-01-05 06:13:21','2009-01-05 06:13:21','n','n'),
(62,0,8,'0000-00-00','0000-00-00','09:09:14','09:09:14','2008-11-23 18:13:35','2008-11-23 18:13:35','l','l'),
(63,1,2,'2003-07-27','2003-07-27','22:46:23','22:46:23','2002-12-19 00:00:00','2002-12-19 00:00:00','c','c'),
(64,5,5,'2003-04-13','2003-04-13','19:42:42','19:42:42','2003-04-03 16:16:35','2003-04-03 16:16:35','v','v'),
(65,0,3,'2007-04-25','2007-04-25','15:15:32','15:15:32','2009-04-13 13:44:41','2009-04-13 13:44:41','z','z'),
(66,4,4,'2000-03-04','2000-03-04','02:50:26','02:50:26','2007-04-19 20:49:24','2007-04-19 20:49:24','h','h'),
(67,0,9,'2001-08-03','2001-08-03','14:44:31','14:44:31','2002-11-15 23:36:04','2002-11-15 23:36:04','y','y'),
(68,2,0,'2006-04-13','2006-04-13','00:00:00','00:00:00','2000-05-16 00:00:00','2000-05-16 00:00:00','o','o'),
(69,2,1,'2006-04-22','2006-04-22','07:31:27','07:31:27','2002-06-08 06:51:27','2002-06-08 06:51:27','h','h'),
(70,8,5,'2004-08-26','2004-08-26','10:48:57','10:48:57','2006-12-07 01:49:26','2006-12-07 01:49:26','h','h'),
(71,8,6,'2002-11-26','2002-11-26','00:00:00','00:00:00','1900-01-01 00:00:00','1900-01-01 00:00:00','c','c'),
(72,5,2,'2002-01-07','2002-01-07','23:06:00','23:06:00','2000-09-27 16:26:23','2000-09-27 16:26:23','m','m'),
(73,1,0,'2005-05-07','2005-05-07','05:56:02','05:56:02','1900-01-01 00:00:00','1900-01-01 00:00:00','s','s'),
(74,0,0,'2001-04-21','2001-04-21','10:44:22','10:44:22','2008-02-13 04:28:14','2008-02-13 04:28:14','t','t'),
(75,7,9,'2000-09-01','2000-09-01','00:00:00','00:00:00','2000-03-10 06:17:52','2000-03-10 06:17:52','r','r'),
(76,6,8,'2004-07-06','2004-07-06','01:44:26','01:44:26','2003-05-23 00:00:00','2003-05-23 00:00:00','u','u'),
(77,0,6,'0000-00-00','0000-00-00','00:00:00','00:00:00','1900-01-01 00:00:00','1900-01-01 00:00:00','h','h'),
(78,6,0,'2001-02-21','2001-02-21','17:01:49','17:01:49','2003-10-27 12:45:52','2003-10-27 12:45:52','p','p'),
(79,9,0,'2004-01-28','2004-01-28','16:27:14','16:27:14','2004-08-06 00:00:00','2004-08-06 00:00:00','z','z'),
(80,5,3,'2008-10-07','2008-10-07','00:00:00','00:00:00','2001-10-05 05:13:39','2001-10-05 05:13:39','h','h'),
(81,5,5,'0000-00-00','0000-00-00','10:34:22','10:34:22','2001-03-25 04:24:51','2001-03-25 04:24:51','q','q'),
(82,6,0,'2008-03-04','2008-03-04','10:48:51','10:48:51','2006-08-20 11:54:04','2006-08-20 11:54:04','l','l'),
(83,1,0,'2009-05-08','2009-05-08','16:55:06','16:55:06','2003-05-16 18:14:52','2003-05-16 18:14:52','p','p'),
(84,1,1,'2005-03-19','2005-03-19','14:46:32','14:46:32','2009-10-24 13:39:35','2009-10-24 13:39:35','t','t'),
(85,9,8,'2007-09-14','2007-09-14','16:26:50','16:26:50','2001-08-10 00:00:00','2001-08-10 00:00:00','o','o'),
(86,249,190,'2007-02-10','2007-02-10','06:35:32','06:35:32','2001-09-06 10:15:08','2001-09-06 10:15:08','o','o'),
(87,3,0,'2000-06-12','2000-06-12','02:28:38','02:28:38','2006-09-27 00:00:00','2006-09-27 00:00:00','p','p'),
(88,6,4,'2002-07-06','2002-07-06','00:00:00','00:00:00','2002-02-27 20:12:29','2002-02-27 20:12:29','e','e'),
(89,7,2,'2001-02-25','2001-02-25','04:52:29','04:52:29','1900-01-01 00:00:00','1900-01-01 00:00:00','u','u'),
(90,5,8,'2000-04-27','2000-04-27','00:00:00','00:00:00','2005-08-18 00:00:00','2005-08-18 00:00:00','z','z'),
(91,4,0,'2005-08-23','2005-08-23','09:11:04','09:11:04','2000-10-15 15:52:54','2000-10-15 15:52:54','j','j'),
(92,24,137,'2006-01-07','2006-01-07','22:38:18','22:38:18','2007-11-22 13:52:22','2007-11-22 13:52:22','e','e'),
(93,3,7,'2007-07-08','2007-07-08','13:23:13','13:23:13','2005-09-20 09:09:48','2005-09-20 09:09:48','k','k'),
(94,179,153,'2000-01-06','2000-01-06','15:33:10','15:33:10','2008-01-11 17:35:34','2008-01-11 17:35:34','d','d'),
(95,5,7,'0000-00-00','0000-00-00','09:20:10','09:20:10','2002-11-01 00:00:00','2002-11-01 00:00:00','q','q'),
(96,7,9,'2002-02-22','2002-02-22','11:19:10','11:19:10','2009-06-27 00:00:00','2009-06-27 00:00:00','j','j'),
(97,7,2,'2001-04-17','2001-04-17','08:08:41','08:08:41','2000-09-25 14:11:58','2000-09-25 14:11:58','j','j'),
(98,1,0,'2005-06-26','2005-06-26','10:17:36','10:17:36','2004-01-05 04:49:39','2004-01-05 04:49:39','e','e'),
(99,5,6,'2008-09-14','2008-09-14','00:00:00','00:00:00','1900-01-01 00:00:00','1900-01-01 00:00:00','f','f'),
(100,7,6,'0000-00-00','0000-00-00','01:05:02','01:05:02','2001-01-17 23:16:24','2001-01-17 23:16:24','a','a'),
(101,9,2,'2001-12-20','2001-12-20','00:00:00','00:00:00','1900-01-01 00:00:00','1900-01-01 00:00:00','o','o'),
(102,5,9,'2001-11-05','2001-11-05','00:00:00','00:00:00','2008-07-15 00:00:00','2008-07-15 00:00:00','y','y'),
(103,4,4,'1900-01-01','1900-01-01','15:32:04','15:32:04','2001-03-06 10:00:37','2001-03-06 10:00:37','d','d'),
(104,8,7,'2009-02-13','2009-02-13','20:25:36','20:25:36','2004-08-15 00:00:00','2004-08-15 00:00:00','z','z'),
(105,8,6,'2008-03-25','2008-03-25','21:33:53','21:33:53','2006-10-12 06:13:06','2006-10-12 06:13:06','s','s');
analyze table t1;
analyze table t2;
EXPLAIN UPDATE t1 SET col_time_nokey = 25
WHERE (col_varchar_key, col_varchar_nokey) IN (
SELECT col_int_key, col_int_key
FROM t2
WHERE (col_time_key, col_int_key, col_int_key) IN (
('s','a', 'm'), (0, 'n', 7)
)
);
id	select_type	table	partitions	type	possible_keys	key	key_len	ref	rows	filtered	Extra
1	UPDATE	t1	NULL	index	NULL	PRIMARY	4	NULL	2	100.00	Using where
2	DEPENDENT SUBQUERY	t2	NULL	index_merge	col_int_key,col_time_key	col_int_key,col_time_key	4,3	NULL	3	100.00	Using intersect(col_int_key,col_time_key); Using where; Using index
UPDATE t1 SET col_time_nokey = 25
WHERE (col_varchar_key, col_varchar_nokey) IN (
SELECT col_int_key, col_int_key
FROM t2
WHERE (col_time_key, col_int_key, col_int_key) IN (
('s','a', 'm'), (0, 'n', 7)
)
);
DROP TABLE t1, t2;
SET sql_mode = default;
#
# Bug#11747423 32254: INDEX MERGE USED UNNECESSARILY
#
CREATE TABLE t1 (
id INT NOT NULL PRIMARY KEY,
id2 INT NOT NULL,
id3 INT NOT NULL,
KEY (id2),
KEY (id3),
KEY covering_index (id2,id3)
) ENGINE=InnoDB;
INSERT INTO t1 VALUES (0, 0, 0), (1, 1, 1), (2, 2, 2), (3, 3, 3), (4, 4, 4), (5, 5, 5), (6, 6, 6), (7, 7, 7);
INSERT INTO t1 SELECT id + 8, id2 + 8, id3 +8 FROM t1;
INSERT INTO t1 SELECT id + 16, 7, 0 FROM t1;
EXPLAIN SELECT SQL_NO_CACHE count(*) FROM t1 WHERE id2=7 AND id3=0;
id	select_type	table	partitions	type	possible_keys	key	key_len	ref	rows	filtered	Extra
1	SIMPLE	t1	NULL	ref	id2,id3,covering_index	covering_index	8	const,const	16	100.00	Using index
Warnings:
Note	1003	/* select#1 */ select sql_no_cache count(0) AS `count(*)` from `test`.`t1` where ((`test`.`t1`.`id3` = 0) and (`test`.`t1`.`id2` = 7))
DROP TABLE t1;
#
# Bug#21697002 ASSERTION `KEYS >= 0.0' FAILED
#
CREATE TABLE t1 (
c1 VARCHAR(2),
d1 DATETIME NOT NULL
);
CREATE TABLE t2 (
pk INTEGER NOT NULL,
c1 VARCHAR(2),
c2 VARCHAR(2),
PRIMARY KEY (pk),
KEY (c1),
KEY (c2)
) PARTITION BY KEY(pk) PARTITIONS 2;
SELECT c1
FROM t1
WHERE c1 IN
(
SELECT t2.c1
FROM t2
WHERE t2.c1 = 'f'
     OR t2.c2 < 'y'
)
AND t1.d1 IS NULL;
c1
DROP TABLE t1, t2;<|MERGE_RESOLUTION|>--- conflicted
+++ resolved
@@ -908,19 +908,13 @@
 delete from t1 where key1=200 and key2=200;
 select key1,key2,filler1 from t1 where key2=100 and key2=200;
 key1	key2	filler1
-<<<<<<< HEAD
 # ROR-union(ROR-intersection) with one of ROR-intersection giving empty
 # results
-explain select key1,key2,key3,key4,filler1 from t1 where key1=100 and key2=100 or key3=100 and key4=100;
-id	select_type	table	partitions	type	possible_keys	key	key_len	ref	rows	filtered	Extra
-1	SIMPLE	t1	NULL	index_merge	key1,key2,key3,key4	key1,key2,key3,key4	5,5,5,5	NULL	4	100.00	Using union(intersect(key1,key2),intersect(key3,key4)); Using where
-Warnings:
-Note	1003	/* select#1 */ select `test`.`t1`.`key1` AS `key1`,`test`.`t1`.`key2` AS `key2`,`test`.`t1`.`key3` AS `key3`,`test`.`t1`.`key4` AS `key4`,`test`.`t1`.`filler1` AS `filler1` from `test`.`t1` where (((`test`.`t1`.`key2` = 100) and (`test`.`t1`.`key1` = 100)) or ((`test`.`t1`.`key4` = 100) and (`test`.`t1`.`key3` = 100)))
-=======
 explain select key1,key2,key34,key34,filler1 from t1 where key1=100 and key2=100 or key34=100 and key34=100;
-id	select_type	table	type	possible_keys	key	key_len	ref	rows	Extra
-1	SIMPLE	t1	index_merge	key1,key2,key34,key34	key1,key2,key34,key34	5,5,5,5	NULL	4	Using union(intersect(key1,key2),intersect(key34,key34)); Using where
->>>>>>> aa7ec625
+id	select_type	table	partitions	type	possible_keys	key	key_len	ref	rows	filtered	Extra
+1	SIMPLE	t1	NULL	index_merge	key1,key2,key34,key34	key1,key2,key34,key34	5,5,5,5	NULL	4	100.00	Using union(intersect(key1,key2),intersect(key34,key34)); Using where
+Warnings:
+Note	1003	/* select#1 */ select `test`.`t1`.`key1` AS `key1`,`test`.`t1`.`key2` AS `key2`,`test`.`t1`.`key34` AS `key34`,`test`.`t1`.`key34` AS `key34`,`test`.`t1`.`filler1` AS `filler1` from `test`.`t1` where (((`test`.`t1`.`key2` = 100) and (`test`.`t1`.`key1` = 100)) or ((`test`.`t1`.`key34` = 100) and (`test`.`t1`.`key34` = 100)))
 select key1,key2,key3,key4,filler1 from t1 where key1=100 and key2=100 or key3=100 and key4=100;
 key1	key2	key3	key4	filler1
 -1	-1	100	100	key4-key3
