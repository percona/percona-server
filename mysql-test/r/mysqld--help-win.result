--- conflicted
+++ resolved
@@ -1102,15 +1102,9 @@
  --shared-memory     Enable the shared memory
  --shared-memory-base-name=name 
  Base name of shared memory
-<<<<<<< HEAD
-=======
- --show-compatibility-56 
- SHOW commands / INFORMATION_SCHEMA tables compatible with
- MySQL 5.6
  --show-create-table-verbosity 
  When this option is enabled, it increases the verbosity
  of 'SHOW CREATE TABLE'.
->>>>>>> b8466d31
  --show-old-temporals 
  When this option is enabled, the pre-5.6.4 temporal types
  will be marked in the 'SHOW CREATE TABLE' and
@@ -1619,11 +1613,7 @@
 sha256-password-proxy-users FALSE
 shared-memory FALSE
 shared-memory-base-name MYSQL
-<<<<<<< HEAD
-=======
-show-compatibility-56 FALSE
 show-create-table-verbosity FALSE
->>>>>>> b8466d31
 show-old-temporals FALSE
 show-slave-auth-info FALSE
 skip-grant-tables TRUE
