#
# WL#7755  mysqlpump: Extend mysqldump functionalities with mysqldump option.
#
Create database db1;
Create database db2;
CREATE DATABASE db3;
CREATE DATABASE db1_1gb;
USE db1;
CREATE TABLE dt1 (a INT);
CREATE TABLE dt2 (a INT, b VARCHAR(10), primary key(a));
CREATE TABLE dt3 (`a"b"` char(2));
INSERT INTO dt1 VALUES (289), (298), (234), (456), (789);
INSERT INTO dt2 VALUES (1, "on"), (2, "off"), (10, "pol"), (12, "meg");
INSERT INTO dt3 VALUES ("1\""), ("\"2");
CREATE TABLE categories(
c_id int not null auto_increment primary key,
c_name varchar(255) not null,
c_description text,
UNIQUE(c_id, c_name)
) ENGINE=InnoDB;
CREATE TABLE products(
p_id int not null auto_increment primary key,
p_name varchar(355) not null,
p_price decimal,
c_id int not null,
FOREIGN KEY fk_categories(c_id)
REFERENCES categories(c_id)
ON UPDATE CASCADE
ON DELETE RESTRICT
)ENGINE=InnoDB;
CREATE TABLE vendors(
v_id int not null auto_increment primary key,
v_name varchar(255)
)ENGINE=InnoDB;
ALTER TABLE products
ADD COLUMN v_id int not null AFTER c_id;
ALTER TABLE products
ADD FOREIGN KEY fk_vendor(v_id)
REFERENCES vendors(v_id)
ON DELETE NO ACTION
ON UPDATE CASCADE;
CREATE VIEW v1 AS SELECT * FROM dt2;
CREATE VIEW v2 AS SELECT * FROM dt1;
CREATE VIEW v3 AS SELECT v1.*,v2.a as X FROM v1,v2;
CREATE VIEW v11 AS SELECT * FROM v3;
CREATE TEMPORARY TABLE t14 (id INT);
CREATE TRIGGER trig1 BEFORE INSERT ON dt1 FOR EACH ROW SET NEW.a = 1;
CREATE TRIGGER trig2 BEFORE UPDATE ON dt1 FOR EACH ROW SET NEW.a = 999;
CREATE EVENT ev1 ON SCHEDULE AT '2030-01-01 00:00:00' DO SET @a=5;
CREATE EVENT ev2 ON SCHEDULE EVERY 5 HOUR DO SELECT 1;
CREATE PROCEDURE db1t_cache()
BEGIN
SET @A= 20;
SELECT * FROM dt1;
SELECT * FROM dt1;
PREPARE x FROM 'SELECT 1';
SELECT * FROM dt1;
SELECT * FROM dt1;
END ;|
CREATE FUNCTION db1_f1 () RETURNS int
BEGIN
SET NAMES 'big5';
RETURN (SELECT COUNT(*) FROM dt1);
END ;|
USE db2;
CREATE TABLE d2t1 (
id INTEGER UNSIGNED NOT NULL AUTO_INCREMENT,
fname VARCHAR(200) NOT NULL,
lname  VARCHAR(60) ,
phone VARCHAR(15) DEFAULT NULL,
created TIMESTAMP NOT NULL DEFAULT CURRENT_TIMESTAMP,
eid tinyint NOT NULL DEFAULT 011,
PRIMARY KEY (id),
UNIQUE(id,fname)
)
ENGINE = InnoDB;
INSERT INTO d2t1 VALUES (1, "abc","","283682846",default,11), (2, "ed","adw\5\/fdfiw","wfdf%&$#^dif",default,26);
INSERT INTO d2t1 (fname) VALUES("wgdugw");
INSERT INTO d2t1 (fname,lname) VALUES("wgdugw","gdwsjdg");
INSERT INTO d2t1 (fname,phone) VALUES("wgdugw","+2937280802*");
ALTER TABLE d2t1 ADD INDEX d2t1_index4 (fname, eid ASC);
ALTER TABLE d2t1 ADD INDEX d2t1_index5 (eid, fname);
CREATE TABLE d2t2 (
id INT PRIMARY KEY AUTO_INCREMENT,
fname VARCHAR(200) NOT NULL,
lname  VARCHAR(60) ,
phone VARCHAR(15) DEFAULT NULL,
created TIMESTAMP NOT NULL DEFAULT CURRENT_TIMESTAMP,
eid tinyint NOT NULL DEFAULT 011,
KEY d2t2_index2 (fname,eid),
KEY d2t2_index3 (Id,eid)
)
ENGINE = InnoDB;
INSERT INTO d2t2 VALUES (1, "abc","","283682846",default,13), (2, "ed","adw\5\/fdfiw","wfdf%&$#^dif",default,26);
INSERT INTO d2t2 (fname) VALUES("wgdugw");
INSERT INTO d2t2 (fname,lname) VALUES("wgdugw","gdwsjdg");
INSERT INTO d2t2 (fname,phone) VALUES("wgdugw","+2937280802*");
CREATE PROCEDURE d2t_cache()
BEGIN
SET @A= 20;
SELECT * FROM d2t1;
SELECT * FROM d2t1;
PREPARE x FROM 'SELECT 1';
SELECT * FROM d2t1;
SELECT * FROM d2t1;
END ;|
CREATE FUNCTION d2f1 () RETURNS int
BEGIN
SET NAMES 'big5';
RETURN (SELECT COUNT(*) FROM d2t1);
END ;|

USE db3;
CREATE TABLE d3t1 (a INT);
CREATE TABLE d3t2 (a INT, b VARCHAR(10), primary key(a));
CREATE TABLE d3t3 (`a"b"` char(2));
CREATE TABLE d3t4 (`x"z"` int,xyz varchar(20),notes text);
ALTER TABLE d3t2 ADD INDEX d3t1_index4 (b ASC);
ALTER TABLE d3t4 ADD INDEX d3t4_index5 (`x"z"`,xyz,notes(3));
INSERT INTO d3t1 VALUES (289), (298), (234), (456), (789);
INSERT INTO d3t2 VALUES (1, "on"), (2, "off"), (10, "pol"), (12, "meg");
INSERT INTO d3t3 VALUES ("1\""), ("\"2");
INSERT INTO d3t4 VALUES (1, "on","note"), (2, "off","note1"), (10, "pol","note3"), (12, "meg","note4");
CREATE TABLE parent (
id INT NOT NULL,
PRIMARY KEY (id)
) ENGINE=INNODB;
CREATE TABLE child (
id INT,
parent_id INT,
INDEX par_ind (parent_id),
FOREIGN KEY (parent_id)
REFERENCES parent(id)
ON DELETE CASCADE
) ENGINE=INNODB;
CREATE TABLE product (
category INT NOT NULL, id INT NOT NULL,
price DECIMAL,
PRIMARY KEY(category, id)
)   ENGINE=INNODB;
CREATE TABLE customer (
id INT NOT NULL,
PRIMARY KEY (id)
)   ENGINE=INNODB;
CREATE TABLE product_order (
no INT NOT NULL AUTO_INCREMENT,
product_category INT NOT NULL,
product_id INT NOT NULL,
customer_id INT NOT NULL,
PRIMARY KEY(no),
INDEX (product_category, product_id),
INDEX (customer_id),
FOREIGN KEY (product_category, product_id)
REFERENCES product(category, id)
ON UPDATE CASCADE ON DELETE RESTRICT,
FOREIGN KEY (customer_id)
REFERENCES customer(id)
)ENGINE=INNODB;
CREATE VIEW v1 AS SELECT * FROM d3t2;
CREATE VIEW v2 AS SELECT * FROM d3t1;
CREATE VIEW v3 AS SELECT v1.*,v2.a as X FROM v1,v2;
CREATE VIEW v11 AS SELECT * FROM v3;
CREATE TEMPORARY TABLE t14 (id INT);
CREATE TRIGGER trig3 BEFORE INSERT ON d3t1 FOR EACH ROW SET NEW.a = 1;
CREATE TRIGGER trig4 BEFORE UPDATE ON d3t1 FOR EACH ROW SET NEW.a = 999;
CREATE EVENT ev3 ON SCHEDULE AT '2030-01-01 00:00:00' DO SET @a=5;
CREATE EVENT ev4 ON SCHEDULE EVERY 5 HOUR DO SELECT 1;
CREATE PROCEDURE d3t_cache()
BEGIN
SET @A= 20;
SELECT * FROM d3t1;
SELECT * FROM d3t1;
PREPARE x FROM 'SELECT 1';
SELECT * FROM d3t1;
SELECT * FROM d3t1;
END ;|
CREATE FUNCTION d3f1 () RETURNS int
BEGIN
SET NAMES 'big5';
RETURN (SELECT COUNT(*) FROM d3t1);
END ;|
use db1_1gb;
CREATE TABLE `db1_1gb`.`customer` (
`C_CUSTKEY` int(11) NOT NULL,
`C_NAME` varchar(25) NOT NULL,
`C_ADDRESS` varchar(40) NOT NULL,
`C_nationKEY` mediumint(9) NOT NULL,
`C_PHONE` char(15) NOT NULL,
`C_ACCTBAL` double(8,2) NOT NULL,
`C_MKTSEGMENT` char(10) NOT NULL,
`C_COMMENT` varchar(117) NOT NULL,
`C_SUMMARY` mediumblob NOT NULL,
`C_ISACTIVE` tinyint(1) DEFAULT NULL,
PRIMARY KEY (`C_CUSTKEY`)
) ENGINE=InnoDB DEFAULT CHARSET=latin1;
Warnings:
Warning	1681	Integer display width is deprecated and will be removed in a future release.
Warning	1681	Integer display width is deprecated and will be removed in a future release.
Warning	1681	Specifying number of digits for floating point data types is deprecated and will be removed in a future release.
Warning	1681	Integer display width is deprecated and will be removed in a future release.
ALTER TABLE `db1_1gb`.`customer` ADD FULLTEXT (`C_COMMENT`);
Warnings:
Warning	124	InnoDB rebuilding table to add column FTS_DOC_ID
INSERT INTO `db1_1gb`.`customer` VALUES (1,"Customer#000000001","IVhzIApeRb ot,c,E",15,"25-989-741-2988",711.56,"BUILDING","to the even, regular platelets. regular, ironic epitaphs nag e","to the even, regular platelets. regular, ironic epitaphs nag e",1),(2,"Customer#000000002","XSTf4,NCwDVaWNe6tEgvwfmRchLXak",13,"23-768-687-3665",121.65,"AUTOMOBILE","l accounts. blithely ironic theodolites integrate boldly: caref","l accounts. blithely ironic theodolites integrate boldly: caref",1);
ALTER TABLE `db1_1gb`.`customer` ADD KEY `c_name_index` (`C_NAME`);
ALTER TABLE `db1_1gb`.`customer` ADD KEY `c_phone_index` (`C_PHONE`);
CREATE TABLE `db1_1gb`.`lineitem` (
`L_ORDERKEY` int(11) NOT NULL,
`L_partKEY` int(11) NOT NULL,
`L_SUPPKEY` int(11) NOT NULL,
`L_LINENUMBER` bigint(20) NOT NULL,
`L_QUANTITY` double NOT NULL,
`L_EXTENDEDPRICE` decimal(15,2) NOT NULL,
`L_DISCOUNT` float NOT NULL,
`L_TAX` decimal(15,2) NOT NULL,
`L_RETURNFLAG` char(1) DEFAULT NULL,
`L_LINESTATUS` tinytext NOT NULL,
`L_SHIPDATE` datetime NOT NULL,
`L_COMMITDATE` timestamp NOT NULL DEFAULT CURRENT_TIMESTAMP ON UPDATE CURRENT_TIMESTAMP,
`L_RECEIPTDATE` date DEFAULT NULL,
`L_SHIPINSTRUCT` text NOT NULL,
`L_SHIPMODE` enum('ROAD','RAIL','SEA','AIR','TRUCK','MAIL','FOB','SHIP','REG AIR') DEFAULT NULL,
`L_COMMENT` longtext NOT NULL,
`L_TAGS` char(50) DEFAULT NULL,
PRIMARY KEY (`L_ORDERKEY`,`L_LINENUMBER`)
) ENGINE=InnoDB DEFAULT CHARSET=latin1;
Warnings:
Warning	1681	Integer display width is deprecated and will be removed in a future release.
Warning	1681	Integer display width is deprecated and will be removed in a future release.
Warning	1681	Integer display width is deprecated and will be removed in a future release.
Warning	1681	Integer display width is deprecated and will be removed in a future release.
ALTER TABLE `db1_1gb`.`lineitem` ADD KEY `l_quantity_index` (`L_QUANTITY`);
ALTER TABLE `db1_1gb`.`lineitem` ADD KEY `l_discount_index` (`L_DISCOUNT`);
ALTER TABLE `db1_1gb`.`lineitem` ADD KEY `l_shipinstruct_index` (`L_SHIPINSTRUCT`(10));
INSERT INTO `db1_1gb`.`lineitem` VALUES (5987,23,2,1,1,923.02,0.01,0.04,"N","O","1996-09-13 00:00:00","1996-10-29 00:00:00","1996-09-21","DELIVER IN PERSON","REG AIR","refully final excuses haggle furiously ag","REG AIR"),(5987,176,5,2,20,21523.40,0.1,0.06,"N","O","1996-11-28 00:00:00","1996-09-17 00:00:00","1996-12-05","TAKE BACK RETURN","RAIL","ing excuses nag quickly always bold","RAIL");
CREATE TABLE `db1_1gb`.`nation` (
`N_nationKEY` int(11) NOT NULL,
`N_NAME` char(25) NOT NULL,
`N_regionKEY` int(11) NOT NULL,
`N_COMMENT` mediumtext,
PRIMARY KEY (`N_nationKEY`)
) ENGINE=InnoDB DEFAULT CHARSET=latin1;
Warnings:
Warning	1681	Integer display width is deprecated and will be removed in a future release.
Warning	1681	Integer display width is deprecated and will be removed in a future release.
INSERT INTO `db1_1gb`.`nation` VALUES (0,"ALGERIA",0," haggle. carefully final deposits detect slyly agai"),(1,"ARGENTINA",1,"al foxes promise slyly according to the regular accounts. bold requests alon"),(2,"BRAZIL",1,"y alongside of the pending deposits. carefully special packages are about the ironic forges. slyly special "),(3,"CANADA",1,"eas hang ironic, silent packages. slyly regular packages are furiously over the tithes. fluffily bold");
CREATE TABLE `db1_1gb`.`orders` (
`O_ORDERKEY` int(11) NOT NULL,
`O_CUSTKEY` int(11) NOT NULL,
`O_ordersTATUS` char(20) NOT NULL,
`O_TOTALPRICE` decimal(15,2) NOT NULL,
`O_ORDERDATE` date NOT NULL,
`O_ORDERPRIORITY` char(15) NOT NULL,
`O_CLERK` char(15) NOT NULL,
`O_SHIPPRIORITY` tinyint(4) NOT NULL,
`O_COMMENT` blob NOT NULL,
`O_ORDERYEAR` year(4) NOT NULL,
`O_SUMMARY` longblob NOT NULL,
PRIMARY KEY (`O_ORDERKEY`)
) ENGINE=InnoDB DEFAULT CHARSET=latin1;
Warnings:
Warning	1681	Integer display width is deprecated and will be removed in a future release.
Warning	1681	Integer display width is deprecated and will be removed in a future release.
Warning	1681	Integer display width is deprecated and will be removed in a future release.
INSERT INTO `db1_1gb`.`orders` VALUES (4001,115,"O",95929.46,"1997-05-15","3-MEDIUM","Clerk#000000878",0,"detect. asymptotes sleep furio",2013,"detect. asymptotes sleep furio"),(4002,104,"O",76518.11,"1997-04-08","5-LOW","Clerk#000000097",0," regular braids are. furiously even patterns agains",2013," regular braids are. furiously even patterns agains"),(4003,112,"F",17603.01,"1993-01-27","1-URGENT","Clerk#000000177",0," blithe theodolites are slyly. slyly silent accounts toward",2013," blithe theodolites are slyly. slyly silent accounts toward"),(4004,70,"F",220715.14,"1993-05-07","3-MEDIUM","Clerk#000000273",0,"accounts among the blithely regular sentiments ",2013,"accounts among the blithely regular sentiments ");
ALTER TABLE `db1_1gb`.`orders` ADD KEY `o_totalprice_index` (`O_TOTALPRICE`);
ALTER TABLE `db1_1gb`.`orders` ADD KEY `o_orderdate_index` (`O_ORDERDATE`);
ALTER TABLE `db1_1gb`.`orders` ADD KEY `o_comment_index` (`O_COMMENT`(10));
CREATE TABLE `db1_1gb`.`part` (
`P_partKEY` int(11) NOT NULL,
`P_NAME` varchar(55) NOT NULL,
`P_MFGR` char(25) NOT NULL,
`P_BRAND` binary(16) NOT NULL,
`P_TYPE` varbinary(128) NOT NULL,
`P_SIZE` smallint(6) NOT NULL,
`P_CONTAINER` char(10) NOT NULL,
`P_RETAILPRICE` decimal(15,2) NOT NULL,
`P_COMMENT` varchar(23) NOT NULL,
`P_SUMMARY` tinyblob NOT NULL,
PRIMARY KEY (`P_partKEY`)
) ENGINE=InnoDB DEFAULT CHARSET=latin1;
Warnings:
Warning	1681	Integer display width is deprecated and will be removed in a future release.
Warning	1681	Integer display width is deprecated and will be removed in a future release.
CREATE TABLE `db1_1gb`.`partsupp` (
`PS_partKEY` int(11) NOT NULL,
`PS_SUPPKEY` int(11) NOT NULL,
`PS_AVAILQTY` int(11) NOT NULL,
`PS_SUPPLYCOST` float NOT NULL,
`PS_COMMENT` varchar(199) NOT NULL,
PRIMARY KEY (`PS_partKEY`,`PS_SUPPKEY`)
) ENGINE=InnoDB DEFAULT CHARSET=latin1;
Warnings:
Warning	1681	Integer display width is deprecated and will be removed in a future release.
Warning	1681	Integer display width is deprecated and will be removed in a future release.
Warning	1681	Integer display width is deprecated and will be removed in a future release.
CREATE TABLE `db1_1gb`.`region` (
`R_regionKEY` int(11) NOT NULL,
`R_NAME` char(25) NOT NULL,
`R_COMMENT` longtext,
PRIMARY KEY (`R_regionKEY`)
) ENGINE=InnoDB DEFAULT CHARSET=latin1;
Warnings:
Warning	1681	Integer display width is deprecated and will be removed in a future release.
CREATE TABLE `db1_1gb`.`supplier` (
`S_SUPPKEY` int(11) NOT NULL,
`S_NAME` char(25) NOT NULL,
`S_ADDRESS` varchar(40) NOT NULL,
`S_nationKEY` int(11) NOT NULL,
`S_PHONE` char(15) NOT NULL,
`S_ACCTBAL` decimal(15,2) NOT NULL,
`S_COMMENT` varchar(101) NOT NULL,
`S_SUMMARY` blob NOT NULL,
PRIMARY KEY (`S_SUPPKEY`)
) ENGINE=InnoDB DEFAULT CHARSET=latin1;
Warnings:
Warning	1681	Integer display width is deprecated and will be removed in a future release.
Warning	1681	Integer display width is deprecated and will be removed in a future release.
# basic testing
DROP DATABASE db1;
DROP DATABASE db2;
DROP DATABASE db3;
DROP DATABASE db1_1gb;
USE db1;
SELECT TABLE_NAME FROM INFORMATION_SCHEMA.TABLES
WHERE TABLE_SCHEMA='db1' AND TABLE_TYPE= 'BASE TABLE'
       ORDER BY TABLE_NAME;
TABLE_NAME
categories
dt1
dt2
dt3
products
vendors
SELECT TABLE_NAME FROM INFORMATION_SCHEMA.TABLES
WHERE TABLE_SCHEMA='db1' AND TABLE_TYPE= 'VIEW'
       ORDER BY TABLE_NAME;
TABLE_NAME
v1
v11
v2
v3
SELECT ROUTINE_NAME FROM INFORMATION_SCHEMA.ROUTINES
WHERE ROUTINE_SCHEMA='db1' AND ROUTINE_TYPE= 'PROCEDURE'
       ORDER BY ROUTINE_NAME;
ROUTINE_NAME
db1t_cache
SELECT ROUTINE_NAME FROM INFORMATION_SCHEMA.ROUTINES
WHERE ROUTINE_SCHEMA='db1' AND ROUTINE_TYPE= 'FUNCTION'
       ORDER BY ROUTINE_NAME;
ROUTINE_NAME
db1_f1
SELECT EVENT_NAME FROM INFORMATION_SCHEMA.EVENTS
WHERE EVENT_SCHEMA='db1' ORDER BY EVENT_NAME;
EVENT_NAME
ev1
ev2
SELECT TRIGGER_NAME FROM INFORMATION_SCHEMA.TRIGGERS
WHERE TRIGGER_SCHEMA='db1' ORDER BY TRIGGER_NAME;
TRIGGER_NAME
trig1
trig2
USE db2;
SELECT TABLE_NAME FROM INFORMATION_SCHEMA.TABLES
WHERE TABLE_SCHEMA='db2' AND TABLE_TYPE= 'BASE TABLE'
       ORDER BY TABLE_NAME;
TABLE_NAME
d2t1
d2t2
SELECT TABLE_NAME FROM INFORMATION_SCHEMA.TABLES
WHERE TABLE_SCHEMA='db2' AND TABLE_TYPE= 'VIEW'
       ORDER BY TABLE_NAME;
TABLE_NAME
SELECT ROUTINE_NAME FROM INFORMATION_SCHEMA.ROUTINES
WHERE ROUTINE_SCHEMA='db2' AND ROUTINE_TYPE= 'PROCEDURE'
       ORDER BY ROUTINE_NAME;
ROUTINE_NAME
d2t_cache
SELECT ROUTINE_NAME FROM INFORMATION_SCHEMA.ROUTINES
WHERE ROUTINE_SCHEMA='db2' AND ROUTINE_TYPE= 'FUNCTION'
       ORDER BY ROUTINE_NAME;
ROUTINE_NAME
d2f1
USE db3;
SELECT TABLE_NAME FROM INFORMATION_SCHEMA.TABLES
WHERE TABLE_SCHEMA='db3' AND TABLE_TYPE= 'BASE TABLE'
       ORDER BY TABLE_NAME;
TABLE_NAME
child
customer
d3t1
d3t2
d3t3
d3t4
parent
product
product_order
SELECT TABLE_NAME FROM INFORMATION_SCHEMA.TABLES
WHERE TABLE_SCHEMA='db3' AND TABLE_TYPE= 'VIEW'
       ORDER BY TABLE_NAME;
TABLE_NAME
v1
v11
v2
v3
SELECT ROUTINE_NAME FROM INFORMATION_SCHEMA.ROUTINES
WHERE ROUTINE_SCHEMA='db3' AND ROUTINE_TYPE= 'PROCEDURE'
       ORDER BY ROUTINE_NAME;
ROUTINE_NAME
d3t_cache
SELECT ROUTINE_NAME FROM INFORMATION_SCHEMA.ROUTINES
WHERE ROUTINE_SCHEMA='db3' AND ROUTINE_TYPE= 'FUNCTION'
       ORDER BY ROUTINE_NAME;
ROUTINE_NAME
d3f1
SELECT EVENT_NAME FROM INFORMATION_SCHEMA.EVENTS
WHERE EVENT_SCHEMA='db3' ORDER BY EVENT_NAME;
EVENT_NAME
ev3
ev4
SELECT TRIGGER_NAME FROM INFORMATION_SCHEMA.TRIGGERS
WHERE TRIGGER_SCHEMA='db3' ORDER BY TRIGGER_NAME;
TRIGGER_NAME
trig3
trig4
USE db1_1gb;
SELECT TABLE_NAME FROM INFORMATION_SCHEMA.TABLES
WHERE TABLE_SCHEMA='db1_1gb' AND TABLE_TYPE= 'BASE TABLE'
       ORDER BY TABLE_NAME;
TABLE_NAME
customer
lineitem
nation
orders
part
partsupp
region
supplier
SELECT TABLE_NAME FROM INFORMATION_SCHEMA.TABLES
WHERE TABLE_SCHEMA='db1_1gb' AND TABLE_TYPE= 'VIEW'
       ORDER BY TABLE_NAME;
TABLE_NAME
SELECT ROUTINE_NAME FROM INFORMATION_SCHEMA.ROUTINES
WHERE ROUTINE_SCHEMA='db1_1gb' AND ROUTINE_TYPE= 'PROCEDURE'
       ORDER BY ROUTINE_NAME;
ROUTINE_NAME
SELECT ROUTINE_NAME FROM INFORMATION_SCHEMA.ROUTINES
WHERE ROUTINE_SCHEMA='db1_1gb' AND ROUTINE_TYPE= 'FUNCTION'
       ORDER BY ROUTINE_NAME;
ROUTINE_NAME
SELECT EVENT_NAME FROM INFORMATION_SCHEMA.EVENTS
WHERE EVENT_SCHEMA='db1_1gb' ORDER BY EVENT_NAME;
EVENT_NAME
SELECT TRIGGER_NAME FROM INFORMATION_SCHEMA.TRIGGERS
WHERE TRIGGER_SCHEMA='db1_1gb' ORDER BY TRIGGER_NAME;
TRIGGER_NAME

DROP DATABASE db1;
DROP DATABASE db3;
DROP DATABASE db1;
DROP DATABASE db2;
DROP DATABASE db3;
DROP DATABASE db1_1gb;
SHOW VARIABLES LIKE "master_info_repository";
Variable_name	Value
master_info_repository	TABLE
SHOW VARIABLES LIKE "relay_log_info_repository";
Variable_name	Value
relay_log_info_repository	TABLE
SET GLOBAL master_info_repository= 'FILE';
Warnings:
Warning	1287	'FILE' is deprecated and will be removed in a future release. Please use 'TABLE' instead
SET GLOBAL relay_log_info_repository= 'FILE';
Warnings:
Warning	1287	'FILE' is deprecated and will be removed in a future release. Please use 'TABLE' instead
SHOW VARIABLES LIKE "master_info_repository";
Variable_name	Value
master_info_repository	FILE
SHOW VARIABLES LIKE "relay_log_info_repository";
Variable_name	Value
relay_log_info_repository	FILE
Pattern "CREATE TABLE `mysql`.`slave_master_info`" not found
Pattern "CREATE TABLE `mysql`.`slave_relay_log_info`" not found
SET GLOBAL master_info_repository= 'TABLE';
SET GLOBAL relay_log_info_repository= 'TABLE';
SHOW VARIABLES LIKE "master_info_repository";
Variable_name	Value
master_info_repository	TABLE
SHOW VARIABLES LIKE "relay_log_info_repository";
Variable_name	Value
<<<<<<< HEAD
relay_log_info_repository	TABLE
#
# Dump a table that has column statistics
#
CREATE SCHEMA column_statistics_dump;
USE column_statistics_dump;
CREATE TABLE t1 (col1 INT);
INSERT INTO t1 VALUES (1), (2);
ANALYZE TABLE t1 UPDATE HISTOGRAM ON col1 WITH 22 BUCKETS;
Table	Op	Msg_type	Msg_text
column_statistics_dump.t1	histogram	status	Histogram statistics created for column 'col1'.
# Verify that the number of buckets specified (22) is also present in the
# dump file.
SELECT schema_name, table_name, column_name,
JSON_EXTRACT(HISTOGRAM, '$."number-of-buckets-specified"')
FROM information_schema.COLUMN_STATISTICS;
SCHEMA_NAME	TABLE_NAME	COLUMN_NAME	JSON_EXTRACT(HISTOGRAM, '$."number-of-buckets-specified"')
column_statistics_dump	t1	col1	22
include/assert_grep.inc [Check for ANALYZE TABLE with histogram clause]
DROP SCHEMA column_statistics_dump;
=======
relay_log_info_repository	FILE
#
# Bug #27096081: MYSQLPUMP VALIDATES ALL DATABASE OBJECTS BY
#                IGNORING --INCLUDE_DATABASES OPTION
#
CREATE DATABASE db1;
USE db1;
CREATE TABLE t1(id INT);
INSERT INTO t1 SELECT 1;
CREATE VIEW v1 AS SELECT * FROM t1;
CREATE DATABASE db2;
USE db2;
CREATE TABLE t2(id INT);
INSERT INTO t2 SELECT 1;
CREATE USER 'u1'@'%' IDENTIFIED BY 'abc';
GRANT ALL ON *.* TO 'u1'@'%';
FLUSH PRIVILEGES;
USE db2;
CREATE VIEW v2 AS SELECT * FROM t2;
SHOW CREATE VIEW v2;
View	Create View	character_set_client	collation_connection
v2	CREATE ALGORITHM=UNDEFINED DEFINER=`u1`@`%` SQL SECURITY DEFINER VIEW `v2` AS select `t2`.`id` AS `id` from `t2`	latin1	latin1_swedish_ci
DROP USER 'u1'@'%';
FLUSH PRIVILEGES;
CREATE USER 'u1'@'%' IDENTIFIED BY 'abc';
DROP USER 'u1'@'%';
DROP DATABASE db1;
DROP DATABASE db2;
>>>>>>> dd008e23
<|MERGE_RESOLUTION|>--- conflicted
+++ resolved
@@ -488,7 +488,6 @@
 master_info_repository	TABLE
 SHOW VARIABLES LIKE "relay_log_info_repository";
 Variable_name	Value
-<<<<<<< HEAD
 relay_log_info_repository	TABLE
 #
 # Dump a table that has column statistics
@@ -509,8 +508,6 @@
 column_statistics_dump	t1	col1	22
 include/assert_grep.inc [Check for ANALYZE TABLE with histogram clause]
 DROP SCHEMA column_statistics_dump;
-=======
-relay_log_info_repository	FILE
 #
 # Bug #27096081: MYSQLPUMP VALIDATES ALL DATABASE OBJECTS BY
 #                IGNORING --INCLUDE_DATABASES OPTION
@@ -531,11 +528,12 @@
 CREATE VIEW v2 AS SELECT * FROM t2;
 SHOW CREATE VIEW v2;
 View	Create View	character_set_client	collation_connection
-v2	CREATE ALGORITHM=UNDEFINED DEFINER=`u1`@`%` SQL SECURITY DEFINER VIEW `v2` AS select `t2`.`id` AS `id` from `t2`	latin1	latin1_swedish_ci
+v2	CREATE ALGORITHM=UNDEFINED DEFINER=`u1`@`%` SQL SECURITY DEFINER VIEW `v2` AS select `t2`.`id` AS `id` from `t2`	utf8mb4	utf8mb4_0900_ai_ci
 DROP USER 'u1'@'%';
 FLUSH PRIVILEGES;
+Pattern "\[NOTE\] \(1449\) The user specified as a definer \('u1'@'%'\) does not exist" found
+Pattern "\[ERROR\] \(1449\) The user specified as a definer \('u1'@'%'\) does not exist" found
 CREATE USER 'u1'@'%' IDENTIFIED BY 'abc';
 DROP USER 'u1'@'%';
 DROP DATABASE db1;
-DROP DATABASE db2;
->>>>>>> dd008e23
+DROP DATABASE db2;