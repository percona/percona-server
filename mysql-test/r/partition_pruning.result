--- conflicted
+++ resolved
@@ -5091,16 +5091,11 @@
 Warning	1681	'PARTITIONS' is deprecated and will be removed in a future release.
 Note	1003	/* select#1 */ select `test`.`t1`.`a` AS `a` from `test`.`t1` where (`test`.`t1`.`a` between 10 and 13)
 explain partitions select * from t1 where a between 10 and 10+33;
-<<<<<<< HEAD
 id	select_type	table	partitions	type	possible_keys	key	key_len	ref	rows	filtered	Extra
 1	SIMPLE	t1	p0,p1,p2	ALL	NULL	NULL	NULL	NULL	100	11.11	Using where
 Warnings:
 Warning	1681	'PARTITIONS' is deprecated and will be removed in a future release.
 Note	1003	/* select#1 */ select `test`.`t1`.`a` AS `a` from `test`.`t1` where (`test`.`t1`.`a` between 10 and <cache>((10 + 33)))
-drop table t0, t1;
-=======
-id	select_type	table	partitions	type	possible_keys	key	key_len	ref	rows	Extra
-1	SIMPLE	t1	p0,p1,p2	ALL	NULL	NULL	NULL	NULL	100	Using where
 drop table t0, t1;
 #
 # Bug#71095: Wrong results with PARTITION BY LIST COLUMNS()
@@ -5167,53 +5162,84 @@
 2	4	1	1
 SELECT * FROM t1 WHERE c1 = 2 AND c2 > 4;
 c1	c2	c3	c4
-EXPLAIN PARTITIONS SELECT * FROM t1 WHERE c1 = 1 AND c2 < 1;
-id	select_type	table	partitions	type	possible_keys	key	key_len	ref	rows	Extra
-1	SIMPLE	NULL	NULL	NULL	NULL	NULL	NULL	NULL	NULL	Impossible WHERE noticed after reading const tables
-EXPLAIN PARTITIONS SELECT * FROM t1 WHERE c1 = 1 AND c2 <= 1;
-id	select_type	table	partitions	type	possible_keys	key	key_len	ref	rows	Extra
-1	SIMPLE	t1	p1	range	PRIMARY	PRIMARY	8	NULL	1	Using where
-EXPLAIN PARTITIONS SELECT * FROM t1 WHERE c1 = 1 AND c2 = 1;
-id	select_type	table	partitions	type	possible_keys	key	key_len	ref	rows	Extra
-1	SIMPLE	t1	p1	const	PRIMARY	PRIMARY	8	const,const	1	NULL
-EXPLAIN PARTITIONS SELECT * FROM t1 WHERE c1 = 1 AND c2 >= 1;
-id	select_type	table	partitions	type	possible_keys	key	key_len	ref	rows	Extra
-1	SIMPLE	t1	p1,p2	range	PRIMARY	PRIMARY	8	NULL	2	Using where
-EXPLAIN PARTITIONS SELECT * FROM t1 WHERE c1 = 1 AND c2 > 1;
-id	select_type	table	partitions	type	possible_keys	key	key_len	ref	rows	Extra
-1	SIMPLE	t1	p1,p2	range	PRIMARY	PRIMARY	8	NULL	2	Using where
-EXPLAIN PARTITIONS SELECT * FROM t1 WHERE c1 = 1 AND c2 < 3;
-id	select_type	table	partitions	type	possible_keys	key	key_len	ref	rows	Extra
-1	SIMPLE	t1	p1	range	PRIMARY	PRIMARY	8	NULL	1	Using where
-EXPLAIN PARTITIONS SELECT * FROM t1 WHERE c1 = 1 AND c2 <= 3;
-id	select_type	table	partitions	type	possible_keys	key	key_len	ref	rows	Extra
-1	SIMPLE	t1	p1,p2	range	PRIMARY	PRIMARY	8	NULL	2	Using where
-EXPLAIN PARTITIONS SELECT * FROM t1 WHERE c1 = 2 AND c2 <= 3;
-id	select_type	table	partitions	type	possible_keys	key	key_len	ref	rows	Extra
-1	SIMPLE	t1	p1,p2	range	PRIMARY	PRIMARY	8	NULL	2	Using where
-EXPLAIN PARTITIONS SELECT * FROM t1 WHERE c1 = 2 AND c2 = 3;
-id	select_type	table	partitions	type	possible_keys	key	key_len	ref	rows	Extra
-1	SIMPLE	t1	p2	const	PRIMARY	PRIMARY	8	const,const	1	NULL
-EXPLAIN PARTITIONS SELECT * FROM t1 WHERE c1 = 2 AND c2 >= 3;
-id	select_type	table	partitions	type	possible_keys	key	key_len	ref	rows	Extra
-1	SIMPLE	t1	p2	range	PRIMARY	PRIMARY	8	NULL	1	Using where
-EXPLAIN PARTITIONS SELECT * FROM t1 WHERE c1 = 2 AND c2 > 3;
-id	select_type	table	partitions	type	possible_keys	key	key_len	ref	rows	Extra
-1	SIMPLE	t1	p2	range	PRIMARY	PRIMARY	8	NULL	1	Using where
-EXPLAIN PARTITIONS SELECT * FROM t1 WHERE c1 = 2 AND c2 < 4;
-id	select_type	table	partitions	type	possible_keys	key	key_len	ref	rows	Extra
-1	SIMPLE	t1	p1,p2	range	PRIMARY	PRIMARY	8	NULL	2	Using where
-EXPLAIN PARTITIONS SELECT * FROM t1 WHERE c1 = 2 AND c2 <= 4;
-id	select_type	table	partitions	type	possible_keys	key	key_len	ref	rows	Extra
-1	SIMPLE	t1	p1,p2	range	PRIMARY	PRIMARY	8	NULL	2	Using where
-EXPLAIN PARTITIONS SELECT * FROM t1 WHERE c1 = 2 AND c2 = 4;
-id	select_type	table	partitions	type	possible_keys	key	key_len	ref	rows	Extra
-1	SIMPLE	t1	p2	const	PRIMARY	PRIMARY	8	const,const	1	NULL
-EXPLAIN PARTITIONS SELECT * FROM t1 WHERE c1 = 2 AND c2 >= 4;
-id	select_type	table	partitions	type	possible_keys	key	key_len	ref	rows	Extra
-1	SIMPLE	t1	p2	range	PRIMARY	PRIMARY	8	NULL	1	Using where
-EXPLAIN PARTITIONS SELECT * FROM t1 WHERE c1 = 2 AND c2 > 4;
-id	select_type	table	partitions	type	possible_keys	key	key_len	ref	rows	Extra
-1	SIMPLE	NULL	NULL	NULL	NULL	NULL	NULL	NULL	NULL	Impossible WHERE noticed after reading const tables
-DROP TABLE t1;
->>>>>>> 670a8769
+EXPLAIN SELECT * FROM t1 WHERE c1 = 1 AND c2 < 1;
+id	select_type	table	partitions	type	possible_keys	key	key_len	ref	rows	filtered	Extra
+1	SIMPLE	NULL	NULL	NULL	NULL	NULL	NULL	NULL	NULL	NULL	no matching row in const table
+Warnings:
+Note	1003	/* select#1 */ select NULL AS `c1`,NULL AS `c2`,NULL AS `c3`,NULL AS `c4` from `test`.`t1` where ((NULL < 1) and multiple equal(1, NULL))
+EXPLAIN SELECT * FROM t1 WHERE c1 = 1 AND c2 <= 1;
+id	select_type	table	partitions	type	possible_keys	key	key_len	ref	rows	filtered	Extra
+1	SIMPLE	t1	p1	range	PRIMARY	PRIMARY	8	NULL	1	100.00	Using index condition
+Warnings:
+Note	1003	/* select#1 */ select `test`.`t1`.`c1` AS `c1`,`test`.`t1`.`c2` AS `c2`,`test`.`t1`.`c3` AS `c3`,`test`.`t1`.`c4` AS `c4` from `test`.`t1` where ((`test`.`t1`.`c1` = 1) and (`test`.`t1`.`c2` <= 1))
+EXPLAIN SELECT * FROM t1 WHERE c1 = 1 AND c2 = 1;
+id	select_type	table	partitions	type	possible_keys	key	key_len	ref	rows	filtered	Extra
+1	SIMPLE	t1	p1	const	PRIMARY	PRIMARY	8	const,const	1	100.00	NULL
+Warnings:
+Note	1003	/* select#1 */ select '1' AS `c1`,'1' AS `c2`,'1' AS `c3`,'1' AS `c4` from `test`.`t1` where 1
+EXPLAIN SELECT * FROM t1 WHERE c1 = 1 AND c2 >= 1;
+id	select_type	table	partitions	type	possible_keys	key	key_len	ref	rows	filtered	Extra
+1	SIMPLE	t1	p1,p2	range	PRIMARY	PRIMARY	8	NULL	2	100.00	Using index condition
+Warnings:
+Note	1003	/* select#1 */ select `test`.`t1`.`c1` AS `c1`,`test`.`t1`.`c2` AS `c2`,`test`.`t1`.`c3` AS `c3`,`test`.`t1`.`c4` AS `c4` from `test`.`t1` where ((`test`.`t1`.`c1` = 1) and (`test`.`t1`.`c2` >= 1))
+EXPLAIN SELECT * FROM t1 WHERE c1 = 1 AND c2 > 1;
+id	select_type	table	partitions	type	possible_keys	key	key_len	ref	rows	filtered	Extra
+1	SIMPLE	t1	p1,p2	range	PRIMARY	PRIMARY	8	NULL	2	100.00	Using index condition
+Warnings:
+Note	1003	/* select#1 */ select `test`.`t1`.`c1` AS `c1`,`test`.`t1`.`c2` AS `c2`,`test`.`t1`.`c3` AS `c3`,`test`.`t1`.`c4` AS `c4` from `test`.`t1` where ((`test`.`t1`.`c1` = 1) and (`test`.`t1`.`c2` > 1))
+EXPLAIN SELECT * FROM t1 WHERE c1 = 1 AND c2 < 3;
+id	select_type	table	partitions	type	possible_keys	key	key_len	ref	rows	filtered	Extra
+1	SIMPLE	t1	p1	range	PRIMARY	PRIMARY	8	NULL	1	100.00	Using index condition
+Warnings:
+Note	1003	/* select#1 */ select `test`.`t1`.`c1` AS `c1`,`test`.`t1`.`c2` AS `c2`,`test`.`t1`.`c3` AS `c3`,`test`.`t1`.`c4` AS `c4` from `test`.`t1` where ((`test`.`t1`.`c1` = 1) and (`test`.`t1`.`c2` < 3))
+EXPLAIN SELECT * FROM t1 WHERE c1 = 1 AND c2 <= 3;
+id	select_type	table	partitions	type	possible_keys	key	key_len	ref	rows	filtered	Extra
+1	SIMPLE	t1	p1,p2	range	PRIMARY	PRIMARY	8	NULL	2	100.00	Using index condition
+Warnings:
+Note	1003	/* select#1 */ select `test`.`t1`.`c1` AS `c1`,`test`.`t1`.`c2` AS `c2`,`test`.`t1`.`c3` AS `c3`,`test`.`t1`.`c4` AS `c4` from `test`.`t1` where ((`test`.`t1`.`c1` = 1) and (`test`.`t1`.`c2` <= 3))
+EXPLAIN SELECT * FROM t1 WHERE c1 = 2 AND c2 <= 3;
+id	select_type	table	partitions	type	possible_keys	key	key_len	ref	rows	filtered	Extra
+1	SIMPLE	t1	p1,p2	range	PRIMARY	PRIMARY	8	NULL	2	100.00	Using index condition
+Warnings:
+Note	1003	/* select#1 */ select `test`.`t1`.`c1` AS `c1`,`test`.`t1`.`c2` AS `c2`,`test`.`t1`.`c3` AS `c3`,`test`.`t1`.`c4` AS `c4` from `test`.`t1` where ((`test`.`t1`.`c1` = 2) and (`test`.`t1`.`c2` <= 3))
+EXPLAIN SELECT * FROM t1 WHERE c1 = 2 AND c2 = 3;
+id	select_type	table	partitions	type	possible_keys	key	key_len	ref	rows	filtered	Extra
+1	SIMPLE	t1	p2	const	PRIMARY	PRIMARY	8	const,const	1	100.00	NULL
+Warnings:
+Note	1003	/* select#1 */ select '2' AS `c1`,'3' AS `c2`,'1' AS `c3`,'1' AS `c4` from `test`.`t1` where 1
+EXPLAIN SELECT * FROM t1 WHERE c1 = 2 AND c2 >= 3;
+id	select_type	table	partitions	type	possible_keys	key	key_len	ref	rows	filtered	Extra
+1	SIMPLE	t1	p2	range	PRIMARY	PRIMARY	8	NULL	1	100.00	Using index condition
+Warnings:
+Note	1003	/* select#1 */ select `test`.`t1`.`c1` AS `c1`,`test`.`t1`.`c2` AS `c2`,`test`.`t1`.`c3` AS `c3`,`test`.`t1`.`c4` AS `c4` from `test`.`t1` where ((`test`.`t1`.`c1` = 2) and (`test`.`t1`.`c2` >= 3))
+EXPLAIN SELECT * FROM t1 WHERE c1 = 2 AND c2 > 3;
+id	select_type	table	partitions	type	possible_keys	key	key_len	ref	rows	filtered	Extra
+1	SIMPLE	t1	p2	range	PRIMARY	PRIMARY	8	NULL	1	100.00	Using index condition
+Warnings:
+Note	1003	/* select#1 */ select `test`.`t1`.`c1` AS `c1`,`test`.`t1`.`c2` AS `c2`,`test`.`t1`.`c3` AS `c3`,`test`.`t1`.`c4` AS `c4` from `test`.`t1` where ((`test`.`t1`.`c1` = 2) and (`test`.`t1`.`c2` > 3))
+EXPLAIN SELECT * FROM t1 WHERE c1 = 2 AND c2 < 4;
+id	select_type	table	partitions	type	possible_keys	key	key_len	ref	rows	filtered	Extra
+1	SIMPLE	t1	p1,p2	range	PRIMARY	PRIMARY	8	NULL	2	100.00	Using index condition
+Warnings:
+Note	1003	/* select#1 */ select `test`.`t1`.`c1` AS `c1`,`test`.`t1`.`c2` AS `c2`,`test`.`t1`.`c3` AS `c3`,`test`.`t1`.`c4` AS `c4` from `test`.`t1` where ((`test`.`t1`.`c1` = 2) and (`test`.`t1`.`c2` < 4))
+EXPLAIN SELECT * FROM t1 WHERE c1 = 2 AND c2 <= 4;
+id	select_type	table	partitions	type	possible_keys	key	key_len	ref	rows	filtered	Extra
+1	SIMPLE	t1	p1,p2	range	PRIMARY	PRIMARY	8	NULL	2	100.00	Using index condition
+Warnings:
+Note	1003	/* select#1 */ select `test`.`t1`.`c1` AS `c1`,`test`.`t1`.`c2` AS `c2`,`test`.`t1`.`c3` AS `c3`,`test`.`t1`.`c4` AS `c4` from `test`.`t1` where ((`test`.`t1`.`c1` = 2) and (`test`.`t1`.`c2` <= 4))
+EXPLAIN SELECT * FROM t1 WHERE c1 = 2 AND c2 = 4;
+id	select_type	table	partitions	type	possible_keys	key	key_len	ref	rows	filtered	Extra
+1	SIMPLE	t1	p2	const	PRIMARY	PRIMARY	8	const,const	1	100.00	NULL
+Warnings:
+Note	1003	/* select#1 */ select '2' AS `c1`,'4' AS `c2`,'1' AS `c3`,'1' AS `c4` from `test`.`t1` where 1
+EXPLAIN SELECT * FROM t1 WHERE c1 = 2 AND c2 >= 4;
+id	select_type	table	partitions	type	possible_keys	key	key_len	ref	rows	filtered	Extra
+1	SIMPLE	t1	p2	range	PRIMARY	PRIMARY	8	NULL	1	100.00	Using index condition
+Warnings:
+Note	1003	/* select#1 */ select `test`.`t1`.`c1` AS `c1`,`test`.`t1`.`c2` AS `c2`,`test`.`t1`.`c3` AS `c3`,`test`.`t1`.`c4` AS `c4` from `test`.`t1` where ((`test`.`t1`.`c1` = 2) and (`test`.`t1`.`c2` >= 4))
+EXPLAIN SELECT * FROM t1 WHERE c1 = 2 AND c2 > 4;
+id	select_type	table	partitions	type	possible_keys	key	key_len	ref	rows	filtered	Extra
+1	SIMPLE	NULL	NULL	NULL	NULL	NULL	NULL	NULL	NULL	NULL	no matching row in const table
+Warnings:
+Note	1003	/* select#1 */ select NULL AS `c1`,NULL AS `c2`,NULL AS `c3`,NULL AS `c4` from `test`.`t1` where ((NULL > 4) and multiple equal(2, NULL))
+DROP TABLE t1;