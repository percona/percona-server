--- conflicted
+++ resolved
@@ -99,7 +99,6 @@
 REVOKE PROXY ON frank FROM plug;
 ERROR 28000: Access denied for user 'plug'@'localhost' (using password: YES)
 DROP USER plug;
-<<<<<<< HEAD
 #
 # 5.6 tests
 #
@@ -133,10 +132,10 @@
 #
 SHOW CREATE USER 'frank'@'localhost';
 ERROR HY000: Operation SHOW CREATE USER failed for 'frank'@'localhost'
-=======
+# restart
 SHOW GLOBAL STATUS LIKE "Connections";
 Variable_name	Value
-Connections	2
+Connections	3
 SHOW GLOBAL STATUS LIKE "Threads%";
 Variable_name	Value
 Threads_cached	0
@@ -145,7 +144,7 @@
 Threads_running	1
 SHOW GLOBAL STATUS LIKE "Connections";
 Variable_name	Value
-Connections	3
+Connections	4
 SHOW GLOBAL STATUS LIKE "Threads%";
 Variable_name	Value
 Threads_cached	0
@@ -169,5 +168,4 @@
 SELECT COUNT(DISTINCT PROCESSLIST_ID) FROM performance_schema.session_connect_attrs;
 COUNT(DISTINCT PROCESSLIST_ID)
 1
-REVOKE PROXY ON 'frank'@'%' FROM 'root'@'localhost';
->>>>>>> c3020bbe
+REVOKE PROXY ON 'frank'@'%' FROM 'root'@'localhost';