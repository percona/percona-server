--- conflicted
+++ resolved
@@ -1549,7 +1549,6 @@
 5.05 / 0.014
 360.714286
 DROP TABLE t1;
-<<<<<<< HEAD
 End of 5.0 tests
 select cast(143.481 as decimal(4,1));
 cast(143.481 as decimal(4,1))
@@ -1578,7 +1577,6 @@
 select cast(98.6 as decimal(2,0));
 cast(98.6 as decimal(2,0))
 99
-=======
 #
 # Bug #45262: Bad effects with CREATE TABLE and DECIMAL
 #
@@ -1631,6 +1629,4 @@
 SELECT my_col FROM t1;
 my_col
 0.012345687012345687012345687012
-DROP TABLE t1;
-End of 5.0 tests
->>>>>>> 4692566f
+DROP TABLE t1;