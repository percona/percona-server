--- conflicted
+++ resolved
@@ -4146,7 +4146,6 @@
 CREATE VIEW nodb.a AS SELECT 1;
 ERROR 42000: Unknown database 'nodb'
 #
-<<<<<<< HEAD
 # Bug#13633549 HANDLE_FATAL_SIGNAL IN 
 #              TEST_IF_SKIP_SORT_ORDER/CREATE_SORT_INDEX
 #
@@ -4212,7 +4211,7 @@
 pk
 DROP VIEW v_t1;
 DROP TABLE t1;
-=======
+#
 # BUG#14117018 - MYSQL SERVER CREATES INVALID VIEW DEFINITION
 # BUG#18405221 - SHOW CREATE VIEW OUTPUT INCORRECT
 #
@@ -4248,5 +4247,4 @@
 SHOW CREATE VIEW v4;
 View	Create View	character_set_client	collation_connection
 v4	CREATE ALGORITHM=UNDEFINED DEFINER=`root`@`localhost` SQL SECURITY DEFINER VIEW `v4` AS (select 'BUG#14117018' AS `col1`) union all (select '' AS `col2`) union all (select '' AS `Name_exp_3`)	latin1	latin1_swedish_ci
-DROP VIEW v1, v2, v3, v4;
->>>>>>> 290dc3be
+DROP VIEW v1, v2, v3, v4;