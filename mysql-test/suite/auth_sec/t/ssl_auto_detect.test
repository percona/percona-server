--- conflicted
+++ resolved
@@ -44,10 +44,7 @@
 
 --echo # Try to establish SSL connection : This must succeed.
 connect (ssl_root_1,localhost,root,,,,,SSL);
-<<<<<<< HEAD
-=======
 --replace_regex $ALLOWED_CIPHERS_REGEX
->>>>>>> 124c7ab1
 SHOW STATUS LIKE 'Ssl_cipher';
 SHOW VARIABLES LIKE 'have_ssl';
 
@@ -61,10 +58,7 @@
 disconnect ssl_root_1;
 
 --echo # Connect using mysql client : This must succeed.
-<<<<<<< HEAD
-=======
 --replace_regex $ALLOWED_CIPHERS_REGEX
->>>>>>> 124c7ab1
 --exec $MYSQL -uroot --ssl-mode=REQUIRED -e "show status like 'Ssl_cipher';"
 
 
@@ -126,10 +120,7 @@
 --source include/search_pattern.inc
 
 --echo # Try creating SSL connection
-<<<<<<< HEAD
-=======
 --replace_regex $ALLOWED_CIPHERS_REGEX
->>>>>>> 124c7ab1
 --exec $MYSQL -uroot --ssl-mode=REQUIRED -e "show status like 'Ssl_cipher';"
 
 
