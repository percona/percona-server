stop slave;
drop table if exists t1,t2,t3,t4,t5,t6,t7,t8,t9;
reset master;
reset slave;
drop table if exists t1,t2,t3,t4,t5,t6,t7,t8,t9;
start slave;
create table t1(n int);
select * from t1;
n
stop slave sql_thread;
insert into t1 values(1);
insert into t1 values(2);
stop slave;
<<<<<<< HEAD
show slave status;
Slave_IO_State	Master_Host	Master_User	Master_Port	Connect_Retry	Master_Log_File	Read_Master_Log_Pos	Relay_Log_File	Relay_Log_Pos	Relay_Master_Log_File	Slave_IO_Running	Slave_SQL_Running	Replicate_Do_DB	Replicate_Ignore_DB	Replicate_Do_Table	Replicate_Ignore_Table	Replicate_Wild_Do_Table	Replicate_Wild_Ignore_Table	Last_Errno	Last_Error	Skip_Counter	Exec_Master_Log_Pos	Relay_Log_Space	Until_Condition	Until_Log_File	Until_Log_Pos	Master_SSL_Allowed	Master_SSL_CA_File	Master_SSL_CA_Path	Master_SSL_Cert	Master_SSL_Cipher	Master_SSL_Key	Seconds_Behind_Master	Master_SSL_Verify_Server_Cert	Last_IO_Errno	Last_IO_Error	Last_SQL_Errno	Last_SQL_Error	Replicate_Ignore_Server_Ids	Master_Server_Id
#	127.0.0.1	root	MASTER_MYPORT	1	master-bin.000001	#	#	#	master-bin.000001	No	No							0		0	192	#	None		0	No						#	No	0		0			1
change master to master_user='root';
show slave status;
Slave_IO_State	Master_Host	Master_User	Master_Port	Connect_Retry	Master_Log_File	Read_Master_Log_Pos	Relay_Log_File	Relay_Log_Pos	Relay_Master_Log_File	Slave_IO_Running	Slave_SQL_Running	Replicate_Do_DB	Replicate_Ignore_DB	Replicate_Do_Table	Replicate_Ignore_Table	Replicate_Wild_Do_Table	Replicate_Wild_Ignore_Table	Last_Errno	Last_Error	Skip_Counter	Exec_Master_Log_Pos	Relay_Log_Space	Until_Condition	Until_Log_File	Until_Log_Pos	Master_SSL_Allowed	Master_SSL_CA_File	Master_SSL_CA_Path	Master_SSL_Cert	Master_SSL_Cipher	Master_SSL_Key	Seconds_Behind_Master	Master_SSL_Verify_Server_Cert	Last_IO_Errno	Last_IO_Error	Last_SQL_Errno	Last_SQL_Error	Replicate_Ignore_Server_Ids	Master_Server_Id
#	127.0.0.1	root	MASTER_MYPORT	1	master-bin.000001	#	#	#	master-bin.000001	No	No							0		0	192	#	None		0	No						#	No	0		0			1
=======
change master to master_user='root';
>>>>>>> 69c9dbab
start slave;
select * from t1;
n
1
2
drop table t1;<|MERGE_RESOLUTION|>--- conflicted
+++ resolved
@@ -11,17 +11,7 @@
 insert into t1 values(1);
 insert into t1 values(2);
 stop slave;
-<<<<<<< HEAD
-show slave status;
-Slave_IO_State	Master_Host	Master_User	Master_Port	Connect_Retry	Master_Log_File	Read_Master_Log_Pos	Relay_Log_File	Relay_Log_Pos	Relay_Master_Log_File	Slave_IO_Running	Slave_SQL_Running	Replicate_Do_DB	Replicate_Ignore_DB	Replicate_Do_Table	Replicate_Ignore_Table	Replicate_Wild_Do_Table	Replicate_Wild_Ignore_Table	Last_Errno	Last_Error	Skip_Counter	Exec_Master_Log_Pos	Relay_Log_Space	Until_Condition	Until_Log_File	Until_Log_Pos	Master_SSL_Allowed	Master_SSL_CA_File	Master_SSL_CA_Path	Master_SSL_Cert	Master_SSL_Cipher	Master_SSL_Key	Seconds_Behind_Master	Master_SSL_Verify_Server_Cert	Last_IO_Errno	Last_IO_Error	Last_SQL_Errno	Last_SQL_Error	Replicate_Ignore_Server_Ids	Master_Server_Id
-#	127.0.0.1	root	MASTER_MYPORT	1	master-bin.000001	#	#	#	master-bin.000001	No	No							0		0	192	#	None		0	No						#	No	0		0			1
 change master to master_user='root';
-show slave status;
-Slave_IO_State	Master_Host	Master_User	Master_Port	Connect_Retry	Master_Log_File	Read_Master_Log_Pos	Relay_Log_File	Relay_Log_Pos	Relay_Master_Log_File	Slave_IO_Running	Slave_SQL_Running	Replicate_Do_DB	Replicate_Ignore_DB	Replicate_Do_Table	Replicate_Ignore_Table	Replicate_Wild_Do_Table	Replicate_Wild_Ignore_Table	Last_Errno	Last_Error	Skip_Counter	Exec_Master_Log_Pos	Relay_Log_Space	Until_Condition	Until_Log_File	Until_Log_Pos	Master_SSL_Allowed	Master_SSL_CA_File	Master_SSL_CA_Path	Master_SSL_Cert	Master_SSL_Cipher	Master_SSL_Key	Seconds_Behind_Master	Master_SSL_Verify_Server_Cert	Last_IO_Errno	Last_IO_Error	Last_SQL_Errno	Last_SQL_Error	Replicate_Ignore_Server_Ids	Master_Server_Id
-#	127.0.0.1	root	MASTER_MYPORT	1	master-bin.000001	#	#	#	master-bin.000001	No	No							0		0	192	#	None		0	No						#	No	0		0			1
-=======
-change master to master_user='root';
->>>>>>> 69c9dbab
 start slave;
 select * from t1;
 n
