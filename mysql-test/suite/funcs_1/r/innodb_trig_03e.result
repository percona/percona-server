USE test;

Testcase for db level:
----------------------
drop database if exists priv_db;
drop database if exists no_priv_db;
create database priv_db;
create database no_priv_db;
use priv_db;
create table t1 (f1 char(20)) engine= innodb;
create User test_yesprivs@localhost;
set password for test_yesprivs@localhost = password('PWD');
revoke ALL PRIVILEGES, GRANT OPTION FROM test_yesprivs@localhost;
grant select on priv_db.* to test_yesprivs@localhost;
show grants for test_yesprivs@localhost;
Grants for test_yesprivs@localhost
GRANT USAGE ON *.* TO 'test_yesprivs'@'localhost' IDENTIFIED BY PASSWORD '*C49735D016A099C0CF104EF9183F374A54CA2576'
GRANT SELECT ON `priv_db`.* TO 'test_yesprivs'@'localhost'
create User test_noprivs@localhost;
set password for test_noprivs@localhost = password('PWD');
revoke ALL PRIVILEGES, GRANT OPTION FROM test_noprivs@localhost;
grant select,insert on priv_db.* to test_noprivs@localhost;
show grants for test_noprivs@localhost;
Grants for test_noprivs@localhost
GRANT USAGE ON *.* TO 'test_noprivs'@'localhost' IDENTIFIED BY PASSWORD '*C49735D016A099C0CF104EF9183F374A54CA2576'
GRANT SELECT, INSERT ON `priv_db`.* TO 'test_noprivs'@'localhost'

no trigger privilege on db level for create:
--------------------------------------------
use priv_db;
create trigger trg1_1 before INSERT on t1 for each row
set new.f1 = 'trig 1_1-no';
ERROR 42000: TRIGGER command denied to user 'test_yesprivs'@'localhost' for table 't1'
use priv_db;
insert into t1 (f1) values ('insert-yes');
select f1 from t1 order by f1;
f1
insert-yes
select current_user;
current_user
root@localhost
grant TRIGGER on priv_db.* to test_yesprivs@localhost;
show grants for test_yesprivs@localhost;
Grants for test_yesprivs@localhost
GRANT USAGE ON *.* TO 'test_yesprivs'@'localhost' IDENTIFIED BY PASSWORD '*C49735D016A099C0CF104EF9183F374A54CA2576'
GRANT SELECT, TRIGGER ON `priv_db`.* TO 'test_yesprivs'@'localhost'

trigger privilege on db level for create:
-----------------------------------------
select current_user;
current_user
test_yesprivs@localhost
use priv_db;
create trigger trg1_2 before INSERT  on t1 for each row
set new.f1 = 'trig 1_2-yes';
select current_user;
current_user
test_noprivs@localhost
use priv_db;
insert into t1 (f1) values ('insert-yes');
ERROR 42000: UPDATE command denied to user 'test_yesprivs'@'localhost' for column 'f1' in table 't1'
select f1 from t1 order by f1;
f1
insert-yes
select current_user;
current_user
root@localhost
grant UPDATE on priv_db.* to test_yesprivs@localhost;
use priv_db;
insert into t1 (f1) values ('insert-no');
select f1 from t1 order by f1;
f1
insert-yes
trig 1_2-yes
select current_user;
current_user
test_noprivs@localhost
use priv_db;
insert into t1 (f1) values ('insert-yes');
select f1 from t1 order by f1;
f1
insert-yes
trig 1_2-yes
trig 1_2-yes
select current_user;
current_user
root@localhost
revoke TRIGGER on priv_db.* from test_yesprivs@localhost;
show grants for test_yesprivs@localhost;
Grants for test_yesprivs@localhost
GRANT USAGE ON *.* TO 'test_yesprivs'@'localhost' IDENTIFIED BY PASSWORD '*C49735D016A099C0CF104EF9183F374A54CA2576'
GRANT SELECT, UPDATE ON `priv_db`.* TO 'test_yesprivs'@'localhost'

no trigger privilege on db level for drop:
------------------------------------------
select current_user;
current_user
test_yesprivs@localhost
use priv_db;
drop trigger trg1_2;
ERROR 42000: TRIGGER command denied to user 'test_yesprivs'@'localhost' for table 't1'
select current_user;
current_user
test_noprivs@localhost
use priv_db;

no trigger privilege at activation time:
----------------------------------------
insert into t1 (f1) values ('insert-yes');
ERROR 42000: TRIGGER command denied to user 'test_yesprivs'@'localhost' for table 't1'
select f1 from t1 order by f1;
f1
insert-yes
trig 1_2-yes
trig 1_2-yes

trigger privilege at activation time:
-------------------------------------
select current_user;
current_user
root@localhost
grant TRIGGER on priv_db.* to test_yesprivs@localhost;
select current_user;
current_user
test_noprivs@localhost
use priv_db;
insert into t1 (f1) values ('insert-no');
select f1 from t1 order by f1;
f1
insert-yes
trig 1_2-yes
trig 1_2-yes
trig 1_2-yes

trigger privilege on db level for drop:
---------------------------------------
select current_user;
current_user
test_yesprivs@localhost
show grants for test_yesprivs@localhost;
Grants for test_yesprivs@localhost
GRANT USAGE ON *.* TO 'test_yesprivs'@'localhost' IDENTIFIED BY PASSWORD '*C49735D016A099C0CF104EF9183F374A54CA2576'
GRANT SELECT, UPDATE, TRIGGER ON `priv_db`.* TO 'test_yesprivs'@'localhost'
drop trigger trg1_2;
ERROR 42000: TRIGGER command denied to user 'test_yesprivs'@'localhost' for table 't1'

takes effect after use priv_db:
-------------------------------
use priv_db;
drop trigger trg1_2;
select current_user;
current_user
root@localhost
use priv_db;
insert into t1 (f1) values ('insert-yes');
select f1 from t1 order by f1;
f1
insert-yes
insert-yes
trig 1_2-yes
trig 1_2-yes
trig 1_2-yes

switch to db without having trigger priv for it:
------------------------------------------------
use no_priv_db;
create table t1 (f1 char(20)) engine= innodb;
grant SELECT,UPDATE on no_priv_db.* to test_yesprivs@localhost;
show grants for test_yesprivs@localhost;
Grants for test_yesprivs@localhost
GRANT USAGE ON *.* TO 'test_yesprivs'@'localhost' IDENTIFIED BY PASSWORD '*C49735D016A099C0CF104EF9183F374A54CA2576'
GRANT SELECT, UPDATE, TRIGGER ON `priv_db`.* TO 'test_yesprivs'@'localhost'
GRANT SELECT, UPDATE ON `no_priv_db`.* TO 'test_yesprivs'@'localhost'

use db with trigger privilege on db level and without...:
---------------------------------------------------------
select current_user;
current_user
test_yesprivs@localhost
use no_priv_db;
create trigger trg1_3 before INSERT  on t1 for each row
set new.f1 = 'trig 1_3-no';
ERROR 42000: TRIGGER command denied to user 'test_yesprivs'@'localhost' for table 't1'
use priv_db;
create trigger trg1_3 before INSERT  on t1 for each row
set new.f1 = 'trig 1_3-yes';
use no_priv_db;
create trigger trg1_4 before UPDATE  on t1 for each row
set new.f1 = 'trig 1_4-no';
ERROR 42000: TRIGGER command denied to user 'test_yesprivs'@'localhost' for table 't1'
use priv_db;
create trigger trg1_4 before UPDATE  on t1 for each row
set new.f1 = 'trig 1_4-yes';
select current_user;
current_user
test_noprivs@localhost
use no_priv_db;
ERROR 42000: Access denied for user 'test_noprivs'@'localhost' to database 'no_priv_db'
insert into t1 (f1) values ('insert-yes');
select f1 from t1 order by f1;
f1
insert-yes
insert-yes
trig 1_2-yes
trig 1_2-yes
trig 1_2-yes
trig 1_3-yes
use priv_db;
insert into t1 (f1) values ('insert-no');
select f1 from t1 order by f1;
f1
insert-yes
insert-yes
trig 1_2-yes
trig 1_2-yes
trig 1_2-yes
trig 1_3-yes
trig 1_3-yes
select current_user;
current_user
test_yesprivs@localhost
use no_priv_db;
drop trigger trg1_3;
ERROR HY000: Trigger does not exist
use priv_db;
drop trigger trg1_3;
use no_priv_db;
drop trigger trg1_4;
ERROR HY000: Trigger does not exist
use priv_db;
drop trigger trg1_4;
select current_user;
current_user
root@localhost
drop table priv_db.t1;
drop table no_priv_db.t1;
drop database if exists priv_db;
drop database if exists no_priv_db;
drop user test_yesprivs@localhost;
drop user test_noprivs@localhost;

#########      Testcase for table level:   ########
---------------------------------------------------
drop database if exists priv_db;
create database priv_db;
use priv_db;
create table t1 (f1 char(20)) engine= innodb;
create User test_yesprivs@localhost;
set password for test_yesprivs@localhost = password('PWD');
revoke ALL PRIVILEGES, GRANT OPTION FROM test_yesprivs@localhost;
create User test_noprivs@localhost;
set password for test_noprivs@localhost = password('PWD');
revoke ALL PRIVILEGES, GRANT OPTION FROM test_noprivs@localhost;

no trigger privilege on table level for create:
-----------------------------------------------
select current_user;
current_user
root@localhost
show triggers;
Trigger	Event	Table	Statement	Timing	Created	sql_mode	Definer	character_set_client	collation_connection	Database Collation
grant  select, insert, update on priv_db.t1 to test_yesprivs@localhost;
show grants for test_yesprivs@localhost;
Grants for test_yesprivs@localhost
GRANT USAGE ON *.* TO 'test_yesprivs'@'localhost' IDENTIFIED BY PASSWORD '*C49735D016A099C0CF104EF9183F374A54CA2576'
GRANT SELECT, INSERT, UPDATE ON `priv_db`.`t1` TO 'test_yesprivs'@'localhost'
grant select, update, insert on priv_db.t1 to test_noprivs@localhost;
show grants for test_noprivs@localhost;
Grants for test_noprivs@localhost
GRANT USAGE ON *.* TO 'test_noprivs'@'localhost' IDENTIFIED BY PASSWORD '*C49735D016A099C0CF104EF9183F374A54CA2576'
GRANT SELECT, INSERT, UPDATE ON `priv_db`.`t1` TO 'test_noprivs'@'localhost'
select current_user;
current_user
test_yesprivs@localhost
use priv_db;
show tables;
Tables_in_priv_db
t1
create trigger trg1_1 before INSERT on t1 for each row
set new.f1 = 'trig 1_1-no';
ERROR 42000: TRIGGER command denied to user 'test_yesprivs'@'localhost' for table 't1'
select current_user;
current_user
test_noprivs@localhost
use priv_db;
insert into t1 (f1) values ('insert1-yes');
select f1 from t1 order by f1;
f1
insert1-yes
select current_user;
current_user
root@localhost
show triggers;
Trigger	Event	Table	Statement	Timing	Created	sql_mode	Definer	character_set_client	collation_connection	Database Collation
show tables;
Tables_in_priv_db
t1
insert into t1 (f1) values ('insert2-yes');
select f1 from t1 order by f1;
f1
insert1-yes
insert2-yes
grant TRIGGER on priv_db.t1 to test_yesprivs@localhost;
show grants for test_yesprivs@localhost;
Grants for test_yesprivs@localhost
GRANT USAGE ON *.* TO 'test_yesprivs'@'localhost' IDENTIFIED BY PASSWORD '*C49735D016A099C0CF104EF9183F374A54CA2576'
GRANT SELECT, INSERT, UPDATE, TRIGGER ON `priv_db`.`t1` TO 'test_yesprivs'@'localhost'

trigger privilege on table level for create:
--------------------------------------------
select current_user;
current_user
test_yesprivs@localhost
show triggers;
Trigger	Event	Table	Statement	Timing	Created	sql_mode	Definer	character_set_client	collation_connection	Database Collation
create trigger trg1_2 before INSERT  on t1 for each row
set new.f1 = 'trig 1_2-yes';
select current_user;
current_user
test_noprivs@localhost
insert into t1 (f1) values ('insert3-no');
select f1 from t1 order by f1;
f1
insert1-yes
insert2-yes
trig 1_2-yes
select current_user;
current_user
root@localhost
insert into t1 (f1) values ('insert4-no');
select f1 from t1 order by f1;
f1
insert1-yes
insert2-yes
trig 1_2-yes
trig 1_2-yes
revoke TRIGGER on priv_db.t1 from test_yesprivs@localhost;
show grants for test_yesprivs@localhost;
Grants for test_yesprivs@localhost
GRANT USAGE ON *.* TO 'test_yesprivs'@'localhost' IDENTIFIED BY PASSWORD '*C49735D016A099C0CF104EF9183F374A54CA2576'
GRANT SELECT, INSERT, UPDATE ON `priv_db`.`t1` TO 'test_yesprivs'@'localhost'

no trigger privilege on table level for drop:
---------------------------------------------
select current_user;
current_user
test_yesprivs@localhost
drop trigger trg1_2;
ERROR 42000: TRIGGER command denied to user 'test_yesprivs'@'localhost' for table 't1'

no trigger privilege at activation time:
----------------------------------------
select current_user;
current_user
test_noprivs@localhost
insert into t1 (f1) values ('insert5-no');
ERROR 42000: TRIGGER command denied to user 'test_yesprivs'@'localhost' for table 't1'
select f1 from t1 order by f1;
f1
insert1-yes
insert2-yes
trig 1_2-yes
trig 1_2-yes
select current_user;
current_user
root@localhost
grant TRIGGER on priv_db.t1 to test_yesprivs@localhost;

trigger privilege at activation time:
-------------------------------------
select current_user;
current_user
test_noprivs@localhost
insert into t1 (f1) values ('insert6-no');
select f1 from t1 order by f1;
f1
insert1-yes
insert2-yes
trig 1_2-yes
trig 1_2-yes
trig 1_2-yes

trigger privilege on table level for drop:
------------------------------------------
select current_user;
current_user
test_yesprivs@localhost
show grants for test_yesprivs@localhost;
Grants for test_yesprivs@localhost
GRANT USAGE ON *.* TO 'test_yesprivs'@'localhost' IDENTIFIED BY PASSWORD '*C49735D016A099C0CF104EF9183F374A54CA2576'
GRANT SELECT, INSERT, UPDATE, TRIGGER ON `priv_db`.`t1` TO 'test_yesprivs'@'localhost'
drop trigger trg1_2;
select current_user;
current_user
test_noprivs@localhost
insert into t1 (f1) values ('insert7-yes');
select f1 from t1 order by f1;
f1
insert1-yes
insert2-yes
insert7-yes
trig 1_2-yes
trig 1_2-yes
trig 1_2-yes
select current_user;
current_user
root@localhost
insert into t1 (f1) values ('insert8-yes');
select f1 from t1 order by f1;
f1
insert1-yes
insert2-yes
insert7-yes
insert8-yes
trig 1_2-yes
trig 1_2-yes
trig 1_2-yes

switch to table without having trigger priv for it:
---------------------------------------------------
create table t2 (f1 char(20)) engine= innodb;
grant SELECT, INSERT, UPDATE on priv_db.t2 to test_yesprivs@localhost;
show grants for test_yesprivs@localhost;
Grants for test_yesprivs@localhost
GRANT USAGE ON *.* TO 'test_yesprivs'@'localhost' IDENTIFIED BY PASSWORD '*C49735D016A099C0CF104EF9183F374A54CA2576'
GRANT SELECT, INSERT, UPDATE ON `priv_db`.`t2` TO 'test_yesprivs'@'localhost'
GRANT SELECT, INSERT, UPDATE, TRIGGER ON `priv_db`.`t1` TO 'test_yesprivs'@'localhost'
grant SELECT, INSERT, UPDATE on priv_db.t2 to test_noprivs@localhost;
show grants for test_noprivs@localhost;
Grants for test_noprivs@localhost
GRANT USAGE ON *.* TO 'test_noprivs'@'localhost' IDENTIFIED BY PASSWORD '*C49735D016A099C0CF104EF9183F374A54CA2576'
GRANT SELECT, INSERT, UPDATE ON `priv_db`.`t1` TO 'test_noprivs'@'localhost'
GRANT SELECT, INSERT, UPDATE ON `priv_db`.`t2` TO 'test_noprivs'@'localhost'

use table with trigger privilege and without...:
------------------------------------------------
select current_user;
current_user
test_yesprivs@localhost
create trigger trg2_1 before INSERT  on t2 for each row
set new.f1 = 'trig 2_1-no';
ERROR 42000: TRIGGER command denied to user 'test_yesprivs'@'localhost' for table 't2'
create trigger trg1_3 before INSERT  on t1 for each row
set new.f1 = 'trig 1_3-yes';
create trigger trg2_2 before UPDATE  on t2 for each row
set new.f1 = 'trig 2_2-no';
ERROR 42000: TRIGGER command denied to user 'test_yesprivs'@'localhost' for table 't2'
create trigger trg1_4 before UPDATE  on t1 for each row
set new.f1 = 'trig 1_4-yes';
show triggers;
Trigger	Event	Table	Statement	Timing	Created	sql_mode	Definer	character_set_client	collation_connection	Database Collation
trg1_3	INSERT	t1	set new.f1 = 'trig 1_3-yes'	BEFORE	NULL		test_yesprivs@localhost	latin1	latin1_swedish_ci	latin1_swedish_ci
trg1_4	UPDATE	t1	set new.f1 = 'trig 1_4-yes'	BEFORE	NULL		test_yesprivs@localhost	latin1	latin1_swedish_ci	latin1_swedish_ci
select current_user;
current_user
test_noprivs@localhost
insert into t2 (f1) values ('insert9-yes');
select f1 from t2 order by f1;
f1
insert9-yes
insert into t1 (f1) values ('insert10-no');
select f1 from t1 order by f1;
f1
insert1-yes
insert2-yes
insert7-yes
insert8-yes
trig 1_2-yes
trig 1_2-yes
trig 1_2-yes
trig 1_3-yes
select current_user;
current_user
test_yesprivs@localhost
drop trigger trg2_1;
ERROR HY000: Trigger does not exist
drop trigger trg1_3;
drop trigger trg2_2;
ERROR HY000: Trigger does not exist
drop trigger trg1_4;
select current_user;
current_user
root@localhost
drop database if exists priv_db;
drop user test_yesprivs@localhost;
drop user test_noprivs@localhost;

#### Testcase for mix of user(global) and db level: ####
--------------------------------------------------------
drop database if exists priv_db;
drop database if exists no_priv_db;
create database priv_db;
create database no_priv_db;
use priv_db;
create table t1 (f1 char(20)) engine= innodb;
use no_priv_db;
create table t1 (f1 char(20)) engine= innodb;
create User test_yesprivs@localhost;
set password for test_yesprivs@localhost = password('PWD');
revoke ALL PRIVILEGES, GRANT OPTION FROM test_yesprivs@localhost;
grant ALL  on *.* to test_yesprivs@localhost;
show grants for test_yesprivs@localhost;
Grants for test_yesprivs@localhost
GRANT ALL PRIVILEGES ON *.* TO 'test_yesprivs'@'localhost' IDENTIFIED BY PASSWORD '*C49735D016A099C0CF104EF9183F374A54CA2576'
create User test_noprivs@localhost;
set password for test_noprivs@localhost = password('PWD');
revoke ALL PRIVILEGES, GRANT OPTION FROM test_noprivs@localhost;
grant SELECT,INSERT  on *.* to test_noprivs@localhost;
show grants for test_noprivs@localhost;
Grants for test_noprivs@localhost
GRANT SELECT, INSERT ON *.* TO 'test_noprivs'@'localhost' IDENTIFIED BY PASSWORD '*C49735D016A099C0CF104EF9183F374A54CA2576'
select current_user;
current_user
test_yesprivs@localhost

trigger privilege on user level for create:
-------------------------------------------
use priv_db;
create trigger trg1_1 before INSERT  on t1 for each row
set new.f1 = 'trig 1_1-yes';
insert into t1 (f1) values ('insert-no');
select f1 from t1 order by f1;
f1
trig 1_1-yes
use no_priv_db;
create trigger priv_db.trg1_5 before UPDATE  on priv_db.t1
for each row
set new.f1 = 'trig 1_5-yes';
insert into priv_db.t1 (f1) values ('insert-no');
select f1 from priv_db.t1 order by f1;
f1
trig 1_1-yes
trig 1_1-yes
drop trigger priv_db.trg1_5;
select current_user;
current_user
test_noprivs@localhost
use priv_db;
insert into t1 (f1) values ('insert-no');
select f1 from t1 order by f1;
f1
trig 1_1-yes
trig 1_1-yes
trig 1_1-yes
select current_user;
current_user
root@localhost
use priv_db;
insert into t1 (f1) values ('insert-no');
select f1 from t1 order by f1;
f1
trig 1_1-yes
trig 1_1-yes
trig 1_1-yes
trig 1_1-yes
revoke TRIGGER on *.* from test_yesprivs@localhost;
show grants for test_yesprivs@localhost;
Grants for test_yesprivs@localhost
<<<<<<< HEAD
GRANT SELECT, INSERT, UPDATE, DELETE, CREATE, DROP, RELOAD, SHUTDOWN, PROCESS, FILE, REFERENCES, INDEX, ALTER, SHOW DATABASES, SUPER, CREATE TEMPORARY TABLES, LOCK TABLES, EXECUTE, REPLICATION SLAVE, REPLICATION CLIENT, CREATE VIEW, SHOW VIEW, CREATE ROUTINE, ALTER ROUTINE, CREATE USER, EVENT, CREATE TABLESPACE ON *.* TO 'test_yesprivs'@'localhost' IDENTIFIED BY PASSWORD '*C49735D016A099C0CF104EF9183F374A54CA2576'
connect(localhost,test_yesprivs,PWD,test,MASTER_MYPORT,MASTER_MYSOCK);
=======
GRANT SELECT, INSERT, UPDATE, DELETE, CREATE, DROP, RELOAD, SHUTDOWN, PROCESS, FILE, REFERENCES, INDEX, ALTER, SHOW DATABASES, SUPER, CREATE TEMPORARY TABLES, LOCK TABLES, EXECUTE, REPLICATION SLAVE, REPLICATION CLIENT, CREATE VIEW, SHOW VIEW, CREATE ROUTINE, ALTER ROUTINE, CREATE USER, EVENT ON *.* TO 'test_yesprivs'@'localhost' IDENTIFIED BY PASSWORD '*C49735D016A099C0CF104EF9183F374A54CA2576'
>>>>>>> 3760cca9
select current_user;
current_user
test_yesprivs@localhost
use priv_db;
show triggers;
Trigger	Event	Table	Statement	Timing	Created	sql_mode	Definer	character_set_client	collation_connection	Database Collation
select * from information_schema.triggers;
TRIGGER_CATALOG	TRIGGER_SCHEMA	TRIGGER_NAME	EVENT_MANIPULATION	EVENT_OBJECT_CATALOG	EVENT_OBJECT_SCHEMA	EVENT_OBJECT_TABLE	ACTION_ORDER	ACTION_CONDITION	ACTION_STATEMENT	ACTION_ORIENTATION	ACTION_TIMING	ACTION_REFERENCE_OLD_TABLE	ACTION_REFERENCE_NEW_TABLE	ACTION_REFERENCE_OLD_ROW	ACTION_REFERENCE_NEW_ROW	CREATED	SQL_MODE	DEFINER	CHARACTER_SET_CLIENT	COLLATION_CONNECTION	DATABASE_COLLATION
drop trigger trg1_1;
ERROR 42000: TRIGGER command denied to user 'test_yesprivs'@'localhost' for table 't1'
select current_user;
current_user
root@localhost
show grants;
Grants for root@localhost
GRANT ALL PRIVILEGES ON *.* TO 'root'@'localhost' WITH GRANT OPTION
drop trigger trg1_1;
use priv_db;

no trigger privilege on db level for create:
--------------------------------------------
select current_user;
current_user
test_yesprivs@localhost
create trigger trg1_1 before INSERT on t1 for each row
set new.f1 = 'trig 1_1-no';
ERROR 42000: TRIGGER command denied to user 'test_yesprivs'@'localhost' for table 't1'
select current_user;
current_user
test_noprivs@localhost
use priv_db;
insert into t1 (f1) values ('insert-yes');
select f1 from t1 order by f1;
f1
insert-yes
trig 1_1-yes
trig 1_1-yes
trig 1_1-yes
trig 1_1-yes
select current_user;
current_user
root@localhost
grant TRIGGER on priv_db.* to test_yesprivs@localhost;
show grants for test_yesprivs@localhost;
Grants for test_yesprivs@localhost
GRANT SELECT, INSERT, UPDATE, DELETE, CREATE, DROP, RELOAD, SHUTDOWN, PROCESS, FILE, REFERENCES, INDEX, ALTER, SHOW DATABASES, SUPER, CREATE TEMPORARY TABLES, LOCK TABLES, EXECUTE, REPLICATION SLAVE, REPLICATION CLIENT, CREATE VIEW, SHOW VIEW, CREATE ROUTINE, ALTER ROUTINE, CREATE USER, EVENT, CREATE TABLESPACE ON *.* TO 'test_yesprivs'@'localhost' IDENTIFIED BY PASSWORD '*C49735D016A099C0CF104EF9183F374A54CA2576'
GRANT TRIGGER ON `priv_db`.* TO 'test_yesprivs'@'localhost'

trigger privilege on db level for create:
-----------------------------------------
select current_user;
current_user
test_yesprivs@localhost
use priv_db;
create trigger trg1_2 before INSERT  on t1 for each row
set new.f1 = 'trig 1_2-yes';
create trigger no_priv_db.trg1_9 before insert on no_priv_db.t1
for each row
set new.f1 = 'trig 1_9-yes';
ERROR 42000: TRIGGER command denied to user 'test_yesprivs'@'localhost' for table 't1'
use no_priv_db;
create trigger trg1_2 before INSERT  on t1 for each row
set new.f1 = 'trig 1_2-no';
ERROR 42000: TRIGGER command denied to user 'test_yesprivs'@'localhost' for table 't1'
create trigger priv_db.trg1_9 before UPDATE on priv_db.t1
for each row
set new.f1 = 'trig 1_9-yes';
select current_user;
current_user
test_noprivs@localhost
use priv_db;
insert into t1 (f1) values ('insert-yes');
select f1 from t1 order by f1;
f1
insert-yes
trig 1_1-yes
trig 1_1-yes
trig 1_1-yes
trig 1_1-yes
trig 1_2-yes
use no_priv_db;
insert into t1 (f1) values ('insert-yes');
select f1 from t1 order by f1;
f1
insert-yes
drop trigger priv_db.trg1_9;
ERROR 42000: TRIGGER command denied to user 'test_noprivs'@'localhost' for table 't1'
select current_user;
current_user
root@localhost
drop trigger priv_db.trg1_9;
revoke TRIGGER on priv_db.* from test_yesprivs@localhost;
use priv_db;
insert into t1 (f1) values ('insert-yes');
ERROR 42000: TRIGGER command denied to user 'test_yesprivs'@'localhost' for table 't1'
select f1 from t1 order by f1;
f1
insert-yes
trig 1_1-yes
trig 1_1-yes
trig 1_1-yes
trig 1_1-yes
trig 1_2-yes
grant TRIGGER on *.* to test_yesprivs@localhost;
show grants for test_yesprivs@localhost;
Grants for test_yesprivs@localhost
GRANT ALL PRIVILEGES ON *.* TO 'test_yesprivs'@'localhost' IDENTIFIED BY PASSWORD '*C49735D016A099C0CF104EF9183F374A54CA2576'
select current_user;
current_user
test_yesprivs@localhost
use no_priv_db;
create trigger trg1_2 before INSERT  on t1 for each row
set new.f1 = 'trig 1_2-no';
ERROR 42000: TRIGGER command denied to user 'test_yesprivs'@'localhost' for table 't1'
select current_user;
current_user
test_noprivs@localhost
use priv_db;
insert into t1 (f1) values ('insert-no');
select f1 from t1 order by f1;
f1
insert-yes
trig 1_1-yes
trig 1_1-yes
trig 1_1-yes
trig 1_1-yes
trig 1_2-yes
trig 1_2-yes
use no_priv_db;
insert into t1 (f1) values ('insert-yes');
select f1 from t1 order by f1;
f1
insert-yes
insert-yes
select current_user;
current_user
test_yesprivs@localhost
use no_priv_db;
create trigger trg1_2 before INSERT  on t1 for each row
set new.f1 = 'trig 1_2-yes';
select current_user;
current_user
test_noprivs@localhost
use priv_db;
insert into t1 (f1) values ('insert-no');
select f1 from t1 order by f1;
f1
insert-yes
trig 1_1-yes
trig 1_1-yes
trig 1_1-yes
trig 1_1-yes
trig 1_2-yes
trig 1_2-yes
trig 1_2-yes
use no_priv_db;
insert into t1 (f1) values ('insert-no');
select f1 from t1 order by f1;
f1
insert-yes
insert-yes
trig 1_2-yes
select current_user;
current_user
root@localhost
drop database if exists priv_db;
drop database if exists no_priv_db;
drop database if exists h1;
drop user test_yesprivs@localhost;
drop user test_noprivs@localhost;

####### Testcase for mix of db and table level: #######
-------------------------------------------------------
drop database if exists priv1_db;
drop database if exists priv2_db;
create database priv1_db;
create database priv2_db;
use priv1_db;
create table t1 (f1 char(20)) engine= innodb;
create table t2 (f1 char(20)) engine= innodb;
use priv2_db;
create table t1 (f1 char(20)) engine= innodb;
create User test_yesprivs@localhost;
set password for test_yesprivs@localhost = password('PWD');
revoke ALL PRIVILEGES, GRANT OPTION FROM test_yesprivs@localhost;
grant ALL  on priv1_db.* to test_yesprivs@localhost;
grant SELECT,UPDATE on priv2_db.* to test_yesprivs@localhost;
show grants for test_yesprivs@localhost;
Grants for test_yesprivs@localhost
GRANT USAGE ON *.* TO 'test_yesprivs'@'localhost' IDENTIFIED BY PASSWORD '*C49735D016A099C0CF104EF9183F374A54CA2576'
GRANT ALL PRIVILEGES ON `priv1_db`.* TO 'test_yesprivs'@'localhost'
GRANT SELECT, UPDATE ON `priv2_db`.* TO 'test_yesprivs'@'localhost'
create User test_noprivs@localhost;
set password for test_noprivs@localhost = password('PWD');
revoke ALL PRIVILEGES, GRANT OPTION FROM test_noprivs@localhost;
grant SELECT,INSERT,UPDATE on priv1_db.* to test_noprivs@localhost;
grant SELECT,INSERT on priv2_db.* to test_noprivs@localhost;
show grants for test_noprivs@localhost;
Grants for test_noprivs@localhost
GRANT USAGE ON *.* TO 'test_noprivs'@'localhost' IDENTIFIED BY PASSWORD '*C49735D016A099C0CF104EF9183F374A54CA2576'
GRANT SELECT, INSERT, UPDATE ON `priv1_db`.* TO 'test_noprivs'@'localhost'
GRANT SELECT, INSERT ON `priv2_db`.* TO 'test_noprivs'@'localhost'
use priv1_db;
use priv1_db;

trigger privilege on one db1 db level, not on db2
-------------------------------------------------
select current_user;
current_user
test_yesprivs@localhost
use priv1_db;
create trigger trg1_1 before INSERT  on t1 for each row
set new.f1 = 'trig 1_1-yes';
create trigger trg2_1 before INSERT  on t2 for each row
set new.f1 = 'trig 2_1-yes';
use priv2_db;
create trigger trg1_1 before INSERT  on t1 for each row
set new.f1 = 'trig1_1-yes';
ERROR 42000: TRIGGER command denied to user 'test_yesprivs'@'localhost' for table 't1'
select current_user;
current_user
test_noprivs@localhost
insert into t1 (f1) values ('insert1_no');
select f1 from t1 order by f1;
f1
trig 1_1-yes
insert into t2 (f1) values ('insert1_no');
select f1 from t2 order by f1;
f1
trig 2_1-yes
insert into priv2_db.t1 (f1) values ('insert21-yes');
select f1 from priv2_db.t1 order by f1;
f1
insert21-yes
use priv2_db;
insert into t1 (f1) values ('insert1_yes');
select f1 from t1 order by f1;
f1
insert1_yes
insert21-yes
insert into priv1_db.t1 (f1) values ('insert11-no');
select f1 from priv1_db.t1 order by f1;
f1
trig 1_1-yes
trig 1_1-yes
insert into priv1_db.t2 (f1) values ('insert22-no');
select f1 from priv1_db.t2 order by f1;
f1
trig 2_1-yes
trig 2_1-yes

revoke trigger privilege on table level (not existing)
------------------------------------------------------
select current_user;
current_user
root@localhost
use priv1_db;
revoke TRIGGER on priv1_db.t1 from test_yesprivs@localhost;
ERROR 42000: There is no such grant defined for user 'test_yesprivs' on host 'localhost' on table 't1'
show grants for test_yesprivs@localhost;
Grants for test_yesprivs@localhost
GRANT USAGE ON *.* TO 'test_yesprivs'@'localhost' IDENTIFIED BY PASSWORD '*C49735D016A099C0CF104EF9183F374A54CA2576'
GRANT ALL PRIVILEGES ON `priv1_db`.* TO 'test_yesprivs'@'localhost'
GRANT SELECT, UPDATE ON `priv2_db`.* TO 'test_yesprivs'@'localhost'
select current_user;
current_user
test_yesprivs@localhost
drop trigger trg1_1;
ERROR HY000: Trigger does not exist
drop trigger trg2_1;
ERROR HY000: Trigger does not exist
use priv1_db;
drop trigger trg1_1;
drop trigger trg2_1;
select current_user;
current_user
root@localhost
use priv1_db;
revoke TRIGGER on priv1_db.* from test_yesprivs@localhost;

no trigger privilege on table level for create:
-----------------------------------------------
select current_user;
current_user
test_yesprivs@localhost
use priv1_db;
create trigger trg1_1 before INSERT on t1 for each row
set new.f1 = 'trig 1_1-no';
ERROR 42000: TRIGGER command denied to user 'test_yesprivs'@'localhost' for table 't1'
select current_user;
current_user
root@localhost
show triggers;
Trigger	Event	Table	Statement	Timing	Created	sql_mode	Definer	character_set_client	collation_connection	Database Collation
grant TRIGGER on priv1_db.t1 to test_yesprivs@localhost;
show grants for test_yesprivs@localhost;
Grants for test_yesprivs@localhost
GRANT USAGE ON *.* TO 'test_yesprivs'@'localhost' IDENTIFIED BY PASSWORD '*C49735D016A099C0CF104EF9183F374A54CA2576'
GRANT SELECT, INSERT, UPDATE, DELETE, CREATE, DROP, REFERENCES, INDEX, ALTER, CREATE TEMPORARY TABLES, LOCK TABLES, EXECUTE, CREATE VIEW, SHOW VIEW, CREATE ROUTINE, ALTER ROUTINE, EVENT ON `priv1_db`.* TO 'test_yesprivs'@'localhost'
GRANT SELECT, UPDATE ON `priv2_db`.* TO 'test_yesprivs'@'localhost'
GRANT TRIGGER ON `priv1_db`.`t1` TO 'test_yesprivs'@'localhost'

trigger privilege on table level for create:
--------------------------------------------
select current_user;
current_user
test_yesprivs@localhost
show triggers;
Trigger	Event	Table	Statement	Timing	Created	sql_mode	Definer	character_set_client	collation_connection	Database Collation
create trigger trg1_2 before INSERT  on t1 for each row
set new.f1 = 'trig 1_2-yes';
create trigger trg2_1 before INSERT  on t2 for each row
set new.f1 = 'trig 2_1-no';
ERROR 42000: TRIGGER command denied to user 'test_yesprivs'@'localhost' for table 't2'
select current_user;
current_user
test_noprivs@localhost
use priv1_db;
insert into t1 (f1) values ('insert2-no');
select f1 from t1 order by f1;
f1
trig 1_1-yes
trig 1_1-yes
trig 1_2-yes
insert into t2 (f1) values ('insert2-yes');
select f1 from t2 order by f1;
f1
insert2-yes
trig 2_1-yes
trig 2_1-yes
insert into priv2_db.t1 (f1) values ('insert22-yes');
select f1 from priv2_db.t1 order by f1;
f1
insert1_yes
insert21-yes
insert22-yes
select current_user;
current_user
root@localhost
grant TRIGGER on priv1_db.* to test_yesprivs@localhost;
show grants for test_yesprivs@localhost;
Grants for test_yesprivs@localhost
GRANT USAGE ON *.* TO 'test_yesprivs'@'localhost' IDENTIFIED BY PASSWORD '*C49735D016A099C0CF104EF9183F374A54CA2576'
GRANT ALL PRIVILEGES ON `priv1_db`.* TO 'test_yesprivs'@'localhost'
GRANT SELECT, UPDATE ON `priv2_db`.* TO 'test_yesprivs'@'localhost'
GRANT TRIGGER ON `priv1_db`.`t1` TO 'test_yesprivs'@'localhost'
select current_user;
current_user
test_yesprivs@localhost
create trigger trg2_1 before INSERT  on t2 for each row
set new.f1 = 'trig 2_1-yes';
ERROR 42000: TRIGGER command denied to user 'test_yesprivs'@'localhost' for table 't2'
use priv1_db;
create trigger trg2_1 before INSERT  on t2 for each row
set new.f1 = 'trig 2_1-yes';
select current_user;
current_user
test_noprivs@localhost
use priv1_db;
insert into t1 (f1) values ('insert3-no');
select f1 from t1 order by f1;
f1
trig 1_1-yes
trig 1_1-yes
trig 1_2-yes
trig 1_2-yes
insert into t2 (f1) values ('insert3-no');
select f1 from t2 order by f1;
f1
insert2-yes
trig 2_1-yes
trig 2_1-yes
trig 2_1-yes
use priv2_db;
insert into priv1_db.t1 (f1) values ('insert12-no');
select f1 from priv1_db.t1 order by f1;
f1
trig 1_1-yes
trig 1_1-yes
trig 1_2-yes
trig 1_2-yes
trig 1_2-yes
insert into priv1_db.t2 (f1) values ('insert23-no');
select f1 from priv1_db.t2 order by f1;
f1
insert2-yes
trig 2_1-yes
trig 2_1-yes
trig 2_1-yes
trig 2_1-yes
select current_user;
current_user
test_yesprivs@localhost
drop trigger trg1_2;
drop trigger trg2_1;
select current_user;
current_user
root@localhost
drop database if exists priv1_db;
drop database if exists priv2_db;
drop user test_yesprivs@localhost;
drop user test_noprivs@localhost;

#### Testcase for trigger privilege on execution time ########
--------------------------------------------------------------
drop database if exists priv_db;
create database priv_db;
use priv_db;
create table t1 (f1 char(20)) engine= innodb;
create User test_yesprivs@localhost;
set password for test_yesprivs@localhost = password('PWD');
create User test_useprivs@localhost;
set password for test_useprivs@localhost = password('PWD');
revoke ALL PRIVILEGES, GRANT OPTION FROM test_yesprivs@localhost;
revoke ALL PRIVILEGES, GRANT OPTION FROM test_useprivs@localhost;
select current_user;
current_user
root@localhost
show triggers;
Trigger	Event	Table	Statement	Timing	Created	sql_mode	Definer	character_set_client	collation_connection	Database Collation
grant  select, insert, update ,trigger
on priv_db.t1 to test_yesprivs@localhost
with grant option;
grant  select
on priv_db.t1 to test_useprivs@localhost;
show grants for test_yesprivs@localhost;
Grants for test_yesprivs@localhost
GRANT USAGE ON *.* TO 'test_yesprivs'@'localhost' IDENTIFIED BY PASSWORD '*C49735D016A099C0CF104EF9183F374A54CA2576'
GRANT SELECT, INSERT, UPDATE, TRIGGER ON `priv_db`.`t1` TO 'test_yesprivs'@'localhost' WITH GRANT OPTION
select current_user;
current_user
test_yesprivs@localhost
use priv_db;
create trigger trg1_1 before INSERT on t1 for each row
set new.f1 = 'trig 1_1-yes';
grant insert on t1 to test_useprivs@localhost;
prepare ins1 from 'insert into t1 (f1) values (''insert1-no'')';
execute ins1;
select f1 from t1 order by f1;
f1
trig 1_1-yes
prepare ins1 from 'insert into t1 (f1) values (''insert2-no'')';
select current_user;
current_user
test_useprivs@localhost
use priv_db;
prepare ins1 from 'insert into t1 (f1) values (''insert3-no'')';
execute ins1;
select f1 from t1 order by f1;
f1
trig 1_1-yes
trig 1_1-yes
select current_user;
current_user
root@localhost
revoke TRIGGER on priv_db.t1 from test_yesprivs@localhost;
show grants for test_yesprivs@localhost;
Grants for test_yesprivs@localhost
GRANT USAGE ON *.* TO 'test_yesprivs'@'localhost' IDENTIFIED BY PASSWORD '*C49735D016A099C0CF104EF9183F374A54CA2576'
GRANT SELECT, INSERT, UPDATE ON `priv_db`.`t1` TO 'test_yesprivs'@'localhost' WITH GRANT OPTION
select current_user;
current_user
test_yesprivs@localhost
execute ins1;
ERROR 42000: TRIGGER command denied to user 'test_yesprivs'@'localhost' for table 't1'
select f1 from t1 order by f1;
f1
trig 1_1-yes
trig 1_1-yes
prepare ins1 from 'insert into t1 (f1) values (''insert4-no'')';
select current_user;
current_user
test_useprivs@localhost
prepare ins1 from 'insert into t1 (f1) values (''insert5-no'')';
execute ins1;
ERROR 42000: TRIGGER command denied to user 'test_yesprivs'@'localhost' for table 't1'
select f1 from t1 order by f1;
f1
trig 1_1-yes
trig 1_1-yes
select current_user;
current_user
root@localhost
grant TRIGGER on priv_db.t1 to test_yesprivs@localhost;
show grants for test_yesprivs@localhost;
Grants for test_yesprivs@localhost
GRANT USAGE ON *.* TO 'test_yesprivs'@'localhost' IDENTIFIED BY PASSWORD '*C49735D016A099C0CF104EF9183F374A54CA2576'
GRANT SELECT, INSERT, UPDATE, TRIGGER ON `priv_db`.`t1` TO 'test_yesprivs'@'localhost' WITH GRANT OPTION
select current_user;
current_user
test_yesprivs@localhost
execute ins1;
select f1 from t1 order by f1;
f1
trig 1_1-yes
trig 1_1-yes
trig 1_1-yes
prepare ins1 from 'insert into t1 (f1) values (''insert6-no'')';
select current_user;
current_user
test_useprivs@localhost
execute ins1;
select f1 from t1 order by f1;
f1
trig 1_1-yes
trig 1_1-yes
trig 1_1-yes
trig 1_1-yes
prepare ins1 from 'insert into t1 (f1) values (''insert7-no'')';
select current_user;
current_user
root@localhost
revoke TRIGGER on priv_db.t1 from test_yesprivs@localhost;
show grants for test_yesprivs@localhost;
Grants for test_yesprivs@localhost
GRANT USAGE ON *.* TO 'test_yesprivs'@'localhost' IDENTIFIED BY PASSWORD '*C49735D016A099C0CF104EF9183F374A54CA2576'
GRANT SELECT, INSERT, UPDATE ON `priv_db`.`t1` TO 'test_yesprivs'@'localhost' WITH GRANT OPTION
select current_user;
current_user
test_yesprivs@localhost
execute ins1;
ERROR 42000: TRIGGER command denied to user 'test_yesprivs'@'localhost' for table 't1'
select f1 from t1 order by f1;
f1
trig 1_1-yes
trig 1_1-yes
trig 1_1-yes
trig 1_1-yes
select current_user;
current_user
test_useprivs@localhost
execute ins1;
ERROR 42000: TRIGGER command denied to user 'test_yesprivs'@'localhost' for table 't1'
select f1 from t1 order by f1;
f1
trig 1_1-yes
trig 1_1-yes
trig 1_1-yes
trig 1_1-yes
select current_user;
current_user
root@localhost
grant TRIGGER on priv_db.t1 to test_yesprivs@localhost;
show grants for test_yesprivs@localhost;
Grants for test_yesprivs@localhost
GRANT USAGE ON *.* TO 'test_yesprivs'@'localhost' IDENTIFIED BY PASSWORD '*C49735D016A099C0CF104EF9183F374A54CA2576'
GRANT SELECT, INSERT, UPDATE, TRIGGER ON `priv_db`.`t1` TO 'test_yesprivs'@'localhost' WITH GRANT OPTION
select current_user;
current_user
test_yesprivs@localhost
execute ins1;
select f1 from t1 order by f1;
f1
trig 1_1-yes
trig 1_1-yes
trig 1_1-yes
trig 1_1-yes
trig 1_1-yes
select current_user;
current_user
test_useprivs@localhost
execute ins1;
select f1 from t1 order by f1;
f1
trig 1_1-yes
trig 1_1-yes
trig 1_1-yes
trig 1_1-yes
trig 1_1-yes
trig 1_1-yes
select current_user;
current_user
root@localhost
revoke TRIGGER on priv_db.t1 from test_yesprivs@localhost;
show grants for test_yesprivs@localhost;
Grants for test_yesprivs@localhost
GRANT USAGE ON *.* TO 'test_yesprivs'@'localhost' IDENTIFIED BY PASSWORD '*C49735D016A099C0CF104EF9183F374A54CA2576'
GRANT SELECT, INSERT, UPDATE ON `priv_db`.`t1` TO 'test_yesprivs'@'localhost' WITH GRANT OPTION
select current_user;
current_user
test_yesprivs@localhost
execute ins1;
ERROR 42000: TRIGGER command denied to user 'test_yesprivs'@'localhost' for table 't1'
select f1 from t1 order by f1;
f1
trig 1_1-yes
trig 1_1-yes
trig 1_1-yes
trig 1_1-yes
trig 1_1-yes
trig 1_1-yes
deallocate prepare ins1;
select current_user;
current_user
test_useprivs@localhost
execute ins1;
ERROR 42000: TRIGGER command denied to user 'test_yesprivs'@'localhost' for table 't1'
select f1 from t1 order by f1;
f1
trig 1_1-yes
trig 1_1-yes
trig 1_1-yes
trig 1_1-yes
trig 1_1-yes
trig 1_1-yes
deallocate prepare ins1;
select current_user;
current_user
root@localhost
grant TRIGGER on priv_db.t1 to test_yesprivs@localhost;
show grants for test_yesprivs@localhost;
Grants for test_yesprivs@localhost
GRANT USAGE ON *.* TO 'test_yesprivs'@'localhost' IDENTIFIED BY PASSWORD '*C49735D016A099C0CF104EF9183F374A54CA2576'
GRANT SELECT, INSERT, UPDATE, TRIGGER ON `priv_db`.`t1` TO 'test_yesprivs'@'localhost' WITH GRANT OPTION
select current_user;
current_user
test_yesprivs@localhost
drop trigger trg1_1;
select current_user;
current_user
root@localhost
select current_user;
current_user
root@localhost
drop database if exists priv_db;
drop user test_yesprivs@localhost;
drop user test_useprivs@localhost;

#########      Testcase for definer:   ########
-----------------------------------------------
drop database if exists priv_db;
create database priv_db;
use priv_db;
create table t1 (f1 char(20)) engine= innodb;
create User test_yesprivs@localhost;
set password for test_yesprivs@localhost = password('PWD');
revoke ALL PRIVILEGES, GRANT OPTION FROM test_yesprivs@localhost;
select current_user;
current_user
root@localhost
create definer=not_ex_user@localhost trigger trg1_0
before INSERT on t1 for each row
set new.f1 = 'trig 1_0-yes';
Warnings:
Note	1449	The user specified as a definer ('not_ex_user'@'localhost') does not exist
drop trigger trg1_0;
create definer=test_yesprivs@localhost trigger trg1_0
before INSERT on t1 for each row
set new.f1 = 'trig 1_0-yes';
grant  select, insert, update
on priv_db.t1 to test_yesprivs@localhost;
select current_user;
current_user
test_yesprivs@localhost
use priv_db;
insert into t1 (f1) values ('insert-no');
ERROR 42000: TRIGGER command denied to user 'test_yesprivs'@'localhost' for table 't1'
select f1 from t1 order by f1;
f1
drop trigger trg1_0;
ERROR 42000: TRIGGER command denied to user 'test_yesprivs'@'localhost' for table 't1'
select current_user;
current_user
root@localhost
grant  select, insert, update ,trigger
on priv_db.t1 to test_yesprivs@localhost;
show grants for test_yesprivs@localhost;
Grants for test_yesprivs@localhost
GRANT USAGE ON *.* TO 'test_yesprivs'@'localhost' IDENTIFIED BY PASSWORD '*C49735D016A099C0CF104EF9183F374A54CA2576'
GRANT SELECT, INSERT, UPDATE, TRIGGER ON `priv_db`.`t1` TO 'test_yesprivs'@'localhost'
select current_user;
current_user
test_yesprivs@localhost
insert into t1 (f1) values ('insert-no');
select f1 from t1 order by f1;
f1
trig 1_0-yes
drop trigger trg1_0;
create definer=not_ex_user@localhost trigger trg1_0
before INSERT on t1 for each row
set new.f1 = 'trig 1_0-yes';
ERROR 42000: Access denied; you need (at least one of) the SUPER privilege(s) for this operation
create definer=current_user trigger trg1_1
before INSERT on t1 for each row
set new.f1 = 'trig 1_1-yes';
insert into t1 (f1) values ('insert-no');
select f1 from t1 order by f1;
f1
trig 1_0-yes
trig 1_1-yes
create definer=test_yesprivs@localhost trigger trg1_2
before UPDATE on t1 for each row
set new.f1 = 'trig 1_2-yes';
update t1 set f1 = 'update-yes' where f1 like '%trig%';
select f1 from t1 order by f1;
f1
trig 1_2-yes
trig 1_2-yes
select current_user;
current_user
root@localhost
grant trigger on priv_db.* to test_yesprivs@localhost
with grant option;
select current_user;
current_user
test_yesprivs@localhost
show grants;
Grants for test_yesprivs@localhost
GRANT USAGE ON *.* TO 'test_yesprivs'@'localhost' IDENTIFIED BY PASSWORD '*C49735D016A099C0CF104EF9183F374A54CA2576'
GRANT TRIGGER ON `priv_db`.* TO 'test_yesprivs'@'localhost' WITH GRANT OPTION
GRANT SELECT, INSERT, UPDATE, TRIGGER ON `priv_db`.`t1` TO 'test_yesprivs'@'localhost'
create definer=not_ex_user@localhost trigger trg1_3
after UPDATE on t1 for each row
set @var1 = 'trig 1_3-yes';
ERROR 42000: Access denied; you need (at least one of) the SUPER privilege(s) for this operation
select current_user;
current_user
root@localhost
select current_user;
current_user
root@localhost
drop database if exists priv_db;
drop user test_yesprivs@localhost;

#########      Testcase for transactions:   ########
----------------------------------------------------
drop database if exists priv_db;
create database priv_db;
use priv_db;
create table t1 (f1 char(20)) engine= innodb;
create User test_yesprivs@localhost;
set password for test_yesprivs@localhost = password('PWD');
revoke ALL PRIVILEGES, GRANT OPTION FROM test_yesprivs@localhost;
select current_user;
current_user
root@localhost
grant  select, insert, update ,trigger
on priv_db.t1 to test_yesprivs@localhost;
show grants for test_yesprivs@localhost;
Grants for test_yesprivs@localhost
GRANT USAGE ON *.* TO 'test_yesprivs'@'localhost' IDENTIFIED BY PASSWORD '*C49735D016A099C0CF104EF9183F374A54CA2576'
GRANT SELECT, INSERT, UPDATE, TRIGGER ON `priv_db`.`t1` TO 'test_yesprivs'@'localhost'
select current_user;
current_user
test_yesprivs@localhost
use priv_db;
set autocommit=0;
create definer=current_user trigger trg1_1
before INSERT on t1 for each row
set new.f1 = 'trig 1_1-yes';
rollback work;
insert into t1 (f1) values ('insert-no');
select f1 from t1 order by f1;
f1
trig 1_1-yes
create definer=test_yesprivs@localhost trigger trg1_2
before UPDATE on t1 for each row
set new.f1 = 'trig 1_2-yes';
commit work;
update t1 set f1 = 'update-yes' where f1 like '%trig%';
select f1 from t1 order by f1;
f1
trig 1_2-yes
commit work;
drop trigger trg1_1;
rollback work;
drop trigger trg1_1;
ERROR HY000: Trigger does not exist
drop trigger trg1_2;
commit work;
set autocommit=1;
select current_user;
current_user
root@localhost
select current_user;
current_user
root@localhost
drop database if exists priv_db;
drop user test_yesprivs@localhost;

####### Testcase for column privileges of triggers: #######
-----------------------------------------------------------
drop database if exists priv_db;
drop database if exists no_priv_db;
create database priv_db;
use priv_db;
create table t1 (f1 char(20)) engine= innodb;
create table t2 (f1 char(20)) engine= innodb;
create User test_yesprivs@localhost;
set password for test_yesprivs@localhost = password('PWD');
revoke ALL PRIVILEGES, GRANT OPTION FROM test_yesprivs@localhost;
grant TRIGGER on priv_db.* to test_yesprivs@localhost;
show grants for test_yesprivs@localhost;
Grants for test_yesprivs@localhost
GRANT USAGE ON *.* TO 'test_yesprivs'@'localhost' IDENTIFIED BY PASSWORD '*C49735D016A099C0CF104EF9183F374A54CA2576'
GRANT TRIGGER ON `priv_db`.* TO 'test_yesprivs'@'localhost'
create User test_noprivs@localhost;
set password for test_noprivs@localhost = password('PWD');
revoke ALL PRIVILEGES, GRANT OPTION FROM test_noprivs@localhost;
grant SELECT,UPDATE on priv_db.* to test_noprivs@localhost;
show grants for test_noprivs@localhost;
Grants for test_noprivs@localhost
GRANT USAGE ON *.* TO 'test_noprivs'@'localhost' IDENTIFIED BY PASSWORD '*C49735D016A099C0CF104EF9183F374A54CA2576'
GRANT SELECT, UPDATE ON `priv_db`.* TO 'test_noprivs'@'localhost'

update only on column:
----------------------
select current_user;
current_user
root@localhost
grant SELECT(f1),INSERT,UPDATE(f1) on priv_db.t1
to test_yesprivs@localhost;
grant SELECT(f1),INSERT,UPDATE(f1) on priv_db.t2
to test_yesprivs@localhost;
select current_user;
current_user
test_yesprivs@localhost
use priv_db;
insert into t1 (f1) values ('insert1-yes');
insert into t2 (f1) values ('insert1-yes');
create trigger trg1_1 before UPDATE on t1 for each row
set new.f1 = 'trig 1_1-yes';
create trigger trg2_1 before UPDATE on t2 for each row
set new.f1 = 'trig 2_1-yes';
select current_user;
current_user
test_noprivs@localhost
use priv_db;
select f1 from t1 order by f1;
f1
insert1-yes
update t1 set f1 = 'update1_no'
		where f1 like '%insert%';
select f1 from t1 order by f1;
f1
trig 1_1-yes
select f1 from t2 order by f1;
f1
insert1-yes
update t2 set f1 = 'update1_no'
                where f1 like '%insert%';
select f1 from t2 order by f1;
f1
trig 2_1-yes
select current_user;
current_user
root@localhost
revoke UPDATE     on priv_db.*
from test_yesprivs@localhost;
revoke UPDATE(f1) on priv_db.t2
from test_yesprivs@localhost;
show grants for test_yesprivs@localhost;
Grants for test_yesprivs@localhost
GRANT USAGE ON *.* TO 'test_yesprivs'@'localhost' IDENTIFIED BY PASSWORD '*C49735D016A099C0CF104EF9183F374A54CA2576'
GRANT TRIGGER ON `priv_db`.* TO 'test_yesprivs'@'localhost'
GRANT SELECT (f1), INSERT ON `priv_db`.`t2` TO 'test_yesprivs'@'localhost'
GRANT SELECT (f1), INSERT, UPDATE (f1) ON `priv_db`.`t1` TO 'test_yesprivs'@'localhost'
select current_user;
current_user
test_yesprivs@localhost
use priv_db;
insert into t1 (f1) values ('insert2-yes');
insert into t2 (f1) values ('insert2-yes');
select current_user;
current_user
test_noprivs@localhost
use priv_db;
update t1 set f1 = 'update2_no'
                where f1 like '%insert%';
update t2 set f1 = 'update2_no'
                where f1 like '%insert%';
ERROR 42000: UPDATE command denied to user 'test_yesprivs'@'localhost' for column 'f1' in table 't2'
update t1 set f1 = 'update3_no'
                where f1 like '%insert%';
update t2 set f1 = 'update3_no'
                where f1 like '%insert%';
ERROR 42000: UPDATE command denied to user 'test_yesprivs'@'localhost' for column 'f1' in table 't2'
select f1 from t1 order by f1;
f1
trig 1_1-yes
trig 1_1-yes
select f1 from t2 order by f1;
f1
insert2-yes
trig 2_1-yes

check if access only on one of three columns
--------------------------------------------
select current_user;
current_user
root@localhost
alter table priv_db.t1 add f2 char(20), add f3 int;
revoke TRIGGER on priv_db.* from test_yesprivs@localhost;
grant TRIGGER,SELECT on priv_db.t1 to test_yesprivs@localhost;
grant UPDATE on priv_db.t2 to test_yesprivs@localhost;
select current_user;
current_user
test_yesprivs@localhost
use priv_db;
insert into t1 values ('insert2-yes','insert2-yes',1);
insert into t1 values ('insert3-yes','insert3-yes',2);
select * from t1 order by f1;
f1	f2	f3
insert2-yes	insert2-yes	1
insert3-yes	insert3-yes	2
trig 1_1-yes	NULL	NULL
trig 1_1-yes	NULL	NULL
select current_user;
current_user
test_noprivs@localhost
use priv_db;
update t1 set 	f1 = 'update4-no',
f2 = 'update4-yes',
f3 = f3*10
where f2 like '%yes';
select * from t1 order by f1,f2,f3;
f1	f2	f3
trig 1_1-yes	NULL	NULL
trig 1_1-yes	NULL	NULL
trig 1_1-yes	update4-yes	10
trig 1_1-yes	update4-yes	20
select current_user;
current_user
test_yesprivs@localhost
create trigger trg1_2 after UPDATE on t1 for each row
set @f2 = 'trig 1_2-yes';
select current_user;
current_user
test_noprivs@localhost
update t1 set 	f1 = 'update5-yes',
f2 = 'update5-yes'
		where f2 like '%yes';
select * from t1 order by f1,f2,f3;
f1	f2	f3
trig 1_1-yes	NULL	NULL
trig 1_1-yes	NULL	NULL
trig 1_1-yes	update5-yes	10
trig 1_1-yes	update5-yes	20
select @f2;
@f2
trig 1_2-yes
update t1 set f1 = 'update6_no'
                where f1 like '%insert%';
update t2 set f1 = 'update6_no'
                where f1 like '%insert%';
ERROR 42000: TRIGGER command denied to user 'test_yesprivs'@'localhost' for table 't2'
update t1 set f1 = 'update7_no'
                where f1 like '%insert%';
update t2 set f1 = 'update7_no'
                where f1 like '%insert%';
ERROR 42000: TRIGGER command denied to user 'test_yesprivs'@'localhost' for table 't2'
select f1 from t1 order by f1;
f1
trig 1_1-yes
trig 1_1-yes
trig 1_1-yes
trig 1_1-yes
select f1 from t2 order by f1;
f1
insert2-yes
trig 2_1-yes

check if rejected without trigger privilege:
--------------------------------------------
select current_user;
current_user
root@localhost
revoke TRIGGER on priv_db.t1 from test_yesprivs@localhost;
select current_user;
current_user
test_noprivs@localhost
update t1 set   f1 = 'update8-no',
f2 = 'update8-no'
                where f2 like '%yes';
ERROR 42000: TRIGGER command denied to user 'test_yesprivs'@'localhost' for table 't1'
select * from t1 order by f1,f2,f3;
f1	f2	f3
trig 1_1-yes	NULL	NULL
trig 1_1-yes	NULL	NULL
trig 1_1-yes	update5-yes	10
trig 1_1-yes	update5-yes	20
select @f2;
@f2
trig 1_2-yes

check trigger, but not update privilege on column:
--------------------------------------------------
select current_user;
current_user
root@localhost
revoke UPDATE(f1) on priv_db.t1 from test_yesprivs@localhost;
grant TRIGGER,UPDATE(f2),UPDATE(f3) on priv_db.t1
to test_yesprivs@localhost;
show grants for test_yesprivs@localhost;
Grants for test_yesprivs@localhost
GRANT USAGE ON *.* TO 'test_yesprivs'@'localhost' IDENTIFIED BY PASSWORD '*C49735D016A099C0CF104EF9183F374A54CA2576'
GRANT SELECT (f1), INSERT, UPDATE ON `priv_db`.`t2` TO 'test_yesprivs'@'localhost'
GRANT SELECT, SELECT (f1), INSERT, UPDATE (f3, f2), TRIGGER ON `priv_db`.`t1` TO 'test_yesprivs'@'localhost'
select current_user;
current_user
test_yesprivs@localhost
use priv_db;
drop trigger trg1_1;
create trigger trg1_3 before UPDATE on t1 for each row
set new.f1 = 'trig 1_3-yes';
select current_user;
current_user
test_noprivs@localhost
use priv_db;
update t1 set   f1 = 'update9-no',
f2 = 'update9-no'
                where f2 like '%yes';
ERROR 42000: UPDATE command denied to user 'test_yesprivs'@'localhost' for column 'f1' in table 't1'
select * from t1 order by f1,f2,f3;
f1	f2	f3
trig 1_1-yes	NULL	NULL
trig 1_1-yes	NULL	NULL
trig 1_1-yes	update5-yes	10
trig 1_1-yes	update5-yes	20
update t1 set f3= f3+1;
ERROR 42000: UPDATE command denied to user 'test_yesprivs'@'localhost' for column 'f1' in table 't1'
select f3 from t1 order by f3;
f3
NULL
NULL
10
20
select current_user;
current_user
root@localhost
revoke TRIGGER on priv_db.t1 from test_yesprivs@localhost;
grant UPDATE(f1),UPDATE(f2),UPDATE(f3) on priv_db.t1
to test_yesprivs@localhost;
show grants for test_yesprivs@localhost;
Grants for test_yesprivs@localhost
GRANT USAGE ON *.* TO 'test_yesprivs'@'localhost' IDENTIFIED BY PASSWORD '*C49735D016A099C0CF104EF9183F374A54CA2576'
GRANT SELECT (f1), INSERT, UPDATE ON `priv_db`.`t2` TO 'test_yesprivs'@'localhost'
GRANT SELECT, SELECT (f1), INSERT, UPDATE (f3, f2, f1) ON `priv_db`.`t1` TO 'test_yesprivs'@'localhost'
select current_user;
current_user
test_noprivs@localhost
use priv_db;
update t1 set f3= f3+1;
ERROR 42000: TRIGGER command denied to user 'test_yesprivs'@'localhost' for table 't1'
select f3 from t1 order by f3;
f3
NULL
NULL
10
20

##### trigger privilege on column level? #######
------------------------------------------------
grant TRIGGER(f1) on priv_db.t1 to test_yesprivs@localhost;
ERROR 42000: You have an error in your SQL syntax; check the manual that corresponds to your MySQL server version for the right syntax to use near '(f1) on priv_db.t1 to test_yesprivs@localhost' at line 1
select current_user;
current_user
root@localhost
drop database if exists priv_db;
drop user test_yesprivs@localhost;
drop user test_noprivs@localhost;<|MERGE_RESOLUTION|>--- conflicted
+++ resolved
@@ -556,12 +556,7 @@
 revoke TRIGGER on *.* from test_yesprivs@localhost;
 show grants for test_yesprivs@localhost;
 Grants for test_yesprivs@localhost
-<<<<<<< HEAD
 GRANT SELECT, INSERT, UPDATE, DELETE, CREATE, DROP, RELOAD, SHUTDOWN, PROCESS, FILE, REFERENCES, INDEX, ALTER, SHOW DATABASES, SUPER, CREATE TEMPORARY TABLES, LOCK TABLES, EXECUTE, REPLICATION SLAVE, REPLICATION CLIENT, CREATE VIEW, SHOW VIEW, CREATE ROUTINE, ALTER ROUTINE, CREATE USER, EVENT, CREATE TABLESPACE ON *.* TO 'test_yesprivs'@'localhost' IDENTIFIED BY PASSWORD '*C49735D016A099C0CF104EF9183F374A54CA2576'
-connect(localhost,test_yesprivs,PWD,test,MASTER_MYPORT,MASTER_MYSOCK);
-=======
-GRANT SELECT, INSERT, UPDATE, DELETE, CREATE, DROP, RELOAD, SHUTDOWN, PROCESS, FILE, REFERENCES, INDEX, ALTER, SHOW DATABASES, SUPER, CREATE TEMPORARY TABLES, LOCK TABLES, EXECUTE, REPLICATION SLAVE, REPLICATION CLIENT, CREATE VIEW, SHOW VIEW, CREATE ROUTINE, ALTER ROUTINE, CREATE USER, EVENT ON *.* TO 'test_yesprivs'@'localhost' IDENTIFIED BY PASSWORD '*C49735D016A099C0CF104EF9183F374A54CA2576'
->>>>>>> 3760cca9
 select current_user;
 current_user
 test_yesprivs@localhost
