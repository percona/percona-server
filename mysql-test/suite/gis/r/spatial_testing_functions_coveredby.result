#Creating the spatial Geometry object
USE test;
CREATE TABLE gis_geometrycollection (fid INTEGER NOT NULL PRIMARY KEY, g GEOMETRYCOLLECTION);
SET @star_elem_vertical= 'POLYGON((5 0,15 25,25 0,15 5,5 0))';
SET @star_elem_horizontal= 'POLYGON((25 0,0 15,30 15,22 10,25 0))';
SET @star_center= 'POINT(15 10)';
SET @star_top= 'POINT(15 25)';
SET @star_bottom_left= 'POINT(5 0)';
SET @star_bottom_right= 'POINT(25 0)';
SET @star_bottom_points= 'MULTIPOINT(5 0,25 0)';
SET @star_all_points= 'MULTIPOINT(5 0,25 0,15 10,15 25)';
SET @star_line_horizontal= 'LINESTRING(10 15,20 15)';
SET @star_line_vertical= 'LINESTRING(15 5,15 25)';
SET @star_top_to_center= 'LINESTRING(15 25,15 10)';
SET @star_lines_near_horizontal= 'MULTILINESTRING((25 0,0 15,15 30,0 5))';
SET @star_lines_near_vertical= 'MULTILINESTRING((0 5,15 25,0 25))';
SET @star= 'POLYGON((5 0,7 10,0 15,10 15,15 25,20 15,30 15,22 10,25 0,15 5,5 0))';
SET @star_elem_vertical_val= '((5 0,15 25,25 0,15 5,5 0))';
SET @star_elem_horizontal_val= '((25 0,0 15,30 15,22 10,25 0))';
SET @star_of_elems='MULTIPOLYGON(((5 0,15 25,25 0,15 5,5 0)),((25 0,0 15,30 15,22 10,25 0)))';
SET @star_collection_elems='GEOMETRYCOLLECTION(MULTIPOLYGON(((5 0,15 25,25 0,15 5,5 0)),((25 0,0 15,30 15,22 10,25 0))),POLYGON((5 0,7 10,0 15,10 15,15 25,20 15,30 15,22 10,25 0,15 5,5 0)),LINESTRING(15 25,15 10),MULTIPOINT(5 0,25 0),POINT(15 25))';
SET @star_collection_multilinestr='GEOMETRYCOLLECTION(MULTIPOLYGON(((5 0,15 25,25 0,15 5,5 0)),((25 0,0 15,30 15,22 10,25 0))),POLYGON((5 0,7 10,0 15,10 15,15 25,20 15,30 15,22 10,25 0,15 5,5 0)),MULTILINESTRING((25 0,0 15,15 30,0 5)),LINESTRING(15 25,15 10),MULTIPOINT(5 0,25 0),POINT(15 25))';
SET @star_elem_vertical_1= 'POLYGON((5 0,15 25,25 0,15 5,5 0))';
SET @star_elem_horizontal_1= 'POLYGON((25 0,0 15,30 15,22 10,25 0))';
SET @star_center_1= 'POINT(15 10)';
SET @star_top_1= 'POINT(15 25)';
SET @star_bottom_left_1= 'POINT(5 0)';
SET @star_bottom_right_1= 'POINT(25 0)';
SET @star_bottom_points_1= 'MULTIPOINT(5 0,25 0)';
SET @star_all_points_1= 'MULTIPOINT(5 0,25 0,15 10,15 25)';
SET @star_line_horizontal_1= 'LINESTRING(10 15,20 15)';
SET @star_line_vertical_1= 'LINESTRING(15 5,15 25)';
SET @star_top_to_center_1= 'LINESTRING(15 25,15 10)';
SET @star_lines_near_horizontal_1= 'MULTILINESTRING((25 0,0 15,15 30,0 5))';
SET @star_lines_near_vertical_1= 'MULTILINESTRING((0 5,15 25,0 25))';
SET @star_1= 'POLYGON((5 0,7 10,0 15,10 15,15 25,20 15,30 15,22 10,25 0,15 5,5 0))';
SET @star_elem_vertical_val_1= '((5 0,15 25,25 0,15 5,5 0))';
SET @star_elem_horizontal_val_1= '((25 0,0 15,30 15,22 10,25 0))';
SET @star_of_elems_1='MULTIPOLYGON(((5 0,15 25,25 0,15 5,5 0)),((25 0,0 15,30 15,22 10,25 0)))';
SET @star_collection_elems_1='GEOMETRYCOLLECTION(MULTIPOLYGON(((5 0,15 25,25 0,15 5,5 0)),((25 0,0 15,30 15,22 10,25 0))),POLYGON((5 0,7 10,0 15,10 15,15 25,20 15,30 15,22 10,25 0,15 5,5 0)),LINESTRING(15 25,15 10),MULTIPOINT(5 0,25 0),POINT(15 25))';
SET @star_elem_vertical_2= 'POLYGON((15 0,25 25,35 0,25 5,15 0))';
SET @star_elem_horizontal_2= 'POLYGON((35 0,10 15,40 15,32 10,35 0))';
SET @star_center_2= 'POINT(25 10)';
SET @star_top_2= 'POINT(25 25)';
SET @star_bottom_left_2= 'POINT(15 0)';
SET @star_bottom_right_2= 'POINT(35 0)';
SET @star_bottom_points_2= 'MULTIPOINT(15 0,35 0)';
SET @star_all_points_2= 'MULTIPOINT(15 0,35 0,35 10,25 25)';
SET @star_line_horizontal_2= 'LINESTRING(20 15,30 15)';
SET @star_line_vertical_2= 'LINESTRING(25 5,25 25)';
SET @star_top_to_center_2= 'LINESTRING(25 25,25 10)';
SET @star_lines_near_horizontal_2= 'MULTILINESTRING((35 0,10 15,25 30,10 5))';
SET @star_lines_near_vertical_2= 'MULTILINESTRING((10 5,25 25,10 25))';
SET @star_2= 'POLYGON((15 0,17 10,10 15,20 15,25 25,30 15,40 15,32 10,35 0,25 5,15 0))';
SET @star_elem_vertical_val_2= '((15 0,25 25,35 0,25 5,15 0))';
SET @star_elem_horizontal_val_2= '((35 0,10 15,40 15,32 10,35 0))';
SET @star_of_elems_2='MULTIPOLYGON(((15 0,25 25,35 0,25 5,15 0)),((35 0,10 15,40 15,32 10,35 0)))';
SET @star_collection_elems_2='GEOMETRYCOLLECTION(MULTIPOLYGON(((15 0,25 25,35 0,25 5,15 0)),((35 0,10 15,40 15,32 10,35 0))),POLYGON((15 0,17 10,10 15,20 15,25 25,30 15,40 15,32 10,35 0,25 5,15 0)),LINESTRING(25 25,25 10),MULTIPOINT(15 0,35 0),POINT(25 25))';
SET @star_elem_vertical_3= 'POLYGON((65 0,75 25,85 0,75 5,65 0))';
SET @star_elem_horizontal_3= 'POLYGON((85 0,60 15,90 15,82 10,85 0))';
SET @star_center_3= 'POINT(75 10)';
SET @star_top_3= 'POINT(75 25)';
SET @star_bottom_left_3= 'POINT(65 0)';
SET @star_bottom_right_3= 'POINT(85 0)';
SET @star_bottom_points_3= 'MULTIPOINT(65 0,85 0)';
SET @star_all_points_3= 'MULTIPOINT(65 0,85 0,75 10,75 25)';
SET @star_line_horizontal_3= 'LINESTRING(70 15,80 15)';
SET @star_line_vertical_3= 'LINESTRING(75 5,75 25)';
SET @star_top_to_center_3= 'LINESTRING(75 25,75 10)';
SET @star_lines_near_horizontal_3= 'MULTILINESTRING((85 0,60 15,85 30,60 5))';
SET @star_lines_near_vertical_3= 'MULTILINESTRING((60 5,75 25,60 25))';
SET @star_3= 'POLYGON((65 0,67 10,60 15,70 15,75 25,80 15,90 15,82 10,85 0,75 5,65 0))';
SET @star_elem_vertical_val_3= '((65 0,75 25,85 0,75 5,65 0))';
SET @star_elem_horizontal_val_3= '((85 0,60 15,90 15,82 10,85 0))';
SET @star_of_elems_3='MULTIPOLYGON(((65 0,75 25,85 0,75 5,65 0)),((85 0,60 15,90 15,82 10,85 0)))';
SET @star_collection_elems_3='GEOMETRYCOLLECTION(MULTIPOLYGON(((65 0,75 25,85 0,75 5,65 0)),((85 0,60 15,90 15,82 10,85 0))),POLYGON((65 0,67 10,60 15,70 15,75 25,80 15,90 15,82 10,85 0,75 5,65 0)),LINESTRING(75 25,75 10),MULTIPOINT(65 0,85 0),POINT(75 25))';
#INSERT base star
INSERT INTO gis_geometrycollection VALUES
(100,ST_GEOMFROMTEXT(@star)),
(101,ST_GEOMFROMTEXT(@star_elem_vertical)),
(102,ST_GEOMFROMTEXT(@star_elem_horizontal)),
(103,ST_GEOMFROMTEXT(@star_of_elems)),
(104,ST_GEOMFROMTEXT(@star_top)),
(105,ST_GEOMFROMTEXT(@star_center)),
(106,ST_GEOMFROMTEXT(@star_bottom_left)),
(107,ST_GEOMFROMTEXT(@star_bottom_right)),
(108,ST_GEOMFROMTEXT(@star_bottom_points)),
(109,ST_GEOMFROMTEXT(@star_all_points)),
(110,ST_GEOMFROMTEXT(@star_line_horizontal)),
(111,ST_GEOMFROMTEXT(@star_line_vertical)),
(112,ST_GEOMFROMTEXT(@star_top_to_center)),
(113,ST_GEOMFROMTEXT(@star_lines_near_horizontal)),
(114,ST_GEOMFROMTEXT(@star_lines_near_vertical)),
(115,ST_GEOMFROMTEXT(@star_collection_elems));
#INSERT identical (to base) star
INSERT INTO gis_geometrycollection VALUES
(200,ST_GEOMFROMTEXT(@star_1)),
(201,ST_GEOMFROMTEXT(@star_elem_vertical_1)),
(202,ST_GEOMFROMTEXT(@star_elem_horizontal_1)),
(203,ST_GEOMFROMTEXT(@star_of_elems_1)),
(204,ST_GEOMFROMTEXT(@star_top_1)),
(205,ST_GEOMFROMTEXT(@star_center_1)),
(206,ST_GEOMFROMTEXT(@star_bottom_left_1)),
(207,ST_GEOMFROMTEXT(@star_bottom_right_1)),
(208,ST_GEOMFROMTEXT(@star_bottom_points_1)),
(209,ST_GEOMFROMTEXT(@star_all_points_1)),
(210,ST_GEOMFROMTEXT(@star_line_horizontal_1)),
(211,ST_GEOMFROMTEXT(@star_line_vertical_1)),
(212,ST_GEOMFROMTEXT(@star_top_to_center_1)),
(213,ST_GEOMFROMTEXT(@star_lines_near_horizontal_1)),
(214,ST_GEOMFROMTEXT(@star_lines_near_vertical_1)),
(215,ST_GEOMFROMTEXT(@star_collection_elems_1));
#INSERT overlapping star
INSERT INTO gis_geometrycollection VALUES
(300,ST_GEOMFROMTEXT(@star_2)),
(301,ST_GEOMFROMTEXT(@star_elem_vertical_2)),
(302,ST_GEOMFROMTEXT(@star_elem_horizontal_2)),
(303,ST_GEOMFROMTEXT(@star_of_elems_2)),
(304,ST_GEOMFROMTEXT(@star_top_2)),
(305,ST_GEOMFROMTEXT(@star_center_2)),
(306,ST_GEOMFROMTEXT(@star_bottom_left_2)),
(307,ST_GEOMFROMTEXT(@star_bottom_right_2)),
(308,ST_GEOMFROMTEXT(@star_bottom_points_2)),
(309,ST_GEOMFROMTEXT(@star_all_points_2)),
(310,ST_GEOMFROMTEXT(@star_line_horizontal_2)),
(311,ST_GEOMFROMTEXT(@star_line_vertical_2)),
(312,ST_GEOMFROMTEXT(@star_top_to_center_2)),
(313,ST_GEOMFROMTEXT(@star_lines_near_horizontal_2)),
(314,ST_GEOMFROMTEXT(@star_lines_near_vertical_2)),
(315,ST_GEOMFROMTEXT(@star_collection_elems_2));
#INSERT seperate star
INSERT INTO gis_geometrycollection VALUES
(400,ST_GEOMFROMTEXT(@star_3)),
(401,ST_GEOMFROMTEXT(@star_elem_vertical_3)),
(402,ST_GEOMFROMTEXT(@star_elem_horizontal_3)),
(403,ST_GEOMFROMTEXT(@star_of_elems_3)),
(404,ST_GEOMFROMTEXT(@star_top_3)),
(405,ST_GEOMFROMTEXT(@star_center_3)),
(406,ST_GEOMFROMTEXT(@star_bottom_left_3)),
(407,ST_GEOMFROMTEXT(@star_bottom_right_3)),
(408,ST_GEOMFROMTEXT(@star_bottom_points_3)),
(409,ST_GEOMFROMTEXT(@star_all_points_3)),
(410,ST_GEOMFROMTEXT(@star_line_horizontal_3)),
(411,ST_GEOMFROMTEXT(@star_line_vertical_3)),
(412,ST_GEOMFROMTEXT(@star_top_to_center_3)),
(413,ST_GEOMFROMTEXT(@star_lines_near_horizontal_3)),
(414,ST_GEOMFROMTEXT(@star_lines_near_vertical_3)),
(415,ST_GEOMFROMTEXT(@star_collection_elems_3));
<<<<<<< HEAD
DROP TABLE IF EXISTS gis_geometrycollection_2;
CREATE TABLE gis_geometrycollection_2 SELECT fid as fid2,g as g2 FROM gis_geometrycollection;
#Checking the integrity of the above create/insert statements 
#64 rows. 
SELECT count(ST_AsText(g) != 'NULL') FROM gis_geometrycollection;
count(ST_AsText(g) != 'NULL')
64
#64 rows. 
SELECT count(ST_AsText(g2) != 'NULL') FROM gis_geometrycollection_2;
count(ST_AsText(g2) != 'NULL')
=======
CREATE TABLE gis_geometrycollection_2 SELECT fid as fid2,g as g2 FROM gis_geometrycollection;
#Checking the integrity of the above create/insert statements 
#64 rows. 
SELECT count(ST_ASTEXT(g) != 'NULL') FROM gis_geometrycollection;
count(ST_ASTEXT(g) != 'NULL')
64
#64 rows. 
SELECT count(ST_ASTEXT(g2) != 'NULL') FROM gis_geometrycollection_2;
count(ST_ASTEXT(g2) != 'NULL')
>>>>>>> c5f52baa
64
#=======================================================================================
# MBRCOVEREDBY(g1,g2)
#=======================================================================================
#-------------------------------------------------------------------------------------------
# point,point
SELECT MBRCOVEREDBY(ST_GEOMFROMTEXT(@star_center),ST_GEOMFROMTEXT(@star_center));
MBRCOVEREDBY(ST_GEOMFROMTEXT(@star_center),ST_GEOMFROMTEXT(@star_center))
1
SELECT MBRCOVEREDBY(ST_GEOMFROMTEXT(@star_top),ST_GEOMFROMTEXT(@star_center));
MBRCOVEREDBY(ST_GEOMFROMTEXT(@star_top),ST_GEOMFROMTEXT(@star_center))
0
SELECT MBRCOVEREDBY(g,ST_GEOMFROMTEXT(@star_center)) FROM gis_geometrycollection WHERE fid=105;
MBRCOVEREDBY(g,ST_GEOMFROMTEXT(@star_center))
1
SELECT MBRCOVEREDBY(ST_GEOMFROMTEXT('POINT(0 0)'),ST_GEOMFROMTEXT('POINT(0 0)'));
MBRCOVEREDBY(ST_GEOMFROMTEXT('POINT(0 0)'),ST_GEOMFROMTEXT('POINT(0 0)'))
1
SELECT MBRCOVEREDBY(ST_GEOMFROMTEXT('POINT(0 0)'),ST_GEOMFROMTEXT('POINT(10 0)'));
MBRCOVEREDBY(ST_GEOMFROMTEXT('POINT(0 0)'),ST_GEOMFROMTEXT('POINT(10 0)'))
0
#-------------------------------------------------------------------------------------------
# point,multipoint
SELECT MBRCOVEREDBY(ST_GEOMFROMTEXT(@star_bottom_left),ST_GEOMFROMTEXT(@star_bottom_points));
MBRCOVEREDBY(ST_GEOMFROMTEXT(@star_bottom_left),ST_GEOMFROMTEXT(@star_bottom_points))
1
SELECT MBRCOVEREDBY(ST_GEOMFROMTEXT(@star_top),ST_GEOMFROMTEXT(@star_bottom_points));
MBRCOVEREDBY(ST_GEOMFROMTEXT(@star_top),ST_GEOMFROMTEXT(@star_bottom_points))
0
SELECT MBRCOVEREDBY(g,ST_GEOMFROMTEXT(@star_bottom_points)) FROM gis_geometrycollection WHERE fid=106;
MBRCOVEREDBY(g,ST_GEOMFROMTEXT(@star_bottom_points))
1
SELECT MBRCOVEREDBY(ST_GEOMFROMTEXT('POINT(0 0)'),ST_GEOMFROMTEXT('MULTIPOINT(0 0)'));
MBRCOVEREDBY(ST_GEOMFROMTEXT('POINT(0 0)'),ST_GEOMFROMTEXT('MULTIPOINT(0 0)'))
1
SELECT MBRCOVEREDBY(ST_GEOMFROMTEXT('POINT(0 0)'),ST_GEOMFROMTEXT('MULTIPOINT(0 0,10 0)'));
MBRCOVEREDBY(ST_GEOMFROMTEXT('POINT(0 0)'),ST_GEOMFROMTEXT('MULTIPOINT(0 0,10 0)'))
1
SELECT MBRCOVEREDBY(ST_GEOMFROMTEXT('POINT(5 0)'),ST_GEOMFROMTEXT('MULTIPOINT(0 0,5 0,10 0)'));
MBRCOVEREDBY(ST_GEOMFROMTEXT('POINT(5 0)'),ST_GEOMFROMTEXT('MULTIPOINT(0 0,5 0,10 0)'))
1
SELECT MBRCOVEREDBY(ST_GEOMFROMTEXT('POINT(10 0)'),ST_GEOMFROMTEXT('MULTIPOINT(0 0,5 0,10 0)'));
MBRCOVEREDBY(ST_GEOMFROMTEXT('POINT(10 0)'),ST_GEOMFROMTEXT('MULTIPOINT(0 0,5 0,10 0)'))
1
SELECT MBRCOVEREDBY(ST_GEOMFROMTEXT('POINT(20 0)'),ST_GEOMFROMTEXT('MULTIPOINT(0 0,5 0,10 0)'));
MBRCOVEREDBY(ST_GEOMFROMTEXT('POINT(20 0)'),ST_GEOMFROMTEXT('MULTIPOINT(0 0,5 0,10 0)'))
0
#-------------------------------------------------------------------------------------------
# point,linestring
SELECT MBRCOVEREDBY(ST_GEOMFROMTEXT(@star_top),ST_GEOMFROMTEXT(@star_top_to_center));
MBRCOVEREDBY(ST_GEOMFROMTEXT(@star_top),ST_GEOMFROMTEXT(@star_top_to_center))
1
SELECT MBRCOVEREDBY(ST_GEOMFROMTEXT(@star_top),ST_GEOMFROMTEXT(@star_line_horizontal));
MBRCOVEREDBY(ST_GEOMFROMTEXT(@star_top),ST_GEOMFROMTEXT(@star_line_horizontal))
0
SELECT MBRCOVEREDBY(g,ST_GEOMFROMTEXT(@star_top_to_center)) FROM gis_geometrycollection WHERE fid=104;
MBRCOVEREDBY(g,ST_GEOMFROMTEXT(@star_top_to_center))
1
SELECT MBRCOVEREDBY(ST_GEOMFROMTEXT('POINT(0 0)'),ST_GEOMFROMTEXT('LINESTRING(0 0,10 0)'));
MBRCOVEREDBY(ST_GEOMFROMTEXT('POINT(0 0)'),ST_GEOMFROMTEXT('LINESTRING(0 0,10 0)'))
1
SELECT MBRCOVEREDBY(ST_GEOMFROMTEXT('POINT(5 0)'),ST_GEOMFROMTEXT('LINESTRING(0 0,10 0)'));
MBRCOVEREDBY(ST_GEOMFROMTEXT('POINT(5 0)'),ST_GEOMFROMTEXT('LINESTRING(0 0,10 0)'))
1
SELECT MBRCOVEREDBY(ST_GEOMFROMTEXT('POINT(20 0)'),ST_GEOMFROMTEXT('LINESTRING(0 0,10 0,20 0)'));
MBRCOVEREDBY(ST_GEOMFROMTEXT('POINT(20 0)'),ST_GEOMFROMTEXT('LINESTRING(0 0,10 0,20 0)'))
1
SELECT MBRCOVEREDBY(ST_GEOMFROMTEXT('POINT(20 0)'),ST_GEOMFROMTEXT('LINESTRING(0 0,10 0)'));
MBRCOVEREDBY(ST_GEOMFROMTEXT('POINT(20 0)'),ST_GEOMFROMTEXT('LINESTRING(0 0,10 0)'))
0
#-------------------------------------------------------------------------------------------
# point,multilinestring
SELECT MBRCOVEREDBY(ST_GEOMFROMTEXT(@star_top),ST_GEOMFROMTEXT(@star_lines_near_vertical));
MBRCOVEREDBY(ST_GEOMFROMTEXT(@star_top),ST_GEOMFROMTEXT(@star_lines_near_vertical))
1
SELECT MBRCOVEREDBY(ST_GEOMFROMTEXT(@star_top),ST_GEOMFROMTEXT(@star_lines_near_horizontal));
MBRCOVEREDBY(ST_GEOMFROMTEXT(@star_top),ST_GEOMFROMTEXT(@star_lines_near_horizontal))
1
SELECT MBRCOVEREDBY(g,ST_GEOMFROMTEXT(@star_lines_near_vertical)) FROM gis_geometrycollection WHERE fid=104;
MBRCOVEREDBY(g,ST_GEOMFROMTEXT(@star_lines_near_vertical))
1
SELECT MBRCOVEREDBY(ST_GEOMFROMTEXT('POINT(0 0)'),ST_GEOMFROMTEXT('MULTILINESTRING((0 0,10 0))'));
MBRCOVEREDBY(ST_GEOMFROMTEXT('POINT(0 0)'),ST_GEOMFROMTEXT('MULTILINESTRING((0 0,10 0))'))
1
SELECT MBRCOVEREDBY(ST_GEOMFROMTEXT('POINT(10 0)'),ST_GEOMFROMTEXT('MULTILINESTRING((0 0,5 0),(5 0,10 0))'));
MBRCOVEREDBY(ST_GEOMFROMTEXT('POINT(10 0)'),ST_GEOMFROMTEXT('MULTILINESTRING((0 0,5 0),(5 0,10 0))'))
1
SELECT MBRCOVEREDBY(ST_GEOMFROMTEXT('POINT(5 0)'),ST_GEOMFROMTEXT('MULTILINESTRING((0 0,5 0,10 0))'));
MBRCOVEREDBY(ST_GEOMFROMTEXT('POINT(5 0)'),ST_GEOMFROMTEXT('MULTILINESTRING((0 0,5 0,10 0))'))
1
SELECT MBRCOVEREDBY(ST_GEOMFROMTEXT('POINT(20 0)'),ST_GEOMFROMTEXT('MULTILINESTRING((0 0,5 0),(5 0,10 0))'));
MBRCOVEREDBY(ST_GEOMFROMTEXT('POINT(20 0)'),ST_GEOMFROMTEXT('MULTILINESTRING((0 0,5 0),(5 0,10 0))'))
0
#-------------------------------------------------------------------------------------------
# point,polygon
SELECT MBRCOVEREDBY(ST_GEOMFROMTEXT(@star_top),ST_GEOMFROMTEXT(@star));
MBRCOVEREDBY(ST_GEOMFROMTEXT(@star_top),ST_GEOMFROMTEXT(@star))
1
SELECT MBRCOVEREDBY(ST_GEOMFROMTEXT(@star_center),ST_GEOMFROMTEXT(@star));
MBRCOVEREDBY(ST_GEOMFROMTEXT(@star_center),ST_GEOMFROMTEXT(@star))
1
SELECT MBRCOVEREDBY(ST_GEOMFROMTEXT(@star_top),ST_GEOMFROMTEXT(@star_elem_horizontal));
MBRCOVEREDBY(ST_GEOMFROMTEXT(@star_top),ST_GEOMFROMTEXT(@star_elem_horizontal))
0
SELECT MBRCOVEREDBY(ST_GEOMFROMTEXT(@star_top),ST_GEOMFROMTEXT(@star_elem_vertical));
MBRCOVEREDBY(ST_GEOMFROMTEXT(@star_top),ST_GEOMFROMTEXT(@star_elem_vertical))
1
SELECT MBRCOVEREDBY(g,ST_GEOMFROMTEXT(@star)) FROM gis_geometrycollection WHERE fid=104;
MBRCOVEREDBY(g,ST_GEOMFROMTEXT(@star))
1
SELECT MBRCOVEREDBY(ST_GEOMFROMTEXT('POINT(0 0)'),ST_GEOMFROMTEXT('POLYGON((0 0,10 0,10 10,0 10,0 0))'));
MBRCOVEREDBY(ST_GEOMFROMTEXT('POINT(0 0)'),ST_GEOMFROMTEXT('POLYGON((0 0,10 0,10 10,0 10,0 0))'))
1
SELECT MBRCOVEREDBY(ST_GEOMFROMTEXT('POINT(5 0)'),ST_GEOMFROMTEXT('POLYGON((0 0,10 0,10 10,0 10,0 0))'));
MBRCOVEREDBY(ST_GEOMFROMTEXT('POINT(5 0)'),ST_GEOMFROMTEXT('POLYGON((0 0,10 0,10 10,0 10,0 0))'))
1
SELECT MBRCOVEREDBY(ST_GEOMFROMTEXT('POINT(5 5)'),ST_GEOMFROMTEXT('POLYGON((0 0,10 0,10 10,0 10,0 0),(4 4,4 6,6 6,6 4,4 4))'));
MBRCOVEREDBY(ST_GEOMFROMTEXT('POINT(5 5)'),ST_GEOMFROMTEXT('POLYGON((0 0,10 0,10 10,0 10,0 0),(4 4,4 6,6 6,6 4,4 4))'))
1
SELECT MBRCOVEREDBY(ST_GEOMFROMTEXT('POINT(20 20)'),ST_GEOMFROMTEXT('POLYGON((0 0,10 0,10 10,0 10,0 0))'));
MBRCOVEREDBY(ST_GEOMFROMTEXT('POINT(20 20)'),ST_GEOMFROMTEXT('POLYGON((0 0,10 0,10 10,0 10,0 0))'))
0
#-------------------------------------------------------------------------------------------
# point,multipolygon
SELECT MBRCOVEREDBY(ST_GEOMFROMTEXT(@star_top),ST_GEOMFROMTEXT(@star_of_elems));
MBRCOVEREDBY(ST_GEOMFROMTEXT(@star_top),ST_GEOMFROMTEXT(@star_of_elems))
1
SELECT MBRCOVEREDBY(ST_GEOMFROMTEXT('POINT(-0.01 0)'),ST_GEOMFROMTEXT(@star_of_elems));
MBRCOVEREDBY(ST_GEOMFROMTEXT('POINT(-0.01 0)'),ST_GEOMFROMTEXT(@star_of_elems))
0
SELECT MBRCOVEREDBY(g,ST_GEOMFROMTEXT(@star_of_elems)) FROM gis_geometrycollection WHERE fid=104;
MBRCOVEREDBY(g,ST_GEOMFROMTEXT(@star_of_elems))
1
SELECT MBRCOVEREDBY(ST_GEOMFROMTEXT('POINT(0 0)'),ST_GEOMFROMTEXT('MULTIPOLYGON(((0 0,10 0,10 10,0 10,0 0)))'));
MBRCOVEREDBY(ST_GEOMFROMTEXT('POINT(0 0)'),ST_GEOMFROMTEXT('MULTIPOLYGON(((0 0,10 0,10 10,0 10,0 0)))'))
1
SELECT MBRCOVEREDBY(ST_GEOMFROMTEXT('POINT(20 20)'),ST_GEOMFROMTEXT('MULTIPOLYGON(((0 0,10 0,10 10,0 10,0 0)),((10 10,10 20,20 20,20 10,10 10)))'));
MBRCOVEREDBY(ST_GEOMFROMTEXT('POINT(20 20)'),ST_GEOMFROMTEXT('MULTIPOLYGON(((0 0,10 0,10 10,0 10,0 0)),((10 10,10 20,20 20,20 10,10 10)))'))
1
SELECT MBRCOVEREDBY(ST_GEOMFROMTEXT('POINT(5 5)'),ST_GEOMFROMTEXT('MULTIPOLYGON(((0 0,10 0,10 10,0 10,0 0),(4 4,4 6,6 6,6 4,4 4)))'));
MBRCOVEREDBY(ST_GEOMFROMTEXT('POINT(5 5)'),ST_GEOMFROMTEXT('MULTIPOLYGON(((0 0,10 0,10 10,0 10,0 0),(4 4,4 6,6 6,6 4,4 4)))'))
1
SELECT MBRCOVEREDBY(ST_GEOMFROMTEXT('POINT(20 20)'),ST_GEOMFROMTEXT('MULTIPOLYGON(((0 0,10 0,10 10,0 10,0 0),(4 4,4 6,6 6,6 4,4 4)))'));
MBRCOVEREDBY(ST_GEOMFROMTEXT('POINT(20 20)'),ST_GEOMFROMTEXT('MULTIPOLYGON(((0 0,10 0,10 10,0 10,0 0),(4 4,4 6,6 6,6 4,4 4)))'))
0
#-------------------------------------------------------------------------------------------
# point,geometrycollection
SELECT MBRCOVEREDBY(ST_GEOMFROMTEXT(@star_top),ST_GEOMFROMTEXT(@star_collection_elems));
MBRCOVEREDBY(ST_GEOMFROMTEXT(@star_top),ST_GEOMFROMTEXT(@star_collection_elems))
1
SELECT MBRCOVEREDBY(ST_GEOMFROMTEXT('POINT(-0.01 0)'),ST_GEOMFROMTEXT(@star_collection_elems));
MBRCOVEREDBY(ST_GEOMFROMTEXT('POINT(-0.01 0)'),ST_GEOMFROMTEXT(@star_collection_elems))
0
SELECT MBRCOVEREDBY(g,ST_GEOMFROMTEXT(@star_collection_elems)) FROM gis_geometrycollection WHERE fid=104;
MBRCOVEREDBY(g,ST_GEOMFROMTEXT(@star_collection_elems))
1
SELECT MBRCOVEREDBY(ST_GEOMFROMTEXT(@star_top),ST_GEOMFROMTEXT(@star_collection_multilinestr));
MBRCOVEREDBY(ST_GEOMFROMTEXT(@star_top),ST_GEOMFROMTEXT(@star_collection_multilinestr))
1
SELECT MBRCOVEREDBY(ST_GEOMFROMTEXT('POINT(5 5)'),ST_GEOMFROMTEXT('GEOMETRYCOLLECTION(GEOMETRYCOLLECTION())'));
MBRCOVEREDBY(ST_GEOMFROMTEXT('POINT(5 5)'),ST_GEOMFROMTEXT('GEOMETRYCOLLECTION(GEOMETRYCOLLECTION())'))
NULL
SELECT MBRCOVEREDBY(ST_GEOMFROMTEXT('POINT(5 5)'),ST_GEOMFROMTEXT('GEOMETRYCOLLECTION(POINT(5 5))'));
MBRCOVEREDBY(ST_GEOMFROMTEXT('POINT(5 5)'),ST_GEOMFROMTEXT('GEOMETRYCOLLECTION(POINT(5 5))'))
1
SELECT MBRCOVEREDBY(ST_GEOMFROMTEXT('POINT(5 5)'),ST_GEOMFROMTEXT('GEOMETRYCOLLECTION(MULTIPOINT(0 0,5 5,10 10),GEOMETRYCOLLECTION())'));
MBRCOVEREDBY(ST_GEOMFROMTEXT('POINT(5 5)'),ST_GEOMFROMTEXT('GEOMETRYCOLLECTION(MULTIPOINT(0 0,5 5,10 10),GEOMETRYCOLLECTION())'))
1
SELECT MBRCOVEREDBY(ST_GEOMFROMTEXT('POINT(0 0)'),ST_GEOMFROMTEXT('GEOMETRYCOLLECTION(GEOMETRYCOLLECTION(POLYGON((0 0,10 0,10 10,0 10,0 0))))'));
MBRCOVEREDBY(ST_GEOMFROMTEXT('POINT(0 0)'),ST_GEOMFROMTEXT('GEOMETRYCOLLECTION(GEOMETRYCOLLECTION(POLYGON((0 0,10 0,10 10,0 10,0 0))))'))
1
SELECT MBRCOVEREDBY(ST_GEOMFROMTEXT('POINT(20 20)'),ST_GEOMFROMTEXT('GEOMETRYCOLLECTION(GEOMETRYCOLLECTION(POLYGON((0 0,10 0,10 10,0 10,0 0))))'));
MBRCOVEREDBY(ST_GEOMFROMTEXT('POINT(20 20)'),ST_GEOMFROMTEXT('GEOMETRYCOLLECTION(GEOMETRYCOLLECTION(POLYGON((0 0,10 0,10 10,0 10,0 0))))'))
0
#-------------------------------------------------------------------------------------------
# multipoint,point
SELECT MBRCOVEREDBY(ST_GEOMFROMTEXT(@star_all_points),ST_GEOMFROMTEXT(@star_top));
MBRCOVEREDBY(ST_GEOMFROMTEXT(@star_all_points),ST_GEOMFROMTEXT(@star_top))
0
SELECT MBRCOVEREDBY(ST_GEOMFROMTEXT(@star_bottom_points),ST_GEOMFROMTEXT(@star_center));
MBRCOVEREDBY(ST_GEOMFROMTEXT(@star_bottom_points),ST_GEOMFROMTEXT(@star_center))
0
SELECT MBRCOVEREDBY(g,ST_GEOMFROMTEXT(@star_bottom_left)) FROM gis_geometrycollection WHERE fid=108;
MBRCOVEREDBY(g,ST_GEOMFROMTEXT(@star_bottom_left))
0
#-------------------------------------------------------------------------------------------
# multipoint,multipoint
SELECT MBRCOVEREDBY(ST_GEOMFROMTEXT(@star_all_points),ST_GEOMFROMTEXT(@star_bottom_points));
MBRCOVEREDBY(ST_GEOMFROMTEXT(@star_all_points),ST_GEOMFROMTEXT(@star_bottom_points))
0
SELECT MBRCOVEREDBY(ST_GEOMFROMTEXT(@star_bottom_points),ST_GEOMFROMTEXT(@star_all_points));
MBRCOVEREDBY(ST_GEOMFROMTEXT(@star_bottom_points),ST_GEOMFROMTEXT(@star_all_points))
1
SELECT MBRCOVEREDBY(g,ST_GEOMFROMTEXT(@star_all_points)) FROM gis_geometrycollection WHERE fid=208;
MBRCOVEREDBY(g,ST_GEOMFROMTEXT(@star_all_points))
1
SELECT MBRCOVEREDBY(g,ST_GEOMFROMTEXT(@star_all_points)) FROM gis_geometrycollection WHERE fid=308;
MBRCOVEREDBY(g,ST_GEOMFROMTEXT(@star_all_points))
0
#-------------------------------------------------------------------------------------------
# multipoint,linestring
SELECT MBRCOVEREDBY(ST_GEOMFROMTEXT(@star_all_points),ST_GEOMFROMTEXT(@star_top_to_center));
MBRCOVEREDBY(ST_GEOMFROMTEXT(@star_all_points),ST_GEOMFROMTEXT(@star_top_to_center))
0
SELECT MBRCOVEREDBY(g,ST_GEOMFROMTEXT(@star_top_to_center)) FROM gis_geometrycollection WHERE fid=109;
MBRCOVEREDBY(g,ST_GEOMFROMTEXT(@star_top_to_center))
0
SELECT MBRCOVEREDBY(g,ST_GEOMFROMTEXT(@star_top_to_center)) FROM gis_geometrycollection WHERE fid=209;
MBRCOVEREDBY(g,ST_GEOMFROMTEXT(@star_top_to_center))
0
SELECT MBRCOVEREDBY(g,ST_GEOMFROMTEXT(@star_top_to_center)) FROM gis_geometrycollection WHERE fid=309;
MBRCOVEREDBY(g,ST_GEOMFROMTEXT(@star_top_to_center))
0
#-------------------------------------------------------------------------------------------
# multipoint,multilinestring
SELECT MBRCOVEREDBY(ST_GEOMFROMTEXT(@star_all_points),ST_GEOMFROMTEXT(@star_lines_near_vertical));
MBRCOVEREDBY(ST_GEOMFROMTEXT(@star_all_points),ST_GEOMFROMTEXT(@star_lines_near_vertical))
0
SELECT MBRCOVEREDBY(ST_GEOMFROMTEXT(@star_all_points),ST_GEOMFROMTEXT(@star_lines_near_horizontal));
MBRCOVEREDBY(ST_GEOMFROMTEXT(@star_all_points),ST_GEOMFROMTEXT(@star_lines_near_horizontal))
1
SELECT MBRCOVEREDBY(g,ST_GEOMFROMTEXT(@star_lines_near_horizontal)) FROM gis_geometrycollection WHERE fid=109;
MBRCOVEREDBY(g,ST_GEOMFROMTEXT(@star_lines_near_horizontal))
1
#-------------------------------------------------------------------------------------------
# multipoint,polygon
SELECT MBRCOVEREDBY(ST_GEOMFROMTEXT(@star_all_points),ST_GEOMFROMTEXT(@star_elem_vertical));
MBRCOVEREDBY(ST_GEOMFROMTEXT(@star_all_points),ST_GEOMFROMTEXT(@star_elem_vertical))
1
SELECT MBRCOVEREDBY(ST_GEOMFROMTEXT(@star_all_points),ST_GEOMFROMTEXT(@star_elem_horizontal));
MBRCOVEREDBY(ST_GEOMFROMTEXT(@star_all_points),ST_GEOMFROMTEXT(@star_elem_horizontal))
0
SELECT MBRCOVEREDBY(g,ST_GEOMFROMTEXT(@star_elem_horizontal)) FROM gis_geometrycollection WHERE fid=109;
MBRCOVEREDBY(g,ST_GEOMFROMTEXT(@star_elem_horizontal))
0
SELECT MBRCOVEREDBY(g,ST_GEOMFROMTEXT(@star_elem_horizontal)) FROM gis_geometrycollection WHERE fid=209;
MBRCOVEREDBY(g,ST_GEOMFROMTEXT(@star_elem_horizontal))
0
SELECT MBRCOVEREDBY(g,ST_GEOMFROMTEXT(@star_elem_horizontal)) FROM gis_geometrycollection WHERE fid=309;
MBRCOVEREDBY(g,ST_GEOMFROMTEXT(@star_elem_horizontal))
0
#-------------------------------------------------------------------------------------------
# multipoint,multipolygon
SELECT MBRCOVEREDBY(ST_GEOMFROMTEXT('MULTIPOINT(0 0,0 30,30 25)'),ST_GEOMFROMTEXT(@star_of_elems));
MBRCOVEREDBY(ST_GEOMFROMTEXT('MULTIPOINT(0 0,0 30,30 25)'),ST_GEOMFROMTEXT(@star_of_elems))
0
SELECT MBRCOVEREDBY(ST_GEOMFROMTEXT(@star_all_points),ST_GEOMFROMTEXT(@star_of_elems));
MBRCOVEREDBY(ST_GEOMFROMTEXT(@star_all_points),ST_GEOMFROMTEXT(@star_of_elems))
1
SELECT MBRCOVEREDBY(g,ST_GEOMFROMTEXT(@star_of_elems)) FROM gis_geometrycollection WHERE fid=109;
MBRCOVEREDBY(g,ST_GEOMFROMTEXT(@star_of_elems))
1
SELECT MBRCOVEREDBY(g,ST_GEOMFROMTEXT(@star_of_elems)) FROM gis_geometrycollection WHERE fid=209;
MBRCOVEREDBY(g,ST_GEOMFROMTEXT(@star_of_elems))
1
SELECT MBRCOVEREDBY(g,ST_GEOMFROMTEXT(@star_of_elems)) FROM gis_geometrycollection WHERE fid=309;
MBRCOVEREDBY(g,ST_GEOMFROMTEXT(@star_of_elems))
0
#-------------------------------------------------------------------------------------------
# multipoint,geometrycollection
SELECT MBRCOVEREDBY(ST_GEOMFROMTEXT('MULTIPOINT(0 0,0 30,30 25)'),ST_GEOMFROMTEXT(@star_collection_elems));
MBRCOVEREDBY(ST_GEOMFROMTEXT('MULTIPOINT(0 0,0 30,30 25)'),ST_GEOMFROMTEXT(@star_collection_elems))
0
SELECT MBRCOVEREDBY(ST_GEOMFROMTEXT(@star_all_points),ST_GEOMFROMTEXT(@star_collection_elems));
MBRCOVEREDBY(ST_GEOMFROMTEXT(@star_all_points),ST_GEOMFROMTEXT(@star_collection_elems))
1
SELECT MBRCOVEREDBY(g,ST_GEOMFROMTEXT(@star_collection_elems)) FROM gis_geometrycollection WHERE fid=109;
MBRCOVEREDBY(g,ST_GEOMFROMTEXT(@star_collection_elems))
1
SELECT MBRCOVEREDBY(g,ST_GEOMFROMTEXT(@star_collection_elems)) FROM gis_geometrycollection WHERE fid=209;
MBRCOVEREDBY(g,ST_GEOMFROMTEXT(@star_collection_elems))
1
SELECT MBRCOVEREDBY(g,ST_GEOMFROMTEXT(@star_collection_elems)) FROM gis_geometrycollection WHERE fid=309;
MBRCOVEREDBY(g,ST_GEOMFROMTEXT(@star_collection_elems))
0
SELECT MBRCOVEREDBY(ST_GEOMFROMTEXT(@star_all_points),ST_GEOMFROMTEXT(@star_collection_multilinestr));
MBRCOVEREDBY(ST_GEOMFROMTEXT(@star_all_points),ST_GEOMFROMTEXT(@star_collection_multilinestr))
1
#-------------------------------------------------------------------------------------------
# linestring,point
SELECT MBRCOVEREDBY(ST_GEOMFROMTEXT(@star_top_to_center),ST_GEOMFROMTEXT(@star_center));
MBRCOVEREDBY(ST_GEOMFROMTEXT(@star_top_to_center),ST_GEOMFROMTEXT(@star_center))
0
SELECT MBRCOVEREDBY(ST_GEOMFROMTEXT(@star_top_to_center),ST_GEOMFROMTEXT(@star_bottom_left));
MBRCOVEREDBY(ST_GEOMFROMTEXT(@star_top_to_center),ST_GEOMFROMTEXT(@star_bottom_left))
0
SELECT MBRCOVEREDBY(g,g2) FROM gis_geometrycollection,gis_geometrycollection_2 WHERE fid=110 and fid2=105;
MBRCOVEREDBY(g,g2)
0
#-------------------------------------------------------------------------------------------
# linestring,multipoint
SELECT MBRCOVEREDBY(ST_GEOMFROMTEXT(@star_line_vertical),ST_GEOMFROMTEXT('MULTIPOINT(15 10,15 25)'));
MBRCOVEREDBY(ST_GEOMFROMTEXT(@star_line_vertical),ST_GEOMFROMTEXT('MULTIPOINT(15 10,15 25)'))
0
SELECT MBRCOVEREDBY(ST_GEOMFROMTEXT(@star_line_vertical),ST_GEOMFROMTEXT(@star_all_points));
MBRCOVEREDBY(ST_GEOMFROMTEXT(@star_line_vertical),ST_GEOMFROMTEXT(@star_all_points))
1
SELECT MBRCOVEREDBY(g,ST_GEOMFROMTEXT('MULTIPOINT(15 10,15 25)')) FROM gis_geometrycollection WHERE fid=111;
MBRCOVEREDBY(g,ST_GEOMFROMTEXT('MULTIPOINT(15 10,15 25)'))
0
SELECT MBRCOVEREDBY(g,ST_GEOMFROMTEXT('MULTIPOINT(15 10,15 25)')) FROM gis_geometrycollection WHERE fid=311;
MBRCOVEREDBY(g,ST_GEOMFROMTEXT('MULTIPOINT(15 10,15 25)'))
0
SELECT MBRCOVEREDBY(g,ST_GEOMFROMTEXT('MULTIPOINT(15 10,15 25)')) FROM gis_geometrycollection WHERE fid=411;
MBRCOVEREDBY(g,ST_GEOMFROMTEXT('MULTIPOINT(15 10,15 25)'))
0
#-------------------------------------------------------------------------------------------
# linestring,linestring
SELECT MBRCOVEREDBY(ST_GEOMFROMTEXT(@star_line_vertical),ST_GEOMFROMTEXT(@star_top_to_center));
MBRCOVEREDBY(ST_GEOMFROMTEXT(@star_line_vertical),ST_GEOMFROMTEXT(@star_top_to_center))
0
SELECT MBRCOVEREDBY(ST_GEOMFROMTEXT(@star_top_to_center),ST_GEOMFROMTEXT(@star_line_vertical));
MBRCOVEREDBY(ST_GEOMFROMTEXT(@star_top_to_center),ST_GEOMFROMTEXT(@star_line_vertical))
1
SELECT MBRCOVEREDBY(g,ST_GEOMFROMTEXT(@star_top_to_center)) FROM gis_geometrycollection WHERE fid=111;
MBRCOVEREDBY(g,ST_GEOMFROMTEXT(@star_top_to_center))
0
SELECT MBRCOVEREDBY(g,ST_GEOMFROMTEXT(@star_top_to_center)) FROM gis_geometrycollection WHERE fid=311;
MBRCOVEREDBY(g,ST_GEOMFROMTEXT(@star_top_to_center))
0
SELECT MBRCOVEREDBY(g,ST_GEOMFROMTEXT(@star_top_to_center)) FROM gis_geometrycollection WHERE fid=411;
MBRCOVEREDBY(g,ST_GEOMFROMTEXT(@star_top_to_center))
0
#-------------------------------------------------------------------------------------------
# linestring,multilinestring
SELECT MBRCOVEREDBY(ST_GEOMFROMTEXT(@star_line_horizontal),ST_GEOMFROMTEXT(@star_lines_near_horizontal));
MBRCOVEREDBY(ST_GEOMFROMTEXT(@star_line_horizontal),ST_GEOMFROMTEXT(@star_lines_near_horizontal))
1
SELECT MBRCOVEREDBY(ST_GEOMFROMTEXT(@star_line_horizontal),ST_GEOMFROMTEXT(@star_lines_near_vertical));
MBRCOVEREDBY(ST_GEOMFROMTEXT(@star_line_horizontal),ST_GEOMFROMTEXT(@star_lines_near_vertical))
0
SELECT MBRCOVEREDBY(g,ST_GEOMFROMTEXT(@star_lines_near_horizontal)) FROM gis_geometrycollection WHERE fid=110;
MBRCOVEREDBY(g,ST_GEOMFROMTEXT(@star_lines_near_horizontal))
1
#-------------------------------------------------------------------------------------------
# linestring,polygon
SELECT MBRCOVEREDBY(ST_GEOMFROMTEXT(@star_line_horizontal),ST_GEOMFROMTEXT('POLYGON((11 15,19 15,19 10))'));
MBRCOVEREDBY(ST_GEOMFROMTEXT(@star_line_horizontal),ST_GEOMFROMTEXT('POLYGON((11 15,19 15,19 10))'))
0
SELECT MBRCOVEREDBY(ST_GEOMFROMTEXT(@star_line_horizontal),ST_GEOMFROMTEXT(@star_elem_horizontal));
MBRCOVEREDBY(ST_GEOMFROMTEXT(@star_line_horizontal),ST_GEOMFROMTEXT(@star_elem_horizontal))
1
SELECT MBRCOVEREDBY(ST_GEOMFROMTEXT(@star_line_horizontal),ST_GEOMFROMTEXT(@star_elem_horizontal_2));
MBRCOVEREDBY(ST_GEOMFROMTEXT(@star_line_horizontal),ST_GEOMFROMTEXT(@star_elem_horizontal_2))
1
SELECT MBRCOVEREDBY(ST_GEOMFROMTEXT(@star_line_horizontal),ST_GEOMFROMTEXT(@star_elem_horizontal_3));
MBRCOVEREDBY(ST_GEOMFROMTEXT(@star_line_horizontal),ST_GEOMFROMTEXT(@star_elem_horizontal_3))
0
SELECT MBRCOVEREDBY(g,ST_GEOMFROMTEXT('POLYGON((11 15,19 15,11 15))')) FROM gis_geometrycollection WHERE fid=110;
MBRCOVEREDBY(g,ST_GEOMFROMTEXT('POLYGON((11 15,19 15,11 15))'))
0
#-------------------------------------------------------------------------------------------
# linestring,multipolygon
SELECT MBRCOVEREDBY(ST_GEOMFROMTEXT(@star_line_horizontal),ST_GEOMFROMTEXT('MULTIPOLYGON(((11 15,19 15,11 15)),((25 0,0 15,25 0)))'));
MBRCOVEREDBY(ST_GEOMFROMTEXT(@star_line_horizontal),ST_GEOMFROMTEXT('MULTIPOLYGON(((11 15,19 15,11 15)),((25 0,0 15,25 0)))'))
1
SELECT MBRCOVEREDBY(ST_GEOMFROMTEXT(@star_line_horizontal),ST_GEOMFROMTEXT(@star_of_elems));
MBRCOVEREDBY(ST_GEOMFROMTEXT(@star_line_horizontal),ST_GEOMFROMTEXT(@star_of_elems))
1
SELECT MBRCOVEREDBY(ST_GEOMFROMTEXT(@star_line_horizontal),ST_GEOMFROMTEXT(@star_of_elems_2));
MBRCOVEREDBY(ST_GEOMFROMTEXT(@star_line_horizontal),ST_GEOMFROMTEXT(@star_of_elems_2))
1
SELECT MBRCOVEREDBY(ST_GEOMFROMTEXT(@star_line_horizontal),ST_GEOMFROMTEXT(@star_of_elems_3));
MBRCOVEREDBY(ST_GEOMFROMTEXT(@star_line_horizontal),ST_GEOMFROMTEXT(@star_of_elems_3))
0
SELECT MBRCOVEREDBY(g,ST_GEOMFROMTEXT('MULTIPOLYGON(((11 15,19 15,11 15)),((25 0,0 15,25 0)))')) FROM gis_geometrycollection WHERE fid=110;
MBRCOVEREDBY(g,ST_GEOMFROMTEXT('MULTIPOLYGON(((11 15,19 15,11 15)),((25 0,0 15,25 0)))'))
1
#-------------------------------------------------------------------------------------------
# linestring,geometrycollection
SELECT MBRCOVEREDBY(ST_GEOMFROMTEXT(@star_line_horizontal),ST_GEOMFROMTEXT(@star_collection_elems));
MBRCOVEREDBY(ST_GEOMFROMTEXT(@star_line_horizontal),ST_GEOMFROMTEXT(@star_collection_elems))
1
SELECT MBRCOVEREDBY(ST_GEOMFROMTEXT(@star_line_horizontal),ST_GEOMFROMTEXT(@star_collection_elems_2));
MBRCOVEREDBY(ST_GEOMFROMTEXT(@star_line_horizontal),ST_GEOMFROMTEXT(@star_collection_elems_2))
1
SELECT MBRCOVEREDBY(ST_GEOMFROMTEXT(@star_line_horizontal),ST_GEOMFROMTEXT(@star_collection_elems_3));
MBRCOVEREDBY(ST_GEOMFROMTEXT(@star_line_horizontal),ST_GEOMFROMTEXT(@star_collection_elems_3))
0
SELECT MBRCOVEREDBY(g,ST_GEOMFROMTEXT(@star_collection_elems)) FROM gis_geometrycollection WHERE fid=110;
MBRCOVEREDBY(g,ST_GEOMFROMTEXT(@star_collection_elems))
1
SELECT MBRCOVEREDBY(ST_GEOMFROMTEXT(@star_line_horizontal),ST_GEOMFROMTEXT(@star_collection_multilinestr));
MBRCOVEREDBY(ST_GEOMFROMTEXT(@star_line_horizontal),ST_GEOMFROMTEXT(@star_collection_multilinestr))
1
#-------------------------------------------------------------------------------------------
# multilinestring,point
SELECT MBRCOVEREDBY(ST_GEOMFROMTEXT(@star_lines_near_vertical),ST_GEOMFROMTEXT(@star_top));
MBRCOVEREDBY(ST_GEOMFROMTEXT(@star_lines_near_vertical),ST_GEOMFROMTEXT(@star_top))
0
SELECT MBRCOVEREDBY(ST_GEOMFROMTEXT(@star_lines_near_vertical),ST_GEOMFROMTEXT(@star_center));
MBRCOVEREDBY(ST_GEOMFROMTEXT(@star_lines_near_vertical),ST_GEOMFROMTEXT(@star_center))
0
SELECT MBRCOVEREDBY(ST_GEOMFROMTEXT(@star_lines_near_vertical),ST_GEOMFROMTEXT(@star_center_2));
MBRCOVEREDBY(ST_GEOMFROMTEXT(@star_lines_near_vertical),ST_GEOMFROMTEXT(@star_center_2))
0
SELECT MBRCOVEREDBY(ST_GEOMFROMTEXT(@star_lines_near_vertical),ST_GEOMFROMTEXT(@star_center_3));
MBRCOVEREDBY(ST_GEOMFROMTEXT(@star_lines_near_vertical),ST_GEOMFROMTEXT(@star_center_3))
0
SELECT MBRCOVEREDBY(g,ST_GEOMFROMTEXT(@star_top)) FROM gis_geometrycollection WHERE fid=114;
MBRCOVEREDBY(g,ST_GEOMFROMTEXT(@star_top))
0
#-------------------------------------------------------------------------------------------
# multilinestring,multipoint
SELECT MBRCOVEREDBY(ST_GEOMFROMTEXT(@star_lines_near_vertical),ST_GEOMFROMTEXT(@star_bottom_points));
MBRCOVEREDBY(ST_GEOMFROMTEXT(@star_lines_near_vertical),ST_GEOMFROMTEXT(@star_bottom_points))
0
SELECT MBRCOVEREDBY(ST_GEOMFROMTEXT(@star_lines_near_vertical),ST_GEOMFROMTEXT(@star_all_points));
MBRCOVEREDBY(ST_GEOMFROMTEXT(@star_lines_near_vertical),ST_GEOMFROMTEXT(@star_all_points))
0
SELECT MBRCOVEREDBY(g,ST_GEOMFROMTEXT(@star_bottom_points)) FROM gis_geometrycollection WHERE fid=114;
MBRCOVEREDBY(g,ST_GEOMFROMTEXT(@star_bottom_points))
0
SELECT MBRCOVEREDBY(g,g2) FROM gis_geometrycollection,gis_geometrycollection_2 WHERE fid=114 and fid2=108;
MBRCOVEREDBY(g,g2)
0
#-------------------------------------------------------------------------------------------
# multilinestring,linestring
SELECT MBRCOVEREDBY(ST_GEOMFROMTEXT(@star_lines_near_vertical),ST_GEOMFROMTEXT(@star_line_vertical));
MBRCOVEREDBY(ST_GEOMFROMTEXT(@star_lines_near_vertical),ST_GEOMFROMTEXT(@star_line_vertical))
0
SELECT MBRCOVEREDBY(ST_GEOMFROMTEXT(@star_lines_near_vertical),ST_GEOMFROMTEXT(@star_line_horizontal));
MBRCOVEREDBY(ST_GEOMFROMTEXT(@star_lines_near_vertical),ST_GEOMFROMTEXT(@star_line_horizontal))
0
SELECT MBRCOVEREDBY(ST_GEOMFROMTEXT(@star_lines_near_vertical),ST_GEOMFROMTEXT(@star_line_horizontal_2));
MBRCOVEREDBY(ST_GEOMFROMTEXT(@star_lines_near_vertical),ST_GEOMFROMTEXT(@star_line_horizontal_2))
0
SELECT MBRCOVEREDBY(ST_GEOMFROMTEXT(@star_lines_near_vertical),ST_GEOMFROMTEXT(@star_line_horizontal_3));
MBRCOVEREDBY(ST_GEOMFROMTEXT(@star_lines_near_vertical),ST_GEOMFROMTEXT(@star_line_horizontal_3))
0
SELECT MBRCOVEREDBY(g,ST_GEOMFROMTEXT(@star_line_vertical)) FROM gis_geometrycollection WHERE fid=114;
MBRCOVEREDBY(g,ST_GEOMFROMTEXT(@star_line_vertical))
0
#-------------------------------------------------------------------------------------------
# multilinestring,multilinestring
SELECT MBRCOVEREDBY(ST_GEOMFROMTEXT(@star_lines_near_vertical),ST_GEOMFROMTEXT('MULTILINESTRING((0 5,15 25,0 15))'));
MBRCOVEREDBY(ST_GEOMFROMTEXT(@star_lines_near_vertical),ST_GEOMFROMTEXT('MULTILINESTRING((0 5,15 25,0 15))'))
1
SELECT MBRCOVEREDBY(ST_GEOMFROMTEXT(@star_lines_near_vertical),ST_GEOMFROMTEXT(@star_lines_near_horizontal));
MBRCOVEREDBY(ST_GEOMFROMTEXT(@star_lines_near_vertical),ST_GEOMFROMTEXT(@star_lines_near_horizontal))
1
SELECT MBRCOVEREDBY(ST_GEOMFROMTEXT(@star_lines_near_vertical),ST_GEOMFROMTEXT(@star_lines_near_horizontal_3));
MBRCOVEREDBY(ST_GEOMFROMTEXT(@star_lines_near_vertical),ST_GEOMFROMTEXT(@star_lines_near_horizontal_3))
0
SELECT MBRCOVEREDBY(g,ST_GEOMFROMTEXT('MULTILINESTRING((0 5,15 25,0 15))')) FROM gis_geometrycollection WHERE fid=114;
MBRCOVEREDBY(g,ST_GEOMFROMTEXT('MULTILINESTRING((0 5,15 25,0 15))'))
1
#-------------------------------------------------------------------------------------------
# multilinestring,polygon
SELECT MBRCOVEREDBY(ST_GEOMFROMTEXT(@star_lines_near_vertical),ST_GEOMFROMTEXT(@star_elem_vertical));
MBRCOVEREDBY(ST_GEOMFROMTEXT(@star_lines_near_vertical),ST_GEOMFROMTEXT(@star_elem_vertical))
0
SELECT MBRCOVEREDBY(ST_GEOMFROMTEXT(@star_lines_near_vertical),ST_GEOMFROMTEXT(@star_elem_horizontal));
MBRCOVEREDBY(ST_GEOMFROMTEXT(@star_lines_near_vertical),ST_GEOMFROMTEXT(@star_elem_horizontal))
0
SELECT MBRCOVEREDBY(ST_GEOMFROMTEXT(@star_lines_near_vertical),ST_GEOMFROMTEXT(@star_elem_horizontal_2));
MBRCOVEREDBY(ST_GEOMFROMTEXT(@star_lines_near_vertical),ST_GEOMFROMTEXT(@star_elem_horizontal_2))
0
SELECT MBRCOVEREDBY(ST_GEOMFROMTEXT(@star_lines_near_vertical),ST_GEOMFROMTEXT(@star_elem_horizontal_3));
MBRCOVEREDBY(ST_GEOMFROMTEXT(@star_lines_near_vertical),ST_GEOMFROMTEXT(@star_elem_horizontal_3))
0
SELECT MBRCOVEREDBY(g,ST_GEOMFROMTEXT(@star_elem_vertical)) FROM gis_geometrycollection WHERE fid=114;
MBRCOVEREDBY(g,ST_GEOMFROMTEXT(@star_elem_vertical))
0
#-------------------------------------------------------------------------------------------
# multilinestring,multipolygon
SELECT MBRCOVEREDBY(ST_GEOMFROMTEXT('MULTILINESTRING((0 25,25 0,25 30))'),ST_GEOMFROMTEXT(@star_elem_vertical));
MBRCOVEREDBY(ST_GEOMFROMTEXT('MULTILINESTRING((0 25,25 0,25 30))'),ST_GEOMFROMTEXT(@star_elem_vertical))
0
SELECT MBRCOVEREDBY(ST_GEOMFROMTEXT(@star_lines_near_vertical),ST_GEOMFROMTEXT(@star_of_elems));
MBRCOVEREDBY(ST_GEOMFROMTEXT(@star_lines_near_vertical),ST_GEOMFROMTEXT(@star_of_elems))
1
SELECT MBRCOVEREDBY(g,ST_GEOMFROMTEXT(@star_of_elems)) FROM gis_geometrycollection WHERE fid=114;
MBRCOVEREDBY(g,ST_GEOMFROMTEXT(@star_of_elems))
1
#-------------------------------------------------------------------------------------------
# multilinestring,geometrycollection
SELECT MBRCOVEREDBY(ST_GEOMFROMTEXT('MULTILINESTRING((0 25,25 0,25 30))'),ST_GEOMFROMTEXT(@star_collection_elems));
MBRCOVEREDBY(ST_GEOMFROMTEXT('MULTILINESTRING((0 25,25 0,25 30))'),ST_GEOMFROMTEXT(@star_collection_elems))
0
SELECT MBRCOVEREDBY(ST_GEOMFROMTEXT(@star_lines_near_vertical),ST_GEOMFROMTEXT(@star_collection_elems));
MBRCOVEREDBY(ST_GEOMFROMTEXT(@star_lines_near_vertical),ST_GEOMFROMTEXT(@star_collection_elems))
1
SELECT MBRCOVEREDBY(g,ST_GEOMFROMTEXT(@star_collection_elems)) FROM gis_geometrycollection WHERE fid=114;
MBRCOVEREDBY(g,ST_GEOMFROMTEXT(@star_collection_elems))
1
SELECT MBRCOVEREDBY(ST_GEOMFROMTEXT(@star_lines_near_vertical),ST_GEOMFROMTEXT(@star_collection_multilinestr));
MBRCOVEREDBY(ST_GEOMFROMTEXT(@star_lines_near_vertical),ST_GEOMFROMTEXT(@star_collection_multilinestr))
1
#-------------------------------------------------------------------------------------------
# polygon,point
SELECT MBRCOVEREDBY(ST_GEOMFROMTEXT(@star),ST_GEOMFROMTEXT(@star_bottom_left));
MBRCOVEREDBY(ST_GEOMFROMTEXT(@star),ST_GEOMFROMTEXT(@star_bottom_left))
0
SELECT MBRCOVEREDBY(ST_GEOMFROMTEXT(@star_elem_vertical),ST_GEOMFROMTEXT('POINT(0 0)'));
MBRCOVEREDBY(ST_GEOMFROMTEXT(@star_elem_vertical),ST_GEOMFROMTEXT('POINT(0 0)'))
0
SELECT MBRCOVEREDBY(g,ST_GEOMFROMTEXT(@star_top)) FROM gis_geometrycollection WHERE fid=100;
MBRCOVEREDBY(g,ST_GEOMFROMTEXT(@star_top))
0
SELECT MBRCOVEREDBY(g,ST_GEOMFROMTEXT(@star_center)) FROM gis_geometrycollection WHERE fid=200;
MBRCOVEREDBY(g,ST_GEOMFROMTEXT(@star_center))
0
SELECT MBRCOVEREDBY(g,ST_GEOMFROMTEXT(@star_center)) FROM gis_geometrycollection WHERE fid=300;
MBRCOVEREDBY(g,ST_GEOMFROMTEXT(@star_center))
0
SELECT MBRCOVEREDBY(g,ST_GEOMFROMTEXT(@star_center)) FROM gis_geometrycollection WHERE fid=400;
MBRCOVEREDBY(g,ST_GEOMFROMTEXT(@star_center))
0
#-------------------------------------------------------------------------------------------
# polygon,multipoint
SELECT MBRCOVEREDBY(ST_GEOMFROMTEXT(@star),ST_GEOMFROMTEXT(@star_all_points));
MBRCOVEREDBY(ST_GEOMFROMTEXT(@star),ST_GEOMFROMTEXT(@star_all_points))
0
SELECT MBRCOVEREDBY(ST_GEOMFROMTEXT(@star_elem_vertical),ST_GEOMFROMTEXT('MULTIPOINT(0 0,30 25)'));
MBRCOVEREDBY(ST_GEOMFROMTEXT(@star_elem_vertical),ST_GEOMFROMTEXT('MULTIPOINT(0 0,30 25)'))
1
SELECT MBRCOVEREDBY(g,ST_GEOMFROMTEXT(@star_all_points)) FROM gis_geometrycollection WHERE fid=100;
MBRCOVEREDBY(g,ST_GEOMFROMTEXT(@star_all_points))
0
SELECT MBRCOVEREDBY(g,ST_GEOMFROMTEXT(@star_all_points)) FROM gis_geometrycollection WHERE fid=300;
MBRCOVEREDBY(g,ST_GEOMFROMTEXT(@star_all_points))
0
SELECT MBRCOVEREDBY(g,ST_GEOMFROMTEXT(@star_all_points)) FROM gis_geometrycollection WHERE fid=400;
MBRCOVEREDBY(g,ST_GEOMFROMTEXT(@star_all_points))
0
#-------------------------------------------------------------------------------------------
# polygon,linestring
SELECT MBRCOVEREDBY(ST_GEOMFROMTEXT(@star),ST_GEOMFROMTEXT(@star_line_vertical));
MBRCOVEREDBY(ST_GEOMFROMTEXT(@star),ST_GEOMFROMTEXT(@star_line_vertical))
0
SELECT MBRCOVEREDBY(ST_GEOMFROMTEXT(@star_elem_vertical),ST_GEOMFROMTEXT(@star_line_horizontal));
MBRCOVEREDBY(ST_GEOMFROMTEXT(@star_elem_vertical),ST_GEOMFROMTEXT(@star_line_horizontal))
0
SELECT MBRCOVEREDBY(g,ST_GEOMFROMTEXT(@star_line_vertical)) FROM gis_geometrycollection WHERE fid=100;
MBRCOVEREDBY(g,ST_GEOMFROMTEXT(@star_line_vertical))
0
SELECT MBRCOVEREDBY(g,ST_GEOMFROMTEXT(@star_line_vertical)) FROM gis_geometrycollection WHERE fid=300;
MBRCOVEREDBY(g,ST_GEOMFROMTEXT(@star_line_vertical))
0
SELECT MBRCOVEREDBY(g,ST_GEOMFROMTEXT(@star_line_vertical)) FROM gis_geometrycollection WHERE fid=400;
MBRCOVEREDBY(g,ST_GEOMFROMTEXT(@star_line_vertical))
0
SELECT MBRCOVEREDBY(g,g2) FROM gis_geometrycollection,gis_geometrycollection_2 WHERE fid=100 and fid2=111;
MBRCOVEREDBY(g,g2)
0
#-------------------------------------------------------------------------------------------
# polygon,multilinestring
SELECT MBRCOVEREDBY(ST_GEOMFROMTEXT(@star),ST_GEOMFROMTEXT(@star_lines_near_vertical));
MBRCOVEREDBY(ST_GEOMFROMTEXT(@star),ST_GEOMFROMTEXT(@star_lines_near_vertical))
0
SELECT MBRCOVEREDBY(ST_GEOMFROMTEXT(@star_elem_vertical),ST_GEOMFROMTEXT(@star_lines_near_horizontal));
MBRCOVEREDBY(ST_GEOMFROMTEXT(@star_elem_vertical),ST_GEOMFROMTEXT(@star_lines_near_horizontal))
1
SELECT MBRCOVEREDBY(g,ST_GEOMFROMTEXT(@star_lines_near_vertical)) FROM gis_geometrycollection WHERE fid=100;
MBRCOVEREDBY(g,ST_GEOMFROMTEXT(@star_lines_near_vertical))
0
SELECT MBRCOVEREDBY(g,ST_GEOMFROMTEXT(@star_lines_near_vertical)) FROM gis_geometrycollection WHERE fid=300;
MBRCOVEREDBY(g,ST_GEOMFROMTEXT(@star_lines_near_vertical))
0
SELECT MBRCOVEREDBY(g,ST_GEOMFROMTEXT(@star_lines_near_vertical)) FROM gis_geometrycollection WHERE fid=400;
MBRCOVEREDBY(g,ST_GEOMFROMTEXT(@star_lines_near_vertical))
0
#-------------------------------------------------------------------------------------------
# polygon,polygon
SELECT MBRCOVEREDBY(ST_GEOMFROMTEXT(@star),ST_GEOMFROMTEXT(@star_elem_vertical));
MBRCOVEREDBY(ST_GEOMFROMTEXT(@star),ST_GEOMFROMTEXT(@star_elem_vertical))
0
SELECT MBRCOVEREDBY(ST_GEOMFROMTEXT(@star_elem_vertical),ST_GEOMFROMTEXT(@star));
MBRCOVEREDBY(ST_GEOMFROMTEXT(@star_elem_vertical),ST_GEOMFROMTEXT(@star))
1
SELECT MBRCOVEREDBY(g,ST_GEOMFROMTEXT('POLYGON((25 0,25 5,30 0,25 0))')) FROM gis_geometrycollection WHERE fid=100;
MBRCOVEREDBY(g,ST_GEOMFROMTEXT('POLYGON((25 0,25 5,30 0,25 0))'))
0
SELECT MBRCOVEREDBY(g,ST_GEOMFROMTEXT('POLYGON((25 15,25 20,30 15,25 15))')) FROM gis_geometrycollection WHERE fid=100;
MBRCOVEREDBY(g,ST_GEOMFROMTEXT('POLYGON((25 15,25 20,30 15,25 15))'))
0
SELECT MBRCOVEREDBY(g,ST_GEOMFROMTEXT(@star_elem_vertical)) FROM gis_geometrycollection WHERE fid=400;
MBRCOVEREDBY(g,ST_GEOMFROMTEXT(@star_elem_vertical))
0
#-------------------------------------------------------------------------------------------
# polygon,multipolygon
SELECT MBRCOVEREDBY(ST_GEOMFROMTEXT(@star),ST_GEOMFROMTEXT(@star_of_elems));
MBRCOVEREDBY(ST_GEOMFROMTEXT(@star),ST_GEOMFROMTEXT(@star_of_elems))
1
SELECT MBRCOVEREDBY(ST_GEOMFROMTEXT(@star_elem_vertical),ST_GEOMFROMTEXT(@star_of_elems));
MBRCOVEREDBY(ST_GEOMFROMTEXT(@star_elem_vertical),ST_GEOMFROMTEXT(@star_of_elems))
1
SELECT MBRCOVEREDBY(g,ST_GEOMFROMTEXT('MULTIPOLYGON(((25 0,25 5,30 0,25 0)),((25 15,25 20,30 15,25 15)))')) FROM gis_geometrycollection WHERE fid=100;
MBRCOVEREDBY(g,ST_GEOMFROMTEXT('MULTIPOLYGON(((25 0,25 5,30 0,25 0)),((25 15,25 20,30 15,25 15)))'))
0
SELECT MBRCOVEREDBY(g,ST_GEOMFROMTEXT(@star_of_elems)) FROM gis_geometrycollection WHERE fid=300;
MBRCOVEREDBY(g,ST_GEOMFROMTEXT(@star_of_elems))
0
SELECT MBRCOVEREDBY(g,ST_GEOMFROMTEXT(@star_of_elems)) FROM gis_geometrycollection WHERE fid=400;
MBRCOVEREDBY(g,ST_GEOMFROMTEXT(@star_of_elems))
0
#-------------------------------------------------------------------------------------------
# polygon,geometrycollection
SELECT MBRCOVEREDBY(ST_GEOMFROMTEXT(@star),ST_GEOMFROMTEXT(@star_collection_elems));
MBRCOVEREDBY(ST_GEOMFROMTEXT(@star),ST_GEOMFROMTEXT(@star_collection_elems))
1
SELECT MBRCOVEREDBY(ST_GEOMFROMTEXT(@star_elem_vertical),ST_GEOMFROMTEXT(@star_collection_elems));
MBRCOVEREDBY(ST_GEOMFROMTEXT(@star_elem_vertical),ST_GEOMFROMTEXT(@star_collection_elems))
1
SELECT MBRCOVEREDBY(g,ST_GEOMFROMTEXT(@star_collection_elems)) FROM gis_geometrycollection WHERE fid=300;
MBRCOVEREDBY(g,ST_GEOMFROMTEXT(@star_collection_elems))
0
SELECT MBRCOVEREDBY(g,ST_GEOMFROMTEXT(@star_collection_elems)) FROM gis_geometrycollection WHERE fid=400;
MBRCOVEREDBY(g,ST_GEOMFROMTEXT(@star_collection_elems))
0
SELECT MBRCOVEREDBY(ST_GEOMFROMTEXT(@star),ST_GEOMFROMTEXT(@star_collection_multilinestr));
MBRCOVEREDBY(ST_GEOMFROMTEXT(@star),ST_GEOMFROMTEXT(@star_collection_multilinestr))
1
#-------------------------------------------------------------------------------------------
# multipolygon,point
SELECT MBRCOVEREDBY(ST_GEOMFROMTEXT(@star_of_elems),ST_GEOMFROMTEXT(@star_top));
MBRCOVEREDBY(ST_GEOMFROMTEXT(@star_of_elems),ST_GEOMFROMTEXT(@star_top))
0
SELECT MBRCOVEREDBY(ST_GEOMFROMTEXT(@star_of_elems),ST_GEOMFROMTEXT('POINT(30 30)'));
MBRCOVEREDBY(ST_GEOMFROMTEXT(@star_of_elems),ST_GEOMFROMTEXT('POINT(30 30)'))
0
SELECT MBRCOVEREDBY(g,ST_GEOMFROMTEXT(@star_top)) FROM gis_geometrycollection WHERE fid=103;
MBRCOVEREDBY(g,ST_GEOMFROMTEXT(@star_top))
0
SELECT MBRCOVEREDBY(g,ST_GEOMFROMTEXT(@star_top)) FROM gis_geometrycollection WHERE fid=403;
MBRCOVEREDBY(g,ST_GEOMFROMTEXT(@star_top))
0
#-------------------------------------------------------------------------------------------
# multipolygon,multipoint
SELECT MBRCOVEREDBY(ST_GEOMFROMTEXT(@star_of_elems),ST_GEOMFROMTEXT(@star_bottom_points));
MBRCOVEREDBY(ST_GEOMFROMTEXT(@star_of_elems),ST_GEOMFROMTEXT(@star_bottom_points))
0
SELECT MBRCOVEREDBY(ST_GEOMFROMTEXT(@star_of_elems),ST_GEOMFROMTEXT('MULTIPOINT(30 30,0 35)'));
MBRCOVEREDBY(ST_GEOMFROMTEXT(@star_of_elems),ST_GEOMFROMTEXT('MULTIPOINT(30 30,0 35)'))
0
SELECT MBRCOVEREDBY(g,ST_GEOMFROMTEXT(@star_bottom_points)) FROM gis_geometrycollection WHERE fid=103;
MBRCOVEREDBY(g,ST_GEOMFROMTEXT(@star_bottom_points))
0
SELECT MBRCOVEREDBY(g,ST_GEOMFROMTEXT(@star_bottom_points)) FROM gis_geometrycollection WHERE fid=403;
MBRCOVEREDBY(g,ST_GEOMFROMTEXT(@star_bottom_points))
0
#-------------------------------------------------------------------------------------------
# multipolygon,linestring
SELECT MBRCOVEREDBY(ST_GEOMFROMTEXT(@star_of_elems),ST_GEOMFROMTEXT(@star_top_to_center));
MBRCOVEREDBY(ST_GEOMFROMTEXT(@star_of_elems),ST_GEOMFROMTEXT(@star_top_to_center))
0
SELECT MBRCOVEREDBY(ST_GEOMFROMTEXT(@star_of_elems),ST_GEOMFROMTEXT('LINESTRING(30 30,0 35)'));
MBRCOVEREDBY(ST_GEOMFROMTEXT(@star_of_elems),ST_GEOMFROMTEXT('LINESTRING(30 30,0 35)'))
0
SELECT MBRCOVEREDBY(g,ST_GEOMFROMTEXT(@star_top_to_center)) FROM gis_geometrycollection WHERE fid=103;
MBRCOVEREDBY(g,ST_GEOMFROMTEXT(@star_top_to_center))
0
SELECT MBRCOVEREDBY(g,ST_GEOMFROMTEXT(@star_top_to_center)) FROM gis_geometrycollection WHERE fid=403;
MBRCOVEREDBY(g,ST_GEOMFROMTEXT(@star_top_to_center))
0
#-------------------------------------------------------------------------------------------
# multipolygon,multilinestring
SELECT MBRCOVEREDBY(ST_GEOMFROMTEXT(@star_of_elems),ST_GEOMFROMTEXT(@star_lines_near_vertical));
MBRCOVEREDBY(ST_GEOMFROMTEXT(@star_of_elems),ST_GEOMFROMTEXT(@star_lines_near_vertical))
0
SELECT MBRCOVEREDBY(ST_GEOMFROMTEXT(@star_of_elems),ST_GEOMFROMTEXT('MULTILINESTRING((0 30,30 30,0 35))'));
MBRCOVEREDBY(ST_GEOMFROMTEXT(@star_of_elems),ST_GEOMFROMTEXT('MULTILINESTRING((0 30,30 30,0 35))'))
0
SELECT MBRCOVEREDBY(g,ST_GEOMFROMTEXT(@star_lines_near_vertical)) FROM gis_geometrycollection WHERE fid=103;
MBRCOVEREDBY(g,ST_GEOMFROMTEXT(@star_lines_near_vertical))
0
SELECT MBRCOVEREDBY(g,ST_GEOMFROMTEXT(@star_lines_near_vertical)) FROM gis_geometrycollection WHERE fid=403;
MBRCOVEREDBY(g,ST_GEOMFROMTEXT(@star_lines_near_vertical))
0
#-------------------------------------------------------------------------------------------
# multipolygon,polygon
SELECT MBRCOVEREDBY(ST_GEOMFROMTEXT(@star_of_elems),ST_GEOMFROMTEXT(@star_elem_vertical));
MBRCOVEREDBY(ST_GEOMFROMTEXT(@star_of_elems),ST_GEOMFROMTEXT(@star_elem_vertical))
0
SELECT MBRCOVEREDBY(ST_GEOMFROMTEXT(@star_of_elems),ST_GEOMFROMTEXT('POLYGON((25 0,25 5,30 0,25 0))'));
MBRCOVEREDBY(ST_GEOMFROMTEXT(@star_of_elems),ST_GEOMFROMTEXT('POLYGON((25 0,25 5,30 0,25 0))'))
0
SELECT MBRCOVEREDBY(ST_GEOMFROMTEXT(@star_of_elems),ST_GEOMFROMTEXT('POLYGON((0 0,15 25,35 0,0 0))'));
MBRCOVEREDBY(ST_GEOMFROMTEXT(@star_of_elems),ST_GEOMFROMTEXT('POLYGON((0 0,15 25,35 0,0 0))'))
1
SELECT MBRCOVEREDBY(g,ST_GEOMFROMTEXT(@star_elem_vertical)) FROM gis_geometrycollection WHERE fid=103;
MBRCOVEREDBY(g,ST_GEOMFROMTEXT(@star_elem_vertical))
0
SELECT MBRCOVEREDBY(g,ST_GEOMFROMTEXT(@star_elem_vertical)) FROM gis_geometrycollection WHERE fid=303;
MBRCOVEREDBY(g,ST_GEOMFROMTEXT(@star_elem_vertical))
0
SELECT MBRCOVEREDBY(g,ST_GEOMFROMTEXT(@star_elem_vertical)) FROM gis_geometrycollection WHERE fid=403;
MBRCOVEREDBY(g,ST_GEOMFROMTEXT(@star_elem_vertical))
0
#-------------------------------------------------------------------------------------------
# multipolygon,multipolygon
SELECT MBRCOVEREDBY(ST_GEOMFROMTEXT(@star_of_elems),ST_GEOMFROMTEXT('MULTIPOLYGON(((25 0,25 5,30 0,25 0)),((25 15,25 20,30 15,25 15)))'));
MBRCOVEREDBY(ST_GEOMFROMTEXT(@star_of_elems),ST_GEOMFROMTEXT('MULTIPOLYGON(((25 0,25 5,30 0,25 0)),((25 15,25 20,30 15,25 15)))'))
0
SELECT MBRCOVEREDBY(ST_GEOMFROMTEXT(@star_of_elems),ST_GEOMFROMTEXT('MULTIPOLYGON(((0 0,15 25,35 0,0 0),(5 0,15 25,25 0,15 5,5 0)))'));
MBRCOVEREDBY(ST_GEOMFROMTEXT(@star_of_elems),ST_GEOMFROMTEXT('MULTIPOLYGON(((0 0,15 25,35 0,0 0),(5 0,15 25,25 0,15 5,5 0)))'))
1
SELECT MBRCOVEREDBY(g,ST_GEOMFROMTEXT(@star_of_elems)) FROM gis_geometrycollection WHERE fid=103;
MBRCOVEREDBY(g,ST_GEOMFROMTEXT(@star_of_elems))
1
SELECT MBRCOVEREDBY(g,ST_GEOMFROMTEXT(@star_of_elems)) FROM gis_geometrycollection WHERE fid=303;
MBRCOVEREDBY(g,ST_GEOMFROMTEXT(@star_of_elems))
0
SELECT MBRCOVEREDBY(g,ST_GEOMFROMTEXT(@star_of_elems)) FROM gis_geometrycollection WHERE fid=403;
MBRCOVEREDBY(g,ST_GEOMFROMTEXT(@star_of_elems))
0
SELECT MBRCOVEREDBY(g,g2) FROM gis_geometrycollection,gis_geometrycollection_2 WHERE fid=103 and fid2=103;
MBRCOVEREDBY(g,g2)
1
#-------------------------------------------------------------------------------------------
# multipolygon,geometrycollection
SELECT MBRCOVEREDBY(g,ST_GEOMFROMTEXT(@star_collection_elems)) FROM gis_geometrycollection WHERE fid=103;
MBRCOVEREDBY(g,ST_GEOMFROMTEXT(@star_collection_elems))
1
SELECT MBRCOVEREDBY(g,ST_GEOMFROMTEXT(@star_collection_elems)) FROM gis_geometrycollection WHERE fid=303;
MBRCOVEREDBY(g,ST_GEOMFROMTEXT(@star_collection_elems))
0
SELECT MBRCOVEREDBY(g,ST_GEOMFROMTEXT(@star_collection_elems)) FROM gis_geometrycollection WHERE fid=403;
MBRCOVEREDBY(g,ST_GEOMFROMTEXT(@star_collection_elems))
0
SELECT MBRCOVEREDBY(g,g2) FROM gis_geometrycollection,gis_geometrycollection_2 WHERE fid=103 and fid2=115;
MBRCOVEREDBY(g,g2)
1
SELECT MBRCOVEREDBY(ST_GEOMFROMTEXT(@star_of_elems),ST_GEOMFROMTEXT(@star_collection_elems));
MBRCOVEREDBY(ST_GEOMFROMTEXT(@star_of_elems),ST_GEOMFROMTEXT(@star_collection_elems))
1
#-------------------------------------------------------------------------------------------
# geometrycollection,point
SELECT MBRCOVEREDBY(ST_GEOMFROMTEXT(@star_collection_elems),ST_GEOMFROMTEXT(@star_top));
MBRCOVEREDBY(ST_GEOMFROMTEXT(@star_collection_elems),ST_GEOMFROMTEXT(@star_top))
0
SELECT MBRCOVEREDBY(ST_GEOMFROMTEXT(@star_collection_elems),ST_GEOMFROMTEXT('POINT(30 30)'));
MBRCOVEREDBY(ST_GEOMFROMTEXT(@star_collection_elems),ST_GEOMFROMTEXT('POINT(30 30)'))
0
SELECT MBRCOVEREDBY(g,ST_GEOMFROMTEXT(@star_top)) FROM gis_geometrycollection WHERE fid=115;
MBRCOVEREDBY(g,ST_GEOMFROMTEXT(@star_top))
0
SELECT MBRCOVEREDBY(g,ST_GEOMFROMTEXT(@star_top)) FROM gis_geometrycollection WHERE fid=415;
MBRCOVEREDBY(g,ST_GEOMFROMTEXT(@star_top))
0
#-------------------------------------------------------------------------------------------
# geometrycollection,multipoint
SELECT MBRCOVEREDBY(ST_GEOMFROMTEXT(@star_collection_elems),ST_GEOMFROMTEXT(@star_bottom_points));
MBRCOVEREDBY(ST_GEOMFROMTEXT(@star_collection_elems),ST_GEOMFROMTEXT(@star_bottom_points))
0
SELECT MBRCOVEREDBY(ST_GEOMFROMTEXT(@star_collection_elems),ST_GEOMFROMTEXT('MULTIPOINT(30 30,0 35)'));
MBRCOVEREDBY(ST_GEOMFROMTEXT(@star_collection_elems),ST_GEOMFROMTEXT('MULTIPOINT(30 30,0 35)'))
0
SELECT MBRCOVEREDBY(g,ST_GEOMFROMTEXT(@star_bottom_points)) FROM gis_geometrycollection WHERE fid=115;
MBRCOVEREDBY(g,ST_GEOMFROMTEXT(@star_bottom_points))
0
SELECT MBRCOVEREDBY(g,ST_GEOMFROMTEXT(@star_bottom_points)) FROM gis_geometrycollection WHERE fid=415;
MBRCOVEREDBY(g,ST_GEOMFROMTEXT(@star_bottom_points))
0
#-------------------------------------------------------------------------------------------
# geometrycollection,linestring
SELECT MBRCOVEREDBY(ST_GEOMFROMTEXT(@star_collection_elems),ST_GEOMFROMTEXT(@star_top_to_center));
MBRCOVEREDBY(ST_GEOMFROMTEXT(@star_collection_elems),ST_GEOMFROMTEXT(@star_top_to_center))
0
SELECT MBRCOVEREDBY(ST_GEOMFROMTEXT(@star_collection_elems),ST_GEOMFROMTEXT('LINESTRING(30 30,0 35)'));
MBRCOVEREDBY(ST_GEOMFROMTEXT(@star_collection_elems),ST_GEOMFROMTEXT('LINESTRING(30 30,0 35)'))
0
SELECT MBRCOVEREDBY(g,ST_GEOMFROMTEXT(@star_top_to_center)) FROM gis_geometrycollection WHERE fid=115;
MBRCOVEREDBY(g,ST_GEOMFROMTEXT(@star_top_to_center))
0
SELECT MBRCOVEREDBY(g,ST_GEOMFROMTEXT(@star_top_to_center)) FROM gis_geometrycollection WHERE fid=415;
MBRCOVEREDBY(g,ST_GEOMFROMTEXT(@star_top_to_center))
0
#-------------------------------------------------------------------------------------------
# geometrycollection,multilinestring
SELECT MBRCOVEREDBY(ST_GEOMFROMTEXT(@star_collection_elems),ST_GEOMFROMTEXT(@star_lines_near_vertical));
MBRCOVEREDBY(ST_GEOMFROMTEXT(@star_collection_elems),ST_GEOMFROMTEXT(@star_lines_near_vertical))
0
SELECT MBRCOVEREDBY(ST_GEOMFROMTEXT(@star_collection_elems),ST_GEOMFROMTEXT('MULTILINESTRING((0 30,30 30,0 35))'));
MBRCOVEREDBY(ST_GEOMFROMTEXT(@star_collection_elems),ST_GEOMFROMTEXT('MULTILINESTRING((0 30,30 30,0 35))'))
0
SELECT MBRCOVEREDBY(g,ST_GEOMFROMTEXT(@star_lines_near_vertical)) FROM gis_geometrycollection WHERE fid=115;
MBRCOVEREDBY(g,ST_GEOMFROMTEXT(@star_lines_near_vertical))
0
SELECT MBRCOVEREDBY(g,ST_GEOMFROMTEXT(@star_lines_near_vertical)) FROM gis_geometrycollection WHERE fid=415;
MBRCOVEREDBY(g,ST_GEOMFROMTEXT(@star_lines_near_vertical))
0
#-------------------------------------------------------------------------------------------
# geometrycollection,polygon
SELECT MBRCOVEREDBY(ST_GEOMFROMTEXT(@star_collection_elems),ST_GEOMFROMTEXT(@star_elem_vertical));
MBRCOVEREDBY(ST_GEOMFROMTEXT(@star_collection_elems),ST_GEOMFROMTEXT(@star_elem_vertical))
0
SELECT MBRCOVEREDBY(ST_GEOMFROMTEXT(@star_collection_elems),ST_GEOMFROMTEXT('POLYGON((25 0,25 5,30 0,25 0))'));
MBRCOVEREDBY(ST_GEOMFROMTEXT(@star_collection_elems),ST_GEOMFROMTEXT('POLYGON((25 0,25 5,30 0,25 0))'))
0
SELECT MBRCOVEREDBY(ST_GEOMFROMTEXT(@star_collection_elems),ST_GEOMFROMTEXT('POLYGON((0 0,15 25,35 0,0 0))'));
MBRCOVEREDBY(ST_GEOMFROMTEXT(@star_collection_elems),ST_GEOMFROMTEXT('POLYGON((0 0,15 25,35 0,0 0))'))
1
SELECT MBRCOVEREDBY(g,ST_GEOMFROMTEXT(@star_elem_vertical)) FROM gis_geometrycollection WHERE fid=115;
MBRCOVEREDBY(g,ST_GEOMFROMTEXT(@star_elem_vertical))
0
SELECT MBRCOVEREDBY(g,ST_GEOMFROMTEXT(@star_elem_vertical)) FROM gis_geometrycollection WHERE fid=315;
MBRCOVEREDBY(g,ST_GEOMFROMTEXT(@star_elem_vertical))
0
SELECT MBRCOVEREDBY(g,ST_GEOMFROMTEXT(@star_elem_vertical)) FROM gis_geometrycollection WHERE fid=415;
MBRCOVEREDBY(g,ST_GEOMFROMTEXT(@star_elem_vertical))
0
#-------------------------------------------------------------------------------------------
# geometrycollection,multipolygon
SELECT MBRCOVEREDBY(ST_GEOMFROMTEXT(@star_collection_elems),ST_GEOMFROMTEXT('MULTIPOLYGON(((25 0,25 5,30 0,25 0)),((25 15,25 20,30 15,25 15)))'));
MBRCOVEREDBY(ST_GEOMFROMTEXT(@star_collection_elems),ST_GEOMFROMTEXT('MULTIPOLYGON(((25 0,25 5,30 0,25 0)),((25 15,25 20,30 15,25 15)))'))
0
SELECT MBRCOVEREDBY(ST_GEOMFROMTEXT(@star_collection_elems),ST_GEOMFROMTEXT('MULTIPOLYGON(((0 0,15 25,35 0,0 0),(5 0,15 25,25 0,15 5,5 0)))'));
MBRCOVEREDBY(ST_GEOMFROMTEXT(@star_collection_elems),ST_GEOMFROMTEXT('MULTIPOLYGON(((0 0,15 25,35 0,0 0),(5 0,15 25,25 0,15 5,5 0)))'))
1
SELECT MBRCOVEREDBY(g,ST_GEOMFROMTEXT(@star_collection_elems)) FROM gis_geometrycollection WHERE fid=115;
MBRCOVEREDBY(g,ST_GEOMFROMTEXT(@star_collection_elems))
1
SELECT MBRCOVEREDBY(g,ST_GEOMFROMTEXT(@star_collection_elems)) FROM gis_geometrycollection WHERE fid=315;
MBRCOVEREDBY(g,ST_GEOMFROMTEXT(@star_collection_elems))
0
SELECT MBRCOVEREDBY(g,ST_GEOMFROMTEXT(@star_collection_elems)) FROM gis_geometrycollection WHERE fid=415;
MBRCOVEREDBY(g,ST_GEOMFROMTEXT(@star_collection_elems))
0
SELECT MBRCOVEREDBY(g,g2) FROM gis_geometrycollection,gis_geometrycollection_2 WHERE fid=115 and fid2=103;
MBRCOVEREDBY(g,g2)
1
#-------------------------------------------------------------------------------------------
# geometrycollection,geometrycollection
SELECT MBRCOVEREDBY(g,ST_GEOMFROMTEXT(@star_collection_elems)) FROM gis_geometrycollection WHERE fid=115;
MBRCOVEREDBY(g,ST_GEOMFROMTEXT(@star_collection_elems))
1
SELECT MBRCOVEREDBY(g,ST_GEOMFROMTEXT(@star_collection_elems)) FROM gis_geometrycollection WHERE fid=315;
MBRCOVEREDBY(g,ST_GEOMFROMTEXT(@star_collection_elems))
0
SELECT MBRCOVEREDBY(g,ST_GEOMFROMTEXT(@star_collection_elems)) FROM gis_geometrycollection WHERE fid=415;
MBRCOVEREDBY(g,ST_GEOMFROMTEXT(@star_collection_elems))
0
SELECT MBRCOVEREDBY(g,g2) FROM gis_geometrycollection,gis_geometrycollection_2 WHERE fid=115 and fid2=115;
MBRCOVEREDBY(g,g2)
1
SELECT MBRCOVEREDBY(ST_GEOMFROMTEXT(@star_collection_elems),ST_GEOMFROMTEXT(@star_collection_elems));
MBRCOVEREDBY(ST_GEOMFROMTEXT(@star_collection_elems),ST_GEOMFROMTEXT(@star_collection_elems))
1
#=======================================================================================
# Testing MBRCOVEREDBY() with 2 geometries of same SRID
#=======================================================================================
SELECT MBRCOVEREDBY(ST_GEOMFROMTEXT(@star_top,0),ST_GEOMFROMTEXT(@star_center,0));
MBRCOVEREDBY(ST_GEOMFROMTEXT(@star_top,0),ST_GEOMFROMTEXT(@star_center,0))
0
SELECT MBRCOVEREDBY(ST_GEOMFROMTEXT(@star_top,100),ST_GEOMFROMTEXT(@star_center,100));
MBRCOVEREDBY(ST_GEOMFROMTEXT(@star_top,100),ST_GEOMFROMTEXT(@star_center,100))
0
SELECT MBRCOVEREDBY(ST_GEOMFROMTEXT(@star_top,20000),ST_GEOMFROMTEXT(@star_center,20000));
MBRCOVEREDBY(ST_GEOMFROMTEXT(@star_top,20000),ST_GEOMFROMTEXT(@star_center,20000))
0
SELECT MBRCOVEREDBY(ST_GEOMFROMTEXT(@star_top,123456),ST_GEOMFROMTEXT(@star_center,123456));
MBRCOVEREDBY(ST_GEOMFROMTEXT(@star_top,123456),ST_GEOMFROMTEXT(@star_center,123456))
0
SELECT MBRCOVEREDBY(ST_GEOMFROMTEXT(@star_top,1048575),ST_GEOMFROMTEXT(@star_center,1048575));
MBRCOVEREDBY(ST_GEOMFROMTEXT(@star_top,1048575),ST_GEOMFROMTEXT(@star_center,1048575))
0
SELECT MBRCOVEREDBY(ST_GEOMFROMTEXT(@star_top,4294967295),ST_GEOMFROMTEXT(@star_center,4294967295));
MBRCOVEREDBY(ST_GEOMFROMTEXT(@star_top,4294967295),ST_GEOMFROMTEXT(@star_center,4294967295))
0
SELECT MBRCOVEREDBY(ST_GEOMFROMTEXT(@star_top,-1),ST_GEOMFROMTEXT(@star_center,-1));
MBRCOVEREDBY(ST_GEOMFROMTEXT(@star_top,-1),ST_GEOMFROMTEXT(@star_center,-1))
0
SELECT MBRCOVEREDBY(ST_GEOMFROMTEXT(@star_top,-1024),ST_GEOMFROMTEXT(@star_center,-1024));
MBRCOVEREDBY(ST_GEOMFROMTEXT(@star_top,-1024),ST_GEOMFROMTEXT(@star_center,-1024))
0
SELECT MBRCOVEREDBY(ST_GEOMFROMTEXT(@star_top,4294967295000),ST_GEOMFROMTEXT(@star_center,4294967295000));
MBRCOVEREDBY(ST_GEOMFROMTEXT(@star_top,4294967295000),ST_GEOMFROMTEXT(@star_center,4294967295000))
0
#=======================================================================================
# Invalid function calls
#=======================================================================================
#-------------------------------------------------------------------------------------------
# MBRCOVEREDBY(g1,g2)
SELECT MBRCOVEREDBY(ST_GEOMFROMTEXT(@star_top),ST_GEOMFROMTEXT(@star_center,4326));
ERROR HY000: Binary geometry function mbrcoveredby given two geometries of different srids: 0 and 4326, which should have been identical.
SELECT MBRCOVEREDBY(ST_GEOMFROMTEXT(@star_top,1048576),ST_GEOMFROMTEXT(@star_center,4326));
ERROR HY000: Binary geometry function mbrcoveredby given two geometries of different srids: 1048576 and 4326, which should have been identical.
SELECT MBRCOVEREDBY(NULL,ST_GEOMFROMTEXT(@star_top));
MBRCOVEREDBY(NULL,ST_GEOMFROMTEXT(@star_top))
NULL
SELECT MBRCOVEREDBY(ST_GEOMFROMTEXT(@star_of_elems),NULL);
MBRCOVEREDBY(ST_GEOMFROMTEXT(@star_of_elems),NULL)
NULL
SELECT MBRCOVEREDBY(g,NULL) FROM gis_geometrycollection,gis_geometrycollection_2 WHERE fid=103 and fid2=103;
MBRCOVEREDBY(g,NULL)
NULL
SELECT MBRCOVEREDBY(NULL,NULL);
MBRCOVEREDBY(NULL,NULL)
NULL
SELECT MBRCOVEREDBY(fid,NULL) FROM gis_geometrycollection,gis_geometrycollection_2 WHERE fid=103 and fid2=103;
MBRCOVEREDBY(fid,NULL)
NULL
<<<<<<< HEAD
SELECT MBRCOVEREDBY(fid,ST_GEOMFROMTEXT(@star_top)) FROM gis_geometrycollection,gis_geometrycollection_2
WHERE fid=103 and fid2=103;
ERROR 22023: Invalid GIS data provided to function mbrcoveredby.
SELECT MBRCOVEREDBY(ST_GEOMFROMTEXT(@star_of_elems),fid) FROM gis_geometrycollection,gis_geometrycollection_2
WHERE fid=103 and fid2=103;
=======
SELECT MBRCOVEREDBY(fid,ST_GEOMFROMTEXT(@star_top)) FROM gis_geometrycollection,gis_geometrycollection_2 WHERE fid=103 and fid2=103;
ERROR 22023: Invalid GIS data provided to function mbrcoveredby.
SELECT MBRCOVEREDBY(ST_GEOMFROMTEXT(@star_of_elems),fid) FROM gis_geometrycollection,gis_geometrycollection_2 WHERE fid=103 and fid2=103;
>>>>>>> c5f52baa
ERROR 22023: Invalid GIS data provided to function mbrcoveredby.
SELECT MBRCOVEREDBY(ST_GEOMFROMTEXT('POINT(a 0)'),ST_GEOMFROMTEXT('LINESTRING(0 0,10 10)'));
ERROR 22023: Invalid GIS data provided to function st_geometryfromtext.
SELECT MBRCOVEREDBY(ST_GEOMFROMTEXT('POINT(! 0)'),ST_GEOMFROMTEXT('LINESTRING(0 0,10 10)'));
ERROR 22023: Invalid GIS data provided to function st_geometryfromtext.
SELECT MBRCOVEREDBY(ST_GEOMFROMTEXT('POINT('!' 0)'),ST_GEOMFROMTEXT('LINESTRING(0 0,10 10)'));
ERROR 42000: You have an error in your SQL syntax; check the manual that corresponds to your MySQL server version for the right syntax to use near '!' 0)'),ST_GEOMFROMTEXT('LINESTRING(0 0,10 10)'))' at line 1
SELECT MBRCOVEREDBY(ST_GEOMFROMTEXT('POINT(12,34 0)'),ST_GEOMFROMTEXT('LINESTRING(0 0,10 10)'));
ERROR 22023: Invalid GIS data provided to function st_geometryfromtext.
SELECT MBRCOVEREDBY(ST_GEOMFROMTEXT('LINESTRING(a 0,10 10)'),ST_GEOMFROMTEXT('LINESTRING(0 0,10 10)'));
ERROR 22023: Invalid GIS data provided to function st_geometryfromtext.
SELECT MBRCOVEREDBY(ST_GEOMFROMTEXT('LINESTRING(0 0,! 10)'),ST_GEOMFROMTEXT('LINESTRING(0 0,10 10)'));
ERROR 22023: Invalid GIS data provided to function st_geometryfromtext.
SELECT MBRCOVEREDBY(ST_GEOMFROMTEXT('LINESTRING('!' 0,10 10)'),ST_GEOMFROMTEXT('LINESTRING(0 0,10 10)'));
ERROR 42000: You have an error in your SQL syntax; check the manual that corresponds to your MySQL server version for the right syntax to use near '!' 0,10 10)'),ST_GEOMFROMTEXT('LINESTRING(0 0,10 10)'))' at line 1
SELECT MBRCOVEREDBY(ST_GEOMFROMTEXT('LINESTRING(12,34 0,10 10)'),ST_GEOMFROMTEXT('LINESTRING(0 0,10 10)'));
ERROR 22023: Invalid GIS data provided to function st_geometryfromtext.
SELECT MBRCOVEREDBY(ST_GEOMFROMTEXT('POLYGON((a 0,10 10,10 0,0 0))'),ST_GEOMFROMTEXT('LINESTRING(0 0,10 10)'));
ERROR 22023: Invalid GIS data provided to function st_geometryfromtext.
SELECT MBRCOVEREDBY(ST_GEOMFROMTEXT('POLYGON((0 0,! 10,10 0,0 0))'),ST_GEOMFROMTEXT('LINESTRING(0 0,10 10)'));
ERROR 22023: Invalid GIS data provided to function st_geometryfromtext.
SELECT MBRCOVEREDBY(ST_GEOMFROMTEXT('POLYGON(('!' 0,10 10,10 0,0 0))'),ST_GEOMFROMTEXT('LINESTRING(0 0,10 10)'));
ERROR 42000: You have an error in your SQL syntax; check the manual that corresponds to your MySQL server version for the right syntax to use near '!' 0,10 10,10 0,0 0))'),ST_GEOMFROMTEXT('LINESTRING(0 0,10 10)'))' at line 1
SELECT MBRCOVEREDBY(ST_GEOMFROMTEXT('POLYGON((12,34 0,10 10,10 0,0 0))'),ST_GEOMFROMTEXT('LINESTRING(0 0,10 10)'));
ERROR 22023: Invalid GIS data provided to function st_geometryfromtext.
SELECT MBRCOVEREDBY(ST_GEOMFROMTEXT('POLYGON((12,34 0,10 10,10 0,0 0)'),ST_GEOMFROMTEXT('LINESTRING(0 0,10 10)'));
ERROR 22023: Invalid GIS data provided to function st_geometryfromtext.
SELECT MBRCOVEREDBY(,);
ERROR 42000: You have an error in your SQL syntax; check the manual that corresponds to your MySQL server version for the right syntax to use near ')' at line 1
SELECT MBRCOVEREDBY(ST_GEOMFROMTEXT(@star_of_elems),);
ERROR 42000: You have an error in your SQL syntax; check the manual that corresponds to your MySQL server version for the right syntax to use near ')' at line 1
SELECT MBRCOVEREDBY(,ST_GEOMFROMTEXT(@star_top));
ERROR 42000: You have an error in your SQL syntax; check the manual that corresponds to your MySQL server version for the right syntax to use near 'ST_GEOMFROMTEXT(@star_top))' at line 1
<<<<<<< HEAD
=======
CREATE TABLE t1 (g GEOMETRY NOT NULL);
INSERT INTO t1 VALUES (ST_GEOMFROMTEXT('POINT(1 1)'));
INSERT INTO t1 VALUES (ST_GEOMFROMTEXT('LINESTRING(1 1, 2 2)'));
INSERT INTO t1 VALUES (ST_GEOMFROMTEXT('POLYGON((0 0, 1 0, 1 1, 0 1, 0 0))'));
INSERT INTO t1 VALUES (ST_GEOMFROMTEXT(
'POLYGON((0 0, 10 0, 10 10, 0 10, 0 0), (4 4, 6 4, 6 6, 4 6, 4 4))'));
INSERT INTO t1 VALUES (ST_GEOMFROMTEXT('MULTIPOINT(1 1, 2 2)'));
INSERT INTO t1 VALUES (ST_GEOMFROMTEXT('MULTILINESTRING((1 1, 2 2),'
    '(3 3, 4 4))'));
INSERT INTO t1 VALUES (ST_GEOMFROMTEXT(
'MULTIPOLYGON(((0 0, 1 0, 1 1, 0 1, 0 0)),((5 5, 10 5, 10 10, 5 10, 5 5)))'));
INSERT INTO t1 VALUES (ST_GEOMFROMTEXT(
'MULTIPOLYGON(((0 0, 1 0, 1 1, 0 1, 0 0)), ((5 5, 10 5, 10 10, 5 10, 5 5), '
    '(6 6, 7 6, 7 7, 6 7, 6 6)))'));
INSERT INTO t1 VALUES (ST_GEOMFROMTEXT(
'MULTIPOLYGON(((0 0, 1 0, 1 1, 0 1, 0 0)), ((1 1, 10 1, 10 10, 1 10, 1 1), '
    '(4 4, 6 4, 6 6, 4 6, 4 4)))'));
INSERT INTO t1 VALUES (ST_GEOMFROMTEXT('GEOMETRYCOLLECTION(POINT(1 1))'));
INSERT INTO t1 VALUES (ST_GEOMFROMTEXT(
'GEOMETRYCOLLECTION(LINESTRING(1 1, 2 2))'));
INSERT INTO t1 VALUES (ST_GEOMFROMTEXT('GEOMETRYCOLLECTION(POLYGON((0 0, 1 0, 1'
    ' 1, 0 1, 0 0)))'));
INSERT INTO t1 VALUES (ST_GEOMFROMTEXT(
'GEOMETRYCOLLECTION(POLYGON((0 0, 10 0, 10 10, 0 10, 0 0), '
    '(4 4, 6 4, 6 6, 4 6, 4 4)))'));
INSERT INTO t1 VALUES (ST_GEOMFROMTEXT(
'GEOMETRYCOLLECTION(MULTIPOINT(1 1, 2 2))'));
INSERT INTO t1 VALUES (ST_GEOMFROMTEXT(
'GEOMETRYCOLLECTION(MULTILINESTRING((1 1, 2 2), (3 3, 4 4)))'));
INSERT INTO t1 VALUES (ST_GEOMFROMTEXT(
'GEOMETRYCOLLECTION(MULTIPOLYGON(((0 0, 1 0, 1 1, 0 1, 0 0)), '
    '((5 5, 10 5, 10 10, 5 10, 5 5))))'));
INSERT INTO t1 VALUES (ST_GEOMFROMTEXT(
'GEOMETRYCOLLECTION(MULTIPOLYGON(((0 0, 1 0, 1 1, 0 1, 0 0)), '
    '((5 5, 10 5, 10 10, 5 10, 5 5), (6 6, 7 6, 7 7, 6 7, 6 6))))'));
INSERT INTO t1 VALUES (ST_GEOMFROMTEXT(
'GEOMETRYCOLLECTION(MULTIPOLYGON(((0 0, 1 0, 1 1, 0 1, 0 0)), '
    '((1 1, 10 1, 10 10, 1 10, 1 1), (4 4, 6 4, 6 6, 4 6, 4 4))))'));
INSERT INTO t1 VALUES (ST_GEOMFROMTEXT(
'GEOMETRYCOLLECTION(POINT(1 1),LINESTRING(1 1, 2 2),'
    'POLYGON((0 0, 1 0, 1 1, 0 1, 0 0)),'
    'POLYGON((0 0, 10 0, 10 10, 0 10, 0 0), (4 4, 6 4, 6 6, 4 6, 4 4)),'
    'MULTIPOINT(1 1, 2 2),MULTILINESTRING((1 1, 2 2), (3 3, 4 4)),'
    'MULTIPOLYGON(((0 0, 1 0, 1 1, 0 1, 0 0)), ((5 5, 10 5, 10 10, 5 10, 5 5))),'
    'MULTIPOLYGON(((0 0, 1 0, 1 1, 0 1, 0 0)), ((5 5, 10 5, 10 10, 5 10, 5 5), '
    '(6 6, 7 6, 7 7, 6 7, 6 6))))'));
INSERT INTO t1 VALUES(
GEOMETRYCOLLECTION(POINT(1,1),LINESTRING(POINT(1,1),POINT(2,2)),
POLYGON(LINESTRING(POINT(0,0),POINT(1,0),POINT(1,1),POINT(0,1),POINT(0,0))),
POLYGON(LINESTRING(POINT(0,0),POINT(10,0),POINT(10,10),POINT(0,10),
POINT(0,0)),LINESTRING(POINT(4,4),POINT(6,4),POINT(6,6),POINT(4,6),
POINT(4,4))),MULTIPOINT(POINT(1,1),POINT(2,2)),
MultiLINESTRING(LINESTRING(POINT(1,1),POINT(2,2)),LINESTRING(POINT(3,3),
POINT(4,4))),MULTIPOLYGON(POLYGON(LINESTRING(POINT(0,0),POINT(1,0),POINT(1,1),
POINT(0,1),POINT(0,0))),POLYGON(LINESTRING(POINT(5,5),POINT(10,5),
POINT(10,10),POINT(5,10),POINT(5,5)))),
MULTIPOLYGON(POLYGON(LINESTRING(POINT(0,0),POINT(1,0),POINT(1,1),POINT(0,1),
POINT(0,0))),POLYGON(LINESTRING(POINT(5,5),POINT(10,5),POINT(10,10),
POINT(5,10),POINT(5,5)),LINESTRING(POINT(6,6),POINT(7,6),POINT(7,7),
POINT(6,7),POINT(6,6)))),GEOMETRYCOLLECTION(POINT(1,1)),
GEOMETRYCOLLECTION(LINESTRING(POINT(1,1),POINT(2,2))),
GEOMETRYCOLLECTION(POLYGON(LINESTRING(POINT(0,0),POINT(1,0),POINT(1,1),
POINT(0,1),POINT(0,0)))),GEOMETRYCOLLECTION(POLYGON(LINESTRING(POINT(0,0),
POINT(10,0),POINT(10,10),POINT(0,10),POINT(0,0)),LINESTRING(POINT(4,4),
POINT(6,4),POINT(6,6),POINT(4,6),POINT(4,4)))),
GEOMETRYCOLLECTION(MULTIPOINT(POINT(1,1),POINT(2,2))),
GEOMETRYCOLLECTION(MultiLINESTRING(LINESTRING(POINT(1,1),POINT(2,2)),
LINESTRING(POINT(3,3),POINT(4,4)))),
GEOMETRYCOLLECTION(MULTIPOLYGON(POLYGON(LINESTRING(POINT(0,0),POINT(1,0),
POINT(1,1),POINT(0,1),POINT(0,0))),POLYGON(LINESTRING(POINT(5,5),POINT(10,5),
POINT(10,10),POINT(5,10),POINT(5,5))))),
GEOMETRYCOLLECTION(MULTIPOLYGON(POLYGON(LINESTRING(POINT(0,0),POINT(1,0),
POINT(1,1),POINT(0,1),POINT(0,0))),POLYGON(LINESTRING(POINT(5,5),POINT(10,5),
POINT(10,10),POINT(5,10),POINT(5,5)),LINESTRING(POINT(6,6),POINT(7,6),
POINT(7,7),POINT(6,7),POINT(6,6)))))));
INSERT INTO t1 VALUES (
GEOMETRYCOLLECTION(GEOMETRYCOLLECTION(POINT(1,1)),
GEOMETRYCOLLECTION(LINESTRING(POINT(1,1),POINT(2,2))),
GEOMETRYCOLLECTION(POLYGON(LINESTRING(POINT(1,1), POINT(10,1), POINT(10,10),
POINT(1,10), POINT(1,1)), LINESTRING(POINT(4,4),POINT(6,4),POINT(6,6),
POINT(4,6),POINT(4,4))))));
SELECT MBRCOVEREDBY(a.g, b.g) FROM t1 AS a JOIN t1 AS b;
MBRCOVEREDBY(a.g, b.g)
1
0
0
0
0
0
0
0
0
1
0
0
0
0
0
0
0
0
0
0
0
1
1
0
0
1
0
0
0
0
1
1
0
0
1
0
0
0
0
0
0
0
1
0
1
0
0
0
0
0
0
1
0
1
0
0
0
0
0
0
0
0
0
1
1
1
1
1
1
1
1
1
1
1
1
1
1
1
1
1
1
1
1
1
1
1
0
0
1
0
0
0
0
1
1
0
0
1
0
0
0
0
0
0
0
1
1
0
0
1
1
0
0
0
1
1
0
0
1
1
0
0
0
0
0
0
1
1
1
1
1
1
1
1
1
1
1
1
1
1
1
1
1
1
1
1
1
1
1
1
1
1
1
1
1
1
1
1
1
1
1
1
1
1
1
1
1
1
1
1
1
1
1
1
1
1
1
1
1
1
1
1
1
1
1
1
1
1
1
1
0
0
0
0
0
0
0
0
1
0
0
0
0
0
0
0
0
0
0
0
1
1
0
0
1
0
0
0
0
1
1
0
0
1
0
0
0
0
0
0
0
1
0
1
0
0
0
0
0
0
1
0
1
0
0
0
0
0
0
0
0
0
1
1
1
1
1
1
1
1
1
1
1
1
1
1
1
1
1
1
1
1
1
1
1
0
0
1
0
0
0
0
1
1
0
0
1
0
0
0
0
0
0
0
1
1
0
0
1
1
0
0
0
1
1
0
0
1
1
0
0
0
0
0
0
1
1
1
1
1
1
1
1
1
1
1
1
1
1
1
1
1
1
1
1
1
1
1
1
1
1
1
1
1
1
1
1
1
1
1
1
1
1
1
1
1
1
1
1
1
1
1
1
1
1
1
1
1
1
1
1
1
1
1
1
1
1
1
1
1
1
1
1
1
1
1
1
1
1
1
1
1
1
1
1
1
1
1
1
1
1
1
1
1
1
1
1
1
1
1
1
1
1
1
1
1
1
1
1
1
1
1
0
0
1
1
0
0
0
1
1
0
0
1
1
0
0
0
0
0
1
>>>>>>> c5f52baa
# clean up
DROP TABLE t1;
DROP TABLE gis_geometrycollection;
DROP TABLE gis_geometrycollection_2;<|MERGE_RESOLUTION|>--- conflicted
+++ resolved
@@ -146,18 +146,6 @@
 (413,ST_GEOMFROMTEXT(@star_lines_near_horizontal_3)),
 (414,ST_GEOMFROMTEXT(@star_lines_near_vertical_3)),
 (415,ST_GEOMFROMTEXT(@star_collection_elems_3));
-<<<<<<< HEAD
-DROP TABLE IF EXISTS gis_geometrycollection_2;
-CREATE TABLE gis_geometrycollection_2 SELECT fid as fid2,g as g2 FROM gis_geometrycollection;
-#Checking the integrity of the above create/insert statements 
-#64 rows. 
-SELECT count(ST_AsText(g) != 'NULL') FROM gis_geometrycollection;
-count(ST_AsText(g) != 'NULL')
-64
-#64 rows. 
-SELECT count(ST_AsText(g2) != 'NULL') FROM gis_geometrycollection_2;
-count(ST_AsText(g2) != 'NULL')
-=======
 CREATE TABLE gis_geometrycollection_2 SELECT fid as fid2,g as g2 FROM gis_geometrycollection;
 #Checking the integrity of the above create/insert statements 
 #64 rows. 
@@ -167,7 +155,6 @@
 #64 rows. 
 SELECT count(ST_ASTEXT(g2) != 'NULL') FROM gis_geometrycollection_2;
 count(ST_ASTEXT(g2) != 'NULL')
->>>>>>> c5f52baa
 64
 #=======================================================================================
 # MBRCOVEREDBY(g1,g2)
@@ -1062,17 +1049,9 @@
 SELECT MBRCOVEREDBY(fid,NULL) FROM gis_geometrycollection,gis_geometrycollection_2 WHERE fid=103 and fid2=103;
 MBRCOVEREDBY(fid,NULL)
 NULL
-<<<<<<< HEAD
-SELECT MBRCOVEREDBY(fid,ST_GEOMFROMTEXT(@star_top)) FROM gis_geometrycollection,gis_geometrycollection_2
-WHERE fid=103 and fid2=103;
-ERROR 22023: Invalid GIS data provided to function mbrcoveredby.
-SELECT MBRCOVEREDBY(ST_GEOMFROMTEXT(@star_of_elems),fid) FROM gis_geometrycollection,gis_geometrycollection_2
-WHERE fid=103 and fid2=103;
-=======
 SELECT MBRCOVEREDBY(fid,ST_GEOMFROMTEXT(@star_top)) FROM gis_geometrycollection,gis_geometrycollection_2 WHERE fid=103 and fid2=103;
 ERROR 22023: Invalid GIS data provided to function mbrcoveredby.
 SELECT MBRCOVEREDBY(ST_GEOMFROMTEXT(@star_of_elems),fid) FROM gis_geometrycollection,gis_geometrycollection_2 WHERE fid=103 and fid2=103;
->>>>>>> c5f52baa
 ERROR 22023: Invalid GIS data provided to function mbrcoveredby.
 SELECT MBRCOVEREDBY(ST_GEOMFROMTEXT('POINT(a 0)'),ST_GEOMFROMTEXT('LINESTRING(0 0,10 10)'));
 ERROR 22023: Invalid GIS data provided to function st_geometryfromtext.
@@ -1106,8 +1085,6 @@
 ERROR 42000: You have an error in your SQL syntax; check the manual that corresponds to your MySQL server version for the right syntax to use near ')' at line 1
 SELECT MBRCOVEREDBY(,ST_GEOMFROMTEXT(@star_top));
 ERROR 42000: You have an error in your SQL syntax; check the manual that corresponds to your MySQL server version for the right syntax to use near 'ST_GEOMFROMTEXT(@star_top))' at line 1
-<<<<<<< HEAD
-=======
 CREATE TABLE t1 (g GEOMETRY NOT NULL);
 INSERT INTO t1 VALUES (ST_GEOMFROMTEXT('POINT(1 1)'));
 INSERT INTO t1 VALUES (ST_GEOMFROMTEXT('LINESTRING(1 1, 2 2)'));
@@ -1632,7 +1609,6 @@
 0
 0
 1
->>>>>>> c5f52baa
 # clean up
 DROP TABLE t1;
 DROP TABLE gis_geometrycollection;
