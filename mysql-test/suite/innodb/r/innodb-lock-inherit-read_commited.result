#
# Bug #21025880	DUPLICATE UK VALUES IN READ-COMMITTED(AGAIN)
#
CREATE TABLE t1 (
a INT NOT NULL,
b INT NOT NULL,
PRIMARY KEY(b),
UNIQUE KEY(a))
ENGINE=INNODB;
SET @old_innodb_stats_auto_recalc = @@innodb_stats_auto_recalc;
SET GLOBAL innodb_stats_auto_recalc = OFF;
SET GLOBAL innodb_purge_stop_now = ON;
SET @old_transaction_isolation = @@transaction_isolation;
SET GLOBAL transaction_isolation = 'READ-COMMITTED';
SET @old_innodb_lock_wait_timeout = @@innodb_lock_wait_timeout;
SET GLOBAL innodb_lock_wait_timeout = 1;
INSERT INTO t1 VALUES (1,1),(2,2);
DELETE FROM t1;
SET debug_sync = 'row_ins_sec_index_entry_dup_locks_created SIGNAL
con1_locks_done WAIT_FOR con1_go';
SET debug_sync = 'ha_commit_trans_after_acquire_commit_lock SIGNAL
con1_insert_done WAIT_FOR con1_finish';
REPLACE INTO t1 VALUES (1,2);
SET debug_sync = 'now WAIT_FOR con1_locks_done';
SET debug_sync = 'lock_wait_suspend_thread_enter SIGNAL con2_blocked
WAIT_FOR con2_go';
SET debug_sync = 'ha_commit_trans_after_acquire_commit_lock SIGNAL
con2_insert_done WAIT_FOR con2_finish';
SET debug_sync = 'ib_after_row_insert SIGNAL con2_insert_done';
REPLACE INTO t1 VALUES (1,3);
SET debug_sync = 'now WAIT_FOR con2_blocked';
SET GLOBAL innodb_purge_run_now=ON;
SET debug_sync = 'now SIGNAL con2_go WAIT_FOR con2_insert_done';
SET debug_sync = 'now SIGNAL con1_go WAIT_FOR con1_insert_done';
SET debug_sync = 'now SIGNAL con1_finish';
SET debug_sync = 'now SIGNAL con2_finish';
SELECT * FROM t1;
a	b
1	2
CHECK TABLE t1;
Table	Op	Msg_type	Msg_text
test.t1	check	status	OK
DROP TABLE t1;
SET GLOBAL innodb_stats_auto_recalc = @old_innodb_stats_auto_recalc;
SET GLOBAL transaction_isolation = @old_transaction_isolation;
SET GLOBAL innodb_lock_wait_timeout = @old_innodb_lock_wait_timeout;
SET DEBUG_SYNC= 'RESET';
CREATE TABLE t1 (
a INT NOT NULL,
b INT NOT NULL,
PRIMARY KEY(b),
UNIQUE KEY(a))
ENGINE=INNODB;
SET @old_innodb_stats_auto_recalc = @@innodb_stats_auto_recalc;
SET GLOBAL innodb_stats_auto_recalc = OFF;
SET GLOBAL innodb_purge_stop_now = ON;
SET @old_transaction_isolation = @@transaction_isolation;
SET GLOBAL transaction_isolation = 'READ-COMMITTED';
SET @old_innodb_lock_wait_timeout = @@innodb_lock_wait_timeout;
SET GLOBAL innodb_lock_wait_timeout = 1;
INSERT INTO t1 VALUES (1,1),(2,2);
DELETE FROM t1;
SET debug_sync = 'row_ins_sec_index_entry_dup_locks_created SIGNAL
con1_locks_done WAIT_FOR con1_go';
SET debug_sync = 'ha_commit_trans_after_acquire_commit_lock SIGNAL
con1_insert_done WAIT_FOR con1_finish';
INSERT INTO t1 values (1,2) ON DUPLICATE KEY UPDATE a=2;
SET debug_sync = 'now WAIT_FOR con1_locks_done';
SET debug_sync = 'lock_wait_suspend_thread_enter SIGNAL con2_blocked
WAIT_FOR con2_go';
SET debug_sync = 'ha_commit_trans_after_acquire_commit_lock SIGNAL
con2_insert_done WAIT_FOR con2_finish';
SET debug_sync = 'ib_after_row_insert SIGNAL con2_insert_done';
REPLACE INTO t1 VALUES (1,3);
SET debug_sync = 'now WAIT_FOR con2_blocked';
SET GLOBAL innodb_purge_run_now=ON;
SET debug_sync = 'now SIGNAL con2_go WAIT_FOR con2_insert_done';
SET debug_sync = 'now SIGNAL con1_go WAIT_FOR con1_insert_done';
SET debug_sync = 'now SIGNAL con1_finish';
SET debug_sync = 'now SIGNAL con2_finish';
SELECT * FROM t1;
a	b
1	2
CHECK TABLE t1;
Table	Op	Msg_type	Msg_text
test.t1	check	status	OK
DROP TABLE t1;
SET GLOBAL innodb_stats_auto_recalc = @old_innodb_stats_auto_recalc;
SET GLOBAL transaction_isolation = @old_transaction_isolation;
<<<<<<< HEAD
=======
SET GLOBAL innodb_lock_wait_timeout = @old_innodb_lock_wait_timeout;
SET DEBUG_SYNC= 'RESET';
CREATE TABLE t1 (
a INT NOT NULL,
b INT NOT NULL,
PRIMARY KEY(b),
UNIQUE KEY(a))
ENGINE=INNODB;
SET @old_innodb_stats_auto_recalc = @@innodb_stats_auto_recalc;
SET GLOBAL innodb_stats_auto_recalc = OFF;
SET GLOBAL innodb_purge_stop_now = ON;
SET @old_transaction_isolation = @@transaction_isolation;
SET GLOBAL transaction_isolation = 'READ-COMMITTED';
SET @old_innodb_lock_wait_timeout = @@innodb_lock_wait_timeout;
SET GLOBAL innodb_lock_wait_timeout = 1;
INSERT INTO t1 VALUES (1,1),(2,2);
DELETE FROM t1;
SET debug_sync = 'row_ins_sec_index_entry_dup_locks_created SIGNAL
con1_locks_done WAIT_FOR con1_go';
SET debug_sync = 'ha_commit_trans_after_acquire_commit_lock SIGNAL
con1_insert_done WAIT_FOR con1_finish';
INSERT INTO t1 VALUES (1,2);
SET debug_sync = 'now WAIT_FOR con1_locks_done';
SET debug_sync = 'lock_wait_suspend_thread_enter SIGNAL con2_blocked
WAIT_FOR con2_go';
SET debug_sync = 'ha_commit_trans_after_acquire_commit_lock SIGNAL
con2_insert_done WAIT_FOR con2_finish';
SET debug_sync = 'ib_after_row_insert SIGNAL con2_insert_done';
REPLACE INTO t1 VALUES (1,3);
SET debug_sync = 'now WAIT_FOR con2_blocked';
SET GLOBAL innodb_purge_run_now=ON;
SET debug_sync = 'now SIGNAL con2_go WAIT_FOR con2_insert_done';
SET debug_sync = 'now SIGNAL con1_go WAIT_FOR con1_insert_done';
SET debug_sync = 'now SIGNAL con1_finish';
SET debug_sync = 'now SIGNAL con2_finish';
SELECT * FROM t1;
a	b
1	2
CHECK TABLE t1;
Table	Op	Msg_type	Msg_text
test.t1	check	status	OK
DROP TABLE t1;
SET GLOBAL innodb_stats_auto_recalc = @old_innodb_stats_auto_recalc;
SET GLOBAL transaction_isolation = @old_transaction_isolation;
SET GLOBAL innodb_lock_wait_timeout = @old_innodb_lock_wait_timeout;
SET DEBUG_SYNC= 'RESET';
#
# Bug#24344131 ASSERT !OTHER_LOCK IN LOCK_REC_ADD_TO_QUEUE AT LOCK0LOCK.CC:1641
#
CREATE TABLE t1(a INT, b INT, primary key(a));
INSERT INTO t1 VALUES(101, 20);
SET DEBUG_SYNC="before_lock_trx_release_locks SIGNAL s3 WAIT_FOR s5";
BEGIN;
INSERT INTO t1 VALUES(10, 20);
SET DEBUG_SYNC="before_lock_rec_convert_impl_to_expl_for_trx SIGNAL s2 WAIT_FOR s4";
SET DEBUG_SYNC="before_lock_wait_suspend SIGNAL s5 WAIT_FOR s7";
UPDATE t1 SET b=25 WHERE a=10;
SET DEBUG_SYNC="now WAIT_FOR s2";
COMMIT;
SET DEBUG_SYNC="now WAIT_FOR s3";
SET DEBUG_SYNC="after_lock_clust_rec_read_check_and_lock SIGNAL s4 WAIT_FOR s6";
UPDATE t1 SET b=30 WHERE a=10;
SET DEBUG_SYNC="now SIGNAL s6";
SET DEBUG_SYNC="now SIGNAL s7";
DROP TABLE t1;
#
# Bug #29004362  LOCK->TRX->DUPLICATES CAN NOT BE USED TO DETERMINE IF
#                LOCK IS CREATED BY IODKU
#
CREATE TABLE t1 (
a INT NOT NULL,
b INT NOT NULL,
c INT NOT NULL,
PRIMARY KEY(b),
UNIQUE KEY(a),
UNIQUE KEY(c))
ENGINE=INNODB;
SET @old_innodb_stats_auto_recalc = @@innodb_stats_auto_recalc;
SET GLOBAL innodb_stats_auto_recalc = OFF;
SET GLOBAL innodb_purge_stop_now = ON;
SET @old_transaction_isolation = @@transaction_isolation;
SET GLOBAL transaction_isolation = 'READ-COMMITTED';
SET @old_innodb_lock_wait_timeout = @@innodb_lock_wait_timeout;
SET GLOBAL innodb_lock_wait_timeout = 1;
INSERT INTO t1 VALUES (1,1,1),(2,2,2);
DELETE FROM t1;
INSERT INTO t1 VALUES (5,5,5),(7,7,7);
BEGIN;
INSERT INTO t1 VALUES (1,4,7) ON DUPLICATE KEY UPDATE b=6;
SELECT MAX(engine_transaction_id) INTO @con1_trx_id FROM performance_schema.data_locks WHERE object_schema='test' AND object_name = 't1';
# LOCKS AFTER IODKU
SELECT IF(engine_transaction_id=@con1_trx_id, "con1", "other") as con,
index_name,lock_type,lock_mode,lock_status,lock_data
FROM performance_schema.data_locks
WHERE object_schema='test' AND object_name = 't1'
  ORDER BY 1,2,3,4,5;
con	index_name	lock_type	lock_mode	lock_status	lock_data
con1	NULL	TABLE	IX	GRANTED	NULL
con1	a	RECORD	X	GRANTED	supremum pseudo-record
con1	a	RECORD	X	GRANTED	1, 1
con1	a	RECORD	X	GRANTED	2, 2
con1	a	RECORD	X	GRANTED	7, 7
con1	a	RECORD	X,GAP	GRANTED	2, 2
con1	a	RECORD	X,GAP	GRANTED	7, 6
con1	a	RECORD	X,REC_NOT_GAP	GRANTED	7, 7
con1	c	RECORD	X	GRANTED	supremum pseudo-record
con1	c	RECORD	X	GRANTED	7, 7
con1	c	RECORD	X,GAP	GRANTED	7, 6
con1	PRIMARY	RECORD	X,REC_NOT_GAP	GRANTED	7
SET debug_sync = 'row_ins_sec_index_entry_dup_locks_created SIGNAL
  con1_locks_done WAIT_FOR con1_go';
INSERT INTO t1 VALUES (1,2,3);COMMIT;
SET debug_sync = 'now WAIT_FOR con1_locks_done';
# LOCKS AFTER con1_locks_done
SELECT IF(engine_transaction_id=@con1_trx_id, "con1", "other") as con,
index_name,lock_type,lock_mode,lock_status,lock_data
FROM performance_schema.data_locks
WHERE object_schema='test' AND object_name = 't1'
  ORDER BY 1,2,3,4,5;
con	index_name	lock_type	lock_mode	lock_status	lock_data
con1	NULL	TABLE	IX	GRANTED	NULL
con1	a	RECORD	X	GRANTED	supremum pseudo-record
con1	a	RECORD	X	GRANTED	1, 1
con1	a	RECORD	X	GRANTED	2, 2
con1	a	RECORD	X	GRANTED	7, 7
con1	a	RECORD	X,GAP	GRANTED	2, 2
con1	a	RECORD	X,GAP	GRANTED	7, 6
con1	a	RECORD	X,REC_NOT_GAP	GRANTED	7, 7
con1	c	RECORD	X	GRANTED	supremum pseudo-record
con1	c	RECORD	X	GRANTED	7, 7
con1	c	RECORD	X,GAP	GRANTED	7, 6
con1	PRIMARY	RECORD	S,REC_NOT_GAP	GRANTED	2
con1	PRIMARY	RECORD	X,REC_NOT_GAP	GRANTED	7
SELECT COUNT(*) FROM performance_schema.data_locks
WHERE object_schema='test'
        AND object_name='t1'
        AND index_name='a'
        AND lock_type='RECORD'
        AND lock_data='5, 5';
COUNT(*)
0
SET GLOBAL innodb_purge_run_now=ON;
# LOCKS AFTER purge
SELECT IF(engine_transaction_id=@con1_trx_id, "con1", "other") as con,
index_name,lock_type,lock_mode,lock_status,lock_data
FROM performance_schema.data_locks
WHERE object_schema='test' AND object_name = 't1'
  ORDER BY 1,2,3,4,5;
con	index_name	lock_type	lock_mode	lock_status	lock_data
con1	NULL	TABLE	IX	GRANTED	NULL
con1	a	RECORD	X	GRANTED	supremum pseudo-record
con1	a	RECORD	X	GRANTED	7, 7
con1	a	RECORD	X,GAP	GRANTED	5, 5
con1	a	RECORD	X,GAP	GRANTED	7, 6
con1	a	RECORD	X,REC_NOT_GAP	GRANTED	7, 7
con1	c	RECORD	X	GRANTED	supremum pseudo-record
con1	c	RECORD	X	GRANTED	7, 7
con1	c	RECORD	X,GAP	GRANTED	7, 6
con1	PRIMARY	RECORD	S,REC_NOT_GAP	GRANTED	2
con1	PRIMARY	RECORD	X,REC_NOT_GAP	GRANTED	7
INSERT t1 VALUES (1,10,4);
# LOCKS AFTER con2
SELECT IF(engine_transaction_id=@con1_trx_id, "con1", "other") as con,
index_name,lock_type,lock_mode,lock_status,lock_data
FROM performance_schema.data_locks
WHERE object_schema='test' AND object_name = 't1'
  ORDER BY 1,2,3,4,5;
con	index_name	lock_type	lock_mode	lock_status	lock_data
con1	NULL	TABLE	IX	GRANTED	NULL
con1	a	RECORD	X	GRANTED	supremum pseudo-record
con1	a	RECORD	X	GRANTED	7, 7
con1	a	RECORD	X,GAP	GRANTED	5, 5
con1	a	RECORD	X,GAP	GRANTED	7, 6
con1	a	RECORD	X,REC_NOT_GAP	GRANTED	7, 7
con1	c	RECORD	X	GRANTED	supremum pseudo-record
con1	c	RECORD	X	GRANTED	7, 7
con1	c	RECORD	X,GAP	GRANTED	7, 6
con1	PRIMARY	RECORD	S,REC_NOT_GAP	GRANTED	2
con1	PRIMARY	RECORD	X,REC_NOT_GAP	GRANTED	7
SET debug_sync = 'now SIGNAL con1_go';
SELECT * FROM t1;
a	b	c
1	2	3
5	5	5
7	6	7
CHECK TABLE t1;
Table	Op	Msg_type	Msg_text
test.t1	check	status	OK
DROP TABLE t1;
SET GLOBAL innodb_stats_auto_recalc = @old_innodb_stats_auto_recalc;
SET GLOBAL transaction_isolation = @old_transaction_isolation;
>>>>>>> 4869291f
SET GLOBAL innodb_lock_wait_timeout = @old_innodb_lock_wait_timeout;
SET DEBUG_SYNC= 'RESET';
#
# Bug#24344131 ASSERT !OTHER_LOCK IN LOCK_REC_ADD_TO_QUEUE AT LOCK0LOCK.CC:1641
#
CREATE TABLE t1(a INT, b INT, primary key(a));
INSERT INTO t1 VALUES(101, 20);
SET DEBUG_SYNC="before_lock_trx_release_locks SIGNAL s3 WAIT_FOR s5";
BEGIN;
INSERT INTO t1 VALUES(10, 20);
SET DEBUG_SYNC="before_lock_rec_convert_impl_to_expl_for_trx SIGNAL s2 WAIT_FOR s4";
SET DEBUG_SYNC="before_lock_wait_suspend SIGNAL s5 WAIT_FOR s7";
UPDATE t1 SET b=25 WHERE a=10;
SET DEBUG_SYNC="now WAIT_FOR s2";
COMMIT;
SET DEBUG_SYNC="now WAIT_FOR s3";
SET DEBUG_SYNC="after_lock_clust_rec_read_check_and_lock SIGNAL s4 WAIT_FOR s6";
UPDATE t1 SET b=30 WHERE a=10;
SET DEBUG_SYNC="now SIGNAL s6";
SET DEBUG_SYNC="now SIGNAL s7";
DROP TABLE t1;<|MERGE_RESOLUTION|>--- conflicted
+++ resolved
@@ -87,8 +87,6 @@
 DROP TABLE t1;
 SET GLOBAL innodb_stats_auto_recalc = @old_innodb_stats_auto_recalc;
 SET GLOBAL transaction_isolation = @old_transaction_isolation;
-<<<<<<< HEAD
-=======
 SET GLOBAL innodb_lock_wait_timeout = @old_innodb_lock_wait_timeout;
 SET DEBUG_SYNC= 'RESET';
 CREATE TABLE t1 (
@@ -280,25 +278,5 @@
 DROP TABLE t1;
 SET GLOBAL innodb_stats_auto_recalc = @old_innodb_stats_auto_recalc;
 SET GLOBAL transaction_isolation = @old_transaction_isolation;
->>>>>>> 4869291f
-SET GLOBAL innodb_lock_wait_timeout = @old_innodb_lock_wait_timeout;
-SET DEBUG_SYNC= 'RESET';
-#
-# Bug#24344131 ASSERT !OTHER_LOCK IN LOCK_REC_ADD_TO_QUEUE AT LOCK0LOCK.CC:1641
-#
-CREATE TABLE t1(a INT, b INT, primary key(a));
-INSERT INTO t1 VALUES(101, 20);
-SET DEBUG_SYNC="before_lock_trx_release_locks SIGNAL s3 WAIT_FOR s5";
-BEGIN;
-INSERT INTO t1 VALUES(10, 20);
-SET DEBUG_SYNC="before_lock_rec_convert_impl_to_expl_for_trx SIGNAL s2 WAIT_FOR s4";
-SET DEBUG_SYNC="before_lock_wait_suspend SIGNAL s5 WAIT_FOR s7";
-UPDATE t1 SET b=25 WHERE a=10;
-SET DEBUG_SYNC="now WAIT_FOR s2";
-COMMIT;
-SET DEBUG_SYNC="now WAIT_FOR s3";
-SET DEBUG_SYNC="after_lock_clust_rec_read_check_and_lock SIGNAL s4 WAIT_FOR s6";
-UPDATE t1 SET b=30 WHERE a=10;
-SET DEBUG_SYNC="now SIGNAL s6";
-SET DEBUG_SYNC="now SIGNAL s7";
-DROP TABLE t1;+SET GLOBAL innodb_lock_wait_timeout = @old_innodb_lock_wait_timeout;
+SET DEBUG_SYNC= 'RESET';