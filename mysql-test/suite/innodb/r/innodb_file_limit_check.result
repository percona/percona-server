CALL mtr.add_suppression("innodb_open_files should not be greater than the open_files_limit.");
<<<<<<< HEAD
CREATE TABLE t1 (a INT)ENGINE=INNODB PARTITION BY HASH(a) PARTITIONS
1024;
#Setting innodb_open_files to a common value to have synchronicity across platforms
# restart: --innodb_open_files=1000000
Pattern "\[Warning\] .*MY-\d+.* innodb_open_files should not be greater than the open_files_limit." found
=======
CREATE TABLE t1 (a INT)ENGINE=INNODB PARTITION BY HASH(a) PARTITIONS 1024;
# Setting innodb_open_files to a very high value to achieve synchronicity across various platforms
# restart: --innodb_open_files=over_innodb_open_files_limit
>>>>>>> 333b4508
SELECT 1 UNION SELECT * FROM t1  UNION SELECT * FROM t1  UNION
SELECT * FROM t1  UNION SELECT * FROM t1  UNION SELECT * FROM
t1;
1
1
DROP TABLE t1;<|MERGE_RESOLUTION|>--- conflicted
+++ resolved
@@ -1,15 +1,8 @@
 CALL mtr.add_suppression("innodb_open_files should not be greater than the open_files_limit.");
-<<<<<<< HEAD
 CREATE TABLE t1 (a INT)ENGINE=INNODB PARTITION BY HASH(a) PARTITIONS
 1024;
-#Setting innodb_open_files to a common value to have synchronicity across platforms
-# restart: --innodb_open_files=1000000
-Pattern "\[Warning\] .*MY-\d+.* innodb_open_files should not be greater than the open_files_limit." found
-=======
-CREATE TABLE t1 (a INT)ENGINE=INNODB PARTITION BY HASH(a) PARTITIONS 1024;
 # Setting innodb_open_files to a very high value to achieve synchronicity across various platforms
 # restart: --innodb_open_files=over_innodb_open_files_limit
->>>>>>> 333b4508
 SELECT 1 UNION SELECT * FROM t1  UNION SELECT * FROM t1  UNION
 SELECT * FROM t1  UNION SELECT * FROM t1  UNION SELECT * FROM
 t1;
