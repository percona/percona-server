RESET CHANGED_PAGE_BITMAPS;
DROP TABLE IF EXISTS t1, t2;
CREATE TABLE t1 (x INT) ENGINE=InnoDB;
INSERT INTO t1 VALUES (1),(2),(3),(4),(5);
ib_modified_log_1
1st restart
INSERT INTO t1 VALUES (1),(2),(3),(4),(5);
ib_modified_log_1
ib_modified_log_2
2nd restart
INSERT INTO t1 VALUES (1),(2),(3),(4),(5);
ib_modified_log_1
ib_modified_log_2
ib_modified_log_3
3rd restart
# restart
INSERT INTO t1 SELECT x FROM t1;
INSERT INTO t1 SELECT x FROM t1;
INSERT INTO t1 SELECT x FROM t1;
INSERT INTO t1 SELECT x FROM t1;
INSERT INTO t1 SELECT x FROM t1;
INSERT INTO t1 SELECT x FROM t1;
INSERT INTO t1 SELECT x FROM t1;
INSERT INTO t1 SELECT x FROM t1;
INSERT INTO t1 SELECT x FROM t1;
INSERT INTO t1 SELECT x FROM t1;
INSERT INTO t1 SELECT x FROM t1;
INSERT INTO t1 SELECT x FROM t1;
INSERT INTO t1 SELECT x FROM t1;
INSERT INTO t1 SELECT x FROM t1;
INSERT INTO t1 SELECT x FROM t1;
CREATE TABLE t2 (x INT) ENGINE=InnoDB;
INSERT INTO t2 VALUES (1),(2),(3),(4),(5);
ib_modified_log_1
ib_modified_log_2
4th restart
# restart
INSERT INTO t1 VALUES (1),(2),(3),(4),(5);
ib_modified_log_1
ib_modified_log_2
5th restart
# restart
INSERT INTO t1 VALUES (1),(2),(3),(4),(5);
ib_modified_log_1
6th restart
# restart
call mtr.add_suppression("InnoDB: Warning: truncated block detected.*");
ib_modified_log_1
ib_modified_log_2
7th restart
# restart
ib_modified_log_1
ib_modified_log_2
ib_modified_log_3
DROP TABLE t1, t2;
8th restart
RESET CHANGED_PAGE_BITMAPS;
call mtr.add_suppression("InnoDB: Error: page [0-9]* log sequence number [0-9]*");
9th restart
CREATE TABLE t3 (a MEDIUMBLOB) ENGINE=InnoDB;
call mtr.add_suppression("InnoDB: Error: the age of the oldest untracked record exceeds the log group capacity!");
call mtr.add_suppression("InnoDB: Error: stopping the log tracking thread at LSN");
INSERT INTO t3 VALUES (REPEAT('a', 12582912));
10th restart
DROP TABLE t3;
11th restart
ib_modified_log_1
<<<<<<< HEAD
=======
12th restart
>>>>>>> 1c18a5fb
# restart<|MERGE_RESOLUTION|>--- conflicted
+++ resolved
@@ -65,8 +65,5 @@
 DROP TABLE t3;
 11th restart
 ib_modified_log_1
-<<<<<<< HEAD
-=======
 12th restart
->>>>>>> 1c18a5fb
 # restart