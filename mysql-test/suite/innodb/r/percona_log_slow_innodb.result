--- conflicted
+++ resolved
@@ -95,13 +95,8 @@
 [log_grep.inc] file: percona.slow_extended.innodb_3 pattern: ^#.*Rows_affected: \d+$
 [log_grep.inc] lines:   2
 [log_grep.inc] file: percona.slow_extended.innodb_3 pattern: ^# Bytes_sent: \d+.*$
-<<<<<<< HEAD
-[log_grep.inc] lines:   5
+[log_grep.inc] lines:   2
 [log_grep.inc] file: percona.slow_extended.innodb_3 pattern: ^# InnoDB_trx_id: [0-9a-fA-F]+$
-=======
-[log_grep.inc] lines:   2
-[log_grep.inc] file: percona.slow_extended.innodb_3 pattern: ^# InnoDB_trx_id: [1-9A-F][0-9A-F]*$
->>>>>>> ffa0a0e4
 [log_grep.inc] lines:   0
 [log_grep.inc] file: percona.slow_extended.innodb_3 pattern: ^# Bytes_sent: \d+  Tmp_tables: \d+  Tmp_disk_tables: \d+  Tmp_table_sizes: \d+$
 [log_grep.inc] lines:   0
@@ -126,11 +121,7 @@
 [log_grep.inc] file: percona.slow_extended.innodb_3 pattern: ^#   InnoDB_pages_distinct: [1-9]\d*$
 [log_grep.inc] lines:   0
 [log_grep.inc] file: percona.slow_extended.innodb_3 pattern: ^# No InnoDB statistics available for this query$
-<<<<<<< HEAD
-[log_grep.inc] lines:   5
-=======
 [log_grep.inc] lines:   2
->>>>>>> ffa0a0e4
 UNLOCK TABLES;
 BEGIN;
 SELECT * FROM t2 FOR UPDATE;
@@ -148,13 +139,8 @@
 [log_grep.inc] file: percona.slow_extended.innodb_4 pattern: ^#.*Rows_affected: \d+$
 [log_grep.inc] lines:   2
 [log_grep.inc] file: percona.slow_extended.innodb_4 pattern: ^# Bytes_sent: \d+.*$
-<<<<<<< HEAD
-[log_grep.inc] lines:   5
+[log_grep.inc] lines:   2
 [log_grep.inc] file: percona.slow_extended.innodb_4 pattern: ^# InnoDB_trx_id: [0-9a-fA-F]+$
-=======
-[log_grep.inc] lines:   2
-[log_grep.inc] file: percona.slow_extended.innodb_4 pattern: ^# InnoDB_trx_id: [1-9A-F][0-9A-F]*$
->>>>>>> ffa0a0e4
 [log_grep.inc] lines:   1
 [log_grep.inc] file: percona.slow_extended.innodb_4 pattern: ^# Bytes_sent: \d+  Tmp_tables: \d+  Tmp_disk_tables: \d+  Tmp_table_sizes: \d+$
 [log_grep.inc] lines:   0
