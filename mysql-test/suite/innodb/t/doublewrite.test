<<<<<<< HEAD
--echo #
--echo # Bug #17335427 INNODB CAN NOT USE THE DOUBLEWRITE BUFFER PROPERLY
--echo # Bug #18144349 INNODB CANNOT USE THE DOUBLEWRITE BUFFER FOR THE FIRST
--echo # PAGE OF SYSTEM TABLESPACE
--echo #

=======
--source include/have_innodb.inc
>>>>>>> 333b4508
--source include/have_debug.inc

<<<<<<< HEAD
# Slow shutdown and restart to make sure ibuf merge is finished
SET GLOBAL innodb_fast_shutdown = 0;
--source include/restart_mysqld.inc

--disable_query_log
call mtr.add_suppression("Database page [0-9]+:1 contained only zeroes.");
call mtr.add_suppression("Header page consists of zero bytes");
call mtr.add_suppression("Checksum mismatch in datafile");
call mtr.add_suppression("but the innodb_page_size start-up parameter is");
call mtr.add_suppression("Database page corruption");
call mtr.add_suppression("Wrong server version");
--enable_query_log

let INNODB_PAGE_SIZE=`select @@innodb_page_size`;
let MYSQLD_DATADIR=`select @@datadir`;

show variables like 'innodb_doublewrite';
show variables like 'innodb_fil_make_page_dirty_debug';
show variables like 'innodb_saved_page_number_debug';

create table t1 (f1 int primary key, f2 blob) engine=innodb;

start transaction;
insert into t1 values(1, repeat('#',12));
insert into t1 values(2, repeat('+',12));
insert into t1 values(3, repeat('/',12));
insert into t1 values(4, repeat('-',12));
insert into t1 values(5, repeat('.',12));
commit work;

--echo # ---------------------------------------------------------------
--echo # Test Begin: Test if recovery works if first page of user
--echo # tablespace is full of zeroes.

select space from information_schema.innodb_tables
where name = 'test/t1' into @space_id;

--echo # Wait for purge to complete
--source include/wait_innodb_all_purged.inc

--echo # Ensure that dirty pages of table t1 is flushed.
flush tables t1 for export;
unlock tables;

SET GLOBAL innodb_checkpoint_disabled=1;

begin;
insert into t1 values (6, repeat('%', 12));

--source include/no_checkpoint_start.inc

--echo # Make the first page dirty for table t1
set global innodb_saved_page_number_debug = 0;
set global innodb_fil_make_page_dirty_debug = @space_id;

--echo # Ensure that dirty pages of table t1 are flushed.
set global innodb_buf_flush_list_now = 1;

--let CLEANUP_IF_CHECKPOINT=drop table t1;
--source include/no_checkpoint_end.inc

--echo # Make the first page (page_no=0) of the user tablespace
--echo # full of zeroes.
perl;
use IO::Handle;
my $fname= "$ENV{'MYSQLD_DATADIR'}test/t1.ibd";
open(FILE, "+<", $fname) or die;
FILE->autoflush(1);
binmode FILE;
print FILE chr(0) x ($ENV{'INNODB_PAGE_SIZE'});
close FILE;
EOF

--source include/start_mysqld.inc

check table t1;
select f1, f2 from t1;

--echo # Test End
--echo # ---------------------------------------------------------------
--echo # Test Begin: Test if recovery works if first page of user
--echo # tablespace is corrupted.

select space from information_schema.innodb_tables
where name = 'test/t1' into @space_id;

--echo # Ensure that dirty pages of table t1 is flushed.
flush tables t1 for export;
unlock tables;

SET GLOBAL innodb_checkpoint_disabled=1;

begin;
insert into t1 values (6, repeat('%', 12));

--source include/no_checkpoint_start.inc

--echo # Make the first page dirty for table t1
set global innodb_saved_page_number_debug = 0;
set global innodb_fil_make_page_dirty_debug = @space_id;

--echo # Ensure that dirty pages of table t1 are flushed.
set global innodb_buf_flush_list_now = 1;

--source include/no_checkpoint_end.inc

--echo # Corrupt the first page (page_no=0) of the user tablespace.
perl;
use IO::Handle;
my $fname= "$ENV{'MYSQLD_DATADIR'}test/t1.ibd";
open(FILE, "+<", $fname) or die;
FILE->autoflush(1);
binmode FILE;
print FILE chr(0) x ($ENV{'INNODB_PAGE_SIZE'}/2);
close FILE;
EOF

--source include/start_mysqld.inc

check table t1;
select f1, f2 from t1;

--echo # Test End
--echo # ---------------------------------------------------------------
--echo # Test Begin: Test if recovery works if 2nd page of user
--echo # tablespace is full of zeroes.

select space from information_schema.innodb_tables
where name = 'test/t1' into @space_id;

--echo # Ensure that dirty pages of table t1 is flushed.
flush tables t1 for export;
unlock tables;

SET GLOBAL innodb_checkpoint_disabled=1;

begin;
insert into t1 values (6, repeat('%', 400));

--source include/no_checkpoint_start.inc

--echo # Make the 2nd page dirty for table t1
set global innodb_saved_page_number_debug = 1;
set global innodb_fil_make_page_dirty_debug = @space_id;

--echo # Ensure that dirty pages of table t1 are flushed.
set global innodb_buf_flush_list_now = 1;

--source include/no_checkpoint_end.inc

--echo # Make the 2nd page (page_no=1) of the tablespace all zeroes.
perl;
use IO::Handle;
my $fname= "$ENV{'MYSQLD_DATADIR'}test/t1.ibd";
open(FILE, "+<", $fname) or die;
FILE->autoflush(1);
binmode FILE;
seek(FILE, $ENV{'INNODB_PAGE_SIZE'}, SEEK_SET);
print FILE chr(0) x ($ENV{'INNODB_PAGE_SIZE'});
close FILE;
EOF

--source include/start_mysqld.inc

check table t1;
select f1, f2 from t1;

--echo # Test End
--echo # ---------------------------------------------------------------
--echo # Test Begin: Test if recovery works if 2nd page of user
--echo # tablespace is corrupted.

select space from information_schema.innodb_tables
where name = 'test/t1' into @space_id;

--echo # Ensure that dirty pages of table t1 is flushed.
flush tables t1 for export;
unlock tables;

SET GLOBAL innodb_checkpoint_disabled=1;

begin;
insert into t1 values (6, repeat('%', 400));

--source include/no_checkpoint_start.inc

--echo # Make the 2nd page dirty for table t1
set global innodb_saved_page_number_debug = 1;
set global innodb_fil_make_page_dirty_debug = @space_id;

--echo # Ensure that the dirty pages of table t1 are flushed.
set global innodb_buf_flush_list_now = 1;

--source include/no_checkpoint_end.inc

--echo # Corrupt the 2nd page (page_no=1) of the user tablespace.
perl;
use IO::Handle;
my $fname= "$ENV{'MYSQLD_DATADIR'}test/t1.ibd";
open(FILE, "+<", $fname) or die;
FILE->autoflush(1);
binmode FILE;
seek(FILE, $ENV{'INNODB_PAGE_SIZE'}, SEEK_SET);
print FILE chr(0) x ($ENV{'INNODB_PAGE_SIZE'}/2);
close FILE;
EOF

--source include/start_mysqld.inc

check table t1;
select f1, f2 from t1;

--echo # Test End
--echo # ---------------------------------------------------------------
--echo # Test Begin: Test if recovery works if first page of
--echo # system tablespace is full of zeroes.

begin;
insert into t1 values (6, repeat('%', 400));

--echo # Ensure that all dirty pages in the system are flushed.
set global innodb_buf_flush_list_now = 1;

--echo # Make the first page dirty for system tablespace
set global innodb_saved_page_number_debug = 0;
set global innodb_fil_make_page_dirty_debug = 0;

--echo # Ensure that the dirty page of system tablespace is also flushed.
# We do this after the transaction starts and all dirty pages have been flushed
# already. So flushing of this specified dirty page will surely keep the
# copy in doublewrite buffer, and no more writes to doublewrite buffer would
# overwrite the copy. Thus, we can safely modify the original page when server
# is down. So do the following testings.
set global innodb_buf_flush_list_now = 1;

--source include/kill_mysqld.inc

--echo # Make the first page (page_no=0) of the system tablespace
--echo # all zeroes.
perl;
use IO::Handle;
my $fname= "$ENV{'MYSQLD_DATADIR'}ibdata1";
open(FILE, "+<", $fname) or die;
FILE->autoflush(1);
binmode FILE;
print FILE chr(0) x ($ENV{'INNODB_PAGE_SIZE'});
close FILE;
EOF

--source include/start_mysqld.inc

check table t1;
select f1, f2 from t1;

--echo # Test End
--echo # ---------------------------------------------------------------
--echo # Test Begin: Test if recovery works if first page of
--echo # system tablespace is corrupted.

begin;
insert into t1 values (6, repeat('%', 400));

--echo # Ensure that all dirty pages in the system are flushed.
set global innodb_buf_flush_list_now = 1;

--echo # Make the first page dirty for system tablespace
set global innodb_saved_page_number_debug = 0;
set global innodb_fil_make_page_dirty_debug = 0;

--echo # Ensure that the dirty page of system tablespace is also flushed.
set global innodb_buf_flush_list_now = 1;

--source include/kill_mysqld.inc

--echo # Corrupt the first page (page_no=0) of the system tablespace.
perl;
use IO::Handle;
my $fname= "$ENV{'MYSQLD_DATADIR'}ibdata1";
open(FILE, "+<", $fname) or die;
FILE->autoflush(1);
binmode FILE;
print FILE chr(0) x ($ENV{'INNODB_PAGE_SIZE'}/2);
close FILE;
EOF

--source include/start_mysqld.inc

check table t1;
select f1, f2 from t1;

--echo # Test End
--echo # ---------------------------------------------------------------
--echo # Test Begin: Test if recovery works if 2nd page of
--echo # system tablespace is full of zeroes.

begin;
insert into t1 values (6, repeat('%', 400));

--echo # Ensure that all dirty pages in the system are flushed.
set global innodb_buf_flush_list_now = 1;

--echo # Make the second page dirty for system tablespace
set global innodb_saved_page_number_debug = 1;
set global innodb_fil_make_page_dirty_debug = 0;

--echo # Ensure that the dirty page of system tablespace is also flushed.
set global innodb_buf_flush_list_now = 1;

--source include/kill_mysqld.inc

--echo # Make the 2nd page (page_no=1) of the system tablespace
--echo # all zeroes.
perl;
use IO::Handle;
my $fname= "$ENV{'MYSQLD_DATADIR'}ibdata1";
open(FILE, "+<", $fname) or die;
FILE->autoflush(1);
binmode FILE;
seek(FILE, $ENV{'INNODB_PAGE_SIZE'}, SEEK_SET);
print FILE chr(0) x ($ENV{'INNODB_PAGE_SIZE'});
close FILE;
EOF

--source include/start_mysqld.inc

check table t1;
select f1, f2 from t1;

--echo # Test End
--echo # ---------------------------------------------------------------
--echo # Test Begin: Test if recovery works if 2nd page of
--echo # system tablespace is corrupted.

begin;
insert into t1 values (6, repeat('%', 400));

--echo # Ensure that all dirty pages in the system are flushed.
set global innodb_buf_flush_list_now = 1;

--echo # Make the second page dirty for system tablespace
set global innodb_saved_page_number_debug = 1;
set global innodb_fil_make_page_dirty_debug = 0;

--echo # Ensure that the dirty page of system tablespace is also flushed.
set global innodb_buf_flush_list_now = 1;

--source include/kill_mysqld.inc

--echo # Make the 2nd page (page_no=1) of the system tablespace
--echo # all zeroes.
perl;
use IO::Handle;
my $fname= "$ENV{'MYSQLD_DATADIR'}ibdata1";
open(FILE, "+<", $fname) or die;
FILE->autoflush(1);
binmode FILE;
seek(FILE, $ENV{'INNODB_PAGE_SIZE'}, SEEK_SET);
print FILE chr(0) x ($ENV{'INNODB_PAGE_SIZE'}/2);
close FILE;
EOF

--source include/start_mysqld.inc

check table t1;
select f1, f2 from t1;

--echo # Test End
--echo # ---------------------------------------------------------------

drop table t1;

--echo #
--echo # BUG#20511314 - INNODB: FAILING ASSERTION: FOUND IN BUF0BUF.CC LINE 3856
--echo #

SET GLOBAL innodb_fil_make_page_dirty_debug=38098908;

--echo #
--echo # Bug#22311319 - SERVER CRASHES ON INVALID VALUE FOR VARIABLE
--echo #		INNODB_SAVED_PAGE_NUMBER_DEBUG
--echo #
set global innodb_saved_page_number_debug=461461461;
set global innodb_fil_make_page_dirty_debug=0;
set global innodb_saved_page_number_debug=default;
=======
--source ../include/doublewrite.inc
>>>>>>> 333b4508
<|MERGE_RESOLUTION|>--- conflicted
+++ resolved
@@ -1,400 +1,3 @@
-<<<<<<< HEAD
---echo #
---echo # Bug #17335427 INNODB CAN NOT USE THE DOUBLEWRITE BUFFER PROPERLY
---echo # Bug #18144349 INNODB CANNOT USE THE DOUBLEWRITE BUFFER FOR THE FIRST
---echo # PAGE OF SYSTEM TABLESPACE
---echo #
-
-=======
---source include/have_innodb.inc
->>>>>>> 333b4508
 --source include/have_debug.inc
 
-<<<<<<< HEAD
-# Slow shutdown and restart to make sure ibuf merge is finished
-SET GLOBAL innodb_fast_shutdown = 0;
---source include/restart_mysqld.inc
-
---disable_query_log
-call mtr.add_suppression("Database page [0-9]+:1 contained only zeroes.");
-call mtr.add_suppression("Header page consists of zero bytes");
-call mtr.add_suppression("Checksum mismatch in datafile");
-call mtr.add_suppression("but the innodb_page_size start-up parameter is");
-call mtr.add_suppression("Database page corruption");
-call mtr.add_suppression("Wrong server version");
---enable_query_log
-
-let INNODB_PAGE_SIZE=`select @@innodb_page_size`;
-let MYSQLD_DATADIR=`select @@datadir`;
-
-show variables like 'innodb_doublewrite';
-show variables like 'innodb_fil_make_page_dirty_debug';
-show variables like 'innodb_saved_page_number_debug';
-
-create table t1 (f1 int primary key, f2 blob) engine=innodb;
-
-start transaction;
-insert into t1 values(1, repeat('#',12));
-insert into t1 values(2, repeat('+',12));
-insert into t1 values(3, repeat('/',12));
-insert into t1 values(4, repeat('-',12));
-insert into t1 values(5, repeat('.',12));
-commit work;
-
---echo # ---------------------------------------------------------------
---echo # Test Begin: Test if recovery works if first page of user
---echo # tablespace is full of zeroes.
-
-select space from information_schema.innodb_tables
-where name = 'test/t1' into @space_id;
-
---echo # Wait for purge to complete
---source include/wait_innodb_all_purged.inc
-
---echo # Ensure that dirty pages of table t1 is flushed.
-flush tables t1 for export;
-unlock tables;
-
-SET GLOBAL innodb_checkpoint_disabled=1;
-
-begin;
-insert into t1 values (6, repeat('%', 12));
-
---source include/no_checkpoint_start.inc
-
---echo # Make the first page dirty for table t1
-set global innodb_saved_page_number_debug = 0;
-set global innodb_fil_make_page_dirty_debug = @space_id;
-
---echo # Ensure that dirty pages of table t1 are flushed.
-set global innodb_buf_flush_list_now = 1;
-
---let CLEANUP_IF_CHECKPOINT=drop table t1;
---source include/no_checkpoint_end.inc
-
---echo # Make the first page (page_no=0) of the user tablespace
---echo # full of zeroes.
-perl;
-use IO::Handle;
-my $fname= "$ENV{'MYSQLD_DATADIR'}test/t1.ibd";
-open(FILE, "+<", $fname) or die;
-FILE->autoflush(1);
-binmode FILE;
-print FILE chr(0) x ($ENV{'INNODB_PAGE_SIZE'});
-close FILE;
-EOF
-
---source include/start_mysqld.inc
-
-check table t1;
-select f1, f2 from t1;
-
---echo # Test End
---echo # ---------------------------------------------------------------
---echo # Test Begin: Test if recovery works if first page of user
---echo # tablespace is corrupted.
-
-select space from information_schema.innodb_tables
-where name = 'test/t1' into @space_id;
-
---echo # Ensure that dirty pages of table t1 is flushed.
-flush tables t1 for export;
-unlock tables;
-
-SET GLOBAL innodb_checkpoint_disabled=1;
-
-begin;
-insert into t1 values (6, repeat('%', 12));
-
---source include/no_checkpoint_start.inc
-
---echo # Make the first page dirty for table t1
-set global innodb_saved_page_number_debug = 0;
-set global innodb_fil_make_page_dirty_debug = @space_id;
-
---echo # Ensure that dirty pages of table t1 are flushed.
-set global innodb_buf_flush_list_now = 1;
-
---source include/no_checkpoint_end.inc
-
---echo # Corrupt the first page (page_no=0) of the user tablespace.
-perl;
-use IO::Handle;
-my $fname= "$ENV{'MYSQLD_DATADIR'}test/t1.ibd";
-open(FILE, "+<", $fname) or die;
-FILE->autoflush(1);
-binmode FILE;
-print FILE chr(0) x ($ENV{'INNODB_PAGE_SIZE'}/2);
-close FILE;
-EOF
-
---source include/start_mysqld.inc
-
-check table t1;
-select f1, f2 from t1;
-
---echo # Test End
---echo # ---------------------------------------------------------------
---echo # Test Begin: Test if recovery works if 2nd page of user
---echo # tablespace is full of zeroes.
-
-select space from information_schema.innodb_tables
-where name = 'test/t1' into @space_id;
-
---echo # Ensure that dirty pages of table t1 is flushed.
-flush tables t1 for export;
-unlock tables;
-
-SET GLOBAL innodb_checkpoint_disabled=1;
-
-begin;
-insert into t1 values (6, repeat('%', 400));
-
---source include/no_checkpoint_start.inc
-
---echo # Make the 2nd page dirty for table t1
-set global innodb_saved_page_number_debug = 1;
-set global innodb_fil_make_page_dirty_debug = @space_id;
-
---echo # Ensure that dirty pages of table t1 are flushed.
-set global innodb_buf_flush_list_now = 1;
-
---source include/no_checkpoint_end.inc
-
---echo # Make the 2nd page (page_no=1) of the tablespace all zeroes.
-perl;
-use IO::Handle;
-my $fname= "$ENV{'MYSQLD_DATADIR'}test/t1.ibd";
-open(FILE, "+<", $fname) or die;
-FILE->autoflush(1);
-binmode FILE;
-seek(FILE, $ENV{'INNODB_PAGE_SIZE'}, SEEK_SET);
-print FILE chr(0) x ($ENV{'INNODB_PAGE_SIZE'});
-close FILE;
-EOF
-
---source include/start_mysqld.inc
-
-check table t1;
-select f1, f2 from t1;
-
---echo # Test End
---echo # ---------------------------------------------------------------
---echo # Test Begin: Test if recovery works if 2nd page of user
---echo # tablespace is corrupted.
-
-select space from information_schema.innodb_tables
-where name = 'test/t1' into @space_id;
-
---echo # Ensure that dirty pages of table t1 is flushed.
-flush tables t1 for export;
-unlock tables;
-
-SET GLOBAL innodb_checkpoint_disabled=1;
-
-begin;
-insert into t1 values (6, repeat('%', 400));
-
---source include/no_checkpoint_start.inc
-
---echo # Make the 2nd page dirty for table t1
-set global innodb_saved_page_number_debug = 1;
-set global innodb_fil_make_page_dirty_debug = @space_id;
-
---echo # Ensure that the dirty pages of table t1 are flushed.
-set global innodb_buf_flush_list_now = 1;
-
---source include/no_checkpoint_end.inc
-
---echo # Corrupt the 2nd page (page_no=1) of the user tablespace.
-perl;
-use IO::Handle;
-my $fname= "$ENV{'MYSQLD_DATADIR'}test/t1.ibd";
-open(FILE, "+<", $fname) or die;
-FILE->autoflush(1);
-binmode FILE;
-seek(FILE, $ENV{'INNODB_PAGE_SIZE'}, SEEK_SET);
-print FILE chr(0) x ($ENV{'INNODB_PAGE_SIZE'}/2);
-close FILE;
-EOF
-
---source include/start_mysqld.inc
-
-check table t1;
-select f1, f2 from t1;
-
---echo # Test End
---echo # ---------------------------------------------------------------
---echo # Test Begin: Test if recovery works if first page of
---echo # system tablespace is full of zeroes.
-
-begin;
-insert into t1 values (6, repeat('%', 400));
-
---echo # Ensure that all dirty pages in the system are flushed.
-set global innodb_buf_flush_list_now = 1;
-
---echo # Make the first page dirty for system tablespace
-set global innodb_saved_page_number_debug = 0;
-set global innodb_fil_make_page_dirty_debug = 0;
-
---echo # Ensure that the dirty page of system tablespace is also flushed.
-# We do this after the transaction starts and all dirty pages have been flushed
-# already. So flushing of this specified dirty page will surely keep the
-# copy in doublewrite buffer, and no more writes to doublewrite buffer would
-# overwrite the copy. Thus, we can safely modify the original page when server
-# is down. So do the following testings.
-set global innodb_buf_flush_list_now = 1;
-
---source include/kill_mysqld.inc
-
---echo # Make the first page (page_no=0) of the system tablespace
---echo # all zeroes.
-perl;
-use IO::Handle;
-my $fname= "$ENV{'MYSQLD_DATADIR'}ibdata1";
-open(FILE, "+<", $fname) or die;
-FILE->autoflush(1);
-binmode FILE;
-print FILE chr(0) x ($ENV{'INNODB_PAGE_SIZE'});
-close FILE;
-EOF
-
---source include/start_mysqld.inc
-
-check table t1;
-select f1, f2 from t1;
-
---echo # Test End
---echo # ---------------------------------------------------------------
---echo # Test Begin: Test if recovery works if first page of
---echo # system tablespace is corrupted.
-
-begin;
-insert into t1 values (6, repeat('%', 400));
-
---echo # Ensure that all dirty pages in the system are flushed.
-set global innodb_buf_flush_list_now = 1;
-
---echo # Make the first page dirty for system tablespace
-set global innodb_saved_page_number_debug = 0;
-set global innodb_fil_make_page_dirty_debug = 0;
-
---echo # Ensure that the dirty page of system tablespace is also flushed.
-set global innodb_buf_flush_list_now = 1;
-
---source include/kill_mysqld.inc
-
---echo # Corrupt the first page (page_no=0) of the system tablespace.
-perl;
-use IO::Handle;
-my $fname= "$ENV{'MYSQLD_DATADIR'}ibdata1";
-open(FILE, "+<", $fname) or die;
-FILE->autoflush(1);
-binmode FILE;
-print FILE chr(0) x ($ENV{'INNODB_PAGE_SIZE'}/2);
-close FILE;
-EOF
-
---source include/start_mysqld.inc
-
-check table t1;
-select f1, f2 from t1;
-
---echo # Test End
---echo # ---------------------------------------------------------------
---echo # Test Begin: Test if recovery works if 2nd page of
---echo # system tablespace is full of zeroes.
-
-begin;
-insert into t1 values (6, repeat('%', 400));
-
---echo # Ensure that all dirty pages in the system are flushed.
-set global innodb_buf_flush_list_now = 1;
-
---echo # Make the second page dirty for system tablespace
-set global innodb_saved_page_number_debug = 1;
-set global innodb_fil_make_page_dirty_debug = 0;
-
---echo # Ensure that the dirty page of system tablespace is also flushed.
-set global innodb_buf_flush_list_now = 1;
-
---source include/kill_mysqld.inc
-
---echo # Make the 2nd page (page_no=1) of the system tablespace
---echo # all zeroes.
-perl;
-use IO::Handle;
-my $fname= "$ENV{'MYSQLD_DATADIR'}ibdata1";
-open(FILE, "+<", $fname) or die;
-FILE->autoflush(1);
-binmode FILE;
-seek(FILE, $ENV{'INNODB_PAGE_SIZE'}, SEEK_SET);
-print FILE chr(0) x ($ENV{'INNODB_PAGE_SIZE'});
-close FILE;
-EOF
-
---source include/start_mysqld.inc
-
-check table t1;
-select f1, f2 from t1;
-
---echo # Test End
---echo # ---------------------------------------------------------------
---echo # Test Begin: Test if recovery works if 2nd page of
---echo # system tablespace is corrupted.
-
-begin;
-insert into t1 values (6, repeat('%', 400));
-
---echo # Ensure that all dirty pages in the system are flushed.
-set global innodb_buf_flush_list_now = 1;
-
---echo # Make the second page dirty for system tablespace
-set global innodb_saved_page_number_debug = 1;
-set global innodb_fil_make_page_dirty_debug = 0;
-
---echo # Ensure that the dirty page of system tablespace is also flushed.
-set global innodb_buf_flush_list_now = 1;
-
---source include/kill_mysqld.inc
-
---echo # Make the 2nd page (page_no=1) of the system tablespace
---echo # all zeroes.
-perl;
-use IO::Handle;
-my $fname= "$ENV{'MYSQLD_DATADIR'}ibdata1";
-open(FILE, "+<", $fname) or die;
-FILE->autoflush(1);
-binmode FILE;
-seek(FILE, $ENV{'INNODB_PAGE_SIZE'}, SEEK_SET);
-print FILE chr(0) x ($ENV{'INNODB_PAGE_SIZE'}/2);
-close FILE;
-EOF
-
---source include/start_mysqld.inc
-
-check table t1;
-select f1, f2 from t1;
-
---echo # Test End
---echo # ---------------------------------------------------------------
-
-drop table t1;
-
---echo #
---echo # BUG#20511314 - INNODB: FAILING ASSERTION: FOUND IN BUF0BUF.CC LINE 3856
---echo #
-
-SET GLOBAL innodb_fil_make_page_dirty_debug=38098908;
-
---echo #
---echo # Bug#22311319 - SERVER CRASHES ON INVALID VALUE FOR VARIABLE
---echo #		INNODB_SAVED_PAGE_NUMBER_DEBUG
---echo #
-set global innodb_saved_page_number_debug=461461461;
-set global innodb_fil_make_page_dirty_debug=0;
-set global innodb_saved_page_number_debug=default;
-=======
---source ../include/doublewrite.inc
->>>>>>> 333b4508
+--source ../include/doublewrite.inc