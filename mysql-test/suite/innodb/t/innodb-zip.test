-- source include/have_innodb.inc

let $per_table=`select @@innodb_file_per_table`;
let $format=`select @@innodb_file_format`;
let $innodb_file_format_max_orig=`select @@innodb_file_format_max`;
let $innodb_strict_mode_orig=`select @@session.innodb_strict_mode`;

-- let $query_i_s = SELECT table_schema, table_name, row_format FROM information_schema.tables WHERE engine='innodb' AND table_schema != 'mysql'

set session innodb_strict_mode=0;
set global innodb_file_per_table=off;
set global innodb_file_format=`0`;
 
create table t0(a int primary key) engine=innodb row_format=compressed;
create table t00(a int primary key) engine=innodb
key_block_size=4 row_format=compressed;
create table t1(a int primary key) engine=innodb row_format=dynamic;
create table t2(a int primary key) engine=innodb row_format=redundant;
create table t3(a int primary key) engine=innodb row_format=compact;
create table t4(a int primary key) engine=innodb key_block_size=9;
create table t5(a int primary key) engine=innodb
key_block_size=1 row_format=redundant;

set global innodb_file_per_table=on;
create table t6(a int primary key) engine=innodb
key_block_size=1 row_format=redundant;
set global innodb_file_format=`1`;
create table t7(a int primary key) engine=innodb
key_block_size=1 row_format=redundant;
create table t8(a int primary key) engine=innodb
key_block_size=1 row_format=fixed;
create table t9(a int primary key) engine=innodb
key_block_size=1 row_format=compact;
create table t10(a int primary key) engine=innodb
key_block_size=1 row_format=dynamic;
create table t11(a int primary key) engine=innodb
key_block_size=1 row_format=compressed;
create table t12(a int primary key) engine=innodb
key_block_size=1;
create table t13(a int primary key) engine=innodb
row_format=compressed;
create table t14(a int primary key) engine=innodb key_block_size=9;

<<<<<<< HEAD
-- eval $query_i_s
=======
SELECT table_schema, table_name, row_format, data_length, index_length
FROM information_schema.tables WHERE engine='innodb';
>>>>>>> 337d7935

drop table t0,t00,t2,t3,t4,t5,t6,t7,t8,t9,t10,t11,t12,t13,t14;
alter table t1 key_block_size=0;
alter table t1 row_format=dynamic;
<<<<<<< HEAD
-- eval $query_i_s
alter table t1 row_format=compact;
-- eval $query_i_s
alter table t1 row_format=redundant;
-- eval $query_i_s
=======
SELECT table_schema, table_name, row_format, data_length, index_length
FROM information_schema.tables WHERE engine='innodb';
alter table t1 row_format=compact;
SELECT table_schema, table_name, row_format, data_length, index_length
FROM information_schema.tables WHERE engine='innodb';
alter table t1 row_format=redundant;
SELECT table_schema, table_name, row_format, data_length, index_length
FROM information_schema.tables WHERE engine='innodb';
>>>>>>> 337d7935
drop table t1;

create table t1(a int not null, b text, index(b(10))) engine=innodb
key_block_size=1;

create table t2(b text)engine=innodb;
insert into t2 values(concat('1abcdefghijklmnopqrstuvwxyz', repeat('A',5000)));

insert into t1 select 1, b from t2;
commit;

connect (a,localhost,root,,);
connect (b,localhost,root,,);

connection a;
begin;
update t1 set b=repeat('B',100);

connection b;
select a,left(b,40) from t1 natural join t2;

connection a;
rollback;

connection b;
select a,left(b,40) from t1 natural join t2;

connection default;
disconnect a;
disconnect b;

<<<<<<< HEAD
-- eval $query_i_s
=======
SELECT table_schema, table_name, row_format, data_length, index_length
FROM information_schema.tables WHERE engine='innodb';
>>>>>>> 337d7935
drop table t1,t2;

# The following should fail in non-strict mode too.
# (The fix of Bug #50945 only affects REDUNDANT and COMPACT tables.)
SET SESSION innodb_strict_mode = off;
--error ER_TOO_BIG_ROWSIZE
CREATE TABLE t1(
	c TEXT NOT NULL, d TEXT NOT NULL,
	PRIMARY KEY (c(767),d(767)))
ENGINE=InnoDB ROW_FORMAT=COMPRESSED KEY_BLOCK_SIZE=1 CHARSET=ASCII;
--error ER_TOO_BIG_ROWSIZE
CREATE TABLE t1(
	c TEXT NOT NULL, d TEXT NOT NULL,
	PRIMARY KEY (c(767),d(767)))
ENGINE=InnoDB ROW_FORMAT=COMPRESSED KEY_BLOCK_SIZE=2 CHARSET=ASCII;
CREATE TABLE t1(
	c TEXT NOT NULL, d TEXT NOT NULL,
	PRIMARY KEY (c(767),d(767)))
ENGINE=InnoDB ROW_FORMAT=COMPRESSED KEY_BLOCK_SIZE=4 CHARSET=ASCII;
drop table t1;
--error ER_TOO_BIG_ROWSIZE
CREATE TABLE t1(c TEXT, PRIMARY KEY (c(440)))
ENGINE=InnoDB ROW_FORMAT=COMPRESSED KEY_BLOCK_SIZE=1 CHARSET=ASCII;
CREATE TABLE t1(c TEXT, PRIMARY KEY (c(438)))
ENGINE=InnoDB ROW_FORMAT=COMPRESSED KEY_BLOCK_SIZE=1 CHARSET=ASCII;
INSERT INTO t1 VALUES(REPEAT('A',512)),(REPEAT('B',512));
DROP TABLE t1;

#
# Test blob column inheritance (mantis issue#36)
#

create table t1( c1 int not null, c2 blob, c3 blob, c4 blob,
		primary key(c1, c2(22), c3(22)))
		engine = innodb row_format = dynamic;
begin;
insert into t1 values(1, repeat('A', 20000), repeat('B', 20000),
			repeat('C', 20000));

update t1 set c3 = repeat('D', 20000) where c1 = 1;
commit;

# one blob column which is unchanged in update and part of PK
# one blob column which is changed and part of of PK
# one blob column which is not part of PK and is unchanged
select count(*) from t1 where c2 = repeat('A', 20000);
select count(*) from t1 where c3 = repeat('D', 20000);
select count(*) from t1 where c4 = repeat('C', 20000);

update t1 set c3 = repeat('E', 20000) where c1 = 1;
drop table t1;

#
#
# Test innodb_file_format
#
set global innodb_file_format=`0`;
select @@innodb_file_format;
set global innodb_file_format=`1`;
select @@innodb_file_format;
-- error ER_WRONG_VALUE_FOR_VAR
set global innodb_file_format=`2`;
-- error ER_WRONG_VALUE_FOR_VAR
set global innodb_file_format=`-1`;
set global innodb_file_format=`Antelope`;
set global innodb_file_format=`Barracuda`;
-- error ER_WRONG_VALUE_FOR_VAR
set global innodb_file_format=`Cheetah`;
-- error ER_WRONG_VALUE_FOR_VAR
set global innodb_file_format=`abc`;
-- error ER_WRONG_VALUE_FOR_VAR
set global innodb_file_format=`1a`;
-- error ER_WRONG_VALUE_FOR_VAR
set global innodb_file_format=``;

#test strict mode.
# this does not work anymore, has been removed from mysqltest
# -- enable_errors
set global innodb_file_per_table = on;
set global innodb_file_format = `1`;

set innodb_strict_mode = off;
create table t1 (id int primary key) engine = innodb key_block_size = 0;
drop table t1;

#set strict_mode
set innodb_strict_mode = on;

#Test different values of KEY_BLOCK_SIZE

create table t1 (id int primary key) engine = innodb key_block_size = 0;

--error ER_CANT_CREATE_TABLE
create table t2 (id int primary key) engine = innodb key_block_size = 9;
show warnings;


create table t3 (id int primary key) engine = innodb key_block_size = 1;
create table t4 (id int primary key) engine = innodb key_block_size = 2;
create table t5 (id int primary key) engine = innodb key_block_size = 4;
create table t6 (id int primary key) engine = innodb key_block_size = 8;
create table t7 (id int primary key) engine = innodb key_block_size = 16;

#check various ROW_FORMAT values.
create table t8 (id int primary key) engine = innodb row_format = compressed;
create table t9 (id int primary key) engine = innodb row_format = dynamic;
create table t10(id int primary key) engine = innodb row_format = compact;
create table t11(id int primary key) engine = innodb row_format = redundant;

<<<<<<< HEAD
-- eval $query_i_s
=======
SELECT table_schema, table_name, row_format, data_length, index_length
FROM information_schema.tables WHERE engine='innodb';
>>>>>>> 337d7935
drop table t1, t3, t4, t5, t6, t7, t8, t9, t10, t11;

#test different values of ROW_FORMAT with KEY_BLOCK_SIZE
create table t1 (id int primary key) engine = innodb
key_block_size = 8 row_format = compressed;

--error ER_CANT_CREATE_TABLE
create table t2 (id int primary key) engine = innodb
key_block_size = 8 row_format = redundant;
show warnings;

--error ER_CANT_CREATE_TABLE
create table t3 (id int primary key) engine = innodb
key_block_size = 8 row_format = compact;
show warnings;

--error ER_CANT_CREATE_TABLE
create table t4 (id int primary key) engine = innodb
key_block_size = 8 row_format = dynamic;
show warnings;

create table t5 (id int primary key) engine = innodb
key_block_size = 8 row_format = default;

<<<<<<< HEAD
-- eval $query_i_s
=======
SELECT table_schema, table_name, row_format, data_length, index_length
FROM information_schema.tables WHERE engine='innodb';
>>>>>>> 337d7935
drop table t1, t5;

#test multiple errors
--error ER_CANT_CREATE_TABLE
create table t1 (id int primary key) engine = innodb
key_block_size = 9 row_format = redundant;
show warnings;

--error ER_CANT_CREATE_TABLE
create table t2 (id int primary key) engine = innodb
key_block_size = 9 row_format = compact;
show warnings;

--error ER_CANT_CREATE_TABLE
create table t2 (id int primary key) engine = innodb
key_block_size = 9 row_format = dynamic;
show warnings;

<<<<<<< HEAD
-- eval $query_i_s
=======
SELECT table_schema, table_name, row_format, data_length, index_length
FROM information_schema.tables WHERE engine='innodb';
>>>>>>> 337d7935

#test valid values with innodb_file_per_table unset
set global innodb_file_per_table = off;

--error ER_CANT_CREATE_TABLE
create table t1 (id int primary key) engine = innodb key_block_size = 1;
show warnings;
--error ER_CANT_CREATE_TABLE
create table t2 (id int primary key) engine = innodb key_block_size = 2;
show warnings;
--error ER_CANT_CREATE_TABLE
create table t3 (id int primary key) engine = innodb key_block_size = 4;
show warnings;
--error ER_CANT_CREATE_TABLE
create table t4 (id int primary key) engine = innodb key_block_size = 8;
show warnings;
--error ER_CANT_CREATE_TABLE
create table t5 (id int primary key) engine = innodb key_block_size = 16;
show warnings;
--error ER_CANT_CREATE_TABLE
create table t6 (id int primary key) engine = innodb row_format = compressed;
show warnings;
--error ER_CANT_CREATE_TABLE
create table t7 (id int primary key) engine = innodb row_format = dynamic;
show warnings;
create table t8 (id int primary key) engine = innodb row_format = compact;
create table t9 (id int primary key) engine = innodb row_format = redundant;

<<<<<<< HEAD
-- eval $query_i_s
=======
SELECT table_schema, table_name, row_format, data_length, index_length
FROM information_schema.tables WHERE engine='innodb';
>>>>>>> 337d7935
drop table t8, t9;

#test valid values with innodb_file_format unset
set global innodb_file_per_table = on;
set global innodb_file_format = `0`; 

--error ER_CANT_CREATE_TABLE
create table t1 (id int primary key) engine = innodb key_block_size = 1;
show warnings;
--error ER_CANT_CREATE_TABLE
create table t2 (id int primary key) engine = innodb key_block_size = 2;
show warnings;
--error ER_CANT_CREATE_TABLE
create table t3 (id int primary key) engine = innodb key_block_size = 4;
show warnings;
--error ER_CANT_CREATE_TABLE
create table t4 (id int primary key) engine = innodb key_block_size = 8;
show warnings;
--error ER_CANT_CREATE_TABLE
create table t5 (id int primary key) engine = innodb key_block_size = 16;
show warnings;
--error ER_CANT_CREATE_TABLE
create table t6 (id int primary key) engine = innodb row_format = compressed;
show warnings;
--error ER_CANT_CREATE_TABLE
create table t7 (id int primary key) engine = innodb row_format = dynamic;
show warnings;
create table t8 (id int primary key) engine = innodb row_format = compact;
create table t9 (id int primary key) engine = innodb row_format = redundant;

<<<<<<< HEAD
-- eval $query_i_s
=======
SELECT table_schema, table_name, row_format, data_length, index_length
FROM information_schema.tables WHERE engine='innodb';
>>>>>>> 337d7935
drop table t8, t9;

eval set global innodb_file_per_table=$per_table;
eval set global innodb_file_format=$format;
#
# Testing of tablespace tagging
#
-- disable_info
set global innodb_file_per_table=on;
set global innodb_file_format=`Barracuda`;
set global innodb_file_format_max=`Antelope`;
create table normal_table (
  c1 int
) engine = innodb;
select @@innodb_file_format_max;
create table zip_table (
  c1 int
) engine = innodb key_block_size = 8;
select @@innodb_file_format_max;
set global innodb_file_format_max=`Antelope`;
select @@innodb_file_format_max;
-- disable_result_log
show table status;
-- enable_result_log
select @@innodb_file_format_max;
drop table normal_table, zip_table;
-- disable_result_log

#
# restore environment to the state it was before this test execution
#

-- disable_query_log
eval set global innodb_file_format=$format;
eval set global innodb_file_per_table=$per_table;
eval set global innodb_file_format_max=$innodb_file_format_max_orig;
eval set session innodb_strict_mode=$innodb_strict_mode_orig;<|MERGE_RESOLUTION|>--- conflicted
+++ resolved
@@ -5,7 +5,7 @@
 let $innodb_file_format_max_orig=`select @@innodb_file_format_max`;
 let $innodb_strict_mode_orig=`select @@session.innodb_strict_mode`;
 
--- let $query_i_s = SELECT table_schema, table_name, row_format FROM information_schema.tables WHERE engine='innodb' AND table_schema != 'mysql'
+-- let $query_i_s = SELECT table_schema, table_name, row_format, data_length, index_length FROM information_schema.tables WHERE engine='innodb' AND table_schema != 'mysql'
 
 set session innodb_strict_mode=0;
 set global innodb_file_per_table=off;
@@ -41,32 +41,16 @@
 row_format=compressed;
 create table t14(a int primary key) engine=innodb key_block_size=9;
 
-<<<<<<< HEAD
--- eval $query_i_s
-=======
-SELECT table_schema, table_name, row_format, data_length, index_length
-FROM information_schema.tables WHERE engine='innodb';
->>>>>>> 337d7935
+-- eval $query_i_s
 
 drop table t0,t00,t2,t3,t4,t5,t6,t7,t8,t9,t10,t11,t12,t13,t14;
 alter table t1 key_block_size=0;
 alter table t1 row_format=dynamic;
-<<<<<<< HEAD
 -- eval $query_i_s
 alter table t1 row_format=compact;
 -- eval $query_i_s
 alter table t1 row_format=redundant;
 -- eval $query_i_s
-=======
-SELECT table_schema, table_name, row_format, data_length, index_length
-FROM information_schema.tables WHERE engine='innodb';
-alter table t1 row_format=compact;
-SELECT table_schema, table_name, row_format, data_length, index_length
-FROM information_schema.tables WHERE engine='innodb';
-alter table t1 row_format=redundant;
-SELECT table_schema, table_name, row_format, data_length, index_length
-FROM information_schema.tables WHERE engine='innodb';
->>>>>>> 337d7935
 drop table t1;
 
 create table t1(a int not null, b text, index(b(10))) engine=innodb
@@ -98,12 +82,7 @@
 disconnect a;
 disconnect b;
 
-<<<<<<< HEAD
--- eval $query_i_s
-=======
-SELECT table_schema, table_name, row_format, data_length, index_length
-FROM information_schema.tables WHERE engine='innodb';
->>>>>>> 337d7935
+-- eval $query_i_s
 drop table t1,t2;
 
 # The following should fail in non-strict mode too.
@@ -213,12 +192,7 @@
 create table t10(id int primary key) engine = innodb row_format = compact;
 create table t11(id int primary key) engine = innodb row_format = redundant;
 
-<<<<<<< HEAD
--- eval $query_i_s
-=======
-SELECT table_schema, table_name, row_format, data_length, index_length
-FROM information_schema.tables WHERE engine='innodb';
->>>>>>> 337d7935
+-- eval $query_i_s
 drop table t1, t3, t4, t5, t6, t7, t8, t9, t10, t11;
 
 #test different values of ROW_FORMAT with KEY_BLOCK_SIZE
@@ -243,12 +217,7 @@
 create table t5 (id int primary key) engine = innodb
 key_block_size = 8 row_format = default;
 
-<<<<<<< HEAD
--- eval $query_i_s
-=======
-SELECT table_schema, table_name, row_format, data_length, index_length
-FROM information_schema.tables WHERE engine='innodb';
->>>>>>> 337d7935
+-- eval $query_i_s
 drop table t1, t5;
 
 #test multiple errors
@@ -267,12 +236,7 @@
 key_block_size = 9 row_format = dynamic;
 show warnings;
 
-<<<<<<< HEAD
--- eval $query_i_s
-=======
-SELECT table_schema, table_name, row_format, data_length, index_length
-FROM information_schema.tables WHERE engine='innodb';
->>>>>>> 337d7935
+-- eval $query_i_s
 
 #test valid values with innodb_file_per_table unset
 set global innodb_file_per_table = off;
@@ -301,12 +265,7 @@
 create table t8 (id int primary key) engine = innodb row_format = compact;
 create table t9 (id int primary key) engine = innodb row_format = redundant;
 
-<<<<<<< HEAD
--- eval $query_i_s
-=======
-SELECT table_schema, table_name, row_format, data_length, index_length
-FROM information_schema.tables WHERE engine='innodb';
->>>>>>> 337d7935
+-- eval $query_i_s
 drop table t8, t9;
 
 #test valid values with innodb_file_format unset
@@ -337,12 +296,7 @@
 create table t8 (id int primary key) engine = innodb row_format = compact;
 create table t9 (id int primary key) engine = innodb row_format = redundant;
 
-<<<<<<< HEAD
--- eval $query_i_s
-=======
-SELECT table_schema, table_name, row_format, data_length, index_length
-FROM information_schema.tables WHERE engine='innodb';
->>>>>>> 337d7935
+-- eval $query_i_s
 drop table t8, t9;
 
 eval set global innodb_file_per_table=$per_table;
