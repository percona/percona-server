#
# Tests for the changed page tracking bitmap crash recovery and very fast shutdowns
#
--source include/have_innodb.inc
--source include/not_embedded.inc
--source include/not_crashrep.inc
--source include/have_debug.inc
--source include/not_valgrind.inc

call mtr.add_suppression("last tracked LSN in");

RESET CHANGED_PAGE_BITMAPS;

# Generate log data that is larger than the log capacity and has two tablespace ids.
CREATE TABLE t1 (x INT) ENGINE=InnoDB;
INSERT INTO t1 VALUES (1),(2),(3),(4),(5);
INSERT INTO t1 VALUES (1),(2),(3),(4),(5);
INSERT INTO t1 VALUES (1),(2),(3),(4),(5);
INSERT INTO t1 SELECT x FROM t1;
INSERT INTO t1 SELECT x FROM t1;
INSERT INTO t1 SELECT x FROM t1;
INSERT INTO t1 SELECT x FROM t1;
INSERT INTO t1 SELECT x FROM t1;
INSERT INTO t1 SELECT x FROM t1;
INSERT INTO t1 SELECT x FROM t1;
INSERT INTO t1 SELECT x FROM t1;
INSERT INTO t1 SELECT x FROM t1;
INSERT INTO t1 SELECT x FROM t1;
INSERT INTO t1 SELECT x FROM t1;
INSERT INTO t1 SELECT x FROM t1;
INSERT INTO t1 SELECT x FROM t1;
INSERT INTO t1 SELECT x FROM t1;
INSERT INTO t1 SELECT x FROM t1;
CREATE TABLE t2 (x INT) ENGINE=InnoDB;
INSERT INTO t2 VALUES (1),(2),(3),(4),(5);

#
# Test the very fast server shutdown
#
SET GLOBAL INNODB_FAST_SHUTDOWN=2;

--echo 1st restart
--source include/restart_mysqld.inc

--let $assert_text= There should not be a hole in the tracked LSN range
--let $assert_cond= COUNT(*) FROM INFORMATION_SCHEMA.INNODB_CHANGED_PAGES
--source include/assert.inc

#
# Test crash right before writing of new bitmap data
#

<<<<<<< HEAD
=======
--let $restart_parameters=restart:--debug="+d,crash_before_bitmap_write"
>>>>>>> da848e59
--echo 2nd restart
--let $restart_parameters=restart:-#d,crash_before_bitmap_write
--source include/restart_mysqld.inc
--exec echo "restart" > $MYSQLTEST_VARDIR/tmp/mysqld.1.expect
--error 2013
INSERT INTO t1 SELECT x FROM t1;
--enable_reconnect
--source include/wait_until_connected_again.inc
--disable_reconnect

--let $assert_text= There should not be a hole in the tracked LSN range
--let $assert_cond= COUNT(*) FROM INFORMATION_SCHEMA.INNODB_CHANGED_PAGES
--source include/assert.inc

DROP TABLE t1, t2;<|MERGE_RESOLUTION|>--- conflicted
+++ resolved
@@ -50,12 +50,8 @@
 # Test crash right before writing of new bitmap data
 #
 
-<<<<<<< HEAD
-=======
+--echo 2nd restart
 --let $restart_parameters=restart:--debug="+d,crash_before_bitmap_write"
->>>>>>> da848e59
---echo 2nd restart
---let $restart_parameters=restart:-#d,crash_before_bitmap_write
 --source include/restart_mysqld.inc
 --exec echo "restart" > $MYSQLTEST_VARDIR/tmp/mysqld.1.expect
 --error 2013
