--source include/have_innodb.inc

--source include/count_sessions.inc

# saving global variables which will be changed in this test
SET @innodb_show_verbose_locks_save = @@global.innodb_show_verbose_locks;
SET @innodb_show_locks_held_save = @@global.innodb_show_locks_held;
SET @innodb_status_output_locks_save = @@global.innodb_status_output_locks;

# create a simple table and fill it with 10 records
CREATE TABLE t (id INT PRIMARY KEY, value INT NOT NULL DEFAULT 0) ENGINE=InnoDB;
INSERT INTO t(id) VALUES (0),(1),(2),(3),(4),(5),(6),(7),(8),(9);

# check "SHOW ENGINE INNODB STATUS" output when there are transactions
# blocked by locked records

# first, check regular output with monitor turned off
SET GLOBAL innodb_show_verbose_locks = 0;
--let expected_locks= 0
--source suite/innodb/include/percona_extended_innodb_status.inc

# then, verbose output with monitor turned off
SET GLOBAL innodb_show_verbose_locks = 1;
--let expected_locks= 4
--source suite/innodb/include/percona_extended_innodb_status.inc

# enable InnoDB lock monitor
SET GLOBAL innodb_status_output_locks = ON;

# after that, verbose output with monitor turned on
--let expected_locks= 12
--source suite/innodb/include/percona_extended_innodb_status.inc

# and finally, verbose output with monitor turned on and record limit set to 1
SET GLOBAL innodb_show_locks_held = 1;
--let expected_locks= 4
--source suite/innodb/include/percona_extended_innodb_status.inc

# in addition, setting record limit to 0 should act as verbose output with
# monitor turned off
SET GLOBAL innodb_show_locks_held = 0;
--let expected_locks= 4
--source suite/innodb/include/percona_extended_innodb_status.inc

# wait until all additional connections close
--source include/wait_until_count_sessions.inc

# restoring affected global variables
SET GLOBAL innodb_show_verbose_locks = @innodb_show_verbose_locks_save;
SET GLOBAL innodb_show_locks_held = @innodb_show_locks_held_save;
SET GLOBAL innodb_status_output_locks = @innodb_status_output_locks_save;

DROP TABLE t;

--echo #
--echo # Bug 1586262: "Buffer pool size, bytes" always 0 in InnoDB status
--echo #

--let innodb_status= $MYSQL_TMP_DIR/innodb.status

--echo mysql -e "SHOW ENGINE INNODB STATUS"
--exec $MYSQL -e "SHOW ENGINE INNODB STATUS" > $innodb_status;

--let SEARCH_FILE=$innodb_status
--let SEARCH_PATTERN=Buffer pool size, bytes 33538048
--echo Grepping InnoDB status for $SEARCH_PATTERN
--source include/search_pattern_in_file.inc

<<<<<<< HEAD
--let $assert_text= Buffer pool size must be reported as 8M
--let $assert_cond= COUNT(*) = 1 FROM t WHERE a LIKE "%Buffer pool size, bytes 8372224%"
--source include/assert.inc

DROP TEMPORARY TABLE t;
=======
--remove_file $innodb_status
>>>>>>> 63f43113
<|MERGE_RESOLUTION|>--- conflicted
+++ resolved
@@ -62,16 +62,8 @@
 --exec $MYSQL -e "SHOW ENGINE INNODB STATUS" > $innodb_status;
 
 --let SEARCH_FILE=$innodb_status
---let SEARCH_PATTERN=Buffer pool size, bytes 33538048
+--let SEARCH_PATTERN=Buffer pool size, bytes 8372224
 --echo Grepping InnoDB status for $SEARCH_PATTERN
 --source include/search_pattern_in_file.inc
 
-<<<<<<< HEAD
---let $assert_text= Buffer pool size must be reported as 8M
---let $assert_cond= COUNT(*) = 1 FROM t WHERE a LIKE "%Buffer pool size, bytes 8372224%"
---source include/assert.inc
-
-DROP TEMPORARY TABLE t;
-=======
---remove_file $innodb_status
->>>>>>> 63f43113
+--remove_file $innodb_status