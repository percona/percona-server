--- conflicted
+++ resolved
@@ -1,284 +1,2 @@
-<<<<<<< HEAD
-# InnoDB transparent tablespace data encryption
-# This test case will test basic encryption support features.
-
---source include/no_valgrind_without_big.inc
---source include/have_innodb_max_16k.inc
---source include/have_debug.inc
-
-#let $KEYRING_PLUGIN = 'keyring_file.so';
-
---disable_query_log
-call mtr.add_suppression("\\[Error\\].* Encryption can't find master key, please check the keyring plugin is loaded.");
-call mtr.add_suppression("\\[ERROR\\].* Failed to find tablespace for table `\.\.*`\.`\.\.*` in the cache.");
-call mtr.add_suppression("\\[ERROR\\].* Operating system error number 2 in a file operation.");
-call mtr.add_suppression("\\[ERROR\\].* The error means the system cannot find the path specified.");
-call mtr.add_suppression("\\[ERROR\\].* Could not find a valid tablespace file for");
-call mtr.add_suppression("ibd can't be decrypted , please confirm the keyfile is match and keyring plugin is loaded.");
-call mtr.add_suppression("\\[Warning\\].* Ignoring tablespace .* because it could not be opened");
-call mtr.add_suppression("\\[ERROR\\].* If you are installing InnoDB, remember that you must create directories yourself, InnoDB does not create them.");
-call mtr.add_suppression("\\[ERROR\\].* Tablespace [0-9]+, name 'test.*t1', unable to open file '.*test.*t1.ibd' - Data structure corruption");
---enable_query_log
-
-# Create a table with encryption, should fail since keyring is not
-# loaded
---error ER_CANNOT_FIND_KEY_IN_KEYRING
-CREATE TABLE t1(c1 INT, c2 char(20)) ENCRYPTION="Y" ENGINE = InnoDB;
-
-CREATE TABLE t1(c1 INT, c2 char(20)) ENGINE = InnoDB;
-
---error ER_CANNOT_FIND_KEY_IN_KEYRING
-ALTER TABLE t1 ENCRYPTION="Y", algorithm=copy;
-
---exec echo "wait" > $MYSQLTEST_VARDIR/tmp/mysqld.1.expect
--- send_shutdown
--- source include/wait_until_disconnected.inc
---exec echo "restart:--early-plugin-load="keyring_file=$KEYRING_PLUGIN" --loose-keyring_file_data=$MYSQL_TMP_DIR/mysecret_keyring $KEYRING_PLUGIN_OPT" > $MYSQLTEST_VARDIR/tmp/mysqld.1.expect
---enable_reconnect
---source include/wait_until_connected_again.inc
---disable_reconnect
-
---disable_warnings
-DROP TABLE IF EXISTS t1;
---enable_warnings
-
-let $innodb_file_per_table = `SELECT @@innodb_file_per_table`;
-
-SET GLOBAL innodb_file_per_table = 0;
-SELECT @@innodb_file_per_table;
-# Test create encrypted table when inndb_file_per_table is 0,
-# Should fail, since we don't support create table in shared tablespace.
---error ER_TABLESPACE_CANNOT_ENCRYPT
-CREATE TABLE t1(c1 INT, c2 char(20)) ENCRYPTION="Y" ENGINE = InnoDB;
-
-SET GLOBAL innodb_file_per_table = 1;
-SELECT @@innodb_file_per_table;
-
-# Test create encrypted table in system tablespace,
-# Should fail, since it's a shared tablespace.
---error ER_TABLESPACE_CANNOT_ENCRYPT
-CREATE TABLE t1(c int) ENCRYPTION="Y" tablespace innodb_system;
-
-CREATE TABLE t1(c int) ENCRYPTION="N" tablespace innodb_system;
-DROP TABLE t1;
-
-# Test create temporary encrypted table,
-# Should fail, since temporary table is in shared tablespace.
---error ER_TABLESPACE_CANNOT_ENCRYPT
-CREATE TEMPORARY TABLE t1(c int) ENCRYPTION="Y";
-
-CREATE TEMPORARY TABLE t1(c int) ENCRYPTION="N";
-DROP TABLE t1;
-
-# Test create encrypted table with incorrect option.
---error ER_INVALID_ENCRYPTION_OPTION
-CREATE TABLE t1(c int) ENCRYPTION="R" ENGINE = InnoDB;
-
-# Create a table with encryption
-CREATE TABLE t1(c1 INT, c2 char(20)) ENCRYPTION="Y" ENGINE = InnoDB;
-
-SHOW CREATE TABLE t1;
-INSERT INTO t1 VALUES(0, "aaaaa");
-INSERT INTO t1 VALUES(1, "bbbbb");
-INSERT INTO t1 VALUES(2, "ccccc");
-INSERT INTO t1 VALUES(3, "ddddd");
-INSERT INTO t1 VALUES(4, "eeeee");
-INSERT INTO t1 VALUES(5, "fffff");
-INSERT INTO t1 VALUES(6, "ggggg");
-INSERT INTO t1 VALUES(7, "hhhhh");
-INSERT INTO t1 VALUES(8, "iiiii");
-INSERT INTO t1 VALUES(9, "jjjjj");
-INSERT INTO t1 select * from t1;
-INSERT INTO t1 select * from t1;
-INSERT INTO t1 select * from t1;
-INSERT INTO t1 select * from t1;
-INSERT INTO t1 select * from t1;
-INSERT INTO t1 select * from t1;
-
-SELECT * FROM t1 ORDER BY c1 LIMIT 10;
-
---disable_query_log
-SET DEBUG='+d,os_block_cache_busy';
---enable_query_log
-
-# Restart without key ring to check the encrypted table can't be open.
--- source include/restart_mysqld.inc
-
---error ER_CANNOT_FIND_KEY_IN_KEYRING
-SELECT * FROM t1 ORDER BY c1 LIMIT 10;
-
-# Restart to confirm the encryption info can be retrieved properly.
---exec echo "wait" > $MYSQLTEST_VARDIR/tmp/mysqld.1.expect
--- send_shutdown
--- source include/wait_until_disconnected.inc
---exec echo "restart:--early-plugin-load="keyring_file=$KEYRING_PLUGIN" --loose-keyring_file_data=$MYSQL_TMP_DIR/mysecret_keyring $KEYRING_PLUGIN_OPT" > $MYSQLTEST_VARDIR/tmp/mysqld.1.expect
---enable_reconnect
---source include/wait_until_connected_again.inc
---disable_reconnect
-
---disable_query_log
-SET DEBUG='-d,os_block_cache_busy';
---enable_query_log
-
-SELECT * FROM t1 ORDER BY c1 LIMIT 10;
-
-DROP TABLE t1;
-
-# Crash/recovery test.
-CREATE TABLE t1(c1 INT, c2 char(20)) ENCRYPTION="Y" ENGINE = InnoDB;
-
-INSERT INTO t1 VALUES(0, "aaaaa");
-INSERT INTO t1 VALUES(1, "bbbbb");
-INSERT INTO t1 VALUES(2, "ccccc");
-INSERT INTO t1 VALUES(3, "ddddd");
-INSERT INTO t1 VALUES(4, "eeeee");
-INSERT INTO t1 VALUES(5, "fffff");
-INSERT INTO t1 VALUES(6, "ggggg");
-INSERT INTO t1 VALUES(7, "hhhhh");
-INSERT INTO t1 VALUES(8, "iiiii");
-INSERT INTO t1 VALUES(9, "jjjjj");
-
-# Restart to confirm the encryption info can be retrieved properly.
---source include/kill_mysqld.inc
---exec echo "restart:--early-plugin-load="keyring_file=$KEYRING_PLUGIN" --loose-keyring_file_data=$MYSQL_TMP_DIR/mysecret_keyring $KEYRING_PLUGIN_OPT" > $MYSQLTEST_VARDIR/tmp/mysqld.1.expect
---enable_reconnect
---source include/wait_until_connected_again.inc
---disable_reconnect
-
-SELECT * FROM t1 ORDER BY c1 LIMIT 10;
-
-# Test alter table.
-# We don't support inplace alter
---error ER_ALTER_OPERATION_NOT_SUPPORTED_REASON
-ALTER TABLE t1 ENCRYPTION="N", algorithm=inplace;
-
-# Don't support move it to shared tablespace
---error ER_TABLESPACE_CANNOT_ENCRYPT
-ALTER TABLE t1 TABLESPACE=`innodb_system`;
-
-# We only support copy alter
-ALTER TABLE t1 ENCRYPTION="N", algorithm=copy;
-
-SELECT * FROM t1 ORDER BY c1 LIMIT 10;
-
-DROP TABLE t1;
-
-CREATE TABLE t1 (c1 int) ENCRYPTION='N';
-
---error ER_INVALID_ENCRYPTION_OPTION
-ALTER TABLE t1 ENCRYPTION='P',algorithm=copy;
-
-ALTER TABLE t1 ADD KEY k1 (c1) ,algorithm=inplace;
-
---error ER_ALTER_OPERATION_NOT_SUPPORTED_REASON
-ALTER TABLE t1 ENCRYPTION='Y',algorithm=inplace;
-
-drop table t1;
-
-# Test compression + encryption.
---disable_warnings
-CREATE TABLE t1(c1 INT PRIMARY KEY) COMPRESSION = "ZLIB" ENCRYPTION = "Y" ENGINE = InnoDB;
-let COMPR_ZIP_WARN= `SHOW WARNINGS`;
---enable_warnings
-
-INSERT INTO t1 VALUES(0), (1), (2), (3), (4), (5), (6), (7), (8), (9);
-
-SHOW CREATE TABLE t1;
-
-FLUSH TABLES t1 WITH READ LOCK;
-UNLOCK TABLES;
-
-SELECT * FROM t1 ORDER BY c1 LIMIT 10;
-
-# Restart to confirm the encryption info can be retrieved properly.
---exec echo "wait" > $MYSQLTEST_VARDIR/tmp/mysqld.1.expect
--- send_shutdown
--- source include/wait_until_disconnected.inc
---exec echo "restart:--early-plugin-load="keyring_file=$KEYRING_PLUGIN" --loose-keyring_file_data=$MYSQL_TMP_DIR/mysecret_keyring $KEYRING_PLUGIN_OPT" > $MYSQLTEST_VARDIR/tmp/mysqld.1.expect
---enable_reconnect
---source include/wait_until_connected_again.inc
---disable_reconnect
-
-SELECT * FROM t1 ORDER BY c1;
-
-DROP TABLE t1;
-
-# Test old compression + encryption.
-CREATE TABLE t1(c1 int null)  ENCRYPTION='Y' ROW_FORMAT=compressed;
-
-INSERT INTO t1 VALUES(0), (1), (2), (3), (4), (5), (6), (7), (8), (9);
-
-SHOW CREATE TABLE t1;
-
-FLUSH TABLES t1 WITH READ LOCK;
-UNLOCK TABLES;
-
-SELECT * FROM t1 ORDER BY c1 LIMIT 10;
-
-# Restart to confirm the encryption info can be retrieved properly.
---exec echo "wait" > $MYSQLTEST_VARDIR/tmp/mysqld.1.expect
--- send_shutdown
--- source include/wait_until_disconnected.inc
---exec echo "restart:--early-plugin-load="keyring_file=$KEYRING_PLUGIN" --loose-keyring_file_data=$MYSQL_TMP_DIR/mysecret_keyring $KEYRING_PLUGIN_OPT" > $MYSQLTEST_VARDIR/tmp/mysqld.1.expect
---enable_reconnect
---source include/wait_until_connected_again.inc
---disable_reconnect
-
-SELECT * FROM t1 ORDER BY c1;
-
-DROP TABLE t1;
-
-# Test encryption for rtree.
---disable_warnings
-CREATE TABLE t1(c1 INT PRIMARY KEY, g geometry not null, spatial index(g)) ENCRYPTION = "Y" ENGINE = InnoDB;
---enable_warnings
-
-INSERT INTO t1 VALUES(0, POINT(0, 0));
-INSERT INTO t1 VALUES(1, POINT(1, 1));
-INSERT INTO t1 VALUES(2, POINT(2, 2));
-INSERT INTO t1 VALUES(3, POINT(3, 3));
-INSERT INTO t1 VALUES(4, POINT(4, 4));
-INSERT INTO t1 VALUES(5, POINT(5, 5));
-INSERT INTO t1 VALUES(6, POINT(6, 6));
-INSERT INTO t1 VALUES(7, POINT(7, 7));
-INSERT INTO t1 VALUES(8, POINT(8, 8));
-INSERT INTO t1 VALUES(9, POINT(9, 9));
-
-SHOW CREATE TABLE t1;
-
-FLUSH TABLES t1 WITH READ LOCK;
-UNLOCK TABLES;
-
-SELECT c1, ST_AsText(g) FROM t1 ORDER BY c1 LIMIT 10;
-
-# Restart to confirm the encryption info can be retrieved properly.
---exec echo "wait" > $MYSQLTEST_VARDIR/tmp/mysqld.1.expect
--- send_shutdown
--- source include/wait_until_disconnected.inc
---exec echo "restart: --innodb_strict_mode=OFF --early-plugin-load="keyring_file=$KEYRING_PLUGIN" --loose-keyring_file_data=$MYSQL_TMP_DIR/mysecret_keyring $KEYRING_PLUGIN_OPT" > $MYSQLTEST_VARDIR/tmp/mysqld.1.expect
---enable_reconnect
---source include/wait_until_connected_again.inc
---disable_reconnect
-
-SELECT c1, ST_AsText(g) FROM t1 ORDER BY c1 LIMIT 10;
-
-DROP TABLE t1;
-
-# Test alter table when file per table is OFF and strict mode = 0.
-SET GLOBAL innodb_file_per_table=OFF;
-
-CREATE TABLE t1 (c1 int);
-
---error ER_ILLEGAL_HA_CREATE_OPTION
-ALTER TABLE t1 COMPRESSION='zlib';
-
---error ER_TABLESPACE_CANNOT_ENCRYPT
-ALTER TABLE t1 ENCRYPTION='Y',ALGORITHM=COPY;
-
-# Cleanup
-eval SET GLOBAL innodb_file_per_table=$innodb_file_per_table;
-DROP TABLE t1;
-=======
 --let $keyring_restart_param=restart:--early-plugin-load="keyring_file=$KEYRING_PLUGIN" --loose-keyring_file_data=$MYSQL_TMP_DIR/mysecret_keyring $KEYRING_PLUGIN_OPT
---source include/table_encrypt_1.inc
->>>>>>> 333b4508
+--source include/table_encrypt_1.inc