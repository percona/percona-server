--source include/have_debug_sync.inc
--source include/have_debug.inc
--source include/count_sessions.inc
--source include/have_innodb_max_16k.inc

CREATE TABLE `t` (
  `a` VARCHAR(100),
  `b` VARCHAR(100),
  `c` VARCHAR(200) GENERATED ALWAYS AS (CONCAT(a,b)) VIRTUAL,
  `h` VARCHAR(10) DEFAULT NULL,
  `i` int
) ENGINE=InnoDB;

INSERT INTO t VALUES (REPEAT('g', 100), REPEAT('x', 10), DEFAULT, "kk", 1);
INSERT INTO t VALUES (REPEAT('a', 100), REPEAT('b', 100), DEFAULT, "mm", 2);

CREATE INDEX idx ON t(c(100));

SET session debug="+d,ib_alter_add_virtual_fail";
--error ER_WRONG_KEY_COLUMN
ALTER TABLE t ADD COLUMN x VARCHAR(200) GENERATED ALWAYS AS (a) VIRTUAL, ADD INDEX(h),
ALGORITHM = INPLACE;
--error ER_WRONG_KEY_COLUMN
ALTER TABLE t DROP COLUMN c, ADD INDEX(h), ALGORITHM = INPLACE;
SET session debug="-d,ib_alter_add_virtual_fail";
DROP TABLE t;

#online test
CREATE TABLE t (a INT, b INT, c INT GENERATED ALWAYS AS(a+b), h VARCHAR(10));

INSERT INTO t VALUES (11, 3, DEFAULT, 'mm');
INSERT INTO t VALUES (18, 1, DEFAULT, 'mm');
INSERT INTO t VALUES (28, 1, DEFAULT, 'mm');
INSERT INTO t VALUES (null, null, DEFAULT, "mx");

SET DEBUG_SYNC = 'innodb_inplace_alter_table_enter SIGNAL start_create WAIT_FOR go_ahead';
--send CREATE INDEX idx ON t(c);

connect (con1,localhost,root,,);
connection con1;

SET DEBUG_SYNC = 'now WAIT_FOR start_create';
update t set a=0 where a = 11;
SET DEBUG_SYNC = 'now SIGNAL go_ahead';

connection default;
reap;

--sorted_result
SELECT c FROM t;
SHOW CREATE TABLE t;
SELECT * FROM t;

SET DEBUG_SYNC = 'innodb_inplace_alter_table_enter SIGNAL start_create WAIT_FOR go_ahead';
--send ALTER TABLE t ADD COLUMN x INT;

connection con1;

SET DEBUG_SYNC = 'now WAIT_FOR start_create';
start transaction;
update t set a=1 where a = 0;
ROLLBACK;
SET DEBUG_SYNC = 'now SIGNAL go_ahead';

connection default;
reap;

--sorted_result
SELECT c FROM t;

SET DEBUG_SYNC = 'innodb_inplace_alter_table_enter SIGNAL start_create WAIT_FOR go_ahead';
--send ALTER TABLE t ADD COLUMN x2 INT;

connection con1;

SET DEBUG_SYNC = 'now WAIT_FOR start_create';
start transaction;
DELETE FROM t WHERE a = 0;
ROLLBACK;
DELETE FROM t WHERE a = 0;
SET DEBUG_SYNC = 'now SIGNAL go_ahead';

connection default;
reap;

--sorted_result
SELECT c FROM t;

disconnect con1;
DROP TABLE t;

SET DEBUG_SYNC = 'RESET';


# Test add virtual column and add index at the same time
# introduce some error

CREATE TABLE t (a INT, b INT, c INT GENERATED ALWAYS AS(a+b), h VARCHAR(10));

INSERT INTO t VALUES (11, 3, DEFAULT, 'mm');

INSERT INTO t VALUES (18, 1, DEFAULT, 'mm');

INSERT INTO t VALUES (28, 1, DEFAULT, 'mm');

INSERT INTO t VALUES (null, null, DEFAULT, 'mm');

CREATE INDEX idx_1 on t(c);

SET SESSION debug="+d,create_index_fail";

--enable_info
--error ER_DUP_ENTRY
ALTER TABLE t ADD COLUMN x INT GENERATED ALWAYS AS(a+b), ADD INDEX idx (x);
SET SESSION debug="-d,create_index_fail";
--disable_info

SHOW CREATE TABLE t;

--sorted_result
SELECT c FROM t;

DROP TABLE t;


--echo #
--echo # Bug#22018532 ASSERTION WHEN ONLINE REAPPLY REBUILD LOG ON
--echo # MULTIPLE INDEXED VIRTUAL COLUMNS
--echo #

create table t (
  a int as (1) virtual,
  b int,
  c int as (1) virtual,
  unique(b),
  unique(c),
  key(a)
) engine=innodb;

insert ignore into t values();

SET DEBUG_SYNC = 'innodb_inplace_alter_table_enter SIGNAL start_create WAIT_FOR go_ahead';
--send optimize table t

connect (con1,localhost,root,,);

SET DEBUG_SYNC = 'now WAIT_FOR start_create';
insert ignore into t values();
SET DEBUG_SYNC = 'now SIGNAL go_ahead';

connection default;
--echo /* connection default */ optimize table t;
reap;
--sorted_result
SELECT c FROM t;
SHOW CREATE TABLE t;
SELECT * FROM t;
DROP TABLE t;

# Do another test without duplicate error

CREATE TABLE t (a INT, b INT, c INT GENERATED ALWAYS AS(a+b), h VARCHAR(10));

INSERT INTO t VALUES (11, 3, DEFAULT, 'mm');
INSERT INTO t VALUES (18, 1, DEFAULT, 'mm');
INSERT INTO t VALUES (28, 1, DEFAULT, 'mm');
INSERT INTO t VALUES (null, null, DEFAULT, 'mm');

CREATE INDEX idx ON t(c);

SET DEBUG_SYNC = 'innodb_inplace_alter_table_enter SIGNAL start_rebuild WAIT_FOR go_ahead';
--send optimize table t

connection con1;
SET DEBUG_SYNC = 'now WAIT_FOR start_rebuild';
INSERT INTO t VALUES (48, 2, DEFAULT, 'xx');
INSERT INTO t VALUES (68, 3, DEFAULT, 'sx');
SET DEBUG_SYNC = 'now SIGNAL go_ahead';

connection default;
--echo /* connection default */ optimize table t;
reap;

--sorted_result
SELECT c FROM t;

disconnect con1;

DROP TABLE t;
--echo #
--echo #  Bug#22140944    WL#8149: ADD TEST FOR THE ROW0LOG.CC FIX THAT
--echo #                  WAS UNRELATED TO Bug#21894654
--echo #

CREATE TABLE t1 ( id INT ,a VARCHAR(20), b VARCHAR(20) ,c VARCHAR(40)
GENERATED ALWAYS AS (CONCAT(a,b)),key(c));
INSERT INTO t1 (id,a,b) VALUES (10,'aditya','hello');

connect (con1,localhost,root);
connection con1;

SET DEBUG_SYNC= 'row_merge_after_scan SIGNAL opened WAIT_FOR go_ddl';
send ALTER TABLE t1 ADD CONSTRAINT  pk1 PRIMARY KEY (id);

connection default;
SET DEBUG_SYNC= 'now WAIT_FOR opened';
UPDATE t1 SET a = 'fg', id = 20 WHERE id = 10;
SET DEBUG_SYNC= 'now SIGNAL go_ddl';

connection con1;
reap;
disconnect con1;

connection default;
SELECT * from t1;
DROP TABLE t1;

--echo #
--echo #  Bug#22951879 - ASSERTS RELATED TO ONLINE DDL AND GCOL
--echo #

# Create a table with 2 virtual column, one (vbidxcol) is indexed and
# the other one (vbcol) is not
create table ibstd_14 (a int not null, d int not null, b varchar(198) not null, c char(181), vadcol int as (a+length(d)) stored, vbcol char(2) as (substr(b,2,2)) virtual, vbidxcol char(3) as (substr(b,1,3)) virtual , index(d), index(a), index(vbidxcol), index(a,vbidxcol), index(vbidxcol,d), unique key (b(10), a, d), index(c(99), b(31)), index(b(5), c(10), a) , index(a,d)) engine=InnoDB stats_persistent=1 row_format=dynamic charset latin1;

# Do an alter table rebuild table and also create a new index on this
# non-indexed virtual column
SET DEBUG_SYNC = 'innodb_inplace_alter_table_enter SIGNAL start_create WAIT_FOR go_ahead';
--send alter table ibstd_14  row_format=compressed key_block_size=4,add  key kn3 (d,c,vbcol,b);

# Do a concurrent insert, and make sure this newly indexed virtual column
# is also logged
connect (con1,localhost,root);
connection con1;
SET DEBUG_SYNC = 'now WAIT_FOR start_create';
insert into ibstd_14 (a,d,b,c, vbidxcol, vbcol) values ('118','6',repeat('oacolaarlruoacuroauurloraarucoooarcooauoolacalllaulrruarrrucruuooclacuoouccarrcoocloccorrrrarourcooalloocooccouruolaorlcaocualolc','1'),repeat('lolrrlalcocroraaulauclaaucolcorcuooaolruaooooluooooouaoorlarucorullalcrrloccououaooaorluorraclrcooouuolocoaolcocaaculruoocucoocoooauuolarcoraraocaoolulolarru','1'),default,default);

insert into ibstd_14 (a,d,b,c, vbidxcol, vbcol) values ('118','6', 'aaaa', 'lll', default, default);

# Also do an concurrent update, make sure this is performed
update ibstd_14 set b='11111' where b='aaaa';

SET DEBUG_SYNC = 'now SIGNAL go_ahead';

connection default;
reap;

select * from ibstd_14;

# This will use the newly added "kn3" index, to check materialized vbcol
# after log reapply
--sorted_result
select d,c,vbcol,b from  ibstd_14;

# check the value is inserted into the index
--sorted_result
select vbcol from ibstd_14;

drop table ibstd_14;

--echo #
--echo # Bug#26375771 INNODB: ASSERTION FAILURE: MACH0DATA.IC:308:VAL > 0X7F
--echo #
create table ibstd_07 (a int not null, d int not null, b blob not null, c text, vadcol int as (a+length(d)) stored, vbcol char(2) as (substr(b,2,2)) virtual, vbidxcol char(3) as (substr(b,1,3)) virtual , index(d  desc), index(a  desc), index(vbidxcol  desc), index(vbidxcol  desc,d  asc), unique key (b(101)  desc, a  asc, d ), index(c(255)  desc, b(255)  asc), index(b(5)  desc, c(10)  asc, a ) ) engine=InnoDB default charset=latin1 row_format=redundant;

insert into ibstd_07 values (2, 2, repeat('rocalrulcrcaurcuccoolrouuocacaooaucauualcucuoucucclolcllloocuarcoorlaccarocouuaoorcolloucraoaaooc','281'),repeat('ouolrculuouocououooalcoraooaulouuacrolrocooraoaooooolaccralacalooolalocoaacoorarorcurccarocucla','317'), default, default, default);


SET DEBUG_SYNC = 'innodb_inplace_alter_table_enter SIGNAL start_create WAIT_FOR go_ahead';
--send alter table ibstd_07  add primary key (b(11)  desc,a  asc, d );

# Do a concurrent update
connection con1;
SET DEBUG_SYNC = 'now WAIT_FOR start_create';
update ibstd_07 set c=repeat('0.366710324443464crllooolarlollorlulololucrluacoorrrluroluroocouauacacruloulcurlraorcrclrolcocrrcoccolourrooclrcocruruauallo','70');


SET DEBUG_SYNC = 'now SIGNAL go_ahead';

connection default;
reap;

SELECT * FROM ibstd_07;

DROP TABLE ibstd_07;

--echo #
--echo # Bug#22018745 CORRUPTION IN ONLINE TABLE REBUILD
--echo # (ROW_FORMAT=REDUNDANT, INDEXED VIRTUAL COLUMN)
--echo #

CREATE TABLE t (
  b char(5) PRIMARY KEY,
  v char(3) GENERATED ALWAYS AS (substr(b,1,3)) VIRTUAL, KEY(v)
) ENGINE=InnoDB DEFAULT CHARSET=latin1 ROW_FORMAT=REDUNDANT;

connection con1;
SET DEBUG_SYNC='row_log_table_apply1_before SIGNAL prepared WAIT_FOR apply';
--send OPTIMIZE TABLE t
connection default;

SET DEBUG_SYNC='now WAIT_FOR prepared';
INSERT INTO t SET b='fubar';
BEGIN;
DELETE FROM t;
ROLLBACK;
SET DEBUG_SYNC='now SIGNAL apply';

connection con1;
reap;

connection default;
CHECK TABLE t;
SELECT * FROM t;
DROP TABLE t;

disconnect con1;

SET DEBUG_SYNC = 'RESET';

--source include/wait_until_count_sessions.inc

--echo #
--echo # Bug#24658707 ASSERT: BUF0BUF.CC:2469:BUF_BLOCK_GET_STATE(BLOCK)
--echo # == BUF_BLOCK_FILE_PAGE#
--echo #

--connect(con1,localhost,root)
--connect(con2,localhost,root)

CREATE TABLE t1 (
     col1 int(11) NOT NULL,
     col2 int(11) DEFAULT NULL
   ) ENGINE=InnoDB DEFAULT CHARSET=latin1;

--connection con1
SET DEBUG_SYNC='purge_wait_for_btr_search_latch WAIT_FOR go';
--send ALTER TABLE t1 ADD COLUMN col3 INT GENERATED ALWAYS AS (col1 % col2) VIRTUAL, algorithm=inplace;

--connection con2
# Allow purge to wait for btr_search_latch
--sleep 10
SET DEBUG_SYNC = 'now signal go';

--connection con1
--reap

SET DEBUG_SYNC = 'RESET';

DROP TABLE t1;

--connection default
--disconnect con1
--disconnect con2

--echo #
--echo # Bug#26330279 - ASSERT ON ROW_PURGE_REMOVE_SEC_IF_POSS_LEAF| INNOBASE/ROW/ROW0PURGE.CC
--echo #

SET GLOBAL innodb_purge_stop_now=ON;
CREATE TABLE t1 (col1 INT,
                 col2 VARCHAR(100),
                 col3 VARCHAR(80) GENERATED ALWAYS AS (SUBSTR(col2,1,70)),
                 PRIMARY KEY (col1), UNIQUE KEY uidx(col3(10))) ENGINE = InnoDB;

INSERT INTO t1(col1, col2) VALUES(1, CONCAT(1, REPEAT('z',90)));

REPLACE INTO t1(col1, col2) SELECT col1, col2 FROM t1;

SET GLOBAL innodb_purge_run_now=ON;
--source include/wait_innodb_all_purged.inc

DROP TABLE t1;


--echo #
--echo # BUG#27319084 - INDEX CORRUPT: INNODB: FIELD 0 LEN IS NNN, SHOULD BE NNN; RECORD
--echo #

CREATE TABLE t1(a INT NOT NULL, d INT NOT NULL, b VARCHAR(198) NOT NULL, c CHAR(84), vbcol CHAR(2) AS (substr(b, 2, 2)) VIRTUAL, vbidxcol CHAR(3) AS (substr(b, 1, 3)) VIRTUAL, INDEX(vbidxcol ASC)) ROW_FORMAT = DYNAMIC;

INSERT INTO t1(a, d, b, c) VALUES(200, 300, '1.3.1415926535', 'hello world');

connect (conn1, localhost, root,,);

connection default;

SET DEBUG_SYNC = 'row_log_table_apply1_before SIGNAL altered WAIT_FOR dmls_done';

--send ALTER TABLE t1 ROW_FORMAT = REDUNDANT

connection conn1;

SET DEBUG_SYNC = 'now WAIT_FOR altered';

INSERT INTO t1(a, d, b, c) VALUES(201, 300, '3.1415926535', 'hello world');

UPDATE t1 SET b = '6.1516179' WHERE a = 200;

SET DEBUG_SYNC = 'now SIGNAL dmls_done';

disconnect conn1;

connection default;

reap;

SET DEBUG_SYNC = 'reset';

CHECK TABLE t1;

SELECT * FROM t1;

DROP TABLE t1;


CREATE TABLE t1(a INT NOT NULL, d INT NOT NULL, b VARCHAR(198) NOT NULL, c CHAR(84), vbcol CHAR(2) AS (substr(b, 2, 2)) VIRTUAL, vbidxcol CHAR(3) AS (substr(b, 1, 3)) VIRTUAL, INDEX(vbidxcol ASC)) ROW_FORMAT = REDUNDANT;

INSERT INTO t1(a, d, b, c) VALUES(200, 300, '1.3.1415926535', 'hello world');

connect (conn1, localhost, root,,);

connection default;

SET DEBUG_SYNC = 'row_log_table_apply1_before SIGNAL altered WAIT_FOR dmls_done';

--send ALTER TABLE t1 ROW_FORMAT = DYNAMIC

connection conn1;

SET DEBUG_SYNC = 'now WAIT_FOR altered';

INSERT INTO t1(a, d, b, c) VALUES(201, 300, '3.1415926535', 'hello world');

UPDATE t1 SET b = '6.1516179' WHERE a = 200;

SET DEBUG_SYNC = 'now SIGNAL dmls_done';

disconnect conn1;

connection default;

reap;

SET DEBUG_SYNC = 'reset';

CHECK TABLE t1;

SELECT * FROM t1;

DROP TABLE t1;


--echo #
--echo # BUG#28448853 - ASSERTION FAILURE: ROW0LOG.CC:2153 ROW_LOG_TABLE_APPLY (THR=0X7F7C7C050030
--echo #

CREATE TABLE t1(a INT NOT NULL, d INT NOT NULL, b VARCHAR(198) NOT NULL, c CHAR(84), vbcol CHAR(2) AS (substr(b, 2, 2)) VIRTUAL);

INSERT INTO t1(a, d, b, c) VALUES(200, 300, '1.3.1415926535', 'hello world');

SELECT * FROM t1;

connect (conn1, localhost, root,,);

connection default;

SET DEBUG_SYNC = 'inplace_after_index_build SIGNAL altered WAIT_FOR dmls_done';

--send ALTER TABLE t1 ROW_FORMAT = COMPRESSED;

connection conn1;

SET DEBUG_SYNC = 'now WAIT_FOR altered';

START TRANSACTION;
UPDATE t1 SET b = '6.1516179' WHERE a = 200;
ROLLBACK;

SET DEBUG_SYNC = 'now SIGNAL dmls_done';

disconnect conn1;

connection default;

reap;

SET DEBUG_SYNC = 'reset';

CHECK TABLE t1;

SHOW CREATE TABLE t1;

SELECT * FROM t1;

DROP TABLE t1;



--echo #
--echo # Bug#28825718 - ASSERTION FAILURE: TRX0REC.CC:NNN:N_IDX > 0 WHILE DOING REPLACE/INSERT
--echo #

CREATE TABLE t1(a INT PRIMARY KEY, b INT, c INT GENERATED ALWAYS AS(b+1) VIRTUAL) ENGINE=InnoDB;

INSERT INTO t1(a, b) VALUES(1, 1);

connect (con1,localhost,root,,);
connection con1;
SET DEBUG_SYNC = 'row_log_apply_after SIGNAL s1 WAIT_FOR s2';
SET lock_wait_timeout = 1;
--send ALTER TABLE t1 ADD UNIQUE INDEX(c, b)

connection default;

SET DEBUG_SYNC = 'now WAIT_FOR s1';
SET DEBUG_SYNC = 'row_ins_sec_index_enter SIGNAL s2 WAIT_FOR s3';
--send INSERT INTO t1(a, b) VALUES(2, 2)

connection con1;
--echo /* con1 reap */ ALTER TABLE t1 ADD UNIQUE INDEX(c, b);
--error ER_LOCK_WAIT_TIMEOUT
reap;

SET DEBUG_SYNC ='now SIGNAL s3';

disconnect con1;

connection default;
reap;

ALTER TABLE t1 ADD KEY(b);

INSERT INTO t1(a, b) VALUES(3, 3);

SELECT * FROM t1;

CHECK TABLE t1;

DROP TABLE t1;

--echo #
--echo # Bug#28834208 ROW_LOG_TABLE_APPLY_UPDATE*INPLACE_ALTER_TABLE
--echo #

CREATE TABLE t1 (
   pkey INT(11) PRIMARY KEY,
   a VARCHAR(100),
   v VARCHAR(100) GENERATED ALWAYS AS (SUBSTRING(a,2,2)) VIRTUAL,
   c varchar(100),
  UNIQUE KEY k (v)
);
INSERT INTO t1 ( pkey,a,c) VALUES (149,'bata','test');
SELECT pkey,a,v FROM t1;
SET DEBUG_SYNC = 'row_log_table_apply1_before SIGNAL index_built WAIT_FOR S2';
--send OPTIMIZE TABLE t1
connect (con1,localhost,root,,);
--echo # Connect to con1
--connection con1
SET DEBUG_SYNC = 'now WAIT_FOR index_built';
UPDATE t1 SET a='tata' WHERE pkey=149;
SET DEBUG_SYNC ='now signal S2';
SELECT pkey,a,v FROM t1;
disconnect con1;
--connection default
--echo # Connect to Default
reap;
SELECT * FROM t1;
DROP TABLE t1;

CREATE TABLE t1 (
   pkey INT(11) PRIMARY KEY,
   a VARCHAR(100),
   v VARCHAR(100) GENERATED ALWAYS AS (SUBSTRING(a,2,2)) VIRTUAL,
   c varchar(100),
   v1 VARCHAR(100) GENERATED ALWAYS AS (SUBSTRING(c,2,2)) VIRTUAL,
   KEY k (v),
   KEY v (v1)
);
INSERT INTO t1 (pkey, a, c) VALUES (149, 'bata', 'test');
INSERT INTO t1 (pkey, a, c) VALUES (150, 'bata', 'test');
INSERT INTO t1 (pkey, a, c) VALUES (160, 'bata', 'test');
SELECT pkey, a, v, c, v1 FROM t1;
SET DEBUG_SYNC = 'row_log_table_apply1_before SIGNAL index_built WAIT_FOR S2';
--send OPTIMIZE TABLE t1
connect (con1,localhost,root,,);
--echo # Connect to con1
--connection con1
SET DEBUG_SYNC = 'now WAIT_FOR index_built';
UPDATE t1 SET c = 'best' WHERE pkey = 149;
UPDATE t1 SET a = 'tata' WHERE pkey = 150;
UPDATE t1 SET a = 'tata', c = 'best' WHERE pkey = 160;
SET DEBUG_SYNC ='now signal S2';
SELECT pkey, a, v, c, v1 FROM t1;
disconnect con1;
--connection default
--echo # Connect to Default
reap;
SELECT * FROM t1;
DROP TABLE t1;

CREATE TABLE t1(
   j SERIAL PRIMARY KEY,
   a VARCHAR(36),
   isa BOOLEAN,
   ab VARCHAR(36) AS (IF(`isa`,`a`,NULL )),
   KEY k(ab)
);
INSERT INTO t1 (a, isa) VALUES ('test', 1);
SET DEBUG_SYNC = 'row_log_table_apply1_before SIGNAL index_built WAIT_FOR S2';
--send OPTIMIZE TABLE t1
connect (con1,localhost,root,,);
--echo # Connect to con1
--connection con1
SET DEBUG_SYNC = 'now WAIT_FOR index_built';
UPDATE t1 SET isa=0 ;
SET DEBUG_SYNC ='now signal S2';
SELECT j,a,isa,ab FROM t1;
disconnect con1;
--echo # Connect to Default
--connection default
reap;
SELECT j,a,isa,ab FROM t1;
UPDATE t1 SET isa = 1 WHERE a = 'test' AND isa = 0;
SELECT j,a,isa,ab FROM t1;
DROP TABLE t1;



# Test for the rollback scenario when both a virtual column and a virtual
# Index are added. The in-memory dict_index_t object should be handled
# properly, in case of any unexpected crash

CREATE TABLE t1(a INT);

INSERT INTO t1 VALUES(1), (1);

set session debug = '+d, force_virtual_col_build_fail';

# Prepare an index which is marked as aborted
connect (conn1,localhost,root,,);
connect (conn2,localhost,root,,);

connection default;

SET DEBUG_SYNC='innodb_commit_inplace_alter_table_enter SIGNAL rolling_back WAIT_FOR drop_created';
--send ALTER TABLE t1 ADD COLUMN (h INT GENERATED ALWAYS AS(a+1) VIRTUAL), ADD INDEX idx(h), ALGORITHM=INPLACE;

connection conn1;
SET DEBUG_SYNC='now WAIT_FOR rolling_back';
SET DEBUG_SYNC='row_search_for_mysql_before_return SIGNAL scanning WAIT_FOR continue_scan';
--send SELECT * FROM t1;

connection conn2;
SET DEBUG_SYNC='now WAIT_FOR scanning';
SET DEBUG_SYNC='now SIGNAL drop_created';

connection default;
--error ER_GET_ERRNO
--reap

connection conn2;
SET DEBUG_SYNC='now SIGNAL continue_scan';

connection conn1;
--reap;

disconnect conn1;
disconnect conn2;

connection default;

set session debug = '-d, force_virtual_col_build_fail';

INSERT INTO t1 VALUES(1);

CHECK TABLE t1;

DROP TABLE t1;

--source include/wait_until_count_sessions.inc

--echo #
--echo # Bug 31279528 - CRASH IN MYSQL SERVER, ASSERTION FAILURE: DICT0DICT.CC
--echo #
CREATE TABLE t1 (c1 INT);

<<<<<<< HEAD
# Create a secondary index which will cause virtual columns to be added into table
CREATE INDEX idx ON t1 ( ( c1 = 127 ) , ( c1 + c1 ) , c1 , ( c1 + - -1 ) , (c1 > 26 ) ) ;

SHOW WARNINGS;

SHOW CREATE TABLE t1;

SET SESSION debug= '+d,skip_dd_table_access_check';
SELECT ID INTO @tid FROM mysql.tables WHERE NAME='t1';
SELECT NAME, ORDINAL_POSITION, TYPE, HIDDEN, GENERATION_EXPRESSION_UTF8 FROM mysql.columns WHERE TABLE_ID=@tid ORDER BY ORDINAL_POSITION;

DROP TABLE t1;
=======
BEGIN;
--disable_query_log
--let $i = 2000
while ($i > 0)
{
  INSERT INTO t2 (i) VALUES (-10);
  dec $i;
}
--enable_query_log

CONNECT (con1,localhost,root,,);
# This query used to return zero rows.
SELECT i FROM t2 FORCE INDEX (gc) WHERE gc <= -1;
# Similar query using covering index was correct even before.
SELECT gc FROM t2 FORCE INDEX (gc) WHERE gc <= -1;
DISCONNECT con1;
CONNECTION default;

COMMIT;

DROP TABLE t2;

--echo #
--echo # Bug #30556595  FAILING ASSERTION: !CURSOR->INDEX->IS_COMMITTED()
--echo # ON TABLE WITH GCOLS
--echo #

--echo # Testcase-1
CREATE TABLE t (pid int PRIMARY KEY,
                uid int,
                vid int AS (uid) VIRTUAL);
connect(con1,localhost,root,,);
--echo # Create index on virtual column and stop before applying row logs.
SET DEBUG_SYNC = 'row_log_apply_before SIGNAL start_dml WAIT_FOR resume_ddl';
--send ALTER TABLE t ADD INDEX idx_vid(vid), algorithm=inplace
connection default;
SET DEBUG_SYNC= 'now WAIT_FOR start_dml';
--echo # Insert a record to generate an insert row log for the new index.
--echo # LOG-1 idx_vid : INSERT [10, 1]
INSERT INTO t(pid, uid) VALUES (1,10);
--echo # Update the record changing PK. It should generate 2 row logs for the new index.
--echo # LOG-2 idx_vid : DELETE [10, 1]
--echo # LOG-3 idx_vid : INSERT [10, 2]
UPDATE t SET pid = 2 WHERE pid = 1;
SELECT * FROM t;
SET DEBUG_SYNC= 'now SIGNAL resume_ddl';
connection con1;
--reap
connection default;
--echo # Insert a record to re-use the delete marked record in idx_vid [10, 1]
INSERT INTO t(pid, uid) VALUES (1,10);
SELECT * FROM t;
disconnect con1;
DROP TABLE t;

--echo # Testcase-2
CREATE TABLE t (pid int PRIMARY KEY,
                uid int,
                vid int AS (uid) VIRTUAL);
connect(con1,localhost,root,,);
--echo # Create index on virtual column and stop before applying row logs.
SET DEBUG_SYNC = 'row_log_apply_before SIGNAL start_dml WAIT_FOR resume_ddl';
--send ALTER TABLE t ADD INDEX idx_vid(vid), algorithm=inplace
connection default;
SET DEBUG_SYNC= 'now WAIT_FOR start_dml';
--echo # Start transaction
BEGIN;
--echo # Insert a record to generate an insert row log for the new index.
--echo # LOG-1 idx_vid : INSERT [10, 1]
INSERT INTO t(pid, uid) VALUES (1,10);
--echo # Update the record changing PK. It should generate 2 row logs for the new index.
--echo # LOG-2 idx_vid : DELETE [10, 1]
--echo # LOG-3 idx_vid : INSERT [10, 2]
UPDATE t SET pid = 2 WHERE pid = 1;
SELECT * FROM t;
--echo # Rollback transaction
--echo # LOG-4 idx_vid : DELETE [10, 2]
--echo # LOG-5 idx_vid : INSERT [10, 1]
--echo # LOG-6 idx_vid : DELETE [10, 1]
ROLLBACK;
SET DEBUG_SYNC= 'now SIGNAL resume_ddl';
connection con1;
--reap
connection default;
--echo # Insert a record to check valid entry in idx_vid [NULL, 1]
INSERT INTO t(pid) VALUES (1);
SELECT * FROM t;
disconnect con1;
DROP TABLE t;

--echo # Testcase-3
CREATE TABLE t (pid int PRIMARY KEY,
                uid int,
                vid int AS (uid) VIRTUAL);
INSERT INTO t(pid, uid) VALUES (1,10);
connect(con1,localhost,root,,);
--echo # Create index on virtual column and stop before applying row logs.
SET DEBUG_SYNC = 'row_log_apply_before SIGNAL start_dml WAIT_FOR resume_ddl';
--send ALTER TABLE t ADD INDEX idx_vid(vid), algorithm=inplace
connection default;
SET DEBUG_SYNC= 'now WAIT_FOR start_dml';
--echo # Update the record changing PK. It should generate 2 row logs for the new index.
--echo # LOG-2 idx_vid : DELETE [10, 1]
--echo # LOG-3 idx_vid : INSERT [10, 2]
UPDATE t SET pid = 2 WHERE pid = 1;
SET DEBUG_SYNC= 'now SIGNAL resume_ddl';
connection con1;
--reap
connection default;
--echo # Read [2, 10, 10] row using idx_vid index key.
--sleep 1
select * from t where VID=10;
disconnect con1;
DROP TABLE t;

--echo # Testcase-4
CREATE TABLE t (pid int PRIMARY KEY,
                uid int,
                vid int AS (uid) VIRTUAL);
INSERT INTO t(pid, uid) VALUES (1,10);
connect(con1,localhost,root,,);
--echo # Create index on virtual column and stop before applying row logs.
SET DEBUG_SYNC = 'row_log_apply_before SIGNAL start_dml WAIT_FOR resume_ddl';
--send ALTER TABLE t ADD INDEX idx_vid(vid), algorithm=inplace
connection default;
SET DEBUG_SYNC= 'now WAIT_FOR start_dml';
--echo # Update the record changing PK. It should generate 2 row logs for the new index.
--echo # LOG-2 idx_vid : DELETE [10, 1]
--echo # LOG-3 idx_vid : INSERT [10, 2]
UPDATE t SET pid = 2 WHERE pid = 1;
SET DEBUG_SYNC= 'now SIGNAL resume_ddl';
connection con1;
--reap
connection default;
--echo # Delete a record.
delete from t limit 1;
disconnect con1;
DROP TABLE t;
>>>>>>> ed0819b7
<|MERGE_RESOLUTION|>--- conflicted
+++ resolved
@@ -685,7 +685,6 @@
 --echo #
 CREATE TABLE t1 (c1 INT);
 
-<<<<<<< HEAD
 # Create a secondary index which will cause virtual columns to be added into table
 CREATE INDEX idx ON t1 ( ( c1 = 127 ) , ( c1 + c1 ) , c1 , ( c1 + - -1 ) , (c1 > 26 ) ) ;
 
@@ -698,33 +697,16 @@
 SELECT NAME, ORDINAL_POSITION, TYPE, HIDDEN, GENERATION_EXPRESSION_UTF8 FROM mysql.columns WHERE TABLE_ID=@tid ORDER BY ORDINAL_POSITION;
 
 DROP TABLE t1;
-=======
-BEGIN;
---disable_query_log
---let $i = 2000
-while ($i > 0)
-{
-  INSERT INTO t2 (i) VALUES (-10);
-  dec $i;
-}
---enable_query_log
-
-CONNECT (con1,localhost,root,,);
-# This query used to return zero rows.
-SELECT i FROM t2 FORCE INDEX (gc) WHERE gc <= -1;
-# Similar query using covering index was correct even before.
-SELECT gc FROM t2 FORCE INDEX (gc) WHERE gc <= -1;
-DISCONNECT con1;
-CONNECTION default;
-
-COMMIT;
-
-DROP TABLE t2;
+
 
 --echo #
 --echo # Bug #30556595  FAILING ASSERTION: !CURSOR->INDEX->IS_COMMITTED()
 --echo # ON TABLE WITH GCOLS
 --echo #
+
+--echo # Set binlog_row_image = MINIMAL.
+SET @old_binlog_row_image = @@binlog_row_image;
+SET @@session.binlog_row_image = 'MINIMAL';
 
 --echo # Testcase-1
 CREATE TABLE t (pid int PRIMARY KEY,
@@ -837,4 +819,4 @@
 delete from t limit 1;
 disconnect con1;
 DROP TABLE t;
->>>>>>> ed0819b7
+SET @@session.binlog_row_image = @old_binlog_row_image;