#
# Test for IBD2SDI tool
#
set global innodb_limit_optimistic_insert_debug = 2;
INSERT INTO cache_policies VALUES('cache_policy', 'innodb_only',
'innodb_only', 'innodb_only', 'innodb_only');
INSERT INTO config_options VALUES('separator', '|');
INSERT INTO containers VALUES ('desc_t1', 'test', 't1',
'c1', 'c2',  '0', '0', '0', 'PRIMARY');
USE test;
# Case 1. Test with small SDI data
SET DEBUG = '+d, skip_sdi';
CREATE TABLE t1(c1 VARCHAR(32),
c2 TEXT,
primary key(c1))
ENGINE = INNODB;
SET DEBUG = '-d, skip_sdi';
INSTALL PLUGIN daemon_memcached SONAME 'libmemcached.so';
Warnings:
Warning	1681	'InnoDB Memcached Plugin' is deprecated and will be removed in a future release.
SET GLOBAL innodb_buf_flush_list_now = ON;
[INFO] ibd2sdi: SDI is empty.
# 1. Read SDI with long option
["ibd2sdi"
,
{
	"type": 0,
	"id": 0,
	"object":
		Test00
}
,
{
	"type": 1,
	"id": 0,
	"object":
		Test10
}
,
{
	"type": 2,
	"id": 0,
	"object":
		Test20
}
,
{
	"type": 3,
	"id": 0,
	"object":
		Test30
}
,
{
	"type": 3,
	"id": 1,
	"object":
		Test31
}
,
{
	"type": 3,
	"id": 2,
	"object":
		Test32
}
,
{
	"type": 3,
	"id": 3,
	"object":
		Test33
}
,
{
	"type": 3,
	"id": 4,
	"object":
		Test34
}
,
{
	"type": 3,
	"id": 5,
	"object":
		Test35
}
,
{
	"type": 4,
	"id": 4,
	"object":
		Test44
}
,
{
	"type": 5,
	"id": 0,
	"object":
		Test50
}
]
# 3. Read with specific id & type (long option)
["ibd2sdi"
,
{
	"type": 3,
	"id": 3,
	"object":
		Test33
}
]
# 4. Read with specific id & type (short option)
["ibd2sdi"
,
{
	"type": 4,
	"id": 4,
	"object":
		Test44
}
]
# 5. Read with skip data
["ibd2sdi"
,
{
	"type": 0,
	"id": 0
}
,
{
	"type": 1,
	"id": 0
}
,
{
	"type": 2,
	"id": 0
}
,
{
	"type": 3,
	"id": 0
}
,
{
	"type": 3,
	"id": 1
}
,
{
	"type": 3,
	"id": 2
}
,
{
	"type": 3,
	"id": 3
}
,
{
	"type": 3,
	"id": 4
}
,
{
	"type": 3,
	"id": 5
}
,
{
	"type": 4,
	"id": 4
}
,
{
	"type": 5,
	"id": 0
}
]
["ibd2sdi"
,
{
	"type": 0,
	"id": 0
}
,
{
	"type": 1,
	"id": 0
}
,
{
	"type": 2,
	"id": 0
}
,
{
	"type": 3,
	"id": 0
}
,
{
	"type": 3,
	"id": 1
}
,
{
	"type": 3,
	"id": 2
}
,
{
	"type": 3,
	"id": 3
}
,
{
	"type": 3,
	"id": 4
}
,
{
	"type": 3,
	"id": 5
}
,
{
	"type": 4,
	"id": 4
}
,
{
	"type": 5,
	"id": 0
}
]
# 6. Read SDI and dump into FILE
["ibd2sdi"
,
{
	"type": 0,
	"id": 0,
	"object":
		Test00
}
,
{
	"type": 1,
	"id": 0,
	"object":
		Test10
}
,
{
	"type": 2,
	"id": 0,
	"object":
		Test20
}
,
{
	"type": 3,
	"id": 0,
	"object":
		Test30
}
,
{
	"type": 3,
	"id": 1,
	"object":
		Test31
}
,
{
	"type": 3,
	"id": 2,
	"object":
		Test32
}
,
{
	"type": 3,
	"id": 3,
	"object":
		Test33
}
,
{
	"type": 3,
	"id": 4,
	"object":
		Test34
}
,
{
	"type": 3,
	"id": 5,
	"object":
		Test35
}
,
{
	"type": 4,
	"id": 4,
	"object":
		Test44
}
,
{
	"type": 5,
	"id": 0,
	"object":
		Test50
}
]
# 7. Read SDI and dump into FILE using short option
["ibd2sdi"
,
{
	"type": 0,
	"id": 0
}
,
{
	"type": 1,
	"id": 0
}
,
{
	"type": 2,
	"id": 0
}
,
{
	"type": 3,
	"id": 0
}
,
{
	"type": 3,
	"id": 1
}
,
{
	"type": 3,
	"id": 2
}
,
{
	"type": 3,
	"id": 3
}
,
{
	"type": 3,
	"id": 4
}
,
{
	"type": 3,
	"id": 5
}
,
{
	"type": 4,
	"id": 4
}
,
{
	"type": 5,
	"id": 0
}
]
# 8. Print all records matching type (short option)
["ibd2sdi"
,
{
	"type": 0,
	"id": 0,
	"object":
		Test00
}
]
# 9. Print all records matching id (long option)
["ibd2sdi"
,
{
	"type": 3,
	"id": 3,
	"object":
		Test33
}
]
# 10. Print version
IBD2SDI Ver #.#.#
# 11. Print help
IBD2SDI Ver #.#.#
Copyright (c) YEAR, YEAR, Oracle and/or its affiliates.

Oracle is a registered trademark of Oracle Corporation and/or its
affiliates. Other names may be trademarks of their respective
owners.

IBD2SDI [-v] [-c <strict-check>] [-d <dump file name>] [-n] filename1 [filenames]
<<<<<<< HEAD
See http://dev.mysql.com/doc/refman/8.1/en/ibd2sdi.html for usage hints.
=======
See http://dev.mysql.com/doc/refman/#.#/en/ibd2sdi.html for usage hints.
>>>>>>> 87307d4d
  -h, --help          Display this help and exit.
  -v, --version       Display version information and exit.
  -d, --dump-file=name 
                      Dump the tablespace SDI into the file passed by user.
                      Without the filename, it will default to stdout
  -s, --skip-data     Skip retrieving data from SDI records. Retrieve only id
                      and type.
  -i, --id=#          Retrieve the SDI record matching the id passed by user.
  -t, --type=#        Retrieve the SDI records matching the type passed by
                      user.
  -c, --strict-check=name 
                      Specify the strict checksum algorithm by the user.
                      Allowed values are innodb, crc32, none.
  -n, --no-check      Ignore the checksum verification.
  -p, --pretty        Pretty format the SDI output.If false, SDI would be not
                      human readable but it will be of less size
                      (Defaults to on; use --skip-pretty to disable.)

Variables (--variable-name=value)
and boolean options {FALSE|TRUE}  Value (after reading options)
--------------------------------- ----------------------------------------
dump-file                         (No default value)
skip-data                         FALSE
id                                0
type                              0
strict-check                      crc32
no-check                          FALSE
pretty                            TRUE
# 12. Print all records
["ibd2sdi"
,
{
	"type": 0,
	"id": 0,
	"object":
		Test00
}
,
{
	"type": 1,
	"id": 0,
	"object":
		Test10
}
,
{
	"type": 2,
	"id": 0,
	"object":
		Test20
}
,
{
	"type": 3,
	"id": 0,
	"object":
		Test30
}
,
{
	"type": 3,
	"id": 1,
	"object":
		Test31
}
,
{
	"type": 3,
	"id": 2,
	"object":
		Test32
}
,
{
	"type": 3,
	"id": 3,
	"object":
		Test33
}
,
{
	"type": 3,
	"id": 4,
	"object":
		Test34
}
,
{
	"type": 3,
	"id": 5,
	"object":
		Test35
}
,
{
	"type": 4,
	"id": 4,
	"object":
		Test44
}
,
{
	"type": 5,
	"id": 0,
	"object":
		Test50
}
]
# 13. Retrieve explicit id & type
["ibd2sdi"
,
{
	"type": 3,
	"id": 3,
	"object":
		Test33
}
]
# 14. Skip data and retrieve
["ibd2sdi"
,
{
	"type": 0,
	"id": 0
}
,
{
	"type": 1,
	"id": 0
}
,
{
	"type": 2,
	"id": 0
}
,
{
	"type": 3,
	"id": 0
}
,
{
	"type": 3,
	"id": 1
}
,
{
	"type": 3,
	"id": 2
}
,
{
	"type": 3,
	"id": 3
}
,
{
	"type": 3,
	"id": 4
}
,
{
	"type": 3,
	"id": 5
}
,
{
	"type": 4,
	"id": 4
}
,
{
	"type": 5,
	"id": 0
}
]
# 15. Dump all records into outfile
["ibd2sdi"
,
{
	"type": 0,
	"id": 0,
	"object":
		Test00
}
,
{
	"type": 1,
	"id": 0,
	"object":
		Test10
}
,
{
	"type": 2,
	"id": 0,
	"object":
		Test20
}
,
{
	"type": 3,
	"id": 0,
	"object":
		Test30
}
,
{
	"type": 3,
	"id": 1,
	"object":
		Test31
}
,
{
	"type": 3,
	"id": 2,
	"object":
		Test32
}
,
{
	"type": 3,
	"id": 3,
	"object":
		Test33
}
,
{
	"type": 3,
	"id": 4,
	"object":
		Test34
}
,
{
	"type": 3,
	"id": 5,
	"object":
		Test35
}
,
{
	"type": 4,
	"id": 4,
	"object":
		Test44
}
,
{
	"type": 5,
	"id": 0,
	"object":
		Test50
}
]
# 16. Print all records matching type (short option)
["ibd2sdi"
,
{
	"type": 0,
	"id": 0,
	"object":
		Test00
}
]
# 17. Print all records matching id (long option)
["ibd2sdi"
,
{
	"type": 3,
	"id": 3,
	"object":
		Test33
}
]
# 18. Pass --no-check & --strict-check together
[ERROR] ibd2sdi: Invalid combination of options. Cannot use --no-check & --strict-check together.
ibd2sdi: [ERROR] Unknown suffix '@' used for variable 'type' (value '@').
ibd2sdi: [ERROR] IBD2SDI: Error while setting value '@' to 'type'.
ibd2sdi: [ERROR] IBD2SDI: option '-t' requires an argument.
ibd2sdi: [ERROR] Unknown suffix '=' used for variable 'type' (value '=').
ibd2sdi: [ERROR] IBD2SDI: Error while setting value '=' to 'type'.
# 22. Test --type option with
# 22.1 non numeric/Alphanumeric
ibd2sdi: [ERROR] Unknown suffix 'a' used for variable 'type' (value 'a').
ibd2sdi: [ERROR] IBD2SDI: Error while setting value 'a' to 'type'.
ibd2sdi: [ERROR] Unknown suffix 'b' used for variable 'type' (value 'b').
ibd2sdi: [ERROR] IBD2SDI: Error while setting value 'b' to 'type'.
# 22.2 numbers with +/-
["ibd2sdi"
,
{
	"type": 0,
	"id": 0,
	"object":
		Test00
}
]
ibd2sdi: [Warning] option 'type': value -0 adjusted to 0.
["ibd2sdi"
,
{
	"type": 0,
	"id": 0,
	"object":
		Test00
}
]
["ibd2sdi"
,
{
	"type": 1,
	"id": 0,
	"object":
		Test10
}
]
ibd2sdi: [Warning] option 'type': value -1 adjusted to 0.
["ibd2sdi"
,
{
	"type": 0,
	"id": 0,
	"object":
		Test00
}
]
ibd2sdi: [Warning] option 'type': value -15 adjusted to 0.
["ibd2sdi"
,
{
	"type": 0,
	"id": 0,
	"object":
		Test00
}
]
["ibd2sdi"
]
# 22.4 with no permitted values
["ibd2sdi"
]
ibd2sdi: [Warning] option 'type': value -14 adjusted to 0.
["ibd2sdi"
,
{
	"type": 0,
	"id": 0,
	"object":
		Test00
}
]
# 22.5 with very long value
ibd2sdi: [ERROR] Incorrect unsigned integer value: '14324932470234893204293032'.
ibd2sdi: [ERROR] IBD2SDI: Error while setting value '14324932470234893204293032' to 'type'.
# 22.6 with blank value
ibd2sdi: [ERROR] IBD2SDI: Empty value for 'type' specified.
# 22.7 value with spaces
ibd2sdi: [ERROR] IBD2SDI: Empty value for 'type' specified.
# 23. Test for reading form more than type example (invalid): -t 0,1
ibd2sdi: [ERROR] Unknown suffix ',' used for variable 'type' (value '0,1').
ibd2sdi: [ERROR] IBD2SDI: Error while setting value '0,1' to 'type'.
ibd2sdi: [ERROR] Unknown suffix ',' used for variable 'type' (value '2,3').
ibd2sdi: [ERROR] IBD2SDI: Error while setting value '2,3' to 'type'.
# 24. With misspelled --type
ibd2sdi: [ERROR] unknown variable 'tpe=0'.
# 25. With Invalid file types
# 25.1 With non IBD file
[ERROR] ibd2sdi:  Unable to read the page header of 1024 bytes.
[ERROR] ibd2sdi:  Bytes read was 5.
# 25.2 with non existant file
[ERROR] ibd2sdi: Unable to get file stats non_existant_file.txt.
[ERROR] ibd2sdi: File doesn't exist.
# 25.3 with empty file
[ERROR] ibd2sdi:  Unable to read the page header of 1024 bytes.
[ERROR] ibd2sdi:  Bytes read was 0.
# restart: --innodb_checksum_algorithm=innodb
INSERT INTO innodb_memcache.containers VALUES ('desc_t2', 'test', 't2',
'c1', 'c2',  '0', '0', '0', 'PRIMARY');
# test with innodb checksum
SET DEBUG = '+d, skip_sdi';
CREATE TABLE t2(c1 VARCHAR(32),
c2 TEXT,
primary key(c1)) ENGINE=INNODB;
SET DEBUG = '-d, skip_sdi';
["ibd2sdi"
,
{
	"type": 0,
	"id": 0,
	"object":
		Test00
}
,
{
	"type": 1,
	"id": 0,
	"object":
		Test10
}
,
{
	"type": 2,
	"id": 0,
	"object":
		Test20
}
,
{
	"type": 3,
	"id": 0,
	"object":
		Test30
}
,
{
	"type": 3,
	"id": 1,
	"object":
		Test31
}
,
{
	"type": 3,
	"id": 2,
	"object":
		Test32
}
,
{
	"type": 3,
	"id": 3,
	"object":
		Test33
}
,
{
	"type": 3,
	"id": 4,
	"object":
		Test34
}
,
{
	"type": 3,
	"id": 5,
	"object":
		Test35
}
,
{
	"type": 4,
	"id": 4,
	"object":
		Test44
}
,
{
	"type": 5,
	"id": 0,
	"object":
		Test50
}
]
# restart: --innodb_checksum_algorithm=none
SET DEBUG = '+d, skip_sdi';
DROP TABLE t2;
SET DEBUG = '-d, skip_sdi';
INSERT INTO innodb_memcache.containers VALUES ('desc_t3', 'test', 't3',
'c1', 'c2',  '0', '0', '0', 'PRIMARY');
# test with none checksum
SET DEBUG = '+d, skip_sdi';
CREATE TABLE t3(c1 VARCHAR(32),
c2 TEXT,
primary key(c1)) ENGINE=INNODB;
SET DEBUG = '-d, skip_sdi';
["ibd2sdi"
,
{
	"type": 0,
	"id": 0,
	"object":
		Test00
}
,
{
	"type": 1,
	"id": 0,
	"object":
		Test10
}
,
{
	"type": 2,
	"id": 0,
	"object":
		Test20
}
,
{
	"type": 3,
	"id": 0,
	"object":
		Test30
}
,
{
	"type": 3,
	"id": 1,
	"object":
		Test31
}
,
{
	"type": 3,
	"id": 2,
	"object":
		Test32
}
,
{
	"type": 3,
	"id": 3,
	"object":
		Test33
}
,
{
	"type": 3,
	"id": 4,
	"object":
		Test34
}
,
{
	"type": 3,
	"id": 5,
	"object":
		Test35
}
,
{
	"type": 4,
	"id": 4,
	"object":
		Test44
}
,
{
	"type": 5,
	"id": 0,
	"object":
		Test50
}
]
[ERROR] ibd2sdi: Unable to create temporary file. err: Permission denied.
[ERROR] ibd2sdi: Invalid Dumpfile passed.
IBD2SDI Copyright (c) YEAR, YEAR, Oracle and/or its affiliates.

Oracle is a registered trademark of Oracle Corporation and/or its
affiliates. Other names may be trademarks of their respective
owners.

Usage: IBD2SDI [-v] [-c <strict-check>] [-d <dump file name>] [-n] filename1 [filenames]
<<<<<<< HEAD
See http://dev.mysql.com/doc/refman/8.1/en/ibd2sdi.html for usage hints.
  -h, --help          Display this help and exit.
  -v, --version       Display version information and exit.
  -#, --debug[=name]  Output debug log. See
                      http://dev.mysql.com/doc/refman/8.1/en/dbug-package.html
=======
See http://dev.mysql.com/doc/refman/#.#/en/ibd2sdi.html for usage hints.
  -h, --help          Display this help and exit.
  -v, --version       Display version information and exit.
  -#, --debug[=name]  Output debug log. See
                      http://dev.mysql.com/doc/refman/#.#/en/dbug-package.html
>>>>>>> 87307d4d
  -d, --dump-file=name 
                      Dump the tablespace SDI into the file passed by user.
                      Without the filename, it will default to stdout
  -s, --skip-data     Skip retrieving data from SDI records. Retrieve only id
                      and type.
  -i, --id=#          Retrieve the SDI record matching the id passed by user.
  -t, --type=#        Retrieve the SDI records matching the type passed by
                      user.
  -c, --strict-check=name 
                      Specify the strict checksum algorithm by the user.
                      Allowed values are innodb, crc32, none.
  -n, --no-check      Ignore the checksum verification.
  -p, --pretty        Pretty format the SDI output.If false, SDI would be not
                      human readable but it will be of less size
                      (Defaults to on; use --skip-pretty to disable.)

Variables (--variable-name=value)
and boolean options {FALSE|TRUE}  Value (after reading options)
--------------------------------- ----------------------------------------
debug                             (No default value)
dump-file                         (No default value)
skip-data                         FALSE
id                                0
type                              0
strict-check                      crc32
no-check                          FALSE
pretty                            TRUE
[ERROR] ibd2sdi: Error: Unable to seek to necessary offset for file with descriptor X and error msg is: Invalid argument.
[ERROR] ibd2sdi: SDI doesn't exist for this tablespace or the SDI root page numbers couldn't be determined.
[ERROR] ibd2sdi: Read requested on invalid page number 21. The maximum valid page number in the tablespace is 20.
[ERROR] ibd2sdi: SDI doesn't exist for this tablespace or the SDI root page numbers couldn't be determined.
[ERROR] ibd2sdi: Unable to open file junk_file.
[WARNING] ibd2sdi: There is a partial page at the end, of size 1. This partial page is ignored.
["ibd2sdi"
,
{
	"type": 0,
	"id": 0,
	"object":
		Test00
}
,
{
	"type": 1,
	"id": 0,
	"object":
		Test10
}
,
{
	"type": 2,
	"id": 0,
	"object":
		Test20
}
,
{
	"type": 3,
	"id": 0,
	"object":
		Test30
}
,
{
	"type": 3,
	"id": 1,
	"object":
		Test31
}
,
{
	"type": 3,
	"id": 2,
	"object":
		Test32
}
,
{
	"type": 3,
	"id": 3,
	"object":
		Test33
}
,
{
	"type": 3,
	"id": 4,
	"object":
		Test34
}
,
{
	"type": 3,
	"id": 5,
	"object":
		Test35
}
,
{
	"type": 4,
	"id": 4,
	"object":
		Test44
}
,
{
	"type": 5,
	"id": 0,
	"object":
		Test50
}
]
[ERROR] ibd2sdi: Couldn't find valid root page number.
[ERROR] ibd2sdi: SDI doesn't exist for this tablespace or the SDI root page numbers couldn't be determined.
["ibd2sdi"
]
# 18. Corrupt Root page numbers in Page 1
# We should still see data because of the good
# page numbers in Page 2
["ibd2sdi"
,
{
	"type": 0,
	"id": 0,
	"object":
		Test00
}
,
{
	"type": 1,
	"id": 0,
	"object":
		Test10
}
,
{
	"type": 2,
	"id": 0,
	"object":
		Test20
}
,
{
	"type": 3,
	"id": 0,
	"object":
		Test30
}
,
{
	"type": 3,
	"id": 1,
	"object":
		Test31
}
,
{
	"type": 3,
	"id": 2,
	"object":
		Test32
}
,
{
	"type": 3,
	"id": 3,
	"object":
		Test33
}
,
{
	"type": 3,
	"id": 4,
	"object":
		Test34
}
,
{
	"type": 3,
	"id": 5,
	"object":
		Test35
}
,
{
	"type": 4,
	"id": 4,
	"object":
		Test44
}
,
{
	"type": 5,
	"id": 0,
	"object":
		Test50
}
]
# 19. Test with broken node-page link. The child page_no
# will be zero. Use --no-checksum as the page is corrupted.
[ERROR] ibd2sdi: Invalid child page number: 0 found.
# 20. Test with broken leaf-page link. The child page_no
# will be zero. Use --no-checksum as the page is corrupted
["ibd2sdi"
,
{
	"type": 0,
	"id": 0,
	"object":
		Test00
}
,
{
	"type": 1,
	"id": 0,
	"object":
		Test10
}
,
{
	"type": 2,
	"id": 0,
	"object":
		Test20
}
,
{
	"type": 3,
	"id": 0,
	"object":
		Test30
}
,
{
	"type": 3,
	"id": 1,
	"object":
		Test31
}
,
{
	"type": 3,
	"id": 2,
	"object":
		Test32
}
,
{
	"type": 3,
	"id": 3,
	"object":
		Test33
}
[ERROR] ibd2sdi: Unexpected page type: 8. Expected page type: 17853.
]
# Retrieve from .ibd file
["ibd2sdi"
,
{
	"type": 0,
	"id": 0,
	"object":
		Test00
}
,
{
	"type": 1,
	"id": 0,
	"object":
		Test10
}
,
{
	"type": 2,
	"id": 0,
	"object":
		Test20
}
,
{
	"type": 3,
	"id": 0,
	"object":
		Test30
}
,
{
	"type": 3,
	"id": 1,
	"object":
		Test31
}
[ERROR] ibd2sdi: Page [page id: space=X, page number=10] is corrupted. Checksum verification failed.
[ERROR] ibd2sdi: Couldn't read next page 10.
]
# 21. Test with Leaf Page full of Zeros
# Checksum will be valid. Skip checksum is not necessary
["ibd2sdi"
,
{
	"type": 0,
	"id": 0,
	"object":
		Test00
}
,
{
	"type": 1,
	"id": 0,
	"object":
		Test10
}
,
{
	"type": 2,
	"id": 0,
	"object":
		Test20
}
,
{
	"type": 3,
	"id": 0,
	"object":
		Test30
}
,
{
	"type": 3,
	"id": 1,
	"object":
		Test31
}
[ERROR] ibd2sdi: Unexpected page type: 0. Expected page type: 17853.
]
# 22. Test with Record corruption. User record pointing to
# INFIMUM Causing INFINITE loops.
[ERROR] ibd2sdi: Record Corruption detected. Too many records or infinite loop detected. Aborting.
[ERROR] ibd2sdi: The current iteration num is 529. Maximum number of records expected on the page 10 is 528.
["ibd2sdi"
,
{
	"type": 0,
	"id": 0,
	"object":
		Test00
}
,
{
	"type": 1,
	"id": 0,
	"object":
		Test10
}
,
{
	"type": 2,
	"id": 0,
	"object":
		Test20
}
,
{
	"type": 3,
	"id": 0,
	"object":
		Test30
}
,
{
	"type": 3,
	"id": 1,
	"object":
		Test31
}
,
{
	"type": 3,
	"id": 2,
	"object":
		Test32
}
,
{
	"type": 3,
	"id": 3,
	"object":
		Test33
}
,
{
	"type": 3,
	"id": 4,
	"object":
		Test34
}
,
{
	"type": 3,
	"id": 5,
	"object":
		Test35
}
,
{
	"type": 4,
	"id": 4,
	"object":
		Test44
}
,
{
	"type": 5,
	"id": 0,
	"object":
		Test50
}
]
# 23. Test with INFIMUM payload corruption. We should just
# see a msg in error log but data retrieval should be OK
[WARNING] ibd2sdi: Infimum payload on page 10 is corrupted.
["ibd2sdi"
,
{
	"type": 0,
	"id": 0,
	"object":
		Test00
}
,
{
	"type": 1,
	"id": 0,
	"object":
		Test10
}
,
{
	"type": 2,
	"id": 0,
	"object":
		Test20
}
,
{
	"type": 3,
	"id": 0,
	"object":
		Test30
}
,
{
	"type": 3,
	"id": 1,
	"object":
		Test31
}
,
{
	"type": 3,
	"id": 2,
	"object":
		Test32
}
,
{
	"type": 3,
	"id": 3,
	"object":
		Test33
}
,
{
	"type": 3,
	"id": 4,
	"object":
		Test34
}
,
{
	"type": 3,
	"id": 5,
	"object":
		Test35
}
,
{
	"type": 4,
	"id": 4,
	"object":
		Test44
}
,
{
	"type": 5,
	"id": 0,
	"object":
		Test50
}
]
# 24. Test with SUPREMUM payload corruption. We should just
# see a msg in error log but data retrieval should be OK
[WARNING] ibd2sdi: supremum record payload on page 7 is corrupted.
["ibd2sdi"
,
{
	"type": 0,
	"id": 0,
	"object":
		Test00
}
,
{
	"type": 1,
	"id": 0,
	"object":
		Test10
}
,
{
	"type": 2,
	"id": 0,
	"object":
		Test20
}
,
{
	"type": 3,
	"id": 0,
	"object":
		Test30
}
,
{
	"type": 3,
	"id": 1,
	"object":
		Test31
}
,
{
	"type": 3,
	"id": 2,
	"object":
		Test32
}
,
{
	"type": 3,
	"id": 3,
	"object":
		Test33
}
,
{
	"type": 3,
	"id": 4,
	"object":
		Test34
}
,
{
	"type": 3,
	"id": 5,
	"object":
		Test35
}
,
{
	"type": 4,
	"id": 4,
	"object":
		Test44
}
,
{
	"type": 5,
	"id": 0,
	"object":
		Test50
}
]
# 25. Test with SUPREMUM next-rec offset corruption. We should just
# see a msg in error log but data retrieval should be OK
[WARNING] ibd2sdi: Unexpected next-rec offset 20 of supremum record on page 6.
["ibd2sdi"
,
{
	"type": 0,
	"id": 0,
	"object":
		Test00
}
,
{
	"type": 1,
	"id": 0,
	"object":
		Test10
}
,
{
	"type": 2,
	"id": 0,
	"object":
		Test20
}
,
{
	"type": 3,
	"id": 0,
	"object":
		Test30
}
,
{
	"type": 3,
	"id": 1,
	"object":
		Test31
}
,
{
	"type": 3,
	"id": 2,
	"object":
		Test32
}
,
{
	"type": 3,
	"id": 3,
	"object":
		Test33
}
,
{
	"type": 3,
	"id": 4,
	"object":
		Test34
}
,
{
	"type": 3,
	"id": 5,
	"object":
		Test35
}
,
{
	"type": 4,
	"id": 4,
	"object":
		Test44
}
,
{
	"type": 5,
	"id": 0,
	"object":
		Test50
}
]
# 26. Test with SPACE FLAGS Corruption
[ERROR] ibd2sdi: Page 0 corruption detected. Page size is either zero or out of bound.
[ERROR] ibd2sdi: Minimum valid page size is [page size: physical=1024, logical=4096, compressed=1].
[ERROR] ibd2sdi: Maximum valid page size is [page size: physical=65536, logical=65536, compressed=0].
[ERROR] ibd2sdi: Reading multiple pages to determine the page_size.
[INFO] ibd2sdi: Page size determined is : [page size: physical=16384, logical=16384, compressed=0].
[WARNING] ibd2sdi: Tablespace flags suggest SDI INDEX didn't exist but found valid SDI root page numbers at SDI offsets in Page 0.
["ibd2sdi"
,
{
	"type": 0,
	"id": 0,
	"object":
		Test00
}
,
{
	"type": 1,
	"id": 0,
	"object":
		Test10
}
,
{
	"type": 2,
	"id": 0,
	"object":
		Test20
}
,
{
	"type": 3,
	"id": 0,
	"object":
		Test30
}
,
{
	"type": 3,
	"id": 1,
	"object":
		Test31
}
,
{
	"type": 3,
	"id": 2,
	"object":
		Test32
}
,
{
	"type": 3,
	"id": 3,
	"object":
		Test33
}
,
{
	"type": 3,
	"id": 4,
	"object":
		Test34
}
,
{
	"type": 3,
	"id": 5,
	"object":
		Test35
}
,
{
	"type": 4,
	"id": 4,
	"object":
		Test44
}
,
{
	"type": 5,
	"id": 0,
	"object":
		Test50
}
]
# restart
SET DEBUG = '+d, skip_sdi';
DROP TABLE t1;
SET DEBUG = '-d, skip_sdi';
SET GLOBAL innodb_limit_optimistic_insert_debug = default;
# Case 2: Insert large SDI in uncompressed table
SET DEBUG = '+d, skip_sdi';
CREATE TABLE t1(c1 VARCHAR(32),
c2 TEXT,
primary key(c1))
ENGINE = INNODB;
SET DEBUG = '-d, skip_sdi';
# Section I: Test options
# 1. Read SDI with long option
# 3. Read with specific id & type (long option)
["ibd2sdi"
,
{
	"type": 3,
	"id": 3,
	"object":
		abcdefghijklmnopqrstuvwxyzabcdefghijklmnopqrstuvwxyzabcdefghijklmnopqrstuvwxyzabcdefghijklmnopqrstuvwxyz
}
]
# 4. Read with specific id & type (short option)
# 5. Read with skip data
# 6. Read SDI and dump into FILE
# 7. Read SDI and dump into FILE using short option
# 8. Print all records matching type (short option)
# 9. Print all records matching id (long option)
# 10. Print version
IBD2SDI Ver #.#.#
# 11. Print help
IBD2SDI Ver #.#.#
Copyright (c) YEAR, YEAR, Oracle and/or its affiliates.

Oracle is a registered trademark of Oracle Corporation and/or its
affiliates. Other names may be trademarks of their respective
owners.

IBD2SDI [-v] [-c <strict-check>] [-d <dump file name>] [-n] filename1 [filenames]
<<<<<<< HEAD
See http://dev.mysql.com/doc/refman/8.1/en/ibd2sdi.html for usage hints.
=======
See http://dev.mysql.com/doc/refman/#.#/en/ibd2sdi.html for usage hints.
>>>>>>> 87307d4d
  -h, --help          Display this help and exit.
  -v, --version       Display version information and exit.
  -d, --dump-file=name 
                      Dump the tablespace SDI into the file passed by user.
                      Without the filename, it will default to stdout
  -s, --skip-data     Skip retrieving data from SDI records. Retrieve only id
                      and type.
  -i, --id=#          Retrieve the SDI record matching the id passed by user.
  -t, --type=#        Retrieve the SDI records matching the type passed by
                      user.
  -c, --strict-check=name 
                      Specify the strict checksum algorithm by the user.
                      Allowed values are innodb, crc32, none.
  -n, --no-check      Ignore the checksum verification.
  -p, --pretty        Pretty format the SDI output.If false, SDI would be not
                      human readable but it will be of less size
                      (Defaults to on; use --skip-pretty to disable.)

Variables (--variable-name=value)
and boolean options {FALSE|TRUE}  Value (after reading options)
--------------------------------- ----------------------------------------
dump-file                         (No default value)
skip-data                         FALSE
id                                0
type                              0
strict-check                      crc32
no-check                          FALSE
pretty                            TRUE
# 12. Print all records
# 13. Retrieve explicit id & type
["ibd2sdi"
,
{
	"type": 3,
	"id": 3,
	"object":
		abcdefghijklmnopqrstuvwxyzabcdefghijklmnopqrstuvwxyzabcdefghijklmnopqrstuvwxyzabcdefghijklmnopqrstuvwxyz
}
]
# 14. Skip data and retrieve
# 15. Dump all records into outfile
# 16. Print all records matching type (short option)
["ibd2sdi"
,
{
	"type": 0,
	"id": 0,
	"object":
		abcdefghijklmnopqrstuvwxyz
}
]
# 17. Print all records matching id (long option)
["ibd2sdi"
,
{
	"type": 3,
	"id": 3,
	"object":
		abcdefghijklmnopqrstuvwxyzabcdefghijklmnopqrstuvwxyzabcdefghijklmnopqrstuvwxyzabcdefghijklmnopqrstuvwxyz
}
]
# 18. Pass --no-check & --strict-check together
[ERROR] ibd2sdi: Invalid combination of options. Cannot use --no-check & --strict-check together.
ibd2sdi: [ERROR] Unknown suffix '@' used for variable 'type' (value '@').
ibd2sdi: [ERROR] IBD2SDI: Error while setting value '@' to 'type'.
ibd2sdi: [ERROR] IBD2SDI: option '-t' requires an argument.
ibd2sdi: [ERROR] Unknown suffix '=' used for variable 'type' (value '=').
ibd2sdi: [ERROR] IBD2SDI: Error while setting value '=' to 'type'.
# 22. Test --type option with
# 22.1 non numeric/Alphanumeric
ibd2sdi: [ERROR] Unknown suffix 'a' used for variable 'type' (value 'a').
ibd2sdi: [ERROR] IBD2SDI: Error while setting value 'a' to 'type'.
ibd2sdi: [ERROR] Unknown suffix 'b' used for variable 'type' (value 'b').
ibd2sdi: [ERROR] IBD2SDI: Error while setting value 'b' to 'type'.
# 22.2 numbers with +/-
# 22.4 with no permitted values
# 22.5 with very long value
ibd2sdi: [ERROR] Incorrect unsigned integer value: '14324932470234893204293032'.
ibd2sdi: [ERROR] IBD2SDI: Error while setting value '14324932470234893204293032' to 'type'.
# 22.6 with blank value
ibd2sdi: [ERROR] IBD2SDI: Empty value for 'type' specified.
# 22.7 value with spaces
ibd2sdi: [ERROR] IBD2SDI: Empty value for 'type' specified.
# 23. Test for reading form more than type example (invalid): -t 0,1
ibd2sdi: [ERROR] Unknown suffix ',' used for variable 'type' (value '0,1').
ibd2sdi: [ERROR] IBD2SDI: Error while setting value '0,1' to 'type'.
ibd2sdi: [ERROR] Unknown suffix ',' used for variable 'type' (value '2,3').
ibd2sdi: [ERROR] IBD2SDI: Error while setting value '2,3' to 'type'.
# 24. With misspelled --type
ibd2sdi: [ERROR] unknown variable 'tpe=0'.
# 25. With Invalid file types
# 25.1 With non IBD file
[ERROR] ibd2sdi:  Unable to read the page header of 1024 bytes.
[ERROR] ibd2sdi:  Bytes read was 5.
# 25.2 with non existant file
[ERROR] ibd2sdi: Unable to get file stats non_existant_file.txt.
[ERROR] ibd2sdi: File doesn't exist.
# 25.3 with empty file
[ERROR] ibd2sdi:  Unable to read the page header of 1024 bytes.
[ERROR] ibd2sdi:  Bytes read was 0.
# restart
SET DEBUG = '+d, skip_sdi';
DROP TABLE t1;
SET DEBUG = '-d, skip_sdi';
# Case 3: Insert large SDI in compressed table
SET DEBUG = '+d, skip_sdi';
CREATE TABLE t1(c1 VARCHAR(32),
c2 TEXT,
primary key(c1))
ENGINE = INNODB ROW_FORMAT=COMPRESSED KEY_BLOCK_SIZE=1;
SET DEBUG = '-d, skip_sdi';
# Section I: Test options
# 1. Read SDI with long option
# 3. Read with specific id & type (long option)
["ibd2sdi"
,
{
	"type": 3,
	"id": 3,
	"object":
		abcdefghijklmnopqrstuvwxyzabcdefghijklmnopqrstuvwxyzabcdefghijklmnopqrstuvwxyzabcdefghijklmnopqrstuvwxyz
}
]
# 4. Read with specific id & type (short option)
# 5. Read with skip data
# 6. Read SDI and dump into FILE
# 7. Read SDI and dump into FILE using short option
# 8. Print all records matching type (short option)
# 9. Print all records matching id (long option)
# 10. Print version
IBD2SDI Ver #.#.#
# 11. Print help
IBD2SDI Ver #.#.#
Copyright (c) YEAR, YEAR, Oracle and/or its affiliates.

Oracle is a registered trademark of Oracle Corporation and/or its
affiliates. Other names may be trademarks of their respective
owners.

IBD2SDI [-v] [-c <strict-check>] [-d <dump file name>] [-n] filename1 [filenames]
<<<<<<< HEAD
See http://dev.mysql.com/doc/refman/8.1/en/ibd2sdi.html for usage hints.
=======
See http://dev.mysql.com/doc/refman/#.#/en/ibd2sdi.html for usage hints.
>>>>>>> 87307d4d
  -h, --help          Display this help and exit.
  -v, --version       Display version information and exit.
  -d, --dump-file=name 
                      Dump the tablespace SDI into the file passed by user.
                      Without the filename, it will default to stdout
  -s, --skip-data     Skip retrieving data from SDI records. Retrieve only id
                      and type.
  -i, --id=#          Retrieve the SDI record matching the id passed by user.
  -t, --type=#        Retrieve the SDI records matching the type passed by
                      user.
  -c, --strict-check=name 
                      Specify the strict checksum algorithm by the user.
                      Allowed values are innodb, crc32, none.
  -n, --no-check      Ignore the checksum verification.
  -p, --pretty        Pretty format the SDI output.If false, SDI would be not
                      human readable but it will be of less size
                      (Defaults to on; use --skip-pretty to disable.)

Variables (--variable-name=value)
and boolean options {FALSE|TRUE}  Value (after reading options)
--------------------------------- ----------------------------------------
dump-file                         (No default value)
skip-data                         FALSE
id                                0
type                              0
strict-check                      crc32
no-check                          FALSE
pretty                            TRUE
# 12. Print all records
# 13. Retrieve explicit id & type
["ibd2sdi"
,
{
	"type": 3,
	"id": 3,
	"object":
		abcdefghijklmnopqrstuvwxyzabcdefghijklmnopqrstuvwxyzabcdefghijklmnopqrstuvwxyzabcdefghijklmnopqrstuvwxyz
}
]
# 14. Skip data and retrieve
# 15. Dump all records into outfile
# 16. Print all records matching type (short option)
["ibd2sdi"
,
{
	"type": 0,
	"id": 0,
	"object":
		abcdefghijklmnopqrstuvwxyz
}
]
# 17. Print all records matching id (long option)
["ibd2sdi"
,
{
	"type": 3,
	"id": 3,
	"object":
		abcdefghijklmnopqrstuvwxyzabcdefghijklmnopqrstuvwxyzabcdefghijklmnopqrstuvwxyzabcdefghijklmnopqrstuvwxyz
}
]
# 18. Pass --no-check & --strict-check together
[ERROR] ibd2sdi: Invalid combination of options. Cannot use --no-check & --strict-check together.
ibd2sdi: [ERROR] Unknown suffix '@' used for variable 'type' (value '@').
ibd2sdi: [ERROR] IBD2SDI: Error while setting value '@' to 'type'.
ibd2sdi: [ERROR] IBD2SDI: option '-t' requires an argument.
ibd2sdi: [ERROR] Unknown suffix '=' used for variable 'type' (value '=').
ibd2sdi: [ERROR] IBD2SDI: Error while setting value '=' to 'type'.
# 22. Test --type option with
# 22.1 non numeric/Alphanumeric
ibd2sdi: [ERROR] Unknown suffix 'a' used for variable 'type' (value 'a').
ibd2sdi: [ERROR] IBD2SDI: Error while setting value 'a' to 'type'.
ibd2sdi: [ERROR] Unknown suffix 'b' used for variable 'type' (value 'b').
ibd2sdi: [ERROR] IBD2SDI: Error while setting value 'b' to 'type'.
# 22.2 numbers with +/-
# 22.4 with no permitted values
# 22.5 with very long value
ibd2sdi: [ERROR] Incorrect unsigned integer value: '14324932470234893204293032'.
ibd2sdi: [ERROR] IBD2SDI: Error while setting value '14324932470234893204293032' to 'type'.
# 22.6 with blank value
ibd2sdi: [ERROR] IBD2SDI: Empty value for 'type' specified.
# 22.7 value with spaces
ibd2sdi: [ERROR] IBD2SDI: Empty value for 'type' specified.
# 23. Test for reading form more than type example (invalid): -t 0,1
ibd2sdi: [ERROR] Unknown suffix ',' used for variable 'type' (value '0,1').
ibd2sdi: [ERROR] IBD2SDI: Error while setting value '0,1' to 'type'.
ibd2sdi: [ERROR] Unknown suffix ',' used for variable 'type' (value '2,3').
ibd2sdi: [ERROR] IBD2SDI: Error while setting value '2,3' to 'type'.
# 24. With misspelled --type
ibd2sdi: [ERROR] unknown variable 'tpe=0'.
# 25. With Invalid file types
# 25.1 With non IBD file
[ERROR] ibd2sdi:  Unable to read the page header of 1024 bytes.
[ERROR] ibd2sdi:  Bytes read was 5.
# 25.2 with non existant file
[ERROR] ibd2sdi: Unable to get file stats non_existant_file.txt.
[ERROR] ibd2sdi: File doesn't exist.
# 25.3 with empty file
[ERROR] ibd2sdi:  Unable to read the page header of 1024 bytes.
[ERROR] ibd2sdi:  Bytes read was 0.
# restart
SET DEBUG = '+d, skip_sdi';
DROP TABLE t1;
SET DEBUG = '-d, skip_sdi';
# Case 3: Insert large SDI in compressed table
SET DEBUG = '+d, skip_sdi';
CREATE TABLE t1(c1 VARCHAR(32),
c2 TEXT,
primary key(c1))
ENGINE = INNODB ROW_FORMAT=COMPRESSED KEY_BLOCK_SIZE=1;
SET DEBUG = '-d, skip_sdi';
# Section I: Test options
# 1. Read SDI with long option
# 3. Read with specific id & type (long option)
["ibd2sdi"
,
{
	"type": 3,
	"id": 3,
	"object":
		abcdefghijklmnopqrstuvwxyzabcdefghijklmnopqrstuvwxyzabcdefghijklmnopqrstuvwxyzabcdefghijklmnopqrstuvwxyz
}
]
# 4. Read with specific id & type (short option)
# 5. Read with skip data
# 6. Read SDI and dump into FILE
# 7. Read SDI and dump into FILE using short option
# 8. Print all records matching type (short option)
# 9. Print all records matching id (long option)
# 10. Print version
IBD2SDI Ver #.#.#
# 11. Print help
IBD2SDI Ver #.#.#
Copyright (c) YEAR, YEAR, Oracle and/or its affiliates.

Oracle is a registered trademark of Oracle Corporation and/or its
affiliates. Other names may be trademarks of their respective
owners.

IBD2SDI [-v] [-c <strict-check>] [-d <dump file name>] [-n] filename1 [filenames]
<<<<<<< HEAD
See http://dev.mysql.com/doc/refman/8.1/en/ibd2sdi.html for usage hints.
=======
See http://dev.mysql.com/doc/refman/#.#/en/ibd2sdi.html for usage hints.
>>>>>>> 87307d4d
  -h, --help          Display this help and exit.
  -v, --version       Display version information and exit.
  -d, --dump-file=name 
                      Dump the tablespace SDI into the file passed by user.
                      Without the filename, it will default to stdout
  -s, --skip-data     Skip retrieving data from SDI records. Retrieve only id
                      and type.
  -i, --id=#          Retrieve the SDI record matching the id passed by user.
  -t, --type=#        Retrieve the SDI records matching the type passed by
                      user.
  -c, --strict-check=name 
                      Specify the strict checksum algorithm by the user.
                      Allowed values are innodb, crc32, none.
  -n, --no-check      Ignore the checksum verification.
  -p, --pretty        Pretty format the SDI output.If false, SDI would be not
                      human readable but it will be of less size
                      (Defaults to on; use --skip-pretty to disable.)

Variables (--variable-name=value)
and boolean options {FALSE|TRUE}  Value (after reading options)
--------------------------------- ----------------------------------------
dump-file                         (No default value)
skip-data                         FALSE
id                                0
type                              0
strict-check                      crc32
no-check                          FALSE
pretty                            TRUE
# 12. Print all records
# 13. Retrieve explicit id & type
["ibd2sdi"
,
{
	"type": 3,
	"id": 3,
	"object":
		abcdefghijklmnopqrstuvwxyzabcdefghijklmnopqrstuvwxyzabcdefghijklmnopqrstuvwxyzabcdefghijklmnopqrstuvwxyz
}
]
# 14. Skip data and retrieve
# 15. Dump all records into outfile
# 16. Print all records matching type (short option)
["ibd2sdi"
,
{
	"type": 0,
	"id": 0,
	"object":
		abcdefghijklmnopqrstuvwxyz
}
]
# 17. Print all records matching id (long option)
["ibd2sdi"
,
{
	"type": 3,
	"id": 3,
	"object":
		abcdefghijklmnopqrstuvwxyzabcdefghijklmnopqrstuvwxyzabcdefghijklmnopqrstuvwxyzabcdefghijklmnopqrstuvwxyz
}
]
# 18. Pass --no-check & --strict-check together
[ERROR] ibd2sdi: Invalid combination of options. Cannot use --no-check & --strict-check together.
ibd2sdi: [ERROR] Unknown suffix '@' used for variable 'type' (value '@').
ibd2sdi: [ERROR] IBD2SDI: Error while setting value '@' to 'type'.
ibd2sdi: [ERROR] IBD2SDI: option '-t' requires an argument.
ibd2sdi: [ERROR] Unknown suffix '=' used for variable 'type' (value '=').
ibd2sdi: [ERROR] IBD2SDI: Error while setting value '=' to 'type'.
# 22. Test --type option with
# 22.1 non numeric/Alphanumeric
ibd2sdi: [ERROR] Unknown suffix 'a' used for variable 'type' (value 'a').
ibd2sdi: [ERROR] IBD2SDI: Error while setting value 'a' to 'type'.
ibd2sdi: [ERROR] Unknown suffix 'b' used for variable 'type' (value 'b').
ibd2sdi: [ERROR] IBD2SDI: Error while setting value 'b' to 'type'.
# 22.2 numbers with +/-
# 22.4 with no permitted values
# 22.5 with very long value
ibd2sdi: [ERROR] Incorrect unsigned integer value: '14324932470234893204293032'.
ibd2sdi: [ERROR] IBD2SDI: Error while setting value '14324932470234893204293032' to 'type'.
# 22.6 with blank value
ibd2sdi: [ERROR] IBD2SDI: Empty value for 'type' specified.
# 22.7 value with spaces
ibd2sdi: [ERROR] IBD2SDI: Empty value for 'type' specified.
# 23. Test for reading form more than type example (invalid): -t 0,1
ibd2sdi: [ERROR] Unknown suffix ',' used for variable 'type' (value '0,1').
ibd2sdi: [ERROR] IBD2SDI: Error while setting value '0,1' to 'type'.
ibd2sdi: [ERROR] Unknown suffix ',' used for variable 'type' (value '2,3').
ibd2sdi: [ERROR] IBD2SDI: Error while setting value '2,3' to 'type'.
# 24. With misspelled --type
ibd2sdi: [ERROR] unknown variable 'tpe=0'.
# 25. With Invalid file types
# 25.1 With non IBD file
[ERROR] ibd2sdi:  Unable to read the page header of 1024 bytes.
[ERROR] ibd2sdi:  Bytes read was 5.
# 25.2 with non existant file
[ERROR] ibd2sdi: Unable to get file stats non_existant_file.txt.
[ERROR] ibd2sdi: File doesn't exist.
# 25.3 with empty file
[ERROR] ibd2sdi:  Unable to read the page header of 1024 bytes.
[ERROR] ibd2sdi:  Bytes read was 0.
page_zip_decompress 1: 9998 1024
[ERROR] ibd2sdi: Decompression failed for compressed page [page id: space=X, page number=3].
[ERROR] ibd2sdi: Couldn't read page 3.
[ERROR] ibd2sdi: Couldn't reach upto level zero.
# restart
SET DEBUG = '+d, skip_sdi';
DROP TABLE t1;
SET DEBUG = '-d, skip_sdi';
# Case 4: Insert large SDI in General Tablespace
SET DEBUG = '+d, skip_sdi';
CREATE TABLESPACE ts1 ADD DATAFILE 'ts1.ibd';
CREATE TABLE t1(c1 VARCHAR(32),
c2 TEXT,
primary key(c1))
ENGINE = INNODB TABLESPACE=ts1;
SET DEBUG = '-d, skip_sdi';
# Section I: Test options
# 1. Read SDI with long option
# 3. Read with specific id & type (long option)
["ibd2sdi"
,
{
	"type": 3,
	"id": 3,
	"object":
		abcdefghijklmnopqrstuvwxyzabcdefghijklmnopqrstuvwxyzabcdefghijklmnopqrstuvwxyzabcdefghijklmnopqrstuvwxyz
}
]
# 4. Read with specific id & type (short option)
# 5. Read with skip data
# 6. Read SDI and dump into FILE
# 7. Read SDI and dump into FILE using short option
# 8. Print all records matching type (short option)
# 9. Print all records matching id (long option)
# 10. Print version
IBD2SDI Ver #.#.#
# 11. Print help
IBD2SDI Ver #.#.#
Copyright (c) YEAR, YEAR, Oracle and/or its affiliates.

Oracle is a registered trademark of Oracle Corporation and/or its
affiliates. Other names may be trademarks of their respective
owners.

IBD2SDI [-v] [-c <strict-check>] [-d <dump file name>] [-n] filename1 [filenames]
<<<<<<< HEAD
See http://dev.mysql.com/doc/refman/8.1/en/ibd2sdi.html for usage hints.
=======
See http://dev.mysql.com/doc/refman/#.#/en/ibd2sdi.html for usage hints.
>>>>>>> 87307d4d
  -h, --help          Display this help and exit.
  -v, --version       Display version information and exit.
  -d, --dump-file=name 
                      Dump the tablespace SDI into the file passed by user.
                      Without the filename, it will default to stdout
  -s, --skip-data     Skip retrieving data from SDI records. Retrieve only id
                      and type.
  -i, --id=#          Retrieve the SDI record matching the id passed by user.
  -t, --type=#        Retrieve the SDI records matching the type passed by
                      user.
  -c, --strict-check=name 
                      Specify the strict checksum algorithm by the user.
                      Allowed values are innodb, crc32, none.
  -n, --no-check      Ignore the checksum verification.
  -p, --pretty        Pretty format the SDI output.If false, SDI would be not
                      human readable but it will be of less size
                      (Defaults to on; use --skip-pretty to disable.)

Variables (--variable-name=value)
and boolean options {FALSE|TRUE}  Value (after reading options)
--------------------------------- ----------------------------------------
dump-file                         (No default value)
skip-data                         FALSE
id                                0
type                              0
strict-check                      crc32
no-check                          FALSE
pretty                            TRUE
# 12. Print all records
# 13. Retrieve explicit id & type
["ibd2sdi"
,
{
	"type": 3,
	"id": 3,
	"object":
		abcdefghijklmnopqrstuvwxyzabcdefghijklmnopqrstuvwxyzabcdefghijklmnopqrstuvwxyzabcdefghijklmnopqrstuvwxyz
}
]
# 14. Skip data and retrieve
# 15. Dump all records into outfile
# 16. Print all records matching type (short option)
["ibd2sdi"
,
{
	"type": 0,
	"id": 0,
	"object":
		abcdefghijklmnopqrstuvwxyz
}
]
# 17. Print all records matching id (long option)
["ibd2sdi"
,
{
	"type": 3,
	"id": 3,
	"object":
		abcdefghijklmnopqrstuvwxyzabcdefghijklmnopqrstuvwxyzabcdefghijklmnopqrstuvwxyzabcdefghijklmnopqrstuvwxyz
}
]
# 18. Pass --no-check & --strict-check together
[ERROR] ibd2sdi: Invalid combination of options. Cannot use --no-check & --strict-check together.
ibd2sdi: [ERROR] Unknown suffix '@' used for variable 'type' (value '@').
ibd2sdi: [ERROR] IBD2SDI: Error while setting value '@' to 'type'.
ibd2sdi: [ERROR] IBD2SDI: option '-t' requires an argument.
ibd2sdi: [ERROR] Unknown suffix '=' used for variable 'type' (value '=').
ibd2sdi: [ERROR] IBD2SDI: Error while setting value '=' to 'type'.
# 22. Test --type option with
# 22.1 non numeric/Alphanumeric
ibd2sdi: [ERROR] Unknown suffix 'a' used for variable 'type' (value 'a').
ibd2sdi: [ERROR] IBD2SDI: Error while setting value 'a' to 'type'.
ibd2sdi: [ERROR] Unknown suffix 'b' used for variable 'type' (value 'b').
ibd2sdi: [ERROR] IBD2SDI: Error while setting value 'b' to 'type'.
# 22.2 numbers with +/-
# 22.4 with no permitted values
# 22.5 with very long value
ibd2sdi: [ERROR] Incorrect unsigned integer value: '14324932470234893204293032'.
ibd2sdi: [ERROR] IBD2SDI: Error while setting value '14324932470234893204293032' to 'type'.
# 22.6 with blank value
ibd2sdi: [ERROR] IBD2SDI: Empty value for 'type' specified.
# 22.7 value with spaces
ibd2sdi: [ERROR] IBD2SDI: Empty value for 'type' specified.
# 23. Test for reading form more than type example (invalid): -t 0,1
ibd2sdi: [ERROR] Unknown suffix ',' used for variable 'type' (value '0,1').
ibd2sdi: [ERROR] IBD2SDI: Error while setting value '0,1' to 'type'.
ibd2sdi: [ERROR] Unknown suffix ',' used for variable 'type' (value '2,3').
ibd2sdi: [ERROR] IBD2SDI: Error while setting value '2,3' to 'type'.
# 24. With misspelled --type
ibd2sdi: [ERROR] unknown variable 'tpe=0'.
# 25. With Invalid file types
# 25.1 With non IBD file
[ERROR] ibd2sdi:  Unable to read the page header of 1024 bytes.
[ERROR] ibd2sdi:  Bytes read was 5.
# 25.2 with non existant file
[ERROR] ibd2sdi: Unable to get file stats non_existant_file.txt.
[ERROR] ibd2sdi: File doesn't exist.
# 25.3 with empty file
[ERROR] ibd2sdi:  Unable to read the page header of 1024 bytes.
[ERROR] ibd2sdi:  Bytes read was 0.
# restart
SET DEBUG = '+d, skip_sdi';
DROP TABLE t1;
DROP TABLESPACE ts1;
SET DEBUG = '-d, skip_sdi';
UNINSTALL PLUGIN daemon_memcached;
DROP DATABASE innodb_memcache;
SET GLOBAL transaction_isolation = default;
SET DEBUG = '+d, skip_sdi';
DROP TABLE t3;
SET DEBUG = '-d, skip_sdi';<|MERGE_RESOLUTION|>--- conflicted
+++ resolved
@@ -404,11 +404,7 @@
 owners.
 
 IBD2SDI [-v] [-c <strict-check>] [-d <dump file name>] [-n] filename1 [filenames]
-<<<<<<< HEAD
-See http://dev.mysql.com/doc/refman/8.1/en/ibd2sdi.html for usage hints.
-=======
 See http://dev.mysql.com/doc/refman/#.#/en/ibd2sdi.html for usage hints.
->>>>>>> 87307d4d
   -h, --help          Display this help and exit.
   -v, --version       Display version information and exit.
   -d, --dump-file=name 
@@ -974,19 +970,11 @@
 owners.
 
 Usage: IBD2SDI [-v] [-c <strict-check>] [-d <dump file name>] [-n] filename1 [filenames]
-<<<<<<< HEAD
-See http://dev.mysql.com/doc/refman/8.1/en/ibd2sdi.html for usage hints.
-  -h, --help          Display this help and exit.
-  -v, --version       Display version information and exit.
-  -#, --debug[=name]  Output debug log. See
-                      http://dev.mysql.com/doc/refman/8.1/en/dbug-package.html
-=======
 See http://dev.mysql.com/doc/refman/#.#/en/ibd2sdi.html for usage hints.
   -h, --help          Display this help and exit.
   -v, --version       Display version information and exit.
   -#, --debug[=name]  Output debug log. See
                       http://dev.mysql.com/doc/refman/#.#/en/dbug-package.html
->>>>>>> 87307d4d
   -d, --dump-file=name 
                       Dump the tablespace SDI into the file passed by user.
                       Without the filename, it will default to stdout
@@ -1778,11 +1766,7 @@
 owners.
 
 IBD2SDI [-v] [-c <strict-check>] [-d <dump file name>] [-n] filename1 [filenames]
-<<<<<<< HEAD
-See http://dev.mysql.com/doc/refman/8.1/en/ibd2sdi.html for usage hints.
-=======
 See http://dev.mysql.com/doc/refman/#.#/en/ibd2sdi.html for usage hints.
->>>>>>> 87307d4d
   -h, --help          Display this help and exit.
   -v, --version       Display version information and exit.
   -d, --dump-file=name 
@@ -1923,11 +1907,7 @@
 owners.
 
 IBD2SDI [-v] [-c <strict-check>] [-d <dump file name>] [-n] filename1 [filenames]
-<<<<<<< HEAD
-See http://dev.mysql.com/doc/refman/8.1/en/ibd2sdi.html for usage hints.
-=======
 See http://dev.mysql.com/doc/refman/#.#/en/ibd2sdi.html for usage hints.
->>>>>>> 87307d4d
   -h, --help          Display this help and exit.
   -v, --version       Display version information and exit.
   -d, --dump-file=name 
@@ -2068,11 +2048,7 @@
 owners.
 
 IBD2SDI [-v] [-c <strict-check>] [-d <dump file name>] [-n] filename1 [filenames]
-<<<<<<< HEAD
-See http://dev.mysql.com/doc/refman/8.1/en/ibd2sdi.html for usage hints.
-=======
 See http://dev.mysql.com/doc/refman/#.#/en/ibd2sdi.html for usage hints.
->>>>>>> 87307d4d
   -h, --help          Display this help and exit.
   -v, --version       Display version information and exit.
   -d, --dump-file=name 
@@ -2218,11 +2194,7 @@
 owners.
 
 IBD2SDI [-v] [-c <strict-check>] [-d <dump file name>] [-n] filename1 [filenames]
-<<<<<<< HEAD
-See http://dev.mysql.com/doc/refman/8.1/en/ibd2sdi.html for usage hints.
-=======
 See http://dev.mysql.com/doc/refman/#.#/en/ibd2sdi.html for usage hints.
->>>>>>> 87307d4d
   -h, --help          Display this help and exit.
   -v, --version       Display version information and exit.
   -d, --dump-file=name 
