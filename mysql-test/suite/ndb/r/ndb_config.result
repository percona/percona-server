== 1 ==
ndb_mgmd,3,localhost mysqld,4,localhost mysqld,5,localhost mysqld,6,localhost mysqld,7,localhost mysqld,8,localhost mysqld,9,localhost mysqld,10,localhost mysqld,11,localhost mysqld,12,localhost mysqld,63,localhost mysqld,127,localhost mysqld,192,localhost mysqld,228,localhost mysqld,255,localhost ndbd,1,localhost ndbd,2,localhost
== 2 ==
1,localhost,20971520,1048576 2,localhost,20971520,1048576
== 3 ==
1 localhost 20971520 1048576
2 localhost 20971520 1048576
== 4 ==
1 2
== 5 ==
ndb_mgmd,3,localhost mysqld,4, mysqld,5, mysqld,6, mysqld,7, mysqld,8, mysqld,9, mysqld,10, mysqld,63, mysqld,127, mysqld,192, mysqld,228, mysqld,255, ndbd,1,localhost ndbd,2,localhost
== 6 ==
ndb_mgmd,5,localhost,, mysqld,6,localhost,, ndbd,1,localhost,52428800,26214400 ndbd,2,localhost,52428800,36700160 ndbd,3,localhost,52428800,52428800 ndbd,4,localhost,52428800,52428800
== 7 ==
ndb_mgmd,5,localhost mysqld,6, mysqld,7, mysqld,8, mysqld,9, mysqld,10, ndbd,1,localhost ndbd,2,localhost ndbd,3,localhost ndbd,4,localhost
== 8 ==
ndb_mgmd,6,localhost mysqld,1, mysqld,7, mysqld,8, mysqld,9, mysqld,10, ndbd,2,localhost ndbd,3,localhost ndbd,4,localhost ndbd,5,localhost
== 9 ==
ndb_mgmd,1,localhost ndb_mgmd,2,localhost mysqld,11, mysqld,12, mysqld,13, mysqld,14, mysqld,15, ndbd,3,localhost ndbd,4,localhost ndbd,5,localhost ndbd,6,localhost
== 10 ==
tcp,3,4,55,3 tcp,3,5,55,3 tcp,3,6,55,3 tcp,4,5,55,4 tcp,4,6,55,4 tcp,5,6,55,5 tcp,11,3,55,3 tcp,11,4,55,4 tcp,11,5,55,5 tcp,11,6,55,6 tcp,12,3,55,3 tcp,12,4,55,4 tcp,12,5,55,5 tcp,12,6,55,6 tcp,13,3,55,3 tcp,13,4,55,4 tcp,13,5,55,5 tcp,13,6,55,6 tcp,14,3,55,3 tcp,14,4,55,4 tcp,14,5,55,5 tcp,14,6,55,6 tcp,15,3,55,3 tcp,15,4,55,4 tcp,15,5,55,5 tcp,15,6,55,6 tcp,1,3,55,1 tcp,1,4,55,1 tcp,1,5,55,1 tcp,1,6,55,1 tcp,2,3,55,2 tcp,2,4,55,2 tcp,2,5,55,2 tcp,2,6,55,2 tcp,1,2,55,2
== 11 ==
3 1 2
== 12 ==

== 13 ==
<<<<<<< HEAD
3 1 2
=======
1 2 3
== 14 == ndb_config --configinfo
== 15 == ndb_config --configinfo --xml
>>>>>>> 6f088267
<|MERGE_RESOLUTION|>--- conflicted
+++ resolved
@@ -24,10 +24,6 @@
 == 12 ==
 
 == 13 ==
-<<<<<<< HEAD
 3 1 2
-=======
-1 2 3
 == 14 == ndb_config --configinfo
-== 15 == ndb_config --configinfo --xml
->>>>>>> 6f088267
+== 15 == ndb_config --configinfo --xml