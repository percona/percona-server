--- conflicted
+++ resolved
@@ -1,11 +1,6 @@
 # We are using some debug-only features in this test
-<<<<<<< HEAD
 call mtr.add_suppression("NDB: Failed to drop fk");
 call mtr.add_suppression("NDB: Failed to list dependent objects for table");
-=======
-call mtr.add_suppression("NDB FK: Failed to drop fk");
-call mtr.add_suppression("NDB FK: Failed to list dependent objects for table");
->>>>>>> ecb73538
 # bulk delete with timeout error 4012
 create table t4(id int primary key, val int) engine=ndb;
 insert into t4 values (1,1), (2,2), (3,3), (4,4), (5,5);
@@ -52,20 +47,12 @@
 set @save_debug = @@session.debug;
 SET SESSION debug="+d,ndb_dictsignal_timeout";
 drop table t2;
-<<<<<<< HEAD
 ERROR HY000: Storage engine can't drop table 'test.t2'
-=======
-ERROR 42S02: Unknown table 'test.t2'
->>>>>>> ecb73538
 show warnings;
 Level	Code	Message
 Warning	1296	Got error 4008 'Receive from NDB failed' from NDB
 Warning	1296	Got error 4008 'Receive from NDB failed' from NDBCLUSTER
-<<<<<<< HEAD
 Error	3582	Storage engine can't drop table 'test.t2'
-=======
-Error	1051	Unknown table 'test.t2'
->>>>>>> ecb73538
 SET SESSION debug=@save_debug;
 drop table t2;
 # mysqld gets timeout error 1008 on GET_TABINFOREQ for index create
@@ -166,20 +153,12 @@
 create table t1(id int primary key, val int) engine=ndb;
 SET SESSION debug="+d,ndb_dictsignal_timeout";
 drop table t1;
-<<<<<<< HEAD
 ERROR HY000: Storage engine can't drop table 'test.t1'
-=======
-ERROR 42S02: Unknown table 'test.t1'
->>>>>>> ecb73538
 show warnings;
 Level	Code	Message
 Warning	1296	Got error 4008 'Receive from NDB failed' from NDB
 Warning	1296	Got error 4008 'Receive from NDB failed' from NDBCLUSTER
-<<<<<<< HEAD
 Error	3582	Storage engine can't drop table 'test.t1'
-=======
-Error	1051	Unknown table 'test.t1'
->>>>>>> ecb73538
 SET SESSION debug=@save_debug;
 drop table t1;
 # mysqld gets timeout error 4008 on CREATE_INDX_REQ
@@ -233,11 +212,7 @@
 create table t2(id int primary key, val int) engine=ndb;
 SET SESSION debug="+d,ndb_dictsignal_timeout";
 alter table t2 add constraint foreign key (id) references t1(id);
-<<<<<<< HEAD
-ERROR HY000: Unknown error 4008
-=======
 Got one of the listed errors
->>>>>>> ecb73538
 show warnings;
 Level	Code	Message
 Warning	1296	Got error 4008 'Receive from NDB failed' from NDB
@@ -305,22 +280,14 @@
 set @save_debug = @@session.debug;
 SET SESSION debug="+d,ndb_dictsignal_timeout";
 drop table if exists t1;
-<<<<<<< HEAD
 ERROR HY000: Storage engine can't drop table 'test.t1'
-=======
-ERROR 42S02: Unknown table 'test.t1'
->>>>>>> ecb73538
 show warnings;
 Level	Code	Message
 Warning	1215	Failed to list dependent objects for table 't1'
 Warning	1215	Ndb error: 4008 'Receive from NDB failed'
 Warning	1296	Got error 4008 'Receive from NDB failed' from NDB
 Warning	1296	Got error 4008 'Receive from NDB failed' from NDBCLUSTER
-<<<<<<< HEAD
 Error	3582	Storage engine can't drop table 'test.t1'
-=======
-Error	1051	Unknown table 'test.t1'
->>>>>>> ecb73538
 SET SESSION debug=@save_debug;
 drop table t1;
 # mysqld gets timeout 4013 while opening index
