--- conflicted
+++ resolved
@@ -750,13 +750,6 @@
 Backup Id = the_backup_id
 Backup file node ID not specified, please provide --nodeid
 Nodeid = 2
-<<<<<<< HEAD
 Backup ID not specified, please provide --backupid
-
-NDBT_ProgramExit: 2 - Wrong arguments
-
 SET GLOBAL ndb_metadata_check = @old_ndb_metadata_check_server2;
-SET GLOBAL ndb_metadata_check = @old_ndb_metadata_check_server1;
-=======
-Backup ID not specified, please provide --backupid
->>>>>>> 9f483f00
+SET GLOBAL ndb_metadata_check = @old_ndb_metadata_check_server1;