--- conflicted
+++ resolved
@@ -38,14 +38,10 @@
 --exec $NDB_CONFIG --no-defaults --query=nodeid --host=1.2.3.4   --config-file=$MYSQL_TEST_DIR/std_data/ndb_config_config.ini 2> /dev/null
 
 echo == 13 ==;
-<<<<<<< HEAD
 --exec $NDB_CONFIG --no-defaults --query=nodeid --host=127.0.0.1 --config-file=$MYSQL_TEST_DIR/std_data/ndb_config_config.ini 2> /dev/null
-=======
---exec $NDB_TOOLS_DIR/ndb_config --no-defaults --query=nodeid --host=127.0.0.1 --config-file=$MYSQL_TEST_DIR/std_data/ndb_config_config.ini 2> /dev/null
 
 echo == 14 == ndb_config --configinfo;
---exec $NDB_TOOLS_DIR/ndb_config --configinfo > /dev/null
+--exec $NDB_CONFIG --configinfo > /dev/null
 
 echo == 15 == ndb_config --configinfo --xml;
---exec $NDB_TOOLS_DIR/ndb_config --configinfo --xml > /dev/null
->>>>>>> e12e7c73
+--exec $NDB_CONFIG --configinfo --xml > /dev/null
