--- conflicted
+++ resolved
@@ -485,8 +485,4 @@
 #
 # Bug #33040 ndb_restore crashes with --print_log
 #
-<<<<<<< HEAD
---exec $NDB_TOOLS_DIR/ndb_restore --print_log -b 1 -n 1 $MYSQL_TEST_DIR/std_data/ndb_backup50
-=======
 --exec $NDB_TOOLS_DIR/ndb_restore --print_log -b 1 -n 1 $MYSQL_TEST_DIR/std_data/ndb_backup50 >> $NDB_TOOLS_OUTPUT
->>>>>>> c94ea7d8
