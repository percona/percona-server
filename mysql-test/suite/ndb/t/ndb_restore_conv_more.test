-- source include/have_ndb.inc
-- source suite/ndb/include/backup_restore_setup.inc

--echo # bug#17275798
# use a canned backup with NULL char(10) log entries promoted to char(20)

create table t1 (
  a int unsigned primary key,
  b char(20) character set latin1,
  c int unsigned
) engine=ndb;

--echo # restore canned backup
--exec $NDB_RESTORE -b 1 -n 21 -r --promote-attributes $NDB_SAVED_BACKUPS/bug17275798 >> $NDB_TOOLS_OUTPUT

select sum(1),sum(isnull(b)),min(b),max(b) from t1;

drop table t1;

--echo # bug#17395298

create table t1 (
  a int primary key,
  b text,
  c int
) engine=ndb;

insert into t1 values (1,repeat('a',1000),10);
insert into t1 values (2,repeat('b',2000),20);
insert into t1 values (3,repeat('c',3000),30);

--echo # run backup
--source include/ndb_backup.inc

rename table t1 to t1old;

create table t1 (
  a int primary key,
  c int,
  b text
) engine=ndb;

--echo # run restore
--exec $NDB_RESTORE -b $the_backup_id -n 1 -r $NDB_BACKUPS-$the_backup_id >> $NDB_TOOLS_OUTPUT
--exec $NDB_RESTORE -b $the_backup_id -n 2 -r $NDB_BACKUPS-$the_backup_id >> $NDB_TOOLS_OUTPUT

select count(*) from t1 x, t1old y
where x.a = y.a and x.b = y.b and x.c = y.c;

drop table t1old;
drop table t1;

--echo # bug#17235051 : char<->binary

--echo # plain restore

create table t1 (
  c1 char(10),
  c2 varchar(100),
  c3 varchar(1000),
  b1 binary(10),
  b2 varbinary(100),
  b3 varbinary(1000),
  d varchar(8000),
  a int unsigned primary key
) engine=ndb character set latin1;

let $ins =
insert into t1 values
  ('aaa1','bbb1','ccc1','ddd1','eee1','fff1',repeat('x',2000),1),
  ('aaa2','bbb2','ccc2','ddd2','eee2','fff2',repeat('y',4000),2),
  ('aaa3','bbb3','ccc3','ddd3','eee3','fff3',repeat('z',6000),3);
--eval $ins

let $qry =
select a,
trim(trailing char(0) from c1) as c1,c2,c3,
trim(trailing char(0) from b1) as b1,b2,b3
from t1 order by a;
--eval $qry

--echo # run backup
--source include/ndb_backup.inc

drop table t1;

create table t1 (
  b1 char(10),
  b2 varchar(100),
  b3 varchar(1000),
  c1 binary(10),
  c2 varbinary(100),
  c3 varbinary(1000),
  d varchar(8000),
  a int unsigned primary key
) engine=ndb character set latin1;

--echo # run restore
--exec $NDB_RESTORE -b $the_backup_id -n 1 -r -A $NDB_BACKUPS-$the_backup_id >> $NDB_TOOLS_OUTPUT
--exec $NDB_RESTORE -b $the_backup_id -n 2 -r -A $NDB_BACKUPS-$the_backup_id >> $NDB_TOOLS_OUTPUT

--eval $qry

drop table t1;

--echo # staging restore

create table t1 (
  c1 char(10),
  c2 varchar(100),
  c3 varchar(1000),
  b1 binary(10),
  b2 varbinary(100),
  b3 varbinary(1000),
  d varchar(8000),
  a int unsigned primary key
) engine=ndb character set latin1;

--eval $ins
--eval $qry

--echo # run backup
--source include/ndb_backup.inc

drop table t1;

create table t1 (
  b1 char(10),
  b2 varchar(100),
  b3 varchar(1000),
  c1 binary(10),
  c2 varbinary(100),
  c3 varbinary(1000),
  d text,
  a int unsigned primary key
) engine=ndb character set latin1;

--echo # run restore
--exec $NDB_RESTORE -b $the_backup_id -n 1 -r -A $NDB_BACKUPS-$the_backup_id >> $NDB_TOOLS_OUTPUT
--exec $NDB_RESTORE -b $the_backup_id -n 2 -r -A $NDB_BACKUPS-$the_backup_id >> $NDB_TOOLS_OUTPUT

--eval $qry

drop table t1;

--echo # create tablespace

create logfile group lg1
add undofile 'undofile1.dat'
initial_size 8M
undo_buffer_size 1M
engine=ndb;

create tablespace ts1
add datafile 'datafile1.dat'
use logfile group lg1
initial_size 96M
engine=ndb;

--echo # bug#17235051 : char<->text

create table t1 (
  b text,
  c varchar(8000) character set latin1,
  d text,
  a int unsigned primary key
) engine=ndb;

insert into t1 values (repeat('a',3333),repeat('b',5555),repeat('c',7777),1);
insert into t1 values (repeat('d',7777),repeat('e',5555),repeat('f',3333),2);
insert into t1 values (null,repeat('h',5555),repeat('i',3333),3);
insert into t1 values (repeat('j',7777),null,repeat('l',3333),4);
insert into t1 values (repeat('m',7777),repeat('n',5555),null,5);

--let $qry = select count(*),sum(crc32(concat(a,ifnull(b,'x'),ifnull(c,'y'),ifnull(d,'z')))) from t1
--eval $qry

--echo # run backup
--source include/ndb_backup.inc

drop table t1;

create table t1 (
  b varchar(8000) character set latin1,
  c text,
  d text,
  a int unsigned primary key
) engine=ndb;

--echo # run restore
--exec $NDB_RESTORE -b $the_backup_id -n 1 -r -A -L $NDB_BACKUPS-$the_backup_id >> $NDB_TOOLS_OUTPUT
--exec $NDB_RESTORE -b $the_backup_id -n 2 -r -A -L $NDB_BACKUPS-$the_backup_id >> $NDB_TOOLS_OUTPUT

--eval $qry

drop table t1;

--echo # bug#17235051 : remap columns and missing columns

create table t1 (
  x int,
  a int primary key auto_increment,
  b int,
  c bigint,
  y int,
  d varchar(8000) character set latin1
) engine=ndb;

insert into t1 (x,b,c,d) values (1,10,100,repeat('d',30));
let $i=8;
while ($i)
{
  eval insert into t1 (x,b,c,d) select x*2,b*3,c*4,concat(d,d) from t1;
  dec $i;
}

select count(*),max(a),max(b),max(c),max(length(d)) from t1;

# non-deterministic??? try something else
#select sum(crc32(concat(a,b,c,d))) from t1;

--echo # run backup
--source include/ndb_backup.inc

rename table t1 to t1old;

create table t1 (
  d text,
  z char(10),
  b int,
  w char(10),
  c bigint,
  a int primary key auto_increment
) engine=ndb;

--echo # run restore
--exec $NDB_RESTORE -b $the_backup_id -n 1 -r --exclude-missing-columns -A $NDB_BACKUPS-$the_backup_id >> $NDB_TOOLS_OUTPUT
--exec $NDB_RESTORE -b $the_backup_id -n 2 -r --exclude-missing-columns -A $NDB_BACKUPS-$the_backup_id >> $NDB_TOOLS_OUTPUT

select count(*),max(a),max(b),max(c),max(length(d)) from t1;

select count(*) from t1 x, t1old y
where x.a = y.a and x.b = y.b and x.c = y.c and x.d = y.d;

drop table t1old;
drop table t1;

--echo # bug#17235051 : lossy conversions

create table t1 (
  a char(1) primary key,
  b text,
  c varchar(10) character set latin1
) engine=ndb;

insert into t1 values ('a',concat('x',repeat('a',1000)),'0123456789');
insert into t1 values ('b',concat('y',repeat('b',2000)),'012345');
insert into t1 values ('c',concat('z',repeat('c',3000)),'01234');

let $qry =
select a,length(b),trim(trailing a from b),c
from t1 order by a;
--eval $qry

--echo # run backup
--source include/ndb_backup.inc

drop table t1;

create table t1 (
  a char(1) primary key,
  b varchar(2001) character set latin1,
  c varchar(5) character set latin1
) engine=ndb;

--echo # run restore
--exec $NDB_RESTORE -b $the_backup_id -n 1 -r -L $NDB_BACKUPS-$the_backup_id >> $NDB_TOOLS_OUTPUT
--exec $NDB_RESTORE -b $the_backup_id -n 2 -r -L $NDB_BACKUPS-$the_backup_id >> $NDB_TOOLS_OUTPUT

--eval $qry

drop table t1;

--echo # bug#17235051 : char<->text + disk data

create table t1old (
  a int unsigned primary key auto_increment,
  b text,
  c varchar(8000) character set latin1,
  d text,
  e varchar(20),
  f int
) engine=ndb;

insert into t1old (b,c,d,e,f)
  values (repeat('b',20),repeat('c',30),repeat('d',40),'e',1);
let $i=8;
while ($i)
{
  eval insert into t1old (b,c,d,e,f)
    select concat(b,c),concat(c,d),concat(d,b),concat(e,'e'),2*f
    from t1old;
  dec $i;
}
select count(*),max(length(b)),max(length(c)),max(length(d)),max(length(e)),max(f)
from t1old;

let $qry =
select count(*) from t1 x, t1old y
where x.a = y.a and x.b = y.b and x.c = y.c and x.d = y.d and x.e = y.e and x.f = y.f; 
let $cre1 =
create table t1 (
  a int unsigned primary key auto_increment,
  b text,
  c varchar(8000) character set latin1,
  d text,
  e varchar(20),
  f int
) engine=ndb;

let $cre2 =
create table t1 (
  e varchar(20),
  f int,
  a int unsigned primary key auto_increment,
  b varchar(8000) character set latin1,
  c text,
  d text
) engine=ndb;

--echo # restore mem->mem

--eval $cre1
insert into t1 select * from t1old;
--eval $qry
--echo # run backup
--source include/ndb_backup.inc
drop table t1;
--eval $cre2
--echo # run restore
--exec $NDB_RESTORE -b $the_backup_id -n 1 -r -A -L $NDB_BACKUPS-$the_backup_id >> $NDB_TOOLS_OUTPUT
--exec $NDB_RESTORE -b $the_backup_id -n 2 -r -A -L $NDB_BACKUPS-$the_backup_id >> $NDB_TOOLS_OUTPUT
--eval $qry
drop table t1;

--echo # restore disk->disk

--eval $cre1 tablespace ts1 storage disk
insert into t1 select * from t1old;
--eval $qry
--echo # run backup
--source include/ndb_backup.inc
drop table t1;
--eval $cre2 tablespace ts1 storage disk
--echo # run restore
--exec $NDB_RESTORE -b $the_backup_id -n 1 -r -A -L $NDB_BACKUPS-$the_backup_id >> $NDB_TOOLS_OUTPUT
--exec $NDB_RESTORE -b $the_backup_id -n 2 -r -A -L $NDB_BACKUPS-$the_backup_id >> $NDB_TOOLS_OUTPUT
--eval $qry
drop table t1;

drop table t1old;

--echo # bug#17235051 : hybrid failure
# would fail in obsolete hybrid solution with 738 (Record too big)

create table t1 (
  a int primary key,
  b varchar(5000),
  c varchar(5000)
) engine=ndb character set latin1;

insert into t1 values (1,null,null);
select * from t1;

--echo # run backup
--source include/ndb_backup.inc

drop table t1;

create table t1 (
  a int primary key,
  b text,
  c varchar(10000) character set latin1
) engine=ndb;

--echo # run restore
--exec $NDB_RESTORE -b $the_backup_id -n 1 -r -A $NDB_BACKUPS-$the_backup_id >> $NDB_TOOLS_OUTPUT
--exec $NDB_RESTORE -b $the_backup_id -n 2 -r -A $NDB_BACKUPS-$the_backup_id >> $NDB_TOOLS_OUTPUT

select * from t1;
drop table t1;

--echo # Ignore dynamic column diffs between staging and 'main'
--echo # If backed-up had dynamic (due to online alter), and
--echo # new does not (due to lack of alter), staging table
--echo # should not care.

create table t1(
  a int unsigned primary key,
  b varchar(6144) character set latin1
) engine=ndb;

--echo # alter causing varchar to become 'dynamic'

alter table t1 add column c int;
show warnings;

insert into t1 values (1,repeat('b',2000), 10);
insert into t1 values (2,repeat('t',2000), 20);
insert into t1 values (3,repeat('g',2000), 30);

--echo # run backup
--source include/ndb_backup.inc

rename table t1 to t1old;

--echo # create t1 with text + without alter (not dynamic by default)

create table t1(
  a int unsigned primary key,
  b text,
  c int
) engine=ndb;

--echo # run restore

--exec $NDB_RESTORE -b $the_backup_id -n 1 -r --promote-attributes $NDB_BACKUPS-$the_backup_id >> $NDB_TOOLS_OUTPUT
--exec $NDB_RESTORE -b $the_backup_id -n 2 -r --promote-attributes $NDB_BACKUPS-$the_backup_id >> $NDB_TOOLS_OUTPUT

select count(*) from t1 x, t1old y
where x.a = y.a and x.b = y.b and x.c = y.c;

drop table t1old;
drop table t1;

--echo # bug#18875137: ndb_restore type conversions

--echo # run restore with lossy conversions
create table text2text (pk int primary key, 
                        t1 tinytext, t2 text, t3 mediumtext, t4 longtext, 
                        t5 tinytext, t6 text, t7 mediumtext, t8 longtext,
                        t9 tinytext, t10 text, t11 mediumtext, t12 longtext,
                        t13 tinytext, t14 text, t15 mediumtext, t16 longtext)engine=NDB;
insert into text2text values(1, 
                        REPEAT("A",255), REPEAT("A",5000), REPEAT("A",65536), REPEAT("A", 30000),
                        REPEAT("A",255), REPEAT("A",5000), REPEAT("A",65537), REPEAT("A", 30000),
                        REPEAT("A",255), REPEAT("A",5000), REPEAT("A",65540), REPEAT("A", 30000),
                        NULL, NULL, NULL, NULL);
insert into text2text values(2, "", "", "", "", "", "", "", "", "", "", "", "", NULL, NULL, NULL, NULL);
insert into text2text values(3, 
                        REPEAT(" -,.;",51), REPEAT(" -,.;",1000), REPEAT(" -,.;",2000), REPEAT(" -,.;", 6000),
                        REPEAT(" -,.;",51), REPEAT(" -,.;",1000), REPEAT(" -,.;",2001), REPEAT(" -,.;", 6000),
                        REPEAT(" -,.;",51), REPEAT(" -,.;",1000), REPEAT(" -,.;",2002), REPEAT(" -,.;", 6000),
                        NULL, NULL, NULL, NULL);
insert into text2text values(4, 
                        REPEAT("12345",51), REPEAT("12345",1000), REPEAT("12345",2000), REPEAT("12345", 6000),
                        REPEAT("12345",51), REPEAT("12345",1000), REPEAT("12345",2001), REPEAT("12345", 6000),
                        REPEAT("12345",51), REPEAT("12345",1000), REPEAT("12345",2002), REPEAT("12345", 6000),
                        NULL, NULL, NULL, NULL);
insert into text2text values(5, 
                        REPEAT("abcde",51), REPEAT("abcde",1000), REPEAT("abcde",2000), REPEAT("abcde", 6000),
                        REPEAT("abcde",51), REPEAT("abcde",1000), REPEAT("abcde",2001), REPEAT("abcde", 6000),
                        REPEAT("abcde",51), REPEAT("abcde",1000), REPEAT("abcde",2002), REPEAT("abcde", 6000),
                        NULL, NULL, NULL, NULL);
insert into text2text values(6, 
                        REPEAT("     ",51), REPEAT("     ",1000), REPEAT("     ",2000), REPEAT("     ", 6000),
                        REPEAT("     ",51), REPEAT("     ",1000), REPEAT("     ",2001), REPEAT("     ", 6000),
                        REPEAT("     ",51), REPEAT("     ",1000), REPEAT("     ",2002), REPEAT("     ", 6000),
                        NULL, NULL, NULL, NULL);
insert into text2text values(7, 
                        REPEAT("a%d4 ",51), REPEAT("a%d4 ",1000), REPEAT("a%d4 ",2000), REPEAT("a%d4 ", 6000),
                        REPEAT("a%d4 ",51), REPEAT("a%d4 ",1000), REPEAT("a%d4 ",2001), REPEAT("a%d4 ", 6000),
                        REPEAT("a%d4 ",51), REPEAT("a%d4 ",1000), REPEAT("a%d4 ",2002), REPEAT("a%d4 ", 6000),
                        NULL, NULL, NULL, NULL);
insert into text2text values(8, 
                        NULL, NULL, NULL, NULL,
                        NULL, NULL, NULL, NULL,
                        NULL, NULL, NULL, NULL,
                        NULL, NULL, NULL, NULL);

--echo # run backup
--source include/ndb_backup.inc

drop table text2text;
create table text2text (pk int primary key, 
                        t1 text, t2 mediumtext, t3 longtext, t4 tinytext,
                        t5 mediumtext, t6 longtext, t7 tinytext, t8 text,
                        t9 longtext, t10 tinytext, t11 text, t12 mediumtext,
                        t13 text, t14 mediumtext, t15 longtext, t16 tinytext)engine=NDB;

--echo # run restore
--exec $NDB_RESTORE -b $the_backup_id -n 1 -r --promote-attributes --lossy-conversions $NDB_BACKUPS-$the_backup_id >> $NDB_TOOLS_OUTPUT
--exec $NDB_RESTORE -b $the_backup_id -n 2 -r --promote-attributes --lossy-conversions $NDB_BACKUPS-$the_backup_id >> $NDB_TOOLS_OUTPUT

--echo # run ndb_select_all to print restored table 
--exec $NDB_SELECT_ALL -d test text2text -o PRIMARY
--echo # run select query to see truncation in mysqld
select LENGTH(t1), LENGTH(t2), LENGTH(t3), LENGTH(t4), LENGTH(t5), LENGTH(t6), LENGTH(t7), LENGTH(t8), LENGTH(t9), LENGTH(t10), LENGTH(t11), LENGTH(t12) from text2text order by pk;

--echo # run restore with no lossy conversions
drop table text2text;
create table text2text (pk int primary key, 
                        t1 text, t2 mediumtext, t3 longtext, t4 tinytext,
                        t5 mediumtext, t6 longtext, t7 tinytext, t8 text,
                        t9 longtext, t10 tinytext, t11 text, t12 mediumtext,
                        t13 text, t14 mediumtext, t15 longtext, t16 tinytext)engine=NDB;

--echo # run restore
--error 1
--exec $NDB_RESTORE --core-file=0 -b $the_backup_id -n 1 -r --promote-attributes $NDB_BACKUPS-$the_backup_id >> $NDB_TOOLS_OUTPUT 2>&1
--echo # ndb_restore fails with error 1
--error 1
--exec $NDB_RESTORE --core-file=0 -b $the_backup_id -n 2 -r --promote-attributes $NDB_BACKUPS-$the_backup_id >> $NDB_TOOLS_OUTPUT 2>&1
--echo # ndb_restore fails with error 1


--echo # restore NULL values into non-nullable columns 
drop table text2text;
create table text2text (pk int primary key, 
                        t1 text not null, t2 mediumtext not null, t3 longtext not null, t4 tinytext not null,
                        t5 mediumtext not null, t6 longtext not null, t7 tinytext not null, t8 text not null,
                        t9 longtext not null, t10 tinytext not null, t11 text not null, t12 mediumtext not null,
                        t13 text not null, t14 mediumtext not null, t15 longtext not null, t16 tinytext not null)engine=NDB;
--echo # run restore
--error 1
<<<<<<< HEAD
--exec $NDB_RESTORE --core-file=0 -b $the_backup_id -n 1 -r --promote-attributes --lossy-conversions $NDB_BACKUPS-$the_backup_id >> $NDB_TOOLS_OUTPUT 2>&1
--echo # ndb_restore fails with error 1, staging table suffixes 'ST1-<id>' depend upon total #ldms
--error 0,1
--exec $NDB_DROP_TABLE --no-defaults -d test text2text\$ST1-1 >> $NDB_TOOLS_OUTPUT
--error 0,1
--exec $NDB_DROP_TABLE --no-defaults -d test text2text\$ST1-2 >> $NDB_TOOLS_OUTPUT
--error 0,1
--exec $NDB_DROP_TABLE --no-defaults -d test text2text\$ST1-3 >> $NDB_TOOLS_OUTPUT
--error 0,1
--exec $NDB_DROP_TABLE --no-defaults -d test text2text\$ST1-4 >> $NDB_TOOLS_OUTPUT
--error 1
--exec $NDB_RESTORE --core-file=0 -b $the_backup_id -n 2 -r --promote-attributes --lossy-conversions $NDB_BACKUPS-$the_backup_id >> $NDB_TOOLS_OUTPUT 2>&1
--echo # ndb_restore fails with error 1, staging table suffixes 'ST1-<id>' depend upon total #ldms
--error 0,1
--exec $NDB_DROP_TABLE --no-defaults -d test text2text\$ST2-1 >> $NDB_TOOLS_OUTPUT
--error 0,1
--exec $NDB_DROP_TABLE --no-defaults -d test text2text\$ST2-2 >> $NDB_TOOLS_OUTPUT
--error 0,1
--exec $NDB_DROP_TABLE --no-defaults -d test text2text\$ST2-3 >> $NDB_TOOLS_OUTPUT
--error 0,1
--exec $NDB_DROP_TABLE --no-defaults -d test text2text\$ST2-4 >> $NDB_TOOLS_OUTPUT
=======
--exec $NDB_RESTORE --no-defaults --core-file=0 -b $the_backup_id -n 1 -r --promote-attributes --lossy-conversions $NDB_BACKUPS-$the_backup_id >> $NDB_TOOLS_OUTPUT 2>&1
--echo # ndb_restore fails with error 1
--exec $NDB_DROP_TABLE --no-defaults -d test text2text\$ST1-0 >> $NDB_TOOLS_OUTPUT
--error 1
--exec $NDB_RESTORE --no-defaults --core-file=0 -b $the_backup_id -n 2 -r --promote-attributes --lossy-conversions $NDB_BACKUPS-$the_backup_id >> $NDB_TOOLS_OUTPUT 2>&1
--echo # ndb_restore fails with error 1
--exec $NDB_DROP_TABLE --no-defaults -d test text2text\$ST2-0 >> $NDB_TOOLS_OUTPUT
>>>>>>> e4f6f2f3

--echo # restore to text column with different charset 
drop table text2text;
create table text2text (pk int primary key, 
                        t1 text character set utf8, t2 mediumtext character set utf8, t3 longtext character set utf8, t4 tinytext character set utf8,
                        t5 mediumtext character set utf8, t6 longtext character set utf8, t7 tinytext character set utf8, t8 text character set utf8,
                        t9 longtext character set utf8, t10 tinytext character set utf8, t11 text character set utf8, t12 mediumtext character set utf8,
                        t13 text character set utf8, t14 mediumtext character set utf8, t15 longtext character set utf8, t16 tinytext character set utf8)engine=NDB;

--echo # run restore
--error 1
--exec $NDB_RESTORE --core-file=0 -b $the_backup_id -n 1 -r --promote-attributes --lossy-conversions $NDB_BACKUPS-$the_backup_id >> $NDB_TOOLS_OUTPUT 2>&1
--echo # ndb_restore fails with error 1
--error 1
--exec $NDB_RESTORE --core-file=0 -b $the_backup_id -n 2 -r --promote-attributes --lossy-conversions $NDB_BACKUPS-$the_backup_id >> $NDB_TOOLS_OUTPUT 2>&1
--echo # ndb_restore fails with error 1

--echo # restore with mix of staging and built-in conversions 
drop table text2text;
create table text2text (pk mediumint primary key, 
                        t1 text, t2 mediumtext, t3 longtext, t4 tinytext,
                        t5 mediumtext, t6 longtext, t7 tinytext, t8 text,
                        t9 longtext, t10 tinytext, t11 text, t12 mediumtext,
                        t13 text, t14 mediumtext, t15 longtext, t16 tinytext)engine=NDB;

--echo # run restore
--exec $NDB_RESTORE --core-file=0 -b $the_backup_id -n 1 -r --lossy-conversions --promote-attributes $NDB_BACKUPS-$the_backup_id >> $NDB_TOOLS_OUTPUT 2>&1
--exec $NDB_RESTORE --core-file=0 -b $the_backup_id -n 2 -r --lossy-conversions --promote-attributes $NDB_BACKUPS-$the_backup_id >> $NDB_TOOLS_OUTPUT 2>&1

--echo # run ndb_select_all to print restored table 
--exec $NDB_SELECT_ALL -d test text2text -o PRIMARY

drop table text2text;

--echo # restore with pk built-in conversion and blob staging conversion
create table text2text(id char(10) character set latin1 primary key, val text)engine=ndb;
insert into text2text values("1111111111", REPEAT("A", 500));
insert into text2text values("2222222222", REPEAT("B", 500));

--echo # run backup
--source include/ndb_backup.inc

drop table text2text;
create table text2text(id varchar(5) character set latin1 primary key, val mediumtext)engine=ndb;

--echo # run restore
--exec $NDB_RESTORE -b $the_backup_id -n 1 -r --promote-attributes --lossy-conversions $NDB_BACKUPS-$the_backup_id >> $NDB_TOOLS_OUTPUT
--exec $NDB_RESTORE -b $the_backup_id -n 2 -r --promote-attributes --lossy-conversions $NDB_BACKUPS-$the_backup_id >> $NDB_TOOLS_OUTPUT

--echo # run ndb_select_all to print restored table 
--exec $NDB_SELECT_ALL -d test text2text -o PRIMARY

--echo # ndb_restore TEXT -> TINYTEXT truncation with utf8
drop table text2text;
set character_set_client=utf8;
create table text2text(id int primary key, val text character set utf8)engine=ndb;
insert into text2text values(11111, REPEAT(UNHEX("E38182"), 100));
insert into text2text values(22222, CONCAT("A",REPEAT(UNHEX("E38182"), 100)));

--echo # run backup
--source include/ndb_backup.inc

drop table text2text;
create table text2text(id int primary key, val tinytext character set utf8)engine=ndb;

--echo # run restore
--exec $NDB_RESTORE -b $the_backup_id -n 1 -r --promote-attributes --lossy-conversions $NDB_BACKUPS-$the_backup_id >> $NDB_TOOLS_OUTPUT
--exec $NDB_RESTORE -b $the_backup_id -n 2 -r --promote-attributes --lossy-conversions $NDB_BACKUPS-$the_backup_id >> $NDB_TOOLS_OUTPUT

--echo # run ndb_select_all to see charset-aware truncation in ndb
--exec $NDB_SELECT_ALL -d test text2text -o PRIMARY

--echo # run mysql select to see charset-aware truncation in mysqld
--echo # truncation in pk-based read
select length(val), char_length(val) from text2text where id = 22222;
--echo # truncation in scan
select length(val), char_length(val) from text2text order by id;

drop table text2text;

--echo # drop tablespace

alter tablespace ts1
drop datafile 'datafile1.dat';

drop tablespace ts1;

drop logfile group lg1
engine=ndb;
--source suite/ndb/include/backup_restore_cleanup.inc
--remove_file $NDB_TOOLS_OUTPUT<|MERGE_RESOLUTION|>--- conflicted
+++ resolved
@@ -523,37 +523,27 @@
                         t13 text not null, t14 mediumtext not null, t15 longtext not null, t16 tinytext not null)engine=NDB;
 --echo # run restore
 --error 1
-<<<<<<< HEAD
 --exec $NDB_RESTORE --core-file=0 -b $the_backup_id -n 1 -r --promote-attributes --lossy-conversions $NDB_BACKUPS-$the_backup_id >> $NDB_TOOLS_OUTPUT 2>&1
 --echo # ndb_restore fails with error 1, staging table suffixes 'ST1-<id>' depend upon total #ldms
 --error 0,1
---exec $NDB_DROP_TABLE --no-defaults -d test text2text\$ST1-1 >> $NDB_TOOLS_OUTPUT
---error 0,1
---exec $NDB_DROP_TABLE --no-defaults -d test text2text\$ST1-2 >> $NDB_TOOLS_OUTPUT
---error 0,1
---exec $NDB_DROP_TABLE --no-defaults -d test text2text\$ST1-3 >> $NDB_TOOLS_OUTPUT
---error 0,1
---exec $NDB_DROP_TABLE --no-defaults -d test text2text\$ST1-4 >> $NDB_TOOLS_OUTPUT
+--exec $NDB_DROP_TABLE --no-defaults -d test text2text\$ST1-1-0 >> $NDB_TOOLS_OUTPUT
+--error 0,1
+--exec $NDB_DROP_TABLE --no-defaults -d test text2text\$ST1-2-0 >> $NDB_TOOLS_OUTPUT
+--error 0,1
+--exec $NDB_DROP_TABLE --no-defaults -d test text2text\$ST1-3-0 >> $NDB_TOOLS_OUTPUT
+--error 0,1
+--exec $NDB_DROP_TABLE --no-defaults -d test text2text\$ST1-4-0 >> $NDB_TOOLS_OUTPUT
 --error 1
 --exec $NDB_RESTORE --core-file=0 -b $the_backup_id -n 2 -r --promote-attributes --lossy-conversions $NDB_BACKUPS-$the_backup_id >> $NDB_TOOLS_OUTPUT 2>&1
 --echo # ndb_restore fails with error 1, staging table suffixes 'ST1-<id>' depend upon total #ldms
 --error 0,1
---exec $NDB_DROP_TABLE --no-defaults -d test text2text\$ST2-1 >> $NDB_TOOLS_OUTPUT
---error 0,1
---exec $NDB_DROP_TABLE --no-defaults -d test text2text\$ST2-2 >> $NDB_TOOLS_OUTPUT
---error 0,1
---exec $NDB_DROP_TABLE --no-defaults -d test text2text\$ST2-3 >> $NDB_TOOLS_OUTPUT
---error 0,1
---exec $NDB_DROP_TABLE --no-defaults -d test text2text\$ST2-4 >> $NDB_TOOLS_OUTPUT
-=======
---exec $NDB_RESTORE --no-defaults --core-file=0 -b $the_backup_id -n 1 -r --promote-attributes --lossy-conversions $NDB_BACKUPS-$the_backup_id >> $NDB_TOOLS_OUTPUT 2>&1
---echo # ndb_restore fails with error 1
---exec $NDB_DROP_TABLE --no-defaults -d test text2text\$ST1-0 >> $NDB_TOOLS_OUTPUT
---error 1
---exec $NDB_RESTORE --no-defaults --core-file=0 -b $the_backup_id -n 2 -r --promote-attributes --lossy-conversions $NDB_BACKUPS-$the_backup_id >> $NDB_TOOLS_OUTPUT 2>&1
---echo # ndb_restore fails with error 1
---exec $NDB_DROP_TABLE --no-defaults -d test text2text\$ST2-0 >> $NDB_TOOLS_OUTPUT
->>>>>>> e4f6f2f3
+--exec $NDB_DROP_TABLE --no-defaults -d test text2text\$ST2-1-0 >> $NDB_TOOLS_OUTPUT
+--error 0,1
+--exec $NDB_DROP_TABLE --no-defaults -d test text2text\$ST2-2-0 >> $NDB_TOOLS_OUTPUT
+--error 0,1
+--exec $NDB_DROP_TABLE --no-defaults -d test text2text\$ST2-3-0 >> $NDB_TOOLS_OUTPUT
+--error 0,1
+--exec $NDB_DROP_TABLE --no-defaults -d test text2text\$ST2-4-0 >> $NDB_TOOLS_OUTPUT
 
 --echo # restore to text column with different charset 
 drop table text2text;
