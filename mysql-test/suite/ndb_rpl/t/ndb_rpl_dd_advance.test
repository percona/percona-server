###############################################
# Purpose: To test advance DD and replication #
###############################################

#### Include Section ####
--source include/have_ndb.inc
--source include/have_binlog_format_mixed_or_row.inc
--source suite/ndb_rpl/ndb_rpl_init_source_replica.inc
--source suite/ndb/include/backup_restore_setup.inc

######################################################
# Requirment: Cluster DD and replication must be able#
# to handle ALTER tables and indexes and must rpl    #
# to the slave correctly                             #
######################################################

##  Test #1 replication of CDD and Alter Tables #####
--echo ***** Test 1 RPL of CDD and Alter *****
--echo ***** Test 1 setup *****

CREATE LOGFILE GROUP lg1
ADD UNDOFILE 'undofile.dat'
INITIAL_SIZE 16M
UNDO_BUFFER_SIZE = 1M
ENGINE=NDB;

ALTER LOGFILE GROUP lg1
ADD UNDOFILE 'undofile02.dat'
INITIAL_SIZE 4M 
ENGINE=NDB;

CREATE TABLESPACE ts1
ADD DATAFILE 'datafile.dat'
USE LOGFILE GROUP lg1
INITIAL_SIZE 24M
EXTENT_SIZE 256K
ENGINE=NDB;

ALTER TABLESPACE ts1
ADD DATAFILE 'datafile02.dat'
INITIAL_SIZE 12M;

CREATE TABLE t1
  (c1 INT NOT NULL PRIMARY KEY, 
   c2 INT NOT NULL, 
   c3 INT NOT NULL)
   TABLESPACE ts1 STORAGE DISK
   ENGINE=NDB;

--echo ***** insert some data *****

let $j= 900;
--disable_query_log
while ($j)
{
  eval INSERT INTO t1 VALUES($j,$j*2,$j+3);
  dec $j;
}
--enable_query_log

--echo ***** Select from Master *****

SELECT * FROM t1 ORDER BY c1 LIMIT 5;

--echo ***** Select from Slave *****
--sync_slave_with_master
connection slave;
SELECT * FROM t1 ORDER BY c1 LIMIT 5;

###################################
# Just to some File Schema check  #
###################################

--disable_query_log
SELECT DISTINCT FILE_NAME, FILE_TYPE, TABLESPACE_NAME, LOGFILE_GROUP_NAME   
       FROM INFORMATION_SCHEMA.FILES
       WHERE ENGINE="ndbcluster" ORDER BY FILE_NAME;
--enable_query_log

--echo **** Do First Set of ALTERs in the master table ****
###################################################
# On this first set of alters I expect: 
# 1. To be able to create and index on 2 columns
# 2. To be able to create a unique index
# 3. To be able to add two columns and have
# it all replicated correctly to the slave cluster.
###################################################
connection master;
CREATE INDEX t1_i ON t1(c2, c3);
#Bug 18039
CREATE UNIQUE INDEX t1_i2 ON t1(c2);
ALTER TABLE t1 ADD c4 TIMESTAMP;
ALTER TABLE t1 ADD c5 DOUBLE;
ALTER TABLE t1 ADD INDEX (c5);
--disable_warnings
SHOW CREATE TABLE t1;
--enable_warnings

--echo **** Show first set of ALTERs on SLAVE ****
--sync_slave_with_master
connection slave;
--disable_warnings
SHOW CREATE TABLE t1;
--enable_warnings

--echo **** Second set of alters test 1 ****
############################################
# With this next set of alters we have had
# Some issues with renames of tables. So this
# test renames our main table, drop and index off
# of it, creates another table with then name
# of the orginal table, inserts a row, drops 
# the table and renames the orginal table back.
# I want to make sure that 1) the cluster does
# okay with this and 2) that it is replicated 
# correctly.
#############################################
connection master;
ALTER TABLE t1 RENAME t2;
ALTER TABLE t2 DROP INDEX c5;
CREATE TABLE t1(c1 INT)ENGINE=NDB;
INSERT INTO t1 VALUES(1);
DROP TABLE t1;
ALTER TABLE t2 RENAME t1;

--echo **** Show second set of ALTERs on MASTER ****

--disable_warnings
SHOW CREATE TABLE t1;
--enable_warnings

--echo **** Show second set of ALTERs on SLAVE ****
--sync_slave_with_master
connection slave;
--disable_warnings
SHOW CREATE TABLE t1;
--enable_warnings

--echo **** Third and last set of alters for test1  ****
#########################################################
# In this last set of alters, we are messing with the 
# cluster ability to rebuild indexes, drop a column that make up
# an index with another column and change types several times in
# a row. I have choosen the BLOB as it seems to have had many
# issues in this release. I want to make sure that the cluster
# deals with these radical changes and that the replication to
# the slave cluster is dones correctly. 
###########################################################
connection master;
ALTER TABLE t1 CHANGE c1 c1 DOUBLE;
ALTER TABLE t1 CHANGE c2 c2 DECIMAL(10,2);
ALTER TABLE t1 DROP COLUMN c3;
ALTER TABLE t1 CHANGE c4 c4 TEXT CHARACTER SET utf8mb4;
ALTER TABLE t1 CHANGE c4 c4 BLOB;
ALTER TABLE t1 CHANGE c4 c3 BLOB;
set @b1 = 'b1';
set @b1 = concat(@b1,@b1,@b1,@b1,@b1,@b1,@b1,@b1,@b1,@b1);
UPDATE t1 SET c3=@b1 where c1 = 1;
UPDATE t1 SET c3=@b1 where c1 = 2;
 
--echo **** Show last set of ALTERs on MASTER ****

--disable_warnings
SHOW CREATE TABLE t1;
--enable_warnings
SELECT * FROM t1 ORDER BY c1 LIMIT 5;

--echo **** Show last set of ALTERs on SLAVE ****
--sync_slave_with_master
connection slave;
--disable_warnings
SHOW CREATE TABLE t1;
--enable_warnings
# Bug 18094
SELECT * FROM t1 ORDER BY c1 LIMIT 5;
SELECT * FROM t1 where c1 = 1;

connection master;
DROP TABLE t1;
--sync_slave_with_master
connection slave;
STOP REPLICA;
RESET REPLICA;
connection master;
RESET BINARY LOGS AND GTIDS;
connection slave;
START REPLICA;

################### TEST 2 TPCB for disk data ###########################
# Requirement: To have Stored Procedures and Functions that are used to #
# populate and post transactions to the data base using CDD that span   #
# 2 tables spaces and also use a memory only cluster tables. In addition#
# The slave is to be stopped, cleaned and restored and synced with the  #
# Master cluster                                                        #
#########################################################################

--echo ******** Create additional TABLESPACE test 2 **************

connection master;
CREATE TABLESPACE ts2
ADD DATAFILE 'datafile03.dat'
USE LOGFILE GROUP lg1
INITIAL_SIZE 28M
EXTENT_SIZE 256K
ENGINE=NDB;

ALTER TABLESPACE ts2
ADD DATAFILE 'datafile04.dat'
INITIAL_SIZE 18M;

let engine_type=NDBCLUSTER;
let table_space=ts2;
let format='RBR';

--source include/tpcb_disk_data.inc

--echo ****** TEST 2 test time *********************************
USE tpcb;

--echo *********** Load up the database ******************
CALL tpcb.load();

--echo ********** Check load master and slave **************
SELECT COUNT(*) FROM account;
--sync_slave_with_master
connection slave;
USE tpcb;
SELECT COUNT(*) FROM account;

--echo ******** Run in some transactions ***************

connection master;
let $j= 100;
--disable_query_log
while ($j)
{
  eval CALL tpcb.trans($format);
  dec $j;
}
--enable_query_log


--echo ***** Time to try slave sync ***********
--sync_slave_with_master

--echo **** Must make sure slave is clean *****
--connection slave
USE tpcb;
SELECT COUNT(*) FROM account;
STOP REPLICA;
RESET REPLICA;
DROP PROCEDURE IF EXISTS tpcb.load;
DROP PROCEDURE IF EXISTS tpcb.trans;
DROP TABLE IF EXISTS tpcb.account;
DROP TABLE IF EXISTS tpcb.teller;
DROP TABLE IF EXISTS tpcb.branch;
DROP TABLE IF EXISTS tpcb.history;
DROP DATABASE tpcb;

ALTER TABLESPACE ts1
DROP DATAFILE 'datafile.dat';

ALTER TABLESPACE ts1
DROP DATAFILE 'datafile02.dat';

DROP TABLESPACE ts1;

ALTER TABLESPACE ts2
DROP DATAFILE 'datafile03.dat';

ALTER TABLESPACE ts2
DROP DATAFILE 'datafile04.dat';

DROP TABLESPACE ts2;

DROP LOGFILE GROUP lg1 ENGINE=NDB;

--echo ********** Take a backup of the Master *************
connection master;

SELECT COUNT(*) FROM history;

let $j= 100;
--disable_query_log
while ($j)
{
  eval CALL tpcb.trans($format);
  dec $j;
}
--enable_query_log

SELECT COUNT(*) FROM history;

--source include/ndb_backup.inc

--echo ************ Restore the slave ************************
connection slave;
CREATE DATABASE tpcb;

--source common/rpl/ndb_restore_replica_option.inc

<<<<<<< HEAD
--source common/rpl/ndb_restore_replica_option.inc

--disable_query_log
# Set low interval so changes are detected quickly
SET @old_ndb_metadata_check_interval = @@global.ndb_metadata_check_interval;
SET GLOBAL ndb_metadata_check_interval = 0;
--enable_query_log

# Wait until the following 7 object changes are detected:
=======
# Wait until the following 7 object changes are synced:
>>>>>>> 05e4357f
# Logfile group 'lg1'
# Tablespace 'ts1'
# Tablespace 'ts2'
# Table 'tpcb.account'
# Table 'tpcb.history'
# Table 'tpcb.teller'
# Table 'tpcb.branch'
--let $max_wait = 60
--source wait_immediate_metadata_sync.inc

--echo ***** Check a few slave restore values ***************
connection slave;
USE tpcb;
SELECT COUNT(*) FROM account;

--echo ***** Add some more records to master *********
connection master;
let $j= 100;
--disable_query_log
while ($j)
{
  eval CALL tpcb.trans($format);
  dec $j;
}
--enable_query_log

#
# now setup replication to continue from last epoch
# 1. get apply_status epoch from slave
# 2. get corresponding _next_ binlog postition from master
# 3. change replication source on slave
# 4. add some transaction for slave to process
# 5. start the replication

--echo ***** Finsh the slave sync process *******
--disable_query_log
# 1. 2. 3.
--source suite/ndb_rpl/ndb_setup_replica.inc
--enable_query_log

# 4.
--echo * 4. *
connection master;
let $j= 100;
--disable_query_log
while ($j)
{
  eval CALL tpcb.trans($format);
  dec $j;
}
--enable_query_log

# 5.
--echo * 5. *
connection slave;
START REPLICA;

--echo **** We should be ready to continue on *************

connection master;
--echo ****** Let's make sure we match *******
--echo ***** MASTER *******
USE tpcb;
SELECT COUNT(*) FROM history;

--echo ****** SLAVE ********
--sync_slave_with_master
connection slave;
USE tpcb;
SELECT COUNT(*) FROM history;

--echo *** DUMP MASTER & SLAVE FOR COMPARE ********

--exec $MYSQL_DUMP --no-tablespaces --compact --order-by-primary --skip-extended-insert tpcb account teller branch history > $MYSQLTEST_VARDIR/tmp/RPL_DD_ADV_M.sql

--exec $MYSQL_DUMP_SLAVE --no-tablespaces --compact --order-by-primary --skip-extended-insert tpcb account teller branch history > $MYSQLTEST_VARDIR/tmp/RPL_DD_ADV_S.sql

--echo *************** TEST 2 CLEANUP SECTION ********************
connection master;
DROP PROCEDURE IF EXISTS tpcb.load;
DROP PROCEDURE IF EXISTS tpcb.trans;
DROP TABLE tpcb.account;
DROP TABLE tpcb.teller;
DROP TABLE tpcb.branch;
DROP TABLE tpcb.history;
DROP DATABASE tpcb;

ALTER TABLESPACE ts1
DROP DATAFILE 'datafile.dat';

ALTER TABLESPACE ts1
DROP DATAFILE 'datafile02.dat';

DROP TABLESPACE ts1;

ALTER TABLESPACE ts2
DROP DATAFILE 'datafile03.dat';

ALTER TABLESPACE ts2
DROP DATAFILE 'datafile04.dat';

DROP TABLESPACE ts2;

DROP LOGFILE GROUP lg1 ENGINE=NDB;

--sync_slave_with_master

connection master;

--echo ****** Do dumps compare ************

diff_files $MYSQLTEST_VARDIR/tmp/RPL_DD_ADV_M.sql $MYSQLTEST_VARDIR/tmp/RPL_DD_ADV_S.sql;

## Note: Ths files should only get removed, if the above diff succeeds.

--remove_file $MYSQLTEST_VARDIR/tmp/RPL_DD_ADV_M.sql
--remove_file $MYSQLTEST_VARDIR/tmp/RPL_DD_ADV_S.sql

# End 5.1 test case
--source include/rpl/deinit.inc
--source suite/ndb/include/backup_restore_cleanup.inc
--remove_file $NDB_TOOLS_OUTPUT<|MERGE_RESOLUTION|>--- conflicted
+++ resolved
@@ -299,19 +299,7 @@
 
 --source common/rpl/ndb_restore_replica_option.inc
 
-<<<<<<< HEAD
---source common/rpl/ndb_restore_replica_option.inc
-
---disable_query_log
-# Set low interval so changes are detected quickly
-SET @old_ndb_metadata_check_interval = @@global.ndb_metadata_check_interval;
-SET GLOBAL ndb_metadata_check_interval = 0;
---enable_query_log
-
-# Wait until the following 7 object changes are detected:
-=======
 # Wait until the following 7 object changes are synced:
->>>>>>> 05e4357f
 # Logfile group 'lg1'
 # Tablespace 'ts1'
 # Tablespace 'ts2'
