--- conflicted
+++ resolved
@@ -20,19 +20,10 @@
 ERROR 42000: DELETE command denied to user 'root'@'localhost' for table 'performance_timers'
 delete from performance_schema.performance_timers
 where timer_name='CYCLE';
-<<<<<<< HEAD
-ERROR 42000: DELETE command denied to user 'root'@'localhost' for table 'PERFORMANCE_TIMERS'
-LOCK TABLES performance_schema.PERFORMANCE_TIMERS READ;
-ERROR 42000: SELECT, LOCK TABLES command denied to user 'root'@'localhost' for table 'PERFORMANCE_TIMERS'
-UNLOCK TABLES;
-LOCK TABLES performance_schema.PERFORMANCE_TIMERS WRITE;
-ERROR 42000: SELECT, LOCK TABLES command denied to user 'root'@'localhost' for table 'PERFORMANCE_TIMERS'
-=======
 ERROR 42000: DELETE command denied to user 'root'@'localhost' for table 'performance_timers'
 LOCK TABLES performance_schema.performance_timers READ;
-ERROR 42000: SELECT,LOCK TABL command denied to user 'root'@'localhost' for table 'performance_timers'
+ERROR 42000: SELECT, LOCK TABLES command denied to user 'root'@'localhost' for table 'performance_timers'
 UNLOCK TABLES;
 LOCK TABLES performance_schema.performance_timers WRITE;
-ERROR 42000: SELECT,LOCK TABL command denied to user 'root'@'localhost' for table 'performance_timers'
->>>>>>> 42ea2a6b
+ERROR 42000: SELECT, LOCK TABLES command denied to user 'root'@'localhost' for table 'performance_timers'
 UNLOCK TABLES;