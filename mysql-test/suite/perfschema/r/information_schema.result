select TABLE_SCHEMA, lower(TABLE_NAME), TABLE_CATALOG
from information_schema.tables
where TABLE_SCHEMA='performance_schema';
TABLE_SCHEMA	lower(TABLE_NAME)	TABLE_CATALOG
performance_schema	cond_instances	def
performance_schema	events_stages_current	def
performance_schema	events_stages_history	def
performance_schema	events_stages_history_long	def
performance_schema	events_stages_summary_by_thread_by_event_name	def
performance_schema	events_stages_summary_global_by_event_name	def
performance_schema	events_statements_current	def
performance_schema	events_statements_history	def
performance_schema	events_statements_history_long	def
performance_schema	events_statements_summary_by_thread_by_event_name	def
performance_schema	events_statements_summary_global_by_event_name	def
performance_schema	events_waits_current	def
performance_schema	events_waits_history	def
performance_schema	events_waits_history_long	def
performance_schema	events_waits_summary_by_instance	def
performance_schema	events_waits_summary_by_thread_by_event_name	def
performance_schema	events_waits_summary_global_by_event_name	def
performance_schema	file_instances	def
performance_schema	file_summary_by_event_name	def
performance_schema	file_summary_by_instance	def
performance_schema	mutex_instances	def
performance_schema	objects_summary_global_by_type	def
performance_schema	performance_timers	def
performance_schema	rwlock_instances	def
performance_schema	setup_actors	def
performance_schema	setup_consumers	def
performance_schema	setup_instruments	def
performance_schema	setup_objects	def
performance_schema	setup_timers	def
performance_schema	table_io_waits_summary_by_index_usage	def
performance_schema	table_io_waits_summary_by_table	def
performance_schema	table_lock_waits_summary_by_table	def
performance_schema	threads	def
select lower(TABLE_NAME), TABLE_TYPE, ENGINE
from information_schema.tables
where TABLE_SCHEMA='performance_schema';
lower(TABLE_NAME)	TABLE_TYPE	ENGINE
cond_instances	BASE TABLE	PERFORMANCE_SCHEMA
events_stages_current	BASE TABLE	PERFORMANCE_SCHEMA
events_stages_history	BASE TABLE	PERFORMANCE_SCHEMA
events_stages_history_long	BASE TABLE	PERFORMANCE_SCHEMA
events_stages_summary_by_thread_by_event_name	BASE TABLE	PERFORMANCE_SCHEMA
events_stages_summary_global_by_event_name	BASE TABLE	PERFORMANCE_SCHEMA
events_statements_current	BASE TABLE	PERFORMANCE_SCHEMA
events_statements_history	BASE TABLE	PERFORMANCE_SCHEMA
events_statements_history_long	BASE TABLE	PERFORMANCE_SCHEMA
events_statements_summary_by_thread_by_event_name	BASE TABLE	PERFORMANCE_SCHEMA
events_statements_summary_global_by_event_name	BASE TABLE	PERFORMANCE_SCHEMA
events_waits_current	BASE TABLE	PERFORMANCE_SCHEMA
events_waits_history	BASE TABLE	PERFORMANCE_SCHEMA
events_waits_history_long	BASE TABLE	PERFORMANCE_SCHEMA
events_waits_summary_by_instance	BASE TABLE	PERFORMANCE_SCHEMA
events_waits_summary_by_thread_by_event_name	BASE TABLE	PERFORMANCE_SCHEMA
events_waits_summary_global_by_event_name	BASE TABLE	PERFORMANCE_SCHEMA
file_instances	BASE TABLE	PERFORMANCE_SCHEMA
file_summary_by_event_name	BASE TABLE	PERFORMANCE_SCHEMA
file_summary_by_instance	BASE TABLE	PERFORMANCE_SCHEMA
mutex_instances	BASE TABLE	PERFORMANCE_SCHEMA
objects_summary_global_by_type	BASE TABLE	PERFORMANCE_SCHEMA
performance_timers	BASE TABLE	PERFORMANCE_SCHEMA
rwlock_instances	BASE TABLE	PERFORMANCE_SCHEMA
setup_actors	BASE TABLE	PERFORMANCE_SCHEMA
setup_consumers	BASE TABLE	PERFORMANCE_SCHEMA
setup_instruments	BASE TABLE	PERFORMANCE_SCHEMA
setup_objects	BASE TABLE	PERFORMANCE_SCHEMA
setup_timers	BASE TABLE	PERFORMANCE_SCHEMA
table_io_waits_summary_by_index_usage	BASE TABLE	PERFORMANCE_SCHEMA
table_io_waits_summary_by_table	BASE TABLE	PERFORMANCE_SCHEMA
table_lock_waits_summary_by_table	BASE TABLE	PERFORMANCE_SCHEMA
threads	BASE TABLE	PERFORMANCE_SCHEMA
select lower(TABLE_NAME), VERSION, ROW_FORMAT
from information_schema.tables
where TABLE_SCHEMA='performance_schema';
lower(TABLE_NAME)	VERSION	ROW_FORMAT
cond_instances	10	Dynamic
events_stages_current	10	Dynamic
events_stages_history	10	Dynamic
events_stages_history_long	10	Dynamic
events_stages_summary_by_thread_by_event_name	10	Dynamic
events_stages_summary_global_by_event_name	10	Dynamic
events_statements_current	10	Dynamic
events_statements_history	10	Dynamic
events_statements_history_long	10	Dynamic
events_statements_summary_by_thread_by_event_name	10	Dynamic
events_statements_summary_global_by_event_name	10	Dynamic
events_waits_current	10	Dynamic
events_waits_history	10	Dynamic
events_waits_history_long	10	Dynamic
events_waits_summary_by_instance	10	Dynamic
events_waits_summary_by_thread_by_event_name	10	Dynamic
events_waits_summary_global_by_event_name	10	Dynamic
file_instances	10	Dynamic
file_summary_by_event_name	10	Dynamic
file_summary_by_instance	10	Dynamic
mutex_instances	10	Dynamic
objects_summary_global_by_type	10	Dynamic
performance_timers	10	Fixed
rwlock_instances	10	Dynamic
setup_actors	10	Fixed
setup_consumers	10	Dynamic
setup_instruments	10	Dynamic
setup_objects	10	Dynamic
setup_timers	10	Dynamic
table_io_waits_summary_by_index_usage	10	Dynamic
table_io_waits_summary_by_table	10	Dynamic
table_lock_waits_summary_by_table	10	Dynamic
threads	10	Dynamic
select lower(TABLE_NAME), TABLE_ROWS, AVG_ROW_LENGTH
from information_schema.tables
where TABLE_SCHEMA='performance_schema';
lower(TABLE_NAME)	TABLE_ROWS	AVG_ROW_LENGTH
cond_instances	1000	0
events_stages_current	1000	0
events_stages_history	1000	0
events_stages_history_long	10000	0
events_stages_summary_by_thread_by_event_name	1000	0
events_stages_summary_global_by_event_name	1000	0
events_statements_current	1000	0
events_statements_history	1000	0
events_statements_history_long	10000	0
events_statements_summary_by_thread_by_event_name	1000	0
events_statements_summary_global_by_event_name	1000	0
events_waits_current	1000	0
events_waits_history	1000	0
events_waits_history_long	10000	0
events_waits_summary_by_instance	1000	0
events_waits_summary_by_thread_by_event_name	1000	0
events_waits_summary_global_by_event_name	1000	0
file_instances	1000	0
file_summary_by_event_name	1000	0
file_summary_by_instance	1000	0
mutex_instances	1000	0
objects_summary_global_by_type	1000	0
performance_timers	5	0
rwlock_instances	1000	0
setup_actors	1	0
<<<<<<< HEAD
setup_consumers	5	0
setup_instruments	1000	0
setup_objects	3	0
setup_timers	1	0
=======
setup_consumers	11	0
setup_instruments	1000	0
setup_objects	3	0
setup_timers	3	0
>>>>>>> 3b251cfb
table_io_waits_summary_by_index_usage	1000	0
table_io_waits_summary_by_table	1000	0
table_lock_waits_summary_by_table	1000	0
threads	1000	0
select lower(TABLE_NAME), DATA_LENGTH, MAX_DATA_LENGTH
from information_schema.tables
where TABLE_SCHEMA='performance_schema';
lower(TABLE_NAME)	DATA_LENGTH	MAX_DATA_LENGTH
cond_instances	0	0
events_stages_current	0	0
events_stages_history	0	0
events_stages_history_long	0	0
events_stages_summary_by_thread_by_event_name	0	0
events_stages_summary_global_by_event_name	0	0
events_statements_current	0	0
events_statements_history	0	0
events_statements_history_long	0	0
events_statements_summary_by_thread_by_event_name	0	0
events_statements_summary_global_by_event_name	0	0
events_waits_current	0	0
events_waits_history	0	0
events_waits_history_long	0	0
events_waits_summary_by_instance	0	0
events_waits_summary_by_thread_by_event_name	0	0
events_waits_summary_global_by_event_name	0	0
file_instances	0	0
file_summary_by_event_name	0	0
file_summary_by_instance	0	0
mutex_instances	0	0
objects_summary_global_by_type	0	0
performance_timers	0	0
rwlock_instances	0	0
setup_actors	0	0
setup_consumers	0	0
setup_instruments	0	0
setup_objects	0	0
setup_timers	0	0
table_io_waits_summary_by_index_usage	0	0
table_io_waits_summary_by_table	0	0
table_lock_waits_summary_by_table	0	0
threads	0	0
select lower(TABLE_NAME), INDEX_LENGTH, DATA_FREE, AUTO_INCREMENT
from information_schema.tables
where TABLE_SCHEMA='performance_schema';
lower(TABLE_NAME)	INDEX_LENGTH	DATA_FREE	AUTO_INCREMENT
cond_instances	0	0	NULL
events_stages_current	0	0	NULL
events_stages_history	0	0	NULL
events_stages_history_long	0	0	NULL
events_stages_summary_by_thread_by_event_name	0	0	NULL
events_stages_summary_global_by_event_name	0	0	NULL
events_statements_current	0	0	NULL
events_statements_history	0	0	NULL
events_statements_history_long	0	0	NULL
events_statements_summary_by_thread_by_event_name	0	0	NULL
events_statements_summary_global_by_event_name	0	0	NULL
events_waits_current	0	0	NULL
events_waits_history	0	0	NULL
events_waits_history_long	0	0	NULL
events_waits_summary_by_instance	0	0	NULL
events_waits_summary_by_thread_by_event_name	0	0	NULL
events_waits_summary_global_by_event_name	0	0	NULL
file_instances	0	0	NULL
file_summary_by_event_name	0	0	NULL
file_summary_by_instance	0	0	NULL
mutex_instances	0	0	NULL
objects_summary_global_by_type	0	0	NULL
performance_timers	0	0	NULL
rwlock_instances	0	0	NULL
setup_actors	0	0	NULL
setup_consumers	0	0	NULL
setup_instruments	0	0	NULL
setup_objects	0	0	NULL
setup_timers	0	0	NULL
table_io_waits_summary_by_index_usage	0	0	NULL
table_io_waits_summary_by_table	0	0	NULL
table_lock_waits_summary_by_table	0	0	NULL
threads	0	0	NULL
select lower(TABLE_NAME), CREATE_TIME, UPDATE_TIME, CHECK_TIME
from information_schema.tables
where TABLE_SCHEMA='performance_schema';
lower(TABLE_NAME)	CREATE_TIME	UPDATE_TIME	CHECK_TIME
cond_instances	NULL	NULL	NULL
events_stages_current	NULL	NULL	NULL
events_stages_history	NULL	NULL	NULL
events_stages_history_long	NULL	NULL	NULL
events_stages_summary_by_thread_by_event_name	NULL	NULL	NULL
events_stages_summary_global_by_event_name	NULL	NULL	NULL
events_statements_current	NULL	NULL	NULL
events_statements_history	NULL	NULL	NULL
events_statements_history_long	NULL	NULL	NULL
events_statements_summary_by_thread_by_event_name	NULL	NULL	NULL
events_statements_summary_global_by_event_name	NULL	NULL	NULL
events_waits_current	NULL	NULL	NULL
events_waits_history	NULL	NULL	NULL
events_waits_history_long	NULL	NULL	NULL
events_waits_summary_by_instance	NULL	NULL	NULL
events_waits_summary_by_thread_by_event_name	NULL	NULL	NULL
events_waits_summary_global_by_event_name	NULL	NULL	NULL
file_instances	NULL	NULL	NULL
file_summary_by_event_name	NULL	NULL	NULL
file_summary_by_instance	NULL	NULL	NULL
mutex_instances	NULL	NULL	NULL
objects_summary_global_by_type	NULL	NULL	NULL
performance_timers	NULL	NULL	NULL
rwlock_instances	NULL	NULL	NULL
setup_actors	NULL	NULL	NULL
setup_consumers	NULL	NULL	NULL
setup_instruments	NULL	NULL	NULL
setup_objects	NULL	NULL	NULL
setup_timers	NULL	NULL	NULL
table_io_waits_summary_by_index_usage	NULL	NULL	NULL
table_io_waits_summary_by_table	NULL	NULL	NULL
table_lock_waits_summary_by_table	NULL	NULL	NULL
threads	NULL	NULL	NULL
select lower(TABLE_NAME), TABLE_COLLATION, CHECKSUM
from information_schema.tables
where TABLE_SCHEMA='performance_schema';
lower(TABLE_NAME)	TABLE_COLLATION	CHECKSUM
cond_instances	utf8_general_ci	NULL
events_stages_current	utf8_general_ci	NULL
events_stages_history	utf8_general_ci	NULL
events_stages_history_long	utf8_general_ci	NULL
events_stages_summary_by_thread_by_event_name	utf8_general_ci	NULL
events_stages_summary_global_by_event_name	utf8_general_ci	NULL
events_statements_current	utf8_general_ci	NULL
events_statements_history	utf8_general_ci	NULL
events_statements_history_long	utf8_general_ci	NULL
events_statements_summary_by_thread_by_event_name	utf8_general_ci	NULL
events_statements_summary_global_by_event_name	utf8_general_ci	NULL
events_waits_current	utf8_general_ci	NULL
events_waits_history	utf8_general_ci	NULL
events_waits_history_long	utf8_general_ci	NULL
events_waits_summary_by_instance	utf8_general_ci	NULL
events_waits_summary_by_thread_by_event_name	utf8_general_ci	NULL
events_waits_summary_global_by_event_name	utf8_general_ci	NULL
file_instances	utf8_general_ci	NULL
file_summary_by_event_name	utf8_general_ci	NULL
file_summary_by_instance	utf8_general_ci	NULL
mutex_instances	utf8_general_ci	NULL
objects_summary_global_by_type	utf8_general_ci	NULL
performance_timers	utf8_general_ci	NULL
rwlock_instances	utf8_general_ci	NULL
setup_actors	utf8_general_ci	NULL
setup_consumers	utf8_general_ci	NULL
setup_instruments	utf8_general_ci	NULL
setup_objects	utf8_general_ci	NULL
setup_timers	utf8_general_ci	NULL
table_io_waits_summary_by_index_usage	utf8_general_ci	NULL
table_io_waits_summary_by_table	utf8_general_ci	NULL
table_lock_waits_summary_by_table	utf8_general_ci	NULL
threads	utf8_general_ci	NULL
select lower(TABLE_NAME), TABLE_COMMENT
from information_schema.tables
where TABLE_SCHEMA='performance_schema';
lower(TABLE_NAME)	TABLE_COMMENT
cond_instances	
events_stages_current	
events_stages_history	
events_stages_history_long	
events_stages_summary_by_thread_by_event_name	
events_stages_summary_global_by_event_name	
events_statements_current	
events_statements_history	
events_statements_history_long	
events_statements_summary_by_thread_by_event_name	
events_statements_summary_global_by_event_name	
events_waits_current	
events_waits_history	
events_waits_history_long	
events_waits_summary_by_instance	
events_waits_summary_by_thread_by_event_name	
events_waits_summary_global_by_event_name	
file_instances	
file_summary_by_event_name	
file_summary_by_instance	
mutex_instances	
objects_summary_global_by_type	
performance_timers	
rwlock_instances	
setup_actors	
setup_consumers	
setup_instruments	
setup_objects	
setup_timers	
table_io_waits_summary_by_index_usage	
table_io_waits_summary_by_table	
table_lock_waits_summary_by_table	
threads	<|MERGE_RESOLUTION|>--- conflicted
+++ resolved
@@ -138,17 +138,10 @@
 performance_timers	5	0
 rwlock_instances	1000	0
 setup_actors	1	0
-<<<<<<< HEAD
-setup_consumers	5	0
-setup_instruments	1000	0
-setup_objects	3	0
-setup_timers	1	0
-=======
 setup_consumers	11	0
 setup_instruments	1000	0
 setup_objects	3	0
 setup_timers	3	0
->>>>>>> 3b251cfb
 table_io_waits_summary_by_index_usage	1000	0
 table_io_waits_summary_by_table	1000	0
 table_lock_waits_summary_by_table	1000	0
