--- conflicted
+++ resolved
@@ -3,7 +3,6 @@
 create function test.user_func() returns integer
 return 0;
 update mysql.proc set db='performance_schema' where name='user_func';
-<<<<<<< HEAD
 mysql_upgrade: [ERROR] 1050: Table 'cond_instances' already exists
 mysql_upgrade: [ERROR] 1050: Table 'events_waits_current' already exists
 mysql_upgrade: [ERROR] 1050: Table 'events_waits_history' already exists
@@ -21,6 +20,8 @@
 mysql_upgrade: [ERROR] 1050: Table 'socket_summary_by_instance' already exists
 mysql_upgrade: [ERROR] 1050: Table 'socket_summary_by_event_name' already exists
 mysql_upgrade: [ERROR] 1050: Table 'host_cache' already exists
+mysql_upgrade: [ERROR] 1050: Table 'malloc_stats_summary' already exists
+mysql_upgrade: [ERROR] 1050: Table 'malloc_stats' already exists
 mysql_upgrade: [ERROR] 1050: Table 'mutex_instances' already exists
 mysql_upgrade: [ERROR] 1050: Table 'objects_summary_global_by_type' already exists
 mysql_upgrade: [ERROR] 1050: Table 'performance_timers' already exists
@@ -92,67 +93,6 @@
 mysql_upgrade: [ERROR] 1050: Table 'global_status' already exists
 mysql_upgrade: [ERROR] 1050: Table 'session_status' already exists
 mysql_upgrade: [ERROR] 1644: Unexpected content found in the performance_schema database.
-=======
-Warning: Using a password on the command line interface can be insecure.
-Warning: Using a password on the command line interface can be insecure.
-Warning: Using a password on the command line interface can be insecure.
-ERROR 1050 (42S01) at line 163: Table 'cond_instances' already exists
-ERROR 1050 (42S01) at line 188: Table 'events_waits_current' already exists
-ERROR 1050 (42S01) at line 213: Table 'events_waits_history' already exists
-ERROR 1050 (42S01) at line 238: Table 'events_waits_history_long' already exists
-ERROR 1050 (42S01) at line 251: Table 'events_waits_summary_by_instance' already exists
-ERROR 1050 (42S01) at line 264: Table 'events_waits_summary_by_host_by_event_name' already exists
-ERROR 1050 (42S01) at line 277: Table 'events_waits_summary_by_user_by_event_name' already exists
-ERROR 1050 (42S01) at line 291: Table 'events_waits_summary_by_account_by_event_name' already exists
-ERROR 1050 (42S01) at line 304: Table 'events_waits_summary_by_thread_by_event_name' already exists
-ERROR 1050 (42S01) at line 316: Table 'events_waits_summary_global_by_event_name' already exists
-ERROR 1050 (42S01) at line 325: Table 'file_instances' already exists
-ERROR 1050 (42S01) at line 354: Table 'file_summary_by_event_name' already exists
-ERROR 1050 (42S01) at line 385: Table 'file_summary_by_instance' already exists
-ERROR 1050 (42S01) at line 398: Table 'socket_instances' already exists
-ERROR 1050 (42S01) at line 428: Table 'socket_summary_by_instance' already exists
-ERROR 1050 (42S01) at line 457: Table 'socket_summary_by_event_name' already exists
-ERROR 1050 (42S01) at line 492: Table 'host_cache' already exists
-ERROR 1050 (42S01) at line 504: Table 'malloc_stats_summary' already exists
-ERROR 1050 (42S01) at line 515: Table 'malloc_stats' already exists
-ERROR 1050 (42S01) at line 524: Table 'mutex_instances' already exists
-ERROR 1050 (42S01) at line 538: Table 'objects_summary_global_by_type' already exists
-ERROR 1050 (42S01) at line 548: Table 'performance_timers' already exists
-ERROR 1050 (42S01) at line 558: Table 'rwlock_instances' already exists
-ERROR 1050 (42S01) at line 567: Table 'setup_actors' already exists
-ERROR 1050 (42S01) at line 575: Table 'setup_consumers' already exists
-ERROR 1050 (42S01) at line 584: Table 'setup_instruments' already exists
-ERROR 1050 (42S01) at line 595: Table 'setup_objects' already exists
-ERROR 1050 (42S01) at line 603: Table 'setup_timers' already exists
-ERROR 1050 (42S01) at line 648: Table 'table_io_waits_summary_by_index_usage' already exists
-ERROR 1050 (42S01) at line 692: Table 'table_io_waits_summary_by_table' already exists
-ERROR 1050 (42S01) at line 771: Table 'table_lock_waits_summary_by_table' already exists
-ERROR 1050 (42S01) at line 791: Table 'threads' already exists
-ERROR 1050 (42S01) at line 807: Table 'events_stages_current' already exists
-ERROR 1050 (42S01) at line 823: Table 'events_stages_history' already exists
-ERROR 1050 (42S01) at line 839: Table 'events_stages_history_long' already exists
-ERROR 1050 (42S01) at line 852: Table 'events_stages_summary_by_thread_by_event_name' already exists
-ERROR 1050 (42S01) at line 865: Table 'events_stages_summary_by_host_by_event_name' already exists
-ERROR 1050 (42S01) at line 878: Table 'events_stages_summary_by_user_by_event_name' already exists
-ERROR 1050 (42S01) at line 892: Table 'events_stages_summary_by_account_by_event_name' already exists
-ERROR 1050 (42S01) at line 904: Table 'events_stages_summary_global_by_event_name' already exists
-ERROR 1050 (42S01) at line 950: Table 'events_statements_current' already exists
-ERROR 1050 (42S01) at line 996: Table 'events_statements_history' already exists
-ERROR 1050 (42S01) at line 1042: Table 'events_statements_history_long' already exists
-ERROR 1050 (42S01) at line 1074: Table 'events_statements_summary_by_thread_by_event_name' already exists
-ERROR 1050 (42S01) at line 1106: Table 'events_statements_summary_by_host_by_event_name' already exists
-ERROR 1050 (42S01) at line 1138: Table 'events_statements_summary_by_user_by_event_name' already exists
-ERROR 1050 (42S01) at line 1171: Table 'events_statements_summary_by_account_by_event_name' already exists
-ERROR 1050 (42S01) at line 1202: Table 'events_statements_summary_global_by_event_name' already exists
-ERROR 1050 (42S01) at line 1211: Table 'hosts' already exists
-ERROR 1050 (42S01) at line 1220: Table 'users' already exists
-ERROR 1050 (42S01) at line 1230: Table 'accounts' already exists
-ERROR 1050 (42S01) at line 1265: Table 'events_statements_summary_by_digest' already exists
-ERROR 1050 (42S01) at line 1275: Table 'session_connect_attrs' already exists
-ERROR 1050 (42S01) at line 1281: Table 'session_account_connect_attrs' already exists
-ERROR 1644 (HY000) at line 1874: Unexpected content found in the performance_schema database.
-FATAL ERROR: Upgrade failed
->>>>>>> cca57db4
 select name from mysql.proc where db='performance_schema';
 name
 user_func
