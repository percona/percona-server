--- conflicted
+++ resolved
@@ -62,13 +62,10 @@
 global_variables
 host_cache
 hosts
-<<<<<<< HEAD
 keyring_keys
 log_status
-=======
 malloc_stats
-malloc_stats_summary
->>>>>>> 1123b7af
+malloc_stats_totals
 memory_summary_by_account_by_event_name
 memory_summary_by_host_by_event_name
 memory_summary_by_thread_by_event_name
@@ -1132,37 +1129,30 @@
 show create table hosts;
 Table	Create Table
 hosts	CREATE TABLE `hosts` (
-<<<<<<< HEAD
   `HOST` char(255) CHARACTER SET ascii COLLATE ascii_general_ci DEFAULT NULL,
   `CURRENT_CONNECTIONS` bigint NOT NULL,
   `TOTAL_CONNECTIONS` bigint NOT NULL,
   UNIQUE KEY `HOST` (`HOST`)
 ) ENGINE=PERFORMANCE_SCHEMA DEFAULT CHARSET=utf8mb4 COLLATE=utf8mb4_0900_ai_ci
-=======
-  `HOST` char(60) CHARACTER SET utf8 COLLATE utf8_bin DEFAULT NULL,
-  `CURRENT_CONNECTIONS` bigint(20) NOT NULL,
-  `TOTAL_CONNECTIONS` bigint(20) NOT NULL
-) ENGINE=PERFORMANCE_SCHEMA DEFAULT CHARSET=utf8
 show create table malloc_stats;
 Table	Create Table
 malloc_stats	CREATE TABLE `malloc_stats` (
   `TYPE` char(8) NOT NULL,
-  `ALLOCATED` bigint(20) unsigned NOT NULL,
-  `NMALLOC` bigint(20) unsigned NOT NULL,
-  `NDALLOC` bigint(20) unsigned NOT NULL,
-  `NREQUESTS` bigint(20) unsigned NOT NULL
-) ENGINE=PERFORMANCE_SCHEMA DEFAULT CHARSET=utf8
-show create table malloc_stats_summary;
-Table	Create Table
-malloc_stats_summary	CREATE TABLE `malloc_stats_summary` (
-  `ALLOCATED` bigint(20) unsigned NOT NULL,
-  `ACTIVE` bigint(20) unsigned NOT NULL,
-  `MAPPED` bigint(20) unsigned NOT NULL,
-  `RESIDENT` bigint(20) unsigned NOT NULL,
-  `RETAINED` bigint(20) unsigned NOT NULL,
-  `METADATA` bigint(20) unsigned NOT NULL
-) ENGINE=PERFORMANCE_SCHEMA DEFAULT CHARSET=utf8
->>>>>>> 1123b7af
+  `ALLOCATED` bigint unsigned NOT NULL,
+  `NMALLOC` bigint unsigned NOT NULL,
+  `NDALLOC` bigint unsigned NOT NULL,
+  `NREQUESTS` bigint unsigned NOT NULL
+) ENGINE=PERFORMANCE_SCHEMA DEFAULT CHARSET=utf8mb4 COLLATE=utf8mb4_0900_ai_ci
+show create table malloc_stats_totals;
+Table	Create Table
+malloc_stats_totals	CREATE TABLE `malloc_stats_totals` (
+  `ALLOCATED` bigint unsigned NOT NULL,
+  `ACTIVE` bigint unsigned NOT NULL,
+  `MAPPED` bigint unsigned NOT NULL,
+  `RESIDENT` bigint unsigned NOT NULL,
+  `RETAINED` bigint unsigned NOT NULL,
+  `METADATA` bigint unsigned NOT NULL
+) ENGINE=PERFORMANCE_SCHEMA DEFAULT CHARSET=utf8mb4 COLLATE=utf8mb4_0900_ai_ci
 show create table mutex_instances;
 Table	Create Table
 mutex_instances	CREATE TABLE `mutex_instances` (
