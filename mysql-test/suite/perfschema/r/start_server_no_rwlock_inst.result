show databases;
Database
information_schema
mtr
mysql
performance_schema
test
select count(*) from performance_schema.performance_timers;
count(*)
5
select count(*) from performance_schema.setup_consumers;
count(*)
8
<<<<<<< HEAD
select count(*) > 1 from performance_schema.SETUP_INSTRUMENTS;
count(*) > 1
=======
select count(*) > 0 from performance_schema.setup_instruments;
count(*) > 0
>>>>>>> d782fe04
1
select count(*) from performance_schema.setup_timers;
count(*)
1
select * from performance_schema.cond_instances;
select * from performance_schema.events_waits_current;
select * from performance_schema.events_waits_history;
select * from performance_schema.events_waits_history_long;
select * from performance_schema.events_waits_summary_by_instance;
select * from performance_schema.events_waits_summary_by_thread_by_event_name;
select * from performance_schema.events_waits_summary_global_by_event_name;
select * from performance_schema.file_instances;
select * from performance_schema.file_summary_by_event_name;
select * from performance_schema.file_summary_by_instance;
select * from performance_schema.mutex_instances;
select * from performance_schema.performance_timers;
select * from performance_schema.rwlock_instances;
select * from performance_schema.setup_consumers;
select * from performance_schema.setup_instruments;
select * from performance_schema.setup_timers;
select * from performance_schema.threads;
show variables like "performance_schema%";
Variable_name	Value
performance_schema	ON
performance_schema_events_waits_history_long_size	10000
performance_schema_events_waits_history_size	10
performance_schema_max_cond_classes	80
performance_schema_max_cond_instances	1000
performance_schema_max_file_classes	50
performance_schema_max_file_handles	32768
performance_schema_max_file_instances	10000
performance_schema_max_mutex_classes	200
performance_schema_max_mutex_instances	10000
performance_schema_max_rwlock_classes	30
performance_schema_max_rwlock_instances	0
performance_schema_max_table_handles	1000
performance_schema_max_table_instances	500
performance_schema_max_thread_classes	50
performance_schema_max_thread_instances	1000
show engine PERFORMANCE_SCHEMA status;
show status like "performance_schema%";
show variables like "performance_schema_max_rwlock_classes";
Variable_name	Value
performance_schema_max_rwlock_classes	30
select count(*) > 0 from performance_schema.setup_instruments
where name like "wait/synch/rwlock/%";
count(*) > 0
1
show status like "performance_schema_rwlock_classes_lost";
Variable_name	Value
Performance_schema_rwlock_classes_lost	0
show variables like "performance_schema_max_rwlock_instances";
Variable_name	Value
performance_schema_max_rwlock_instances	0
select count(*) from performance_schema.rwlock_instances;
count(*)
0
select variable_value > 0 from information_schema.global_status
where variable_name like 'PERFORMANCE_SCHEMA_RWLOCK_INSTANCES_LOST';
variable_value > 0
1<|MERGE_RESOLUTION|>--- conflicted
+++ resolved
@@ -11,13 +11,8 @@
 select count(*) from performance_schema.setup_consumers;
 count(*)
 8
-<<<<<<< HEAD
-select count(*) > 1 from performance_schema.SETUP_INSTRUMENTS;
+select count(*) > 1 from performance_schema.setup_instruments;
 count(*) > 1
-=======
-select count(*) > 0 from performance_schema.setup_instruments;
-count(*) > 0
->>>>>>> d782fe04
 1
 select count(*) from performance_schema.setup_timers;
 count(*)
