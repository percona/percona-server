--- conflicted
+++ resolved
@@ -1,14 +1,9 @@
-<<<<<<< HEAD
-CREATE TABLE t1 (pk INT PRIMARY KEY COMMENT '""', a INT) ENGINE=ROCKSDB;
-INSERT INTO t1 VALUES(1,1), (2,2), (3,3);
-=======
-SET SESSION TRANSACTION ISOLATION LEVEL REPEATABLE READ;
-SET debug_sync='RESET';
-CREATE TABLE t1 (pk INT PRIMARY KEY COMMENT "", a INT) ENGINE=RocksDB;
-INSERT INTO t1 VALUES(1,1), (2,2), (3,3), (4,4), (5,5);
---PK first row delete
-SET SESSION TRANSACTION ISOLATION LEVEL REPEATABLE READ;
->>>>>>> 82377603
+SET SESSION TRANSACTION ISOLATION LEVEL REPEATABLE READ;
+SET debug_sync='RESET';
+CREATE TABLE t1 (pk INT PRIMARY KEY COMMENT '""', a INT) ENGINE=RocksDB;
+INSERT INTO t1 VALUES(1,1), (2,2), (3,3), (4,4), (5,5);
+--PK first row delete
+SET SESSION TRANSACTION ISOLATION LEVEL REPEATABLE READ;
 SET debug_sync='rocksdb_concurrent_delete SIGNAL parked WAIT_FOR go';
 SELECT * FROM t1 order by t1.pk ASC FOR UPDATE;
 SET debug_sync='now WAIT_FOR parked';
@@ -69,7 +64,7 @@
 drop table t1;
 SET SESSION TRANSACTION ISOLATION LEVEL REPEATABLE READ;
 SET debug_sync='RESET';
-CREATE TABLE t1 (pk INT PRIMARY KEY COMMENT "", a INT) ENGINE=RocksDB;
+CREATE TABLE t1 (pk INT PRIMARY KEY COMMENT '""', a INT) ENGINE=RocksDB;
 INSERT INTO t1 VALUES(1,1), (2,2), (3,3), (4,4), (5,5);
 --PK first row delete
 SET SESSION TRANSACTION ISOLATION LEVEL REPEATABLE READ;
@@ -101,7 +96,7 @@
 drop table t1;
 SET SESSION TRANSACTION ISOLATION LEVEL REPEATABLE READ;
 SET debug_sync='RESET';
-CREATE TABLE t1 (pk INT PRIMARY KEY COMMENT "rev:cf2", a INT) ENGINE=RocksDB;
+CREATE TABLE t1 (pk INT PRIMARY KEY COMMENT '"cfname=rev:cf2"', a INT) ENGINE=RocksDB;
 INSERT INTO t1 VALUES(1,1), (2,2), (3,3), (4,4), (5,5);
 --PK first row delete
 SET SESSION TRANSACTION ISOLATION LEVEL REPEATABLE READ;
@@ -133,7 +128,7 @@
 drop table t1;
 SET SESSION TRANSACTION ISOLATION LEVEL REPEATABLE READ;
 SET debug_sync='RESET';
-CREATE TABLE t1 (pk INT PRIMARY KEY COMMENT "rev:cf2", a INT) ENGINE=RocksDB;
+CREATE TABLE t1 (pk INT PRIMARY KEY COMMENT '"cfname=rev:cf2"', a INT) ENGINE=RocksDB;
 INSERT INTO t1 VALUES(1,1), (2,2), (3,3), (4,4), (5,5);
 --PK first row delete
 SET SESSION TRANSACTION ISOLATION LEVEL REPEATABLE READ;
@@ -253,7 +248,7 @@
 drop table t1;
 SET SESSION TRANSACTION ISOLATION LEVEL READ COMMITTED;
 SET debug_sync='RESET';
-CREATE TABLE t1 (pk INT PRIMARY KEY COMMENT "", a INT) ENGINE=RocksDB;
+CREATE TABLE t1 (pk INT PRIMARY KEY COMMENT '""', a INT) ENGINE=RocksDB;
 INSERT INTO t1 VALUES(1,1), (2,2), (3,3), (4,4), (5,5);
 --PK first row delete
 SET SESSION TRANSACTION ISOLATION LEVEL READ COMMITTED;
@@ -288,10 +283,6 @@
 4	4
 set debug_sync='RESET';
 drop table t1;
-<<<<<<< HEAD
-CREATE TABLE t1 (pk INT PRIMARY KEY COMMENT '""', a INT) ENGINE=ROCKSDB;
-INSERT INTO t1 VALUES(1,1), (2,2), (3,3);
-=======
 SET SESSION TRANSACTION ISOLATION LEVEL READ COMMITTED;
 SET debug_sync='RESET';
 CREATE TABLE t1 (pk INT PRIMARY KEY, a INT, index a(a)) ENGINE=RocksDB;
@@ -331,7 +322,7 @@
 drop table t1;
 SET SESSION TRANSACTION ISOLATION LEVEL READ COMMITTED;
 SET debug_sync='RESET';
-CREATE TABLE t1 (pk INT PRIMARY KEY COMMENT "", a INT) ENGINE=RocksDB;
+CREATE TABLE t1 (pk INT PRIMARY KEY COMMENT '""', a INT) ENGINE=RocksDB;
 INSERT INTO t1 VALUES(1,1), (2,2), (3,3), (4,4), (5,5);
 --PK first row delete
 SET SESSION TRANSACTION ISOLATION LEVEL READ COMMITTED;
@@ -346,7 +337,6 @@
 2	2
 1	1
 --PK middle row delete
->>>>>>> 82377603
 SET debug_sync='rocksdb_concurrent_delete SIGNAL parked WAIT_FOR go';
 SELECT * FROM t1 order by t1.pk DESC FOR UPDATE;
 SET debug_sync='now WAIT_FOR parked';
@@ -367,17 +357,12 @@
 2	2
 set debug_sync='RESET';
 drop table t1;
-<<<<<<< HEAD
-CREATE TABLE t1 (pk INT PRIMARY KEY COMMENT '"cfname=rev:cf2"', a INT) ENGINE=ROCKSDB;
-INSERT INTO t1 VALUES(1,1), (2,2), (3,3);
-=======
-SET SESSION TRANSACTION ISOLATION LEVEL READ COMMITTED;
-SET debug_sync='RESET';
-CREATE TABLE t1 (pk INT PRIMARY KEY COMMENT "rev:cf2", a INT) ENGINE=RocksDB;
-INSERT INTO t1 VALUES(1,1), (2,2), (3,3), (4,4), (5,5);
---PK first row delete
-SET SESSION TRANSACTION ISOLATION LEVEL READ COMMITTED;
->>>>>>> 82377603
+SET SESSION TRANSACTION ISOLATION LEVEL READ COMMITTED;
+SET debug_sync='RESET';
+CREATE TABLE t1 (pk INT PRIMARY KEY COMMENT '"cfname=rev:cf2"', a INT) ENGINE=RocksDB;
+INSERT INTO t1 VALUES(1,1), (2,2), (3,3), (4,4), (5,5);
+--PK first row delete
+SET SESSION TRANSACTION ISOLATION LEVEL READ COMMITTED;
 SET debug_sync='rocksdb_concurrent_delete SIGNAL parked WAIT_FOR go';
 SELECT * FROM t1 order by t1.pk ASC FOR UPDATE;
 SET debug_sync='now WAIT_FOR parked';
@@ -409,13 +394,9 @@
 4	4
 set debug_sync='RESET';
 drop table t1;
-<<<<<<< HEAD
-CREATE TABLE t1 (pk INT PRIMARY KEY COMMENT '"cfname=rev:cf2"', a INT) ENGINE=ROCKSDB;
-INSERT INTO t1 VALUES(1,1), (2,2), (3,3);
-=======
-SET SESSION TRANSACTION ISOLATION LEVEL READ COMMITTED;
-SET debug_sync='RESET';
-CREATE TABLE t1 (pk INT PRIMARY KEY COMMENT "rev:cf2", a INT) ENGINE=RocksDB;
+SET SESSION TRANSACTION ISOLATION LEVEL READ COMMITTED;
+SET debug_sync='RESET';
+CREATE TABLE t1 (pk INT PRIMARY KEY COMMENT '"cfname=rev:cf2"', a INT) ENGINE=RocksDB;
 INSERT INTO t1 VALUES(1,1), (2,2), (3,3), (4,4), (5,5);
 --PK first row delete
 SET SESSION TRANSACTION ISOLATION LEVEL READ COMMITTED;
@@ -430,7 +411,6 @@
 2	2
 1	1
 --PK middle row delete
->>>>>>> 82377603
 SET debug_sync='rocksdb_concurrent_delete SIGNAL parked WAIT_FOR go';
 SELECT * FROM t1 order by t1.pk DESC FOR UPDATE;
 SET debug_sync='now WAIT_FOR parked';
