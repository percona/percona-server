include/master-slave.inc
[connection master]
FLUSH LOGS;
CREATE TABLE t1(c1 INT);
FLUSH LOGS;
call mtr.add_suppression('Got fatal error 1236 from master when reading data from binary log: .*could not find next log');
include/wait_for_slave_io_error.inc [errno=1236]
Last_IO_Error = 'Got fatal error 1236 from master when reading data from binary log: 'could not find next log''
CREATE TABLE t2(c1 INT);
FLUSH LOGS;
CREATE TABLE t3(c1 INT);
FLUSH LOGS;
CREATE TABLE t4(c1 INT);
START SLAVE IO_THREAD;
include/wait_for_slave_io_to_start.inc
SHOW TABLES;
Tables_in_test
t1
t2
t3
t4
DROP TABLE t1, t2, t3, t4;
<<<<<<< HEAD

# BUG#21437 server_errno=29 error message flood mysqld error log
# --------------------------------------------------------------------------
# This test verifies if the ER_MASTER_FATAL_ERROR_READING_BINLOG which
# insteads of EE_FILENOTFOUND error is sent to slave, so that the slave
# I/O thread stops immediately.
stop slave;
drop table if exists t1,t2,t3,t4,t5,t6,t7,t8,t9;
reset master;
reset slave;
drop table if exists t1,t2,t3,t4,t5,t6,t7,t8,t9;
start slave;
[ on master ]
call mtr.add_suppression("Got fatal error 1236 from master when reading data from binary log:");
CREATE TABLE t1(c1 int);
DROP TABLE t1;
FLUSH LOGS;
FLUSH LOGS;
CREATE TABLE t2(c1 int);
DROP TABLE t2;
[ on slave ]
include/stop_slave.inc
[ on master ]
# Remove master-bin.000001 and master-bin.000002 from index file.
PURGE MASTER LOGS TO 'master-bin.000003';
# Re-insert master-bin.000002 into index file manually.
# PURGE is used to update IO_CACHE of index file.  After this statement,
# master knows that master-bin.000002 is in index file.
PURGE MASTER LOGS TO 'master-bin.000002';
[ on slave ]
CHANGE MASTER TO master_host='127.0.0.1', master_log_file='master-bin.000002';
START SLAVE IO_THREAD;
# Instead of EE_FILENOTFOUND, ER_MASTER_FATAL_ERROR_READING_BINLOG and the
# specific information are sent to slave.
Last_IO_Error = Got fatal error 1236 from master when reading data from binary log: 'Could not open log file'
CHANGE MASTER TO master_host='127.0.0.1', master_log_file='master-bin.000003';
include/start_slave.inc
[ on master ]
# Restore the correct index file.
FLUSH LOGS;
PURGE MASTER LOGS TO 'master-bin.000004';
CREATE TABLE t1(c1 INT);
[ on slave ]
SELECT * FROM t1;
c1
DROP TABLE t1;
=======
include/rpl_end.inc
>>>>>>> bdba6183
<|MERGE_RESOLUTION|>--- conflicted
+++ resolved
@@ -20,19 +20,13 @@
 t3
 t4
 DROP TABLE t1, t2, t3, t4;
-<<<<<<< HEAD
 
 # BUG#21437 server_errno=29 error message flood mysqld error log
 # --------------------------------------------------------------------------
 # This test verifies if the ER_MASTER_FATAL_ERROR_READING_BINLOG which
 # insteads of EE_FILENOTFOUND error is sent to slave, so that the slave
 # I/O thread stops immediately.
-stop slave;
-drop table if exists t1,t2,t3,t4,t5,t6,t7,t8,t9;
-reset master;
-reset slave;
-drop table if exists t1,t2,t3,t4,t5,t6,t7,t8,t9;
-start slave;
+include/rpl_reset.inc
 [ on master ]
 call mtr.add_suppression("Got fatal error 1236 from master when reading data from binary log:");
 CREATE TABLE t1(c1 int);
@@ -55,7 +49,8 @@
 START SLAVE IO_THREAD;
 # Instead of EE_FILENOTFOUND, ER_MASTER_FATAL_ERROR_READING_BINLOG and the
 # specific information are sent to slave.
-Last_IO_Error = Got fatal error 1236 from master when reading data from binary log: 'Could not open log file'
+include/wait_for_slave_io_error.inc [errno=1236]
+Last_IO_Error = 'Got fatal error 1236 from master when reading data from binary log: 'Could not open log file''
 CHANGE MASTER TO master_host='127.0.0.1', master_log_file='master-bin.000003';
 include/start_slave.inc
 [ on master ]
@@ -67,6 +62,4 @@
 SELECT * FROM t1;
 c1
 DROP TABLE t1;
-=======
-include/rpl_end.inc
->>>>>>> bdba6183
+include/rpl_end.inc