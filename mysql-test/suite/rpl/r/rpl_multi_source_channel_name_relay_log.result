--- conflicted
+++ resolved
@@ -25,11 +25,7 @@
 #
 include/rpl_stop_slaves.inc
 Warnings:
-<<<<<<< HEAD
-Note	1976	Replication thread(s) for channel 'channel1' are already stopped.
-=======
 Note	1970	Replication thread(s) for channel 'channel1' are already stopped.
->>>>>>> 2eebcaba
 RESET SLAVE ALL;
 #
 # 2. Shutdown server. Remove relay log files. Start server with
@@ -48,11 +44,7 @@
 #
 include/rpl_stop_slaves.inc
 Warnings:
-<<<<<<< HEAD
-Note	1976	Replication thread(s) for channel 'channel1' are already stopped.
-=======
 Note	1970	Replication thread(s) for channel 'channel1' are already stopped.
->>>>>>> 2eebcaba
 RESET SLAVE ALL;
 #
 # 3. Shutdown server. Remove relay log files. Start server with
@@ -71,11 +63,7 @@
 #
 include/rpl_stop_slaves.inc
 Warnings:
-<<<<<<< HEAD
-Note	1976	Replication thread(s) for channel 'channel1' are already stopped.
-=======
 Note	1970	Replication thread(s) for channel 'channel1' are already stopped.
->>>>>>> 2eebcaba
 RESET SLAVE ALL;
 CHANGE MASTER TO MASTER_HOST="127.0.0.1", MASTER_PORT=MYPORT,
 MASTER_USER="root";
