<<<<<<< HEAD
include/master-slave.inc
Warnings:
Note	1756	Sending passwords in plain text without SSL/TLS is extremely insecure.
Note	1757	Storing MySQL user name or password information in the master.info repository is not secure and is therefore not recommended. Please see the MySQL Manual for more about this issue and possible alternatives.
[connection master]
call mtr.add_suppression("Can.t find record in .t[12].* Error_code: 1032");
call mtr.add_suppression("Cannot delete or update a parent row: a foreign key constraint fails .* Error_code: 1451");
call mtr.add_suppression("Cannot add or update a child row: a foreign key constraint fails .* Error_code: 1452");
call mtr.add_suppression("Duplicate entry .1. for key .PRIMARY.* Error_code: 1062");
call mtr.add_suppression("The slave coordinator and worker threads are stopped, possibly leaving data in inconsistent state");
=======
stop slave;
drop table if exists t1,t2,t3,t4,t5,t6,t7,t8,t9;
reset master;
reset slave;
drop table if exists t1,t2,t3,t4,t5,t6,t7,t8,t9;
start slave;
call mtr.add_suppression("Slave: Can't find record in 't.' Error_code: 1032");
call mtr.add_suppression("Slave: Cannot delete or update a parent row: a foreign key constraint fails .* Error_code: 1451");
call mtr.add_suppression("Slave: Cannot add or update a child row: a foreign key constraint fails .* Error_code: 1452");
set @saved_slave_rows_search_algorithms= @@global.slave_rows_search_algorithms;
SET GLOBAL slave_rows_search_algorithms= 'INDEX_SCAN,TABLE_SCAN';
>>>>>>> ec880e90
set @old_slave_exec_mode= @@global.slave_exec_mode;
set @@global.slave_exec_mode= IDEMPOTENT;
create table ti1 (b int primary key) engine = innodb;
create table ti2 (a int primary key, b int, foreign key (b) references ti1(b))
engine = innodb;
set foreign_key_checks=1 /* ensure the check */;
insert into ti1 values (1),(2),(3);
insert into ti2 set a=2, b=2;
select * from ti1 order by b /* must be (1),(2),(3) */;
b
1
2
3
insert into ti2 set a=1, b=1;
select * from ti2 order by b /* must be (1,1) (2,2) */;
a	b
1	1
2	2
set @save_binlog_format= @@session.binlog_format;
set @@session.binlog_format= row;
delete from ti1 where b=1;
select * from ti1 order by b /* must be (2),(3) */;
b
2
3
select * from ti1 order by b /* must stays as were on master (1),(2),(3) */;
b
1
2
3
delete from ti1 where b=3;
insert into ti2 set a=3, b=3;
select * from ti2 order by b /* must be (1,1),(2,2) - not inserted */;
a	b
1	1
2	2
set global slave_exec_mode='IDEMPOTENT';
set global slave_exec_mode='STRICT';
set global slave_exec_mode='IDEMPOTENT,STRICT';
ERROR 42000: Variable 'slave_exec_mode' can't be set to the value of 'IDEMPOTENT,STRICT'
select @@global.slave_exec_mode /* must be STRICT */;
@@global.slave_exec_mode
STRICT
*** foreign keys errors as above now forces to stop
set foreign_key_checks=0;
drop table ti2, ti1;
create table ti1 (b int primary key) engine = innodb;
create table ti2 (a int primary key, b int, foreign key (b) references ti1(b))
engine = innodb;
set foreign_key_checks=1 /* ensure the check */;
insert into ti1 values (1),(2),(3);
insert into ti2 set a=2, b=2;
select * from ti1 order by b /* must be (1),(2),(3) */;
b
1
2
3
*** conspire future problem
insert into ti2 set a=1, b=1;
select * from ti2 order by b /* must be (1,1) (2,2) */;
a	b
1	1
2	2
delete from ti1 where b=1 /* offending delete event */;
select * from ti1 order by b /* must be (2),(3) */;
b
2
3
*** slave must stop (Trying to delete a referenced foreing key)
include/wait_for_slave_sql_to_stop.inc
Last_SQL_Error
1451
select * from ti1 order by b /* must be (1),(2),(3) - not deleted */;
b
1
2
3
set foreign_key_checks= 0;
delete from ti2 where b=1;
set foreign_key_checks= 1;
set global slave_exec_mode='IDEMPOTENT';
start slave sql_thread;
set global slave_exec_mode='STRICT';
*** conspire the following insert failure
*** conspire future problem
delete from ti1 where b=3;
insert into ti2 set a=3, b=3 /* offending write event */;
*** slave must stop (Trying to insert an invalid foreign key)
include/wait_for_slave_sql_to_stop.inc
Last_SQL_Error
1452
select * from ti2 order by b /* must be (2,2) */;
a	b
2	2
set foreign_key_checks= 0;
insert into ti1 set b=3;
set foreign_key_checks= 1;
set global slave_exec_mode='IDEMPOTENT';
start slave sql_thread;
set global slave_exec_mode='STRICT';
select * from ti2 order by b /* must be (2,2),(3,3) */;
a	b
2	2
3	3
*** other errors
*** conspiring query
insert into ti1 set b=1;
insert into ti1 set b=1 /* offending write event */;
*** slave must stop (Trying to insert a dupliacte key)
include/wait_for_slave_sql_to_stop.inc
Last_SQL_Error
1062
set foreign_key_checks= 0;
delete from ti1 where b=1;
set foreign_key_checks= 1;
set global slave_exec_mode='IDEMPOTENT';
start slave sql_thread;
set global slave_exec_mode='STRICT';
CREATE TABLE t1 (a INT PRIMARY KEY);
CREATE TABLE t2 (a INT);
INSERT INTO t1 VALUES (-1),(-2),(-3);
INSERT INTO t2 VALUES (-1),(-2),(-3);
DELETE FROM t1 WHERE a = -2;
DELETE FROM t2 WHERE a = -2;
DELETE FROM t1 WHERE a = -2;
*** slave must stop (Key was not found)
include/wait_for_slave_sql_to_stop.inc
Last_SQL_Error
1032
set global slave_exec_mode='IDEMPOTENT';
start slave sql_thread;
set global slave_exec_mode='STRICT';
DELETE FROM t2 WHERE a = -2;
*** slave must stop (Key was not found)
include/wait_for_slave_sql_to_stop.inc
Last_SQL_Error
1032
set global slave_exec_mode='IDEMPOTENT';
start slave sql_thread;
set global slave_exec_mode='STRICT';
UPDATE t1 SET a = 1 WHERE a = -1;
UPDATE t2 SET a = 1 WHERE a = -1;
UPDATE t1 SET a = 1 WHERE a = -1;
*** slave must stop (Key was not found)
include/wait_for_slave_sql_to_stop.inc
Last_SQL_Error
1032
set global slave_exec_mode='IDEMPOTENT';
start slave sql_thread;
set global slave_exec_mode='STRICT';
UPDATE t2 SET a = 1 WHERE a = -1;
*** slave must stop (Key was not found)
include/wait_for_slave_sql_to_stop.inc
Last_SQL_Error
1032
set global slave_exec_mode='IDEMPOTENT';
start slave sql_thread;
SET @@global.slave_exec_mode= @old_slave_exec_mode;
drop table t1,t2,ti2,ti1;
set @@global.slave_exec_mode= @old_slave_exec_mode;
<<<<<<< HEAD
*** end of tests
include/rpl_end.inc
=======
stop slave;
drop table if exists t1,t2,t3,t4,t5,t6,t7,t8,t9;
reset master;
reset slave;
drop table if exists t1,t2,t3,t4,t5,t6,t7,t8,t9;
start slave;
SET GLOBAL slave_rows_search_algorithms= 'INDEX_SCAN,HASH_SCAN';
set @old_slave_exec_mode= @@global.slave_exec_mode;
set @@global.slave_exec_mode= IDEMPOTENT;
create table ti1 (b int primary key) engine = innodb;
create table ti2 (a int primary key, b int, foreign key (b) references ti1(b))
engine = innodb;
set foreign_key_checks=1 /* ensure the check */;
insert into ti1 values (1),(2),(3);
insert into ti2 set a=2, b=2;
select * from ti1 order by b /* must be (1),(2),(3) */;
b
1
2
3
insert into ti2 set a=1, b=1;
select * from ti2 order by b /* must be (1,1) (2,2) */;
a	b
1	1
2	2
set @save_binlog_format= @@session.binlog_format;
set @@session.binlog_format= row;
delete from ti1 where b=1;
select * from ti1 order by b /* must be (2),(3) */;
b
2
3
select * from ti1 order by b /* must stays as were on master (1),(2),(3) */;
b
1
2
3
delete from ti1 where b=3;
insert into ti2 set a=3, b=3;
select * from ti2 order by b /* must be (1,1),(2,2) - not inserted */;
a	b
1	1
2	2
set global slave_exec_mode='IDEMPOTENT';
set global slave_exec_mode='STRICT';
set global slave_exec_mode='IDEMPOTENT,STRICT';
ERROR 42000: Variable 'slave_exec_mode' can't be set to the value of 'IDEMPOTENT,STRICT'
select @@global.slave_exec_mode /* must be STRICT */;
@@global.slave_exec_mode
STRICT
*** foreign keys errors as above now forces to stop
set foreign_key_checks=0;
drop table ti2, ti1;
create table ti1 (b int primary key) engine = innodb;
create table ti2 (a int primary key, b int, foreign key (b) references ti1(b))
engine = innodb;
set foreign_key_checks=1 /* ensure the check */;
insert into ti1 values (1),(2),(3);
insert into ti2 set a=2, b=2;
select * from ti1 order by b /* must be (1),(2),(3) */;
b
1
2
3
*** conspire future problem
insert into ti2 set a=1, b=1;
select * from ti2 order by b /* must be (1,1) (2,2) */;
a	b
1	1
2	2
delete from ti1 where b=1 /* offending delete event */;
select * from ti1 order by b /* must be (2),(3) */;
b
2
3
*** slave must stop (Trying to delete a referenced foreing key)
Last_SQL_Error
1451
select * from ti1 order by b /* must be (1),(2),(3) - not deleted */;
b
1
2
3
set foreign_key_checks= 0;
delete from ti2 where b=1;
set foreign_key_checks= 1;
set global slave_exec_mode='IDEMPOTENT';
start slave sql_thread;
set global slave_exec_mode='STRICT';
*** conspire the following insert failure
*** conspire future problem
delete from ti1 where b=3;
insert into ti2 set a=3, b=3 /* offending write event */;
*** slave must stop (Trying to insert an invalid foreign key)
Last_SQL_Error
1452
select * from ti2 order by b /* must be (2,2) */;
a	b
2	2
set foreign_key_checks= 0;
insert into ti1 set b=3;
set foreign_key_checks= 1;
set global slave_exec_mode='IDEMPOTENT';
start slave sql_thread;
set global slave_exec_mode='STRICT';
select * from ti2 order by b /* must be (2,2),(3,3) */;
a	b
2	2
3	3
*** other errors
*** conspiring query
insert into ti1 set b=1;
insert into ti1 set b=1 /* offending write event */;
*** slave must stop (Trying to insert a dupliacte key)
Last_SQL_Error
1062
set foreign_key_checks= 0;
delete from ti1 where b=1;
set foreign_key_checks= 1;
set global slave_exec_mode='IDEMPOTENT';
start slave sql_thread;
set global slave_exec_mode='STRICT';
CREATE TABLE t1 (a INT PRIMARY KEY);
CREATE TABLE t2 (a INT);
INSERT INTO t1 VALUES (-1),(-2),(-3);
INSERT INTO t2 VALUES (-1),(-2),(-3);
DELETE FROM t1 WHERE a = -2;
DELETE FROM t2 WHERE a = -2;
DELETE FROM t1 WHERE a = -2;
*** slave must stop (Key was not found)
Last_SQL_Error
1032
set global slave_exec_mode='IDEMPOTENT';
start slave sql_thread;
set global slave_exec_mode='STRICT';
DELETE FROM t2 WHERE a = -2;
*** slave must stop (Key was not found)
Last_SQL_Error
1032
set global slave_exec_mode='IDEMPOTENT';
start slave sql_thread;
set global slave_exec_mode='STRICT';
UPDATE t1 SET a = 1 WHERE a = -1;
UPDATE t2 SET a = 1 WHERE a = -1;
UPDATE t1 SET a = 1 WHERE a = -1;
*** slave must stop (Key was not found)
Last_SQL_Error
1032
set global slave_exec_mode='IDEMPOTENT';
start slave sql_thread;
set global slave_exec_mode='STRICT';
UPDATE t2 SET a = 1 WHERE a = -1;
*** slave must stop (Key was not found)
Last_SQL_Error
1032
set global slave_exec_mode='IDEMPOTENT';
start slave sql_thread;
SET @@global.slave_exec_mode= @old_slave_exec_mode;
drop table t1,t2,ti2,ti1;
set @@global.slave_exec_mode= @old_slave_exec_mode;
set @@global.slave_rows_search_algorithms= @saved_slave_rows_search_algorithms;
*** end of tests
>>>>>>> ec880e90
<|MERGE_RESOLUTION|>--- conflicted
+++ resolved
@@ -1,4 +1,3 @@
-<<<<<<< HEAD
 include/master-slave.inc
 Warnings:
 Note	1756	Sending passwords in plain text without SSL/TLS is extremely insecure.
@@ -9,19 +8,8 @@
 call mtr.add_suppression("Cannot add or update a child row: a foreign key constraint fails .* Error_code: 1452");
 call mtr.add_suppression("Duplicate entry .1. for key .PRIMARY.* Error_code: 1062");
 call mtr.add_suppression("The slave coordinator and worker threads are stopped, possibly leaving data in inconsistent state");
-=======
-stop slave;
-drop table if exists t1,t2,t3,t4,t5,t6,t7,t8,t9;
-reset master;
-reset slave;
-drop table if exists t1,t2,t3,t4,t5,t6,t7,t8,t9;
-start slave;
-call mtr.add_suppression("Slave: Can't find record in 't.' Error_code: 1032");
-call mtr.add_suppression("Slave: Cannot delete or update a parent row: a foreign key constraint fails .* Error_code: 1451");
-call mtr.add_suppression("Slave: Cannot add or update a child row: a foreign key constraint fails .* Error_code: 1452");
 set @saved_slave_rows_search_algorithms= @@global.slave_rows_search_algorithms;
 SET GLOBAL slave_rows_search_algorithms= 'INDEX_SCAN,TABLE_SCAN';
->>>>>>> ec880e90
 set @old_slave_exec_mode= @@global.slave_exec_mode;
 set @@global.slave_exec_mode= IDEMPOTENT;
 create table ti1 (b int primary key) engine = innodb;
@@ -182,10 +170,6 @@
 SET @@global.slave_exec_mode= @old_slave_exec_mode;
 drop table t1,t2,ti2,ti1;
 set @@global.slave_exec_mode= @old_slave_exec_mode;
-<<<<<<< HEAD
-*** end of tests
-include/rpl_end.inc
-=======
 stop slave;
 drop table if exists t1,t2,t3,t4,t5,t6,t7,t8,t9;
 reset master;
@@ -348,4 +332,4 @@
 set @@global.slave_exec_mode= @old_slave_exec_mode;
 set @@global.slave_rows_search_algorithms= @saved_slave_rows_search_algorithms;
 *** end of tests
->>>>>>> ec880e90
+include/rpl_end.inc