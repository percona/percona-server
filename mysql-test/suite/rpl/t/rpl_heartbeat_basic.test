--- conflicted
+++ resolved
@@ -10,18 +10,15 @@
 # * Circular replication
 #############################################################
 --source include/master-slave.inc
-<<<<<<< HEAD
 #
 # The test runs long and does not have any specifics to 
 # binlog_format. It is choosen therefore to run with MIXED mode
 # in order to not slow down much `make test'.
 #
 --source include/have_binlog_format_mixed.inc
-=======
 
 call mtr.add_suppression("Slave I/O: The slave I/O thread stops because a fatal error is encountered when it tried to SET @master_binlog_checksum");
 
->>>>>>> 34bea278
 --echo
 
 --echo *** Preparing ***
