# ==== Purpose ====
#
# Verify that the positions that are reported by the applier thread during
# STOP SLAVE are the same as that of the most recent checkpoint in case of
# Multi Threaded Slave.
#
# ==== Implementation ====
#
# 1) Create two databases and do some DML operations on these databases.
# 2) Sync the slave applier with master to insure that a checkpoint is done.
# 3) Set bigger values for slave_checkpoint_period/group so that no further
#    checkpoints are done on slave server.
# 4) Execute few more DMLS on master and wait till they are applied on slave.
# 5) This is to prove that applier thread has few more committed transactions
#    after the checkpoint done at step 2.
# 6) Execute STOP SLAVE command.
# 7) Assert that the positions that are reported in error log are as per the
#    latest checkpoint.
#
# ==== References ====
#
# Bug#27300658: IN MTS SQL THREAD EXITING AND INITIALIZING
# MESSAGE WITH DIFFERENT POSITION

# This test case is binary log format agnostic
--source include/have_binlog_format_row.inc
--source include/have_debug.inc
<<<<<<< HEAD
--source include/only_mts_slave_parallel_workers.inc
# do not execute when binlog compression is on as the debug
# point below is not activated
--source include/not_binlog_transaction_compression_on.inc
=======
>>>>>>> 72647a3d
--source include/master-slave.inc

# Do some DMLs on master and sync with slave to make sure that one checkpoint
# is done.
CREATE DATABASE db1;
CREATE DATABASE db2;
CREATE TABLE db1.t1 ( id INT(11) PRIMARY KEY ) ENGINE=INNODB;
CREATE TABLE db2.t1 ( id INT(11) PRIMARY KEY ) ENGINE=INNODB;
INSERT INTO db1.t1 VALUES (40);
INSERT INTO db2.t1 VALUES (40);
--source include/sync_slave_sql_with_master.inc

# connection was switched to slave
--source include/only_mts_slave_parallel_workers.inc

# Save the global variables that are being modified. Set bigger values for
# slave_checkpoint_group/period so that no further checkpoints are done
# automatically.
SET @save_debug = @@GLOBAL.debug;
SET @save_slave_checkpoint_group= @@GLOBAL.slave_checkpoint_group;
SET @save_slave_checkpoint_period= @@GLOBAL.slave_checkpoint_period;
SET GLOBAL slave_checkpoint_group=512;
SET GLOBAL slave_checkpoint_period=3000000;

# Do some DMLs on master.
--source include/rpl_connection_master.inc
--let $i=30
while ($i)
{
  --eval insert into db1.t1 values ($i)
  --eval insert into db2.t1 values ($i)
  dec $i;
}
--source include/sync_slave_io_with_master.inc

# Wait till all the transactions are applied on slave. This will ensure that
# at the time of STOP SLAVE few more committited transactions are present
# above the recent LWM.
--source include/rpl_connection_slave.inc
--let $table=db1.t1
--let $count=31
--source include/wait_until_rows_count.inc

--let $table=db2.t1
--let $count=31
--source include/wait_until_rows_count.inc
--source include/stop_slave_io.inc

# Wait for coordinator to populate worker's queues.
--let $show_statement= SHOW PROCESSLIST
--let $field= State
--let $condition= = 'Slave has read all relay log; waiting for more updates'
--source include/wait_show_condition.inc


# Initiate one more DML on master. While the DML is being processed by slave
# applier it will receive a STOP SLAVE due to debug simulation. Applier will
# execute gracefully after completing the current group in progress and print
# appropriate exit positions.
--source include/rpl_connection_master.inc
BEGIN;
INSERT INTO db1.t1 VALUES (50);
COMMIT;

--source include/rpl_connection_slave.inc
# Debug simulation which will ensure that SLAVE STOPS as a regular exit
# without an error. This ensures we have the same scenario as that of the bug
# report.
SET global debug="d,simulate_stop_when_mts_in_group";
--source include/start_slave_io.inc

--source include/wait_for_slave_sql_to_stop.inc
--let $exec_master_log_pos= query_get_value(SHOW SLAVE STATUS, Exec_Master_Log_Pos, 1)
--let $exec_master_log_file= query_get_value(SHOW SLAVE STATUS, Relay_Master_Log_File, 1)

# Assert that the positions that are reported by the applier thread during
# STOP SLAVE are the same as that of the most recent checkpoint in case of
# Multi Threaded Slave.
--let $assert_text= Assert that the expected entry is in the error log during STOP SLAVE
--let $assert_file=$MYSQLTEST_VARDIR/log/mysqld.2.err
--let $assert_only_after = Coordinator thread of multi-threaded slave is being stopped in the middle of assigning a group of events
--let $assert_select= Slave SQL thread for channel '' exiting, replication stopped in log '$exec_master_log_file' at position $exec_master_log_pos
--let $assert_count= 1
--source include/assert_grep.inc

SET GLOBAL debug=@save_debug;
SET @@GLOBAL.slave_checkpoint_group= @save_slave_checkpoint_group;
set @@GLOBAL.slave_checkpoint_period= @save_slave_checkpoint_period;
--source include/start_slave.inc

# Assert that the positions that are reported by the applier thread during
# START SLAVE are the same as the positions reported during STOP SLAVE.
--let $assert_text= Assert that the expected entry is in the error log during START SLAVE
--let $assert_file=$MYSQLTEST_VARDIR/log/mysqld.2.err
--let $assert_only_after = Slave SQL thread exiting, replication stopped in log
--let $assert_select= Slave SQL thread for channel '' initialized, starting replication in log '$exec_master_log_file' at position $exec_master_log_pos
--let $assert_count= 1
--source include/assert_grep.inc

--source include/rpl_connection_master.inc
--source include/sync_slave_sql_with_master.inc

--source include/rpl_connection_master.inc
DROP DATABASE db1;
DROP DATABASE db2;
--source include/rpl_end.inc<|MERGE_RESOLUTION|>--- conflicted
+++ resolved
@@ -25,13 +25,9 @@
 # This test case is binary log format agnostic
 --source include/have_binlog_format_row.inc
 --source include/have_debug.inc
-<<<<<<< HEAD
---source include/only_mts_slave_parallel_workers.inc
 # do not execute when binlog compression is on as the debug
 # point below is not activated
 --source include/not_binlog_transaction_compression_on.inc
-=======
->>>>>>> 72647a3d
 --source include/master-slave.inc
 
 # Do some DMLs on master and sync with slave to make sure that one checkpoint
