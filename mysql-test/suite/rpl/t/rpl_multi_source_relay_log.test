--echo #########################################################################
--echo # Verify that the "ch1" and "ch2" channels would copy the global
--echo # replication filters to its own per-channel replication filters
--echo # when they are being created and configured by CHANGE MASTER TO
--echo # ... FOR CHANNEL.
--echo #
--echo # Verify RESET SLAVE and RESET SLAVE FOR CHANNEL
--echo # - deletes all relay log files of named channels and reintializes
--echo # them.
--echo # - For default channel, it restart the relay log from .000001
<<<<<<< HEAD
--echo # - retains replication filters of the channel.
--echo # - retains all replication filters from all replication channels.
--echo #
--echo # Verify that "'RESET SLAVE ALL FOR CHANNEL '<channel_name>'" removes
--echo # the replication channel specified by 'FOR CHANNEL' clause and all
--echo # replication filters of the channel. There is no effect to other
--echo # channels.
--echo #
--echo # "RESET SLAVE ALL FOR CHANNEL ''" removes the default channel and all
--echo # replication filters of the channel firstly, but then create a new
--echo # default channel which is not configured yet. So performance_schema.
--echo # replication_applier_filters and SHOW SLAVE STATUS do not show it.
--echo #
--echo # Verify that default channel would copy global replication filters
--echo # to its per-channel replication filters if there are no per-channel
--echo # replication filters and there are global replication filters on the
--echo # filter type when it is being configured. Then performance_schema.
--echo # replication_applier_filters and SHOW SLAVE STATUS show it.
--echo #
--echo # Verify that "RESET SLAVE ALL" with no FOR CHANNEL clause removes all
--echo # replication channels, so it shall remove all per-channel replication
--echo # filters but does not touch all global replication filters. When the
--echo # new channel is being configured, it therefore uses the global filters
--echo # (copies all global replication filters to its own per-channel
--echo # replication filters).
--echo #
=======
--echo # - For named channel, it restart the relay log from ch.000001
>>>>>>> 7d6110ec
--echo #########################################################################
# The test doesn't relate to binlog format, so it is just tested on mixed mode.
#Skip on group replication runs
--source include/not_group_replication_plugin.inc

# Test requires master-info-repository=TABLE, relay-log-info-repository=TABLE
--source include/have_slave_repository_type_table.inc

--source include/have_binlog_format_mixed.inc
--source include/master-slave.inc

# Clean all configuration changes after running the test.
--source include/force_restart.inc

--source include/rpl_connection_slave.inc
--let $datadir= `SELECT @@GLOBAL.datadir`

--echo #
--echo # Verify that the "ch1" and "ch2" channels would copy the global
--echo # replication filters to its own per-channel replication filters
--echo # when they are being created and configured by CHANGE MASTER TO
--echo # ... FOR CHANNEL.
--echo #
SELECT COUNT(*) FROM performance_schema.replication_applier_global_filters;
SELECT FILTER_NAME, FILTER_RULE, CONFIGURED_BY FROM performance_schema.replication_applier_global_filters;
CHANGE MASTER TO MASTER_HOST="localhost", MASTER_PORT=10 FOR CHANNEL "ch1";
CHANGE MASTER TO MASTER_HOST="localhost", MASTER_PORT=11 FOR CHANNEL "ch2";
SELECT COUNT(*) FROM performance_schema.replication_applier_filters;
SELECT CHANNEL_NAME, FILTER_NAME, FILTER_RULE, CONFIGURED_BY, COUNTER FROM performance_schema.replication_applier_filters;

FLUSH RELAY LOGS;
FLUSH RELAY LOGS FOR CHANNEL "ch1";
FLUSH RELAY LOGS FOR CHANNEL "ch2";

--echo #
--echo # Show replication filters for channel 'ch1' and 'ch2' at beginning.
--echo #
--let $rpl_channel_name= 'ch1'
--let $status_items= Replicate_Do_DB, Replicate_Ignore_DB, Replicate_Do_Table, Replicate_Ignore_Table, Replicate_Wild_Do_Table, Replicate_Wild_Ignore_Table, Replicate_Rewrite_DB
--source include/show_slave_status.inc
--let $rpl_channel_name= 'ch2'
--let $status_items= Replicate_Do_DB, Replicate_Ignore_DB, Replicate_Do_Table, Replicate_Ignore_Table, Replicate_Wild_Do_Table, Replicate_Wild_Ignore_Table, Replicate_Rewrite_DB
--source include/show_slave_status.inc
SELECT COUNT(*) FROM performance_schema.replication_applier_filters;
SELECT CHANNEL_NAME, FILTER_NAME, FILTER_RULE, CONFIGURED_BY, COUNTER FROM performance_schema.replication_applier_filters;

--echo #
--echo # RESET SLAVE FOR CHANNEL "ch1" deletes all relay log files of ch1.
--echo #
eval RESET SLAVE FOR CHANNEL "ch1";

<<<<<<< HEAD
--echo #
--echo # Verify that "RESET SLAVE FOR CHANNEL '<channel_name>'" retains
--echo # replication filters of the channel.
--echo #
--let $rpl_channel_name= 'ch1'
--let $status_items= Replicate_Do_DB, Replicate_Ignore_DB, Replicate_Do_Table, Replicate_Ignore_Table, Replicate_Wild_Do_Table, Replicate_Wild_Ignore_Table, Replicate_Rewrite_DB
--source include/show_slave_status.inc
SELECT COUNT(*) FROM performance_schema.replication_applier_filters;
SELECT CHANNEL_NAME, FILTER_NAME, FILTER_RULE, CONFIGURED_BY, COUNTER FROM performance_schema.replication_applier_filters;

# all files of "ch1" are removed
=======
# all files of "ch1" are deleted and recreated.
>>>>>>> 7d6110ec
--list_files $datadir *ch1*

--echo #
--echo # RESET SLAVE deletes all relay log files of ch2
--echo #
--let $rpl_channel_name=
--disable_warnings
--source include/stop_slave.inc
--enable_warnings
RESET SLAVE;

<<<<<<< HEAD
--echo #
--echo # Verify that "RESET SLAVE" retains all replication filters from
--echo # all replication channels.
--echo #
--let $rpl_channel_name= 'ch1'
--let $status_items= Replicate_Do_DB, Replicate_Ignore_DB, Replicate_Do_Table, Replicate_Ignore_Table, Replicate_Wild_Do_Table, Replicate_Wild_Ignore_Table, Replicate_Rewrite_DB
--source include/show_slave_status.inc
--let $rpl_channel_name= 'ch2'
--let $status_items= Replicate_Do_DB, Replicate_Ignore_DB, Replicate_Do_Table, Replicate_Ignore_Table, Replicate_Wild_Do_Table, Replicate_Wild_Ignore_Table, Replicate_Rewrite_DB
--source include/show_slave_status.inc
SELECT COUNT(*) FROM performance_schema.replication_applier_filters;
SELECT CHANNEL_NAME, FILTER_NAME, FILTER_RULE, CONFIGURED_BY, COUNTER FROM performance_schema.replication_applier_filters;

# all files of "ch2" are removed
=======
# all files of "ch2" are deleted and recreated.
>>>>>>> 7d6110ec
--list_files $datadir *ch2*

--echo #
--echo # RESET SLAVE resets relay log of default channel from .000001
--echo #
# relay log files of default channel is still there
--let $relay_log_index= `SELECT @@GLOBAL.relay_log_index`
--file_exists $relay_log_index

--let $relay_log_basename= `SELECT @@GLOBAL.relay_log_basename`
--file_exists $relay_log_basename.000001

--echo #
--echo # Relay log files for all channels are recreated automatically.
--echo #

# Check that files exist.
--let $relay_log_base_name= `SELECT @@GLOBAL.relay_log_basename`
--file_exists $relay_log_base_name-ch1.000001
--file_exists $relay_log_base_name-ch2.000001

RESET SLAVE ALL FOR CHANNEL 'ch1';
--echo #
--echo # Verify that "'RESET SLAVE ALL FOR CHANNEL '<channel_name>'" removes
--echo # the replication channel specified by 'FOR CHANNEL' clause and all
--echo # replication filters of the channel. There is no effect to other
--echo # channels.
--echo #
--error ER_SLAVE_CHANNEL_DOES_NOT_EXIST
RESET SLAVE ALL FOR CHANNEL 'ch1';
--error ER_SLAVE_CHANNEL_DOES_NOT_EXIST
SHOW SLAVE STATUS FOR CHANNEL 'ch1';
SELECT COUNT(*) FROM performance_schema.replication_applier_filters;
SELECT CHANNEL_NAME, FILTER_NAME, FILTER_RULE, CONFIGURED_BY, COUNTER FROM performance_schema.replication_applier_filters;

RESET SLAVE ALL FOR CHANNEL '';
--echo #
--echo # "RESET SLAVE ALL FOR CHANNEL ''" removes the default channel and all
--echo # replication filters of the channel firstly, but then create a new
--echo # default channel which is not configured yet. So performance_schema.
--echo # replication_applier_filters and SHOW SLAVE STATUS do not show it.
--echo #
SELECT COUNT(*) FROM performance_schema.replication_applier_filters;
SELECT CHANNEL_NAME, FILTER_NAME, FILTER_RULE, CONFIGURED_BY, COUNTER FROM performance_schema.replication_applier_filters;
--let $rpl_channel_name= ''
--let $status_items= Replicate_Do_DB, Replicate_Ignore_DB, Replicate_Do_Table, Replicate_Ignore_Table, Replicate_Wild_Do_Table, Replicate_Wild_Ignore_Table, Replicate_Rewrite_DB
--source include/show_slave_status.inc

--echo #
--echo # Verify that default channel would copy global replication filters
--echo # to its per-channel replication filters if there are no per-channel
--echo # replication filters and there are global replication filters on the
--echo # filter type when it is being configured. Then performance_schema.
--echo # replication_applier_filters and SHOW SLAVE STATUS show it.
--echo #
--disable_warnings
--replace_result $MASTER_MYPORT MASTER_PORT
eval CHANGE MASTER TO MASTER_HOST="127.0.0.1", MASTER_PORT=$MASTER_MYPORT,
     MASTER_USER="root" FOR CHANNEL '';
--enable_warnings
SELECT COUNT(*) FROM performance_schema.replication_applier_filters;
SELECT CHANNEL_NAME, FILTER_NAME, FILTER_RULE, CONFIGURED_BY, COUNTER FROM performance_schema.replication_applier_filters;
--let $rpl_channel_name= ''
--let $status_items= Replicate_Do_DB, Replicate_Ignore_DB, Replicate_Do_Table, Replicate_Ignore_Table, Replicate_Wild_Do_Table, Replicate_Wild_Ignore_Table, Replicate_Rewrite_DB
--source include/show_slave_status.inc

--echo #
--echo # Verify that "RESET SLAVE ALL" with no FOR CHANNEL clause removes all
--echo # replication channels, so it shall remove all per-channel replication
--echo # filters but does not touch all global replication filters. When the
--echo # new channel is being configured, it therefore uses the global filters
--echo # (copies all global replication filters to its own per-channel
--echo # replication filters).
--echo #
RESET SLAVE ALL;

# all files of "ch1" and "ch2" are removed
--list_files $datadir *ch1*
--list_files $datadir *ch2*

# relay log files of default channel is still there
--let $relay_log_index= `SELECT @@GLOBAL.relay_log_index`
--file_exists $relay_log_index

--let $relay_log_basename= `SELECT @@GLOBAL.relay_log_basename`
--file_exists $relay_log_basename.000001

# Verify that "RESET SLAVE ALL" removes all replication channels and
# clear all replication filters but does not touch all global
# replication filters.
--error ER_SLAVE_CHANNEL_DOES_NOT_EXIST
SHOW SLAVE STATUS FOR CHANNEL 'ch1';
--error ER_SLAVE_CHANNEL_DOES_NOT_EXIST
SHOW SLAVE STATUS FOR CHANNEL 'ch2';
SELECT COUNT(*) FROM performance_schema.replication_applier_filters;
SELECT CHANNEL_NAME, FILTER_NAME, FILTER_RULE, CONFIGURED_BY, COUNTER FROM performance_schema.replication_applier_filters;
SELECT COUNT(*) FROM performance_schema.replication_applier_global_filters;
SELECT FILTER_NAME, FILTER_RULE, CONFIGURED_BY FROM performance_schema.replication_applier_global_filters;

# When the new channel is being configured, it therefore uses the global
# filters (copies all global replication filters to its own per-channel
# replication filters).
--disable_warnings
--replace_result $MASTER_MYPORT MASTER_PORT
eval CHANGE MASTER TO MASTER_HOST="127.0.0.1", MASTER_PORT=$MASTER_MYPORT,
     MASTER_USER="root";
--enable_warnings
SELECT COUNT(*) FROM performance_schema.replication_applier_filters;
SELECT CHANNEL_NAME, FILTER_NAME, FILTER_RULE, CONFIGURED_BY, COUNTER FROM performance_schema.replication_applier_filters;

--let $rpl_channel_name=
--source include/start_slave.inc
--source include/rpl_end.inc
<|MERGE_RESOLUTION|>--- conflicted
+++ resolved
@@ -5,11 +5,11 @@
 --echo # ... FOR CHANNEL.
 --echo #
 --echo # Verify RESET SLAVE and RESET SLAVE FOR CHANNEL
---echo # - deletes all relay log files of named channels and reintializes
+--echo # - deletes all relay log files of named channels and reinitializes
 --echo # them.
 --echo # - For default channel, it restart the relay log from .000001
-<<<<<<< HEAD
 --echo # - retains replication filters of the channel.
+--echo # - For named channel, it restart the relay log from ch.000001
 --echo # - retains all replication filters from all replication channels.
 --echo #
 --echo # Verify that "'RESET SLAVE ALL FOR CHANNEL '<channel_name>'" removes
@@ -35,9 +35,6 @@
 --echo # (copies all global replication filters to its own per-channel
 --echo # replication filters).
 --echo #
-=======
---echo # - For named channel, it restart the relay log from ch.000001
->>>>>>> 7d6110ec
 --echo #########################################################################
 # The test doesn't relate to binlog format, so it is just tested on mixed mode.
 #Skip on group replication runs
@@ -89,7 +86,6 @@
 --echo #
 eval RESET SLAVE FOR CHANNEL "ch1";
 
-<<<<<<< HEAD
 --echo #
 --echo # Verify that "RESET SLAVE FOR CHANNEL '<channel_name>'" retains
 --echo # replication filters of the channel.
@@ -100,10 +96,7 @@
 SELECT COUNT(*) FROM performance_schema.replication_applier_filters;
 SELECT CHANNEL_NAME, FILTER_NAME, FILTER_RULE, CONFIGURED_BY, COUNTER FROM performance_schema.replication_applier_filters;
 
-# all files of "ch1" are removed
-=======
 # all files of "ch1" are deleted and recreated.
->>>>>>> 7d6110ec
 --list_files $datadir *ch1*
 
 --echo #
@@ -115,7 +108,6 @@
 --enable_warnings
 RESET SLAVE;
 
-<<<<<<< HEAD
 --echo #
 --echo # Verify that "RESET SLAVE" retains all replication filters from
 --echo # all replication channels.
@@ -129,10 +121,7 @@
 SELECT COUNT(*) FROM performance_schema.replication_applier_filters;
 SELECT CHANNEL_NAME, FILTER_NAME, FILTER_RULE, CONFIGURED_BY, COUNTER FROM performance_schema.replication_applier_filters;
 
-# all files of "ch2" are removed
-=======
 # all files of "ch2" are deleted and recreated.
->>>>>>> 7d6110ec
 --list_files $datadir *ch2*
 
 --echo #
