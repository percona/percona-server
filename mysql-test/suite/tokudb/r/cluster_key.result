--- conflicted
+++ resolved
@@ -14,15 +14,10 @@
 8	80	800	8000
 9	90	900	9000
 explain select * from t1 where b > 30;
-<<<<<<< HEAD
-id	select_type	table	partitions	type	possible_keys	key	key_len	ref	rows	filtered	Extra
-1	SIMPLE	t1	NULL	range	b	b	5	NULL;	6	100.00	Using where
+id	select_type	table	partitions	type	possible_keys	key	key_len	ref	rows	filtered	Extra
+1	SIMPLE	t1	NULL	range	b	b	4	NULL;	6	100.00	Using where
 Warnings:
 Note	1003	/* select#1 */ select `test`.`t1`.`a` AS `a`,`test`.`t1`.`b` AS `b`,`test`.`t1`.`c` AS `c`,`test`.`t1`.`d` AS `d` from `test`.`t1` where (`test`.`t1`.`b` > 30)
-=======
-id	select_type	table	type	possible_keys	key	key_len	ref	rows	Extra
-1	SIMPLE	t1	range	b	b	4	NULL	NULL;	Using where
->>>>>>> 3e6fd886
 select * from t1 where b > 30;
 a	b	c	d
 4	40	400	4000
@@ -32,15 +27,10 @@
 8	80	800	8000
 9	90	900	9000
 explain select * from t1 where c > 750;
-<<<<<<< HEAD
-id	select_type	table	partitions	type	possible_keys	key	key_len	ref	rows	filtered	Extra
-1	SIMPLE	t1	NULL	range	c	c	5	NULL;	2	100.00	Using where
+id	select_type	table	partitions	type	possible_keys	key	key_len	ref	rows	filtered	Extra
+1	SIMPLE	t1	NULL	range	c	c	4	NULL;	2	100.00	Using where
 Warnings:
 Note	1003	/* select#1 */ select `test`.`t1`.`a` AS `a`,`test`.`t1`.`b` AS `b`,`test`.`t1`.`c` AS `c`,`test`.`t1`.`d` AS `d` from `test`.`t1` where (`test`.`t1`.`c` > 750)
-=======
-id	select_type	table	type	possible_keys	key	key_len	ref	rows	Extra
-1	SIMPLE	t1	range	c	c	4	NULL	NULL;	Using where
->>>>>>> 3e6fd886
 select * from t1 where c > 750;
 a	b	c	d
 8	80	800	8000
@@ -54,15 +44,10 @@
 a
 9
 explain select a,b from t1 where b > 30;
-<<<<<<< HEAD
-id	select_type	table	partitions	type	possible_keys	key	key_len	ref	rows	filtered	Extra
-1	SIMPLE	t1	NULL	range	b	b	5	NULL;	6	100.00	Using where; Using index
+id	select_type	table	partitions	type	possible_keys	key	key_len	ref	rows	filtered	Extra
+1	SIMPLE	t1	NULL	range	b	b	4	NULL;	6	100.00	Using where; Using index
 Warnings:
 Note	1003	/* select#1 */ select `test`.`t1`.`a` AS `a`,`test`.`t1`.`b` AS `b` from `test`.`t1` where (`test`.`t1`.`b` > 30)
-=======
-id	select_type	table	type	possible_keys	key	key_len	ref	rows	Extra
-1	SIMPLE	t1	range	b	b	4	NULL	NULL;	Using where; Using index
->>>>>>> 3e6fd886
 select a,b from t1 where b > 30;
 a	b
 4	40
@@ -72,15 +57,10 @@
 8	80
 9	90
 explain select a,b from t1 where c > 750;
-<<<<<<< HEAD
-id	select_type	table	partitions	type	possible_keys	key	key_len	ref	rows	filtered	Extra
-1	SIMPLE	t1	NULL	range	c	c	5	NULL;	2	100.00	Using where
+id	select_type	table	partitions	type	possible_keys	key	key_len	ref	rows	filtered	Extra
+1	SIMPLE	t1	NULL	range	c	c	4	NULL;	2	100.00	Using where; Using index
 Warnings:
 Note	1003	/* select#1 */ select `test`.`t1`.`a` AS `a`,`test`.`t1`.`b` AS `b` from `test`.`t1` where (`test`.`t1`.`c` > 750)
-=======
-id	select_type	table	type	possible_keys	key	key_len	ref	rows	Extra
-1	SIMPLE	t1	range	c	c	4	NULL	NULL;	Using where; Using index
->>>>>>> 3e6fd886
 select a,c from t1 where c > 750;
 a	c
 8	800
@@ -102,15 +82,10 @@
 9	90	900	9000
 10	10	10	10
 explain select * from t1 where b > 30;
-<<<<<<< HEAD
-id	select_type	table	partitions	type	possible_keys	key	key_len	ref	rows	filtered	Extra
-1	SIMPLE	t1	NULL	range	b	b	5	NULL;	6	100.00	Using where
+id	select_type	table	partitions	type	possible_keys	key	key_len	ref	rows	filtered	Extra
+1	SIMPLE	t1	NULL	range	b	b	4	NULL;	6	100.00	Using where
 Warnings:
 Note	1003	/* select#1 */ select `test`.`t1`.`a` AS `a`,`test`.`t1`.`b` AS `b`,`test`.`t1`.`c` AS `c`,`test`.`t1`.`d` AS `d` from `test`.`t1` where (`test`.`t1`.`b` > 30)
-=======
-id	select_type	table	type	possible_keys	key	key_len	ref	rows	Extra
-1	SIMPLE	t1	range	b	b	4	NULL	NULL;	Using where
->>>>>>> 3e6fd886
 select * from t1 where b > 30;
 a	b	c	d
 4	40	400	4000
@@ -120,29 +95,19 @@
 8	80	800	8000
 9	90	900	9000
 explain select * from t1 where c > 750;
-<<<<<<< HEAD
-id	select_type	table	partitions	type	possible_keys	key	key_len	ref	rows	filtered	Extra
-1	SIMPLE	t1	NULL	range	c	c	5	NULL;	2	100.00	Using where
+id	select_type	table	partitions	type	possible_keys	key	key_len	ref	rows	filtered	Extra
+1	SIMPLE	t1	NULL	range	c	c	4	NULL;	2	100.00	Using where
 Warnings:
 Note	1003	/* select#1 */ select `test`.`t1`.`a` AS `a`,`test`.`t1`.`b` AS `b`,`test`.`t1`.`c` AS `c`,`test`.`t1`.`d` AS `d` from `test`.`t1` where (`test`.`t1`.`c` > 750)
-=======
-id	select_type	table	type	possible_keys	key	key_len	ref	rows	Extra
-1	SIMPLE	t1	range	c	c	4	NULL	NULL;	Using where
->>>>>>> 3e6fd886
 select * from t1 where c > 750;
 a	b	c	d
 8	80	800	8000
 9	90	900	9000
 explain select b from t1 where b > 30;
-<<<<<<< HEAD
-id	select_type	table	partitions	type	possible_keys	key	key_len	ref	rows	filtered	Extra
-1	SIMPLE	t1	NULL	range	b	b	5	NULL;	6	100.00	Using where; Using index
+id	select_type	table	partitions	type	possible_keys	key	key_len	ref	rows	filtered	Extra
+1	SIMPLE	t1	NULL	range	b	b	4	NULL;	6	100.00	Using where; Using index
 Warnings:
 Note	1003	/* select#1 */ select `test`.`t1`.`b` AS `b` from `test`.`t1` where (`test`.`t1`.`b` > 30)
-=======
-id	select_type	table	type	possible_keys	key	key_len	ref	rows	Extra
-1	SIMPLE	t1	range	b	b	4	NULL	NULL;	Using where; Using index
->>>>>>> 3e6fd886
 select b from t1 where b > 30;
 b
 40
@@ -152,15 +117,10 @@
 80
 90
 explain select b from t1 where c > 750;
-<<<<<<< HEAD
-id	select_type	table	partitions	type	possible_keys	key	key_len	ref	rows	filtered	Extra
-1	SIMPLE	t1	NULL	range	c	c	5	NULL;	2	100.00	Using where
+id	select_type	table	partitions	type	possible_keys	key	key_len	ref	rows	filtered	Extra
+1	SIMPLE	t1	NULL	range	c	c	4	NULL;	2	100.00	Using where
 Warnings:
 Note	1003	/* select#1 */ select `test`.`t1`.`b` AS `b` from `test`.`t1` where (`test`.`t1`.`c` > 750)
-=======
-id	select_type	table	type	possible_keys	key	key_len	ref	rows	Extra
-1	SIMPLE	t1	range	c	c	4	NULL	NULL;	Using where
->>>>>>> 3e6fd886
 select c from t1 where c > 750;
 c
 800
@@ -180,15 +140,10 @@
 9	90	900	9000	NULL
 10	10	10	10	NULL
 explain select * from t1 where b > 30;
-<<<<<<< HEAD
-id	select_type	table	partitions	type	possible_keys	key	key_len	ref	rows	filtered	Extra
-1	SIMPLE	t1	NULL	range	b	b	5	NULL;	6	100.00	Using where
+id	select_type	table	partitions	type	possible_keys	key	key_len	ref	rows	filtered	Extra
+1	SIMPLE	t1	NULL	range	b	b	4	NULL;	6	100.00	Using where
 Warnings:
 Note	1003	/* select#1 */ select `test`.`t1`.`a` AS `a`,`test`.`t1`.`b` AS `b`,`test`.`t1`.`c` AS `c`,`test`.`t1`.`d` AS `d`,`test`.`t1`.`e` AS `e` from `test`.`t1` where (`test`.`t1`.`b` > 30)
-=======
-id	select_type	table	type	possible_keys	key	key_len	ref	rows	Extra
-1	SIMPLE	t1	range	b	b	4	NULL	NULL;	Using where
->>>>>>> 3e6fd886
 select * from t1 where b > 30;
 a	b	c	d	e
 4	40	400	4000	NULL
@@ -198,15 +153,10 @@
 8	80	800	8000	NULL
 9	90	900	9000	NULL
 explain select * from t1 where c > 750;
-<<<<<<< HEAD
-id	select_type	table	partitions	type	possible_keys	key	key_len	ref	rows	filtered	Extra
-1	SIMPLE	t1	NULL	range	c	c	5	NULL;	2	100.00	Using where
+id	select_type	table	partitions	type	possible_keys	key	key_len	ref	rows	filtered	Extra
+1	SIMPLE	t1	NULL	range	c	c	4	NULL;	2	100.00	Using where
 Warnings:
 Note	1003	/* select#1 */ select `test`.`t1`.`a` AS `a`,`test`.`t1`.`b` AS `b`,`test`.`t1`.`c` AS `c`,`test`.`t1`.`d` AS `d`,`test`.`t1`.`e` AS `e` from `test`.`t1` where (`test`.`t1`.`c` > 750)
-=======
-id	select_type	table	type	possible_keys	key	key_len	ref	rows	Extra
-1	SIMPLE	t1	range	c	c	4	NULL	NULL;	Using where
->>>>>>> 3e6fd886
 select * from t1 where c > 750;
 a	b	c	d	e
 8	80	800	8000	NULL
@@ -221,15 +171,10 @@
 9
 10
 explain select a,b from t1 where b > 30;
-<<<<<<< HEAD
-id	select_type	table	partitions	type	possible_keys	key	key_len	ref	rows	filtered	Extra
-1	SIMPLE	t1	NULL	range	b	b	5	NULL;	6	100.00	Using where; Using index
+id	select_type	table	partitions	type	possible_keys	key	key_len	ref	rows	filtered	Extra
+1	SIMPLE	t1	NULL	range	b	b	4	NULL;	6	100.00	Using where; Using index
 Warnings:
 Note	1003	/* select#1 */ select `test`.`t1`.`a` AS `a`,`test`.`t1`.`b` AS `b` from `test`.`t1` where (`test`.`t1`.`b` > 30)
-=======
-id	select_type	table	type	possible_keys	key	key_len	ref	rows	Extra
-1	SIMPLE	t1	range	b	b	4	NULL	NULL;	Using where; Using index
->>>>>>> 3e6fd886
 select a,b from t1 where b > 30;
 a	b
 4	40
@@ -239,15 +184,10 @@
 8	80
 9	90
 explain select a,b from t1 where c > 750;
-<<<<<<< HEAD
-id	select_type	table	partitions	type	possible_keys	key	key_len	ref	rows	filtered	Extra
-1	SIMPLE	t1	NULL	range	c	c	5	NULL;	2	100.00	Using where
+id	select_type	table	partitions	type	possible_keys	key	key_len	ref	rows	filtered	Extra
+1	SIMPLE	t1	NULL	range	c	c	4	NULL;	2	100.00	Using where; Using index
 Warnings:
 Note	1003	/* select#1 */ select `test`.`t1`.`a` AS `a`,`test`.`t1`.`b` AS `b` from `test`.`t1` where (`test`.`t1`.`c` > 750)
-=======
-id	select_type	table	type	possible_keys	key	key_len	ref	rows	Extra
-1	SIMPLE	t1	range	c	c	4	NULL	NULL;	Using where; Using index
->>>>>>> 3e6fd886
 select a,c from t1 where c > 750;
 a	c
 8	800
@@ -266,15 +206,10 @@
 9	90	900	9000	NULL
 10	10	10	10	NULL
 explain select * from t1 where b > 30;
-<<<<<<< HEAD
-id	select_type	table	partitions	type	possible_keys	key	key_len	ref	rows	filtered	Extra
-1	SIMPLE	t1	NULL	range	b	b	5	NULL;	6	100.00	Using where
+id	select_type	table	partitions	type	possible_keys	key	key_len	ref	rows	filtered	Extra
+1	SIMPLE	t1	NULL	range	b	b	4	NULL;	6	100.00	Using where
 Warnings:
 Note	1003	/* select#1 */ select `test`.`t1`.`a` AS `a`,`test`.`t1`.`b` AS `b`,`test`.`t1`.`c` AS `c`,`test`.`t1`.`d` AS `d`,`test`.`t1`.`e` AS `e` from `test`.`t1` where (`test`.`t1`.`b` > 30)
-=======
-id	select_type	table	type	possible_keys	key	key_len	ref	rows	Extra
-1	SIMPLE	t1	range	b	b	4	NULL	NULL;	Using where
->>>>>>> 3e6fd886
 select * from t1 where b > 30;
 a	b	c	d	e
 4	40	400	4000	NULL
@@ -284,29 +219,19 @@
 8	80	800	8000	NULL
 9	90	900	9000	NULL
 explain select * from t1 where c > 750;
-<<<<<<< HEAD
-id	select_type	table	partitions	type	possible_keys	key	key_len	ref	rows	filtered	Extra
-1	SIMPLE	t1	NULL	range	c	c	5	NULL;	2	100.00	Using where
+id	select_type	table	partitions	type	possible_keys	key	key_len	ref	rows	filtered	Extra
+1	SIMPLE	t1	NULL	range	c	c	4	NULL;	2	100.00	Using where
 Warnings:
 Note	1003	/* select#1 */ select `test`.`t1`.`a` AS `a`,`test`.`t1`.`b` AS `b`,`test`.`t1`.`c` AS `c`,`test`.`t1`.`d` AS `d`,`test`.`t1`.`e` AS `e` from `test`.`t1` where (`test`.`t1`.`c` > 750)
-=======
-id	select_type	table	type	possible_keys	key	key_len	ref	rows	Extra
-1	SIMPLE	t1	range	c	c	4	NULL	NULL;	Using where
->>>>>>> 3e6fd886
 select * from t1 where c > 750;
 a	b	c	d	e
 8	80	800	8000	NULL
 9	90	900	9000	NULL
 explain select b from t1 where b > 30;
-<<<<<<< HEAD
-id	select_type	table	partitions	type	possible_keys	key	key_len	ref	rows	filtered	Extra
-1	SIMPLE	t1	NULL	range	b	b	5	NULL;	6	100.00	Using where; Using index
+id	select_type	table	partitions	type	possible_keys	key	key_len	ref	rows	filtered	Extra
+1	SIMPLE	t1	NULL	range	b	b	4	NULL;	6	100.00	Using where; Using index
 Warnings:
 Note	1003	/* select#1 */ select `test`.`t1`.`b` AS `b` from `test`.`t1` where (`test`.`t1`.`b` > 30)
-=======
-id	select_type	table	type	possible_keys	key	key_len	ref	rows	Extra
-1	SIMPLE	t1	range	b	b	4	NULL	NULL;	Using where; Using index
->>>>>>> 3e6fd886
 select b from t1 where b > 30;
 b
 40
@@ -316,15 +241,10 @@
 80
 90
 explain select b from t1 where c > 750;
-<<<<<<< HEAD
-id	select_type	table	partitions	type	possible_keys	key	key_len	ref	rows	filtered	Extra
-1	SIMPLE	t1	NULL	range	c	c	5	NULL;	2	100.00	Using where
+id	select_type	table	partitions	type	possible_keys	key	key_len	ref	rows	filtered	Extra
+1	SIMPLE	t1	NULL	range	c	c	4	NULL;	2	100.00	Using where
 Warnings:
 Note	1003	/* select#1 */ select `test`.`t1`.`b` AS `b` from `test`.`t1` where (`test`.`t1`.`c` > 750)
-=======
-id	select_type	table	type	possible_keys	key	key_len	ref	rows	Extra
-1	SIMPLE	t1	range	c	c	4	NULL	NULL;	Using where
->>>>>>> 3e6fd886
 select c from t1 where c > 750;
 c
 800
