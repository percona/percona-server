--- conflicted
+++ resolved
@@ -116,7 +116,16 @@
 select rand(i) from t1;
 drop table t1;
 
-<<<<<<< HEAD
+#
+# Bug #14009: use of abs() on null value causes problems with filesort
+#
+# InnoDB is required to reproduce the fault, but it is okay if we default to
+# MyISAM when testing.
+create table t1 (a varchar(90), ts datetime not null, index (a)) engine=innodb default charset=utf8;
+insert into t1 values ('http://www.foo.com/', now());
+select a from t1 where a='http://www.foo.com/' order by abs(timediff(ts, 0));
+drop table t1;
+
 # End of 4.1 tests
 
 #
@@ -129,16 +138,3 @@
 select log(2,-1);
 select log(-2,1);
 set sql_mode='';
-=======
-#
-# Bug #14009: use of abs() on null value causes problems with filesort
-#
-# InnoDB is required to reproduce the fault, but it is okay if we default to
-# MyISAM when testing.
-create table t1 (a varchar(90), ts datetime not null, index (a)) engine=innodb default charset=utf8;
-insert into t1 values ('http://www.foo.com/', now());
-select a from t1 where a='http://www.foo.com/' order by abs(timediff(ts, 0));
-drop table t1;
-
-# End of 4.1 tests
->>>>>>> 7a8bd252
