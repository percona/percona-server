--- conflicted
+++ resolved
@@ -120,17 +120,10 @@
 
 INSERT INTO t2 SELECT id FROM t1;
 
-<<<<<<< HEAD
-create table t3 (kill_id int);
-insert into t3 values(connection_id());
-connect (conn2, localhost, root,,);
-connection conn2;
-=======
 connection con1;
 let $ID= `SELECT @id := CONNECTION_ID()`;
 connection con2;
 let $ignore= `SELECT @id := $ID`;
->>>>>>> a2275f0c
 
 connection con1;
 SET DEBUG_SYNC= 'thread_end SIGNAL con1_end';
