#
# Testing the MySQL command line client(mysql)
#

--disable_warnings
drop table if exists t1;
--enable_warnings

#
# Test the "delimiter" functionality
# Bug#9879
#
create table t1(a int);
insert into t1 values(1);

# Test delimiters
--exec $MYSQL test 2>&1 < "./t/mysql_delimiter.sql"

--disable_query_log
# Test delimiter : supplied on the command line
select "Test delimiter : from command line" as "_";
--exec $MYSQL test --delimiter=":" -e "select * from t1:"
# Test delimiter :; supplied on the command line
select "Test delimiter :; from command line" as "_";
--exec $MYSQL test --delimiter=":;" -e "select * from t1:;"
# Test 'go' command (vertical output) \G
select "Test 'go' command(vertical output) \G" as "_";
--exec $MYSQL test -e "select * from t1\G"
# Test 'go' command \g
select "Test  'go' command \g" as "_";
--exec $MYSQL test -e "select * from t1\g"
--enable_query_log
drop table t1;

#
# BUG9998 - MySQL client hangs on USE "database"
#
create table t1(a int);
lock tables t1 write;
--exec $MYSQL -e "use test; select database();"
unlock tables;
drop table t1;

#
# Bug#16859 -- NULLs in columns must not truncate data as if a C-language "string".
#
--exec $MYSQL -t test -e "create table t1 (col1 binary(4), col2 varchar(10), col3 int); insert into t1 values ('a', 'b', 123421),('a ', '0123456789', 4), ('abcd', '', 4); select concat('>',col1,'<'), col2, col3 from t1; drop table t1;" 2>&1

#
# Bug#17939 Wrong table format when using UTF8 strings
#
--character_set utf8
--execw $MYSQL --default-character-set=utf8 --table -e "SELECT 'John Doe' as '__tañgè Ñãmé'" 2>&1
--execw $MYSQL --default-character-set=utf8 --table -e "SELECT '__tañgè Ñãmé' as 'John Doe'" 2>&1

#
# Bug#18265 -- mysql client: No longer right-justifies numeric columns
#
--execw $MYSQL -t --default-character-set utf8 test -e "create table t1 (i int, j int, k char(25) charset utf8); insert into t1 (i) values (1); insert into t1 (k) values ('<----------------------->'); insert into t1 (k) values ('<-----'); insert into t1 (k) values ('Τη γλώσσα'); insert into t1 (k) values ('ᛖᚴ ᚷᛖᛏ'); select * from t1; DROP TABLE t1;"

#
# "DESCRIBE" commands may return strange NULLness flags.
#
--exec $MYSQL --default-character-set utf8 test -e "create table t1 (i int, j int not null, k int); insert into t1 values (null, 1, null); select * from t1; describe t1; drop table t1;"
--exec $MYSQL -t --default-character-set utf8 test -e "create table t1 (i int, j int not null, k int); insert into t1 values (null, 1, null); select * from t1; describe t1; drop table t1;"

#
# Bug#19564: mysql displays NULL instead of space
#
--exec $MYSQL test -e "create table b19564 (i int, s1 char(1)); insert into b19564 values (1, 'x'); insert into b19564 values (2, NULL); insert into b19564 values (3, ' '); select * from b19564 order by i; drop table b19564;" 
--exec $MYSQL -t test -e "create table b19564 (i int, s1 char(1)); insert into b19564 values (1, 'x'); insert into b19564 values (2, NULL); insert into b19564 values (3, ' '); select * from b19564 order by i; drop table b19564;" 

#
# Bug#21618: NULL shown as empty string in client
#
--exec $MYSQL test -e "select concat(null);"
--exec $MYSQL -t test -e "select concat(null);"

# Bug#19265 describe command does not work from mysql prompt
#

create table t1(a int, b varchar(255), c int);
--exec $MYSQL test -e "desc t1"
--exec $MYSQL test -e "desc t1\g"
drop table t1;

#
# Bug#21042  	mysql client segfaults on importing a mysqldump export
#
--error 1
--exec $MYSQL test -e "connect verylongdatabasenamethatshouldblowthe256byteslongbufferincom_connectfunctionxkxkxkxkxkxkxkxkxkxkxkxkxkxkxkxkxkxkxkxkxkxkxkxkxkxkxkxkxkxkxkxkxkxkxkxkxkxkxkxkxkxkxkxkxkxkxkxkxkxkxkxkxendcccccccdxxxxxxxxxxxxxxxxxkskskskskkskskskskskskskskskskkskskskskkskskskskskskskskskend" 2>&1

#
# Bug #20432: mysql client interprets commands in comments
#

--let $file = $MYSQLTEST_VARDIR/tmp/bug20432.sql

# if the client sees the 'use' within the comment, we haven't fixed
--exec echo "/*"          >  $file
--exec echo "use"         >> $file
--exec echo "*/"          >> $file
--exec $MYSQL              < $file 2>&1

# SQL can have embedded comments => workie
--exec echo "select /*"   >  $file
--exec echo "use"         >> $file
--exec echo "*/ 1"        >> $file
--exec $MYSQL              < $file 2>&1

# client commands on the other hand must be at BOL => error
--exec echo "/*"          >  $file
--exec echo "xxx"         >> $file
--exec echo "*/ use"      >> $file
--error 1
--exec $MYSQL              < $file 2>&1

# client comment recognized, but parameter missing => error
--exec echo "use"         >  $file
--exec $MYSQL              < $file 2>&1

--remove_file $file

#
# Bug #20328: mysql client interprets commands in comments
#
--let $file1 = $MYSQLTEST_VARDIR/tmp/bug20328_1.result
--let $file2 = $MYSQLTEST_VARDIR/tmp/bug20328_2.result
--exec $MYSQL -e "help" > $file1
--exec $MYSQL -e "help " > $file2
--diff_files $file1 $file2
--remove_file $file1
--remove_file $file2

#
# Bug #19216: Client crashes on long SELECT
#
# Create large SELECT
# - 3400 * 20 makes 68000 columns that is more than the
#   max number that can fit in a 16 bit number.

--perl
open(FILE,">","$ENV{'MYSQLTEST_VARDIR'}/tmp/b19216.tmp") or die;
print FILE "select\n";
print FILE "'a','a','a','a','a','a','a','a','a','a','a','a','a','a','a','a','a','a','a','a',\n" x 3400;
print FILE "'b';\n";
close FILE;
EOF

--disable_query_log
--exec $MYSQL < $MYSQLTEST_VARDIR/tmp/b19216.tmp >/dev/null
--enable_query_log

--remove_file $MYSQLTEST_VARDIR/tmp/b19216.tmp

#
# Bug #20103: Escaping with backslash does not work
#
--let $file = $MYSQLTEST_VARDIR/tmp/bug20103.sql
--exec echo "SET SQL_MODE = 'NO_BACKSLASH_ESCAPES';"  > $file
--exec echo "SELECT '\';" >> $file
--exec $MYSQL < $file 2>&1

--exec echo "SET SQL_MODE = '';"  > $file
--exec echo "SELECT '\';';" >> $file
--exec $MYSQL              < $file 2>&1
--remove_file $file

#
# Bug#17583: mysql drops connection when stdout is not writable
#
create table t17583 (a int);
insert into t17583 (a) values (0),(1),(2),(3),(4),(5),(6),(7),(8),(9);
insert into t17583 select a from t17583;
insert into t17583 select a from t17583;
insert into t17583 select a from t17583;
insert into t17583 select a from t17583;
insert into t17583 select a from t17583;
insert into t17583 select a from t17583;
insert into t17583 select a from t17583;
# Close to the minimal data needed to exercise bug.
select count(*) from t17583;
--exec echo "select count(*) from t17583; select count(*) from t17583; select count(*) from t17583; select count(*) from t17583; select count(*) from t17583; select count(*) from t17583; select count(*) from t17583; select count(*) from t17583; select count(*) from t17583; select count(*) from t17583; select count(*) from t17583; select count(*) from t17583; select count(*) from t17583; select count(*) from t17583; select count(*) from t17583; select count(*) from t17583; select count(*) from t17583; select count(*) from t17583; select count(*) from t17583; select count(*) from t17583; select count(*) from t17583; select count(*) from t17583; select count(*) from t17583; select count(*) from t17583; select count(*) from t17583; select count(*) from t17583; select count(*) from t17583; select count(*) from t17583; select count(*) from t17583; select count(*) from t17583; select count(*) from t17583; select count(*) from t17583; select count(*) from t17583; select count(*) from t17583; select count(*) from t17583; select count(*) from t17583; select count(*) from t17583; select count(*) from t17583; select count(*) from t17583; select count(*) from t17583; select count(*) from t17583; select count(*) from t17583; select count(*) from t17583; select count(*) from t17583; select count(*) from t17583; select count(*) from t17583; select count(*) from t17583; select count(*) from t17583; select count(*) from t17583; select count(*) from t17583; select count(*) from t17583; select count(*) from t17583; select count(*) from t17583; select count(*) from t17583; select count(*) from t17583; select count(*) from t17583; select count(*) from t17583; select count(*) from t17583; select count(*) from t17583; select count(*) from t17583; select count(*) from t17583; select count(*) from t17583; select count(*) from t17583; select count(*) from t17583; select count(*) from t17583; select count(*) from t17583; select count(*) from t17583; select count(*) from t17583; select count(*) from t17583; select count(*) from t17583; select count(*) from t17583; select count(*) from t17583; select count(*) from t17583; select count(*) from t17583; select count(*) from t17583; " |$MYSQL test >&-
drop table t17583;

#
# Bug#20984: Reproducible MySQL client segmentation fault
#  + additional tests for the "com_connect" function in mysql
#
#
--echo Test connect without db- or host-name => reconnect
--exec $MYSQL test -e "\r" 2>&1
--exec $MYSQL test -e "connect" 2>&1

--echo Test connect with dbname only => new dbname, old hostname
--exec $MYSQL test -e "\r test" 2>&1
--exec $MYSQL test -e "connect test" 2>&1
--exec $MYSQL test -e "\rtest" 2>&1
--error 1
--exec $MYSQL test -e "connecttest" 2>&1

--echo Test connect with _invalid_ dbname only => new invalid dbname, old hostname
--error 1
--exec $MYSQL test -e "\r invalid" 2>&1
--error 1
--exec $MYSQL test -e "connect invalid" 2>&1

--echo Test connect with dbname + hostname
--exec $MYSQL test -e "\r test localhost" 2>&1
--exec $MYSQL test -e "connect test localhost" 2>&1

--echo Test connect with dbname + _invalid_ hostname
# Mask the errno of the error message
--replace_regex /\([0-9]*\)/(errno)/
--error 1
--exec $MYSQL test -e "\r test invalid_hostname" 2>&1
--replace_regex /\([0-9]*\)/(errno)/
--error 1
--exec $MYSQL test -e "connect test invalid_hostname" 2>&1

--echo The commands reported in the bug report
--replace_regex /\([0-9]*\)/(errno)/
--error 1
--exec $MYSQL test -e "\r\r\n\r\n cyril\ has\ found\ a\ bug\ :)XXXXXXXXXXXXXXXXXXXXXXXXXXXXXXXXXXXXXXXXXXXXXXXXXXXXXXXXXXXXXXXXXXXXXXXXXXXXXXXXXXXXXXXXXXXXXXXXXXXXXXXXXXXXXXXXXXXXXXXXXXXXXXXXXXXXXXXXXXXXXXXXXXXXXXXXXXXXXXXXXXXXXXXXXXXXXXXXXXXXXXXXXXXXXXXXXXXXXXXXXXXXXXXXXXXXXXXXXXXXXXXXXXXXXXXX" 2>&1

#--replace_regex /\([0-9]*\)/(errno)/
#--error 1
#--exec echo '\r\r\n\r\n cyril\ has\ found\ a\ bug\ :)XXXXXXXXXXXXXXXXXXXXXXXXXXXXXXXXXXXXXXXXXXXXXXXXXXXXXXXXXXXXXXXXXXXXXXXXXXXXXXXXXXXXXXXXXXXXXXXXXXXXXXXXXXXXXXXXXXXXXXXXXXXXXXXXXXXXXXXXXXXXXXXXXXXXXXXXXXXXXXXXXXXXXXXXXXXXXXXXXXXXXXXXXXXXXXXXXXXXXXXXXXXXXXXXXXXXXXXXXXXXXXXXXXXXXXXX' | $MYSQL 2>&1

--echo Too long dbname
--error 1
--exec $MYSQL test -e "\r test_really_long_dbnamexxxxxxxxxxxxxxxxxxxxxxxxxxxxxxxxxxxxxxxxxxxxxxxxxxxxxxxxxxxxxxxxxxxxxxxxxxxxxxxxxxxxxxxxxxxxxxxxxxxxxxxxxxxxxxxxxxxxxxxxxxxxxxxxxxxxxxxxxxxxxxxxxxxxxxxxxxxxxxxxxxxxxxxxxxxxxxxxxxxxxxxxxxxxxxxxxxxxxxxxxxxxxxxxxxxxxxxxxxxxxxxxxxxxxxxx localhost" 2>&1

--echo Too long hostname
--replace_regex /\([0-9]*\)/(errno)/
--error 1
--exec $MYSQL test -e "\r  test cyrils_superlonghostnameXXXXXXXXXXXXXXXXXXXXXXXXXXXXXXXXXXXXXXXXXXXXXXXXXXXXXXXXXXXXXXXXXXXXXXXXXXXXXXXXXXXXXXXXXXXXXXXXXXXXXXXXXXXXXXXXXXXXXXXXXXXXXXXXXXXXXXXXXXXXXXXXXXXXXXXXXXXXXXXXXXXXXXXXXXXXXXXXXXXXXXXXXXXXXXXXXXXXXXXXXXXXXXXXXXXXXXXXXXXXXXXXXXXXXXXX" 2>&1


#
# Bug #21412: mysql cmdline client allows backslash(es) 
# as delimiter but can't recognize them
#

# This should work just fine...
--write_file $MYSQLTEST_VARDIR/tmp/bug21412.sql
DELIMITER /
SELECT 1/
EOF
--exec $MYSQL             < $MYSQLTEST_VARDIR/tmp/bug21412.sql 2>&1
remove_file $MYSQLTEST_VARDIR/tmp/bug21412.sql;

# This should give an error...
--write_file $MYSQLTEST_VARDIR/tmp/bug21412.sql
DELIMITER \
EOF
--exec $MYSQL             < $MYSQLTEST_VARDIR/tmp/bug21412.sql 2>&1
remove_file $MYSQLTEST_VARDIR/tmp/bug21412.sql;

# As should this...
--write_file $MYSQLTEST_VARDIR/tmp/bug21412.sql
DELIMITER \\
EOF
--exec $MYSQL             < $MYSQLTEST_VARDIR/tmp/bug21412.sql 2>&1
remove_file $MYSQLTEST_VARDIR/tmp/bug21412.sql;

#
# Some coverage of not normally used parts
#

--disable_query_log
--exec $MYSQL test -e "show status" 2>&1 > /dev/null
--exec $MYSQL --help 2>&1 > /dev/null
--exec $MYSQL --version 2>&1 > /dev/null
--enable_query_log

#
# bug #26851: Mysql Client --pager Buffer Overflow
#

# allow error 7(invalid argument) since --pager does not always exist in mysql
--error 0,7
--exec $MYSQL --pager="540bytelengthstringxxxxxxxxxxxxxxxxxxxxxxxxxxxxxxxxxxxxxxxxxxxxxxxxxxxxxxxxxxxxxxxxxxxxxxxxxxxxxxxxxxxxxxxxxxxxxxxxxxxxxxxxxxxxxxxxxxxxxxxxxxxxxxxxxxxxxxxxxxxxxxxxxxxxxxxxxxxxxxxxxxxxxxxxxxxxxxxxxxxxxxxxxxxxxxxxxxxxxxxxxxxxxxxxxxxxxxxxxxxxxxxxxxxxxxxxxxxxxxxxxxxxxxxxxxxxxxxxxxxxxxxxxxxxxxxxxxxxxxxxxxxxxxxxxxxxxxxxxxxxxxxxxxxxxxxxxxxxxxxxxxxxxxxxxxxxxxxxxxxxxxxxxxxxxxxxxxxxxxxxxxxxxxxxxxxxxxxxxxxxxxxxxxxxxxxxxxxxxxxxxxxxxxxxxxxxxxxxxxxxxxxxxxxxxxxxxxxxxxxxxxxxxxxxxxxxxxxxxxxxxxxxxxxxxxxxxxxxxxxxxxxxxxxxxxxxxxxxxxxxxxxxxxxxxxxxxxxxxxxxx" -e "select 1" > /dev/null 2>&1
--exec $MYSQL --character-sets-dir="540bytelengthstringxxxxxxxxxxxxxxxxxxxxxxxxxxxxxxxxxxxxxxxxxxxxxxxxxxxxxxxxxxxxxxxxxxxxxxxxxxxxxxxxxxxxxxxxxxxxxxxxxxxxxxxxxxxxxxxxxxxxxxxxxxxxxxxxxxxxxxxxxxxxxxxxxxxxxxxxxxxxxxxxxxxxxxxxxxxxxxxxxxxxxxxxxxxxxxxxxxxxxxxxxxxxxxxxxxxxxxxxxxxxxxxxxxxxxxxxxxxxxxxxxxxxxxxxxxxxxxxxxxxxxxxxxxxxxxxxxxxxxxxxxxxxxxxxxxxxxxxxxxxxxxxxxxxxxxxxxxxxxxxxxxxxxxxxxxxxxxxxxxxxxxxxxxxxxxxxxxxxxxxxxxxxxxxxxxxxxxxxxxxxxxxxxxxxxxxxxxxxxxxxxxxxxxxxxxxxxxxxxxxxxxxxxxxxxxxxxxxxxxxxxxxxxxxxxxxxxxxxxxxxxxxxxxxxxxxxxxxxxxxxxxxxxxxxxxxxxxxxxxxxxxxxxxxxxxxxxxxxxxxxx" -e "select 1" 2>&1

#
# bug #30164: Using client side macro inside server side comments generates broken queries
#
--exec $MYSQL test -e "/*! \C latin1 */ select 1;"

#
# Bug#29323 mysql client only accetps ANSI encoded files
#
--write_file $MYSQLTEST_VARDIR/tmp/bug29323.sql
﻿select "This is a file starting with UTF8 BOM 0xEFBBBF";
EOF
--exec $MYSQL < $MYSQLTEST_VARDIR/tmp/bug29323.sql 2>&1
remove_file $MYSQLTEST_VARDIR/tmp/bug29323.sql;

#
# Bug #33812: mysql client incorrectly parsing DELIMITER
#
# The space and ; after delimiter are important
--exec $MYSQL -e "select 1 delimiter ;"

#
# Bug #38158: mysql client regression, can't read dump files
#
--write_file $MYSQLTEST_VARDIR/tmp/bug38158.sql
-- Testing
--
delimiter ||
select 2 ||
EOF
--exec $MYSQL < $MYSQLTEST_VARDIR/tmp/bug38158.sql 2>&1
--exec $MYSQL -c < $MYSQLTEST_VARDIR/tmp/bug38158.sql 2>&1
remove_file $MYSQLTEST_VARDIR/tmp/bug38158.sql;

#
# Bug #41437: Value stored in 'case' lacks charset, causees segfault
#
--exec $MYSQL -e "select @z:='1',@z=database()"


#
# Bug #31060: MySQL CLI parser bug 2
#

--write_file $MYSQLTEST_VARDIR/tmp/bug31060.sql
;DELIMITER DELIMITER
;
SELECT 1DELIMITER
DELIMITER ;
SELECT 1;
EOF

--exec $MYSQL < $MYSQLTEST_VARDIR/tmp/bug31060.sql 2>&1

remove_file $MYSQLTEST_VARDIR/tmp/bug31060.sql;

#
# Bug #39101: client -i (--ignore-spaces) option does not seem to work
#
--exec $MYSQL -i -e "SELECT COUNT (*)"
--exec $MYSQL --ignore-spaces -e "SELECT COUNT (*)"
--exec $MYSQL -b -i -e "SELECT COUNT (*)"

#
# Bug#37268 'binary' character set makes CLI-internal commands case sensitive
#
--replace_regex /\([0-9]*\)/(errno)/
--error 1
--exec $MYSQL --default-character-set=binary test -e "CONNECT test invalid_hostname" 2>&1
--exec $MYSQL --default-character-set=binary test -e "DELIMITER //" 2>&1

--echo End of 5.0 tests

#
# Bug#26780: patch to add auto vertical output option to the cli.
#
# Make this wide enough that it will wrap almost everywhere.
--exec $MYSQL test --auto-vertical-output --table -e "SELECT 1,2,3,4,5,6,7,8,9,0,1,2,3,4,5,6,7,8,9,0,1,2,3,4,5,6,7,8,9,0,1,2,3,4,5,6,7,8,9,0,1,2,3,4,5,6,7,8,9,0,1,2,3,4,5,6,7,8,9,0,1,2,3,4,5,6,7,8,9,0,1,2,3,4,5,6,7,8,9,0,1,2,3,4,5,6,7,8,9,0,1,2,3,4,5,6,7,8,9,0,1,2,3,4,5,6,7,8,9,0,1,2,3,4,5,6,7,8,9,0,1,2,3,4,5,6,7,8,9,0,1,2,3,4,5,6,7,8,9,0,1,2,3,4,5,6,7,8,9,0,1,2,3,4,5,6,7,8,9,0,1,2,3,4,5,6,7,8,9,0,1,2,3,4,5,6,7,8,9,0,1,2,3,4,5,6,7,8,9,0;"
# Too short to wrap.
--exec $MYSQL test --auto-vertical-output --table -e "SELECT 1;"

#
# Bug #25146: Some warnings/errors not shown when using --show-warnings
#

SET @@global.sql_mode='';

# This one should succeed with no warnings
--exec $MYSQL --show-warnings test -e "create table t1 (id int)"

# This should succeed, with warnings about conversion from nonexistent engine
--exec $MYSQL --show-warnings test -e "create table t2 (id int) engine=nonexistent"

# This should fail, with warnings as well
--error 1
--exec $MYSQL --show-warnings test -e "create table t2 (id int) engine=nonexistent2"

drop tables t1, t2;

SET @@global.sql_mode=DEFAULT;

#
# mysql client with 'init-command' option
#
--exec $MYSQL --init-command="SET lc_messages=ru_RU" -e "SHOW VARIABLES LIKE 'lc_messages';"

#
# Bug #27884: mysql --html does not quote HTML special characters in output
# 
--write_file $MYSQLTEST_VARDIR/tmp/bug27884.sql
SELECT '< & >' AS `<`;
EOF
--exec $MYSQL --html test < $MYSQLTEST_VARDIR/tmp/bug27884.sql

remove_file $MYSQLTEST_VARDIR/tmp/bug27884.sql;


#
# Bug #28203: mysql client + null byte
# 
create table t1 (a char(5));
insert into t1 values ('\0b\0');
--exec $MYSQL test -e "select a from t1"
--exec $MYSQL -r test -e "select a from t1"
--exec $MYSQL -s test -e "select a from t1"
--exec $MYSQL --table test -e "select a from t1"
--exec $MYSQL --vertical test -e "select a from t1"
--exec $MYSQL --html test -e "select a from t1"
--exec $MYSQL --xml test -e "select a from t1"
drop table t1;

--echo
--echo Bug #47147: mysql client option --skip-column-names does not apply to vertical output
--echo
--exec $MYSQL --skip-column-names --vertical test -e "select 1 as a"

#
# Bug#57450: mysql client enter in an infinite loop if the standard input is a directory
#
--error 1
--exec $MYSQL < .

--echo

--echo #
--echo # Bug #54899: --one-database option cannot handle DROP/CREATE DATABASE 
--echo #             commands.
--echo #
--write_file $MYSQLTEST_VARDIR/tmp/bug54899.sql
DROP DATABASE connected_db;
CREATE DATABASE connected_db;
USE connected_db;
CREATE TABLE `table_in_connected_db`(a INT);
EOF

CREATE DATABASE connected_db;
--exec $MYSQL --one-database connected_db < $MYSQLTEST_VARDIR/tmp/bug54899.sql
USE connected_db;
SHOW TABLES;
DROP DATABASE connected_db;
--remove_file $MYSQLTEST_VARDIR/tmp/bug54899.sql

--echo

--echo #
--echo # Testing --one-database option
--echo #
--write_file $MYSQLTEST_VARDIR/tmp/one_db.sql
CREATE TABLE t1 (i INT);
CREATE TABLE test.t1 (i INT);
USE test;
# Following statements should be filtered.
CREATE TABLE connected_db.t2 (i INT);
CREATE TABLE t2 (i INT);
EOF

CREATE DATABASE connected_db;
--exec $MYSQL --one-database connected_db < $MYSQLTEST_VARDIR/tmp/one_db.sql
SHOW TABLES IN connected_db;
SHOW TABLES IN test;
USE test;
DROP TABLE t1;
DROP DATABASE connected_db;
--remove_file $MYSQLTEST_VARDIR/tmp/one_db.sql

--echo
--write_file $MYSQLTEST_VARDIR/tmp/one_db.sql
CREATE DATABASE test1;
USE test1;
USE test1;
# Following statements should be filtered.
CREATE TABLE connected_db.t1 (i INT);
EOF

--exec $MYSQL --one-database test < $MYSQLTEST_VARDIR/tmp/one_db.sql
SHOW TABLES IN test;
SHOW TABLES IN test1;
DROP DATABASE test1;
--remove_file $MYSQLTEST_VARDIR/tmp/one_db.sql

--echo

--echo #
--echo # Checking --one-database option followed by the execution of 
--echo # connect command.
--echo #
--write_file $MYSQLTEST_VARDIR/tmp/one_db.sql
CREATE TABLE t1 (i INT);
CREATE TABLE test.t1 (i INT);
CONNECT test;
CREATE TABLE connected_db.t2 (i INT);
CREATE TABLE t2 (i INT);
USE connected_db;
# Following statements should be filtered.
CREATE TABLE connected_db.t3 (i INT);
CREATE TABLE t3 (i INT);
EOF

CREATE DATABASE connected_db;
--exec $MYSQL --one-database connected_db < $MYSQLTEST_VARDIR/tmp/one_db.sql
SHOW TABLES IN connected_db;
SHOW TABLES IN test;
DROP TABLE test.t1;
DROP TABLE test.t2;
DROP DATABASE connected_db;
--remove_file $MYSQLTEST_VARDIR/tmp/one_db.sql

--echo

--echo #
--echo # Checking --one-database option with no database specified
--echo # at command-line.
--echo #
--write_file $MYSQLTEST_VARDIR/tmp/one_db.sql
# All following statements should be filtered.
CREATE TABLE t1 (i INT);
CREATE TABLE test.t1 (i INT);
USE test;
CREATE TABLE test.t2 (i INT);
CREATE TABLE t2 (i INT);
EOF

--exec $MYSQL --one-database < $MYSQLTEST_VARDIR/tmp/one_db.sql
SHOW TABLES IN test;
--remove_file $MYSQLTEST_VARDIR/tmp/one_db.sql

--echo

--echo #
--echo # Checking --one-database option with non_existent_db 
--echo # specified with USE command
--echo #

# CASE 1 : When 'connected_db' database exists and passed at commandline.
--write_file $MYSQLTEST_VARDIR/tmp/one_db_1.sql
CREATE TABLE `table_in_connected_db`(i INT);
USE non_existent_db;
# Following statement should be filtered out.
CREATE TABLE `table_in_non_existent_db`(i INT);
EOF

# CASE 2 : When 'connected_db' database exists but dropped and recreated in
# load file.
--write_file $MYSQLTEST_VARDIR/tmp/one_db_2.sql
DROP DATABASE connected_db;
CREATE DATABASE connected_db;
USE non_existent_db;
# Following statements should be filtered out.
CREATE TABLE `table_in_non_existent_db`(i INT);
USE connected_db;
# Following statements should not be filtered out.
CREATE TABLE `table_in_connected_db`(i INT);
EOF

CREATE DATABASE connected_db;
--exec $MYSQL --one-database connected_db < $MYSQLTEST_VARDIR/tmp/one_db_1.sql
SHOW TABLES IN connected_db;
--echo
--exec $MYSQL --one-database connected_db < $MYSQLTEST_VARDIR/tmp/one_db_2.sql
SHOW TABLES IN connected_db;
DROP DATABASE connected_db;

--remove_file $MYSQLTEST_VARDIR/tmp/one_db_1.sql
--remove_file $MYSQLTEST_VARDIR/tmp/one_db_2.sql

#
# WL#3126 TCP address binding for mysql client library;
# - running mysql --protocol=tcp --bind-address=127.0.0.1
#
--exec $MYSQL --protocol=tcp --bind-address=127.0.0.1 -e "select 1 as Connected"

--echo #
--echo # Bug#12688860 : SECURITY RECOMMENDATION: PASSWORDS ON CLI
--echo #

--exec $MYSQL -uroot --password="" -e "SELECT 1" 2>&1
# This too should throw single warning message.
--exec $MYSQL -uroot --password="" --password="" -e "SELECT 1" 2>&1

#
# WL#6797 Method for clearing session state
#

--write_file $MYSQLTEST_VARDIR/tmp/WL6797.sql

# this case is added for code coverage
# clean session state
resetconnection;
CREATE DATABASE wl6797;
USE wl6797;
CREATE TABLE t1 (a int);
PREPARE x FROM 'INSERT INTO t1 VALUES (1), (2)';
EXECUTE x;
SELECT * FROM t1 ORDER BY 1;
# clean session state which will clear the prepare
# statement from internal cache
resetconnection;
# below execute should report error
EXECUTE x;
EOF

--write_file $MYSQLTEST_VARDIR/tmp/WL6797_cleanup.sql
DROP TABLE wl6797.t1;
DROP DATABASE wl6797;
EOF

--error 1
--exec $MYSQL < $MYSQLTEST_VARDIR/tmp/WL6797.sql 2>&1
--remove_file $MYSQLTEST_VARDIR/tmp/WL6797.sql
--exec $MYSQL < $MYSQLTEST_VARDIR/tmp/WL6797_cleanup.sql 2>&1
--remove_file $MYSQLTEST_VARDIR/tmp/WL6797_cleanup.sql


--echo #
--echo # Bug #16102788: INDETERMINATE BEHAVIOR DUE TO EMPTY OPTION VALUES
--echo #

--replace_regex /mysql: .ERROR. [^ ]*: Empty value for 'port' specified/mysql: [ERROR] mysql: Empty value for 'port' specified/
--error 5
--exec $MYSQL --port= -e "SELECT 1" 2>&1

--replace_regex /mysql: .ERROR. [^ ]*: Empty value for 'port' specified/mysql: [ERROR] mysql: Empty value for 'port' specified/
--error 5
--exec $MYSQL -P "" -e "SELECT 1" 2>&1

--echo #
--echo # Bug #21464621: MYSQL CLI SHOULD SUGGEST CONNECT-EXPIRED-PASSWORD WHEN ERROR 1862 OCCURS
--echo #

CREATE USER bug21464621 IDENTIFIED BY 'password' PASSWORD EXPIRE;
--error 1
--exec $MYSQL -u bug21464621 --password="password" -e "SET PASSWORD='123';" 2>&1
# change the password using set password
--exec $MYSQL -u bug21464621 --password="password" -e "SET PASSWORD='123';" --connect-expired-password 2>&1
--exec $MYSQL -u bug21464621 --password="123" -e "SELECT user();" 2>&1

#cleanup
DROP USER bug21464621;


--echo #
--echo # WL#13038: Make mysql command line tool's --binary-as-hex be on by
--echo #   default for interactive terminals
--echo #

--let $file = $MYSQLTEST_VARDIR/tmp/wl13038.out
--exec $MYSQL --binary-as-hex -e "\s" 2>&1 > $file
--let $assert_text=check the output of mysql for the binary-as-hex mark in mysql status
--let $assert_file=$file
--let $assert_select="Binary data as.*Hexadecimal"
--let $assert_count=0
--source include/assert_grep.inc
--remove_file $file

--echo #
--echo # Bug #31549724: MYSQL --BINARY-AS-HEX PRINTS NULL AS EMPTY STRING
--echo # Bug #31638968: SELECT ON AN UNDEFINED VARIABLE RETURNS 0X NOT NULL
--echo #
--exec $MYSQL --binary-as-hex -e "SELECT SUBSTR(NULL, 0, 0), @novar" 2>&1

--echo #
<<<<<<< HEAD
--echo # Bug #30787660: CONTRIBUTION: INCLUDE PORT NUMBER IN CLIENT ERROR
--echo #   MESSAGE
--echo #

--echo # Success criteria: port number present in the error text
--error 1
--exec $MYSQL -h 127.0.0.1 -P 99999 2>&1
=======
--echo # Bug #32092739: MYSQL HELP OUTPUT INCORRECT FOR QUERY_ATTRIBUTES
--echo #

--let $file = $MYSQLTEST_VARDIR/tmp/b32092739.out
--exec $MYSQL -e "help" 2>&1 > $file
--let $assert_text= look for query_attributes in help
--let $assert_file= $file
--let $assert_select= query_attributes[\t ]*Sets string parameters
--let $assert_count= 1
--source include/assert_grep.inc
--remove_file $file
>>>>>>> 66947b4e

--echo
--echo End of tests<|MERGE_RESOLUTION|>--- conflicted
+++ resolved
@@ -663,15 +663,6 @@
 --exec $MYSQL --binary-as-hex -e "SELECT SUBSTR(NULL, 0, 0), @novar" 2>&1
 
 --echo #
-<<<<<<< HEAD
---echo # Bug #30787660: CONTRIBUTION: INCLUDE PORT NUMBER IN CLIENT ERROR
---echo #   MESSAGE
---echo #
-
---echo # Success criteria: port number present in the error text
---error 1
---exec $MYSQL -h 127.0.0.1 -P 99999 2>&1
-=======
 --echo # Bug #32092739: MYSQL HELP OUTPUT INCORRECT FOR QUERY_ATTRIBUTES
 --echo #
 
@@ -683,7 +674,15 @@
 --let $assert_count= 1
 --source include/assert_grep.inc
 --remove_file $file
->>>>>>> 66947b4e
+
+--echo #
+--echo # Bug #30787660: CONTRIBUTION: INCLUDE PORT NUMBER IN CLIENT ERROR
+--echo #   MESSAGE
+--echo #
+
+--echo # Success criteria: port number present in the error text
+--error 1
+--exec $MYSQL -h 127.0.0.1 -P 99999 2>&1
 
 --echo
 --echo End of tests