--- conflicted
+++ resolved
@@ -4,7 +4,16 @@
 --enable_warnings
 
 --echo #
-<<<<<<< HEAD
+--echo # Bug#13357766: ASSERT IN HANDLER::HA_CREATE
+--echo #
+CREATE TABLE t1
+(a INT)
+PARTITION BY KEY(a) PARTITIONS 3;
+ALTER TABLE t1 REPAIR PARTITION p2,p3,p1;
+ALTER TABLE t1 ORDER BY a; 
+DROP TABLE t1;
+
+--echo #
 --echo # Bug#11764110/bug#56909: REORGANIZE PARTITION is allowed on
 --echo #                         HASH/KEY partitioned tables
 --echo #
@@ -32,15 +41,6 @@
 ALTER TABLE t1 COALESCE PARTITION 1;
 ALTER TABLE t1 COALESCE PARTITION 2;
 SHOW CREATE TABLE t1;
-=======
---echo # Bug#13357766: ASSERT IN HANDLER::HA_CREATE
---echo #
-CREATE TABLE t1
-(a INT)
-PARTITION BY KEY(a) PARTITIONS 3;
-ALTER TABLE t1 REPAIR PARTITION p2,p3,p1;
-ALTER TABLE t1 ORDER BY a; 
->>>>>>> b89b06f3
 DROP TABLE t1;
 
 #
