--- conflicted
+++ resolved
@@ -313,7 +313,6 @@
 show create table t2;
 drop tables t1, t2;
 
-<<<<<<< HEAD
 ########################################
 ##### WL#7554 set schema `test` back to what it was
 --disable_query_log
@@ -321,7 +320,7 @@
 --eval create schema test character set $testdbcs284;
 --enable_query_log
 ########################################
-=======
+
 --echo #
 --echo # Test for bug #25514146 DB_NAME IS IGNORED WHEN CREATING TABLE
 --echo # WITH DATA DIRECTORY
@@ -336,5 +335,4 @@
 eval CREATE TABLE test.t1(id INT(11)) ENGINE MYISAM
 DATA DIRECTORY "$MYSQLTEST_VARDIR/tmp";
 
-DROP TABLE test.t1;
->>>>>>> e471afbf
+DROP TABLE test.t1;