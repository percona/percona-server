<<<<<<< HEAD
# Copyright (c) 2006, 2010, Oracle and/or its affiliates. All rights reserved.
=======
# Copyright (c) 2006, 2011, Oracle and/or its affiliates. All rights reserved.
>>>>>>> dc6b39e1
# 
# This program is free software; you can redistribute it and/or modify
# it under the terms of the GNU General Public License as published by
# the Free Software Foundation; version 2 of the License.
# 
# This program is distributed in the hope that it will be useful,
# but WITHOUT ANY WARRANTY; without even the implied warranty of
# MERCHANTABILITY or FITNESS FOR A PARTICULAR PURPOSE.  See the
# GNU General Public License for more details.
# 
# You should have received a copy of the GNU General Public License
# along with this program; if not, write to the Free Software
# Foundation, Inc., 51 Franklin St, Fifth Floor, Boston, MA  02110-1301 USA

INCLUDE_DIRECTORIES(${ZLIB_INCLUDE_DIR} ${CMAKE_SOURCE_DIR}/include ${CMAKE_SOURCE_DIR}/mysys)

SET(MYSYS_SOURCES  array.c charset-def.c charset.c checksum.c default.c
				errors.c hash.c list.c md5.c mf_cache.c mf_dirname.c mf_fn_ext.c
				mf_format.c mf_getdate.c mf_iocache.c mf_iocache2.c mf_keycache.c 
				mf_keycaches.c mf_loadpath.c mf_pack.c mf_path.c mf_qsort.c mf_qsort2.c
				mf_radix.c mf_same.c mf_sort.c mf_soundex.c mf_arr_appstr.c mf_tempdir.c
				mf_tempfile.c mf_unixpath.c mf_wcomp.c mulalloc.c my_access.c
				my_aes.c my_alloc.c my_bit.c my_bitmap.c my_chsize.c
				my_compress.c my_copy.c  my_create.c my_delete.c
				my_div.c my_error.c my_file.c my_fopen.c my_fstream.c 
				my_gethwaddr.c my_getopt.c my_getsystime.c my_getwd.c my_compare.c my_init.c
				my_lib.c my_lock.c my_malloc.c my_mess.c
				my_mkdir.c my_mmap.c my_once.c my_open.c my_pread.c my_pthread.c
				my_quick.c my_read.c my_redel.c my_rename.c my_seek.c my_sleep.c
				my_static.c my_symlink.c my_symlink2.c my_sync.c my_thr_init.c 
				my_write.c ptr_cmp.c queues.c stacktrace.c
				rijndael.c sha1.c string.c thr_alarm.c thr_lock.c thr_mutex.c
				thr_rwlock.c tree.c typelib.c base64.c my_memmem.c my_getpagesize.c
				lf_alloc-pin.c lf_dynarray.c lf_hash.c
				my_atomic.c my_getncpus.c
<<<<<<< HEAD
				my_rdtsc.c waiting_threads.c)
=======
				my_rdtsc.c waiting_threads.c psi_noop.cc)
>>>>>>> dc6b39e1

IF (WIN32)
 SET (MYSYS_SOURCES ${MYSYS_SOURCES} my_winthread.c my_wincond.c my_winerr.c my_winfile.c my_windac.c my_conio.c)
ENDIF()

IF(HAVE_ALARM)
 SET(MYSYS_SOURCES ${MYSYS_SOURCES} my_alarm.c)
ENDIF()

IF(NOT HAVE_CXX_NEW)
 # gcc as C++ compiler  does not have new/delete
 SET(MYSYS_SOURCES ${MYSYS_SOURCES} my_new.cc)
 ADD_DEFINITIONS( -DUSE_MYSYS_NEW)
ENDIF()

IF(CMAKE_SYSTEM_NAME MATCHES "SunOS" AND CMAKE_C_COMPILER_ID MATCHES "SunPro")
  # Inline assembly template for rdtsc
  SET_SOURCE_FILES_PROPERTIES(my_rdtsc.c
   PROPERTIES COMPILE_FLAGS "${CMAKE_CURRENT_SOURCE_DIR}/my_timer_cycles.il")
ENDIF()

IF(HAVE_LARGE_PAGES)
 SET(MYSYS_SOURCES ${MYSYS_SOURCES} my_largepage.c)
ENDIF()

IF(HAVE_MLOCK)
 SET(MYSYS_SOURCES ${MYSYS_SOURCES} my_lockmem.c)
ENDIF()

ADD_CONVENIENCE_LIBRARY(mysys ${MYSYS_SOURCES})
TARGET_LINK_LIBRARIES(mysys dbug strings ${ZLIB_LIBRARY} 
 ${LIBNSL} ${LIBM} ${LIBRT})
DTRACE_INSTRUMENT(mysys)

ADD_EXECUTABLE(thr_lock thr_lock.c)
TARGET_LINK_LIBRARIES(thr_lock mysys)
SET_TARGET_PROPERTIES(thr_lock PROPERTIES COMPILE_FLAGS "-DMAIN")

ADD_EXECUTABLE(queues queues.c)
TARGET_LINK_LIBRARIES(queues mysys)
SET_TARGET_PROPERTIES(queues PROPERTIES COMPILE_FLAGS "-DMAIN")
ADD_TEST(queues_test queues)<|MERGE_RESOLUTION|>--- conflicted
+++ resolved
@@ -1,8 +1,4 @@
-<<<<<<< HEAD
-# Copyright (c) 2006, 2010, Oracle and/or its affiliates. All rights reserved.
-=======
 # Copyright (c) 2006, 2011, Oracle and/or its affiliates. All rights reserved.
->>>>>>> dc6b39e1
 # 
 # This program is free software; you can redistribute it and/or modify
 # it under the terms of the GNU General Public License as published by
@@ -38,11 +34,7 @@
 				thr_rwlock.c tree.c typelib.c base64.c my_memmem.c my_getpagesize.c
 				lf_alloc-pin.c lf_dynarray.c lf_hash.c
 				my_atomic.c my_getncpus.c
-<<<<<<< HEAD
-				my_rdtsc.c waiting_threads.c)
-=======
 				my_rdtsc.c waiting_threads.c psi_noop.cc)
->>>>>>> dc6b39e1
 
 IF (WIN32)
  SET (MYSYS_SOURCES ${MYSYS_SOURCES} my_winthread.c my_wincond.c my_winerr.c my_winfile.c my_windac.c my_conio.c)
