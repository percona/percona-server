<<<<<<< HEAD
/* Copyright (C) 2000 MySQL AB
=======
/* Copyright (c) 2000, 2004-2007 MySQL AB, 2009 Sun Microsystems, Inc.
   Use is subject to license terms.
>>>>>>> 891f5e68

   This program is free software; you can redistribute it and/or modify
   it under the terms of the GNU General Public License as published by
   the Free Software Foundation; version 2 of the License.

   This program is distributed in the hope that it will be useful,
   but WITHOUT ANY WARRANTY; without even the implied warranty of
   MERCHANTABILITY or FITNESS FOR A PARTICULAR PURPOSE.  See the
   GNU General Public License for more details.

   You should have received a copy of the GNU General Public License
   along with this program; if not, write to the Free Software
<<<<<<< HEAD
   Foundation, Inc., 59 Temple Place, Suite 330, Boston, MA  02111-1307  USA */
=======
   Foundation, Inc., 51 Franklin St, Fifth Floor, Boston, MA 02110-1301  USA */
>>>>>>> 891f5e68

/* Get date in a printable form: yyyy-mm-dd hh:mm:ss */

#include "mysys_priv.h"
#include <m_string.h>

/*
  get date as string

  SYNOPSIS
    get_date()
    to   - string where date will be written
    flag - format of date:
	  If flag & GETDATE_TIME	Return date and time
	  If flag & GETDATE_SHORT_DATE	Return short date format YYMMDD
	  If flag & GETDATE_HHMMSSTIME	Return time in HHMMDD format.
	  If flag & GETDATE_GMT		Date/time in GMT
	  If flag & GETDATE_FIXEDLENGTH	Return fixed length date/time
    date - for conversion
*/


void get_date(register char * to, int flag, time_t date)
{
   reg2 struct tm *start_time;
   time_t skr;
#if defined(HAVE_LOCALTIME_R) && defined(_REENTRANT)
  struct tm tm_tmp;
#endif

   skr=date ? (time_t) date : my_time(0);
#if defined(HAVE_LOCALTIME_R) && defined(_REENTRANT)
   if (flag & GETDATE_GMT)
     gmtime_r(&skr,&tm_tmp);
   else
     localtime_r(&skr,&tm_tmp);
   start_time= &tm_tmp;
#else
   if (flag & GETDATE_GMT)
     start_time= gmtime(&skr);
   else
     start_time= localtime(&skr);
#endif
   if (flag & GETDATE_SHORT_DATE)
     sprintf(to,"%02d%02d%02d",
	     start_time->tm_year % 100,
	     start_time->tm_mon+1,
	     start_time->tm_mday);
   else
     sprintf(to, ((flag & GETDATE_FIXEDLENGTH) ?
		  "%4d-%02d-%02d" : "%d-%02d-%02d"),
	     start_time->tm_year+1900,
	     start_time->tm_mon+1,
	     start_time->tm_mday);
   if (flag & GETDATE_DATE_TIME)
     sprintf(strend(to),
	     ((flag & GETDATE_FIXEDLENGTH) ?
	      " %02d:%02d:%02d" : " %2d:%02d:%02d"),
	     start_time->tm_hour,
	     start_time->tm_min,
	     start_time->tm_sec);
   else if (flag & GETDATE_HHMMSSTIME)
     sprintf(strend(to),"%02d%02d%02d",
	     start_time->tm_hour,
	     start_time->tm_min,
	     start_time->tm_sec);
} /* get_date */<|MERGE_RESOLUTION|>--- conflicted
+++ resolved
@@ -1,9 +1,5 @@
-<<<<<<< HEAD
-/* Copyright (C) 2000 MySQL AB
-=======
 /* Copyright (c) 2000, 2004-2007 MySQL AB, 2009 Sun Microsystems, Inc.
    Use is subject to license terms.
->>>>>>> 891f5e68
 
    This program is free software; you can redistribute it and/or modify
    it under the terms of the GNU General Public License as published by
@@ -16,11 +12,7 @@
 
    You should have received a copy of the GNU General Public License
    along with this program; if not, write to the Free Software
-<<<<<<< HEAD
-   Foundation, Inc., 59 Temple Place, Suite 330, Boston, MA  02111-1307  USA */
-=======
    Foundation, Inc., 51 Franklin St, Fifth Floor, Boston, MA 02110-1301  USA */
->>>>>>> 891f5e68
 
 /* Get date in a printable form: yyyy-mm-dd hh:mm:ss */
 
