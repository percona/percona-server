--- conflicted
+++ resolved
@@ -1,10 +1,5 @@
 /*
-<<<<<<< HEAD
-   Copyright (C) 2000 MySQL AB
-    All rights reserved. Use is subject to license terms.
-=======
    Copyright (c) 2000, 2010, Oracle and/or its affiliates. All rights reserved.
->>>>>>> e832b05f
 
    This program is free software; you can redistribute it and/or modify
    it under the terms of the GNU General Public License as published by
