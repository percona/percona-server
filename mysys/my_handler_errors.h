#ifndef MYSYS_MY_HANDLER_ERRORS_INCLUDED
#define MYSYS_MY_HANDLER_ERRORS_INCLUDED

/* Copyright (c) 2008, 2012, Oracle and/or its affiliates. All rights reserved.

   This program is free software; you can redistribute it and/or modify
   it under the terms of the GNU General Public License as published by
   the Free Software Foundation; version 2 of the License.

   This program is distributed in the hope that it will be useful,
   but WITHOUT ANY WARRANTY; without even the implied warranty of
   MERCHANTABILITY or FITNESS FOR A PARTICULAR PURPOSE.  See the
   GNU General Public License for more details.

   You should have received a copy of the GNU General Public License
   along with this program; if not, write to the Free Software Foundation,
   Inc., 51 Franklin Street, Suite 500, Boston, MA 02110-1335 USA */

/*
  Errors a handler can give you
*/

static const char *handler_error_messages[]=
{
  "Didn't find key on read or update",
  "Duplicate key on write or update",
  "Internal (unspecified) error in handler",
  "Someone has changed the row since it was read (while the table was locked to prevent it)",
  "Wrong index given to function",
  "Undefined handler error 125",
  "Index file is crashed",
  "Record file is crashed",
  "Out of memory in engine",
  "Undefined handler error 129",
  "Incorrect file format",
  "Command not supported by database",
  "Old database file",
  "No record read before update",
  "Record was already deleted (or record file crashed)",
  "No more room in record file",
  "No more room in index file",
  "No more records (read after end of file)",
  "Unsupported extension used for table",
  "Too big row",
  "Wrong create options",
  "Duplicate unique key or constraint on write or update",
  "Unknown character set used in table",
  "Conflicting table definitions in sub-tables of MERGE table",
  "Table is crashed and last repair failed",
  "Table was marked as crashed and should be repaired",
  "Lock timed out; Retry transaction",
  "Lock table is full;  Restart program with a larger locktable",
  "Updates are not allowed under a read only transactions",
  "Lock deadlock; Retry transaction",
  "Foreign key constraint is incorrectly formed",
  "Cannot add a child row",
  "Cannot delete a parent row",
  "No savepoint with that name",
  "Non unique key block size",
  "The table does not exist in engine",
  "The table already existed in storage engine",
  "Could not connect to storage engine",
  "Unexpected null pointer found when using spatial index",
  "The table changed in storage engine",
  "There's no partition in table for the given value",
  "Row-based binlogging of row failed",
  "Index needed in foreign key constraint",
  "Upholding foreign key constraints would lead to a duplicate key error in "
  "some other table",
  "Table needs to be upgraded before it can be used",
  "Table is read only",
  "Failed to get next auto increment value",
  "Failed to set row auto increment value",
  "Unknown (generic) error from engine",
  "Record is the same",
  "It is not possible to log this statement",
  "The event was corrupt, leading to illegal data being read",
  "The table is of a new format not supported by this version",
  "The event could not be processed no other hanlder error happened",
  "Got a fatal error during initialzaction of handler",
  "File to short; Expected more data in file",
  "Read page with wrong checksum",
  "Too many active concurrent transactions",
  "Record not matching the given partition set",
  "Index column length exceeds limit",
  "Index corrupted",
  "Undo record too big",
  "Invalid InnoDB FTS Doc ID",
<<<<<<< HEAD
  "Table is being used in foreign key check"
=======
  "Table is being used in foreign key check",
  "Tablespace already exists"
>>>>>>> 53d17a2f
};

extern void my_handler_error_register(void);
extern void my_handler_error_unregister(void);


#endif /* MYSYS_MY_HANDLER_ERRORS_INCLUDED */<|MERGE_RESOLUTION|>--- conflicted
+++ resolved
@@ -86,12 +86,8 @@
   "Index corrupted",
   "Undo record too big",
   "Invalid InnoDB FTS Doc ID",
-<<<<<<< HEAD
-  "Table is being used in foreign key check"
-=======
   "Table is being used in foreign key check",
   "Tablespace already exists"
->>>>>>> 53d17a2f
 };
 
 extern void my_handler_error_register(void);
