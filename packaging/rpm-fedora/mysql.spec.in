# Copyright (c) 2000, 2016, Oracle and/or its affiliates. All rights reserved.
#
# This program is free software; you can redistribute it and/or modify
# it under the terms of the GNU General Public License as published by
# the Free Software Foundation; version 2 of the License.
#
# This program is distributed in the hope that it will be useful,
# but WITHOUT ANY WARRANTY; without even the implied warranty of
# MERCHANTABILITY or FITNESS FOR A PARTICULAR PURPOSE.  See the
# GNU General Public License for more details.
#
# You should have received a copy of the GNU General Public License
# along with this program; see the file COPYING. If not, write to the
# Free Software Foundation, Inc., 51 Franklin St, Fifth Floor, Boston
# MA  02110-1301  USA.


# NOTE: "vendor" is used in upgrade/downgrade check, so you can't
# change these, has to be exactly as is.

%global milestone    dmr

%global mysql_vendor Oracle and/or its affiliates
%global mysqldatadir /var/lib/mysql

# By default, a build will include the bundeled "yaSSL" library for SSL.
%{?with_ssl: %global ssl_option -DWITH_SSL=%{with_ssl}}

# Regression tests may take a long time, override the default to skip them
%{!?runselftest:%global runselftest 1}

%{!?with_debuginfo:              %global nodebuginfo 1}
%{!?product_suffix:              %global product_suffix community}
%{!?feature_set:                 %global feature_set community}
%{!?compilation_comment_release: %global compilation_comment_release MySQL Community Server - (GPL)}
%{!?compilation_comment_debug:   %global compilation_comment_debug MySQL Community Server - Debug (GPL)}
%{!?src_base:                    %global src_base mysql}

%global compatver             5.6.25
%global compatlib             18
%global compatsrc             https://cdn.mysql.com/Downloads/MySQL-5.6/mysql-%{compatver}.tar.gz

%global src_dir               %{src_base}-%{version}%{?milestone:-%{milestone}}

# No debuginfo for now, ships /usr/sbin/mysqld-debug and libmysqlcliet-debug.a
%if 0%{?nodebuginfo}
%global _enable_debug_package 0
%global debug_package         %{nil}
%global __os_install_post     /usr/lib/rpm/brp-compress %{nil}
%endif

# multiarch
%global multiarchs            ppc %{power64} %{ix86} x86_64 %{sparc}

%if 0%{?commercial}
%global license_files_server  %{src_dir}/LICENSE.mysql
%global license_type          Commercial
%else
%global license_files_server  %{src_dir}/COPYING %{src_dir}/README
%global license_type          GPLv2
%endif

Name:           mysql-%{product_suffix}
Summary:        A very fast and reliable SQL database server
Group:          Applications/Databases
Version:        @MYSQL_NO_DASH_VERSION@
Release:        0.1%{?milestone:.%{milestone}}%{?dist}
License:        Copyright (c) 2000, @MYSQL_COPYRIGHT_YEAR@, %{mysql_vendor}. All rights reserved. Under %{?license_type} license as shown in the Description field.
Source0:        https://cdn.mysql.com/Downloads/MySQL-@MYSQL_BASE_VERSION@/%{src_dir}.tar.gz
URL:            http://www.mysql.com/
Packager:       MySQL Release Engineering <mysql-build@oss.oracle.com>
Vendor:         %{mysql_vendor}
Source4:        my_config.h
Source6:        mysql_config.sh
Source7:        %{compatsrc}
Source10:       http://downloads.sourceforge.net/boost/@BOOST_PACKAGE_NAME@.tar.bz2
Patch0:         mysql-5.7-libmysqlclient-symbols.patch
BuildRequires:  cmake
BuildRequires:  perl
BuildRequires:  time
BuildRequires:  libaio-devel
BuildRequires:  mecab-devel
BuildRequires:  ncurses-devel
BuildRequires:  numactl-devel
BuildRequires:  openssl-devel
BuildRequires:  zlib-devel
BuildRequires:  systemd
BuildRequires:  pkgconfig(systemd)
BuildRoot:      %(mktemp -ud %{_tmppath}/%{name}-%{version}-%{release}-XXXXXX)

# For rpm => 4.9 only: https://fedoraproject.org/wiki/Packaging:AutoProvidesAndRequiresFiltering
%global __requires_exclude ^perl\\((hostnames|lib::mtr|lib::v1|mtr_|My::)
%global __provides_exclude_from ^(/usr/share/(mysql|mysql-test)/.*|%{_libdir}/mysql/plugin/.*\\.so)$

%description
The MySQL(TM) software delivers a very fast, multi-threaded, multi-user,
and robust SQL (Structured Query Language) database server. MySQL Server
is intended for mission-critical, heavy-load production systems as well
as for embedding into mass-deployed software. MySQL is a trademark of
%{mysql_vendor}

The MySQL software has Dual Licensing, which means you can use the MySQL
software free of charge under the GNU General Public License
(http://www.gnu.org/licenses/). You can also purchase commercial MySQL
licenses from %{mysql_vendor} if you do not wish to be bound by the terms of
the GPL. See the chapter "Licensing and Support" in the manual for
further info.

The MySQL web site (http://www.mysql.com/) provides the latest
news and information about the MySQL software. Also please see the
documentation and the manual for more information.

%package        server
Summary:        A very fast and reliable SQL database server
Group:          Applications/Databases
Requires:       coreutils
Requires:       grep
Requires:       procps
Requires:       shadow-utils
Requires:       net-tools
Requires:       mecab-ipadic
%if 0%{?commercial}
Obsoletes:      mysql-commercial-bench < 5.7.8
Obsoletes:      mysql-community-server < %{version}-%{release}
Requires:       mysql-commercial-client%{?_isa} = %{version}-%{release}
Requires:       mysql-commercial-common%{?_isa} = %{version}-%{release}
%else
Requires:       mysql-community-client%{?_isa} = %{version}-%{release}
Requires:       mysql-community-common%{?_isa} = %{version}-%{release}
%endif
Obsoletes:      mysql-community-bench < 5.7.8
Obsoletes:      community-mysql-bench
Obsoletes:      mysql-bench
Obsoletes:      mariadb-bench
Obsoletes:      mariadb-server
Obsoletes:      mariadb-galera-server
Obsoletes:      community-mysql-server < %{version}-%{release}
Obsoletes:      mysql-server < %{version}-%{release}
Provides:       mysql-server = %{version}-%{release}
Provides:       mysql-server%{?_isa} = %{version}-%{release}
Provides:       mysql-compat-server = %{version}-%{release}
Provides:       mysql-compat-server%{?_isa} = %{version}-%{release}
Requires(post):   systemd
Requires(preun):  systemd
Requires(postun): systemd

%description    server
The MySQL(TM) software delivers a very fast, multi-threaded, multi-user,
and robust SQL (Structured Query Language) database server. MySQL Server
is intended for mission-critical, heavy-load production systems as well
as for embedding into mass-deployed software. MySQL is a trademark of
%{mysql_vendor}

The MySQL software has Dual Licensing, which means you can use the MySQL
software free of charge under the GNU General Public License
(http://www.gnu.org/licenses/). You can also purchase commercial MySQL
licenses from %{mysql_vendor} if you do not wish to be bound by the terms of
the GPL. See the chapter "Licensing and Support" in the manual for
further info.

The MySQL web site (http://www.mysql.com/) provides the latest news and
information about the MySQL software.  Also please see the documentation
and the manual for more information.

This package includes the MySQL server binary as well as related utilities
to run and administer a MySQL server.

%package        client
Summary:        MySQL database client applications and tools
Group:          Applications/Databases
%if 0%{?commercial}
Obsoletes:      mysql-community-client < %{version}-%{release}
Requires:       mysql-commercial-libs%{?_isa} = %{version}-%{release}
%else
Requires:       mysql-community-libs%{?_isa} = %{version}-%{release}
%endif
Obsoletes:      mariadb
Obsoletes:      community-mysql < %{version}-%{release}
Obsoletes:      mysql < %{version}-%{release}
Provides:       mysql = %{version}-%{release}
Provides:       mysql%{?_isa} = %{version}-%{release}

%description    client
This package contains the standard MySQL clients and administration
tools.

%package        common
Summary:        MySQL database common files for server and client libs
Group:          Applications/Databases
%if 0%{?commercial}
Obsoletes:      mysql-community-common < %{version}-%{release}
%endif
Obsoletes:      mariadb-common
Obsoletes:      mariadb-config
Obsoletes:      mariadb-errmsg
Obsoletes:      community-mysql-common < %{version}-%{release}
Obsoletes:      community-mysql-errmsg < %{version}-%{release}
Obsoletes:      mysql-common < %{version}-%{release}
Provides:       mysql-common = %{version}-%{release}
Provides:       mysql-common%{?_isa} = %{version}-%{release}

%description    common
This packages contains common files needed by MySQL client library,
MySQL database server, and MySQL embedded server.


%package        test
Summary:        Test suite for the MySQL database server
Group:          Applications/Databases
%if 0%{?commercial}
Requires:       mysql-commercial-server%{?_isa} = %{version}-%{release}
Obsoletes:      mysql-community-test < %{version}-%{release}
%else
Requires:       mysql-community-server%{?_isa} = %{version}-%{release}
%endif
Obsoletes:      mariadb-test
Obsoletes:      community-mysql-test < %{version}-%{release}
Obsoletes:      mysql-test < %{version}-%{release}
Provides:       mysql-test = %{version}-%{release}
Provides:       mysql-test%{?_isa} = %{version}-%{release}

%description    test
This package contains the MySQL regression test suite for MySQL
database server.

%package        devel
Summary:        Development header files and libraries for MySQL database client applications
Group:          Applications/Databases
%if 0%{?commercial}
Obsoletes:      mysql-community-devel < %{version}-%{release}
Requires:       mysql-commercial-libs%{?_isa} = %{version}-%{release}
%else
Requires:       mysql-community-libs%{?_isa} = %{version}-%{release}
%endif
Obsoletes:      mariadb-devel
Obsoletes:      community-mysql-devel < %{version}-%{release}
Obsoletes:      mysql-devel < %{version}-%{release}
Provides:       mysql-devel = %{version}-%{release}
Provides:       mysql-devel%{?_isa} = %{version}-%{release}

%description    devel
This package contains the development header files and libraries necessary
to develop MySQL client applications.

%package        libs
Summary:        Shared libraries for MySQL database client applications
Group:          Applications/Databases
%if 0%{?commercial}
Obsoletes:      mysql-community-libs < %{version}-%{release}
Requires:       mysql-commercial-common%{?_isa} = %{version}-%{release}
%else
Requires:       mysql-community-common%{?_isa} = %{version}-%{release}
%endif
Obsoletes:      mariadb-libs
Obsoletes:      community-mysql-libs < %{version}-%{release}
Obsoletes:      mysql-libs < %{version}-%{release}
Provides:       mysql-libs = %{version}-%{release}
Provides:       mysql-libs%{?_isa} = %{version}-%{release}

%description    libs
This package contains the shared libraries for MySQL client
applications.

%package        libs-compat
Summary:        Shared compat libraries for MySQL %{compatver} database client applications
Group:          Applications/Databases
Obsoletes:      mysql-libs-compat < %{version}-%{release}
Obsoletes:      mariadb-libs
Provides:       mysql-libs-compat = %{version}-%{release}
Provides:       mysql-libs-compat%{?_isa} = %{version}-%{release}
%if 0%{?commercial}
Obsoletes:      mysql-community-libs-compat < %{version}-%{release}
Requires:       mysql-commercial-libs%{?_isa} = %{version}-%{release}
%else
Requires:       mysql-community-libs%{?_isa} = %{version}-%{release}
%endif

%description    libs-compat
This package contains the shared compat libraries for MySQL %{compatver} client
applications.

%package        embedded
Summary:        MySQL embedded library
Group:          Applications/Databases
%if 0%{?commercial}
Obsoletes:      mysql-community-embedded < %{version}-%{release}
Requires:       mysql-commercial-common%{?_isa} = %{version}-%{release}
%else
Requires:       mysql-community-common%{?_isa} = %{version}-%{release}
%endif
Obsoletes:      mariadb-embedded
Obsoletes:      community-mysql-embedded < %{version}-%{release}
Obsoletes:      mysql-embedded < %{version}-%{release}
Provides:       mysql-embedded = %{version}-%{release}
Provides:       mysql-embedded%{?_isa} = %{version}-%{release}

%description    embedded
This package contains the MySQL server as an embedded library.

The embedded MySQL server library makes it possible to run a full-featured
MySQL server inside the client application. The main benefits are increased
speed and more simple management for embedded applications.

The API is identical for the embedded MySQL version and the
client/server version.

For a description of MySQL see the base MySQL RPM or http://www.mysql.com/

%package        embedded-compat
Summary:        MySQL embedded compat library
Group:          Applications/Databases
%if 0%{?commercial}
Obsoletes:      mysql-community-embedded-compat < %{version}-%{release}
Requires:       mysql-commercial-common%{?_isa} = %{version}-%{release}
%else
Requires:       mysql-community-common%{?_isa} = %{version}-%{release}
%endif

%description    embedded-compat
This package contains the MySQL server as an embedded library with
compatibility for applications using version %{compatlib} of the library.

%package        embedded-devel
Summary:        Development header files and libraries for MySQL as an embeddable library
Group:          Applications/Databases
%if 0%{?commercial}
Obsoletes:      mysql-community-embedded-devel < %{version}-%{release}
Requires:       mysql-commercial-devel%{?_isa} = %{version}-%{release}
Requires:       mysql-commercial-embedded%{?_isa} = %{version}-%{release}
%else
Requires:       mysql-community-devel%{?_isa} = %{version}-%{release}
Requires:       mysql-community-embedded%{?_isa} = %{version}-%{release}
%endif
Obsoletes:      mariadb-embedded-devel
Obsoletes:      community-mysql-embedded-devel < %{version}-%{release}
Obsoletes:      mysql-embedded-devel < %{version}-%{release}
Provides:       mysql-embedded-devel = %{version}-%{release}
Provides:       mysql-embedded-devel%{?_isa} = %{version}-%{release}

%description    embedded-devel
This package contains files needed for developing applications using
the embedded version of the MySQL server.

%prep
%setup -q -T -a 0 -a 7 -a 10 -c -n %{src_dir}
pushd mysql-%{compatver}
%patch0 -p1

%build
# Fail quickly and obviously if user tries to build as root
%if 0%{?runselftest}
if [ "x$(id -u)" = "x0" ] ; then
   echo "The MySQL regression tests may fail if run as root."
   echo "If you really need to build the RPM as root, use"
   echo "--define='runselftest 0' to skip the regression tests."
   exit 1
fi
%endif

# Build compat libs
(
  pushd mysql-%{compatver}
  mkdir build && pushd build
  cmake .. \
           -DBUILD_CONFIG=mysql_release \
           -DINSTALL_LAYOUT=RPM \
           -DCMAKE_BUILD_TYPE=RelWithDebInfo \
           -DCMAKE_C_FLAGS="%{optflags}" \
           -DCMAKE_CXX_FLAGS="%{optflags}" \
           -DWITH_INNODB_MEMCACHED=1 \
           -DINSTALL_LIBDIR="%{_lib}/mysql" \
           -DINSTALL_PLUGINDIR="%{_lib}/mysql/plugin" \
           -DINSTALL_SQLBENCHDIR=share \
           -DMYSQL_UNIX_ADDR="%{mysqldatadir}/mysql.sock" \
           -DFEATURE_SET="%{feature_set}" \
           -DWITH_EMBEDDED_SERVER=1 \
           -DWITH_EMBEDDED_SHARED_LIBRARY=1 \
           %{?ssl_option} \
           -DCOMPILATION_COMMENT="%{compilation_comment_release}" \
           -DMYSQL_SERVER_SUFFIX="%{?server_suffix}"
  echo BEGIN_NORMAL_CONFIG ; egrep '^#define' include/config.h ; echo END_NORMAL_CONFIG
  make %{?_smp_mflags} VERBOSE=1
)

# Build debug versions of mysqld and libmysqld.a
mkdir debug
(
  cd debug
  # Attempt to remove any optimisation flags from the debug build
  optflags=$(echo "%{optflags}" | sed -e 's/-O2 / /' -e 's/-Wp,-D_FORTIFY_SOURCE=2/ /')
  cmake ../%{src_dir} \
           -DBUILD_CONFIG=mysql_release \
           -DINSTALL_LAYOUT=RPM \
           -DCMAKE_BUILD_TYPE=Debug \
           -DTMPDIR=/var/tmp \
           -DWITH_BOOST=.. \
           -DWITH_MECAB=system \
           -DCMAKE_C_FLAGS="$optflags" \
           -DCMAKE_CXX_FLAGS="$optflags" \
           -DWITH_SYSTEMD=1 \
           -DWITH_INNODB_MEMCACHED=1 \
           -DINSTALL_LIBDIR="%{_lib}/mysql" \
           -DINSTALL_PLUGINDIR="%{_lib}/mysql/plugin" \
           -DMYSQL_UNIX_ADDR="%{mysqldatadir}/mysql.sock" \
           -DFEATURE_SET="%{feature_set}" \
           -DWITH_EMBEDDED_SERVER=1 \
           -DWITH_EMBEDDED_SHARED_LIBRARY=1 \
           %{?ssl_option} \
           -DCOMPILATION_COMMENT="%{compilation_comment_debug}" \
           -DMYSQL_SERVER_SUFFIX="%{?server_suffix}"
  echo BEGIN_DEBUG_CONFIG ; egrep '^#define' include/config.h ; echo END_DEBUG_CONFIG
  make %{?_smp_mflags} VERBOSE=1
)

# Build full release
mkdir release
(
  cd release
  cmake ../%{src_dir} \
           -DBUILD_CONFIG=mysql_release \
           -DINSTALL_LAYOUT=RPM \
           -DCMAKE_BUILD_TYPE=RelWithDebInfo \
           -DTMPDIR=/var/tmp \
           -DWITH_BOOST=.. \
           -DWITH_MECAB=system \
           -DCMAKE_C_FLAGS="%{optflags}" \
           -DCMAKE_CXX_FLAGS="%{optflags}" \
           -DWITH_SYSTEMD=1 \
           -DWITH_INNODB_MEMCACHED=1 \
           -DINSTALL_LIBDIR="%{_lib}/mysql" \
           -DINSTALL_PLUGINDIR="%{_lib}/mysql/plugin" \
           -DMYSQL_UNIX_ADDR="%{mysqldatadir}/mysql.sock" \
           -DFEATURE_SET="%{feature_set}" \
           -DWITH_EMBEDDED_SERVER=1 \
           -DWITH_EMBEDDED_SHARED_LIBRARY=1 \
           %{?ssl_option} \
           -DCOMPILATION_COMMENT="%{compilation_comment_release}" \
           -DMYSQL_SERVER_SUFFIX="%{?server_suffix}"
  echo BEGIN_NORMAL_CONFIG ; egrep '^#define' include/config.h ; echo END_NORMAL_CONFIG
  make %{?_smp_mflags} VERBOSE=1
)

%install
# Install compat libs
for dir in libmysql libmysqld ; do
    pushd mysql-%{compatver}/build/$dir
    make DESTDIR=%{buildroot} install
    popd
done
rm -f %{buildroot}%{_libdir}/mysql/libmysqlclient{,_r}.{a,la,so}
rm -f %{buildroot}%{_libdir}/mysql/libmysqld.{a,la,so}

MBD=$RPM_BUILD_DIR/%{src_dir}

# Ensure that needed directories exists
install -d -m 0751 %{buildroot}/var/lib/mysql
install -d -m 0755 %{buildroot}/var/run/mysqld
install -d -m 0750 %{buildroot}/var/lib/mysql-files
install -d -m 0750 %{buildroot}/var/lib/mysql-keyring

# Install all binaries
pushd $MBD/release
make DESTDIR=%{buildroot} install
popd

# Install logrotate and autostart
install -D -m 0644 $MBD/release/support-files/mysql-log-rotate %{buildroot}%{_sysconfdir}/logrotate.d/mysql
install -D -m 0644 $MBD/release/packaging/rpm-fedora/my.cnf %{buildroot}%{_sysconfdir}/my.cnf
install -d %{buildroot}%{_sysconfdir}/my.cnf.d

# Add libdir to linker
install -d -m 0755 %{buildroot}%{_sysconfdir}/ld.so.conf.d
echo "%{_libdir}/mysql" > %{buildroot}%{_sysconfdir}/ld.so.conf.d/mysql-%{_arch}.conf

# multiarch support
%ifarch %{multiarchs}
mv %{buildroot}/%{_includedir}/mysql/my_config.h \
   %{buildroot}/%{_includedir}/mysql/my_config_%{_arch}.h
install -p -m 0644 %{SOURCE4} %{buildroot}/%{_includedir}/mysql/my_config.h
mv %{buildroot}%{_bindir}/mysql_config %{buildroot}%{_bindir}/mysql_config-%{__isa_bits}
install -p -m 0755 %{SOURCE6} %{buildroot}%{_bindir}/mysql_config
%endif


# Remove files pages we explicitly do not want to package
rm -rf %{buildroot}%{_infodir}/mysql.info*
rm -rf %{buildroot}%{_datadir}/mysql/mysql.server
rm -rf %{buildroot}%{_datadir}/mysql/mysqld_multi.server
rm -rf %{buildroot}%{_bindir}/mysql_embedded

# Remove upcoming man pages, to avoid breakage when they materialize
# Keep this comment as a placeholder for future cases
# rm -f %{buildroot}%{_mandir}/man1/<manpage>.1
rm -f %{buildroot}%{_mandir}/man1/mysqlsh.1

# Remove removed manpages here until they are removed from the docs repo
rm -f  %{buildroot}%{_mandir}/man1/mysql_plugin.1
rm -f  %{buildroot}%{_mandir}/man1/mysql_install_db.1

%check
%if 0%{?runselftest}
pushd release
make test VERBOSE=1
export MTR_BUILD_THREAD=auto
pushd mysql-test
./mtr \
    --mem --parallel=auto --force --retry=0 \
    --mysqld=--binlog-format=mixed \
    --suite-timeout=720 --testcase-timeout=30 \
    --clean-vardir
rm -r $(readlink var) var
%endif

%pre server
/usr/sbin/groupadd -g 27 -o -r mysql >/dev/null 2>&1 || :
/usr/sbin/useradd -M -N -g mysql -o -r -d /var/lib/mysql -s /bin/false \
    -c "MySQL Server" -u 27 mysql >/dev/null 2>&1 || :

%post server
datadir=$(/usr/bin/my_print_defaults server mysqld | grep '^--datadir=' | sed -n 's/--datadir=//p' | tail -n 1)
/bin/chmod 0755 "$datadir" >/dev/null 2>&1 || :
/bin/touch /var/log/mysqld.log >/dev/null 2>&1 || :
%systemd_post mysqld.service
/usr/bin/systemctl enable mysqld >/dev/null 2>&1 || :

%preun server
%systemd_preun mysqld.service

%postun server
%systemd_postun_with_restart mysqld.service

%post libs -p /sbin/ldconfig

%postun libs -p /sbin/ldconfig

%post embedded -p /sbin/ldconfig

%postun embedded -p /sbin/ldconfig

%files server
%defattr(-, root, root, -)
%doc %{?license_files_server} %{src_dir}/Docs/ChangeLog
%doc %{src_dir}/Docs/INFO_SRC*
%doc release/Docs/INFO_BIN*
%doc release/support-files/my-default.cnf
%attr(644, root, root) %{_mandir}/man1/innochecksum.1*
%attr(644, root, root) %{_mandir}/man1/my_print_defaults.1*
%attr(644, root, root) %{_mandir}/man1/myisam_ftdump.1*
%attr(644, root, root) %{_mandir}/man1/myisamchk.1*
%attr(644, root, root) %{_mandir}/man1/myisamlog.1*
%attr(644, root, root) %{_mandir}/man1/myisampack.1*
%attr(644, root, root) %{_mandir}/man8/mysqld.8*
%exclude %{_mandir}/man1/mysqld_multi.1*
%exclude %{_mandir}/man1/mysqld_safe.1*
%attr(644, root, root) %{_mandir}/man1/mysqldumpslow.1*
%attr(644, root, root) %{_mandir}/man1/mysql_secure_installation.1*
%attr(644, root, root) %{_mandir}/man1/mysql_upgrade.1*
%attr(644, root, root) %{_mandir}/man1/mysqlman.1*
%attr(644, root, root) %{_mandir}/man1/mysql.server.1*
%attr(644, root, root) %{_mandir}/man1/mysql_tzinfo_to_sql.1*
%attr(644, root, root) %{_mandir}/man1/perror.1*
%attr(644, root, root) %{_mandir}/man1/replace.1*
%attr(644, root, root) %{_mandir}/man1/resolve_stack_dump.1*
%attr(644, root, root) %{_mandir}/man1/resolveip.1*
%attr(644, root, root) %{_mandir}/man1/mysql_ssl_rsa_setup.1*
%attr(644, root, root) %{_mandir}/man1/lz4_decompress.1*
%attr(644, root, root) %{_mandir}/man1/zlib_decompress.1*

%config(noreplace) %{_sysconfdir}/my.cnf
%dir %{_sysconfdir}/my.cnf.d

%attr(755, root, root) %{_bindir}/innochecksum
%attr(755, root, root) %{_bindir}/ibd2sdi
%attr(755, root, root) %{_bindir}/my_print_defaults
%attr(755, root, root) %{_bindir}/myisam_ftdump
%attr(755, root, root) %{_bindir}/myisamchk
%attr(755, root, root) %{_bindir}/myisamlog
%attr(755, root, root) %{_bindir}/myisampack
%attr(755, root, root) %{_bindir}/mysql_secure_installation
%attr(755, root, root) %{_bindir}/mysql_ssl_rsa_setup
%attr(755, root, root) %{_bindir}/mysql_tzinfo_to_sql
%attr(755, root, root) %{_bindir}/mysql_upgrade
%attr(755, root, root) %{_bindir}/mysqldumpslow
%attr(755, root, root) %{_bindir}/perror
%attr(755, root, root) %{_bindir}/replace
%attr(755, root, root) %{_bindir}/resolve_stack_dump
%attr(755, root, root) %{_bindir}/resolveip
%attr(755, root, root) %{_bindir}/mysqld_pre_systemd
%attr(755, root, root) %{_bindir}/lz4_decompress
%attr(755, root, root) %{_bindir}/zlib_decompress
%attr(755, root, root) %{_sbindir}/mysqld
%attr(755, root, root) %{_sbindir}/mysqld-debug

%dir %{_libdir}/mysql/plugin
%attr(755, root, root) %{_libdir}/mysql/plugin/adt_null.so
%attr(755, root, root) %{_libdir}/mysql/plugin/auth_socket.so
%attr(755, root, root) %{_libdir}/mysql/plugin/ha_example.so
%attr(755, root, root) %{_libdir}/mysql/plugin/innodb_engine.so
%attr(755, root, root) %{_libdir}/mysql/plugin/keyring_file.so
%attr(755, root, root) %{_libdir}/mysql/plugin/keyring_udf.so
%attr(755, root, root) %{_libdir}/mysql/plugin/libmemcached.so
%attr(755, root, root) %{_libdir}/mysql/plugin/locking_service.so
%attr(755, root, root) %{_libdir}/mysql/plugin/libpluginmecab.so
%attr(755, root, root) %{_libdir}/mysql/plugin/mypluglib.so
%attr(755, root, root) %{_libdir}/mysql/plugin/mysql_no_login.so
%attr(755, root, root) %{_libdir}/mysql/plugin/mysqlx.so
%attr(755, root, root) %{_libdir}/mysql/plugin/rewrite_example.so
%attr(755, root, root) %{_libdir}/mysql/plugin/rewriter.so
%attr(755, root, root) %{_libdir}/mysql/plugin/semisync_master.so
%attr(755, root, root) %{_libdir}/mysql/plugin/semisync_slave.so
%attr(755, root, root) %{_libdir}/mysql/plugin/validate_password.so
%attr(755, root, root) %{_libdir}/mysql/plugin/version_token.so
%dir %{_libdir}/mysql/plugin/debug
%attr(755, root, root) %{_libdir}/mysql/plugin/debug/adt_null.so
%attr(755, root, root) %{_libdir}/mysql/plugin/debug/auth_socket.so
%attr(755, root, root) %{_libdir}/mysql/plugin/debug/ha_example.so
%attr(755, root, root) %{_libdir}/mysql/plugin/debug/keyring_file.so
%attr(755, root, root) %{_libdir}/mysql/plugin/debug/keyring_udf.so
%attr(755, root, root) %{_libdir}/mysql/plugin/debug/innodb_engine.so
%attr(755, root, root) %{_libdir}/mysql/plugin/debug/libmemcached.so
%attr(755, root, root) %{_libdir}/mysql/plugin/debug/locking_service.so
%attr(755, root, root) %{_libdir}/mysql/plugin/debug/libpluginmecab.so
%attr(755, root, root) %{_libdir}/mysql/plugin/debug/mypluglib.so
%attr(755, root, root) %{_libdir}/mysql/plugin/debug/mysql_no_login.so
%attr(755, root, root) %{_libdir}/mysql/plugin/debug/mysqlx.so
%attr(755, root, root) %{_libdir}/mysql/plugin/debug/rewrite_example.so
%attr(755, root, root) %{_libdir}/mysql/plugin/debug/rewriter.so
%attr(755, root, root) %{_libdir}/mysql/plugin/debug/semisync_master.so
%attr(755, root, root) %{_libdir}/mysql/plugin/debug/semisync_slave.so
%attr(755, root, root) %{_libdir}/mysql/plugin/debug/validate_password.so
%attr(755, root, root) %{_libdir}/mysql/plugin/debug/version_token.so

%attr(644, root, root) %{_datadir}/mysql/fill_help_tables.sql
%attr(644, root, root) %{_datadir}/mysql/mysql_sys_schema.sql
%attr(644, root, root) %{_datadir}/mysql/mysql_system_tables.sql
%attr(644, root, root) %{_datadir}/mysql/mysql_system_tables_data.sql
%attr(644, root, root) %{_datadir}/mysql/mysql_test_data_timezone.sql
%attr(644, root, root) %{_datadir}/mysql/my-*.cnf
%attr(644, root, root) %{_datadir}/mysql/mysql-log-rotate
%attr(644, root, root) %{_datadir}/mysql/mysql_security_commands.sql
%attr(644, root, root) %{_datadir}/mysql/dictionary.txt
%attr(644, root, root) %{_datadir}/mysql/innodb_memcached_config.sql
%attr(644, root, root) %{_datadir}/mysql/install_rewriter.sql
%attr(644, root, root) %{_datadir}/mysql/uninstall_rewriter.sql
%attr(644, root, root) %{_datadir}/mysql/magic
%attr(644, root, root) %{_prefix}/lib/tmpfiles.d/mysql.conf
%attr(644, root, root) %{_unitdir}/mysqld.service
%attr(644, root, root) %{_unitdir}/mysqld@.service
%attr(644, root, root) %config(noreplace,missingok) %{_sysconfdir}/logrotate.d/mysql
%dir %attr(751, mysql, mysql) /var/lib/mysql
%dir %attr(755, mysql, mysql) /var/run/mysqld
%dir %attr(750, mysql, mysql) /var/lib/mysql-files
%dir %attr(750, mysql, mysql) /var/lib/mysql-keyring

%files common
%defattr(-, root, root, -)
%doc %{?license_files_server}
%{_datadir}/mysql/charsets/
%{_datadir}/mysql/errmsg-utf8.txt
%{_datadir}/mysql/bulgarian/
%{_datadir}/mysql/czech/
%{_datadir}/mysql/danish/
%{_datadir}/mysql/dutch/
%{_datadir}/mysql/english/
%{_datadir}/mysql/estonian/
%{_datadir}/mysql/french/
%{_datadir}/mysql/german/
%{_datadir}/mysql/greek/
%{_datadir}/mysql/hungarian/
%{_datadir}/mysql/italian/
%{_datadir}/mysql/japanese/
%{_datadir}/mysql/korean/
%{_datadir}/mysql/norwegian-ny/
%{_datadir}/mysql/norwegian/
%{_datadir}/mysql/polish/
%{_datadir}/mysql/portuguese/
%{_datadir}/mysql/romanian/
%{_datadir}/mysql/russian/
%{_datadir}/mysql/serbian/
%{_datadir}/mysql/slovak/
%{_datadir}/mysql/spanish/
%{_datadir}/mysql/swedish/
%{_datadir}/mysql/ukrainian/

%files client
%defattr(-, root, root, -)
%doc %{?license_files_server}
%attr(755, root, root) %{_bindir}/mysql
%attr(755, root, root) %{_bindir}/mysqladmin
%attr(755, root, root) %{_bindir}/mysqlbinlog
%attr(755, root, root) %{_bindir}/mysqlcheck
%attr(755, root, root) %{_bindir}/mysqldump
%attr(755, root, root) %{_bindir}/mysqlimport
%attr(755, root, root) %{_bindir}/mysqlpump
%attr(755, root, root) %{_bindir}/mysqlshow
%attr(755, root, root) %{_bindir}/mysqlslap
%attr(755, root, root) %{_bindir}/mysql_config
%attr(755, root, root) %{_bindir}/mysql_config-%{__isa_bits}
%attr(755, root, root) %{_bindir}/mysql_config_editor

%attr(644, root, root) %{_mandir}/man1/mysql.1*
%attr(644, root, root) %{_mandir}/man1/mysqladmin.1*
%attr(644, root, root) %{_mandir}/man1/mysqlbinlog.1*
%attr(644, root, root) %{_mandir}/man1/mysqlcheck.1*
%attr(644, root, root) %{_mandir}/man1/mysqldump.1*
%attr(644, root, root) %{_mandir}/man1/mysqlpump.1*
%attr(644, root, root) %{_mandir}/man1/mysqlimport.1*
%attr(644, root, root) %{_mandir}/man1/mysqlshow.1*
%attr(644, root, root) %{_mandir}/man1/mysqlslap.1*
%attr(644, root, root) %{_mandir}/man1/mysql_config_editor.1*

%files devel
%defattr(-, root, root, -)
%doc %{?license_files_server}
%attr(644, root, root) %{_mandir}/man1/comp_err.1*
%attr(644, root, root) %{_mandir}/man1/mysql_config.1*
%attr(755, root, root) %{_bindir}/mysql_config
%attr(755, root, root) %{_bindir}/mysql_config-%{__isa_bits}
%{_includedir}/mysql
%{_datadir}/aclocal/mysql.m4
%{_libdir}/mysql/libmysqlclient.a
%{_libdir}/mysql/libmysqlservices.a
%{_libdir}/mysql/libmysqlclient.so
%{_libdir}/pkgconfig/mysqlclient.pc

%files libs
%defattr(-, root, root, -)
%doc %{?license_files_server}
%dir %attr(755, root, root) %{_libdir}/mysql
%attr(644, root, root) %{_sysconfdir}/ld.so.conf.d/mysql-%{_arch}.conf
%{_libdir}/mysql/libmysqlclient.so.21*

%files libs-compat
%defattr(-, root, root, -)
%doc %{?license_files_server}
%dir %attr(755, root, root) %{_libdir}/mysql
%attr(644, root, root) %{_sysconfdir}/ld.so.conf.d/mysql-%{_arch}.conf
%{_libdir}/mysql/libmysqlclient.so.%{compatlib}
%{_libdir}/mysql/libmysqlclient.so.%{compatlib}.*.0
%{_libdir}/mysql/libmysqlclient_r.so.%{compatlib}
%{_libdir}/mysql/libmysqlclient_r.so.%{compatlib}.*.0

%files test
%defattr(-, root, root, -)
%doc %{?license_files_server}
%attr(-, root, root) %{_datadir}/mysql-test
%attr(755, root, root) %{_bindir}/mysql_client_test
%attr(755, root, root) %{_bindir}/mysql_client_test_embedded
%attr(755, root, root) %{_bindir}/mysqltest
%attr(755, root, root) %{_bindir}/mysqltest_embedded
%attr(755, root, root) %{_bindir}/mysqlxtest

%attr(755, root, root) %{_libdir}/mysql/plugin/auth.so
%attr(755, root, root) %{_libdir}/mysql/plugin/auth_test_plugin.so
%attr(644, root, root) %{_libdir}/mysql/plugin/daemon_example.ini
%attr(755, root, root) %{_libdir}/mysql/plugin/libdaemon_example.so
%attr(755, root, root) %{_libdir}/mysql/plugin/test_udf_services.so
%attr(755, root, root) %{_libdir}/mysql/plugin/replication_observers_example_plugin.so
%attr(755, root, root) %{_libdir}/mysql/plugin/libtest_framework.so
%attr(755, root, root) %{_libdir}/mysql/plugin/libtest_services.so
%attr(755, root, root) %{_libdir}/mysql/plugin/libtest_services_threaded.so
%attr(755, root, root) %{_libdir}/mysql/plugin/libtest_session_detach.so
%attr(755, root, root) %{_libdir}/mysql/plugin/libtest_session_in_thd.so
%attr(755, root, root) %{_libdir}/mysql/plugin/libtest_session_info.so
%attr(755, root, root) %{_libdir}/mysql/plugin/libtest_sql_2_sessions.so
%attr(755, root, root) %{_libdir}/mysql/plugin/libtest_sql_all_col_types.so
%attr(755, root, root) %{_libdir}/mysql/plugin/libtest_sql_cmds_1.so
%attr(755, root, root) %{_libdir}/mysql/plugin/libtest_sql_commit.so
%attr(755, root, root) %{_libdir}/mysql/plugin/libtest_sql_complex.so
%attr(755, root, root) %{_libdir}/mysql/plugin/libtest_sql_errors.so
%attr(755, root, root) %{_libdir}/mysql/plugin/libtest_sql_lock.so
%attr(755, root, root) %{_libdir}/mysql/plugin/libtest_sql_processlist.so
%attr(755, root, root) %{_libdir}/mysql/plugin/libtest_sql_replication.so
%attr(755, root, root) %{_libdir}/mysql/plugin/libtest_sql_shutdown.so
%attr(755, root, root) %{_libdir}/mysql/plugin/libtest_sql_sqlmode.so
%attr(755, root, root) %{_libdir}/mysql/plugin/libtest_sql_stored_procedures_functions.so
%attr(755, root, root) %{_libdir}/mysql/plugin/libtest_sql_views_triggers.so
%attr(755, root, root) %{_libdir}/mysql/plugin/libtest_x_sessions_deinit.so
%attr(755, root, root) %{_libdir}/mysql/plugin/libtest_x_sessions_init.so
%attr(755, root, root) %{_libdir}/mysql/plugin/qa_auth_client.so
%attr(755, root, root) %{_libdir}/mysql/plugin/qa_auth_interface.so
%attr(755, root, root) %{_libdir}/mysql/plugin/qa_auth_server.so
%attr(755, root, root) %{_libdir}/mysql/plugin/test_security_context.so
%attr(755, root, root) %{_libdir}/mysql/plugin/debug/auth.so
%attr(755, root, root) %{_libdir}/mysql/plugin/debug/auth_test_plugin.so
%attr(755, root, root) %{_libdir}/mysql/plugin/debug/libdaemon_example.so
%attr(755, root, root) %{_libdir}/mysql/plugin/debug/test_udf_services.so
%attr(755, root, root) %{_libdir}/mysql/plugin/debug/replication_observers_example_plugin.so
%attr(755, root, root) %{_libdir}/mysql/plugin/debug/libtest_framework.so
%attr(755, root, root) %{_libdir}/mysql/plugin/debug/libtest_services.so
%attr(755, root, root) %{_libdir}/mysql/plugin/debug/libtest_services_threaded.so
%attr(755, root, root) %{_libdir}/mysql/plugin/debug/libtest_session_detach.so
%attr(755, root, root) %{_libdir}/mysql/plugin/debug/libtest_session_in_thd.so
%attr(755, root, root) %{_libdir}/mysql/plugin/debug/libtest_session_info.so
%attr(755, root, root) %{_libdir}/mysql/plugin/debug/libtest_sql_2_sessions.so
%attr(755, root, root) %{_libdir}/mysql/plugin/debug/libtest_sql_all_col_types.so
%attr(755, root, root) %{_libdir}/mysql/plugin/debug/libtest_sql_cmds_1.so
%attr(755, root, root) %{_libdir}/mysql/plugin/debug/libtest_sql_commit.so
%attr(755, root, root) %{_libdir}/mysql/plugin/debug/libtest_sql_complex.so
%attr(755, root, root) %{_libdir}/mysql/plugin/debug/libtest_sql_errors.so
%attr(755, root, root) %{_libdir}/mysql/plugin/debug/libtest_sql_lock.so
%attr(755, root, root) %{_libdir}/mysql/plugin/debug/libtest_sql_processlist.so
%attr(755, root, root) %{_libdir}/mysql/plugin/debug/libtest_sql_replication.so
%attr(755, root, root) %{_libdir}/mysql/plugin/debug/libtest_sql_shutdown.so
%attr(755, root, root) %{_libdir}/mysql/plugin/debug/libtest_sql_sqlmode.so
%attr(755, root, root) %{_libdir}/mysql/plugin/debug/libtest_sql_stored_procedures_functions.so
%attr(755, root, root) %{_libdir}/mysql/plugin/debug/libtest_sql_views_triggers.so
%attr(755, root, root) %{_libdir}/mysql/plugin/debug/libtest_x_sessions_deinit.so
%attr(755, root, root) %{_libdir}/mysql/plugin/debug/libtest_x_sessions_init.so
%attr(755, root, root) %{_libdir}/mysql/plugin/debug/qa_auth_client.so
%attr(755, root, root) %{_libdir}/mysql/plugin/debug/qa_auth_interface.so
%attr(755, root, root) %{_libdir}/mysql/plugin/debug/qa_auth_server.so
%attr(755, root, root) %{_libdir}/mysql/plugin/debug/test_security_context.so

%attr(644, root, root) %{_mandir}/man1/mysql_client_test.1*
%attr(644, root, root) %{_mandir}/man1/mysql-stress-test.pl.1*
%attr(644, root, root) %{_mandir}/man1/mysql-test-run.pl.1*
%attr(644, root, root) %{_mandir}/man1/mysql_client_test_embedded.1*
%attr(644, root, root) %{_mandir}/man1/mysqltest.1*
%attr(644, root, root) %{_mandir}/man1/mysqltest_embedded.1*

%files embedded
%defattr(-, root, root, -)
%doc %{?license_files_server}
%dir %attr(755, root, root) %{_libdir}/mysql
%attr(644, root, root) %{_sysconfdir}/ld.so.conf.d/mysql-%{_arch}.conf
%attr(755, root, root) %{_libdir}/mysql/libmysqld.so.21*

%files embedded-compat
%defattr(-, root, root, -)
%doc %{?license_files_server}
%dir %attr(755, root, root) %{_libdir}/mysql
%attr(644, root, root) %{_sysconfdir}/ld.so.conf.d/mysql-%{_arch}.conf
%attr(755, root, root) %{_libdir}/mysql/libmysqld.so.18*

%files embedded-devel
%defattr(-, root, root, -)
%doc %{?license_files_server}
%attr(644, root, root) %{_libdir}/mysql/libmysqld.a
%attr(644, root, root) %{_libdir}/mysql/libmysqld-debug.a
%attr(755, root, root) %{_libdir}/mysql/libmysqld.so

%changelog
<<<<<<< HEAD
* Mon Mar 14 2016 Georgi Kodinov <georgi.kodinov@oracle.com> - 5.8.0-1
=======
* Wed May 04 2016 Georgi Kodinov <georgi.kodinov@oracle.com> - 5.7.13-1
>>>>>>> c4143a82
- Add test_udf_services.so plugin
- Add keyring_udf.so plugin to server subpackage
- Remove mysqlsh man pages as we are not ready to include yet

* Fri Jan 08 2016 Bjorn Munch <bjorn.munch@oracle.com> - 5.8.0-1
- Purge man page for mysql_install_db in preparation for its removal

* Mon Jan 4 2016 Balasubramanian Kandasamy <balasubramanian.kandasamy@oracle.com> - 5.7.11-1
- Include mysql-keyring directory
- Provide keyring_file.so plugin

* Tue Nov 24 2015 Bjorn Munch <bjorn.munch@oracle.com> - 5.7.10-1
- Included man pages for lz4_decompress and zlib_decompress

* Thu Nov 12 2015 Bjorn Munch <bjorn.munch@oracle.com> - 5.7.10-1
- Added lines to remove man pages we are not ready to include yet

* Mon Oct 19 2015 Bharathy Satish <bharathy.x.satish@oracle.com> - 5.7.10-1
- Added new decompression utilities lz4_decompress and zlib_decompress binaries to
  client subpackage.

* Mon Oct 5 2015 Tor Didriksen <tor.didriksen@oracle.com>
- Added mysqlx.so

* Sun Aug 2 2015 Balasubramanian Kandasamy <balasubramanian.kandasamy@oracle.com> - 5.7.9-1
- Updated for 5.7.9
- Added libtest_* plugins to test subpackage
- Add mysqlpump man page

* Mon Jul 06 2015 Murthy Narkedimilli <murthy.narkedimilli@oracle.com> - 5.7.8-0.2.rc
- Bumped the versions of libmysqlclient.so and libmysqld.so from 20 -> 21.

* Thu Jun 25 2015 Balasubramanian Kandasamy <balasubramanian.kandasamy@oracle.com> - 5.7.8-0.2.rc
- Add support for pkg-config

* Wed May 20 2015 Balasubramanian Kandasamy <balasubramanian.kandasamy@oracle.com> - 5.7.8-0.2.rc
- Added libtest_framework.so, libtest_services.so, libtest_services_threaded.so plugins
- Build and ship mecab plugin

* Tue Feb 3 2015 Balasubramanian Kandasamy <balasubramanian.kandasamy@oracle.com> - 5.7.6-0.2.m16
- Include boost sources
- Add license info in each subpackage
- Remove systemd conditional
- Add support for Fedora 21
- Various clean up
- Soname bump, more compat packages
- Updated default shell for mysql user
- Added mysql_ssl_rsa_setup
- Include mysql-files directory
- Use native systemd support

* Thu Sep 18 2014 Balasubramanian Kandasamy <balasubramanian.kandasamy@oracle.com> - 5.7.6-0.2.m16
- Provide replication_observers_example_plugin.so plugin

* Tue Sep 2 2014 Bjorn Munch <bjorn.munch@oracle.com> - 5.7.6-0.1.m16
- Updated for 5.7.6

* Fri Aug 08 2014 Balasubramanian Kandasamy <balasubramanian.kandasamy@oracle.com> - 5.7.5-0.3.m15
- Provide mysql_no_login.so plugin

* Wed Aug 06 2014 Balasubramanian Kandasamy <balasubramanian.kandasamy@oracle.com> - 5.7.5-0.2.m15
- Provide mysql-compat-server dependencies 

* Wed Jun 25 2014 Balasubramanian Kandasamy <balasubramanian.kandasamy@oracle.com> - 5.7.5-0.1.m15 
- Add bench package

* Thu Mar 06 2014 Balasubramanian Kandasamy <balasubramanian.kandasamy@oracle.com> - 5.7.4-0.2.m14
- Add ha_example.so plugin which is now included

* Fri Feb 07 2014 Balasubramanian Kandasamy <balasubramanian.kandasamy@oracle.com> - 5.7.4-0.1.m14
- 5.7.4
- Enable shared libmysqld by cmake option
- Move mysqltest and test plugins to test subpackage

* Fri Oct 25 2013 Balasubramanian Kandasamy <balasubramanian.kandasamy@oracle.com> - 5.7.3-0.1.m13
- Initial 5.7 port

* Fri Oct 25 2013 Balasubramanian Kandasamy <balasubramanian.kandasamy@oracle.com> - 5.6.15-1
- Updated to 5.6.15

* Wed Oct 16 2013 Balasubramanian Kandasamy <balasubramanian.kandasamy@oracle.com> - 5.6.14-3
- Improved handling of plugin directory 

* Fri Sep 27 2013 Balasubramanian Kandasamy <balasubramanian.kandasamy@oracle.com> - 5.6.14-2
- Refresh mysql-install patch and service renaming

* Mon Sep 16 2013 Balasubramanian Kandasamy <balasubramanian.kandasamy@oracle.com> - 5.6.14-1
- Updated to 5.6.14

* Tue Aug 27 2013 Balasubramanian Kandasamy <balasubramanian.kandasamy@oracle.com> - 5.6.13-4
- Enhanced perl filtering
- Added openssl-devel to buildreq 

* Wed Aug 21 2013 Balasubramanian Kandasamy <balasubramanian.kandasamy@oracle.com> - 5.6.13-3
- Updated libmysqld.so to 18.1.0 
- Removed mysql_embedded binary to resolve multilib conflict issue

* Fri Aug 16 2013 Balasubramanian Kandasamy <balasubramanian.kandasamy@oracle.com> - 5.6.13-2 
- Fixed Provides and Obsoletes issues in server, test packages 

* Wed Aug 14 2013 Balasubramanian Kandasamy <balasubramanian.kandasamy@oracle.com> - 5.6.13-1
- Updated to 5.6.13
- Added embedded and embedded-devel sub package

* Mon Aug 5 2013 Balasubramanian Kandasamy <balasubramanian.kandasamy@oracle.com> - 5.6.12-6
- Added libmysqld.so to embedded package

* Mon Jul 29 2013 Balasubramanian Kandasamy <balasubramanian.kandasamy@oracle.com> - 5.6.12-5
- Updated test package dependency from client to server

* Tue Jul 16 2013 Balasubramanian Kandasamy <balasubramanian.kandasamy@oracle.com> - 5.6.12-4
- Enabled libmemcached plugins 

* Wed Jun 26 2013 Balasubramanian Kandasamy <balasubramanian.kandasamy@oracle.com> - 5.6.12-3
- Move libs to mysql/
- Basic multi arch support
- Fix changelog dates

* Thu Jun 20 2013 Balasubramanian Kandasamy <balasubramanian.kandasamy@oracle.com> - 5.6.12-2
- Major cleanup

* Tue Jun 04 2013 Balasubramanian Kandasamy <balasubramanian.kandasamy@oracle.com> - 5.6.12-1
- Updated to 5.6.12

* Mon Nov 05 2012 Joerg Bruehe <joerg.bruehe@oracle.com>

- Allow to override the default to use the bundled yaSSL by an option like
      --define="with_ssl /path/to/ssl"

* Wed Oct 10 2012 Bjorn Munch <bjorn.munch@oracle.com>

- Replace old my-*.cnf config file examples with template my-default.cnf

* Fri Oct 05 2012 Joerg Bruehe <joerg.bruehe@oracle.com>

- Let the installation use the new option "--random-passwords" of "mysql_install_db".
  (Bug# 12794345 Ensure root password)
- Fix an inconsistency: "new install" vs "upgrade" are told from the (non)existence
  of "$mysql_datadir/mysql" (holding table "mysql.user" and other system stuff).

* Tue Jul 24 2012 Joerg Bruehe <joerg.bruehe@oracle.com>

- Add a macro "runselftest":
  if set to 1 (default), the test suite will be run during the RPM build;
  this can be oveeridden via the command line by adding
      --define "runselftest 0"
  Failures of the test suite will NOT make the RPM build fail!

* Mon Jul 16 2012 Joerg Bruehe <joerg.bruehe@oracle.com>

- Add the man page for the "mysql_config_editor".

* Mon Jun 11 2012 Joerg Bruehe <joerg.bruehe@oracle.com>

- Make sure newly added "SPECIFIC-ULN/" directory does not disturb packaging.

* Wed Feb 29 2012 Brajmohan Saxena <brajmohan.saxena@oracle.com>

- Removal all traces of the readline library from mysql (BUG 13738013)

* Wed Sep 28 2011 Joerg Bruehe <joerg.bruehe@oracle.com>

- Fix duplicate mentioning of "mysql_plugin" and its manual page,
  it is better to keep alphabetic order in the files list (merging!).

* Wed Sep 14 2011 Joerg Bruehe <joerg.bruehe@oracle.com>

- Let the RPM capabilities ("obsoletes" etc) ensure that an upgrade may replace
  the RPMs of any configuration (of the current or the preceding release series)
  by the new ones. This is done by not using the implicitly generated capabilities
  (which include the configuration name) and relying on more generic ones which
  just list the function ("server", "client", ...).
  The implicit generation cannot be prevented, so all these capabilities must be
  explicitly listed in "Obsoletes:"

* Tue Sep 13 2011 Jonathan Perkin <jonathan.perkin@oracle.com>

- Add support for Oracle Linux 6 and Red Hat Enterprise Linux 6.  Due to
  changes in RPM behaviour ($RPM_BUILD_ROOT is removed prior to install)
  this necessitated a move of the libmygcc.a installation to the install
  phase, which is probably where it belonged in the first place.

* Tue Sep 13 2011 Joerg Bruehe <joerg.bruehe@oracle.com>

- "make_win_bin_dist" and its manual are dropped, cmake does it different.

* Thu Sep 08 2011 Daniel Fischer <daniel.fischer@oracle.com>

- Add mysql_plugin man page.

* Tue Aug 30 2011 Tor Didriksen <tor.didriksen@oracle.com>

- Set CXX=g++ by default to add a dependency on libgcc/libstdc++.
  Also, remove the use of the -fno-exceptions and -fno-rtti flags.
  TODO: update distro_buildreq/distro_requires

* Tue Aug 30 2011 Joerg Bruehe <joerg.bruehe@oracle.com>

- Add the manual page for "mysql_plugin" to the server package.

* Fri Aug 19 2011 Joerg Bruehe <joerg.bruehe@oracle.com>

- Null-upmerge the fix of bug#37165: This spec file is not affected.
- Replace "/var/lib/mysql" by the spec file variable "%%{mysqldatadir}".

* Fri Aug 12 2011 Daniel Fischer <daniel.fischer@oracle.com>

- Source plugin library files list from cmake-generated file.

* Mon Jul 25 2011 Chuck Bell <chuck.bell@oracle.com>

- Added the mysql_plugin client - enables or disables plugins.

* Thu Jul 21 2011 Sunanda Menon <sunanda.menon@oracle.com>

- Fix bug#12561297: Added the MySQL embedded binary

* Thu Jul 07 2011 Joerg Bruehe <joerg.bruehe@oracle.com>

- Fix bug#45415: "rpm upgrade recreates test database"
  Let the creation of the "test" database happen only during a new installation,
  not in an RPM upgrade.
  This affects both the "mkdir" and the call of "mysql_install_db".

* Wed Feb 09 2011 Joerg Bruehe <joerg.bruehe@oracle.com>

- Fix bug#56581: If an installation deviates from the default file locations
  ("datadir" and "pid-file"), the mechanism to detect a running server (on upgrade)
  should still work, and use these locations.
  The problem was that the fix for bug#27072 did not check for local settings.

* Mon Jan 31 2011 Joerg Bruehe <joerg.bruehe@oracle.com>

- Install the new "manifest" files: "INFO_SRC" and "INFO_BIN".

* Tue Nov 23 2010 Jonathan Perkin <jonathan.perkin@oracle.com>

- EXCEPTIONS-CLIENT has been deleted, remove it from here too
- Support MYSQL_BUILD_MAKE_JFLAG environment variable for passing
  a '-j' argument to make.

* Mon Nov 1 2010 Georgi Kodinov <georgi.godinov@oracle.com>

- Added test authentication (WL#1054) plugin binaries

* Wed Oct 6 2010 Georgi Kodinov <georgi.godinov@oracle.com>

- Added example external authentication (WL#1054) plugin binaries

* Wed Aug 11 2010 Joerg Bruehe <joerg.bruehe@oracle.com>

- With a recent spec file cleanup, names have changed: A "-community" part was dropped.
  Reflect that in the "Obsoletes" specifications.
- Add a "triggerpostun" to handle the uninstall of the "-community" server RPM.
- This fixes bug#55015 "MySQL server is not restarted properly after RPM upgrade".

* Tue Jun 15 2010 Joerg Bruehe <joerg.bruehe@sun.com>

- Change the behaviour on installation and upgrade:
  On installation, do not autostart the server.
  *Iff* the server was stopped before the upgrade is started, this is taken as a
  sign the administrator is handling that manually, and so the new server will
  not be started automatically at the end of the upgrade.
  The start/stop scripts will still be installed, so the server will be started
  on the next machine boot.
  This is the 5.5 version of fixing bug#27072 (RPM autostarting the server).

* Tue Jun 1 2010 Jonathan Perkin <jonathan.perkin@oracle.com>

- Implement SELinux checks from distribution-specific spec file.

* Wed May 12 2010 Jonathan Perkin <jonathan.perkin@oracle.com>

- Large number of changes to build using CMake
- Introduce distribution-specific RPMs
- Drop debuginfo, build all binaries with debug/symbols
- Remove __os_install_post, use native macro
- Remove _unpackaged_files_terminate_build, make it an error to have
  unpackaged files
- Remove cluster RPMs

* Wed Mar 24 2010 Joerg Bruehe <joerg.bruehe@sun.com>

- Add "--with-perfschema" to the configure options.

* Mon Mar 22 2010 Joerg Bruehe <joerg.bruehe@sun.com>

- User "usr/lib*" to allow for both "usr/lib" and "usr/lib64",
  mask "rmdir" return code 1.
- Remove "ha_example.*" files from the list, they aren't built.

* Wed Mar 17 2010 Joerg Bruehe <joerg.bruehe@sun.com>

- Fix a wrong path name in handling the debug plugins.

* Wed Mar 10 2010 Joerg Bruehe <joerg.bruehe@sun.com>

- Take the result of the debug plugin build and put it into the optimized tree,
  so that it becomes part of the final installation;
  include the files in the packlist. Part of the fixes for bug#49022.

* Mon Mar 01 2010 Joerg Bruehe <joerg.bruehe@sun.com>

- Set "Oracle and/or its affiliates" as the vendor and copyright owner,
  accept upgrading from packages showing MySQL or Sun as vendor.

* Fri Feb 12 2010 Joerg Bruehe <joerg.bruehe@sun.com>

- Formatting changes:
  Have a consistent structure of separator lines and of indentation
  (8 leading blanks => tab).
- Introduce the variable "src_dir".
- Give the environment variables "MYSQL_BUILD_CC(CXX)" precedence
  over "CC" ("CXX").
- Drop the old "with_static" argument analysis, this is not supported
  in 5.1 since ages.
- Introduce variables to control the handlers individually, as well
  as other options.
- Use the new "--with-plugin" notation for the table handlers.
- Drop handling "/etc/rc.d/init.d/mysql", the switch to "/etc/init.d/mysql"
  was done back in 2002 already.
- Make "--with-zlib-dir=bundled" the default, add an option to disable it.
- Add missing manual pages to the file list.
- Improve the runtime check for "libgcc.a", protect it against being tried
  with the Intel compiler "icc".

* Mon Jan 11 2010 Joerg Bruehe <joerg.bruehe@sun.com>

- Change RPM file naming:
  - Suffix like "-m2", "-rc" becomes part of version as "_m2", "_rc".
  - Release counts from 1, not 0.

* Wed Dec 23 2009 Joerg Bruehe <joerg.bruehe@sun.com>

- The "semisync" plugin file name has lost its introductory "lib",
  adapt the file lists for the subpackages.
  This is a part missing from the fix for bug#48351.
- Remove the "fix_privilege_tables" manual, it does not exist in 5.5
  (and likely, the whole script will go, too).

* Mon Nov 16 2009 Joerg Bruehe <joerg.bruehe@sun.com>

- Fix some problems with the directives around "tcmalloc" (experimental),
  remove erroneous traces of the InnoDB plugin (that is 5.1 only).

* Tue Oct 06 2009 Magnus Blaudd <mvensson@mysql.com>

- Removed mysql_fix_privilege_tables

* Fri Oct 02 2009 Alexander Nozdrin <alexander.nozdrin@sun.com>

- "mysqlmanager" got removed from version 5.4, all references deleted.

* Fri Aug 28 2009 Joerg Bruehe <joerg.bruehe@sun.com>

- Merge up from 5.1 to 5.4: Remove handling for the InnoDB plugin.

* Thu Aug 27 2009 Joerg Bruehe <joerg.bruehe@sun.com>

- This version does not contain the "Instance manager", "mysqlmanager":
  Remove it from the spec file so that packaging succeeds.

* Mon Aug 24 2009 Jonathan Perkin <jperkin@sun.com>

- Add conditionals for bundled zlib and innodb plugin

* Fri Aug 21 2009 Jonathan Perkin <jperkin@sun.com>

- Install plugin libraries in appropriate packages.
- Disable libdaemon_example and ftexample plugins.

* Thu Aug 20 2009 Jonathan Perkin <jperkin@sun.com>

- Update variable used for mysql-test suite location to match source.

* Fri Nov 07 2008 Joerg Bruehe <joerg@mysql.com>

- Correct yesterday's fix, so that it also works for the last flag,
  and fix a wrong quoting: un-quoted quote marks must not be escaped.

* Thu Nov 06 2008 Kent Boortz <kent.boortz@sun.com>

- Removed "mysql_upgrade_shell"
- Removed some copy/paste between debug and normal build

* Thu Nov 06 2008 Joerg Bruehe <joerg@mysql.com>

- Modify CFLAGS and CXXFLAGS such that a debug build is not optimized.
  This should cover both gcc and icc flags.  Fixes bug#40546.

* Fri Aug 29 2008 Kent Boortz <kent@mysql.com>

- Removed the "Federated" storage engine option, and enabled in all

* Tue Aug 26 2008 Joerg Bruehe <joerg@mysql.com>

- Get rid of the "warning: Installed (but unpackaged) file(s) found:"
  Some generated files aren't needed in RPMs:
  - the "sql-bench/" subdirectory
  Some files were missing:
  - /usr/share/aclocal/mysql.m4  ("devel" subpackage)
  - Manual "mysqlbug" ("server" subpackage)
  - Program "innochecksum" and its manual ("server" subpackage)
  - Manual "mysql_find_rows" ("client" subpackage)
  - Script "mysql_upgrade_shell" ("client" subpackage)
  - Program "ndb_cpcd" and its manual ("ndb-extra" subpackage)
  - Manuals "ndb_mgm" + "ndb_restore" ("ndb-tools" subpackage)

* Mon Mar 31 2008 Kent Boortz <kent@mysql.com>

- Made the "Federated" storage engine an option
- Made the "Cluster" storage engine and sub packages an option

* Wed Mar 19 2008 Joerg Bruehe <joerg@mysql.com>

- Add the man pages for "ndbd" and "ndb_mgmd".

* Mon Feb 18 2008 Timothy Smith <tim@mysql.com>

- Require a manual upgrade if the alread-installed mysql-server is
  from another vendor, or is of a different major version.

* Wed May 02 2007 Joerg Bruehe <joerg@mysql.com>

- "ndb_size.tmpl" is not needed any more,
  "man1/mysql_install_db.1" lacked the trailing '*'.

* Sat Apr 07 2007 Kent Boortz <kent@mysql.com>

- Removed man page for "mysql_create_system_tables"

* Wed Mar 21 2007 Daniel Fischer <df@mysql.com>

- Add debug server.

* Mon Mar 19 2007 Daniel Fischer <df@mysql.com>

- Remove Max RPMs; the server RPMs contain a mysqld compiled with all
  features that previously only were built into Max.

* Fri Mar 02 2007 Joerg Bruehe <joerg@mysql.com>

- Add several man pages for NDB which are now created.

* Fri Jan 05 2007 Kent Boortz <kent@mysql.com>

- Put back "libmygcc.a", found no real reason it was removed.

- Add CFLAGS to gcc call with --print-libgcc-file, to make sure the
  correct "libgcc.a" path is returned for the 32/64 bit architecture.

* Mon Dec 18 2006 Joerg Bruehe <joerg@mysql.com>

- Fix the move of "mysqlmanager" to section 8: Directory name was wrong.

* Thu Dec 14 2006 Joerg Bruehe <joerg@mysql.com>

- Include the new man pages for "my_print_defaults" and "mysql_tzinfo_to_sql"
  in the server RPM.
- The "mysqlmanager" man page got moved from section 1 to 8.

* Thu Nov 30 2006 Joerg Bruehe <joerg@mysql.com>

- Call "make install" using "benchdir_root=%%{_datadir}",
  because that is affecting the regression test suite as well.

* Thu Nov 16 2006 Joerg Bruehe <joerg@mysql.com>

- Explicitly note that the "MySQL-shared" RPMs (as built by MySQL AB)
  replace "mysql-shared" (as distributed by SuSE) to allow easy upgrading
  (bug#22081).

* Mon Nov 13 2006 Joerg Bruehe <joerg@mysql.com>

- Add "--with-partition" to all server builds.

- Use "--report-features" in one test run per server build.

* Tue Aug 15 2006 Joerg Bruehe <joerg@mysql.com>

- The "max" server is removed from packages, effective from 5.1.12-beta.
  Delete all steps to build, package, or install it.

* Mon Jul 10 2006 Joerg Bruehe <joerg@mysql.com>

- Fix a typing error in the "make" target for the Perl script to run the tests.

* Tue Jul 04 2006 Joerg Bruehe <joerg@mysql.com>

- Use the Perl script to run the tests, because it will automatically check
  whether the server is configured with SSL.

* Tue Jun 27 2006 Joerg Bruehe <joerg@mysql.com>

- move "mysqldumpslow" from the client RPM to the server RPM (bug#20216)

- Revert all previous attempts to call "mysql_upgrade" during RPM upgrade,
  there are some more aspects which need to be solved before this is possible.
  For now, just ensure the binary "mysql_upgrade" is delivered and installed.

* Thu Jun 22 2006 Joerg Bruehe <joerg@mysql.com>

- Close a gap of the previous version by explicitly using
  a newly created temporary directory for the socket to be used
  in the "mysql_upgrade" operation, overriding any local setting.

* Tue Jun 20 2006 Joerg Bruehe <joerg@mysql.com>

- To run "mysql_upgrade", we need a running server;
  start it in isolation and skip password checks.

* Sat May 20 2006 Kent Boortz <kent@mysql.com>

- Always compile for PIC, position independent code.

* Wed May 10 2006 Kent Boortz <kent@mysql.com>

- Use character set "all" when compiling with Cluster, to make Cluster
  nodes independent on the character set directory, and the problem
  that two RPM sub packages both wants to install this directory.

* Mon May 01 2006 Kent Boortz <kent@mysql.com>

- Use "./libtool --mode=execute" instead of searching for the
  executable in current directory and ".libs".

* Fri Apr 28 2006 Kent Boortz <kent@mysql.com>

- Install and run "mysql_upgrade"

* Wed Apr 12 2006 Jim Winstead <jimw@mysql.com>

- Remove sql-bench, and MySQL-bench RPM (will be built as an independent
  project from the mysql-bench repository)

* Tue Apr 11 2006 Jim Winstead <jimw@mysql.com>

- Remove old mysqltestmanager and related programs
* Sat Apr 01 2006 Kent Boortz <kent@mysql.com>

- Set $LDFLAGS from $MYSQL_BUILD_LDFLAGS

* Tue Mar 07 2006 Kent Boortz <kent@mysql.com>

- Changed product name from "Community Edition" to "Community Server"

* Mon Mar 06 2006 Kent Boortz <kent@mysql.com>

- Fast mutexes is now disabled by default, but should be
  used in Linux builds.

* Mon Feb 20 2006 Kent Boortz <kent@mysql.com>

- Reintroduced a max build
- Limited testing of 'debug' and 'max' servers
- Berkeley DB only in 'max'

* Mon Feb 13 2006 Joerg Bruehe <joerg@mysql.com>

- Use "-i" on "make test-force";
  this is essential for later evaluation of this log file.

* Thu Feb 09 2006 Kent Boortz <kent@mysql.com>

- Pass '-static' to libtool, link static with our own libraries, dynamic
  with system libraries.  Link with the bundled zlib.

* Wed Feb 08 2006 Kristian Nielsen <knielsen@mysql.com>

- Modified RPM spec to match new 5.1 debug+max combined community packaging.

* Sun Dec 18 2005 Kent Boortz <kent@mysql.com>

- Added "client/mysqlslap"

* Mon Dec 12 2005 Rodrigo Novo <rodrigo@mysql.com>

- Added zlib to the list of (static) libraries installed
- Added check against libtool wierdness (WRT: sql/mysqld || sql/.libs/mysqld)
- Compile MySQL with bundled zlib
- Fixed %%packager name to "MySQL Production Engineering Team"

* Mon Dec 05 2005 Joerg Bruehe <joerg@mysql.com>

- Avoid using the "bundled" zlib on "shared" builds:
  As it is not installed (on the build system), this gives dependency
  problems with "libtool" causing the build to fail.
  (Change was done on Nov 11, but left uncommented.)

* Tue Nov 22 2005 Joerg Bruehe <joerg@mysql.com>

- Extend the file existence check for "init.d/mysql" on un-install
  to also guard the call to "insserv"/"chkconfig".

* Thu Oct 27 2005 Lenz Grimmer <lenz@grimmer.com>

- added more man pages

* Wed Oct 19 2005 Kent Boortz <kent@mysql.com>

- Made yaSSL support an option (off by default)

* Wed Oct 19 2005 Kent Boortz <kent@mysql.com>

- Enabled yaSSL support

* Sat Oct 15 2005 Kent Boortz <kent@mysql.com>

- Give mode arguments the same way in all places
- Moved copy of mysqld.a to "standard" build, but
  disabled it as we don't do embedded yet in 5.0

* Fri Oct 14 2005 Kent Boortz <kent@mysql.com>

- For 5.x, always compile with --with-big-tables
- Copy the config.log file to location outside
  the build tree

* Fri Oct 14 2005 Kent Boortz <kent@mysql.com>

- Removed unneeded/obsolete configure options
- Added archive engine to standard server
- Removed the embedded server from experimental server
- Changed suffix "-Max" => "-max"
- Changed comment string "Max" => "Experimental"

* Thu Oct 13 2005 Lenz Grimmer <lenz@mysql.com>

- added a usermod call to assign a potential existing mysql user to the
  correct user group (BUG#12823)
- Save the perror binary built during Max build so it supports the NDB
  error codes (BUG#13740)
- added a separate macro "mysqld_group" to be able to define the
  user group of the mysql user seperately, if desired.

* Thu Sep 29 2005 Lenz Grimmer <lenz@mysql.com>

- fixed the removing of the RPM_BUILD_ROOT in the %%clean section (the
  $RBR variable did not get expanded, thus leaving old build roots behind)

* Thu Aug 04 2005 Lenz Grimmer <lenz@mysql.com>

- Fixed the creation of the mysql user group account in the postinstall
  section (BUG 12348)
- Fixed enabling the Archive storage engine in the Max binary

* Tue Aug 02 2005 Lenz Grimmer <lenz@mysql.com>

- Fixed the Requires: tag for the server RPM (BUG 12233)

* Fri Jul 15 2005 Lenz Grimmer <lenz@mysql.com>

- create a "mysql" user group and assign the mysql user account to that group
  in the server postinstall section. (BUG 10984)

* Tue Jun 14 2005 Lenz Grimmer <lenz@mysql.com>

- Do not build statically on i386 by default, only when adding either "--with
  static" or "--define '_with_static 1'" to the RPM build options. Static
  linking really only makes sense when linking against the specially patched
  glibc 2.2.5.

* Mon Jun 06 2005 Lenz Grimmer <lenz@mysql.com>

- added mysql_client_test to the "bench" subpackage (BUG 10676)
- added the libndbclient static and shared libraries (BUG 10676)

* Wed Jun 01 2005 Lenz Grimmer <lenz@mysql.com>

- use "mysqldatadir" variable instead of hard-coding the path multiple times
- use the "mysqld_user" variable on all occasions a user name is referenced
- removed (incomplete) Brazilian translations
- removed redundant release tags from the subpackage descriptions

* Wed May 25 2005 Joerg Bruehe <joerg@mysql.com>

- Added a "make clean" between separate calls to "BuildMySQL".

* Thu May 12 2005 Guilhem Bichot <guilhem@mysql.com>

- Removed the mysql_tableinfo script made obsolete by the information schema

* Wed Apr 20 2005 Lenz Grimmer <lenz@mysql.com>

- Enabled the "blackhole" storage engine for the Max RPM

* Wed Apr 13 2005 Lenz Grimmer <lenz@mysql.com>

- removed the MySQL manual files (html/ps/texi) - they have been removed
  from the MySQL sources and are now available seperately.

* Mon Apr 4 2005 Petr Chardin <petr@mysql.com>

- old mysqlmanager, mysqlmanagerc and mysqlmanager-pwger renamed into
  mysqltestmanager, mysqltestmanager and mysqltestmanager-pwgen respectively

* Fri Mar 18 2005 Lenz Grimmer <lenz@mysql.com>

- Disabled RAID in the Max binaries once and for all (it has finally been
  removed from the source tree)

* Sun Feb 20 2005 Petr Chardin <petr@mysql.com>

- Install MySQL Instance Manager together with mysqld, touch mysqlmanager
  password file

* Mon Feb 14 2005 Lenz Grimmer <lenz@mysql.com>

- Fixed the compilation comments and moved them into the separate build sections
  for Max and Standard

* Mon Feb 7 2005 Tomas Ulin <tomas@mysql.com>

- enabled the "Ndbcluster" storage engine for the max binary
- added extra make install in ndb subdir after Max build to get ndb binaries
- added packages for ndbcluster storage engine

* Fri Jan 14 2005 Lenz Grimmer <lenz@mysql.com>

- replaced obsoleted "BuildPrereq" with "BuildRequires" instead

* Thu Jan 13 2005 Lenz Grimmer <lenz@mysql.com>

- enabled the "Federated" storage engine for the max binary

* Tue Jan 04 2005 Petr Chardin <petr@mysql.com>

- ISAM and merge storage engines were purged. As well as appropriate
  tools and manpages (isamchk and isamlog)

* Fri Dec 31 2004 Lenz Grimmer <lenz@mysql.com>

- enabled the "Archive" storage engine for the max binary
- enabled the "CSV" storage engine for the max binary
- enabled the "Example" storage engine for the max binary

* Thu Aug 26 2004 Lenz Grimmer <lenz@mysql.com>

- MySQL-Max now requires MySQL-server instead of MySQL (BUG 3860)

* Fri Aug 20 2004 Lenz Grimmer <lenz@mysql.com>

- do not link statically on IA64/AMD64 as these systems do not have
  a patched glibc installed

* Tue Aug 10 2004 Lenz Grimmer <lenz@mysql.com>

- Added libmygcc.a to the devel subpackage (required to link applications
  against the the embedded server libmysqld.a) (BUG 4921)

* Mon Aug 09 2004 Lenz Grimmer <lenz@mysql.com>

- Added EXCEPTIONS-CLIENT to the "devel" package

* Thu Jul 29 2004 Lenz Grimmer <lenz@mysql.com>

- disabled OpenSSL in the Max binaries again (the RPM packages were the
  only exception to this anyway) (BUG 1043)

* Wed Jun 30 2004 Lenz Grimmer <lenz@mysql.com>

- fixed server postinstall (mysql_install_db was called with the wrong
  parameter)

* Thu Jun 24 2004 Lenz Grimmer <lenz@mysql.com>

- added mysql_tzinfo_to_sql to the server subpackage
- run "make clean" instead of "make distclean"

* Mon Apr 05 2004 Lenz Grimmer <lenz@mysql.com>

- added ncurses-devel to the build prerequisites (BUG 3377)

* Thu Feb 12 2004 Lenz Grimmer <lenz@mysql.com>

- when using gcc, _always_ use CXX=gcc
- replaced Copyright with License field (Copyright is obsolete)

* Tue Feb 03 2004 Lenz Grimmer <lenz@mysql.com>

- added myisam_ftdump to the Server package

* Tue Jan 13 2004 Lenz Grimmer <lenz@mysql.com>

- link the mysql client against libreadline instead of libedit (BUG 2289)

* Mon Dec 22 2003 Lenz Grimmer <lenz@mysql.com>

- marked /etc/logrotate.d/mysql as a config file (BUG 2156)

* Sat Dec 13 2003 Lenz Grimmer <lenz@mysql.com>

- fixed file permissions (BUG 1672)

* Thu Dec 11 2003 Lenz Grimmer <lenz@mysql.com>

- made testing for gcc3 a bit more robust

* Fri Dec 05 2003 Lenz Grimmer <lenz@mysql.com>

- added missing file mysql_create_system_tables to the server subpackage

* Fri Nov 21 2003 Lenz Grimmer <lenz@mysql.com>

- removed dependency on MySQL-client from the MySQL-devel subpackage
  as it is not really required. (BUG 1610)

* Fri Aug 29 2003 Lenz Grimmer <lenz@mysql.com>

- Fixed BUG 1162 (removed macro names from the changelog)
- Really fixed BUG 998 (disable the checking for installed but
  unpackaged files)

* Tue Aug 05 2003 Lenz Grimmer <lenz@mysql.com>

- Fixed BUG 959 (libmysqld not being compiled properly)
- Fixed BUG 998 (RPM build errors): added missing files to the
  distribution (mysql_fix_extensions, mysql_tableinfo, mysqldumpslow,
  mysql_fix_privilege_tables.1), removed "-n" from install section.

* Wed Jul 09 2003 Lenz Grimmer <lenz@mysql.com>

- removed the GIF Icon (file was not included in the sources anyway)
- removed unused variable shared_lib_version
- do not run automake before building the standard binary
  (should not be necessary)
- add server suffix '-standard' to standard binary (to be in line
  with the binary tarball distributions)
- Use more RPM macros (_exec_prefix, _sbindir, _libdir, _sysconfdir,
  _datadir, _includedir) throughout the spec file.
- allow overriding CC and CXX (required when building with other compilers)

* Fri May 16 2003 Lenz Grimmer <lenz@mysql.com>

- re-enabled RAID again

* Wed Apr 30 2003 Lenz Grimmer <lenz@mysql.com>

- disabled MyISAM RAID (--with-raid) - it throws an assertion which
  needs to be investigated first.

* Mon Mar 10 2003 Lenz Grimmer <lenz@mysql.com>

- added missing file mysql_secure_installation to server subpackage
  (BUG 141)

* Tue Feb 11 2003 Lenz Grimmer <lenz@mysql.com>

- re-added missing pre- and post(un)install scripts to server subpackage
- added config file /etc/my.cnf to the file list (just for completeness)
- make sure to create the datadir with 755 permissions

* Mon Jan 27 2003 Lenz Grimmer <lenz@mysql.com>

- removed unused CC and CXX variables
- CFLAGS and CXXFLAGS should honor RPM_OPT_FLAGS

* Fri Jan 24 2003 Lenz Grimmer <lenz@mysql.com>

- renamed package "MySQL" to "MySQL-server"
- fixed Copyright tag
- added mysql_waitpid to client subpackage (required for mysql-test-run)

* Wed Nov 27 2002 Lenz Grimmer <lenz@mysql.com>

- moved init script from /etc/rc.d/init.d to /etc/init.d (the majority of
  Linux distributions now support this scheme as proposed by the LSB either
  directly or via a compatibility symlink)
- Use new "restart" init script action instead of starting and stopping
  separately
- Be more flexible in activating the automatic bootup - use insserv (on
  older SuSE versions) or chkconfig (Red Hat, newer SuSE versions and
  others) to create the respective symlinks

* Wed Sep 25 2002 Lenz Grimmer <lenz@mysql.com>

- MySQL-Max now requires MySQL >= 4.0 to avoid version mismatches
  (mixing 3.23 and 4.0 packages)

* Fri Aug 09 2002 Lenz Grimmer <lenz@mysql.com>

- Turn off OpenSSL in MySQL-Max for now until it works properly again
- enable RAID for the Max binary instead
- added compatibility link: safe_mysqld -> mysqld_safe to ease the
  transition from 3.23

* Thu Jul 18 2002 Lenz Grimmer <lenz@mysql.com>

- Reworked the build steps a little bit: the Max binary is supposed
  to include OpenSSL, which cannot be linked statically, thus trying
  to statically link against a special glibc is futile anyway
- because of this, it is not required to make yet another build run
  just to compile the shared libs (saves a lot of time)
- updated package description of the Max subpackage
- clean up the BuildRoot directory afterwards

* Mon Jul 15 2002 Lenz Grimmer <lenz@mysql.com>

- Updated Packager information
- Fixed the build options: the regular package is supposed to
  include InnoDB and linked statically, while the Max package
  should include BDB and SSL support

* Fri May 03 2002 Lenz Grimmer <lenz@mysql.com>

- Use more RPM macros (e.g. infodir, mandir) to make the spec
  file more portable
- reorganized the installation of documentation files: let RPM
  take care of this
- reorganized the file list: actually install man pages along
  with the binaries of the respective subpackage
- do not include libmysqld.a in the devel subpackage as well, if we
  have a special "embedded" subpackage
- reworked the package descriptions

* Mon Oct  8 2001 Monty

- Added embedded server as a separate RPM

* Fri Apr 13 2001 Monty

- Added mysqld-max to the distribution

* Tue Jan 2  2001  Monty

- Added mysql-test to the bench package

* Fri Aug 18 2000 Tim Smith <tim@mysql.com>

- Added separate libmysql_r directory; now both a threaded
  and non-threaded library is shipped.

* Tue Sep 28 1999 David Axmark <davida@mysql.com>

- Added the support-files/my-example.cnf to the docs directory.

- Removed devel dependency on base since it is about client
  development.

* Wed Sep 8 1999 David Axmark <davida@mysql.com>

- Cleaned up some for 3.23.

* Thu Jul 1 1999 David Axmark <davida@mysql.com>

- Added support for shared libraries in a separate sub
  package. Original fix by David Fox (dsfox@cogsci.ucsd.edu)

- The --enable-assembler switch is now automatically disables on
  platforms there assembler code is unavailable. This should allow
  building this RPM on non i386 systems.

* Mon Feb 22 1999 David Axmark <david@detron.se>

- Removed unportable cc switches from the spec file. The defaults can
  now be overridden with environment variables. This feature is used
  to compile the official RPM with optimal (but compiler version
  specific) switches.

- Removed the repetitive description parts for the sub rpms. Maybe add
  again if RPM gets a multiline macro capability.

- Added support for a pt_BR translation. Translation contributed by
  Jorge Godoy <jorge@bestway.com.br>.

* Wed Nov 4 1998 David Axmark <david@detron.se>

- A lot of changes in all the rpm and install scripts. This may even
  be a working RPM :-)

* Sun Aug 16 1998 David Axmark <david@detron.se>

- A developers changelog for MySQL is available in the source RPM. And
  there is a history of major user visible changed in the Reference
  Manual.  Only RPM specific changes will be documented here.<|MERGE_RESOLUTION|>--- conflicted
+++ resolved
@@ -841,11 +841,7 @@
 %attr(755, root, root) %{_libdir}/mysql/libmysqld.so
 
 %changelog
-<<<<<<< HEAD
-* Mon Mar 14 2016 Georgi Kodinov <georgi.kodinov@oracle.com> - 5.8.0-1
-=======
-* Wed May 04 2016 Georgi Kodinov <georgi.kodinov@oracle.com> - 5.7.13-1
->>>>>>> c4143a82
+* Wed May 04 2016 Georgi Kodinov <georgi.kodinov@oracle.com> - 5.8.0-1
 - Add test_udf_services.so plugin
 - Add keyring_udf.so plugin to server subpackage
 - Remove mysqlsh man pages as we are not ready to include yet
