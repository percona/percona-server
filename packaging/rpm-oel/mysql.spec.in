# Copyright (c) 2000, 2014, Oracle and/or its affiliates. All rights reserved.
#
# This program is free software; you can redistribute it and/or modify
# it under the terms of the GNU General Public License as published by
# the Free Software Foundation; version 2 of the License.
#
# This program is distributed in the hope that it will be useful,
# but WITHOUT ANY WARRANTY; without even the implied warranty of
# MERCHANTABILITY or FITNESS FOR A PARTICULAR PURPOSE.  See the
# GNU General Public License for more details.
#
# You should have received a copy of the GNU General Public License
# along with this program; see the file COPYING. If not, write to the
# Free Software Foundation, Inc., 51 Franklin St, Fifth Floor, Boston
# MA  02110-1301  USA.

# Rebuild on OL5/RHEL5 needs following rpmbuild options:
#  rpmbuild --define 'dist .el5' --define 'rhel 5' --define 'el5 1' mysql.spec

# NOTE: "vendor" is used in upgrade/downgrade check, so you can't
# change these, has to be exactly as is.

%global milestone       m16
%global mysql_version   @VERSION@

%global mysql_vendor Oracle and/or its affiliates
%global mysqldatadir /var/lib/mysql

# By default, a build will include the bundeled "yaSSL" library for SSL.
%{?with_ssl: %global ssl_option -DWITH_SSL=%{with_ssl}}

# Regression tests may take a long time, override the default to skip them
%{!?runselftest:%global runselftest 0}

%{!?with_systemd:                %global systemd 0}
%{?el7:                          %global systemd 1}
%{!?with_debuginfo:              %global nodebuginfo 1}
%{!?product_suffix:              %global product_suffix community}
%{!?feature_set:                 %global feature_set community}
%{!?compilation_comment_release: %global compilation_comment_release MySQL Community Server - (GPL)}
%{!?compilation_comment_debug:   %global compilation_comment_debug MySQL Community Server - Debug (GPL)}
%{!?src_base:                    %global src_base mysql}

# Version for compat libs
%if 0%{?rhel} == 5
%global compatver             5.0.96
%global compatlib             15
%global compatsrc             http://downloads.mysql.com/archives/mysql-5.0/mysql-%{compatver}.tar.gz
%endif

%if 0%{?rhel} == 6
%global compatver             5.1.72
%global compatlib             16
%global compatsrc             https://cdn.mysql.com/Downloads/MySQL-5.1/mysql-%{compatver}.tar.gz
%endif

# multiarch
%global multiarchs            ppc %{power64} %{ix86} x86_64 %{sparc}

# Hack to support el5 where __isa_bits not defined. Note: supports i386 and x86_64 only, sorry.
%if x%{?__isa_bits} == x
%ifarch %{ix86}
%global __isa_bits            32
%endif
%ifarch x86_64
%global __isa_bits            64
%endif
%endif

%global src_dir               %{src_base}-%{version}%{?milestone:-%{milestone}}

# No debuginfo for now, ships /usr/sbin/mysqld-debug and libmysqlcliet-debug.a
%if 0%{?nodebuginfo}
%global _enable_debug_package 0
%global debug_package         %{nil}
%global __os_install_post     /usr/lib/rpm/brp-compress %{nil}
%endif

%if 0%{?commercial}
%global license_files_server  %{src_dir}/LICENSE.mysql
%global license_type          Commercial
%else
%global license_files_server  %{src_dir}/COPYING %{src_dir}/README
%global license_type          GPLv2
%endif

Name:           mysql-%{product_suffix}
Summary:        A very fast and reliable SQL database server
Group:          Applications/Databases
Version:        @MYSQL_NO_DASH_VERSION@
Release:        0.6%{?milestone:.%{milestone}}%{?commercial:.1}%{?dist}
License:        Copyright (c) 2000, @MYSQL_COPYRIGHT_YEAR@, %{mysql_vendor}. All rights reserved. Under %{?license_type} license as shown in the Description field.
Source0:        https://cdn.mysql.com/Downloads/MySQL-@MYSQL_BASE_VERSION@/%{src_dir}.tar.gz
URL:            http://www.mysql.com/
Packager:       MySQL Release Engineering <mysql-build@oss.oracle.com>
Vendor:         %{mysql_vendor}
Source1:        mysql-systemd-start
Source2:        mysqld.service
Source3:        mysql.conf
Source4:        my_config.h
Source5:        mysql_config.sh
%if 0%{?compatlib}
Source7:        %{compatsrc}
%endif
Source90:       filter-provides.sh
Source91:       filter-requires.sh
Patch0:         mysql-5.7-libmysqlclient-symbols.patch
BuildRequires:  cmake >= 2.8.2
BuildRequires:  perl
%{?el7:BuildRequires: perl(Time::HiRes)}
%{?el7:BuildRequires: perl(Env)}
BuildRequires:  time
BuildRequires:  libaio-devel
BuildRequires:  ncurses-devel
BuildRequires:  openssl-devel
BuildRequires:  zlib-devel
%if 0%{?systemd}
BuildRequires:  systemd
%endif
BuildRoot:      %(mktemp -ud %{_tmppath}/%{name}-%{version}-%{release}-XXXXXX)

%if 0%{?rhel} > 6
# For rpm => 4.9 only: https://fedoraproject.org/wiki/Packaging:AutoProvidesAndRequiresFiltering
%global __requires_exclude ^perl\\((GD|hostnames|lib::mtr|lib::v1|mtr_|My::)
%global __provides_exclude_from ^(/usr/share/(mysql|mysql-test)/.*|%{_libdir}/mysql/plugin/.*\\.so)$
%else
# https://fedoraproject.org/wiki/EPEL:Packaging#Generic_Filtering_on_EPEL6
%global __perl_provides %{SOURCE90}
%global __perl_requires %{SOURCE91}
%endif

%description
The MySQL(TM) software delivers a very fast, multi-threaded, multi-user,
and robust SQL (Structured Query Language) database server. MySQL Server
is intended for mission-critical, heavy-load production systems as well
as for embedding into mass-deployed software. MySQL is a trademark of
%{mysql_vendor}

The MySQL software has Dual Licensing, which means you can use the MySQL
software free of charge under the GNU General Public License
(http://www.gnu.org/licenses/). You can also purchase commercial MySQL
licenses from %{mysql_vendor} if you do not wish to be bound by the terms of
the GPL. See the chapter "Licensing and Support" in the manual for
further info.

The MySQL web site (http://www.mysql.com/) provides the latest
news and information about the MySQL software. Also please see the
documentation and the manual for more information.

%package        server
Summary:        A very fast and reliable SQL database server
Group:          Applications/Databases
Requires:       coreutils
Requires:       grep
Requires:       procps
Requires:       shadow-utils
Requires:       net-tools
%if 0%{?commercial}
Provides:       MySQL-server-advanced%{?_isa} = %{version}-%{release}
Obsoletes:      MySQL-server-advanced < %{version}-%{release}
Obsoletes:      mysql-community-server < %{version}-%{release}
Requires:       mysql-commercial-client%{?_isa} = %{version}-%{release}
Requires:       mysql-commercial-common%{?_isa} = %{version}-%{release}
%else
Provides:       MySQL-server%{?_isa} = %{version}-%{release}
Requires:       mysql-community-client%{?_isa} = %{version}-%{release}
Requires:       mysql-community-common%{?_isa} = %{version}-%{release}
%endif
Obsoletes:      MySQL-server < %{version}-%{release}
Obsoletes:      mysql-server < %{version}-%{release}
Obsoletes:      mariadb-server
Obsoletes:      mariadb-galera-server
Provides:       mysql-server = %{version}-%{release}
Provides:       mysql-server%{?_isa} = %{version}-%{release}
Provides:       mysql-compat-server = %{version}-%{release}
Provides:       mysql-compat-server%{?_isa} = %{version}-%{release}
%if 0%{?systemd}
Requires(post):   systemd
Requires(preun):  systemd
Requires(postun): systemd
%else
Requires(post):   /sbin/chkconfig
Requires(preun):  /sbin/chkconfig
Requires(preun):  /sbin/service
%endif

%description    server
The MySQL(TM) software delivers a very fast, multi-threaded, multi-user,
and robust SQL (Structured Query Language) database server. MySQL Server
is intended for mission-critical, heavy-load production systems as well
as for embedding into mass-deployed software. MySQL is a trademark of
%{mysql_vendor}

The MySQL software has Dual Licensing, which means you can use the MySQL
software free of charge under the GNU General Public License
(http://www.gnu.org/licenses/). You can also purchase commercial MySQL
licenses from %{mysql_vendor} if you do not wish to be bound by the terms of
the GPL. See the chapter "Licensing and Support" in the manual for
further info.

The MySQL web site (http://www.mysql.com/) provides the latest news and
information about the MySQL software.  Also please see the documentation
and the manual for more information.

This package includes the MySQL server binary as well as related utilities
to run and administer a MySQL server.

%package        client
Summary:        MySQL database client applications and tools
Group:          Applications/Databases
%if 0%{?commercial}
Provides:       MySQL-client-advanced%{?_isa} = %{version}-%{release}
Obsoletes:      MySQL-client-advanced < %{version}-%{release}
Obsoletes:      mysql-community-client < %{version}-%{release}
Requires:       mysql-commercial-libs%{?_isa} = %{version}-%{release}
%else
Provides:       MySQL-client%{?_isa} = %{version}-%{release}
Requires:       mysql-community-libs%{?_isa} = %{version}-%{release}
%endif
Obsoletes:      MySQL-client < %{version}-%{release}
Obsoletes:      mariadb
%if 0%{?rhel} > 5
Obsoletes:      mysql < %{version}-%{release}
Provides:       mysql = %{version}-%{release}
Provides:       mysql%{?_isa} = %{version}-%{release}
%endif

%description    client
This package contains the standard MySQL clients and administration
tools.

%package        common
Summary:        MySQL database common files for server and client libs
Group:          Applications/Databases
%if 0%{?commercial}
Obsoletes:      mysql-community-common < %{version}-%{release}
%endif
Provides:       mysql-common = %{version}-%{release}
Provides:       mysql-common%{?_isa} = %{version}-%{release}
%{?el5:Requires: mysql%{?_isa} = %{version}-%{release}} 

%description    common
This packages contains common files needed by MySQL client library,
MySQL database server, and MySQL embedded server.


%package        test
Summary:        Test suite for the MySQL database server
Group:          Applications/Databases
%if 0%{?commercial}
Provides:       MySQL-test-advanced%{?_isa} = %{version}-%{release}
Obsoletes:      MySQL-test-advanced < %{version}-%{release}
Obsoletes:      mysql-community-test < %{version}-%{release}
Requires:       mysql-commercial-server%{?_isa} = %{version}-%{release}
%else
Provides:       MySQL-test%{?_isa} = %{version}-%{release}
Requires:       mysql-community-server%{?_isa} = %{version}-%{release}
%endif
Obsoletes:      MySQL-test < %{version}-%{release}
Obsoletes:      mysql-test < %{version}-%{release}
Obsoletes:      mariadb-test
Provides:       mysql-test = %{version}-%{release}
Provides:       mysql-test%{?_isa} = %{version}-%{release}

%description    test
This package contains the MySQL regression test suite for MySQL
database server.


%package        bench
Summary:        MySQL benchmark suite
Group:          Applications/Databases
%if 0%{?commercial}
Obsoletes:      mysql-community-bench < %{version}-%{release}
Requires:       mysql-commercial-server%{?_isa} = %{version}-%{release}
%else
Requires:       mysql-community-server%{?_isa} = %{version}-%{release}
%endif
Obsoletes:      mariadb-bench
Obsoletes:      community-mysql-bench < %{version}-%{release}
Obsoletes:      mysql-bench < %{version}-%{release}
Provides:       mysql-bench = %{version}-%{release}
Provides:       mysql-bench%{?_isa} = %{version}-%{release}

%description    bench
This package contains the MySQL Benchmark Suite for MySQL database
server.

%package        devel
Summary:        Development header files and libraries for MySQL database client applications
Group:          Applications/Databases
%if 0%{?commercial}
Provides:       MySQL-devel-advanced%{?_isa} = %{version}-%{release}
Obsoletes:      MySQL-devel-advanced < %{version}-%{release}
Obsoletes:      mysql-community-devel < %{version}-%{release}
Requires:       mysql-commercial-libs%{?_isa} = %{version}-%{release}
%else
Provides:       MySQL-devel%{?_isa} = %{version}-%{release}
Requires:       mysql-community-libs%{?_isa} = %{version}-%{release}
%endif
Obsoletes:      MySQL-devel < %{version}-%{release}
Obsoletes:      mysql-devel < %{version}-%{release}
Obsoletes:      mariadb-devel
Provides:       mysql-devel = %{version}-%{release}
Provides:       mysql-devel%{?_isa} = %{version}-%{release}

%description    devel
This package contains the development header files and libraries necessary
to develop MySQL client applications.

%package        libs
Summary:        Shared libraries for MySQL database client applications
Group:          Applications/Databases
%if 0%{?commercial}
Provides:       MySQL-shared-advanced%{?_isa} = %{version}-%{release}
Obsoletes:      MySQL-shared-advanced < %{version}-%{release}
Obsoletes:      mysql-community-libs < %{version}-%{release}
Requires:       mysql-commercial-common%{?_isa} = %{version}-%{release}
%else
Provides:       MySQL-shared%{?_isa} = %{version}-%{release}
Requires:       mysql-community-common%{?_isa} = %{version}-%{release}
%endif
Obsoletes:      MySQL-shared < %{version}-%{release}
Obsoletes:      mysql-libs < %{version}-%{release}
Obsoletes:      mariadb-libs
Provides:       mysql-libs = %{version}-%{release}
Provides:       mysql-libs%{?_isa} = %{version}-%{release}

%description    libs
This package contains the shared libraries for MySQL client
applications.

%if 0%{?compatlib}
%package        libs-compat
Summary:        Shared compat libraries for MySQL %{compatver} database client applications
Group:          Applications/Databases
Obsoletes:      mysql-libs-compat < %{version}-%{release}
Provides:       mysql-libs-compat = %{version}-%{release}
Provides:       mysql-libs-compat%{?_isa} = %{version}-%{release}
%if 0%{?commercial}
Provides:       MySQL-shared-compat-advanced%{?_isa} = %{version}-%{release}
Obsoletes:      MySQL-shared-compat-advanced < %{version}-%{release}
Obsoletes:      mysql-community-libs-compat < %{version}-%{release}
Requires:       mysql-commercial-libs%{?_isa} = %{version}-%{release}
%else
Provides:       MySQL-shared-compat%{?_isa} = %{version}-%{release}
Requires:       mysql-community-libs%{?_isa} = %{version}-%{release}
%endif
Obsoletes:      MySQL-shared-compat < %{version}-%{release}
%if 0%{?rhel} > 5
Obsoletes:      mysql-libs < %{version}-%{release}
%endif

%description    libs-compat
This package contains the shared compat libraries for MySQL %{compatver} client
applications.
%endif

%package        embedded
Summary:        MySQL embedded library
Group:          Applications/Databases
%if 0%{?commercial}
Provides:       MySQL-embedded-advanced%{?_isa} = %{version}-%{release}
Obsoletes:      MySQL-embedded-advanced < %{version}-%{release}
Obsoletes:      mysql-community-embedded < %{version}-%{release}
Requires:       mysql-commercial-common%{?_isa} = %{version}-%{release}
%else
Provides:       MySQL-embedded%{?_isa} = %{version}-%{release}
Requires:       mysql-community-common%{?_isa} = %{version}-%{release}
%endif
Obsoletes:      mariadb-embedded
Obsoletes:      MySQL-embedded < %{version}-%{release}
Obsoletes:      mysql-embedded < %{version}-%{release}
Provides:       mysql-embedded = %{version}-%{release}
Provides:       mysql-emdedded%{?_isa} = %{version}-%{release}

%description    embedded
This package contains the MySQL server as an embedded library.

The embedded MySQL server library makes it possible to run a full-featured
MySQL server inside the client application. The main benefits are increased
speed and more simple management for embedded applications.

The API is identical for the embedded MySQL version and the
client/server version.

For a description of MySQL see the base MySQL RPM or http://www.mysql.com/

%package        embedded-devel
Summary:        Development header files and libraries for MySQL as an embeddable library
Group:          Applications/Databases
%if 0%{?commercial}
Obsoletes:      mysql-community-embedded-devel < %{version}-%{release}
Requires:       mysql-commercial-devel%{?_isa} = %{version}-%{release}
Requires:       mysql-commercial-embedded%{?_isa} = %{version}-%{release}
%else
Requires:       mysql-community-devel%{?_isa} = %{version}-%{release}
Requires:       mysql-community-embedded%{?_isa} = %{version}-%{release}
%endif
Obsoletes:      mariadb-embedded-devel
Obsoletes:      mysql-embedded-devel < %{version}-%{release}
Provides:       mysql-embedded-devel = %{version}-%{release}
Provides:       mysql-embedded-devel%{?_isa} = %{version}-%{release}

%description    embedded-devel
This package contains files needed for developing applications using
the embedded version of the MySQL server.

%if 0%{?rhel} == 5
%package -n     mysql
Summary:        Convenience package for easy upgrades of MySQL package set
Group:          Applications/Databases
%if 0%{?commercial}
Requires:       mysql-commercial-client%{?_isa} = %{version}-%{release}
Requires:       mysql-commercial-libs%{?_isa} = %{version}-%{release}
Requires:       mysql-commercial-libs-compat%{?_isa} = %{version}-%{release}
%else
Requires:       mysql-community-client%{?_isa} = %{version}-%{release}
Requires:       mysql-community-libs%{?_isa} = %{version}-%{release}
Requires:       mysql-community-libs-compat%{?_isa} = %{version}-%{release}
%endif

%description -n mysql
This package has as sole purpose to require other MySQL packages such
that upgrades will be more convenient.

Technical background: this is done to reflect the fact that mysql
package has been split into several subpackages.
%endif

%prep
%if 0%{?compatlib}
%setup -q -T -a 0 -a 7 -c -n %{src_dir}
%else
%setup -q -T -a 0 -c -n %{src_dir}
%endif # 0%{?compatlib}
pushd %{src_dir}
<<<<<<< HEAD
%{?el7:%patch0 -p1}
=======
%patch0 -p1
%{?el7:%patch1 -p1}
>>>>>>> 6d4dfdbb

%build
# Fail quickly and obviously if user tries to build as root
%if 0%{?runselftest}
if [ "x$(id -u)" = "x0" ] ; then
   echo "The MySQL regression tests may fail if run as root."
   echo "If you really need to build the RPM as root, use"
   echo "--define='runselftest 0' to skip the regression tests."
   exit 1
fi
%endif

%if 0%{?compatlib}
# Build compat libs
(
export CFLAGS="%{optflags} -D_GNU_SOURCE -D_FILE_OFFSET_BITS=64 -D_LARGEFILE_SOURCE -fno-strict-aliasing -fwrapv"
export CXXFLAGS="$CFLAGS %{?el6:-felide-constructors} -fno-rtti -fno-exceptions"
pushd mysql-%{compatver}
%configure \
    --with-readline \
    --without-debug \
    --enable-shared \
    --localstatedir=/var/lib/mysql \
    --with-unix-socket-path=/var/lib/mysql/mysql.sock \
    --with-mysqld-user="mysql" \
    --with-extra-charsets=all \
    --enable-local-infile \
    --enable-largefile \
    --enable-thread-safe-client \
%if 0%{?rhel} == 6
    --with-ssl=%{_prefix} \
    --with-embedded-server \
    --with-big-tables \
    --with-pic \
    --with-plugin-innobase \
    --with-plugin-innodb_plugin \
    --with-plugin-partition \
%endif
%if 0%{?rhel} == 5
    --with-openssl \
    --with-bench \
     -with-innodb \
    --with-berkeley-db \
    --enable-community-features \
    --enable-profiling \
    --with-named-thread-libs="-lpthread" \
%endif
    --disable-dependency-tracking
make %{?_smp_mflags}
popd
)
%endif # 0%{?compatlib}

# Build debug versions of mysqld and libmysqld.a
mkdir debug
(
  cd debug
  # Attempt to remove any optimisation flags from the debug build
  optflags=$(echo "%{optflags}" | sed -e 's/-O2 / /' -e 's/-Wp,-D_FORTIFY_SOURCE=2/ /')
  cmake ../%{src_dir} \
           -DBUILD_CONFIG=mysql_release \
           -DINSTALL_LAYOUT=RPM \
           -DCMAKE_BUILD_TYPE=Debug \
           -DCMAKE_C_FLAGS="$optflags" \
           -DCMAKE_CXX_FLAGS="$optflags" \
           -DWITH_INNODB_MEMCACHED=1 \
           -DINSTALL_LIBDIR="%{_lib}/mysql" \
           -DINSTALL_PLUGINDIR="%{_lib}/mysql/plugin" \
           -DINSTALL_SQLBENCHDIR=share \
           -DMYSQL_UNIX_ADDR="%{mysqldatadir}/mysql.sock" \
           -DFEATURE_SET="%{feature_set}" \
           -DWITH_EMBEDDED_SERVER=1 \
           -DWITH_EMBEDDED_SHARED_LIBRARY=1 \
           %{?ssl_option} \
           -DCOMPILATION_COMMENT="%{compilation_comment_debug}" \
           -DMYSQL_SERVER_SUFFIX="%{?server_suffix}"
  echo BEGIN_DEBUG_CONFIG ; egrep '^#define' include/config.h ; echo END_DEBUG_CONFIG
  make %{?_smp_mflags} VERBOSE=1
)

# Build full release
mkdir release
(
  cd release
  cmake ../%{src_dir} \
           -DBUILD_CONFIG=mysql_release \
           -DINSTALL_LAYOUT=RPM \
           -DCMAKE_BUILD_TYPE=RelWithDebInfo \
           -DCMAKE_C_FLAGS="%{optflags}" \
           -DCMAKE_CXX_FLAGS="%{optflags}" \
           -DWITH_INNODB_MEMCACHED=1 \
           -DINSTALL_LIBDIR="%{_lib}/mysql" \
           -DINSTALL_PLUGINDIR="%{_lib}/mysql/plugin" \
           -DINSTALL_SQLBENCHDIR=share \
           -DMYSQL_UNIX_ADDR="%{mysqldatadir}/mysql.sock" \
           -DFEATURE_SET="%{feature_set}" \
           -DWITH_EMBEDDED_SERVER=1 \
           -DWITH_EMBEDDED_SHARED_LIBRARY=1 \
           %{?ssl_option} \
           -DCOMPILATION_COMMENT="%{compilation_comment_release}" \
           -DMYSQL_SERVER_SUFFIX="%{?server_suffix}"
  echo BEGIN_NORMAL_CONFIG ; egrep '^#define' include/config.h ; echo END_NORMAL_CONFIG
  make %{?_smp_mflags} VERBOSE=1
)

%install
%if 0%{?compatlib}
# Install compat libs
for dir in libmysql libmysql_r ; do
    pushd mysql-%{compatver}/$dir
    make DESTDIR=%{buildroot} install
    popd
done
rm -f %{buildroot}%{_libdir}/mysql/libmysqlclient{,_r}.{a,la,so}
%endif # 0%{?compatlib}

MBD=$RPM_BUILD_DIR/%{src_dir}

# Ensure that needed directories exists
install -d -m 0755 %{buildroot}/var/lib/mysql
install -d -m 0755 %{buildroot}/var/run/mysqld

# Install all binaries
cd $MBD/release
make DESTDIR=%{buildroot} install

# Install logrotate and autostart
install -D -m 0644 $MBD/release/support-files/mysql-log-rotate %{buildroot}%{_sysconfdir}/logrotate.d/mysql
install -D -m 0644 $MBD/release/packaging/rpm-oel/my.cnf %{buildroot}%{_sysconfdir}/my.cnf
install -d %{buildroot}%{_sysconfdir}/my.cnf.d
%if 0%{?systemd}
install -D -m 0755 %{SOURCE1} %{buildroot}%{_bindir}/mysql-systemd-start
install -D -m 0644 %{SOURCE2} %{buildroot}%{_unitdir}/mysqld.service
%else
install -D -m 0755 $MBD/release/packaging/rpm-oel/mysql.init %{buildroot}%{_sysconfdir}/init.d/mysqld
%endif
install -D -m 0644 %{SOURCE3} %{buildroot}%{_prefix}/lib/tmpfiles.d/mysql.conf

# Add libdir to linker
install -d -m 0755 %{buildroot}%{_sysconfdir}/ld.so.conf.d
echo "%{_libdir}/mysql" > %{buildroot}%{_sysconfdir}/ld.so.conf.d/mysql-%{_arch}.conf

# multiarch support
%ifarch %{multiarchs}
mv %{buildroot}/%{_includedir}/mysql/my_config.h \
   %{buildroot}/%{_includedir}/mysql/my_config_%{_arch}.h
install -p -m 0644 %{SOURCE4} %{buildroot}/%{_includedir}/mysql/my_config.h
mv %{buildroot}/%{_bindir}/mysql_config %{buildroot}/%{_bindir}/mysql_config-%{__isa_bits}
install -p -m 0755 %{SOURCE5} %{buildroot}/%{_bindir}/mysql_config
%endif


# Remove files pages we explicitly do not want to package
rm -rf %{buildroot}%{_datadir}/mysql/solaris
rm -rf %{buildroot}%{_infodir}/mysql.info*
rm -rf %{buildroot}%{_datadir}/mysql/mysql.server
rm -rf %{buildroot}%{_datadir}/mysql/mysqld_multi.server
rm -rf %{buildroot}%{_bindir}/mysqlhotcopy
%if 0%{?systemd}
rm -rf %{buildroot}%{_sysconfdir}/init.d/mysqld
%endif
rm -rf %{buildroot}%{_bindir}/mysql_embedded

%check
%if 0%{?runselftest}
pushd release
make test VERBOSE=1
export MTR_BUILD_THREAD=auto
pushd mysql-test
./mtr \
    --mem --parallel=auto --force --retry=0 \
    --mysqld=--binlog-format=mixed \
    --suite-timeout=720 --testcase-timeout=30 \
    --clean-vardir
rm -r $(readlink var) var
%endif

%pre server
/usr/sbin/groupadd -g 27 -o -r mysql >/dev/null 2>&1 || :
/usr/sbin/useradd -M -N -g mysql -o -r -d /var/lib/mysql -s /bin/bash \
    -c "MySQL Server" -u 27 mysql >/dev/null 2>&1 || :

%post server
datadir=$(/usr/bin/my_print_defaults server mysqld | grep '^--datadir=' | sed -n 's/--datadir=//p')
/bin/chmod 0755 "$datadir" >/dev/null 2>&1 || :
/bin/touch /var/log/mysqld.log >/dev/null 2>&1 || :
%if 0%{?systemd}
%systemd_post mysqld.service
/usr/bin/systemctl enable mysqld >/dev/null 2>&1 || :
%else
/sbin/chkconfig --add mysqld
%endif

%preun server
%if 0%{?systemd}
%systemd_preun mysqld.service
%else
if [ "$1" = 0 ]; then
    /sbin/service mysqld stop >/dev/null 2>&1 || :
    /sbin/chkconfig --del mysqld
fi
%endif

%postun server
%if 0%{?systemd}
%systemd_postun_with_restart mysqld.service
%else
if [ $1 -ge 1 ]; then
    /sbin/service mysqld condrestart >/dev/null 2>&1 || :
fi
%endif

%post libs -p /sbin/ldconfig

%postun libs -p /sbin/ldconfig

%if 0%{?compatlib}
%post libs-compat -p /sbin/ldconfig

%postun libs-compat -p /sbin/ldconfig
%endif

%post embedded -p /sbin/ldconfig

%postun embedded -p /sbin/ldconfig

%files server
%defattr(-, root, root, -)
%doc %{?license_files_server} %{src_dir}/Docs/ChangeLog
%doc %{src_dir}/Docs/INFO_SRC*
%doc release/Docs/INFO_BIN*
%doc release/support-files/my-default.cnf
%attr(644, root, root) %{_mandir}/man1/innochecksum.1*
%attr(644, root, root) %{_mandir}/man1/my_print_defaults.1*
%attr(644, root, root) %{_mandir}/man1/myisam_ftdump.1*
%attr(644, root, root) %{_mandir}/man1/myisamchk.1*
%attr(644, root, root) %{_mandir}/man1/myisamlog.1*
%attr(644, root, root) %{_mandir}/man1/myisampack.1*
%attr(644, root, root) %{_mandir}/man8/mysqld.8*
%attr(644, root, root) %{_mandir}/man1/mysqld_multi.1*
%attr(644, root, root) %{_mandir}/man1/mysqld_safe.1*
%attr(644, root, root) %{_mandir}/man1/mysqldumpslow.1*
%attr(644, root, root) %{_mandir}/man1/mysql_install_db.1*
%attr(644, root, root) %{_mandir}/man1/mysql_plugin.1*
%attr(644, root, root) %{_mandir}/man1/mysql_secure_installation.1*
%attr(644, root, root) %{_mandir}/man1/mysql_upgrade.1*
%attr(644, root, root) %{_mandir}/man1/mysqlman.1*
%attr(644, root, root) %{_mandir}/man1/mysql.server.1*
%attr(644, root, root) %{_mandir}/man1/mysql_tzinfo_to_sql.1*
%attr(644, root, root) %{_mandir}/man1/perror.1*
%attr(644, root, root) %{_mandir}/man1/replace.1*
%attr(644, root, root) %{_mandir}/man1/resolve_stack_dump.1*
%attr(644, root, root) %{_mandir}/man1/resolveip.1*

%config(noreplace) %{_sysconfdir}/my.cnf
%dir %{_sysconfdir}/my.cnf.d

%attr(755, root, root) %{_bindir}/innochecksum
%attr(755, root, root) %{_bindir}/my_print_defaults
%attr(755, root, root) %{_bindir}/myisam_ftdump
%attr(755, root, root) %{_bindir}/myisamchk
%attr(755, root, root) %{_bindir}/myisamlog
%attr(755, root, root) %{_bindir}/myisampack
%attr(755, root, root) %{_bindir}/mysql_install_db
%attr(755, root, root) %{_bindir}/mysql_plugin
%attr(755, root, root) %{_bindir}/mysql_secure_installation
%attr(755, root, root) %{_bindir}/mysql_tzinfo_to_sql
%attr(755, root, root) %{_bindir}/mysql_upgrade
%attr(755, root, root) %{_bindir}/mysqld_multi
%attr(755, root, root) %{_bindir}/mysqld_safe
%attr(755, root, root) %{_bindir}/mysqldumpslow
%attr(755, root, root) %{_bindir}/perror
%attr(755, root, root) %{_bindir}/replace
%attr(755, root, root) %{_bindir}/resolve_stack_dump
%attr(755, root, root) %{_bindir}/resolveip
%if 0%{?systemd}
%attr(755, root, root) %{_bindir}/mysql-systemd-start
%endif
%attr(755, root, root) %{_sbindir}/mysqld
%attr(755, root, root) %{_sbindir}/mysqld-debug

%dir %{_libdir}/mysql/plugin
%attr(755, root, root) %{_libdir}/mysql/plugin/adt_null.so
%attr(755, root, root) %{_libdir}/mysql/plugin/auth_socket.so
%attr(755, root, root) %{_libdir}/mysql/plugin/ha_example.so
%attr(755, root, root) %{_libdir}/mysql/plugin/innodb_engine.so
%attr(755, root, root) %{_libdir}/mysql/plugin/libmemcached.so
%attr(755, root, root) %{_libdir}/mysql/plugin/mypluglib.so
%attr(755, root, root) %{_libdir}/mysql/plugin/mysql_no_login.so
%attr(755, root, root) %{_libdir}/mysql/plugin/semisync_master.so
%attr(755, root, root) %{_libdir}/mysql/plugin/semisync_slave.so
%attr(755, root, root) %{_libdir}/mysql/plugin/validate_password.so
%dir %{_libdir}/mysql/plugin/debug
%attr(755, root, root) %{_libdir}/mysql/plugin/debug/adt_null.so
%attr(755, root, root) %{_libdir}/mysql/plugin/debug/auth_socket.so
%attr(755, root, root) %{_libdir}/mysql/plugin/debug/ha_example.so
%attr(755, root, root) %{_libdir}/mysql/plugin/debug/innodb_engine.so
%attr(755, root, root) %{_libdir}/mysql/plugin/debug/libmemcached.so
%attr(755, root, root) %{_libdir}/mysql/plugin/debug/mypluglib.so
%attr(755, root, root) %{_libdir}/mysql/plugin/debug/mysql_no_login.so
%attr(755, root, root) %{_libdir}/mysql/plugin/debug/semisync_master.so
%attr(755, root, root) %{_libdir}/mysql/plugin/debug/semisync_slave.so
%attr(755, root, root) %{_libdir}/mysql/plugin/debug/validate_password.so
%if 0%{?commercial}
%attr(755, root, root) %{_libdir}/mysql/plugin/audit_log.so
%attr(755, root, root) %{_libdir}/mysql/plugin/authentication_pam.so
%attr(755, root, root) %{_libdir}/mysql/plugin/thread_pool.so
%attr(755, root, root) %{_libdir}/mysql/plugin/openssl_udf.so
%attr(755, root, root) %{_libdir}/mysql/plugin/debug/audit_log.so
%attr(755, root, root) %{_libdir}/mysql/plugin/debug/authentication_pam.so
%attr(755, root, root) %{_libdir}/mysql/plugin/debug/thread_pool.so
%attr(755, root, root) %{_libdir}/mysql/plugin/debug/openssl_udf.so
%endif
%attr(644, root, root) %{_datadir}/mysql/fill_help_tables.sql
%attr(644, root, root) %{_datadir}/mysql/mysql_system_tables.sql
%attr(644, root, root) %{_datadir}/mysql/mysql_system_tables_data.sql
%attr(644, root, root) %{_datadir}/mysql/mysql_test_data_timezone.sql
%attr(644, root, root) %{_datadir}/mysql/my-*.cnf
%attr(644, root, root) %{_datadir}/mysql/mysql-log-rotate
%attr(644, root, root) %{_datadir}/mysql/mysql_security_commands.sql
%attr(644, root, root) %{_datadir}/mysql/dictionary.txt
%attr(644, root, root) %{_datadir}/mysql/innodb_memcached_config.sql
%attr(644, root, root) %{_datadir}/mysql/magic
%attr(644, root, root) %{_prefix}/lib/tmpfiles.d/mysql.conf
%if 0%{?systemd}
%attr(644, root, root) %{_unitdir}/mysqld.service
%else
%attr(755, root, root) %{_sysconfdir}/init.d/mysqld
%endif
%attr(644, root, root) %config(noreplace,missingok) %{_sysconfdir}/logrotate.d/mysql
%dir %attr(755, mysql, mysql) /var/lib/mysql
%dir %attr(755, mysql, mysql) /var/run/mysqld

%files common
%defattr(-, root, root, -)
%doc %{?license_files_server}
%{_datadir}/mysql/charsets/
%{_datadir}/mysql/errmsg-utf8.txt
%{_datadir}/mysql/bulgarian/
%{_datadir}/mysql/czech/
%{_datadir}/mysql/danish/
%{_datadir}/mysql/dutch/
%{_datadir}/mysql/english/
%{_datadir}/mysql/estonian/
%{_datadir}/mysql/french/
%{_datadir}/mysql/german/
%{_datadir}/mysql/greek/
%{_datadir}/mysql/hungarian/
%{_datadir}/mysql/italian/
%{_datadir}/mysql/japanese/
%{_datadir}/mysql/korean/
%{_datadir}/mysql/norwegian-ny/
%{_datadir}/mysql/norwegian/
%{_datadir}/mysql/polish/
%{_datadir}/mysql/portuguese/
%{_datadir}/mysql/romanian/
%{_datadir}/mysql/russian/
%{_datadir}/mysql/serbian/
%{_datadir}/mysql/slovak/
%{_datadir}/mysql/spanish/
%{_datadir}/mysql/swedish/
%{_datadir}/mysql/ukrainian/

%files client
%defattr(-, root, root, -)
<<<<<<< HEAD
=======
%doc %{?license_files_server}
%attr(755, root, root) %{_bindir}/msql2mysql
>>>>>>> 6d4dfdbb
%attr(755, root, root) %{_bindir}/mysql
%attr(755, root, root) %{_bindir}/mysqladmin
%attr(755, root, root) %{_bindir}/mysqlbinlog
%attr(755, root, root) %{_bindir}/mysqlcheck
%attr(755, root, root) %{_bindir}/mysqldump
%attr(755, root, root) %{_bindir}/mysqlimport
%attr(755, root, root) %{_bindir}/mysqlshow
%attr(755, root, root) %{_bindir}/mysqlslap
%attr(755, root, root) %{_bindir}/mysql_config
%attr(755, root, root) %{_bindir}/mysql_config-%{__isa_bits}
%attr(755, root, root) %{_bindir}/mysql_config_editor

%attr(644, root, root) %{_mandir}/man1/mysql.1*
%attr(644, root, root) %{_mandir}/man1/mysqladmin.1*
%attr(644, root, root) %{_mandir}/man1/mysqlbinlog.1*
%attr(644, root, root) %{_mandir}/man1/mysqlcheck.1*
%attr(644, root, root) %{_mandir}/man1/mysqldump.1*
%attr(644, root, root) %{_mandir}/man1/mysqlimport.1*
%attr(644, root, root) %{_mandir}/man1/mysqlshow.1*
%attr(644, root, root) %{_mandir}/man1/mysqlslap.1*
%attr(644, root, root) %{_mandir}/man1/mysql_config_editor.1*

%files devel
%defattr(-, root, root, -)
%doc %{?license_files_server}
%attr(644, root, root) %{_mandir}/man1/comp_err.1*
%attr(644, root, root) %{_mandir}/man1/mysql_config.1*
%attr(755, root, root) %{_bindir}/mysql_config
%attr(755, root, root) %{_bindir}/mysql_config-%{__isa_bits}
%{_includedir}/mysql
%{_datadir}/aclocal/mysql.m4
%{_libdir}/mysql/libmysqlclient.a
%{_libdir}/mysql/libmysqlclient_r.a
%{_libdir}/mysql/libmysqlservices.a
%{_libdir}/mysql/libmysqlclient_r.so
%{_libdir}/mysql/libmysqlclient.so

%files libs
%defattr(-, root, root, -)
%doc %{?license_files_server}
%dir %attr(755, root, root) %{_libdir}/mysql
%attr(644, root, root) %{_sysconfdir}/ld.so.conf.d/mysql-%{_arch}.conf
%{_libdir}/mysql/libmysqlclient.so.18*
%{_libdir}/mysql/libmysqlclient_r.so.18*

%if 0%{?compatlib}
%files libs-compat
%defattr(-, root, root, -)
%doc %{?license_files_server}
%dir %attr(755, root, root) %{_libdir}/mysql
%attr(644, root, root) %{_sysconfdir}/ld.so.conf.d/mysql-%{_arch}.conf
%{_libdir}/mysql/libmysqlclient.so.%{compatlib}
%{_libdir}/mysql/libmysqlclient.so.%{compatlib}.0.0
%{_libdir}/mysql/libmysqlclient_r.so.%{compatlib}
%{_libdir}/mysql/libmysqlclient_r.so.%{compatlib}.0.0
%endif

%files test
%defattr(-, root, root, -)
%doc %{?license_files_server}
%attr(-, root, root) %{_datadir}/mysql-test
%attr(755, root, root) %{_bindir}/mysql_client_test
%attr(755, root, root) %{_bindir}/mysql_client_test_embedded
%attr(755, root, root) %{_bindir}/mysqltest
%attr(755, root, root) %{_bindir}/mysqltest_embedded

%attr(755, root, root) %{_libdir}/mysql/plugin/auth.so
%attr(755, root, root) %{_libdir}/mysql/plugin/auth_test_plugin.so
%attr(644, root, root) %{_libdir}/mysql/plugin/daemon_example.ini
%attr(755, root, root) %{_libdir}/mysql/plugin/libdaemon_example.so
%attr(755, root, root) %{_libdir}/mysql/plugin/qa_auth_client.so
%attr(755, root, root) %{_libdir}/mysql/plugin/qa_auth_interface.so
%attr(755, root, root) %{_libdir}/mysql/plugin/qa_auth_server.so
%attr(755, root, root) %{_libdir}/mysql/plugin/debug/auth.so
%attr(755, root, root) %{_libdir}/mysql/plugin/debug/auth_test_plugin.so
%attr(755, root, root) %{_libdir}/mysql/plugin/debug/libdaemon_example.so
%attr(755, root, root) %{_libdir}/mysql/plugin/debug/qa_auth_client.so
%attr(755, root, root) %{_libdir}/mysql/plugin/debug/qa_auth_interface.so
%attr(755, root, root) %{_libdir}/mysql/plugin/debug/qa_auth_server.so

%attr(644, root, root) %{_mandir}/man1/mysql_client_test.1*
%attr(644, root, root) %{_mandir}/man1/mysql-stress-test.pl.1*
%attr(644, root, root) %{_mandir}/man1/mysql-test-run.pl.1*
%attr(644, root, root) %{_mandir}/man1/mysql_client_test_embedded.1*
%attr(644, root, root) %{_mandir}/man1/mysqltest.1*
%attr(644, root, root) %{_mandir}/man1/mysqltest_embedded.1*

%files bench
%defattr(-, root, root, -)
%doc %{?license_files_server}
%{_datadir}/sql-bench

%files embedded
%defattr(-, root, root, -)
%doc %{?license_files_server}
%dir %attr(755, root, root) %{_libdir}/mysql
%attr(644, root, root) %{_sysconfdir}/ld.so.conf.d/mysql-%{_arch}.conf
%attr(755, root, root) %{_libdir}/mysql/libmysqld.so.*

%files embedded-devel
%defattr(-, root, root, -)
%doc %{?license_files_server}
%attr(644, root, root) %{_libdir}/mysql/libmysqld.a
%attr(644, root, root) %{_libdir}/mysql/libmysqld-debug.a
%attr(755, root, root) %{_libdir}/mysql/libmysqld.so

%if 0%{?rhel} == 5
%files -n mysql
%defattr(-, root, root, -)
%doc %{?license_files_server}
%endif

%changelog
<<<<<<< HEAD
* Tue Sep 2 2014 Bjorn Munch <bjorn.munch@oracle.com> - 5.7.6-0.1.m16
- Updated for 5.7.6
=======
* Mon Oct 06 2014 Balasubramanian Kandasamy <balasubramanian.kandasamy@oracle.com> - 5.6.22-1
- Add license info in each subpackage

* Tue Jul 22 2014 Balasubramanian Kandasamy <balasubramanian.kandasamy@oracle.com> - 5.6.20-4
- Provide mysql-compat-server dependencies
>>>>>>> 6d4dfdbb

* Fri Aug 08 2014 Erlend Dahl <erlend.dahl@oracle.com> - 5.7.5-0.6.m15
- Provide mysql_no_login.so plugin

* Wed Aug 06 2014 Balasubramanian Kandasamy <balasubramanian.kandasamy@oracle.com> - 5.7.5-0.5.m15
- Provide mysql-compat-server dependencies 

* Wed Jul 09 2014 Balasubramanian Kandasamy <balasubramanian.kandasamy@oracle.com> - 5.7.5-0.4.m15
- Remove perl(GD) and dtrace dependencies

* Thu Jun 26 2014 Balasubramanian Kandasamy <balasubramanian.kandasamy@oracle.com> - 5.7.5-0.3.m15
- Resolve embedded-devel conflict issue

* Wed Jun 25 2014 Balasubramanian Kandasamy <balasubramanian.kandasamy@oracle.com> - 5.7.5-0.2.m15
- Add bench package
- Enable dtrace 

* Thu Apr 24 2014 Balasubramanian Kandasamy <balasubramanian.kandasamy@oracle.com> - 5.7.5-0.1.m15
- Updated for 5.7.5

* Mon Apr 07 2014 Balasubramanian Kandasamy <balasubramanian.kandasamy@oracle.com> - 5.7.4-0.5.m14
- Fix Cflags for el7 

* Mon Mar 31 2014 Balasubramanian Kandasamy <balasubramanian.kandasamy@oracle.com> - 5.7.4-0.4.m14
- Support for enterprise packages
- Upgrade from MySQL-* packages

* Wed Mar 12 2014 Balasubramanian Kandasamy <balasubramanian.kandasamy@oracle.com> - 5.7.4-0.3.m14
- Resolve conflict with mysql-libs-compat 

* Thu Mar 06 2014 Balasubramanian Kandasamy <balasubramanian.kandasamy@oracle.com> - 5.7.4-0.2.m14
- Resolve conflict issues during upgrade
- Add ha_example.so plugin which is now included

* Fri Feb 07 2014 Balasubramanian Kandasamy <balasubramanian.kandasamy@oracle.com> - 5.7.4-0.1.m14
- 5.7.4
- Enable shared libmysqld by cmake option
- Move mysqltest and test plugins to test subpackage

* Mon Nov 18 2013 Balasubramanian Kandasamy <balasubramanian.kandasamy@oracle.com> - 5.7.3-0.3.m13
- Fixed isa_bits error 

* Fri Oct 25 2013 Balasubramanian Kandasamy <balasubramanian.kandasamy@oracle.com> - 5.7.3-0.1.m13
- Initial 5.7 port

* Fri Oct 25 2013 Balasubramanian Kandasamy <balasubramanian.kandasamy@oracle.com> - 5.6.15-1
- Fixed uln advanced rpm libyassl.a error
- Updated to 5.6.15

* Wed Oct 16 2013 Balasubramanian Kandasamy <balasubramanian.kandasamy@oracle.com> - 5.6.14-3
- Fixed mysql_install_db usage 
- Improved handling of plugin directory 

* Fri Sep 27 2013 Balasubramanian Kandasamy <balasubramanian.kandasamy@oracle.com> - 5.6.14-2
- Refresh mysql-install patch and service renaming

* Mon Sep 16 2013 Balasubramanian Kandasamy <balasubramanian.kandasamy@oracle.com> - 5.6.14-1
- Updated to 5.6.14

* Wed Sep 04 2013 Balasubramanian Kandasamy <balasubramanian.kandasamy@oracle.com> - 5.6.13-5
- Support upgrade from 5.5 ULN packages to 5.6 

* Tue Aug 27 2013 Balasubramanian Kandasamy <balasubramanian.kandasamy@oracle.com> - 5.6.13-4
- Enhanced perl filtering 
- Added openssl-devel to buildreq 

* Wed Aug 21 2013 Balasubramanian Kandasamy <balasubramanian.kandasamy@oracle.com> - 5.6.13-3
- Removed mysql_embedded binary to resolve multilib conflict issue

* Fri Aug 16 2013 Balasubramanian Kandasamy <balasubramanian.kandasamy@oracle.com> - 5.6.13-2 
- Fixed Provides and Obsoletes issues in server, test packages 

* Wed Aug 14 2013 Balasubramanian Kandasamy <balasubramanian.kandasamy@oracle.com> - 5.6.13-1
- Updated to 5.6.13

* Mon Aug 05 2013 Balasubramanian Kandasamy <balasubramanian.kandasamy@oracle.com> - 5.6.12-9
- Added files list to embedded packages 

* Thu Aug 01 2013 Balasubramanian Kandasamy <balasubramanian.kandasamy@oracle.com> - 5.6.12-8
- Updated libmysqld.a with libmysqld.so in embedded package

* Mon Jul 29 2013 Balasubramanian Kandasamy <balasubramanian.kandasamy@oracle.com> - 5.6.12-7
- Updated test package dependency from client to server

* Wed Jul 24 2013 Balasubramanian Kandasamy <balasubramanian.kandasamy@oracle.com> - 5.6.12-6
- Added libs-compat dependency under libs package to resolve server
  installation conflicts issue.
 
* Wed Jul 17 2013 Balasubramanian Kandasamy <balasubramanian.kandasamy@oracle.com> - 5.6.12-5
- Removed libmysqlclient.so.16 from libs package
 
* Fri Jul 05 2013 Balasubramanian Kandasamy <balasubramanian.kandasamy@oracle.com> - 5.6.12-4
- Adjusted to work on OEL6

* Wed Jun 26 2013 Balasubramanian Kandasamy <balasubramanian.kandasamy@oracle.com> - 5.6.12-3
- Move libs to mysql/
- Basic multi arch support
- Fix changelog dates

* Thu Jun 20 2013 Balasubramanian Kandasamy <balasubramanian.kandasamy@oracle.com> - 5.6.12-2
- Major cleanup

* Tue Jun 04 2013 Balasubramanian Kandasamy <balasubramanian.kandasamy@oracle.com> - 5.6.12-1
- Updated to 5.6.12

* Mon Nov 05 2012 Joerg Bruehe <joerg.bruehe@oracle.com>

- Allow to override the default to use the bundled yaSSL by an option like
      --define="with_ssl /path/to/ssl"

* Wed Oct 10 2012 Bjorn Munch <bjorn.munch@oracle.com>

- Replace old my-*.cnf config file examples with template my-default.cnf

* Fri Oct 05 2012 Joerg Bruehe <joerg.bruehe@oracle.com>

- Let the installation use the new option "--random-passwords" of "mysql_install_db".
  (Bug# 12794345 Ensure root password)
- Fix an inconsistency: "new install" vs "upgrade" are told from the (non)existence
  of "$mysql_datadir/mysql" (holding table "mysql.user" and other system stuff).

* Tue Jul 24 2012 Joerg Bruehe <joerg.bruehe@oracle.com>

- Add a macro "runselftest":
  if set to 1 (default), the test suite will be run during the RPM build;
  this can be oveeridden via the command line by adding
      --define "runselftest 0"
  Failures of the test suite will NOT make the RPM build fail!

* Mon Jul 16 2012 Joerg Bruehe <joerg.bruehe@oracle.com>

- Add the man page for the "mysql_config_editor".

* Mon Jun 11 2012 Joerg Bruehe <joerg.bruehe@oracle.com>

- Make sure newly added "SPECIFIC-ULN/" directory does not disturb packaging.

* Wed Feb 29 2012 Brajmohan Saxena <brajmohan.saxena@oracle.com>

- Removal all traces of the readline library from mysql (BUG 13738013)

* Wed Sep 28 2011 Joerg Bruehe <joerg.bruehe@oracle.com>

- Fix duplicate mentioning of "mysql_plugin" and its manual page,
  it is better to keep alphabetic order in the files list (merging!).

* Wed Sep 14 2011 Joerg Bruehe <joerg.bruehe@oracle.com>

- Let the RPM capabilities ("obsoletes" etc) ensure that an upgrade may replace
  the RPMs of any configuration (of the current or the preceding release series)
  by the new ones. This is done by not using the implicitly generated capabilities
  (which include the configuration name) and relying on more generic ones which
  just list the function ("server", "client", ...).
  The implicit generation cannot be prevented, so all these capabilities must be
  explicitly listed in "Obsoletes:"

* Tue Sep 13 2011 Jonathan Perkin <jonathan.perkin@oracle.com>

- Add support for Oracle Linux 6 and Red Hat Enterprise Linux 6.  Due to
  changes in RPM behaviour ($RPM_BUILD_ROOT is removed prior to install)
  this necessitated a move of the libmygcc.a installation to the install
  phase, which is probably where it belonged in the first place.

* Tue Sep 13 2011 Joerg Bruehe <joerg.bruehe@oracle.com>

- "make_win_bin_dist" and its manual are dropped, cmake does it different.

* Thu Sep 08 2011 Daniel Fischer <daniel.fischer@oracle.com>

- Add mysql_plugin man page.

* Tue Aug 30 2011 Tor Didriksen <tor.didriksen@oracle.com>

- Set CXX=g++ by default to add a dependency on libgcc/libstdc++.
  Also, remove the use of the -fno-exceptions and -fno-rtti flags.
  TODO: update distro_buildreq/distro_requires

* Tue Aug 30 2011 Joerg Bruehe <joerg.bruehe@oracle.com>

- Add the manual page for "mysql_plugin" to the server package.

* Fri Aug 19 2011 Joerg Bruehe <joerg.bruehe@oracle.com>

- Null-upmerge the fix of bug#37165: This spec file is not affected.
- Replace "/var/lib/mysql" by the spec file variable "%%{mysqldatadir}".

* Fri Aug 12 2011 Daniel Fischer <daniel.fischer@oracle.com>

- Source plugin library files list from cmake-generated file.

* Mon Jul 25 2011 Chuck Bell <chuck.bell@oracle.com>

- Added the mysql_plugin client - enables or disables plugins.

* Thu Jul 21 2011 Sunanda Menon <sunanda.menon@oracle.com>

- Fix bug#12561297: Added the MySQL embedded binary

* Thu Jul 07 2011 Joerg Bruehe <joerg.bruehe@oracle.com>

- Fix bug#45415: "rpm upgrade recreates test database"
  Let the creation of the "test" database happen only during a new installation,
  not in an RPM upgrade.
  This affects both the "mkdir" and the call of "mysql_install_db".

* Wed Feb 09 2011 Joerg Bruehe <joerg.bruehe@oracle.com>

- Fix bug#56581: If an installation deviates from the default file locations
  ("datadir" and "pid-file"), the mechanism to detect a running server (on upgrade)
  should still work, and use these locations.
  The problem was that the fix for bug#27072 did not check for local settings.

* Mon Jan 31 2011 Joerg Bruehe <joerg.bruehe@oracle.com>

- Install the new "manifest" files: "INFO_SRC" and "INFO_BIN".

* Tue Nov 23 2010 Jonathan Perkin <jonathan.perkin@oracle.com>

- EXCEPTIONS-CLIENT has been deleted, remove it from here too
- Support MYSQL_BUILD_MAKE_JFLAG environment variable for passing
  a '-j' argument to make.

* Mon Nov 1 2010 Georgi Kodinov <georgi.godinov@oracle.com>

- Added test authentication (WL#1054) plugin binaries

* Wed Oct 6 2010 Georgi Kodinov <georgi.godinov@oracle.com>

- Added example external authentication (WL#1054) plugin binaries

* Wed Aug 11 2010 Joerg Bruehe <joerg.bruehe@oracle.com>

- With a recent spec file cleanup, names have changed: A "-community" part was dropped.
  Reflect that in the "Obsoletes" specifications.
- Add a "triggerpostun" to handle the uninstall of the "-community" server RPM.
- This fixes bug#55015 "MySQL server is not restarted properly after RPM upgrade".

* Tue Jun 15 2010 Joerg Bruehe <joerg.bruehe@sun.com>

- Change the behaviour on installation and upgrade:
  On installation, do not autostart the server.
  *Iff* the server was stopped before the upgrade is started, this is taken as a
  sign the administrator is handling that manually, and so the new server will
  not be started automatically at the end of the upgrade.
  The start/stop scripts will still be installed, so the server will be started
  on the next machine boot.
  This is the 5.5 version of fixing bug#27072 (RPM autostarting the server).

* Tue Jun 1 2010 Jonathan Perkin <jonathan.perkin@oracle.com>

- Implement SELinux checks from distribution-specific spec file.

* Wed May 12 2010 Jonathan Perkin <jonathan.perkin@oracle.com>

- Large number of changes to build using CMake
- Introduce distribution-specific RPMs
- Drop debuginfo, build all binaries with debug/symbols
- Remove __os_install_post, use native macro
- Remove _unpackaged_files_terminate_build, make it an error to have
  unpackaged files
- Remove cluster RPMs

* Wed Mar 24 2010 Joerg Bruehe <joerg.bruehe@sun.com>

- Add "--with-perfschema" to the configure options.

* Mon Mar 22 2010 Joerg Bruehe <joerg.bruehe@sun.com>

- User "usr/lib*" to allow for both "usr/lib" and "usr/lib64",
  mask "rmdir" return code 1.
- Remove "ha_example.*" files from the list, they aren't built.

* Wed Mar 17 2010 Joerg Bruehe <joerg.bruehe@sun.com>

- Fix a wrong path name in handling the debug plugins.

* Wed Mar 10 2010 Joerg Bruehe <joerg.bruehe@sun.com>

- Take the result of the debug plugin build and put it into the optimized tree,
  so that it becomes part of the final installation;
  include the files in the packlist. Part of the fixes for bug#49022.

* Mon Mar 01 2010 Joerg Bruehe <joerg.bruehe@sun.com>

- Set "Oracle and/or its affiliates" as the vendor and copyright owner,
  accept upgrading from packages showing MySQL or Sun as vendor.

* Fri Feb 12 2010 Joerg Bruehe <joerg.bruehe@sun.com>

- Formatting changes:
  Have a consistent structure of separator lines and of indentation
  (8 leading blanks => tab).
- Introduce the variable "src_dir".
- Give the environment variables "MYSQL_BUILD_CC(CXX)" precedence
  over "CC" ("CXX").
- Drop the old "with_static" argument analysis, this is not supported
  in 5.1 since ages.
- Introduce variables to control the handlers individually, as well
  as other options.
- Use the new "--with-plugin" notation for the table handlers.
- Drop handling "/etc/rc.d/init.d/mysql", the switch to "/etc/init.d/mysql"
  was done back in 2002 already.
- Make "--with-zlib-dir=bundled" the default, add an option to disable it.
- Add missing manual pages to the file list.
- Improve the runtime check for "libgcc.a", protect it against being tried
  with the Intel compiler "icc".

* Mon Jan 11 2010 Joerg Bruehe <joerg.bruehe@sun.com>

- Change RPM file naming:
  - Suffix like "-m2", "-rc" becomes part of version as "_m2", "_rc".
  - Release counts from 1, not 0.

* Wed Dec 23 2009 Joerg Bruehe <joerg.bruehe@sun.com>

- The "semisync" plugin file name has lost its introductory "lib",
  adapt the file lists for the subpackages.
  This is a part missing from the fix for bug#48351.
- Remove the "fix_privilege_tables" manual, it does not exist in 5.5
  (and likely, the whole script will go, too).

* Mon Nov 16 2009 Joerg Bruehe <joerg.bruehe@sun.com>

- Fix some problems with the directives around "tcmalloc" (experimental),
  remove erroneous traces of the InnoDB plugin (that is 5.1 only).

* Tue Oct 06 2009 Magnus Blaudd <mvensson@mysql.com>

- Removed mysql_fix_privilege_tables

* Fri Oct 02 2009 Alexander Nozdrin <alexander.nozdrin@sun.com>

- "mysqlmanager" got removed from version 5.4, all references deleted.

* Fri Aug 28 2009 Joerg Bruehe <joerg.bruehe@sun.com>

- Merge up from 5.1 to 5.4: Remove handling for the InnoDB plugin.

* Thu Aug 27 2009 Joerg Bruehe <joerg.bruehe@sun.com>

- This version does not contain the "Instance manager", "mysqlmanager":
  Remove it from the spec file so that packaging succeeds.

* Mon Aug 24 2009 Jonathan Perkin <jperkin@sun.com>

- Add conditionals for bundled zlib and innodb plugin

* Fri Aug 21 2009 Jonathan Perkin <jperkin@sun.com>

- Install plugin libraries in appropriate packages.
- Disable libdaemon_example and ftexample plugins.

* Thu Aug 20 2009 Jonathan Perkin <jperkin@sun.com>

- Update variable used for mysql-test suite location to match source.

* Fri Nov 07 2008 Joerg Bruehe <joerg@mysql.com>

- Correct yesterday's fix, so that it also works for the last flag,
  and fix a wrong quoting: un-quoted quote marks must not be escaped.

* Thu Nov 06 2008 Kent Boortz <kent.boortz@sun.com>

- Removed "mysql_upgrade_shell"
- Removed some copy/paste between debug and normal build

* Thu Nov 06 2008 Joerg Bruehe <joerg@mysql.com>

- Modify CFLAGS and CXXFLAGS such that a debug build is not optimized.
  This should cover both gcc and icc flags.  Fixes bug#40546.

* Fri Aug 29 2008 Kent Boortz <kent@mysql.com>

- Removed the "Federated" storage engine option, and enabled in all

* Tue Aug 26 2008 Joerg Bruehe <joerg@mysql.com>

- Get rid of the "warning: Installed (but unpackaged) file(s) found:"
  Some generated files aren't needed in RPMs:
  - the "sql-bench/" subdirectory
  Some files were missing:
  - /usr/share/aclocal/mysql.m4  ("devel" subpackage)
  - Manual "mysqlbug" ("server" subpackage)
  - Program "innochecksum" and its manual ("server" subpackage)
  - Manual "mysql_find_rows" ("client" subpackage)
  - Script "mysql_upgrade_shell" ("client" subpackage)
  - Program "ndb_cpcd" and its manual ("ndb-extra" subpackage)
  - Manuals "ndb_mgm" + "ndb_restore" ("ndb-tools" subpackage)

* Mon Mar 31 2008 Kent Boortz <kent@mysql.com>

- Made the "Federated" storage engine an option
- Made the "Cluster" storage engine and sub packages an option

* Wed Mar 19 2008 Joerg Bruehe <joerg@mysql.com>

- Add the man pages for "ndbd" and "ndb_mgmd".

* Mon Feb 18 2008 Timothy Smith <tim@mysql.com>

- Require a manual upgrade if the alread-installed mysql-server is
  from another vendor, or is of a different major version.

* Wed May 02 2007 Joerg Bruehe <joerg@mysql.com>

- "ndb_size.tmpl" is not needed any more,
  "man1/mysql_install_db.1" lacked the trailing '*'.

* Sat Apr 07 2007 Kent Boortz <kent@mysql.com>

- Removed man page for "mysql_create_system_tables"

* Wed Mar 21 2007 Daniel Fischer <df@mysql.com>

- Add debug server.

* Mon Mar 19 2007 Daniel Fischer <df@mysql.com>

- Remove Max RPMs; the server RPMs contain a mysqld compiled with all
  features that previously only were built into Max.

* Fri Mar 02 2007 Joerg Bruehe <joerg@mysql.com>

- Add several man pages for NDB which are now created.

* Fri Jan 05 2007 Kent Boortz <kent@mysql.com>

- Put back "libmygcc.a", found no real reason it was removed.

- Add CFLAGS to gcc call with --print-libgcc-file, to make sure the
  correct "libgcc.a" path is returned for the 32/64 bit architecture.

* Mon Dec 18 2006 Joerg Bruehe <joerg@mysql.com>

- Fix the move of "mysqlmanager" to section 8: Directory name was wrong.

* Thu Dec 14 2006 Joerg Bruehe <joerg@mysql.com>

- Include the new man pages for "my_print_defaults" and "mysql_tzinfo_to_sql"
  in the server RPM.
- The "mysqlmanager" man page got moved from section 1 to 8.

* Thu Nov 30 2006 Joerg Bruehe <joerg@mysql.com>

- Call "make install" using "benchdir_root=%%{_datadir}",
  because that is affecting the regression test suite as well.

* Thu Nov 16 2006 Joerg Bruehe <joerg@mysql.com>

- Explicitly note that the "MySQL-shared" RPMs (as built by MySQL AB)
  replace "mysql-shared" (as distributed by SuSE) to allow easy upgrading
  (bug#22081).

* Mon Nov 13 2006 Joerg Bruehe <joerg@mysql.com>

- Add "--with-partition" t 2006 Joerg Bruehe <joerg@mysql.com>

- Use the Perl script to run the tests, because it will automatically check
  whether the server is configured with SSL.

* Tue Jun 27 2006 Joerg Bruehe <joerg@mysql.com>

- move "mysqldumpslow" from the client RPM to the server RPM (bug#20216)

- Revert all previous attempts to call "mysql_upgrade" during RPM upgrade,
  there are some more aspects which need to be solved before this is possible.
  For now, just ensure the binary "mysql_upgrade" is delivered and installysql.com>

- To run "mysql_upgrade", we need a running server;
  start it in isolation and skip password checks.

* Sat May 20 2006 Kent Boortz <kent@mysql.com>

- Always compile for PIC, position independent code.

* Wed May 10 2006 Kent Boortz <kent@mysql.com>

- Use character set "all" when compiling with Cluster, to make Cluster
  nodes independent on the character set directory, and the problem
  that two RPM sub packages both wants to install this directory.

* Mon May 01 2006 Kent Boortz <kent@mysql.com>

- Use "./libtool --mode=execute" instead of searching for the
  executable in current directory and ".libs".

* Fri Apr 28 2006 Kent Boortz <kent@mysql.com>

- Install and run "mysql_upgrade"

* Wed Apr 12 2006 Jim Winstead <jimw@mysql.com>

- Remove sql-bench, and MySQL-bench RPM (will be built as an independent
  project from the mysql-bench repository)

* Tue Apr 11 2006 Jim Winstead <jimw@mysql.com>

- Remove old mysqltestmanager and related programs
* Sat Apr 01 2006 Kent Boortz <kent@mysql.com>

- Set $LDFLAGS from $MYSQL_BUILD_LDFLAGS

* Tue Mar 07 2006 Kent Boortz <kent@mysql.com>

- Changed product name from "Community Edition" to "Community Server"

* Mon Mar 06 2006 Kent Boortz <kent@mysql.com>

- Fast mutexes is now disabled by default, but should be
  used in Linux builds.

* Mon Feb 20 2006 Kent Boortz <kent@mysql.com>

- Reintroduced a max build
- Limited testing of 'debug' and 'max' servers
- Berkeley DB only in 'max'

* Mon Feb 13 2006 Joerg Bruehe <joerg@mysql.com>

- Use "-i" on "make test-force";
  this is essential for later evaluation of this log file.

* Thu Feb 09 2006 Kent Boortz <kent@mysql.com>

- Pass '-static' to libtool, link static with our own libraries, dynamic
  with system libraries.  Link with the bundled zlib.

* Wed Feb 08 2006 Kristian Nielsen <knielsen@mysql.com>

- Modified RPM spec to match new 5.1 debug+max combined community packaging.

* Sun Dec 18 2005 Kent Boortz <kent@mysql.com>

- Added "client/mysqlslap"

* Mon Dec 12 2005 Rodrigo Novo <rodrigo@mysql.com>

- Added zlib to the list of (static) libraries installed
- Added check against libtool wierdness (WRT: sql/mysqld || sql/.libs/mysqld)
- Compile MySQL with bundled zlib
- Fixed %%packager name to "MySQL Production Engineering Team"

* Mon Dec 05 2005 Joerg Bruehe <joerg@mysql.com>

- Avoid using the "bundled" zlib on "shared" builds:
  As it is not installed (on the build system), this gives dependency
  problems with "libtool" causing the build to fail.
  (Change was done on Nov 11, but left uncommented.)

* Tue Nov 22 2005 Joerg Bruehe <joerg@mysql.com>

- Extend the file existence check for "init.d/mysql" on un-install
  to also guard the call to "insserv"/"chkconfig".

* Thu Oct 27 2005 Lenz Grimmer <lenz@grimmer.com>

- added more man pages

* Wed Oct 19 2005 Kent Boortz <kent@mysql.com>

- Made yaSSL support an option (off by default)

* Wed Oct 19 2005 Kent Boortz <kent@mysql.com>

- Enabled yaSSL support

* Sat Oct 15 2005 Kent Boortz <kent@mysql.com>

- Give mode arguments the same way in all places
lenz@mysql.com>

- fixed the removing of the RPM_BUILD_ROOT in the %%clean section (the
  $RBR variable did not get expanded, thus leaving old build roots behind)

* Thu Aug 04 2005 Lenz Grimmer <lenz@mysql.com>

- Fixed the creation of the mysql user group account in the postinstall
  section (BUG 12348)
- Fixed enabling the Archive storage engine in the Max binary

* Tue Aug 02 2005 Lenz Grimmer <lenz@mysql.com>

- Fixed the Requires: tag for the server RPM (BUG 12233)

* Fri Jul 15 2005 Lenz Grimmer <lenz@mysql.com>

- create a "mysql" user group and assign the mysql user account to that group
  in the server postinstall section. (BUG 10984)

* Tue Jun 14 2005 Lenz Grimmer <lenz@mysql.com>

- Do not build statically on i386 by default, only when adding either "--with
  static" or "--define '_with_static 1'" to the RPM build options. Static
  linking really only makes sense when linking against the specially patched
  glibc 2.2.5.

* Mon Jun 06 2005 Lenz Grimmer <lenz@mysql.com>

- added mysql_client_test to the "bench" subpackage (BUG 10676)
- added the libndbclient static and shared libraries (BUG 10676)

* Wed Jun 01 2005 Lenz Grimmer <lenz@mysql.com>

- use "mysqldatadir" variable instead of hard-coding the path multiple times
- use the "mysqld_user" variable on all occasions a user name is referenced
- removed (incomplete) Brazilian translations
- removed redundant release tags from the subpackage descriptions

* Wed May 25 2005 Joerg Bruehe <joerg@mysql.com>

- Added a "make clean" between separate calls to "BuildMySQL".

* Thu May 12 2005 Guilhem Bichot <guilhem@mysql.com>

- Removed the mysql_tableinfo script made obsolete by the information schema

* Wed Apr 20 2005 Lenz Grimmer <lenz@mysql.com>

- Enabled the "blackhole" storage engine for the Max RPM

* Wed Apr 13 2005 Lenz Grimmer <lenz@mysql.com>

- removed the MySQL manual files (html/ps/texi) - they have been removed
  from the MySQL sources and are now available seperately.

* Mon Apr 4 2005 Petr Chardin <petr@mysql.com>

- old mysqlmanager, mysq* Mon Feb 7 2005 Tomas Ulin <tomas@mysql.com>

- enabled the "Ndbcluster" storage engine for the max binary
- added extra make install in ndb subdir after Max build to get ndb binaries
- added packages for ndbcluster storage engine

* Fri Jan 14 2005 Lenz Grimmer <lenz@mysql.com>

- replaced obsoleted "BuildPrereq" with "BuildRequires" instead

* Thu Jan 13 2005 Lenz Grimmer <lenz@mysql.com>

- enabled the "Federated" storage engine for the max binary

* Tue Jan 04 2005 Petr Chardin <petr@mysql.com>

- ISAM and merge storage engines were purged. As well as appropriate
  tools and manpages (isamchk and isamlog)

* Fri Dec 31 2004 Lenz Grimmer <lenz@mysql.com>

- enabled the "Archive" storage engine for the max binary
- enabled the "CSV" storage engine for the max binary
- enabled the "Example" storage engine for the max binary

* Thu Aug 26 2004 Lenz Grimmer <lenz@mysql.com>

- MySQL-Max now requires MySQL-server instead of MySQL (BUG 3860)

* Fri Aug 20 2004 Lenz Grimmer <lenz@mysql.com>

- do not link statically on IA64/AMD64 as these systems do not have
  a patched glibc installed

* Tue Aug 10 2004 Lenz Grimmer <lenz@mysql.com>

- Added libmygcc.a to the devel subpackage (required to link applications
  against the the embedded server libmysqld.a) (BUG 4921)

* Mon Aug 09 2004 Lenz Grimmer <lenz@mysql.com>

- Added EXCEPTIONS-CLIENT to the "devel" package

* Thu Jul 29 2004 Lenz Grimmer <lenz@mysql.com>

- disabled OpenSSL in the Max binaries again (the RPM packages were the
  only exception to this anyway) (BUG 1043)

* Wed Jun 30 2004 Lenz Grimmer <lenz@mysql.com>

- fixed server postinstall (mysql_install_db was called with the wrong
  parameter)

* Thu Jun 24 2004 Lenz Grimmer <lenz@mysql.com>

- added mysql_tzinfo_to_sql to the server subpackage
- run "make clean" instead of "make distclean"

* Mon Apr 05 2004 Lenz Grimmer <lenz@mysql.com>

- added ncurses-devel to the build prerequisites (BUG 3377)

* Thu Feb 12 2004 Lenz Grimmer <lenz@mysql.com>

- when using gcc, _always_ use CXX=gcc
- replaced Copyright with License field (Copyright is obsolete)

* Tue Feb 03 2004 Lenz Grimmer <lenz@mysql.com>

- added myisam_ftdump to the Server package

* Tue Jan 13 2004 Lenz Grimmer <lenz@mysql.com>

- link the mysql client against libreadline instead of libedit (BUG 2289)

* Mon Dec 22 2003 Lenz Grimmer <lenz@mysql.com>

- marked /etc/logrotate.d/mysql as a config file (BUG 2156)

* Sat Dec 13 2003 Lenz Grimmer <lenz@mysql.com>

- fixed file permissions (BUG 1672)

* Thu Dec 11 2003 Lenz Grimmer <lenz@mysql.com>

- made testing for gcc3 a bit more robust

* Fri Dec 05 2003 Lenz Grimmer <lenz@mysql.com>

- added missing file mysql_create_system_tables to the server subpackage

* Fri Nov 21 2003 Lenz Grimmer <lenz@mysql.com>

- removed dependency on MySQL-client from the MySQL-devel subpackage
  as it is not really required. (BUG 1610)

* Fri Aug 29 2003 Lenz Grimmer <lenz@mysql.com>

- Fixed BUG 1162 (removed macro names from the changelog)
- Really fixed BUG 998 (disable the checking for installed but
  unpackaged files)

* Tue Aug 05 2003 Lenz Grimmer <lenz@mysql.com>

- Fixed BUG 959 (libmysqld not being compiled properly)
- Fixed BUG 998 (RPM build errors): added missing files to the
  distribution (mysql_fix_extensions, mysql_tableinfo, mysqldumpslow,
  mysql_fix_privilege_tables.1), removed "-n" from install section.

* Wed Jul 09 2003 Lenz Grimmer <lenz@mysql.com>

- removed the GIF Icon (file was not included in the sources anyway)
- removed unused variable shared_lib_version
- do not run automake before building the standard binary
  (should not be necessary)
- add server suffix '-standard' to standard binary (to be in line
  with the binary tarball distributions)
- Use more RPM macros (_exec_prefix, _sbindir, _libdir, _sysconfdir,
  _datadir, _includedir) throughout the spec file.
- allow overriding CC and CXX (required when building with other compilers)

* Fri May 16 2003 Lenz Grimmer <lenz@mysql.com>

- re-enabled RAID again

* Wed Apr 30 2003 Lenz Grimmer <lenz@mysql.com>

- disabled MyISAM RAID (--with-raid)- it throws an assertion which
  needs to be investigated first.

* Mon Mar 10 2003 Lenz Grimmer <lenz@mysql.com>

- added missing file mysql_secure_installation to server subpackage
  (BUG 141)

* Tue Feb 11 2003 Lenz Grimmer <lenz@mysql.com>

- re-added missing pre- and post(un)install scripts to server subpackage
- added config file /etc/my.cnf to the file list (just for completeness)
- make sure to create the datadir with 755 permissions

* Mon Jan 27 2003 Lenz Grimmer <lenz@mysql.com>

- removed unusedql.com>

- Reworked the build steps a little bit: the Max binary is supposed
  to include OpenSSL, which cannot be linked statically, thus trying
  to statically link against a special glibc is futile anyway
- because of this, it is not required to make yet another build run
  just to compile the shared libs (saves a lot of time)
- updated package description of the Max subpackage
- clean up the BuildRoot directory afterwards

* Mon Jul 15 2002 Lenz Grimmer <lenz@mysql.com>

- Updated Packager information
- Fixed the build options: the regular package is supposed to
  include InnoDB and linked statically, while the Max package
  should include BDB and SSL support

* Fri May 03 2002 Lenz Grimmer <lenz@mysql.com>

- Use more RPM macros (e.g. infodir, mandir) to make the spec
  file more portable
- reorganized the installation of documentation files: let RPM
  take care of this
- reorganized the file list: actually install man pages along
  with the binaries of the respective subpackage
- do not include libmysqld.a in the devel subpackage as well, if we
  have a special "embedded" subpackage
- reworked the package descriptions

* Mon Oct  8 2001 Monty

- Added embedded server as a separate RPM

* Fri Apr 13 2001 Monty

- Added mysqld-max to the distribution

* Tue Jan 2  2001  Monty

- Added mysql-test to the bench package

* Fri Aug 18 2000 Tim Smith <tim@mysql.com>

- Added separate libmysql_r directory; now both a threaded
  and non-threaded library is shipped.

* Tue Sep 28 1999 David Axmark <davida@mysql.com>

- Added the support-files/my-example.cnf to the docs directory.

- Removed devel dependency on base since it is about client
  development.

* Wed Sep 8 1999 David Axmark <davida@mysql.com>

- Cleaned up some for 3.23.

* Thu Jul 1 1999 David Axmark <davida@mysql.com>

- Added support for shared libraries in a separate sub
  package. Original fix by David Fox (dsfox@cogsci.ucsd.edu)

- The --enable-assembler switch is now automatically disables on
  platforms there assembler code is unavailable. This should allow
  building this RPM on non i386 systems.

* Mon Feb 22 1999 David Axmark <david@detron.se>

- Removed unportable cc switches from the spec file. The defaults can
  now be overridden with environment variables. This feature is used
  to compile the official RPM with optimal (but compiler version
  specific) switches.

- Removed the repetitive description parts for the sub rpms. Maybe add
  again if RPM gets a multiline macro capability.

- Added support for a pt_BR translation. Translation contributed by
  Jorge Godoy <jorge@bestway.com.br>.

* Wed Nov 4 1998 David Axmark <david@detron.se>

- A lot of changes in all the rpm and install scripts. This may even
  be a working RPM :-)

* Sun Aug 16 1998 David Axmark <david@detron.se>

- A developers changelog for MySQL is available in the source RPM. And
  there is a history of major user visible changed in the Reference
  Manual.  Only RPM specific changes will be documented here.<|MERGE_RESOLUTION|>--- conflicted
+++ resolved
@@ -17,11 +17,12 @@
 # Rebuild on OL5/RHEL5 needs following rpmbuild options:
 #  rpmbuild --define 'dist .el5' --define 'rhel 5' --define 'el5 1' mysql.spec
 
+# Install cmake28 from EPEL when building on OL5/RHEL5 and OL6/RHEL6.
+
 # NOTE: "vendor" is used in upgrade/downgrade check, so you can't
 # change these, has to be exactly as is.
 
-%global milestone       m16
-%global mysql_version   @VERSION@
+%global milestone    m16
 
 %global mysql_vendor Oracle and/or its affiliates
 %global mysqldatadir /var/lib/mysql
@@ -88,7 +89,7 @@
 Summary:        A very fast and reliable SQL database server
 Group:          Applications/Databases
 Version:        @MYSQL_NO_DASH_VERSION@
-Release:        0.6%{?milestone:.%{milestone}}%{?commercial:.1}%{?dist}
+Release:        0.2%{?milestone:.%{milestone}}%{?commercial:.1}%{?dist}
 License:        Copyright (c) 2000, @MYSQL_COPYRIGHT_YEAR@, %{mysql_vendor}. All rights reserved. Under %{?license_type} license as shown in the Description field.
 Source0:        https://cdn.mysql.com/Downloads/MySQL-@MYSQL_BASE_VERSION@/%{src_dir}.tar.gz
 URL:            http://www.mysql.com/
@@ -102,10 +103,15 @@
 %if 0%{?compatlib}
 Source7:        %{compatsrc}
 %endif
+Source10:       http://downloads.sourceforge.net/boost/@BOOST_PACKAGE_NAME@.tar.bz2
 Source90:       filter-provides.sh
 Source91:       filter-requires.sh
 Patch0:         mysql-5.7-libmysqlclient-symbols.patch
-BuildRequires:  cmake >= 2.8.2
+%{?el5:BuildRequires:  cmake28 >= 2.8.2}
+%{?el6:BuildRequires:  cmake28 >= 2.8.2}
+%{?el7:BuildRequires:  cmake >= 2.8.2}
+%{?el5:BuildRequires:  gcc44}
+%{?el5:BuildRequires:  gcc44-c++}
 BuildRequires:  perl
 %{?el7:BuildRequires: perl(Time::HiRes)}
 %{?el7:BuildRequires: perl(Env)}
@@ -430,17 +436,12 @@
 
 %prep
 %if 0%{?compatlib}
-%setup -q -T -a 0 -a 7 -c -n %{src_dir}
-%else
-%setup -q -T -a 0 -c -n %{src_dir}
+%setup -q -T -a 0 -a 7 -a 10 -c -n %{src_dir}
+%else
+%setup -q -T -a 0 -a 10 -c -n %{src_dir}
 %endif # 0%{?compatlib}
 pushd %{src_dir}
-<<<<<<< HEAD
 %{?el7:%patch0 -p1}
-=======
-%patch0 -p1
-%{?el7:%patch1 -p1}
->>>>>>> 6d4dfdbb
 
 %build
 # Fail quickly and obviously if user tries to build as root
@@ -494,16 +495,20 @@
 )
 %endif # 0%{?compatlib}
 
+%{?el5:export CC=gcc44}
+%{?el5:export CXX=g++44}
+
 # Build debug versions of mysqld and libmysqld.a
 mkdir debug
 (
   cd debug
   # Attempt to remove any optimisation flags from the debug build
   optflags=$(echo "%{optflags}" | sed -e 's/-O2 / /' -e 's/-Wp,-D_FORTIFY_SOURCE=2/ /')
-  cmake ../%{src_dir} \
+  cmake%{?el5:28}%{?el6:28} ../%{src_dir} \
            -DBUILD_CONFIG=mysql_release \
            -DINSTALL_LAYOUT=RPM \
            -DCMAKE_BUILD_TYPE=Debug \
+           -DWITH_BOOST=.. \
            -DCMAKE_C_FLAGS="$optflags" \
            -DCMAKE_CXX_FLAGS="$optflags" \
            -DWITH_INNODB_MEMCACHED=1 \
@@ -525,10 +530,11 @@
 mkdir release
 (
   cd release
-  cmake ../%{src_dir} \
+  cmake%{?el5:28}%{?el6:28} ../%{src_dir} \
            -DBUILD_CONFIG=mysql_release \
            -DINSTALL_LAYOUT=RPM \
            -DCMAKE_BUILD_TYPE=RelWithDebInfo \
+	   -DWITH_BOOST=.. \
            -DCMAKE_C_FLAGS="%{optflags}" \
            -DCMAKE_CXX_FLAGS="%{optflags}" \
            -DWITH_INNODB_MEMCACHED=1 \
@@ -594,11 +600,9 @@
 
 
 # Remove files pages we explicitly do not want to package
-rm -rf %{buildroot}%{_datadir}/mysql/solaris
 rm -rf %{buildroot}%{_infodir}/mysql.info*
 rm -rf %{buildroot}%{_datadir}/mysql/mysql.server
 rm -rf %{buildroot}%{_datadir}/mysql/mysqld_multi.server
-rm -rf %{buildroot}%{_bindir}/mysqlhotcopy
 %if 0%{?systemd}
 rm -rf %{buildroot}%{_sysconfdir}/init.d/mysqld
 %endif
@@ -806,11 +810,7 @@
 
 %files client
 %defattr(-, root, root, -)
-<<<<<<< HEAD
-=======
 %doc %{?license_files_server}
-%attr(755, root, root) %{_bindir}/msql2mysql
->>>>>>> 6d4dfdbb
 %attr(755, root, root) %{_bindir}/mysql
 %attr(755, root, root) %{_bindir}/mysqladmin
 %attr(755, root, root) %{_bindir}/mysqlbinlog
@@ -924,16 +924,14 @@
 %endif
 
 %changelog
-<<<<<<< HEAD
+* Mon Oct 06 2014 Balasubramanian Kandasamy <balasubramanian.kandasamy@oracle.com> - 5.7.6-0.2.m16
+- Include boost sources
+- Fix cmake buildrequires
+- Fix build on el5 with gcc44
+- Add license info in each subpackage
+
 * Tue Sep 2 2014 Bjorn Munch <bjorn.munch@oracle.com> - 5.7.6-0.1.m16
 - Updated for 5.7.6
-=======
-* Mon Oct 06 2014 Balasubramanian Kandasamy <balasubramanian.kandasamy@oracle.com> - 5.6.22-1
-- Add license info in each subpackage
-
-* Tue Jul 22 2014 Balasubramanian Kandasamy <balasubramanian.kandasamy@oracle.com> - 5.6.20-4
-- Provide mysql-compat-server dependencies
->>>>>>> 6d4dfdbb
 
 * Fri Aug 08 2014 Erlend Dahl <erlend.dahl@oracle.com> - 5.7.5-0.6.m15
 - Provide mysql_no_login.so plugin
