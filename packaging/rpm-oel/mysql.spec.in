--- conflicted
+++ resolved
@@ -14,14 +14,6 @@
 # Free Software Foundation, Inc., 51 Franklin St, Fifth Floor, Boston
 # MA  02110-1301  USA.
 
-<<<<<<< HEAD
-=======
-# Rebuild on OL5/RHEL5 needs following rpmbuild options:
-#  rpmbuild --define 'dist .el5' --define 'rhel 5' --define 'el5 1' mysql.spec
-
-# Install cmake28 from EPEL when building on OL5/RHEL5 and OL6/RHEL6.
-
->>>>>>> 79a25525
 # NOTE: "vendor" is used in upgrade/downgrade check, so you can't
 # change these, has to be exactly as is.
 
@@ -30,12 +22,8 @@
 %global mysql_vendor Oracle and/or its affiliates
 %global mysqldatadir /var/lib/mysql
 
-<<<<<<< HEAD
 # Pass --define 'with_cluster 1' to build with cluster support
 %{?with_cluster: %global cluster 1}
-=======
-%global cluster 1
->>>>>>> 79a25525
 
 # By default, a build will include the bundeled "yaSSL" library for SSL.
 %{?with_ssl: %global ssl_option -DWITH_SSL=%{with_ssl}}
@@ -55,16 +43,6 @@
 %{!?compilation_comment_release: %global compilation_comment_release MySQL Community Server - (GPL)}
 %{!?compilation_comment_debug:   %global compilation_comment_debug MySQL Community Server - Debug (GPL)}
 %{!?src_base:                    %global src_base mysql%{?cluster:-cluster-gpl}}
-<<<<<<< HEAD
-=======
-
-# Version for compat libs
-%if 0%{?rhel} == 5
-%global compatver             5.0.96
-%global compatlib             15
-%global compatsrc             http://downloads.mysql.com/archives/mysql-5.0/mysql-%{compatver}.tar.gz
-%endif
->>>>>>> 79a25525
 
 %if 0%{?rhel} == 6
 %global compatver             5.1.72
@@ -98,22 +76,13 @@
 %global license_type          GPLv2
 %endif
 
-<<<<<<< HEAD
 %global min                   8.0.0
-=======
-%global min                   5.7.9
->>>>>>> 79a25525
 
 Name:           mysql%{?cluster:-cluster}-%{product_suffix}
 Summary:        A very fast and reliable SQL database server
 Group:          Applications/Databases
-<<<<<<< HEAD
 Version:        @MYSQL_NO_DASH_VERSION@
 Release:        0.1%{?milestone:.%{milestone}}%{?commercial:.1}%{?dist}
-=======
-Version:        @MYSQL_RPM_VERSION@
-Release:        1%{?commercial:.1}%{?dist}
->>>>>>> 79a25525
 License:        Copyright (c) 2000, @MYSQL_COPYRIGHT_YEAR@, %{mysql_vendor}. All rights reserved. Under %{?license_type} license as shown in the Description field.
 Source0:        https://cdn.mysql.com/Downloads/MySQL-@MYSQL_BASE_VERSION@/%{src_dir}.tar.gz
 URL:            http://www.mysql.com/
@@ -127,17 +96,9 @@
 Source10:       http://downloads.sourceforge.net/boost/@BOOST_PACKAGE_NAME@.tar.bz2
 Source90:       filter-provides.sh
 Source91:       filter-requires.sh
-<<<<<<< HEAD
 %{?el6:BuildRequires:  devtoolset-3-gcc}
 %{?el6:BuildRequires:  devtoolset-3-gcc-c++}
 BuildRequires:  cmake >= 2.8.2
-=======
-%{?el5:BuildRequires:  cmake28 >= 2.8.2}
-%{?el6:BuildRequires:  cmake28 >= 2.8.2}
-%{?el7:BuildRequires:  cmake >= 2.8.2}
-%{?el5:BuildRequires:  gcc44}
-%{?el5:BuildRequires:  gcc44-c++}
->>>>>>> 79a25525
 BuildRequires:  perl
 %{?el7:BuildRequires: perl(Time::HiRes)}
 %{?el7:BuildRequires: perl(Env)}
@@ -201,13 +162,8 @@
 Obsoletes:      MySQL-Cluster-server-advanced%{?_isa} < %{version}-%{release}
 Obsoletes:      mysql-commercial-server < %{version}-%{release}
 Obsoletes:      mysql-cluster-community-server < %{version}-%{release}
-<<<<<<< HEAD
-%endif
-%endif
-=======
-%endif
-%endif
->>>>>>> 79a25525
+%endif
+%endif
 %if 0%{?cluster}
 Provides:       MySQL-Cluster-server-gpl%{?_isa} = %{version}-%{release}
 Obsoletes:      MySQL-Cluster-server-gpl%{?_isa} < %{version}-%{release}
@@ -269,13 +225,8 @@
 Obsoletes:      MySQL-Cluster-client-advanced%{?_isa} < %{version}-%{release}
 Obsoletes:      mysql-commercial-client < %{version}-%{release}
 Obsoletes:      mysql-cluster-community-client < %{version}-%{release}
-<<<<<<< HEAD
-%endif
-%endif
-=======
-%endif
-%endif
->>>>>>> 79a25525
+%endif
+%endif
 %if 0%{?cluster}
 Provides:       MySQL-Cluster-client-gpl%{?_isa} = %{version}-%{release}
 Obsoletes:      MySQL-Cluster-client-gpl < %{version}-%{release}
@@ -419,26 +370,14 @@
 Obsoletes:      mysql-commercial-libs-compat < %{version}-%{release}
 Obsoletes:      mysql-cluster-community-libs-compat < %{version}-%{release}
 %endif
-<<<<<<< HEAD
 %endif
 %if 0%{?cluster}
 Provides:       MySQL-Cluster-shared-compat-gpl%{?_isa} = %{version}-%{release}
 Obsoletes:      MySQL-Cluster-shared-compat-gpl < %{version}-%{release}
 %endif
-=======
-%endif
-%if 0%{?cluster}
-Provides:       MySQL-Cluster-shared-compat-gpl%{?_isa} = %{version}-%{release}
-Obsoletes:      MySQL-Cluster-shared-compat-gpl < %{version}-%{release}
-%endif
->>>>>>> 79a25525
 Provides:       MySQL-shared-compat%{?_isa} = %{version}-%{release}
 Obsoletes:      MySQL-shared-compat < %{version}-%{release}
 Obsoletes:      mysql-libs < %{version}-%{release}
-<<<<<<< HEAD
-=======
-%endif
->>>>>>> 79a25525
 Obsoletes:      mariadb-libs
 
 %description    libs-compat
@@ -527,7 +466,6 @@
 %package        management-server
 Summary:        MySQL Cluster Management Server Daemon
 Group:          Applications/Databases
-<<<<<<< HEAD
 %description    management-server
 This package contains the MySQL Cluster Management Server Daemon,
 which reads the cluster configuration file and distributes this
@@ -538,94 +476,6 @@
 Group:          Applications/Databases
 %description    data-node
 This package contains MySQL Cluster Data Node Daemon, it is the process
-that is used to handle all the data in tables using the NDB Cluster
-storage engine. It comes in two variants: ndbd and ndbmtd, the former
-is single threaded while the latter is multi-threaded.
-
-%package        auto-installer
-Summary:        Web-based graphical configuration installer for MySQL Cluster
-Group:          Applications/Databases
-Requires:       %{name}-server%{?_isa} = %{version}-%{release}
-Requires:       python-paramiko
-Requires:       python2-crypto
-%description    auto-installer
-This package contains the MySQL Cluster web-based graphical
-configuration installer, which can be used to set up and start or stop
-a MySQL Cluster on one or more host computers.
-
-%package        ndbclient
-Summary:        Shared libraries for MySQL NDB storage engine client applications
-Group:          Applications/Databases
-%description    ndbclient
-This package contains the shared libraries for MySQL MySQL NDB storage
-engine client applications.
-
-%package        ndbclient-devel
-Summary:        Development files for MySQL NDB storage engine client applications
-Group:          Applications/Databases
-Requires:       %{name}-devel%{?_isa} = %{version}-%{release}
-Requires:       %{name}-ndbclient%{?_isa} = %{version}-%{release}
-%description    ndbclient-devel
-This package contains the development header files and libraries
-necessary to develop client applications for MySQL NDB storage engine.
-
-%package        nodejs
-Summary:        Set of Node.js adapters for MySQL Cluster
-Group:          Applications/Databases
-%description    nodejs
-This package contains MySQL NoSQL Connector for JavaScript, a set of
-Node.js adapters for MySQL Cluster and MySQL Server, which make it
-possible to write JavaScript applications for Node.js using MySQL
-data.
-
-%package        java
-Summary:        MySQL Cluster Connector for Java
-Group:          Applications/Databases
-%description    java
-This package contains MySQL Cluster Connector for Java, which includes
-ClusterJ and ClusterJPA, a plugin for use with OpenJPA.
-=======
-Requires:       %{name}-client%{?_isa} >= %{min}
-Requires:       %{name}-libs%{?_isa} >= %{min}
-Requires:       %{name}-libs-compat%{?_isa} >= %{min}
-%description -n mysql
-This package has as sole purpose to require other MySQL packages such
-that upgrades will be more convenient.
->>>>>>> 79a25525
-
-ClusterJ is a high level database API that is similar in style and
-concept to object-relational mapping persistence frameworks such as
-Hibernate and JPA.
-
-ClusterJPA is an OpenJPA implementation for MySQL Cluster that
-attempts to offer the best possible performance by leveraging the
-strengths of both ClusterJ and JDBC.
-
-%package        memcached
-Summary:        Memcached API for MySQL Cluster implemented as a loadable storage engine for memcached
-Group:          Applications/Databases
-Requires:       %{name}-server%{?_isa} = %{version}-%{release}
-%description    memcached
-This package contains the standard memcached server and a loadable
-storage engine for memcached using the Memcache API for MySQL Cluster
-to provide a persistent MySQL Cluster data store.
-
-%endif # cluster
-
-%if 0%{?cluster}
-%package        management-server
-Summary:        MySQL Cluster Management Server Daemon
-Group:          Applications/Databases
-%description    management-server
-This package contains the MySQL Cluster Management Server Daemon,
-which reads the cluster configuration file and distributes this
-information to all nodes in the cluster.
-
-%package        data-node
-Summary:        MySQL Cluster Data Node Daemon
-Group:          Applications/Databases
-%description    data-node
-This package contains MySQL Cluster Data Node Daemon, it's the process
 that is used to handle all the data in tables using the NDB Cluster
 storage engine. It comes in two variants: ndbd and ndbmtd, the former
 is single threaded while the latter is multi-threaded.
@@ -742,7 +592,6 @@
     --disable-dependency-tracking
   make %{?_smp_mflags}
   popd
-<<<<<<< HEAD
 )
 %else  # 0%{?rhel} < 7
 (
@@ -775,40 +624,6 @@
 
 %{?el6:export CC=/opt/rh/devtoolset-3/root/usr/bin/gcc}
 %{?el6:export CXX=/opt/rh/devtoolset-3/root/usr/bin/g++}
-=======
-)
-%else  # 0%{?rhel} < 7
-(
-  pushd mysql-%{compatver}
-  mkdir build && pushd build
-  cmake .. \
-    -DBUILD_CONFIG=mysql_release \
-    -DINSTALL_LAYOUT=RPM \
-    -DCMAKE_BUILD_TYPE=RelWithDebInfo \
-    -DCMAKE_C_FLAGS="%{optflags}" \
-    -DCMAKE_CXX_FLAGS="%{optflags}" \
-    -DWITH_INNODB_MEMCACHED=1 \
-    -DINSTALL_LIBDIR="%{_lib}/mysql" \
-    -DINSTALL_PLUGINDIR="%{_lib}/mysql/plugin" \
-    -DINSTALL_SQLBENCHDIR=share \
-    -DWITH_SYMVER16=1 \
-    -DMYSQL_UNIX_ADDR="%{mysqldatadir}/mysql.sock" \
-    -DFEATURE_SET="%{feature_set}" \
-    -DWITH_EMBEDDED_SERVER=1 \
-    -DWITH_EMBEDDED_SHARED_LIBRARY=1 \
-    %{?ssl_option} \
-    -DCOMPILATION_COMMENT="%{compilation_comment_release}" \
-    -DMYSQL_SERVER_SUFFIX="%{?server_suffix}"
-  echo BEGIN_NORMAL_CONFIG ; egrep '^#define' include/config.h ; echo END_NORMAL_CONFIG
-  make %{?_smp_mflags} VERBOSE=1
-  popd && popd
-)
-%endif # 0%{?rhel} < 7
-%endif # 0%{?compatlib}
-
-%{?el5:export CC=gcc44}
-%{?el5:export CXX=g++44}
->>>>>>> 79a25525
 
 # Build debug versions of mysqld and libmysqld.a
 mkdir debug
@@ -816,7 +631,7 @@
   cd debug
   # Attempt to remove any optimisation flags from the debug build
   optflags=$(echo "%{optflags}" | sed -e 's/-O2 / /' -e 's/-Wp,-D_FORTIFY_SOURCE=2/ /')
-  cmake%{?el5:28}%{?el6:28} ../%{src_dir} \
+  cmake ../%{src_dir} \
            -DBUILD_CONFIG=mysql_release \
            -DINSTALL_LAYOUT=RPM \
            -DCMAKE_BUILD_TYPE=Debug \
@@ -855,7 +670,7 @@
 mkdir release
 (
   cd release
-  cmake%{?el5:28}%{?el6:28} ../%{src_dir} \
+  cmake ../%{src_dir} \
            -DBUILD_CONFIG=mysql_release \
            -DINSTALL_LAYOUT=RPM \
            -DCMAKE_BUILD_TYPE=RelWithDebInfo \
@@ -950,13 +765,10 @@
 # Remove upcoming man pages, to avoid breakage when they materialize
 # Keep this comment as a placeholder for future cases
 # rm -f %{buildroot}%{_mandir}/man1/<manpage>.1
-<<<<<<< HEAD
 
 # Remove removed manpages here until they are removed from the docs repo
 rm -f  %{buildroot}%{_mandir}/man1/mysql_plugin.1
 rm -f  %{buildroot}%{_mandir}/man1/mysql_install_db.1
-=======
->>>>>>> 79a25525
 
 %check
 %if 0%{?runselftest}
@@ -974,11 +786,7 @@
 
 %pre server
 /usr/sbin/groupadd -g 27 -o -r mysql >/dev/null 2>&1 || :
-<<<<<<< HEAD
 /usr/sbin/useradd -M -N -g mysql -o -r -d /var/lib/mysql -s /bin/false \
-=======
-/usr/sbin/useradd -M %{!?el5:-N} -g mysql -o -r -d /var/lib/mysql -s /bin/false \
->>>>>>> 79a25525
     -c "MySQL Server" -u 27 mysql >/dev/null 2>&1 || :
 
 %post server
@@ -1074,11 +882,6 @@
 %attr(755, root, root) %{_bindir}/myisamchk
 %attr(755, root, root) %{_bindir}/myisamlog
 %attr(755, root, root) %{_bindir}/myisampack
-<<<<<<< HEAD
-=======
-%attr(755, root, root) %{_bindir}/mysql_install_db
-%attr(755, root, root) %{_bindir}/mysql_plugin
->>>>>>> 79a25525
 %attr(755, root, root) %{_bindir}/mysql_secure_installation
 %attr(755, root, root) %{_bindir}/mysql_tzinfo_to_sql
 %attr(755, root, root) %{_bindir}/mysql_upgrade
@@ -1102,11 +905,8 @@
 %dir %{_libdir}/mysql/plugin
 %attr(755, root, root) %{_libdir}/mysql/plugin/adt_null.so
 %attr(755, root, root) %{_libdir}/mysql/plugin/auth_socket.so
-<<<<<<< HEAD
 %attr(755, root, root) %{_libdir}/mysql/plugin/group_replication.so
 %attr(755, root, root) %{_libdir}/mysql/plugin/connection_control.so
-=======
->>>>>>> 79a25525
 %attr(755, root, root) %{_libdir}/mysql/plugin/ha_example.so
 %attr(755, root, root) %{_libdir}/mysql/plugin/keyring_file.so
 %attr(755, root, root) %{_libdir}/mysql/plugin/keyring_udf.so
@@ -1125,11 +925,8 @@
 %dir %{_libdir}/mysql/plugin/debug
 %attr(755, root, root) %{_libdir}/mysql/plugin/debug/adt_null.so
 %attr(755, root, root) %{_libdir}/mysql/plugin/debug/auth_socket.so
-<<<<<<< HEAD
 %attr(755, root, root) %{_libdir}/mysql/plugin/debug/group_replication.so
 %attr(755, root, root) %{_libdir}/mysql/plugin/debug/connection_control.so
-=======
->>>>>>> 79a25525
 %attr(755, root, root) %{_libdir}/mysql/plugin/debug/ha_example.so
 %attr(755, root, root) %{_libdir}/mysql/plugin/debug/keyring_file.so
 %attr(755, root, root) %{_libdir}/mysql/plugin/debug/keyring_udf.so
@@ -1155,10 +952,6 @@
 %attr(644, root, root) %{_datadir}/mysql/audit_log_filter_linux_install.sql
 %attr(755, root, root) %{_libdir}/mysql/plugin/authentication_pam.so
 %attr(755, root, root) %{_libdir}/mysql/plugin/keyring_okv.so
-<<<<<<< HEAD
-=======
-%attr(755, root, root) %{_libdir}/mysql/plugin/keyring_udf.so
->>>>>>> 79a25525
 %attr(755, root, root) %{_libdir}/mysql/plugin/thread_pool.so
 %attr(755, root, root) %{_libdir}/mysql/plugin/openssl_udf.so
 %attr(755, root, root) %{_libdir}/mysql/plugin/firewall.so
@@ -1166,10 +959,6 @@
 %attr(755, root, root) %{_libdir}/mysql/plugin/debug/audit_log.so
 %attr(755, root, root) %{_libdir}/mysql/plugin/debug/authentication_pam.so
 %attr(755, root, root) %{_libdir}/mysql/plugin/debug/keyring_okv.so
-<<<<<<< HEAD
-=======
-%attr(755, root, root) %{_libdir}/mysql/plugin/debug/keyring_udf.so
->>>>>>> 79a25525
 %attr(755, root, root) %{_libdir}/mysql/plugin/debug/thread_pool.so
 %attr(755, root, root) %{_libdir}/mysql/plugin/debug/openssl_udf.so
 %attr(755, root, root) %{_libdir}/mysql/plugin/debug/firewall.so
@@ -1181,10 +970,6 @@
 %attr(644, root, root) %{_datadir}/mysql/mysql_test_data_timezone.sql
 %attr(644, root, root) %{_datadir}/mysql/my-*.cnf
 %attr(644, root, root) %{_datadir}/mysql/mysql-log-rotate
-<<<<<<< HEAD
-=======
-%attr(644, root, root) %{_datadir}/mysql/mysql_security_commands.sql
->>>>>>> 79a25525
 %attr(644, root, root) %{_datadir}/mysql/dictionary.txt
 %attr(644, root, root) %{_datadir}/mysql/innodb_memcached_config.sql
 %attr(644, root, root) %{_datadir}/mysql/install_rewriter.sql
@@ -1335,11 +1120,7 @@
 %doc %{?license_files_server}
 %dir %attr(755, root, root) %{_libdir}/mysql
 %attr(644, root, root) %{_sysconfdir}/ld.so.conf.d/mysql-%{_arch}.conf
-<<<<<<< HEAD
 %{_libdir}/mysql/libmysqlclient.so.21*
-=======
-%{_libdir}/mysql/libmysqlclient.so.20*
->>>>>>> 79a25525
 
 %if 0%{?compatlib}
 %files libs-compat
@@ -1365,12 +1146,9 @@
 
 %attr(755, root, root) %{_libdir}/mysql/plugin/auth.so
 %attr(755, root, root) %{_libdir}/mysql/plugin/auth_test_plugin.so
-<<<<<<< HEAD
 %attr(755, root, root) %{_libdir}/mysql/plugin/component_example_component1.so
 %attr(755, root, root) %{_libdir}/mysql/plugin/component_example_component2.so
 %attr(755, root, root) %{_libdir}/mysql/plugin/component_example_component3.so
-=======
->>>>>>> 79a25525
 %attr(644, root, root) %{_libdir}/mysql/plugin/daemon_example.ini
 %attr(755, root, root) %{_libdir}/mysql/plugin/libdaemon_example.so
 %attr(755, root, root) %{_libdir}/mysql/plugin/test_udf_services.so
@@ -1391,10 +1169,7 @@
 %attr(755, root, root) %{_libdir}/mysql/plugin/libtest_sql_processlist.so
 %attr(755, root, root) %{_libdir}/mysql/plugin/libtest_sql_replication.so
 %attr(755, root, root) %{_libdir}/mysql/plugin/libtest_sql_shutdown.so
-<<<<<<< HEAD
 %attr(755, root, root) %{_libdir}/mysql/plugin/libtest_sql_stmt.so
-=======
->>>>>>> 79a25525
 %attr(755, root, root) %{_libdir}/mysql/plugin/libtest_sql_sqlmode.so
 %attr(755, root, root) %{_libdir}/mysql/plugin/libtest_sql_stored_procedures_functions.so
 %attr(755, root, root) %{_libdir}/mysql/plugin/libtest_sql_views_triggers.so
@@ -1404,17 +1179,12 @@
 %attr(755, root, root) %{_libdir}/mysql/plugin/qa_auth_interface.so
 %attr(755, root, root) %{_libdir}/mysql/plugin/qa_auth_server.so
 %attr(755, root, root) %{_libdir}/mysql/plugin/test_security_context.so
-<<<<<<< HEAD
 %attr(755, root, root) %{_libdir}/mysql/plugin/test_services_plugin_registry.so
 %attr(755, root, root) %{_libdir}/mysql/plugin/debug/auth.so
 %attr(755, root, root) %{_libdir}/mysql/plugin/debug/auth_test_plugin.so
 %attr(755, root, root) %{_libdir}/mysql/plugin/debug/component_example_component1.so
 %attr(755, root, root) %{_libdir}/mysql/plugin/debug/component_example_component2.so
 %attr(755, root, root) %{_libdir}/mysql/plugin/debug/component_example_component3.so
-=======
-%attr(755, root, root) %{_libdir}/mysql/plugin/debug/auth.so
-%attr(755, root, root) %{_libdir}/mysql/plugin/debug/auth_test_plugin.so
->>>>>>> 79a25525
 %attr(755, root, root) %{_libdir}/mysql/plugin/debug/libdaemon_example.so
 %attr(755, root, root) %{_libdir}/mysql/plugin/debug/test_udf_services.so
 %attr(755, root, root) %{_libdir}/mysql/plugin/debug/replication_observers_example_plugin.so
@@ -1434,10 +1204,7 @@
 %attr(755, root, root) %{_libdir}/mysql/plugin/debug/libtest_sql_processlist.so
 %attr(755, root, root) %{_libdir}/mysql/plugin/debug/libtest_sql_replication.so
 %attr(755, root, root) %{_libdir}/mysql/plugin/debug/libtest_sql_shutdown.so
-<<<<<<< HEAD
 %attr(755, root, root) %{_libdir}/mysql/plugin/debug/libtest_sql_stmt.so
-=======
->>>>>>> 79a25525
 %attr(755, root, root) %{_libdir}/mysql/plugin/debug/libtest_sql_sqlmode.so
 %attr(755, root, root) %{_libdir}/mysql/plugin/debug/libtest_sql_stored_procedures_functions.so
 %attr(755, root, root) %{_libdir}/mysql/plugin/debug/libtest_sql_views_triggers.so
@@ -1447,10 +1214,7 @@
 %attr(755, root, root) %{_libdir}/mysql/plugin/debug/qa_auth_interface.so
 %attr(755, root, root) %{_libdir}/mysql/plugin/debug/qa_auth_server.so
 %attr(755, root, root) %{_libdir}/mysql/plugin/debug/test_security_context.so
-<<<<<<< HEAD
 %attr(755, root, root) %{_libdir}/mysql/plugin/debug/test_services_plugin_registry.so
-=======
->>>>>>> 79a25525
 
 %attr(644, root, root) %{_mandir}/man1/mysql_client_test.1*
 %attr(644, root, root) %{_mandir}/man1/mysql-stress-test.pl.1*
@@ -1464,11 +1228,7 @@
 %doc %{?license_files_server}
 %dir %attr(755, root, root) %{_libdir}/mysql
 %attr(644, root, root) %{_sysconfdir}/ld.so.conf.d/mysql-%{_arch}.conf
-<<<<<<< HEAD
 %attr(755, root, root) %{_libdir}/mysql/libmysqld.so.21*
-=======
-%attr(755, root, root) %{_libdir}/mysql/libmysqld.so.20*
->>>>>>> 79a25525
 
 %if 0%{?rhel} == 7
 %files embedded-compat
@@ -1493,7 +1253,6 @@
 %attr(755, root, root) %{_sbindir}/ndb_mgmd
 %attr(644, root, root) %{_mandir}/man8/ndb_mgmd.8*
 
-<<<<<<< HEAD
 %files data-node
 %defattr(-, root, root, -)
 %doc %{?license_files_server}
@@ -1502,23 +1261,6 @@
 %attr(644, root, root) %{_mandir}/man8/ndbd.8*
 %attr(644, root, root) %{_mandir}/man8/ndbmtd.8*
 
-=======
-%if 0%{?cluster}
-%files management-server
-%defattr(-, root, root, -)
-%doc %{?license_files_server}
-%attr(755, root, root) %{_sbindir}/ndb_mgmd
-%attr(644, root, root) %{_mandir}/man8/ndb_mgmd.8*
-
-%files data-node
-%defattr(-, root, root, -)
-%doc %{?license_files_server}
-%attr(755, root, root) %{_sbindir}/ndbd
-%attr(755, root, root) %{_sbindir}/ndbmtd
-%attr(644, root, root) %{_mandir}/man8/ndbd.8*
-%attr(644, root, root) %{_mandir}/man8/ndbmtd.8*
-
->>>>>>> 79a25525
 %files auto-installer
 %defattr(-, root, root, -)
 %doc %{?license_files_server}
@@ -1545,18 +1287,12 @@
 %attr(644, root, root) %{_libdir}/mysql/libndbclient_static.a
 %{_libdir}/mysql/libndbclient.so
 
-<<<<<<< HEAD
-=======
 %if 0%{?ndb_nodejs_extras_path:1}
->>>>>>> 79a25525
 %files nodejs
 %defattr(-, root, root, -)
 %doc %{?license_files_server}
 %{_datadir}/mysql/nodejs/
-<<<<<<< HEAD
-=======
-%endif
->>>>>>> 79a25525
+%endif
 
 %files java
 %defattr(-, root, root, -)
@@ -1565,7 +1301,6 @@
 %endif # cluster
 
 %changelog
-<<<<<<< HEAD
 * Tue Sep 13 2016 Balasubramanian Kandasamy <balasubramanian.kandasamy@oracle.com> - 8.0.1-0.1
 - Add test_services_plugin_registry.so plugin
 - Add connection_control.so to server subpackage
@@ -1642,75 +1377,6 @@
 * Wed Jul 09 2014 Balasubramanian Kandasamy <balasubramanian.kandasamy@oracle.com> - 5.7.5-0.4.m15
 - Remove perl(GD) and dtrace dependencies
 
-=======
-* Tue Jul 05 2016 Balasubramanian Kandasamy <balasubramanian.kandasamy@oracle.com> - 5.7.14-1
-- Updated compatver to 5.6.31
-- Adapt MySQL server 5.7 packaging to MySQL Cluster 7.5
-- Remove mysql_config from client subpackage
-
-* Wed May 04 2016 Georgi Kodinov <georgi.kodinov@oracle.com> - 5.7.13-1
-- Add test_udf_services.so plugin
-- Add keyring_udf.so plugin to server subpackage
-
-* Fri Feb 5 2016 Balasubramanian Kandasamy <balasubramanian.kandasamy@oracle.com> - 5.7.12-1
-- Add keyring_okv.so plugin to commercial server subpackage
-
-* Mon Jan 4 2016 Balasubramanian Kandasamy <balasubramanian.kandasamy@oracle.com> - 5.7.11-1
-- Include mysql-keyring directory
-- Provide keyring_file.so plugin
-
-* Tue Nov 24 2015 Bjorn Munch <bjorn.munch@oracle.com> - 5.7.10-1
-- Included man pages for lz4_decompress and zlib_decompress
-
-* Thu Nov 12 2015 Bjorn Munch <bjorn.munch@oracle.com> - 5.7.10-1
-- Added lines to remove man pages we are not ready to include yet
-
-* Mon Oct 19 2015 Bharathy Satish <bharathy.x.satish@oracle.com> - 5.7.10-1
-- Added new decompression utilities lz4_decompress and zlib_decompress binaries to
-  client subpackage.
-
-* Mon Oct 5 2015 Tor Didriksen <tor.didriksen@oracle.com>
-- Added mysqlx.so
-
-* Tue Sep 29 2015 Balasubramanian Kandasamy <balasubramanian.kandasamy@oracle.com> - 5.7.9-1
-- Updated for 5.7.9
-- Added libtest_* plugins to test subpackage
-- Add mysqlpump man page
-- Obsolete mysql-connector-c-shared dependencies
-
-* Thu Jun 25 2015 Balasubramanian Kandasamy <balasubramanian.kandasamy@oracle.com> - 5.7.8-0.2.rc
-- Add support for pkg-config
-
-* Wed May 20 2015 Balasubramanian Kandasamy <balasubramanian.kandasamy@oracle.com> - 5.7.8-0.2.rc
-- Added libtest_framework.so, libtest_services.so, libtest_services_threaded.so plugins
-- Build and ship mecab plugin
-
-* Tue Feb 3 2015 Balasubramanian Kandasamy <balasubramanian.kandasamy@oracle.com> - 5.7.6-0.2.m16
-- Include boost sources
-- Fix cmake buildrequires
-- Fix build on el5 with gcc44
-- Add license info in each subpackage
-- Soname bump, more compat packages
-- Updated default shell for mysql user
-- Added mysql_ssl_rsa_setup
-- Include mysql-files directory
-
-* Thu Sep 18 2014 Balasubramanian Kandasamy <balasubramanian.kandasamy@oracle.com> - 5.7.6-0.2.m16
-- Provide replication_observers_example_plugin.so plugin
-
-* Tue Sep 2 2014 Bjorn Munch <bjorn.munch@oracle.com> - 5.7.6-0.1.m16
-- Updated for 5.7.6
-
-* Fri Aug 08 2014 Erlend Dahl <erlend.dahl@oracle.com> - 5.7.5-0.6.m15
-- Provide mysql_no_login.so plugin
-
-* Wed Aug 06 2014 Balasubramanian Kandasamy <balasubramanian.kandasamy@oracle.com> - 5.7.5-0.5.m15
-- Provide mysql-compat-server dependencies 
-
-* Wed Jul 09 2014 Balasubramanian Kandasamy <balasubramanian.kandasamy@oracle.com> - 5.7.5-0.4.m15
-- Remove perl(GD) and dtrace dependencies
-
->>>>>>> 79a25525
 * Thu Jun 26 2014 Balasubramanian Kandasamy <balasubramanian.kandasamy@oracle.com> - 5.7.5-0.3.m15
 - Resolve embedded-devel conflict issue
 
