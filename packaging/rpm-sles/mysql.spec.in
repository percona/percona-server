# Copyright (c) 2000, 2016, Oracle and/or its affiliates. All rights reserved.
#
# This program is free software; you can redistribute it and/or modify
# it under the terms of the GNU General Public License as published by
# the Free Software Foundation; version 2 of the License.
#
# This program is distributed in the hope that it will be useful,
# but WITHOUT ANY WARRANTY; without even the implied warranty of
# MERCHANTABILITY or FITNESS FOR A PARTICULAR PURPOSE.  See the
# GNU General Public License for more details.
#
# You should have received a copy of the GNU General Public License
# along with this program; see the file COPYING. If not, write to the
# Free Software Foundation, Inc., 51 Franklin St, Fifth Floor, Boston
# MA  02110-1301  USA.

%global milestone       dmr

%global mysql_vendor    Oracle and/or its affiliates
%global mysqldatadir    /var/lib/mysql

# Pass --define 'with_cluster 1' to build with cluster support
%{?with_cluster: %global cluster 1}

# By default, a build will include the bundeled "yaSSL" library for SSL.
%{?with_ssl: %global ssl_option -DWITH_SSL=%{with_ssl}}

# Pass path to mecab lib
%{?with_mecab: %global mecab_option -DWITH_MECAB=%{with_mecab}}
%{?with_mecab: %global mecab 1}

# Regression tests may take a long time, override the default to skip them
%{!?runselftest:%global runselftest 0}

%{!?with_systemd:                %global systemd 0}
%{!?with_debuginfo:              %global nodebuginfo 1}
%{!?product_suffix:              %global product_suffix community}
%{!?feature_set:                 %global feature_set community}
%{!?compilation_comment_release: %global compilation_comment_release MySQL Community Server - (GPL)}
%{!?compilation_comment_debug:   %global compilation_comment_debug MySQL Community Server - Debug (GPL)}
%{!?src_base:                    %global src_base mysql%{?cluster:-cluster-gpl}}

%global src_dir               %{src_base}-%{version}%{?milestone:-%{milestone}}

# multiarch
%global multiarchs            ppc %{power64} %{ix86} x86_64 %{sparc}

# No debuginfo for now, ships /usr/sbin/mysqld-debug and libmysqlcliet-debug.a
%if 0%{?nodebuginfo}
%global _enable_debug_package 0
%global debug_package         %{nil}
%global __os_install_post     /usr/lib/rpm/brp-compress %{nil}
%endif

%if 0%{?commercial}
%global license_files_server  %{src_dir}/LICENSE.mysql
%global license_type          Commercial
%else
%global license_files_server  %{src_dir}/COPYING %{src_dir}/README
%global license_type          GPLv2
%endif

%if 0%{?suse_version} == 1110
%global dist                  .sles11
%global sles11                1
%endif

%if 0%{?suse_version} == 1315
%global dist                  .sles12
%global sles12                1
%endif

# https://en.opensuse.org/openSUSE:Systemd_packaging_guidelines
%{?sles12:                %global systemd 1}
%{!?_tmpfilesdir:         %global _tmpfilesdir /usr/lib/tmpfiles.d}

%global min                   8.0.0

Name:           mysql%{?cluster:-cluster}-%{product_suffix}
Summary:        A very fast and reliable SQL database server
Group:          Applications/Databases
<<<<<<< HEAD
Version:        @MYSQL_RPM_VERSION@
Release:        0.1%{?milestone:.%{milestone}}%{?commercial:.1}%{?dist}
=======
Version:        @MYSQL_NO_DASH_VERSION@
Release:        1%{?commercial:.1}%{?dist}
>>>>>>> c521e1d0
License:        Copyright (c) 2000, @MYSQL_COPYRIGHT_YEAR@, %{mysql_vendor}. All rights reserved. Under %{?license_type} license as shown in the Description field.
Source0:        https://cdn.mysql.com/Downloads/MySQL-@MYSQL_BASE_VERSION@/%{src_dir}.tar.gz
URL:            http://www.mysql.com/
Packager:       MySQL Release Engineering <mysql-build@oss.oracle.com>
Vendor:         %{mysql_vendor}
Source4:        my_config.h
Source10:       http://downloads.sourceforge.net/boost/@BOOST_PACKAGE_NAME@.tar.bz2
Source90:       filter-provides.sh
Source91:       filter-requires.sh
BuildRequires:  cmake >= 2.8.2
BuildRequires:  perl
BuildRequires:  libaio-devel
BuildRequires:  libnuma-devel
BuildRequires:  ncurses-devel
BuildRequires:  openssl-devel
BuildRequires:  zlib-devel
%{?sles11:BuildRequires: gcc48 gcc48-c++}
%if 0%{?systemd}
BuildRequires:  systemd
BuildRequires:  pkgconfig(systemd)
BuildRequires:  systemd-rpm-macros
%endif
BuildRoot:      %(mktemp -ud %{_tmppath}/%{name}-%{version}-%{release}-XXXXXX)

%if 0%{?rhel} > 6
# For rpm => 4.9 only: https://fedoraproject.org/wiki/Packaging:AutoProvidesAndRequiresFiltering
%global __requires_exclude ^perl\\((GD|hostnames|lib::mtr|lib::v1|mtr_|My::)
%global __provides_exclude_from ^(/usr/share/(mysql|mysql-test)/.*|%{_libdir}/mysql/plugin/.*\\.so)$
%else
# https://fedoraproject.org/wiki/EPEL:Packaging#Generic_Filtering_on_EPEL6
%global __perl_provides %{SOURCE90}
%global __perl_requires %{SOURCE91}
%endif

%description
The MySQL(TM) software delivers a very fast, multi-threaded, multi-user,
and robust SQL (Structured Query Language) database server. MySQL Server
is intended for mission-critical, heavy-load production systems as well
as for embedding into mass-deployed software. MySQL is a trademark of
%{mysql_vendor}

The MySQL software has Dual Licensing, which means you can use the MySQL
software free of charge under the GNU General Public License
(http://www.gnu.org/licenses/). You can also purchase commercial MySQL
licenses from %{mysql_vendor} if you do not wish to be bound by the terms of
the GPL. See the chapter "Licensing and Support" in the manual for
further info.

The MySQL web site (http://www.mysql.com/) provides the latest
news and information about the MySQL software. Also please see the
documentation and the manual for more information.

%package        server
Summary:        A very fast and reliable SQL database server
Group:          Applications/Databases
Requires:       coreutils
Requires:       grep
Requires:       procps
Requires:       net-tools
Requires:       perl-base
Requires:       %{name}-client >= %{min}
Requires:       %{name}-common = %{version}-%{release}
%if 0%{?commercial}
Obsoletes:      mysql-commercial-bench < 5.7.8
Provides:       MySQL-server-advanced = %{version}-%{release}
Obsoletes:      MySQL-server-advanced < %{version}-%{release}
Obsoletes:      mysql-community-server < %{version}-%{release}
%if 0%{?cluster}
Provides:       MySQL-Cluster-server-advanced = %{version}-%{release}
Obsoletes:      MySQL-Cluster-server-advanced < %{version}-%{release}
Obsoletes:      mysql-commercial-server < %{version}-%{release}
Obsoletes:      mysql-cluster-community-server < %{version}-%{release}
%endif
%endif
%if 0%{?cluster}
Provides:       MySQL-Cluster-server-gpl%{?_isa} = %{version}-%{release}
Obsoletes:      MySQL-Cluster-server-gpl%{?_isa} < %{version}-%{release}
%endif
Obsoletes:      mysql-community-bench < 5.7.8
Obsoletes:      community-mysql-bench
Obsoletes:      mysql-bench
Provides:       MySQL-server = %{version}-%{release}
Obsoletes:      MySQL-server < %{version}-%{release}
Obsoletes:      mysql < %{version}-%{release}
Obsoletes:      mysql-tools < %{version}-%{release}
Obsoletes:      mariadb-bench
Obsoletes:      mariadb-server
Obsoletes:      mariadb-galera-server
Provides:       mysql = %{version}-%{release}
Provides:       mysql-tools = %{version}-%{release}
%if 0%{?systemd}
%{?systemd_requires}
%else
PreReq:         insserv
%endif
PreReq:         sed
PreReq:         pwdutils
Conflicts:      otherproviders(mysql)
Conflicts:      otherproviders(mysql-debug)
Conflicts:      otherproviders(mysql-tools)

%description    server
The MySQL(TM) software delivers a very fast, multi-threaded, multi-user,
and robust SQL (Structured Query Language) database server. MySQL Server
is intended for mission-critical, heavy-load production systems as well
as for embedding into mass-deployed software. MySQL is a trademark of
%{mysql_vendor}

The MySQL software has Dual Licensing, which means you can use the MySQL
software free of charge under the GNU General Public License
(http://www.gnu.org/licenses/). You can also purchase commercial MySQL
licenses from %{mysql_vendor} if you do not wish to be bound by the terms of
the GPL. See the chapter "Licensing and Support" in the manual for
further info.

The MySQL web site (http://www.mysql.com/) provides the latest news and
information about the MySQL software.  Also please see the documentation
and the manual for more information.

This package includes the MySQL server binary as well as related utilities
to run and administer a MySQL server.

%package        client
Summary:        MySQL database client applications and tools
Group:          Applications/Databases
Requires:       %{name}-libs >= %{min}
%if 0%{?commercial}
Provides:       MySQL-client-advanced = %{version}-%{release}
Obsoletes:      MySQL-client-advanced < %{version}-%{release}
Obsoletes:      mysql-community-client < %{version}-%{release}
%if 0%{?cluster}
Provides:       MySQL-Cluster-client-advanced = %{version}-%{release}
Obsoletes:      MySQL-Cluster-client-advanced < %{version}-%{release}
Obsoletes:      mysql-commercial-client < %{version}-%{release}
Obsoletes:      mysql-cluster-community-client < %{version}-%{release}
%endif
%endif
%if 0%{?cluster}
Provides:       MySQL-Cluster-client-gpl = %{version}-%{release}
Obsoletes:      MySQL-Cluster-client-gpl < %{version}-%{release}
%endif
Provides:       MySQL-client = %{version}-%{release}
Obsoletes:      MySQL-client < %{version}-%{release}
Provides:       mysql-client = %{version}-%{release}
Obsoletes:      mysql-client < %{version}-%{release}
Obsoletes:      mariadb
Conflicts:      otherproviders(mysql-client)

%description    client
This package contains the standard MySQL clients and administration
tools.

%package        common
Summary:        MySQL database common files for server and client libs
Group:          Applications/Databases
%if 0%{?commercial}
Obsoletes:      mysql-community-common < %{version}-%{release}
%if 0%{?cluster}
Obsoletes:      mysql-commercial-common < %{version}-%{release}
Obsoletes:      mysql-cluster-community-common < %{version}-%{release}
%endif
%endif
Provides:       mysql-common = %{version}-%{release}

%description    common
This packages contains common files needed by MySQL client library,
MySQL database server, and MySQL embedded server.


%package        test
Summary:        Test suite for the MySQL database server
Group:          Applications/Databases
Requires:       %{name}-server >= %{min}
%if 0%{?commercial}
Provides:       MySQL-test-advanced = %{version}-%{release}
Obsoletes:      MySQL-test-advanced < %{version}-%{release}
Obsoletes:      mysql-community-test < %{version}-%{release}
%if 0%{?cluster}
Provides:       MySQL-Cluster-test-advanced = %{version}-%{release}
Obsoletes:      MySQL-Cluster-test-advanced < %{version}-%{release}
Obsoletes:      mysql-commercial-test < %{version}-%{release}
Obsoletes:      mysql-cluster-community-test < %{version}-%{release}
%endif
%endif
%if 0%{?cluster}
Provides:       MySQL-Cluster-test-gpl = %{version}-%{release}
Obsoletes:      MySQL-Cluster-test-gpl < %{version}-%{release}
%endif
Provides:       MySQL-test = %{version}-%{release}
Obsoletes:      MySQL-test < %{version}-%{release}
Obsoletes:      mysql-test < %{version}-%{release}
Obsoletes:      mariadb-test
Provides:       mysql-test = %{version}-%{release}
Conflicts:      otherproviders(mysql-test)

%description    test
This package contains the MySQL regression test suite for MySQL
database server.

%package        devel
Summary:        Development header files and libraries for MySQL database client applications
Group:          Applications/Databases
Requires:       %{name}-libs >= %{min}
%if 0%{?commercial}
Provides:       MySQL-devel-advanced = %{version}-%{release}
Obsoletes:      MySQL-devel-advanced < %{version}-%{release}
Obsoletes:      mysql-community-devel < %{version}-%{release}
%if 0%{?cluster}
Provides:       MySQL-Cluster-devel-advanced = %{version}-%{release}
Obsoletes:      MySQL-Cluster-devel-advanced < %{version}-%{release}
Obsoletes:      mysql-commercial-devel < %{version}-%{release}
Obsoletes:      mysql-cluster-community-devel < %{version}-%{release}
%endif
%endif
%if 0%{?cluster}
Provides:       MySQL-Cluster-devel-gpl = %{version}-%{release}
Obsoletes:      MySQL-Cluster-devel-gpl < %{version}-%{release}
%endif
Provides:       MySQL-devel = %{version}-%{release}
Obsoletes:      MySQL-devel < %{version}-%{release}
Obsoletes:      mysql-devel < %{version}-%{release}
Obsoletes:      mariadb-devel
Obsoletes:      libmysqlclient-devel
Obsoletes:      mysql-connector-c-devel < 6.2
Provides:       mysql-devel = %{version}-%{release}
Provides:       libmysqlclient-devel = %{version}-%{release}

%description    devel
This package contains the development header files and libraries necessary
to develop MySQL client applications.

%package        libs
Summary:        Shared libraries for MySQL database client applications
Group:          Applications/Databases
Requires:       %{name}-common >= %{min}
%if 0%{?commercial}
Provides:       MySQL-shared-advanced = %{version}-%{release}
Obsoletes:      MySQL-shared-advanced < %{version}-%{release}
Obsoletes:      mysql-community-libs < %{version}-%{release}
%if 0%{?cluster}
Provides:       MySQL-Cluster-shared-advanced = %{version}-%{release}
Obsoletes:      MySQL-Cluster-shared-advanced < %{version}-%{release}
Obsoletes:      MySQL-shared-advanced < %{version}-%{release}
Obsoletes:      mysql-cluster-community-libs < %{version}-%{release}
%endif
%endif
%if 0%{?cluster}
Provides:       MySQL-Cluster-shared-gpl = %{version}-%{release}
Obsoletes:      MySQL-Cluster-shared-gpl < %{version}-%{release}
%endif
Provides:       MySQL-shared = %{version}-%{release}
Obsoletes:      MySQL-shared < %{version}-%{release}
Obsoletes:      mysql-libs < %{version}-%{release}
Obsoletes:      mariadb-libs
Obsoletes:      libmysqlclient21 < %{version}-%{release}
Obsoletes:      mysql-connector-c-shared < 6.2
Provides:       mysql-libs = %{version}-%{release}
Provides:       libmysqlclient21 = %{version}-%{release}

%description    libs
This package contains the shared libraries for MySQL client
applications.

%package        embedded
Summary:        MySQL embedded library
Group:          Applications/Databases
Requires:       %{name}-common = %{version}-%{release}
%if 0%{?commercial}
Provides:       MySQL-embedded-advanced = %{version}-%{release}
Obsoletes:      MySQL-embedded-advanced < %{version}-%{release}
Obsoletes:      mysql-community-embedded < %{version}-%{release}
%if 0%{?cluster}
Provides:       MySQL-Cluster-embedded-advanced = %{version}-%{release}
Obsoletes:      MySQL-Cluster-embedded-advanced < %{version}-%{release}
Obsoletes:      mysql-commercial-embedded < %{version}-%{release}
Obsoletes:      mysql-cluster-community-embedded < %{version}-%{release}
%endif
%endif
%if 0%{?cluster}
Provides:       MySQL-Cluster-embedded-gpl = %{version}-%{release}
Obsoletes:      MySQL-Cluster-embedded-gpl < %{version}-%{release}
%endif
Obsoletes:      mariadb-embedded
Provides:       MySQL-embedded = %{version}-%{release}
Obsoletes:      MySQL-embedded < %{version}-%{release}
Obsoletes:      mysql-embedded < %{version}-%{release}
Provides:       mysql-embedded = %{version}-%{release}

%description    embedded
This package contains the MySQL server as an embedded library.

The embedded MySQL server library makes it possible to run a full-featured
MySQL server inside the client application. The main benefits are increased
speed and more simple management for embedded applications.

The API is identical for the embedded MySQL version and the
client/server version.

For a description of MySQL see the base MySQL RPM or http://www.mysql.com/

%package        embedded-devel
Summary:        Development header files and libraries for MySQL as an embeddable library
Group:          Applications/Databases
Requires:       %{name}-devel >= %{min}
Requires:       %{name}-embedded >= %{min}
%if 0%{?commercial}
Obsoletes:      mysql-community-embedded-devel < %{version}-%{release}
%if 0%{?cluster}
Obsoletes:      mysql-commercial-embedded-devel < %{version}-%{release}
Obsoletes:      mysql-cluster-community-embedded-devel < %{version}-%{release}
%endif
%endif
Obsoletes:      mariadb-embedded-devel
Obsoletes:      mysql-embedded-devel < %{version}-%{release}
Provides:       mysql-embedded-devel = %{version}-%{release}

%description    embedded-devel
This package contains files needed for developing applications using
the embedded version of the MySQL server.

%if 0%{?cluster}
%package        management-server
Summary:        MySQL Cluster Management Server Daemon
Group:          Applications/Databases
%description    management-server
This package contains the MySQL Cluster Management Server Daemon,
which reads the cluster configuration file and distributes this
information to all nodes in the cluster.

%package        data-node
Summary:        MySQL Cluster Data Node Daemon
Group:          Applications/Databases
%description    data-node
This package contains MySQL Cluster Data Node Daemon, it's the process
that is used to handle all the data in tables using the NDB Cluster
storage engine. It comes in two variants: ndbd and ndbmtd, the former
is single threaded while the latter is multi-threaded.

%package        auto-installer
Summary:        Web-based graphical configuration installer for MySQL Cluster
Group:          Applications/Databases
Requires:       %{name}-server%{?_isa} = %{version}-%{release}
Requires:       python-paramiko
Requires:       python2-crypto
%description    auto-installer
This package contains the MySQL Cluster web-based graphical
configuration installer, which can be used to set up and start or stop
a MySQL Cluster on one or more host computers.

%package        ndbclient
Summary:        Shared libraries for MySQL NDB storage engine client applications
Group:          Applications/Databases
%description    ndbclient
This package contains the shared libraries for MySQL MySQL NDB storage
engine client applications.

%package        ndbclient-devel
Summary:        Development files for MySQL NDB storage engine client applications
Group:          Applications/Databases
Requires:       %{name}-devel%{?_isa} = %{version}-%{release}
Requires:       %{name}-ndbclient%{?_isa} = %{version}-%{release}
%description    ndbclient-devel
This package contains the development header files and libraries
necessary to develop client applications for MySQL NDB storage engine.

%package        nodejs
Summary:        Set of Node.js adapters for MySQL Cluster
Group:          Applications/Databases
%description    nodejs
This package contains MySQL NoSQL Connector for JavaScript, a set of
Node.js adapters for MySQL Cluster and MySQL Server, which make it
possible to write JavaScript applications for Node.js using MySQL
data.

%package        java
Summary:        MySQL Cluster Connector for Java
Group:          Applications/Databases
%description    java
This package contains MySQL Cluster Connector for Java, which includes
ClusterJ and ClusterJPA, a plugin for use with OpenJPA.

ClusterJ is a high level database API that is similar in style and
concept to object-relational mapping persistence frameworks such as
Hibernate and JPA.

ClusterJPA is an OpenJPA implementation for MySQL Cluster that
attempts to offer the best possible performance by leveraging the
strengths of both ClusterJ and JDBC.

%package        memcached
Summary:        Memcached API for MySQL Cluster implemented as a loadable storage engine for memcached
Group:          Applications/Databases
Requires:       %{name}-server%{?_isa} = %{version}-%{release}
%description    memcached
This package contains the standard memcached server and a loadable
storage engine for memcached using the Memcache API for MySQL Cluster
to provide a persistent MySQL Cluster data store.

%endif # cluster

%prep
%setup -q -T -a 0 -a 10 -c -n %{src_dir}
pushd %{src_dir}

%build
# Fail quickly and obviously if user tries to build as root
%if 0%{?runselftest}
if [ "x$(id -u)" = "x0" ] ; then
   echo "The MySQL regression tests may fail if run as root."
   echo "If you really need to build the RPM as root, use"
   echo "--define='runselftest 0' to skip the regression tests."
   exit 1
fi
%endif

%{?sles11:export CC=/usr/bin/gcc-4.8}
%{?sles11:export CXX=/usr/bin/g++-4.8}

# Build debug versions of mysqld and libmysqld.a
mkdir debug
(
  cd debug
  # Attempt to remove any optimisation flags from the debug build
  optflags=$(echo "%{optflags}" | sed -e 's/-O2 / /' -e 's/-D_FORTIFY_SOURCE=2/ /' -e 's/-Wp, / /')
  cmake ../%{src_dir} \
           -DBUILD_CONFIG=mysql_release \
           -DINSTALL_LAYOUT=RPM \
           -DCMAKE_BUILD_TYPE=Debug \
           -DWITH_BOOST=.. \
           -DCMAKE_C_FLAGS="$optflags" \
           -DCMAKE_CXX_FLAGS="$optflags" \
%if 0%{?systemd}
           -DWITH_SYSTEMD=1 \
           -DSYSTEMD_SERVICE_NAME="mysql" \
           -DSYSTEMD_PID_DIR="/var/run/mysql" \
%endif
           -DWITH_INNODB_MEMCACHED=1 \
           -DINSTALL_LIBDIR="%{_lib}/mysql" \
           -DINSTALL_PLUGINDIR="%{_lib}/mysql/plugin" \
           -DMYSQL_UNIX_ADDR="%{mysqldatadir}/mysql.sock" \
           -DFEATURE_SET="%{feature_set}" \
           -DWITH_EMBEDDED_SERVER=1 \
           -DWITH_EMBEDDED_SHARED_LIBRARY=1 \
           %{?ssl_option} \
           %{?mecab_option} \
           -DCOMPILATION_COMMENT="%{compilation_comment_debug}" \
           -DMYSQL_SERVER_SUFFIX="%{?server_suffix}"
  echo BEGIN_DEBUG_CONFIG ; egrep '^#define' include/config.h ; echo END_DEBUG_CONFIG
  make %{?_smp_mflags} VERBOSE=1
)

# Build full release
mkdir release
(
  cd release
  cmake ../%{src_dir} \
           -DBUILD_CONFIG=mysql_release \
           -DINSTALL_LAYOUT=RPM \
           -DCMAKE_BUILD_TYPE=RelWithDebInfo \
           -DWITH_BOOST=.. \
           -DCMAKE_C_FLAGS="%{optflags}" \
           -DCMAKE_CXX_FLAGS="%{optflags}" \
%if 0%{?systemd}
           -DWITH_SYSTEMD=1 \
           -DSYSTEMD_SERVICE_NAME="mysql" \
           -DSYSTEMD_PID_DIR="/var/run/mysql" \
%endif
           -DWITH_INNODB_MEMCACHED=1 \
           -DINSTALL_LIBDIR="%{_lib}/mysql" \
           -DINSTALL_PLUGINDIR="%{_lib}/mysql/plugin" \
           -DMYSQL_UNIX_ADDR="%{mysqldatadir}/mysql.sock" \
           -DFEATURE_SET="%{feature_set}" \
           -DWITH_EMBEDDED_SERVER=1 \
           -DWITH_EMBEDDED_SHARED_LIBRARY=1 \
           %{?ssl_option} \
           %{?mecab_option} \
           -DCOMPILATION_COMMENT="%{compilation_comment_release}" \
           -DMYSQL_SERVER_SUFFIX="%{?server_suffix}"
  echo BEGIN_NORMAL_CONFIG ; egrep '^#define' include/config.h ; echo END_NORMAL_CONFIG
  make %{?_smp_mflags} VERBOSE=1
)

%install
MBD=$RPM_BUILD_DIR/%{src_dir}

# Ensure that needed directories exists
install -d -m 0751 %{buildroot}/var/lib/mysql
install -d -m 0755 %{buildroot}/var/run/mysql
install -d -m 0750 %{buildroot}/var/log/mysql
install -d -m 0750 %{buildroot}/var/lib/mysql-files
install -d -m 0750 %{buildroot}/var/lib/mysql-keyring


# Install all binaries
cd $MBD/release
make DESTDIR=%{buildroot} install

# Install logrotate and autostart
install -D -m 0644 $MBD/release/support-files/mysql-log-rotate %{buildroot}%{_sysconfdir}/logrotate.d/mysql
install -D -m 0644 $MBD/release/packaging/rpm-sles/my.cnf %{buildroot}%{_sysconfdir}/my.cnf
install -d %{buildroot}%{_sysconfdir}/my.cnf.d
%if 0%{?systemd}
%else
install -D -m 0755 $MBD/release/packaging/rpm-sles/mysql.init %{buildroot}%{_sysconfdir}/init.d/mysql
%endif

# Make library links
install -d -m 0755 %{buildroot}%{_sysconfdir}/ld.so.conf.d
echo "%{_libdir}/mysql" > %{buildroot}%{_sysconfdir}/ld.so.conf.d/mysql-%{_arch}.conf

# multiarch support
%ifarch %{multiarchs}
mv %{buildroot}/%{_includedir}/mysql/my_config.h \
   %{buildroot}/%{_includedir}/mysql/my_config_%{_arch}.h
install -p -m 0644 %{SOURCE4} %{buildroot}/%{_includedir}/mysql/my_config.h
%endif

# Remove files pages we explicitly do not want to package
rm -rf %{buildroot}%{_infodir}/mysql.info*
rm -rf %{buildroot}%{_datadir}/mysql/mysql.server
rm -rf %{buildroot}%{_datadir}/mysql/mysqld_multi.server
rm -rf %{buildroot}%{_bindir}/mysql_embedded
rm -f %{buildroot}%{_datadir}/mysql/win_install_firewall.sql 
rm -f %{buildroot}%{_datadir}/mysql/audit_log_filter_win_install.sql

# Remove upcoming man pages, to avoid breakage when they materialize
# Keep this comment as a placeholder for future cases
# rm -f %{buildroot}%{_mandir}/man1/<manpage>.1

# Remove removed manpages here until they are removed from the docs repo
rm -f  %{buildroot}%{_mandir}/man1/mysql_plugin.1
rm -f  %{buildroot}%{_mandir}/man1/mysql_install_db.1

# rcmysql symlink
install -d %{buildroot}%{_sbindir}
%if 0%{?systemd}
ln -sf %{_sbindir}/service %{buildroot}%{_sbindir}/rcmysql
%else
ln -sf %{_initrddir}/mysql %{buildroot}%{_sbindir}/rcmysql
%endif

%check
%if 0%{?runselftest}
pushd release
make test VERBOSE=1
export MTR_BUILD_THREAD=auto
pushd mysql-test
./mtr \
    --mem --parallel=auto --force --retry=0 \
    --mysqld=--binlog-format=mixed \
    --suite-timeout=720 --testcase-timeout=30 \
    --clean-vardir
rm -r $(readlink var) var
%endif

%pre server
/usr/sbin/groupadd -r mysql >/dev/null 2>&1 || :
/usr/sbin/useradd -g mysql -o -r -d /var/lib/mysql -s /bin/false \
    -c "MySQL Server" -u 60 mysql >/dev/null 2>&1 || :
%if 0%{?systemd}
%service_add_pre mysql.service
%endif

%post server
datadir=$(/usr/bin/my_print_defaults server mysqld | grep '^--datadir=' | sed -n 's/--datadir=//p | tail -n 1')
/bin/chmod 0751 "$datadir"
/bin/touch /var/log/mysql/mysqld.log
/bin/chown mysql:mysql /var/log/mysql/mysqld.log >/dev/null 2>&1 || :
%if 0%{?systemd}
%service_add_post mysql.service
/usr/bin/systemd-tmpfiles --create %{_tmpfilesdir}/mysql.conf >/dev/null 2>&1 || :
/bin/systemctl enable mysql.service >/dev/null 2>&1 || :
%else
/sbin/insserv /etc/init.d/mysql
%endif

%preun server
%if 0%{?systemd}
%service_del_preun mysql.service
%else
if [ "$1" -eq 0 ]; then
    /usr/sbin/rcmysql stop >/dev/null 2>&1 || :
    /sbin/insserv /etc/init.d
fi
%endif

%postun server
%if 0%{?systemd}
%service_del_postun mysql.service
%else
if [ $1 -ge 1 ]; then
    /usr/sbin/rcmysql condrestart >/dev/null 2>&1 || :
fi
%endif

%post libs -p /sbin/ldconfig

%postun libs -p /sbin/ldconfig

%if 0%{?compatlib}
%post libs-compat -p /sbin/ldconfig

%postun libs-compat -p /sbin/ldconfig
%endif

%post embedded -p /sbin/ldconfig

%postun embedded -p /sbin/ldconfig

%files server
%defattr(-, root, root, -)
%doc %{?license_files_server} %{src_dir}/Docs/ChangeLog
%doc %{src_dir}/Docs/INFO_SRC*
%doc release/Docs/INFO_BIN*
%doc release/support-files/my-default.cnf
%attr(644, root, root) %{_mandir}/man1/innochecksum.1*
%attr(644, root, root) %{_mandir}/man1/ibd2sdi.1*
%attr(644, root, root) %{_mandir}/man1/my_print_defaults.1*
%attr(644, root, root) %{_mandir}/man1/myisam_ftdump.1*
%attr(644, root, root) %{_mandir}/man1/myisamchk.1*
%attr(644, root, root) %{_mandir}/man1/myisamlog.1*
%attr(644, root, root) %{_mandir}/man1/myisampack.1*
%attr(644, root, root) %{_mandir}/man8/mysqld.8*
%if 0%{?systemd}
%exclude %{_mandir}/man1/mysqld_multi.1*
%exclude %{_mandir}/man1/mysqld_safe.1*
%else
%attr(644, root, root) %{_mandir}/man1/mysqld_multi.1*
%attr(644, root, root) %{_mandir}/man1/mysqld_safe.1*
%endif
%attr(644, root, root) %{_mandir}/man1/mysqldumpslow.1*
%attr(644, root, root) %{_mandir}/man1/mysql_secure_installation.1*
%attr(644, root, root) %{_mandir}/man1/mysql_upgrade.1*
%attr(644, root, root) %{_mandir}/man1/mysqlman.1*
%attr(644, root, root) %{_mandir}/man1/mysql.server.1*
%attr(644, root, root) %{_mandir}/man1/mysql_tzinfo_to_sql.1*
%attr(644, root, root) %{_mandir}/man1/perror.1*
%attr(644, root, root) %{_mandir}/man1/replace.1*
%attr(644, root, root) %{_mandir}/man1/resolve_stack_dump.1*
%attr(644, root, root) %{_mandir}/man1/resolveip.1*
%attr(644, root, root) %{_mandir}/man1/mysql_ssl_rsa_setup.1*
%attr(644, root, root) %{_mandir}/man1/lz4_decompress.1*
%attr(644, root, root) %{_mandir}/man1/zlib_decompress.1*

%config(noreplace) %{_sysconfdir}/my.cnf
%dir %{_sysconfdir}/my.cnf.d

%attr(755, root, root) %{_bindir}/innochecksum
%attr(755, root, root) %{_bindir}/ibd2sdi
%attr(755, root, root) %{_bindir}/my_print_defaults
%attr(755, root, root) %{_bindir}/myisam_ftdump
%attr(755, root, root) %{_bindir}/myisamchk
%attr(755, root, root) %{_bindir}/myisamlog
%attr(755, root, root) %{_bindir}/myisampack
%attr(755, root, root) %{_bindir}/mysql_secure_installation
%attr(755, root, root) %{_bindir}/mysql_tzinfo_to_sql
%attr(755, root, root) %{_bindir}/mysql_upgrade
%attr(755, root, root) %{_bindir}/mysqldumpslow
%attr(755, root, root) %{_bindir}/perror
%attr(755, root, root) %{_bindir}/replace
%attr(755, root, root) %{_bindir}/resolve_stack_dump
%attr(755, root, root) %{_bindir}/resolveip
%attr(755, root, root) %{_bindir}/mysql_ssl_rsa_setup
%attr(755, root, root) %{_bindir}/lz4_decompress
%attr(755, root, root) %{_bindir}/zlib_decompress
%if 0%{?systemd}
%attr(755, root, root) %{_bindir}/mysqld_pre_systemd
%else
%attr(755, root, root) %{_bindir}/mysqld_multi
%attr(755, root, root) %{_bindir}/mysqld_safe
%endif
%attr(755, root, root) %{_sbindir}/mysqld
%attr(755, root, root) %{_sbindir}/mysqld-debug
%attr(755, root, root) %{_sbindir}/rcmysql

%dir %{_libdir}/mysql/plugin
%attr(755, root, root) %{_libdir}/mysql/plugin/adt_null.so
%attr(755, root, root) %{_libdir}/mysql/plugin/auth_socket.so
%attr(755, root, root) %{_libdir}/mysql/plugin/ha_example.so
%attr(755, root, root) %{_libdir}/mysql/plugin/keyring_file.so
%attr(755, root, root) %{_libdir}/mysql/plugin/keyring_udf.so
%attr(755, root, root) %{_libdir}/mysql/plugin/innodb_engine.so
%attr(755, root, root) %{_libdir}/mysql/plugin/libmemcached.so
%attr(755, root, root) %{_libdir}/mysql/plugin/locking_service.so
%attr(755, root, root) %{_libdir}/mysql/plugin/mypluglib.so
%attr(755, root, root) %{_libdir}/mysql/plugin/mysql_no_login.so
%attr(755, root, root) %{_libdir}/mysql/plugin/mysqlx.so
%attr(755, root, root) %{_libdir}/mysql/plugin/rewrite_example.so
%attr(755, root, root) %{_libdir}/mysql/plugin/rewriter.so
%attr(755, root, root) %{_libdir}/mysql/plugin/semisync_master.so
%attr(755, root, root) %{_libdir}/mysql/plugin/semisync_slave.so
%attr(755, root, root) %{_libdir}/mysql/plugin/validate_password.so
%attr(755, root, root) %{_libdir}/mysql/plugin/version_token.so
%dir %{_libdir}/mysql/plugin/debug
%attr(755, root, root) %{_libdir}/mysql/plugin/debug/adt_null.so
%attr(755, root, root) %{_libdir}/mysql/plugin/debug/auth_socket.so
%attr(755, root, root) %{_libdir}/mysql/plugin/debug/ha_example.so
%attr(755, root, root) %{_libdir}/mysql/plugin/debug/keyring_file.so
%attr(755, root, root) %{_libdir}/mysql/plugin/debug/keyring_udf.so
%attr(755, root, root) %{_libdir}/mysql/plugin/debug/innodb_engine.so
%attr(755, root, root) %{_libdir}/mysql/plugin/debug/libmemcached.so
%attr(755, root, root) %{_libdir}/mysql/plugin/debug/locking_service.so
%attr(755, root, root) %{_libdir}/mysql/plugin/debug/mypluglib.so
%attr(755, root, root) %{_libdir}/mysql/plugin/debug/mysql_no_login.so
%attr(755, root, root) %{_libdir}/mysql/plugin/debug/mysqlx.so
%attr(755, root, root) %{_libdir}/mysql/plugin/debug/rewrite_example.so
%attr(755, root, root) %{_libdir}/mysql/plugin/debug/rewriter.so
%attr(755, root, root) %{_libdir}/mysql/plugin/debug/semisync_master.so
%attr(755, root, root) %{_libdir}/mysql/plugin/debug/semisync_slave.so
%attr(755, root, root) %{_libdir}/mysql/plugin/debug/validate_password.so
%attr(755, root, root) %{_libdir}/mysql/plugin/debug/version_token.so
%if 0%{?mecab}
%{_libdir}/mysql/mecab
%attr(755, root, root) %{_libdir}/mysql/plugin/libpluginmecab.so
%attr(755, root, root) %{_libdir}/mysql/plugin/debug/libpluginmecab.so
%endif
%if 0%{?commercial}
%attr(755, root, root) %{_libdir}/mysql/plugin/audit_log.so
%attr(644, root, root) %{_datadir}/mysql/audit_log_filter_linux_install.sql
%attr(755, root, root) %{_libdir}/mysql/plugin/authentication_pam.so
%attr(755, root, root) %{_libdir}/mysql/plugin/keyring_okv.so
%attr(755, root, root) %{_libdir}/mysql/plugin/keyring_udf.so
%attr(755, root, root) %{_libdir}/mysql/plugin/thread_pool.so
%attr(755, root, root) %{_libdir}/mysql/plugin/openssl_udf.so
%attr(755, root, root) %{_libdir}/mysql/plugin/firewall.so
%attr(644, root, root) %{_datadir}/mysql/linux_install_firewall.sql
%attr(755, root, root) %{_libdir}/mysql/plugin/debug/audit_log.so
%attr(755, root, root) %{_libdir}/mysql/plugin/debug/authentication_pam.so
%attr(755, root, root) %{_libdir}/mysql/plugin/debug/keyring_okv.so
%attr(755, root, root) %{_libdir}/mysql/plugin/debug/keyring_udf.so
%attr(755, root, root) %{_libdir}/mysql/plugin/debug/thread_pool.so
%attr(755, root, root) %{_libdir}/mysql/plugin/debug/openssl_udf.so
%attr(755, root, root) %{_libdir}/mysql/plugin/debug/firewall.so
%endif
%attr(644, root, root) %{_datadir}/mysql/fill_help_tables.sql
%attr(644, root, root) %{_datadir}/mysql/mysql_sys_schema.sql
%attr(644, root, root) %{_datadir}/mysql/mysql_system_tables.sql
%attr(644, root, root) %{_datadir}/mysql/mysql_system_tables_data.sql
%attr(644, root, root) %{_datadir}/mysql/mysql_test_data_timezone.sql
%attr(644, root, root) %{_datadir}/mysql/my-*.cnf
%attr(644, root, root) %{_datadir}/mysql/mysql-log-rotate
%attr(644, root, root) %{_datadir}/mysql/mysql_security_commands.sql
%attr(644, root, root) %{_datadir}/mysql/dictionary.txt
%attr(644, root, root) %{_datadir}/mysql/innodb_memcached_config.sql
%attr(644, root, root) %{_datadir}/mysql/install_rewriter.sql
%attr(644, root, root) %{_datadir}/mysql/uninstall_rewriter.sql
%attr(644, root, root) %{_datadir}/mysql/magic
%if 0%{?systemd}
%attr(644, root, root) %{_unitdir}/mysql.service
%attr(644, root, root) %{_unitdir}/mysql@.service
%attr(644, root, root) %{_tmpfilesdir}/mysql.conf
%else
%attr(755, root, root) %{_sysconfdir}/init.d/mysql
%endif
%attr(644, root, root) %config(noreplace,missingok) %{_sysconfdir}/logrotate.d/mysql
%dir %attr(751, mysql, mysql) /var/lib/mysql
%dir %attr(755, mysql, mysql) /var/run/mysql
%dir %attr(750, mysql, mysql) /var/log/mysql
%dir %attr(750, mysql, mysql) /var/lib/mysql-files
%dir %attr(750, mysql, mysql) /var/lib/mysql-keyring

%if 0%{?cluster}
%attr(644, root, root) %{_datadir}/mysql/ndb_dist_priv.sql
%endif

%files common
%defattr(-, root, root, -)
%doc %{?license_files_server}
%{_datadir}/mysql/charsets/
%{_datadir}/mysql/errmsg-utf8.txt
%{_datadir}/mysql/bulgarian/
%{_datadir}/mysql/czech/
%{_datadir}/mysql/danish/
%{_datadir}/mysql/dutch/
%{_datadir}/mysql/english/
%{_datadir}/mysql/estonian/
%{_datadir}/mysql/french/
%{_datadir}/mysql/german/
%{_datadir}/mysql/greek/
%{_datadir}/mysql/hungarian/
%{_datadir}/mysql/italian/
%{_datadir}/mysql/japanese/
%{_datadir}/mysql/korean/
%{_datadir}/mysql/norwegian-ny/
%{_datadir}/mysql/norwegian/
%{_datadir}/mysql/polish/
%{_datadir}/mysql/portuguese/
%{_datadir}/mysql/romanian/
%{_datadir}/mysql/russian/
%{_datadir}/mysql/serbian/
%{_datadir}/mysql/slovak/
%{_datadir}/mysql/spanish/
%{_datadir}/mysql/swedish/
%{_datadir}/mysql/ukrainian/

%files client
%defattr(-, root, root, -)
%doc %{?license_files_server}
%attr(755, root, root) %{_bindir}/mysql
%attr(755, root, root) %{_bindir}/mysqladmin
%attr(755, root, root) %{_bindir}/mysqlbinlog
%attr(755, root, root) %{_bindir}/mysqlcheck
%attr(755, root, root) %{_bindir}/mysqldump
%attr(755, root, root) %{_bindir}/mysqlimport
%attr(755, root, root) %{_bindir}/mysqlpump
%attr(755, root, root) %{_bindir}/mysqlshow
%attr(755, root, root) %{_bindir}/mysqlslap
%attr(755, root, root) %{_bindir}/mysql_config_editor

%attr(644, root, root) %{_mandir}/man1/mysql.1*
%attr(644, root, root) %{_mandir}/man1/mysqladmin.1*
%attr(644, root, root) %{_mandir}/man1/mysqlbinlog.1*
%attr(644, root, root) %{_mandir}/man1/mysqlcheck.1*
%attr(644, root, root) %{_mandir}/man1/mysqldump.1*
%attr(644, root, root) %{_mandir}/man1/mysqlpump.1*
%attr(644, root, root) %{_mandir}/man1/mysqlimport.1*
%attr(644, root, root) %{_mandir}/man1/mysqlshow.1*
%attr(644, root, root) %{_mandir}/man1/mysqlslap.1*
%attr(644, root, root) %{_mandir}/man1/mysql_config_editor.1*

%if 0%{?cluster}
%attr(755, root, root) %{_bindir}/ndb_blob_tool
%attr(755, root, root) %{_bindir}/ndb_config
%attr(755, root, root) %{_bindir}/ndb_delete_all
%attr(755, root, root) %{_bindir}/ndb_desc
%attr(755, root, root) %{_bindir}/ndb_drop_index
%attr(755, root, root) %{_bindir}/ndb_drop_table
%attr(755, root, root) %{_bindir}/ndb_error_reporter
%attr(755, root, root) %{_bindir}/ndb_index_stat
%attr(755, root, root) %{_bindir}/ndb_mgm
%attr(755, root, root) %{_bindir}/ndb_move_data
%attr(755, root, root) %{_bindir}/ndb_print_backup_file
%attr(755, root, root) %{_bindir}/ndb_print_file
%attr(755, root, root) %{_bindir}/ndb_print_frag_file
%attr(755, root, root) %{_bindir}/ndb_print_schema_file
%attr(755, root, root) %{_bindir}/ndb_print_sys_file
%attr(755, root, root) %{_bindir}/ndb_redo_log_reader
%attr(755, root, root) %{_bindir}/ndb_restore
%attr(755, root, root) %{_bindir}/ndb_select_all
%attr(755, root, root) %{_bindir}/ndb_select_count
%attr(755, root, root) %{_bindir}/ndb_setup.py
%attr(755, root, root) %{_bindir}/ndb_show_tables
%attr(755, root, root) %{_bindir}/ndb_size.pl
%attr(755, root, root) %{_bindir}/ndb_waiter
%attr(755, root, root) %{_bindir}/ndbinfo_select_all

%attr(644, root, root) %{_mandir}/man1/ndb-common-options.1*
%attr(644, root, root) %{_mandir}/man1/ndb_blob_tool.1*
%attr(644, root, root) %{_mandir}/man1/ndb_config.1*
%attr(644, root, root) %{_mandir}/man1/ndb_cpcd.1*
%attr(644, root, root) %{_mandir}/man1/ndb_delete_all.1*
%attr(644, root, root) %{_mandir}/man1/ndb_desc.1*
%attr(644, root, root) %{_mandir}/man1/ndb_drop_index.1*
%attr(644, root, root) %{_mandir}/man1/ndb_drop_table.1*
%attr(644, root, root) %{_mandir}/man1/ndb_error_reporter.1*
%attr(644, root, root) %{_mandir}/man1/ndb_index_stat.1*
%attr(644, root, root) %{_mandir}/man1/ndb_mgm.1*
%attr(644, root, root) %{_mandir}/man1/ndb_print_backup_file.1*
%attr(644, root, root) %{_mandir}/man1/ndb_print_file.1*
%attr(644, root, root) %{_mandir}/man1/ndb_print_schema_file.1*
%attr(644, root, root) %{_mandir}/man1/ndb_print_sys_file.1*
%attr(644, root, root) %{_mandir}/man1/ndb_restore.1*
%attr(644, root, root) %{_mandir}/man1/ndb_select_all.1*
%attr(644, root, root) %{_mandir}/man1/ndb_select_count.1*
%attr(644, root, root) %{_mandir}/man1/ndb_setup.py.1*
%attr(644, root, root) %{_mandir}/man1/ndb_show_tables.1*
%attr(644, root, root) %{_mandir}/man1/ndb_size.pl.1*
%attr(644, root, root) %{_mandir}/man1/ndb_waiter.1*
%attr(644, root, root) %{_mandir}/man1/ndbd_redo_log_reader.1*
%attr(644, root, root) %{_mandir}/man1/ndbinfo_select_all.1*
%endif #cluster

%files devel
%defattr(-, root, root, -)
%doc %{?license_files_server}
%attr(644, root, root) %{_mandir}/man1/comp_err.1*
%attr(644, root, root) %{_mandir}/man1/mysql_config.1*
%attr(755, root, root) %{_bindir}/mysql_config
%{_includedir}/mysql
%{_datadir}/aclocal/mysql.m4
%{_libdir}/mysql/libmysqlclient.a
%{_libdir}/mysql/libmysqlservices.a
%{_libdir}/mysql/libmysqlclient.so
%{_libdir}/pkgconfig/mysqlclient.pc

%files libs
%defattr(-, root, root, -)
%doc %{?license_files_server}
%dir %attr(755, root, root) %{_libdir}/mysql
%attr(644, root, root) %{_sysconfdir}/ld.so.conf.d/mysql-%{_arch}.conf
%{_libdir}/mysql/libmysqlclient.so.21*

%if 0%{?compatlib}
%files libs-compat
%defattr(-, root, root, -)
%doc %{?license_files_server}
%dir %attr(755, root, root) %{_libdir}/mysql
%attr(644, root, root) %{_sysconfdir}/ld.so.conf.d/mysql-%{_arch}.conf
%{_libdir}/mysql/libmysqlclient.so.%{compatlib}
%{_libdir}/mysql/libmysqlclient.so.%{compatlib}.0.0
%{_libdir}/mysql/libmysqlclient_r.so.%{compatlib}
%{_libdir}/mysql/libmysqlclient_r.so.%{compatlib}.0.0
%endif

%files test
%defattr(-, root, root, -)
%doc %{?license_files_server}
%attr(-, root, root) %{_datadir}/mysql-test
%attr(755, root, root) %{_bindir}/mysql_client_test
%attr(755, root, root) %{_bindir}/mysql_client_test_embedded
%attr(755, root, root) %{_bindir}/mysqltest
%attr(755, root, root) %{_bindir}/mysqltest_embedded
%attr(755, root, root) %{_bindir}/mysqlxtest

%attr(755, root, root) %{_libdir}/mysql/plugin/auth.so
%attr(755, root, root) %{_libdir}/mysql/plugin/auth_test_plugin.so
%attr(755, root, root) %{_libdir}/mysql/plugin/component_example_component1.so
%attr(755, root, root) %{_libdir}/mysql/plugin/component_example_component2.so
%attr(755, root, root) %{_libdir}/mysql/plugin/component_example_component3.so
%attr(644, root, root) %{_libdir}/mysql/plugin/daemon_example.ini
%attr(755, root, root) %{_libdir}/mysql/plugin/libdaemon_example.so
%attr(755, root, root) %{_libdir}/mysql/plugin/test_udf_services.so
%attr(755, root, root) %{_libdir}/mysql/plugin/replication_observers_example_plugin.so
%attr(755, root, root) %{_libdir}/mysql/plugin/libtest_framework.so
%attr(755, root, root) %{_libdir}/mysql/plugin/libtest_services.so
%attr(755, root, root) %{_libdir}/mysql/plugin/libtest_services_threaded.so
%attr(755, root, root) %{_libdir}/mysql/plugin/libtest_session_detach.so
%attr(755, root, root) %{_libdir}/mysql/plugin/libtest_session_in_thd.so
%attr(755, root, root) %{_libdir}/mysql/plugin/libtest_session_info.so
%attr(755, root, root) %{_libdir}/mysql/plugin/libtest_sql_2_sessions.so
%attr(755, root, root) %{_libdir}/mysql/plugin/libtest_sql_all_col_types.so
%attr(755, root, root) %{_libdir}/mysql/plugin/libtest_sql_cmds_1.so
%attr(755, root, root) %{_libdir}/mysql/plugin/libtest_sql_commit.so
%attr(755, root, root) %{_libdir}/mysql/plugin/libtest_sql_complex.so
%attr(755, root, root) %{_libdir}/mysql/plugin/libtest_sql_errors.so
%attr(755, root, root) %{_libdir}/mysql/plugin/libtest_sql_lock.so
%attr(755, root, root) %{_libdir}/mysql/plugin/libtest_sql_processlist.so
%attr(755, root, root) %{_libdir}/mysql/plugin/libtest_sql_replication.so
%attr(755, root, root) %{_libdir}/mysql/plugin/libtest_sql_shutdown.so
%attr(755, root, root) %{_libdir}/mysql/plugin/libtest_sql_sqlmode.so
%attr(755, root, root) %{_libdir}/mysql/plugin/libtest_sql_stored_procedures_functions.so
%attr(755, root, root) %{_libdir}/mysql/plugin/libtest_sql_views_triggers.so
%attr(755, root, root) %{_libdir}/mysql/plugin/libtest_x_sessions_deinit.so
%attr(755, root, root) %{_libdir}/mysql/plugin/libtest_x_sessions_init.so
%attr(755, root, root) %{_libdir}/mysql/plugin/qa_auth_client.so
%attr(755, root, root) %{_libdir}/mysql/plugin/qa_auth_interface.so
%attr(755, root, root) %{_libdir}/mysql/plugin/qa_auth_server.so
%attr(755, root, root) %{_libdir}/mysql/plugin/test_security_context.so
%attr(755, root, root) %{_libdir}/mysql/plugin/debug/auth.so
%attr(755, root, root) %{_libdir}/mysql/plugin/debug/auth_test_plugin.so
%attr(755, root, root) %{_libdir}/mysql/plugin/debug/component_example_component1.so
%attr(755, root, root) %{_libdir}/mysql/plugin/debug/component_example_component2.so
%attr(755, root, root) %{_libdir}/mysql/plugin/debug/component_example_component3.so
%attr(755, root, root) %{_libdir}/mysql/plugin/debug/libdaemon_example.so
%attr(755, root, root) %{_libdir}/mysql/plugin/debug/test_udf_services.so
%attr(755, root, root) %{_libdir}/mysql/plugin/debug/replication_observers_example_plugin.so
%attr(755, root, root) %{_libdir}/mysql/plugin/debug/libtest_framework.so
%attr(755, root, root) %{_libdir}/mysql/plugin/debug/libtest_services.so
%attr(755, root, root) %{_libdir}/mysql/plugin/debug/libtest_services_threaded.so
%attr(755, root, root) %{_libdir}/mysql/plugin/debug/libtest_session_detach.so
%attr(755, root, root) %{_libdir}/mysql/plugin/debug/libtest_session_in_thd.so
%attr(755, root, root) %{_libdir}/mysql/plugin/debug/libtest_session_info.so
%attr(755, root, root) %{_libdir}/mysql/plugin/debug/libtest_sql_2_sessions.so
%attr(755, root, root) %{_libdir}/mysql/plugin/debug/libtest_sql_all_col_types.so
%attr(755, root, root) %{_libdir}/mysql/plugin/debug/libtest_sql_cmds_1.so
%attr(755, root, root) %{_libdir}/mysql/plugin/debug/libtest_sql_commit.so
%attr(755, root, root) %{_libdir}/mysql/plugin/debug/libtest_sql_complex.so
%attr(755, root, root) %{_libdir}/mysql/plugin/debug/libtest_sql_errors.so
%attr(755, root, root) %{_libdir}/mysql/plugin/debug/libtest_sql_lock.so
%attr(755, root, root) %{_libdir}/mysql/plugin/debug/libtest_sql_processlist.so
%attr(755, root, root) %{_libdir}/mysql/plugin/debug/libtest_sql_replication.so
%attr(755, root, root) %{_libdir}/mysql/plugin/debug/libtest_sql_shutdown.so
%attr(755, root, root) %{_libdir}/mysql/plugin/debug/libtest_sql_sqlmode.so
%attr(755, root, root) %{_libdir}/mysql/plugin/debug/libtest_sql_stored_procedures_functions.so
%attr(755, root, root) %{_libdir}/mysql/plugin/debug/libtest_sql_views_triggers.so
%attr(755, root, root) %{_libdir}/mysql/plugin/debug/libtest_x_sessions_deinit.so
%attr(755, root, root) %{_libdir}/mysql/plugin/debug/libtest_x_sessions_init.so
%attr(755, root, root) %{_libdir}/mysql/plugin/debug/qa_auth_client.so
%attr(755, root, root) %{_libdir}/mysql/plugin/debug/qa_auth_interface.so
%attr(755, root, root) %{_libdir}/mysql/plugin/debug/qa_auth_server.so
%attr(755, root, root) %{_libdir}/mysql/plugin/debug/test_security_context.so

%attr(644, root, root) %{_mandir}/man1/mysql_client_test.1*
%attr(644, root, root) %{_mandir}/man1/mysql-stress-test.pl.1*
%attr(644, root, root) %{_mandir}/man1/mysql-test-run.pl.1*
%attr(644, root, root) %{_mandir}/man1/mysql_client_test_embedded.1*
%attr(644, root, root) %{_mandir}/man1/mysqltest.1*
%attr(644, root, root) %{_mandir}/man1/mysqltest_embedded.1*

%files embedded
%defattr(-, root, root, -)
%doc %{?license_files_server}
%dir %attr(755, root, root) %{_libdir}/mysql
%attr(644, root, root) %{_sysconfdir}/ld.so.conf.d/mysql-%{_arch}.conf
%attr(755, root, root) %{_libdir}/mysql/libmysqld.so.*

%files embedded-devel
%defattr(-, root, root, -)
%doc %{?license_files_server}
%attr(644, root, root) %{_libdir}/mysql/libmysqld.a
%attr(644, root, root) %{_libdir}/mysql/libmysqld-debug.a
%attr(755, root, root) %{_libdir}/mysql/libmysqld.so

%if 0%{?cluster}
%files management-server
%defattr(-, root, root, -)
%doc %{?license_files_server}
%attr(755, root, root) %{_sbindir}/ndb_mgmd
%attr(644, root, root) %{_mandir}/man8/ndb_mgmd.8*

%files data-node
%defattr(-, root, root, -)
%doc %{?license_files_server}
%attr(755, root, root) %{_sbindir}/ndbd
%attr(755, root, root) %{_sbindir}/ndbmtd
%attr(644, root, root) %{_mandir}/man8/ndbd.8*
%attr(644, root, root) %{_mandir}/man8/ndbmtd.8*

%files auto-installer
%defattr(-, root, root, -)
%doc %{?license_files_server}
%attr(755, root, root) %{_bindir}/mcc_config.py
%{_datadir}/mysql/mcc/
%exclude %{_datadir}/mysql/mcc/tst/

%files memcached
%defattr(-, root, root, -)
%doc %{?license_files_server}
%attr(755, root, root) %{_bindir}/memclient
%attr(755, root, root) %{_sbindir}/memcached
%attr(755, root, root) %{_libdir}/mysql/ndb_engine.so
%{_datadir}/mysql/memcache-api/

%files ndbclient
%defattr(-, root, root, -)
%doc %{?license_files_server}
%attr(755, root, root) %{_libdir}/mysql/libndbclient.so.6.0.0

%files ndbclient-devel
%defattr(-, root, root, -)
%doc %{?license_files_server}
%attr(644, root, root) %{_libdir}/mysql/libndbclient_static.a
%{_libdir}/mysql/libndbclient.so

%files nodejs
%defattr(-, root, root, -)
%doc %{?license_files_server}
%{_datadir}/mysql/nodejs/
%exclude %{_datadir}/mysql/nodejs/test/
%exclude %{_datadir}/mysql/nodejs/perftest/

%files java
%defattr(-, root, root, -)
%doc %{?license_files_server}
%{_datadir}/mysql/java/
%endif # cluster

%changelog
* Thu Jun 05 2016 Erlend Dahl <erlend.dahl@oracle.com> - 8.0.0-0.1
- Change the version number to 8.0.0
- Add manual page for ibd2sdi utility
- Adapt MySQL server 5.7 packaging to MySQL Cluster 7.5

* Fri Jun 03 2016 Balasubramanian Kandasamy <balasubramanian.kandasamy@oracle.com> - 5.8.0-0.1
- Add example component to test package
- Add test_udf_services.so plugin
- Add keyring_udf.so plugin to server subpackage
- Add keyring_okv.so plugin to commercial server subpackage
- Purge man page for mysql_install_db in preparation for its removal
- Include mysql-keyring directory
- Provide keyring_file.so plugin

* Tue Nov 24 2015 Bjorn Munch <bjorn.munch@oracle.com> - 5.7.10-1
- Included man pages for lz4_decompress and zlib_decompress

* Thu Nov 12 2015 Bjorn Munch <bjorn.munch@oracle.com> - 5.7.10-1
- Added lines to remove man pages we are not ready to include yet

* Mon Oct 19 2015 Bharathy Satish <bharathy.x.satish@oracle.com> - 5.7.10-1
- Added new decompression utilities lz4_decompress and zlib_decompress binaries to
  client subpackage.

* Mon Oct 5 2015 Tor Didriksen <tor.didriksen@oracle.com>
- Added mysqlx.so

* Tue Sep 29 2015 Balasubramanian Kandasamy <balasubramanian.kandasamy@oracle.com> - 5.7.9-1
- Updated for 5.7.9
- Added libtest_* plugins to test subpackage
- Add mysqlpump man page
- Obsolete mysql-connector-c-shared dependencies

* Mon Jul 06 2015 Murthy Narkedimilli <murthy.narkedimilli@oracle.com> - 5.7.8-0.2.rc
- Bumped the libmysqlclient.so version from 20 -> 21.

* Thu Jun 25 2015 Balasubramanian Kandasamy <balasubramanian.kandasamy@oracle.com> - 5.7.8-0.2.rc
- Add support for pkg-config

* Wed May 20 2015 Balasubramanian Kandasamy <balasubramanian.kandasamy@oracle.com> - 5.7.8-0.2.rc
- Added libtest_framework.so, libtest_services.so, libtest_services_threaded.so plugins
- Build and ship mecab plugin

* Tue Feb 3 2015 Balasubramanian Kandasamy <balasubramanian.kandasamy@oracle.com> - 5.7.6-0.2.m16
- Include boost sources
- Add license info in each subpackage
- Soname bump
- Added mysql_ssl_rsa_setup
- Include mysql-files directory

* Thu Sep 18 2014 Balasubramanian Kandasamy <balasubramanian.kandasamy@oracle.com> - 5.7.6-0.2.m16
- Provide replication_observers_example_plugin.so plugin

* Tue Sep 02 2014 Bjorn Munch <bjorn.munch@oracle.com> - 5.7.6-0.1.m16

* Tue Sep 2 2014 Bjorn Munch <bjorn.munch@oracle.com> - 5.7.6-0.1.m16
- Updated for 5.7.6

* Mon Sep 01 2014 Balasubramanian Kandasamy <balasubramanian.kandasamy@oracle.com> - 5.7.5-0.2.m15
- Added openssl_udf.so plugin to commercial packages

* Mon Jun 30 2014 Balasubramanian Kandasamy <balasubramanian.kandasamy@oracle.com> - 5.7.5-0.1.m15
- Port to SLES

* Thu Jun 26 2014 Balasubramanian Kandasamy <balasubramanian.kandasamy@oracle.com> - 5.7.5-0.3.m15
- Resolve embedded-devel conflict issue

* Wed Jun 25 2014 Balasubramanian Kandasamy <balasubramanian.kandasamy@oracle.com> - 5.7.5-0.2.m15
- Add bench package
- Enable dtrace 

* Thu Apr 24 2014 Balasubramanian Kandasamy <balasubramanian.kandasamy@oracle.com> - 5.7.5-0.1.m15
- Updated for 5.7.5

* Mon Apr 07 2014 Balasubramanian Kandasamy <balasubramanian.kandasamy@oracle.com> - 5.7.4-0.5.m14
- Fix Cflags for el7 

* Mon Mar 31 2014 Balasubramanian Kandasamy <balasubramanian.kandasamy@oracle.com> - 5.7.4-0.4.m14
- Support for enterprise packages
- Upgrade from MySQL-* packages

* Wed Mar 12 2014 Balasubramanian Kandasamy <balasubramanian.kandasamy@oracle.com> - 5.7.4-0.3.m14
- Resolve conflict with mysql-libs-compat 

* Thu Mar 06 2014 Balasubramanian Kandasamy <balasubramanian.kandasamy@oracle.com> - 5.7.4-0.2.m14
- Resolve conflict issues during upgrade
- Add ha_example.so plugin which is now included

* Fri Feb 07 2014 Balasubramanian Kandasamy <balasubramanian.kandasamy@oracle.com> - 5.7.4-0.1.m14
- 5.7.4
- Enable shared libmysqld by cmake option
- Move mysqltest and test plugins to test subpackage

* Mon Nov 18 2013 Balasubramanian Kandasamy <balasubramanian.kandasamy@oracle.com> - 5.7.3-0.3.m13
- Fixed isa_bits error 

* Fri Oct 25 2013 Balasubramanian Kandasamy <balasubramanian.kandasamy@oracle.com> - 5.7.3-0.1.m13
- Initial 5.7 port

* Fri Oct 25 2013 Balasubramanian Kandasamy <balasubramanian.kandasamy@oracle.com> - 5.6.15-1
- Fixed uln advanced rpm libyassl.a error
- Updated to 5.6.15

* Wed Oct 16 2013 Balasubramanian Kandasamy <balasubramanian.kandasamy@oracle.com> - 5.6.14-3
- Fixed mysql_install_db usage 
- Improved handling of plugin directory 

* Fri Sep 27 2013 Balasubramanian Kandasamy <balasubramanian.kandasamy@oracle.com> - 5.6.14-2
- Refresh mysql-install patch and service renaming

* Mon Sep 16 2013 Balasubramanian Kandasamy <balasubramanian.kandasamy@oracle.com> - 5.6.14-1
- Updated to 5.6.14

* Wed Sep 04 2013 Balasubramanian Kandasamy <balasubramanian.kandasamy@oracle.com> - 5.6.13-5
- Support upgrade from 5.5 ULN packages to 5.6 

* Tue Aug 27 2013 Balasubramanian Kandasamy <balasubramanian.kandasamy@oracle.com> - 5.6.13-4
- Enhanced perl filtering 
- Added openssl-devel to buildreq 

* Wed Aug 21 2013 Balasubramanian Kandasamy <balasubramanian.kandasamy@oracle.com> - 5.6.13-3
- Removed mysql_embedded binary to resolve multilib conflict issue

* Fri Aug 16 2013 Balasubramanian Kandasamy <balasubramanian.kandasamy@oracle.com> - 5.6.13-2 
- Fixed Provides and Obsoletes issues in server, test packages 

* Wed Aug 14 2013 Balasubramanian Kandasamy <balasubramanian.kandasamy@oracle.com> - 5.6.13-1
- Updated to 5.6.13

* Mon Aug 05 2013 Balasubramanian Kandasamy <balasubramanian.kandasamy@oracle.com> - 5.6.12-9
- Added files list to embedded packages 

* Thu Aug 01 2013 Balasubramanian Kandasamy <balasubramanian.kandasamy@oracle.com> - 5.6.12-8
- Updated libmysqld.a with libmysqld.so in embedded package

* Mon Jul 29 2013 Balasubramanian Kandasamy <balasubramanian.kandasamy@oracle.com> - 5.6.12-7
- Updated test package dependency from client to server

* Wed Jul 24 2013 Balasubramanian Kandasamy <balasubramanian.kandasamy@oracle.com> - 5.6.12-6
- Added libs-compat dependency under libs package to resolve server
  installation conflicts issue.
 
* Wed Jul 17 2013 Balasubramanian Kandasamy <balasubramanian.kandasamy@oracle.com> - 5.6.12-5
- Removed libmysqlclient.so.16 from libs package
 
* Fri Jul 05 2013 Balasubramanian Kandasamy <balasubramanian.kandasamy@oracle.com> - 5.6.12-4
- Adjusted to work on OEL6

* Wed Jun 26 2013 Balasubramanian Kandasamy <balasubramanian.kandasamy@oracle.com> - 5.6.12-3
- Move libs to mysql/
- Basic multi arch support
- Fix changelog dates

* Thu Jun 20 2013 Balasubramanian Kandasamy <balasubramanian.kandasamy@oracle.com> - 5.6.12-2
- Major cleanup

* Tue Jun 04 2013 Balasubramanian Kandasamy <balasubramanian.kandasamy@oracle.com> - 5.6.12-1
- Updated to 5.6.12

* Mon Nov 05 2012 Joerg Bruehe <joerg.bruehe@oracle.com>

- Allow to override the default to use the bundled yaSSL by an option like
      --define="with_ssl /path/to/ssl"

* Wed Oct 10 2012 Bjorn Munch <bjorn.munch@oracle.com>

- Replace old my-*.cnf config file examples with template my-default.cnf

* Fri Oct 05 2012 Joerg Bruehe <joerg.bruehe@oracle.com>

- Let the installation use the new option "--random-passwords" of "mysql_install_db".
  (Bug# 12794345 Ensure root password)
- Fix an inconsistency: "new install" vs "upgrade" are told from the (non)existence
  of "$mysql_datadir/mysql" (holding table "mysql.user" and other system stuff).

* Tue Jul 24 2012 Joerg Bruehe <joerg.bruehe@oracle.com>

- Add a macro "runselftest":
  if set to 1 (default), the test suite will be run during the RPM build;
  this can be oveeridden via the command line by adding
      --define "runselftest 0"
  Failures of the test suite will NOT make the RPM build fail!

* Mon Jul 16 2012 Joerg Bruehe <joerg.bruehe@oracle.com>

- Add the man page for the "mysql_config_editor".

* Mon Jun 11 2012 Joerg Bruehe <joerg.bruehe@oracle.com>

- Make sure newly added "SPECIFIC-ULN/" directory does not disturb packaging.

* Wed Feb 29 2012 Brajmohan Saxena <brajmohan.saxena@oracle.com>

- Removal all traces of the readline library from mysql (BUG 13738013)

* Wed Sep 28 2011 Joerg Bruehe <joerg.bruehe@oracle.com>

- Fix duplicate mentioning of "mysql_plugin" and its manual page,
  it is better to keep alphabetic order in the files list (merging!).

* Wed Sep 14 2011 Joerg Bruehe <joerg.bruehe@oracle.com>

- Let the RPM capabilities ("obsoletes" etc) ensure that an upgrade may replace
  the RPMs of any configuration (of the current or the preceding release series)
  by the new ones. This is done by not using the implicitly generated capabilities
  (which include the configuration name) and relying on more generic ones which
  just list the function ("server", "client", ...).
  The implicit generation cannot be prevented, so all these capabilities must be
  explicitly listed in "Obsoletes:"

* Tue Sep 13 2011 Jonathan Perkin <jonathan.perkin@oracle.com>

- Add support for Oracle Linux 6 and Red Hat Enterprise Linux 6.  Due to
  changes in RPM behaviour ($RPM_BUILD_ROOT is removed prior to install)
  this necessitated a move of the libmygcc.a installation to the install
  phase, which is probably where it belonged in the first place.

* Tue Sep 13 2011 Joerg Bruehe <joerg.bruehe@oracle.com>

- "make_win_bin_dist" and its manual are dropped, cmake does it different.

* Thu Sep 08 2011 Daniel Fischer <daniel.fischer@oracle.com>

- Add mysql_plugin man page.

* Tue Aug 30 2011 Tor Didriksen <tor.didriksen@oracle.com>

- Set CXX=g++ by default to add a dependency on libgcc/libstdc++.
  Also, remove the use of the -fno-exceptions and -fno-rtti flags.
  TODO: update distro_buildreq/distro_requires

* Tue Aug 30 2011 Joerg Bruehe <joerg.bruehe@oracle.com>

- Add the manual page for "mysql_plugin" to the server package.

* Fri Aug 19 2011 Joerg Bruehe <joerg.bruehe@oracle.com>

- Null-upmerge the fix of bug#37165: This spec file is not affected.
- Replace "/var/lib/mysql" by the spec file variable "%%{mysqldatadir}".

* Fri Aug 12 2011 Daniel Fischer <daniel.fischer@oracle.com>

- Source plugin library files list from cmake-generated file.

* Mon Jul 25 2011 Chuck Bell <chuck.bell@oracle.com>

- Added the mysql_plugin client - enables or disables plugins.

* Thu Jul 21 2011 Sunanda Menon <sunanda.menon@oracle.com>

- Fix bug#12561297: Added the MySQL embedded binary

* Thu Jul 07 2011 Joerg Bruehe <joerg.bruehe@oracle.com>

- Fix bug#45415: "rpm upgrade recreates test database"
  Let the creation of the "test" database happen only during a new installation,
  not in an RPM upgrade.
  This affects both the "mkdir" and the call of "mysql_install_db".

* Wed Feb 09 2011 Joerg Bruehe <joerg.bruehe@oracle.com>

- Fix bug#56581: If an installation deviates from the default file locations
  ("datadir" and "pid-file"), the mechanism to detect a running server (on upgrade)
  should still work, and use these locations.
  The problem was that the fix for bug#27072 did not check for local settings.

* Mon Jan 31 2011 Joerg Bruehe <joerg.bruehe@oracle.com>

- Install the new "manifest" files: "INFO_SRC" and "INFO_BIN".

* Tue Nov 23 2010 Jonathan Perkin <jonathan.perkin@oracle.com>

- EXCEPTIONS-CLIENT has been deleted, remove it from here too
- Support MYSQL_BUILD_MAKE_JFLAG environment variable for passing
  a '-j' argument to make.

* Mon Nov 1 2010 Georgi Kodinov <georgi.godinov@oracle.com>

- Added test authentication (WL#1054) plugin binaries

* Wed Oct 6 2010 Georgi Kodinov <georgi.godinov@oracle.com>

- Added example external authentication (WL#1054) plugin binaries

* Wed Aug 11 2010 Joerg Bruehe <joerg.bruehe@oracle.com>

- With a recent spec file cleanup, names have changed: A "-community" part was dropped.
  Reflect that in the "Obsoletes" specifications.
- Add a "triggerpostun" to handle the uninstall of the "-community" server RPM.
- This fixes bug#55015 "MySQL server is not restarted properly after RPM upgrade".

* Tue Jun 15 2010 Joerg Bruehe <joerg.bruehe@sun.com>

- Change the behaviour on installation and upgrade:
  On installation, do not autostart the server.
  *Iff* the server was stopped before the upgrade is started, this is taken as a
  sign the administrator is handling that manually, and so the new server will
  not be started automatically at the end of the upgrade.
  The start/stop scripts will still be installed, so the server will be started
  on the next machine boot.
  This is the 5.5 version of fixing bug#27072 (RPM autostarting the server).

* Tue Jun 1 2010 Jonathan Perkin <jonathan.perkin@oracle.com>

- Implement SELinux checks from distribution-specific spec file.

* Wed May 12 2010 Jonathan Perkin <jonathan.perkin@oracle.com>

- Large number of changes to build using CMake
- Introduce distribution-specific RPMs
- Drop debuginfo, build all binaries with debug/symbols
- Remove __os_install_post, use native macro
- Remove _unpackaged_files_terminate_build, make it an error to have
  unpackaged files
- Remove cluster RPMs

* Wed Mar 24 2010 Joerg Bruehe <joerg.bruehe@sun.com>

- Add "--with-perfschema" to the configure options.

* Mon Mar 22 2010 Joerg Bruehe <joerg.bruehe@sun.com>

- User "usr/lib*" to allow for both "usr/lib" and "usr/lib64",
  mask "rmdir" return code 1.
- Remove "ha_example.*" files from the list, they aren't built.

* Wed Mar 17 2010 Joerg Bruehe <joerg.bruehe@sun.com>

- Fix a wrong path name in handling the debug plugins.

* Wed Mar 10 2010 Joerg Bruehe <joerg.bruehe@sun.com>

- Take the result of the debug plugin build and put it into the optimized tree,
  so that it becomes part of the final installation;
  include the files in the packlist. Part of the fixes for bug#49022.

* Mon Mar 01 2010 Joerg Bruehe <joerg.bruehe@sun.com>

- Set "Oracle and/or its affiliates" as the vendor and copyright owner,
  accept upgrading from packages showing MySQL or Sun as vendor.

* Fri Feb 12 2010 Joerg Bruehe <joerg.bruehe@sun.com>

- Formatting changes:
  Have a consistent structure of separator lines and of indentation
  (8 leading blanks => tab).
- Introduce the variable "src_dir".
- Give the environment variables "MYSQL_BUILD_CC(CXX)" precedence
  over "CC" ("CXX").
- Drop the old "with_static" argument analysis, this is not supported
  in 5.1 since ages.
- Introduce variables to control the handlers individually, as well
  as other options.
- Use the new "--with-plugin" notation for the table handlers.
- Drop handling "/etc/rc.d/init.d/mysql", the switch to "/etc/init.d/mysql"
  was done back in 2002 already.
- Make "--with-zlib-dir=bundled" the default, add an option to disable it.
- Add missing manual pages to the file list.
- Improve the runtime check for "libgcc.a", protect it against being tried
  with the Intel compiler "icc".

* Mon Jan 11 2010 Joerg Bruehe <joerg.bruehe@sun.com>

- Change RPM file naming:
  - Suffix like "-m2", "-rc" becomes part of version as "_m2", "_rc".
  - Release counts from 1, not 0.

* Wed Dec 23 2009 Joerg Bruehe <joerg.bruehe@sun.com>

- The "semisync" plugin file name has lost its introductory "lib",
  adapt the file lists for the subpackages.
  This is a part missing from the fix for bug#48351.
- Remove the "fix_privilege_tables" manual, it does not exist in 5.5
  (and likely, the whole script will go, too).

* Mon Nov 16 2009 Joerg Bruehe <joerg.bruehe@sun.com>

- Fix some problems with the directives around "tcmalloc" (experimental),
  remove erroneous traces of the InnoDB plugin (that is 5.1 only).

* Tue Oct 06 2009 Magnus Blaudd <mvensson@mysql.com>

- Removed mysql_fix_privilege_tables

* Fri Oct 02 2009 Alexander Nozdrin <alexander.nozdrin@sun.com>

- "mysqlmanager" got removed from version 5.4, all references deleted.

* Fri Aug 28 2009 Joerg Bruehe <joerg.bruehe@sun.com>

- Merge up from 5.1 to 5.4: Remove handling for the InnoDB plugin.

* Thu Aug 27 2009 Joerg Bruehe <joerg.bruehe@sun.com>

- This version does not contain the "Instance manager", "mysqlmanager":
  Remove it from the spec file so that packaging succeeds.

* Mon Aug 24 2009 Jonathan Perkin <jperkin@sun.com>

- Add conditionals for bundled zlib and innodb plugin

* Fri Aug 21 2009 Jonathan Perkin <jperkin@sun.com>

- Install plugin libraries in appropriate packages.
- Disable libdaemon_example and ftexample plugins.

* Thu Aug 20 2009 Jonathan Perkin <jperkin@sun.com>

- Update variable used for mysql-test suite location to match source.

* Fri Nov 07 2008 Joerg Bruehe <joerg@mysql.com>

- Correct yesterday's fix, so that it also works for the last flag,
  and fix a wrong quoting: un-quoted quote marks must not be escaped.

* Thu Nov 06 2008 Kent Boortz <kent.boortz@sun.com>

- Removed "mysql_upgrade_shell"
- Removed some copy/paste between debug and normal build

* Thu Nov 06 2008 Joerg Bruehe <joerg@mysql.com>

- Modify CFLAGS and CXXFLAGS such that a debug build is not optimized.
  This should cover both gcc and icc flags.  Fixes bug#40546.

* Fri Aug 29 2008 Kent Boortz <kent@mysql.com>

- Removed the "Federated" storage engine option, and enabled in all

* Tue Aug 26 2008 Joerg Bruehe <joerg@mysql.com>

- Get rid of the "warning: Installed (but unpackaged) file(s) found:"
  Some generated files aren't needed in RPMs:
  - the "sql-bench/" subdirectory
  Some files were missing:
  - /usr/share/aclocal/mysql.m4  ("devel" subpackage)
  - Manual "mysqlbug" ("server" subpackage)
  - Program "innochecksum" and its manual ("server" subpackage)
  - Manual "mysql_find_rows" ("client" subpackage)
  - Script "mysql_upgrade_shell" ("client" subpackage)
  - Program "ndb_cpcd" and its manual ("ndb-extra" subpackage)
  - Manuals "ndb_mgm" + "ndb_restore" ("ndb-tools" subpackage)

* Mon Mar 31 2008 Kent Boortz <kent@mysql.com>

- Made the "Federated" storage engine an option
- Made the "Cluster" storage engine and sub packages an option

* Wed Mar 19 2008 Joerg Bruehe <joerg@mysql.com>

- Add the man pages for "ndbd" and "ndb_mgmd".

* Mon Feb 18 2008 Timothy Smith <tim@mysql.com>

- Require a manual upgrade if the alread-installed mysql-server is
  from another vendor, or is of a different major version.

* Wed May 02 2007 Joerg Bruehe <joerg@mysql.com>

- "ndb_size.tmpl" is not needed any more,
  "man1/mysql_install_db.1" lacked the trailing '*'.

* Sat Apr 07 2007 Kent Boortz <kent@mysql.com>

- Removed man page for "mysql_create_system_tables"

* Wed Mar 21 2007 Daniel Fischer <df@mysql.com>

- Add debug server.

* Mon Mar 19 2007 Daniel Fischer <df@mysql.com>

- Remove Max RPMs; the server RPMs contain a mysqld compiled with all
  features that previously only were built into Max.

* Fri Mar 02 2007 Joerg Bruehe <joerg@mysql.com>

- Add several man pages for NDB which are now created.

* Fri Jan 05 2007 Kent Boortz <kent@mysql.com>

- Put back "libmygcc.a", found no real reason it was removed.

- Add CFLAGS to gcc call with --print-libgcc-file, to make sure the
  correct "libgcc.a" path is returned for the 32/64 bit architecture.

* Mon Dec 18 2006 Joerg Bruehe <joerg@mysql.com>

- Fix the move of "mysqlmanager" to section 8: Directory name was wrong.

* Thu Dec 14 2006 Joerg Bruehe <joerg@mysql.com>

- Include the new man pages for "my_print_defaults" and "mysql_tzinfo_to_sql"
  in the server RPM.
- The "mysqlmanager" man page got moved from section 1 to 8.

* Thu Nov 30 2006 Joerg Bruehe <joerg@mysql.com>

- Call "make install" using "benchdir_root=%%{_datadir}",
  because that is affecting the regression test suite as well.

* Thu Nov 16 2006 Joerg Bruehe <joerg@mysql.com>

- Explicitly note that the "MySQL-shared" RPMs (as built by MySQL AB)
  replace "mysql-shared" (as distributed by SuSE) to allow easy upgrading
  (bug#22081).

* Mon Nov 13 2006 Joerg Bruehe <joerg@mysql.com>

- Add "--with-partition" t 2006 Joerg Bruehe <joerg@mysql.com>

- Use the Perl script to run the tests, because it will automatically check
  whether the server is configured with SSL.

* Tue Jun 27 2006 Joerg Bruehe <joerg@mysql.com>

- move "mysqldumpslow" from the client RPM to the server RPM (bug#20216)

- Revert all previous attempts to call "mysql_upgrade" during RPM upgrade,
  there are some more aspects which need to be solved before this is possible.
  For now, just ensure the binary "mysql_upgrade" is delivered and installysql.com>

- To run "mysql_upgrade", we need a running server;
  start it in isolation and skip password checks.

* Sat May 20 2006 Kent Boortz <kent@mysql.com>

- Always compile for PIC, position independent code.

* Wed May 10 2006 Kent Boortz <kent@mysql.com>

- Use character set "all" when compiling with Cluster, to make Cluster
  nodes independent on the character set directory, and the problem
  that two RPM sub packages both wants to install this directory.

* Mon May 01 2006 Kent Boortz <kent@mysql.com>

- Use "./libtool --mode=execute" instead of searching for the
  executable in current directory and ".libs".

* Fri Apr 28 2006 Kent Boortz <kent@mysql.com>

- Install and run "mysql_upgrade"

* Wed Apr 12 2006 Jim Winstead <jimw@mysql.com>

- Remove sql-bench, and MySQL-bench RPM (will be built as an independent
  project from the mysql-bench repository)

* Tue Apr 11 2006 Jim Winstead <jimw@mysql.com>

- Remove old mysqltestmanager and related programs
* Sat Apr 01 2006 Kent Boortz <kent@mysql.com>

- Set $LDFLAGS from $MYSQL_BUILD_LDFLAGS

* Tue Mar 07 2006 Kent Boortz <kent@mysql.com>

- Changed product name from "Community Edition" to "Community Server"

* Mon Mar 06 2006 Kent Boortz <kent@mysql.com>

- Fast mutexes is now disabled by default, but should be
  used in Linux builds.

* Mon Feb 20 2006 Kent Boortz <kent@mysql.com>

- Reintroduced a max build
- Limited testing of 'debug' and 'max' servers
- Berkeley DB only in 'max'

* Mon Feb 13 2006 Joerg Bruehe <joerg@mysql.com>

- Use "-i" on "make test-force";
  this is essential for later evaluation of this log file.

* Thu Feb 09 2006 Kent Boortz <kent@mysql.com>

- Pass '-static' to libtool, link static with our own libraries, dynamic
  with system libraries.  Link with the bundled zlib.

* Wed Feb 08 2006 Kristian Nielsen <knielsen@mysql.com>

- Modified RPM spec to match new 5.1 debug+max combined community packaging.

* Sun Dec 18 2005 Kent Boortz <kent@mysql.com>

- Added "client/mysqlslap"

* Mon Dec 12 2005 Rodrigo Novo <rodrigo@mysql.com>

- Added zlib to the list of (static) libraries installed
- Added check against libtool wierdness (WRT: sql/mysqld || sql/.libs/mysqld)
- Compile MySQL with bundled zlib
- Fixed %%packager name to "MySQL Production Engineering Team"

* Mon Dec 05 2005 Joerg Bruehe <joerg@mysql.com>

- Avoid using the "bundled" zlib on "shared" builds:
  As it is not installed (on the build system), this gives dependency
  problems with "libtool" causing the build to fail.
  (Change was done on Nov 11, but left uncommented.)

* Tue Nov 22 2005 Joerg Bruehe <joerg@mysql.com>

- Extend the file existence check for "init.d/mysql" on un-install
  to also guard the call to "insserv"/"chkconfig".

* Thu Oct 27 2005 Lenz Grimmer <lenz@grimmer.com>

- added more man pages

* Wed Oct 19 2005 Kent Boortz <kent@mysql.com>

- Made yaSSL support an option (off by default)

* Wed Oct 19 2005 Kent Boortz <kent@mysql.com>

- Enabled yaSSL support

* Sat Oct 15 2005 Kent Boortz <kent@mysql.com>

- Give mode arguments the same way in all places
lenz@mysql.com>

- fixed the removing of the RPM_BUILD_ROOT in the %%clean section (the
  $RBR variable did not get expanded, thus leaving old build roots behind)

* Thu Aug 04 2005 Lenz Grimmer <lenz@mysql.com>

- Fixed the creation of the mysql user group account in the postinstall
  section (BUG 12348)
- Fixed enabling the Archive storage engine in the Max binary

* Tue Aug 02 2005 Lenz Grimmer <lenz@mysql.com>

- Fixed the Requires: tag for the server RPM (BUG 12233)

* Fri Jul 15 2005 Lenz Grimmer <lenz@mysql.com>

- create a "mysql" user group and assign the mysql user account to that group
  in the server postinstall section. (BUG 10984)

* Tue Jun 14 2005 Lenz Grimmer <lenz@mysql.com>

- Do not build statically on i386 by default, only when adding either "--with
  static" or "--define '_with_static 1'" to the RPM build options. Static
  linking really only makes sense when linking against the specially patched
  glibc 2.2.5.

* Mon Jun 06 2005 Lenz Grimmer <lenz@mysql.com>

- added mysql_client_test to the "bench" subpackage (BUG 10676)
- added the libndbclient static and shared libraries (BUG 10676)

* Wed Jun 01 2005 Lenz Grimmer <lenz@mysql.com>

- use "mysqldatadir" variable instead of hard-coding the path multiple times
- use the "mysqld_user" variable on all occasions a user name is referenced
- removed (incomplete) Brazilian translations
- removed redundant release tags from the subpackage descriptions

* Wed May 25 2005 Joerg Bruehe <joerg@mysql.com>

- Added a "make clean" between separate calls to "BuildMySQL".

* Thu May 12 2005 Guilhem Bichot <guilhem@mysql.com>

- Removed the mysql_tableinfo script made obsolete by the information schema

* Wed Apr 20 2005 Lenz Grimmer <lenz@mysql.com>

- Enabled the "blackhole" storage engine for the Max RPM

* Wed Apr 13 2005 Lenz Grimmer <lenz@mysql.com>

- removed the MySQL manual files (html/ps/texi) - they have been removed
  from the MySQL sources and are now available seperately.

* Mon Apr 4 2005 Petr Chardin <petr@mysql.com>

- old mysqlmanager, mysq* Mon Feb 7 2005 Tomas Ulin <tomas@mysql.com>

- enabled the "Ndbcluster" storage engine for the max binary
- added extra make install in ndb subdir after Max build to get ndb binaries
- added packages for ndbcluster storage engine

* Fri Jan 14 2005 Lenz Grimmer <lenz@mysql.com>

- replaced obsoleted "BuildPrereq" with "BuildRequires" instead

* Thu Jan 13 2005 Lenz Grimmer <lenz@mysql.com>

- enabled the "Federated" storage engine for the max binary

* Tue Jan 04 2005 Petr Chardin <petr@mysql.com>

- ISAM and merge storage engines were purged. As well as appropriate
  tools and manpages (isamchk and isamlog)

* Fri Dec 31 2004 Lenz Grimmer <lenz@mysql.com>

- enabled the "Archive" storage engine for the max binary
- enabled the "CSV" storage engine for the max binary
- enabled the "Example" storage engine for the max binary

* Thu Aug 26 2004 Lenz Grimmer <lenz@mysql.com>

- MySQL-Max now requires MySQL-server instead of MySQL (BUG 3860)

* Fri Aug 20 2004 Lenz Grimmer <lenz@mysql.com>

- do not link statically on IA64/AMD64 as these systems do not have
  a patched glibc installed

* Tue Aug 10 2004 Lenz Grimmer <lenz@mysql.com>

- Added libmygcc.a to the devel subpackage (required to link applications
  against the the embedded server libmysqld.a) (BUG 4921)

* Mon Aug 09 2004 Lenz Grimmer <lenz@mysql.com>

- Added EXCEPTIONS-CLIENT to the "devel" package

* Thu Jul 29 2004 Lenz Grimmer <lenz@mysql.com>

- disabled OpenSSL in the Max binaries again (the RPM packages were the
  only exception to this anyway) (BUG 1043)

* Wed Jun 30 2004 Lenz Grimmer <lenz@mysql.com>

- fixed server postinstall (mysql_install_db was called with the wrong
  parameter)

* Thu Jun 24 2004 Lenz Grimmer <lenz@mysql.com>

- added mysql_tzinfo_to_sql to the server subpackage
- run "make clean" instead of "make distclean"

* Mon Apr 05 2004 Lenz Grimmer <lenz@mysql.com>

- added ncurses-devel to the build prerequisites (BUG 3377)

* Thu Feb 12 2004 Lenz Grimmer <lenz@mysql.com>

- when using gcc, _always_ use CXX=gcc
- replaced Copyright with License field (Copyright is obsolete)

* Tue Feb 03 2004 Lenz Grimmer <lenz@mysql.com>

- added myisam_ftdump to the Server package

* Tue Jan 13 2004 Lenz Grimmer <lenz@mysql.com>

- link the mysql client against libreadline instead of libedit (BUG 2289)

* Mon Dec 22 2003 Lenz Grimmer <lenz@mysql.com>

- marked /etc/logrotate.d/mysql as a config file (BUG 2156)

* Sat Dec 13 2003 Lenz Grimmer <lenz@mysql.com>

- fixed file permissions (BUG 1672)

* Thu Dec 11 2003 Lenz Grimmer <lenz@mysql.com>

- made testing for gcc3 a bit more robust

* Fri Dec 05 2003 Lenz Grimmer <lenz@mysql.com>

- added missing file mysql_create_system_tables to the server subpackage

* Fri Nov 21 2003 Lenz Grimmer <lenz@mysql.com>

- removed dependency on MySQL-client from the MySQL-devel subpackage
  as it is not really required. (BUG 1610)

* Fri Aug 29 2003 Lenz Grimmer <lenz@mysql.com>

- Fixed BUG 1162 (removed macro names from the changelog)
- Really fixed BUG 998 (disable the checking for installed but
  unpackaged files)

* Tue Aug 05 2003 Lenz Grimmer <lenz@mysql.com>

- Fixed BUG 959 (libmysqld not being compiled properly)
- Fixed BUG 998 (RPM build errors): added missing files to the
  distribution (mysql_fix_extensions, mysql_tableinfo, mysqldumpslow,
  mysql_fix_privilege_tables.1), removed "-n" from install section.

* Wed Jul 09 2003 Lenz Grimmer <lenz@mysql.com>

- removed the GIF Icon (file was not included in the sources anyway)
- removed unused variable shared_lib_version
- do not run automake before building the standard binary
  (should not be necessary)
- add server suffix '-standard' to standard binary (to be in line
  with the binary tarball distributions)
- Use more RPM macros (_exec_prefix, _sbindir, _libdir, _sysconfdir,
  _datadir, _includedir) throughout the spec file.
- allow overriding CC and CXX (required when building with other compilers)

* Fri May 16 2003 Lenz Grimmer <lenz@mysql.com>

- re-enabled RAID again

* Wed Apr 30 2003 Lenz Grimmer <lenz@mysql.com>

- disabled MyISAM RAID (--with-raid)- it throws an assertion which
  needs to be investigated first.

* Mon Mar 10 2003 Lenz Grimmer <lenz@mysql.com>

- added missing file mysql_secure_installation to server subpackage
  (BUG 141)

* Tue Feb 11 2003 Lenz Grimmer <lenz@mysql.com>

- re-added missing pre- and post(un)install scripts to server subpackage
- added config file /etc/my.cnf to the file list (just for completeness)
- make sure to create the datadir with 755 permissions

* Mon Jan 27 2003 Lenz Grimmer <lenz@mysql.com>

- removed unusedql.com>

- Reworked the build steps a little bit: the Max binary is supposed
  to include OpenSSL, which cannot be linked statically, thus trying
  to statically link against a special glibc is futile anyway
- because of this, it is not required to make yet another build run
  just to compile the shared libs (saves a lot of time)
- updated package description of the Max subpackage
- clean up the BuildRoot directory afterwards

* Mon Jul 15 2002 Lenz Grimmer <lenz@mysql.com>

- Updated Packager information
- Fixed the build options: the regular package is supposed to
  include InnoDB and linked statically, while the Max package
  should include BDB and SSL support

* Fri May 03 2002 Lenz Grimmer <lenz@mysql.com>

- Use more RPM macros (e.g. infodir, mandir) to make the spec
  file more portable
- reorganized the installation of documentation files: let RPM
  take care of this
- reorganized the file list: actually install man pages along
  with the binaries of the respective subpackage
- do not include libmysqld.a in the devel subpackage as well, if we
  have a special "embedded" subpackage
- reworked the package descriptions

* Mon Oct  8 2001 Monty

- Added embedded server as a separate RPM

* Fri Apr 13 2001 Monty

- Added mysqld-max to the distribution

* Tue Jan 2  2001  Monty

- Added mysql-test to the bench package

* Fri Aug 18 2000 Tim Smith <tim@mysql.com>

- Added separate libmysql_r directory; now both a threaded
  and non-threaded library is shipped.

* Tue Sep 28 1999 David Axmark <davida@mysql.com>

- Added the support-files/my-example.cnf to the docs directory.

- Removed devel dependency on base since it is about client
  development.

* Wed Sep 8 1999 David Axmark <davida@mysql.com>

- Cleaned up some for 3.23.

* Thu Jul 1 1999 David Axmark <davida@mysql.com>

- Added support for shared libraries in a separate sub
  package. Original fix by David Fox (dsfox@cogsci.ucsd.edu)

- The --enable-assembler switch is now automatically disables on
  platforms there assembler code is unavailable. This should allow
  building this RPM on non i386 systems.

* Mon Feb 22 1999 David Axmark <david@detron.se>

- Removed unportable cc switches from the spec file. The defaults can
  now be overridden with environment variables. This feature is used
  to compile the official RPM with optimal (but compiler version
  specific) switches.

- Removed the repetitive description parts for the sub rpms. Maybe add
  again if RPM gets a multiline macro capability.

- Added support for a pt_BR translation. Translation contributed by
  Jorge Godoy <jorge@bestway.com.br>.

* Wed Nov 4 1998 David Axmark <david@detron.se>

- A lot of changes in all the rpm and install scripts. This may even
  be a working RPM :-)

* Sun Aug 16 1998 David Axmark <david@detron.se>

- A developers changelog for MySQL is available in the source RPM. And
  there is a history of major user visible changed in the Reference
  Manual.  Only RPM specific changes will be documented here.<|MERGE_RESOLUTION|>--- conflicted
+++ resolved
@@ -79,13 +79,8 @@
 Name:           mysql%{?cluster:-cluster}-%{product_suffix}
 Summary:        A very fast and reliable SQL database server
 Group:          Applications/Databases
-<<<<<<< HEAD
-Version:        @MYSQL_RPM_VERSION@
+Version:        @MYSQL_NO_DASH_VERSION@
 Release:        0.1%{?milestone:.%{milestone}}%{?commercial:.1}%{?dist}
-=======
-Version:        @MYSQL_NO_DASH_VERSION@
-Release:        1%{?commercial:.1}%{?dist}
->>>>>>> c521e1d0
 License:        Copyright (c) 2000, @MYSQL_COPYRIGHT_YEAR@, %{mysql_vendor}. All rights reserved. Under %{?license_type} license as shown in the Description field.
 Source0:        https://cdn.mysql.com/Downloads/MySQL-@MYSQL_BASE_VERSION@/%{src_dir}.tar.gz
 URL:            http://www.mysql.com/
