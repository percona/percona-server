--- conflicted
+++ resolved
@@ -14,7 +14,6 @@
 # Free Software Foundation, Inc., 51 Franklin St, Fifth Floor, Boston
 # MA  02110-1301  USA.
 
-<<<<<<< HEAD
 %global milestone       dmr
 
 %global mysql_vendor    Oracle and/or its affiliates
@@ -22,12 +21,6 @@
 
 # Pass --define 'with_cluster 1' to build with cluster support
 %{?with_cluster: %global cluster 1}
-=======
-%global mysql_vendor    Oracle and/or its affiliates
-%global mysqldatadir    /var/lib/mysql
-
-%global cluster 1
->>>>>>> d46ae293
 
 # By default, a build will include the bundeled "yaSSL" library for SSL.
 %{?with_ssl: %global ssl_option -DWITH_SSL=%{with_ssl}}
@@ -81,22 +74,13 @@
 %{?sles12:                %global systemd 1}
 %{!?_tmpfilesdir:         %global _tmpfilesdir /usr/lib/tmpfiles.d}
 
-<<<<<<< HEAD
 %global min                   8.0.0
-=======
-%global min                   5.7.9
->>>>>>> d46ae293
 
 Name:           mysql%{?cluster:-cluster}-%{product_suffix}
 Summary:        A very fast and reliable SQL database server
 Group:          Applications/Databases
-<<<<<<< HEAD
 Version:        @MYSQL_NO_DASH_VERSION@
 Release:        0.1%{?milestone:.%{milestone}}%{?commercial:.1}%{?dist}
-=======
-Version:        @MYSQL_RPM_VERSION@
-Release:        1%{?commercial:.1}%{?dist}
->>>>>>> d46ae293
 License:        Copyright (c) 2000, @MYSQL_COPYRIGHT_YEAR@, %{mysql_vendor}. All rights reserved. Under %{?license_type} license as shown in the Description field.
 Source0:        https://cdn.mysql.com/Downloads/MySQL-@MYSQL_BASE_VERSION@/%{src_dir}.tar.gz
 URL:            http://www.mysql.com/
@@ -169,13 +153,8 @@
 Obsoletes:      MySQL-Cluster-server-advanced < %{version}-%{release}
 Obsoletes:      mysql-commercial-server < %{version}-%{release}
 Obsoletes:      mysql-cluster-community-server < %{version}-%{release}
-<<<<<<< HEAD
-%endif
-%endif
-=======
-%endif
-%endif
->>>>>>> d46ae293
+%endif
+%endif
 %if 0%{?cluster}
 Provides:       MySQL-Cluster-server-gpl%{?_isa} = %{version}-%{release}
 Obsoletes:      MySQL-Cluster-server-gpl%{?_isa} < %{version}-%{release}
@@ -238,19 +217,11 @@
 Obsoletes:      mysql-commercial-client < %{version}-%{release}
 Obsoletes:      mysql-cluster-community-client < %{version}-%{release}
 %endif
-<<<<<<< HEAD
 %endif
 %if 0%{?cluster}
 Provides:       MySQL-Cluster-client-gpl = %{version}-%{release}
 Obsoletes:      MySQL-Cluster-client-gpl < %{version}-%{release}
 %endif
-=======
-%endif
-%if 0%{?cluster}
-Provides:       MySQL-Cluster-client-gpl = %{version}-%{release}
-Obsoletes:      MySQL-Cluster-client-gpl < %{version}-%{release}
-%endif
->>>>>>> d46ae293
 Provides:       MySQL-client = %{version}-%{release}
 Obsoletes:      MySQL-client < %{version}-%{release}
 Provides:       mysql-client = %{version}-%{release}
@@ -292,13 +263,8 @@
 Obsoletes:      MySQL-Cluster-test-advanced < %{version}-%{release}
 Obsoletes:      mysql-commercial-test < %{version}-%{release}
 Obsoletes:      mysql-cluster-community-test < %{version}-%{release}
-<<<<<<< HEAD
-%endif
-%endif
-=======
-%endif
-%endif
->>>>>>> d46ae293
+%endif
+%endif
 %if 0%{?cluster}
 Provides:       MySQL-Cluster-test-gpl = %{version}-%{release}
 Obsoletes:      MySQL-Cluster-test-gpl < %{version}-%{release}
@@ -369,17 +335,10 @@
 Obsoletes:      MySQL-shared < %{version}-%{release}
 Obsoletes:      mysql-libs < %{version}-%{release}
 Obsoletes:      mariadb-libs
-<<<<<<< HEAD
 Obsoletes:      libmysqlclient21 < %{version}-%{release}
 Obsoletes:      mysql-connector-c-shared < 6.2
 Provides:       mysql-libs = %{version}-%{release}
 Provides:       libmysqlclient21 = %{version}-%{release}
-=======
-Obsoletes:      libmysqlclient20 < %{version}-%{release}
-Obsoletes:      mysql-connector-c-shared < 6.2
-Provides:       mysql-libs = %{version}-%{release}
-Provides:       libmysqlclient20 = %{version}-%{release}
->>>>>>> d46ae293
 
 %description    libs
 This package contains the shared libraries for MySQL client
@@ -487,10 +446,7 @@
 This package contains the development header files and libraries
 necessary to develop client applications for MySQL NDB storage engine.
 
-<<<<<<< HEAD
-=======
 %if 0%{?ndb_nodejs_extras_path:1}
->>>>>>> d46ae293
 %package        nodejs
 Summary:        Set of Node.js adapters for MySQL Cluster
 Group:          Applications/Databases
@@ -499,10 +455,7 @@
 Node.js adapters for MySQL Cluster and MySQL Server, which make it
 possible to write JavaScript applications for Node.js using MySQL
 data.
-<<<<<<< HEAD
-=======
-%endif
->>>>>>> d46ae293
+%endif
 
 %package        java
 Summary:        MySQL Cluster Connector for Java
@@ -674,13 +627,10 @@
 # Remove upcoming man pages, to avoid breakage when they materialize
 # Keep this comment as a placeholder for future cases
 # rm -f %{buildroot}%{_mandir}/man1/<manpage>.1
-<<<<<<< HEAD
 
 # Remove removed manpages here until they are removed from the docs repo
 rm -f  %{buildroot}%{_mandir}/man1/mysql_plugin.1
 rm -f  %{buildroot}%{_mandir}/man1/mysql_install_db.1
-=======
->>>>>>> d46ae293
 
 # rcmysql symlink
 install -d %{buildroot}%{_sbindir}
@@ -713,11 +663,7 @@
 %endif
 
 %post server
-<<<<<<< HEAD
 datadir=$(/usr/bin/my_print_defaults server mysqld | grep '^--datadir=' | sed -n 's/--datadir=//p' | tail -n 1)
-=======
-datadir=$(/usr/bin/my_print_defaults server mysqld | grep '^--datadir=' | sed -n 's/--datadir=//p | tail -n 1')
->>>>>>> d46ae293
 /bin/chmod 0751 "$datadir"
 /bin/touch /var/log/mysql/mysqld.log
 /bin/chown mysql:mysql /var/log/mysql/mysqld.log >/dev/null 2>&1 || :
@@ -807,11 +753,6 @@
 %attr(755, root, root) %{_bindir}/myisamchk
 %attr(755, root, root) %{_bindir}/myisamlog
 %attr(755, root, root) %{_bindir}/myisampack
-<<<<<<< HEAD
-=======
-%attr(755, root, root) %{_bindir}/mysql_install_db
-%attr(755, root, root) %{_bindir}/mysql_plugin
->>>>>>> d46ae293
 %attr(755, root, root) %{_bindir}/mysql_secure_installation
 %attr(755, root, root) %{_bindir}/mysql_tzinfo_to_sql
 %attr(755, root, root) %{_bindir}/mysql_upgrade
@@ -836,11 +777,8 @@
 %dir %{_libdir}/mysql/plugin
 %attr(755, root, root) %{_libdir}/mysql/plugin/adt_null.so
 %attr(755, root, root) %{_libdir}/mysql/plugin/auth_socket.so
-<<<<<<< HEAD
 %attr(755, root, root) %{_libdir}/mysql/plugin/group_replication.so
 %attr(755, root, root) %{_libdir}/mysql/plugin/connection_control.so
-=======
->>>>>>> d46ae293
 %attr(755, root, root) %{_libdir}/mysql/plugin/ha_example.so
 %attr(755, root, root) %{_libdir}/mysql/plugin/keyring_file.so
 %attr(755, root, root) %{_libdir}/mysql/plugin/keyring_udf.so
@@ -859,11 +797,8 @@
 %dir %{_libdir}/mysql/plugin/debug
 %attr(755, root, root) %{_libdir}/mysql/plugin/debug/adt_null.so
 %attr(755, root, root) %{_libdir}/mysql/plugin/debug/auth_socket.so
-<<<<<<< HEAD
 %attr(755, root, root) %{_libdir}/mysql/plugin/debug/group_replication.so
 %attr(755, root, root) %{_libdir}/mysql/plugin/debug/connection_control.so
-=======
->>>>>>> d46ae293
 %attr(755, root, root) %{_libdir}/mysql/plugin/debug/ha_example.so
 %attr(755, root, root) %{_libdir}/mysql/plugin/debug/keyring_file.so
 %attr(755, root, root) %{_libdir}/mysql/plugin/debug/keyring_udf.so
@@ -889,10 +824,6 @@
 %attr(644, root, root) %{_datadir}/mysql/audit_log_filter_linux_install.sql
 %attr(755, root, root) %{_libdir}/mysql/plugin/authentication_pam.so
 %attr(755, root, root) %{_libdir}/mysql/plugin/keyring_okv.so
-<<<<<<< HEAD
-=======
-%attr(755, root, root) %{_libdir}/mysql/plugin/keyring_udf.so
->>>>>>> d46ae293
 %attr(755, root, root) %{_libdir}/mysql/plugin/thread_pool.so
 %attr(755, root, root) %{_libdir}/mysql/plugin/openssl_udf.so
 %attr(755, root, root) %{_libdir}/mysql/plugin/firewall.so
@@ -900,10 +831,6 @@
 %attr(755, root, root) %{_libdir}/mysql/plugin/debug/audit_log.so
 %attr(755, root, root) %{_libdir}/mysql/plugin/debug/authentication_pam.so
 %attr(755, root, root) %{_libdir}/mysql/plugin/debug/keyring_okv.so
-<<<<<<< HEAD
-=======
-%attr(755, root, root) %{_libdir}/mysql/plugin/debug/keyring_udf.so
->>>>>>> d46ae293
 %attr(755, root, root) %{_libdir}/mysql/plugin/debug/thread_pool.so
 %attr(755, root, root) %{_libdir}/mysql/plugin/debug/openssl_udf.so
 %attr(755, root, root) %{_libdir}/mysql/plugin/debug/firewall.so
@@ -1063,11 +990,7 @@
 %doc %{?license_files_server}
 %dir %attr(755, root, root) %{_libdir}/mysql
 %attr(644, root, root) %{_sysconfdir}/ld.so.conf.d/mysql-%{_arch}.conf
-<<<<<<< HEAD
 %{_libdir}/mysql/libmysqlclient.so.21*
-=======
-%{_libdir}/mysql/libmysqlclient.so.20*
->>>>>>> d46ae293
 
 %if 0%{?compatlib}
 %files libs-compat
@@ -1116,10 +1039,7 @@
 %attr(755, root, root) %{_libdir}/mysql/plugin/libtest_sql_processlist.so
 %attr(755, root, root) %{_libdir}/mysql/plugin/libtest_sql_replication.so
 %attr(755, root, root) %{_libdir}/mysql/plugin/libtest_sql_shutdown.so
-<<<<<<< HEAD
 %attr(755, root, root) %{_libdir}/mysql/plugin/libtest_sql_stmt.so
-=======
->>>>>>> d46ae293
 %attr(755, root, root) %{_libdir}/mysql/plugin/libtest_sql_sqlmode.so
 %attr(755, root, root) %{_libdir}/mysql/plugin/libtest_sql_stored_procedures_functions.so
 %attr(755, root, root) %{_libdir}/mysql/plugin/libtest_sql_views_triggers.so
@@ -1129,10 +1049,7 @@
 %attr(755, root, root) %{_libdir}/mysql/plugin/qa_auth_interface.so
 %attr(755, root, root) %{_libdir}/mysql/plugin/qa_auth_server.so
 %attr(755, root, root) %{_libdir}/mysql/plugin/test_security_context.so
-<<<<<<< HEAD
 %attr(755, root, root) %{_libdir}/mysql/plugin/test_services_plugin_registry.so
-=======
->>>>>>> d46ae293
 %attr(755, root, root) %{_libdir}/mysql/plugin/debug/auth.so
 %attr(755, root, root) %{_libdir}/mysql/plugin/debug/auth_test_plugin.so
 %attr(755, root, root) %{_libdir}/mysql/plugin/debug/component_example_component1.so
@@ -1157,10 +1074,7 @@
 %attr(755, root, root) %{_libdir}/mysql/plugin/debug/libtest_sql_processlist.so
 %attr(755, root, root) %{_libdir}/mysql/plugin/debug/libtest_sql_replication.so
 %attr(755, root, root) %{_libdir}/mysql/plugin/debug/libtest_sql_shutdown.so
-<<<<<<< HEAD
 %attr(755, root, root) %{_libdir}/mysql/plugin/debug/libtest_sql_stmt.so
-=======
->>>>>>> d46ae293
 %attr(755, root, root) %{_libdir}/mysql/plugin/debug/libtest_sql_sqlmode.so
 %attr(755, root, root) %{_libdir}/mysql/plugin/debug/libtest_sql_stored_procedures_functions.so
 %attr(755, root, root) %{_libdir}/mysql/plugin/debug/libtest_sql_views_triggers.so
@@ -1170,10 +1084,7 @@
 %attr(755, root, root) %{_libdir}/mysql/plugin/debug/qa_auth_interface.so
 %attr(755, root, root) %{_libdir}/mysql/plugin/debug/qa_auth_server.so
 %attr(755, root, root) %{_libdir}/mysql/plugin/debug/test_security_context.so
-<<<<<<< HEAD
 %attr(755, root, root) %{_libdir}/mysql/plugin/debug/test_services_plugin_registry.so
-=======
->>>>>>> d46ae293
 
 %attr(644, root, root) %{_mandir}/man1/mysql_client_test.1*
 %attr(644, root, root) %{_mandir}/man1/mysql-stress-test.pl.1*
@@ -1237,18 +1148,12 @@
 %attr(644, root, root) %{_libdir}/mysql/libndbclient_static.a
 %{_libdir}/mysql/libndbclient.so
 
-<<<<<<< HEAD
-=======
 %if 0%{?ndb_nodejs_extras_path:1}
->>>>>>> d46ae293
 %files nodejs
 %defattr(-, root, root, -)
 %doc %{?license_files_server}
 %{_datadir}/mysql/nodejs/
-<<<<<<< HEAD
-=======
-%endif
->>>>>>> d46ae293
+%endif
 
 %files java
 %defattr(-, root, root, -)
@@ -1257,7 +1162,6 @@
 %endif # cluster
 
 %changelog
-<<<<<<< HEAD
 * Tue Sep 13 2016 Balasubramanian Kandasamy <balasubramanian.kandasamy@oracle.com> - 8.0.1-0.1
 - Add test_services_plugin_registry.so plugin
 - Add connection_control.so to server subpackage
@@ -1289,47 +1193,15 @@
 * Mon Oct 5 2015 Tor Didriksen <tor.didriksen@oracle.com>
 - Added mysqlx.so
 
-=======
-* Fri Jun 03 2016 Balasubramanian Kandasamy <balasubramanian.kandasamy@oracle.com> - 5.7.14-1
-- Adapt MySQL server 5.7 packaging to MySQL Cluster 7.5
-
-* Wed May 04 2016 Georgi Kodinov <georgi.kodinov@oracle.com> - 5.7.13-1
-- Add test_udf_services.so plugin
-- Add keyring_udf.so plugin to server subpackage
-
-* Fri Feb 5 2016 Balasubramanian Kandasamy <balasubramanian.kandasamy@oracle.com> - 5.7.12-1
-- Add keyring_okv.so plugin to commercial server subpackage
-
-* Mon Jan 4 2016 Balasubramanian Kandasamy <balasubramanian.kandasamy@oracle.com> - 5.7.11-1
-- Include mysql-keyring directory
-- Provide keyring_file.so plugin
-
-* Tue Nov 24 2015 Bjorn Munch <bjorn.munch@oracle.com> - 5.7.10-1
-- Included man pages for lz4_decompress and zlib_decompress
-
-* Thu Nov 12 2015 Bjorn Munch <bjorn.munch@oracle.com> - 5.7.10-1
-- Added lines to remove man pages we are not ready to include yet
-
-* Mon Oct 19 2015 Bharathy Satish <bharathy.x.satish@oracle.com> - 5.7.10-1
-- Added new decompression utilities lz4_decompress and zlib_decompress binaries to
-  client subpackage.
-
-* Mon Oct 5 2015 Tor Didriksen <tor.didriksen@oracle.com>
-- Added mysqlx.so
-
->>>>>>> d46ae293
 * Tue Sep 29 2015 Balasubramanian Kandasamy <balasubramanian.kandasamy@oracle.com> - 5.7.9-1
 - Updated for 5.7.9
 - Added libtest_* plugins to test subpackage
 - Add mysqlpump man page
 - Obsolete mysql-connector-c-shared dependencies
 
-<<<<<<< HEAD
 * Mon Jul 06 2015 Murthy Narkedimilli <murthy.narkedimilli@oracle.com> - 5.7.8-0.2.rc
 - Bumped the libmysqlclient.so version from 20 -> 21.
 
-=======
->>>>>>> d46ae293
 * Thu Jun 25 2015 Balasubramanian Kandasamy <balasubramanian.kandasamy@oracle.com> - 5.7.8-0.2.rc
 - Add support for pkg-config
 
