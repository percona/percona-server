# name       : innodb_io_patches.patch
# introduced : 11 or before
# maintainer : Yasufumi
#
#!!! notice !!!
# Any small change to this file in the main branch
# should be done or reviewed by the maintainer!
--- a/storage/innobase/buf/buf0buf.c
+++ b/storage/innobase/buf/buf0buf.c
@@ -320,6 +320,7 @@
 
 	/* When we traverse all the flush lists we don't want another
 	thread to add a dirty page to any flush list. */
+	if (srv_buf_pool_instances > 1)
 	log_flush_order_mutex_enter();
 
 	for (i = 0; i < srv_buf_pool_instances; i++) {
@@ -343,6 +344,7 @@
 		}
 	}
 
+	if (srv_buf_pool_instances > 1)
 	log_flush_order_mutex_exit();
 
 	/* The returned answer may be out of date: the flush_list can
--- a/storage/innobase/buf/buf0flu.c
+++ b/storage/innobase/buf/buf0flu.c
@@ -857,7 +857,7 @@
 flush:
 	/* Now flush the doublewrite buffer data to disk */
 
-	fil_flush(TRX_SYS_SPACE);
+	fil_flush(TRX_SYS_SPACE, FALSE);
 
 	/* We know that the writes have been flushed to disk now
 	and in recovery we will find them in the doublewrite buffer
@@ -1375,10 +1375,11 @@
 	ulint		high;
 	ulint		count = 0;
 	buf_pool_t*	buf_pool = buf_pool_get(space, offset);
+	ibool		is_forward_scan;
 
 	ut_ad(flush_type == BUF_FLUSH_LRU || flush_type == BUF_FLUSH_LIST);
 
-	if (UT_LIST_GET_LEN(buf_pool->LRU) < BUF_LRU_OLD_MIN_LEN) {
+	if (UT_LIST_GET_LEN(buf_pool->LRU) < BUF_LRU_OLD_MIN_LEN || !srv_flush_neighbor_pages) {
 		/* If there is little space, it is better not to flush
 		any block except from the end of the LRU list */
 
@@ -1405,7 +1406,32 @@
 		high = fil_space_get_size(space);
 	}
 
-	for (i = low; i < high; i++) {
+	if (srv_flush_neighbor_pages == 2) {
+
+		/* In the case of contiguous flush where the requested page
+		does not fall at the start of flush area, first scan backward
+		from the page and later forward from it. */
+		is_forward_scan = (offset == low);
+	}
+	else {
+		is_forward_scan = TRUE;
+	}
+
+scan:
+	if (srv_flush_neighbor_pages == 2) {
+		if (is_forward_scan) {
+			i = offset;
+		}
+		else {
+			i = offset - 1;
+		}
+	}
+	else {
+		i = low;
+	}
+
+	for (; is_forward_scan ? (i < high) : (i >= low);
+	     is_forward_scan ? i++ : i--) {
 
 		buf_page_t*	bpage;
 
@@ -1434,6 +1460,12 @@
 		if (!bpage) {
 
 			buf_pool_mutex_exit(buf_pool);
+			if (srv_flush_neighbor_pages == 2) {
+
+				/* This is contiguous neighbor page flush and
+				the pages here are not contiguous. */
+				break;
+			}
 			continue;
 		}
 
@@ -1470,6 +1502,22 @@
 			}
 		}
 		buf_pool_mutex_exit(buf_pool);
+
+		if (srv_flush_neighbor_pages == 2) {
+
+			/* We are trying to do the contiguous neighbor page
+			flush, but the last page we checked was unflushable,
+			making a "hole" in the flush, so stop this attempt. */
+			break;
+		}
+	}
+
+	if (!is_forward_scan) {
+
+		/* Backward scan done, now do the forward scan */
+		ut_a (srv_flush_neighbor_pages == 2);
+		is_forward_scan = TRUE;
+		goto scan;
 	}
 
 	return(count);
--- a/storage/innobase/buf/buf0rea.c
+++ b/storage/innobase/buf/buf0rea.c
@@ -427,6 +427,10 @@
 		= BUF_READ_AHEAD_AREA(buf_pool);
 	ulint		threshold;
 
+	if (!(srv_read_ahead & 2)) {
+		return(0);
+	}
+
 	if (UNIV_UNLIKELY(srv_startup_is_before_trx_rollback_phase)) {
 		/* No read-ahead to avoid thread deadlocks */
 		return(0);
--- a/storage/innobase/fil/fil0fil.c
+++ b/storage/innobase/fil/fil0fil.c
@@ -2601,7 +2601,7 @@
 
 		os_thread_sleep(20000);
 
-		fil_flush(id);
+		fil_flush(id, TRUE);
 
 		goto retry;
 
@@ -2815,7 +2815,7 @@
 		goto error_exit;
 	}
 
-	ret = os_file_flush(file);
+	ret = os_file_flush(file, TRUE);
 
 	if (!ret) {
 		fputs("InnoDB: Error: file flush of tablespace ", stderr);
@@ -3001,7 +3001,7 @@
 		}
 	}
 
-	success = os_file_flush(file);
+	success = os_file_flush(file, TRUE);
 	if (!success) {
 
 		goto func_exit;
@@ -3023,7 +3023,7 @@
 
 		goto func_exit;
 	}
-	success = os_file_flush(file);
+	success = os_file_flush(file, TRUE);
 func_exit:
 	os_file_close(file);
 	ut_free(buf2);
@@ -4006,7 +4006,7 @@
 	size_after_extend, *actual_size); */
 	mutex_exit(&fil_system->mutex);
 
-	fil_flush(space_id);
+	fil_flush(space_id, TRUE);
 
 	return(success);
 }
@@ -4577,8 +4577,9 @@
 void
 fil_flush(
 /*======*/
-	ulint	space_id)	/*!< in: file space id (this can be a group of
+	ulint	space_id,	/*!< in: file space id (this can be a group of
 				log files or a tablespace of the database) */
+	ibool	metadata)
 {
 	fil_space_t*	space;
 	fil_node_t*	node;
@@ -4649,7 +4650,7 @@
 			/* fprintf(stderr, "Flushing to file %s\n",
 			node->name); */
 
-			os_file_flush(file);
+			os_file_flush(file, metadata);
 
 			mutex_enter(&fil_system->mutex);
 
@@ -4732,7 +4733,7 @@
 	a non-existing space id. */
 	for (i = 0; i < n_space_ids; i++) {
 
-		fil_flush(space_ids[i]);
+		fil_flush(space_ids[i], TRUE);
 	}
 
 	mem_free(space_ids);
--- a/storage/innobase/handler/ha_innodb.cc
+++ b/storage/innobase/handler/ha_innodb.cc
@@ -445,6 +445,12 @@
   "Timeout in seconds an InnoDB transaction may wait for a lock before being rolled back. Values above 100000000 disable the timeout.",
   NULL, NULL, 50, 1, 1024 * 1024 * 1024, 0);
 
+static MYSQL_THDVAR_ULONG(flush_log_at_trx_commit, PLUGIN_VAR_OPCMDARG,
+  "Set to 0 (write and flush once per second),"
+  " 1 (write and flush at each commit)"
+  " or 2 (write at commit, flush once per second).",
+  NULL, NULL, 1, 0, 2, 0);
+
 
 static handler *innobase_create_handler(handlerton *hton,
                                         TABLE_SHARE *table,
@@ -841,6 +847,17 @@
 	}
 }
 
+/******************************************************************//**
+*/
+extern "C" UNIV_INTERN
+ulong
+thd_flush_log_at_trx_commit(
+/*================================*/
+	void*	thd)
+{
+	return(THDVAR((THD*) thd, flush_log_at_trx_commit));
+}
+
 /********************************************************************//**
 Obtain the InnoDB transaction of a MySQL thread.
 @return	reference to transaction pointer */
@@ -2471,6 +2488,9 @@
 	srv_n_read_io_threads = (ulint) innobase_read_io_threads;
 	srv_n_write_io_threads = (ulint) innobase_write_io_threads;
 
+	srv_read_ahead &= 3;
+	srv_adaptive_flushing_method %= 3;
+
 	srv_force_recovery = (ulint) innobase_force_recovery;
 
 	srv_use_doublewrite_buf = (ibool) innobase_use_doublewrite;
@@ -11142,7 +11162,7 @@
   PLUGIN_VAR_OPCMDARG | PLUGIN_VAR_READONLY,
   "Purge threads can be either 0 or 1.",
   NULL, NULL,
-  0,			/* Default setting */
+  1,			/* Default setting */
   0,			/* Minimum value */
   1, 0);		/* Maximum value */
 
@@ -11184,12 +11204,18 @@
   innodb_file_format_max_validate,
   innodb_file_format_max_update, "Antelope");
 
-static MYSQL_SYSVAR_ULONG(flush_log_at_trx_commit, srv_flush_log_at_trx_commit,
-  PLUGIN_VAR_OPCMDARG,
-  "Set to 0 (write and flush once per second),"
-  " 1 (write and flush at each commit)"
-  " or 2 (write at commit, flush once per second).",
-  NULL, NULL, 1, 0, 2, 0);
+/* Changed to the THDVAR */
+//static MYSQL_SYSVAR_ULONG(flush_log_at_trx_commit, srv_flush_log_at_trx_commit,
+//  PLUGIN_VAR_OPCMDARG,
+//  "Set to 0 (write and flush once per second),"
+//  " 1 (write and flush at each commit)"
+//  " or 2 (write at commit, flush once per second).",
+//  NULL, NULL, 1, 0, 2, 0);
+
+static MYSQL_SYSVAR_BOOL(use_global_flush_log_at_trx_commit, srv_use_global_flush_log_at_trx_commit,
+  PLUGIN_VAR_NOCMDARG,
+  "Use global innodb_flush_log_at_trx_commit value. (default: ON).",
+  NULL, NULL, TRUE);
 
 static MYSQL_SYSVAR_STR(flush_method, innobase_file_flush_method,
   PLUGIN_VAR_RQCMDARG | PLUGIN_VAR_READONLY,
@@ -11294,7 +11320,7 @@
 static MYSQL_SYSVAR_LONGLONG(buffer_pool_size, innobase_buffer_pool_size,
   PLUGIN_VAR_RQCMDARG | PLUGIN_VAR_READONLY,
   "The size of the memory buffer InnoDB uses to cache data and indexes of its tables.",
-  NULL, NULL, 128*1024*1024L, 5*1024*1024L, LONGLONG_MAX, 1024*1024L);
+  NULL, NULL, 128*1024*1024L, 32*1024*1024L, LONGLONG_MAX, 1024*1024L);
 
 static MYSQL_SYSVAR_LONG(buffer_pool_instances, innobase_buffer_pool_instances,
   PLUGIN_VAR_RQCMDARG | PLUGIN_VAR_READONLY,
<<<<<<< HEAD
@@ -11451,6 +11477,95 @@
=======
@@ -11442,6 +11468,127 @@
>>>>>>> 0825f911
   "trigger a readahead.",
   NULL, NULL, 56, 0, 64, 0);
 
+static MYSQL_SYSVAR_LONGLONG(ibuf_max_size, srv_ibuf_max_size,
+  PLUGIN_VAR_RQCMDARG | PLUGIN_VAR_READONLY,
+  "The maximum size of the insert buffer. (in bytes)",
+  NULL, NULL, LONGLONG_MAX, 0, LONGLONG_MAX, 0);
+
+static MYSQL_SYSVAR_ULONG(ibuf_active_contract, srv_ibuf_active_contract,
+  PLUGIN_VAR_RQCMDARG,
+  "Enable/Disable active_contract of insert buffer. 0:disable 1:enable",
+  NULL, NULL, 1, 0, 1, 0);
+
+static MYSQL_SYSVAR_ULONG(ibuf_accel_rate, srv_ibuf_accel_rate,
+  PLUGIN_VAR_RQCMDARG,
+  "Tunes amount of insert buffer processing of background, in addition to innodb_io_capacity. (in percentage)",
+  NULL, NULL, 100, 100, 999999999, 0);
+
+static MYSQL_SYSVAR_ULONG(checkpoint_age_target, srv_checkpoint_age_target,
+  PLUGIN_VAR_RQCMDARG,
+  "Control soft limit of checkpoint age. (0 : not control)",
+  NULL, NULL, 0, 0, ~0UL, 0);
+
+static
+void
+innodb_flush_neighbor_pages_update(
+  THD* thd,
+  struct st_mysql_sys_var* var,
+  void* var_ptr,
+  const void* save)
+{
+  *(long *)var_ptr = (*(long *)save) % 3;
+}
+
+const char *flush_neighbor_pages_names[]=
+{
+  "none", /* 0 */
+  "area",
+  "cont", /* 2 */
+  /* For compatibility with the older patch */
+  "0", /* "none" + 3 */
+  "1", /* "area" + 3 */
+  "2", /* "cont" + 3 */
+  NullS
+};
+
+TYPELIB flush_neighbor_pages_typelib=
+{
+  array_elements(flush_neighbor_pages_names) - 1,
+  "flush_neighbor_pages_typelib",
+  flush_neighbor_pages_names,
+  NULL
+};
+
+static MYSQL_SYSVAR_ENUM(flush_neighbor_pages, srv_flush_neighbor_pages,
+  PLUGIN_VAR_RQCMDARG, "Neighbor page flushing behaviour: none: do not flush, "
+                       "[area]: flush selected pages one-by-one, "
+                       "cont: flush a contiguous block of pages", NULL,
+  innodb_flush_neighbor_pages_update, 1, &flush_neighbor_pages_typelib);
+
+static
+void
+innodb_read_ahead_update(
+  THD* thd,
+  struct st_mysql_sys_var*     var,
+  void*        var_ptr,
+  const void*  save)
+{
+  *(long *)var_ptr= (*(long *)save) & 3;
+}
+const char *read_ahead_names[]=
+{
+  "none", /* 0 */
+  "random",
+  "linear",
+  "both", /* 3 */
+  /* For compatibility of the older patch */
+  "0", /* 4 ("none" + 4) */
+  "1",
+  "2",
+  "3", /* 7 ("both" + 4) */
+  NullS
+};
+TYPELIB read_ahead_typelib=
+{
+  array_elements(read_ahead_names) - 1, "read_ahead_typelib",
+  read_ahead_names, NULL
+};
+static MYSQL_SYSVAR_ENUM(read_ahead, srv_read_ahead,
+  PLUGIN_VAR_RQCMDARG,
+  "Control read ahead activity (none, random, [linear], both). [from 1.0.5: random read ahead is ignored]",
+  NULL, innodb_read_ahead_update, 2, &read_ahead_typelib);
+
+static
+void
+innodb_adaptive_flushing_method_update(
+  THD* thd,
+  struct st_mysql_sys_var*     var,
+  void*        var_ptr,
+  const void*  save)
+{
+  *(long *)var_ptr= (*(long *)save) % 4;
+}
+const char *adaptive_flushing_method_names[]=
+{
+  "native", /* 0 */
+  "estimate", /* 1 */
+  "keep_average", /* 2 */
+  /* For compatibility of the older patch */
+  "0", /* 3 ("none" + 3) */
+  "1", /* 4 ("estimate" + 3) */
+  "2", /* 5 ("keep_average" + 3) */
+  NullS
+};
+TYPELIB adaptive_flushing_method_typelib=
+{
+  array_elements(adaptive_flushing_method_names) - 1, "adaptive_flushing_method_typelib",
+  adaptive_flushing_method_names, NULL
+};
+static MYSQL_SYSVAR_ENUM(adaptive_flushing_method, srv_adaptive_flushing_method,
+  PLUGIN_VAR_RQCMDARG,
+  "Choose method of innodb_adaptive_flushing. (native, [estimate], keep_average)",
+  NULL, innodb_adaptive_flushing_method_update, 1, &adaptive_flushing_method_typelib);
+
 static struct st_mysql_sys_var* innobase_system_variables[]= {
   MYSQL_SYSVAR(additional_mem_pool_size),
   MYSQL_SYSVAR(autoextend_increment),
<<<<<<< HEAD
@@ -11471,6 +11586,7 @@
=======
@@ -11462,6 +11609,7 @@
>>>>>>> 0825f911
   MYSQL_SYSVAR(file_format_check),
   MYSQL_SYSVAR(file_format_max),
   MYSQL_SYSVAR(flush_log_at_trx_commit),
+  MYSQL_SYSVAR(use_global_flush_log_at_trx_commit),
   MYSQL_SYSVAR(flush_method),
   MYSQL_SYSVAR(force_recovery),
   MYSQL_SYSVAR(large_prefix),
<<<<<<< HEAD
@@ -11510,6 +11626,13 @@
=======
@@ -11501,6 +11649,13 @@
>>>>>>> 0825f911
   MYSQL_SYSVAR(show_verbose_locks),
   MYSQL_SYSVAR(show_locks_held),
   MYSQL_SYSVAR(version),
+  MYSQL_SYSVAR(ibuf_max_size),
+  MYSQL_SYSVAR(ibuf_active_contract),
+  MYSQL_SYSVAR(ibuf_accel_rate),
+  MYSQL_SYSVAR(checkpoint_age_target),
+  MYSQL_SYSVAR(flush_neighbor_pages),
+  MYSQL_SYSVAR(read_ahead),
+  MYSQL_SYSVAR(adaptive_flushing_method),
   MYSQL_SYSVAR(use_sys_malloc),
   MYSQL_SYSVAR(use_native_aio),
   MYSQL_SYSVAR(change_buffering),
--- a/storage/innobase/ibuf/ibuf0ibuf.c
+++ b/storage/innobase/ibuf/ibuf0ibuf.c
@@ -523,8 +523,10 @@
 	grow in size, as the references on the upper levels of the tree can
 	change */
 
-	ibuf->max_size = buf_pool_get_curr_size() / UNIV_PAGE_SIZE
-		/ IBUF_POOL_SIZE_PER_MAX_SIZE;
+	ibuf->max_size = ut_min( buf_pool_get_curr_size() / UNIV_PAGE_SIZE
+		/ IBUF_POOL_SIZE_PER_MAX_SIZE, (ulint) srv_ibuf_max_size / UNIV_PAGE_SIZE);
+
+	srv_ibuf_max_size = (long long) ibuf->max_size * UNIV_PAGE_SIZE;
 
 	mutex_create(ibuf_pessimistic_insert_mutex_key,
 		     &ibuf_pessimistic_insert_mutex,
@@ -2763,9 +2765,11 @@
 	size = ibuf->size;
 	max_size = ibuf->max_size;
 
+	if (!srv_ibuf_active_contract) {
 	if (size < max_size + IBUF_CONTRACT_ON_INSERT_NON_SYNC) {
 		return;
 	}
+	}
 
 	sync = (size >= max_size + IBUF_CONTRACT_ON_INSERT_SYNC);
 
--- a/storage/innobase/include/buf0rea.h
+++ b/storage/innobase/include/buf0rea.h
@@ -149,8 +149,7 @@
 
 /** The size in pages of the area which the read-ahead algorithms read if
 invoked */
-#define	BUF_READ_AHEAD_AREA(b)					\
-	ut_min(64, ut_2_power_up((b)->curr_size / 32))
+#define	BUF_READ_AHEAD_AREA(b)		64
 
 /** @name Modes used in read-ahead @{ */
 /** read only pages belonging to the insert buffer tree */
--- a/storage/innobase/include/fil0fil.h
+++ b/storage/innobase/include/fil0fil.h
@@ -658,8 +658,9 @@
 void
 fil_flush(
 /*======*/
-	ulint	space_id);	/*!< in: file space id (this can be a group of
+	ulint	space_id,	/*!< in: file space id (this can be a group of
 				log files or a tablespace of the database) */
+	ibool	metadata);
 /**********************************************************************//**
 Flushes to disk writes in file spaces of the given type possibly cached by
 the OS. */
--- a/storage/innobase/include/ha_prototypes.h
+++ b/storage/innobase/include/ha_prototypes.h
@@ -284,6 +284,13 @@
 /*===================*/
         void*   thd,	/*!< in: thread handle (THD*) */
         ulint   value);	/*!< in: time waited for the lock */
+/******************************************************************//**
+*/
+
+ulong
+thd_flush_log_at_trx_commit(
+/*================================*/
+	void*	thd);
 
 /**********************************************************************//**
 Get the current setting of the lower_case_table_names global parameter from
--- a/storage/innobase/include/os0file.h
+++ b/storage/innobase/include/os0file.h
@@ -296,8 +296,8 @@
 	pfs_os_file_write_func(name, file, buf, offset, offset_high,	\
 			       n, __FILE__, __LINE__)
 
-# define os_file_flush(file)						\
-	pfs_os_file_flush_func(file, __FILE__, __LINE__)
+# define os_file_flush(file, metadata)					\
+	pfs_os_file_flush_func(file, metadata, __FILE__, __LINE__)
 
 # define os_file_rename(key, oldpath, newpath)				\
 	pfs_os_file_rename_func(key, oldpath, newpath, __FILE__, __LINE__)
@@ -333,7 +333,7 @@
 # define os_file_write(name, file, buf, offset, offset_high, n)		\
 	os_file_write_func(name, file, buf, offset, offset_high, n)
 
-# define os_file_flush(file)	os_file_flush_func(file)
+# define os_file_flush(file, metadata)	os_file_flush_func(file, metadata)
 
 # define os_file_rename(key, oldpath, newpath)				\
 	os_file_rename_func(oldpath, newpath)
@@ -781,6 +781,7 @@
 pfs_os_file_flush_func(
 /*===================*/
 	os_file_t	file,	/*!< in, own: handle to a file */
+	ibool		metadata,
 	const char*	src_file,/*!< in: file name where func invoked */
 	ulint		src_line);/*!< in: line where the func invoked */
 
@@ -860,7 +861,8 @@
 ibool
 os_file_flush_func(
 /*===============*/
-	os_file_t	file);	/*!< in, own: handle to a file */
+	os_file_t	file,	/*!< in, own: handle to a file */
+	ibool		metadata);
 /***********************************************************************//**
 Retrieves the last error number if an error occurs in a file io function.
 The number should be retrieved before any other OS calls (because they may
--- a/storage/innobase/include/os0file.ic
+++ b/storage/innobase/include/os0file.ic
@@ -369,6 +369,7 @@
 pfs_os_file_flush_func(
 /*===================*/
 	os_file_t	file,	/*!< in, own: handle to a file */
+	ibool		metadata,
 	const char*	src_file,/*!< in: file name where func invoked */
 	ulint		src_line)/*!< in: line where the func invoked */
 {
@@ -378,7 +379,7 @@
 
 	register_pfs_file_io_begin(&state, locker, file, 0, PSI_FILE_SYNC,
 				   src_file, src_line);
-	result = os_file_flush_func(file);
+	result = os_file_flush_func(file, metadata);
 
 	register_pfs_file_io_end(locker, 0);
 
--- a/storage/innobase/include/srv0srv.h
+++ b/storage/innobase/include/srv0srv.h
@@ -138,7 +138,8 @@
 extern ulint	srv_n_log_files;
 extern ulint	srv_log_file_size;
 extern ulint	srv_log_buffer_size;
-extern ulong	srv_flush_log_at_trx_commit;
+//extern ulong	srv_flush_log_at_trx_commit;
+extern char	srv_use_global_flush_log_at_trx_commit;
 extern char	srv_adaptive_flushing;
 
 /* If this flag is TRUE, then we will load the indexes' (and tables') metadata
@@ -221,6 +222,16 @@
 extern ulong	srv_max_purge_lag;
 
 extern ulong	srv_replication_delay;
+
+extern long long	srv_ibuf_max_size;
+extern ulint	srv_ibuf_active_contract;
+extern ulint	srv_ibuf_accel_rate;
+extern ulint	srv_checkpoint_age_target;
+extern ulint	srv_flush_neighbor_pages;
+extern ulint	srv_enable_unsafe_group_commit;
+extern ulint	srv_read_ahead;
+extern ulint	srv_adaptive_flushing_method;
+
 /*-------------------------------------------*/
 
 extern ulint	srv_n_rows_inserted;
@@ -399,8 +410,9 @@
 				when writing data files, but do flush
 				after writing to log files */
 	SRV_UNIX_NOSYNC,	/*!< do not flush after writing */
-	SRV_UNIX_O_DIRECT	/*!< invoke os_file_set_nocache() on
+	SRV_UNIX_O_DIRECT,	/*!< invoke os_file_set_nocache() on
 				data files */
+	SRV_UNIX_ALL_O_DIRECT	/* new method for examination: logfile also open O_DIRECT */
 };
 
 /** Alternatives for file i/o in Windows */
--- a/storage/innobase/log/log0log.c
+++ b/storage/innobase/log/log0log.c
@@ -48,6 +48,7 @@
 #include "srv0start.h"
 #include "trx0sys.h"
 #include "trx0trx.h"
+#include "ha_prototypes.h"
 
 /*
 General philosophy of InnoDB redo-logs:
@@ -359,6 +360,33 @@
 }
 
 /************************************************************//**
+*/
+UNIV_INLINE
+ulint
+log_max_modified_age_async()
+{
+	if (srv_checkpoint_age_target) {
+		return(ut_min(log_sys->max_modified_age_async,
+				srv_checkpoint_age_target
+				- srv_checkpoint_age_target / 8));
+	} else {
+		return(log_sys->max_modified_age_async);
+	}
+}
+
+UNIV_INLINE
+ulint
+log_max_checkpoint_age_async()
+{
+	if (srv_checkpoint_age_target) {
+		return(ut_min(log_sys->max_checkpoint_age_async,
+				srv_checkpoint_age_target));
+	} else {
+		return(log_sys->max_checkpoint_age_async);
+	}
+}
+
+/************************************************************//**
 Closes the log.
 @return	lsn */
 UNIV_INTERN
@@ -427,7 +455,7 @@
 		}
 	}
 
-	if (checkpoint_age <= log->max_modified_age_async) {
+	if (checkpoint_age <= log_max_modified_age_async()) {
 
 		goto function_exit;
 	}
@@ -435,8 +463,8 @@
 	oldest_lsn = buf_pool_get_oldest_modification();
 
 	if (!oldest_lsn
-	    || lsn - oldest_lsn > log->max_modified_age_async
-	    || checkpoint_age > log->max_checkpoint_age_async) {
+	    || lsn - oldest_lsn > log_max_modified_age_async()
+	    || checkpoint_age > log_max_checkpoint_age_async()) {
 
 		log->check_flush_or_checkpoint = TRUE;
 	}
@@ -1100,9 +1128,10 @@
 		group = (log_group_t*)((ulint)group - 1);
 
 		if (srv_unix_file_flush_method != SRV_UNIX_O_DSYNC
+		    && srv_unix_file_flush_method != SRV_UNIX_ALL_O_DIRECT
 		    && srv_unix_file_flush_method != SRV_UNIX_NOSYNC) {
 
-			fil_flush(group->space_id);
+			fil_flush(group->space_id, FALSE);
 		}
 
 #ifdef UNIV_DEBUG
@@ -1121,10 +1150,11 @@
 			logs and cannot end up here! */
 
 	if (srv_unix_file_flush_method != SRV_UNIX_O_DSYNC
+	    && srv_unix_file_flush_method != SRV_UNIX_ALL_O_DIRECT
 	    && srv_unix_file_flush_method != SRV_UNIX_NOSYNC
-	    && srv_flush_log_at_trx_commit != 2) {
+	    && thd_flush_log_at_trx_commit(NULL) != 2) {
 
-		fil_flush(group->space_id);
+		fil_flush(group->space_id, FALSE);
 	}
 
 	mutex_enter(&(log_sys->mutex));
@@ -1501,7 +1531,8 @@
 
 	mutex_exit(&(log_sys->mutex));
 
-	if (srv_unix_file_flush_method == SRV_UNIX_O_DSYNC) {
+	if (srv_unix_file_flush_method == SRV_UNIX_O_DSYNC
+	    || srv_unix_file_flush_method == SRV_UNIX_ALL_O_DIRECT) {
 		/* O_DSYNC means the OS did not buffer the log file at all:
 		so we have also flushed to disk what we have written */
 
@@ -1511,7 +1542,7 @@
 
 		group = UT_LIST_GET_FIRST(log_sys->log_groups);
 
-		fil_flush(group->space_id);
+		fil_flush(group->space_id, FALSE);
 		log_sys->flushed_to_disk_lsn = log_sys->write_lsn;
 	}
 
@@ -2120,10 +2151,10 @@
 
 		sync = TRUE;
 		advance = 2 * (age - log->max_modified_age_sync);
-	} else if (age > log->max_modified_age_async) {
+	} else if (age > log_max_modified_age_async()) {
 
 		/* A flush is not urgent: we do an asynchronous preflush */
-		advance = age - log->max_modified_age_async;
+		advance = age - log_max_modified_age_async();
 	} else {
 		advance = 0;
 	}
@@ -2137,7 +2168,7 @@
 
 		do_checkpoint = TRUE;
 
-	} else if (checkpoint_age > log->max_checkpoint_age_async) {
+	} else if (checkpoint_age > log_max_checkpoint_age_async()) {
 		/* A checkpoint is not urgent: do it asynchronously */
 
 		do_checkpoint = TRUE;
@@ -2607,7 +2638,7 @@
 
 	mutex_exit(&(log_sys->mutex));
 
-	fil_flush(group->archive_space_id);
+	fil_flush(group->archive_space_id, TRUE);
 
 	mutex_enter(&(log_sys->mutex));
 
@@ -3349,6 +3380,17 @@
 		log_sys->flushed_to_disk_lsn,
 		log_sys->last_checkpoint_lsn);
 
+	fprintf(file,
+		"Max checkpoint age    %lu\n"
+		"Checkpoint age target %lu\n"
+		"Modified age          %lu\n"
+		"Checkpoint age        %lu\n",
+		(ulong) log_sys->max_checkpoint_age,
+		(ulong) log_max_checkpoint_age_async(),
+		(ulong) (log_sys->lsn -
+				log_buf_pool_get_oldest_modification()),
+		(ulong) (log_sys->lsn - log_sys->last_checkpoint_lsn));
+
 	current_time = time(NULL);
 
 	time_elapsed = 0.001 + difftime(current_time,
--- a/storage/innobase/log/log0recv.c
+++ b/storage/innobase/log/log0recv.c
@@ -2906,9 +2906,12 @@
 	ib_uint64_t	archived_lsn;
 #endif /* UNIV_LOG_ARCHIVE */
 	byte*		buf;
-	byte		log_hdr_buf[LOG_FILE_HDR_SIZE];
+	byte*		log_hdr_buf;
+	byte		log_hdr_buf_base[LOG_FILE_HDR_SIZE + OS_FILE_LOG_BLOCK_SIZE];
 	ulint		err;
 
+	log_hdr_buf = ut_align(log_hdr_buf_base, OS_FILE_LOG_BLOCK_SIZE);
+
 #ifdef UNIV_LOG_ARCHIVE
 	ut_ad(type != LOG_CHECKPOINT || limit_lsn == IB_ULONGLONG_MAX);
 /** TRUE when recovering from a checkpoint */
@@ -3468,7 +3471,7 @@
 			exit(1);
 		}
 
-		os_file_flush(log_file);
+		os_file_flush(log_file, TRUE);
 		os_file_close(log_file);
 	}
 
@@ -3492,7 +3495,7 @@
 
 	os_file_write(name, log_file, buf, 0, 0,
 		      LOG_FILE_HDR_SIZE + OS_FILE_LOG_BLOCK_SIZE);
-	os_file_flush(log_file);
+	os_file_flush(log_file, TRUE);
 	os_file_close(log_file);
 
 	ut_free(buf);
--- a/storage/innobase/os/os0file.c
+++ b/storage/innobase/os/os0file.c
@@ -1424,7 +1424,7 @@
 #endif
 #ifdef UNIV_NON_BUFFERED_IO
 # ifndef UNIV_HOTBACKUP
-		if (type == OS_LOG_FILE && srv_flush_log_at_trx_commit == 2) {
+		if (type == OS_LOG_FILE && thd_flush_log_at_trx_commit(NULL) == 2) {
 			/* Do not use unbuffered i/o to log files because
 			value 2 denotes that we do not flush the log at every
 			commit, but only once per second */
@@ -1440,7 +1440,7 @@
 		attributes = 0;
 #ifdef UNIV_NON_BUFFERED_IO
 # ifndef UNIV_HOTBACKUP
-		if (type == OS_LOG_FILE && srv_flush_log_at_trx_commit == 2) {
+		if (type == OS_LOG_FILE && thd_flush_log_at_trx_commit(NULL) == 2) {
 			/* Do not use unbuffered i/o to log files because
 			value 2 denotes that we do not flush the log at every
 			commit, but only once per second */
@@ -1585,6 +1585,11 @@
 		os_file_set_nocache(file, name, mode_str);
 	}
 
+	/* ALL_O_DIRECT: O_DIRECT also for transaction log file */
+	if (srv_unix_file_flush_method == SRV_UNIX_ALL_O_DIRECT) {
+		os_file_set_nocache(file, name, mode_str);
+	}
+
 #ifdef USE_FILE_LOCK
 	if (create_mode != OS_FILE_OPEN_RAW && os_file_lock(file, name)) {
 
@@ -2008,7 +2013,7 @@
 
 	ut_free(buf2);
 
-	ret = os_file_flush(file);
+	ret = os_file_flush(file, TRUE);
 
 	if (ret) {
 		return(TRUE);
@@ -2046,7 +2051,8 @@
 int
 os_file_fsync(
 /*==========*/
-	os_file_t	file)	/*!< in: handle to a file */
+	os_file_t	file,	/*!< in: handle to a file */
+	ibool		metadata)
 {
 	int	ret;
 	int	failures;
@@ -2055,7 +2061,16 @@
 	failures = 0;
 
 	do {
+#if defined(HAVE_FDATASYNC) && HAVE_DECL_FDATASYNC
+		if (metadata) {
+			ret = fsync(file);
+		} else {
+			ret = fdatasync(file);
+		}
+#else
+		(void) metadata;
 		ret = fsync(file);
+#endif
 
 		os_n_fsyncs++;
 
@@ -2092,7 +2107,8 @@
 ibool
 os_file_flush_func(
 /*===============*/
-	os_file_t	file)	/*!< in, own: handle to a file */
+	os_file_t	file,	/*!< in, own: handle to a file */
+	ibool		metadata)
 {
 #ifdef __WIN__
 	BOOL	ret;
@@ -2142,18 +2158,18 @@
 		/* If we are not on an operating system that supports this,
 		then fall back to a plain fsync. */
 
-		ret = os_file_fsync(file);
+		ret = os_file_fsync(file, metadata);
 	} else {
 		ret = fcntl(file, F_FULLFSYNC, NULL);
 
 		if (ret) {
 			/* If we are not on a file system that supports this,
 			then fall back to a plain fsync. */
-			ret = os_file_fsync(file);
+			ret = os_file_fsync(file, metadata);
 		}
 	}
 #else
-	ret = os_file_fsync(file);
+	ret = os_file_fsync(file, metadata);
 #endif
 
 	if (ret == 0) {
@@ -2336,7 +2352,7 @@
 		the OS crashes, a database page is only partially
 		physically written to disk. */
 
-		ut_a(TRUE == os_file_flush(file));
+		ut_a(TRUE == os_file_flush(file, TRUE));
 	}
 # endif /* UNIV_DO_FLUSH */
 
@@ -2378,7 +2394,7 @@
 			the OS crashes, a database page is only partially
 			physically written to disk. */
 
-			ut_a(TRUE == os_file_flush(file));
+			ut_a(TRUE == os_file_flush(file, TRUE));
 		}
 # endif /* UNIV_DO_FLUSH */
 
@@ -2750,7 +2766,7 @@
 
 # ifdef UNIV_DO_FLUSH
 	if (!os_do_not_call_flush_at_each_write) {
-		ut_a(TRUE == os_file_flush(file));
+		ut_a(TRUE == os_file_flush(file, TRUE));
 	}
 # endif /* UNIV_DO_FLUSH */
 
@@ -4296,7 +4312,7 @@
 #ifdef UNIV_DO_FLUSH
 		if (slot->type == OS_FILE_WRITE
 		    && !os_do_not_call_flush_at_each_write) {
-			if (!os_file_flush(slot->file)) {
+			if (!os_file_flush(slot->file, TRUE)) {
 				ut_error;
 			}
 		}
@@ -4597,7 +4613,7 @@
 #ifdef UNIV_DO_FLUSH
 		if (slot->type == OS_FILE_WRITE
 		    && !os_do_not_call_flush_at_each_write)
-		    && !os_file_flush(slot->file) {
+		    && !os_file_flush(slot->file, TRUE) {
 			ut_error;
 		}
 #endif /* UNIV_DO_FLUSH */
--- a/storage/innobase/srv/srv0srv.c
+++ b/storage/innobase/srv/srv0srv.c
@@ -183,7 +183,8 @@
 UNIV_INTERN ulint	srv_log_file_size	= ULINT_MAX;
 /* size in database pages */
 UNIV_INTERN ulint	srv_log_buffer_size	= ULINT_MAX;
-UNIV_INTERN ulong	srv_flush_log_at_trx_commit = 1;
+//UNIV_INTERN ulong	srv_flush_log_at_trx_commit = 1;
+UNIV_INTERN char	srv_use_global_flush_log_at_trx_commit	= TRUE;
 
 /* Try to flush dirty pages so as to avoid IO bursts at
 the checkpoints. */
@@ -404,6 +405,17 @@
 
 UNIV_INTERN ulong	srv_replication_delay		= 0;
 
+UNIV_INTERN long long	srv_ibuf_max_size = 0;
+UNIV_INTERN ulint	srv_ibuf_active_contract = 0; /* 0:disable 1:enable */
+UNIV_INTERN ulint	srv_ibuf_accel_rate = 100;
+#define PCT_IBUF_IO(pct) ((ulint) (srv_io_capacity * srv_ibuf_accel_rate * ((double) pct / 10000.0)))
+
+UNIV_INTERN ulint	srv_checkpoint_age_target = 0;
+UNIV_INTERN ulint	srv_flush_neighbor_pages = 1; /* 0:disable 1:area 2:contiguous */
+
+UNIV_INTERN ulint	srv_enable_unsafe_group_commit = 0; /* 0:disable 1:enable */
+UNIV_INTERN ulint	srv_read_ahead = 3; /* 1: random  2: linear  3: Both */
+UNIV_INTERN ulint	srv_adaptive_flushing_method = 0; /* 0: native  1: estimate  2: keep_average */
 /*-------------------------------------------*/
 UNIV_INTERN ulong	srv_n_spin_wait_rounds	= 30;
 UNIV_INTERN ulong	srv_n_free_tickets_to_enter = 500;
@@ -2713,7 +2725,7 @@
 
 	ut_ad(!mutex_own(&kernel_mutex));
 
-	ut_a(srv_n_purge_threads == 0);
+	ut_a(srv_n_purge_threads == 0 || (srv_shutdown_state > 0 && srv_n_threads_active[SRV_WORKER] == 0));
 
 	do {
 		/* Check for shutdown and change in purge config. */
@@ -2746,6 +2758,7 @@
 	ulint		n_pages_purged	= 0;
 	ulint		n_bytes_merged;
 	ulint		n_pages_flushed;
+	ulint		n_pages_flushed_prev = 0;
 	ulint		n_bytes_archived;
 	ulint		n_tables_to_drop;
 	ulint		n_ios;
@@ -2753,7 +2766,20 @@
 	ulint		n_ios_very_old;
 	ulint		n_pend_ios;
 	ulint		next_itr_time;
+	ulint		prev_adaptive_flushing_method = ULINT_UNDEFINED;
+	ulint		inner_loop = 0;
+	ibool		skip_sleep	= FALSE;
 	ulint		i;
+	struct t_prev_flush_info_struct {
+		ulint		count;
+		unsigned	space:32;
+		unsigned	offset:32;
+		ib_uint64_t	oldest_modification;
+	} prev_flush_info[MAX_BUFFER_POOLS];
+
+	ib_uint64_t	lsn_old;
+
+	ib_uint64_t	oldest_lsn;
 
 #ifdef UNIV_DEBUG_THREAD_CREATION
 	fprintf(stderr, "Master thread starts, id %lu\n",
@@ -2775,6 +2801,9 @@
 
 	mutex_exit(&kernel_mutex);
 
+	mutex_enter(&(log_sys->mutex));
+	lsn_old = log_sys->lsn;
+	mutex_exit(&(log_sys->mutex));
 loop:
 	/*****************************************************************/
 	/* ---- When there is database activity by users, we cycle in this
@@ -2805,9 +2834,13 @@
 	/* Sleep for 1 second on entrying the for loop below the first time. */
 	next_itr_time = ut_time_ms() + 1000;
 
+	skip_sleep = FALSE;
+
 	for (i = 0; i < 10; i++) {
 		ulint	cur_time = ut_time_ms();
 
+		n_pages_flushed = 0; /* initialize */
+
 		/* ALTER TABLE in MySQL requires on Unix that the table handler
 		can drop tables lazily after there no longer are SELECT
 		queries to them. */
@@ -2831,6 +2864,7 @@
 		srv_main_thread_op_info = "sleeping";
 		srv_main_1_second_loops++;
 
+		if (!skip_sleep) {
 		if (next_itr_time > cur_time
 		    && srv_shutdown_state == SRV_SHUTDOWN_NONE) {
 
@@ -2841,10 +2875,26 @@
 					(next_itr_time - cur_time)
 					 * 1000));
 			srv_main_sleeps++;
+
+			/*
+			mutex_enter(&(log_sys->mutex));
+			oldest_lsn = buf_pool_get_oldest_modification();
+			ib_uint64_t	lsn = log_sys->lsn;
+			mutex_exit(&(log_sys->mutex));
+
+			if(oldest_lsn)
+			fprintf(stderr,
+				"InnoDB flush: age pct: %lu, lsn progress: %lu\n",
+				(lsn - oldest_lsn) * 100 / log_sys->max_checkpoint_age,
+				lsn - lsn_old);
+			*/
 		}
 
 		/* Each iteration should happen at 1 second interval. */
 		next_itr_time = ut_time_ms() + 1000;
+		} /* if (!skip_sleep) */
+
+		skip_sleep = FALSE;
 
 		/* Flush logs if needed */
 		srv_sync_log_buffer_in_background();
@@ -2864,7 +2914,7 @@
 		if (n_pend_ios < SRV_PEND_IO_THRESHOLD
 		    && (n_ios - n_ios_old < SRV_RECENT_IO_ACTIVITY)) {
 			srv_main_thread_op_info = "doing insert buffer merge";
-			ibuf_contract_for_n_pages(FALSE, PCT_IO(5));
+			ibuf_contract_for_n_pages(FALSE, PCT_IBUF_IO(5));
 
 			/* Flush logs if needed */
 			srv_sync_log_buffer_in_background();
@@ -2881,7 +2931,11 @@
 			n_pages_flushed = buf_flush_list(
 				PCT_IO(100), IB_ULONGLONG_MAX);
 
-		} else if (srv_adaptive_flushing) {
+			mutex_enter(&(log_sys->mutex));
+			lsn_old = log_sys->lsn;
+			mutex_exit(&(log_sys->mutex));
+			prev_adaptive_flushing_method = ULINT_UNDEFINED;
+		} else if (srv_adaptive_flushing && srv_adaptive_flushing_method == 0) {
 
 			/* Try to keep the rate of flushing of dirty
 			pages such that redo log generation does not
@@ -2897,6 +2951,224 @@
 						n_flush,
 						IB_ULONGLONG_MAX);
 			}
+
+			mutex_enter(&(log_sys->mutex));
+			lsn_old = log_sys->lsn;
+			mutex_exit(&(log_sys->mutex));
+			prev_adaptive_flushing_method = ULINT_UNDEFINED;
+		} else if (srv_adaptive_flushing && srv_adaptive_flushing_method == 1) {
+
+			/* Try to keep modified age not to exceed
+			max_checkpoint_age * 7/8 line */
+
+			mutex_enter(&(log_sys->mutex));
+
+			oldest_lsn = buf_pool_get_oldest_modification();
+			if (oldest_lsn == 0) {
+				lsn_old = log_sys->lsn;
+				mutex_exit(&(log_sys->mutex));
+
+			} else {
+				if ((log_sys->lsn - oldest_lsn)
+				    > (log_sys->max_checkpoint_age) - ((log_sys->max_checkpoint_age) / 8)) {
+					/* LOG_POOL_PREFLUSH_RATIO_ASYNC is exceeded. */
+					/* We should not flush from here. */
+					lsn_old = log_sys->lsn;
+					mutex_exit(&(log_sys->mutex));
+				} else if ((log_sys->lsn - oldest_lsn)
+					   > (log_sys->max_checkpoint_age)/4 ) {
+
+					/* defence line (max_checkpoint_age * 1/2) */
+					ib_uint64_t	lsn = log_sys->lsn;
+
+					ib_uint64_t	level, bpl;
+					buf_page_t*	bpage;
+					ulint		j;
+
+					mutex_exit(&(log_sys->mutex));
+
+					bpl = 0;
+
+					for (j = 0; j < srv_buf_pool_instances; j++) {
+						buf_pool_t*	buf_pool;
+						ulint		n_blocks;
+
+						buf_pool = buf_pool_from_array(j);
+
+						/* The scanning flush_list is optimistic here */
+
+						level = 0;
+						n_blocks = 0;
+						bpage = UT_LIST_GET_FIRST(buf_pool->flush_list);
+
+						while (bpage != NULL) {
+							ib_uint64_t	oldest_modification = bpage->oldest_modification;
+							if (oldest_modification != 0) {
+								level += log_sys->max_checkpoint_age
+									 - (lsn - oldest_modification);
+							}
+							bpage = UT_LIST_GET_NEXT(list, bpage);
+							n_blocks++;
+						}
+
+						if (level) {
+							bpl += ((ib_uint64_t) n_blocks * n_blocks
+								* (lsn - lsn_old)) / level;
+						}
+
+					}
+
+					if (!srv_use_doublewrite_buf) {
+						/* flush is faster than when doublewrite */
+						bpl = (bpl * 7) / 8;
+					}
+
+					if (bpl) {
+retry_flush_batch:
+						n_pages_flushed = buf_flush_list(bpl,
+									oldest_lsn + (lsn - lsn_old));
+						if (n_pages_flushed == ULINT_UNDEFINED) {
+							os_thread_sleep(5000);
+							goto retry_flush_batch;
+						}
+					}
+
+					lsn_old = lsn;
+					/*
+					fprintf(stderr,
+						"InnoDB flush: age pct: %lu, lsn progress: %lu, blocks to flush:%llu\n",
+						(lsn - oldest_lsn) * 100 / log_sys->max_checkpoint_age,
+						lsn - lsn_old, bpl);
+					*/
+				} else {
+					lsn_old = log_sys->lsn;
+					mutex_exit(&(log_sys->mutex));
+				}
+			}
+			prev_adaptive_flushing_method = 1;
+		} else if (srv_adaptive_flushing && srv_adaptive_flushing_method == 2) {
+			buf_pool_t*	buf_pool;
+			buf_page_t*	bpage;
+			ib_uint64_t	lsn;
+			ulint		j;
+
+			mutex_enter(&(log_sys->mutex));
+			oldest_lsn = buf_pool_get_oldest_modification();
+			lsn = log_sys->lsn;
+			mutex_exit(&(log_sys->mutex));
+
+			/* upper loop/sec. (x10) */
+			next_itr_time -= 900; /* 1000 - 900 == 100 */
+			inner_loop++;
+			if (inner_loop < 10) {
+				i--;
+			} else {
+				inner_loop = 0;
+			}
+
+			if (prev_adaptive_flushing_method == 2) {
+				lint	n_flush;
+				lint	blocks_sum;
+				ulint	new_blocks_sum, flushed_blocks_sum;
+
+				blocks_sum = new_blocks_sum = flushed_blocks_sum = 0;
+
+				/* prev_flush_info[j] should be the previous loop's */
+				for (j = 0; j < srv_buf_pool_instances; j++) {
+					lint	blocks_num, new_blocks_num, flushed_blocks_num;
+					ibool	found;
+
+					buf_pool = buf_pool_from_array(j);
+
+					blocks_num = UT_LIST_GET_LEN(buf_pool->flush_list);
+					bpage = UT_LIST_GET_FIRST(buf_pool->flush_list);
+					new_blocks_num = 0;
+
+					found = FALSE;
+					while (bpage != NULL) {
+						if (prev_flush_info[j].space == bpage->space
+						    && prev_flush_info[j].offset == bpage->offset
+						    && prev_flush_info[j].oldest_modification
+								== bpage->oldest_modification) {
+							found = TRUE;
+							break;
+						}
+						bpage = UT_LIST_GET_NEXT(list, bpage);
+						new_blocks_num++;
+					}
+					if (!found) {
+						new_blocks_num = blocks_num;
+					}
+
+					flushed_blocks_num = new_blocks_num + prev_flush_info[j].count
+								- blocks_num;
+					if (flushed_blocks_num < 0) {
+						flushed_blocks_num = 0;
+					}
+
+					bpage = UT_LIST_GET_FIRST(buf_pool->flush_list);
+
+					prev_flush_info[j].count = UT_LIST_GET_LEN(buf_pool->flush_list);
+					if (bpage) {
+						prev_flush_info[j].space = bpage->space;
+						prev_flush_info[j].offset = bpage->offset;
+						prev_flush_info[j].oldest_modification = bpage->oldest_modification;
+					} else {
+						prev_flush_info[j].space = 0;
+						prev_flush_info[j].offset = 0;
+						prev_flush_info[j].oldest_modification = 0;
+					}
+
+					new_blocks_sum += new_blocks_num;
+					flushed_blocks_sum += flushed_blocks_num;
+					blocks_sum += blocks_num;
+				}
+
+				n_flush = blocks_sum * (lsn - lsn_old) / log_sys->max_modified_age_async;
+				if (flushed_blocks_sum > n_pages_flushed_prev) {
+					n_flush -= (flushed_blocks_sum - n_pages_flushed_prev);
+				}
+
+				if (n_flush > 0) {
+					n_flush++;
+					n_pages_flushed = buf_flush_list(n_flush, oldest_lsn + (lsn - lsn_old));
+				} else {
+					n_pages_flushed = 0;
+				}					
+			} else {
+				/* store previous first pages of the flush_list */
+				for (j = 0; j < srv_buf_pool_instances; j++) {
+					buf_pool = buf_pool_from_array(j);
+
+					bpage = UT_LIST_GET_FIRST(buf_pool->flush_list);
+
+					prev_flush_info[j].count = UT_LIST_GET_LEN(buf_pool->flush_list);
+					if (bpage) {
+						prev_flush_info[j].space = bpage->space;
+						prev_flush_info[j].offset = bpage->offset;
+						prev_flush_info[j].oldest_modification = bpage->oldest_modification;
+					} else {
+						prev_flush_info[j].space = 0;
+						prev_flush_info[j].offset = 0;
+						prev_flush_info[j].oldest_modification = 0;
+					}
+				}
+				n_pages_flushed = 0;
+			}
+
+			lsn_old = lsn;
+			prev_adaptive_flushing_method = 2;
+		} else {
+			mutex_enter(&(log_sys->mutex));
+			lsn_old = log_sys->lsn;
+			mutex_exit(&(log_sys->mutex));
+			prev_adaptive_flushing_method = ULINT_UNDEFINED;
+		}
+
+		if (n_pages_flushed == ULINT_UNDEFINED) {
+			n_pages_flushed_prev = 0;
+		} else {
+			n_pages_flushed_prev = n_pages_flushed;
 		}
 
 		if (srv_activity_count == old_activity_count) {
@@ -2945,12 +3217,12 @@
 	even if the server were active */
 
 	srv_main_thread_op_info = "doing insert buffer merge";
-	ibuf_contract_for_n_pages(FALSE, PCT_IO(5));
+	ibuf_contract_for_n_pages(FALSE, PCT_IBUF_IO(5));
 
 	/* Flush logs if needed */
 	srv_sync_log_buffer_in_background();
 
-	if (srv_n_purge_threads == 0) {
+	if (srv_n_purge_threads == 0 || (srv_shutdown_state > 0 && srv_n_threads_active[SRV_WORKER] == 0)) {
 		srv_main_thread_op_info = "master purging";
 
 		srv_master_do_purge();
@@ -3028,7 +3300,7 @@
 		}
 	}
 
-	if (srv_n_purge_threads == 0) {
+	if (srv_n_purge_threads == 0 || (srv_shutdown_state > 0 && srv_n_threads_active[SRV_WORKER] == 0)) {
 		srv_main_thread_op_info = "master purging";
 
 		srv_master_do_purge();
@@ -3053,7 +3325,7 @@
 		buf_flush_list below. Otherwise, the system favors
 		clean pages over cleanup throughput. */
 		n_bytes_merged = ibuf_contract_for_n_pages(FALSE,
-							   PCT_IO(100));
+							   PCT_IBUF_IO(100));
 	}
 
 	srv_main_thread_op_info = "reserving kernel mutex";
@@ -3193,6 +3465,7 @@
 	srv_slot_t*	slot;
 	ulint		retries = 0;
 	ulint		n_total_purged = ULINT_UNDEFINED;
+	ulint		next_itr_time;
 
 	ut_a(srv_n_purge_threads == 1);
 
@@ -3213,9 +3486,12 @@
 
 	mutex_exit(&kernel_mutex);
 
+	next_itr_time = ut_time_ms();
+
 	while (srv_shutdown_state != SRV_SHUTDOWN_EXIT_THREADS) {
 
 		ulint	n_pages_purged = 0;
+		ulint	cur_time;
 
 		/* If there are very few records to purge or the last
 		purge didn't purge any records then wait for activity.
@@ -3262,6 +3538,16 @@
 		} while (n_pages_purged > 0 && !srv_fast_shutdown);
 
 		srv_sync_log_buffer_in_background();
+
+		cur_time = ut_time_ms();
+		if (next_itr_time > cur_time) {
+			os_thread_sleep(ut_min(1000000,
+					(next_itr_time - cur_time)
+					 * 1000));
+			next_itr_time = ut_time_ms() + 1000;
+		} else {
+			next_itr_time = cur_time + 1000;
+		}
 	}
 
 	mutex_enter(&kernel_mutex);
--- a/storage/innobase/srv/srv0start.c
+++ b/storage/innobase/srv/srv0start.c
@@ -1217,6 +1217,9 @@
 	} else if (0 == ut_strcmp(srv_file_flush_method_str, "O_DIRECT")) {
 		srv_unix_file_flush_method = SRV_UNIX_O_DIRECT;
 
+	} else if (0 == ut_strcmp(srv_file_flush_method_str, "ALL_O_DIRECT")) {
+		srv_unix_file_flush_method = SRV_UNIX_ALL_O_DIRECT;
+
 	} else if (0 == ut_strcmp(srv_file_flush_method_str, "littlesync")) {
 		srv_unix_file_flush_method = SRV_UNIX_LITTLESYNC;
 
--- a/storage/innobase/trx/trx0purge.c
+++ b/storage/innobase/trx/trx0purge.c
@@ -392,10 +392,10 @@
 	trx_sys->rseg_history_len++;
 	mutex_exit(&kernel_mutex);
 
-	if (!(trx_sys->rseg_history_len % srv_purge_batch_size)) {
+//	if (!(trx_sys->rseg_history_len % srv_purge_batch_size)) { /*should wake up always*/
 		/* Inform the purge thread that there is work to do. */
 		srv_wake_purge_thread_if_not_active();
-	}
+//	}
 }
 
 /**********************************************************************//**
--- a/storage/innobase/trx/trx0trx.c
+++ b/storage/innobase/trx/trx0trx.c
@@ -984,6 +984,7 @@
 	trx->read_view = NULL;
 
 	if (lsn) {
+		ulint	flush_log_at_trx_commit;
 
 		mutex_exit(&kernel_mutex);
 
@@ -992,6 +993,12 @@
 			trx_undo_insert_cleanup(trx);
 		}
 
+		if (srv_use_global_flush_log_at_trx_commit) {
+			flush_log_at_trx_commit = thd_flush_log_at_trx_commit(NULL);
+		} else {
+			flush_log_at_trx_commit = thd_flush_log_at_trx_commit(trx->mysql_thd);
+		}
+
 		/* NOTE that we could possibly make a group commit more
 		efficient here: call os_thread_yield here to allow also other
 		trxs to come to commit! */
@@ -1023,9 +1030,9 @@
 		if (trx->flush_log_later) {
 			/* Do nothing yet */
 			trx->must_flush_log_later = TRUE;
-		} else if (srv_flush_log_at_trx_commit == 0) {
+		} else if (flush_log_at_trx_commit == 0) {
 			/* Do nothing */
-		} else if (srv_flush_log_at_trx_commit == 1) {
+		} else if (flush_log_at_trx_commit == 1) {
 			if (srv_unix_file_flush_method == SRV_UNIX_NOSYNC) {
 				/* Write the log but do not flush it to disk */
 
@@ -1037,7 +1044,7 @@
 
 				log_write_up_to(lsn, LOG_WAIT_ONE_GROUP, TRUE);
 			}
-		} else if (srv_flush_log_at_trx_commit == 2) {
+		} else if (flush_log_at_trx_commit == 2) {
 
 			/* Write the log but do not flush it to disk */
 
@@ -1701,16 +1708,23 @@
 	trx_t*	trx)	/*!< in: trx handle */
 {
 	ib_uint64_t	lsn	= trx->commit_lsn;
+	ulint		flush_log_at_trx_commit;
 
 	ut_a(trx);
 
 	trx->op_info = "flushing log";
 
+	if (srv_use_global_flush_log_at_trx_commit) {
+		flush_log_at_trx_commit = thd_flush_log_at_trx_commit(NULL);
+	} else {
+		flush_log_at_trx_commit = thd_flush_log_at_trx_commit(trx->mysql_thd);
+	}
+
 	if (!trx->must_flush_log_later) {
 		/* Do nothing */
-	} else if (srv_flush_log_at_trx_commit == 0) {
+	} else if (flush_log_at_trx_commit == 0) {
 		/* Do nothing */
-	} else if (srv_flush_log_at_trx_commit == 1) {
+	} else if (flush_log_at_trx_commit == 1) {
 		if (srv_unix_file_flush_method == SRV_UNIX_NOSYNC) {
 			/* Write the log but do not flush it to disk */
 
@@ -1721,7 +1735,7 @@
 
 			log_write_up_to(lsn, LOG_WAIT_ONE_GROUP, TRUE);
 		}
-	} else if (srv_flush_log_at_trx_commit == 2) {
+	} else if (flush_log_at_trx_commit == 2) {
 
 		/* Write the log but do not flush it to disk */
 
@@ -1969,6 +1983,8 @@
 	/*--------------------------------------*/
 
 	if (lsn) {
+		ulint	flush_log_at_trx_commit;
+
 		/* Depending on the my.cnf options, we may now write the log
 		buffer to the log files, making the prepared state of the
 		transaction durable if the OS does not crash. We may also
@@ -1988,9 +2004,15 @@
 
 		mutex_exit(&kernel_mutex);
 
-		if (srv_flush_log_at_trx_commit == 0) {
+		if (srv_use_global_flush_log_at_trx_commit) {
+			flush_log_at_trx_commit = thd_flush_log_at_trx_commit(NULL);
+		} else {
+			flush_log_at_trx_commit = thd_flush_log_at_trx_commit(trx->mysql_thd);
+		}
+
+		if (flush_log_at_trx_commit == 0) {
 			/* Do nothing */
-		} else if (srv_flush_log_at_trx_commit == 1) {
+		} else if (flush_log_at_trx_commit == 1) {
 			if (srv_unix_file_flush_method == SRV_UNIX_NOSYNC) {
 				/* Write the log but do not flush it to disk */
 
@@ -2002,7 +2024,7 @@
 
 				log_write_up_to(lsn, LOG_WAIT_ONE_GROUP, TRUE);
 			}
-		} else if (srv_flush_log_at_trx_commit == 2) {
+		} else if (flush_log_at_trx_commit == 2) {
 
 			/* Write the log but do not flush it to disk */
 
--- a/mysql-test/include/default_mysqld.cnf
+++ b/mysql-test/include/default_mysqld.cnf
@@ -29,7 +29,7 @@
 max_heap_table_size=        1M
 
 loose-innodb_data_file_path=      ibdata1:10M:autoextend
-loose-innodb_buffer_pool_size=    8M
+loose-innodb_buffer_pool_size=    32M
 loose-innodb_write_io_threads=    2
 loose-innodb_read_io_threads=     2
 loose-innodb_log_buffer_size=     1M
--- a/mysql-test/suite/innodb/r/innodb.result
+++ b/mysql-test/suite/innodb/r/innodb.result
@@ -1678,7 +1678,7 @@
 drop table t1;
 SELECT variable_value FROM information_schema.global_status WHERE LOWER(variable_name) = 'innodb_buffer_pool_pages_total';
 variable_value
-511
+2047
 SELECT variable_value FROM information_schema.global_status WHERE LOWER(variable_name) = 'innodb_page_size';
 variable_value
 16384
--- /dev/null
+++ b/mysql-test/suite/innodb/r/percona_flush_contiguous_neighbors.result
@@ -0,0 +1,21 @@
+DROP TABLE IF EXISTS t1;
+CREATE TABLE t1 (id INT AUTO_INCREMENT, foo CHAR(255), PRIMARY KEY (id)) ENGINE=InnoDB;
+INSERT INTO t1(foo) VALUES ('a'), ('b');
+INSERT INTO t1(foo) SELECT foo FROM t1;
+INSERT INTO t1(foo) SELECT foo FROM t1;
+INSERT INTO t1(foo) SELECT foo FROM t1;
+INSERT INTO t1(foo) SELECT foo FROM t1;
+INSERT INTO t1(foo) SELECT foo FROM t1;
+INSERT INTO t1(foo) SELECT foo FROM t1;
+INSERT INTO t1(foo) SELECT foo FROM t1;
+INSERT INTO t1(foo) SELECT foo FROM t1;
+INSERT INTO t1(foo) SELECT foo FROM t1;
+INSERT INTO t1(foo) SELECT foo FROM t1;
+INSERT INTO t1(foo) SELECT foo FROM t1;
+INSERT INTO t1(foo) SELECT foo FROM t1;
+INSERT INTO t1(foo) SELECT foo FROM t1;
+INSERT INTO t1(foo) SELECT foo FROM t1;
+INSERT INTO t1(foo) SELECT foo FROM t1;
+INSERT INTO t1(foo) SELECT foo FROM t1;
+INSERT INTO t1(foo) SELECT foo FROM t1;
+DROP TABLE t1;
--- /dev/null
+++ b/mysql-test/suite/innodb/t/percona_flush_contiguous_neighbors-master.opt
@@ -0,0 +1 @@
+--innodb_flush_neighbor_pages=contiguous
--- /dev/null
+++ b/mysql-test/suite/innodb/t/percona_flush_contiguous_neighbors.test
@@ -0,0 +1,34 @@
+# Test for innodb_flush_neighbor_pages=contiguous.
+# The test is very crude: we simply overflow the buffer pool with such a number of
+# new/modified pages that some flushing is bound to happen.
+
+--disable_warnings
+DROP TABLE IF EXISTS t1;
+--enable_warnings
+
+CREATE TABLE t1 (id INT AUTO_INCREMENT, foo CHAR(255), PRIMARY KEY (id)) ENGINE=InnoDB;
+
+INSERT INTO t1(foo) VALUES ('a'), ('b');
+INSERT INTO t1(foo) SELECT foo FROM t1;
+INSERT INTO t1(foo) SELECT foo FROM t1;
+INSERT INTO t1(foo) SELECT foo FROM t1;
+INSERT INTO t1(foo) SELECT foo FROM t1;
+INSERT INTO t1(foo) SELECT foo FROM t1;
+INSERT INTO t1(foo) SELECT foo FROM t1;
+INSERT INTO t1(foo) SELECT foo FROM t1;
+INSERT INTO t1(foo) SELECT foo FROM t1;
+INSERT INTO t1(foo) SELECT foo FROM t1;
+INSERT INTO t1(foo) SELECT foo FROM t1;
+INSERT INTO t1(foo) SELECT foo FROM t1;
+INSERT INTO t1(foo) SELECT foo FROM t1;
+INSERT INTO t1(foo) SELECT foo FROM t1;
+INSERT INTO t1(foo) SELECT foo FROM t1;
+INSERT INTO t1(foo) SELECT foo FROM t1;
+INSERT INTO t1(foo) SELECT foo FROM t1;
+INSERT INTO t1(foo) SELECT foo FROM t1;
+
+# TODO: cannot record a stable value here.  A check of > 0 should be enough,
+# but the variable is not accessible through INFORMATION_SCHEMA currently.
+# SHOW GLOBAL STATUS LIKE 'Innodb_buffer_pool_pages_flushed';
+
+DROP TABLE t1;<|MERGE_RESOLUTION|>--- conflicted
+++ resolved
@@ -292,11 +292,7 @@
  
  static MYSQL_SYSVAR_LONG(buffer_pool_instances, innobase_buffer_pool_instances,
    PLUGIN_VAR_RQCMDARG | PLUGIN_VAR_READONLY,
-<<<<<<< HEAD
-@@ -11451,6 +11477,95 @@
-=======
 @@ -11442,6 +11468,127 @@
->>>>>>> 0825f911
    "trigger a readahead.",
    NULL, NULL, 56, 0, 64, 0);
  
@@ -424,11 +420,7 @@
  static struct st_mysql_sys_var* innobase_system_variables[]= {
    MYSQL_SYSVAR(additional_mem_pool_size),
    MYSQL_SYSVAR(autoextend_increment),
-<<<<<<< HEAD
-@@ -11471,6 +11586,7 @@
-=======
 @@ -11462,6 +11609,7 @@
->>>>>>> 0825f911
    MYSQL_SYSVAR(file_format_check),
    MYSQL_SYSVAR(file_format_max),
    MYSQL_SYSVAR(flush_log_at_trx_commit),
@@ -436,11 +428,7 @@
    MYSQL_SYSVAR(flush_method),
    MYSQL_SYSVAR(force_recovery),
    MYSQL_SYSVAR(large_prefix),
-<<<<<<< HEAD
-@@ -11510,6 +11626,13 @@
-=======
 @@ -11501,6 +11649,13 @@
->>>>>>> 0825f911
    MYSQL_SYSVAR(show_verbose_locks),
    MYSQL_SYSVAR(show_locks_held),
    MYSQL_SYSVAR(version),
