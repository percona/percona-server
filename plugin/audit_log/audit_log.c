/* Copyright (c) 2014-2016 Percona LLC and/or its affiliates. All rights reserved.

   This program is free software; you can redistribute it and/or
   modify it under the terms of the GNU General Public License
   as published by the Free Software Foundation; version 2 of
   the License.

   This program is distributed in the hope that it will be useful,
   but WITHOUT ANY WARRANTY; without even the implied warranty of
   MERCHANTABILITY or FITNESS FOR A PARTICULAR PURPOSE. See the
   GNU General Public License for more details.

   You should have received a copy of the GNU General Public License
   along with this program; if not, write to the Free Software
   Foundation, Inc., 51 Franklin St, Fifth Floor, Boston, MA  02110-1301  USA */

#include <time.h>
#include <string.h>
#include <stdio.h>

#include <my_global.h>
#include <my_sys.h>
#include <mysql/plugin.h>
#include <mysql/plugin_audit.h>
#include <typelib.h>
#include <mysql_version.h>
#include <mysql_com.h>
#include <syslog.h>

#include "audit_log.h"
#include "logger.h"
#include "buffer.h"
#include "audit_handler.h"
#include "filter.h"

#define PLUGIN_VERSION 0x0002


enum audit_log_policy_t { ALL, NONE, LOGINS, QUERIES };
enum audit_log_strategy_t
  { ASYNCHRONOUS, PERFORMANCE, SEMISYNCHRONOUS, SYNCHRONOUS };
enum audit_log_format_t { OLD, NEW, JSON, CSV };
enum audit_log_handler_t { HANDLER_FILE, HANDLER_SYSLOG };

typedef void (*escape_buf_func_t)(const char *, size_t *, char *, size_t *);

static audit_handler_t *log_handler= NULL;
static ulonglong record_id= 0;
static time_t log_file_time= 0;
char *audit_log_file;
char default_audit_log_file[]= "audit.log";
ulong audit_log_policy= ALL;
ulong audit_log_strategy= ASYNCHRONOUS;
ulonglong audit_log_buffer_size= 1048576;
ulonglong audit_log_rotate_on_size= 0;
ulonglong audit_log_rotations= 0;
char audit_log_flush= FALSE;
ulong audit_log_format= OLD;
ulong audit_log_handler= HANDLER_FILE;
char *audit_log_syslog_ident;
char default_audit_log_syslog_ident[] = "percona-audit";
ulong audit_log_syslog_facility= 0;
ulong audit_log_syslog_priority= 0;
static char *audit_log_exclude_accounts= NULL;
static char *audit_log_include_accounts= NULL;

PSI_memory_key key_memory_audit_log_logger_handle;
PSI_memory_key key_memory_audit_log_handler;
PSI_memory_key key_memory_audit_log_buffer;
PSI_memory_key key_memory_audit_log_record_buffer;
PSI_memory_key key_memory_audit_log_thd_local;

static PSI_memory_info all_audit_log_memory[]=
{
  {&key_memory_audit_log_logger_handle, "audit_log_logger_handle", 0},
  {&key_memory_audit_log_handler, "audit_log_handler", 0},
  {&key_memory_audit_log_buffer, "audit_log_buffer", 0},
  {&key_memory_audit_log_record_buffer, "audit_log_record_buffer", 0},
  {&key_memory_audit_log_thd_local, "audit_log_thd_local", 0},
};

static int audit_log_syslog_facility_codes[]=
  { LOG_USER,   LOG_AUTHPRIV, LOG_CRON,   LOG_DAEMON, LOG_FTP,
    LOG_KERN,   LOG_LPR,      LOG_MAIL,   LOG_NEWS,
#if (defined LOG_SECURITY)
    LOG_SECURITY,
#endif
    LOG_SYSLOG, LOG_AUTH,     LOG_UUCP,   LOG_LOCAL0, LOG_LOCAL1,
    LOG_LOCAL2, LOG_LOCAL3,   LOG_LOCAL4, LOG_LOCAL5, LOG_LOCAL6,
    LOG_LOCAL7, 0};


static const char *audit_log_syslog_facility_names[]=
  { "LOG_USER",   "LOG_AUTHPRIV", "LOG_CRON",   "LOG_DAEMON", "LOG_FTP",
    "LOG_KERN",   "LOG_LPR",      "LOG_MAIL",   "LOG_NEWS",
#if (defined LOG_SECURITY)
    "LOG_SECURITY",
#endif
    "LOG_SYSLOG", "LOG_AUTH",     "LOG_UUCP",   "LOG_LOCAL0", "LOG_LOCAL1",
    "LOG_LOCAL2", "LOG_LOCAL3",   "LOG_LOCAL4", "LOG_LOCAL5", "LOG_LOCAL6",
    "LOG_LOCAL7", 0 };


static const int audit_log_syslog_priority_codes[]=
  { LOG_INFO,   LOG_ALERT, LOG_CRIT, LOG_ERR, LOG_WARNING,
    LOG_NOTICE, LOG_EMERG,  LOG_DEBUG, 0 };


static const char *audit_log_syslog_priority_names[]=
  { "LOG_INFO",   "LOG_ALERT", "LOG_CRIT", "LOG_ERR", "LOG_WARNING",
    "LOG_NOTICE", "LOG_EMERG", "LOG_DEBUG", 0 };

static MYSQL_PLUGIN plugin_ptr;

static
void init_record_id(off_t size)
{
  record_id= size;
}


static
ulonglong next_record_id()
{
  return __sync_add_and_fetch(&record_id, 1);
}


#define MAX_RECORD_ID_SIZE  50
#define MAX_TIMESTAMP_SIZE  25


static
char *make_timestamp(char *buf, size_t buf_len, time_t t)
{
  struct tm tm;

  memset(&tm, 0, sizeof(tm));
  strftime(buf, buf_len, "%FT%T UTC", gmtime_r(&t, &tm));

  return buf;
}

static
char *make_record_id(char *buf, size_t buf_len)
{
  struct tm tm;
  size_t len;

  memset(&tm, 0, sizeof(tm));
  len= my_snprintf(buf, buf_len, "%llu_", next_record_id());

  strftime(buf + len, buf_len - len,
           "%FT%T", gmtime_r(&log_file_time, &tm));

  return buf;
}

typedef struct
{
  char character;
  size_t length;
  const char *replacement;
} escape_rule_t;

static
void escape_buf(const char *in, size_t *inlen, char *out, size_t *outlen,
                const escape_rule_t *escape_rules)
{
  char* outstart = out;
  const char* base = in;
  char* outend = out + *outlen;
  const char* inend;
  const escape_rule_t *rule;
  my_bool replaced;

  inend = in + (*inlen);

  while ((in < inend) && (out < outend))
  {
    replaced= FALSE;
    for (rule= escape_rules; rule->character; rule++)
    {
      if (*in == rule->character)
      {
        if ((outend - out) < (int) rule->length)
          goto end_of_buffer;
        memcpy(out, rule->replacement, rule->length);
        out += rule->length;
        replaced= TRUE;
        break;
      }
    }
    if (!replaced)
      *out++ = *in;
    ++in;
  }
end_of_buffer:
  *outlen = out - outstart;
  *inlen = in - base;
}

static
void xml_escape(const char *in, size_t *inlen, char *out, size_t *outlen)
{
  const escape_rule_t rules[]=
  {
    { '<',  4, "&lt;" },
    { '>',  4, "&gt;" },
    { '&',  5, "&amp;" },
    { '\r', 5, "&#13;" },
    { '\n', 5, "&#10;" },
    { '"',  6, "&quot;" },
    { 0,  0, NULL }
  };

  escape_buf(in, inlen, out, outlen, rules);
}

static
void json_escape(const char *in, size_t *inlen, char *out, size_t *outlen)
{
  const escape_rule_t rules[]=
  {
    { '\\', 2, "\\\\" },
    { '"',  2, "\\\"" },
    { '\r',  2, "\\r" },
    { '\n',  2, "\\n" },
    { 0,  0, NULL }
  };

  escape_buf(in, inlen, out, outlen, rules);
}

static
void csv_escape(const char *in, size_t *inlen, char *out, size_t *outlen)
{
  const escape_rule_t rules[]=
  {
    { '"',  2, "\"\"" },
    { 0,  0, NULL }
  };

  escape_buf(in, inlen, out, outlen, rules);
}

/*
  Escape string according to audit_log_format.

  @param[in]  in           Input string
  @param[in]  inlen        Length of the input string
  @param[in]  out          Output buffer
  @param[in]  outlen       Length of the output buffer
  @param[out] endptr       A pointer to the character after the
                           last escaped character in the output
                           buffer
  @param[out] full_outlen  Length of the output buffer that would
                           be needed to store complete non-truncated
                           escaped input buffer

  @return
    pointer to the beginning of the output buffer
*/
static
char *escape_string(const char *in, size_t inlen,
                    char *out, size_t outlen,
                    char **endptr, size_t *full_outlen)
{
  const escape_buf_func_t format_escape_func[]=
        { xml_escape, xml_escape, json_escape, csv_escape };
  size_t inlen_orig= inlen;

  if (outlen == 0)
  {
    if (endptr)
      *endptr= out;
  }
  else if (in != NULL)
  {
    --outlen;
    format_escape_func[audit_log_format](in, &inlen, out, &outlen);
    out[outlen]= 0;
    if (endptr)
      *endptr= out + outlen + 1;
    if (full_outlen)
    {
      char tmp[20];
      in+= inlen;
      *full_outlen+= outlen;
      inlen_orig-= inlen;
      while (inlen_orig > 0)
      {
        size_t tmp_size= sizeof(tmp);
        inlen= inlen_orig;
        format_escape_func[audit_log_format](in, &inlen, tmp, &tmp_size);
        in+= inlen;
        inlen_orig-= inlen;
        *full_outlen+= tmp_size;
      }
    }
  }
  else
  {
    *out= 0;
    if (endptr)
      *endptr= out + 1;
    if (full_outlen)
      ++(*full_outlen);
  }
  return out;
}

static
void my_plugin_perror(void)
{
  char errbuf[MYSYS_STRERROR_SIZE];
  my_strerror(errbuf, sizeof(errbuf), errno);
  my_plugin_log_message(&plugin_ptr, MY_ERROR_LEVEL, "Error: %s", errbuf);
}

static
void audit_log_write(const char *buf, size_t len)
{
  static int write_error= 0;

  if (audit_handler_write(log_handler, buf, len) < 0)
  {
    if (!write_error)
    {
      write_error= 1;
      my_plugin_log_message(&plugin_ptr, MY_ERROR_LEVEL,
                            "Error writing to file %s.", audit_log_file);
      my_plugin_perror();
    }
  }
  else
  {
    write_error= 0;
  }
}


/* Defined in MySQL server */
extern int orig_argc;
extern char **orig_argv;
extern char server_version[SERVER_VERSION_LENGTH];

static
char *make_argv(char *buf, size_t len, int argc, char **argv)
{
  size_t left= len;

  buf[0]= 0;
  while (argc > 0 && left > 0)
  {
    left-= my_snprintf(buf + len - left, left,
                       "%s%c", *argv, argc > 1 ? ' ' : 0);
    argc--; argv++;
  }

  return buf;
}

static
char *audit_log_audit_record(char *buf, size_t buflen,
                             const char *name, time_t t,
                             size_t *outlen)
{
  char id_str[MAX_RECORD_ID_SIZE];
  char timestamp[MAX_TIMESTAMP_SIZE];
  char arg_buf[512];
  const char *format_string[] = {
                     "<AUDIT_RECORD\n"
                     "  NAME=\"%s\"\n"
                     "  RECORD=\"%s\"\n"
                     "  TIMESTAMP=\"%s\"\n"
                     "  MYSQL_VERSION=\"%s\"\n"
                     "  STARTUP_OPTIONS=\"%s\"\n"
                     "  OS_VERSION=\""MACHINE_TYPE"-"SYSTEM_TYPE"\"\n"
                     "/>\n",

                     "<AUDIT_RECORD>\n"
                     "  <NAME>%s</NAME>\n"
                     "  <RECORD>%s</RECORD>\n"
                     "  <TIMESTAMP>%s</TIMESTAMP>\n"
                     "  <MYSQL_VERSION>%s</MYSQL_VERSION>\n"
                     "  <STARTUP_OPTIONS>%s</STARTUP_OPTIONS>\n"
                     "  <OS_VERSION>"MACHINE_TYPE"-"SYSTEM_TYPE"</OS_VERSION>\n"
                     "</AUDIT_RECORD>\n",

                     "{\"audit_record\":{\"name\":\"%s\",\"record\":\"%s\","
                     "\"timestamp\":\"%s\",\"mysql_version\":\"%s\","
                     "\"startup_optionsi\":\"%s\","
                     "\"os_version\":\""MACHINE_TYPE"-"SYSTEM_TYPE"\"}}\n",

                     "\"%s\",\"%s\",\"%s\",\"%s\",\"%s\","
                     "\""MACHINE_TYPE"-"SYSTEM_TYPE"\"\n" };

  *outlen= snprintf(buf, buflen,
                    format_string[audit_log_format],
                    name,
                    make_record_id(id_str, sizeof(id_str)),
                    make_timestamp(timestamp, sizeof(timestamp), t),
                    server_version,
                    make_argv(arg_buf, sizeof(arg_buf),
                              orig_argc - 1, orig_argv + 1));

  /* make sure that record is not truncated */
  DBUG_ASSERT(buf + *outlen <= buf + buflen);

  return buf;
}


static
char *audit_log_general_record(char *buf, size_t buflen,
                               const char *name, time_t t, int status,
                               const struct mysql_event_general *event,
                               size_t *outlen)
{
  char id_str[MAX_RECORD_ID_SIZE];
  char timestamp[MAX_TIMESTAMP_SIZE];
  char *query, *user, *host, *external_user, *ip;
  char *endptr= buf, *endbuf= buf + buflen;
  size_t full_outlen= 0, buflen_estimated;

  const char *format_string[] = {
                     "<AUDIT_RECORD\n"
                     "  NAME=\"%s\"\n"
                     "  RECORD=\"%s\"\n"
                     "  TIMESTAMP=\"%s\"\n"
                     "  COMMAND_CLASS=\"%s\"\n"
                     "  CONNECTION_ID=\"%lu\"\n"
                     "  STATUS=\"%d\"\n"
                     "  SQLTEXT=\"%s\"\n"
                     "  USER=\"%s\"\n"
                     "  HOST=\"%s\"\n"
                     "  OS_USER=\"%s\"\n"
                     "  IP=\"%s\"\n"
                     "/>\n",

                     "<AUDIT_RECORD>\n"
                     "  <NAME>%s</NAME>\n"
                     "  <RECORD>%s</RECORD>\n"
                     "  <TIMESTAMP>%s</TIMESTAMP>\n"
                     "  <COMMAND_CLASS>%s</COMMAND_CLASS>\n"
                     "  <CONNECTION_ID>%lu</CONNECTION_ID>\n"
                     "  <STATUS>%d</STATUS>\n"
                     "  <SQLTEXT>%s</SQLTEXT>\n"
                     "  <USER>%s</USER>\n"
                     "  <HOST>%s</HOST>\n"
                     "  <OS_USER>%s</OS_USER>\n"
                     "  <IP>%s</IP>\n"
                     "</AUDIT_RECORD>\n",

                     "{\"audit_record\":"
                       "{\"name\":\"%s\","
                       "\"record\":\"%s\","
                       "\"timestamp\":\"%s\","
                       "\"command_class\":\"%s\","
                       "\"connection_id\":\"%lu\","
                       "\"status\":%d,"
                       "\"sqltext\":\"%s\","
                       "\"user\":\"%s\","
                       "\"host\":\"%s\","
                       "\"os_user\":\"%s\","
                       "\"ip\":\"%s\"}}\n",

                     "\"%s\",\"%s\",\"%s\",\"%s\",\"%lu\",%d,\"%s\",\"%s\","
                     "\"%s\",\"%s\",\"%s\"\n" };

  query= escape_string(event->general_query.str, event->general_query.length,
                       endptr, endbuf - endptr, &endptr, &full_outlen);
  user= escape_string(event->general_user.str, event->general_user.length,
                      endptr, endbuf - endptr, &endptr, &full_outlen);
  host= escape_string(event->general_host.str, event->general_host.length,
                      endptr, endbuf - endptr, &endptr, &full_outlen);
  external_user= escape_string(event->general_external_user.str,
                               event->general_external_user.length,
                               endptr, endbuf - endptr, &endptr, &full_outlen);
  ip= escape_string(event->general_ip.str, event->general_ip.length,
                    endptr, endbuf - endptr, &endptr, &full_outlen);

  buflen_estimated= full_outlen * 2 +
                    strlen(format_string[audit_log_format]) +
                    strlen(name) +
                    event->general_sql_command.length +
                    20 + /* general_thread_id */
                    20 + /* status */
                    MAX_RECORD_ID_SIZE + MAX_TIMESTAMP_SIZE;
  if (buflen_estimated > buflen)
  {
    *outlen= buflen_estimated;
    return NULL;
  }

  *outlen= snprintf(endptr, endbuf - endptr,
                    format_string[audit_log_format],
                    name,
                    make_record_id(id_str, sizeof(id_str)),
                    make_timestamp(timestamp, sizeof(timestamp), t),
                    event->general_sql_command.str,
                    event->general_thread_id,
                    status, query, user, host, external_user, ip);

  /* make sure that record is not truncated */
  DBUG_ASSERT(endptr + *outlen <= buf + buflen);

  return endptr;
}

static
char *audit_log_connection_record(char *buf, size_t buflen,
                                  const char *name, time_t t,
                                  const struct mysql_event_connection *event,
                                  size_t *outlen)
{
  char id_str[MAX_RECORD_ID_SIZE];
  char timestamp[MAX_TIMESTAMP_SIZE];
  char *user, *priv_user, *external_user, *proxy_user, *host, *ip, *database;
  char *endptr= buf, *endbuf= buf + buflen;

  const char *format_string[] = {
                     "<AUDIT_RECORD\n"
                     "  NAME=\"%s\"\n"
                     "  RECORD=\"%s\"\n"
                     "  TIMESTAMP=\"%s\"\n"
                     "  CONNECTION_ID=\"%lu\"\n"
                     "  STATUS=\"%d\"\n"
                     "  USER=\"%s\"\n"
                     "  PRIV_USER=\"%s\"\n"
                     "  OS_LOGIN=\"%s\"\n"
                     "  PROXY_USER=\"%s\"\n"
                     "  HOST=\"%s\"\n"
                     "  IP=\"%s\"\n"
                     "  DB=\"%s\"\n"
                     "/>\n",

                     "<AUDIT_RECORD>\n"
                     "  <NAME>%s</NAME>\n"
                     "  <RECORD>%s</RECORD>\n"
                     "  <TIMESTAMP>%s</TIMESTAMP>\n"
                     "  <CONNECTION_ID>%lu</CONNECTION_ID>\n"
                     "  <STATUS>%d</STATUS>\n"
                     "  <USER>%s</USER>\n"
                     "  <PRIV_USER>%s</PRIV_USER>\n"
                     "  <OS_LOGIN>%s</OS_LOGIN>\n"
                     "  <PROXY_USER>%s</PROXY_USER>\n"
                     "  <HOST>%s</HOST>\n"
                     "  <IP>%s</IP>\n"
                     "  <DB>%s</DB>\n"
                     "</AUDIT_RECORD>\n",

                     "{\"audit_record\":"
                       "{\"name\":\"%s\","
                       "\"record\":\"%s\","
                       "\"timestamp\":\"%s\","
                       "\"connection_id\":\"%lu\","
                       "\"status\":%d,"
                       "\"user\":\"%s\","
                       "\"priv_user\":\"%s\","
                       "\"os_login\":\"%s\","
                       "\"proxy_user\":\"%s\","
                       "\"host\":\"%s\","
                       "\"ip\":\"%s\","
                       "\"db\":\"%s\"}}\n",

                     "\"%s\",\"%s\",\"%s\",\"%lu\",%d,\"%s\",\"%s\",\"%s\","
                     "\"%s\",\"%s\",\"%s\",\"%s\"\n" };

  user= escape_string(event->user.str, event->user.length,
                      endptr, endbuf - endptr, &endptr, NULL);
  priv_user= escape_string(event->priv_user.str,
                           event->priv_user.length,
                           endptr, endbuf - endptr, &endptr, NULL);
  external_user= escape_string(event->external_user.str,
                               event->external_user.length,
                               endptr, endbuf - endptr, &endptr, NULL);
  proxy_user= escape_string(event->proxy_user.str, event->proxy_user.length,
                            endptr, endbuf - endptr, &endptr, NULL);
  host= escape_string(event->host.str, event->host.length,
                      endptr, endbuf - endptr, &endptr, NULL);
  ip= escape_string(event->ip.str, event->ip.length,
                    endptr, endbuf - endptr, &endptr, NULL);
  database= escape_string(event->database.str, event->database.length,
                          endptr, endbuf - endptr, &endptr, NULL);

  DBUG_ASSERT((endptr - buf) * 2 +
              strlen(format_string[audit_log_format]) +
              strlen(name) +
              MAX_RECORD_ID_SIZE +
              MAX_TIMESTAMP_SIZE +
              20 + /* event->thread_id */
              20 /* event->status */
              < buflen);

  *outlen= snprintf(endptr, endbuf - endptr,
                    format_string[audit_log_format],
                    name,
                    make_record_id(id_str, sizeof(id_str)),
                    make_timestamp(timestamp, sizeof(timestamp), t),
                    event->connection_id,
                    event->status, user, priv_user,external_user,
                    proxy_user, host, ip, database);

  /* make sure that record is not truncated */
  DBUG_ASSERT(endptr + *outlen <= buf + buflen);

  return endptr;
}

static
size_t audit_log_header(MY_STAT *stat, char *buf, size_t buflen)
{
  const char *format_string[] = {
                     "<?xml version=\"1.0\" encoding=\"UTF-8\"?>\n"
                     "<AUDIT>\n",
                     "<?xml version=\"1.0\" encoding=\"UTF-8\"?>\n"
                     "<AUDIT>\n",
                     "",
                     "" };

  log_file_time= stat->st_mtime;

  init_record_id(stat->st_size);

  if (buf == NULL)
  {
    return 0;
  }

  return my_snprintf(buf, buflen, format_string[audit_log_format]);
}


static
size_t audit_log_footer(char *buf, size_t buflen)
{
  const char *format_string[] = {
                     "</AUDIT>\n",
                     "</AUDIT>\n",
                     "",
                     "" };

  if (buf == NULL)
  {
    return 0;
  }

  return my_snprintf(buf, buflen, format_string[audit_log_format]);
}

static
int init_new_log_file()
{
  if (audit_log_handler == HANDLER_FILE)
  {
    audit_handler_file_config_t opts;
    opts.name= audit_log_file;
    opts.rotate_on_size= audit_log_rotate_on_size;
    opts.rotations= audit_log_rotations;
    opts.sync_on_write= audit_log_strategy == SYNCHRONOUS;
    opts.use_buffer= audit_log_strategy < SEMISYNCHRONOUS;
    opts.buffer_size= audit_log_buffer_size;
    opts.can_drop_data= audit_log_strategy == PERFORMANCE;
    opts.header= audit_log_header;
    opts.footer= audit_log_footer;

    log_handler= audit_handler_file_open(&opts);
    if (log_handler == NULL)
    {
      my_plugin_log_message(&plugin_ptr, MY_ERROR_LEVEL,
                            "Cannot open file %s.", audit_log_file);
      my_plugin_perror();
      return(1);
    }
  }
  else
  {
    audit_handler_syslog_config_t opts;
    opts.facility= audit_log_syslog_facility_codes[audit_log_syslog_facility];
    opts.ident= audit_log_syslog_ident;
    opts.priority= audit_log_syslog_priority_codes[audit_log_syslog_priority];
    opts.header= audit_log_header;
    opts.footer= audit_log_footer;

    log_handler= audit_handler_syslog_open(&opts);
    if (log_handler == NULL)
    {
      my_plugin_log_message(&plugin_ptr, MY_ERROR_LEVEL,
                            "Cannot open syslog.");
      my_plugin_perror();
      return(1);
    }
  }

  return(0);
}


static
int reopen_log_file()
{
  if (audit_handler_flush(log_handler))
  {
    my_plugin_log_message(&plugin_ptr, MY_ERROR_LEVEL, "Cannot open file %s.",
                          audit_log_file);
    my_plugin_perror();
    return(1);
  }

  return(0);
}

/*
 Struct to store various THD specific data
 */
typedef struct
{
  /* size of allocated large buffer to for record formatting */
  size_t record_buffer_size;
  /* skip logging session */
  my_bool skip_logging;
} audit_log_thd_local;

/*
 Return pointer to THD specific data.
 */
static
audit_log_thd_local *get_thd_local(MYSQL_THD thd);

/*
 Allocate and return buffer of given size.
 */
static
char *get_record_buffer(MYSQL_THD thd, size_t size);


static
int audit_log_plugin_init(MYSQL_PLUGIN plugin_info)
{
  char buf[1024];
  size_t len;
  int count;

  plugin_ptr= plugin_info;

  count= array_elements(all_audit_log_memory);
  mysql_memory_register(PSI_CATEGORY, all_audit_log_memory, count);
  logger_init_mutexes();

  if (init_new_log_file())
    return(1);

  if (audit_log_audit_record(buf, sizeof(buf), "Audit", time(NULL), &len))
    audit_log_write(buf, len);

  audit_log_filter_init();

  return(0);
}


static
int audit_log_plugin_deinit(void *arg __attribute__((unused)))
{
  char buf[1024];
  size_t len;

  if (audit_log_audit_record(buf, sizeof(buf), "NoAudit", time(NULL), &len))
    audit_log_write(buf, len);

  audit_handler_close(log_handler);

  audit_log_filter_destroy();

  my_free(audit_log_include_accounts);
  my_free(audit_log_exclude_accounts);

  return(0);
}


static
int is_event_class_allowed_by_policy(mysql_event_class_t class,
                                     enum audit_log_policy_t policy)
{
  static unsigned int class_mask[]=
  {
    /* ALL */
    (1 << MYSQL_AUDIT_GENERAL_CLASS) | (1 << MYSQL_AUDIT_CONNECTION_CLASS),
    0,                                                        /* NONE */
    (1 << MYSQL_AUDIT_CONNECTION_CLASS),                      /* LOGINS */
    (1 << MYSQL_AUDIT_GENERAL_CLASS),                         /* QUERIES */
  };

  return (class_mask[policy] & (1 << class)) != 0;
}


static
<<<<<<< HEAD
int audit_log_notify(MYSQL_THD thd __attribute__((unused)),
                     mysql_event_class_t event_class,
                     const void *event)
=======
void audit_log_update_thd_local(audit_log_thd_local *local,
                                unsigned int event_class,
                                const void *event)
{
  DBUG_ASSERT(audit_log_include_accounts == NULL ||
              audit_log_exclude_accounts == NULL);

  if (event_class == MYSQL_AUDIT_CONNECTION_CLASS)
  {
    const struct mysql_event_connection *event_connection=
      (const struct mysql_event_connection *) event;

    local->skip_logging= FALSE;
    if (audit_log_include_accounts != NULL &&
        !audit_log_check_account_included(event_connection->user,
                                          event_connection->user_length,
                                          event_connection->host,
                                          event_connection->host_length))
      local->skip_logging= TRUE;
    if (audit_log_exclude_accounts != NULL &&
        audit_log_check_account_excluded(event_connection->user,
                                         event_connection->user_length,
                                         event_connection->host,
                                         event_connection->host_length))
      local->skip_logging= TRUE;
  }
}


static
void audit_log_notify(MYSQL_THD thd __attribute__((unused)),
                      unsigned int event_class,
                      const void *event)
>>>>>>> 8a1d9282
{
  char buf[4096];
  char *log_rec = NULL;
  char *allocated_buf= get_record_buffer(thd, 0);
  size_t len, buflen;
  audit_log_thd_local *local= get_thd_local(thd);

  audit_log_update_thd_local(local, event_class, event);

  if (!is_event_class_allowed_by_policy(event_class, audit_log_policy))
    return 0;

  if (local->skip_logging)
    return;

  if (event_class == MYSQL_AUDIT_GENERAL_CLASS)
  {
    const struct mysql_event_general *event_general=
      (const struct mysql_event_general *) event;
    switch (event_general->event_subclass)
    {
    case MYSQL_AUDIT_GENERAL_STATUS:
<<<<<<< HEAD
      if (event_general->general_command.length == 4 &&
          strncmp(event_general->general_command.str, "Quit", 4) == 0)
=======
      if ((event_general->general_command_length == 4 &&
           strncmp(event_general->general_command, "Quit", 4) == 0) ||
          (event_general->general_command_length == 11 &&
           strncmp(event_general->general_command, "Change user", 11) == 0))
>>>>>>> 8a1d9282
        break;

      /* use allocated buffer if available */
      if (allocated_buf != NULL)
      {
        log_rec= allocated_buf;
        buflen= local->record_buffer_size;
      }
      else
      {
        log_rec= buf;
        buflen= sizeof(buf);
      }
      log_rec= audit_log_general_record(log_rec, buflen,
                                        event_general->general_command.str,
                                        event_general->general_time,
                                        event_general->general_error_code,
                                        event_general,
                                        &len);
      if (len > buflen)
      {
        buflen= len * 4;
        log_rec= audit_log_general_record(get_record_buffer(thd, buflen),
                                          buflen,
                                          event_general->general_command.str,
                                          event_general->general_time,
                                          event_general->general_error_code,
                                          event_general,
                                          &len);
      }
      if (log_rec)
        audit_log_write(log_rec, len);
      break;
    case MYSQL_AUDIT_GENERAL_LOG:
    case MYSQL_AUDIT_GENERAL_ERROR:
    case MYSQL_AUDIT_GENERAL_RESULT:
      break;
    }
  }
  else if (event_class == MYSQL_AUDIT_CONNECTION_CLASS)
  {
    const struct mysql_event_connection *event_connection=
      (const struct mysql_event_connection *) event;
    switch (event_connection->event_subclass)
    {
    case MYSQL_AUDIT_CONNECTION_CONNECT:
      log_rec= audit_log_connection_record(buf, sizeof(buf), "Connect",
                                           time(NULL), event_connection, &len);
      break;
    case MYSQL_AUDIT_CONNECTION_DISCONNECT:
      log_rec= audit_log_connection_record(buf, sizeof(buf), "Quit",
                                           time(NULL), event_connection, &len);
      break;
   case MYSQL_AUDIT_CONNECTION_CHANGE_USER:
      log_rec= audit_log_connection_record(buf, sizeof(buf), "Change user",
                                           time(NULL), event_connection, &len);
      break;
    default:
      break;
    }
    if (log_rec)
      audit_log_write(log_rec, len);
  }
  return 0;
}


/*
 * Plugin system vars
 */

static MYSQL_SYSVAR_STR(file, audit_log_file,
  PLUGIN_VAR_RQCMDARG | PLUGIN_VAR_READONLY | PLUGIN_VAR_MEMALLOC,
  "The name of the log file.", NULL, NULL, default_audit_log_file);

static const char *audit_log_policy_names[]=
                    { "ALL", "NONE", "LOGINS", "QUERIES", 0 };

static TYPELIB audit_log_policy_typelib=
{
  array_elements(audit_log_policy_names) - 1, "audit_log_policy_typelib",
  audit_log_policy_names, NULL
};

static MYSQL_SYSVAR_ENUM(policy, audit_log_policy, PLUGIN_VAR_RQCMDARG,
       "The policy controlling the information written by the audit log "
       "plugin to its log file.", NULL, NULL, ALL,
       &audit_log_policy_typelib);

static const char *audit_log_strategy_names[]=
  { "ASYNCHRONOUS", "PERFORMANCE", "SEMISYNCHRONOUS", "SYNCHRONOUS", 0 };
static TYPELIB audit_log_strategy_typelib=
{
  array_elements(audit_log_strategy_names) - 1, "audit_log_strategy_typelib",
  audit_log_strategy_names, NULL
};

static MYSQL_SYSVAR_ENUM(strategy, audit_log_strategy,
       PLUGIN_VAR_RQCMDARG | PLUGIN_VAR_READONLY,
       "The logging method used by the audit log plugin, "
       "if FILE handler is used.", NULL, NULL,
       ASYNCHRONOUS, &audit_log_strategy_typelib);

static const char *audit_log_format_names[]=
  { "OLD", "NEW", "JSON", "CSV", 0 };
static TYPELIB audit_log_format_typelib=
{
  array_elements(audit_log_format_names) - 1, "audit_log_format_typelib",
  audit_log_format_names, NULL
};

static MYSQL_SYSVAR_ENUM(format, audit_log_format,
       PLUGIN_VAR_RQCMDARG | PLUGIN_VAR_READONLY,
       "The audit log file format.", NULL, NULL,
       ASYNCHRONOUS, &audit_log_format_typelib);

static const char *audit_log_handler_names[]=
  { "FILE", "SYSLOG", 0 };
static TYPELIB audit_log_handler_typelib=
{
  array_elements(audit_log_handler_names) - 1, "audit_log_handler_typelib",
  audit_log_handler_names, NULL
};

static MYSQL_SYSVAR_ENUM(handler, audit_log_handler,
       PLUGIN_VAR_RQCMDARG | PLUGIN_VAR_READONLY,
       "The audit log handler.", NULL, NULL,
       HANDLER_FILE, &audit_log_handler_typelib);

static MYSQL_SYSVAR_ULONGLONG(buffer_size, audit_log_buffer_size,
  PLUGIN_VAR_RQCMDARG | PLUGIN_VAR_READONLY,
  "The size of the buffer for asynchronous logging, "
  "if FILE handler is used.",
  NULL, NULL, 1048576UL, 4096UL, ULLONG_MAX, 4096UL);

static
void audit_log_rotate_on_size_update(
          MYSQL_THD thd __attribute__((unused)),
          struct st_mysql_sys_var *var __attribute__((unused)),
          void *var_ptr __attribute__((unused)),
          const void *save)
{
  ulonglong new_val= *(ulonglong *)(save);

  audit_handler_set_option(log_handler, OPT_ROTATE_ON_SIZE, &new_val);

  audit_log_rotate_on_size= new_val;
}

static MYSQL_SYSVAR_ULONGLONG(rotate_on_size, audit_log_rotate_on_size,
  PLUGIN_VAR_RQCMDARG,
  "Maximum size of the log to start the rotation, if FILE handler is used.",
  NULL, audit_log_rotate_on_size_update, 0UL, 0UL, ULLONG_MAX, 4096UL);

static
void audit_log_rotations_update(
          MYSQL_THD thd __attribute__((unused)),
          struct st_mysql_sys_var *var __attribute__((unused)),
          void *var_ptr __attribute__((unused)),
          const void *save)
{
  ulonglong new_val= *(ulonglong *)(save);

  audit_handler_set_option(log_handler, OPT_ROTATIONS, &new_val);

  audit_log_rotations= new_val;
}

static MYSQL_SYSVAR_ULONGLONG(rotations, audit_log_rotations,
  PLUGIN_VAR_RQCMDARG,
  "Maximum number of rotations to keep, if FILE handler is used.",
  NULL, audit_log_rotations_update, 0UL, 0UL, 999UL, 1UL);

static
void audit_log_flush_update(
          MYSQL_THD thd __attribute__((unused)),
          struct st_mysql_sys_var *var __attribute__((unused)),
          void *var_ptr __attribute__((unused)),
          const void *save)
{
  char new_val= *(const char *)(save);

  if (new_val != audit_log_flush && new_val)
  {
    audit_log_flush= TRUE;
    reopen_log_file();
    audit_log_flush= FALSE;
  }
}

static MYSQL_SYSVAR_BOOL(flush, audit_log_flush,
       PLUGIN_VAR_OPCMDARG, "Flush the log file.", NULL,
       audit_log_flush_update, 0);

static MYSQL_SYSVAR_STR(syslog_ident, audit_log_syslog_ident,
  PLUGIN_VAR_RQCMDARG | PLUGIN_VAR_READONLY | PLUGIN_VAR_MEMALLOC,
  "The string that will be prepended to each log message, "
  "if SYSLOG handler is used.",
  NULL, NULL, default_audit_log_syslog_ident);

static TYPELIB audit_log_syslog_facility_typelib=
{
  array_elements(audit_log_syslog_facility_names) - 1,
  "audit_log_syslog_facility_typelib",
  audit_log_syslog_facility_names, NULL
};

static MYSQL_SYSVAR_ENUM(syslog_facility, audit_log_syslog_facility,
       PLUGIN_VAR_RQCMDARG,
       "The syslog facility to assign to messages, if SYSLOG handler is used.",
       NULL, NULL, 0,
       &audit_log_syslog_facility_typelib);

static TYPELIB audit_log_syslog_priority_typelib=
{
  array_elements(audit_log_syslog_priority_names) - 1,
  "audit_log_syslog_priority_typelib",
  audit_log_syslog_priority_names, NULL
};

static MYSQL_SYSVAR_ENUM(syslog_priority, audit_log_syslog_priority,
       PLUGIN_VAR_RQCMDARG,
       "Priority to be assigned to all messages written to syslog.",
       NULL, NULL, 0,
       &audit_log_syslog_priority_typelib);

static MYSQL_THDVAR_STR(record_buffer,
                        PLUGIN_VAR_READONLY | PLUGIN_VAR_MEMALLOC | \
                        PLUGIN_VAR_NOSYSVAR | PLUGIN_VAR_NOCMDOPT,
                        "Buffer for query formatting.", NULL, NULL, "");

static
int
audit_log_exclude_accounts_validate(
          MYSQL_THD thd __attribute__((unused)),
          struct st_mysql_sys_var *var __attribute__((unused)),
          void *save,
          struct st_mysql_value *value)
{
  const char *new_val;
  char buf[80];
  int len= sizeof(buf);

  if (audit_log_include_accounts)
    return 1;

  new_val = value->val_str(value, buf, &len);

  *(const char **)(save) = new_val;

  return 0;
}

static
void audit_log_exclude_accounts_update(
          MYSQL_THD thd __attribute__((unused)),
          struct st_mysql_sys_var *var __attribute__((unused)),
          void *var_ptr __attribute__((unused)),
          const void *save)
{
  const char *new_val= *(const char **)(save);

  DBUG_ASSERT(audit_log_include_accounts == NULL);

  my_free(audit_log_exclude_accounts);
  audit_log_exclude_accounts= NULL;

  if (new_val != NULL)
  {
    audit_log_exclude_accounts= my_strdup(new_val, MYF(MY_FAE));
    audit_log_set_exclude_accounts(audit_log_exclude_accounts);
  }
  else
  {
    audit_log_set_exclude_accounts("");
  }
}

static MYSQL_SYSVAR_STR(exclude_accounts, audit_log_exclude_accounts,
       PLUGIN_VAR_RQCMDARG,
       "Comma separated list of accounts "
       "for which events should not be logged.",
       audit_log_exclude_accounts_validate,
       audit_log_exclude_accounts_update, NULL);

static
int
audit_log_include_accounts_validate(
          MYSQL_THD thd __attribute__((unused)),
          struct st_mysql_sys_var *var __attribute__((unused)),
          void *save,
          struct st_mysql_value *value)
{
  const char *new_val;
  char buf[80];
  int len= sizeof(buf);

  if (audit_log_exclude_accounts)
    return 1;

  new_val = value->val_str(value, buf, &len);

  *(const char **)(save) = new_val;

  return 0;
}

static
void audit_log_include_accounts_update(
          MYSQL_THD thd __attribute__((unused)),
          struct st_mysql_sys_var *var __attribute__((unused)),
          void *var_ptr __attribute__((unused)),
          const void *save)
{
  const char *new_val= *(const char **)(save);

  DBUG_ASSERT(audit_log_exclude_accounts == NULL);

  my_free(audit_log_include_accounts);
  audit_log_include_accounts= NULL;

  if (new_val != NULL)
  {
    audit_log_include_accounts= my_strdup(new_val, MYF(MY_FAE));
    audit_log_set_include_accounts(audit_log_include_accounts);
  }
  else
  {
    audit_log_set_include_accounts("");
  }
}

static MYSQL_SYSVAR_STR(include_accounts, audit_log_include_accounts,
       PLUGIN_VAR_RQCMDARG,
       "Comma separated list of accounts for which events should be logged.",
       audit_log_include_accounts_validate,
       audit_log_include_accounts_update, NULL);

static MYSQL_THDVAR_STR(local,
                        PLUGIN_VAR_READONLY | PLUGIN_VAR_MEMALLOC | \
                        PLUGIN_VAR_NOSYSVAR | PLUGIN_VAR_NOCMDOPT,
                        "Local store.", NULL, NULL, "");

static struct st_mysql_sys_var* audit_log_system_variables[] =
{
  MYSQL_SYSVAR(file),
  MYSQL_SYSVAR(policy),
  MYSQL_SYSVAR(strategy),
  MYSQL_SYSVAR(format),
  MYSQL_SYSVAR(buffer_size),
  MYSQL_SYSVAR(rotate_on_size),
  MYSQL_SYSVAR(rotations),
  MYSQL_SYSVAR(flush),
  MYSQL_SYSVAR(handler),
  MYSQL_SYSVAR(syslog_ident),
  MYSQL_SYSVAR(syslog_priority),
  MYSQL_SYSVAR(syslog_facility),
  MYSQL_SYSVAR(record_buffer),
  MYSQL_SYSVAR(exclude_accounts),
  MYSQL_SYSVAR(include_accounts),
  MYSQL_SYSVAR(local),
  NULL
};

/*
 Return pointer to THD specific data.
 */
static
audit_log_thd_local *get_thd_local(MYSQL_THD thd)
{
  audit_log_thd_local *local= (audit_log_thd_local *) THDVAR(thd, local);

  if (unlikely(local == NULL))
  {
    local= (audit_log_thd_local *)
            my_malloc(key_memory_audit_log_thd_local,
                      sizeof(audit_log_thd_local),
                      MYF(MY_FAE | MY_ZEROFILL));
    THDVAR(thd, local)= (char *) local;
  }
  return local;
}


/*
 Allocate and return buffer of given size.
 */
static
char *get_record_buffer(MYSQL_THD thd, size_t size)
{
  audit_log_thd_local *local= get_thd_local(thd);
  char *buf= THDVAR(thd, record_buffer);

  if (local->record_buffer_size < size)
  {
    local->record_buffer_size= size;
    buf= (char *) my_realloc(key_memory_audit_log_thd_local, buf, size,
                             MYF(MY_FAE | MY_ALLOW_ZERO_PTR));
    THDVAR(thd, record_buffer)= (char *) buf;
  }

  return buf;
}


/*
  Plugin type-specific descriptor
*/
static struct st_mysql_audit audit_log_descriptor=
{
  MYSQL_AUDIT_INTERFACE_VERSION,                /* interface version    */
  NULL,                                         /* release_thd function */
  audit_log_notify,                             /* notify function      */
  { MYSQL_AUDIT_GENERAL_ALL,
    MYSQL_AUDIT_CONNECTION_ALL,
    0, 0, 0, 0, 0, 0, 0, 0 }                    /* class mask           */
};

/*
  Plugin status variables for SHOW STATUS
*/

static struct st_mysql_show_var audit_log_status_variables[]=
{
  {NullS, NullS, SHOW_LONG, SHOW_SCOPE_GLOBAL}
};


/*
  Plugin library descriptor
*/

mysql_declare_plugin(audit_log)
{
  MYSQL_AUDIT_PLUGIN,                     /* type                            */
  &audit_log_descriptor,                  /* descriptor                      */
  "audit_log",                            /* name                            */
  "Percona LLC and/or its affiliates.",   /* author                          */
  "Audit log",                            /* description                     */
  PLUGIN_LICENSE_GPL,
  audit_log_plugin_init,                  /* init function (when loaded)     */
  audit_log_plugin_deinit,                /* deinit function (when unloaded) */
  PLUGIN_VERSION,                         /* version                         */
  audit_log_status_variables,             /* status variables                */
  audit_log_system_variables,             /* system variables                */
  NULL,
  0,
}
mysql_declare_plugin_end;
<|MERGE_RESOLUTION|>--- conflicted
+++ resolved
@@ -69,6 +69,7 @@
 PSI_memory_key key_memory_audit_log_buffer;
 PSI_memory_key key_memory_audit_log_record_buffer;
 PSI_memory_key key_memory_audit_log_thd_local;
+PSI_memory_key key_memory_audit_log_accounts;
 
 static PSI_memory_info all_audit_log_memory[]=
 {
@@ -77,6 +78,7 @@
   {&key_memory_audit_log_buffer, "audit_log_buffer", 0},
   {&key_memory_audit_log_record_buffer, "audit_log_record_buffer", 0},
   {&key_memory_audit_log_thd_local, "audit_log_thd_local", 0},
+  {&key_memory_audit_log_accounts, "audit_log_accounts", 0},
 };
 
 static int audit_log_syslog_facility_codes[]=
@@ -746,7 +748,7 @@
   plugin_ptr= plugin_info;
 
   count= array_elements(all_audit_log_memory);
-  mysql_memory_register(PSI_CATEGORY, all_audit_log_memory, count);
+  mysql_memory_register(AUDIT_LOG_PSI_CATEGORY, all_audit_log_memory, count);
   logger_init_mutexes();
 
   if (init_new_log_file())
@@ -799,45 +801,39 @@
 
 
 static
-<<<<<<< HEAD
+void audit_log_update_thd_local(audit_log_thd_local *local,
+                                unsigned int event_class,
+                                const void *event)
+{
+  DBUG_ASSERT(audit_log_include_accounts == NULL ||
+              audit_log_exclude_accounts == NULL);
+
+  if (event_class == MYSQL_AUDIT_CONNECTION_CLASS)
+  {
+    const struct mysql_event_connection *event_connection=
+      (const struct mysql_event_connection *) event;
+
+    local->skip_logging= FALSE;
+    if (audit_log_include_accounts != NULL &&
+        !audit_log_check_account_included(event_connection->user.str,
+                                          event_connection->user.length,
+                                          event_connection->host.str,
+                                          event_connection->host.length))
+      local->skip_logging= TRUE;
+    if (audit_log_exclude_accounts != NULL &&
+        audit_log_check_account_excluded(event_connection->user.str,
+                                         event_connection->user.length,
+                                         event_connection->host.str,
+                                         event_connection->host.length))
+      local->skip_logging= TRUE;
+  }
+}
+
+
+static
 int audit_log_notify(MYSQL_THD thd __attribute__((unused)),
                      mysql_event_class_t event_class,
                      const void *event)
-=======
-void audit_log_update_thd_local(audit_log_thd_local *local,
-                                unsigned int event_class,
-                                const void *event)
-{
-  DBUG_ASSERT(audit_log_include_accounts == NULL ||
-              audit_log_exclude_accounts == NULL);
-
-  if (event_class == MYSQL_AUDIT_CONNECTION_CLASS)
-  {
-    const struct mysql_event_connection *event_connection=
-      (const struct mysql_event_connection *) event;
-
-    local->skip_logging= FALSE;
-    if (audit_log_include_accounts != NULL &&
-        !audit_log_check_account_included(event_connection->user,
-                                          event_connection->user_length,
-                                          event_connection->host,
-                                          event_connection->host_length))
-      local->skip_logging= TRUE;
-    if (audit_log_exclude_accounts != NULL &&
-        audit_log_check_account_excluded(event_connection->user,
-                                         event_connection->user_length,
-                                         event_connection->host,
-                                         event_connection->host_length))
-      local->skip_logging= TRUE;
-  }
-}
-
-
-static
-void audit_log_notify(MYSQL_THD thd __attribute__((unused)),
-                      unsigned int event_class,
-                      const void *event)
->>>>>>> 8a1d9282
 {
   char buf[4096];
   char *log_rec = NULL;
@@ -851,7 +847,7 @@
     return 0;
 
   if (local->skip_logging)
-    return;
+    return 0;
 
   if (event_class == MYSQL_AUDIT_GENERAL_CLASS)
   {
@@ -860,15 +856,10 @@
     switch (event_general->event_subclass)
     {
     case MYSQL_AUDIT_GENERAL_STATUS:
-<<<<<<< HEAD
-      if (event_general->general_command.length == 4 &&
-          strncmp(event_general->general_command.str, "Quit", 4) == 0)
-=======
-      if ((event_general->general_command_length == 4 &&
-           strncmp(event_general->general_command, "Quit", 4) == 0) ||
-          (event_general->general_command_length == 11 &&
-           strncmp(event_general->general_command, "Change user", 11) == 0))
->>>>>>> 8a1d9282
+      if ((event_general->general_command.length == 4 &&
+           strncmp(event_general->general_command.str, "Quit", 4) == 0) ||
+          (event_general->general_command.length == 11 &&
+           strncmp(event_general->general_command.str, "Change user", 11) == 0))
         break;
 
       /* use allocated buffer if available */
@@ -1138,7 +1129,8 @@
 
   if (new_val != NULL)
   {
-    audit_log_exclude_accounts= my_strdup(new_val, MYF(MY_FAE));
+    audit_log_exclude_accounts= my_strdup(PSI_NOT_INSTRUMENTED,
+                                          new_val, MYF(MY_FAE));
     audit_log_set_exclude_accounts(audit_log_exclude_accounts);
   }
   else
@@ -1192,7 +1184,8 @@
 
   if (new_val != NULL)
   {
-    audit_log_include_accounts= my_strdup(new_val, MYF(MY_FAE));
+    audit_log_include_accounts= my_strdup(PSI_NOT_INSTRUMENTED,
+                                          new_val, MYF(MY_FAE));
     audit_log_set_include_accounts(audit_log_include_accounts);
   }
   else
