--- conflicted
+++ resolved
@@ -334,13 +334,8 @@
 void logger_init_mutexes()
 {
 #if defined(HAVE_PSI_INTERFACE) && !defined(FLOGGER_NO_PSI) && !defined(FLOGGER_NO_THREADSAFE)
-<<<<<<< HEAD
-  if (PSI_server)
-    PSI_server->register_mutex(PSI_CATEGORY, mutex_list, 1);
-=======
   mysql_mutex_register(AUDIT_LOG_PSI_CATEGORY,
                        mutex_list, array_elements(mutex_list));
->>>>>>> 8a1d9282
 #endif /*HAVE_PSI_INTERFACE && !FLOGGER_NO_PSI*/
 }
 
