#Copyright (c) 2022 Percona LLC and/or its affiliates. All rights reserved.
#
# This program is free software; you can redistribute it and/or modify
# it under the terms of the GNU General Public License, version 2.0,
# as published by the Free Software Foundation.
#
# This program is distributed in the hope that it will be useful,
# but WITHOUT ANY WARRANTY; without even the implied warranty of
# MERCHANTABILITY or FITNESS FOR A PARTICULAR PURPOSE.  See the
# GNU General Public License, version 2.0, for more details.
#
# You should have received a copy of the GNU General Public License
# along with this program; if not, write to the Free Software
# Foundation, Inc., 51 Franklin St, Fifth Floor, Boston, MA 02110-1301  USA

IF(WITH_PERCONA_AUTHENTICATION_FIDO)
  IF(NOT FIDO_FOUND)
    MESSAGE(WARNING "Skipping the FIDO server authentication plugin")
    RETURN()
  ENDIF()

  SET(AUTH_FIDO_SOURCES
    src/plugin_fido.cc
  )
  ### Configuration ###
  ADD_DEFINITIONS(-DLOG_COMPONENT_TAG="authentication_fido")

  INCLUDE_DIRECTORIES(SYSTEM ${BOOST_PATCHES_DIR} ${BOOST_INCLUDE_DIR})

<<<<<<< HEAD
DISABLE_MISSING_PROFILE_WARNING()

MYSQL_ADD_PLUGIN(auth_fido ${AUTH_FIDO_SOURCES}
  LINK_LIBRARIES
  ${OPENSSL_LIBRARIES}
  ext::fido
  MODULE_ONLY MODULE_OUTPUT_NAME "authentication_fido"
  )
=======
  MY_INCLUDE_SYSTEM_DIRECTORIES(FIDO)

  DISABLE_MISSING_PROFILE_WARNING()

  MYSQL_ADD_PLUGIN(auth_fido ${AUTH_FIDO_SOURCES}
    LINK_LIBRARIES
    ${FIDO_LIBRARY}
    ${OPENSSL_LIBRARIES}
    MODULE_ONLY MODULE_OUTPUT_NAME "authentication_fido"
    )
ENDIF(WITH_PERCONA_AUTHENTICATION_FIDO)
>>>>>>> e1282957
<|MERGE_RESOLUTION|>--- conflicted
+++ resolved
@@ -27,25 +27,12 @@
 
   INCLUDE_DIRECTORIES(SYSTEM ${BOOST_PATCHES_DIR} ${BOOST_INCLUDE_DIR})
 
-<<<<<<< HEAD
-DISABLE_MISSING_PROFILE_WARNING()
-
-MYSQL_ADD_PLUGIN(auth_fido ${AUTH_FIDO_SOURCES}
-  LINK_LIBRARIES
-  ${OPENSSL_LIBRARIES}
-  ext::fido
-  MODULE_ONLY MODULE_OUTPUT_NAME "authentication_fido"
-  )
-=======
-  MY_INCLUDE_SYSTEM_DIRECTORIES(FIDO)
-
   DISABLE_MISSING_PROFILE_WARNING()
 
   MYSQL_ADD_PLUGIN(auth_fido ${AUTH_FIDO_SOURCES}
     LINK_LIBRARIES
-    ${FIDO_LIBRARY}
     ${OPENSSL_LIBRARIES}
+    ext::fido
     MODULE_ONLY MODULE_OUTPUT_NAME "authentication_fido"
     )
-ENDIF(WITH_PERCONA_AUTHENTICATION_FIDO)
->>>>>>> e1282957
+ENDIF(WITH_PERCONA_AUTHENTICATION_FIDO)