--- conflicted
+++ resolved
@@ -20,20 +20,8 @@
 
 #include <algorithm>
 
-<<<<<<< HEAD
 static bool gen_blacklist_init(UDF_INIT *initid, UDF_ARGS *args,
                                char *message) {
-=======
-extern "C" {
-  bool gen_blacklist_init(UDF_INIT *initid, UDF_ARGS *args, char *message);
-  void gen_blacklist_deinit(UDF_INIT *initid);
-  char *gen_blacklist(UDF_INIT *initid, UDF_ARGS *args, char *,
-                      unsigned long *length, char *is_null, char *);
-}
-
-bool gen_blacklist_init(UDF_INIT *initid, UDF_ARGS *args,
-                        char *message) {
->>>>>>> b3ab6256
   DBUG_ENTER("gen_blacklist_init");
 
   if (args->arg_count != 3) {
@@ -69,7 +57,7 @@
 static void gen_blacklist_deinit(UDF_INIT *initid) {
   DBUG_ENTER("gen_blacklist_deinit");
 
-  if (initid->ptr) delete[] (initid->ptr);
+  if (initid->ptr) delete[](initid->ptr);
 
   DBUG_VOID_RETURN;
 }
@@ -117,13 +105,8 @@
   return res;
 }
 
-<<<<<<< HEAD
-static char *gen_blacklist(UDF_INIT *, UDF_ARGS *args, char *result,
+static char *gen_blacklist(UDF_INIT *initid, UDF_ARGS *args, char *,
                            unsigned long *length, char *is_null, char *) {
-=======
-char *gen_blacklist(UDF_INIT *initid, UDF_ARGS *args, char *,
-                    unsigned long *length, char *is_null, char *) {
->>>>>>> b3ab6256
   DBUG_ENTER("gen_blacklist");
 
   std::string res = _gen_blacklist(args->args[0], args->args[1], args->args[2]);
@@ -133,15 +116,11 @@
     strcpy(initid->ptr, res.c_str());
   }
 
-<<<<<<< HEAD
-  DBUG_RETURN(result);
+  DBUG_RETURN(initid->ptr);
 }
 
 udf_descriptor udf_gen_blacklist() {
   return {"gen_blacklist", Item_result::STRING_RESULT,
           reinterpret_cast<Udf_func_any>(gen_blacklist), gen_blacklist_init,
           gen_blacklist_deinit};
-=======
-  DBUG_RETURN(initid->ptr);
->>>>>>> b3ab6256
 }