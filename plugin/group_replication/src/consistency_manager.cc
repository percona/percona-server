--- conflicted
+++ resolved
@@ -335,10 +335,6 @@
     metrics_handler->add_transaction_consistency_after_termination(
         transaction_info->get_begin_timestamp(), end_timestamp);
 
-<<<<<<< HEAD
-    delete transaction_info;
-=======
->>>>>>> 824e2b40
     m_map_lock->unlock();
     return 0;
   }
