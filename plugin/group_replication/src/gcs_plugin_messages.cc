/* Copyright (c) 2014, 2023, Oracle and/or its affiliates.

   This program is free software; you can redistribute it and/or modify
   it under the terms of the GNU General Public License, version 2.0,
   as published by the Free Software Foundation.

   This program is also distributed with certain software (including
   but not limited to OpenSSL) that is licensed under separate terms,
   as designated in a particular file or component or in included license
   documentation.  The authors of MySQL hereby grant you an additional
   permission to link the program and your derivative works with the
   separately licensed software that they have included with MySQL.

   This program is distributed in the hope that it will be useful,
   but WITHOUT ANY WARRANTY; without even the implied warranty of
   MERCHANTABILITY or FITNESS FOR A PARTICULAR PURPOSE.  See the
   GNU General Public License, version 2.0, for more details.

   You should have received a copy of the GNU General Public License
   along with this program; if not, write to the Free Software
   Foundation, Inc., 51 Franklin St, Fifth Floor, Boston, MA 02110-1301  USA */

#include "plugin/group_replication/include/gcs_plugin_messages.h"

#include "my_byteorder.h"
#include "my_dbug.h"

const int Plugin_gcs_message::PLUGIN_GCS_MESSAGE_VERSION = 1;

const unsigned int Plugin_gcs_message::WIRE_VERSION_SIZE = 4;
const unsigned int Plugin_gcs_message::WIRE_HD_LEN_SIZE = 2;
const unsigned int Plugin_gcs_message::WIRE_MSG_LEN_SIZE = 8;
const unsigned int Plugin_gcs_message::WIRE_CARGO_TYPE_SIZE = 2;

const unsigned int Plugin_gcs_message::WIRE_FIXED_HEADER_SIZE =
    Plugin_gcs_message::WIRE_VERSION_SIZE +
    Plugin_gcs_message::WIRE_HD_LEN_SIZE +
    Plugin_gcs_message::WIRE_MSG_LEN_SIZE +
    Plugin_gcs_message::WIRE_CARGO_TYPE_SIZE;

const unsigned int Plugin_gcs_message::WIRE_PAYLOAD_ITEM_TYPE_SIZE = 2;

const unsigned int Plugin_gcs_message::WIRE_PAYLOAD_ITEM_LEN_SIZE = 8;

const unsigned int Plugin_gcs_message::WIRE_PAYLOAD_ITEM_HEADER_SIZE =
    Plugin_gcs_message::WIRE_PAYLOAD_ITEM_TYPE_SIZE +
    Plugin_gcs_message::WIRE_PAYLOAD_ITEM_LEN_SIZE;

Plugin_gcs_message::Plugin_gcs_message(enum_cargo_type cargo_type)
    : m_version(PLUGIN_GCS_MESSAGE_VERSION),
      m_fixed_header_len(WIRE_FIXED_HEADER_SIZE),
      m_msg_len(WIRE_FIXED_HEADER_SIZE),
      m_cargo_type(cargo_type) {}

void Plugin_gcs_message::encode_header(
    std::vector<unsigned char> *buffer) const {
  DBUG_TRACE;
  unsigned char buf[WIRE_FIXED_HEADER_SIZE];
  unsigned char *slider = buf;

  int4store(slider, m_version);
  slider += WIRE_VERSION_SIZE;

  int2store(slider, m_fixed_header_len);
  slider += WIRE_HD_LEN_SIZE;

  int8store(slider, m_msg_len);
  slider += WIRE_MSG_LEN_SIZE;

  unsigned short s_cargo_type = (unsigned short)m_cargo_type;
  int2store(slider, s_cargo_type);
  slider += WIRE_CARGO_TYPE_SIZE;

  buffer->insert(buffer->end(), buf, buf + WIRE_FIXED_HEADER_SIZE);
}

void Plugin_gcs_message::encode(std::vector<unsigned char> *buffer) const {
  DBUG_TRACE;

  encode_header(buffer);
  encode_payload(buffer);
}

void Plugin_gcs_message::decode_header(const unsigned char **slider) {
  DBUG_TRACE;

  m_version = uint4korr(*slider);
  *slider += WIRE_VERSION_SIZE;

  m_fixed_header_len = uint2korr(*slider);
  *slider += WIRE_HD_LEN_SIZE;

  m_msg_len = uint8korr(*slider);
  *slider += WIRE_MSG_LEN_SIZE;

  unsigned short s_cargo_type = 0;
  s_cargo_type = uint2korr(*slider);
  // enum may have 32bit storage
  m_cargo_type = (Plugin_gcs_message::enum_cargo_type)s_cargo_type;
  *slider += WIRE_CARGO_TYPE_SIZE;
}

void Plugin_gcs_message::decode(const unsigned char *buffer, size_t length) {
  DBUG_TRACE;
  const unsigned char *slider = buffer;
  const unsigned char *end = buffer + length;

  decode_header(&slider);
  decode_payload(slider, end);
}

Plugin_gcs_message::enum_cargo_type Plugin_gcs_message::get_cargo_type(
    const unsigned char *buffer) {
  DBUG_TRACE;
  const unsigned char *slider =
      buffer + WIRE_VERSION_SIZE + WIRE_HD_LEN_SIZE + WIRE_MSG_LEN_SIZE;

  unsigned short s_cargo_type = 0;
  s_cargo_type = uint2korr(slider);
  // enum may have 32bit storage
  Plugin_gcs_message::enum_cargo_type cargo_type =
      (Plugin_gcs_message::enum_cargo_type)s_cargo_type;

  return cargo_type;
}

void Plugin_gcs_message::get_first_payload_item_raw_data(
    const unsigned char *buffer, const unsigned char **payload_item_data,
    size_t *payload_item_length) {
  DBUG_TRACE;
  const unsigned char *slider =
      buffer + WIRE_FIXED_HEADER_SIZE + WIRE_PAYLOAD_ITEM_TYPE_SIZE;

  *payload_item_length = uint8korr(slider);
  slider += WIRE_PAYLOAD_ITEM_LEN_SIZE;
  *payload_item_data = slider;
}

<<<<<<< HEAD
=======
bool Plugin_gcs_message::get_payload_item_type_raw_data(
    const unsigned char *buffer, const unsigned char *end,
    uint16 payload_item_type, const unsigned char **payload_item_data,
    unsigned long long *payload_item_length) {
  DBUG_TRACE;
  const unsigned char *slider = buffer;
  uint16 payload_item_type_aux{0};
  unsigned long long payload_item_length_aux{0};

  while (slider + WIRE_PAYLOAD_ITEM_HEADER_SIZE <= end) {
    // Read payload item header to find payload item length.
    decode_payload_item_type_and_length(&slider, &payload_item_type_aux,
                                        &payload_item_length_aux);
    if (slider + payload_item_length_aux <= end) {
      if (payload_item_type_aux == payload_item_type) {
        *payload_item_data = slider;
        *payload_item_length = payload_item_length_aux;
        return false;
      }

      // Seek to next payload item.
      slider += payload_item_length_aux;
    } else {
      return true;
    }
  }

  return true;
}

>>>>>>> 824e2b40
int64_t Plugin_gcs_message::get_sent_timestamp(
    const unsigned char *buffer, size_t length,
    const uint16 timestamp_payload_item_type) {
  DBUG_TRACE;
  const unsigned char *slider = buffer + WIRE_FIXED_HEADER_SIZE;
  const unsigned char *end = buffer + length;
  uint16 payload_item_type = 0;
  unsigned long long payload_item_length = 0;

  while (slider + Plugin_gcs_message::WIRE_PAYLOAD_ITEM_HEADER_SIZE <= end) {
    // Read payload item header to find payload item length.
    decode_payload_item_type_and_length(&slider, &payload_item_type,
                                        &payload_item_length);

    if (timestamp_payload_item_type == payload_item_type) {
      if (slider + payload_item_length <= end) {
        uint64 sent_timestamp = uint8korr(slider);
        assert(0 != sent_timestamp);
        return sent_timestamp;
      }
    }

    // Seek to next payload item.
    slider += payload_item_length;
  }

  return 0;
}

void Plugin_gcs_message::encode_payload_item_type_and_length(
    std::vector<unsigned char> *buffer, uint16 payload_item_type,
    unsigned long long payload_item_length) const {
  DBUG_TRACE;
  unsigned char buf[WIRE_PAYLOAD_ITEM_HEADER_SIZE];
  unsigned char *slider = buf;

  int2store(slider, payload_item_type);
  slider += WIRE_PAYLOAD_ITEM_TYPE_SIZE;

  int8store(slider, payload_item_length);
  slider += WIRE_PAYLOAD_ITEM_LEN_SIZE;

  buffer->insert(buffer->end(), buf, buf + WIRE_PAYLOAD_ITEM_HEADER_SIZE);
}

void Plugin_gcs_message::decode_payload_item_type_and_length(
    const unsigned char **buffer, uint16 *payload_item_type,
    unsigned long long *payload_item_length) {
  DBUG_TRACE;

  *payload_item_type = uint2korr(*buffer);
  *buffer += WIRE_PAYLOAD_ITEM_TYPE_SIZE;

  *payload_item_length = uint8korr(*buffer);
  *buffer += WIRE_PAYLOAD_ITEM_LEN_SIZE;
}

void Plugin_gcs_message::encode_payload_item_char(
    std::vector<unsigned char> *buffer, uint16 type,
    unsigned char value) const {
  DBUG_TRACE;
  unsigned char buf[1];

  encode_payload_item_type_and_length(buffer, type, 1);
  buf[0] = value;
  buffer->insert(buffer->end(), buf, buf + 1);
}

void Plugin_gcs_message::decode_payload_item_char(const unsigned char **buffer,
                                                  uint16 *type,
                                                  unsigned char *value) {
  DBUG_TRACE;

  unsigned long long length = 0;
  decode_payload_item_type_and_length(buffer, type, &length);
  *value = **buffer;
  *buffer += 1;
}

void Plugin_gcs_message::encode_payload_item_int2(
    std::vector<unsigned char> *buffer, uint16 type, uint16 value) const {
  DBUG_TRACE;
  unsigned char buf[2];

  encode_payload_item_type_and_length(buffer, type, 2);
  int2store(buf, value);
  buffer->insert(buffer->end(), buf, buf + 2);
}

void Plugin_gcs_message::decode_payload_item_int2(const unsigned char **buffer,
                                                  uint16 *type, uint16 *value) {
  DBUG_TRACE;

  unsigned long long length = 0;
  decode_payload_item_type_and_length(buffer, type, &length);
  *value = uint2korr(*buffer);
  *buffer += 2;
}

void Plugin_gcs_message::encode_payload_item_int4(
    std::vector<unsigned char> *buffer, uint16 type, uint32 value) const {
  DBUG_TRACE;
  unsigned char buf[4];

  encode_payload_item_type_and_length(buffer, type, 4);
  int4store(buf, value);
  buffer->insert(buffer->end(), buf, buf + 4);
}

void Plugin_gcs_message::decode_payload_item_int4(const unsigned char **buffer,
                                                  uint16 *type, uint32 *value) {
  DBUG_TRACE;

  unsigned long long length = 0;
  decode_payload_item_type_and_length(buffer, type, &length);
  *value = uint4korr(*buffer);
  *buffer += 4;
}

void Plugin_gcs_message::encode_payload_item_int8(
    std::vector<unsigned char> *buffer, uint16 type, ulonglong value) const {
  DBUG_TRACE;
  unsigned char buf[8];

  encode_payload_item_type_and_length(buffer, type, 8);
  int8store(buf, value);
  buffer->insert(buffer->end(), buf, buf + 8);
}

void Plugin_gcs_message::decode_payload_item_int8(const unsigned char **buffer,
                                                  uint16 *type, uint64 *value) {
  DBUG_TRACE;

  unsigned long long length = 0;
  decode_payload_item_type_and_length(buffer, type, &length);
  *value = uint8korr(*buffer);
  *buffer += 8;
}

void Plugin_gcs_message::encode_payload_item_string(
    std::vector<unsigned char> *buffer, uint16 type, const char *value,
    unsigned long long length) const {
  DBUG_TRACE;

  encode_payload_item_type_and_length(buffer, type, length);
  buffer->insert(buffer->end(), value, value + length);
}

void Plugin_gcs_message::decode_payload_item_string(
    const unsigned char **buffer, uint16 *type, std::string *value,
    unsigned long long *length) {
  DBUG_TRACE;

  decode_payload_item_type_and_length(buffer, type, length);
  value->assign(reinterpret_cast<const char *>(*buffer), (size_t)*length);
  *buffer += *length;
}

void Plugin_gcs_message::encode_payload_item_bytes(
    std::vector<unsigned char> *buffer, uint16 type, const unsigned char *value,
    unsigned long long length) const {
  DBUG_TRACE;

  encode_payload_item_type_and_length(buffer, type, length);
  buffer->insert(buffer->end(), value, value + length);
}

/* purecov: begin inspected */
void Plugin_gcs_message::decode_payload_item_bytes(const unsigned char **buffer,
                                                   uint16 *type,
                                                   unsigned char *value,
                                                   unsigned long long *length) {
  DBUG_TRACE;

  decode_payload_item_type_and_length(buffer, type, length);
  memcpy(value, buffer, *length);
  *buffer += *length;
}
/* purecov: end */<|MERGE_RESOLUTION|>--- conflicted
+++ resolved
@@ -136,8 +136,6 @@
   *payload_item_data = slider;
 }
 
-<<<<<<< HEAD
-=======
 bool Plugin_gcs_message::get_payload_item_type_raw_data(
     const unsigned char *buffer, const unsigned char *end,
     uint16 payload_item_type, const unsigned char **payload_item_data,
@@ -168,7 +166,6 @@
   return true;
 }
 
->>>>>>> 824e2b40
 int64_t Plugin_gcs_message::get_sent_timestamp(
     const unsigned char *buffer, size_t length,
     const uint16 timestamp_payload_item_type) {
