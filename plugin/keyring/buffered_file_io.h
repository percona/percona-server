/* Copyright (c) 2016, 2017, Oracle and/or its affiliates. All rights reserved.

   This program is free software; you can redistribute it and/or modify
   it under the terms of the GNU General Public License as published by
   the Free Software Foundation; version 2 of the License.

   This program is distributed in the hope that it will be useful,
   but WITHOUT ANY WARRANTY; without even the implied warranty of
   MERCHANTABILITY or FITNESS FOR A PARTICULAR PURPOSE.  See the
   GNU General Public License for more details.

   You should have received a copy of the GNU General Public License
   along with this program; if not, write to the Free Software
   Foundation, Inc., 51 Franklin St, Fifth Floor, Boston, MA 02110-1301  USA */

#ifndef BUFFEREDFILEIO_INCLUDED
#define BUFFEREDFILEIO_INCLUDED

#include <mysql/plugin.h>
#include <stddef.h>

#include "buffer.h"
#include "checker/checker_factory.h"
#include "digest.h"
#include "file_io.h"
#include "hash_to_buffer_serializer.h"
#include "i_keyring_io.h"
#include "keyring_memory.h"
#include "logger.h"
#include "my_inttypes.h"
#include "my_io.h"

namespace keyring {

class Buffered_file_io : public IKeyring_io
{
public:
<<<<<<< HEAD
  Buffered_file_io(ILogger *logger,
                   std::vector<std::string> *allowedFileVersionsToInit=NULL);

  ~Buffered_file_io();

  bool init(std::string *keyring_filename);

  bool flush_to_backup(ISerialized_object *serialized_object);
  bool flush_to_storage(ISerialized_object *serialized_object);
=======
  Buffered_file_io(ILogger *logger)
    : eofTAG("EOF")
    , file_version("Keyring file version:1.0")
    , logger(logger)
    , backup_exists(FALSE)
    , memory_needed_for_buffer(0)
    , file_io(logger)
    , keyring_file(-1)
  {
    memset(&saved_keyring_stat, 0, sizeof(MY_STAT));
  }

  my_bool init(std::string *keyring_filename);

  my_bool flush_to_backup(ISerialized_object *serialized_object);
  my_bool flush_to_storage(ISerialized_object *serialized_object);
>>>>>>> 42d0b02f

  ISerializer* get_serializer();
  bool get_serialized_object(ISerialized_object **serialized_object);
  bool has_next_serialized_object();

protected:
  virtual bool remove_backup(myf myFlags);
  Buffer buffer;
  Digest digest;
  size_t memory_needed_for_buffer;
private:
  bool recreate_keyring_from_backup_if_backup_exists();

  std::string* get_backup_filename();
  bool open_backup_file(File *backup_file);
  bool load_file_into_buffer(File file, Buffer *buffer);
  bool flush_buffer_to_storage(Buffer *buffer, File file);
  bool flush_buffer_to_file(Buffer *buffer, Digest *buffer_digest,
                            File file);
  bool check_keyring_file_structure(File keyring_file);
  bool check_file_structure(File file, size_t file_size);
  bool check_if_keyring_file_can_be_opened_or_created();

  std::string keyring_filename;
  std::string backup_filename;
  const std::string file_version;
  ILogger *logger;
  Hash_to_buffer_serializer hash_to_buffer_serializer;
  std::vector<Checker*> checkers;
  CheckerFactory checker_factory;
  File_io file_io;
  File keyring_file;
};

}//namespace keyring

#endif //BUFFEREDFILEIO_INCLUDED<|MERGE_RESOLUTION|>--- conflicted
+++ resolved
@@ -35,7 +35,6 @@
 class Buffered_file_io : public IKeyring_io
 {
 public:
-<<<<<<< HEAD
   Buffered_file_io(ILogger *logger,
                    std::vector<std::string> *allowedFileVersionsToInit=NULL);
 
@@ -45,24 +44,6 @@
 
   bool flush_to_backup(ISerialized_object *serialized_object);
   bool flush_to_storage(ISerialized_object *serialized_object);
-=======
-  Buffered_file_io(ILogger *logger)
-    : eofTAG("EOF")
-    , file_version("Keyring file version:1.0")
-    , logger(logger)
-    , backup_exists(FALSE)
-    , memory_needed_for_buffer(0)
-    , file_io(logger)
-    , keyring_file(-1)
-  {
-    memset(&saved_keyring_stat, 0, sizeof(MY_STAT));
-  }
-
-  my_bool init(std::string *keyring_filename);
-
-  my_bool flush_to_backup(ISerialized_object *serialized_object);
-  my_bool flush_to_storage(ISerialized_object *serialized_object);
->>>>>>> 42d0b02f
 
   ISerializer* get_serializer();
   bool get_serialized_object(ISerialized_object **serialized_object);
