/* Copyright (c) 2012, 2019, Oracle and/or its affiliates. All rights reserved.

   This program is free software; you can redistribute it and/or modify
   it under the terms of the GNU General Public License, version 2.0,
   as published by the Free Software Foundation.

   This program is also distributed with certain software (including
   but not limited to OpenSSL) that is licensed under separate terms,
   as designated in a particular file or component or in included license
   documentation.  The authors of MySQL hereby grant you an additional
   permission to link the program and your derivative works with the
   separately licensed software that they have included with MySQL.

   This program is distributed in the hope that it will be useful,
   but WITHOUT ANY WARRANTY; without even the implied warranty of
   MERCHANTABILITY or FITNESS FOR A PARTICULAR PURPOSE.  See the
   GNU General Public License, version 2.0, for more details.

   You should have received a copy of the GNU General Public License
   along with this program; if not, write to the Free Software
   Foundation, Inc., 51 Franklin St, Fifth Floor, Boston, MA 02110-1301  USA */

#include <mysql/components/my_service.h>
#include <mysql/components/services/log_builtins.h>
#include <mysql/plugin_validate_password.h>
#include <mysql/service_my_plugin_log.h>
#include <mysql/service_mysql_string.h>
#include <stdio.h>
#include <stdlib.h>
#include <string.h>
#include <sys/types.h>
#include <time.h>
#include <algorithm>  // std::swap
#include <fstream>
#include <set>
#include <string>

#include "my_compiler.h"
#include "my_inttypes.h"
#include "my_psi_config.h"
#include "my_sys.h"
#include "my_systime.h"  // my_time()
#include "mysql/mysql_lex_string.h"
#include "mysql/plugin.h"
#include "mysql/psi/mysql_rwlock.h"
#include "mysql/psi/psi_base.h"
#include "mysql/psi/psi_rwlock.h"
#include "mysql/service_locking.h"
#include "mysql/service_mysql_alloc.h"
#include "mysql/service_security_context.h"
#include "mysqld_error.h"
#include "sql/sql_error.h"
#include "typelib.h"

class THD;

THD *thd_get_current_thd();  // from sql_class.cc

#undef MAX_PASSWORD_LENGTH

#define MAX_DICTIONARY_FILE_LENGTH 1024 * 1024
#define PASSWORD_SCORE 25
#define MIN_DICTIONARY_WORD_LENGTH 4
#define MAX_PASSWORD_LENGTH 100

static SERVICE_TYPE(registry) *reg_srv = nullptr;
SERVICE_TYPE(log_builtins) *log_bi = nullptr;
SERVICE_TYPE(log_builtins_string) *log_bs = nullptr;

/* Read-write lock for dictionary_words cache */
mysql_rwlock_t LOCK_dict_file;

#ifdef HAVE_PSI_INTERFACE
PSI_rwlock_key key_validate_password_LOCK_dict_file;

static PSI_rwlock_info all_validate_password_rwlocks[] = {
    {&key_validate_password_LOCK_dict_file, "LOCK_dict_file", 0, 0,
     PSI_DOCUMENT_ME}};

static void init_validate_password_psi_keys() {
  const char *category = "validate";
  int count;

  count = static_cast<int>(array_elements(all_validate_password_rwlocks));
  mysql_rwlock_register(category, all_validate_password_rwlocks, count);
}
#endif /* HAVE_PSI_INTERFACE */

/*
  Handle assigned when loading the plugin.
  Used with the error reporting functions.
*/

static MYSQL_PLUGIN plugin_info_ptr;
/*
  These are the 3 password policies that this plugin allow to set
  and configure as per the requirements.
*/

enum password_policy_enum {
  PASSWORD_POLICY_LOW,
  PASSWORD_POLICY_MEDIUM,
  PASSWORD_POLICY_STRONG
};

static const char *policy_names[] = {"LOW", "MEDIUM", "STRONG", NullS};

static TYPELIB password_policy_typelib_t = {array_elements(policy_names) - 1,
                                            "password_policy_typelib_t",
                                            policy_names, NULL};

typedef std::string string_type;
typedef std::set<string_type> set_type;
static set_type dictionary_words;

static int validate_password_length;
static int validate_password_number_count;
static int validate_password_mixed_case_count;
static int validate_password_special_char_count;
static ulong validate_password_policy;
static char *validate_password_dictionary_file;
static char *validate_password_dictionary_file_last_parsed = NULL;
static long long validate_password_dictionary_file_words_count = 0;
static bool check_user_name;

/**
  Activate the new dictionary

  Assigns a local list to the global variable,
  taking the correct locks in the process.
  Also updates the status variables.
  @param dict_words new dictionary words set

*/
static void dictionary_activate(set_type *dict_words) {
  time_t start_time;
  struct tm tm;
  char timebuf[20 * 2]; /* "YYYY-MM-DD HH:MM:SS" */
  char *new_ts;

  /* fetch the start time */
  start_time = my_time(MYF(0));
  localtime_r(&start_time, &tm);
  snprintf(timebuf, sizeof(timebuf), "%04d-%02d-%02d %02d:%02d:%02d",
           tm.tm_year + 1900, tm.tm_mon + 1, tm.tm_mday, tm.tm_hour, tm.tm_min,
           tm.tm_sec);
  new_ts = my_strdup(PSI_NOT_INSTRUMENTED, timebuf, MYF(0));

  mysql_rwlock_wrlock(&LOCK_dict_file);
  std::swap(dictionary_words, *dict_words);
  validate_password_dictionary_file_words_count = dictionary_words.size();
  std::swap(new_ts, validate_password_dictionary_file_last_parsed);
  mysql_rwlock_unlock(&LOCK_dict_file);

  /* frees up the data just replaced */
  if (!dict_words->empty()) dict_words->clear();
  if (new_ts) my_free(new_ts);
}

/* To read dictionary file into std::set */
static void read_dictionary_file() {
  string_type words;
  set_type dict_words;
  std::streamoff file_length;

  if (validate_password_dictionary_file == NULL) {
    if (validate_password_policy == PASSWORD_POLICY_STRONG)
      LogPluginErr(WARNING_LEVEL, ER_VALIDATE_PWD_DICT_FILE_NOT_SPECIFIED);
    /* NULL is a valid value, despite the warning */
    dictionary_activate(&dict_words);
    return;
  }
  try {
    std::ifstream dictionary_stream(validate_password_dictionary_file);
    if (!dictionary_stream || !dictionary_stream.is_open()) {
      LogPluginErr(WARNING_LEVEL, ER_VALIDATE_PWD_DICT_FILE_NOT_LOADED);
      return;
    }
    dictionary_stream.seekg(0, std::ios::end);
    file_length = dictionary_stream.tellg();
    dictionary_stream.seekg(0, std::ios::beg);
    if (file_length > MAX_DICTIONARY_FILE_LENGTH) {
      dictionary_stream.close();
      LogPluginErr(WARNING_LEVEL, ER_VALIDATE_PWD_DICT_FILE_TOO_BIG);
      return;
    }
    for (std::getline(dictionary_stream, words); dictionary_stream.good();
         std::getline(dictionary_stream, words))
      dict_words.insert(words);
    dictionary_stream.close();
    dictionary_activate(&dict_words);
  } catch (...)  // no exceptions !
  {
    LogPluginErr(WARNING_LEVEL, ER_VALIDATE_PWD_FAILED_TO_READ_DICT_FILE);
  }
}

/* Clear words from std::set */
static void free_dictionary_file() {
  mysql_rwlock_wrlock(&LOCK_dict_file);
  if (!dictionary_words.empty()) dictionary_words.clear();
  if (validate_password_dictionary_file_last_parsed) {
    my_free(validate_password_dictionary_file_last_parsed);
    validate_password_dictionary_file_last_parsed = NULL;
  }
  mysql_rwlock_unlock(&LOCK_dict_file);
}

/*
  Checks whether password or substring of password
  is present in dictionary file stored as std::set
*/
static int validate_dictionary_check(mysql_string_handle password) {
  int length;
  int error = 0;
  char *buffer;

  if (dictionary_words.empty()) return (1);

  /* New String is allocated */
  mysql_string_handle lower_string_handle = mysql_string_to_lowercase(password);
  if (!(buffer = (char *)malloc(MAX_PASSWORD_LENGTH))) return (0);

  length = mysql_string_convert_to_char_ptr(lower_string_handle, "utf8", buffer,
                                            MAX_PASSWORD_LENGTH, &error);
  /* Free the allocated string */
  mysql_string_free(lower_string_handle);
  int substr_pos = 0;
  int substr_length = length;
  string_type password_str = string_type((const char *)buffer, length);
  string_type password_substr;
  set_type::iterator itr;
  /*
    std::set as container stores the dictionary words,
    binary comparison between dictionary words and password
  */
  mysql_rwlock_rdlock(&LOCK_dict_file);
  while (substr_length >= MIN_DICTIONARY_WORD_LENGTH) {
    substr_pos = 0;
    while (substr_pos + substr_length <= length) {
      password_substr = password_str.substr(substr_pos, substr_length);
      itr = dictionary_words.find(password_substr);
      if (itr != dictionary_words.end()) {
        mysql_rwlock_unlock(&LOCK_dict_file);
        free(buffer);
        return (0);
      }
      substr_pos++;
    }
    substr_length--;
  }
  mysql_rwlock_unlock(&LOCK_dict_file);
  free(buffer);
  return (1);
}

/**
  Compare a sequence of bytes in "a" with the reverse sequence of bytes of "b"

  @param a the first sequence
  @param a_len the length of a
  @param b the second sequence
  @param b_len the length of b

  @retval true sequences match
  @retval false sequences don't match
*/
static bool my_memcmp_reverse(const char *a, size_t a_len, const char *b,
                              size_t b_len) {
  const char *a_ptr;
  const char *b_ptr;

  if (a_len != b_len) return false;

  for (a_ptr = a, b_ptr = b + b_len - 1; b_ptr >= b; a_ptr++, b_ptr--)
    if (*a_ptr != *b_ptr) return false;
  return true;
}

/**
  Validate a user name from the security context

  A helper function.
  Validates one user name (as specified by field_name)
  against the data in buffer/length by comparing the byte
  sequences in forward and reverse.

  Logs an error to the error log if it can't pick up the user names.

  @param ctx the current security context
  @param buffer the password data
  @param length the length of buffer
  @param field_name the id of the security context field to use
  @param logical_name the name of the field to use in the error message

  @retval true name can be used
  @retval false name is invalid
*/
static bool is_valid_user(MYSQL_SECURITY_CONTEXT ctx, const char *buffer,
                          int length, const char *field_name,
                          const char *logical_name) {
  MYSQL_LEX_CSTRING user = {NULL, 0};

  if (security_context_get_option(ctx, field_name, &user)) {
    LogPluginErr(ERROR_LEVEL,
                 ER_VALIDATE_PWD_FAILED_TO_GET_FLD_FROM_SECURITY_CTX,
                 logical_name);
    return false;
  }

  /* lengths must match for the strings to match */
  if (user.length != (size_t)length) return true;
  /* empty strings turn the check off */
  if (user.length == 0) return true;
  /* empty strings turn the check off */
  if (!user.str) return true;

  return (0 != memcmp(buffer, user.str, user.length) &&
          !my_memcmp_reverse(user.str, user.length, buffer, length));
}

/**
  Check if the password is not the user name

  Helper function.
  Checks if the password supplied is valid to use by comparing it
  the effected and the login user names to it and to the reverse of it.
  logs an error to the error log if it can't pick up the names.

  @param password the password handle
  @retval true The password can be used
  @retval false the password is invalid
*/
static bool is_valid_password_by_user_name(mysql_string_handle password) {
  char buffer[MAX_PASSWORD_LENGTH];
  int length, error;
  MYSQL_SECURITY_CONTEXT ctx = NULL;

  if (!check_user_name) return true;

  if (thd_get_security_context(thd_get_current_thd(), &ctx) || !ctx) {
    LogPluginErr(ERROR_LEVEL, ER_VALIDATE_PWD_FAILED_TO_GET_SECURITY_CTX);
    return false;
  }

  length = mysql_string_convert_to_char_ptr(password, "utf8", buffer,
                                            MAX_PASSWORD_LENGTH, &error);

  return is_valid_user(ctx, buffer, length, "user", "login user name") &&
         is_valid_user(ctx, buffer, length, "priv_user", "effective user name");
}

static int validate_password_policy_strength(mysql_string_handle password,
                                             int policy) {
  int has_digit = 0;
  int has_lower = 0;
  int has_upper = 0;
  int has_special_chars = 0;
  int n_chars = 0;
  mysql_string_iterator_handle iter;

  iter = mysql_string_get_iterator(password);
  while (mysql_string_iterator_next(iter)) {
    n_chars++;
    if (policy > PASSWORD_POLICY_LOW) {
      if (mysql_string_iterator_islower(iter))
        has_lower++;
      else if (mysql_string_iterator_isupper(iter))
        has_upper++;
      else if (mysql_string_iterator_isdigit(iter))
        has_digit++;
      else
        has_special_chars++;
    }
  }

  mysql_string_iterator_free(iter);
  if (n_chars >= validate_password_length) {
    if (!is_valid_password_by_user_name(password)) return (0);

    if (policy == PASSWORD_POLICY_LOW) return (1);
    if (has_upper >= validate_password_mixed_case_count &&
        has_lower >= validate_password_mixed_case_count &&
        has_special_chars >= validate_password_special_char_count &&
        has_digit >= validate_password_number_count) {
      if (policy == PASSWORD_POLICY_MEDIUM ||
          validate_dictionary_check(password))
        return (1);
    }
  }
  return (0);
}

/* Actual plugin function which acts as a wrapper */
static int validate_password(mysql_string_handle password) {
  return validate_password_policy_strength(password, validate_password_policy);
}

/* Password strength between (0-100) */
static int get_password_strength(mysql_string_handle password) {
  int policy = 0;
  int n_chars = 0;
  mysql_string_iterator_handle iter;

  if (!is_valid_password_by_user_name(password)) return 0;

  iter = mysql_string_get_iterator(password);
  while (mysql_string_iterator_next(iter)) n_chars++;

  mysql_string_iterator_free(iter);
  if (n_chars < MIN_DICTIONARY_WORD_LENGTH) return (policy);
  if (n_chars < validate_password_length)
    return (PASSWORD_SCORE);
  else {
    policy = PASSWORD_POLICY_LOW;
    if (validate_password_policy_strength(password, PASSWORD_POLICY_MEDIUM)) {
      policy = PASSWORD_POLICY_MEDIUM;
      if (validate_dictionary_check(password)) policy = PASSWORD_POLICY_STRONG;
    }
  }
  return ((policy + 1) * PASSWORD_SCORE + PASSWORD_SCORE);
}

/**
  @brief Check and readjust effective value of validate_password_length

  @details
  Readjust validate_password_length according to the values of
  validate_password_number_count,validate_password_mixed_case_count
  and validate_password_special_char_count. This is required at the
  time plugin installation and as a part of setting new values for
  any of above mentioned variables.

*/
static void readjust_validate_password_length() {
  int policy_password_length;

  /*
    Effective value of validate_password_length variable is:

    MAX(validate_password_length,
        (validate_password_number_count +
         2*validate_password_mixed_case_count +
         validate_password_special_char_count))
  */
  policy_password_length = (validate_password_number_count +
                            (2 * validate_password_mixed_case_count) +
                            validate_password_special_char_count);

  if (validate_password_length < policy_password_length) {
    /*
       Raise a warning that effective restriction on password
       length is changed.
    */
    LogPluginErr(WARNING_LEVEL, ER_VALIDATE_PWD_LENGTH_CHANGED,
                 policy_password_length);

    validate_password_length = policy_password_length;
  }
}

/* Plugin type-specific descriptor */
static struct st_mysql_validate_password validate_password_descriptor = {
    MYSQL_VALIDATE_PASSWORD_INTERFACE_VERSION,
    validate_password,    /* validate function          */
    get_password_strength /* validate strength function */
};

/*
  Initialize the password plugin at server start or plugin installation,
  read dictionary file into std::set.
*/

static int validate_password_init(MYSQL_PLUGIN plugin_info) {
  push_deprecated_warn(thd_get_current_thd(), "validate password plugin",
                       "validate_password component");
  // Initialize error logging service.
  if (init_logging_service_for_plugin(&reg_srv, &log_bi, &log_bs)) return (1);

  plugin_info_ptr = plugin_info;
#ifdef HAVE_PSI_INTERFACE
  init_validate_password_psi_keys();
#endif
  mysql_rwlock_init(key_validate_password_LOCK_dict_file, &LOCK_dict_file);
  read_dictionary_file();
  /* Check if validate_password_length needs readjustment */
  readjust_validate_password_length();

  return (0);
}

/*
  Terminate the password plugin at server shutdown or plugin deinstallation.
  It empty the std::set and returns 0
*/

static int validate_password_deinit(void *arg MY_ATTRIBUTE((unused))) {
  push_deprecated_warn(thd_get_current_thd(), "validate password plugin",
                       "validate_password component");
  free_dictionary_file();
  mysql_rwlock_destroy(&LOCK_dict_file);
  deinit_logging_service_for_plugin(&reg_srv, &log_bi, &log_bs);
  return (0);
}

/*
  Update function for validate_password_dictionary_file.
  If dictionary file is changed, this function will flush
  the cache and re-load the new dictionary file.
*/
static void dictionary_update(MYSQL_THD thd MY_ATTRIBUTE((unused)),
                              SYS_VAR *var MY_ATTRIBUTE((unused)),
                              void *var_ptr, const void *save) {
<<<<<<< HEAD
  *(const char **)var_ptr = *(const char **)save;
=======
  *static_cast<const char **>(var_ptr) =
      *static_cast<const char **>(const_cast<void *>(save));
>>>>>>> 4869291f
  read_dictionary_file();
}

/*
  update function for:
  1. validate_password_length
  2. validate_password_number_count
  3. validate_password_mixed_case_count
  4. validate_password_special_char_count
*/
static void length_update(MYSQL_THD thd MY_ATTRIBUTE((unused)),
                          SYS_VAR *var MY_ATTRIBUTE((unused)), void *var_ptr,
                          const void *save) {
  /* check if there is an actual change */
<<<<<<< HEAD
  if (*((int *)var_ptr) == *((int *)save)) return;
=======
  if (*static_cast<int *>(var_ptr) == *static_cast<const int *>(save)) return;
>>>>>>> 4869291f

  /*
    set new value for system variable.
    Note that we need not know for which of the above mentioned
    variables, length_update() is called because var_ptr points
    to the location at which corresponding static variable is
    declared in this file.
  */
<<<<<<< HEAD
  *((int *)var_ptr) = *((int *)save);
=======
  *static_cast<int *>(var_ptr) = *static_cast<const int *>(save);
>>>>>>> 4869291f

  readjust_validate_password_length();
}

/* Plugin system variables */

static MYSQL_SYSVAR_INT(
    length, validate_password_length, PLUGIN_VAR_RQCMDARG,
    "Password validate length to check for minimum password_length", NULL,
    length_update, 8, 0, 0, 0);

static MYSQL_SYSVAR_INT(
    number_count, validate_password_number_count, PLUGIN_VAR_RQCMDARG,
    "password validate digit to ensure minimum numeric character in password",
    NULL, length_update, 1, 0, 0, 0);

static MYSQL_SYSVAR_INT(mixed_case_count, validate_password_mixed_case_count,
                        PLUGIN_VAR_RQCMDARG,
                        "Password validate mixed case to ensure minimum "
                        "upper/lower case in password",
                        NULL, length_update, 1, 0, 0, 0);

static MYSQL_SYSVAR_INT(
    special_char_count, validate_password_special_char_count,
    PLUGIN_VAR_RQCMDARG,
    "password validate special to ensure minimum special character in password",
    NULL, length_update, 1, 0, 0, 0);

static MYSQL_SYSVAR_ENUM(
    policy, validate_password_policy, PLUGIN_VAR_RQCMDARG,
    "password_validate_policy choosen policy to validate password"
    "possible values are LOW MEDIUM (default), STRONG",
    NULL, NULL, PASSWORD_POLICY_MEDIUM, &password_policy_typelib_t);

static MYSQL_SYSVAR_STR(
    dictionary_file, validate_password_dictionary_file,
    PLUGIN_VAR_RQCMDARG | PLUGIN_VAR_MEMALLOC,
    "password_validate_dictionary file to be loaded and check for password",
    NULL, dictionary_update, NULL);

static MYSQL_SYSVAR_BOOL(
    check_user_name, check_user_name, PLUGIN_VAR_NOCMDARG,
    "Check if the password matches the login or the effective user names "
    "or the reverse of them",
    NULL, NULL, true);

static SYS_VAR *validate_password_system_variables[] = {
    MYSQL_SYSVAR(length),           MYSQL_SYSVAR(number_count),
    MYSQL_SYSVAR(mixed_case_count), MYSQL_SYSVAR(special_char_count),
    MYSQL_SYSVAR(policy),           MYSQL_SYSVAR(dictionary_file),
    MYSQL_SYSVAR(check_user_name),  NULL};

static SHOW_VAR validate_password_status_variables[] = {
    {"validate_password_dictionary_file_last_parsed",
     (char *)&validate_password_dictionary_file_last_parsed, SHOW_CHAR_PTR,
     SHOW_SCOPE_GLOBAL},
    {"validate_password_dictionary_file_words_count",
     (char *)&validate_password_dictionary_file_words_count, SHOW_LONGLONG,
     SHOW_SCOPE_GLOBAL},
    {NullS, NullS, SHOW_LONG, SHOW_SCOPE_GLOBAL}};

mysql_declare_plugin(validate_password){
    MYSQL_VALIDATE_PASSWORD_PLUGIN, /*   type                            */
    &validate_password_descriptor,  /*   descriptor                      */
    "validate_password",            /*   name                            */
    "Oracle Corporation",           /*   author                          */
    "check password strength",      /*   description                     */
    PLUGIN_LICENSE_GPL,
    validate_password_init,             /*   init function (when loaded)     */
    NULL,                               /*   cwcheck uninstall function      */
    validate_password_deinit,           /*   deinit function (when unloaded) */
    0x0101,                             /*   version                         */
    validate_password_status_variables, /*   status variables                */
    validate_password_system_variables, /*   system variables                */
    NULL,
    0,
} mysql_declare_plugin_end;<|MERGE_RESOLUTION|>--- conflicted
+++ resolved
@@ -511,12 +511,8 @@
 static void dictionary_update(MYSQL_THD thd MY_ATTRIBUTE((unused)),
                               SYS_VAR *var MY_ATTRIBUTE((unused)),
                               void *var_ptr, const void *save) {
-<<<<<<< HEAD
-  *(const char **)var_ptr = *(const char **)save;
-=======
   *static_cast<const char **>(var_ptr) =
       *static_cast<const char **>(const_cast<void *>(save));
->>>>>>> 4869291f
   read_dictionary_file();
 }
 
@@ -531,11 +527,7 @@
                           SYS_VAR *var MY_ATTRIBUTE((unused)), void *var_ptr,
                           const void *save) {
   /* check if there is an actual change */
-<<<<<<< HEAD
-  if (*((int *)var_ptr) == *((int *)save)) return;
-=======
   if (*static_cast<int *>(var_ptr) == *static_cast<const int *>(save)) return;
->>>>>>> 4869291f
 
   /*
     set new value for system variable.
@@ -544,11 +536,7 @@
     to the location at which corresponding static variable is
     declared in this file.
   */
-<<<<<<< HEAD
-  *((int *)var_ptr) = *((int *)save);
-=======
   *static_cast<int *>(var_ptr) = *static_cast<const int *>(save);
->>>>>>> 4869291f
 
   readjust_validate_password_length();
 }
