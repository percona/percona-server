/* Copyright (c) 2014, 2023, Oracle and/or its affiliates.

   This program is free software; you can redistribute it and/or modify
   it under the terms of the GNU General Public License, version 2.0,
   as published by the Free Software Foundation.

   This program is also distributed with certain software (including
   but not limited to OpenSSL) that is licensed under separate terms,
   as designated in a particular file or component or in included license
   documentation.  The authors of MySQL hereby grant you an additional
   permission to link the program and your derivative works with the
   separately licensed software that they have included with MySQL.

   This program is distributed in the hope that it will be useful,
   but WITHOUT ANY WARRANTY; without even the implied warranty of
   MERCHANTABILITY or FITNESS FOR A PARTICULAR PURPOSE.  See the
   GNU General Public License, version 2.0, for more details.

   You should have received a copy of the GNU General Public License
   along with this program; if not, write to the Free Software
   Foundation, Inc., 51 Franklin St, Fifth Floor, Boston, MA 02110-1301  USA */

/*
  This plugin serves as an example for all those who which to use the new
  Hooks installed by Replication in order to capture:
  - Transaction progress
  - Server state
 */

#include <assert.h>
#include <mysql/components/my_service.h>
#include <mysql/components/services/log_builtins.h>
#include <mysql/group_replication_priv.h>
#include <mysql/plugin.h>
#include <mysql/service_rpl_transaction_ctx.h>
#include <mysqld_error.h>
#include <sys/types.h>
#include "plugin/replication_observers_example/gr_message_service_example.h"
#include "plugin/replication_observers_example/src/binlog/service/iterator/tests/pfs.h"
#include "plugin/replication_observers_example/src/binlog/service/iterator/tests/status_vars.h"

#include <mysql/components/services/ongoing_transaction_query_service.h>
#include "my_dbug.h"
#include "my_inttypes.h"
#include "sql/current_thd.h"
#include "sql/sql_class.h"
#include "string_with_len.h"

static MYSQL_PLUGIN plugin_info_ptr;
static SERVICE_TYPE(registry) *reg_srv = nullptr;
SERVICE_TYPE(log_builtins) *log_bi = nullptr;
SERVICE_TYPE(log_builtins_string) *log_bs = nullptr;

int validate_plugin_server_requirements(Trans_param *param);
int test_channel_service_interface_initialization();
int test_channel_service_interface();
int test_channel_service_interface_io_thread();
bool test_channel_service_interface_is_io_stopping();
bool test_channel_service_interface_is_sql_stopping();
bool test_channel_service_interface_relay_log_renamed();
bool test_server_count_transactions();

/*
  Will register the number of calls to each method of Server state
 */
static int before_handle_connection_call = 0;
static int before_recovery_call = 0;
static int after_engine_recovery_call = 0;
static int after_recovery_call = 0;
static int before_server_shutdown_call = 0;
static int after_server_shutdown_call = 0;
static int after_dd_upgrade_call = 0;
static bool thread_aborted = false;

static void dump_server_state_calls() {
  if (before_handle_connection_call) {
    LogPluginErr(
        INFORMATION_LEVEL, ER_LOG_PRINTF_MSG,
        "\nreplication_observers_example_plugin:before_handle_connection");
  }

  if (before_recovery_call) {
    LogPluginErr(INFORMATION_LEVEL, ER_LOG_PRINTF_MSG,
                 "\nreplication_observers_example_plugin:before_recovery");
  }

  if (after_engine_recovery_call) {
    LogPluginErr(
        INFORMATION_LEVEL, ER_LOG_PRINTF_MSG,
        "\nreplication_observers_example_plugin:after_engine_recovery");
  }

  if (after_recovery_call) {
    LogPluginErr(INFORMATION_LEVEL, ER_LOG_PRINTF_MSG,
                 "\nreplication_observers_example_plugin:after_recovery");
  }

  if (before_server_shutdown_call) {
    LogPluginErr(
        INFORMATION_LEVEL, ER_LOG_PRINTF_MSG,
        "\nreplication_observers_example_plugin:before_server_shutdown");
  }

  if (after_server_shutdown_call) {
    LogPluginErr(
        INFORMATION_LEVEL, ER_LOG_PRINTF_MSG,
        "\nreplication_observers_example_plugin:after_server_shutdown");
  }
}

/*
  DBMS lifecycle events observers.
*/
static int before_handle_connection(Server_state_param *) {
  before_handle_connection_call++;

  return 0;
}

static int before_recovery(Server_state_param *) {
  before_recovery_call++;

  return 0;
}

static int after_engine_recovery(Server_state_param *) {
  after_engine_recovery_call++;

  return 0;
}

static int after_recovery(Server_state_param *) {
  after_recovery_call++;

  return 0;
}

static int before_server_shutdown(Server_state_param *) {
  before_server_shutdown_call++;

  return 0;
}

static int after_server_shutdown(Server_state_param *) {
  after_server_shutdown_call++;

  return 0;
}

static int after_dd_upgrade(Server_state_param *) {
  after_dd_upgrade_call++;

  return 0;
}

Server_state_observer server_state_observer = {
    sizeof(Server_state_observer),

    before_handle_connection,  // before the client connect the node
    before_recovery,           // before_recovery
    after_engine_recovery,     // after engine recovery
    after_recovery,            // after_recovery
    before_server_shutdown,    // before shutdown
    after_server_shutdown,     // after shutdown
    after_dd_upgrade,          // after DD upgrade from 5.7 to 8.0
};

static int trans_before_dml_call = 0;
static int trans_before_commit_call = 0;
static int trans_before_rollback_call = 0;
static int trans_after_commit_call = 0;
static int trans_after_rollback_call = 0;
static int trans_begin_call = 0;

static void dump_transaction_calls() {
  if (trans_before_dml_call) {
    LogPluginErr(INFORMATION_LEVEL, ER_LOG_PRINTF_MSG,
                 "\nreplication_observers_example_plugin:trans_before_dml");
  }

  if (trans_before_commit_call) {
    LogPluginErr(INFORMATION_LEVEL, ER_LOG_PRINTF_MSG,
                 "\nreplication_observers_example_plugin:trans_before_commit");
  }

  if (trans_before_rollback_call) {
    LogPluginErr(
        INFORMATION_LEVEL, ER_LOG_PRINTF_MSG,
        "\nreplication_observers_example_plugin:trans_before_rollback");
  }

  if (trans_after_commit_call) {
    LogPluginErr(INFORMATION_LEVEL, ER_LOG_PRINTF_MSG,
                 "\nreplication_observers_example_plugin:trans_after_commit");
  }

  if (trans_after_rollback_call) {
    LogPluginErr(INFORMATION_LEVEL, ER_LOG_PRINTF_MSG,
                 "\nreplication_observers_example_plugin:trans_after_rollback");
  }
}

/*
  Transaction lifecycle events observers.
*/
static int trans_before_dml(Trans_param *, int &out_val [[maybe_unused]]) {
  trans_before_dml_call++;

  DBUG_EXECUTE_IF("cause_failure_in_before_dml_hook", out_val = 1;);
  DBUG_EXECUTE_IF("validate_replication_observers_plugin_server_channels",
                  test_channel_service_interface(););
  DBUG_EXECUTE_IF(
      "validate_replication_observers_plugin_server_channel_io_thread",
      test_channel_service_interface_io_thread(););
  DBUG_EXECUTE_IF("validate_replication_observers_plugin_server_channels_init",
                  test_channel_service_interface_initialization(););
  DBUG_EXECUTE_IF("validate_replication_observers_plugin_server_is_io_stopping",
                  test_channel_service_interface_is_io_stopping(););
  DBUG_EXECUTE_IF(
      "validate_replication_observers_plugin_server_is_sql_stopping",
      test_channel_service_interface_is_sql_stopping(););
  DBUG_EXECUTE_IF(
      "validate_replication_observers_plugin_server_relay_log_renamed",
      test_channel_service_interface_relay_log_renamed(););
  DBUG_EXECUTE_IF("validate_replication_observers_plugin_counts_transactions",
                  test_server_count_transactions(););
  return 0;
}

typedef enum enum_before_commit_test_cases {
  NEGATIVE_CERTIFICATION,
  POSITIVE_CERTIFICATION_WITH_GTID,
  POSITIVE_CERTIFICATION_WITHOUT_GTID,
  INVALID_CERTIFICATION_OUTCOME
} before_commit_test_cases;

#ifndef NDEBUG
static int before_commit_tests(Trans_param *param,
                               before_commit_test_cases test_case) {
  mysql::gtid::Tsid fake_tsid;
  rpl_sidno fake_sidno;
  rpl_gno fake_gno;

  Transaction_termination_ctx transaction_termination_ctx;
  memset(&transaction_termination_ctx, 0, sizeof(transaction_termination_ctx));
  transaction_termination_ctx.m_thread_id = param->thread_id;
  [[maybe_unused]] std::size_t tsid_chars = 0;

  switch (test_case) {
    case NEGATIVE_CERTIFICATION:
      transaction_termination_ctx.m_rollback_transaction = true;
      transaction_termination_ctx.m_generated_gtid = false;
      transaction_termination_ctx.m_sidno = -1;
      transaction_termination_ctx.m_gno = -1;
      break;

    case POSITIVE_CERTIFICATION_WITH_GTID:
<<<<<<< HEAD
      fake_sid.parse("aaaaaaaa-aaaa-aaaa-aaaa-aaaaaaaaaaaa",
                     mysql::gtid::Uuid::TEXT_LENGTH);
      fake_sidno = get_sidno_from_global_sid_map(fake_sid);
=======
      std::ignore =
          fake_tsid.from_cstring("aaaaaaaa-aaaa-aaaa-aaaa-aaaaaaaaaaaa");
      fake_sidno = get_sidno_from_global_tsid_map(fake_tsid);
>>>>>>> 824e2b40
      fake_gno = get_last_executed_gno(fake_sidno);
      fake_gno++;

      transaction_termination_ctx.m_rollback_transaction = false;
      transaction_termination_ctx.m_generated_gtid = true;
      transaction_termination_ctx.m_sidno = fake_sidno;
      transaction_termination_ctx.m_gno = fake_gno;
      break;

    case POSITIVE_CERTIFICATION_WITHOUT_GTID:
      transaction_termination_ctx.m_rollback_transaction = false;
      transaction_termination_ctx.m_generated_gtid = false;
      transaction_termination_ctx.m_sidno = 0;
      transaction_termination_ctx.m_gno = 0;
      break;

    case INVALID_CERTIFICATION_OUTCOME:
      transaction_termination_ctx.m_rollback_transaction = true;
      transaction_termination_ctx.m_generated_gtid = true;
      transaction_termination_ctx.m_sidno = -1;
      transaction_termination_ctx.m_gno = -1;

    default:
      break;
  }

  if (set_transaction_ctx(transaction_termination_ctx)) {
    LogPluginErrMsg(
        ERROR_LEVEL, ER_LOG_PRINTF_MSG,
        "Unable to update transaction context service on server, thread_id: %u",
        param->thread_id);
    return 1;
  }

  return 0;
}
#endif

static int trans_before_commit(Trans_param *param [[maybe_unused]]) {
  trans_before_commit_call++;

  DBUG_EXECUTE_IF("force_error_on_before_commit_listener", return 1;);

  DBUG_EXECUTE_IF("force_negative_certification_outcome",
                  return before_commit_tests(param, NEGATIVE_CERTIFICATION););

  DBUG_EXECUTE_IF(
      "force_positive_certification_outcome_without_gtid",
      return before_commit_tests(param, POSITIVE_CERTIFICATION_WITHOUT_GTID););

  DBUG_EXECUTE_IF(
      "force_positive_certification_outcome_with_gtid",
      return before_commit_tests(param, POSITIVE_CERTIFICATION_WITH_GTID););

  DBUG_EXECUTE_IF(
      "force_invalid_certification_outcome",
      return before_commit_tests(param, INVALID_CERTIFICATION_OUTCOME););

  return 0;
}

static int trans_before_rollback(Trans_param *) {
  trans_before_rollback_call++;

  return 0;
}

static int trans_after_commit(Trans_param *) {
  DBUG_EXECUTE_IF("bgc_after_after_commit_stage", {
    const char act[] = "now wait_for continue_commit";
    assert(!debug_sync_set_action(current_thd, STRING_WITH_LEN(act)));
  });

  trans_after_commit_call++;

  return 0;
}

static int trans_after_rollback(Trans_param *param [[maybe_unused]]) {
  trans_after_rollback_call++;

  DBUG_EXECUTE_IF("validate_replication_observers_plugin_server_requirements",
                  return validate_plugin_server_requirements(param););

  return 0;
}

static int trans_begin(Trans_param *param [[maybe_unused]],
                       int &out_val [[maybe_unused]]) {
  trans_begin_call++;

  return 0;
}

Trans_observer trans_observer = {
    sizeof(Trans_observer),

    trans_before_dml,       trans_before_commit,  trans_before_rollback,
    trans_after_commit,     trans_after_rollback, trans_begin,
};

/*
  Binlog relay IO events observers.
*/
static int binlog_relay_thread_start_call = 0;
static int binlog_relay_thread_stop_call = 0;
static int binlog_relay_applier_start_call = 0;
static int binlog_relay_applier_stop_call = 0;
static int binlog_relay_before_request_transmit_call = 0;
static int binlog_relay_after_read_event_call = 0;
static int binlog_relay_after_queue_event_call = 0;
static int binlog_relay_after_reset_slave_call = 0;

static void dump_binlog_relay_calls() {
  if (binlog_relay_thread_start_call) {
    LogPluginErr(
        INFORMATION_LEVEL, ER_LOG_PRINTF_MSG,
        "\nreplication_observers_example_plugin:binlog_relay_thread_start");
  }

  if (binlog_relay_thread_stop_call) {
    LogPluginErr(
        INFORMATION_LEVEL, ER_LOG_PRINTF_MSG,
        "\nreplication_observers_example_plugin:binlog_relay_thread_stop");
  }

  if (binlog_relay_applier_start_call) {
    LogPluginErr(
        INFORMATION_LEVEL, ER_LOG_PRINTF_MSG,
        "\nreplication_observers_example_plugin:binlog_relay_applier_start");
  }

  if (binlog_relay_applier_stop_call) {
    LogPluginErr(
        INFORMATION_LEVEL, ER_LOG_PRINTF_MSG,
        "\nreplication_observers_example_plugin:binlog_relay_applier_stop");
  }

  if (binlog_relay_before_request_transmit_call) {
    LogPluginErr(INFORMATION_LEVEL, ER_LOG_PRINTF_MSG,
                 "\nreplication_observers_example_plugin:binlog_relay_"
                 "before_request_transmit");
  }

  if (binlog_relay_after_read_event_call) {
    LogPluginErr(
        INFORMATION_LEVEL, ER_LOG_PRINTF_MSG,
        "\nreplication_observers_example_plugin:binlog_relay_after_read_event");
  }

  if (binlog_relay_after_queue_event_call) {
    LogPluginErr(INFORMATION_LEVEL, ER_LOG_PRINTF_MSG,
                 "\nreplication_observers_example_plugin:binlog_relay_"
                 "after_queue_event");
  }

  if (binlog_relay_after_reset_slave_call) {
    LogPluginErr(INFORMATION_LEVEL, ER_LOG_PRINTF_MSG,
                 "\nreplication_observers_example_plugin:binlog_relay_"
                 "after_reset_slave");
  }
}

static int binlog_relay_thread_start(Binlog_relay_IO_param *) {
  binlog_relay_thread_start_call++;

  return 0;
}

static int binlog_relay_thread_stop(Binlog_relay_IO_param *) {
  binlog_relay_thread_stop_call++;

  return 0;
}

int binlog_relay_applier_start(Binlog_relay_IO_param *) {
  binlog_relay_applier_start_call++;
  return 0;
}

static int binlog_relay_applier_stop(Binlog_relay_IO_param *, bool aborted) {
  binlog_relay_applier_stop_call++;
  thread_aborted = aborted;
  return 0;
}

static int binlog_relay_before_request_transmit(Binlog_relay_IO_param *,
                                                uint32) {
  binlog_relay_before_request_transmit_call++;

  return 0;
}

static int binlog_relay_after_read_event(Binlog_relay_IO_param *, const char *,
                                         unsigned long, const char **,
                                         unsigned long *) {
  binlog_relay_after_read_event_call++;

  return 0;
}

static int binlog_relay_after_queue_event(Binlog_relay_IO_param *, const char *,
                                          unsigned long, uint32) {
  binlog_relay_after_queue_event_call++;

  return 0;
}

static int binlog_relay_after_reset_slave(Binlog_relay_IO_param *) {
  binlog_relay_after_reset_slave_call++;

  return 0;
}

static int binlog_relay_applier_log_event(Binlog_relay_IO_param *,
                                          Trans_param *, int &) {
  return 0;
}

Binlog_relay_IO_observer relay_io_observer = {
    sizeof(Binlog_relay_IO_observer),

    binlog_relay_thread_start,
    binlog_relay_thread_stop,
    binlog_relay_applier_start,
    binlog_relay_applier_stop,
    binlog_relay_before_request_transmit,
    binlog_relay_after_read_event,
    binlog_relay_after_queue_event,
    binlog_relay_after_reset_slave,
    binlog_relay_applier_log_event};

/*
  Validate plugin requirements on server code.
  This function is mainly to ensure that any change on server code
  will not break Group Replication requirements.
*/
int validate_plugin_server_requirements(Trans_param *param) {
  int success = 0;

  /*
    Instantiate a Gtid_log_event without a THD parameter.
  */
<<<<<<< HEAD
  rpl_sid fake_sid;
  fake_sid.parse("aaaaaaaa-aaaa-aaaa-aaaa-aaaaaaaaaaaa",
                 mysql::gtid::Uuid::TEXT_LENGTH);
  const rpl_sidno fake_sidno = get_sidno_from_global_sid_map(fake_sid);
  const rpl_gno fake_gno = get_last_executed_gno(fake_sidno) + 1;

  const Gtid gtid = {fake_sidno, fake_gno};
  const Gtid_specification gtid_spec = {ASSIGNED_GTID, gtid};
=======
  mysql::gtid::Tsid fake_tsid;
  std::ignore = fake_tsid.from_cstring("aaaaaaaa-aaaa-aaaa-aaaa-aaaaaaaaaaaa");
  const rpl_sidno fake_sidno = get_sidno_from_global_tsid_map(fake_tsid);
  const rpl_gno fake_gno = get_last_executed_gno(fake_sidno) + 1;

  const Gtid gtid = {fake_sidno, fake_gno};
  mysql::gtid::Tag_plain empty_tag;
  empty_tag.clear();
  Gtid_specification gtid_spec = {ASSIGNED_GTID, gtid, empty_tag};
>>>>>>> 824e2b40
  Gtid_log_event *gle =
      new Gtid_log_event(param->server_id, true, 0, 1, true, 0, 0, gtid_spec,
                         UNKNOWN_SERVER_VERSION, UNKNOWN_SERVER_VERSION);

  if (gle->is_valid())
    success++;
  else
    LogPluginErr(INFORMATION_LEVEL, ER_LOG_PRINTF_MSG,
                 "replication_observers_example_plugin:validate_"
                 "plugin_server_requirements:"
                 " failed to instantiate a Gtid_log_event");
  delete gle;

  /*
    Instantiate a anonymous Gtid_log_event without a THD parameter.
  */
<<<<<<< HEAD
  const Gtid_specification anonymous_gtid_spec = {ANONYMOUS_GTID, gtid};
=======
  const Gtid_specification anonymous_gtid_spec = {ANONYMOUS_GTID, gtid,
                                                  empty_tag};
>>>>>>> 824e2b40
  gle = new Gtid_log_event(param->server_id, true, 0, 1, true, 0, 0,
                           anonymous_gtid_spec, UNKNOWN_SERVER_VERSION,
                           UNKNOWN_SERVER_VERSION);

  if (gle->is_valid())
    success++;
  else
    LogPluginErr(INFORMATION_LEVEL, ER_LOG_PRINTF_MSG,
                 "replication_observers_example_plugin:validate_"
                 "plugin_server_requirements:"
                 " failed to instantiate a anonymous Gtid_log_event");
  delete gle;

  /*
    Instantiate a Transaction_context_log_event.
  */
  Transaction_context_log_event *tcle = new Transaction_context_log_event(
      param->server_uuid, true, param->thread_id, false);

  if (tcle->is_valid()) {
    Gtid_set *snapshot_version = tcle->get_snapshot_version();
    const size_t snapshot_version_len = snapshot_version->get_encoded_length();
    uchar *snapshot_version_buf =
        (uchar *)my_malloc(PSI_NOT_INSTRUMENTED, snapshot_version_len, MYF(0));
    snapshot_version->encode(snapshot_version_buf);
    LogPluginErr(INFORMATION_LEVEL, ER_LOG_PRINTF_MSG,
                 "snapshot version is '%s'", snapshot_version_buf);
    my_free(snapshot_version_buf);
    success++;
  } else
    LogPluginErr(INFORMATION_LEVEL, ER_LOG_PRINTF_MSG,
                 "replication_observers_example_plugin:validate_plugin_server_"
                 "requirements:"
                 " failed to instantiate a Transaction_context_log_event");
  delete tcle;

  /*
    Instantiate a View_Change_log_event.
  */
  View_change_log_event *vcle =
      new View_change_log_event(const_cast<char *>("1421867646:1"));

  if (vcle->is_valid()) {
    success++;
  } else
    LogPluginErr(INFORMATION_LEVEL, ER_LOG_PRINTF_MSG,
                 "replication_observers_example_plugin:validate_"
                 "plugin_server_requirements:"
                 " failed to instantiate a View_change_log_event");
  delete vcle;

  /*
    include/mysql/group_replication_priv.h exported functions.
  */
  my_thread_attr_t *thread_attr = get_connection_attrib();

  char *hostname, *uuid;
  uint port, admin_port;
  unsigned int server_version;

  get_server_parameters(&hostname, &port, &uuid, &server_version, &admin_port);

  Trans_context_info startup_pre_reqs;
  get_server_startup_prerequirements(startup_pre_reqs);

  // check the server is initialized by checking if the default channel exists
  const bool server_engine_ready = channel_is_active("", CHANNEL_NO_THD);

  uchar *encoded_gtid_executed = nullptr;
  size_t length;
  get_server_encoded_gtid_executed(&encoded_gtid_executed, &length);

#if !defined(NDEBUG)
  char *encoded_gtid_executed_string =
      encoded_gtid_set_to_string(encoded_gtid_executed, length);
#endif

  if (thread_attr != nullptr && hostname != nullptr && uuid != nullptr &&
      port > 0 && startup_pre_reqs.gtid_mode == 3 && server_engine_ready &&
      encoded_gtid_executed != nullptr
#if !defined(NDEBUG)
      && encoded_gtid_executed_string != nullptr
#endif
  )
    success++;
  else
    LogPluginErr(
        INFORMATION_LEVEL, ER_LOG_PRINTF_MSG,
        "replication_observers_example_plugin:validate_plugin_server_"
        "requirements:"
        " failed to invoke group_replication_priv.h exported functions");

#if !defined(NDEBUG)
  my_free(encoded_gtid_executed_string);
#endif
  my_free(encoded_gtid_executed);

  /*
    Log number of successful validations.
  */
  LogPluginErrMsg(INFORMATION_LEVEL, ER_LOG_PRINTF_MSG,
                  "\nreplication_observers_example_plugin:validate_"
                  "plugin_server_requirements=%d",
                  success);

  return 0;
}

int test_channel_service_interface_initialization() {
  const int error = initialize_channel_service_interface();
  assert(error);
  return error;
}

int test_channel_service_interface() {
  // The initialization method should return OK
  int error = initialize_channel_service_interface();
  assert(!error);

  // Test channel creation
  char interface_channel[] = "example_channel";
  Channel_creation_info info;
  initialize_channel_creation_info(&info);
  error = channel_create(interface_channel, &info);
  assert(!error);

  // Assert the channel exists
  bool exists = channel_is_active(interface_channel, CHANNEL_NO_THD);
  assert(exists);

  // Check that a non existing channel is declared as such
  char dummy_channel[] = "dummy_channel";
  exists = channel_is_active(dummy_channel, CHANNEL_NO_THD);
  assert(!exists);

  // Test that we cannot create a empty named channel (the default channel)
  char empty_interface_channel[] = "";
  initialize_channel_creation_info(&info);
  error = channel_create(empty_interface_channel, &info);
  assert(error == RPL_CHANNEL_SERVICE_DEFAULT_CHANNEL_CREATION_ERROR);

  // Start the applier thread (since it does not need an external server)
  Channel_connection_info connection_info;
  initialize_channel_connection_info(&connection_info);
  error = channel_start(interface_channel, &connection_info,
                        CHANNEL_APPLIER_THREAD, true);
  assert(!error);

  // Assert that the applier thread is running
  bool running = channel_is_active(interface_channel, CHANNEL_APPLIER_THREAD);
  assert(running);

  // Wait for execution of events (none in this case so it should return OK)
  error = channel_wait_until_apply_queue_applied(interface_channel, 100000);
  assert(!error);

  // Get the last delivered gno (should be 0)
<<<<<<< HEAD
  rpl_sid fake_sid;
  fake_sid.parse("aaaaaaaa-aaaa-aaaa-aaaa-aaaaaaaaaaaa",
                 mysql::gtid::Uuid::TEXT_LENGTH);
  const rpl_sidno fake_sidno = get_sidno_from_global_sid_map(fake_sid);
=======
  mysql::gtid::Tsid fake_tsid;
  std::ignore = fake_tsid.from_cstring("aaaaaaaa-aaaa-aaaa-aaaa-aaaaaaaaaaaa");
  const rpl_sidno fake_sidno = get_sidno_from_global_tsid_map(fake_tsid);
>>>>>>> 824e2b40
  rpl_gno gno = channel_get_last_delivered_gno(interface_channel, fake_sidno);
  assert(gno == 0);

  // Check that for non existing channels it returns the corresponding error
  gno = channel_get_last_delivered_gno(dummy_channel, fake_sidno);
  assert(gno == RPL_CHANNEL_SERVICE_CHANNEL_DOES_NOT_EXISTS_ERROR);

  // Extract the applier id
  long unsigned int *applier_id = nullptr;
  channel_get_thread_id(interface_channel, CHANNEL_APPLIER_THREAD, &applier_id);
  assert(*applier_id > 0);
  my_free(applier_id);

  assert(binlog_relay_applier_stop_call == 0);

  // Stop the channel applier
  error = channel_stop(interface_channel, 3, 10000);
  assert(!error);
  // Repeat the stop to check it goes ok
  error = channel_stop(interface_channel, 3, 10000);
  assert(!error);

  assert(binlog_relay_applier_stop_call > 0);
  assert(!thread_aborted);

  // Assert that the applier thread is not running
  running = channel_is_active(interface_channel, CHANNEL_APPLIER_THREAD);
  assert(!running);

  // Purge the channel and assert all is OK
  error = channel_purge_queue(interface_channel, true);
  assert(!error);

  // Assert the channel is not there.
  exists = channel_is_active(interface_channel, CHANNEL_NO_THD);
  assert(!exists);

  // Check that a queue in an empty channel will fail.
  char empty_event[] = "";
  error = channel_queue_packet(dummy_channel, empty_event, 0);
  assert(error);

  // Test a multi thread channel
  info.channel_mts_parallel_type = CHANNEL_MTS_PARALLEL_TYPE_LOGICAL_CLOCK;
  info.channel_mts_parallel_workers = 3;

  error = channel_create(interface_channel, &info);
  assert(!error);

  // Assert the channel exists
  exists = channel_is_active(interface_channel, CHANNEL_NO_THD);
  assert(exists);

  error = channel_start(interface_channel, &connection_info,
                        CHANNEL_APPLIER_THREAD, true);
  assert(!error);

  // Extract the applier ids
  applier_id = nullptr;
  const int num_appliers = channel_get_thread_id(
      interface_channel, CHANNEL_APPLIER_THREAD, &applier_id);
  assert(num_appliers == 4);

  unsigned long thread_id = 0;
  for (int i = 0; i < num_appliers; i++) {
    thread_id = applier_id[i];
    assert(thread_id > 0);
  }
  my_free(applier_id);

  // Stop the channel applier
  error = channel_stop(interface_channel, 3, 10000);
  assert(!error);

  // Purge the channel and assert all is OK
  error = channel_purge_queue(interface_channel, true);
  assert(!error);

  // Assert the channel is not there.
  exists = channel_is_active(interface_channel, CHANNEL_NO_THD);
  assert(!exists);

  // Test the method to extract credentials - first a non existing channel
  std::string username, password;
  error = channel_get_credentials(dummy_channel, username, password);
  assert(error == RPL_CHANNEL_SERVICE_CHANNEL_DOES_NOT_EXISTS_ERROR);

  // Now get channel credentials, after setting them

  char dummy_user[] = "user";
  char dummy_pass[] = "pass";

  info.user = dummy_user;
  info.password = dummy_pass;
  error = channel_create(interface_channel, &info);
  assert(!error);

  error = channel_get_credentials(interface_channel, username, password);
  assert(!error);
  assert(strcmp(dummy_user, username.c_str()) == 0);
  assert(strcmp(dummy_pass, password.c_str()) == 0);

  return (error && exists && running && gno && num_appliers && thread_id);
}

int test_channel_service_interface_io_thread() {
  // The initialization method should return OK
  int error = initialize_channel_service_interface();
  assert(!error);

  char interface_channel[] = "example_channel";

  // Assert the channel exists
  const bool exists = channel_is_active(interface_channel, CHANNEL_NO_THD);
  assert(exists);

  // Assert that the receiver is running
  bool running = channel_is_active(interface_channel, CHANNEL_RECEIVER_THREAD);
  assert(running);

  // Extract the receiver id
  long unsigned int *thread_id = nullptr;
  const int num_threads = channel_get_thread_id(
      interface_channel, CHANNEL_RECEIVER_THREAD, &thread_id);
  assert(num_threads == 1);
  assert(*thread_id > 0);
  my_free(thread_id);

  // Get the I/O thread retrieved GTID set
  char *retrieved_gtid_set;
  error =
      channel_get_retrieved_gtid_set(interface_channel, &retrieved_gtid_set);
  assert(!error);
  assert(strlen(retrieved_gtid_set) > 0);
  my_free(retrieved_gtid_set);

  // Check that the applier thread is waiting for events to be queued.
  const int is_waiting = channel_is_applier_waiting(interface_channel);
  assert(is_waiting == 1);

  // Stop the channel
  error = channel_stop(interface_channel, 3, 10000);
  assert(!error);

  // Assert that the receiver thread is not running
  running = channel_is_active(interface_channel, CHANNEL_RECEIVER_THREAD);
  assert(!running);

  return (error && exists && running && num_threads && is_waiting);
}

bool test_channel_service_interface_is_io_stopping() {
  // The initialization method should return OK
  bool error = initialize_channel_service_interface();
  assert(!error);

  // Initialize the channel to be used with the channel service interface
  char interface_channel[] = "example_channel";
  Channel_creation_info info;
  initialize_channel_creation_info(&info);
  error = channel_create(interface_channel, &info);
  assert(!error);

  // Reset the I/O stop counter
  binlog_relay_thread_stop_call = 0;

  // Unregister the thread stop hook
  error = unregister_binlog_relay_io_observer(&relay_io_observer,
                                              (void *)plugin_info_ptr);
  assert(!error);

  // Start the I/O thread
  Channel_connection_info connection_info;
  initialize_channel_connection_info(&connection_info);
  error = channel_start(interface_channel, &connection_info,
                        CHANNEL_RECEIVER_THREAD, true);
  assert(!error);

  // Assert the channel exists
  const bool exists = channel_is_active(interface_channel, CHANNEL_NO_THD);
  assert(exists);

  // Wait until I/O thread reached the error and is going to stop
  DBUG_EXECUTE_IF("pause_after_io_thread_stop_hook", {
    const char act[] =
        "now "
        "WAIT_FOR reached_stopping_io_thread";
    assert(!debug_sync_set_action(current_thd, STRING_WITH_LEN(act)));
  };);

  // Register the thread stop hook again
  error = register_binlog_relay_io_observer(&relay_io_observer,
                                            (void *)plugin_info_ptr);
  assert(!error);

  // Assert that the receiver is stopping
  const bool io_stopping =
      channel_is_stopping(interface_channel, CHANNEL_RECEIVER_THREAD);
  assert(io_stopping);

  // Assert that the receiver is running
  const bool io_running =
      channel_is_active(interface_channel, CHANNEL_RECEIVER_THREAD);
  assert(io_running);

  // Signal to make the MTR test case to start monitoring the I/O thread
  DBUG_EXECUTE_IF("pause_after_io_thread_stop_hook", {
    const char act[] =
        "now "
        "SIGNAL reached_io_thread_started";
    assert(!debug_sync_set_action(current_thd, STRING_WITH_LEN(act)));
  };);

  DBUG_EXECUTE_IF("pause_after_io_thread_stop_hook", {
    const char act[] = "now SIGNAL continue_to_stop_io_thread";
    assert(!debug_sync_set_action(current_thd, STRING_WITH_LEN(act)));
  };);

  // The plug-in has missed the stop
  assert(binlog_relay_thread_stop_call == 0);

  return (error | exists | io_stopping | io_running);
}

bool test_channel_service_interface_is_sql_stopping() {
  // The initialization method should return OK
  bool error = initialize_channel_service_interface();
  assert(!error);

  // Initialize the channel to be used with the channel service interface
  char interface_channel[] = "example_channel";
  Channel_creation_info info;
  initialize_channel_creation_info(&info);
  error = channel_create(interface_channel, &info);
  assert(!error);

  // Assert the channel exists
  const bool exists = channel_is_active(interface_channel, CHANNEL_NO_THD);
  assert(exists);

  // Unregister the thread stop hook
  error = unregister_binlog_relay_io_observer(&relay_io_observer,
                                              (void *)plugin_info_ptr);
  assert(!error);

  // Start the I/O thread
  Channel_connection_info connection_info;
  initialize_channel_connection_info(&connection_info);
  error = channel_start(interface_channel, &connection_info,
                        CHANNEL_RECEIVER_THREAD, true);
  assert(!error);

  // Start the SQL thread
  error = channel_start(interface_channel, &connection_info,
                        CHANNEL_APPLIER_THREAD, true);
  assert(!error);

  // Wait until SQL thread reached the error and is going to stop
  DBUG_EXECUTE_IF("pause_after_sql_thread_stop_hook", {
    const char act[] =
        "now "
        "WAIT_FOR reached_stopping_sql_thread";
    assert(!debug_sync_set_action(current_thd, STRING_WITH_LEN(act)));
  };);

  // Register the thread stop hook again
  error = register_binlog_relay_io_observer(&relay_io_observer,
                                            (void *)plugin_info_ptr);
  assert(!error);

  // Assert that the applier is stopping
  const bool sql_stopping =
      channel_is_stopping(interface_channel, CHANNEL_APPLIER_THREAD);
  assert(sql_stopping);

  // Assert that the applier is running
  const bool sql_running =
      channel_is_active(interface_channel, CHANNEL_APPLIER_THREAD);
  assert(sql_running);

  // Signal to make the MTR test case to start monitoring the SQL thread
  DBUG_EXECUTE_IF("pause_after_sql_thread_stop_hook", {
    const char act[] =
        "now "
        "SIGNAL reached_sql_thread_started";
    assert(!debug_sync_set_action(current_thd, STRING_WITH_LEN(act)));
  };);

  DBUG_EXECUTE_IF("pause_after_sql_thread_stop_hook", {
    const char act[] = "now SIGNAL continue_to_stop_sql_thread";
    assert(!debug_sync_set_action(current_thd, STRING_WITH_LEN(act)));
  };);

  // The plug-in has missed the stop
  assert(binlog_relay_applier_stop_call == 0);

  return (error | exists | sql_stopping | sql_running);
}

bool test_channel_service_interface_relay_log_renamed() {
  // The initialization method should return OK
  bool error = initialize_channel_service_interface();
  assert(!error);

  // Initialize the channel to be used with the channel service interface
  char interface_channel[] = "example_channel";
  char channel_hostname[] = "127.0.0.1";
  char channel_user[] = "root";
  Channel_creation_info info;
  initialize_channel_creation_info(&info);
  info.preserve_relay_logs = true;
  info.hostname = channel_hostname;
  info.user = channel_user;
  error = channel_create(interface_channel, &info);
  assert(!error);

  // Assert the channel exists
  const bool exists = channel_is_active(interface_channel, CHANNEL_NO_THD);
  assert(exists);

  // Start the SQL thread
  Channel_connection_info connection_info;
  initialize_channel_connection_info(&connection_info);
  error = channel_start(interface_channel, &connection_info,
                        CHANNEL_APPLIER_THREAD, true);

  if (error) {
    THD *thd = current_thd;
    thd->clear_error();
#if !defined(NDEBUG)
    const char act[] = "now SIGNAL reached_sql_thread_startup_failed";
    assert(!debug_sync_set_action(thd, STRING_WITH_LEN(act)));
#endif
  } else {
#if !defined(NDEBUG)
    const char act[] = "now SIGNAL reached_sql_thread_started";
    assert(!debug_sync_set_action(current_thd, STRING_WITH_LEN(act)));
#endif
  }

  return (error | exists);
}

bool test_server_count_transactions() {
  reg_srv = mysql_plugin_registry_acquire();
  my_service<SERVICE_TYPE(mysql_ongoing_transactions_query)> service(
      "mysql_ongoing_transactions_query", reg_srv);

  assert(service.is_valid());

  unsigned long *ids = nullptr;
  unsigned long size = 0;
  bool error = service->get_ongoing_server_transactions(&ids, &size);
  assert(!error);

  assert(size == 3);

  my_free(ids);

  mysql_plugin_registry_release(reg_srv);

  return error;
}

/*
  Initialize the Replication Observer example at server start or plugin
  installation.

  SYNOPSIS
    replication_observers_example_plugin_init()

  DESCRIPTION
    Registers Server state observer and Transaction Observer

  RETURN VALUE
    0                    success
    1                    failure (cannot happen)
*/

static int replication_observers_example_plugin_init(MYSQL_PLUGIN plugin_info) {
  plugin_info_ptr = plugin_info;

  DBUG_TRACE;

  if (init_logging_service_for_plugin(&reg_srv, &log_bi, &log_bs)) return 1;

  if (register_server_state_observer(&server_state_observer,
                                     (void *)plugin_info_ptr)) {
    LogPluginErr(ERROR_LEVEL, ER_LOG_PRINTF_MSG,
                 "Failure in registering the server state observers");
    deinit_logging_service_for_plugin(&reg_srv, &log_bi, &log_bs);
    return 1;
  }

  if (register_trans_observer(&trans_observer, (void *)plugin_info_ptr)) {
    LogPluginErr(ERROR_LEVEL, ER_LOG_PRINTF_MSG,
                 "Failure in registering the transactions state observers");
    deinit_logging_service_for_plugin(&reg_srv, &log_bi, &log_bs);
    return 1;
  }

  if (register_binlog_relay_io_observer(&relay_io_observer,
                                        (void *)plugin_info_ptr)) {
    LogPluginErr(ERROR_LEVEL, ER_LOG_PRINTF_MSG,
                 "Failure in registering the relay io observer");
    deinit_logging_service_for_plugin(&reg_srv, &log_bi, &log_bs);
    return 1;
  }

  if (gr_service_message_example_init()) {
    LogPluginErr(ERROR_LEVEL, ER_LOG_PRINTF_MSG,
                 "Failure on init gr service message example");
    deinit_logging_service_for_plugin(&reg_srv, &log_bi, &log_bs);
    return 1;
  }

  if (binlog::service::iterators::tests::register_pfs_tables()) {
    /* purecov: begin inspected */
    LogPluginErr(ERROR_LEVEL, ER_LOG_PRINTF_MSG, "Failure on init PFS tables");
    deinit_logging_service_for_plugin(&reg_srv, &log_bi, &log_bs);
    return 1;
    /* purecov: end */
  }

  if (binlog::service::iterators::tests::register_status_variables()) {
    /* purecov: begin inspected */
    LogPluginErr(ERROR_LEVEL, ER_LOG_PRINTF_MSG, "Failure on init STATS VARS");
    deinit_logging_service_for_plugin(&reg_srv, &log_bi, &log_bs);
    return 1;
    /* purecov: end */
  }

  LogPluginErr(INFORMATION_LEVEL, ER_LOG_PRINTF_MSG,
               "replication_observers_example_plugin: init finished");

  return 0;
}

/*
  Terminate the Replication Observer example at server shutdown or
  plugin deinstallation.

  SYNOPSIS
    replication_observers_example_plugin_deinit()

  DESCRIPTION
    Unregisters Server state observer and Transaction Observer

  RETURN VALUE
    0                    success
    1                    failure (cannot happen)

*/

static int replication_observers_example_plugin_deinit(void *p) {
  DBUG_TRACE;

  dump_server_state_calls();
  dump_transaction_calls();
  dump_binlog_relay_calls();

  binlog::service::iterators::tests::unregister_status_variables();
  binlog::service::iterators::tests::unregister_pfs_tables();

  if (unregister_server_state_observer(&server_state_observer, p)) {
    LogPluginErr(ERROR_LEVEL, ER_LOG_PRINTF_MSG,
                 "Failure in unregistering the server state observers");
    deinit_logging_service_for_plugin(&reg_srv, &log_bi, &log_bs);
    return 1;
  }

  if (unregister_trans_observer(&trans_observer, p)) {
    LogPluginErr(ERROR_LEVEL, ER_LOG_PRINTF_MSG,
                 "Failure in unregistering the transactions state observers");
    deinit_logging_service_for_plugin(&reg_srv, &log_bi, &log_bs);
    return 1;
  }

  if (gr_service_message_example_deinit()) {
    LogPluginErr(ERROR_LEVEL, ER_LOG_PRINTF_MSG,
                 "Failure on deinit gr service message example");
    deinit_logging_service_for_plugin(&reg_srv, &log_bi, &log_bs);
    return 1;
  }

  if (unregister_binlog_relay_io_observer(&relay_io_observer, p)) {
    LogPluginErr(ERROR_LEVEL, ER_LOG_PRINTF_MSG,
                 "Failure in unregistering the relay io observer");
    deinit_logging_service_for_plugin(&reg_srv, &log_bi, &log_bs);
    return 1;
  }

  LogPluginErr(INFORMATION_LEVEL, ER_LOG_PRINTF_MSG,
               "replication_observers_example_plugin: deinit finished");
  deinit_logging_service_for_plugin(&reg_srv, &log_bi, &log_bs);

  return 0;
}

/*
  Plugin library descriptor
*/
struct Mysql_replication replication_observers_example_plugin = {
    MYSQL_REPLICATION_INTERFACE_VERSION};

mysql_declare_plugin(replication_observers_example){
    MYSQL_REPLICATION_PLUGIN,
    &replication_observers_example_plugin,
    "replication_observers_example",
    PLUGIN_AUTHOR_ORACLE,
    "Replication observer infrastructure example.",
    PLUGIN_LICENSE_GPL,
    replication_observers_example_plugin_init,   /* Plugin Init */
    nullptr,                                     /* Plugin Check uninstall */
    replication_observers_example_plugin_deinit, /* Plugin Deinit */
    0x0100 /* 1.0 */,
    nullptr, /* status variables                */
    nullptr, /* system variables                */
    nullptr, /* config options                  */
    0,       /* flags                           */
} mysql_declare_plugin_end;<|MERGE_RESOLUTION|>--- conflicted
+++ resolved
@@ -255,15 +255,9 @@
       break;
 
     case POSITIVE_CERTIFICATION_WITH_GTID:
-<<<<<<< HEAD
-      fake_sid.parse("aaaaaaaa-aaaa-aaaa-aaaa-aaaaaaaaaaaa",
-                     mysql::gtid::Uuid::TEXT_LENGTH);
-      fake_sidno = get_sidno_from_global_sid_map(fake_sid);
-=======
       std::ignore =
           fake_tsid.from_cstring("aaaaaaaa-aaaa-aaaa-aaaa-aaaaaaaaaaaa");
       fake_sidno = get_sidno_from_global_tsid_map(fake_tsid);
->>>>>>> 824e2b40
       fake_gno = get_last_executed_gno(fake_sidno);
       fake_gno++;
 
@@ -507,16 +501,6 @@
   /*
     Instantiate a Gtid_log_event without a THD parameter.
   */
-<<<<<<< HEAD
-  rpl_sid fake_sid;
-  fake_sid.parse("aaaaaaaa-aaaa-aaaa-aaaa-aaaaaaaaaaaa",
-                 mysql::gtid::Uuid::TEXT_LENGTH);
-  const rpl_sidno fake_sidno = get_sidno_from_global_sid_map(fake_sid);
-  const rpl_gno fake_gno = get_last_executed_gno(fake_sidno) + 1;
-
-  const Gtid gtid = {fake_sidno, fake_gno};
-  const Gtid_specification gtid_spec = {ASSIGNED_GTID, gtid};
-=======
   mysql::gtid::Tsid fake_tsid;
   std::ignore = fake_tsid.from_cstring("aaaaaaaa-aaaa-aaaa-aaaa-aaaaaaaaaaaa");
   const rpl_sidno fake_sidno = get_sidno_from_global_tsid_map(fake_tsid);
@@ -526,7 +510,6 @@
   mysql::gtid::Tag_plain empty_tag;
   empty_tag.clear();
   Gtid_specification gtid_spec = {ASSIGNED_GTID, gtid, empty_tag};
->>>>>>> 824e2b40
   Gtid_log_event *gle =
       new Gtid_log_event(param->server_id, true, 0, 1, true, 0, 0, gtid_spec,
                          UNKNOWN_SERVER_VERSION, UNKNOWN_SERVER_VERSION);
@@ -543,12 +526,8 @@
   /*
     Instantiate a anonymous Gtid_log_event without a THD parameter.
   */
-<<<<<<< HEAD
-  const Gtid_specification anonymous_gtid_spec = {ANONYMOUS_GTID, gtid};
-=======
   const Gtid_specification anonymous_gtid_spec = {ANONYMOUS_GTID, gtid,
                                                   empty_tag};
->>>>>>> 824e2b40
   gle = new Gtid_log_event(param->server_id, true, 0, 1, true, 0, 0,
                            anonymous_gtid_spec, UNKNOWN_SERVER_VERSION,
                            UNKNOWN_SERVER_VERSION);
@@ -706,16 +685,9 @@
   assert(!error);
 
   // Get the last delivered gno (should be 0)
-<<<<<<< HEAD
-  rpl_sid fake_sid;
-  fake_sid.parse("aaaaaaaa-aaaa-aaaa-aaaa-aaaaaaaaaaaa",
-                 mysql::gtid::Uuid::TEXT_LENGTH);
-  const rpl_sidno fake_sidno = get_sidno_from_global_sid_map(fake_sid);
-=======
   mysql::gtid::Tsid fake_tsid;
   std::ignore = fake_tsid.from_cstring("aaaaaaaa-aaaa-aaaa-aaaa-aaaaaaaaaaaa");
   const rpl_sidno fake_sidno = get_sidno_from_global_tsid_map(fake_tsid);
->>>>>>> 824e2b40
   rpl_gno gno = channel_get_last_delivered_gno(interface_channel, fake_sidno);
   assert(gno == 0);
 
