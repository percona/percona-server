--- conflicted
+++ resolved
@@ -565,11 +565,6 @@
   char *hostname, *uuid;
   uint port;
   unsigned int server_version;
-<<<<<<< HEAD
-  st_server_ssl_variables server_ssl_variables = {false, NULL, NULL, NULL, NULL,
-                                                  NULL,  NULL, NULL, NULL, 0};
-=======
->>>>>>> 4869291f
 
   get_server_parameters(&hostname, &port, &uuid, &server_version);
 
@@ -608,18 +603,6 @@
 #endif
   my_free(encoded_gtid_executed);
 
-<<<<<<< HEAD
-  my_free(server_ssl_variables.ssl_ca);
-  my_free(server_ssl_variables.ssl_capath);
-  my_free(server_ssl_variables.tls_version);
-  my_free(server_ssl_variables.ssl_cert);
-  my_free(server_ssl_variables.ssl_cipher);
-  my_free(server_ssl_variables.ssl_key);
-  my_free(server_ssl_variables.ssl_crl);
-  my_free(server_ssl_variables.ssl_crlpath);
-
-=======
->>>>>>> 4869291f
   /*
     Log number of successful validations.
   */
@@ -766,8 +749,6 @@
   exists = channel_is_active(interface_channel, CHANNEL_NO_THD);
   DBUG_ASSERT(!exists);
 
-<<<<<<< HEAD
-=======
   // Test the method to extract credentials - first a non existing channel
   const char *user_arg = NULL;
   char user_pass[MAX_PASSWORD_LENGTH + 1];
@@ -793,7 +774,6 @@
   DBUG_ASSERT(strcmp(dummy_user, user_arg) == 0);
   DBUG_ASSERT(strcmp(dummy_pass, user_pass_pointer) == 0);
 
->>>>>>> 4869291f
   return (error && exists && running && gno && num_appliers && thread_id);
 }
 
