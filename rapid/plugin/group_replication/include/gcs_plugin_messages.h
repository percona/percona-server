--- conflicted
+++ resolved
@@ -248,12 +248,8 @@
     @param[in] buffer the buffer to decode from.
     @param[in] end    the end of the buffer.
   */
-<<<<<<< HEAD
-  virtual void decode_payload(const unsigned char* buffer, size_t length)= 0;
-=======
   virtual void decode_payload(const unsigned char* buffer,
                               const unsigned char* end)= 0;
->>>>>>> 20061954
 
   /**
     Encodes the given payload item type and length into the buffer.
