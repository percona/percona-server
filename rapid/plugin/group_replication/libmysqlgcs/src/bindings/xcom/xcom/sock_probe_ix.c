--- conflicted
+++ resolved
@@ -85,21 +85,13 @@
    ioctl may overflow without returning an error. Thence we iterate to
    make sure that we don't fill up the buffer. Then, when finally ifc_len
    is smaller than the buffer size, we break the loop.
-<<<<<<< HEAD
-   */
-  for (i = 0, bufsize = IF_INIT_BUF_SIZE; i == 0 || s->ifc.ifc_len >= bufsize;
-       i++, bufsize += IF_INIT_BUF_SIZE) {
-    if (!(s->ifbuf = (char *)realloc(s->ifbuf, (size_t)bufsize))) {
-      abrt = TRUE;
-=======
   */
   do
   {
     bufsize+= IF_INIT_BUF_SIZE;
-    if (!(s->ifbuf= (char*)realloc(s->ifbuf, (size_t)bufsize)))
+    if (!(s->ifbuf= (char *)realloc(s->ifbuf, (size_t)bufsize)))
     {
-      abrt= TRUE;
->>>>>>> 8cfad245
+      abrt = TRUE;
       /* Out of memory. */
       goto err;
     }
@@ -110,12 +102,12 @@
         INVALID_SOCKET)
       goto err;
 
-    s->ifc.ifc_len = bufsize;
-    s->ifc.ifc_buf = s->ifbuf;
+    s->ifc.ifc_len= bufsize;
+    s->ifc.ifc_buf= s->ifbuf;
     /* Get information about IP interfaces on this machine.*/
     if (ioctl(s->tmp_socket, SIOCGIFCONF, (char *)&s->ifc) < 0) {
       DBGOUT(NUMEXP(errno); STREXP(strerror(errno)););
-      abrt = TRUE;
+      abrt= TRUE;
       goto err;
     }
   } while (s->ifc.ifc_len >= bufsize);
