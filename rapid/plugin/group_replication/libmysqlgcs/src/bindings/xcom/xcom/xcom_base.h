--- conflicted
+++ resolved
@@ -238,20 +238,12 @@
 void set_max_synode_from_unified_boot(synode_no unified_boot_synode);
 void server_push_log(server *srv, synode_no push, node_no node);
 
-<<<<<<< HEAD
 #define XCOM_FSM(action, arg)                               \
   do {                                                      \
     const char *s = xcom_state_name[xcom_fsm(action, arg)]; \
     G_TRACE("%f %s:%d", seconds(), __FILE__, __LINE__);     \
-    G_MESSAGE("new state %s", s);                           \
+    G_DEBUG("new state %s", s);                             \
   } while (0)
-=======
-#ifdef WITH_LOG_DEBUG
-#define XCOM_FSM(action, arg) do {const char *s = xcom_state_name[xcom_fsm(action,arg)]; G_TRACE("%f %s:%d", seconds(), __FILE__, __LINE__); G_DEBUG("new state %s",s);} while(0)
-#else
-#define XCOM_FSM(action, arg) do {xcom_fsm(action,arg);} while(0)
-#endif
->>>>>>> f6fd3c03
 
 #ifdef __cplusplus
 }
