<<<<<<< HEAD
/* Copyright (c) 2012, 2017, Oracle and/or its affiliates. All rights reserved.
=======
/* Copyright (c) 2016, 2017, Oracle and/or its affiliates. All rights reserved.
>>>>>>> 5d553426

   This program is free software; you can redistribute it and/or modify
   it under the terms of the GNU General Public License as published by
   the Free Software Foundation; version 2 of the License.

   This program is distributed in the hope that it will be useful,
   but WITHOUT ANY WARRANTY; without even the implied warranty of
   MERCHANTABILITY or FITNESS FOR A PARTICULAR PURPOSE.  See the
   GNU General Public License for more details.

   You should have received a copy of the GNU General Public License
   along with this program; if not, write to the Free Software
   Foundation, Inc., 51 Franklin St, Fifth Floor, Boston, MA 02110-1301  USA
*/

#ifdef XCOM_HAVE_OPENSSL
#include <assert.h>
#include <stdlib.h>

#include "plugin/group_replication/libmysqlgcs/src/bindings/xcom/xcom/xcom_profile.h"
#ifndef XCOM_STANDALONE
#include "my_compiler.h"
#endif
#include "openssl/engine.h"
#include "plugin/group_replication/libmysqlgcs/src/bindings/xcom/xcom/task_debug.h"
#include "plugin/group_replication/libmysqlgcs/src/bindings/xcom/xcom/x_platform.h"
#include "plugin/group_replication/libmysqlgcs/src/bindings/xcom/xcom/xcom_ssl_transport.h"

static const char *ssl_mode_options[] = {
    "DISABLED", "PREFERRED", "REQUIRED", "VERIFY_CA", "VERIFY_IDENTITY",
};

#define SSL_MODE_OPTIONS_COUNT \
  (sizeof(ssl_mode_options) / sizeof(*ssl_mode_options))

#define TLS_VERSION_OPTION_SIZE 256
#define SSL_CIPHER_LIST_SIZE 4096

#ifdef HAVE_YASSL
static const char *tls_ciphers_list =
    "DHE-RSA-AES256-SHA:DHE-RSA-AES128-SHA:"
    "AES128-RMD:DES-CBC3-RMD:DHE-RSA-AES256-RMD:"
    "DHE-RSA-AES128-RMD:DHE-RSA-DES-CBC3-RMD:"
    "AES256-SHA:RC4-SHA:RC4-MD5:DES-CBC3-SHA:"
    "DES-CBC-SHA:EDH-RSA-DES-CBC3-SHA:"
    "EDH-RSA-DES-CBC-SHA:AES128-SHA:AES256-RMD";
static const char *tls_cipher_blocked =
    "!aNULL:!eNULL:!EXPORT:!LOW:!MD5:!DES:!RC2:!RC4:!PSK:";
#else
static const char *tls_ciphers_list =
    "ECDHE-ECDSA-AES128-GCM-SHA256:"
    "ECDHE-ECDSA-AES256-GCM-SHA384:"
    "ECDHE-RSA-AES128-GCM-SHA256:"
    "ECDHE-RSA-AES256-GCM-SHA384:"
    "ECDHE-ECDSA-AES128-SHA256:"
    "ECDHE-RSA-AES128-SHA256:"
    "ECDHE-ECDSA-AES256-SHA384:"
    "ECDHE-RSA-AES256-SHA384:"
    "DHE-RSA-AES128-GCM-SHA256:"
    "DHE-DSS-AES128-GCM-SHA256:"
    "DHE-RSA-AES128-SHA256:"
    "DHE-DSS-AES128-SHA256:"
    "DHE-DSS-AES256-GCM-SHA384:"
    "DHE-RSA-AES256-SHA256:"
    "DHE-DSS-AES256-SHA256:"
    "ECDHE-RSA-AES128-SHA:ECDHE-ECDSA-AES128-SHA:"
    "ECDHE-RSA-AES256-SHA:ECDHE-ECDSA-AES256-SHA:"
    "DHE-DSS-AES128-SHA:DHE-RSA-AES128-SHA:"
    "TLS_DHE_DSS_WITH_AES_256_CBC_SHA:DHE-RSA-AES256-SHA:"
    "AES128-GCM-SHA256:DH-DSS-AES128-GCM-SHA256:"
    "ECDH-ECDSA-AES128-GCM-SHA256:AES256-GCM-SHA384:"
    "DH-DSS-AES256-GCM-SHA384:ECDH-ECDSA-AES256-GCM-SHA384:"
    "AES128-SHA256:DH-DSS-AES128-SHA256:ECDH-ECDSA-AES128-SHA256:AES256-SHA256:"
    "DH-DSS-AES256-SHA256:ECDH-ECDSA-AES256-SHA384:AES128-SHA:"
    "DH-DSS-AES128-SHA:ECDH-ECDSA-AES128-SHA:AES256-SHA:"
    "DH-DSS-AES256-SHA:ECDH-ECDSA-AES256-SHA:DHE-RSA-AES256-GCM-SHA384:"
    "DH-RSA-AES128-GCM-SHA256:ECDH-RSA-AES128-GCM-SHA256:DH-RSA-AES256-GCM-"
    "SHA384:"
    "ECDH-RSA-AES256-GCM-SHA384:DH-RSA-AES128-SHA256:"
    "ECDH-RSA-AES128-SHA256:DH-RSA-AES256-SHA256:"
    "ECDH-RSA-AES256-SHA384:ECDHE-RSA-AES128-SHA:"
    "ECDHE-ECDSA-AES128-SHA:ECDHE-RSA-AES256-SHA:"
    "ECDHE-ECDSA-AES256-SHA:DHE-DSS-AES128-SHA:DHE-RSA-AES128-SHA:"
    "TLS_DHE_DSS_WITH_AES_256_CBC_SHA:DHE-RSA-AES256-SHA:"
    "AES128-SHA:DH-DSS-AES128-SHA:ECDH-ECDSA-AES128-SHA:AES256-SHA:"
    "DH-DSS-AES256-SHA:ECDH-ECDSA-AES256-SHA:DH-RSA-AES128-SHA:"
    "ECDH-RSA-AES128-SHA:DH-RSA-AES256-SHA:ECDH-RSA-AES256-SHA:DES-CBC3-SHA";
static const char *tls_cipher_blocked =
    "!aNULL:!eNULL:!EXPORT:!LOW:!MD5:!DES:!RC2:!RC4:!PSK:"
    "!DHE-DSS-DES-CBC3-SHA:!DHE-RSA-DES-CBC3-SHA:"
    "!ECDH-RSA-DES-CBC3-SHA:!ECDH-ECDSA-DES-CBC3-SHA:"
    "!ECDHE-RSA-DES-CBC3-SHA:!ECDHE-ECDSA-DES-CBC3-SHA:";
#endif

/*
  Diffie-Hellman key.
  Generated using: >openssl dhparam -5 -C 2048

  -----BEGIN DH PARAMETERS-----
  MIIBCAKCAQEAil36wGZ2TmH6ysA3V1xtP4MKofXx5n88xq/aiybmGnReZMviCPEJ
  46+7VCktl/RZ5iaDH1XNG1dVQmznt9pu2G3usU+k1/VB4bQL4ZgW4u0Wzxh9PyXD
  glm99I9Xyj4Z5PVE4MyAsxCRGA1kWQpD9/zKAegUBPLNqSo886Uqg9hmn8ksyU9E
  BV5eAEciCuawh6V0O+Sj/C3cSfLhgA0GcXp3OqlmcDu6jS5gWjn3LdP1U0duVxMB
  h/neTSCSvtce4CAMYMjKNVh9P1nu+2d9ZH2Od2xhRIqMTfAS1KTqF3VmSWzPFCjG
  mjxx/bg6bOOjpgZapvB6ABWlWmRmAAWFtwIBBQ==
  -----END DH PARAMETERS-----
 */
static unsigned char dh2048_p[] = {
    0x8A, 0x5D, 0xFA, 0xC0, 0x66, 0x76, 0x4E, 0x61, 0xFA, 0xCA, 0xC0, 0x37,
    0x57, 0x5C, 0x6D, 0x3F, 0x83, 0x0A, 0xA1, 0xF5, 0xF1, 0xE6, 0x7F, 0x3C,
    0xC6, 0xAF, 0xDA, 0x8B, 0x26, 0xE6, 0x1A, 0x74, 0x5E, 0x64, 0xCB, 0xE2,
    0x08, 0xF1, 0x09, 0xE3, 0xAF, 0xBB, 0x54, 0x29, 0x2D, 0x97, 0xF4, 0x59,
    0xE6, 0x26, 0x83, 0x1F, 0x55, 0xCD, 0x1B, 0x57, 0x55, 0x42, 0x6C, 0xE7,
    0xB7, 0xDA, 0x6E, 0xD8, 0x6D, 0xEE, 0xB1, 0x4F, 0xA4, 0xD7, 0xF5, 0x41,
    0xE1, 0xB4, 0x0B, 0xE1, 0x98, 0x16, 0xE2, 0xED, 0x16, 0xCF, 0x18, 0x7D,
    0x3F, 0x25, 0xC3, 0x82, 0x59, 0xBD, 0xF4, 0x8F, 0x57, 0xCA, 0x3E, 0x19,
    0xE4, 0xF5, 0x44, 0xE0, 0xCC, 0x80, 0xB3, 0x10, 0x91, 0x18, 0x0D, 0x64,
    0x59, 0x0A, 0x43, 0xF7, 0xFC, 0xCA, 0x01, 0xE8, 0x14, 0x04, 0xF2, 0xCD,
    0xA9, 0x2A, 0x3C, 0xF3, 0xA5, 0x2A, 0x83, 0xD8, 0x66, 0x9F, 0xC9, 0x2C,
    0xC9, 0x4F, 0x44, 0x05, 0x5E, 0x5E, 0x00, 0x47, 0x22, 0x0A, 0xE6, 0xB0,
    0x87, 0xA5, 0x74, 0x3B, 0xE4, 0xA3, 0xFC, 0x2D, 0xDC, 0x49, 0xF2, 0xE1,
    0x80, 0x0D, 0x06, 0x71, 0x7A, 0x77, 0x3A, 0xA9, 0x66, 0x70, 0x3B, 0xBA,
    0x8D, 0x2E, 0x60, 0x5A, 0x39, 0xF7, 0x2D, 0xD3, 0xF5, 0x53, 0x47, 0x6E,
    0x57, 0x13, 0x01, 0x87, 0xF9, 0xDE, 0x4D, 0x20, 0x92, 0xBE, 0xD7, 0x1E,
    0xE0, 0x20, 0x0C, 0x60, 0xC8, 0xCA, 0x35, 0x58, 0x7D, 0x3F, 0x59, 0xEE,
    0xFB, 0x67, 0x7D, 0x64, 0x7D, 0x8E, 0x77, 0x6C, 0x61, 0x44, 0x8A, 0x8C,
    0x4D, 0xF0, 0x12, 0xD4, 0xA4, 0xEA, 0x17, 0x75, 0x66, 0x49, 0x6C, 0xCF,
    0x14, 0x28, 0xC6, 0x9A, 0x3C, 0x71, 0xFD, 0xB8, 0x3A, 0x6C, 0xE3, 0xA3,
    0xA6, 0x06, 0x5A, 0xA6, 0xF0, 0x7A, 0x00, 0x15, 0xA5, 0x5A, 0x64, 0x66,
    0x00, 0x05, 0x85, 0xB7,
};

static unsigned char dh2048_g[] = {
    0x05,
};

static DH *get_dh2048(void) {
  DH *dh;
  if ((dh = DH_new())) {
    BIGNUM *p= BN_bin2bn(dh2048_p, sizeof(dh2048_p), NULL);
    BIGNUM *g= BN_bin2bn(dh2048_g, sizeof(dh2048_g), NULL);
    if (!p || !g
#if OPENSSL_VERSION_NUMBER >= 0x10100000L
        || !DH_set0_pqg(dh, p, NULL, g)
#endif /* OPENSSL_VERSION_NUMBER >= 0x10100000L */
    ) {
      /* DH_free() will free 'p' and 'g' at once. */
      DH_free(dh);
      return NULL;
    }
#if OPENSSL_VERSION_NUMBER < 0x10100000L
    dh->p= p;
    dh->g= g;
#endif /* OPENSSL_VERSION_NUMBER < 0x10100000L */
  }
  return (dh);
}

static char *ssl_pw = NULL;
static int ssl_mode = SSL_DISABLED;
static int ssl_init_done = 0;

SSL_CTX *server_ctx = NULL;
SSL_CTX *client_ctx = NULL;

/*
  Note that the functions, i.e. strtok and strcasecmp, are not
  considering multiple-byte characters as the original server
  code does.
*/
static long process_tls_version(const char *tls_version) {
  const char *separator = ", ";
  char *token = NULL;
#ifndef HAVE_YASSL
  const char *tls_version_name_list[] = {"TLSv1", "TLSv1.1", "TLSv1.2"};
#define TLS_VERSIONS_COUNTS \
  (sizeof(tls_version_name_list) / sizeof(*tls_version_name_list))
  unsigned int tls_versions_count = TLS_VERSIONS_COUNTS;
  const long tls_ctx_list[TLS_VERSIONS_COUNTS] = {
      SSL_OP_NO_TLSv1, SSL_OP_NO_TLSv1_1, SSL_OP_NO_TLSv1_2};
  const char *ctx_flag_default = "TLSv1,TLSv1.1,TLSv1.2";
  long tls_ctx_flag = SSL_OP_NO_TLSv1 | SSL_OP_NO_TLSv1_1 | SSL_OP_NO_TLSv1_2;
#else
  const char *tls_version_name_list[] = {"TLSv1", "TLSv1.1"};
#define TLS_VERSIONS_COUNTS \
  (sizeof(tls_version_name_list) / sizeof(*tls_version_name_list))
  unsigned int tls_versions_count = TLS_VERSIONS_COUNTS;
  const long tls_ctx_list[TLS_VERSIONS_COUNTS] = {SSL_OP_NO_TLSv1,
                                                  SSL_OP_NO_TLSv1_1};
  const char *ctx_flag_default = "TLSv1,TLSv1.1";
  long tls_ctx_flag = SSL_OP_NO_TLSv1 | SSL_OP_NO_TLSv1_1;
#endif
  unsigned int index = 0;
  char tls_version_option[TLS_VERSION_OPTION_SIZE] = "";
  int tls_found = 0;
  char *saved_ctx = NULL;

  if (!tls_version || !xcom_strcasecmp(tls_version, ctx_flag_default)) return 0;

  if (strlen(tls_version) - 1 > sizeof(tls_version_option)) return -1;

  strncpy(tls_version_option, tls_version, sizeof(tls_version_option));
  token = xcom_strtok(tls_version_option, separator, &saved_ctx);
  while (token) {
    for (index = 0; index < tls_versions_count; index++) {
      if (!xcom_strcasecmp(tls_version_name_list[index], token)) {
        tls_found = 1;
        tls_ctx_flag = tls_ctx_flag & (~tls_ctx_list[index]);
        break;
      }
    }
    token = xcom_strtok(NULL, separator, &saved_ctx);
  }

  if (!tls_found)
    return -1;
  else
    return tls_ctx_flag;
}

/* purecov: begin deadcode */
static int PasswordCallBack(char *passwd, int sz, int rw MY_ATTRIBUTE((unused)),
                            void *userdata MY_ATTRIBUTE((unused))) {
  const char *pw = ssl_pw ? ssl_pw : "yassl123";
  strncpy(passwd, pw, (size_t)sz);
  return (int)strlen(pw);
}
/* purecov: end */

static int configure_ssl_algorithms(SSL_CTX *ssl_ctx, const char *cipher,
                                    const char *tls_version) {
  DH *dh = NULL;
  long ssl_ctx_options = SSL_OP_NO_SSLv2 | SSL_OP_NO_SSLv3;
  char cipher_list[SSL_CIPHER_LIST_SIZE] = {0};
  long ssl_ctx_flags = -1;

  SSL_CTX_set_default_passwd_cb(ssl_ctx, PasswordCallBack);
  SSL_CTX_set_session_cache_mode(ssl_ctx, SSL_SESS_CACHE_OFF);

  ssl_ctx_flags = process_tls_version(tls_version);
  if (ssl_ctx_flags < 0) {
    G_ERROR("TLS version is invalid: %s", tls_version);
    goto error;
  }

  ssl_ctx_options =
      (ssl_ctx_options | ssl_ctx_flags) &
      (SSL_OP_NO_SSLv2 | SSL_OP_NO_SSLv3 | SSL_OP_NO_TLSv1 | SSL_OP_NO_TLSv1_1
#ifndef HAVE_YASSL
       | SSL_OP_NO_TLSv1_2
#endif
       );

  SSL_CTX_set_options(ssl_ctx, ssl_ctx_options);

  /*
    Set the ciphers that can be used. Note, howerver, that the
    SSL_CTX_set_cipher_list will return 0 if none of the provided
    ciphers could be selected
  */
  strncat(cipher_list, tls_cipher_blocked, SSL_CIPHER_LIST_SIZE - 1);
  if (cipher && strlen(cipher) != 0)
    strncat(cipher_list, cipher, SSL_CIPHER_LIST_SIZE - 1);
  else
    strncat(cipher_list, tls_ciphers_list, SSL_CIPHER_LIST_SIZE - 1);

  if (SSL_CTX_set_cipher_list(ssl_ctx, cipher_list) == 0) {
    G_ERROR("Failed to set the list of chipers.");
    goto error;
  }

  dh = get_dh2048();
  if (SSL_CTX_set_tmp_dh(ssl_ctx, dh) == 0) {
    G_ERROR("Error setting up Diffie-Hellman key exchange");
    goto error;
  }
  DH_free(dh);

  return 0;

error:
  if (dh) DH_free(dh);
  return 1;
}

static int configure_ssl_ca(SSL_CTX *ssl_ctx, const char *ca_file,
                            const char *ca_path) {
  /* Load certs from the trusted ca. */
  if (SSL_CTX_load_verify_locations(ssl_ctx, ca_file, ca_path) == 0) {
    G_WARNING("Failed to locate and verify ca_file: %s, ca_path: %s", ca_file,
              ca_path);
    if (ca_file || ca_path) {
      G_ERROR(
          "Cannot use default locations because ca_file or "
          "ca_path has been specified");
      goto error;
    }

    /* Otherwise go use the defaults. */
    if (SSL_CTX_set_default_verify_paths(ssl_ctx) == 0) {
      G_ERROR("Failed to use defaults for ca_file and ca_path");
      goto error;
    }
  }

  return 0;

error:
  return 1;
}

static int configure_ssl_revocation(SSL_CTX *ssl_ctx MY_ATTRIBUTE((unused)),
                                    const char *crl_file,
                                    const char *crl_path) {
  int retval = 0;
  if (crl_file || crl_path) {
#ifndef HAVE_YASSL
    X509_STORE *store = SSL_CTX_get_cert_store(ssl_ctx);
    /* Load crls from the trusted ca */
    if (X509_STORE_load_locations(store, crl_file, crl_path) == 0 ||
        X509_STORE_set_flags(
            store, X509_V_FLAG_CRL_CHECK | X509_V_FLAG_CRL_CHECK_ALL) == 0) {
      G_ERROR("X509_STORE_load_locations for CRL error");
      retval = 1;
    }
#endif
  }
  return retval;
}

static int configure_ssl_keys(SSL_CTX *ssl_ctx, const char *key_file,
                              const char *cert_file) {
  if (!cert_file && !key_file) {
    G_ERROR("Both the certification file and the key file cannot be None");
    goto error;
  }

  if (!cert_file && key_file) {
    G_WARNING("Using the key file also as a certification file: %s.", key_file);
    cert_file = key_file;
  }

  if (!key_file && cert_file) {
    G_WARNING("Using the certification file also as a key file: %s.",
              cert_file);
    key_file = cert_file;
  }

  if (cert_file &&
      SSL_CTX_use_certificate_file(ssl_ctx, cert_file, SSL_FILETYPE_PEM) <= 0) {
    G_ERROR("Error loading certification file %s", cert_file);
    goto error;
  }

  if (key_file &&
      SSL_CTX_use_PrivateKey_file(ssl_ctx, key_file, SSL_FILETYPE_PEM) <= 0) {
    G_ERROR("Error loading key file %s", key_file);
    goto error;
  }

  /*
    If we are using DSA, we can copy the parameters from the private key
    Now we know that a key and cert have been set against the SSL context
  */
  if (cert_file && !SSL_CTX_check_private_key(ssl_ctx)) {
    G_ERROR("Private key is not properly loaded");
    goto error;
  }

  return 0;

error:
  return 1;
}

/* Initialize SSL. Return 1 f success, 0 if error */
static int init_ssl(const char *key_file, const char *cert_file,
                    const char *ca_file, const char *ca_path,
                    const char *crl_file, const char *crl_path,
                    const char *cipher, const char *tls_version,
<<<<<<< HEAD
                    SSL_CTX *ssl_ctx) {
  G_MESSAGE(
      "Initializing SSL with key_file: '%s'  cert_file: '%s'  "
      "ca_file: '%s'  ca_path: '%s'",
      key_file ? key_file : "NULL", cert_file ? cert_file : "NULL",
      ca_file ? ca_file : "NULL", ca_path ? ca_path : "NULL");
=======
                    SSL_CTX* ssl_ctx)
{
  G_DEBUG("Initializing SSL with key_file: '%s'  cert_file: '%s'  "
            "ca_file: '%s'  ca_path: '%s'",
            key_file ? key_file : "NULL",
            cert_file ? cert_file : "NULL",
            ca_file ? ca_file : "NULL",
            ca_path ? ca_path : "NULL");

   G_DEBUG("Additional SSL configuration is "
            "cipher: '%s' crl_file: '%s' crl_path: '%s'",
            cipher ? cipher : "NULL",
            crl_file ? crl_file : "NULL",
            crl_path ? crl_path : "NULL");

  if (configure_ssl_algorithms(ssl_ctx, cipher, tls_version))
    goto error;
>>>>>>> 5d553426

  G_MESSAGE(
      "Additional SSL configuration is "
      "cipher: '%s' crl_file: '%s' crl_path: '%s'",
      cipher ? cipher : "NULL", crl_file ? crl_file : "NULL",
      crl_path ? crl_path : "NULL");

  if (configure_ssl_algorithms(ssl_ctx, cipher, tls_version)) goto error;

  if (configure_ssl_ca(ssl_ctx, ca_file, ca_path)) goto error;

  if (configure_ssl_revocation(ssl_ctx, crl_file, crl_path)) goto error;

  if (configure_ssl_keys(ssl_ctx, key_file, cert_file)) goto error;

  G_DEBUG("Success initializing SSL");

  return 0;

error:
  G_MESSAGE("Error initializing SSL");
  return 1;
}

int xcom_use_ssl() {
  assert(ssl_mode >= SSL_DISABLED && ssl_mode < LAST_SSL_MODE);
  return ssl_mode != SSL_DISABLED;
}

/* purecov: begin deadcode */
void xcom_set_default_passwd(char *pw) {
  if (ssl_pw) free(ssl_pw);
  ssl_pw = strdup(pw);
}
/* purecov: end */

int xcom_get_ssl_mode(const char *mode) {
  int retval = INVALID_SSL_MODE;
  int idx = 0;

  for (; idx < (int)SSL_MODE_OPTIONS_COUNT; ++idx) {
    if (strcmp(mode, ssl_mode_options[idx]) == 0) {
      retval = idx + 1; /* The enumeration is shifted. */
      break;
    }
  }
  assert(retval >= INVALID_SSL_MODE && retval <= LAST_SSL_MODE);

  return retval;
}

int xcom_set_ssl_mode(int mode) {
  int retval = INVALID_SSL_MODE;

  mode = (mode == SSL_PREFERRED ? SSL_DISABLED : mode);
  if (mode >= SSL_DISABLED && mode < LAST_SSL_MODE) retval = ssl_mode = mode;

  assert(retval >= INVALID_SSL_MODE && retval < LAST_SSL_MODE);
  assert(ssl_mode >= SSL_DISABLED && ssl_mode < LAST_SSL_MODE);

  return retval;
}

int xcom_init_ssl(const char *server_key_file, const char *server_cert_file,
                  const char *client_key_file, const char *client_cert_file,
                  const char *ca_file, const char *ca_path,
                  const char *crl_file, const char *crl_path,
                  const char *cipher, const char *tls_version) {
  int verify_server = SSL_VERIFY_NONE;
  int verify_client = SSL_VERIFY_NONE;

  SSL_library_init();
  SSL_load_error_strings();

  if (ssl_mode == SSL_DISABLED) {
    G_WARNING("SSL is not enabled");
    return ssl_init_done;
  }

  if (ssl_init_done) {
    G_WARNING("SSL already initialized");
    return ssl_init_done;
  }

<<<<<<< HEAD
  G_MESSAGE("Configuring SSL for the server")
  server_ctx = SSL_CTX_new(SSLv23_server_method());
  if (!server_ctx) {
=======
  G_DEBUG("Configuring SSL for the server")
  server_ctx= SSL_CTX_new(SSLv23_server_method());
  if (!server_ctx)
  {
>>>>>>> 5d553426
    G_ERROR("Error allocating SSL Context object for the server");
    goto error;
  }
  if (init_ssl(server_key_file, server_cert_file, ca_file, ca_path, crl_file,
               crl_path, cipher, tls_version, server_ctx))
    goto error;

  if (ssl_mode != SSL_REQUIRED)
    verify_server = SSL_VERIFY_PEER | SSL_VERIFY_CLIENT_ONCE;
  SSL_CTX_set_verify(server_ctx, verify_server, NULL);

<<<<<<< HEAD
  G_MESSAGE("Configuring SSL for the client")
  client_ctx = SSL_CTX_new(SSLv23_client_method());
  if (!client_ctx) {
=======
  G_DEBUG("Configuring SSL for the client")
  client_ctx= SSL_CTX_new(SSLv23_client_method());
  if (!client_ctx)
  {
>>>>>>> 5d553426
    G_ERROR("Error allocating SSL Context object for the client");
    goto error;
  }
  if (init_ssl(client_key_file, client_cert_file, ca_file, ca_path, crl_file,
               crl_path, cipher, tls_version, client_ctx))
    goto error;

  if (ssl_mode != SSL_REQUIRED) verify_client = SSL_VERIFY_PEER;
  SSL_CTX_set_verify(client_ctx, verify_client, NULL);

  ssl_init_done = 1;

  return ssl_init_done;

error:
  xcom_destroy_ssl();

  return ssl_init_done;
}

void xcom_cleanup_ssl() {
  if (!xcom_use_ssl()) return;

#if OPENSSL_VERSION_NUMBER < 0x10100000L
  ERR_remove_thread_state(0);
#endif /* OPENSSL_VERSION_NUMBER < 0x10100000L */
}

void xcom_destroy_ssl() {
  if (!xcom_use_ssl()) return;

  G_DEBUG("Destroying SSL");

  ssl_init_done = 0;

  if (server_ctx) {
    SSL_CTX_free(server_ctx);
    server_ctx = NULL;
  }

  if (client_ctx) {
    SSL_CTX_free(client_ctx);
    client_ctx = NULL;
  }

#if defined(HAVE_YASSL) && defined(WITH_SSL_STANDALONE)
  yaSSL_CleanUp();
#elif defined(WITH_SSL_STANDALONE)
  ENGINE_cleanup();
  EVP_cleanup();
  CRYPTO_cleanup_all_ex_data();
  ERR_free_strings();
#endif

  xcom_cleanup_ssl();

  G_DEBUG("Success destroying SSL");
}

int ssl_verify_server_cert(SSL *ssl, const char *server_hostname) {
  X509 *server_cert = NULL;
  char *cn = NULL;
  int cn_loc = -1;
  ASN1_STRING *cn_asn1 = NULL;
  X509_NAME_ENTRY *cn_entry = NULL;
  X509_NAME *subject = NULL;
  int ret_validation = 1;

  G_DEBUG("Verifying server certificate and expected host name: %s",
          server_hostname);

  if (ssl_mode != SSL_VERIFY_IDENTITY) return 0;

  if (!server_hostname) {
    G_ERROR("No server hostname supplied to verify server certificate");
    goto error;
  }

  if (!(server_cert = SSL_get_peer_certificate(ssl))) {
    G_ERROR("Could not get server certificate to be verified");
    goto error;
  }

  if (X509_V_OK != SSL_get_verify_result(ssl)) {
    G_ERROR("Failed to verify the server certificate");
    goto error;
  }
  /*
    We already know that the certificate exchanged was valid; the SSL library
    handled that. Now we need to verify that the contents of the certificate
    are what we expect.
  */

  /*
   Some notes for future development
   We should check host name in alternative name first and then if needed check
   in common name.
   Currently yssl doesn't support alternative name.
   openssl 1.0.2 support X509_check_host method for host name validation, we may
   need to start using
   X509_check_host in the future.
  */

  subject = X509_get_subject_name((X509 *)server_cert);
  /* Find the CN location in the subject */
  cn_loc = X509_NAME_get_index_by_NID(subject, NID_commonName, -1);
  if (cn_loc < 0) {
    G_ERROR("Failed to get CN location in the server certificate subject");
    goto error;
  }

  /* Get the CN entry for given location */
  cn_entry = X509_NAME_get_entry(subject, cn_loc);
  if (cn_entry == NULL) {
    G_ERROR(
        "Failed to get CN entry using CN location in the server "
        "certificate");
    goto error;
  }

  /* Get CN from common name entry */
  cn_asn1 = X509_NAME_ENTRY_get_data(cn_entry);
  if (cn_asn1 == NULL) {
    G_ERROR("Failed to get CN from CN entry in the server certificate");
    goto error;
  }

#if OPENSSL_VERSION_NUMBER < 0x10100000L
  cn = (char *) ASN1_STRING_data(cn_asn1);
#else /* OPENSSL_VERSION_NUMBER < 0x10100000L */
  cn = (char *) ASN1_STRING_get0_data(cn_asn1);
#endif /* OPENSSL_VERSION_NUMBER < 0x10100000L */

  /* There should not be any NULL embedded in the CN */
  if ((size_t)ASN1_STRING_length(cn_asn1) != strlen(cn)) {
    G_ERROR("NULL embedded in the server certificate CN");
    goto error;
  }

  G_DEBUG("Server hostname in cert: %s", cn);

  if (!strcmp(cn, server_hostname)) {
    /* Success */
    ret_validation = 0;
  } else {
    G_ERROR(
        "Expected hostname is '%s' but found the name '%s' in the "
        "server certificate",
        cn, server_hostname);
  }

error:
  if (server_cert) X509_free(server_cert);

  return ret_validation;
}
#else
int avoid_compile_warning = 1;
#endif<|MERGE_RESOLUTION|>--- conflicted
+++ resolved
@@ -1,8 +1,4 @@
-<<<<<<< HEAD
 /* Copyright (c) 2012, 2017, Oracle and/or its affiliates. All rights reserved.
-=======
-/* Copyright (c) 2016, 2017, Oracle and/or its affiliates. All rights reserved.
->>>>>>> 5d553426
 
    This program is free software; you can redistribute it and/or modify
    it under the terms of the GNU General Public License as published by
@@ -383,34 +379,14 @@
                     const char *ca_file, const char *ca_path,
                     const char *crl_file, const char *crl_path,
                     const char *cipher, const char *tls_version,
-<<<<<<< HEAD
                     SSL_CTX *ssl_ctx) {
-  G_MESSAGE(
+  G_DEBUG(
       "Initializing SSL with key_file: '%s'  cert_file: '%s'  "
       "ca_file: '%s'  ca_path: '%s'",
       key_file ? key_file : "NULL", cert_file ? cert_file : "NULL",
       ca_file ? ca_file : "NULL", ca_path ? ca_path : "NULL");
-=======
-                    SSL_CTX* ssl_ctx)
-{
-  G_DEBUG("Initializing SSL with key_file: '%s'  cert_file: '%s'  "
-            "ca_file: '%s'  ca_path: '%s'",
-            key_file ? key_file : "NULL",
-            cert_file ? cert_file : "NULL",
-            ca_file ? ca_file : "NULL",
-            ca_path ? ca_path : "NULL");
-
-   G_DEBUG("Additional SSL configuration is "
-            "cipher: '%s' crl_file: '%s' crl_path: '%s'",
-            cipher ? cipher : "NULL",
-            crl_file ? crl_file : "NULL",
-            crl_path ? crl_path : "NULL");
-
-  if (configure_ssl_algorithms(ssl_ctx, cipher, tls_version))
-    goto error;
->>>>>>> 5d553426
-
-  G_MESSAGE(
+
+  G_DEBUG(
       "Additional SSL configuration is "
       "cipher: '%s' crl_file: '%s' crl_path: '%s'",
       cipher ? cipher : "NULL", crl_file ? crl_file : "NULL",
@@ -493,16 +469,9 @@
     return ssl_init_done;
   }
 
-<<<<<<< HEAD
-  G_MESSAGE("Configuring SSL for the server")
+  G_DEBUG("Configuring SSL for the server")
   server_ctx = SSL_CTX_new(SSLv23_server_method());
   if (!server_ctx) {
-=======
-  G_DEBUG("Configuring SSL for the server")
-  server_ctx= SSL_CTX_new(SSLv23_server_method());
-  if (!server_ctx)
-  {
->>>>>>> 5d553426
     G_ERROR("Error allocating SSL Context object for the server");
     goto error;
   }
@@ -514,16 +483,9 @@
     verify_server = SSL_VERIFY_PEER | SSL_VERIFY_CLIENT_ONCE;
   SSL_CTX_set_verify(server_ctx, verify_server, NULL);
 
-<<<<<<< HEAD
-  G_MESSAGE("Configuring SSL for the client")
+  G_DEBUG("Configuring SSL for the client")
   client_ctx = SSL_CTX_new(SSLv23_client_method());
   if (!client_ctx) {
-=======
-  G_DEBUG("Configuring SSL for the client")
-  client_ctx= SSL_CTX_new(SSLv23_client_method());
-  if (!client_ctx)
-  {
->>>>>>> 5d553426
     G_ERROR("Error allocating SSL Context object for the client");
     goto error;
   }
