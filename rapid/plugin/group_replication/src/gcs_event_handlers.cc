--- conflicted
+++ resolved
@@ -338,13 +338,6 @@
 
   if ((members.size() - unreachable.size()) <= (members.size() / 2))
   {
-<<<<<<< HEAD
-    // flag as having lost quorum
-    m_notification_ctx.set_quorum_lost();
-  }
-
-  notify_and_reset_ctx(m_notification_ctx);
-=======
     if (!group_partition_handler->get_timeout_on_unreachable())
       log_message(MY_WARNING_LEVEL,
                   "The member lost contact with a majority of the members in the"
@@ -363,6 +356,9 @@
     if (!group_partition_handler->is_partition_handler_running() &&
         !group_partition_handler->is_partition_handling_terminated())
       group_partition_handler->launch_partition_handler_thread();
+
+    // flag as having lost quorum
+    m_notification_ctx.set_quorum_lost();
   }
   else
   {
@@ -388,7 +384,7 @@
       }
     }
   }
->>>>>>> 4d4f7904
+  notify_and_reset_ctx(m_notification_ctx);
 }
 
 void
@@ -424,10 +420,40 @@
   }
   else
   {
+    /*
+      This code is present on on_view_changed and on_suspicions as no assumption
+      can be made about the order in which these methods are invoked.
+    */
+    if (!is_leaving && group_partition_handler->is_member_on_partition())
+    {
+      if (group_partition_handler->abort_partition_handler_if_running())
+      {
+        log_message(MY_WARNING_LEVEL,
+                    "A group membership change was received but the plugin is "
+                    "already leaving due to the configured timeout on "
+                    "group_replication_unreachable_majority_timeout option.");
+        goto end;
+      }
+      else
+      {
+        /* If it was not running or we canceled it in time */
+        log_message(MY_WARNING_LEVEL,
+                    "The member resumed contact with a majority of the members"
+                    " in the group. Regular operation is re-established.");
+      }
+    }
+
+    /*
+      Maybe on_suspicions we already executed the above block but it was too late.
+      No point in repeating the message, but we need to break the view install.
+    */
+    if (!is_leaving &&
+        group_partition_handler->is_partition_handling_terminated())
+      goto end;
+
     //update the Group Manager with all the received states
     this->update_group_info_manager(new_view, exchanged_data, is_leaving);
 
-<<<<<<< HEAD
     //enable conflict detection if someone on group have it enabled
     if (local_member_info->in_primary_mode() &&
         group_member_mgr->is_conflict_detection_enabled())
@@ -436,40 +462,6 @@
           this->applier_module->get_certification_handler()->get_certifier();
       certifier->enable_conflict_detection();
     }
-=======
-  /*
-    This code is present on on_view_changed and on_suspicions as no assumption
-    can be made about the order in which these methods are invoked.
-  */
-  if (!is_leaving && group_partition_handler->is_member_on_partition())
-  {
-    if (group_partition_handler->abort_partition_handler_if_running())
-    {
-      log_message(MY_WARNING_LEVEL,
-                  "A group membership change was received but the plugin is "
-                  "already leaving due to the configured timeout on "
-                  "group_replication_unreachable_majority_timeout option.");
-      return;
-    }
-    else
-    {
-      /* If it was not running or we canceled it in time */
-      log_message(MY_WARNING_LEVEL,
-                  "The member resumed contact with a majority of the members"
-                  " in the group. Regular operation is re-established.");
-    }
-  }
-
-  /*
-    Maybe on_suspicions we already executed the above block but it was too late.
-    No point in repeating the message, but we need to break the view install.
-  */
-  if (!is_leaving && group_partition_handler->is_partition_handling_terminated())
-    return;
-
-  //update the Group Manager with all the received states
-  this->update_group_info_manager(new_view, exchanged_data, is_leaving);
->>>>>>> 4d4f7904
 
     //Inform any interested handler that the view changed
     View_change_pipeline_action *vc_action=
