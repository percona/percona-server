--- conflicted
+++ resolved
@@ -41,10 +41,6 @@
   class Server_interface;
 
   class Client : public Client_interface
-<<<<<<< HEAD
-                 //, public Session_interface::Session_delegate
-=======
->>>>>>> 23f4b376
   {
   public:
     Client(Connection_ptr connection,
@@ -52,9 +48,6 @@
            Client_id client_id,
            Protocol_monitor_interface &pmon);
     virtual ~Client();
-
-    Client(const Client &) = delete;
-    Client &operator=(const Client &) = delete;
 
     Mutex &get_session_exit_mutex() { return m_session_exit_mutex; }
     ngs::shared_ptr<Session_interface> session() { return m_session; }
@@ -137,8 +130,8 @@
     Protocol_monitor_interface &get_protocol_monitor();
 
   private:
-    Client(const Client &);
-    Client &operator=(const Client &);
+    Client(const Client &) = delete;
+    Client &operator=(const Client &) = delete;
 
     void get_last_error(int &error_code, std::string &message);
     void shutdown_connection();
