/*
 * Copyright (c) 2015, 2017 Oracle and/or its affiliates. All rights reserved.
 *
 * This program is free software; you can redistribute it and/or
 * modify it under the terms of the GNU General Public License as
 * published by the Free Software Foundation; version 2 of the
 * License.
 *
 * This program is distributed in the hope that it will be useful,
 * but WITHOUT ANY WARRANTY; without even the implied warranty of
 * MERCHANTABILITY or FITNESS FOR A PARTICULAR PURPOSE. See the
 * GNU General Public License for more details.
 *
 * You should have received a copy of the GNU General Public License
 * along with this program; if not, write to the Free Software
 * Foundation, Inc., 51 Franklin St, Fifth Floor, Boston, MA
 * 02110-1301  USA
 */

#include "ngs/client.h"
#include "ngs/scheduler.h"
#include "ngs/interface/server_interface.h"
#include "ngs/interface/session_interface.h"
#include "ngs/capabilities/handler_tls.h"
#include "ngs/capabilities/handler_auth_mech.h"
#include "ngs/capabilities/handler_readonly_value.h"
#include "ngs/protocol/protocol_config.h"
#include "ngs/protocol_monitor.h"
#include "ngs/ngs_error.h"
#include "ngs_common/operations_factory.h"

#include <string.h>
#include <algorithm>
#include <functional>
#ifndef WIN32
#include <arpa/inet.h>
#endif

#include "ngs/log.h"

#undef ERROR // Needed to avoid conflict with ERROR in mysqlx.pb.h
#include "ngs_common/protocol_protobuf.h"


using namespace ngs;

Client::Client(Connection_ptr connection,
               Server_interface &server,
               Client_id client_id,
               Protocol_monitor_interface &pmon)
: m_client_id(client_id),
  m_server(server),
  m_connection(connection),
  m_client_addr("n/c"),
  m_client_port(0),
  m_state(Client_invalid),
  m_removed(false),
  m_protocol_monitor(pmon),
  m_close_reason(Not_closing),
  m_msg_buffer(NULL),
  m_msg_buffer_size(0)
{
  my_snprintf(m_id, sizeof(m_id), "%llu", static_cast<ulonglong>(client_id));
}


Client::~Client()
{
  log_debug("%s: Delete client", m_id);
  if (m_connection)
    m_connection->close();

  if (m_msg_buffer)
    ngs::free_array(m_msg_buffer);
}


ngs::chrono::time_point Client::get_accept_time() const
{
  return m_accept_time;
}

void Client::reset_accept_time()
{
  m_accept_time = chrono::now();
  m_server.restart_client_supervision_timer();
}


void Client::activate_tls()
{
  log_debug("%s: enabling TLS for client", client_id());

  if (m_server.ssl_context()->activate_tls(connection(), chrono::to_seconds(m_server.get_config()->connect_timeout)))
  {
    if (connection().options()->active_tls())
      session()->mark_as_tls_session();
  }
  else
  {
    log_warning("%s: Error during SSL handshake", client_id());
    disconnect_and_trigger_close();
  }
}


void Client::on_auth_timeout()
{
  m_close_reason = Close_connect_timeout;

  //XXX send an ERROR notice when it's available
  disconnect_and_trigger_close();
}


Capabilities_configurator *Client::capabilities_configurator()
{
  std::vector<Capability_handler_ptr> handlers;

  handlers.push_back(ngs::allocate_shared<Capability_tls>(ngs::ref(*this)));
  handlers.push_back(ngs::allocate_shared<Capability_auth_mech>(ngs::ref(*this)));

  handlers.push_back(ngs::allocate_shared<Capability_readonly_value>("doc.formats", "text"));

  return ngs::allocate_object<Capabilities_configurator>(handlers);
}


void Client::get_capabilities(const Mysqlx::Connection::CapabilitiesGet &msg)
{
  ngs::Memory_instrumented<Capabilities_configurator>::Unique_ptr configurator(capabilities_configurator());
  ngs::Memory_instrumented<Mysqlx::Connection::Capabilities>::Unique_ptr caps(configurator->get());

  m_encoder->send_message(Mysqlx::ServerMessages::CONN_CAPABILITIES, *caps);
}


void Client::set_capabilities(const Mysqlx::Connection::CapabilitiesSet &setcap)
{
  ngs::Memory_instrumented<Capabilities_configurator>::Unique_ptr configurator(capabilities_configurator());
  Error_code error_code = configurator->prepare_set(setcap.capabilities());
  m_encoder->send_result(error_code);
  if (!error_code)
  {
    configurator->commit();
  }
}


void Client::handle_message(Request &request)
{
  log_message_recv(request);

  Client_state expected_state = Client_accepted;

  // there is no session before authentication, so we handle the messages ourselves
  log_debug("%s: Client got message %i", client_id(), request.get_type());

  switch (request.get_type())
  {
    case Mysqlx::ClientMessages::CON_CLOSE:
      m_encoder->send_ok("bye!");
      m_close_reason = Close_normal;
      disconnect_and_trigger_close();
      break;

    case Mysqlx::ClientMessages::SESS_RESET:
      // no-op, since we're only going to get called here before session is authenticated
      break;

    case Mysqlx::ClientMessages::CON_CAPABILITIES_GET:
      get_capabilities(static_cast<const Mysqlx::Connection::CapabilitiesGet&>(*request.message()));
      break;

    case Mysqlx::ClientMessages::CON_CAPABILITIES_SET:
      set_capabilities(static_cast<const Mysqlx::Connection::CapabilitiesSet&>(*request.message()));
      break;

    case Mysqlx::ClientMessages::SESS_AUTHENTICATE_START:
      if (m_state.compare_exchange_strong(expected_state, Client_authenticating_first) &&
          server().is_running())
      {
        log_debug("%s: Authenticating client...", client_id());

        ngs::shared_ptr<Session_interface> s(session());
        // start redirecting incoming messages directly to the session
        if (s)
        {
          // forward the message to the pre-allocated session, rest of auth will be handled by the session
          s->handle_message(request);
        }
        break;
      }
<<<<<<< HEAD
      // fallthrough
=======
      // Fall through.
>>>>>>> f5ed5d58

    default:
      // invalid message at this time
      m_protocol_monitor.on_error_unknown_msg_type();
      log_info("%s: Invalid message %i received during client initialization", client_id(), request.get_type());
      m_encoder->send_result(ngs::Fatal(ER_X_BAD_MESSAGE, "Invalid message"));
      m_close_reason = Close_error;
      disconnect_and_trigger_close();
      break;
  }
}


void Client::disconnect_and_trigger_close()
{
  if (m_close_reason == Not_closing)
    m_close_reason = Close_normal;

  shutdown_connection();
}


// this will be called on socket errors, but also when halt_and_wait() is called
// which will shutdown the socket for reading and trigger a eof
// (meaning, closed for reads, but writes would still be ok)
void Client::on_network_error(int error)
{
  if (error == 0)
    log_debug("%s: peer disconnected (state %i)", client_id(), m_state.load());
  else
    log_debug("%s: network error %i (state %i)", client_id(), error, m_state.load());
  if (m_close_reason == Not_closing && m_state != Client_closing && error != 0)
    m_close_reason = Close_net_error;

  m_state.exchange(Client_closing);

  if (m_session && (Client_authenticating_first == m_state || Client_running == m_state))
  {
    // trigger all sessions to close and stop whatever they're doing
    log_debug("%s: killing session", client_id());
    if (Session_interface::Closing != m_session->state())
      server().get_worker_scheduler()->post_and_wait(ngs::bind(&Client::on_kill, this, ngs::ref(*m_session)));
  }
}


void Client::on_kill(Session_interface &session)
{
  m_session->on_kill();
}


void Client::remove_client_from_server()
{
  if (false == m_removed.exchange(true))
    m_server.on_client_closed(*this);
}


void Client::on_client_addr(const bool skip_resolve)
{
  m_client_addr.resize(INET6_ADDRSTRLEN);

  switch(m_connection->connection_type())
  {
  case Connection_tcpip:
  {
    m_connection->peer_address(m_client_addr, m_client_port);
  }
  break;

  case Connection_namedpipe:
  case Connection_unixsocket: // fall through
    m_client_host = "localhost";
    return;

  default:
    return;
  }

  // turn IP to hostname for auth uses
  if (skip_resolve)
    return;

  m_client_host = "";

  try
  {
    m_client_host = resolve_hostname();
  }
  catch(...)
  {
    m_close_reason = Close_reject;
    disconnect_and_trigger_close();

    throw;
  }
}

void Client::on_accept()
{
  log_debug("%s: Accepted client connection from %s", client_id(), client_address());

  m_connection->set_socket_thread_owner();

  // it can be accessed directly (no other thread access thus object)
  m_state = Client_accepted;

  m_encoder.reset(ngs::allocate_object<Protocol_encoder>(m_connection, ngs::bind(&Client::on_network_error, this, ngs::placeholders::_1), ngs::ref(m_protocol_monitor)));

  // pre-allocate the initial session
  // this is also needed for the srv_session to correctly report us to the audit.log as in the Pre-authenticate state
  ngs::shared_ptr<Session_interface> session(m_server.create_session(*this, *m_encoder, 1));
  if (!session)
  {
    log_warning("%s: Error creating session for connection from %s", client_id(), m_client_addr.c_str());
    m_encoder->send_init_error(ngs::Fatal(ER_OUT_OF_RESOURCES, "Could not allocate session"));
  }
  else
  {
    ngs::Error_code error(session->init());
    if (error)
    {
      log_warning("%s: Error initializing session for connection: %s", client_id(), error.message.c_str());
      m_encoder->send_result(error);
      session.reset();
    }
    else
      m_session = session;
  }
  if (!session)
  {
    m_close_reason = Close_error;
    disconnect_and_trigger_close();
  }
}

void Client::on_session_auth_success(Session_interface &s)
{
  // this is called from worker thread
  Client_state expected = Client_authenticating_first;
  m_state.compare_exchange_strong(expected, Client_running);
}


void Client::on_session_close(Session_interface &s)
{
  log_debug("%s: Session %i removed", client_id(), s.session_id());

  // no more open sessions, disconnect
  if (m_close_reason == Not_closing)
    m_close_reason = Close_normal;

  m_state = Client_closing;

  shutdown_connection();

  remove_client_from_server();
}


void Client::on_session_reset(Session_interface &s)
{
  log_debug("%s: Resetting session %i", client_id(), s.session_id());

  m_state = Client_accepted_with_session;
  ngs::shared_ptr<Session_interface> session(m_server.create_session(*this, *m_encoder, 1));
  if (!session)
  {
    log_warning("%s: Error creating session for connection from %s", client_id(), m_client_addr.c_str());
    m_encoder->send_result(ngs::Fatal(ER_OUT_OF_RESOURCES, "Could not allocate new session"));
    m_state = Client_closing;
  }
  else
  {
    ngs::Error_code error(session->init());
    if (error)
    {
      log_warning("%s: Error initializing session for connection: %s", client_id(), error.message.c_str());
      m_encoder->send_result(error);
      session.reset();
      m_state = Client_closing;
    }
    else
    {
      m_session = session;
      m_encoder->send_ok();
    }
  }
}


void Client::on_server_shutdown()
{
  log_info("%s: closing client because of shutdown (state: %i)", client_id(), m_state.load());
  //XXX send a server shutdown notice
  disconnect_and_trigger_close();
}

Protocol_monitor_interface &Client::get_protocol_monitor()
{
  return m_protocol_monitor;
}

void Client::get_last_error(int &error_code, std::string &message)
{
  ngs::Operations_factory operations_factory;
  System_interface::Shared_ptr system_interface(operations_factory.create_system_interface());

  system_interface->get_socket_error_and_message(error_code, message);
}

void Client::shutdown_connection()
{
  m_state = Client_closing;

  if (m_connection->shutdown(Connection_vio::Shutdown_recv) < 0)
  {
    int err;
    std::string strerr;

    get_last_error(err, strerr);
    log_debug("%s: connection shutdown error %s (%i)", client_id(), strerr.c_str(), err);
  }
}

Request *Client::read_one_message(Error_code &ret_error)
{
  union
  {
    char buffer[4];                             // Must be properly aligned
    longlong dummy;
  };
  uint32_t msg_size;

  /*
    Use dummy, otherwise g++ 4.4 reports: unused variable 'dummy'
    MY_ATTRIBUTE((unused)) did not work, so we must use it.
  */
  dummy= 0;

  // untill we get another message to process we mark the connection as idle (for PSF)
  m_connection->mark_idle();
  // read the frame
  ssize_t nread = m_connection->read(buffer, 4);
  m_connection->mark_active();

  if (nread == 0) // EOF
  {
    on_network_error(0);
    return NULL;
  }
  if (nread < 0)
  {
    int err;
    std::string strerr;
    get_last_error(err, strerr);
    if (!(err == EBADF && m_close_reason == Close_connect_timeout))
    {
      log_info("%s: ERROR reading from socket %s (%i) %i", client_id(), strerr.c_str(), err, m_close_reason);
      on_network_error(err);
    }
    return NULL;
  }

  m_protocol_monitor.on_receive(static_cast<long>(nread));

#ifdef WORDS_BIGENDIAN
  std::swap(buffer[0], buffer[3]);
  std::swap(buffer[1], buffer[2]);
#endif
  const uint32_t* pdata = (uint32_t*)(buffer);
  msg_size = *pdata;

  if (msg_size > m_server.get_config()->max_message_size)
  {
    log_warning("%s: Message of size %u received, exceeding the limit of %i", client_id(), msg_size, m_server.get_config()->max_message_size);
    // invalid message size
    // Don't send error, just abort connection
    //ret_error = Fatal(ER_X_BAD_MESSAGE, "Message too large");
    return NULL;
  }

  if (0 == msg_size)
  {
    ret_error = Error(ER_X_BAD_MESSAGE, "Messages without payload are not supported");
    return NULL;
  }

  if (m_msg_buffer_size < msg_size)
  {
    m_msg_buffer_size = msg_size;
    ngs::reallocate_array(m_msg_buffer, m_msg_buffer_size, KEY_memory_x_recv_buffer);
  }

  nread = m_connection->read(&m_msg_buffer[0], msg_size);
  if (nread == 0) // EOF
  {
    log_info("%s: peer disconnected while reading message body", client_id());
    on_network_error(0);
    return NULL;
  }

  if (nread < 0)
  {
    int err;
    std::string strerr;

    get_last_error(err, strerr);
    log_info("%s: ERROR reading from socket %s (%i)", client_id(), strerr.c_str(), err);
    on_network_error(err);
    return NULL;
  }

  m_protocol_monitor.on_receive(static_cast<long>(nread));

  int8_t type = (int8_t)m_msg_buffer[0];
  Request_unique_ptr request(ngs::allocate_object<Request>(type));

  if (msg_size > 1)
    request->buffer(&m_msg_buffer[1], msg_size - 1);

  ret_error = m_decoder.parse(*request);

  return request.release();
}


void Client::run(const bool skip_name_resolve)
{
  try
  {
    on_client_addr(skip_name_resolve);
    on_accept();

    while (m_state != Client_closing && m_session)
    {
      Error_code error;
      Request_unique_ptr message(read_one_message(error));

      // read could took some time, thus lets recheck the state
      if (m_state == Client_closing)
        break;

      if (error || !message)
      {
        // !message and !error = EOF
        if (error)
          m_encoder->send_result(ngs::Fatal(error));
        disconnect_and_trigger_close();
        break;
      }
      ngs::shared_ptr<Session_interface> s(session());
      if (m_state != Client_accepted && s)
      {
        // pass the message to the session
        s->handle_message(*message);
      }
      else
        handle_message(*message);
    }
  }
  catch (std::exception &e)
  {
    log_error("%s: Force stopping client because exception occurred: %s", client_id(), e.what());
  }

  {
    Mutex_lock lock(server().get_client_exit_mutex());
    m_state = Client_closed;

    remove_client_from_server();
  }
}<|MERGE_RESOLUTION|>--- conflicted
+++ resolved
@@ -191,11 +191,7 @@
         }
         break;
       }
-<<<<<<< HEAD
-      // fallthrough
-=======
       // Fall through.
->>>>>>> f5ed5d58
 
     default:
       // invalid message at this time
