--- conflicted
+++ resolved
@@ -218,11 +218,7 @@
     for (auto it = sessions.cbegin(); it != sessions.cend();) {
       const auto sess = it->second.get();
       const auto sess_start = SSL_SESSION_get_time(sess);
-<<<<<<< HEAD
-      if (time(NULL) - sess_start > session_cache_timeout_.count()) {
-=======
       if (time(nullptr) - sess_start > session_cache_timeout_.count()) {
->>>>>>> 87307d4d
         // session expired, remove from cache
         sessions.erase(it++);
         continue;
