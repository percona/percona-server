/*
  Copyright (c) 2023, Oracle and/or its affiliates.

  This program is free software; you can redistribute it and/or modify
  it under the terms of the GNU General Public License, version 2.0,
  as published by the Free Software Foundation.

  This program is also distributed with certain software (including
  but not limited to OpenSSL) that is licensed under separate terms,
  as designated in a particular file or component or in included license
  documentation.  The authors of MySQL hereby grant you an additional
  permission to link the program and your derivative works with the
  separately licensed software that they have included with MySQL.

  This program is distributed in the hope that it will be useful,
  but WITHOUT ANY WARRANTY; without even the implied warranty of
  MERCHANTABILITY or FITNESS FOR A PARTICULAR PURPOSE.  See the
  GNU General Public License for more details.

  You should have received a copy of the GNU General Public License
  along with this program; if not, write to the Free Software
  Foundation, Inc., 51 Franklin St, Fifth Floor, Boston, MA  02110-1301  USA
*/

#include "classic_greeting_forwarder.h"

#include <cctype>
#include <iostream>
#include <random>  // uniform_int_distribution
#include <sstream>
#include <system_error>

#include <openssl/bio.h>
#include <openssl/err.h>
#include <openssl/ssl.h>

#include "classic_auth.h"
#include "classic_auth_caching_sha2.h"
#include "classic_auth_cleartext.h"
#include "classic_auth_forwarder.h"
#include "classic_auth_native.h"
#include "classic_auth_sha256_password.h"
#include "classic_change_user_forwarder.h"
#include "classic_connect.h"
#include "classic_connection_base.h"
#include "classic_frame.h"
#include "classic_lazy_connect.h"
#include "harness_assert.h"
#include "hexify.h"
#include "mysql/harness/logging/logger.h"
#include "mysql/harness/logging/logging.h"
#include "mysql/harness/net_ts/socket.h"
#include "mysql/harness/stdx/expected.h"
#include "mysql/harness/tls_error.h"
#include "mysqld_error.h"  // mysql-server error-codes
#include "mysqlrouter/classic_protocol_constants.h"
#include "mysqlrouter/connection_base.h"
#include "openssl_msg.h"
#include "openssl_version.h"
#include "processor.h"
#include "sql/server_component/mysql_command_services_imp.h"
#include "tracer.h"

IMPORT_LOG_FUNCTIONS()

using mysql_harness::hexify;

using namespace std::string_literals;
using namespace std::string_view_literals;

/**
 * router specific connection attributes.
 *
 * @param[in] ssl pointer to a SSL struct of the client connection. May be
 * nullptr.
 */
static std::vector<std::pair<std::string, std::string>>
client_ssl_connection_attributes(const SSL *ssl) {
  if (ssl == nullptr) return {};

  return {{"_client_ssl_cipher", SSL_get_cipher_name(ssl)},
          {"_client_ssl_version", SSL_get_version(ssl)}};
}

/**
 * splice two vectors together.
 *
 * appends all elements of other to the vector v.
 */
template <class T>
std::vector<T> vector_splice(std::vector<T> v, const std::vector<T> &other) {
  v.insert(v.end(), other.begin(), other.end());
  return v;
}

static std::optional<std::string> scramble_them_all(
    std::string_view auth_method, std::string_view nonce,
    std::string_view pwd) {
  if (auth_method == AuthCachingSha2Password::kName) {
    return AuthCachingSha2Password::scramble(nonce, pwd);
  } else if (auth_method == AuthNativePassword::kName) {
    return AuthNativePassword::scramble(nonce, pwd);
  } else if (auth_method == AuthSha256Password::kName) {
    return AuthSha256Password::scramble(nonce, pwd);
  } else if (auth_method == AuthCleartextPassword::kName) {
    return AuthCleartextPassword::scramble(nonce, pwd);
  } else {
    return std::nullopt;
  }
}

static void ssl_msg_cb(int write_p, int version, int content_type,
                       const void *buf, size_t len, SSL *ssl [[maybe_unused]],
                       void *arg) {
  if (arg == nullptr) return;

  auto *conn = static_cast<MysqlRoutingClassicConnectionBase *>(arg);

  auto &tr = conn->tracer();
  if (!tr) return;

  if (content_type == SSL3_RT_HEADER) return;
#ifdef SSL3_RT_INNER_CONTENT_TYPE
  if (content_type == SSL3_RT_INNER_CONTENT_TYPE) return;
#endif

  tr.trace(Tracer::Event().stage(
      "tls::" + std::string(write_p == 0 ? "client" : "server") +
      "::msg: " + openssl_msg_version_to_string(version).value_or("") + " " +
      openssl_msg_content_type_to_string(content_type).value_or("") + "::" +
      openssl_msg_content_to_string(
          content_type, static_cast<const unsigned char *>(buf), len)
          .value_or("")
#if 0
      +
      "\n" +
      mysql_harness::hexify(
          std::string_view(static_cast<const char *>(buf), len))
#endif
          ));
}

static void adjust_supported_capabilities(
    SslMode source_ssl_mode, SslMode dest_ssl_mode,
    classic_protocol::capabilities::value_type &caps) {
  // don't modify caps on passthrough.
  if (source_ssl_mode == SslMode::kPassthrough) return;

  // disable compression as we don't support it yet.
  caps.reset(classic_protocol::capabilities::pos::compress);
  caps.reset(classic_protocol::capabilities::pos::compress_zstd);
  caps.reset(classic_protocol::capabilities::pos::query_attributes);

  switch (source_ssl_mode) {
    case SslMode::kDisabled:
      // server supports SSL, but client should be forced to be unencrypted.
      //
      // disabling will pretend the server doesn't speak SSL
      //
      // if the client uses SslMode::kPreferred or kDisabled, it will use an
      // unencrypted connection otherwise it will abort the connection.
      caps.reset(classic_protocol::capabilities::pos::ssl);
      break;
    case SslMode::kRequired:
      // config requires: client MUST be encrypted.
      //
      // if the server hasn't set it yet, set it.
      caps.set(classic_protocol::capabilities::pos::ssl);
      break;
    case SslMode::kPreferred:
      // force-set the ssl-cap for the client-side only if we later don't have
      // to use AS_CLIENT when speaking to a non-TLS server.
      if (dest_ssl_mode != SslMode::kAsClient) {
        caps.set(classic_protocol::capabilities::pos::ssl);
      }
      break;
    default:
      break;
  }
}

static stdx::expected<size_t, std::error_code> send_ssl_connection_error_msg(
    Channel *dst_channel, ClassicProtocolState *dst_protocol,
    std::string_view msg) {
  return ClassicFrame::send_msg<
      classic_protocol::borrowed::message::server::Error>(
      dst_channel, dst_protocol, {CR_SSL_CONNECTION_ERROR, msg});
}

/**
 * remove trailing \0 in a string_view.
 *
 * returns the original string-view, if there is no trailing NUL-char.
 */
static auto strip_trailing_null(std::string_view s) {
  if (s.empty()) return s;

  if (s.back() == '\0') s.remove_suffix(1);

  return s;
}

static bool server_ssl_mode_is_satisfied(
    SslMode server_ssl_mode,
    classic_protocol::capabilities::value_type server_capabilities) {
  if ((server_ssl_mode == SslMode::kRequired) &&
      !server_capabilities.test(classic_protocol::capabilities::pos::ssl)) {
    return false;
  }

  return true;
}

static stdx::expected<size_t, std::error_code> classic_proto_append_attribute(
    std::string &attrs_buf, const std::string &key, const std::string &value) {
  auto encode_res =
      classic_protocol::encode(classic_protocol::wire::VarString(key), {},
                               net::dynamic_buffer(attrs_buf));
  if (!encode_res) {
    return encode_res.get_unexpected();
  }

  size_t encoded_bytes = encode_res.value();

  encode_res =
      classic_protocol::encode(classic_protocol::wire::VarString(value), {},
                               net::dynamic_buffer(attrs_buf));
  if (!encode_res) {
    return encode_res.get_unexpected();
  }

  encoded_bytes += encode_res.value();

  return encoded_bytes;
}

/**
 * verify connection attributes are sane.
 *
 * connection attributes are a key-value-key-value-...
 *
 * - decodes as var-string
 * - each key must have a value
 */
static stdx::expected<void, std::error_code>
classic_proto_verify_connection_attributes(const std::string &attrs) {
  // track if each key has a matching value.
  bool is_key{true};
  auto attr_buf = net::buffer(attrs);

  while (net::buffer_size(attr_buf) != 0) {
    const auto decode_res =
        classic_protocol::decode<classic_protocol::wire::VarString>(attr_buf,
                                                                    {});
    if (!decode_res) return decode_res.get_unexpected();

    const auto bytes_read = decode_res->first;
    const auto kv = decode_res->second;

    attr_buf += bytes_read;

    // toggle the key/value tracker.
    is_key = !is_key;
  }

  // if the last key doesn't have a value, fail
  if (!is_key || net::buffer_size(attr_buf) != 0) {
    return stdx::make_unexpected(make_error_code(std::errc::invalid_argument));
  }

  return {};
}

/**
 * merge connection attributes.
 *
 * - verifies the connection attributes
 * - appends new attributes.
 * - sets attributes back to the client-greeting-msg
 *
 * @returns bytes appended on success, std::error_code on error.
 */
static stdx::expected<std::string, std::error_code>
classic_proto_decode_and_add_connection_attributes(
    std::string attrs,
    const std::vector<std::pair<std::string, std::string>> &extra_attributes) {
  // add attributes if they are sane.
  const auto verify_res = classic_proto_verify_connection_attributes(attrs);
  if (!verify_res) return verify_res.get_unexpected();

  for (const auto &attr : extra_attributes) {
    const auto append_res =
        classic_proto_append_attribute(attrs, attr.first, attr.second);
    if (!append_res) return append_res.get_unexpected();
  }

  return {attrs};
}

// server-side handshake

stdx::expected<Processor::Result, std::error_code> ServerGreetor::process() {
  switch (stage()) {
    case Stage::ServerGreeting:
      return server_greeting();
    case Stage::ServerGreetingError:
      return server_greeting_error();
    case Stage::ServerGreetingGreeting:
      return server_greeting_greeting();
    case Stage::ClientGreeting:
      return client_greeting();
    case Stage::ClientGreetingStartTls:
      return client_greeting_start_tls();
    case Stage::ClientGreetingFull:
      return client_greeting_full();
    case Stage::TlsConnectInit:
      return tls_connect_init();
    case Stage::TlsConnect:
      return tls_connect();
    case Stage::ClientGreetingAfterTls:
      return client_greeting_after_tls();
    case Stage::InitialResponse:
      return initial_response();
    case Stage::FinalResponse:
      return final_response();
    case Stage::AuthError:
      return auth_error();
    case Stage::AuthOk:
      return auth_ok();

      // the exit-stages
    case Stage::Error:
      return error();
    case Stage::ServerGreetingSent:
      return Result::Done;
    case Stage::Ok:
      trace_span_end(trace_event_greeting_);

      connection()->authenticated(true);
      return Result::Done;
  }

  harness_assert_this_should_not_execute();
}

stdx::expected<Processor::Result, std::error_code> ServerGreetor::error() {
  if (auto &tr = tracer()) {
    tr.trace(Tracer::Event()
                 .stage("close::server")
                 .direction(Tracer::Event::Direction::kServerClose));
  }

  trace_span_end(trace_event_greeting_, TraceEvent::StatusCode::kError);

  // reset the server connection.
  //
  // - close the connection
  // - reset all protocol state.
  // - reset all channel state

  connection()->socket_splicer()->server_conn() = {
      nullptr, nullptr, connection()->context().dest_ssl_mode(),
      std::make_unique<ClassicProtocolState>()};

  // force a connection close after the error-msg was sent.
  connection()->authenticated(false);

  return Result::Done;
}

stdx::expected<Processor::Result, std::error_code>
ServerGreetor::server_greeting() {
  auto *socket_splicer = connection()->socket_splicer();
  auto src_channel = socket_splicer->server_channel();
  auto src_protocol = connection()->server_protocol();

  if (trace_event_greeting_ == nullptr) {
    trace_event_greeting_ = trace_span(parent_event_, "mysql/greeting");

    trace_event_server_greeting_ =
        trace_span(trace_event_greeting_, "mysql/server_greeting");
  }

  auto read_res =
      ClassicFrame::ensure_has_msg_prefix(src_channel, src_protocol);
  if (!read_res) return recv_server_failed(read_res.error());

  uint8_t msg_type = src_protocol->current_msg_type().value();

  namespace message = classic_protocol::message;

  if (msg_type == ClassicFrame::cmd_byte<message::server::Error>()) {
    stage(Stage::ServerGreetingError);
  } else {
    stage(Stage::ServerGreetingGreeting);
  }
  return Result::Again;
}

/**
 * received an server::error from the server.
 *
 * forward it to the client and close the connection.
 */
stdx::expected<Processor::Result, std::error_code>
ServerGreetor::server_greeting_error() {
  // don't increment the error-counter
  connection()->client_greeting_sent(true);

  auto *socket_splicer = connection()->socket_splicer();
  auto *src_channel = socket_splicer->server_channel();
  auto *src_protocol = connection()->server_protocol();

  auto msg_res = ClassicFrame::recv_msg<
      classic_protocol::borrowed::message::server::Error>(src_channel,
                                                          src_protocol);
  if (!msg_res) return recv_client_failed(msg_res.error());

  auto msg = *msg_res;

  if (auto &tr = tracer()) {
    tr.trace(Tracer::Event().stage("server::greeting::error: " +
                                   std::to_string(msg.error_code())));
  }

  if (auto *ev = trace_event_server_greeting_) {
    trace_span_end(ev, TraceEvent::StatusCode::kError);
  }

  trace_span_end(trace_event_greeting_, TraceEvent::StatusCode::kError);

  stage(Stage::Error);

  // the message arrived before the handshake started and is therefore in
  // in 3.21 format which has no "sql-state".
  //
  // 08004 is 'server rejected connection'
  on_error_(
      {msg.error_code(), std::string(msg.message()), std::string("08004")});

  discard_current_msg(src_channel, src_protocol);

  return Result::Again;
}

// called after server connection is established.
void ServerGreetor::client_greeting_server_adjust_caps(
    ClassicProtocolState *src_protocol, ClassicProtocolState *dst_protocol) {
  auto client_caps = src_protocol->client_capabilities();

  if (!src_protocol->shared_capabilities().test(
          classic_protocol::capabilities::pos::ssl)) {
    auto attrs_res = classic_proto_decode_and_add_connection_attributes(
        src_protocol->attributes(), connection()
                                        ->socket_splicer()
                                        ->client_conn()
                                        .initial_connection_attributes());

    // client hasn't set the SSL cap, this is the real client greeting
    auto attrs = attrs_res.value_or(src_protocol->attributes());

    dst_protocol->sent_attributes(attrs);
    src_protocol->sent_attributes(attrs);

    auto client_greeting_msg = src_protocol->client_greeting().value();
    client_greeting_msg.attributes(attrs);
    dst_protocol->client_greeting(client_greeting_msg);
  }

  switch (connection()->dest_ssl_mode()) {
    case SslMode::kDisabled:
      // config says: communication to server is unencrypted
      client_caps.reset(classic_protocol::capabilities::pos::ssl);
      break;
    case SslMode::kRequired:
      // config says: communication to server must be encrypted
      client_caps.set(classic_protocol::capabilities::pos::ssl);
      break;
    case SslMode::kPreferred:
      // config says: communication to server should be encrypted if server
      // supports it.
      if (dst_protocol->server_capabilities().test(
              classic_protocol::capabilities::pos::ssl)) {
        client_caps.set(classic_protocol::capabilities::pos::ssl);
      }
      break;
    case SslMode::kAsClient:
      break;
    case SslMode::kPassthrough:
    case SslMode::kDefault:
      harness_assert_this_should_not_execute();
      break;
  }
  dst_protocol->client_capabilities(client_caps);
}

/**
 * received a server::greeting from the server.
 *
 * decode it.
 */
stdx::expected<Processor::Result, std::error_code>
ServerGreetor::server_greeting_greeting() {
  auto *socket_splicer = connection()->socket_splicer();
  auto src_channel = socket_splicer->server_channel();
  auto src_protocol = connection()->server_protocol();

  auto dst_channel = socket_splicer->client_channel();
  auto dst_protocol = connection()->client_protocol();

  const auto msg_res =
      ClassicFrame::recv_msg<classic_protocol::message::server::Greeting>(
          src_channel, src_protocol, {/* no shared caps yet */});
  if (!msg_res) return msg_res.get_unexpected();

#if defined(DEBUG_STATE)
  log_debug("client-ssl-mode=%s, server-ssl-mode=%s",
            ssl_mode_to_string(source_ssl_mode()),
            ssl_mode_to_string(dest_ssl_mode()));
#endif

  auto server_greeting_msg = *msg_res;

  auto caps = server_greeting_msg.capabilities();

  src_protocol->server_capabilities(caps);
  src_protocol->server_greeting(server_greeting_msg);

  if (auto &tr = tracer()) {
    tr.trace(Tracer::Event().stage("server::greeting::greeting"));
  }

  if (auto *ev = trace_event_server_greeting_) {
    ev->attrs.emplace_back(
        "mysql.remote.connection_id",
        static_cast<int64_t>(server_greeting_msg.connection_id()));
  }

  auto msg = src_protocol->server_greeting().value();
#if 0
  std::cerr << __LINE__ << ": proto-version: " << (int)msg.protocol_version()
            << "\n";
  std::cerr << __LINE__ << ": caps: " << msg.capabilities() << "\n";
  std::cerr << __LINE__ << ": auth-method-name: " << msg.auth_method_name()
            << "\n";
  std::cerr << __LINE__ << ": auth-method-data:\n"
            << hexify(msg.auth_method_data()) << "\n";
  std::cerr << __LINE__ << ": status-flags: " << msg.status_flags() << "\n";
#endif

  if (!server_ssl_mode_is_satisfied(connection()->dest_ssl_mode(),
                                    src_protocol->server_capabilities())) {
    discard_current_msg(src_channel, src_protocol);

    // destination does not support TLS, but config requires encryption.
    log_debug(
        "server_ssl_mode=REQUIRED, but destination doesn't support "
        "encryption.");

    stage(Stage::Error);
    if (!in_handshake_) {
      on_error_({CR_SSL_CONNECTION_ERROR,
                 "SSL connection error: SSL is required by router, but the "
                 "server doesn't support it"});

      return Result::Again;
    }

    auto send_res = send_ssl_connection_error_msg(
        dst_channel, dst_protocol,
        "SSL connection error: SSL is required by router, but the "
        "server doesn't support it");
    if (!send_res) {
      auto ec = send_res.error();
      log_fatal_error_code("sending error-msg failed", ec);

      return send_client_failed(ec);
    }

    return Result::SendToClient;
  }

  // the server side's auth-method-data
  src_protocol->auth_method_data(msg.auth_method_data());

  if (!dst_protocol->server_greeting()) {
    discard_current_msg(src_channel, src_protocol);
    // client doesn't have server greeting yet, send it the server's.

    auto caps = src_protocol->server_capabilities();

    adjust_supported_capabilities(connection()->source_ssl_mode(),
                                  connection()->dest_ssl_mode(), caps);

    // update the client side's auth-method-data.
    dst_protocol->auth_method_data(msg.auth_method_data());
    dst_protocol->server_capabilities(caps);
    dst_protocol->seq_id(0xff);  // will be incremented by 1

    msg.capabilities(caps);

    auto send_res =
        ClassicFrame::send_msg<classic_protocol::message::server::Greeting>(
            dst_channel, dst_protocol, msg);
    if (!send_res) return send_client_failed(send_res.error());

    dst_protocol->server_greeting(msg);

    trace_span_end(trace_event_greeting_, TraceEvent::StatusCode::kOk);

    stage(Stage::ServerGreetingSent);  // hand over to the ServerFirstConnector
    return Result::SendToClient;
  } else {
    discard_current_msg(src_channel, src_protocol);

    stage(Stage::ClientGreeting);
    return Result::Again;
  }
}

stdx::expected<Processor::Result, std::error_code>
ServerGreetor::client_greeting() {
  auto *socket_splicer = connection()->socket_splicer();
  auto *src_channel = socket_splicer->client_channel();
  auto *src_protocol = connection()->client_protocol();
  auto *dst_protocol = connection()->server_protocol();

  bool server_supports_tls = dst_protocol->server_capabilities().test(
      classic_protocol::capabilities::pos::ssl);
  bool client_uses_tls = src_protocol->shared_capabilities().test(
      classic_protocol::capabilities::pos::ssl);

  if (connection()->dest_ssl_mode() == SslMode::kAsClient && client_uses_tls &&
      !server_supports_tls) {
    // config says: do as the client did, and the client did SSL and server
    // doesn't support it -> error

    stage(Stage::Error);

    if (!in_handshake_) {
      on_error_({CR_SSL_CONNECTION_ERROR,
                 "SSL connection error: Requirements can not be satisfied"});

      return Result::Again;
    }

    // send back to the client
    const auto send_res = send_ssl_connection_error_msg(
        src_channel, src_protocol,
        "SSL connection error: Requirements can not be satisfied");
    if (!send_res) return send_client_failed(send_res.error());

    return Result::SendToClient;
  }

  client_greeting_server_adjust_caps(src_protocol, dst_protocol);

  // use the client-side's capabilities to make sure the server encodes
  // the packets according to the client.
  //
  // src_protocol->shared_caps must be used here as the ->client_caps may
  // contain more than what the router advertised.
  auto client_caps = src_protocol->shared_capabilities();

  if (connection()->context().connection_sharing()) {
    client_caps.set(classic_protocol::capabilities::pos::session_track)
        .set(classic_protocol::capabilities::pos::
                 text_result_with_session_tracking);
  }

  switch (connection()->dest_ssl_mode()) {
    case SslMode::kDisabled:
      client_caps.reset(classic_protocol::capabilities::pos::ssl);
      break;
    case SslMode::kPreferred:
      client_caps.set(classic_protocol::capabilities::pos::ssl,
                      server_supports_tls);
      break;
    case SslMode::kRequired:
      client_caps.set(classic_protocol::capabilities::pos::ssl);
      break;
    case SslMode::kAsClient:
      client_caps.set(classic_protocol::capabilities::pos::ssl,
                      client_uses_tls);
      break;
    case SslMode::kPassthrough:
      // don't check caps on passthrough.
      break;
    case SslMode::kDefault:
      log_debug("dest_ssl_mode::Default ... should not happen.");

      return recv_client_failed(make_error_code(std::errc::invalid_argument));
  }

  // ensure that "with_schema" cap is set when sending a schema to the server.
  //
  // if the client didn't sent a schema initially, the connect-with-schema cap
  // will not be part of the client's caps.
  const auto with_schema_pos =
      classic_protocol::capabilities::pos::connect_with_schema;
  if (src_protocol->schema().empty()) {
    client_caps.reset(with_schema_pos);
  } else {
    client_caps.set(with_schema_pos);
  }

  dst_protocol->client_capabilities(client_caps);
  dst_protocol->auth_method_name(src_protocol->auth_method_name());
  dst_protocol->username(src_protocol->username());
  dst_protocol->attributes(src_protocol->attributes());

  // the client greeting was received and will be forwarded to the server
  // soon.
  connection()->client_greeting_sent(true);
  connection()->on_handshake_received();

  trace_event_client_greeting_ =
      trace_span(trace_event_greeting_, "mysql/client_greeting");

  if (dst_protocol->shared_capabilities().test(
          classic_protocol::capabilities::pos::ssl)) {
    stage(Stage::ClientGreetingStartTls);
  } else {
    stage(Stage::ClientGreetingFull);
  }

  return Result::Again;
}

stdx::expected<Processor::Result, std::error_code>
ServerGreetor::client_greeting_start_tls() {
  auto *socket_splicer = connection()->socket_splicer();
  auto *src_protocol = connection()->client_protocol();
  auto *dst_protocol = connection()->server_protocol();
  auto *dst_channel = socket_splicer->server_channel();

  if (!src_protocol->client_greeting()) {
    return send_server_failed(make_error_code(std::errc::invalid_argument));
  }

  auto initial_client_greeting_msg = src_protocol->client_greeting().value();

  // setting username == "" leads to a short, switch-to-ssl
  // client::Greeting.
  auto send_res = ClassicFrame::send_msg<
      classic_protocol::borrowed::message::client::Greeting>(
      dst_channel, dst_protocol,
      {
          dst_protocol->client_capabilities(),
          initial_client_greeting_msg.max_packet_size(),
          initial_client_greeting_msg.collation(),
          "",  // username
          "",  // auth_method_data
          "",  // schema
          "",  // auth_method_name
          ""   // attributes
      });
  if (!send_res) return send_server_failed(send_res.error());

  if (auto &tr = tracer()) {
    tr.trace(Tracer::Event().stage("client::greeting (start-tls)"));
  }

  stage(Stage::TlsConnectInit);

  // leave msg in the send buffer as tls_connect() will flush it.

  // Result::SendToServer
  //       2041 us (      +115 us)      r<-s io::recv
  //       2044 us (        +2 us)           server::greeting?
  //       2049 us (        +5 us)           server::greeting::greeting
  //       2056 us (        +6 us)           client::greeting
  //       2068 us (       +12 us)      r->s io::send  << this one
  //       2233 us (      +164 us)           tls::connect
  //       2249 us (       +16 us)      r->s io::send

  // Result::Again
  //       2005 us (      +138 us)      r<-s io::recv
  //       2008 us (        +2 us)           server::greeting?
  //       2014 us (        +6 us)           server::greeting::greeting
  //       2021 us (        +6 us)           client::greeting
  //       2090 us (       +68 us)           tls::connect
  //       2113 us (       +23 us)      r->s io::send
  return Result::Again;
}

/**
 * send a non-TLS client greeting to the server.
 */
stdx::expected<Processor::Result, std::error_code>
ServerGreetor::client_greeting_full() {
  auto *socket_splicer = connection()->socket_splicer();
  auto *src_channel = socket_splicer->client_channel();
  auto *src_protocol = connection()->client_protocol();
  auto *dst_channel = socket_splicer->server_channel();
  auto *dst_protocol = connection()->server_protocol();

  auto client_greeting_msg = src_protocol->client_greeting().value();

  const auto attrs_res = classic_proto_decode_and_add_connection_attributes(
      src_protocol->attributes(),
      vector_splice(
          socket_splicer->client_conn().initial_connection_attributes(),
          client_ssl_connection_attributes(src_channel->ssl())));
  if (!attrs_res) {
    auto ec = attrs_res.error();
    // if decode/append fails forward the attributes as is. The server should
    // fail too.
    //
    if (src_protocol->client_capabilities().test(
            classic_protocol::capabilities::pos::connect_attributes)) {
      log_warning("%d: decoding connection attributes failed [ignored]: (%s) ",
                  __LINE__, ec.message().c_str());
    }
  }

  client_greeting_msg.capabilities(dst_protocol->client_capabilities());
  client_greeting_msg.username(src_protocol->username());
  client_greeting_msg.schema(src_protocol->schema());

  auto attrs = attrs_res.value_or(src_protocol->attributes());
  dst_protocol->sent_attributes(attrs);
  src_protocol->sent_attributes(attrs);

  client_greeting_msg.attributes(attrs);

  if (auto &tr = tracer()) {
    tr.trace(Tracer::Event().stage("client::greeting::plain"));
  }

  if (src_protocol->password().has_value()) {
    // scramble with the server's auth-data to trigger a fast-auth.

    auto pwd = *(src_protocol->password());

    // if the password set and not empty, rehash it.
    if (!pwd.empty()) {
      if (auto scramble_res = scramble_them_all(
              client_greeting_msg.auth_method_name(),
              strip_trailing_null(
                  dst_protocol->server_greeting()->auth_method_data()),
              pwd)) {
        client_greeting_msg.auth_method_data(*scramble_res);
      }
    }
  } else if (src_protocol->auth_method_name() ==
                 AuthCachingSha2Password::kName &&
             !src_channel->ssl() && connection()->greeting_from_router()) {
    // the client tried the fast-auth path and scrambled it with the router's
    // nonce.
    //
    // That will fail on the server side as it used another scramble.
    //
    // replace the auth-method-method to force a "auth-method-switch" which
    // contains the server's nonce.
    client_greeting_msg.auth_method_name("switch_me_if_you_can");
  } else {
    dst_protocol->auth_method_name(src_protocol->auth_method_name());
  }

  return ClassicFrame::send_msg(dst_channel, dst_protocol, client_greeting_msg)
      .and_then(
          [this](auto /* sent */) -> stdx::expected<Result, std::error_code> {
            stage(Stage::InitialResponse);

            return Result::SendToServer;
          })
      .or_else([this](auto err) { return send_server_failed(err); });
}

static stdx::expected<TlsClientContext *, std::error_code> get_dest_ssl_ctx(
    MySQLRoutingContext &ctx, const std::string &id) {
  return mysql_harness::make_tcp_address(id).and_then(
      [&ctx, &id](const auto &addr)
          -> stdx::expected<TlsClientContext *, std::error_code> {
        return ctx.dest_ssl_ctx(id, addr.address());
      });
}

stdx::expected<Processor::Result, std::error_code>
ServerGreetor::tls_connect_init() {
  auto *socket_splicer = connection()->socket_splicer();
  auto *dst_channel = socket_splicer->server_channel();

  auto tls_client_ctx_res = get_dest_ssl_ctx(
      connection()->context(), connection()->get_destination_id());
  if (!tls_client_ctx_res || tls_client_ctx_res.value() == nullptr ||
      (*tls_client_ctx_res)->get() == nullptr) {
    // shouldn't happen. But if it does, close the connection.
    log_warning("failed to create SSL_CTX");

    return send_server_failed(make_error_code(std::errc::invalid_argument));
  }

  auto *tls_client_ctx = *tls_client_ctx_res;
  auto *ssl_ctx = tls_client_ctx->get();

  dst_channel->init_ssl(ssl_ctx);

  SSL_set_app_data(dst_channel->ssl(), connection());

  SSL_set_msg_callback(dst_channel->ssl(), ssl_msg_cb);
  SSL_set_msg_callback_arg(dst_channel->ssl(), connection());

  // when a connection is taken from the pool for this client-connection, make
  // sure it is TLS again.
  connection()->requires_tls(true);

  trace_event_tls_connect_ =
      trace_span(trace_event_client_greeting_, "mysql/tls_connect");

  tls_client_ctx->get_session().and_then(
      [&](auto *sess) -> stdx::expected<void, std::error_code> {
        SSL_set_session(dst_channel->ssl(), sess);
        return {};
      });

  stage(Stage::TlsConnect);
  return Result::Again;
}

stdx::expected<Processor::Result, std::error_code>
ServerGreetor::tls_connect() {
  auto *socket_splicer = connection()->socket_splicer();

  auto *src_channel = socket_splicer->client_channel();
  auto *src_protocol = connection()->client_protocol();
  auto *dst_channel = socket_splicer->server_channel();

  {
    const auto flush_res = dst_channel->flush_from_recv_buf();
    if (!flush_res) {
      auto ec = flush_res.error();
      log_fatal_error_code("tls_connect::recv::flush() failed", ec);

      return recv_server_failed(ec);
    }
  }

  if (!dst_channel->tls_init_is_finished()) {
    if (auto &tr = tracer()) {
      tr.trace(Tracer::Event().stage("tls::connect"));
    }

    const auto res = dst_channel->tls_connect();
    if (!res) {
      if (res.error() == TlsErrc::kWantRead) {
        {
          const auto flush_res = dst_channel->flush_to_send_buf();
          if (!flush_res &&
              (flush_res.error() !=
               make_error_condition(std::errc::operation_would_block))) {
            auto ec = flush_res.error();
            log_fatal_error_code("flushing failed", ec);

            return send_server_failed(ec);
          }
        }

        if (!dst_channel->send_buffer().empty()) {
          return Result::SendToServer;
        }

        return Result::RecvFromServer;
      } else {
        // connect may fail fatally if
        //
        // - cert-verification failed.
        // - no shared cipher
        stage(Stage::Error);

        if (!in_handshake_) {
          on_error_({CR_SSL_CONNECTION_ERROR,
                     "connecting to destination failed with TLS error: " +
                         res.error().message()});

          return Result::Again;
        }

        const auto send_res = send_ssl_connection_error_msg(
            src_channel, src_protocol,
            "connecting to destination failed with TLS error: " +
                res.error().message());
        if (!send_res) {
          auto ec = send_res.error();
          log_fatal_error_code("sending error failed", ec);

          return send_client_failed(ec);
        }

        if (auto &tr = tracer()) {
          tr.trace(Tracer::Event().stage("server::greeting::error"));
        }

        // close the server-socket as no futher communication is expected.

        return Result::SendToClient;
      }
    }
  }

  if (auto &tr = tracer()) {
    auto *ssl = dst_channel->ssl();
    std::ostringstream oss;
    oss << "tls::connect::ok: " << SSL_get_version(ssl);
    oss << " using " << SSL_get_cipher_name(ssl);
#if OPENSSL_VERSION_NUMBER >= ROUTER_OPENSSL_VERSION(3, 0, 0)
    oss << " and " << OBJ_nid2ln(SSL_get_negotiated_group(ssl));
#endif

    if (SSL_session_reused(ssl) != 0) {
      oss << ", session_reused";
    }
    tr.trace(Tracer::Event().stage(oss.str()));
  }

  if (auto *ev = trace_event_tls_connect_) {
    auto *ssl = dst_channel->ssl();
    ev->attrs.emplace_back("tls.version", SSL_get_version(ssl));
    ev->attrs.emplace_back("tls.cipher", SSL_get_cipher_name(ssl));
    ev->attrs.emplace_back("tls.session_reused", SSL_session_reused(ssl) != 0);
    trace_span_end(trace_event_tls_connect_);
  }

  stage(Stage::ClientGreetingAfterTls);
  // tls is established to the server, send the client::greeting
  return Result::Again;
}

/**
 * a TLS client greeting.
 */
stdx::expected<Processor::Result, std::error_code>
ServerGreetor::client_greeting_after_tls() {
  auto *socket_splicer = connection()->socket_splicer();
  auto *src_channel = socket_splicer->client_channel();
  auto *src_protocol = connection()->client_protocol();
  auto *dst_channel = socket_splicer->server_channel();
  auto *dst_protocol = connection()->server_protocol();

  auto client_greeting_msg = *src_protocol->client_greeting();

  const auto attrs_res = classic_proto_decode_and_add_connection_attributes(
      src_protocol->attributes(),
      vector_splice(
          socket_splicer->client_conn().initial_connection_attributes(),
          client_ssl_connection_attributes(src_channel->ssl())));
  if (!attrs_res) {
    auto ec = attrs_res.error();
    // if decode/append fails forward the attributes as is. The server should
    // fail too.
    //
    if (src_protocol->client_capabilities().test(
            classic_protocol::capabilities::pos::connect_attributes)) {
      log_warning("%d: decoding connection attributes failed [ignored]: (%s) ",
                  __LINE__, ec.message().c_str());
    }
  }

  dst_protocol->username(src_protocol->username());

  auto attrs = attrs_res.value_or(src_protocol->attributes());
  dst_protocol->sent_attributes(attrs);
  src_protocol->sent_attributes(attrs);

  client_greeting_msg.attributes(attrs);

  client_greeting_msg.username(src_protocol->username());
  client_greeting_msg.schema(src_protocol->schema());
  client_greeting_msg.capabilities(dst_protocol->client_capabilities());

  if (auto &tr = tracer()) {
    tr.trace(Tracer::Event().stage("client::greeting (tls)"));
  }

  if (auto *ev = trace_event_client_greeting_) {
    ev->attrs.emplace_back("db.name", client_greeting_msg.schema());
  }

  if (src_protocol->password().has_value()) {
    // scramble with the server's auth-data to trigger a fast-auth.

    auto pwd = *(src_protocol->password());

    // if the password set and not empty, rehash it.
    if (!pwd.empty()) {
      if (auto scramble_res = scramble_them_all(
              client_greeting_msg.auth_method_name(),
              strip_trailing_null(
                  dst_protocol->server_greeting()->auth_method_data()),
              pwd)) {
        client_greeting_msg.auth_method_data(*scramble_res);
      }
    }
  } else if (src_protocol->auth_method_name() ==
                 AuthCachingSha2Password::kName &&
             !src_channel->ssl() && connection()->greeting_from_router()) {
    // the client tried the fast-auth path and scrambled it with the router's
    // nonce.
    //
    // That will fail on the server side as it used another scramble.
    //
    // replace the auth-method-method to force a "auth-method-switch" which
    // contains the server's nonce.
    client_greeting_msg.auth_method_name("switch_me_if_you_can");
  }

  dst_protocol->auth_method_name(src_protocol->auth_method_name());

  return ClassicFrame::send_msg(dst_channel, dst_protocol, client_greeting_msg)
      .and_then(
          [this](auto /* unused */) -> stdx::expected<Result, std::error_code> {
            stage(Stage::InitialResponse);

            return Result::SendToServer;
          })
      .or_else([this](auto err) { return send_server_failed(err); });
}

stdx::expected<Processor::Result, std::error_code>
ServerGreetor::initial_response() {
<<<<<<< HEAD
  trace_span_end(trace_event_client_greeting_);

  connection()->push_processor(std::make_unique<AuthForwarder>(connection()));
=======
  const auto *src_protocol = connection()->client_protocol();

  connection()->push_processor(std::make_unique<AuthForwarder>(
      connection(),
      // password was requested already.
      src_protocol->password() && !src_protocol->password()->empty()));
>>>>>>> 8d7f6865

  stage(Stage::FinalResponse);
  return Result::Again;
}

stdx::expected<Processor::Result, std::error_code>
ServerGreetor::final_response() {
  // ERR|OK|EOF|other
  auto *socket_splicer = connection()->socket_splicer();
  auto src_channel = socket_splicer->server_channel();
  auto src_protocol = connection()->server_protocol();

  // ensure the recv_buf has at last frame-header (+ msg-byte)
  auto read_res =
      ClassicFrame::ensure_has_msg_prefix(src_channel, src_protocol);
  if (!read_res) return recv_server_failed(read_res.error());

  const uint8_t msg_type = src_protocol->current_msg_type().value();

  enum class Msg {
    Ok = ClassicFrame::cmd_byte<classic_protocol::message::server::Ok>(),
    Error = ClassicFrame::cmd_byte<classic_protocol::message::server::Error>(),
  };

  switch (Msg{msg_type}) {
    case Msg::Ok:
      stage(Stage::AuthOk);
      return Result::Again;
    case Msg::Error:
      stage(Stage::AuthError);
      return Result::Again;
  }

  // if there is another packet, dump its payload for now.
  auto &recv_buf = src_channel->recv_plain_view();

  // get as much data of the current frame from the recv-buffers to log it.
  (void)ClassicFrame::ensure_has_full_frame(src_channel, src_protocol);

  log_debug(
      "received unexpected message from server after a client::Greeting:\n%s",
      hexify(recv_buf).c_str());

  return recv_server_failed(make_error_code(std::errc::bad_message));
}

/**
 * router<-server: auth error.
 */
stdx::expected<Processor::Result, std::error_code> ServerGreetor::auth_error() {
  auto *socket_splicer = connection()->socket_splicer();
  auto *src_channel = socket_splicer->server_channel();
  auto *src_protocol = connection()->server_protocol();

  auto msg_res = ClassicFrame::recv_msg<
      classic_protocol::borrowed::message::server::Error>(src_channel,
                                                          src_protocol);
  if (!msg_res) return recv_client_failed(msg_res.error());

  auto msg = *msg_res;

  if (auto &tr = tracer()) {
    tr.trace(Tracer::Event().stage("server::auth::error"));
  }

  trace_span_end(trace_event_greeting_, TraceEvent::StatusCode::kError);

  stage(Stage::Error);

  on_error_({msg.error_code(), std::string(msg.message()),
             std::string(msg.sql_state())});

  discard_current_msg(src_channel, src_protocol);

  if (auto *ssl = connection()->socket_splicer()->server_channel()->ssl()) {
    // shutdown the ssl-session to allow tls-resumption of the session.
    //
    // The socket will be closed in ::error().
    SSL_shutdown(ssl);
  }

  return Result::Again;
}

/**
 * server-side: auth is ok.
 */
stdx::expected<Processor::Result, std::error_code> ServerGreetor::auth_ok() {
  auto *socket_splicer = connection()->socket_splicer();
  auto *src_channel = socket_splicer->server_channel();
  auto *src_protocol = connection()->server_protocol();
  auto *dst_protocol = connection()->client_protocol();

  auto msg_res =
      ClassicFrame::recv_msg<classic_protocol::borrowed::message::server::Ok>(
          src_channel, src_protocol);
  if (!msg_res) return recv_server_failed(msg_res.error());

  if (auto &tr = tracer()) {
    tr.trace(Tracer::Event().stage("server::ok"));
  }

  auto msg = *msg_res;

  if (!msg.session_changes().empty()) {
    (void)connection()->track_session_changes(
        net::buffer(msg.session_changes()),
        src_protocol->shared_capabilities());
  }

  dst_protocol->status_flags(msg.status_flags());

  // if the server accepted the schema, track it.
  if (src_protocol->shared_capabilities().test(
          classic_protocol::capabilities::pos::connect_with_schema)) {
    src_protocol->schema(dst_protocol->schema());
  } else {
    src_protocol->schema("");
  }

  stage(Stage::Ok);

  trace_span_end(trace_event_greeting_, TraceEvent::StatusCode::kOk);

  if (in_handshake_) {
    return forward_server_to_client();
  }

  discard_current_msg(src_channel, src_protocol);
  return Result::Again;
}

stdx::expected<Processor::Result, std::error_code>
ServerFirstConnector::process() {
  switch (stage()) {
    case Stage::Connect:
      return connect();
    case Stage::ServerGreeting:
      return server_greeting();
    case Stage::ServerGreeted:
      return server_greeted();

      // the two exit-stages:
      // - Error
      // - Ok
    case Stage::Error:
    case Stage::Ok:
      return Result::Done;
  }

  harness_assert_this_should_not_execute();
}

stdx::expected<Processor::Result, std::error_code>
ServerFirstConnector::connect() {
  stage(Stage::ServerGreeting);

  return socket_reconnect_start(nullptr);
}

stdx::expected<Processor::Result, std::error_code>
ServerFirstConnector::server_greeting() {
  auto *socket_splicer = connection()->socket_splicer();

  // ConnectProcessor either:
  //
  // - closes the connection and sends an error to the client, or
  // - keeps the connection open.
  auto &server_conn = socket_splicer->server_conn();

  if (!server_conn.is_open()) {
    auto *src_channel = socket_splicer->client_channel();
    auto *src_protocol = connection()->client_protocol();

    if (auto &tr = tracer()) {
      tr.trace(Tracer::Event().stage("connect::error"));
    }

    stage(Stage::Error);

    return reconnect_send_error_msg(src_channel, src_protocol);
  }

  if (auto &tr = tracer()) {
    tr.trace(Tracer::Event().stage("server::greeting"));
  }

  stage(Stage::ServerGreeted);

  // the client hasn't started the handshake yet, therefore it isn't
  // "in_handshake"
  connection()->push_processor(std::make_unique<ServerGreetor>(
      connection(), false,
      [this](const classic_protocol::message::server::Error &err) {
        this->reconnect_error(err);
      },
      nullptr));

  return Result::Again;
}

/**
 * received an server::greeting or server::error from the server.
 */
stdx::expected<Processor::Result, std::error_code>
ServerFirstConnector::server_greeted() {
  auto *socket_splicer = connection()->socket_splicer();

  auto &server_conn = socket_splicer->server_conn();

  if (!server_conn.is_open()) {
    auto *src_channel = socket_splicer->client_channel();
    auto *src_protocol = connection()->client_protocol();

    auto ec = reconnect_error();

    if (connect_error_is_transient(ec) &&
        std::chrono::steady_clock::now() <
            started_ + connection()->context().connect_retry_timeout()) {
      stage(Stage::Connect);

      connection()->connect_timer().expires_after(kConnectRetryInterval);
      connection()->connect_timer().async_wait([this](std::error_code ec) {
        if (ec) return;

        connection()->resume();
      });

      return Result::Suspend;
    }

    stage(Stage::Error);

    if (log_level_is_handled(mysql_harness::logging::LogLevel::kDebug)) {
      // RouterRoutingTest.RoutingTooManyServerConnections expects this
      // message.
      log_debug(
          "Error from the server while waiting for greetings message: "
          "%u, '%s'",
          ec.error_code(), ec.message().c_str());
    }

    return reconnect_send_error_msg(src_channel, src_protocol);
  }

  stage(Stage::Ok);
  return Result::Again;
}

// server-side authentication

stdx::expected<Processor::Result, std::error_code>
ServerFirstAuthenticator::process() {
  switch (stage()) {
    case Stage::ClientGreeting:
      return client_greeting();
    case Stage::ClientGreetingStartTls:
      return client_greeting_start_tls();
    case Stage::ClientGreetingFull:
      return client_greeting_full();
    case Stage::TlsForwardInit:
      return tls_forward_init();
    case Stage::TlsForward:
      return tls_forward();
    case Stage::TlsConnectInit:
      return tls_connect_init();
    case Stage::TlsConnect:
      return tls_connect();
    case Stage::ClientGreetingAfterTls:
      return client_greeting_after_tls();
    case Stage::InitialResponse:
      return initial_response();
    case Stage::FinalResponse:
      return final_response();
    case Stage::AuthError:
      return auth_error();
    case Stage::AuthOk:
      return auth_ok();

      // the two exit-stages:
      // - Error
      // - Ok
    case Stage::Error:
      return Result::Done;
    case Stage::Ok:
      connection()->authenticated(true);
      return Result::Done;
  }

  harness_assert_this_should_not_execute();
}

// called after server connection is established.
void ServerFirstAuthenticator::client_greeting_server_adjust_caps(
    ClassicProtocolState *src_protocol, ClassicProtocolState *dst_protocol) {
  auto client_caps = src_protocol->client_capabilities();

  if (!src_protocol->shared_capabilities().test(
          classic_protocol::capabilities::pos::ssl)) {
    auto client_greeting_msg = src_protocol->client_greeting().value();

    auto attrs_res = classic_proto_decode_and_add_connection_attributes(
        src_protocol->attributes(), connection()
                                        ->socket_splicer()
                                        ->client_conn()
                                        .initial_connection_attributes());

    auto attrs = attrs_res.value_or(src_protocol->attributes());
    dst_protocol->sent_attributes(attrs);
    src_protocol->sent_attributes(attrs);

    client_greeting_msg.attributes(attrs);

    // client hasn't set the SSL cap, this is the real client greeting
    dst_protocol->client_greeting(client_greeting_msg);
  }

  switch (connection()->dest_ssl_mode()) {
    case SslMode::kDisabled:
      // config says: communication to server is unencrypted
      client_caps.reset(classic_protocol::capabilities::pos::ssl);
      break;
    case SslMode::kRequired:
      // config says: communication to server must be encrypted
      client_caps.set(classic_protocol::capabilities::pos::ssl);
      break;
    case SslMode::kPreferred:
      // config says: communication to server should be encrypted if server
      // supports it.
      if (dst_protocol->server_capabilities().test(
              classic_protocol::capabilities::pos::ssl)) {
        client_caps.set(classic_protocol::capabilities::pos::ssl);
      }
      break;
    case SslMode::kAsClient:
      break;
    case SslMode::kPassthrough:
    case SslMode::kDefault:
      harness_assert_this_should_not_execute();
      break;
  }
  dst_protocol->client_capabilities(client_caps);
}

stdx::expected<Processor::Result, std::error_code>
ServerFirstAuthenticator::client_greeting() {
  auto *socket_splicer = connection()->socket_splicer();
  auto src_channel = socket_splicer->client_channel();
  auto *src_protocol = connection()->client_protocol();
  auto *dst_protocol = connection()->server_protocol();

  const bool server_supports_tls = dst_protocol->server_capabilities().test(
      classic_protocol::capabilities::pos::ssl);
  const bool client_uses_tls = src_protocol->shared_capabilities().test(
      classic_protocol::capabilities::pos::ssl);
  const bool client_is_secure =
      client_uses_tls || socket_splicer->client_conn().is_secure_transport();

  if (connection()->dest_ssl_mode() == SslMode::kAsClient && client_uses_tls &&
      !server_supports_tls) {
    // config says: do as the client did, and the client did SSL and server
    // doesn't support it -> error

    // send back to the client
    const auto send_res = send_ssl_connection_error_msg(
        src_channel, src_protocol,
        "SSL connection error: Requirements can not be satisfied");
    if (!send_res) return send_client_failed(send_res.error());

    stage(Stage::Error);
    return Result::SendToClient;
  }

  client_greeting_server_adjust_caps(src_protocol, dst_protocol);

  // use the client-side's capabilities to make sure the server encodes
  // the packets according to the client.
  //
  // src_protocol->shared_caps must be used here as the ->client_caps may
  // contain more than what the router advertised.
  auto client_caps = src_protocol->shared_capabilities();

  switch (connection()->dest_ssl_mode()) {
    case SslMode::kDisabled:
      client_caps.reset(classic_protocol::capabilities::pos::ssl);
      break;
    case SslMode::kPreferred:
      client_caps.set(classic_protocol::capabilities::pos::ssl,
                      server_supports_tls);
      break;
    case SslMode::kRequired:
      client_caps.set(classic_protocol::capabilities::pos::ssl);
      break;
    case SslMode::kAsClient:
      if (connection()->source_ssl_mode() != SslMode::kPassthrough) {
        // don't check caps on passthrough.
        client_caps.set(classic_protocol::capabilities::pos::ssl,
                        client_is_secure);
      }
      break;
    case SslMode::kPassthrough:
    case SslMode::kDefault:
      log_debug("dest_ssl_mode::Default ... should not happen.");

      return recv_client_failed(make_error_code(std::errc::invalid_argument));
  }

  dst_protocol->client_capabilities(client_caps);
  dst_protocol->auth_method_name(src_protocol->auth_method_name());
  dst_protocol->username(src_protocol->username());
  dst_protocol->attributes(src_protocol->attributes());

  // the client greeting was received and will be forwarded to the server
  // soon.
  connection()->client_greeting_sent(true);
  connection()->on_handshake_received();

  if (dst_protocol->shared_capabilities().test(
          classic_protocol::capabilities::pos::ssl)) {
    stage(Stage::ClientGreetingStartTls);

  } else {
    stage(Stage::ClientGreetingFull);
  }

  return Result::Again;
}

stdx::expected<Processor::Result, std::error_code>
ServerFirstAuthenticator::client_greeting_start_tls() {
  auto *socket_splicer = connection()->socket_splicer();
  auto *src_protocol = connection()->client_protocol();
  auto *dst_protocol = connection()->server_protocol();
  auto *dst_channel = socket_splicer->server_channel();

  if (!src_protocol->client_greeting()) {
    return send_server_failed(make_error_code(std::errc::invalid_argument));
  }

  auto initial_client_greeting_msg = src_protocol->client_greeting().value();

  // use the shared capabilities of the client<->router connection as basis
  auto client_caps = src_protocol->shared_capabilities();

  client_caps.set(classic_protocol::capabilities::pos::ssl);

  dst_protocol->client_capabilities(client_caps);

  // setting username == "" leads to a short, switch-to-ssl
  // client::Greeting.
  auto send_res = ClassicFrame::send_msg<
      classic_protocol::borrowed::message::client::Greeting>(
      dst_channel, dst_protocol,
      {
          client_caps, initial_client_greeting_msg.max_packet_size(),
          initial_client_greeting_msg.collation(),
          "",  // username
          "",  // auth_method_data
          "",  // schema
          "",  // auth_method_name
          ""   // attributes
      });
  if (!send_res) return send_server_failed(send_res.error());

  if (connection()->source_ssl_mode() == SslMode::kPassthrough) {
    if (auto &tr = tracer()) {
      tr.trace(Tracer::Event().stage("client::greeting (forward-tls)"));
    }

    stage(Stage::TlsForwardInit);
  } else {
    if (auto &tr = tracer()) {
      tr.trace(Tracer::Event().stage("client::greeting (start-tls)"));
    }

    stage(Stage::TlsConnectInit);

    // leave msg in the send buffer as tls_connect() will flush it.

    // Result::SendToServer
    //       2041 us (      +115 us)      r<-s io::recv
    //       2044 us (        +2 us)           server::greeting?
    //       2049 us (        +5 us)           server::greeting::greeting
    //       2056 us (        +6 us)           client::greeting
    //       2068 us (       +12 us)      r->s io::send  << this one
    //       2233 us (      +164 us)           tls::connect
    //       2249 us (       +16 us)      r->s io::send

    // Result::Again
    //       2005 us (      +138 us)      r<-s io::recv
    //       2008 us (        +2 us)           server::greeting?
    //       2014 us (        +6 us)           server::greeting::greeting
    //       2021 us (        +6 us)           client::greeting
    //       2090 us (       +68 us)           tls::connect
    //       2113 us (       +23 us)      r->s io::send
  }
  return Result::Again;
}

stdx::expected<Processor::Result, std::error_code>
ServerFirstAuthenticator::client_greeting_full() {
  if (auto &tr = tracer()) {
    tr.trace(Tracer::Event().stage("client::greeting (full)"));
  }

  auto *socket_splicer = connection()->socket_splicer();
  auto *src_channel = socket_splicer->client_channel();
  auto *src_protocol = connection()->client_protocol();
  auto *dst_channel = socket_splicer->server_channel();
  auto *dst_protocol = connection()->server_protocol();

  auto client_greeting_msg = src_protocol->client_greeting().value();

  const auto attrs_res = classic_proto_decode_and_add_connection_attributes(
      src_protocol->attributes(),
      vector_splice(
          socket_splicer->client_conn().initial_connection_attributes(),
          client_ssl_connection_attributes(src_channel->ssl())));
  if (!attrs_res) {
    auto ec = attrs_res.error();
    // if decode/append fails forward the attributes as is. The server should
    // fail too.
    //
    if (src_protocol->client_capabilities().test(
            classic_protocol::capabilities::pos::connect_attributes)) {
      log_warning("%d: decoding connection attributes failed [ignored]: (%s) ",
                  __LINE__, ec.message().c_str());
    }
  }

  auto attrs = attrs_res.value_or(src_protocol->attributes());
  dst_protocol->sent_attributes(attrs);
  src_protocol->sent_attributes(attrs);

  client_greeting_msg.capabilities(dst_protocol->client_capabilities());
  client_greeting_msg.attributes(attrs);

  if (src_protocol->password().has_value()) {
    // scramble with the server's auth-data to trigger a fast-auth.

    auto pwd = *(src_protocol->password());

    // if the password set and not empty, rehash it.
    if (!pwd.empty()) {
      if (auto scramble_res = scramble_them_all(
              client_greeting_msg.auth_method_name(),
              strip_trailing_null(
                  dst_protocol->server_greeting()->auth_method_data()),
              pwd)) {
        client_greeting_msg.auth_method_data(*scramble_res);
      }
    }
  }

  dst_protocol->auth_method_name(src_protocol->auth_method_name());

  return ClassicFrame::send_msg(dst_channel, dst_protocol, client_greeting_msg)
      .and_then(
          [this](auto /* unused */) -> stdx::expected<Result, std::error_code> {
            stage(Stage::InitialResponse);

            return Result::SendToServer;
          })
      .or_else([this](auto err) { return send_server_failed(err); });
}

static TlsErrc forward_tls(Channel *src_channel, Channel *dst_channel) {
  // at least the TLS record header.
  const size_t tls_header_size{5};
  const size_t tls_type_offset{5};

  src_channel->read_to_plain(tls_header_size);

  const auto &plain = src_channel->recv_plain_view();
  while (plain.size() >= tls_header_size) {
    // plain is TLS traffic.
    const uint8_t tls_content_type = plain[0];
    const uint16_t tls_payload_size = (plain[3] << 8) | plain[4];

#if defined(DEBUG_SSL)
    const uint16_t tls_legacy_version = (plain[1] << 8) | plain[2];

    log_debug("-- ssl: ver=%04x, len=%d, %s", tls_legacy_version,
              tls_payload_size,
              tls_content_type_to_string(
                  static_cast<TlsContentType>(tls_content_type))
                  .c_str());
#endif
    if (plain.size() < tls_header_size + tls_payload_size) {
      src_channel->read_to_plain(tls_header_size + tls_payload_size -
                                 plain.size());
    }

    if (plain.size() < tls_header_size + tls_payload_size) {
      // there isn't the full frame yet.
      return TlsErrc::kWantRead;
    }

    const auto write_res = dst_channel->write(
        net::buffer(plain.subspan(0, tls_header_size + tls_payload_size)));
    if (!write_res) return TlsErrc::kWantWrite;

    // if TlsAlert in handshake, the connection goes back to plain
    if (static_cast<TlsContentType>(tls_content_type) ==
            TlsContentType::kAlert &&
        plain.size() > tls_type_offset && plain[tls_type_offset] == 0x02) {
      src_channel->is_tls(false);
      dst_channel->is_tls(false);
    }

    src_channel->consume_plain(*write_res);
  }

  // want more
  return TlsErrc::kWantRead;
}

stdx::expected<Processor::Result, std::error_code>
ServerFirstAuthenticator::tls_forward() {
  auto *socket_splicer = connection()->socket_splicer();

  auto client_channel = socket_splicer->client_channel();
  auto server_channel = socket_splicer->server_channel();

  bool client_recv_buf_changed =
      client_last_recv_buf_size_ != client_channel->recv_plain_view().size();
  bool server_recv_buf_changed =
      server_last_recv_buf_size_ != server_channel->recv_plain_view().size();
  bool client_send_buf_changed =
      client_last_send_buf_size_ != client_channel->send_buffer().size();
  bool server_send_buf_changed =
      server_last_send_buf_size_ != server_channel->send_buffer().size();

  if (client_recv_buf_changed || server_send_buf_changed) {
    forward_tls(client_channel, server_channel);

    client_last_recv_buf_size_ = client_channel->recv_plain_view().size();
    server_last_send_buf_size_ = server_channel->send_buffer().size();

    if (!server_channel->send_buffer().empty()) {
      return Result::SendToServer;
    }

    return Result::RecvFromClient;

  } else if (server_recv_buf_changed || client_send_buf_changed) {
    forward_tls(server_channel, client_channel);

    server_last_recv_buf_size_ = server_channel->recv_plain_view().size();
    client_last_send_buf_size_ = client_channel->send_buffer().size();

    if (!client_channel->send_buffer().empty()) {
      return Result::SendToClient;
    }

    return Result::RecvFromServer;
  }

  return stdx::make_unexpected(make_error_code(std::errc::bad_message));
}

stdx::expected<Processor::Result, std::error_code>
ServerFirstAuthenticator::tls_forward_init() {
  auto *socket_splicer = connection()->socket_splicer();
  auto *src_channel = socket_splicer->client_channel();
  auto *dst_channel = socket_splicer->server_channel();

  dst_channel->is_tls(true);
  src_channel->is_tls(true);

  // if there is already data in the recv-buffer, forward that.
  forward_tls(src_channel, dst_channel);
  if (!dst_channel->send_buffer().empty()) {
    return Result::SendToServer;
  }

  stage(Stage::TlsForward);
  return Result::RecvFromBoth;
}

stdx::expected<Processor::Result, std::error_code>
ServerFirstAuthenticator::tls_connect_init() {
  auto *socket_splicer = connection()->socket_splicer();
  auto *dst_channel = socket_splicer->server_channel();

  auto tls_client_ctx_res = get_dest_ssl_ctx(
      connection()->context(), connection()->get_destination_id());
  if (!tls_client_ctx_res || tls_client_ctx_res.value() == nullptr ||
      (*tls_client_ctx_res)->get() == nullptr) {
    // shouldn't happen. But if it does, close the connection.
    log_warning("failed to create SSL_CTX");

    return send_server_failed(make_error_code(std::errc::invalid_argument));
  }

  auto *tls_client_ctx = *tls_client_ctx_res;
  auto *ssl_ctx = tls_client_ctx->get();

  dst_channel->init_ssl(ssl_ctx);

  SSL_set_app_data(dst_channel->ssl(), connection());

  SSL_set_msg_callback(dst_channel->ssl(), ssl_msg_cb);
  SSL_set_msg_callback_arg(dst_channel->ssl(), connection());

  connection()->requires_tls(true);

  tls_client_ctx->get_session().and_then(
      [&](auto *sess) -> stdx::expected<void, std::error_code> {
        SSL_set_session(dst_channel->ssl(), sess);
        return {};
      });

  stage(Stage::TlsConnect);
  return Result::Again;
}

stdx::expected<Processor::Result, std::error_code>
ServerFirstAuthenticator::tls_connect() {
  auto *socket_splicer = connection()->socket_splicer();

  auto *src_channel = socket_splicer->client_channel();
  auto *src_protocol = connection()->client_protocol();
  auto *dst_channel = socket_splicer->server_channel();

  {
    const auto flush_res = dst_channel->flush_from_recv_buf();
    if (!flush_res) {
      auto ec = flush_res.error();
      log_fatal_error_code("tls_connect::recv::flush() failed", ec);

      return recv_server_failed(ec);
    }
  }

  if (!dst_channel->tls_init_is_finished()) {
    if (auto &tr = tracer()) {
      tr.trace(Tracer::Event().stage("tls::connect"));
    }

    const auto res = dst_channel->tls_connect();

    if (!res) {
      if (res.error() == TlsErrc::kWantRead) {
        {
          const auto flush_res = dst_channel->flush_to_send_buf();
          if (!flush_res &&
              (flush_res.error() !=
               make_error_condition(std::errc::operation_would_block))) {
            auto ec = flush_res.error();
            log_fatal_error_code("flushing failed", ec);

            return send_server_failed(ec);
          }
        }

        if (!dst_channel->send_buffer().empty()) {
          return Result::SendToServer;
        }
        return Result::RecvFromServer;
      } else {
        // connect may fail fatally if
        //
        // - cert-verification failed.
        // - no shared cipher

        const auto send_res = send_ssl_connection_error_msg(
            src_channel, src_protocol,
            "connecting to destination failed with TLS error: " +
                res.error().message());
        if (!send_res) {
          auto ec = send_res.error();
          log_fatal_error_code("sending error failed", ec);

          return send_client_failed(ec);
        }

        if (auto &tr = tracer()) {
          tr.trace(Tracer::Event().stage("server::greeting::error"));
        }

        // close the server-socket as no futher communication is expected.
        (void)socket_splicer->server_conn().close();

        stage(Stage::Error);
        return Result::SendToClient;
      }
    }
  }

  if (auto &tr = tracer()) {
    auto *ssl = dst_channel->ssl();
    std::ostringstream oss;
    oss << "tls::connect::ok: " << SSL_get_version(ssl);
    oss << " using " << SSL_get_cipher_name(ssl);
#if OPENSSL_VERSION_NUMBER >= ROUTER_OPENSSL_VERSION(3, 0, 0)
    oss << " and " << OBJ_nid2ln(SSL_get_negotiated_group(ssl));
#endif

    if (SSL_session_reused(ssl) != 0) {
      oss << ", session_reused";
    }

    tr.trace(Tracer::Event().stage(oss.str()));
  }

  stage(Stage::ClientGreetingAfterTls);
  // tls is established to the server, send the client::greeting
  return Result::Again;
}

stdx::expected<Processor::Result, std::error_code>
ServerFirstAuthenticator::client_greeting_after_tls() {
  if (auto &tr = tracer()) {
    tr.trace(Tracer::Event().stage("client::greeting(first)"));
  }

  auto *socket_splicer = connection()->socket_splicer();
  auto *src_channel = socket_splicer->client_channel();
  auto *src_protocol = connection()->client_protocol();
  auto *dst_channel = socket_splicer->server_channel();
  auto *dst_protocol = connection()->server_protocol();

  auto client_greeting_msg = *src_protocol->client_greeting();

  const auto attrs_res = classic_proto_decode_and_add_connection_attributes(
      src_protocol->attributes(),
      vector_splice(
          socket_splicer->client_conn().initial_connection_attributes(),
          client_ssl_connection_attributes(src_channel->ssl())));
  if (!attrs_res) {
    auto ec = attrs_res.error();
    // if decode/append fails forward the attributes as is. The server should
    // fail too.
    //
    if (src_protocol->client_capabilities().test(
            classic_protocol::capabilities::pos::connect_attributes)) {
      log_warning("%d: decoding connection attributes failed [ignored]: (%s) ",
                  __LINE__, ec.message().c_str());
    }
  }

  dst_protocol->username(client_greeting_msg.username());

  auto attrs = attrs_res.value_or(src_protocol->attributes());
  dst_protocol->sent_attributes(attrs);
  src_protocol->sent_attributes(attrs);

  // the client's attributes, as they are sent to the server.

  client_greeting_msg.capabilities(dst_protocol->client_capabilities());
  client_greeting_msg.attributes(attrs);

  if (src_protocol->password().has_value()) {
    // scramble with the server's auth-data to trigger a fast-auth.

    auto pwd = *(src_protocol->password());

    // if the password set and not empty, rehash it.
    if (!pwd.empty()) {
      if (auto scramble_res = scramble_them_all(
              client_greeting_msg.auth_method_name(),
              strip_trailing_null(
                  dst_protocol->server_greeting()->auth_method_data()),
              pwd)) {
        client_greeting_msg.auth_method_data(*scramble_res);
      }
    }
  }

  return ClassicFrame::send_msg(dst_channel, dst_protocol, client_greeting_msg)
      .and_then(
          [this](auto /* unused */) -> stdx::expected<Result, std::error_code> {
            stage(Stage::InitialResponse);

            return Result::SendToServer;
          })
      .or_else([this](auto err) { return send_server_failed(err); });
}

stdx::expected<Processor::Result, std::error_code>
ServerFirstAuthenticator::initial_response() {
  const auto *src_protocol = connection()->client_protocol();

  connection()->push_processor(std::make_unique<AuthForwarder>(
      connection(),
      // password was requested already.
      src_protocol->password() && !src_protocol->password()->empty()));

  stage(Stage::FinalResponse);
  return Result::Again;
}

stdx::expected<Processor::Result, std::error_code>
ServerFirstAuthenticator::final_response() {
  // ERR|OK|EOF|other
  auto *socket_splicer = connection()->socket_splicer();
  auto src_channel = socket_splicer->server_channel();
  auto src_protocol = connection()->server_protocol();

  // ensure the recv_buf has at last frame-header (+ msg-byte)
  auto read_res =
      ClassicFrame::ensure_has_msg_prefix(src_channel, src_protocol);
  if (!read_res) return recv_server_failed(read_res.error());

  const uint8_t msg_type = src_protocol->current_msg_type().value();

  enum class Msg {
    Ok = ClassicFrame::cmd_byte<classic_protocol::message::server::Ok>(),
    Error = ClassicFrame::cmd_byte<classic_protocol::message::server::Error>(),
  };

  switch (Msg{msg_type}) {
    case Msg::Ok:
      stage(Stage::AuthOk);
      return Result::Again;
    case Msg::Error:
      stage(Stage::AuthError);
      return Result::Again;
  }

  // if there is another packet, dump its payload for now.
  auto &recv_buf = src_channel->recv_plain_view();

  // get as much data of the current frame from the recv-buffers to log it.
  (void)ClassicFrame::ensure_has_full_frame(src_channel, src_protocol);

  log_debug(
      "received unexpected message from server after a client::Greeting:\n%s",
      hexify(recv_buf).c_str());

  return recv_server_failed(make_error_code(std::errc::bad_message));
}

/**
 * router<-server: auth error.
 */
stdx::expected<Processor::Result, std::error_code>
ServerFirstAuthenticator::auth_error() {
  auto *socket_splicer = connection()->socket_splicer();
  auto *src_channel = socket_splicer->server_channel();
  auto *src_protocol = connection()->server_protocol();

  auto msg_res = ClassicFrame::recv_msg<
      classic_protocol::borrowed::message::server::Error>(src_channel,
                                                          src_protocol);
  if (!msg_res) return recv_server_failed(msg_res.error());

  auto msg = *msg_res;

  if (auto &tr = tracer()) {
    tr.trace(Tracer::Event().stage("server::auth::error: " +
                                   std::to_string(msg.error_code())));
  }

  stage(Stage::Error);  // close the server connection after the Error msg was
                        // sent.

  on_error_({msg.error_code(), std::string(msg.message()),
             std::string(msg.sql_state())});

  return Result::Again;
}

/**
 * server-side: auth is ok.
 */
stdx::expected<Processor::Result, std::error_code>
ServerFirstAuthenticator::auth_ok() {
  auto *socket_splicer = connection()->socket_splicer();
  auto *src_channel = socket_splicer->server_channel();
  auto *src_protocol = connection()->server_protocol();

  auto msg_res =
      ClassicFrame::recv_msg<classic_protocol::borrowed::message::server::Ok>(
          src_channel, src_protocol);
  if (!msg_res) return recv_server_failed(msg_res.error());

  if (auto &tr = tracer()) {
    tr.trace(Tracer::Event().stage("server::ok"));
  }

  auto msg = *msg_res;

  if (!msg.session_changes().empty()) {
    (void)connection()->track_session_changes(
        net::buffer(msg.session_changes()),
        src_protocol->shared_capabilities());
  }

  stage(Stage::Ok);

  return forward_server_to_client();
}<|MERGE_RESOLUTION|>--- conflicted
+++ resolved
@@ -1119,18 +1119,14 @@
 
 stdx::expected<Processor::Result, std::error_code>
 ServerGreetor::initial_response() {
-<<<<<<< HEAD
   trace_span_end(trace_event_client_greeting_);
 
-  connection()->push_processor(std::make_unique<AuthForwarder>(connection()));
-=======
   const auto *src_protocol = connection()->client_protocol();
 
   connection()->push_processor(std::make_unique<AuthForwarder>(
       connection(),
       // password was requested already.
       src_protocol->password() && !src_protocol->password()->empty()));
->>>>>>> 8d7f6865
 
   stage(Stage::FinalResponse);
   return Result::Again;
