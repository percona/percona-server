--- conflicted
+++ resolved
@@ -72,10 +72,7 @@
 #include "sql_lexer.h"
 #include "sql_lexer_thd.h"
 #include "sql_parser.h"
-<<<<<<< HEAD
-=======
 #include "sql_parser_state.h"
->>>>>>> 824e2b40
 #include "sql_splitting_allowed.h"
 #include "start_transaction_parser.h"
 #include "stmt_classifier.h"
@@ -189,22 +186,8 @@
  * false for: CREATE PROCEDURE ... BEGIN DO 1; DO 2; END
  * false for: CREATE PROCEDURE ... BEGIN IF 1 THEN DO 1; END IF; END
  */
-<<<<<<< HEAD
-bool contains_multiple_statements(const std::string &stmt) {
-  MEM_ROOT mem_root;
-  THD session;
-  session.mem_root = &mem_root;
-
-  {
-    Parser_state parser_state;
-    parser_state.init(&session, stmt.data(), stmt.size());
-    session.m_parser_state = &parser_state;
-    SqlLexer lexer(&session);
-
-=======
 bool contains_multiple_statements(SqlLexer &&lexer) {
   {
->>>>>>> 824e2b40
     bool is_first{true};
     int begin_end_depth{0};
 
@@ -238,16 +221,11 @@
       }
 
       if (begin_end_depth == 0) {
-<<<<<<< HEAD
-        // semicolon outside a BEGIN...END block.
-        if (tkn.id == ';') return true;
-=======
         if (last_tkn) {
           // semicolon outside a BEGIN...END block.
 
           if (last_tkn->id == ';' && tkn.id != END_OF_INPUT) return true;
         }
->>>>>>> 824e2b40
       }
 
       last_tkn = tkn;
@@ -275,18 +253,11 @@
  * FLUSH TABLES WITH READ LOCK
  * @endcode
  */
-<<<<<<< HEAD
-stdx::flags<StmtClassifier> classify(const std::string &stmt,
-                                     bool forbid_set_trackers,
-=======
 stdx::flags<StmtClassifier> classify(SqlLexer &&lexer, bool forbid_set_trackers,
->>>>>>> 824e2b40
                                      bool config_access_mode_auto) {
   stdx::flags<StmtClassifier> classified{};
 
   {
-    bool is_lhs{true};
-
     bool is_lhs{true};
 
     auto lexer_it = lexer.begin();
@@ -846,19 +817,11 @@
 
     return 0 == my_strcasecmp(system_charset_info, name_, rhs);
   }
-<<<<<<< HEAD
 
  private:
   const char *name_;
 };
 
-=======
-
- private:
-  const char *name_;
-};
-
->>>>>>> 824e2b40
 stdx::expected<void, std::error_code> execute_command_router_set_trace(
     MysqlRoutingClassicConnectionBase *connection,
     const CommandRouterSet &cmd) {
@@ -1095,7 +1058,6 @@
     if (!send_res) return stdx::make_unexpected(send_res.error());
 
     return {};
-<<<<<<< HEAD
   }
 
   auto send_res =
@@ -1341,66 +1303,24 @@
 stdx::expected<std::variant<std::monostate, ShowWarningCount, ShowWarnings,
                             CommandRouterSet>,
                std::string>
-intercept_diagnostics_area_queries(std::string_view stmt) {
-  MEM_ROOT mem_root;
-  THD session;
-  session.mem_root = &mem_root;
-
-  {
-    Parser_state parser_state;
-    parser_state.init(&session, stmt.data(), stmt.size());
-    session.m_parser_state = &parser_state;
-    SqlLexer lexer{&session};
-
-    return InterceptedStatementsParser(lexer.begin(), lexer.end()).parse();
-  }
+intercept_diagnostics_area_queries(SqlLexer &&lexer) {
+  return InterceptedStatementsParser(lexer.begin(), lexer.end()).parse();
 }
 
 stdx::expected<std::variant<std::monostate, StartTransaction>, std::string>
-start_transaction(std::string_view stmt) {
-  MEM_ROOT mem_root;
-  THD session;
-  session.mem_root = &mem_root;
-
-  {
-    Parser_state parser_state;
-    parser_state.init(&session, stmt.data(), stmt.size());
-    session.m_parser_state = &parser_state;
-    SqlLexer lexer{&session};
-
-    return StartTransactionParser(lexer.begin(), lexer.end()).parse();
-  }
+start_transaction(SqlLexer &&lexer) {
+  return StartTransactionParser(lexer.begin(), lexer.end()).parse();
 }
 
 stdx::expected<SplittingAllowedParser::Allowed, std::string> splitting_allowed(
-    std::string_view stmt) {
-  MEM_ROOT mem_root;
-  THD session;
-  session.mem_root = &mem_root;
-
-  {
-    Parser_state parser_state;
-    parser_state.init(&session, stmt.data(), stmt.size());
-    session.m_parser_state = &parser_state;
-    SqlLexer lexer{&session};
-
-    return SplittingAllowedParser(lexer.begin(), lexer.end()).parse();
-  }
+    SqlLexer &&lexer) {
+  return SplittingAllowedParser(lexer.begin(), lexer.end()).parse();
 }
 
 stdx::expected<bool, std::string> is_implicitly_committed(
-    std::string_view stmt,
+    SqlLexer &&lexer,
     std::optional<classic_protocol::session_track::TransactionState>
         trx_state) {
-  MEM_ROOT mem_root;
-  THD session;
-  session.mem_root = &mem_root;
-
-  Parser_state parser_state;
-  parser_state.init(&session, stmt.data(), stmt.size());
-  session.m_parser_state = &parser_state;
-  SqlLexer lexer{&session};
-
   return ImplicitCommitParser(lexer.begin(), lexer.end()).parse(trx_state);
 }
 
@@ -1768,1560 +1688,6 @@
     stage(Stage::PrepareBackend);
     return Result::Again;
   } else {
-    auto msg_res =
-        ClassicFrame::recv_msg<classic_protocol::message::client::Query>(
-            src_channel, src_protocol);
-    if (!msg_res) {
-      // all codec-errors should result in a Malformed Packet error..
-      if (msg_res.error().category() !=
-          make_error_code(classic_protocol::codec_errc::not_enough_input)
-              .category()) {
-        return recv_client_failed(msg_res.error());
-      }
-
-      discard_current_msg(src_channel, src_protocol);
-
-      auto send_msg =
-          ClassicFrame::send_msg<classic_protocol::message::server::Error>(
-              src_channel, src_protocol,
-              {ER_MALFORMED_PACKET, "Malformed communication packet", "HY000"});
-      if (!send_msg) send_client_failed(send_msg.error());
-
-      stage(Stage::Done);
-
-      return Result::SendToClient;
-    }
-
-    if (auto &tr = tracer()) {
-      std::ostringstream oss;
-
-      for (const auto &param : msg_res->values()) {
-        oss << "\n";
-        oss << "- " << param.name << ": ";
-
-        if (!param.value) {
-          oss << "NULL";
-        } else if (auto param_str = param_to_string(param)) {
-          oss << param_str.value();
-        }
-      }
-
-      tr.trace(Tracer::Event().stage(
-          "query::command: " + msg_res->statement().substr(0, 1024) +
-          oss.str()));
-    }
-
-    if (src_protocol->shared_capabilities().test(
-            classic_protocol::capabilities::pos::multi_statements) &&
-        contains_multiple_statements(msg_res->statement())) {
-      auto send_res = ClassicFrame::send_msg<
-          classic_protocol::message::server::Error>(
-          src_channel, src_protocol,
-          {ER_ROUTER_NOT_ALLOWED_WITH_CONNECTION_SHARING,
-           "Multi-Statements are forbidden if connection-sharing is enabled.",
-           "HY000"});
-      if (!send_res) return send_client_failed(send_res.error());
-
-      discard_current_msg(src_channel, src_protocol);
-
-      stage(Stage::Done);
-      return Result::SendToClient;
-    }
-
-    // the diagnostics-area is only maintained, if connection-sharing is
-    // allowed.
-    //
-    // Otherwise, all queries for the diagnostics area MUST go to the
-    // server.
-    const auto intercept_res =
-        intercept_diagnostics_area_queries(msg_res->statement());
-    if (intercept_res) {
-      if (std::holds_alternative<std::monostate>(*intercept_res)) {
-        // no match
-      } else if (std::holds_alternative<ShowWarnings>(*intercept_res)) {
-        auto cmd = std::get<ShowWarnings>(*intercept_res);
-
-        discard_current_msg(src_channel, src_protocol);
-
-        if (connection()->connection_sharing_allowed()) {
-          auto send_res = show_warnings(connection(), cmd.verbosity(),
-                                        cmd.row_count(), cmd.offset());
-          if (!send_res) return send_client_failed(send_res.error());
-
-          stage(Stage::Done);
-          return Result::SendToClient;
-        } else {
-          // send the message to the backend, and inject the trace if there is
-          // one.
-          stage(Stage::SendQueued);
-
-          connection()->push_processor(std::make_unique<QuerySender>(
-              connection(), msg_res->statement(),
-              std::make_unique<ForwardedShowWarningsHandler>(connection(),
-                                                             cmd.verbosity())));
-
-          return Result::Again;
-        }
-      } else if (std::holds_alternative<ShowWarningCount>(*intercept_res)) {
-        auto cmd = std::get<ShowWarningCount>(*intercept_res);
-
-        discard_current_msg(src_channel, src_protocol);
-
-        if (connection()->connection_sharing_allowed()) {
-          auto send_res =
-              show_warning_count(connection(), cmd.verbosity(), cmd.scope());
-          if (!send_res) return send_client_failed(send_res.error());
-
-          stage(Stage::Done);
-          return Result::SendToClient;
-        } else {
-          // send the message to the backend, and increment the warning count
-          // if there is a trace.
-          stage(Stage::SendQueued);
-
-          connection()->push_processor(std::make_unique<QuerySender>(
-              connection(), msg_res->statement(),
-              std::make_unique<ForwardedShowWarningCountHandler>(
-                  connection(), cmd.verbosity())));
-
-          return Result::Again;
-        }
-      } else if (std::holds_alternative<CommandRouterSet>(*intercept_res)) {
-        discard_current_msg(src_channel, src_protocol);
-
-        connection()->execution_context().diagnostics_area().warnings().clear();
-        connection()->events().clear();
-
-        auto cmd = std::get<CommandRouterSet>(*intercept_res);
-
-        auto set_res = execute_command_router_set(connection(), cmd);
-        if (!set_res) return send_client_failed(set_res.error());
-
-        stage(Stage::Done);
-        return Result::SendToClient;
-      }
-    } else {
-      discard_current_msg(src_channel, src_protocol);
-
-      auto send_res =
-          ClassicFrame::send_msg<classic_protocol::message::server::Error>(
-              src_channel, src_protocol,
-              {1064, intercept_res.error(), "42000"});
-      if (!send_res) return send_client_failed(send_res.error());
-
-      stage(Stage::Done);
-      return Result::SendToClient;
-    }
-
-    if (connection()->context().access_mode() == routing::AccessMode::kAuto) {
-      const auto allowed_res = splitting_allowed(msg_res->statement());
-      if (!allowed_res) {
-        auto send_res = ClassicFrame::send_msg<
-            classic_protocol::borrowed::message::server::Error>(
-            src_channel, src_protocol,
-            {ER_ROUTER_NOT_ALLOWED_WITH_CONNECTION_SHARING, allowed_res.error(),
-             "HY000"});
-        if (!send_res) return send_client_failed(send_res.error());
-
-        discard_current_msg(src_channel, src_protocol);
-
-        stage(Stage::Done);
-        return Result::SendToClient;
-      }
-
-      switch (*allowed_res) {
-        case SplittingAllowedParser::Allowed::Always:
-          break;
-        case SplittingAllowedParser::Allowed::Never: {
-          auto send_res = ClassicFrame::send_msg<
-              classic_protocol::borrowed::message::server::Error>(
-              src_channel, src_protocol,
-              {ER_ROUTER_NOT_ALLOWED_WITH_CONNECTION_SHARING,
-               "Statement not allowed if access_mode is 'auto'", "HY000"});
-          if (!send_res) return send_client_failed(send_res.error());
-
-          discard_current_msg(src_channel, src_protocol);
-
-          stage(Stage::Done);
-          return Result::SendToClient;
-        }
-        case SplittingAllowedParser::Allowed::OnlyReadOnly:
-        case SplittingAllowedParser::Allowed::OnlyReadWrite:
-        case SplittingAllowedParser::Allowed::InTransaction:
-          if (!connection()->trx_state() ||
-              connection()->trx_state()->trx_type() == '_') {
-            auto send_res = ClassicFrame::send_msg<
-                classic_protocol::borrowed::message::server::Error>(
-                src_channel, src_protocol,
-                {ER_ROUTER_NOT_ALLOWED_WITH_CONNECTION_SHARING,
-                 "Statement not allowed outside a transaction if access_mode "
-                 "is 'auto'",
-                 "HY000"});
-            if (!send_res) return send_client_failed(send_res.error());
-
-            discard_current_msg(src_channel, src_protocol);
-
-            stage(Stage::Done);
-            return Result::SendToClient;
-          }
-          break;
-      }
-    }
-
-    if (!connection()->trx_state()) {
-      // no trx state, no trx.
-      stage(Stage::ClassifyQuery);
-    } else {
-      auto is_implictly_committed_res = is_implicitly_committed(
-          msg_res->statement(), connection()->trx_state());
-      if (!is_implictly_committed_res) {
-        // it fails if trx-state() is not set, but it has been set.
-        harness_assert_this_should_not_execute();
-      } else if (*is_implictly_committed_res) {
-        auto &server_conn = connection()->socket_splicer()->server_conn();
-        if (!server_conn.is_open()) {
-          trace_event_connect_and_explicit_commit_ =
-              trace_connect_and_explicit_commit(trace_event_command_);
-          stage(Stage::ExplicitCommitConnect);
-        } else {
-          stage(Stage::ExplicitCommit);
-        }
-      } else {
-        // not implicitly committed.
-        stage(Stage::ClassifyQuery);
-      }
-    }
-
-    return Result::Again;
-  }
-}
-
-TraceEvent *QueryForwarder::trace_connect_and_explicit_commit(
-    TraceEvent *parent_span) {
-  auto *ev = trace_span(parent_span, "mysql/connect_and_explicit_commit");
-  if (ev == nullptr) return nullptr;
-
-  trace_set_connection_attributes(ev);
-
-  return ev;
-}
-
-// connect to the old backend if needed before sending the COMMIT.
-stdx::expected<Processor::Result, std::error_code>
-QueryForwarder::explicit_commit_connect() {
-  if (auto &tr = tracer()) {
-    tr.trace(Tracer::Event().stage("query::explicit_commit::connect"));
-  }
-
-  stage(Stage::ExplicitCommitConnectDone);
-  return mysql_reconnect_start(trace_event_connect_and_explicit_commit_);
-}
-
-stdx::expected<Processor::Result, std::error_code>
-QueryForwarder::explicit_commit_connect_done() {
-  auto &server_conn = connection()->socket_splicer()->server_conn();
-  if (!server_conn.is_open()) {
-    auto *socket_splicer = connection()->socket_splicer();
-    auto *src_channel = socket_splicer->client_channel();
-    auto *src_protocol = connection()->client_protocol();
-
-    discard_current_msg(src_channel, src_protocol);
-
-    if (auto &tr = tracer()) {
-      tr.trace(Tracer::Event().stage("query::explicit_commit::connect::error"));
-    }
-
-    trace_span_end(trace_event_connect_and_explicit_commit_);
-    trace_command_end(trace_event_command_);
-
-    stage(Stage::Done);
-    return reconnect_send_error_msg(src_channel, src_protocol);
-  }
-
-  if (auto &tr = tracer()) {
-    tr.trace(Tracer::Event().stage("query::explicit_commit::connect::done"));
-  }
-
-  stage(Stage::ExplicitCommit);
-
-  return Result::Again;
-}
-
-// explicitly COMMIT the transaction as the current statement would do an
-// implicit COMMIT.
-stdx::expected<Processor::Result, std::error_code>
-QueryForwarder::explicit_commit() {
-  if (auto &tr = tracer()) {
-    tr.trace(Tracer::Event().stage("query::explicit_commit::commit"));
-  }
-
-  auto *dst_protocol = connection()->server_protocol();
-
-  // reset the seq-id before the command that's pushed.
-  dst_protocol->seq_id(0xff);
-
-  stage(Stage::ExplicitCommitDone);
-
-  connection()->push_processor(std::make_unique<QuerySender>(
-      connection(), "COMMIT", std::make_unique<FailedQueryHandler>(*this)));
-
-  return Result::Again;
-}
-
-// check if the COMMIT succeeded.
-stdx::expected<Processor::Result, std::error_code>
-QueryForwarder::explicit_commit_done() {
-  auto *dst_protocol = connection()->server_protocol();
-
-  if (auto err = failed()) {
-    auto *socket_splicer = connection()->socket_splicer();
-    auto *src_channel = socket_splicer->client_channel();
-    auto *src_protocol = connection()->client_protocol();
-
-    discard_current_msg(src_channel, src_protocol);
-
-    if (auto &tr = tracer()) {
-      tr.trace(Tracer::Event().stage("query::explicit_commit::error"));
-    }
-
-    auto send_msg = ClassicFrame::send_msg(src_channel, src_protocol, *err);
-    if (!send_msg) send_client_failed(send_msg.error());
-
-    trace_span_end(trace_event_connect_and_explicit_commit_);
-    trace_command_end(trace_event_command_);
-
-    stage(Stage::Done);
-
-    return Result::Again;
-  }
-
-  if (auto &tr = tracer()) {
-    tr.trace(Tracer::Event().stage("query::explicit_commit::done"));
-  }
-
-  // back to the current query.
-  stage(Stage::ClassifyQuery);
-
-  // next command with start at 0 again.
-  dst_protocol->seq_id(0xff);
-
-  return Result::Again;
-}
-
-stdx::expected<Processor::Result, std::error_code>
-QueryForwarder::classify_query() {
-  auto *socket_splicer = connection()->socket_splicer();
-  auto *src_channel = socket_splicer->client_channel();
-  auto *src_protocol = connection()->client_protocol();
-
-  bool want_read_only_connection{false};
-
-  if (true) {
-    auto msg_res =
-        ClassicFrame::recv_msg<classic_protocol::message::client::Query>(
-            src_channel, src_protocol);
-    if (!msg_res) {
-      // all codec-errors should result in a Malformed Packet error..
-      if (msg_res.error().category() !=
-          make_error_code(classic_protocol::codec_errc::not_enough_input)
-              .category()) {
-        return recv_client_failed(msg_res.error());
-      }
-
-      discard_current_msg(src_channel, src_protocol);
-
-      auto send_msg =
-          ClassicFrame::send_msg<classic_protocol::message::server::Error>(
-              src_channel, src_protocol,
-              {ER_MALFORMED_PACKET, "Malformed communication packet", "HY000"});
-      if (!send_msg) send_client_failed(send_msg.error());
-
-      stage(Stage::Done);
-
-      return Result::SendToClient;
-    }
-
-    // not a SHOW WARNINGS or so, reset the warnings.
-    connection()->execution_context().diagnostics_area().warnings().clear();
-    connection()->events().clear();
-    connection()->wait_for_my_writes(src_protocol->wait_for_my_writes());
-    connection()->gtid_at_least_executed(src_protocol->gtid_executed());
-    connection()->wait_for_my_writes_timeout(
-        src_protocol->wait_for_my_writes_timeout());
-
-    auto collation_connection = connection()
-                                    ->execution_context()
-                                    .system_variables()
-                                    .get("collation_connection")
-                                    .value()
-                                    .value_or("utf8mb4");
-
-    const CHARSET_INFO *cs_collation_connection =
-        get_charset_by_name(collation_connection.c_str(), 0);
-
-    std::optional<ClassicProtocolState::AccessMode> access_mode;
-    for (const auto &param : msg_res->values()) {
-      if (0 == my_strcasecmp(cs_collation_connection, param.name.c_str(),
-                             "router.trace")) {
-        if (param.value) {
-          auto val_res = param_to_number(param);
-          if (val_res) {
-            switch (*val_res) {
-              case 0:
-              case 1:
-                connection()->events().active(*val_res != 0);
-                break;
-              default:
-                discard_current_msg(src_channel, src_protocol);
-
-                auto send_res = ClassicFrame::send_msg<
-                    classic_protocol::message::server::Error>(
-                    src_channel, src_protocol,
-                    {1064, "Query attribute 'router.trace' requires 0 or 1",
-                     "42000"});
-                if (!send_res) return send_client_failed(send_res.error());
-
-                stage(Stage::Done);
-                return Result::SendToClient;
-            }
-          } else {
-            discard_current_msg(src_channel, src_protocol);
-
-            auto send_res = ClassicFrame::send_msg<
-                classic_protocol::message::server::Error>(
-                src_channel, src_protocol,
-                {1064, "Query attribute 'router.trace' requires a number",
-                 "42000"});
-            if (!send_res) return send_client_failed(send_res.error());
-
-            stage(Stage::Done);
-            return Result::SendToClient;
-          }
-        } else {
-          discard_current_msg(src_channel, src_protocol);
-
-          auto send_res =
-              ClassicFrame::send_msg<classic_protocol::message::server::Error>(
-                  src_channel, src_protocol,
-                  {1064, "router.trace requires a value", "42000"});
-          if (!send_res) return send_client_failed(send_res.error());
-
-          stage(Stage::Done);
-          return Result::SendToClient;
-        }
-      } else if (0 == my_strcasecmp(cs_collation_connection, param.name.c_str(),
-                                    "router.access_mode")) {
-        if (param.value) {
-          auto param_res = param_as_string(param);
-          if (param_res) {
-            auto val = *param_res;
-
-            if (val == "read_only") {
-              access_mode = ClassicProtocolState::AccessMode::ReadOnly;
-            } else if (val == "read_write") {
-              access_mode = ClassicProtocolState::AccessMode::ReadWrite;
-            } else if (val == "auto") {
-              access_mode = std::nullopt;
-            } else {
-              // unknown router.access_mode value.
-              discard_current_msg(src_channel, src_protocol);
-
-              auto send_res = ClassicFrame::send_msg<
-                  classic_protocol::message::server::Error>(
-                  src_channel, src_protocol,
-                  {1064,
-                   "Value of Query attribute " + param.name + " is unknown",
-                   "42000"});
-              if (!send_res) return send_client_failed(send_res.error());
-
-              stage(Stage::Done);
-              return Result::SendToClient;
-            }
-          } else {
-            // router.access_mode has invalid value.
-            discard_current_msg(src_channel, src_protocol);
-
-            auto send_res = ClassicFrame::send_msg<
-                classic_protocol::message::server::Error>(
-                src_channel, src_protocol,
-                {1064, "Value of Query attribute " + param.name + " is unknown",
-                 "42000"});
-            if (!send_res) return send_client_failed(send_res.error());
-
-            stage(Stage::Done);
-            return Result::SendToClient;
-          }
-        } else {
-          // NULL, ignore
-        }
-      } else if (0 == my_strcasecmp(cs_collation_connection, param.name.c_str(),
-                                    "router.wait_for_my_writes")) {
-        if (param.value) {
-          auto val_res = param_to_number(param);
-          if (val_res) {
-            if (*val_res == 0 || *val_res == 1) {
-              connection()->wait_for_my_writes(*val_res == 1);
-            } else {
-              // router.wait_for_my_writes has invalid value.
-              discard_current_msg(src_channel, src_protocol);
-
-              auto send_res = ClassicFrame::send_msg<
-                  classic_protocol::borrowed::message::server::Error>(
-                  src_channel, src_protocol,
-                  {1064,
-                   "Value of Query attribute " + param.name + " is unknown",
-                   "42000"});
-              if (!send_res) return send_client_failed(send_res.error());
-
-              stage(Stage::Done);
-              return Result::SendToClient;
-            }
-          } else {
-            // router.wait_for_my_writes has invalid type.
-            discard_current_msg(src_channel, src_protocol);
-
-            auto send_res = ClassicFrame::send_msg<
-                classic_protocol::borrowed::message::server::Error>(
-                src_channel, src_protocol,
-                {1064, "Value of Query attribute " + param.name + " is unknown",
-                 "42000"});
-            if (!send_res) return send_client_failed(send_res.error());
-
-            stage(Stage::Done);
-            return Result::SendToClient;
-          }
-        } else {
-          // NULL, ignore
-        }
-      } else if (0 == my_strcasecmp(cs_collation_connection, param.name.c_str(),
-                                    "router.wait_for_my_writes_timeout")) {
-        if (param.value) {
-          auto val_res = param_to_number(param);
-          if (val_res) {
-            if (*val_res <= 3600) {
-              connection()->wait_for_my_writes_timeout(
-                  std::chrono::seconds(*val_res));
-            } else {
-              // router.wait_for_my_writes_timeout has invalid type.
-              discard_current_msg(src_channel, src_protocol);
-
-              auto send_res = ClassicFrame::send_msg<
-                  classic_protocol::borrowed::message::server::Error>(
-                  src_channel, src_protocol,
-                  {1064,
-                   "Value of Query attribute " + param.name + " is unknown",
-                   "42000"});
-              if (!send_res) return send_client_failed(send_res.error());
-
-              stage(Stage::Done);
-              return Result::SendToClient;
-            }
-          } else {
-            // router.wait_for_my_writes_timeout has invalid type.
-            discard_current_msg(src_channel, src_protocol);
-
-            auto send_res = ClassicFrame::send_msg<
-                classic_protocol::borrowed::message::server::Error>(
-                src_channel, src_protocol,
-                {1064, "Value of Query attribute " + param.name + " is unknown",
-                 "42000"});
-            if (!send_res) return send_client_failed(send_res.error());
-
-            stage(Stage::Done);
-            return Result::SendToClient;
-          }
-        } else {
-          // NULL, ignore
-        }
-      } else {
-        const char router_prefix[] = "router.";
-
-        std::string param_prefix =
-            param.name.substr(0, sizeof(router_prefix) - 1);
-
-        if (0 == my_strcasecmp(cs_collation_connection, param_prefix.c_str(),
-                               router_prefix)) {
-          // unknown router. query-attribute.
-          discard_current_msg(src_channel, src_protocol);
-
-          auto send_res =
-              ClassicFrame::send_msg<classic_protocol::message::server::Error>(
-                  src_channel, src_protocol,
-                  {1064, "Query attribute " + param.name + " is unknown",
-                   "42000"});
-          if (!send_res) return send_client_failed(send_res.error());
-
-          stage(Stage::Done);
-          return Result::SendToClient;
-        }
-      }
-    }
-
-    stmt_classified_ = classify(
-        msg_res->statement(), true,
-        connection()->context().access_mode() == routing::AccessMode::kAuto);
-
-    enum class ReadOnlyDecider {
-      Session,
-      TrxState,
-      QueryAttribute,
-      Statement,
-    } read_only_decider{ReadOnlyDecider::TrxState};
-
-    auto read_only_decider_to_string = [](ReadOnlyDecider v) -> std::string {
-      switch (v) {
-        case ReadOnlyDecider::Session:
-          return "session";
-        case ReadOnlyDecider::TrxState:
-          return "trx-state";
-        case ReadOnlyDecider::QueryAttribute:
-          return "query-attribute";
-        case ReadOnlyDecider::Statement:
-          return "statement";
-      }
-
-      harness_assert_this_should_not_execute();
-    };
-
-    if (src_protocol->access_mode()) {
-      // access-mode set explicitly via ROUTER SET ...
-      want_read_only_connection = (src_protocol->access_mode() ==
-                                   ClassicProtocolState::AccessMode::ReadOnly);
-      read_only_decider = ReadOnlyDecider::Session;
-    } else {
-      bool some_trx_state{false};
-      bool in_read_only_trx{false};
-
-      const auto &sysvars =
-          connection()->execution_context().system_variables();
-
-      // check the server's trx-characteristics if:
-      //
-      // - a transaction has been explicitly started
-      // - some transaction characteristics have been specified
-
-      const auto trx_char = connection()->trx_characteristics();
-      if (trx_char && !trx_char->characteristics().empty()) {
-        // some transaction state is set. Either is started or SET TRANSACTION
-        // ...
-        some_trx_state = true;
-
-        if (ends_with(trx_char->characteristics(),
-                      "START TRANSACTION READ ONLY;")) {
-          // explicit read-only trx started.
-          //
-          // can be moved to read-only server even if it was started as it
-          // didn't ask for a consistent snapshot.
-          in_read_only_trx = true;
-        } else if (ends_with(trx_char->characteristics(),
-                             "SET TRANSACTION READ ONLY;")) {
-          // check if the received statement is an explicit transaction start.
-          const auto start_transaction_res =
-              start_transaction(msg_res->statement());
-          if (!start_transaction_res) {
-            discard_current_msg(src_channel, src_protocol);
-
-            auto send_res = ClassicFrame::send_msg<
-                classic_protocol::message::server::Error>(
-                src_channel, src_protocol,
-                {1064, start_transaction_res.error(), "42000"});
-            if (!send_res) return send_client_failed(send_res.error());
-
-            stage(Stage::Done);
-            return Result::SendToClient;
-          }
-
-          if (std::holds_alternative<StartTransaction>(
-                  *start_transaction_res)) {
-            const auto start_trx =
-                std::get<StartTransaction>(*start_transaction_res);
-
-            if (auto access_mode = start_trx.access_mode()) {
-              // READ ONLY or READ WRITE explicitely specified.
-              in_read_only_trx =
-                  (*access_mode == StartTransaction::AccessMode::ReadOnly);
-            } else {
-              in_read_only_trx = true;
-            }
-          }  // otherwise no START TRANSACTION or BEGIN
-        }
-      } else {
-        // no trx-state yet.
-
-        // check if the received statement is an explicit transaction start.
-        const auto start_transaction_res =
-            start_transaction(msg_res->statement());
-        if (!start_transaction_res) {
-          discard_current_msg(src_channel, src_protocol);
-
-          const auto send_res =
-              ClassicFrame::send_msg<classic_protocol::message::server::Error>(
-                  src_channel, src_protocol,
-                  {1064, start_transaction_res.error(), "42000"});
-          if (!send_res) return send_client_failed(send_res.error());
-
-          stage(Stage::Done);
-          return Result::SendToClient;
-        }
-
-        if (std::holds_alternative<StartTransaction>(*start_transaction_res)) {
-          some_trx_state = true;
-
-          const auto start_trx =
-              std::get<StartTransaction>(*start_transaction_res);
-
-          if (auto access_mode = start_trx.access_mode()) {
-            // READ ONLY or READ WRITE explicitely specified.
-            in_read_only_trx =
-                (*access_mode == StartTransaction::AccessMode::ReadOnly);
-          } else {
-            // if there is a SET TRANSACTION READ ONLY ...
-            if (set_transaction_contains_read_only(
-                    connection()->trx_characteristics())) {
-              in_read_only_trx = true;
-            }
-          }
-
-          // ignore
-          //
-          //   SET SESSION transaction_read_only = 1;
-          //
-          // as it should be handled by the server.
-        } else {
-          // ... or an implicit transaction start.
-          auto autocommit_res = sysvars.get("autocommit").value();
-
-          // if autocommit is off, there is always some transaction which should
-          // be sent to the read-write server.
-          if (autocommit_res && autocommit_res == "OFF") {
-            some_trx_state = true;
-          }
-        }
-      }
-
-      // if autocommit is disabled, treat it as read-write transaction.
-      auto autocommit_res = connection()
-                                ->execution_context()
-                                .system_variables()
-                                .get("autocommit")
-                                .value();
-      if (autocommit_res && autocommit_res == "OFF") {
-        some_trx_state = true;
-      }
-
-      if (some_trx_state) {
-        want_read_only_connection = in_read_only_trx;
-        read_only_decider = ReadOnlyDecider::TrxState;
-
-        if (access_mode) {
-          discard_current_msg(src_channel, src_protocol);
-
-          auto send_res =
-              ClassicFrame::send_msg<classic_protocol::message::server::Error>(
-                  src_channel, src_protocol,
-                  {ER_VARIABLE_NOT_SETTABLE_IN_TRANSACTION,
-                   "Query attribute router.access_mode not allowed inside a "
-                   "transaction.",
-                   "42000"});
-          if (!send_res) return send_client_failed(send_res.error());
-
-          stage(Stage::Done);
-          return Result::SendToClient;
-        }
-      } else if (access_mode) {
-        // access-mode set via query-attributes.
-        want_read_only_connection =
-            (*access_mode == ClassicProtocolState::AccessMode::ReadOnly);
-        read_only_decider = ReadOnlyDecider::QueryAttribute;
-      } else {
-        // automatically detected.
-        want_read_only_connection = stmt_classified_ & StmtClassifier::ReadOnly;
-        read_only_decider = ReadOnlyDecider::Statement;
-      }
-    }
-
-    trace_event_command_ = trace_command(prefix());
-    if (auto *ev = trace_event_command_) {
-      ev->attrs.emplace_back("mysql.session_is_read_only",
-                             want_read_only_connection);
-      ev->attrs.emplace_back("mysql.session_is_read_only_decider",
-                             read_only_decider_to_string(read_only_decider));
-    }
-
-    if (auto &tr = tracer()) {
-      tr.trace(Tracer::Event().stage(
-          "query::classified: " + to_string(stmt_classified_) +
-          ", use-read-only-decided-by=" +
-          read_only_decider_to_string(read_only_decider)));
-    }
-
-    if (auto *ev = trace_span(trace_event_command_, "mysql/query_classify")) {
-      ev->attrs.emplace_back("mysql.query.classification",
-                             to_string(stmt_classified_));
-    }
-
-    // SET session_track... is forbidden if router sets session-trackers on the
-    // server-side.
-    if ((stmt_classified_ & StmtClassifier::ForbiddenSetWithConnSharing) &&
-        connection()->connection_sharing_possible()) {
-      discard_current_msg(src_channel, src_protocol);
-
-      if (auto &tr = tracer()) {
-        tr.trace(Tracer::Event().stage("query::forbidden"));
-      }
-
-      auto send_res = ClassicFrame::send_msg<
-          classic_protocol::borrowed::message::server::Error>(
-          src_channel, src_protocol,
-          {ER_VARIABLE_NOT_SETTABLE_IN_TRANSACTION,
-           "The system variable cannot be set when connection sharing is "
-           "enabled",
-           "HY000"});
-      if (!send_res) return send_client_failed(send_res.error());
-
-      stage(Stage::Done);
-      return Result::SendToClient;
-    }
-
-    // functions are forbidden if the connection can be shared
-    // (e.g. config allows sharing and outside a transaction)
-    if ((stmt_classified_ & StmtClassifier::ForbiddenFunctionWithConnSharing) &&
-        connection()->connection_sharing_allowed()) {
-      discard_current_msg(src_channel, src_protocol);
-
-      if (auto &tr = tracer()) {
-        tr.trace(Tracer::Event().stage("query::forbidden"));
-      }
-      auto send_res = ClassicFrame::send_msg<
-          classic_protocol::borrowed::message::server::Error>(
-          src_channel, src_protocol,
-          {ER_NO_ACCESS_TO_NATIVE_FCT,
-           "Access to native function is rejected when connection sharing is "
-           "enabled",
-           "HY000"});
-      if (!send_res) return send_client_failed(send_res.error());
-
-      stage(Stage::Done);
-      return Result::SendToClient;
-    }
-  }
-
-  trace_event_connect_and_forward_command_ =
-      trace_connect_and_forward_command(trace_event_command_);
-
-  stage(Stage::PrepareBackend);
-
-  if (connection()->connection_sharing_allowed() &&
-      // only switch backends if access-mode is 'auto'
-      connection()->context().access_mode() == routing::AccessMode::kAuto) {
-    if ((want_read_only_connection && connection()->expected_server_mode() ==
-                                          mysqlrouter::ServerMode::ReadWrite) ||
-        (!want_read_only_connection && connection()->expected_server_mode() ==
-                                           mysqlrouter::ServerMode::ReadOnly)) {
-      connection()->expected_server_mode(
-          want_read_only_connection ? mysqlrouter::ServerMode::ReadOnly
-                                    : mysqlrouter::ServerMode::ReadWrite);
-
-      if (socket_splicer->server_conn().is_open()) {
-        // as the connection will be switched, get rid of this connection.
-        stage(Stage::PoolBackend);
-      }
-    }
-  }
-
-  return Result::Again;
-}
-
-// pool the current server connection.
-stdx::expected<Processor::Result, std::error_code>
-QueryForwarder::pool_backend() {
-  stage(Stage::SwitchBackend);
-
-  auto pooled_res = pool_server_connection();
-  if (!pooled_res) return send_server_failed(pooled_res.error());
-
-  const auto pooled = *pooled_res;
-
-  if (pooled) {
-    if (auto &tr = tracer()) {
-      tr.trace(Tracer::Event().stage("query::switch_backend::pooled"));
-    }
-  } else {
-    if (auto &tr = tracer()) {
-      tr.trace(Tracer::Event().stage("query::switch_backend::full"));
-    }
-
-    // as the pool is full, close the server connection nicely.
-    connection()->push_processor(std::make_unique<QuitSender>(connection()));
-  }
-
-  return Result::Again;
-}
-
-// switch to the new backend.
-stdx::expected<Processor::Result, std::error_code>
-QueryForwarder::switch_backend() {
-  auto *socket_splicer = connection()->socket_splicer();
-
-  // toggle the read-only state.
-  // and connect to the backend again.
-  stage(Stage::PrepareBackend);
-
-  // server socket is closed, reset its state.
-  auto ssl_mode = socket_splicer->server_conn().ssl_mode();
-  socket_splicer->server_conn() =
-      TlsSwitchableConnection{nullptr,   // connection
-                              nullptr,   // routing-connection
-                              ssl_mode,  //
-                              std::make_unique<ClassicProtocolState>()};
-
-  return Result::Again;
-}
-
-stdx::expected<Processor::Result, std::error_code>
-QueryForwarder::prepare_backend() {
-  auto &server_conn = connection()->socket_splicer()->server_conn();
-  if (!server_conn.is_open()) {
-    stage(Stage::Connect);
-  } else {
-    trace_event_forward_command_ =
-        trace_forward_command(trace_event_connect_and_forward_command_);
-    stage(Stage::Forward);
-  }
-
-  return Result::Again;
-=======
-  }
-
-  auto send_res =
-      ClassicFrame::send_msg<classic_protocol::message::server::Error>(
-          src_channel, src_protocol,
-          {1064,
-           "parse error in 'ROUTER SET wait_for_my_writes_timeout = <...>'. "
-           "Expected a number",
-           "42000"});
-  if (!send_res) return stdx::make_unexpected(send_res.error());
-
-  return {};
->>>>>>> 824e2b40
-}
-
-/*
- * ROUTER SET <key> = <value>
- *
- * @retval expected        done
- * @retval unexpected      fatal-error
- */
-stdx::expected<void, std::error_code> execute_command_router_set(
-    MysqlRoutingClassicConnectionBase *connection,
-    const CommandRouterSet &cmd) {
-  auto *socket_splicer = connection->socket_splicer();
-  auto *src_channel = socket_splicer->client_channel();
-  auto *src_protocol = connection->client_protocol();
-
-  if (Name_string(cmd.name().c_str()).eq("trace")) {
-    return execute_command_router_set_trace(connection, cmd);
-  }
-
-  if (Name_string(cmd.name().c_str()).eq("access_mode")) {
-    return execute_command_router_set_access_mode(connection, cmd);
-  }
-
-  if (Name_string(cmd.name().c_str()).eq("wait_for_my_writes")) {
-    return execute_command_router_set_wait_for_my_writes(connection, cmd);
-  }
-
-  if (Name_string(cmd.name().c_str()).eq("wait_for_my_writes_timeout")) {
-    return execute_command_router_set_wait_for_my_writes_timeout(connection,
-                                                                 cmd);
-  }
-
-  auto send_res =
-      ClassicFrame::send_msg<classic_protocol::message::server::Error>(
-          src_channel, src_protocol,
-          {ER_UNKNOWN_SYSTEM_VARIABLE,
-           "Unknown Router system variable '" + cmd.name() + "'", "HY000"});
-  if (!send_res) return stdx::make_unexpected(send_res.error());
-
-  return {};
-}
-
-class InterceptedStatementsParser : public ShowWarningsParser {
- public:
-  using ShowWarningsParser::ShowWarningsParser;
-
-  stdx::expected<std::variant<std::monostate, ShowWarningCount, ShowWarnings,
-                              CommandRouterSet>,
-                 std::string>
-  parse() {
-    if (accept(SHOW)) {
-      if (accept(WARNINGS)) {
-        stdx::expected<Limit, std::string> limit_res;
-
-        if (accept(LIMIT)) {  // optional limit
-          limit_res = limit();
-        }
-
-        if (accept(END_OF_INPUT)) {
-          if (limit_res) {
-            return {std::in_place,
-                    ShowWarnings{ShowWarnings::Verbosity::Warning,
-                                 limit_res->row_count, limit_res->offset}};
-          }
-
-          return {std::in_place,
-                  ShowWarnings{ShowWarnings::Verbosity::Warning}};
-        }
-
-        // unexpected input after SHOW WARNINGS [LIMIT ...]
-        return {};
-      } else if (accept(ERRORS)) {
-        stdx::expected<Limit, std::string> limit_res;
-
-        if (accept(LIMIT)) {
-          limit_res = limit();
-        }
-
-        if (accept(END_OF_INPUT)) {
-          if (limit_res) {
-            return {std::in_place,
-                    ShowWarnings{ShowWarnings::Verbosity::Error,
-                                 limit_res->row_count, limit_res->offset}};
-          }
-
-          return {std::in_place, ShowWarnings{ShowWarnings::Verbosity::Error}};
-        }
-
-        // unexpected input after SHOW ERRORS [LIMIT ...]
-        return {};
-      } else if (accept(COUNT_SYM) && accept('(') && accept('*') &&
-                 accept(')')) {
-        if (accept(WARNINGS)) {
-          if (accept(END_OF_INPUT)) {
-            return {std::in_place,
-                    ShowWarningCount{ShowWarnings::Verbosity::Warning,
-                                     ShowWarningCount::Scope::Session}};
-          }
-
-          // unexpected input after SHOW COUNT(*) WARNINGS
-          return {};
-        } else if (accept(ERRORS)) {
-          if (accept(END_OF_INPUT)) {
-            return {std::in_place,
-                    ShowWarningCount{ShowWarnings::Verbosity::Error,
-                                     ShowWarningCount::Scope::Session}};
-          }
-
-          // unexpected input after SHOW COUNT(*) ERRORS
-          return {};
-        }
-
-        // unexpected input after SHOW COUNT(*), expected WARNINGS|ERRORS.
-        return {};
-      } else {
-        // unexpected input after SHOW, expected WARNINGS|ERRORS|COUNT
-        return {};
-      }
-    } else if (accept(SELECT_SYM)) {
-      // match
-      //
-      // SELECT @@((LOCAL|SESSION).)?warning_count|error_count;
-      //
-      if (accept('@')) {
-        if (accept('@')) {
-          if (accept(SESSION_SYM)) {
-            if (accept('.')) {
-              auto ident_res = warning_count_ident();
-              if (ident_res && accept(END_OF_INPUT)) {
-                return {std::in_place,
-                        ShowWarningCount(*ident_res,
-                                         ShowWarningCount::Scope::Session)};
-              }
-            }
-          } else if (accept(LOCAL_SYM)) {
-            if (accept('.')) {
-              auto ident_res = warning_count_ident();
-              if (ident_res && accept(END_OF_INPUT)) {
-                return {std::in_place,
-                        ShowWarningCount(*ident_res,
-                                         ShowWarningCount::Scope::Local)};
-              }
-            }
-          } else {
-            auto ident_res = warning_count_ident();
-            if (ident_res && accept(END_OF_INPUT)) {
-              return {
-                  std::in_place,
-                  ShowWarningCount(*ident_res, ShowWarningCount::Scope::None)};
-            }
-          }
-        }
-      }
-    } else if (auto tkn = accept(IDENT)) {
-      if (ieq(tkn.text(), "router")) {       // ROUTER
-        if (accept(SET_SYM)) {               // SET
-          if (auto name_tkn = ident()) {     // <name>
-            if (accept(EQ)) {                // =
-              if (auto val = value()) {      // <value>
-                if (accept(END_OF_INPUT)) {  // $
-                  return {std::in_place,
-                          CommandRouterSet(name_tkn.text(), *val)};
-                } else {
-                  return stdx::make_unexpected(
-                      "ROUTER SET <name> = <value>. Extra data.");
-                }
-              } else {
-                return stdx::make_unexpected(
-                    "ROUTER SET <name> = expected <value>. " + error_);
-              }
-            } else {
-              return stdx::make_unexpected("ROUTER SET <name> expects =");
-            }
-          } else {
-            return stdx::make_unexpected("ROUTER SET expects <name>.");
-          }
-        } else {
-          return stdx::make_unexpected("ROUTER expects SET.");
-        }
-      }
-    }
-
-    // not matched.
-    return {};
-  }
-
- private:
-  // convert a NUM to a number
-  //
-  // NUM is a bare number.
-  //
-  // no leading minus or plus [both independent symbols '-' and '+']
-  // no 0x... [HEX_NUM],
-  // no 0b... [BIN_NUM],
-  // no (1.0) [DECIMAL_NUM]
-  template <class R>
-  static R sv_to_num(std::string_view s) {
-    R v{};
-
-    const auto conv_res = std::from_chars(s.data(), s.data() + s.size(), v);
-    if (conv_res.ec == std::errc{}) {
-      return v;
-    } else {
-      // NUM is a number, it should always convert.
-      harness_assert_this_should_not_execute();
-    }
-  }
-
-  stdx::expected<CommandRouterSet::Value, std::string> value() {
-    if (accept(TRUE_SYM)) return {std::in_place, true};
-    if (accept(FALSE_SYM)) return {std::in_place, false};
-
-    if (accept('-')) {
-      if (auto num_tkn = expect(NUM)) {
-        auto num = sv_to_num<int64_t>(num_tkn.text());
-        return {std::in_place, -num};
-      }
-    } else if (auto tkn = accept(NUM)) {
-      auto num = sv_to_num<uint64_t>(tkn.text());
-      return {std::in_place, static_cast<int64_t>(num)};
-    } else if (auto tkn = accept(TEXT_STRING)) {
-      return {std::in_place, std::string(tkn.text())};
-    } else {
-      return stdx::make_unexpected("Expected <BOOL>, <NUM> or <STRING>");
-    }
-
-    return stdx::make_unexpected(error_);
-  }
-};
-
-stdx::expected<std::variant<std::monostate, ShowWarningCount, ShowWarnings,
-                            CommandRouterSet>,
-               std::string>
-intercept_diagnostics_area_queries(SqlLexer &&lexer) {
-  return InterceptedStatementsParser(lexer.begin(), lexer.end()).parse();
-}
-
-stdx::expected<std::variant<std::monostate, StartTransaction>, std::string>
-start_transaction(SqlLexer &&lexer) {
-  return StartTransactionParser(lexer.begin(), lexer.end()).parse();
-}
-
-stdx::expected<SplittingAllowedParser::Allowed, std::string> splitting_allowed(
-    SqlLexer &&lexer) {
-  return SplittingAllowedParser(lexer.begin(), lexer.end()).parse();
-}
-
-stdx::expected<bool, std::string> is_implicitly_committed(
-    SqlLexer &&lexer,
-    std::optional<classic_protocol::session_track::TransactionState>
-        trx_state) {
-  return ImplicitCommitParser(lexer.begin(), lexer.end()).parse(trx_state);
-}
-
-/*
- * fetch the warnings from the server and inject the trace.
- */
-class ForwardedShowWarningsHandler : public QuerySender::Handler {
- public:
-  explicit ForwardedShowWarningsHandler(
-      MysqlRoutingClassicConnectionBase *connection,
-      ShowWarnings::Verbosity verbosity)
-      : connection_(connection), verbosity_(verbosity) {}
-
-  void on_column_count(uint64_t count) override {
-    auto *socket_splicer = connection_->socket_splicer();
-    auto *dst_channel = socket_splicer->client_channel();
-    auto *dst_protocol = connection_->client_protocol();
-
-    // forward the message.
-    auto send_res =
-        ClassicFrame::send_msg<classic_protocol::message::server::ColumnCount>(
-            dst_channel, dst_protocol, {count});
-    if (!send_res) something_failed_ = true;
-
-    col_count_ = count;
-
-    if (col_count_ != 3) something_failed_ = true;
-  }
-
-  void on_column(
-      const classic_protocol::message::server::ColumnMeta &col) override {
-    auto *socket_splicer = connection_->socket_splicer();
-    auto *dst_channel = socket_splicer->client_channel();
-    auto *dst_protocol = connection_->client_protocol();
-
-    auto send_res = ClassicFrame::send_msg(dst_channel, dst_protocol, col);
-    if (!send_res) {
-      something_failed_ = true;
-    }
-
-    switch (col_cur_) {
-      case 0:
-        if (col.name() != "Level") {
-          something_failed_ = true;
-        }
-        break;
-      case 1:
-        if (col.name() != "Code") {
-          something_failed_ = true;
-        }
-        break;
-      case 2:
-        if (col.name() != "Message") {
-          something_failed_ = true;
-        }
-        break;
-      default:
-        something_failed_ = true;
-        break;
-    }
-
-    ++col_cur_;
-
-    if (col_cur_ == 3 && !dst_protocol->shared_capabilities().test(
-                             classic_protocol::capabilities::pos::
-                                 text_result_with_session_tracking)) {
-      // client needs a Eof packet after the columns.
-      auto send_res = ClassicFrame::send_msg<
-          classic_protocol::borrowed::message::server::Eof>(dst_channel,
-                                                            dst_protocol, {});
-      if (!send_res) {
-        something_failed_ = true;
-      }
-    }
-  }
-
-  void on_row(const classic_protocol::message::server::Row &msg) override {
-    auto *socket_splicer = connection_->socket_splicer();
-    auto *dst_channel = socket_splicer->client_channel();
-    auto *dst_protocol = connection_->client_protocol();
-
-    auto send_res = ClassicFrame::send_msg(dst_channel, dst_protocol, msg);
-    if (!send_res) something_failed_ = true;
-  }
-
-  // end of rows.
-  void on_row_end(const classic_protocol::message::server::Eof &msg) override {
-    auto *socket_splicer = connection_->socket_splicer();
-    auto *dst_channel = socket_splicer->client_channel();
-    auto *dst_protocol = connection_->client_protocol();
-
-    // inject the trace, if there are events and the user asked for WARNINGS.
-    if (!something_failed_ && !connection_->events().empty() &&
-        verbosity_ == ShowWarnings::Verbosity::Warning) {
-      const auto trace_res = trace_as_json(connection_->events());
-      if (trace_res) {
-        using msg_type = classic_protocol::message::server::Row;
-        const auto send_res = ClassicFrame::send_msg<msg_type>(
-            dst_channel, dst_protocol,
-            std::vector<msg_type::value_type>{
-                {"Note"}, {std::to_string(ER_ROUTER_TRACE)}, {*trace_res}});
-        if (!send_res) something_failed_ = true;
-      }
-    }
-
-    const auto send_res =
-        ClassicFrame::send_msg(dst_channel, dst_protocol, msg);
-    if (!send_res) something_failed_ = true;
-  }
-
-  void on_ok(const classic_protocol::message::server::Ok &msg) override {
-    auto *socket_splicer = connection_->socket_splicer();
-    auto *dst_channel = socket_splicer->client_channel();
-    auto *dst_protocol = connection_->client_protocol();
-
-    const auto send_res =
-        ClassicFrame::send_msg(dst_channel, dst_protocol, msg);
-    if (!send_res) something_failed_ = true;
-  }
-
-  void on_error(const classic_protocol::message::server::Error &msg) override {
-    auto *socket_splicer = connection_->socket_splicer();
-    auto *dst_channel = socket_splicer->client_channel();
-    auto *dst_protocol = connection_->client_protocol();
-
-    const auto send_res =
-        ClassicFrame::send_msg(dst_channel, dst_protocol, msg);
-    if (!send_res) something_failed_ = true;
-  }
-
- private:
-  uint64_t col_count_{};
-  uint64_t col_cur_{};
-  MysqlRoutingClassicConnectionBase *connection_;
-
-  bool something_failed_{false};
-
-  ShowWarnings::Verbosity verbosity_;
-};
-
-/*
- * fetch the warning count from the server and increment the warning-count.
- */
-class ForwardedShowWarningCountHandler : public QuerySender::Handler {
- public:
-  explicit ForwardedShowWarningCountHandler(
-      MysqlRoutingClassicConnectionBase *connection,
-      ShowWarnings::Verbosity verbosity)
-      : connection_(connection), verbosity_(verbosity) {}
-
-  void on_column_count(uint64_t count) override {
-    auto *socket_splicer = connection_->socket_splicer();
-    auto *dst_channel = socket_splicer->client_channel();
-    auto *dst_protocol = connection_->client_protocol();
-
-    // forward the message.
-    auto send_res =
-        ClassicFrame::send_msg<classic_protocol::message::server::ColumnCount>(
-            dst_channel, dst_protocol, {count});
-    if (!send_res) something_failed_ = true;
-
-    col_count_ = count;
-
-    if (col_count_ != 1) something_failed_ = true;
-  }
-
-  void on_column(
-      const classic_protocol::message::server::ColumnMeta &col) override {
-    auto *socket_splicer = connection_->socket_splicer();
-    auto *dst_channel = socket_splicer->client_channel();
-    auto *dst_protocol = connection_->client_protocol();
-
-    auto send_res = ClassicFrame::send_msg(dst_channel, dst_protocol, col);
-    if (!send_res) {
-      something_failed_ = true;
-    }
-  }
-
-  void on_row(const classic_protocol::message::server::Row &msg) override {
-    auto *socket_splicer = connection_->socket_splicer();
-    auto *dst_channel = socket_splicer->client_channel();
-    auto *dst_protocol = connection_->client_protocol();
-
-    // increment the warning count, if there are events and the user asked for
-    // WARNINGS.
-    if (!something_failed_ && !connection_->events().empty() &&
-        verbosity_ == ShowWarnings::Verbosity::Warning &&
-        msg.begin() != msg.end()) {
-      auto fld = *msg.begin();
-
-      if (fld.has_value()) {
-        // fld is a numeric string
-        //
-        // convert it to a number, increment it and convert it back to a string.
-        uint64_t warning_count;
-        const auto conv_res = std::from_chars(
-            fld->data(), fld->data() + fld->size(), warning_count);
-        if (conv_res.ec == std::errc{}) {
-          auto send_res =
-              ClassicFrame::send_msg<classic_protocol::message::server::Row>(
-                  dst_channel, dst_protocol,
-                  {{std::to_string(warning_count + 1)}});
-          if (!send_res) something_failed_ = true;
-
-          return;
-        }
-      }
-    }
-
-    auto send_res = ClassicFrame::send_msg(dst_channel, dst_protocol, msg);
-    if (!send_res) something_failed_ = true;
-  }
-
-  // end of rows.
-  void on_row_end(const classic_protocol::message::server::Eof &msg) override {
-    auto *socket_splicer = connection_->socket_splicer();
-    auto *dst_channel = socket_splicer->client_channel();
-    auto *dst_protocol = connection_->client_protocol();
-
-    const auto send_res =
-        ClassicFrame::send_msg(dst_channel, dst_protocol, msg);
-    if (!send_res) something_failed_ = true;
-  }
-
-  void on_ok(const classic_protocol::message::server::Ok &msg) override {
-    auto *socket_splicer = connection_->socket_splicer();
-    auto *dst_channel = socket_splicer->client_channel();
-    auto *dst_protocol = connection_->client_protocol();
-
-    const auto send_res =
-        ClassicFrame::send_msg(dst_channel, dst_protocol, msg);
-    if (!send_res) something_failed_ = true;
-  }
-
-  void on_error(const classic_protocol::message::server::Error &msg) override {
-    auto *socket_splicer = connection_->socket_splicer();
-    auto *dst_channel = socket_splicer->client_channel();
-    auto *dst_protocol = connection_->client_protocol();
-
-    const auto send_res =
-        ClassicFrame::send_msg(dst_channel, dst_protocol, msg);
-    if (!send_res) something_failed_ = true;
-  }
-
- private:
-  uint64_t col_count_{};
-  uint64_t col_cur_{};
-  MysqlRoutingClassicConnectionBase *connection_;
-
-  bool something_failed_{false};
-
-  ShowWarnings::Verbosity verbosity_;
-};
-
-/*
- * fetch the warnings from the server and inject the trace.
- */
-class FailedQueryHandler : public QuerySender::Handler {
- public:
-  explicit FailedQueryHandler(QueryForwarder &processor)
-      : processor_(processor) {}
-
-  void on_ok(const classic_protocol::message::server::Ok &) override {
-    //
-  }
-
-  void on_error(const classic_protocol::message::server::Error &err) override {
-    processor_.failed(err);
-  }
-
- private:
-  QueryForwarder &processor_;
-};
-
-bool ends_with(std::string_view haystack, std::string_view needle) {
-  if (haystack.size() < needle.size()) return false;
-
-  return haystack.substr(haystack.size() - needle.size()) == needle;
-}
-
-bool set_transaction_contains_read_only(
-    std::optional<classic_protocol::session_track::TransactionCharacteristics>
-        trx_char) {
-  // match SET TRANSACTION READ ONLY; at the end of the string as
-  // the server sends:
-  //
-  // SET TRANSACTION ISOLATION LEVEL READ COMMITTED; SET TRANSACTION
-  // READ ONLY;
-  return (trx_char &&
-          ends_with(trx_char->characteristics(), "SET TRANSACTION READ ONLY;"));
-}
-
-}  // namespace
-
-stdx::expected<Processor::Result, std::error_code> QueryForwarder::process() {
-  switch (stage()) {
-    case Stage::Command:
-      return command();
-    case Stage::ExplicitCommitConnect:
-      return explicit_commit_connect();
-    case Stage::ExplicitCommitConnectDone:
-      return explicit_commit_connect_done();
-    case Stage::ExplicitCommit:
-      return explicit_commit();
-    case Stage::ExplicitCommitDone:
-      return explicit_commit_done();
-    case Stage::ClassifyQuery:
-      return classify_query();
-    case Stage::PoolBackend:
-      return pool_backend();
-    case Stage::SwitchBackend:
-      return switch_backend();
-    case Stage::PrepareBackend:
-      return prepare_backend();
-    case Stage::Connect:
-      return connect();
-    case Stage::Connected:
-      return connected();
-    case Stage::Forward:
-      return forward();
-    case Stage::ForwardDone:
-      return forward_done();
-    case Stage::Response:
-      return response();
-    case Stage::ColumnCount:
-      return column_count();
-    case Stage::LoadData:
-      return load_data();
-    case Stage::Data:
-      return data();
-    case Stage::Column:
-      return column();
-    case Stage::ColumnEnd:
-      return column_end();
-    case Stage::RowOrEnd:
-      return row_or_end();
-    case Stage::Row:
-      return row();
-    case Stage::RowEnd:
-      return row_end();
-    case Stage::Ok:
-      return ok();
-    case Stage::Error:
-      return error();
-    case Stage::ResponseDone:
-      return response_done();
-    case Stage::SendQueued:
-      return send_queued();
-    case Stage::Done:
-      return Result::Done;
-  }
-
-  harness_assert_this_should_not_execute();
-}
-
-stdx::expected<Processor::Result, std::error_code> QueryForwarder::command() {
-  auto *socket_splicer = connection()->socket_splicer();
-  auto *src_channel = socket_splicer->client_channel();
-  auto *src_protocol = connection()->client_protocol();
-
-  if (!connection()->connection_sharing_possible()) {
-    if (auto &tr = tracer()) {
-      tr.trace(Tracer::Event().stage("query::command"));
-    }
-    stage(Stage::PrepareBackend);
-    return Result::Again;
-  } else {
     auto msg_res = ClassicFrame::recv_msg<
         classic_protocol::borrowed::message::client::Query>(src_channel,
                                                             src_protocol);
