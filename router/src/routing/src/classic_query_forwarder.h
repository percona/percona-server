--- conflicted
+++ resolved
@@ -142,11 +142,8 @@
   TraceEvent *trace_event_query_result_{};
 
   std::optional<classic_protocol::message::server::Error> failed_;
-<<<<<<< HEAD
-=======
 
   SqlParserState sql_parser_state_;
->>>>>>> 824e2b40
 };
 
 #endif