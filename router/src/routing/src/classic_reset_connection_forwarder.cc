/*
  Copyright (c) 2023, 2024, Oracle and/or its affiliates.

  This program is free software; you can redistribute it and/or modify
  it under the terms of the GNU General Public License, version 2.0,
  as published by the Free Software Foundation.

  This program is designed to work with certain software (including
  but not limited to OpenSSL) that is licensed under separate terms,
  as designated in a particular file or component or in included license
  documentation.  The authors of MySQL hereby grant you an additional
  permission to link the program and your derivative works with the
  separately licensed software that they have either included with
  the program or referenced in the documentation.

  This program is distributed in the hope that it will be useful,
  but WITHOUT ANY WARRANTY; without even the implied warranty of
  MERCHANTABILITY or FITNESS FOR A PARTICULAR PURPOSE.  See the
  GNU General Public License for more details.

  You should have received a copy of the GNU General Public License
  along with this program; if not, write to the Free Software
  Foundation, Inc., 51 Franklin St, Fifth Floor, Boston, MA  02110-1301  USA
*/

#include "classic_reset_connection_forwarder.h"

#include "classic_connection_base.h"
#include "classic_frame.h"
#include "classic_lazy_connect.h"
#include "classic_query_sender.h"
#include "mysql/harness/logging/logging.h"
#include "mysql/harness/net_ts/impl/poll.h"
#include "mysql/harness/stdx/expected.h"
#include "mysql/harness/tls_error.h"
#include "mysqld_error.h"  // mysql-server error-codes
#include "mysqlrouter/classic_protocol_session_track.h"
#include "mysqlrouter/connection_pool_component.h"
#include "mysqlrouter/datatypes.h"
#include "mysqlrouter/utils.h"  // to_string
<<<<<<< HEAD
=======
#include "sql_value.h"          // sql_value_to_string
>>>>>>> 05e4357f

IMPORT_LOG_FUNCTIONS()

namespace {

stdx::expected<void, std::error_code> socket_is_alive(
    const ConnectionPool::ServerSideConnection &server_conn) {
  std::array<net::impl::poll::poll_fd, 1> fds{
      {{server_conn.connection()->native_handle(), POLLIN, 0}}};
  auto poll_res = net::impl::poll::poll(fds.data(), fds.size(),
                                        std::chrono::milliseconds(0));
  if (!poll_res) {
    if (poll_res.error() != std::errc::timed_out) {
      // shouldn't happen, but if it does, ignore the socket.
      return stdx::unexpected(poll_res.error());
    }

    return {};
  }

  // there is data -> Error packet -> server closed the connection.
  return stdx::unexpected(make_error_code(net::stream_errc::eof));
}

class FailedQueryHandler : public QuerySender::Handler {
 public:
  FailedQueryHandler(ResetConnectionForwarder &processor, std::string stmt)
      : processor_(processor), stmt_(std::move(stmt)) {}

  void on_error(const classic_protocol::message::server::Error &err) override {
    log_warning("Executing %s failed: %s", stmt_.c_str(),
                err.message().c_str());

    processor_.failed(err);
  }

 private:
  ResetConnectionForwarder &processor_;

  std::string stmt_;
};

/**
 * capture the system-variables.
 *
 * Expects a resultset similar to that of:
 *
 * @code
 * SELECT <key>, <value>
 *   FROM performance_schema.session_variables
 *  WHERE VARIABLE_NAME IN ('collation_connection')
 * @endcode
 *
 * - 2 columns (column-names are ignored)
 * - multiple rows
 */
class SelectSessionVariablesHandler : public QuerySender::Handler {
 public:
  SelectSessionVariablesHandler(MysqlRoutingClassicConnectionBase *connection)
      : connection_(connection) {}

  void on_column_count(uint64_t count) override {
    col_count_ = count;

    if (col_count_ != 2) {
      something_failed_ = true;
    }
  }

  void on_column(const classic_protocol::message::server::ColumnMeta
                     & /* col */) override {
    if (something_failed_) return;
  }

  void on_row(const classic_protocol::message::server::Row &row) override {
    if (something_failed_) return;

    auto it = row.begin();  // row[0]

    if (!(*it).has_value()) {
      something_failed_ = true;
      return;
    }

    std::string key = it->value();

    ++it;  // row[1]

    session_variables_.emplace_back(key, *it);
  }

  void on_row_end(
      const classic_protocol::message::server::Eof & /* eof */) override {
    if (something_failed_) {
      // something failed when parsing the resultset. Disable sharing for now.
      connection_->some_state_changed(true);
    } else {
      // move all captured session-vars to the system-variable storage.
      for (; !session_variables_.empty(); session_variables_.pop_front()) {
        auto &node = session_variables_.front();

<<<<<<< HEAD
        connection_->execution_context().system_variables().set(
            std::move(node.first), std::move(node.second));
=======
        connection_->client_protocol().system_variables().set(node.first,
                                                              node.second);
        connection_->server_protocol().system_variables().set(node.first,
                                                              node.second);
>>>>>>> 05e4357f
      }
    }
  }

  void on_ok(const classic_protocol::message::server::Ok & /* ok */) override {
    // ok, shouldn't happen. Disable sharing for now.
    connection_->some_state_changed(true);
  }

  void on_error(const classic_protocol::message::server::Error &err) override {
    // error, shouldn't happen. Disable sharing for now.
    log_debug("Fetching system-vars failed: %s", err.message().c_str());

    connection_->some_state_changed(true);
  }

 private:
  uint64_t col_count_{};
  uint64_t col_cur_{};
  MysqlRoutingClassicConnectionBase *connection_;

  bool something_failed_{false};

<<<<<<< HEAD
  std::deque<std::pair<std::string, Value>> session_variables_;
=======
  std::deque<std::pair<std::string, std::optional<std::string>>>
      session_variables_;
>>>>>>> 05e4357f
};

}  // namespace

/**
 * forward the reset-connection message flow.
 *
 * Expected overall flow:
 *
 * @code
 * c->s: COM_RESET_CONNECTION
 * c<-s: Ok
 * @endcode
 *
 * If there is no server connection, it is created on demand.
 */
stdx::expected<Processor::Result, std::error_code>
ResetConnectionForwarder::process() {
  switch (stage()) {
    case Stage::Command:
      return command();
    case Stage::StartLoop:
      return start_loop();
    case Stage::Connect:
      return connect();
    case Stage::Connected:
      return connected();
    case Stage::Response:
      return response();
    case Stage::Ok:
      return ok();
    case Stage::SetVars:
      return set_vars();
    case Stage::SetVarsDone:
      return set_vars_done();
    case Stage::FetchSysVars:
      return fetch_sys_vars();
    case Stage::FetchSysVarsDone:
      return fetch_sys_vars_done();
    case Stage::EndLoop:
      return end_loop();
    case Stage::SendOk:
      return send_ok();
    case Stage::Done:
      return Result::Done;
  }

  harness_assert_this_should_not_execute();
}

stdx::expected<Processor::Result, std::error_code>
ResetConnectionForwarder::command() {
  auto &src_conn = connection()->client_conn();

  auto msg_res = ClassicFrame::recv_msg<
      classic_protocol::borrowed::message::client::ResetConnection>(src_conn);
  if (!msg_res) {
    // all codec-errors should result in a Malformed Packet error..
    if (msg_res.error().category() !=
        make_error_code(classic_protocol::codec_errc::not_enough_input)
            .category()) {
      return recv_client_failed(msg_res.error());
    }

    discard_current_msg(src_conn);

    auto send_msg = ClassicFrame::send_msg<
        classic_protocol::borrowed::message::server::Error>(
        src_conn,
        {ER_MALFORMED_PACKET, "Malformed communication packet", "HY000"});
    if (!send_msg) send_client_failed(send_msg.error());

    stage(Stage::Done);

    return Result::SendToClient;
  }

  if (auto &tr = tracer()) {
    tr.trace(Tracer::Event().stage("reset_connection::command"));
  }

  discard_current_msg(src_conn);

  // reset the session-state
  connection()->reset_to_initial();

  // reset-connection MUST reset *all* connections which are related to the
  // client-connection to release all temp-tables, locks, ...
  //
  // after the reset-connection the server-side connection MUST be prepared for
  // connection-sharing again (enable session-trackers, ...)
  //

  stage(Stage::StartLoop);

  return Result::Again;
}

stdx::expected<Processor::Result, std::error_code>
ResetConnectionForwarder::start_loop() {
  if (auto &tr = tracer()) {
    tr.trace(Tracer::Event().stage("reset_connection::start_loop"));
  }

  // if there is a connection open or on the stash:
  //
  // - send it a reset-connection
  // - prepare it for connection-sharing.
  //
  // ... if not, open a new connection and let that reconnect
  // handle "prepare for connection-sharing".

  if (!connection()->server_conn().is_open() &&  //
      connection()->context().connection_sharing() &&
      connection()->greeting_from_router()) {
    // if there is no server-connection, perhaps there is one on the stash?
    auto &pool_comp = ConnectionPoolComponent::get_instance();

    if (auto pool =
            pool_comp.get(ConnectionPoolComponent::default_pool_name())) {
      if (auto ep = connection()->destination_endpoint()) {
        if (auto conn_res =
                pool->unstash_mine(mysqlrouter::to_string(*ep), connection())) {
          if (socket_is_alive(*conn_res)) {
            connection()->server_conn() = std::move(*conn_res);

            // reset the seq-id of the server side as this is a new command.
            connection()->server_protocol().seq_id(0xff);

            if (auto &tr = tracer()) {
              tr.trace(Tracer::Event().stage(
                  "reset_connection::from_stash::unstashed::mine: fd=" +
                  std::to_string(connection()->server_conn().native_handle()) +
                  ", " + connection()->server_conn().endpoint()));
            }
          }
        }
      }
    }
  }

  auto &server_conn = connection()->server_conn();
  if (server_conn.is_open()) {
    stage(Stage::Response);

    auto send_res = ClassicFrame::send_msg<
        classic_protocol::borrowed::message::client::ResetConnection>(
        server_conn, {});

    if (!send_res) return stdx::unexpected(send_res.error());

    return Result::SendToServer;
  }

  stage(Stage::Connect);
  return Result::Again;
}

stdx::expected<Processor::Result, std::error_code>
ResetConnectionForwarder::connect() {
  if (auto &tr = tracer()) {
    tr.trace(Tracer::Event().stage("reset_connection::connect"));
  }

  stage(Stage::Connected);
  return mysql_reconnect_start(nullptr);
}

stdx::expected<Processor::Result, std::error_code>
ResetConnectionForwarder::connected() {
  auto &server_conn = connection()->server_conn();
  if (!server_conn.is_open()) {
    auto &src_conn = connection()->client_conn();

    if (auto &tr = tracer()) {
      tr.trace(Tracer::Event().stage("reset_connection::connect::error"));
    }

    stage(Stage::Done);
    return reconnect_send_error_msg(src_conn);
  }

  if (auto &tr = tracer()) {
    tr.trace(Tracer::Event().stage("reset_connection::connected"));
  }

  // the reconnect returns a properly reset connection which requires not
  // set-vars from our side. Go to EndLoop directly.

  stage(Stage::EndLoop);
  return Result::Again;
}

stdx::expected<Processor::Result, std::error_code>
ResetConnectionForwarder::response() {
  auto &src_conn = connection()->server_conn();
  auto &src_protocol = src_conn.protocol();

  auto read_res = ClassicFrame::ensure_has_msg_prefix(src_conn);
  if (!read_res) return recv_server_failed(read_res.error());

  const uint8_t msg_type = src_protocol.current_msg_type().value();

  enum class Msg {
    Ok = ClassicFrame::cmd_byte<classic_protocol::message::server::Ok>(),
  };

  // reset-connection is not expected to fail.
  switch (Msg{msg_type}) {
    case Msg::Ok:
      stage(Stage::Ok);
      return Result::Again;
  }

  log_debug("reset_connection::response: unexpected msg-type '%02x'", msg_type);

  return stdx::unexpected(make_error_code(std::errc::bad_message));
}

stdx::expected<Processor::Result, std::error_code>
ResetConnectionForwarder::ok() {
  auto &src_conn = connection()->server_conn();
  auto &src_protocol = src_conn.protocol();

  auto &dst_conn = connection()->client_conn();
  auto &dst_protocol = dst_conn.protocol();

  auto msg_res =
      ClassicFrame::recv_msg<classic_protocol::borrowed::message::server::Ok>(
          src_conn);
  if (!msg_res) return recv_server_failed(msg_res.error());

  if (auto &tr = tracer()) {
    tr.trace(Tracer::Event().stage("reset_connection::ok"));
  }

  auto msg = *msg_res;

  if (!msg.session_changes().empty()) {
    auto track_res = connection()->track_session_changes(
        net::buffer(msg.session_changes()), src_protocol.shared_capabilities());
    if (!track_res) {
      // ignore
    }
  }

  dst_protocol.status_flags(msg.status_flags());

  discard_current_msg(src_conn);

  stage(Stage::SetVars);
  return Result::Again;
}

namespace {
<<<<<<< HEAD
void set_session_var(std::string &q, const std::string &key, const Value &val) {
=======
void set_session_var(std::string &q, const std::string &key,
                     const std::optional<std::string> &val) {
>>>>>>> 05e4357f
  if (q.empty()) {
    q = "SET ";
  } else {
    q += ",\n    ";
  }

<<<<<<< HEAD
  q += "@@SESSION." + key + " = " + val.to_string();
}

void set_session_var_if_not_set(
    std::string &q, const ExecutionContext::SystemVariables &sysvars,
    const std::string &key, const Value &value) {
  if (sysvars.get(key) == Value(std::nullopt)) {
    set_session_var(q, key, value);
  }
}

void set_session_var_or_value(std::string &q,
                              const ExecutionContext::SystemVariables &sysvars,
                              const std::string &key,
                              const Value &default_value) {
  auto value = sysvars.get(key);
  if (value == Value(std::nullopt)) {
    set_session_var(q, key, default_value);
  } else {
    set_session_var(q, key, value);
  }
}
}  // namespace

stdx::expected<Processor::Result, std::error_code>
ResetConnectionForwarder::set_vars() {
  auto &sysvars = connection()->execution_context().system_variables();

  std::string stmt;

  const auto need_session_trackers =
      connection()->context().connection_sharing() &&
      connection()->greeting_from_router();

  // must be first, to track all variables that are set.
  if (need_session_trackers) {
    set_session_var_or_value(stmt, sysvars, "session_track_system_variables",
                             Value("*"));
  } else {
    auto var = sysvars.get("session_track_system_variables");
    if (var != Value(std::nullopt)) {
      set_session_var(stmt, "session_track_system_variables", var);
    }
  }

  for (const auto &var : sysvars) {
    // already set earlier.
    if (var.first == "session_track_system_variables") continue;

    // is read-only
    if (var.first == "statement_id") continue;

    set_session_var(stmt, var.first, var.second);
  }

  if (need_session_trackers) {
    set_session_var_if_not_set(stmt, sysvars, "session_track_gtids",
                               Value("OWN_GTID"));
    set_session_var_if_not_set(stmt, sysvars, "session_track_schema",
                               Value("ON"));
    set_session_var_if_not_set(stmt, sysvars, "session_track_state_change",
                               Value("ON"));
    set_session_var_if_not_set(stmt, sysvars, "session_track_transaction_info",
                               Value("CHARACTERISTICS"));
  }

  if (!stmt.empty()) {
    stage(Stage::SetVarsDone);

    if (auto &tr = tracer()) {
      tr.trace(Tracer::Event().stage("reset_connection::set_var"));
    }

    connection()->push_processor(std::make_unique<QuerySender>(
        connection(), stmt, std::make_unique<FailedQueryHandler>(*this, stmt)));
  } else {
    stage(Stage::FetchSysVars);
  }
=======
  q += "@@SESSION." + key + " = " + sql_value_to_string(val);
}

void set_session_var_or_value(
    std::string &q, const ClassicProtocolState::SystemVariables &sysvars,
    const std::string &key, const std::optional<std::string> &default_value) {
  auto value = sysvars.get(key);
  if (!value) {
    set_session_var(q, key, default_value);
  } else {
    set_session_var(q, key, value);
  }
}
}  // namespace

stdx::expected<Processor::Result, std::error_code>
ResetConnectionForwarder::set_vars() {
  auto &sysvars = connection()->client_protocol().system_variables();

  std::string stmt;

  const auto need_session_trackers =
      connection()->context().connection_sharing() &&
      connection()->greeting_from_router();

  // must be first, to track all variables that are set.
  if (need_session_trackers) {
    set_session_var_or_value(stmt, sysvars, "session_track_system_variables",
                             "*");
  } else {
    auto var = sysvars.get("session_track_system_variables");
    if (var) {
      set_session_var(stmt, "session_track_system_variables", var);
    }
  }

  for (const auto &var : sysvars) {
    // already set earlier.
    if (var.first == "session_track_system_variables") continue;

    // is read-only
    if (var.first == "statement_id") continue;

    set_session_var(stmt, var.first, var.second);
  }

  if (need_session_trackers) {
    for (auto [k, v] : std::initializer_list<
             std::pair<std::string, std::optional<std::string>>>{
             {"session_track_gtids", "OWN_GTID"},
             {"session_track_schema", "ON"},
             {"session_track_state_change", "ON"},
             {"session_track_transaction_info", "CHARACTERISTICS"},
         }) {
      if (!sysvars.get(k)) set_session_var(stmt, k, v);
    }
  }

  if (!stmt.empty()) {
    stage(Stage::SetVarsDone);

    if (auto &tr = tracer()) {
      tr.trace(Tracer::Event().stage("reset_connection::set_var"));
    }

    connection()->push_processor(std::make_unique<QuerySender>(
        connection(), stmt, std::make_unique<FailedQueryHandler>(*this, stmt)));
  } else {
    stage(Stage::FetchSysVars);
  }
>>>>>>> 05e4357f
  return Result::Again;
}

stdx::expected<Processor::Result, std::error_code>
ResetConnectionForwarder::set_vars_done() {
  if (auto &tr = tracer()) {
    tr.trace(Tracer::Event().stage("reset_connection::set_var::done"));
  }

  stage(Stage::FetchSysVars);
  return Result::Again;
}

stdx::expected<Processor::Result, std::error_code>
ResetConnectionForwarder::fetch_sys_vars() {
  std::ostringstream oss;

  if (connection()->connection_sharing_possible()) {
    // fetch the sys-vars that aren't known yet.
    for (const auto &expected_var :
         {"collation_connection", "character_set_client", "sql_mode"}) {
<<<<<<< HEAD
      const auto &sys_vars =
          connection()->execution_context().system_variables();
=======
      const auto &sys_vars = connection()->client_protocol().system_variables();
>>>>>>> 05e4357f
      auto find_res = sys_vars.find(expected_var);
      if (!find_res) {
        if (oss.tellp() != 0) {
          oss << " UNION ";
        }

        // use ' to quote to make it ANSI_QUOTES safe.
        oss << "SELECT " << std::quoted(expected_var, '\'') << ", @@SESSION."
            << std::quoted(expected_var, '`');
      }
    }
  }

  if (oss.tellp() != 0) {
    if (auto &tr = tracer()) {
      tr.trace(Tracer::Event().stage("reset_connection::fetch_sys_vars"));
    }

    stage(Stage::FetchSysVarsDone);

    connection()->push_processor(std::make_unique<QuerySender>(
        connection(), oss.str(),
        std::make_unique<SelectSessionVariablesHandler>(connection())));
  } else {
    stage(Stage::SendOk);
  }

  return Result::Again;
}

stdx::expected<Processor::Result, std::error_code>
ResetConnectionForwarder::fetch_sys_vars_done() {
  if (auto &tr = tracer()) {
    tr.trace(Tracer::Event().stage("reset_connection::fetch_sys_vars::done"));
  }

  stage(Stage::EndLoop);
  return Result::Again;
}

stdx::expected<Processor::Result, std::error_code>
ResetConnectionForwarder::end_loop() {
  if (round_ == 0) {
    ++round_;

    // reset the "other" server-side connection too.
    if (connection()->expected_server_mode() ==
        mysqlrouter::ServerMode::ReadOnly) {
      if (!connection()->read_write_destination_id().empty()) {
        connection()->stash_server_conn();

        connection()->expected_server_mode(mysqlrouter::ServerMode::ReadWrite);

        stage(Stage::StartLoop);
        return Result::Again;
      }
    } else if (connection()->expected_server_mode() ==
               mysqlrouter::ServerMode::ReadWrite) {
      if (!connection()->read_only_destination_id().empty()) {
        connection()->stash_server_conn();

        connection()->expected_server_mode(mysqlrouter::ServerMode::ReadOnly);

        stage(Stage::StartLoop);
        return Result::Again;
      }
    }
  } else if (round_ == 1) {
    ++round_;

    // ... and switch back to the initial expected-server-mode.
    if (connection()->expected_server_mode() ==
        mysqlrouter::ServerMode::ReadOnly) {
      if (!connection()->read_write_destination_id().empty()) {
        connection()->stash_server_conn();

        connection()->expected_server_mode(mysqlrouter::ServerMode::ReadWrite);
      }
    } else if (connection()->expected_server_mode() ==
               mysqlrouter::ServerMode::ReadWrite) {
      if (!connection()->read_only_destination_id().empty()) {
        connection()->stash_server_conn();

        connection()->expected_server_mode(mysqlrouter::ServerMode::ReadOnly);
      }
    }
  }

  stage(Stage::SendOk);
  return Result::Again;
}

stdx::expected<Processor::Result, std::error_code>
ResetConnectionForwarder::send_ok() {
  auto &dst_conn = connection()->client_conn();

  stage(Stage::Done);

  auto send_res =
      ClassicFrame::send_msg<classic_protocol::borrowed::message::server::Ok>(
          dst_conn, {});
  if (!send_res) return stdx::unexpected(send_res.error());

  return Result::SendToClient;
}<|MERGE_RESOLUTION|>--- conflicted
+++ resolved
@@ -38,10 +38,7 @@
 #include "mysqlrouter/connection_pool_component.h"
 #include "mysqlrouter/datatypes.h"
 #include "mysqlrouter/utils.h"  // to_string
-<<<<<<< HEAD
-=======
 #include "sql_value.h"          // sql_value_to_string
->>>>>>> 05e4357f
 
 IMPORT_LOG_FUNCTIONS()
 
@@ -143,15 +140,10 @@
       for (; !session_variables_.empty(); session_variables_.pop_front()) {
         auto &node = session_variables_.front();
 
-<<<<<<< HEAD
-        connection_->execution_context().system_variables().set(
-            std::move(node.first), std::move(node.second));
-=======
         connection_->client_protocol().system_variables().set(node.first,
                                                               node.second);
         connection_->server_protocol().system_variables().set(node.first,
                                                               node.second);
->>>>>>> 05e4357f
       }
     }
   }
@@ -175,12 +167,8 @@
 
   bool something_failed_{false};
 
-<<<<<<< HEAD
-  std::deque<std::pair<std::string, Value>> session_variables_;
-=======
   std::deque<std::pair<std::string, std::optional<std::string>>>
       session_variables_;
->>>>>>> 05e4357f
 };
 
 }  // namespace
@@ -436,98 +424,14 @@
 }
 
 namespace {
-<<<<<<< HEAD
-void set_session_var(std::string &q, const std::string &key, const Value &val) {
-=======
 void set_session_var(std::string &q, const std::string &key,
                      const std::optional<std::string> &val) {
->>>>>>> 05e4357f
   if (q.empty()) {
     q = "SET ";
   } else {
     q += ",\n    ";
   }
 
-<<<<<<< HEAD
-  q += "@@SESSION." + key + " = " + val.to_string();
-}
-
-void set_session_var_if_not_set(
-    std::string &q, const ExecutionContext::SystemVariables &sysvars,
-    const std::string &key, const Value &value) {
-  if (sysvars.get(key) == Value(std::nullopt)) {
-    set_session_var(q, key, value);
-  }
-}
-
-void set_session_var_or_value(std::string &q,
-                              const ExecutionContext::SystemVariables &sysvars,
-                              const std::string &key,
-                              const Value &default_value) {
-  auto value = sysvars.get(key);
-  if (value == Value(std::nullopt)) {
-    set_session_var(q, key, default_value);
-  } else {
-    set_session_var(q, key, value);
-  }
-}
-}  // namespace
-
-stdx::expected<Processor::Result, std::error_code>
-ResetConnectionForwarder::set_vars() {
-  auto &sysvars = connection()->execution_context().system_variables();
-
-  std::string stmt;
-
-  const auto need_session_trackers =
-      connection()->context().connection_sharing() &&
-      connection()->greeting_from_router();
-
-  // must be first, to track all variables that are set.
-  if (need_session_trackers) {
-    set_session_var_or_value(stmt, sysvars, "session_track_system_variables",
-                             Value("*"));
-  } else {
-    auto var = sysvars.get("session_track_system_variables");
-    if (var != Value(std::nullopt)) {
-      set_session_var(stmt, "session_track_system_variables", var);
-    }
-  }
-
-  for (const auto &var : sysvars) {
-    // already set earlier.
-    if (var.first == "session_track_system_variables") continue;
-
-    // is read-only
-    if (var.first == "statement_id") continue;
-
-    set_session_var(stmt, var.first, var.second);
-  }
-
-  if (need_session_trackers) {
-    set_session_var_if_not_set(stmt, sysvars, "session_track_gtids",
-                               Value("OWN_GTID"));
-    set_session_var_if_not_set(stmt, sysvars, "session_track_schema",
-                               Value("ON"));
-    set_session_var_if_not_set(stmt, sysvars, "session_track_state_change",
-                               Value("ON"));
-    set_session_var_if_not_set(stmt, sysvars, "session_track_transaction_info",
-                               Value("CHARACTERISTICS"));
-  }
-
-  if (!stmt.empty()) {
-    stage(Stage::SetVarsDone);
-
-    if (auto &tr = tracer()) {
-      tr.trace(Tracer::Event().stage("reset_connection::set_var"));
-    }
-
-    connection()->push_processor(std::make_unique<QuerySender>(
-        connection(), stmt, std::make_unique<FailedQueryHandler>(*this, stmt)));
-  } else {
-    stage(Stage::FetchSysVars);
-  }
-=======
   q += "@@SESSION." + key + " = " + sql_value_to_string(val);
 }
 
@@ -598,7 +502,6 @@
   } else {
     stage(Stage::FetchSysVars);
   }
->>>>>>> 05e4357f
   return Result::Again;
 }
 
@@ -620,12 +523,7 @@
     // fetch the sys-vars that aren't known yet.
     for (const auto &expected_var :
          {"collation_connection", "character_set_client", "sql_mode"}) {
-<<<<<<< HEAD
-      const auto &sys_vars =
-          connection()->execution_context().system_variables();
-=======
       const auto &sys_vars = connection()->client_protocol().system_variables();
->>>>>>> 05e4357f
       auto find_res = sys_vars.find(expected_var);
       if (!find_res) {
         if (oss.tellp() != 0) {
