--- conflicted
+++ resolved
@@ -259,16 +259,10 @@
 }
 
 void MySQLRoutingComponent::init(const mysql_harness::Config &config) {
-<<<<<<< HEAD
-  max_total_connections_ = get_uint64_config(
-      config, "max_total_connections", 1, std::numeric_limits<int64_t>::max(),
-      routing::kDefaultMaxTotalConnections);
-=======
   max_total_connections_ =
       get_uint64_config(config, router::options::kMaxTotalConnections, 1,
                         std::numeric_limits<int64_t>::max(),
                         routing::kDefaultMaxTotalConnections);
->>>>>>> 05e4357f
 
   QuarantineRoutingCallbacks quarantine_callbacks;
   quarantine_callbacks.on_get_destinations = [&](
