var common_stmts = require("common_statements");
var gr_memberships = require("gr_memberships");

var gr_node_host = "127.0.0.1";

if (mysqld.global.gr_nodes === undefined) {
  mysqld.global.gr_nodes = [];
}

if (mysqld.global.view_id === undefined) {
  mysqld.global.view_id = 0;
}

if (mysqld.global.rest_user_credentials === undefined) {
  mysqld.global.rest_user_credentials = [];
}

if (mysqld.global.metadata_schema_version === undefined) {
  mysqld.global.metadata_schema_version = [0, 0, 0];
}

if (mysqld.global.rest_auth_query_count === undefined) {
  mysqld.global.rest_auth_query_count = 0;
}

if (mysqld.global.error_on_md_query === undefined) {
  mysqld.global.error_on_md_query = 0;
}

<<<<<<< HEAD
var nodes = function(host, port_and_state) {
  return port_and_state.map(function(current_value) {
    return [
      current_value[0], host, current_value[1], current_value[2],
      current_value[3]
    ];
  });
};
=======
>>>>>>> 824e2b40


var members = gr_memberships.gr_members(
    mysqld.global.gr_node_host, mysqld.global.gr_nodes);

var options = {
  metadata_schema_version: mysqld.global.metadata_schema_version,
<<<<<<< HEAD
  group_replication_members: group_replication_members_online,
=======
  group_replication_members: members,
>>>>>>> 824e2b40
  innodb_cluster_instances: gr_memberships.cluster_nodes(
      mysqld.global.gr_node_host, mysqld.global.cluster_nodes),
  gr_id: mysqld.global.gr_id,
  view_id: mysqld.global.view_id,
  cluster_type: "gr",
  innodb_cluster_name: "test",
  rest_user_credentials: mysqld.global.rest_user_credentials
};

// prepare the responses for common statements
var common_responses = common_stmts.prepare_statement_responses(
    [
      "router_set_session_options",
      "router_set_gr_consistency_level",
      "router_start_transaction",
      "select_port",
      "router_commit",
      "router_rollback",
      "router_select_metadata",
      "router_select_schema_version",
      "router_select_cluster_type_v2",
      "router_check_member_state",
      "router_select_members_count",
      "router_select_group_membership",
      "router_select_metadata_v2_gr",
      "router_update_last_check_in_v2",
      "router_select_router_options_view",
    ],
    options);

var router_select_rest_accounts_credentials_gr_by_uuid = common_stmts.get(
    "router_select_rest_accounts_credentials_gr_by_uuid", options);

var common_responses_regex = common_stmts.prepare_statement_responses_regex(
    [
      "router_update_attributes_v2",
    ],
    options);

({
  stmts: function(stmt) {
    if (common_responses.hasOwnProperty(stmt)) {
      return common_responses[stmt];
    } else if (
        (res = common_stmts.handle_regex_stmt(stmt, common_responses_regex)) !==
        undefined) {
      return res;
    } else if (
        stmt === router_select_rest_accounts_credentials_gr_by_uuid.stmt) {
      mysqld.global.rest_auth_query_count++;
      if (mysqld.global.error_on_md_query === 1) {
        return {
          error: {
            code: 1273,
            sql_state: "HY001",
            message: "Syntax Error at: " + stmt
          }
        }
      } else
        return router_select_rest_accounts_credentials_gr_by_uuid;
    } else {
      return common_stmts.unknown_statement_response(stmt);
    }
  },
  notices: (function() {
    return mysqld.global.notices;
  })()
})<|MERGE_RESOLUTION|>--- conflicted
+++ resolved
@@ -27,17 +27,6 @@
   mysqld.global.error_on_md_query = 0;
 }
 
-<<<<<<< HEAD
-var nodes = function(host, port_and_state) {
-  return port_and_state.map(function(current_value) {
-    return [
-      current_value[0], host, current_value[1], current_value[2],
-      current_value[3]
-    ];
-  });
-};
-=======
->>>>>>> 824e2b40
 
 
 var members = gr_memberships.gr_members(
@@ -45,11 +34,7 @@
 
 var options = {
   metadata_schema_version: mysqld.global.metadata_schema_version,
-<<<<<<< HEAD
-  group_replication_members: group_replication_members_online,
-=======
   group_replication_members: members,
->>>>>>> 824e2b40
   innodb_cluster_instances: gr_memberships.cluster_nodes(
       mysqld.global.gr_node_host, mysqld.global.cluster_nodes),
   gr_id: mysqld.global.gr_id,
