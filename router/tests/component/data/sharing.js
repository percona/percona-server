var common_stmts = require("common_statements");

var select_port = common_stmts.get("select_port");
var router_show_cipher_status = common_stmts.get("router_show_cipher_status");

var events = {};

var statement_sql_set_option = "statement/sql/set_option";
var statement_sql_select = "statement/sql/select";
var statement_unknown_command = "command/unknown";

// increment the event counter.
//
// if it doesn't exist yet, pretend it is zero
function increment_event(event_name) {
  events[event_name] = (events[event_name] || 0) + 1;
}

({
  stmts: function(stmt) {
    if (stmt == router_show_cipher_status.stmt) {
      return {
        "result": {
          "columns": [
            {"type": "STRING", "name": "Variable_name"},
            {"type": "STRING", "name": "Value"}
          ],
          "rows": [["Ssl_cipher", mysqld.session.ssl_cipher]]
        }
      };
    } else if (stmt === select_port.stmt) {
      increment_event(statement_sql_select);

      return select_port;
    } else if (
        stmt ===
        "SELECT 'collation_connection', @@SESSION.`collation_connection` UNION SELECT 'character_set_client', @@SESSION.`character_set_client` UNION SELECT 'sql_mode', @@SESSION.`sql_mode`") {
      increment_event(statement_sql_select);

      return {
        result: {
          columns: [
            {name: "collation_connection", type: "STRING"},
            {name: "@@SESSION.collation_connection", type: "STRING"},
          ],
          rows: [
            ["collation_connection", "utf8mb4_0900_ai_ci"],
            ["character_set_client", "utf8mb4"],
            ["sql_mode", "bar"],
          ]
        }
      };
    } else if (
        stmt ===
        "SELECT ATTR_NAME, ATTR_VALUE FROM performance_schema.session_account_connect_attrs WHERE PROCESSLIST_ID = CONNECTION_ID() ORDER BY ATTR_NAME") {
      increment_event(statement_sql_select);

      return {
        result: {
          columns: [
            {name: "ATTR_NAME", type: "STRING"},
            {name: "ATTR_VALUE", type: "STRING"},
          ],
          rows: [
            ["foo", "bar"],
          ]
        }
      };
    } else if (
        stmt ===
        "SELECT EVENT_NAME, COUNT_STAR FROM performance_schema.events_statements_summary_by_thread_by_event_name AS e JOIN performance_schema.threads AS t ON (e.THREAD_ID = t.THREAD_ID) WHERE t.PROCESSLIST_ID = CONNECTION_ID() AND COUNT_STAR > 0 ORDER BY EVENT_NAME") {
      var rows = Object.keys(events)
                     .filter(function(key) {
                       // COUNT_START > 0
                       return events[key] > 0;
                     })
                     .sort()  // ORDER BY event_name
                     .reduce(function(collector, key) {
                       var value = events[key];

                       collector.push([key, value]);

                       return collector;
                     }, []);

      increment_event(statement_sql_select);

      return {
        result: {
          columns: [
            {name: "EVENT_NAME", type: "STRING"},
            {name: "COUNT_START", type: "LONG"},
          ],
          rows: rows,
        }
      };
    } else if (
        stmt.indexOf('SET @@SESSION.session_track_system_variables = "*"') !==
        -1) {
      increment_event(statement_sql_set_option);

      // the trackers that are needed for connection-sharing.
      return {
        ok: {
          session_trackers: [
            {
              type: "system_variable",
              name: "session_track_system_variables",
              value: "*"
            },
            {
              type: "system_variable",
              name: "session_track_gtids",
              value: "OWN_GTID"
            },
            {
              type: "system_variable",
              name: "session_track_transaction_info",
              value: "CHARACTERISTICS"
            },
            {
              type: "system_variable",
              name: "session_track_state_change",
              value: "ON"
            },
            {
              type: "system_variable",
<<<<<<< HEAD
              name: "session_track_state_change",
=======
              name: "session_track_schema",
>>>>>>> 05e4357f
              value: "ON"
            },
            {
              type: "trx_characteristics",
              value: "",
            },
          ]
        }
      };
    } else if (stmt === "SET @block_me = 1") {
      increment_event(statement_sql_set_option);

      return {ok: {}};
    } else {
      increment_event(statement_unknown_command);

      console.log(stmt);

      return {
        error: {
          code: 1273,
          sql_state: "HY001",
          message: "Syntax Error at: " + stmt
        }
      };
    }
  }
})<|MERGE_RESOLUTION|>--- conflicted
+++ resolved
@@ -125,11 +125,7 @@
             },
             {
               type: "system_variable",
-<<<<<<< HEAD
-              name: "session_track_state_change",
-=======
               name: "session_track_schema",
->>>>>>> 05e4357f
               value: "ON"
             },
             {
