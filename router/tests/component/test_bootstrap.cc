/*
  Copyright (c) 2017, 2024, Oracle and/or its affiliates.

  This program is free software; you can redistribute it and/or modify
  it under the terms of the GNU General Public License, version 2.0,
  as published by the Free Software Foundation.

  This program is designed to work with certain software (including
  but not limited to OpenSSL) that is licensed under separate terms,
  as designated in a particular file or component or in included license
  documentation.  The authors of MySQL hereby grant you an additional
  permission to link the program and your derivative works with the
  separately licensed software that they have either included with
  the program or referenced in the documentation.

  This program is distributed in the hope that it will be useful,
  but WITHOUT ANY WARRANTY; without even the implied warranty of
  MERCHANTABILITY or FITNESS FOR A PARTICULAR PURPOSE.  See the
  GNU General Public License for more details.

  You should have received a copy of the GNU General Public License
  along with this program; if not, write to the Free Software
  Foundation, Inc., 51 Franklin St, Fifth Floor, Boston, MA  02110-1301  USA
*/

#ifndef _WIN32
#include <pwd.h>  // getpwuid
#include <sys/stat.h>
#endif

#include <fstream>
#include <string>
#include <system_error>

#include <gmock/gmock-matchers.h>
#include <gtest/gtest.h>

#ifdef RAPIDJSON_NO_SIZETYPEDEFINE
#include "my_rapidjson_size_t.h"
#endif
#include <rapidjson/document.h>
#include <rapidjson/writer.h>

#include "common.h"  // truncate_string
#include "config_builder.h"
#include "dim.h"
#include "harness_assert.h"
#include "keyring/keyring_manager.h"
#include "mock_server_rest_client.h"
#include "mock_server_testutils.h"
#include "mysql/harness/net_ts/impl/resolver.h"
#include "mysql/harness/net_ts/internet.h"
#include "mysql/harness/stdx/expected.h"
#include "mysql/harness/string_utils.h"  // split_string
#include "mysqld_error.h"
#include "mysqlrouter/cluster_metadata.h"
#include "mysqlrouter/utils.h"  // getpwuid
#include "random_generator.h"
#include "rest_api_testutils.h"
#include "router_component_test.h"
#include "router_component_testutils.h"
#include "router_config.h"
#include "router_test_helpers.h"  // get_file_output
#include "script_generator.h"
#include "socket_operations.h"
#include "tcp_port_pool.h"
#include "test/temp_directory.h"

/**
 * @file
 * @brief Component Tests for the bootstrap operation
 */

using namespace std::chrono_literals;
using namespace std::string_literals;
using mysqlrouter::ClusterType;

// for the test with no param
class RouterBootstrapTest
    : public RouterComponentBootstrapWithDefaultCertsTest {};

// if we plan to run the Router after the bootstrap we want to overwrite the
// bind adddresses to prevent MacOS firewall pop ups
static const std::vector<std::string> overwrite_routing_bind_addresses{
    "--conf-set-option=routing:bootstrap_rw.bind_address=127.0.0.1",
    "--conf-set-option=routing:bootstrap_ro.bind_address=127.0.0.1",
    "--conf-set-option=routing:bootstrap_rw_split.bind_address=127.0.0.1",
    "--conf-set-option=routing:bootstrap_x_rw.bind_address=127.0.0.1",
    "--conf-set-option=routing:bootstrap_x_ro.bind_address=127.0.0.1",
};

// if we plan to run the Router after the bootstrap we want to overwrite the
// bind adddresses to prevent MacOS firewall pop ups
static const std::vector<std::string> overwrite_routing_bind_addresses{
    "--conf-set-option=routing:bootstrap_rw.bind_address=127.0.0.1",
    "--conf-set-option=routing:bootstrap_ro.bind_address=127.0.0.1",
    "--conf-set-option=routing:bootstrap_rw_split.bind_address=127.0.0.1",
    "--conf-set-option=routing:bootstrap_x_rw.bind_address=127.0.0.1",
    "--conf-set-option=routing:bootstrap_x_ro.bind_address=127.0.0.1",
};

#ifndef _WIN32
// needs symlink()
TEST_F(RouterBootstrapTest, bootstrap_and_run_from_symlinked_dir) {
  RecordProperty("Description",
                 "Bootstrap into a symlinked directory and check that the "
                 "router can run from that directory.");
  const auto server_port = port_pool_.get_next_available();
  const auto server_x_port = port_pool_.get_next_available();
  const auto http_port = port_pool_.get_next_available();

  const auto bootstrap_rw_port = port_pool_.get_next_available();
  const auto bootstrap_ro_port = port_pool_.get_next_available();
  const auto bootstrap_rw_split_port = port_pool_.get_next_available();
  const auto bootstrap_x_rw_port = port_pool_.get_next_available();
  const auto bootstrap_x_ro_port = port_pool_.get_next_available();

  std::vector<Config> config{
      {"127.0.0.1", server_port, http_port,
       get_data_dir().join("bootstrap_gr.js").str()},
  };

  SCOPED_TRACE("// prepare symlinked directory");
  TempDirectory tmpdir;

  auto subdir = mysql_harness::Path(tmpdir.name()).join("subdir").str();
  auto symlinkdir = mysql_harness::Path(tmpdir.name()).join("symlink").str();
  ASSERT_EQ(mysql_harness::mkdir(subdir, 0700), 0);
  ASSERT_EQ(symlink(subdir.c_str(), symlinkdir.c_str()), 0);

  // point the bootstrap at the symlink dir.
  bootstrap_dir.reset(symlinkdir);

  std::vector<std::string> router_options{
      "--conf-set-option=DEFAULT.logging_folder=" + get_logging_dir().str(),
      "--conf-set-option=DEFAULT.keyring_path=" + symlinkdir + "/data/keyring",
      "--conf-set-option=routing:bootstrap_rw.bind_port=" +
          std::to_string(bootstrap_rw_port),
      "--conf-set-option=routing:bootstrap_ro.bind_port=" +
          std::to_string(bootstrap_ro_port),
      "--conf-set-option=routing:bootstrap_rw_split.bind_port=" +
          std::to_string(bootstrap_rw_split_port),
      "--conf-set-option=routing:bootstrap_x_rw.bind_port=" +
          std::to_string(bootstrap_x_rw_port),
      "--conf-set-option=routing:bootstrap_x_ro.bind_port=" +
          std::to_string(bootstrap_x_ro_port),
  };

  router_options.insert(router_options.end(),
                        overwrite_routing_bind_addresses.begin(),
                        overwrite_routing_bind_addresses.end());

  SCOPED_TRACE("// bootstrap into the symlink dir");
  ASSERT_NO_FATAL_FAILURE(bootstrap_failover(config, ClusterType::GR_V2, {},
                                             EXIT_SUCCESS, {}, 30s, {2, 0, 3},
                                             router_options));

  SCOPED_TRACE("// launch mock-server for router");
  const std::string runtime_json_stmts =
      get_data_dir().join("metadata_dynamic_nodes_v2_gr.js").str();

  // launch mock server that is our metadata server
  launch_mysql_server_mock(runtime_json_stmts, server_port, EXIT_SUCCESS, false,
                           http_port);
  set_mock_metadata(http_port, "cluster-specific-id",
                    {GRNode{server_port, "uuid-1", "ONLINE", "PRIMARY"}}, 0,
                    {ClusterNode{server_port, "uuid-1", server_x_port}});

  SCOPED_TRACE("// launch router with bootstrapped config");
  launch_router({"-c", bootstrap_dir.name() + "/mysqlrouter.conf"});
}
#endif

struct BootstrapTestParam {
  ClusterType cluster_type;
  std::string description;
  std::string trace_file;
  std::string trace_file2;
  std::string trace_file3;
};

auto get_test_description(
    const ::testing::TestParamInfo<BootstrapTestParam> &info) {
  return info.param.description;
}

class RouterBootstrapOkTest
    : public RouterComponentBootstrapWithDefaultCertsTest,
      public ::testing::WithParamInterface<BootstrapTestParam> {};

/**
 * @test
 *       verify that the router's \c --bootstrap can bootstrap
 *       from metadata-servers's PRIMARY over TCP/IP
 * @test
 *       Group Replication roles:
 *       - PRIMARY
 */
TEST_P(RouterBootstrapOkTest, BootstrapOk) {
  const auto param = GetParam();

  const auto server_port = port_pool_.get_next_available();
  const auto http_port = port_pool_.get_next_available();
  const std::string json_stmts = get_data_dir().join(param.trace_file).str();

  // launch mock server that is our metadata server for the bootstrap
  launch_mysql_server_mock(json_stmts, server_port, EXIT_SUCCESS, false,
                           http_port);

  auto globals = mock_GR_metadata_as_json(
      "cluster-specific-id", classic_ports_to_gr_nodes({server_port}), 0,
      classic_ports_to_cluster_nodes({server_port}), 0, false, "127.0.0.1", "",
      {2, 2, 0}, "mycluster");
  JsonAllocator allocator;
  // instrument the metadata in a way that the Router sees the configuration
  // defaults and configuration change schema as not present for its version, to
  // force the Router to store those
  globals.AddMember("config_defaults_stored_is_null", 1, allocator);
  const auto globals_str = json_to_string(globals);
  MockServerRestClient(http_port).set_globals(globals_str);

  std::vector<std::string> bootstrap_params{
      "--bootstrap=127.0.0.1:" + std::to_string(server_port), "-d",
      bootstrap_dir.name()};

  auto &router = launch_router_for_bootstrap(bootstrap_params);

  check_exit_code(router, EXIT_SUCCESS);

  std::vector<std::string> expected_output{
      "# Bootstrapping MySQL Router "s + MYSQL_ROUTER_VERSION + " \\(" +
      MYSQL_ROUTER_VERSION_EDITION + "\\) instance at"};

  const std::string router_console_output = router.get_full_output();
  for (const auto &expected_output_string : expected_output) {
    EXPECT_TRUE(pattern_found(router_console_output, expected_output_string))
        << router_console_output;
  }

  const std::string conf_file = bootstrap_dir.name() + "/mysqlrouter.conf";
  // 'config_file' is set as side-effect of bootstrap_failover()
  ASSERT_THAT(conf_file, ::testing::Not(::testing::IsEmpty()));

  const std::string config_file_str = get_file_output(conf_file);

  std::map<std::string, std::vector<std::string>> sections;

  {
    std::istringstream iss(config_file_str);
    std::string section_name;
    std::vector<std::string> kvs;
    for (std::string line; std::getline(iss, line);) {
      if (line.empty()) continue;
      if (line.front() == '#') continue;

      if (line.front() == '[' && line.back() == ']') {
        if (!section_name.empty()) {
          sections[section_name] = kvs;
          kvs.clear();
        }
        section_name = line.substr(1, line.size() - 2);
      } else {
        ASSERT_THAT(line, ::testing::HasSubstr("=")) << line;

        kvs.emplace_back(line);
      }
    }

    if (!section_name.empty()) {
      sections[section_name] = kvs;
      kvs.clear();
    }
  }

  using testing::ElementsAre;
  using testing::Eq;
  using testing::Key;
  using testing::StartsWith;

  ASSERT_THAT(sections,
              ElementsAre(                            //
                  Key("DEFAULT"),                     //
                  Key("logger"),                      //
                  Key("metadata_cache:bootstrap"),    //
                  Key("routing:bootstrap_ro"),        //
                  Key("routing:bootstrap_rw"),        //
                  Key("routing:bootstrap_rw_split"),  //
                  Key("routing:bootstrap_x_ro"),      //
                  Key("routing:bootstrap_x_rw")       //
                  ));

  EXPECT_THAT(sections["DEFAULT"],
              ElementsAre(                               //
                  StartsWith("logging_folder="),         //
                  StartsWith("runtime_folder="),         //
                  StartsWith("data_folder="),            //
                  StartsWith("keyring_path="),           //
                  StartsWith("master_key_path="),        //
                  Eq("connect_timeout=5"),               //
                  Eq("read_timeout=30"),                 //
                  StartsWith("dynamic_state="),          //
                  StartsWith("client_ssl_cert="),        //
                  StartsWith("client_ssl_key="),         //
                  Eq("client_ssl_mode=PREFERRED"),       //
                  Eq("server_ssl_mode=PREFERRED"),       //
                  Eq("server_ssl_verify=DISABLED"),      //
                  Eq("unknown_config_option=error"),     //
                  Eq("max_idle_server_connections=64"),  //
                  Eq("router_require_enforce=1"),        //
                  StartsWith("plugin_folder=")           //
                  ));

  if (GetParam().cluster_type == ClusterType::RS_V2) {
    EXPECT_THAT(sections["metadata_cache:bootstrap"],
                ElementsAre(                             //
                    Eq("cluster_type=rs"),               //
                    Eq("router_id=1"),                   //
                    StartsWith("user="),                 //
                    Eq("metadata_cluster=mycluster"),    //
                    Eq("ttl=0.5"),                       //
                    Eq("auth_cache_ttl=-1"),             //
                    Eq("auth_cache_refresh_interval=2")  //
                    ));
  } else {
    EXPECT_THAT(sections["metadata_cache:bootstrap"],
                ElementsAre(                              //
                    Eq("cluster_type=gr"),                //
                    Eq("router_id=1"),                    //
                    StartsWith("user="),                  //
                    Eq("metadata_cluster=mycluster"),     //
                    Eq("ttl=0.5"),                        //
                    Eq("auth_cache_ttl=-1"),              //
                    Eq("auth_cache_refresh_interval=2"),  //
                    Eq("use_gr_notifications=0")          //
                    ));
  }

  EXPECT_THAT(sections["routing:bootstrap_rw"],
              ElementsAre(                     //
                  Eq("bind_address=0.0.0.0"),  //
                  Eq("bind_port=6446"),        //
                  Eq("destinations=metadata-cache://mycluster/"
                     "?role=PRIMARY"),                     //
                  Eq("routing_strategy=first-available"),  //
                  Eq("protocol=classic")                   //
                  ));

  EXPECT_THAT(sections["routing:bootstrap_ro"],
              ElementsAre(                     //
                  Eq("bind_address=0.0.0.0"),  //
                  Eq("bind_port=6447"),        //
                  Eq("destinations=metadata-cache://mycluster/"
                     "?role=SECONDARY"),                             //
                  Eq("routing_strategy=round-robin-with-fallback"),  //
                  Eq("protocol=classic")                             //
                  ));

  EXPECT_THAT(sections["routing:bootstrap_rw_split"],
              ElementsAre(                     //
                  Eq("bind_address=0.0.0.0"),  //
                  Eq("bind_port=6450"),        //
                  Eq("destinations=metadata-cache://mycluster/"
                     "?role=PRIMARY_AND_SECONDARY"),   //
                  Eq("routing_strategy=round-robin"),  //
                  Eq("protocol=classic"),              //
                  Eq("connection_sharing=1"),          //
                  Eq("client_ssl_mode=PREFERRED"),     //
                  Eq("server_ssl_mode=PREFERRED"),     //
                  Eq("access_mode=auto")               //
                  ));
<<<<<<< HEAD

  EXPECT_THAT(
      sections["routing:bootstrap_x_rw"],
      ElementsAre(                                                      //
          Eq("bind_address=0.0.0.0"),                                   //
          Eq("bind_port=6448"),                                         //
          Eq("destinations=metadata-cache://mycluster/?role=PRIMARY"),  //
          Eq("routing_strategy=first-available"),                       //
          Eq("protocol=x"),                                             //
          Eq("router_require_enforce=0"),                               //
          Eq("client_ssl_ca="),                                         //
          Eq("server_ssl_key="),                                        //
          Eq("server_ssl_cert=")                                        //
          ));

  EXPECT_THAT(
=======

  EXPECT_THAT(
      sections["routing:bootstrap_x_rw"],
      ElementsAre(                                                      //
          Eq("bind_address=0.0.0.0"),                                   //
          Eq("bind_port=6448"),                                         //
          Eq("destinations=metadata-cache://mycluster/?role=PRIMARY"),  //
          Eq("routing_strategy=first-available"),                       //
          Eq("protocol=x"),                                             //
          Eq("router_require_enforce=0"),                               //
          Eq("client_ssl_ca="),                                         //
          Eq("server_ssl_key="),                                        //
          Eq("server_ssl_cert=")                                        //
          ));

  EXPECT_THAT(
>>>>>>> 05e4357f
      sections["routing:bootstrap_x_ro"],
      ElementsAre(                                                        //
          Eq("bind_address=0.0.0.0"),                                     //
          Eq("bind_port=6449"),                                           //
          Eq("destinations=metadata-cache://mycluster/?role=SECONDARY"),  //
          Eq("routing_strategy=round-robin-with-fallback"),               //
          Eq("protocol=x"),                                               //
          Eq("router_require_enforce=0"),                                 //
          Eq("client_ssl_ca="),                                           //
          Eq("server_ssl_key="),                                          //
          Eq("server_ssl_cert=")                                          //
          ));

  RecordProperty("Worklog", "15649");
  RecordProperty("RequirementId", "FR1,FR1.1,FR2,FR3,FR3.1");
  RecordProperty("Description",
                 "Testing if the Router correctly exposes it's full static "
                 "configuration on bootstrap in the metadata.");

  // first validate the configuration json against general "public" schema for
  // the structure corectness
  const std::string public_config_schema =
      get_file_output(Path(ROUTER_SRC_DIR)
                          .join("src")
                          .join("harness")
                          .join("src")
                          .join("configuration_schema.json")
                          .str());

  validate_config_stored_in_md(http_port, public_config_schema);

  // then validate against strict schema that also checks the values specific to
  // this bootstrap
  const std::string strict_config_schema = get_file_output(
      get_data_dir()
          .join("default_bootstrap_configuration_schema_strict.json")
          .str());

  validate_config_stored_in_md(http_port, strict_config_schema);

  RecordProperty("Worklog", "15649");
  RecordProperty("RequirementId", "FR1,FR1.1,FR2,FR3,FR3.1");
  RecordProperty("Description",
                 "Testing if on bootstrap the Router correctly exposes "
                 "ConfigurationChangesSchema and "
                 "Defaults JSONs in "
                 "mysql_innodb_cluster_metadata.cluster.router_options.->>"
                 "Configuration.<router_version>");

  // Check if proper UpdateSchema was written on BS
  const std::string public_config_update_schema_in_md =
      get_config_update_schema_stored_in_md(http_port);

  const std::string public_config_update_schema = get_json_in_pretty_format(
      get_file_output(Path(ROUTER_SRC_DIR)
                          .join("src")
                          .join("harness")
                          .join("src")
                          .join("configuration_update_schema.json")
                          .str()));

  EXPECT_STREQ(public_config_update_schema.c_str(),
               public_config_update_schema_in_md.c_str());

  // Check if proper UpdateSchema was written on BS
  const std::string public_configuration_defaults_in_md =
      get_config_defaults_stored_in_md(http_port);

  const std::string public_configuration_defaults = get_file_output(
      get_data_dir().join("configuration_defaults_cluster.json").str());

  EXPECT_STREQ(public_configuration_defaults.c_str(),
               public_configuration_defaults_in_md.c_str());
}

INSTANTIATE_TEST_SUITE_P(
    BootstrapOkTest, RouterBootstrapOkTest,
    ::testing::Values(BootstrapTestParam{ClusterType::GR_V2, "gr",
                                         "bootstrap_gr.js", "", ""},
                      BootstrapTestParam{ClusterType::RS_V2, "ar",
                                         "bootstrap_ar.js", "", ""}),
    get_test_description);

class RouterBootstrapExposeDefaults : public RouterBootstrapOkTest {};

/**
 * @test
 *       verify that various bootstrap parameters do not affect the
 * Configuration defaults exposed by the Router in metadata on bootstrap
 *
 */
TEST_P(RouterBootstrapExposeDefaults, BootstrapExposeDefaults) {
  RecordProperty("Worklog", "15649");
  RecordProperty("RequirementId", "FR1,FR1.1,FR2,FR3,FR3.1");
  RecordProperty(
      "Description",
      "Verifying that various bootstrap parameters do not affect the "
      "configuration defaults exposed by the Router in metadata on bootstrap.");

  const auto param = GetParam();

  const auto server_port = port_pool_.get_next_available();
  const auto http_port = port_pool_.get_next_available();
  const std::string json_stmts = get_data_dir().join(param.trace_file).str();

  // launch mock server that is our metadata server for the bootstrap
  launch_mysql_server_mock(json_stmts, server_port, EXIT_SUCCESS, false,
                           http_port);

  auto globals = mock_GR_metadata_as_json(
      "cluster-specific-id", classic_ports_to_gr_nodes({server_port}), 0,
      classic_ports_to_cluster_nodes({server_port}), 0, false, "127.0.0.1", "",
      {2, 2, 0}, "mycluster");
  JsonAllocator allocator;
  // instrument the metadata in a way that the Router sees the configuration
  // defaults and configuration change schema as not present for its version, to
  // force the Router to store those
  globals.AddMember("config_defaults_stored_is_null", 1, allocator);
  const auto globals_str = json_to_string(globals);
  MockServerRestClient(http_port).set_globals(globals_str);

  std::vector<std::string> bootstrap_params{
      "--bootstrap=127.0.0.1:" + std::to_string(server_port), "-d",
      bootstrap_dir.name(), "--disable-rest", "--disable-rw-split"};

#ifndef _WIN32
  bootstrap_params.push_back("--conf-use-sockets");
  bootstrap_params.push_back("--conf-skip-tcp");
#endif

  if (param.cluster_type == ClusterType::GR_V2) {
    bootstrap_params.push_back("--conf-use-gr-notifications");
  }

  auto &router = launch_router_for_bootstrap(bootstrap_params);

  check_exit_code(router, EXIT_SUCCESS);

  std::vector<std::string> expected_output{
      "# Bootstrapping MySQL Router "s + MYSQL_ROUTER_VERSION + " \\(" +
      MYSQL_ROUTER_VERSION_EDITION + "\\) instance at"};

  const std::string router_console_output = router.get_full_output();
  for (const auto &expected_output_string : expected_output) {
    EXPECT_TRUE(pattern_found(router_console_output, expected_output_string))
        << router_console_output;
  }

  // Check if proper UpdateSchema was written on BS
  const std::string public_config_update_schema_in_md =
      get_config_update_schema_stored_in_md(http_port);

  const std::string public_config_update_schema = get_json_in_pretty_format(
      get_file_output(Path(ROUTER_SRC_DIR)
                          .join("src")
                          .join("harness")
                          .join("src")
                          .join("configuration_update_schema.json")
                          .str()));

  EXPECT_STREQ(public_config_update_schema.c_str(),
               public_config_update_schema_in_md.c_str());

  // Check if proper UpdateSchema was written on BS
  const std::string public_configuration_defaults_in_md =
      get_config_defaults_stored_in_md(http_port);

  const std::string public_configuration_defaults = get_file_output(
      get_data_dir().join("configuration_defaults_cluster.json").str());

  EXPECT_STREQ(public_configuration_defaults.c_str(),
               public_configuration_defaults_in_md.c_str());
}

INSTANTIATE_TEST_SUITE_P(
    BootstrapExposeDefaults, RouterBootstrapExposeDefaults,
    ::testing::Values(BootstrapTestParam{ClusterType::GR_V2, "gr",
                                         "bootstrap_gr.js", "", ""},
                      BootstrapTestParam{ClusterType::RS_V2, "ar",
                                         "bootstrap_ar.js", "", ""}),
    get_test_description);

struct BootstrapOkBasePortTestParam {
  const char *test_name;

  std::vector<std::string> bs_params;

  uint16_t expected_port_classic_rw;
  uint16_t expected_port_classic_ro;
  uint16_t expected_port_x_rw;
  uint16_t expected_port_x_ro;
};

class RouterBootstrapOkBasePortTest
    : public RouterComponentBootstrapWithDefaultCertsTest,
      public ::testing::WithParamInterface<BootstrapOkBasePortTestParam> {};

namespace {

void check_bind_port(const std::string &conf_file_content,
                     const std::string &route_name,
                     const std::string &protocol_name,
                     const std::string &server_role,
                     uint16_t expected_bind_port) {
  const std::string routing_strategy = server_role == "PRIMARY"
                                           ? "first-available"
                                           : "round-robin-with-fallback";
  // clang-format off
  const std::string routing_section =
      "[routing:"s + route_name + "]\n"
      "bind_address=0.0.0.0\n" +
      "bind_port=" + std::to_string(expected_bind_port) + "\n" +
      "destinations=metadata-cache://mycluster/?role=" +  server_role + "\n" +
      "routing_strategy=" + routing_strategy + "\n" +
      "protocol=" + protocol_name + "\n";
  // clang-format on

  EXPECT_TRUE(conf_file_content.find(routing_section) != std::string::npos)
      << conf_file_content << "EXPECTED: \n"
      << routing_section;
}

bool config_file_contains(const std::string &conf_file_content,
                          const std::string &line,
                          const size_t occurences = 1) {
  return occurences == count_str_occurences(conf_file_content, line);
}

}  // namespace

/**
 * @test
 *       verify that the --conf-base-port bootstrap parameter is handled
 * properly
 */
TEST_P(RouterBootstrapOkBasePortTest, RouterBootstrapOkBasePort) {
  const auto param = GetParam();
  const std::string tracefile = "bootstrap_gr.js";

  std::vector<Config> mock_servers{
      {"127.0.0.1", port_pool_.get_next_available(),
       port_pool_.get_next_available(), get_data_dir().join(tracefile).str()},
  };

  std::vector<std::string> cmdline = {
      "--bootstrap=" + mock_servers.at(0).ip + ":" +
          std::to_string(mock_servers.at(0).port),
      "-d", bootstrap_dir.name()};

  cmdline.insert(cmdline.begin(), param.bs_params.begin(),
                 param.bs_params.end());

  ASSERT_NO_FATAL_FAILURE(
      bootstrap_failover(mock_servers, ClusterType::GR_V2, cmdline));

  // 'config_file' is set as side-effect of bootstrap_failover()
  ASSERT_THAT(config_file, ::testing::Not(::testing::IsEmpty()));

  // let's check if the actual config file contains what we expect:
  const std::string config_file_str = get_file_output(config_file);

  // classic RW
  check_bind_port(config_file_str, "bootstrap_rw", "classic", "PRIMARY",
                  param.expected_port_classic_rw);

  // classic RO
  check_bind_port(config_file_str, "bootstrap_ro", "classic", "SECONDARY",
                  param.expected_port_classic_ro);

  // x RW
  check_bind_port(config_file_str, "bootstrap_x_rw", "x", "PRIMARY",
                  param.expected_port_x_rw);

  // x RO
  check_bind_port(config_file_str, "bootstrap_x_ro", "x", "SECONDARY",
                  param.expected_port_x_ro);
}

const BootstrapOkBasePortTestParam bootstrap_ok_base_port_test_param[] = {
    {"default_ports",
     /* bs_params */ {},
     /* expected_port_classic_rw */ 6446,
     /* expected_port_classic_ro */ 6447,
     /* expected_port_x_rw */ 6448,
     /* expected_port_x_ro */ 6449},
    {"legacy_default_ports",
     /* bs_params */ {"--conf-base-port=0"},
     /* expected_port_classic_rw */ 6446,
     /* expected_port_classic_ro */ 6447,
     /* expected_port_x_rw */ 64460,
     /* expected_port_x_ro */ 64470},
    {"consecutive_ports",
     /* bs_params */ {"--conf-base-port=1234"},
     /* expected_port_classic_rw */ 1234,
     /* expected_port_classic_ro */ 1235,
     /* expected_port_x_rw */ 1236,
     /* expected_port_x_ro */ 1237}};

INSTANTIATE_TEST_SUITE_P(RouterBootstrapOkBasePort,
                         RouterBootstrapOkBasePortTest,
                         ::testing::ValuesIn(bootstrap_ok_base_port_test_param),
                         [](const auto &info) { return info.param.test_name; });

struct BootstrapErrorBasePortTestParam {
  const char *test_name;

  std::vector<std::string> bs_params;
  std::string expected_error;
};

class RouterBootstrapErrorBasePortTest
    : public RouterComponentBootstrapWithDefaultCertsTest,
      public ::testing::WithParamInterface<BootstrapErrorBasePortTestParam> {};

/**
 * @test
 *       verify that the --conf-base-port bootstrap parameter errors are handled
 * properly
 */
TEST_P(RouterBootstrapErrorBasePortTest, RouterBootstrapErrorBasePort) {
  const auto param = GetParam();
  const std::string tracefile = "bootstrap_gr.js";

  std::vector<Config> mock_servers{
      {"127.0.0.1", port_pool_.get_next_available(),
       port_pool_.get_next_available(), get_data_dir().join(tracefile).str()},
  };

  const uint16_t server_port = port_pool_.get_next_available();
  const std::string json_stmts = get_data_dir().join(tracefile).str();
  launch_mysql_server_mock(json_stmts, server_port, EXIT_SUCCESS, false);

  // launch the router in bootstrap mode
  std::vector<std::string> cmdline = {"--bootstrap=root:"s + kRootPassword +
                                          "@localhost:"s +
                                          std::to_string(server_port),
                                      "-d", bootstrap_dir.name()};
  cmdline.insert(cmdline.begin(), param.bs_params.begin(),
                 param.bs_params.end());
  auto &router = launch_router_for_bootstrap(cmdline, EXIT_FAILURE);

  check_exit_code(router, EXIT_FAILURE);

  // let's check if the expected error was reported:
  EXPECT_THAT(router.get_full_output(),
              ::testing::ContainsRegex(param.expected_error));
}

const BootstrapErrorBasePortTestParam bootstrap_error_base_port_test_param[] = {
    {"negative",
     {"--conf-base-port=-1"},
     "--conf-base-port needs value between 0 and 65532 inclusive, was '-1'"},
    {"too_big",
     {"--conf-base-port=65533"},
     "--conf-base-port needs value between 0 and 65532 inclusive, was '65533'"},
    {"nan",
     {"--conf-base-port=abc"},
     "--conf-base-port needs value between 0 and 65532 inclusive, was 'abc'"},
    {"empty",
     {"--conf-base-port="},
     "--conf-base-port needs value between 0 and 65532 inclusive, was ''"},
};

INSTANTIATE_TEST_SUITE_P(
    RouterBootstrapErrorBasePort, RouterBootstrapErrorBasePortTest,
    ::testing::ValuesIn(bootstrap_error_base_port_test_param),
    [](const auto &info) { return info.param.test_name; });

struct ReBootstrapOkBasePortTestParam {
  const char *test_name;
  std::vector<std::string> first_bs_params;
  std::vector<std::string> second_bs_params;

  uint16_t expected_port_classic_rw;
  uint16_t expected_port_classic_ro;
  uint16_t expected_port_x_rw;
  uint16_t expected_port_x_ro;
};

class RouterReBootstrapOkBasePortTest
    : public RouterComponentBootstrapWithDefaultCertsTest,
      public ::testing::WithParamInterface<ReBootstrapOkBasePortTestParam> {};

/**
 * @test
 *       verify that the --conf-base-port bootstrap parameter is handled
 * properly when we overwrite an existing Router configuration
 */
TEST_P(RouterReBootstrapOkBasePortTest, RouterReBootstrapOkBasePort) {
  const auto param = GetParam();
  const std::string tracefile = "bootstrap_gr.js";

  const uint16_t server_port = port_pool_.get_next_available();
  const auto http_port = port_pool_.get_next_available();
  const std::string json_stmts = get_data_dir().join(tracefile).str();
  launch_mysql_server_mock(json_stmts, server_port, EXIT_SUCCESS, false,
                           http_port);
  set_mock_metadata(http_port, "00000000-0000-0000-0000-0000000000g1",
                    classic_ports_to_gr_nodes({server_port}), 0, {server_port},
                    0, false, "127.0.0.1", "", {2, 2, 0}, "mycluster");

  // do the first bootstrap
  std::vector<std::string> cmdline_first_bs = {
      "--bootstrap=root:"s + kRootPassword + "@localhost:"s +
          std::to_string(server_port),
      "-d", bootstrap_dir.name()};
  cmdline_first_bs.insert(cmdline_first_bs.begin(),
                          param.first_bs_params.begin(),
                          param.first_bs_params.end());

  auto &router_bs1 = launch_router_for_bootstrap(cmdline_first_bs);
  check_exit_code(router_bs1, EXIT_SUCCESS);

  const std::string conf_file2 =
      mysql_harness::Path(bootstrap_dir.name()).join("mysqlrouter.conf").str();

  // do the second bootstrap using the same directory
  std::vector<std::string> cmdline_second_bs = {
      "--bootstrap=root:"s + kRootPassword + "@localhost:"s +
          std::to_string(server_port),
      "-d", bootstrap_dir.name()};
  cmdline_second_bs.insert(cmdline_second_bs.begin(),
                           param.second_bs_params.begin(),
                           param.second_bs_params.end());
  auto &router_bs2 = launch_router_for_bootstrap(cmdline_second_bs);
  check_exit_code(router_bs2, EXIT_SUCCESS);

  const std::string conf_file =
      mysql_harness::Path(bootstrap_dir.name()).join("mysqlrouter.conf").str();

  // let's check if the actual config file contains what we expect:
  const std::string config_file_str = get_file_output(conf_file);

  // classic RW
  check_bind_port(config_file_str, "bootstrap_rw", "classic", "PRIMARY",
                  param.expected_port_classic_rw);

  // classic RO
  check_bind_port(config_file_str, "bootstrap_ro", "classic", "SECONDARY",
                  param.expected_port_classic_ro);

  // x RW
  check_bind_port(config_file_str, "bootstrap_x_rw", "x", "PRIMARY",
                  param.expected_port_x_rw);

  // x RO
  check_bind_port(config_file_str, "bootstrap_x_ro", "x", "SECONDARY",
                  param.expected_port_x_ro);
}

const ReBootstrapOkBasePortTestParam rebootstrap_ok_base_port_test_param[] = {
    // create a config with legacy defaults [6446, 6447, 64460, 64470]
    // bootstrap again on top of that config with no conf-base-port parameter
    // since the existing conf uses legacy default we should stick to them
    {"overwrite_over_legacy_defaults_keep_them",
     /* first_bs_params */ {"--conf-base-port=0"},
     /* second_bs_params */ {},
     /* expected_port_classic_rw */ 6446,
     /* expected_port_classic_ro */ 6447,
     /* expected_port_x_rw */ 64460,
     /* expected_port_x_ro */ 64470},

    // create a config with custom ports [5000, 5001, 5002, 5003]
    // bootstrap again on top of that config with no conf-base-port parameter
    // we expect new default ports to be used
    {"overwrite_custom_ports",
     /* first_bs_params */ {"--conf-base-port=5000"},
     /* second_bs_params */ {},
     /* expected_port_classic_rw */ 6446,
     /* expected_port_classic_ro */ 6447,
     /* expected_port_x_rw */ 6448,
     /* expected_port_x_ro */ 6449},

    // create a config with legacy ports [6446, 6447, 64460, 64470]
    // bootstrap again on top of that config with --conf-base-port=1 parameter
    // we expect 1, 2, 3, 4 ports to overwrite the legacy ports
    {"overwrite_legacy_with_custom_ports",
     /* first_bs_params */ {"--conf-base-port=0"},
     /* second_bs_params */ {"--conf-base-port=1"},
     /* expected_port_classic_rw */ 1,
     /* expected_port_classic_ro */ 2,
     /* expected_port_x_rw */ 3,
     /* expected_port_x_ro */ 4},

    // create a config with legacy defaults [6446, 6447, 64460, 64470]
    // bootstrap again on top of that config with specifying conf-base-port
    // parameter even though the existing conf uses legacy default we change
    // them because the user used conf-base-port, so we should not be using
    // defaults
    {"overwrite_over_legacy_defaults_using_param_change_them",
     /* first_bs_params */ {"--conf-base-port=0"},
     /* second_bs_params */ {"--conf-base-port=6446"},
     /* expected_port_classic_rw */ 6446,
     /* expected_port_classic_ro */ 6447,
     /* expected_port_x_rw */ 6448,
     /* expected_port_x_ro */ 6449},

    // create a config with custom ports [6666, 6667, 6668, 6669]
    // bootstrap again on top of that config with conf-base-port=0 parameter
    // since the user requested legacy defaults the ports in the config should
    // be [6446, 6447, 64460, 64470]
    {"overwrite_custom_ports_with_legacy",
     /* first_bs_params */ {"--conf-base-port=6666"},
     /* second_bs_params */ {"--conf-base-port=0"},
     /* expected_port_classic_rw */ 6446,
     /* expected_port_classic_ro */ 6447,
     /* expected_port_x_rw */ 64460,
     /* expected_port_x_ro */ 64470},

#ifndef _WIN32
    // create a config with no tcp endpoints
    // bootstrap again on top of that config with no conf-base-port parameter
    // the new defaults should be used
    {"overwrite_over_no_tcp_config_new_defaults",
     /* first_bs_params */ {"--conf-skip-tcp"},
     /* second_bs_params */ {},
     /* expected_port_classic_rw */ 6446,
     /* expected_port_classic_ro */ 6447,
     /* expected_port_x_rw */ 6448,
     /* expected_port_x_ro */ 6449},

    // create a config with no tcp endpoints
    // bootstrap again on top of that config with conf-base-port=0 parameter
    // since the user requested legacy defaults the ports in the config should
    // be [6446, 6447, 64460, 64470]
    {"overwrite_over_no_tcp_config_legacy_defaults",
     /* first_bs_params */ {"--conf-skip-tcp"},
     /* second_bs_params */ {"--conf-base-port=0"},
     /* expected_port_classic_rw */ 6446,
     /* expected_port_classic_ro */ 6447,
     /* expected_port_x_rw */ 64460,
     /* expected_port_x_ro */ 64470}
#endif
};

INSTANTIATE_TEST_SUITE_P(
    RouterReBootstrapOkBasePort, RouterReBootstrapOkBasePortTest,
    ::testing::ValuesIn(rebootstrap_ok_base_port_test_param),
    [](const auto &info) { return info.param.test_name; });

#ifndef _WIN32

/**
 * verify that the router's \c --user is ignored if it matches the current
 * username.
 *
 * skipped on win32 as \c --user isn't supported on windows
 *
 * @test
 *       test if Bug#27698052 is fixed
 * @test
 *       Group Replication roles:
 *       - PRIMARY
 */
class RouterBootstrapUserIsCurrentUser
    : public RouterComponentBootstrapWithDefaultCertsTest,
      public ::testing::WithParamInterface<BootstrapTestParam> {};

TEST_P(RouterBootstrapUserIsCurrentUser, BootstrapUserIsCurrentUser) {
  const auto param = GetParam();

  auto current_userid = geteuid();
  auto current_userpw = getpwuid(current_userid);
  if (current_userpw != nullptr) {
    const char *current_username = current_userpw->pw_name;

    std::vector<Config> mock_servers{
        {"127.0.0.1", port_pool_.get_next_available(),
         port_pool_.get_next_available(),
         get_data_dir().join(param.trace_file).str()},
    };

    std::vector<std::string> router_options = {
        "--bootstrap=" + mock_servers.at(0).ip + ":" +
            std::to_string(mock_servers.at(0).port),
        "-d", bootstrap_dir.name(), "--user", current_username};

    ASSERT_NO_FATAL_FAILURE(bootstrap_failover(
        mock_servers, GetParam().cluster_type, router_options));
  }
}

INSTANTIATE_TEST_SUITE_P(
    BootstrapUserIsCurrentUser, RouterBootstrapUserIsCurrentUser,
    ::testing::Values(BootstrapTestParam{ClusterType::GR_V2, "gr",
                                         "bootstrap_gr.js", "", ""},
                      BootstrapTestParam{ClusterType::RS_V2, "ar",
                                         "bootstrap_ar.js", "", ""}),
    get_test_description);
#endif

class RouterBootstrapailoverClusterIdDiffers
    : public RouterComponentBootstrapWithDefaultCertsTest,
      public ::testing::WithParamInterface<BootstrapTestParam> {};

/**
 * @test
 *       verify that the router's \c --bootstrap fails when it fails over to the
 * node with a different cluster-id/replication-group-id
 */
TEST_P(RouterBootstrapailoverClusterIdDiffers,
       BootstrapFailoverClusterIdDiffers) {
  std::vector<Config> mock_servers{
      {"127.0.0.1", port_pool_.get_next_available(),
       port_pool_.get_next_available(),
       get_data_dir().join(GetParam().trace_file).str(), false, "cluster-id-1"},
      {"127.0.0.1", port_pool_.get_next_available(),
       port_pool_.get_next_available(),
       get_data_dir().join(GetParam().trace_file2).str(), false,
       "cluster-id-2"},
  };

  // check that it failed as expected
  ASSERT_NO_FATAL_FAILURE(bootstrap_failover(
      mock_servers, ClusterType::RS_V2, {}, EXIT_FAILURE,
      {"Node on '.*' that the bootstrap failed over to, seems to belong to "
       "different cluster\\(cluster-id-1 != cluster-id-2\\), skipping"}));
}

INSTANTIATE_TEST_SUITE_P(
    BootstrapFailoverClusterIdDiffers, RouterBootstrapailoverClusterIdDiffers,
    ::testing::Values(
        BootstrapTestParam{ClusterType::GR_V2, "gr",
                           "bootstrap_failover_super_read_only_1_gr.js",
                           "bootstrap_failover_super_read_only_1_gr.js", ""},
        BootstrapTestParam{ClusterType::RS_V2, "ar",
                           "bootstrap_failover_super_read_only_1_ar.js",
                           "bootstrap_failover_super_read_only_1_ar.js", ""}),
    get_test_description);

/**
 * @test
 *       verify that the router's \c --bootstrap can bootstrap
 *       from metadata-server's PRIMARY over TCP/IP and generate
 *       a configuration with unix-sockets only
 * @test
 *       Group Replication roles:
 *       - PRIMARY
 */
class RouterBootstrapOnlySockets
    : public RouterComponentBootstrapWithDefaultCertsTest,
      public ::testing::WithParamInterface<BootstrapTestParam> {};

TEST_P(RouterBootstrapOnlySockets, BootstrapOnlySockets) {
  const auto param = GetParam();

  std::vector<Config> mock_servers{
      {"127.0.0.1", port_pool_.get_next_available(),
       port_pool_.get_next_available(),
       get_data_dir().join(param.trace_file).str()},
  };

  std::vector<std::string> router_options = {
      "--bootstrap=" + mock_servers.at(0).ip + ":" +
          std::to_string(mock_servers.at(0).port),
      "-d", bootstrap_dir.name(), "--conf-skip-tcp", "--conf-use-sockets"};

#ifndef _WIN32
  const std::vector<std::string> expected_output{
      "- Read/Write Connections: .*/mysqlx.sock",
      "- Read/Only Connections: .*/mysqlxro.sock"};
  const auto expected_result = EXIT_SUCCESS;
#else
  const std::vector<std::string> expected_output{
      "Error: unknown option '--conf-skip-tcp'"};
  const auto expected_result = EXIT_FAILURE;
#endif

  ASSERT_NO_FATAL_FAILURE(
      bootstrap_failover(mock_servers, GetParam().cluster_type, router_options,
                         expected_result, expected_output));
}

INSTANTIATE_TEST_SUITE_P(
    BootstrapOnlySockets, RouterBootstrapOnlySockets,
    ::testing::Values(BootstrapTestParam{ClusterType::GR_V2, "gr",
                                         "bootstrap_gr.js", "", ""},
                      BootstrapTestParam{ClusterType::RS_V2, "ar",
                                         "bootstrap_ar.js", "", ""}),
    get_test_description);

class BootstrapUnsupportedSchemaVersionTest
    : public RouterComponentBootstrapWithDefaultCertsTest,
      public ::testing::WithParamInterface<mysqlrouter::MetadataSchemaVersion> {
};

/**
 * @test
 *       verify that the router's \c --bootstrap detects an unsupported
 *       metadata schema version
 */
TEST_P(BootstrapUnsupportedSchemaVersionTest,
       BootstrapUnsupportedSchemaVersion) {
  RecordProperty("Worklog", "15868");
  RecordProperty("RequirementId", "FR2");
  RecordProperty("Requirement",
                 "When MySQLRouter is used to bootstrap against the Cluster "
                 "with metadata version 1.x, it MUST fail and log an error");

  std::vector<Config> mock_servers{
      {"127.0.0.1", port_pool_.get_next_available(),
       port_pool_.get_next_available(),
       get_data_dir().join("bootstrap_unsupported_schema_version.js").str()},
  };

  const auto version = GetParam();

  // check that it failed as expected
  ASSERT_NO_FATAL_FAILURE(bootstrap_failover(
      mock_servers, ClusterType::GR_V2, {}, EXIT_FAILURE,
      {"Error: The target Cluster's Metadata version \\('" +
       to_string(version) +
       "'\\) is not supported\\. Please use the latest MySQL Shell to upgrade "
       "it using 'dba\\.upgradeMetadata\\(\\)'\\. Expected metadata version "
       "compatible with '2\\.0\\.0'"},
      10s, GetParam()));
}

INSTANTIATE_TEST_SUITE_P(
    BootstrapUnsupportedSchemaVersion, BootstrapUnsupportedSchemaVersionTest,
    ::testing::Values(mysqlrouter::MetadataSchemaVersion{0, 0, 1},
                      mysqlrouter::MetadataSchemaVersion{1, 0, 0},
                      mysqlrouter::MetadataSchemaVersion{1, 0, 1},
                      mysqlrouter::MetadataSchemaVersion{3, 1, 0}));

/**
 * @test
 *       verify that the router errors out cleanly when received some unexpected
 *       error from the metadata server
 */
TEST_F(RouterBootstrapTest, BootstrapErrorOnFirstQuery) {
  std::vector<Config> mock_servers{
      {"127.0.0.1", port_pool_.get_next_available(),
       port_pool_.get_next_available(),
       get_data_dir().join("bootstrap_error_on_first_query.js").str()},
  };

  // check that it failed as expected
  ASSERT_NO_FATAL_FAILURE(bootstrap_failover(
      mock_servers, ClusterType::RS_V2, {}, EXIT_FAILURE,
      {"Error executing MySQL query", "Some unexpected error occured"}, 10s));
}

/**
 * @test
 *       verify that the router's \c --bootstrap detects an upgrade
 *       metadata schema version and gives a proper message
 */
TEST_F(RouterBootstrapTest, BootstrapWhileMetadataUpgradeInProgress) {
  std::vector<Config> mock_servers{
      {"127.0.0.1", port_pool_.get_next_available(),
       port_pool_.get_next_available(),
       get_data_dir().join("bootstrap_unsupported_schema_version.js").str()},
  };

  ASSERT_NO_FATAL_FAILURE(bootstrap_failover(
      mock_servers, ClusterType::GR_V2, {}, EXIT_FAILURE,
      {"^Error: Currently the cluster metadata update is in progress. Please "
       "rerun the bootstrap when it is finished."},
      10s, {0, 0, 0}));
}

/**
 * @test
 *       verify that the router's \c --bootstrap handles --pid-file option on
 *       command line correctly
 *       TS_FR12_01
 */
TEST_F(RouterBootstrapTest, BootstrapPidfileOpt) {
  std::string pidfile =
      mysql_harness::Path(get_test_temp_dir_name()).join("test.pid").str();

  std::vector<Config> config{
      {"127.0.0.1", port_pool_.get_next_available(),
       port_pool_.get_next_available(),
       get_data_dir().join("bootstrap_gr.js").str()},
  };

  std::vector<std::string> router_options = {
      "--pid-file", pidfile,
      "--bootstrap=" + config.at(0).ip + ":" +
          std::to_string(config.at(0).port),
      "-d", bootstrap_dir.name()};

  ASSERT_NO_FATAL_FAILURE(bootstrap_failover(
      config, ClusterType::GR_V2, router_options, EXIT_FAILURE,
      {"^Error: Option --pid-file cannot be used together "
       "with -B/--bootstrap"},
      10s));
}

/**
 * @test
 *       verify that the router's \c --bootstrap handles pid_file option in
 *       config file correctly
 *       TS_FR13_01
 */
TEST_F(RouterBootstrapTest, BootstrapPidfileCfg) {
  std::string pidfile = mysql_harness::Path(get_test_temp_dir_name())
                            .real_path()
                            .join("test.pid")
                            .str();

  auto params = get_DEFAULT_defaults();
  params["pid_file"] = pidfile;
  std::string conf_file =
      create_config_file(get_test_temp_dir_name(), "", &params);

  {
    std::vector<Config> config{
        {"127.0.0.1", port_pool_.get_next_available(),
         port_pool_.get_next_available(),
         get_data_dir().join("bootstrap_gr.js").str()},
    };

    std::vector<std::string> router_options = {
        "-c", conf_file,
        "--bootstrap=" + config.at(0).ip + ":" +
            std::to_string(config.at(0).port),
        "-d", bootstrap_dir.name()};

    ASSERT_NO_FATAL_FAILURE(
        bootstrap_failover(config, ClusterType::GR_V2, router_options));

    ASSERT_FALSE(mysql_harness::Path(pidfile.c_str()).exists());
  }

  // Post check that pid_file is not included in config
  const std::string config_file_str = get_file_output(config_file);

  EXPECT_TRUE(config_file_str.find("pid_file") == std::string::npos)
      << "config file includes pid_file setting :" << std::endl
      << config_file_str << std::endl;
}

/**
 * @test
 *       verify that the router's \c --bootstrap does not create a pidfile when
 *       ROUTER_PID is specified
 *       TS_FR13_02
 */
TEST_F(RouterBootstrapTest, BootstrapPidfileEnv) {
  // Set ROUTER_PID
  std::string pidfile = mysql_harness::Path(get_test_temp_dir_name())
                            .real_path()
                            .join("test.pid")
                            .str();
#ifdef _WIN32
  int err_code = _putenv_s("ROUTER_PID", pidfile.c_str());
#else
  int err_code = ::setenv("ROUTER_PID", pidfile.c_str(), 1);
#endif
  if (err_code) throw std::runtime_error("Failed to add ROUTER_PID");

  {
    std::vector<Config> config{
        {"127.0.0.1", port_pool_.get_next_available(),
         port_pool_.get_next_available(),
         get_data_dir().join("bootstrap_gr.js").str()},
    };

    std::vector<std::string> router_options = {
        "--bootstrap=" + config.at(0).ip + ":" +
            std::to_string(config.at(0).port),
        "-d", bootstrap_dir.name()};

    ASSERT_NO_FATAL_FAILURE(
        bootstrap_failover(config, ClusterType::GR_V2, router_options));

    ASSERT_FALSE(mysql_harness::Path(pidfile.c_str()).exists());
  }

  // reset ROUTER_PID
#ifdef _WIN32
  err_code = _putenv_s("ROUTER_PID", "");
#else
  err_code = ::unsetenv("ROUTER_PID");
#endif
  if (err_code) throw std::runtime_error("Failed to remove ROUTER_PID");

  // Post check that pid_file is not included in config
  const std::string config_file_str = get_file_output(config_file);

  EXPECT_TRUE(config_file_str.find("pid_file") == std::string::npos)
      << "config file includes pid_file setting :" << std::endl
      << config_file_str << std::endl;
}

class RouterBootstrapFailoverSuperReadonly
    : public RouterComponentBootstrapWithDefaultCertsTest,
      public ::testing::WithParamInterface<BootstrapTestParam> {};

/**
 * @test
 *       verify that bootstrap will fail-over to another node if the initial
 *       node is not writable
 * @test
 *       Group Replication roles:
 *       - SECONDARY
 *       - PRIMARY
 *       - SECONDARY (not used)
 */
TEST_P(RouterBootstrapFailoverSuperReadonly, BootstrapFailoverSuperReadonly) {
  const auto param = GetParam();

  std::vector<Config> config{
      {"127.0.0.1", port_pool_.get_next_available(),
       port_pool_.get_next_available(),
       get_data_dir().join(param.trace_file).str()},
      {"127.0.0.1", port_pool_.get_next_available(),
       port_pool_.get_next_available(),
       get_data_dir().join(param.trace_file2).str()},
      {"127.0.0.1", port_pool_.get_next_available(),
       port_pool_.get_next_available(), ""},
  };

  ASSERT_NO_FATAL_FAILURE(bootstrap_failover(config, param.cluster_type));
}

INSTANTIATE_TEST_SUITE_P(
    BootstrapFailoverSuperReadonly, RouterBootstrapFailoverSuperReadonly,
    ::testing::Values(
        BootstrapTestParam{ClusterType::GR_V2, "gr",
                           "bootstrap_failover_super_read_only_1_gr.js",
                           "bootstrap_gr.js", ""},
        BootstrapTestParam{ClusterType::RS_V2, "ar",
                           "bootstrap_failover_super_read_only_1_ar.js",
                           "bootstrap_ar.js", ""}),
    get_test_description);

class RouterBootstrapFailoverSuperReadonly2ndNodeDead
    : public RouterComponentBootstrapWithDefaultCertsTest,
      public ::testing::WithParamInterface<BootstrapTestParam> {};

/**
 * @test
 *       verify that bootstrap will fail-over to another node if the initial
 *       node is not writable and 2nd candidate has connection problems
 * @test
 *       Group Replication roles:
 *       - SECONDARY
 *       - <connect-failure>
 *       - PRIMARY
 * @test
 *       connection problems could be anything from 'auth-failure' to
 * 'network-errors'. This test uses a \c port==0 to create a failure which is
 * reserved and unassigned.
 *
 * @note The implementation uses \c port=65536 to circumvents libmysqlclients
 * \code{.py} if port == 0: port = 3306 \endcode default port assignment. As the
 * port will later be narrowed to an 16bit unsigned integer \code port & 0xffff
 * \endcode the code will connect to port 0 in the end.
 *
 * @todo As soon as the mysql-server-mock supports authentication failures
 *       the code can take that into account too.
 */
TEST_P(RouterBootstrapFailoverSuperReadonly2ndNodeDead,
       BootstrapFailoverSuperReadonly2ndNodeDead) {
  const auto param = GetParam();

  const auto dead_port = port_pool_.get_next_available();
  std::vector<Config> config{
      // member-1, PRIMARY, fails at first write
      {"127.0.0.1", port_pool_.get_next_available(),
       port_pool_.get_next_available(),
       get_data_dir().join(param.trace_file).str()},
      // member-2, unreachable
      {"127.0.0.1", dead_port, port_pool_.get_next_available(), "",
       /*unaccessible=*/true},
      // member-3, succeeds
      {"127.0.0.1", port_pool_.get_next_available(),
       port_pool_.get_next_available(),
       get_data_dir().join(param.trace_file2).str()},
  };

  ASSERT_NO_FATAL_FAILURE(bootstrap_failover(
      config, param.cluster_type, {}, EXIT_SUCCESS,
      {
          "^Fetching Cluster Members",
          "^Failed connecting to 127\\.0\\.0\\.1:"s +
              std::to_string(dead_port) + ": .*, trying next$",
      }));
}

INSTANTIATE_TEST_SUITE_P(
    BootstrapFailoverSuperReadonly2ndNodeDead,
    RouterBootstrapFailoverSuperReadonly2ndNodeDead,
    ::testing::Values(
        BootstrapTestParam{ClusterType::GR_V2, "gr",
                           "bootstrap_failover_super_read_only_1_gr.js",
                           "bootstrap_gr.js", ""},
        BootstrapTestParam{ClusterType::RS_V2, "ar",
                           "bootstrap_failover_super_read_only_1_ar.js",
                           "bootstrap_ar.js", ""}),
    get_test_description);

class RouterBootstrapFailoverPrimaryUnreachable
    : public RouterComponentBootstrapWithDefaultCertsTest,
      public ::testing::WithParamInterface<BootstrapTestParam> {};

/**
 * @test
 *       verify that bootstrap will fail-over to another node if the initial
 *       nodes are not writable and the 3rd one is unreachable
 * @test
 *       Group Replication roles:
 *       - SECONDARY
 *       - SECONDARY
 *       - PRIMARY (unreachable)
 */
TEST_P(RouterBootstrapFailoverPrimaryUnreachable,
       BootstrapFailoverPrimaryUnreachable) {
  const auto param = GetParam();

  const auto dead_port = port_pool_.get_next_available();
  std::vector<Config> config{
      // member-1, fails at first write (SEONDARY)
      {"127.0.0.1", port_pool_.get_next_available(),
       port_pool_.get_next_available(),
       get_data_dir().join(param.trace_file).str()},
      // member-2, fails at first write (SEONDARY)
      {"127.0.0.1", port_pool_.get_next_available(),
       port_pool_.get_next_available(),
       get_data_dir().join(param.trace_file).str()},
      // member-3, unreachable (potential PRIMARY)
      {"127.0.0.1", dead_port, port_pool_.get_next_available(), "",
       /*unaccessible=*/true},
  };

  ASSERT_NO_FATAL_FAILURE(bootstrap_failover(
      config, param.cluster_type, {}, EXIT_FAILURE,
      {"^Fetching Cluster Members",
       "^Failed connecting to 127\\.0\\.0\\.1:"s + std::to_string(dead_port) +
           ": .*, trying next$",
       "Error: no more nodes to fail-over too, giving up."}));
}

INSTANTIATE_TEST_SUITE_P(
    BootstrapFailoverPrimaryUnreachable,
    RouterBootstrapFailoverPrimaryUnreachable,
    ::testing::Values(
        BootstrapTestParam{ClusterType::GR_V2, "gr",
                           "bootstrap_failover_super_read_only_1_gr.js", "",
                           ""},
        BootstrapTestParam{ClusterType::RS_V2, "ar",
                           "bootstrap_failover_super_read_only_1_ar.js", "",
                           ""}),
    get_test_description);

class RouterBootstrapFailoverSuperReadonlyCreateAccountFails
    : public RouterComponentBootstrapWithDefaultCertsTest,
      public ::testing::WithParamInterface<BootstrapTestParam> {};

/**
 * @test
 *       verify that bootstrap fails over and continues if create-account
 fails
 *       due to 1st node not being writable
 * @test
 *       Group Replication roles:
 *       - SECONDARY
 *       - PRIMARY
 *       - SECONDARY (not used)
 */
TEST_P(RouterBootstrapFailoverSuperReadonlyCreateAccountFails,
       BootstrapFailoverSuperReadonlyCreateAccountFails) {
  const auto param = GetParam();

  std::vector<Config> config{
      // member-1: SECONDARY, fails at DROP USER due to RW request on RO node
      {"127.0.0.1", port_pool_.get_next_available(),
       port_pool_.get_next_available(),
       get_data_dir().join(param.trace_file).str()},

      // member-2: PRIMARY, succeeds
      {"127.0.0.1", port_pool_.get_next_available(),
       port_pool_.get_next_available(),
       get_data_dir().join(param.trace_file2).str()},

      // member-3: defined, but unused
      {"127.0.0.1", port_pool_.get_next_available(),
       port_pool_.get_next_available(), ""},
  };

  ASSERT_NO_FATAL_FAILURE(bootstrap_failover(config, param.cluster_type));
}

INSTANTIATE_TEST_SUITE_P(
    BootstrapFailoverSuperReadonlyCreateAccountFails,
    RouterBootstrapFailoverSuperReadonlyCreateAccountFails,
    ::testing::Values(
        BootstrapTestParam{
            ClusterType::GR_V2, "gr",
            "bootstrap_failover_super_read_only_dead_2nd_1_gr.js",
            "bootstrap_failover_reconfigure_ok.js", ""},
        BootstrapTestParam{
            ClusterType::RS_V2, "ar",
            "bootstrap_failover_super_read_only_dead_2nd_1_ar.js",
            "bootstrap_failover_reconfigure_ok.js", ""}),
    get_test_description);

class RouterBootstrapFailoverSuperReadonlyCreateAccountGrantFails
    : public RouterComponentBootstrapWithDefaultCertsTest,
      public ::testing::WithParamInterface<BootstrapTestParam> {};

/**
 * @test
 *       verify that bootstrap DOES NOT fail over if create-account GRANT fails
 * @test
 *       Group Replication roles:
 *       - SECONDARY
 *       - (not used)
 *       - (not used)
 *
 */
TEST_P(RouterBootstrapFailoverSuperReadonlyCreateAccountGrantFails,
       BootstrapFailoverSuperReadonlyCreateAccountGrantFails) {
  std::vector<Config> config{
      // member-1: SECONDARY fails and exits after GRANT
      {"127.0.0.1", port_pool_.get_next_available(),
       port_pool_.get_next_available(),
       get_data_dir().join(GetParam().trace_file).str()},

      // member-2: defined, but unused
      {"127.0.0.1", port_pool_.get_next_available(),
       port_pool_.get_next_available(), ""},

      // member-3: defined, but unused
      {"127.0.0.1", port_pool_.get_next_available(),
       port_pool_.get_next_available(), ""},
  };

  ASSERT_NO_FATAL_FAILURE(bootstrap_failover(
      config, GetParam().cluster_type, {}, EXIT_FAILURE,
      {"Error: Error creating MySQL account for router \\(GRANTs stage\\): "
       "Error executing MySQL query \"GRANT SELECT, EXECUTE ON "
       "mysql_innodb_cluster_metadata.*\": The MySQL server is running with "
       "the --super-read-only option so it cannot execute this statement"}));
}

INSTANTIATE_TEST_SUITE_P(
    BootstrapFailoverSuperReadonlyCreateAccountGrantFails,
    RouterBootstrapFailoverSuperReadonlyCreateAccountGrantFails,
    ::testing::Values(BootstrapTestParam{ClusterType::GR_V2, "gr",
                                         "bootstrap_failover_at_grant_gr.js",
                                         "", ""},
                      BootstrapTestParam{ClusterType::RS_V2, "ar",
                                         "bootstrap_failover_at_grant_ar.js",
                                         "", ""}),
    get_test_description);

/**
 * @test
 *       verify that bootstrapping via a unix-socket fails over to the
 * IP-addresses of the members
 * @test
 *       Group Replication roles:
 *       - SECONDARY
 *       - PRIMARY
 *       - SECONDARY (not used)
 * @test
 *       Initial connect via unix-socket to the 1st node, all further connects
 * via TCP/IP
 *
 * @todo needs unix-socket support in the mock-server
 */
TEST_F(RouterBootstrapTest, DISABLED_BootstrapFailoverSuperReadonlyFromSocket) {
  std::vector<Config> mock_servers{
      {"127.0.0.1", port_pool_.get_next_available(),
       port_pool_.get_next_available(),
       get_data_dir().join("bootstrap_failover_super_read_only_1.js").str()},
      {"127.0.0.1", port_pool_.get_next_available(),
       port_pool_.get_next_available(),
       get_data_dir().join("bootstrap_gr.js").str()},
      {"127.0.0.1", port_pool_.get_next_available(),
       port_pool_.get_next_available(), ""},
  };

  std::vector<std::string> router_options = {
      "--bootstrap=localhost", "--bootstrap-socket=" + mock_servers.at(0).ip,
      "-d", bootstrap_dir.name()};

  ASSERT_NO_FATAL_FAILURE(bootstrap_failover(
      mock_servers, ClusterType::GR_V2, router_options, EXIT_FAILURE,
      {"Error: Error executing MySQL query: Lost connection to "
       "MySQL server during query \\(2013\\)"}));
}

class RouterBootstrapFailoverSuperReadonlyNewPrimaryCrash
    : public RouterComponentBootstrapWithDefaultCertsTest,
      public ::testing::WithParamInterface<BootstrapTestParam> {};

/**
 * @test
 *       verify that bootstrap fails over if PRIMARY crashes while bootstrapping
 *
 * @test
 *       Group Replication roles:
 *       - SECONDARY
 *       - PRIMARY (crashing)
 *       - PRIMARY
 */
TEST_P(RouterBootstrapFailoverSuperReadonlyNewPrimaryCrash,
       BootstrapFailoverSuperReadonlyNewPrimaryCrash) {
  std::vector<Config> mock_servers{
      // member-1: PRIMARY, fails at DROP USER
      {"127.0.0.1", port_pool_.get_next_available(),
       port_pool_.get_next_available(),
       get_data_dir().join(GetParam().trace_file).str()},

      // member-2: PRIMARY, but crashing
      {"127.0.0.1", port_pool_.get_next_available(),
       port_pool_.get_next_available(),
       get_data_dir().join(GetParam().trace_file2).str()},

      // member-3: newly elected PRIMARY, succeeds
      {"127.0.0.1", port_pool_.get_next_available(),
       port_pool_.get_next_available(),
       get_data_dir().join(GetParam().trace_file3).str()},
  };

  ASSERT_NO_FATAL_FAILURE(
      bootstrap_failover(mock_servers, GetParam().cluster_type));
}

INSTANTIATE_TEST_SUITE_P(
    BootstrapFailoverSuperReadonlyNewPrimaryCrash,
    RouterBootstrapFailoverSuperReadonlyNewPrimaryCrash,
    ::testing::Values(
        BootstrapTestParam{
            ClusterType::GR_V2, "gr",
            "bootstrap_failover_super_read_only_dead_2nd_1_gr.js",
            "bootstrap_failover_at_crash.js",
            "bootstrap_failover_reconfigure_ok.js"},
        BootstrapTestParam{
            ClusterType::RS_V2, "ar",
            "bootstrap_failover_super_read_only_dead_2nd_1_ar.js",
            "bootstrap_failover_at_crash.js",
            "bootstrap_failover_reconfigure_ok.js"}),
    get_test_description);

/**
 * @test
 * This test proves that bootstrap will not print out the success message
 * ("MySQL Router configured for the InnoDB cluster 'mycluster'" and many lines
 *  that follow it) until entire bootstrap succeeds.
 *
 * At the time of writing, the last operation that bootstrap performs is
 * writing a config file and backing up the old one.  Therefore we use that
 * as the basis of assessing the above expectation is met.
 */
TEST_F(RouterBootstrapTest,
       bootstrap_report_not_shown_until_bootstrap_succeeds) {
  TempDirectory bootstrap_directory;

  // create config files
  const Path bs_dir(bootstrap_directory.name());
  const std::string config_file = bs_dir.join("mysqlrouter.conf").str();
  const std::string config_bak_file = bs_dir.join("mysqlrouter.conf.bak").str();
  {
    std::ofstream f1(config_file);
    std::ofstream f2(config_bak_file);

    // contents must be different, otherwise a backup will not be attempted
    f1 << "[DEFAULT]\nkey1=val1\n";
    f2 << "[DEFAULT]\nkey2=val2\n";
  }

  // make config backup file RO to trigger the error
#ifdef _WIN32
  EXPECT_EQ(_chmod(config_bak_file.c_str(), S_IREAD), 0);
#else
  EXPECT_EQ(chmod(config_bak_file.c_str(), S_IRUSR), 0);
#endif

  // launch mock server that is our metadata server for the bootstrap
  const auto server_port = port_pool_.get_next_available();
  const auto http_port = port_pool_.get_next_available();
  const std::string json_stmts =
      get_data_dir()
          .join("bootstrap_report_host.js")
          .str();  // we piggy back on existing .js to avoid creating a new one
  auto &server_mock = launch_mysql_server_mock(json_stmts, server_port,
                                               EXIT_SUCCESS, false, http_port);
  set_mock_metadata(http_port, "00000000-0000-0000-0000-0000000000g1",
                    classic_ports_to_gr_nodes({server_port}), 0, {server_port});

  // launch the router in bootstrap mode
  const std::vector<std::string> cmdline = {
      "--bootstrap=127.0.0.1:" + std::to_string(server_port), "-d",
      bootstrap_directory.name()};
  auto &router = launch_router_for_bootstrap(cmdline, EXIT_FAILURE);

  check_exit_code(router, EXIT_FAILURE);
  // expect config write error
  EXPECT_THAT(router.get_full_output(),
              ::testing::ContainsRegex("Error: Could not create file "
                                       "'.*/mysqlrouter.conf.bak'"));

  // expect that the bootstrap success message (bootstrap report) is not
  // displayed
  EXPECT_THAT(router.get_full_output(), ::testing::Not(::testing::HasSubstr(
                                            "MySQL Router configured for the "
                                            "InnoDB cluster 'mycluster'")));

  server_mock.kill();
}

/**
 * @test
 *        verify connection times at bootstrap can be configured
 */
TEST_F(RouterBootstrapTest,
       BootstrapSucceedWhenServerResponseLessThanReadTimeout) {
  std::vector<Config> mock_servers{
      {"127.0.0.1", port_pool_.get_next_available(),
       port_pool_.get_next_available(),
       get_data_dir().join("bootstrap_exec_time_2_seconds.js").str()},
  };

  std::vector<std::string> router_options = {
      "--bootstrap=" + mock_servers.at(0).ip + ":" +
          std::to_string(mock_servers.at(0).port),
      "-d", bootstrap_dir.name(), "--connect-timeout=3", "--read-timeout=3"};

  ASSERT_NO_FATAL_FAILURE(bootstrap_failover(mock_servers, ClusterType::GR_V2,
                                             router_options, EXIT_SUCCESS, {}));
}

TEST_F(RouterBootstrapTest, BootstrapAccessErrorAtGrantStatement) {
  std::vector<Config> config{
      // member-1: PRIMARY, fails after GRANT
      {"127.0.0.1", port_pool_.get_next_available(),
       port_pool_.get_next_available(),
       get_data_dir().join("bootstrap_access_error_at_grant.js").str()},

      // member-2: defined, but unused
      {"127.0.0.1", port_pool_.get_next_available(),
       port_pool_.get_next_available(), ""},

      // member-3: defined, but unused
      {"127.0.0.1", port_pool_.get_next_available(),
       port_pool_.get_next_available(), ""},
  };

  ASSERT_NO_FATAL_FAILURE(
      bootstrap_failover(config, ClusterType::GR_V2, {}, EXIT_FAILURE,
                         {"Access denied for user 'native'@'%' to database "
                          "'mysql_innodb_cluster_metadata"}));
}

class RouterBootstrapBootstrapNoGroupReplicationSetup
    : public RouterComponentBootstrapWithDefaultCertsTest,
      public ::testing::WithParamInterface<BootstrapTestParam> {};

/**
 * @test
 *       ensure a reasonable error message if schema exists, but no
 * group-replication is setup.
 */
TEST_P(RouterBootstrapBootstrapNoGroupReplicationSetup,
       BootstrapNoGroupReplicationSetup) {
  const auto param = GetParam();

  std::vector<Config> config{
      // member-1: schema exists, but no group replication configured
      {
          "127.0.0.1",
          port_pool_.get_next_available(),
          port_pool_.get_next_available(),
          get_data_dir().join(param.trace_file).str(),
      },
  };

  ASSERT_NO_FATAL_FAILURE(
      bootstrap_failover(config, param.cluster_type, {}, EXIT_FAILURE,
                         {"to have Group Replication running"}));
}

INSTANTIATE_TEST_SUITE_P(BootstrapNoGroupReplicationSetup,
                         RouterBootstrapBootstrapNoGroupReplicationSetup,
                         ::testing::Values(BootstrapTestParam{
                             ClusterType::GR_V2, "gr", "bootstrap_no_gr.js", "",
                             ""}),
                         get_test_description);

/**
 * @test
 *       ensure a reasonable error message if metadata schema does not exist.
 */
TEST_F(RouterBootstrapTest, BootstrapNoMetadataSchema) {
  std::vector<Config> config{
      // member-1: no metadata schema
      {
          "127.0.0.1",
          port_pool_.get_next_available(),
          port_pool_.get_next_available(),
          get_data_dir().join("bootstrap_no_schema.js").str(),
      },
  };

  ASSERT_NO_FATAL_FAILURE(
      bootstrap_failover(config, ClusterType::GR_V2, {}, EXIT_FAILURE,
                         {"to contain the metadata of MySQL InnoDB Cluster"}));
}

/**
 * @test
 *        verify connection times at bootstrap can be configured
 */
TEST_F(RouterBootstrapTest, BootstrapFailWhenServerResponseExceedsReadTimeout) {
  std::vector<Config> mock_servers{
      {"127.0.0.1", port_pool_.get_next_available(),
       port_pool_.get_next_available(),
       get_data_dir().join("bootstrap_exec_time_2_seconds.js").str()},
  };

  std::vector<std::string> router_options = {
      "--bootstrap=" + mock_servers.at(0).ip + ":" +
          std::to_string(mock_servers.at(0).port),
      "-d", bootstrap_dir.name(), "--connect-timeout=1", "--read-timeout=1"};

  ASSERT_NO_FATAL_FAILURE(bootstrap_failover(
      mock_servers, ClusterType::GR_V2, router_options, EXIT_FAILURE,
      {"Error: Error executing MySQL query \".*\": Lost connection to "
       "MySQL server during query \\(2013\\)"}));
}

/**
 * @test
 *       verify that bootstrap succeeds when master key writer is used
 *
 */
TEST_F(RouterBootstrapTest,
       NoMasterKeyFileWhenBootstrapPassWithMasterKeyReader) {
  std::vector<Config> config{
      {"127.0.0.1", port_pool_.get_next_available(),
       port_pool_.get_next_available(),
       get_data_dir().join("bootstrap_gr.js").str()},
  };

  ScriptGenerator script_generator(ProcessManager::get_origin(),
                                   get_test_temp_dir_name());

  std::vector<std::string> router_options = {
      "--bootstrap=" + config.at(0).ip + ":" +
          std::to_string(config.at(0).port),
      "-d", bootstrap_dir.name(),
      "--master-key-reader=" + script_generator.get_reader_script(),
      "--master-key-writer=" + script_generator.get_writer_script()};

  ASSERT_NO_FATAL_FAILURE(
      bootstrap_failover(config, ClusterType::GR_V2, router_options));

  Path tmp(bootstrap_dir.name());
  Path master_key_file(tmp.join("mysqlrouter.key").str());
  ASSERT_FALSE(master_key_file.exists());

  Path keyring_file(tmp.join("data").join("keyring").str());
  ASSERT_TRUE(keyring_file.exists());

  Path dir(get_test_temp_dir_name());
  Path data_file(dir.join("master_key").str());
  ASSERT_TRUE(data_file.exists());
}

/**
 * @test
 *       verify that master key file is not overridden by subsequent bootstrap.
 */
TEST_F(RouterBootstrapTest, MasterKeyFileNotChangedAfterSecondBootstrap) {
  mysql_harness::mkdir(Path(bootstrap_dir.name()).str(), 0777);
  mysql_harness::mkdir(Path(bootstrap_dir.name()).join("data").str(), 0777);

  const std::string master_key_path =
      Path(bootstrap_dir.name()).real_path().join("mysqlrouter.key").str();
  const std::string keyring_path =
      Path(bootstrap_dir.name()).real_path().join("data").join("keyring").str();

  SCOPED_TRACE("// create the keyrings manually.");
  auto &proc = launch_command(get_origin().join("mysqlrouter_keyring").str(),
                              {
                                  "init",
                                  keyring_path,
                                  "--master-key-file",
                                  master_key_path,
                              });
  ASSERT_NO_THROW(proc.wait_for_exit());

  // remember the initially generated master-key
  const auto master_key = get_file_output(master_key_path);

  SCOPED_TRACE("// bootstrap.");
  std::vector<Config> mock_servers{
      {"127.0.0.1", port_pool_.get_next_available(),
       port_pool_.get_next_available(),
       get_data_dir().join("bootstrap_gr.js").str()},
  };

  std::vector<std::string> router_options = {
      "--bootstrap=" + mock_servers.at(0).ip + ":" +
          std::to_string(mock_servers.at(0).port),
      "-d", bootstrap_dir.name(), "--force"};

  ASSERT_NO_FATAL_FAILURE(bootstrap_failover(mock_servers, ClusterType::GR_V2,
                                             router_options, EXIT_SUCCESS, {}));

  SCOPED_TRACE("// check master-key-file doesn't change after bootstrap.");
  ASSERT_THAT(master_key, testing::Eq(get_file_output(master_key_path)));
}

struct UseGrNotificationTestParams {
  std::vector<std::string> bootstrap_params;
  std::vector<std::string> expected_config_lines;
  mysqlrouter::MetadataSchemaVersion metadata_schema_version;
};

class ConfUseGrNotificationParamTest
    : public RouterBootstrapTest,
      public ::testing::WithParamInterface<UseGrNotificationTestParams> {};

/**
 * @test
 *       verify that using --conf-use-gr-notifications creates proper config
 * file entry.
 */
TEST_P(ConfUseGrNotificationParamTest, ConfUseGrNotificationParam) {
  const auto server_port = port_pool_.get_next_available();
  const auto server_x_port = port_pool_.get_next_available();
  const auto http_port = port_pool_.get_next_available();
  const std::string json_stmts = get_data_dir().join("bootstrap_gr.js").str();

  // launch mock server that is our metadata server for the bootstrap
  auto &server_mock = launch_mysql_server_mock(json_stmts, server_port,
                                               EXIT_SUCCESS, false, http_port);

  set_mock_metadata(http_port, "cluster-specific-id",
                    classic_ports_to_gr_nodes({server_port}), 0, {server_port},
                    0, false, "127.0.0.1", "",
                    GetParam().metadata_schema_version);

  const auto router_port_rw = port_pool_.get_next_available();
  const auto router_port_ro = port_pool_.get_next_available();
  const auto router_port_rw_split = port_pool_.get_next_available();
  const auto router_port_x_rw = port_pool_.get_next_available();
  const auto router_port_x_ro = port_pool_.get_next_available();
  std::vector<std::string> bootstrap_params{
      "--bootstrap=127.0.0.1:" + std::to_string(server_port),
      "-d",
      bootstrap_dir.name(),
      "--conf-set-option=routing:bootstrap_rw.bind_port=" +
          std::to_string(router_port_rw),
      "--conf-set-option=routing:bootstrap_ro.bind_port=" +
          std::to_string(router_port_ro),
      "--conf-set-option=routing:bootstrap_rw_split.bind_port=" +
          std::to_string(router_port_rw_split),
      "--conf-set-option=routing:bootstrap_x_rw.bind_port=" +
          std::to_string(router_port_x_rw),
      "--conf-set-option=routing:bootstrap_x_ro.bind_port=" +
          std::to_string(router_port_x_ro)};

  bootstrap_params.insert(bootstrap_params.end(),
                          overwrite_routing_bind_addresses.begin(),
                          overwrite_routing_bind_addresses.end());

  bootstrap_params.insert(bootstrap_params.end(),
                          GetParam().bootstrap_params.begin(),
                          GetParam().bootstrap_params.end());

  // launch the router in bootstrap mode
  auto &router = launch_router_for_bootstrap(bootstrap_params);

  check_exit_code(router, EXIT_SUCCESS);

  const std::string conf_file = bootstrap_dir.name() + "/mysqlrouter.conf";

  // check if valid config option was added to the file
  auto conf_file_content = get_file_output(conf_file);
  auto conf_lines = mysql_harness::split_string(conf_file_content, '\n');
  EXPECT_THAT(conf_lines,
              ::testing::IsSupersetOf(GetParam().expected_config_lines));
  server_mock.send_clean_shutdown_event();
  EXPECT_NO_THROW(server_mock.wait_for_exit());
  const std::string runtime_json_stmts =
      get_data_dir().join("metadata_dynamic_nodes_v2_gr.js").str();

  // launch mock server that is our metadata server
  launch_mysql_server_mock(runtime_json_stmts, server_port, EXIT_SUCCESS, false,
                           http_port);
  set_mock_metadata(http_port, "cluster-specific-id",
                    {GRNode{server_port, "uuid-1", "ONLINE", "PRIMARY"}}, 0,
                    {ClusterNode{server_port, "uuid-1", server_x_port}});

  // check that the Router accepts the config file
  auto &router2 = launch_router({"-c", conf_file});
  router2.set_logging_path(bootstrap_dir.name() + "/log", "mysqlrouter.log");
}

INSTANTIATE_TEST_SUITE_P(
    ConfUseGrNotificationParam, ConfUseGrNotificationParamTest,
    ::testing::Values(
        // 0, 1) --conf-use-gr-notifications with no param
        UseGrNotificationTestParams{{"--conf-use-gr-notifications"},
                                    {"use_gr_notifications=1", "ttl=60",
                                     "auth_cache_refresh_interval=60"},
                                    {2, 0, 3}},
        UseGrNotificationTestParams{{"--conf-use-gr-notifications"},
                                    {"use_gr_notifications=1", "ttl=60",
                                     "auth_cache_refresh_interval=60"},
                                    {2, 1, 0}},
        // 2, 3) --conf-use-gr-notifications=1
        // [@FR5.2.2]
        UseGrNotificationTestParams{{"--conf-use-gr-notifications=1"},
                                    {"use_gr_notifications=1", "ttl=60",
                                     "auth_cache_refresh_interval=60"},
                                    {2, 0, 3}},
        UseGrNotificationTestParams{{"--conf-use-gr-notifications=1"},
                                    {"use_gr_notifications=1", "ttl=60",
                                     "auth_cache_refresh_interval=60"},
                                    {2, 1, 0}},
        // 4, 5) no --conf-use-gr-notifications param
        UseGrNotificationTestParams{{},
                                    {"use_gr_notifications=0", "ttl=0.5",
                                     "auth_cache_refresh_interval=2"},
                                    {2, 0, 3}},
        UseGrNotificationTestParams{{},
                                    {"use_gr_notifications=0", "ttl=0.5",
                                     "auth_cache_refresh_interval=2"},
                                    {2, 1, 0}},
        // 6, 7) --conf-use-gr-notification=0
        // [@FR5.2.1]
        UseGrNotificationTestParams{{"--conf-use-gr-notifications=0"},
                                    {"use_gr_notifications=0", "ttl=0.5",
                                     "auth_cache_refresh_interval=2"},
                                    {2, 0, 3}},
        UseGrNotificationTestParams{{"--conf-use-gr-notifications=0"},
                                    {"use_gr_notifications=0", "ttl=0.5",
                                     "auth_cache_refresh_interval=2"},
                                    {2, 1, 0}}));

class ErrorReportTest : public RouterComponentBootstrapWithDefaultCertsTest {};

/**
 * @test
 *        verify that --conf-use-gr-notifications used with no bootstrap
 *        causes proper error report
 */
TEST_F(ErrorReportTest, ConfUseGrNotificationsNoBootstrap) {
  auto &router = launch_router_for_bootstrap({"--conf-use-gr-notifications"},
                                             EXIT_FAILURE);

  EXPECT_NO_THROW(router.wait_for_exit());
  EXPECT_THAT(
      router.get_full_output(),
      ::testing::HasSubstr("Error: Option --conf-use-gr-notifications can only "
                           "be used together with -B/--bootstrap"));
  check_exit_code(router, EXIT_FAILURE);
}

class ConfUseGrNotificationWrongValueParamTest
    : public RouterBootstrapTest,
      public ::testing::WithParamInterface<std::string> {};

/**
 * @test
 *        verify that --conf-use-gr-notifications used with value other than 0
 * and 1 causes proper error report
 * [@FR5.2.4]
 */
TEST_P(ConfUseGrNotificationWrongValueParamTest,
       ConfUseGrNotificationWrongValueParam) {
  auto &router = launch_router_for_bootstrap(
      {"-B", "somehost:12345", "--conf-use-gr-notifications=" + GetParam()},
      EXIT_FAILURE);

  EXPECT_NO_THROW(router.wait_for_exit());
  EXPECT_THAT(router.get_full_output(),
              ::testing::HasSubstr(
                  "Error: Value for parameter '--conf-use-gr-notifications' "
                  "needs to be one of: ['0', '1']"));
  check_exit_code(router, EXIT_FAILURE);
}

INSTANTIATE_TEST_SUITE_P(ConfUseGrNotificationWrongValueParam,
                         ConfUseGrNotificationWrongValueParamTest,
                         ::testing::Values("2", "true", "false", "N/A", "yes",
                                           "no"));

/**
 * @test
 *       verify that running bootstrap with -d with dir that already exists and
 *       is not empty gives an appropriate error to the user; particularly it
 *       should mention:
 *         - directory name
 *         - error type (it's not empty)
 */
TEST_F(ErrorReportTest, bootstrap_dir_exists_and_is_not_empty) {
  const std::string json_stmts = get_data_dir().join("bootstrap_gr.js").str();
  const uint16_t server_port = port_pool_.get_next_available();

  TempDirectory bootstrap_directory;

  // populate bootstrap dir with a file, so it's not empty
  EXPECT_NO_THROW({
    mysql_harness::Path path =
        mysql_harness::Path(bootstrap_directory.name()).join("some_file");
    std::ofstream of(path.str());
    of << "blablabla";
  });

  // launch the router in bootstrap mode
  auto &router = launch_router_for_bootstrap(
      {
          "--bootstrap=127.0.0.1:" + std::to_string(server_port),
          "--connect-timeout=1",
          "-d",
          bootstrap_directory.name(),
      },
      EXIT_FAILURE);

  // verify that appropriate message was logged (first line) and error message
  // printed (last line)
  std::string err_msg = "Directory '" + bootstrap_directory.name() +
                        "' already contains files\n"
                        "Error: Directory already exits";

  check_exit_code(router, EXIT_FAILURE);
}

TEST_F(ErrorReportTest, bootstrap_conf_base_port_hex) {
  const std::string json_stmts = get_data_dir().join("bootstrap_gr.js").str();
  const uint16_t server_port = port_pool_.get_next_available();

  TempDirectory bootstrap_directory;

  // launch the router in bootstrap mode
  auto &router = launch_router_for_bootstrap(
      {
          "--bootstrap", "127.0.0.1:" + std::to_string(server_port),  //
          "--connect-timeout", "1",                                   //
          "--conf-base-port", "0x0",                                  //
          "-d", bootstrap_directory.name(),                           //
      },
      EXIT_FAILURE);

  check_exit_code(router, EXIT_FAILURE);
  EXPECT_THAT(router.get_full_output(),
              ::testing::HasSubstr("--conf-base-port needs value between 0 and "
                                   "65532 inclusive, was '0x0'"));
}

// unfortunately it's not (reasonably) possible to make folders read-only on
// Windows, therefore we can run the following tests only on Unix
//
// https://support.microsoft.com/en-us/help/326549/you-cannot-view-or-change-the-read-only-or-the-system-attributes-of-fo
#ifndef _WIN32
/**
 * @test
 *       verify that running bootstrap with -d with dir that already exists but
 *       is inaccessible gives an appropriate error to the user; particularly it
 *       should mention:
 *         - directory name
 *         - error type (permission denied)
 *         - suggests AppArmor config might be at fault
 */
TEST_F(ErrorReportTest, bootstrap_dir_exists_but_is_inaccessible) {
  const std::string json_stmts = get_data_dir().join("bootstrap_gr.js").str();
  const uint16_t server_port = port_pool_.get_next_available();

  TempDirectory bootstrap_directory;
  std::shared_ptr<void> exit_guard(nullptr, [&](void *) {
    chmod(bootstrap_directory.name().c_str(),
          S_IRUSR | S_IWUSR | S_IXUSR);  // restore RWX for owner
  });

  // make bootstrap directory inaccessible to trigger the error
  EXPECT_EQ(chmod(bootstrap_directory.name().c_str(), 0), 0);

  // launch the router in bootstrap mode: -d set to existing but inaccessible
  // dir
  auto &router = launch_router_for_bootstrap(
      {
          "--bootstrap=127.0.0.1:" + std::to_string(server_port),
          "--connect-timeout=1",
          "-d",
          bootstrap_directory.name(),
      },
      EXIT_FAILURE);

  // verify that appropriate message was logged (all but last) and error message
  // printed (last line)
  std::string err_msg =
      "Failed to open directory '.*" + bootstrap_directory.name() +
      "': Permission denied\n"
      "This may be caused by insufficient rights or AppArmor settings.\n.*"
      "Error: Could not check contents of existing deployment directory";

  check_exit_code(router, EXIT_FAILURE);
}

/**
 * @test
 *       verify that running bootstrap with -d with dir that doesn't exists and
 *       cannot be created gives an appropriate error to the user; particularly
 *       it should mention:
 *         - directory name
 *         - error type (permission denied)
 *         - suggests AppArmor config might be at fault
 */
TEST_F(ErrorReportTest,
       bootstrap_dir_does_not_exist_and_is_impossible_to_create) {
  const std::string json_stmts = get_data_dir().join("bootstrap_gr.js").str();
  const uint16_t server_port = port_pool_.get_next_available();

  TempDirectory bootstrap_superdir;
  std::shared_ptr<void> exit_guard(nullptr, [&](void *) {
    chmod(bootstrap_superdir.name().c_str(),
          S_IRUSR | S_IWUSR | S_IXUSR);  // restore RWX for owner
  });

  // make bootstrap directory inaccessible to trigger the error
  EXPECT_EQ(chmod(bootstrap_superdir.name().c_str(), 0), 0);

  // launch the router in bootstrap mode: -d set to non-existent dir and
  // impossible to create
  std::string bootstrap_directory =
      mysql_harness::Path(bootstrap_superdir.name()).join("subdir").str();
  auto &router = launch_router_for_bootstrap(
      {
          "--bootstrap=127.0.0.1:" + std::to_string(server_port),
          "--connect-timeout=1",
          "-d",
          bootstrap_directory,
      },
      EXIT_FAILURE);

  // verify that appropriate message was logged (all but last) and error message
  // printed (last line)
  std::string err_msg =
      "Cannot create directory '" + bootstrap_directory +
      "': Permission denied\n"
      "This may be caused by insufficient rights or AppArmor settings.\n.*"
      "Error: Could not create deployment directory";

  check_exit_code(router, EXIT_FAILURE);
}
#endif

/**
 * @test
 *       verify that using --conf-use-gr-notifications creates proper error when
 * the cluster type is ReplicaSet.
 */
TEST_F(ErrorReportTest, ConfUseGrNotificationsAsyncReplicaset) {
  TempDirectory bootstrap_directory;
  const auto server_port = port_pool_.get_next_available();
  const std::string json_stmts = get_data_dir().join("bootstrap_ar.js").str();

  // launch mock server that is our metadata server for the bootstrap
  launch_mysql_server_mock(json_stmts, server_port, EXIT_SUCCESS, false);

  // launch the router in bootstrap mode
  auto &router = launch_router_for_bootstrap(
      {"--bootstrap=127.0.0.1:" + std::to_string(server_port), "-d",
       bootstrap_directory.name(), "--conf-use-gr-notifications"},
      EXIT_FAILURE);

  EXPECT_NO_THROW(router.wait_for_exit());
  EXPECT_THAT(
      router.get_full_output(),
      ::testing::HasSubstr("Error: The parameter 'use-gr-notifications' is "
                           "valid only for GR cluster type"));
  check_exit_code(router, EXIT_FAILURE);
}

/**
 * @test
 *       verify that trying to register that is not unique in the metadata
 * gives expected results.
 */
TEST_F(RouterBootstrapTest, BootstrapRouterDuplicateEntry) {
  TempDirectory bootstrap_directory;
  const auto server_port = port_pool_.get_next_available();
  const auto bootstrap_server_port = port_pool_.get_next_available();
  // const auto server_http_port = port_pool_.get_next_available();
  const auto bootstrap_server_http_port = port_pool_.get_next_available();
  const std::string json_stmts =
      get_data_dir().join("bootstrap_gr_dup_router.js").str();

  // launch mock server that is our metadata server for the bootstrap
  // auto &server_mock =
  launch_mysql_server_mock(json_stmts, bootstrap_server_port, EXIT_SUCCESS,
                           false, bootstrap_server_http_port);
  set_mock_metadata(bootstrap_server_http_port, "cluster-specific-id",
                    classic_ports_to_gr_nodes({server_port}), 0, {server_port});

  // launch the router in bootstrap mode
  auto &router = launch_router_for_bootstrap(
      {"--bootstrap=127.0.0.1:" + std::to_string(bootstrap_server_port), "-d",
       bootstrap_directory.name()},
      EXIT_FAILURE);

  check_exit_code(router, EXIT_FAILURE);

  // there should be an errors about duplicate router entry
  EXPECT_TRUE(router.expect_output(
      "Error: It appears that a router instance named '' has been previously "
      "configured in this host. If that instance no longer exists, use the "
      "--force option to overwrite it.",
      false, 0ms));

  // there should be no errors about not being able to remove dirs nor files
  EXPECT_FALSE(
      router.expect_output("Could not delete directory .*", true, 0ms));

  EXPECT_FALSE(router.expect_output("Could not delete file .*", true, 0ms));
}

/**
 * @test
 *       verify that trying to register Router that is not unique in the
 * metadata with --force parameter gives expected results.
 */
TEST_F(RouterBootstrapTest, BootstrapRouterDuplicateEntryOverwrite) {
<<<<<<< HEAD
  TempDirectory bootstrap_directory;
  const auto bootstrap_server_port = port_pool_.get_next_available();
  // const auto server_http_port = port_pool_.get_next_available();
  const auto bootstrap_server_http_port = port_pool_.get_next_available();
  const std::string json_stmts =
      get_data_dir().join("bootstrap_gr_dup_router.js").str();

  // launch mock server that is our metadata server for the bootstrap
  launch_mysql_server_mock(json_stmts, bootstrap_server_port, EXIT_SUCCESS,
                           false, bootstrap_server_http_port);
  set_mock_metadata(bootstrap_server_http_port, "cluster-specific-id",
                    classic_ports_to_gr_nodes({bootstrap_server_port}), 0,
                    {bootstrap_server_port});

  // launch the router in bootstrap mode
  auto &router = launch_router_for_bootstrap(
      {"--bootstrap=127.0.0.1:" + std::to_string(bootstrap_server_port), "-d",
       bootstrap_directory.name(), "--force"},
=======
  TempDirectory bootstrap_directory;
  const auto bootstrap_server_port = port_pool_.get_next_available();
  // const auto server_http_port = port_pool_.get_next_available();
  const auto bootstrap_server_http_port = port_pool_.get_next_available();
  const std::string json_stmts =
      get_data_dir().join("bootstrap_gr_dup_router.js").str();

  // launch mock server that is our metadata server for the bootstrap
  launch_mysql_server_mock(json_stmts, bootstrap_server_port, EXIT_SUCCESS,
                           false, bootstrap_server_http_port);
  set_mock_metadata(bootstrap_server_http_port, "cluster-specific-id",
                    classic_ports_to_gr_nodes({bootstrap_server_port}), 0,
                    {bootstrap_server_port});

  // launch the router in bootstrap mode
  auto &router = launch_router_for_bootstrap(
      {"--bootstrap=127.0.0.1:" + std::to_string(bootstrap_server_port), "-d",
       bootstrap_directory.name(), "--force"},
      EXIT_SUCCESS);

  check_exit_code(router, EXIT_SUCCESS);
}

/**
 * @test
 *       verify that Router creates an account even if the router_id
 * AUTOINCREMENT value is high
 */
TEST_F(RouterBootstrapTest, BootstrapRouterRouterIdMax) {
  TempDirectory bootstrap_directory;
  const auto server_port = port_pool_.get_next_available();
  // const auto server_http_port = port_pool_.get_next_available();
  const auto http_port = port_pool_.get_next_available();
  const std::string json_stmts = get_data_dir().join("bootstrap_gr.js").str();

  // launch mock server that is our metadata server for the bootstrap
  launch_mysql_server_mock(json_stmts, server_port, EXIT_SUCCESS, false,
                           http_port);
  set_mock_metadata(http_port, "cluster-specific-id",
                    classic_ports_to_gr_nodes({server_port}), 0, {server_port});

  {
    std::string server_globals =
        MockServerRestClient(http_port).get_globals_as_json_string();
    JsonDocument globals;
    if (globals.Parse<0>(server_globals.c_str()).HasParseError()) {
      FAIL() << "Failed parsing mock server globals";
    }

    JsonAllocator allocator;
    // mimic the highiest possible router_id (2^32-1)
    globals.AddMember("last_insert_id", std::numeric_limits<uint32_t>::max(),
                      allocator);

    server_globals = json_to_string(globals);
    MockServerRestClient(http_port).set_globals(server_globals);
  }

  // launch the router in bootstrap mode
  auto &router = launch_router_for_bootstrap(
      {"--bootstrap=127.0.0.1:" + std::to_string(server_port), "-d",
       bootstrap_directory.name()},
>>>>>>> 05e4357f
      EXIT_SUCCESS);

  // the bootstrap should be fine even with the router_id that high
  check_exit_code(router, EXIT_SUCCESS);
}

class ConfSetOptionTest : public RouterBootstrapTest {};

/**
 * @test
 *       verify that using --conf-set-option for not bootstrap gives a proper
 * error
 */
TEST_F(ConfSetOptionTest, ErrorIfNotBootstrap) {
  const std::string tracefile = "bootstrap_gr.js";

  std::vector<std::string> cmdline = {
      "--conf-set-option=DEFAULT.max_total_connections=1024"};

  auto &router = launch_router_for_bootstrap(cmdline, EXIT_FAILURE);

  check_exit_code(router, EXIT_FAILURE);

  // let's check if the expected error was reported:
  EXPECT_THAT(
      router.get_full_output(),
      ::testing::ContainsRegex("Error: Option --conf-set-option can only be "
                               "used together with -B/--bootstrap"));
}

/**
 * @test
 *       verify that the --conf-set-option bootstrap parameter is handled
 * properly when used to set bind port of each route along with other config
 * options
 */
TEST_F(ConfSetOptionTest, MultipleConfOptionsSet) {
  const std::string tracefile = "bootstrap_gr.js";

  std::vector<Config> mock_servers{
      {"127.0.0.1", port_pool_.get_next_available(),
       port_pool_.get_next_available(), get_data_dir().join(tracefile).str()},
  };

  // mysqlrouter -B ...
  // --conf-set-option=routing:bootstrap_rw.bind_port=A -
  // --conf-set-option=routing:bootstrap_ro.bind_port=B
  // --conf-set-option=routing:bootstrap_x_rw.bind_port=C
  // --conf-set-option=routing:bootstrap_x_ro.bind_port=D
  // --conf-set-option=logger.level=DEBUG
  // --conf-set-option=DEFAULT.read_timeout=50
  // --conf-set-option=DEFAULT.connect_timeout=38
  // --conf-set-option=DEFAULT.unknown_config_option=warning

  const uint16_t classic_rw_port = 1234;
  const uint16_t classic_ro_port = 2345;
  const uint16_t x_rw_port = 2222;
  const uint16_t x_ro_port = 3333;
  const std::string log_level = "DEBUG";
  const int read_tout = 50;
  const int connect_tout = 38;

  std::vector<std::string> cmdline = {
      "--bootstrap=" + mock_servers.at(0).ip + ":" +
          std::to_string(mock_servers.at(0).port),
      "-d",
      bootstrap_dir.name(),
      "--conf-set-option=routing:bootstrap_rw.bind_port=" +
          std::to_string(classic_rw_port),
      "--conf-set-option=routing:bootstrap_ro.bind_port=" +
          std::to_string(classic_ro_port),
      "--conf-set-option=routing:bootstrap_x_rw.bind_port=" +
          std::to_string(x_rw_port),
      "--conf-set-option=routing:bootstrap_x_ro.bind_port=" +
          std::to_string(x_ro_port),
      "--conf-set-option=logger.level=" + log_level,
      "--conf-set-option=DEFAULT.read_timeout=" + std::to_string(read_tout),
      "--conf-set-option=DEFAULT.connect_timeout=" +
          std::to_string(connect_tout),
      "--conf-set-option=DEFAULT.unknown_config_option=warning"};

  ASSERT_NO_FATAL_FAILURE(
      bootstrap_failover(mock_servers, ClusterType::GR_V2, cmdline));

  // 'config_file' is set as side-effect of bootstrap_failover()
  ASSERT_THAT(config_file, ::testing::Not(::testing::IsEmpty()));

  // let's check if the actual config file contains what we expect:
  const std::string config_file_str = get_file_output(config_file);

  // classic RW
  check_bind_port(config_file_str, "bootstrap_rw", "classic", "PRIMARY",
                  classic_rw_port);

  // classic RO
  check_bind_port(config_file_str, "bootstrap_ro", "classic", "SECONDARY",
                  classic_ro_port);

  // x RW
  check_bind_port(config_file_str, "bootstrap_x_rw", "x", "PRIMARY", x_rw_port);

  // x RO
  check_bind_port(config_file_str, "bootstrap_x_ro", "x", "SECONDARY",
                  x_ro_port);

  EXPECT_TRUE(config_file_contains(config_file_str, "level=" + log_level))
      << config_file_str;
  EXPECT_TRUE(config_file_contains(config_file_str,
                                   "read_timeout=" + std::to_string(read_tout)))
      << config_file_str;
  EXPECT_TRUE(config_file_contains(
      config_file_str, "connect_timeout=" + std::to_string(connect_tout)))
      << config_file_str;

  EXPECT_TRUE(
      config_file_contains(config_file_str, "unknown_config_option=warning"))
      << config_file_str;
  EXPECT_FALSE(
      config_file_contains(config_file_str, "unknown_config_option=error"))
      << config_file_str;
}

struct ConfSetOptionErrorTestParam {
  std::vector<std::string> con_set_option_params;
  std::string expected_error;
};

class ConfSetOptionErrorTest
    : public ConfSetOptionTest,
      public ::testing::WithParamInterface<ConfSetOptionErrorTestParam> {};

TEST_P(ConfSetOptionErrorTest, ErrorTest) {
  const std::string tracefile = get_data_dir().join("bootstrap_gr.js").str();
  const auto mock_server_port = port_pool_.get_next_available();

  launch_mysql_server_mock(tracefile, mock_server_port, EXIT_SUCCESS, false);

  std::vector<std::string> cmdline = {
      "--bootstrap=127.0.0.1:" + std::to_string(mock_server_port), "-d",
      bootstrap_dir.name()};

  for (const auto &param : GetParam().con_set_option_params) {
    cmdline.push_back(param);
  }

  auto &router = launch_router_for_bootstrap(cmdline, EXIT_FAILURE);
  check_exit_code(router, EXIT_FAILURE);

  // let's check if the expected error was reported:
  EXPECT_THAT(router.get_full_output(),
              ::testing::ContainsRegex(GetParam().expected_error));
}

INSTANTIATE_TEST_SUITE_P(
    ErrorTest, ConfSetOptionErrorTest,
    ::testing::Values(
        ConfSetOptionErrorTestParam{
            {"--conf-set-option=:test_rw.bind_port=6666"},
            "Error: conf-set-option: invalid section name ':test_rw'"},

        ConfSetOptionErrorTestParam{
            {"--conf-set-option=routing:=6666"},
            "Error: conf-set-option: invalid option 'routing:=6666', should be "
            "section.option_name=value"},

        ConfSetOptionErrorTestParam{
            {"--conf-set-option=.para=value"},
            "Error: conf-set-option: invalid section name ''"},

        ConfSetOptionErrorTestParam{
            {"--conf-set-option=.:="},
            "Error: conf-set-option: invalid section name ''"},

        ConfSetOptionErrorTestParam{
            {"--conf-set-option=:.="},
            "Error: conf-set-option: invalid section name ':'"},

        ConfSetOptionErrorTestParam{
            {"--conf-set-option=DEFAULT.read_timeout=1",
             "--conf-set-option=DEFAULT.read_timeout=1"},
            "Error: conf-set-option: duplicate value for option "
            "'default.read_timeout'"},

        ConfSetOptionErrorTestParam{
            {"--conf-set-option=DEFAULT.read_timeout=1",
             "--conf-set-option=DEFAULT.read_timeout=2"},
            "Error: conf-set-option: duplicate value for option "
            "'default.read_timeout'"},

        ConfSetOptionErrorTestParam{
            {"--conf-set-option=DEFAULT.connect_timeout=1",
             "--connect-timeout=20",
             "--conf-set-option=DEFAULT.connect_timeout=3"},
            "Error: conf-set-option: duplicate value for option "
            "'default.connect_timeout'"},

        ConfSetOptionErrorTestParam{
            {"--conf-set-option=MySection:AB.read_timeout=1",
             "--conf-set-option=mysection:ab.read_TimeOut=2"},
            "Error: conf-set-option: duplicate value for option "
            "'mysection:ab.read_timeout'"},

        ConfSetOptionErrorTestParam{
            {"--conf-set-option=DEFAULT.read_timeout=1",
             "--conf-set-option=DEFAULT.read_timeout=2",
             "--conf-set-option=DEFAULT.read_timeout=3"},
            "Error: conf-set-option: duplicate value for option "
            "'default.read_timeout'"},

        ConfSetOptionErrorTestParam{
            {"--conf-set-option=DEFAULT.=xx"},
            "Error: conf-set-option: invalid option name ''"},

        ConfSetOptionErrorTestParam{
            {"--conf-set-option=DEFAULT.:=xx"},
            "Error: conf-set-option: invalid option name ':'"},

        ConfSetOptionErrorTestParam{{"--conf-set-option=DEFAULT:.option=xx"},
                                    "Error: conf-set-option: DEFAULT section "
                                    "is not allowed to have a key: 'DEFAULT:"},

        ConfSetOptionErrorTestParam{
            {"--conf-set-option=DEFAULT:aa.option=xx"},
            "Error: conf-set-option: DEFAULT section is not allowed to have a "
            "key: 'DEFAULT:aa'"},

        ConfSetOptionErrorTestParam{
            {"--conf-set-option=abc"},
            "Error: conf-set-option: invalid option 'abc', should be "
            "section.option_name=value"}));

struct ConfSetOptionTestParam {
  std::vector<std::string> bootstrap_params;
  std::vector<std::string> expected_conf_entries;
  std::vector<std::string> unexpected_conf_entries;
};

class ConfSetOptionParamTest
    : public ConfSetOptionTest,
      public ::testing::WithParamInterface<ConfSetOptionTestParam> {};

TEST_P(ConfSetOptionParamTest, Spec) {
  const std::string tracefile = get_data_dir().join("bootstrap_gr.js").str();
  const auto mock_server_port = port_pool_.get_next_available();
  const auto http_port = port_pool_.get_next_available();
  launch_mysql_server_mock(tracefile, mock_server_port, EXIT_SUCCESS, false,
                           http_port);
  set_mock_metadata(http_port, "00000000-0000-0000-0000-0000000000g1",
                    classic_ports_to_gr_nodes({mock_server_port}), 0,
                    {mock_server_port});

  std::vector<std::string> cmdline = {
      "--bootstrap=127.0.0.1:" + std::to_string(mock_server_port), "-d",
      bootstrap_dir.name()};
  // add parameters passed by the testcase
  cmdline.insert(cmdline.end(), GetParam().bootstrap_params.begin(),
                 GetParam().bootstrap_params.end());

  auto &router = launch_router_for_bootstrap(cmdline, EXIT_SUCCESS, false);

  ASSERT_NO_FATAL_FAILURE(check_exit_code(router, EXIT_SUCCESS));

  config_file = bootstrap_dir.name() + "/mysqlrouter.conf";
  const std::string config_file_str = get_file_output(config_file);

  // check that expected entries are in the config file
  for (const auto &entry : GetParam().expected_conf_entries) {
    EXPECT_TRUE(config_file_contains(config_file_str, entry))
        << entry << "\n"
        << config_file_str;
  }

  // check that unexpected entries are NOT in the config file
  for (const auto &entry : GetParam().unexpected_conf_entries) {
    EXPECT_FALSE(config_file_contains(config_file_str, entry))
        << entry << "\n"
        << config_file_str;
  }
}

/**
 * @test
 *       verify that the --conf-set-option bootstrap parameter has precedence
 * over other existing bootstrap options setting configuration values
 */
INSTANTIATE_TEST_SUITE_P(
    OverwriteTest, ConfSetOptionParamTest,
    ::testing::Values(
        ConfSetOptionTestParam{
            {"--connect-timeout=20",
             "--conf-set-option=DEFAULT.connect_timeout=1"},
            /*expected_conf_entries=*/{"connect_timeout=1"},
            /*unexpected_conf_entries=*/{"connect_timeout=20"}},
        ConfSetOptionTestParam{
            {"--connect-timeout=1",
             "--conf-set-option=DEFAULT.connect_timeout=20"},
            /*expected_conf_entries=*/{"connect_timeout=20"},
            /*unexpected_conf_entries=*/{"connect_timeout=1"}},
        ConfSetOptionTestParam{
            {"--read-timeout=20", "--conf-set-option=DEFAULT.read_timeout=1"},
            /*expected_conf_entry=*/{"read_timeout=1"},
            /*unexpected_conf_entry=*/{"read_timeout=20"}},
        ConfSetOptionTestParam{
            {"--conf-base-port=1000",
             "--conf-set-option=routing:bootstrap_rw.bind_port=2000"},
            /*expected_conf_entries=*/{"bind_port=2000"},
            /*unexpected_conf_entries=*/{"bind_port=1000"}},
        // ConfSetOptionTestParam{
        //     {"--ssl-mode=REQUIRED",
        //      "--conf-set-option=metadata_cache:bootstrap.ssl_mode=DISABLED"},
        //     /*expected_conf_entries=*/{"ssl_mode=DISABLED"},
        //     /*unexpected_conf_entries=*/{"ssl-mode=REQUIRED"}}
        ConfSetOptionTestParam{
            {"--https-port=101", "--conf-set-option=http_server.port=202"},
            /*expected_conf_entries=*/{"port=202"},
            /*unexpected_conf_entries=*/{"port=101"}},
        ConfSetOptionTestParam{
            {"--name=Router01", "--conf-set-option=DEFAULT.name=Router02"},
            /*expected_conf_entries=*/{"name=Router02"},
            /*unexpected_conf_entries=*/{"name=Router01"}}));

/**
 * @test
 *       verify that the --conf-set-option section name and option name are case
 * insensitive
 */
INSTANTIATE_TEST_SUITE_P(
    CaseSensitivity, ConfSetOptionParamTest,
    ::testing::Values(
        ConfSetOptionTestParam{
            {"--conf-set-option=DEFAULt.read_timeout=1"},
            /*expected_conf_entries=*/{"[DEFAULT]", "read_timeout=1"},
            /*unexpected_conf_entries=*/{"[DEFAULt]", "[default]"}},

        ConfSetOptionTestParam{
            {"--conf-set-option=default.connect_timeout=15"},
            /*expected_conf_entries=*/{"[DEFAULT]", "connect_timeout=15"},
            /*unexpected_conf_entries=*/{"[default]"}},

        ConfSetOptionTestParam{
            {"--conf-set-option=LOGGER.level=DEBUG"},
            /*expected_conf_entries=*/{"[logger]", "level=DEBUG"},
            /*unexpected_conf_entries=*/{"[LOGGER]", "level=debug"}},

        ConfSetOptionTestParam{
            {"--conf-set-option=METADATA_cache:BOOTSTRAP.router_id=1"},
            /*expected_conf_entries=*/
            {"[metadata_cache:bootstrap]", "router_id=1"},
            /*unexpected_conf_entries=*/
            {"[METADATA_cache:BOOTSTRAP]", "[metadata_cache:BOOTSTRAP]"}},

        ConfSetOptionTestParam{{"--conf-set-option=DEFAULT.READ_TIMEOUT=1"},
                               /*expected_conf_entries=*/
                               {"read_timeout=1"},
                               /*unexpected_conf_entries=*/
                               {"READ_TIMEOUT=1"}},

        ConfSetOptionTestParam{{"--conf-set-option=DEFAULT.READ_Timeout=1"},
                               /*expected_conf_entries=*/
                               {"read_timeout=1"},
                               /*unexpected_conf_entries=*/
                               {"READ_Timeout=1"}},

        ConfSetOptionTestParam{{"--conf-set-option=DEFAULT.name=\"My Router\""},
                               /*expected_conf_entries=*/
                               {"name=\"My Router\""},
                               /*unexpected_conf_entries=*/
                               {}},

        ConfSetOptionTestParam{
            {"--name=\"My Router\"",
             "--conf-set-option=DEFAULT.name=\"other router\""},
            /*expected_conf_entries=*/
            {"name=\"other router\""},
            /*unexpected_conf_entries=*/
            {"name=\"My Router\""}},

        ConfSetOptionTestParam{{"--name=\"My Router\"",
                                "--conf-set-option=DEFAULT.name=\"MY router\""},
                               /*expected_conf_entries=*/
                               {"name=\"MY router\""},
                               /*unexpected_conf_entries=*/
                               {"name=\"My Router\""}}

        ));

/**
 * @test
 *       verify that using ssl options during the bootstrap creates the
 * configuration file that is usable by the Router
 */
TEST_F(RouterBootstrapTest, SSLOptions) {
  TempDirectory bootstrap_directory;
  const auto server_port = port_pool_.get_next_available();
  const auto server_port2 = port_pool_.get_next_available();
  const auto http_port = port_pool_.get_next_available();
  const std::string json_stmts = get_data_dir().join("bootstrap_gr.js").str();

  // launch mock server that is our metadata server for the bootstrap
  auto &server_mock = launch_mysql_server_mock(json_stmts, server_port,
                                               EXIT_SUCCESS, false, http_port);

  set_mock_metadata(http_port, "00000000-0000-0000-0000-0000000000g1",
                    classic_ports_to_gr_nodes({server_port, server_port2}), 0,
                    {server_port, server_port2});

  const auto router_port_rw = port_pool_.get_next_available();
  const auto router_port_ro = port_pool_.get_next_available();
  const auto router_port_rw_split = port_pool_.get_next_available();
  const auto router_port_x_rw = port_pool_.get_next_available();
  const auto router_port_x_ro = port_pool_.get_next_available();
  std::vector<std::string> bootstrap_params{
      "--bootstrap=127.0.0.1:" + std::to_string(server_port),
      "-d",
      bootstrap_directory.name(),
      "--conf-set-option=routing:bootstrap_rw.bind_port=" +
          std::to_string(router_port_rw),
      "--conf-set-option=routing:bootstrap_ro.bind_port=" +
          std::to_string(router_port_ro),
      "--conf-set-option=routing:bootstrap_rw_split.bind_port=" +
          std::to_string(router_port_rw_split),
      "--conf-set-option=routing:bootstrap_x_rw.bind_port=" +
          std::to_string(router_port_x_rw),
      "--conf-set-option=routing:bootstrap_x_ro.bind_port=" +
          std::to_string(router_port_x_ro),
      "--ssl-mode=disabled",
      "--ssl-cipher=some",
      "--tls-version=TLSv1.2",
      "--ssl-ca=some",
      "--ssl-capath=some",
      "--ssl-crl=some",
      "--ssl-crlpath=some"};

  bootstrap_params.insert(bootstrap_params.end(),
                          overwrite_routing_bind_addresses.begin(),
                          overwrite_routing_bind_addresses.end());

  // launch the router in bootstrap mode
  auto &router = launch_router_for_bootstrap(bootstrap_params);

  check_exit_code(router, EXIT_SUCCESS);

  const std::string conf_file =
      bootstrap_directory.name() + "/mysqlrouter.conf";

  std::vector<std::string> expected_config_lines{
      "ssl_mode=disabled", "ssl_cipher=some", "tls_version=TLSv1.2",
      "ssl_ca=some",       "ssl_capath=some", "ssl_crl=some",
      "ssl_crlpath=some"};

  // check if valid config options were added to the file
  auto conf_file_content = get_file_output(conf_file);
  auto conf_lines = mysql_harness::split_string(conf_file_content, '\n');
  EXPECT_THAT(conf_lines, ::testing::IsSupersetOf(expected_config_lines));
  server_mock.send_clean_shutdown_event();
  EXPECT_NO_THROW(server_mock.wait_for_exit());

  const std::string runtime_json_stmts =
      get_data_dir().join("metadata_dynamic_nodes_v2_gr.js").str();

  // launch mock server that is our metadata server
  launch_mysql_server_mock(runtime_json_stmts, server_port, EXIT_SUCCESS, false,
                           http_port);
  set_mock_metadata(http_port, "00000000-0000-0000-0000-0000000000g1",
                    classic_ports_to_gr_nodes({server_port}), 0, {server_port});

  // check that the Router is running fine with this configuration file
  ASSERT_NO_FATAL_FAILURE(launch_router({"-c", conf_file}));
}

/**
 * @test
 *       verify that Router can be re-bootstrapped using the same directory if
 * the cluster name has changed in the meantime
 */
<<<<<<< HEAD
TEST_F(RouterComponentBootstrapTest, RouterReBootstrapClusterNameChange) {
=======
TEST_F(RouterBootstrapTest, RouterReBootstrapClusterNameChange) {
>>>>>>> 05e4357f
  const std::string tracefile = "bootstrap_gr.js";

  const std::string kInitialClusterName = "initial_cluster_name";
  const std::string kChangedClusterName = "changed_cluster_name";

  const auto classic_port = port_pool_.get_next_available();
  const auto http_port = port_pool_.get_next_available();
  const std::string json_stmts = get_data_dir().join(tracefile).str();
  launch_mysql_server_mock(json_stmts, classic_port, EXIT_SUCCESS, false,
                           http_port);

  set_mock_metadata(http_port, "gr-uuid",
                    classic_ports_to_gr_nodes({classic_port}), 0,
                    {classic_port}, 0, false, "127.0.0.1", "", {2, 2, 0},
                    kInitialClusterName);

  // do the first bootstrap
  std::vector<std::string> cmdline_bs = {"--bootstrap=root:"s + kRootPassword +
                                             "@localhost:"s +
                                             std::to_string(classic_port),
                                         "-d", bootstrap_dir.name()};

  auto &router_bs1 = launch_router_for_bootstrap(cmdline_bs);
  check_exit_code(router_bs1, EXIT_SUCCESS);

  // change the cluster name
  set_mock_metadata(http_port, "gr-uuid",
                    classic_ports_to_gr_nodes({classic_port}), 0,
                    {classic_port}, 0, false, "127.0.0.1", "", {2, 2, 0},
                    kChangedClusterName);

  // do the second bootstrap using the same directory
  auto &router_bs2 = launch_router_for_bootstrap(cmdline_bs);
  check_exit_code(router_bs2, EXIT_SUCCESS);
}

/**
 * @test
 *       verify that using --force-password-validation is still supported for
 * backward compatibility
 */
TEST_F(RouterBootstrapTest, ForcePasswordValidation) {
  const std::string tracefile = "bootstrap_gr.js";

  const auto classic_port = port_pool_.get_next_available();
  const auto http_port = port_pool_.get_next_available();
  const std::string json_stmts = get_data_dir().join(tracefile).str();
  launch_mysql_server_mock(json_stmts, classic_port, EXIT_SUCCESS, false,
                           http_port);

  set_mock_metadata(http_port, "gr-uuid",
                    classic_ports_to_gr_nodes({classic_port}), 0,
                    {classic_port});

  // do the first bootstrap
  std::vector<std::string> cmdline_bs = {
      "--bootstrap=root:"s + kRootPassword + "@localhost:"s +
          std::to_string(classic_port),
      "--force-password-validation", "-d", bootstrap_dir.name()};

  auto &router_bs = launch_router_for_bootstrap(cmdline_bs);
  check_exit_code(router_bs, EXIT_SUCCESS);
}

TEST_F(RouterBootstrapTest, ShowCipherInvalidResult) {
  const std::string tracefile =
      get_data_dir()
          .join("bootstrap_show_cipher_status_invalid_result.js")
          .str();
  const auto mock_server_port = port_pool_.get_next_available();
  const auto mock_http_port = port_pool_.get_next_available();

  launch_mysql_server_mock(tracefile, mock_server_port, EXIT_SUCCESS, false,
                           mock_http_port);

  set_mock_metadata(mock_http_port, "gr-uuid",
                    classic_ports_to_gr_nodes({mock_server_port}), 0,
                    {mock_server_port});

  std::vector<std::string> cmdline = {
      "--bootstrap=127.0.0.1:" + std::to_string(mock_server_port), "-d",
      bootstrap_dir.name()};

  auto &router = launch_router_for_bootstrap(cmdline, EXIT_FAILURE);
  check_exit_code(router, EXIT_FAILURE);

  // let's check if the expected error was reported:
  EXPECT_THAT(router.get_full_output(),
              ::testing::HasSubstr(
                  "Failed determining if metadata connection uses SSL: Error "
                  "reading 'ssl_cipher' status variable"));
}

struct BootstrapErrorTestParam {
  std::vector<std::string> bs_params;
  std::string expected_error;
};

class BootstrapErrorTest
    : public RouterComponentBootstrapWithDefaultCertsTest,
      public ::testing::WithParamInterface<BootstrapErrorTestParam> {};

TEST_P(BootstrapErrorTest, Spec) {
  std::vector<std::string> cmdline = {"-d", bootstrap_dir.name()};

  for (const auto &param : GetParam().bs_params) {
    cmdline.push_back(param);
  }

  auto &router = launch_router_for_bootstrap(cmdline, EXIT_FAILURE);
  check_exit_code(router, EXIT_FAILURE);

  // let's check if the expected error was reported:
  EXPECT_THAT(router.get_full_output(),
              ::testing::HasSubstr(GetParam().expected_error));
}

INSTANTIATE_TEST_SUITE_P(
    Spec, BootstrapErrorTest,
    ::testing::Values(
        BootstrapErrorTestParam{
            {"-B=["},
            "Error: invalid URI: expected to find IPv6 address, but failed at "
            "position 9 for: mysql://[\n"},

        BootstrapErrorTestParam{
            {"-B=abc.nodomain.com#fragment"},
            "Error: the bootstrap URI contains a #fragement, but shouldn't"},

        BootstrapErrorTestParam{
            {"-B=abc.nodomain.com?query=q"},
            "Error: the bootstrap URI contains a ?query, but shouldn't"},

        BootstrapErrorTestParam{
            {"-B=abc.nodomain.com/path"},
            "Error: the bootstrap URI contains a /path, but shouldn't"},

        BootstrapErrorTestParam{
            {"--bootstrap-socket=/mysock", "-B=abc.nodomain.com"},
            "Error: --bootstrap-socket given, but --bootstrap option contains "
            "a non-'localhost' hostname: abc.nodomain.com"}));

class BootstrapErrorTestWithMock
    : public RouterComponentBootstrapWithDefaultCertsTest,
      public ::testing::WithParamInterface<BootstrapErrorTestParam> {};

TEST_P(BootstrapErrorTestWithMock, Spec) {
  const std::string tracefile = get_data_dir().join("bootstrap_gr.js").str();
  const auto mock_server_port = port_pool_.get_next_available();

  launch_mysql_server_mock(tracefile, mock_server_port, EXIT_SUCCESS, false);

  std::vector<std::string> cmdline = {"--bootstrap=root:"s + kRootPassword +
                                          "@localhost:"s +
                                          std::to_string(mock_server_port),
                                      "-d", bootstrap_dir.name()};

  for (const auto &param : GetParam().bs_params) {
    cmdline.push_back(param);
  }

  auto &router = launch_router_for_bootstrap(cmdline, EXIT_FAILURE);
  check_exit_code(router, EXIT_FAILURE);

  // let's check if the expected error was reported:
  EXPECT_THAT(router.get_full_output(),
              ::testing::HasSubstr(GetParam().expected_error));
}

INSTANTIATE_TEST_SUITE_P(
    Spec, BootstrapErrorTestWithMock,
    ::testing::Values(
        BootstrapErrorTestParam{
            {"--conf-target-cluster=primary"},
            "The parameter 'target-cluster' is valid only for Cluster that "
            "is part of the ClusterSet."},

        BootstrapErrorTestParam{{"--conf-target-cluster-by-name=name"},
                                "The parameter 'target-cluster-by-name' is "
                                "valid only for Cluster that "
                                "is part of the ClusterSet."},

        BootstrapErrorTestParam{{"--conf-bind-address=.foo"},
                                "Invalid --conf-bind-address value '.foo'"},

        BootstrapErrorTestParam{
            {"--name=name\n"},
            "Router name 'name\n' contains invalid characters."},

        BootstrapErrorTestParam{{"--name=system"},
                                "Router name 'system' is reserved"},

        BootstrapErrorTestParam{
            {"--name=" + std::string(256, 'a')},
            "Router name '" +
                mysql_harness::truncate_string(std::string(256, 'a')) +
                "' too long (max 255)."},

        BootstrapErrorTestParam{
            {"--password-retries=abc"},
            "Configuration error: --password-retries needs value between 1 and "
            "10000 inclusive, was 'abc'"},

        BootstrapErrorTestParam{
            {"--password-retries="},
            "Configuration error: --password-retries needs value between 1 and "
            "10000 inclusive, was ''"}));

struct AuthPluginTestParam {
  // what are the host/plugin pairs in the mysql.user table for the bootstrap
  // user
  std::vector<std::pair<std::string, std::string>> auth_host_plugins;

  // vector of strings expected on the console after the bootstrap
  std::vector<std::string> expected_output_strings;

  // vector of strings NOT expected on the console after the bootstrap
  std::vector<std::string> unexpected_output_strings;

  // describes the test scenario and expectations
  std::string test_description;

  // should the "select host, plugin.." query fail on the server
  bool fail_host_plugin_query{false};

  // should the "alter user" query fail on the server
  bool fail_alter_user_query{false};
};

class BootstrapChangeAuthPluginTest
    : public RouterComponentBootstrapWithDefaultCertsTest,
      public ::testing::WithParamInterface<AuthPluginTestParam> {};

/**
 * @test
 *       verify that the functionality that checks if the existing user account
 * is not using depracated mysql_native_password and tries to upgrade it works
 * correctly.
 */
TEST_P(BootstrapChangeAuthPluginTest, Spec) {
  RecordProperty("Description", GetParam().test_description);

  TempDirectory bootstrap_directory;
  const auto server_port = port_pool_.get_next_available();
  const auto http_port = port_pool_.get_next_available();
  const std::string json_stmts =
      get_data_dir().join("bootstrap_change_auth_plugin.js").str();

  // launch mock server that is our metadata server for the bootstrap
  launch_mysql_server_mock(json_stmts, server_port, EXIT_SUCCESS, false,
                           http_port);

  set_mock_metadata(http_port, "cluster-specific-id",
                    classic_ports_to_gr_nodes({server_port}), 0, {server_port});

  {
    std::string server_globals =
        MockServerRestClient(http_port).get_globals_as_json_string();
    JsonDocument globals;
    if (globals.Parse<0>(server_globals.c_str()).HasParseError()) {
      FAIL() << "Failed parsing mock server globals";
    }

    JsonAllocator allocator;
    JsonValue auth_host_plugins_json(rapidjson::kArrayType);

    for (const auto &auth_host_plugin : GetParam().auth_host_plugins) {
      JsonValue auth_host_plugin_json(rapidjson::kArrayType);

      auth_host_plugin_json.PushBack(
          JsonValue(auth_host_plugin.first.c_str(),
                    auth_host_plugin.first.length(), allocator),
          allocator);

      auth_host_plugin_json.PushBack(
          JsonValue(auth_host_plugin.second.c_str(),
                    auth_host_plugin.second.length(), allocator),
          allocator);

      auth_host_plugins_json.PushBack(auth_host_plugin_json, allocator);
    }

    globals.AddMember("auth_host_plugins", auth_host_plugins_json, allocator);
    globals.AddMember("fail_host_plugin_query",
                      GetParam().fail_host_plugin_query, allocator);
    globals.AddMember("fail_alter_user_query", GetParam().fail_alter_user_query,
                      allocator);

    server_globals = json_to_string(globals);
    MockServerRestClient(http_port).set_globals(server_globals);
  }

  std::vector<std::string> bootstrap_params{
      "--bootstrap=127.0.0.1:" + std::to_string(server_port), "-d",
      bootstrap_directory.name()};

  // launch the router in bootstrap mode
  auto &router = launch_router_for_bootstrap(bootstrap_params, EXIT_SUCCESS);

  check_exit_code(router, EXIT_SUCCESS);

  const std::string router_console_output = router.get_full_output();
  for (const auto &expected_output_string :
       GetParam().expected_output_strings) {
    EXPECT_TRUE(pattern_found(router_console_output, expected_output_string))
        << router_console_output;
  }

  for (const auto &unexpected_output_string :
       GetParam().unexpected_output_strings) {
    EXPECT_FALSE(pattern_found(router_console_output, unexpected_output_string))
        << router_console_output;
  }
}

INSTANTIATE_TEST_SUITE_P(
    Spec, BootstrapChangeAuthPluginTest,
    ::testing::Values(
        AuthPluginTestParam{
            /* auth_host_plugins */
            {{"localhost", "caching_sha2_password"}},
            /*expected_output_strings*/
            {},
            /*unexpected_output_strings*/
            {"Successfully changed the authentication plugin for .*"},
            /*test_description*/
            "There is single existing account for our router user but is uses "
            "caching_sha2_password. There is no need for any auth_plugin "
            "change."},
        AuthPluginTestParam{
            /* auth_host_plugins */
            {{"localhost", "caching_sha2_password"},
             {"10.20.*.*", "caching_sha2_password"}},
            /*expected_output_strings*/
            {},
            /*unexpected_output_strings*/
            {"Successfully changed the authentication plugin for .*"},
            /*test_description*/
            "There are 2 existing accounts for our router user but both use "
            "caching_sha2_password. There is no need for any auth_plugin "
            "change."},
        AuthPluginTestParam{
            /* auth_host_plugins */
            {{"localhost", "mysql_native_password"}},
            /*expected_output_strings*/
            {"Existing account '.*'@localhost is using authentication plugin "
             "'mysql_native_password'. Changing the "
             "authentication plugin to 'caching_sha2_password'",
             "Successfully changed the authentication plugin for "
             "'.*'@localhost from mysql_native_password to "
             "caching_sha2_password"},
            /*unexpected_output_strings*/
            {},
            /*test_description*/
            "There is single existing account for our user that uses "
            "mysql_native_password. We expect successful change of the "
            "auth_plugin for our account"},
        AuthPluginTestParam{
            /* auth_host_plugins */
            {{"%", "mysql_native_password"},
             {"localhost", "mysql_native_password"}},
            /*expected_output_strings*/
            {"Account '.*'@% is using depracated 'mysql_native_password' "
             "authentication plugin. Change the authentication plugin using "
             "'alter user' SQL statement.",
             "Account '.*'@localhost is using depracated "
             "'mysql_native_password' authentication plugin. Change the "
             "authentication plugin using 'alter user' SQL statement."},
            /*unexpected_output_strings*/
            {"Successfully changed the authentication plugin for .*"},
            /*test_description*/
            "There is more than one host account for our user. Both use "
            "mysql_native_password. Since there is more than one we do not "
            "attempt to change the auth_plugin, only give a warning advising "
            "the user to do so manually. We expect that warning twice, once "
            "per each user@host combination."},
        AuthPluginTestParam{
            /* auth_host_plugins */
            {{"%", "mysql_native_password"},
             {"localhost", "caching_sha2_password"}},
            /*expected_output_strings*/
            {"Account '.*'@% is using depracated 'mysql_native_password' "
             "authentication plugin. Change the authentication plugin using "
             "'alter user' SQL statement."},
            /*unexpected_output_strings*/
            {"Successfully changed the authentication plugin for .*",
             "Account '.*'@localhost is using depracated "
             "'mysql_native_password' authentication plugin. Change the "
             "authentication plugin using 'alter user' SQL statement."},
            /*test_description*/
            "There are 2 host accounts for our user. Only one uses "
            "mysql_native_password. Since there is more than one we do not "
            "attempt to change the auth_plugin, only give a warning advising "
            "the user to do so manually. We expect that warning only once, for "
            "the account that uses mysql_native_password."},
        AuthPluginTestParam{
            /* auth_host_plugins */
            {{"localhost", "mysql_native_password"}},
            /*expected_output_strings*/
            {},
            /*unexpected_output_strings*/
            {"Successfully changed the authentication plugin for .*",
             "Failed checking the Router account .*"},
            /*test_description*/
            "Querying for the host, plugin accounts for our user fails. We "
            "expect no warning, the Router should just leave and quit trying "
            "to upgrade an account.",
            /*fail_host_plugin_query*/ true},
        AuthPluginTestParam{
            /* auth_host_plugins */
            {{"localhost", "mysql_native_password"}},
            /*expected_output_strings*/
            {"Existing account '.*'@localhost is using authentication plugin "
             "'mysql_native_password'. Changing the authentication plugin to "
             "'caching_sha2_password'",
             "Failed changing the authentication plugin for account "
             "'.*'@'localhost': Error executing MySQL query \"alter user "
             "'.*'@'localhost' identified with `caching_sha2_password` by "
             "'.*'\": Unexpected error .*"},
            /*unexpected_output_strings*/
            {"Successfully changed the authentication plugin for .*"},
            /*test_description*/
            "'alter user' statement fails. We expect a proper warning.",
            /*fail_host_plugin_query*/ false,
            /*fail_alter_user_query*/ true}));

/**
 * @test
 *       Verify that when the Router is bootstrapped over existing confuguration
 * it removes unsupported bootstrap_server_addresses from the configuration file
 */
<<<<<<< HEAD
TEST_F(RouterComponentBootstrapTest, BootstrapRemoveServerAddressesOption) {
=======
TEST_F(RouterBootstrapTest, BootstrapRemoveServerAddressesOption) {
>>>>>>> 05e4357f
  RecordProperty("Worklog", "15867");
  RecordProperty("RequirementId", "FR2");
  RecordProperty(
      "Description",
      "Verifies that when the Router is bootstrapped over existing "
      "configuration that contains bootstrap_server_addresses, the newly "
      "created configuration file does not contain it any more.");
  // launch our Cluster mock
  const std::string tracefile = get_data_dir().join("bootstrap_gr.js").str();
  const auto mock_server_port = port_pool_.get_next_available();
  const auto mock_http_port = port_pool_.get_next_available();

  launch_mysql_server_mock(tracefile, mock_server_port, EXIT_SUCCESS, false,
                           mock_http_port);
  set_mock_metadata(mock_http_port, "gr-uuid",
                    classic_ports_to_gr_nodes({mock_server_port}), 0,
                    {mock_server_port});

  // bootstrap for the first time, force the bootstrap_server_addresses to be
  // set in the config
  const auto bs_dir = get_test_temp_dir_name() + "/bs";
  std::vector<std::string> bs1_params = {
      "--bootstrap=root:"s + kRootPassword + "@localhost:"s +
          std::to_string(mock_server_port),
      "--conf-set-option=metadata_cache:bootstrap.bootstrap_server_addresses="
      "127.0.0.1:" +
          std::to_string(mock_server_port),
      "-d", bs_dir};

  auto &router1 = launch_router_for_bootstrap(bs1_params, EXIT_SUCCESS);
  check_exit_code(router1, EXIT_SUCCESS);

  // make sure the config contains bootstrap_server_addresses anymore
  EXPECT_THAT(get_file_output(bs_dir + "/mysqlrouter.conf"),
              ::testing::HasSubstr("bootstrap_server_addresses"));

  // bootstrap again using the same output directory
  std::vector<std::string> bs2_params = {"--bootstrap=root:"s + kRootPassword +
                                             "@localhost:"s +
                                             std::to_string(mock_server_port),
                                         "--force", "-d", bs_dir};
  auto &router2 = launch_router_for_bootstrap(bs2_params, EXIT_SUCCESS);
  check_exit_code(router2, EXIT_SUCCESS);

  // make sure the config does NOT contain bootstrap_server_addresses anymore
  EXPECT_THAT(
      get_file_output(bs_dir + "/mysqlrouter.conf"),
      ::testing::Not(::testing::HasSubstr("bootstrap_server_addresses")));
}

int main(int argc, char *argv[]) {
  init_windows_sockets();
  ProcessManager::set_origin(Path(argv[0]).dirname());
  ::testing::InitGoogleTest(&argc, argv);
  return RUN_ALL_TESTS();
}<|MERGE_RESOLUTION|>--- conflicted
+++ resolved
@@ -89,16 +89,6 @@
     "--conf-set-option=routing:bootstrap_x_ro.bind_address=127.0.0.1",
 };
 
-// if we plan to run the Router after the bootstrap we want to overwrite the
-// bind adddresses to prevent MacOS firewall pop ups
-static const std::vector<std::string> overwrite_routing_bind_addresses{
-    "--conf-set-option=routing:bootstrap_rw.bind_address=127.0.0.1",
-    "--conf-set-option=routing:bootstrap_ro.bind_address=127.0.0.1",
-    "--conf-set-option=routing:bootstrap_rw_split.bind_address=127.0.0.1",
-    "--conf-set-option=routing:bootstrap_x_rw.bind_address=127.0.0.1",
-    "--conf-set-option=routing:bootstrap_x_ro.bind_address=127.0.0.1",
-};
-
 #ifndef _WIN32
 // needs symlink()
 TEST_F(RouterBootstrapTest, bootstrap_and_run_from_symlinked_dir) {
@@ -368,7 +358,6 @@
                   Eq("server_ssl_mode=PREFERRED"),     //
                   Eq("access_mode=auto")               //
                   ));
-<<<<<<< HEAD
 
   EXPECT_THAT(
       sections["routing:bootstrap_x_rw"],
@@ -385,24 +374,6 @@
           ));
 
   EXPECT_THAT(
-=======
-
-  EXPECT_THAT(
-      sections["routing:bootstrap_x_rw"],
-      ElementsAre(                                                      //
-          Eq("bind_address=0.0.0.0"),                                   //
-          Eq("bind_port=6448"),                                         //
-          Eq("destinations=metadata-cache://mycluster/?role=PRIMARY"),  //
-          Eq("routing_strategy=first-available"),                       //
-          Eq("protocol=x"),                                             //
-          Eq("router_require_enforce=0"),                               //
-          Eq("client_ssl_ca="),                                         //
-          Eq("server_ssl_key="),                                        //
-          Eq("server_ssl_cert=")                                        //
-          ));
-
-  EXPECT_THAT(
->>>>>>> 05e4357f
       sections["routing:bootstrap_x_ro"],
       ElementsAre(                                                        //
           Eq("bind_address=0.0.0.0"),                                     //
@@ -2327,26 +2298,6 @@
  * metadata with --force parameter gives expected results.
  */
 TEST_F(RouterBootstrapTest, BootstrapRouterDuplicateEntryOverwrite) {
-<<<<<<< HEAD
-  TempDirectory bootstrap_directory;
-  const auto bootstrap_server_port = port_pool_.get_next_available();
-  // const auto server_http_port = port_pool_.get_next_available();
-  const auto bootstrap_server_http_port = port_pool_.get_next_available();
-  const std::string json_stmts =
-      get_data_dir().join("bootstrap_gr_dup_router.js").str();
-
-  // launch mock server that is our metadata server for the bootstrap
-  launch_mysql_server_mock(json_stmts, bootstrap_server_port, EXIT_SUCCESS,
-                           false, bootstrap_server_http_port);
-  set_mock_metadata(bootstrap_server_http_port, "cluster-specific-id",
-                    classic_ports_to_gr_nodes({bootstrap_server_port}), 0,
-                    {bootstrap_server_port});
-
-  // launch the router in bootstrap mode
-  auto &router = launch_router_for_bootstrap(
-      {"--bootstrap=127.0.0.1:" + std::to_string(bootstrap_server_port), "-d",
-       bootstrap_directory.name(), "--force"},
-=======
   TempDirectory bootstrap_directory;
   const auto bootstrap_server_port = port_pool_.get_next_available();
   // const auto server_http_port = port_pool_.get_next_available();
@@ -2409,7 +2360,6 @@
   auto &router = launch_router_for_bootstrap(
       {"--bootstrap=127.0.0.1:" + std::to_string(server_port), "-d",
        bootstrap_directory.name()},
->>>>>>> 05e4357f
       EXIT_SUCCESS);
 
   // the bootstrap should be fine even with the router_id that high
@@ -2885,11 +2835,7 @@
  *       verify that Router can be re-bootstrapped using the same directory if
  * the cluster name has changed in the meantime
  */
-<<<<<<< HEAD
-TEST_F(RouterComponentBootstrapTest, RouterReBootstrapClusterNameChange) {
-=======
 TEST_F(RouterBootstrapTest, RouterReBootstrapClusterNameChange) {
->>>>>>> 05e4357f
   const std::string tracefile = "bootstrap_gr.js";
 
   const std::string kInitialClusterName = "initial_cluster_name";
@@ -3321,11 +3267,7 @@
  *       Verify that when the Router is bootstrapped over existing confuguration
  * it removes unsupported bootstrap_server_addresses from the configuration file
  */
-<<<<<<< HEAD
-TEST_F(RouterComponentBootstrapTest, BootstrapRemoveServerAddressesOption) {
-=======
 TEST_F(RouterBootstrapTest, BootstrapRemoveServerAddressesOption) {
->>>>>>> 05e4357f
   RecordProperty("Worklog", "15867");
   RecordProperty("RequirementId", "FR2");
   RecordProperty(
