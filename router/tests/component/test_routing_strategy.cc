--- conflicted
+++ resolved
@@ -401,7 +401,6 @@
 
       expected_ports.push_back(port_str);
       expected_ports.push_back(port_str);
-<<<<<<< HEAD
     }
 
     std::vector<std::string> connected_ports;
@@ -418,24 +417,6 @@
       connected_ports.push_back((*result)[0]);
     }
 
-=======
-    }
-
-    std::vector<std::string> connected_ports;
-    for (size_t i = 0; i < expected_nodes.size() * 2; ++i) {
-      MySQLSession client;
-
-      ASSERT_NO_THROW(client.connect("127.0.0.1", router_port, "username",
-                                     "password", "", ""));
-
-      const auto result = client.query_one("select @@port");
-      ASSERT_TRUE(result);
-      ASSERT_THAT(*result, testing::SizeIs(1));
-
-      connected_ports.push_back((*result)[0]);
-    }
-
->>>>>>> 05e4357f
     EXPECT_THAT(connected_ports,
                 testing::UnorderedElementsAreArray(expected_ports));
   }
