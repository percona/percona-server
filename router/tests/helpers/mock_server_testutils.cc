
/*
  Copyright (c) 2019, 2023, Oracle and/or its affiliates.

  This program is free software; you can redistribute it and/or modify
  it under the terms of the GNU General Public License, version 2.0,
  as published by the Free Software Foundation.

  This program is also distributed with certain software (including
  but not limited to OpenSSL) that is licensed under separate terms,
  as designated in a particular file or component or in included license
  documentation.  The authors of MySQL hereby grant you an additional
  permission to link the program and your derivative works with the
  separately licensed software that they have included with MySQL.

  This program is distributed in the hope that it will be useful,
  but WITHOUT ANY WARRANTY; without even the implied warranty of
  MERCHANTABILITY or FITNESS FOR A PARTICULAR PURPOSE.  See the
  GNU General Public License for more details.

  You should have received a copy of the GNU General Public License
  along with this program; if not, write to the Free Software
  Foundation, Inc., 51 Franklin St, Fifth Floor, Boston, MA  02110-1301  USA
*/

#include "mock_server_testutils.h"

#include <array>
#include <chrono>
#include <thread>

#include <gmock/gmock.h>
#ifdef RAPIDJSON_NO_SIZETYPEDEFINE
#include "my_rapidjson_size_t.h"
#endif

#include <rapidjson/error/en.h>

#include "config_builder.h"
#include "mysql/harness/stdx/ranges.h"  // enumerate
#include "mysqlrouter/mock_server_rest_client.h"
#include "mysqlrouter/rest_client.h"
#include "rest_api_testutils.h"

std::string json_to_string(const JsonValue &json_doc) {
  JsonStringBuffer out_buffer;

  rapidjson::Writer<JsonStringBuffer> out_writer{out_buffer};
  json_doc.Accept(out_writer);
  return out_buffer.GetString();
}

std::vector<GRNode> classic_ports_to_gr_nodes(
    const std::vector<uint16_t> &classic_ports) {
  std::vector<GRNode> result;

  for (const auto [id, port] : stdx::views::enumerate(classic_ports)) {
<<<<<<< HEAD
    result.emplace_back(port, "uuid-" + std::to_string(id + 1));
=======
    const std::string role = id == 0 ? "PRIMARY" : "SECONDARY";
    result.emplace_back(port, "uuid-" + std::to_string(id + 1), "ONLINE", role);
>>>>>>> 824e2b40
  }

  return result;
}

std::vector<ClusterNode> classic_ports_to_cluster_nodes(
    const std::vector<uint16_t> &classic_ports) {
  std::vector<ClusterNode> result;
  for (const auto [id, port] : stdx::views::enumerate(classic_ports)) {
<<<<<<< HEAD
    result.emplace_back(port, "uuid-" + std::to_string(id + 1));
=======
    const std::string role = id == 0 ? "PRIMARY" : "SECONDARY";
    result.emplace_back(port, "uuid-" + std::to_string(id + 1), 0, "", role);
>>>>>>> 824e2b40
  }

  return result;
}

JsonValue mock_GR_metadata_as_json(
    const std::string &gr_id, const std::vector<GRNode> &gr_nodes,
    unsigned gr_pos, const std::vector<ClusterNode> &cluster_nodes,
<<<<<<< HEAD
    unsigned primary_id, uint64_t view_id, bool error_on_md_query,
    const std::string &gr_node_host, const std::string &router_options,
=======
    uint64_t view_id, bool error_on_md_query, const std::string &gr_node_host,
    const std::string &router_options,
>>>>>>> 824e2b40
    const mysqlrouter::MetadataSchemaVersion &metadata_version,
    const std::string &cluster_name) {
  JsonValue json_doc(rapidjson::kObjectType);
  JsonAllocator allocator;
  json_doc.AddMember(
      "gr_id", JsonValue(gr_id.c_str(), gr_id.length(), allocator), allocator);
  json_doc.AddMember(
      "cluster_name",
      JsonValue(cluster_name.c_str(), cluster_name.length(), allocator),
      allocator);

  JsonValue gr_nodes_json(rapidjson::kArrayType);
  JsonValue cluster_nodes_json(rapidjson::kArrayType);
  for (auto &gr_node : gr_nodes) {
    JsonValue node(rapidjson::kArrayType);
    node.PushBack(JsonValue(gr_node.server_uuid.c_str(),
                            gr_node.server_uuid.length(), allocator),
                  allocator);
    node.PushBack(static_cast<int>(gr_node.classic_port), allocator);
    node.PushBack(JsonValue(gr_node.member_status.c_str(),
                            gr_node.member_status.length(), allocator),
                  allocator);
    node.PushBack(JsonValue(gr_node.member_role.c_str(),
                            gr_node.member_role.length(), allocator),
                  allocator);

    gr_nodes_json.PushBack(node, allocator);
  }

  for (auto &cluster_node : cluster_nodes) {
    JsonValue node(rapidjson::kArrayType);
    node.PushBack(JsonValue(cluster_node.server_uuid.c_str(),
                            cluster_node.server_uuid.length(), allocator),
                  allocator);
    node.PushBack(static_cast<int>(cluster_node.classic_port), allocator);
    node.PushBack(static_cast<int>(cluster_node.x_port), allocator);
    node.PushBack(JsonValue(cluster_node.attributes.c_str(),
                            cluster_node.attributes.length(), allocator),
                  allocator);
    // The role (PRIMARY, SECONDARY) for ReplicaSet is in the static metadata as
    // there is no GR there
    node.PushBack(JsonValue(cluster_node.role.c_str(),
                            cluster_node.role.length(), allocator),
                  allocator);

    cluster_nodes_json.PushBack(node, allocator);
  }

  json_doc.AddMember("gr_nodes", gr_nodes_json, allocator);
  json_doc.AddMember("gr_pos", gr_pos, allocator);
  json_doc.AddMember("cluster_nodes", cluster_nodes_json, allocator);
  if (view_id > 0) {
    json_doc.AddMember("view_id", view_id, allocator);
  }
  json_doc.AddMember("error_on_md_query", error_on_md_query ? 1 : 0, allocator);
  json_doc.AddMember(
      "gr_node_host",
      JsonValue(gr_node_host.c_str(), gr_node_host.length(), allocator),
      allocator);
  json_doc.AddMember(
      "router_options",
      JsonValue(router_options.c_str(), router_options.length(), allocator),
      allocator);

  JsonValue md_version(rapidjson::kArrayType);
  md_version.PushBack(static_cast<int>(metadata_version.major), allocator);
  md_version.PushBack(static_cast<int>(metadata_version.minor), allocator);
  md_version.PushBack(static_cast<int>(metadata_version.patch), allocator);
  json_doc.AddMember("metadata_schema_version", md_version, allocator);

  return json_doc;
}

void set_mock_metadata(
    uint16_t http_port, const std::string &gr_id,
    const std::vector<GRNode> &gr_nodes, unsigned gr_pos,
<<<<<<< HEAD
    const std::vector<ClusterNode> &cluster_nodes, unsigned primary_id,
    uint64_t view_id, bool error_on_md_query, const std::string &gr_node_host,
=======
    const std::vector<ClusterNode> &cluster_nodes, uint64_t view_id,
    bool error_on_md_query, const std::string &gr_node_host,
>>>>>>> 824e2b40
    const std::string &router_options,
    const mysqlrouter::MetadataSchemaVersion &metadata_version,
    const std::string &cluster_name) {
  const auto json_doc = mock_GR_metadata_as_json(
<<<<<<< HEAD
      gr_id, gr_nodes, gr_pos, cluster_nodes, primary_id, view_id,
      error_on_md_query, gr_node_host, router_options, metadata_version,
      cluster_name);
=======
      gr_id, gr_nodes, gr_pos, cluster_nodes, view_id, error_on_md_query,
      gr_node_host, router_options, metadata_version, cluster_name);
>>>>>>> 824e2b40

  const auto json_str = json_to_string(json_doc);

  ASSERT_NO_THROW(MockServerRestClient(http_port).set_globals(json_str));
}<|MERGE_RESOLUTION|>--- conflicted
+++ resolved
@@ -55,12 +55,8 @@
   std::vector<GRNode> result;
 
   for (const auto [id, port] : stdx::views::enumerate(classic_ports)) {
-<<<<<<< HEAD
-    result.emplace_back(port, "uuid-" + std::to_string(id + 1));
-=======
     const std::string role = id == 0 ? "PRIMARY" : "SECONDARY";
     result.emplace_back(port, "uuid-" + std::to_string(id + 1), "ONLINE", role);
->>>>>>> 824e2b40
   }
 
   return result;
@@ -70,12 +66,8 @@
     const std::vector<uint16_t> &classic_ports) {
   std::vector<ClusterNode> result;
   for (const auto [id, port] : stdx::views::enumerate(classic_ports)) {
-<<<<<<< HEAD
-    result.emplace_back(port, "uuid-" + std::to_string(id + 1));
-=======
     const std::string role = id == 0 ? "PRIMARY" : "SECONDARY";
     result.emplace_back(port, "uuid-" + std::to_string(id + 1), 0, "", role);
->>>>>>> 824e2b40
   }
 
   return result;
@@ -84,13 +76,8 @@
 JsonValue mock_GR_metadata_as_json(
     const std::string &gr_id, const std::vector<GRNode> &gr_nodes,
     unsigned gr_pos, const std::vector<ClusterNode> &cluster_nodes,
-<<<<<<< HEAD
-    unsigned primary_id, uint64_t view_id, bool error_on_md_query,
-    const std::string &gr_node_host, const std::string &router_options,
-=======
     uint64_t view_id, bool error_on_md_query, const std::string &gr_node_host,
     const std::string &router_options,
->>>>>>> 824e2b40
     const mysqlrouter::MetadataSchemaVersion &metadata_version,
     const std::string &cluster_name) {
   JsonValue json_doc(rapidjson::kObjectType);
@@ -167,25 +154,14 @@
 void set_mock_metadata(
     uint16_t http_port, const std::string &gr_id,
     const std::vector<GRNode> &gr_nodes, unsigned gr_pos,
-<<<<<<< HEAD
-    const std::vector<ClusterNode> &cluster_nodes, unsigned primary_id,
-    uint64_t view_id, bool error_on_md_query, const std::string &gr_node_host,
-=======
     const std::vector<ClusterNode> &cluster_nodes, uint64_t view_id,
     bool error_on_md_query, const std::string &gr_node_host,
->>>>>>> 824e2b40
     const std::string &router_options,
     const mysqlrouter::MetadataSchemaVersion &metadata_version,
     const std::string &cluster_name) {
   const auto json_doc = mock_GR_metadata_as_json(
-<<<<<<< HEAD
-      gr_id, gr_nodes, gr_pos, cluster_nodes, primary_id, view_id,
-      error_on_md_query, gr_node_host, router_options, metadata_version,
-      cluster_name);
-=======
       gr_id, gr_nodes, gr_pos, cluster_nodes, view_id, error_on_md_query,
       gr_node_host, router_options, metadata_version, cluster_name);
->>>>>>> 824e2b40
 
   const auto json_str = json_to_string(json_doc);
 
