/*
  Copyright (c) 2022, 2024, Oracle and/or its affiliates.

  This program is free software; you can redistribute it and/or modify
  it under the terms of the GNU General Public License, version 2.0,
  as published by the Free Software Foundation.

  This program is designed to work with certain software (including
  but not limited to OpenSSL) that is licensed under separate terms,
  as designated in a particular file or component or in included license
  documentation.  The authors of MySQL hereby grant you an additional
  permission to link the program and your derivative works with the
  separately licensed software that they have either included with
  the program or referenced in the documentation.

  This program is distributed in the hope that it will be useful,
  but WITHOUT ANY WARRANTY; without even the implied warranty of
  MERCHANTABILITY or FITNESS FOR A PARTICULAR PURPOSE.  See the
  GNU General Public License for more details.

  You should have received a copy of the GNU General Public License
  along with this program; if not, write to the Free Software
  Foundation, Inc., 51 Franklin St, Fifth Floor, Boston, MA  02110-1301  USA
*/

#include <algorithm>  // min
#include <charconv>
#include <chrono>
#include <fstream>
#include <iomanip>
#include <memory>
#include <ostream>
#include <sstream>
#include <stdexcept>
#include <string>
#include <system_error>
#include <thread>
#include <type_traits>

#include <gmock/gmock-matchers.h>
#include <gmock/gmock-more-matchers.h>
#include <gtest/gtest-param-test.h>
#include <gtest/gtest.h>

#define RAPIDJSON_HAS_STDSTRING 1

#include "my_rapidjson_size_t.h"

#include <rapidjson/pointer.h>

#include "hexify.h"
#include "mysql/harness/filesystem.h"
#include "mysql/harness/net_ts/impl/socket.h"
#include "mysql/harness/stdx/expected.h"
#include "mysql/harness/stdx/expected_ostream.h"
#include "mysql/harness/stdx/filesystem.h"
#include "mysql/harness/stdx/ranges.h"   // enumerate
#include "mysql/harness/string_utils.h"  // split_string
#include "mysql/harness/tls_context.h"
#include "mysql/harness/utility/string.h"  // join
#include "mysqlrouter/classic_protocol_codec_frame.h"
#include "mysqlrouter/classic_protocol_codec_message.h"
#include "mysqlrouter/classic_protocol_frame.h"
#include "mysqlrouter/classic_protocol_message.h"
#include "mysqlrouter/utils.h"
#include "openssl_version.h"  // ROUTER_OPENSSL_VERSION
#include "process_manager.h"
#include "procs.h"
#include "rest_api_testutils.h"
#include "router/src/routing/tests/mysql_client.h"
#include "router_component_test.h"
#include "router_test_helpers.h"
#include "scope_guard.h"
#include "shared_server.h"
#include "stdx_expected_no_error.h"
#include "tcp_port_pool.h"
#include "test/temp_directory.h"

using namespace std::string_literals;
using namespace std::chrono_literals;
using namespace std::string_view_literals;

using ::testing::AllOf;
using ::testing::AnyOf;
using ::testing::Contains;
using ::testing::ElementsAre;
using ::testing::IsEmpty;
using ::testing::IsSupersetOf;
using ::testing::Not;
using ::testing::Pair;
using ::testing::SizeIs;
using ::testing::StartsWith;

static constexpr const auto kIdleServerConnectionsSleepTime{10ms};

static constexpr const std::string_view kDisabled{"DISABLED"};
static constexpr const std::string_view kRequired{"REQUIRED"};
static constexpr const std::string_view kPreferred{"PREFERRED"};
static constexpr const std::string_view kPassthrough{"PASSTHROUGH"};
static constexpr const std::string_view kAsClient{"AS_CLIENT"};

namespace std {
// pretty printer for std::chrono::duration<>

template <class T, class R>
std::ostream &operator<<(std::ostream &os,
                         const std::chrono::duration<T, R> &duration) {
  return os << std::chrono::duration_cast<std::chrono::milliseconds>(duration)
                   .count()
            << "ms";
}
}  // namespace std

std::ostream &operator<<(std::ostream &os, MysqlError e) {
  os << e.sql_state() << " (" << e.value() << ") " << e.message();
  return os;
}

namespace {
std::string find_executable_path(const std::string &name) {
  std::string path(getenv("PATH"));

#ifdef _WIN32
  const char path_sep = ';';
#else
  const char path_sep = ':';
#endif

  for (const auto &subpath : mysql_harness::split_string(path, path_sep)) {
    // the path can end with the separator so the last value can be ""
    if (!subpath.empty()) {
      auto fn = mysql_harness::Path(subpath).join(name);
      if (fn.exists()) return fn.str();
    }
  }

  return {};
}
}  // namespace

/**
 * convert a multi-resultset into a simple container which can be EXPECTed
 * against.
 */
static std::vector<std::vector<std::vector<std::string>>> result_as_vector(
    const MysqlClient::Statement::Result &results) {
  std::vector<std::vector<std::vector<std::string>>> resultsets;

  for (const auto &result : results) {
    std::vector<std::vector<std::string>> res_;

    const auto field_count = result.field_count();

    for (const auto &row : result.rows()) {
      std::vector<std::string> row_;

      for (unsigned int ndx = 0; ndx < field_count; ++ndx) {
        auto fld = row[ndx];

        row_.emplace_back(fld == nullptr ? "<NULL>" : fld);
      }

      res_.push_back(std::move(row_));
    }
    resultsets.push_back(std::move(res_));
  }

  return resultsets;
}

static stdx::expected<std::vector<std::vector<std::string>>, MysqlError>
query_one_result(MysqlClient &cli, std::string_view stmt) {
  auto cmd_res = cli.query(stmt);
  if (!cmd_res) return stdx::unexpected(cmd_res.error());

  auto results = result_as_vector(*cmd_res);
  if (results.size() != 1) {
    return stdx::unexpected(MysqlError{1, "Too many results", "HY000"});
  }

  return results.front();
}

// query a single row and return an array of N std::strings.
template <size_t N>
stdx::expected<std::array<std::string, N>, MysqlError> query_one(
    MysqlClient &cli, std::string_view stmt) {
  auto cmd_res = cli.query(stmt);
  if (!cmd_res) return stdx::unexpected(cmd_res.error());

  auto results = std::move(*cmd_res);

  auto res_it = results.begin();
  if (!(res_it != results.end())) {
    return stdx::unexpected(MysqlError(1, "No results", "HY000"));
  }

  if (res_it->field_count() != N) {
    return stdx::unexpected(
        MysqlError(1, "field-count doesn't match", "HY000"));
  }

  auto rows = res_it->rows();
  auto rows_it = rows.begin();
  if (rows_it == rows.end()) {
    return stdx::unexpected(MysqlError(1, "No rows", "HY000"));
  }

  std::array<std::string, N> out;
  for (auto [ndx, f] : stdx::views::enumerate(out)) {
    f = (*rows_it)[ndx];
  }

  ++rows_it;
  if (rows_it != rows.end()) {
    return stdx::unexpected(MysqlError(1, "Too many rows", "HY000"));
  }

  ++res_it;
  if (res_it != results.end()) {
    return stdx::unexpected(MysqlError(1, "Too many results", "HY000"));
  }

  return out;
}

// convert a string to a number
static stdx::expected<uint64_t, std::error_code> from_string(
    std::string_view sv) {
  uint64_t num;
  auto [ptr, ec] = std::from_chars(sv.data(), sv.data() + sv.size(), num);

  if (ec != std::errc{}) return stdx::unexpected(make_error_code(ec));

  return num;
}

// get the pfs-events executed on a connection.
static stdx::expected<std::vector<std::pair<std::string, uint32_t>>, MysqlError>
changed_event_counters_impl(MysqlClient &cli, std::string_view stmt) {
  auto query_res = cli.query(stmt);
  if (!query_res) return stdx::unexpected(query_res.error());

  auto query_it = query_res->begin();

  if (!(query_it != query_res->end())) {
    return stdx::unexpected(MysqlError(1234, "No resultset", "HY000"));
  }

  if (2 != query_it->field_count()) {
    return stdx::unexpected(MysqlError(1234, "Expected two fields", "HY000"));
  }

  std::vector<std::pair<std::string, uint32_t>> events;

  for (auto row : query_it->rows()) {
    auto num_res = from_string(row[1]);
    if (!num_res) {
      return stdx::unexpected(
          MysqlError(1234,
                     "converting " + std::string(row[1] ? row[1] : "<NULL>") +
                         " to an <uint32_t> failed",
                     "HY000"));
    }

    events.emplace_back(row[0], *num_res);
  }

  return events;
}

static stdx::expected<std::vector<std::pair<std::string, uint32_t>>, MysqlError>
changed_event_counters(MysqlClient &cli, uint64_t connection_id) {
  return changed_event_counters_impl(
      cli,
      "SELECT EVENT_NAME, COUNT_STAR FROM "
      "performance_schema.events_statements_summary_by_thread_by_event_name AS "
      "e JOIN performance_schema.threads AS t ON (e.THREAD_ID = t.THREAD_ID) "
      "WHERE t.PROCESSLIST_ID = " +
          std::to_string(connection_id) +
          " AND COUNT_STAR > 0 ORDER BY EVENT_NAME");
}

static stdx::expected<std::vector<std::pair<std::string, uint32_t>>, MysqlError>
changed_event_counters(MysqlClient &cli) {
  return changed_event_counters_impl(cli, R"(SELECT EVENT_NAME, COUNT_STAR
 FROM performance_schema.events_statements_summary_by_thread_by_event_name AS e
 JOIN performance_schema.threads AS t ON (e.THREAD_ID = t.THREAD_ID)
WHERE t.PROCESSLIST_ID = CONNECTION_ID()
  AND COUNT_STAR > 0
ORDER BY EVENT_NAME)");
}

struct ShareConnectionParam {
  std::string testname;

  std::string_view client_ssl_mode;
  std::string_view server_ssl_mode;

  [[nodiscard]] bool can_reuse() const {
    return !((client_ssl_mode == kPreferred && server_ssl_mode == kAsClient) ||
             client_ssl_mode == kPassthrough);
  }

  [[nodiscard]] bool can_pool_connection_at_close() const {
    return !(client_ssl_mode == kPassthrough);
  }

  [[nodiscard]] bool can_share() const {
    return !((client_ssl_mode == kPreferred && server_ssl_mode == kAsClient) ||
             client_ssl_mode == kPassthrough);
  }

  [[nodiscard]] bool redundant_combination() const {
    return
        // same as DISABLED|DISABLED
        (client_ssl_mode == kDisabled && server_ssl_mode == kAsClient) ||
        // same as DISABLED|REQUIRED
        (client_ssl_mode == kDisabled && server_ssl_mode == kPreferred) ||
        // same as PREFERRED|PREFERRED
        (client_ssl_mode == kPreferred && server_ssl_mode == kRequired) ||
        // same as REQUIRED|REQUIRED
        (client_ssl_mode == kRequired && server_ssl_mode == kAsClient) ||
        // same as REQUIRED|REQUIRED
        (client_ssl_mode == kRequired && server_ssl_mode == kPreferred);
  }
};

const ShareConnectionParam share_connection_params[] = {
    // DISABLED
    {
        "DISABLED__DISABLED",
        kDisabled,  // client_ssl_mode
        kDisabled,  // server_ssl_mode
    },
    {
        "DISABLED__AS_CLIENT",
        kDisabled,
        kAsClient,
    },
    {
        "DISABLED__REQUIRED",
        kDisabled,
        kRequired,
    },
    {
        "DISABLED__PREFERRED",
        kDisabled,
        kPreferred,
    },

    // PASSTHROUGH
    {
        "PASSTHROUGH__AS_CLIENT",
        kPassthrough,
        kAsClient,
    },

    // PREFERRED
    {
        "PREFERRED__DISABLED",
        kPreferred,
        kDisabled,
    },
    {
        "PREFERRED__AS_CLIENT",
        kPreferred,
        kAsClient,
    },
    {
        "PREFERRED__PREFERRED",
        kPreferred,
        kPreferred,
    },
    {
        "PREFERRED__REQUIRED",
        kPreferred,
        kRequired,
    },

    // REQUIRED ...
    {
        "REQUIRED__DISABLED",
        kRequired,
        kDisabled,
    },
    {
        "REQUIRED__AS_CLIENT",
        kRequired,
        kAsClient,
    },
    {
        "REQUIRED__PREFERRED",
        kRequired,
        kPreferred,
    },
    {
        "REQUIRED__REQUIRED",
        kRequired,
        kRequired,
    },
};

class SharedRouter {
 public:
  SharedRouter(TcpPortPool &port_pool, uint64_t pool_size)
      : port_pool_(port_pool),
        pool_size_{pool_size},
        rest_port_{port_pool_.get_next_available()} {}

  integration_tests::Procs &process_manager() { return procs_; }

  template <size_t N>
  static std::vector<std::string> destinations_from_shared_servers(
      const std::array<SharedServer *, N> &servers) {
    std::vector<std::string> dests;
    for (const auto &s : servers) {
      dests.push_back(s->server_host() + ":" +
                      std::to_string(s->server_port()));
    }

    return dests;
  }

  void spawn_router(const std::vector<std::string> &destinations) {
    auto userfile = conf_dir_.file("userfile");
    {
      std::ofstream ofs(userfile);
      // user:pass
      ofs << "user:$5$Vh2PFa7xfiEyPgFW$gGRTa6Hr9mRGBpxm4ATyfrfIY5ghAnqa."
             "YJgciRvb69";
    }

    auto writer = process_manager().config_writer(conf_dir_.name());

    writer
        .section(
            "connection_pool",
            {
                // must be large enough for one connection per routing-section
                {"max_idle_server_connections", std::to_string(pool_size_)},
            })
        .section("rest_connection_pool",
                 {
                     {"require_realm", "somerealm"},
                 })
        .section("http_auth_realm:somerealm",
                 {
                     {"backend", "somebackend"},
                     {"method", "basic"},
                     {"name", "some realm"},
                 })
        .section("http_auth_backend:somebackend",
                 {
                     {"backend", "file"},
                     {"filename", userfile},
                 })
        .section("http_server", {{"bind_address", "127.0.0.1"},
                                 {"port", std::to_string(rest_port_)}});

    for (const auto &param : share_connection_params) {
      auto port_key =
          std::make_tuple(param.client_ssl_mode, param.server_ssl_mode);
      auto ports_it = ports_.find(port_key);

      const auto port =
          ports_it == ports_.end()
              ? (ports_[port_key] = port_pool_.get_next_available())
              : ports_it->second;

      writer.section(
          "routing:classic_" + param.testname,
          {
              {"bind_port", std::to_string(port)},
              {"destinations", mysql_harness::join(destinations, ",")},
              {"protocol", "classic"},
              {"routing_strategy", "round-robin"},

              {"client_ssl_mode", std::string(param.client_ssl_mode)},
              {"server_ssl_mode", std::string(param.server_ssl_mode)},

              {"client_ssl_key", SSL_TEST_DATA_DIR "/server-key-sha512.pem"},
              {"client_ssl_cert", SSL_TEST_DATA_DIR "/server-cert-sha512.pem"},
              {"connection_sharing", "1"},
              {"connection_sharing_delay", "0"},
              {"connect_retry_timeout", "0"},
          });
    }

    auto bindir = process_manager().get_origin();
    auto builddir = bindir.join("..");

    auto &proc =
        process_manager()
            .spawner(bindir.join("mysqlrouter").str())
            .with_core_dump(true)
            .wait_for_sync_point(ProcessManager::Spawner::SyncPoint::READY)
            .spawn({"-c", writer.write()});

    proc.set_logging_path(process_manager().get_logging_dir().str(),
                          "mysqlrouter.log");

    if (!proc.wait_for_sync_point_result()) {
      GTEST_SKIP() << "router failed to start";
    }
  }

  [[nodiscard]] auto host() const { return router_host_; }

  [[nodiscard]] uint16_t port(const ShareConnectionParam &param) const {
    return ports_.at(
        std::make_tuple(param.client_ssl_mode, param.server_ssl_mode));
  }

  [[nodiscard]] auto rest_port() const { return rest_port_; }
  [[nodiscard]] auto rest_user() const { return rest_user_; }
  [[nodiscard]] auto rest_pass() const { return rest_pass_; }

  void populate_connection_pool(const ShareConnectionParam &param) {
    // assuming round-robin: add one connection per destination of the route
    using pool_size_type = decltype(pool_size_);
    const pool_size_type num_destinations{3};

    for (pool_size_type ndx{}; ndx < num_destinations; ++ndx) {
      MysqlClient cli;

      cli.username("root");
      cli.password("");

      ASSERT_NO_ERROR(cli.connect(host(), port(param)));
    }

    // wait for the connections appear in the pool.
    if (param.can_share()) {
      ASSERT_NO_ERROR(wait_for_idle_server_connections(
          std::min(num_destinations, pool_size_), 10s));
    }
  }

  stdx::expected<int, std::error_code> rest_get_int(
      const std::string &uri, const std::string &pointer) {
    JsonDocument json_doc;

    fetch_json(rest_client_, uri, json_doc);

    if (auto *v = JsonPointer(pointer).Get(json_doc)) {
      if (!v->IsInt()) {
        return stdx::unexpected(make_error_code(std::errc::invalid_argument));
      }
      return v->GetInt();
    } else {
      return stdx::unexpected(
          make_error_code(std::errc::no_such_file_or_directory));
    }
  }

  stdx::expected<int, std::error_code> idle_server_connections() {
    return rest_get_int(rest_api_basepath + "/connection_pool/main/status",
                        "/idleServerConnections");
  }

  stdx::expected<int, std::error_code> stashed_server_connections() {
    return rest_get_int(rest_api_basepath + "/connection_pool/main/status",
                        "/stashedServerConnections");
  }

  stdx::expected<void, std::error_code> wait_for_idle_server_connections(
      int expected_value, std::chrono::seconds timeout) {
    using clock_type = std::chrono::steady_clock;

    const auto end_time = clock_type::now() + timeout;
    do {
      auto int_res = idle_server_connections();
      if (!int_res) return stdx::unexpected(int_res.error());

      if (*int_res == expected_value) return {};

      if (clock_type::now() > end_time) {
        return stdx::unexpected(make_error_code(std::errc::timed_out));
      }

      std::this_thread::sleep_for(kIdleServerConnectionsSleepTime);
    } while (true);
  }

  stdx::expected<void, std::error_code> wait_for_stashed_server_connections(
      int expected_value, std::chrono::seconds timeout) {
    using clock_type = std::chrono::steady_clock;

    const auto end_time = clock_type::now() + timeout;
    do {
      auto int_res = stashed_server_connections();
      if (!int_res) return stdx::unexpected(int_res.error());

      if (*int_res == expected_value) return {};

      if (clock_type::now() > end_time) {
        return stdx::unexpected(make_error_code(std::errc::timed_out));
      }

      std::this_thread::sleep_for(kIdleServerConnectionsSleepTime);
    } while (true);
  }

 private:
  integration_tests::Procs procs_;
  TcpPortPool &port_pool_;

  TempDirectory conf_dir_;

  static const constexpr char router_host_[] = "127.0.0.1";
  std::map<std::tuple<std::string_view, std::string_view>, uint16_t> ports_;

  uint64_t pool_size_;

  uint16_t rest_port_;

  IOContext rest_io_ctx_;
  RestClient rest_client_{rest_io_ctx_, "127.0.0.1", rest_port_, rest_user_,
                          rest_pass_};

  static constexpr const char rest_user_[] = "user";
  static constexpr const char rest_pass_[] = "pass";
};

class SharedRestartableRouter {
 public:
  SharedRestartableRouter(TcpPortPool &port_pool)
      : port_(port_pool.get_next_available()) {}

  integration_tests::Procs &process_manager() { return procs_; }

  void spawn_router(const std::vector<std::string> &destinations) {
    auto writer = process_manager().config_writer(conf_dir_.name());

    writer.section("routing:intermediate",
                   {
                       {"bind_port", std::to_string(port_)},
                       {"destinations", mysql_harness::join(destinations, ",")},
                       {"protocol", "classic"},
                       {"routing_strategy", "round-robin"},

                       {"client_ssl_mode", "PASSTHROUGH"},
                       {"server_ssl_mode", "AS_CLIENT"},

                       {"connection_sharing", "0"},
                   });

    auto bindir = process_manager().get_origin();
    auto builddir = bindir.join("..");

    auto &proc =
        process_manager()
            .spawner(bindir.join("mysqlrouter").str())
            .with_core_dump(true)
            .wait_for_sync_point(ProcessManager::Spawner::SyncPoint::READY)
            .spawn({"-c", writer.write()});

    proc.set_logging_path(process_manager().get_logging_dir().str(),
                          "mysqlrouter.log");

    if (!proc.wait_for_sync_point_result()) {
      GTEST_SKIP() << "router failed to start";
    }

    is_running_ = true;
  }

  auto host() const { return router_host_; }

  uint16_t port() const { return port_; }

  void shutdown() {
    procs_.shutdown_all();

    is_running_ = false;
  }

  [[nodiscard]] bool is_running() const { return is_running_; }

 private:
  integration_tests::Procs procs_;

  TempDirectory conf_dir_;

  static const constexpr char router_host_[] = "127.0.0.1";

  uint16_t port_{};

  bool is_running_{false};
};

/* test environment.
 *
 * spawns servers for the tests.
 */
class TestEnv : public ::testing::Environment {
 public:
  void SetUp() override {
    auto account = SharedServer::admin_account();

    for (auto [ndx, s] : stdx::views::enumerate(shared_servers_)) {
      if (s != nullptr) continue;
      s = new SharedServer(port_pool_);
      s->prepare_datadir();
      s->spawn_server();

      if (s->mysqld_failed_to_start()) {
        GTEST_SKIP() << "mysql-server failed to start.";
      }
      s->setup_mysqld_accounts();

      auto cli = new MysqlClient;

      cli->username(account.username);
      cli->password(account.password);

      auto connect_res = cli->connect(s->server_host(), s->server_port());
      ASSERT_NO_ERROR(connect_res);

      admin_clis_[ndx] = cli;
    }

    run_slow_tests_ = std::getenv("RUN_SLOW_TESTS") != nullptr;
  }

  std::array<SharedServer *, 4> servers() { return shared_servers_; }
  std::array<MysqlClient *, 4> admin_clis() { return admin_clis_; }

  TcpPortPool &port_pool() { return port_pool_; }

  [[nodiscard]] bool run_slow_tests() const { return run_slow_tests_; }

  void TearDown() override {
    for (auto &cli : admin_clis_) {
      if (cli == nullptr) continue;

      delete cli;

      cli = nullptr;
    }

    for (auto &s : shared_servers_) {
      if (s == nullptr || s->mysqld_failed_to_start()) continue;

      EXPECT_NO_ERROR(s->shutdown());
    }

    for (auto &s : shared_servers_) {
      if (s == nullptr || s->mysqld_failed_to_start()) continue;

      EXPECT_NO_ERROR(s->process_manager().wait_for_exit());
    }

    for (auto &s : shared_servers_) {
      if (s != nullptr) delete s;

      s = nullptr;
    }

    SharedServer::destroy_statics();
  }

 protected:
  TcpPortPool port_pool_;

  std::array<SharedServer *, 4> shared_servers_{};
  std::array<MysqlClient *, 4> admin_clis_{};

  bool run_slow_tests_{false};
};

TestEnv *test_env{};

/* test-suite with shared routers.
 */
class TestWithSharedRouter {
 public:
  template <size_t N>
  static void SetUpTestSuite(TcpPortPool &port_pool,
                             const std::array<SharedServer *, N> &servers,
                             uint64_t pool_size) {
    for (const auto &s : servers) {
      if (s->mysqld_failed_to_start()) GTEST_SKIP();
    }

    if (shared_router_ == nullptr) {
      shared_router_ = new SharedRouter(port_pool, pool_size);

      SCOPED_TRACE("// spawn router");
      shared_router_->spawn_router(
          SharedRouter::destinations_from_shared_servers(servers));
    }
  }

  static void TearDownTestSuite() {
    delete shared_router_;
    shared_router_ = nullptr;
  }

  static SharedRouter *router() { return shared_router_; }

 protected:
  static SharedRouter *shared_router_;
};

SharedRouter *TestWithSharedRouter::shared_router_ = nullptr;

static stdx::expected<unsigned long, MysqlError> fetch_connection_id(
    MysqlClient &cli) {
  auto query_res = cli.query("SELECT connection_id()");
  if (!query_res) return stdx::unexpected(query_res.error());

  // get the first field, of the first row of the first resultset.
  for (const auto &result : *query_res) {
    if (result.field_count() == 0) {
      return stdx::unexpected(MysqlError(1, "not a resultset", "HY000"));
    }

    for (auto row : result.rows()) {
      auto connection_id = strtoull(row[0], nullptr, 10);

      return connection_id;
    }
  }

  return stdx::unexpected(MysqlError(1, "no rows", "HY000"));
}

class ShareConnectionTestBase : public RouterComponentTest {
 public:
  static constexpr const size_t kNumServers = 3;
  static constexpr const size_t kMaxPoolSize = 128;

  static void SetUpTestSuite() {
    for (const auto &s : shared_servers()) {
      if (s->mysqld_failed_to_start()) GTEST_SKIP();
    }

    TestWithSharedRouter::SetUpTestSuite(test_env->port_pool(),
                                         shared_servers(), kMaxPoolSize);
  }

  static void TearDownTestSuite() { TestWithSharedRouter::TearDownTestSuite(); }

  static std::array<SharedServer *, kNumServers> shared_servers() {
    std::array<SharedServer *, kNumServers> o;

    // get a subset of the started servers
    for (auto [ndx, s] : stdx::views::enumerate(test_env->servers())) {
      if (ndx >= kNumServers) break;

      o[ndx] = s;
    }

    return o;
  }

  static std::array<MysqlClient *, kNumServers> admin_clis() {
    std::array<MysqlClient *, kNumServers> o;

    // get a subset of the started servers
    for (auto [ndx, s] : stdx::views::enumerate(test_env->admin_clis())) {
      if (ndx >= kNumServers) break;

      o[ndx] = s;
    }

    return o;
  }

  SharedRouter *shared_router() { return TestWithSharedRouter::router(); }

  ~ShareConnectionTestBase() override {
    if (::testing::Test::HasFailure()) {
      shared_router()->process_manager().dump_logs();
    }
  }

 protected:
  const std::string valid_ssl_key_{SSL_TEST_DATA_DIR "/server-key-sha512.pem"};
  const std::string valid_ssl_cert_{SSL_TEST_DATA_DIR
                                    "/server-cert-sha512.pem"};

  const std::string wrong_password_{"wrong_password"};
  const std::string empty_password_{""};
};

class ShareConnectionTest
    : public ShareConnectionTestBase,
      public ::testing::WithParamInterface<ShareConnectionParam> {
 public:
#if 0
#define TRACE(desc) trace(__func__, __LINE__, (desc))
#else
#define TRACE(desc)
#endif

  void SetUp() override {
    TRACE("");

    for (auto [ndx, s] : stdx::views::enumerate(shared_servers())) {
      // shared_server_ may be null if TestWithSharedServer::SetUpTestSuite
      // threw?
      if (s == nullptr || s->mysqld_failed_to_start()) {
        GTEST_SKIP() << "failed to start mysqld";
      } else {
        auto cli = admin_clis()[ndx];

        // reset the router's connection-pool
        ASSERT_NO_ERROR(SharedServer::close_all_connections(*cli));
        SharedServer::reset_to_defaults(*cli);
      }
    }
    TRACE("");
  }

  void trace(std::string_view func_name, int line, std::string_view desc) {
    std::ostringstream oss;

    oss << func_name << "." << line << ": " << (clock_type::now() - started_)
        << ": " << desc << "\n";

    std::cerr << oss.str();
  }

 protected:
  using clock_type = std::chrono::steady_clock;

  clock_type::time_point started_{clock_type::now()};
};

/**
 * check connections can be shared after the connection is established.
 *
 * - connect
 * - wait for connection be pooled
 * - connect a 2nd connection to same backend
 * - check they share the same connection
 */
TEST_P(ShareConnectionTest, classic_protocol_share_after_connect_same_user) {
  // 4 connections are needed as router does round-robin over 3 endpoints
  std::array<MysqlClient, 4> clis;

  std::array<SharedServer::Account, clis.size()> accounts{
      SharedServer::native_empty_password_account(),
      SharedServer::native_empty_password_account(),
      SharedServer::native_empty_password_account(),
      SharedServer::native_empty_password_account()};

  const bool can_share = GetParam().can_share();
  for (auto [ndx, cli] : stdx::views::enumerate(clis)) {
    auto account = accounts[ndx];

    cli.username(account.username);
    cli.password(account.password);

    // wait until connection 0, 1, 2 are in the pool as 3 shall share with 0.
    if (ndx == 3 && can_share) {
      ASSERT_NO_ERROR(
          shared_router()->wait_for_stashed_server_connections(3, 10s));
    }

    ASSERT_NO_ERROR(cli.connect(shared_router()->host(),
                                shared_router()->port(GetParam())));

    // connection goes out of the pool and back to the pool again.
    if (ndx == 3 && can_share) {
      ASSERT_NO_ERROR(
          shared_router()->wait_for_stashed_server_connections(3, 10s));
    }
  }

  // cli[0] and [3] share the same backend
  //
  // as connection-attributes differ between the connections
  // (router adds _client_port = ...) a change-user is needed whenever
  // client-connection changes.
  {
    auto events_res = changed_event_counters(clis[0]);
    ASSERT_NO_ERROR(events_res);

    if (can_share) {
      // cli[0]
      // - connect
      // - set-option
      // cli[3]
      // - change-user
      // - set-option
      // cli[0]
      // - change-user
      // - set-option
      // - (+ select)
      EXPECT_THAT(*events_res,
                  ElementsAre(Pair("statement/com/Change user", 2),
                              Pair("statement/sql/select", 2),
                              Pair("statement/sql/set_option", 3)));
    } else {
      EXPECT_THAT(*events_res, ::testing::IsEmpty());
    }
  }

  // a fresh connection to host2
  {
    auto events_res = changed_event_counters(clis[1]);
    ASSERT_NO_ERROR(events_res);

    if (can_share) {
      EXPECT_THAT(*events_res,
                  ElementsAre(Pair("statement/sql/select", 1),
                              Pair("statement/sql/set_option", 1)));
    } else {
      EXPECT_THAT(*events_res, ::testing::IsEmpty());
    }
  }

  // a fresh connection to host3
  {
    auto events_res = changed_event_counters(clis[2]);
    ASSERT_NO_ERROR(events_res);

    if (can_share) {
      EXPECT_THAT(*events_res,
                  ElementsAre(Pair("statement/sql/select", 1),
                              Pair("statement/sql/set_option", 1)));
    } else {
      EXPECT_THAT(*events_res, ::testing::IsEmpty());
    }
  }

  // shared with cli1 on host1
  {
    auto events_res = changed_event_counters(clis[3]);
    ASSERT_NO_ERROR(events_res);

    if (can_share) {
      // cli[0]
      // - connect
      // - set-option
      // cli[3]
      // - change-user
      // - set-option
      // cli[0]
      // - change-user
      // - set-option
      // - select
      // cli[3]
      // - change-user
      // - set-option
      EXPECT_THAT(*events_res,
                  ElementsAre(Pair("statement/com/Change user", 3),
                              Pair("statement/sql/select", 3),
                              Pair("statement/sql/set_option", 4)));
    } else {
      EXPECT_THAT(*events_res, ::testing::IsEmpty());
    }
  }
}

/**
 * check connections get routed to different backends even if the pool is
 * purged.
 *
 * - connect
 * - wait for connection be pooled
 * - connect a 2nd connection to same backend
 * - check they share the same connection
 */
TEST_P(ShareConnectionTest, classic_protocol_purge_after_connect_same_user) {
  TRACE("start");

  // 4 connections are needed as router does round-robin over 3 endpoints
  std::array<MysqlClient, 7> clis;

  std::array<SharedServer::Account, clis.size()> accounts{
      SharedServer::native_empty_password_account(),
      SharedServer::native_empty_password_account(),
      SharedServer::native_empty_password_account(),
      SharedServer::native_empty_password_account(),
      SharedServer::native_empty_password_account(),
      SharedServer::native_empty_password_account(),
      SharedServer::native_empty_password_account()};

  std::array<std::pair<uint16_t, uint64_t>, clis.size()> cli_ids{};

  const bool can_share = GetParam().can_share();
  for (auto [ndx, cli] : stdx::views::enumerate(clis)) {
    auto account = accounts[ndx];

    cli.username(account.username);
    cli.password(account.password);

    TRACE("connect");

    ASSERT_NO_ERROR(cli.connect(shared_router()->host(),
                                shared_router()->port(GetParam())));

    TRACE("connected " + std::to_string(ndx));

    // wait until the connection is in the pool.
    if (can_share) {
      ASSERT_NO_ERROR(
          shared_router()->wait_for_stashed_server_connections(1, 10s));
      TRACE("waited is-idle " + std::to_string(ndx));
    }

    // find it on one of the servers and kill it.
    for (auto [s_ndx, s] : stdx::views::enumerate(shared_servers())) {
      auto *srv_cli = admin_clis()[s_ndx];

      auto ids_res = SharedServer::user_connection_ids(*srv_cli);
      ASSERT_NO_ERROR(ids_res);

      auto ids = *ids_res;

      if (ids.empty()) continue;

      EXPECT_THAT(ids, ::testing::SizeIs(1));

      for (auto id : ids) {
        ASSERT_NO_ERROR(srv_cli->query("KILL " + std::to_string(id)));

        cli_ids[ndx] = std::make_pair(s->server_port(), id);
      }
    }

    TRACE("killed connection for " + std::to_string(ndx));

    // wait until it is gone from the pool.
    ASSERT_NO_ERROR(shared_router()->wait_for_idle_server_connections(0, 10s));
  }

  TRACE("check result");

  // check that no connection is reused ...
  EXPECT_THAT(cli_ids,
              ::testing::AllOf(::testing::Contains(cli_ids[0]).Times(1),
                               ::testing::Contains(cli_ids[1]).Times(1),
                               ::testing::Contains(cli_ids[2]).Times(1),
                               ::testing::Contains(cli_ids[3]).Times(1),
                               ::testing::Contains(cli_ids[4]).Times(1),
                               ::testing::Contains(cli_ids[5]).Times(1),
                               ::testing::Contains(cli_ids[6]).Times(1)));

  EXPECT_EQ(cli_ids[0].first, cli_ids[3].first);
  EXPECT_EQ(cli_ids[0].first, cli_ids[6].first);
  EXPECT_EQ(cli_ids[1].first, cli_ids[4].first);
  EXPECT_EQ(cli_ids[2].first, cli_ids[5].first);
}

/*
 * check connections get routed to different backends if the connection
 * pool is pooled.
 */
TEST_P(ShareConnectionTest, classic_protocol_pool_after_connect_same_user) {
  // 4 connections are needed as router does round-robin over 3 endpoints
  std::array<MysqlClient, 7> clis;

  std::array<SharedServer::Account, clis.size()> accounts{
      SharedServer::native_empty_password_account(),
      SharedServer::native_empty_password_account(),
      SharedServer::native_empty_password_account(),
      SharedServer::native_empty_password_account(),
      SharedServer::native_empty_password_account(),
      SharedServer::native_empty_password_account(),
      SharedServer::native_empty_password_account()};

  std::array<std::pair<uint16_t, uint64_t>, clis.size()> cli_ids{};

  std::map<std::pair<uint16_t, uint64_t>,
           std::vector<std::pair<std::string, uint32_t>>>
      last_events{};

  const bool can_share = GetParam().can_share();
  for (auto [ndx, cli] : stdx::views::enumerate(clis)) {
    SCOPED_TRACE("// connection [" + std::to_string(ndx) + "]");

    auto account = accounts[ndx];

    cli.username(account.username);
    cli.password(account.password);

    ASSERT_NO_ERROR(cli.connect(shared_router()->host(),
                                shared_router()->port(GetParam())));

    // wait until the connection is in the pool.
    if (can_share) {
      size_t expected_pooled_connections = ndx < 3 ? ndx + 1 : 3;

      ASSERT_NO_ERROR(shared_router()->wait_for_stashed_server_connections(
          expected_pooled_connections, 10s));
    }

    // find the server which received the connection attempt.
    for (auto [s_ndx, s] : stdx::views::enumerate(shared_servers())) {
      auto *srv_cli = admin_clis()[s_ndx];

      auto ids_res = SharedServer::user_connection_ids(*srv_cli);
      ASSERT_NO_ERROR(ids_res);

      auto ids = *ids_res;

      if (can_share) {
        EXPECT_THAT(ids, SizeIs(::testing::Lt(2)));
      }

      for (auto id : ids) {
        auto events_res = changed_event_counters(*srv_cli, id);
        ASSERT_NO_ERROR(events_res);

        auto connection_id = std::make_pair(s->server_port(), id);
        auto last_it = last_events.find(connection_id);

        if (can_share) {
          // it should at least change a set-option-event.
          if (*events_res != last_events[connection_id]) {
            cli_ids[ndx] = connection_id;
            last_events[connection_id] = *events_res;
          }
        } else {
          // find the one that's new
          if (last_it == last_events.end()) {
            cli_ids[ndx] = connection_id;
            last_events[connection_id] = *events_res;
          }
        }
      }
    }
  }

  if (can_share) {
    // check that connections are reused ...
    EXPECT_THAT(cli_ids,
                ::testing::AllOf(::testing::Contains(cli_ids[0]).Times(3),
                                 ::testing::Contains(cli_ids[1]).Times(2),
                                 ::testing::Contains(cli_ids[2]).Times(2)));
  } else {
    EXPECT_THAT(cli_ids,
                ::testing::AllOf(::testing::Contains(cli_ids[0]).Times(1),
                                 ::testing::Contains(cli_ids[1]).Times(1),
                                 ::testing::Contains(cli_ids[2]).Times(1),
                                 ::testing::Contains(cli_ids[3]).Times(1),
                                 ::testing::Contains(cli_ids[4]).Times(1),
                                 ::testing::Contains(cli_ids[5]).Times(1),
                                 ::testing::Contains(cli_ids[6]).Times(1)));
  }

  // ... and connected to different hosts
  EXPECT_EQ(cli_ids[0].first, cli_ids[3].first);
  EXPECT_EQ(cli_ids[0].first, cli_ids[6].first);
  EXPECT_EQ(cli_ids[1].first, cli_ids[4].first);
  EXPECT_EQ(cli_ids[2].first, cli_ids[5].first);
}

/**
 * check connections can be shared after the connection is established.
 *
 * - connect
 * - wait for connection be pooled
 * - connect a 2nd connection to same backend
 * - check they share the same connection
 */
TEST_P(ShareConnectionTest,
       classic_protocol_share_after_connect_different_user) {
  // 4 connections are needed as router does round-robin over 3 endpoints
  std::array<MysqlClient, 4> clis;

  std::array<SharedServer::Account, clis.size()> accounts{
      SharedServer::native_empty_password_account(),
      SharedServer::native_password_account(),
      SharedServer::caching_sha2_password_account(),
      SharedServer::caching_sha2_empty_password_account()};

  const bool can_share = GetParam().can_share();
  for (auto [ndx, cli] : stdx::views::enumerate(clis)) {
    auto account = accounts[ndx];

    SCOPED_TRACE("// connect[" + std::to_string(ndx) + "] as " +
                 account.username);

    cli.username(account.username);
    cli.password(account.password);

    // wait until connection 0, 1, 2 are in the pool as 3 shall share with 0.
    if (ndx == 3 && can_share) {
      ASSERT_NO_ERROR(
          shared_router()->wait_for_stashed_server_connections(3, 10s));
    }

    auto connect_res =
        cli.connect(shared_router()->host(), shared_router()->port(GetParam()));
    if (GetParam().client_ssl_mode == kDisabled &&
        account.username ==
            SharedServer::caching_sha2_password_account().username) {
      // 2061 Authentication plugin requires secure connection.
      ASSERT_ERROR(connect_res);
      GTEST_SKIP() << connect_res.error();
    }
    ASSERT_NO_ERROR(connect_res);

    // connection goes out of the pool and back to the pool again.
    if (ndx == 3 && can_share) {
      ASSERT_NO_ERROR(
          shared_router()->wait_for_stashed_server_connections(3, 10s));
    }
  }

  // cli[0] and [3] share the same backend
  //
  // as connection-attributes differ between the connections
  // (router adds _client_port = ...) a change-user is needed whenever
  // client-connection changes.
  {
    auto events_res = changed_event_counters(clis[0]);
    ASSERT_NO_ERROR(events_res);

    if (can_share) {
      // cli[0]
      // - connect
      // - set-option
      // cli[3]
      // - change-user
      // - set-option
      // cli[0]
      // - change-user
      // - set-option
      // - (+ select)
      EXPECT_THAT(*events_res,
                  ElementsAre(Pair("statement/com/Change user", 2),
                              Pair("statement/sql/select", 2),
                              Pair("statement/sql/set_option", 3)));
    } else {
      EXPECT_THAT(*events_res, ::testing::IsEmpty());
    }
  }

  // a fresh connection to host2
  {
    auto events_res = changed_event_counters(clis[1]);
    ASSERT_NO_ERROR(events_res);

    if (can_share) {
      EXPECT_THAT(*events_res,
                  ElementsAre(Pair("statement/sql/select", 1),
                              Pair("statement/sql/set_option", 1)));
    } else {
      EXPECT_THAT(*events_res, ::testing::IsEmpty());
    }
  }

  // a fresh connection to host3
  {
    auto events_res = changed_event_counters(clis[2]);
    ASSERT_NO_ERROR(events_res);

    if (can_share) {
      EXPECT_THAT(*events_res,
                  ElementsAre(Pair("statement/sql/select", 1),
                              Pair("statement/sql/set_option", 1)));
    } else {
      EXPECT_THAT(*events_res, ::testing::IsEmpty());
    }
  }

  // shared with cli1 on host1
  {
    auto events_res = changed_event_counters(clis[3]);
    ASSERT_NO_ERROR(events_res);

    if (can_share) {
      // cli[0]
      // - connect
      // - set-option
      // cli[3]
      // - change-user
      // - set-option
      // cli[0]
      // - change-user
      // - set-option
      // - select
      // cli[3]
      // - change-user
      // - set-option
      EXPECT_THAT(*events_res,
                  ElementsAre(Pair("statement/com/Change user", 3),
                              Pair("statement/sql/select", 3),
                              Pair("statement/sql/set_option", 4)));
    } else {
      EXPECT_THAT(*events_res, ::testing::IsEmpty());
    }
  }
}

/*
 * check connections get routed to the same backends if the connection lost.
 */
TEST_P(ShareConnectionTest, classic_protocol_connection_is_sticky_purged) {
  // 4 connections are needed as router does round-robin over 3 endpoints
  MysqlClient cli;

  auto account = SharedServer::native_empty_password_account();

  const bool can_share = GetParam().can_share();

  cli.username(account.username);
  cli.password(account.password);

  ASSERT_NO_ERROR(
      cli.connect(shared_router()->host(), shared_router()->port(GetParam())));

  std::array<std::string, 2> connection_id{};

  for (size_t round = 0; round < 3; ++round) {
    {
      auto cmd_res = query_one<2>(cli, "SELECT @@port, CONNECTION_ID()");
      ASSERT_NO_ERROR(cmd_res);

      // expect the same port
      if (round > 0) {
        EXPECT_EQ(connection_id[0], (*cmd_res)[0]);
        if (can_share) {
          // but different connection-ids (as the connection got killed)
          EXPECT_NE(connection_id[1], (*cmd_res)[1]);
        }
      }

      connection_id = *cmd_res;
    }

    // wait until the connection is in the pool ... and kill it.
    if (can_share) {
      ASSERT_NO_ERROR(
          shared_router()->wait_for_stashed_server_connections(1, 10s));

      for (auto *admin_cli : admin_clis()) {
        ASSERT_NO_ERROR(SharedServer::close_all_connections(*admin_cli));
      }

      ASSERT_NO_ERROR(
          shared_router()->wait_for_idle_server_connections(0, 10s));
    }
  }
}

/*
 * check connections get routed to the same backends if the connection pooled.
 */
TEST_P(ShareConnectionTest, classic_protocol_connection_is_sticky_pooled) {
  // 4 connections are needed as router does round-robin over 3 endpoints
  MysqlClient cli;

  auto account = SharedServer::native_empty_password_account();

  const bool can_share = GetParam().can_share();

  cli.username(account.username);
  cli.password(account.password);

  ASSERT_NO_ERROR(
      cli.connect(shared_router()->host(), shared_router()->port(GetParam())));

  std::array<std::string, 2> connection_id{};

  for (size_t round = 0; round < 3; ++round) {
    {
      auto cmd_res = query_one<2>(cli, "SELECT @@port, CONNECTION_ID()");
      ASSERT_NO_ERROR(cmd_res);

      // expect the same port and connection-id
      if (round > 0) {
        EXPECT_EQ(connection_id[0], (*cmd_res)[0]);
        EXPECT_EQ(connection_id[1], (*cmd_res)[1]);
      }

      connection_id = *cmd_res;
    }

    // wait until the connection is in the pool ... and kill it.
    if (can_share) {
      ASSERT_NO_ERROR(
          shared_router()->wait_for_stashed_server_connections(1, 10s));
    }
  }
}

/**
 * two connections using the same shared server connection.
 */
TEST_P(ShareConnectionTest, classic_protocol_share_same_user) {
  // 4 connections are needed as router does round-robin over 3 endpoints
  std::array<MysqlClient, 4> clis;

  const bool can_share = GetParam().can_share();
  for (auto [ndx, cli] : stdx::views::enumerate(clis)) {
    cli.username("root");
    cli.password("");

    ASSERT_NO_ERROR(cli.connect(shared_router()->host(),
                                shared_router()->port(GetParam())));

    if (can_share) {
      if (ndx == 0) {
        ASSERT_NO_ERROR(
            shared_router()->wait_for_stashed_server_connections(1, 10s));
      } else if (ndx == 3) {
        ASSERT_NO_ERROR(
            shared_router()->wait_for_stashed_server_connections(3, 10s));
      }
    }
  }

  //
  {
    auto events_res = changed_event_counters(clis[0]);
    ASSERT_NO_ERROR(events_res);

    if (can_share) {
      EXPECT_THAT(*events_res,
                  ElementsAre(Pair("statement/com/Change user", 2),
                              Pair("statement/sql/select", 2),
                              Pair("statement/sql/set_option", 3)));
    } else {
      EXPECT_THAT(*events_res, IsEmpty());
    }
  }

  // a fresh connection to host2
  {
    auto events_res = changed_event_counters(clis[1]);
    ASSERT_NO_ERROR(events_res);

    if (can_share) {
      EXPECT_THAT(*events_res,
                  ElementsAre(Pair("statement/sql/select", 1),
                              Pair("statement/sql/set_option", 1)));
    } else {
      EXPECT_THAT(*events_res, IsEmpty());
    }
  }

  // a fresh connection to host3
  {
    auto events_res = changed_event_counters(clis[2]);
    ASSERT_NO_ERROR(events_res);

    if (can_share) {
      EXPECT_THAT(*events_res,
                  ElementsAre(Pair("statement/sql/select", 1),
                              Pair("statement/sql/set_option", 1)));
    } else {
      EXPECT_THAT(*events_res, IsEmpty());
    }
  }

  // shared with cli[0] on host1
  {
    auto events_res = changed_event_counters(clis[3]);
    ASSERT_NO_ERROR(events_res);

    if (can_share) {
      EXPECT_THAT(*events_res,
                  ElementsAre(Pair("statement/com/Change user", 3),
                              Pair("statement/sql/select", 3),
                              Pair("statement/sql/set_option", 4)));
    } else {
      EXPECT_THAT(*events_res, IsEmpty());
    }
  }
}

/**
 * two connections using the same shared server connection.
 */
TEST_P(ShareConnectionTest, classic_protocol_share_different_accounts) {
  // 4 connections are needed as router does round-robin over 3 endpoints
  MysqlClient cli1, cli2, cli3, cli4;

  // if the router has no cert, it can't provide a public-key over plaintext
  // channels.
  //
  //
  const bool can_fetch_password = !(GetParam().client_ssl_mode == kDisabled);
  const bool can_share = GetParam().can_share();

  {
    auto account = SharedServer::native_password_account();

    cli1.set_option(MysqlClient::GetServerPublicKey(true));
    cli1.username(account.username);
    cli1.password(account.password);

    ASSERT_NO_ERROR(cli1.connect(shared_router()->host(),
                                 shared_router()->port(GetParam())));
  }

  {
    auto account = SharedServer::sha256_password_account();

    cli2.set_option(MysqlClient::GetServerPublicKey(true));
    cli2.username(account.username);
    cli2.password(account.password);

    auto connect_res = cli2.connect(shared_router()->host(),
                                    shared_router()->port(GetParam()));

    if (GetParam().client_ssl_mode == kDisabled &&
        (GetParam().server_ssl_mode == kRequired ||
         GetParam().server_ssl_mode == kPreferred)) {
      // with client-ssl-mode DISABLED, router doesn't have a public-key or a
      // tls connection to the client.
      //
      // The client will ask for the server's public-key instead which the
      // server will treat as "password" and then fail to authenticate.
      ASSERT_ERROR(connect_res);
      GTEST_SKIP() << connect_res.error();
    }

    ASSERT_NO_ERROR(connect_res);
  }

  {
    auto account = SharedServer::caching_sha2_password_account();

    cli3.set_option(MysqlClient::GetServerPublicKey(true));
    cli3.username(account.username);
    cli3.password(account.password);

    ASSERT_NO_ERROR(cli3.connect(shared_router()->host(),
                                 shared_router()->port(GetParam())));
  }

  // wait a bit until all connections are moved to the pool to ensure that cli4
  // can share with cli1
  if (can_share && can_fetch_password) {
    ASSERT_NO_ERROR(
        shared_router()->wait_for_stashed_server_connections(3, 10s));
  }

  // shares with cli1
  {
    auto account = SharedServer::caching_sha2_empty_password_account();

    cli4.set_option(MysqlClient::GetServerPublicKey(true));
    cli4.username(account.username);
    cli4.password(account.password);

    ASSERT_NO_ERROR(cli4.connect(shared_router()->host(),
                                 shared_router()->port(GetParam())));
  }

  // wait a bit until the connection cli4 is moved to the pool.
  if (can_share && can_fetch_password) {
    ASSERT_NO_ERROR(
        shared_router()->wait_for_stashed_server_connections(3, 10s));
  }

  // shared between cli1 and cli4
  {
    auto events_res = changed_event_counters(cli1);  // the (+ select)
    ASSERT_NO_ERROR(events_res);

    if (can_share) {
      if (can_fetch_password) {
        // cli1: set-option
        // cli4: change-user + set-option
        // cli1: change-user + set-option (+ select)
        EXPECT_THAT(*events_res,
                    ElementsAre(Pair("statement/com/Change user", 2),
                                Pair("statement/sql/select", 2),
                                Pair("statement/sql/set_option", 3)));
      } else {
        // cli1: set-option
        // cli1: (+ select)
        EXPECT_THAT(*events_res,
                    ElementsAre(Pair("statement/sql/set_option", 1)));
      }
    } else {
      // no sharing possible, router is not injection SET statements.
      EXPECT_THAT(*events_res, ::testing::IsEmpty());
    }
  }

  // cli2
  {
    auto events_res = changed_event_counters(cli2);  // the (+ select)
    ASSERT_NO_ERROR(events_res);

    if (can_share) {
      if (can_fetch_password) {
        EXPECT_THAT(*events_res,
                    ElementsAre(Pair("statement/sql/select", 1),
                                Pair("statement/sql/set_option", 1)));
      } else {
        EXPECT_THAT(*events_res,
                    ElementsAre(Pair("statement/sql/set_option", 1)));
      }
    } else {
      EXPECT_THAT(*events_res, ::testing::IsEmpty());
    }
  }

  // cli3
  {
    auto events_res = changed_event_counters(cli3);  // the (+ select)
    ASSERT_NO_ERROR(events_res);

    if (can_share) {
      if (can_fetch_password) {
        EXPECT_THAT(*events_res,
                    ElementsAre(Pair("statement/sql/select", 1),
                                Pair("statement/sql/set_option", 1)));
      } else {
        EXPECT_THAT(*events_res,
                    ElementsAre(Pair("statement/sql/set_option", 1)));
      }
    } else {
      EXPECT_THAT(*events_res, ::testing::IsEmpty());
    }
  }

  // shared with cli1 on host1
  {
    auto events_res = changed_event_counters(cli4);  // the (+ select)
    ASSERT_NO_ERROR(events_res);

    if (can_share) {
      if (can_fetch_password) {
        // cli1: set-option
        // cli4: change-user + set-option
        // cli1: change-user + set-option + select
        // cli4: change-user + set-option (+ select)
        EXPECT_THAT(*events_res,
                    ElementsAre(Pair("statement/com/Change user", 3),
                                Pair("statement/sql/select", 3),
                                Pair("statement/sql/set_option", 4)));
      } else {
        EXPECT_THAT(*events_res,
                    ElementsAre(Pair("statement/sql/select", 1),
                                Pair("statement/sql/set_option", 1)));
      }
    } else {
      // cli4: (+ select)
      EXPECT_THAT(*events_res, ::testing::IsEmpty());
    }
  }

  // shared with cli1 on host1
  {
    auto events_res = changed_event_counters(cli4);  // the (+ select)
    ASSERT_NO_ERROR(events_res);

    if (can_share) {
      if (can_fetch_password) {
        // cli1: set-option
        // cli4: change-user + set-option
        // cli1: change-user + set-option + select
        // cli4: change-user + set-option + select
        // cli4: reset-connection + set-option (+ select)
        EXPECT_THAT(*events_res,
                    ElementsAre(Pair("statement/com/Change user", 3),
                                Pair("statement/sql/select", 4),
                                Pair("statement/sql/set_option", 4)));
      } else {
        EXPECT_THAT(*events_res,
                    ElementsAre(Pair("statement/sql/select", 2),
                                Pair("statement/sql/set_option", 1)));
      }
    } else {
      // cli4: select
      // cli4: (+ select)
      EXPECT_THAT(*events_res, ElementsAre(Pair("statement/sql/select", 1)));
    }
  }

  // shared with cli4 on host1
  {
    auto events_res = changed_event_counters(cli1);  // the (+ select)
    ASSERT_NO_ERROR(events_res);

    if (can_share) {
      if (can_fetch_password) {
        // cli1: set-option
        // cli4: change-user + set-option
        // cli1: change-user + set-option + select
        // cli4: change-user + set-option + select
        // cli4: reset-connection + set-option + select
        // cli1: change-user + set-option (+ select)
        EXPECT_THAT(*events_res,
                    ElementsAre(Pair("statement/com/Change user", 4),
                                Pair("statement/sql/select", 5),
                                Pair("statement/sql/set_option", 5)));
      } else {
        // cli1: set-option
        // cli1: select
        // cli1: (+ select)
        EXPECT_THAT(*events_res,
                    ElementsAre(Pair("statement/sql/select", 1),
                                Pair("statement/sql/set_option", 1)));
      }
    } else {
      // cli1: select
      // cli1: (+ select)
      EXPECT_THAT(*events_res, ElementsAre(Pair("statement/sql/select", 1)));
    }
  }
}

TEST_P(ShareConnectionTest, classic_protocol_ping_with_pool) {
  shared_router()->populate_connection_pool(GetParam());

  SCOPED_TRACE("// fill the pool with connections.");

  {
    MysqlClient cli1, cli2;

    cli1.username("root");
    cli1.password("");

    cli2.username("root");
    cli2.password("");

    ASSERT_NO_ERROR(cli1.connect(shared_router()->host(),
                                 shared_router()->port(GetParam())));

    ASSERT_NO_ERROR(cli2.connect(shared_router()->host(),
                                 shared_router()->port(GetParam())));

    // should pool
    ASSERT_NO_ERROR(cli1.ping());

    // should pool
    ASSERT_NO_ERROR(cli2.ping());
  }
}

TEST_P(ShareConnectionTest, classic_protocol_debug_with_pool) {
  // 4 connections are needed as router does round-robin over 3 endpoints
  std::array<MysqlClient, 4> clis;

  const bool can_share = GetParam().can_share();

  auto account = SharedServer::admin_account();

  for (auto [ndx, cli] : stdx::ranges::views::enumerate(clis)) {
    cli.username(account.username);
    cli.password(account.password);

    if (ndx == 3 && can_share) {
      // before the 4th connection, wait until all 3 connections are in the
      // pool.
      ASSERT_NO_ERROR(
          shared_router()->wait_for_stashed_server_connections(3, 10s));
    }

    auto connect_res =
        cli.connect(shared_router()->host(), shared_router()->port(GetParam()));
    ASSERT_NO_ERROR(connect_res);
  }

  // wait a bit until the connection clis[3] is moved to the pool.
  if (can_share) {
    ASSERT_NO_ERROR(
        shared_router()->wait_for_stashed_server_connections(3, 10s));
  }

  // shared between 0 and 3
  {
    auto events_res = changed_event_counters(clis[0]);  // the (+ select)
    ASSERT_NO_ERROR(events_res);

    if (can_share) {
      EXPECT_THAT(*events_res,
                  ElementsAre(Pair("statement/com/Change user", 2),
                              Pair("statement/sql/select", 2),
                              Pair("statement/sql/set_option", 3)));
    } else {
      // no sharing possible, router is not injecting any statements.
      EXPECT_THAT(*events_res, ::testing::IsEmpty());
    }
  }

  {
    // should pool
    ASSERT_NO_ERROR(clis[0].dump_debug_info());
  }

  // shared between 0 and 3
  {
    auto events_res = changed_event_counters(clis[0]);  // the (+ select)
    ASSERT_NO_ERROR(events_res);

    if (can_share) {
      EXPECT_THAT(*events_res,
                  ElementsAre(Pair("statement/com/Change user", 2),
                              Pair("statement/com/Debug", 1),
                              Pair("statement/sql/select", 3),
                              Pair("statement/sql/set_option", 3)));
    } else {
      // no sharing possible, router is not injecting any statements.
      EXPECT_THAT(*events_res, ElementsAre(Pair("statement/com/Debug", 1),
                                           Pair("statement/sql/select", 1)));
    }
  }
}

TEST_P(ShareConnectionTest, classic_protocol_server_status_after_command) {
  MysqlClient cli;

  cli.username("root");
  cli.password("");

  ASSERT_NO_ERROR(
      cli.connect(shared_router()->host(), shared_router()->port(GetParam())));

  // ignore the session-state-changed as it differs if the statement comes from
  // the router or the server due to the 'statement-id' that's not generated for
  // queries from the router.
  auto status_ignore_mask = ~(SERVER_SESSION_STATE_CHANGED);

  auto show_warnings_status_mask = SERVER_STATUS_IN_TRANS |
                                   SERVER_STATUS_IN_TRANS_READONLY |
                                   SERVER_STATUS_AUTOCOMMIT;

  SCOPED_TRACE("// server status and warnings after connect()");
  {
    auto server_status_res = cli.server_status();
    ASSERT_NO_ERROR(server_status_res);

    auto server_status = *server_status_res & status_ignore_mask;
    EXPECT_EQ(server_status, SERVER_STATUS_AUTOCOMMIT)
        << std::bitset<32>(server_status);

    auto warning_count_res = cli.warning_count();
    ASSERT_NO_ERROR(warning_count_res);
    EXPECT_EQ(*warning_count_res, 0);
  }

  {
    auto warnings_res = cli.query("SHOW Warnings");
    ASSERT_NO_ERROR(warnings_res);

    for (const auto &result [[maybe_unused]] : *warnings_res) {
      // drain the warnings.
    }

    SCOPED_TRACE("// server status after SHOW WARNINGS");
    {
      auto server_status_res = cli.server_status();
      ASSERT_NO_ERROR(server_status_res);

      auto server_status = *server_status_res & status_ignore_mask;
      EXPECT_EQ(server_status, SERVER_STATUS_AUTOCOMMIT)
          << std::bitset<32>(server_status);

      auto warning_count_res = cli.warning_count();
      ASSERT_NO_ERROR(warning_count_res);
      EXPECT_EQ(*warning_count_res, 0);
    }
  }

  using TestData = std::tuple<std::string_view, int, unsigned int>;

  for (auto [stmt, expected_warning_count, expected_status_code] : {
           TestData{"DO 0/0 -- outside transaction", 1,
                    SERVER_STATUS_AUTOCOMMIT},
           TestData{"BEGIN", 0,
                    SERVER_STATUS_AUTOCOMMIT | SERVER_STATUS_IN_TRANS},
           TestData{"DO 0/0 -- in transaction", 1,
                    SERVER_STATUS_AUTOCOMMIT | SERVER_STATUS_IN_TRANS},
           TestData{"ROLLBACK", 0, SERVER_STATUS_AUTOCOMMIT},
           TestData{"SET autocommit = 0", 0, 0},
           TestData{"DO 0/0 -- after autocommit", 1, 0},
           TestData{"SELECT * FROM mysql.user", 0,
                    SERVER_STATUS_IN_TRANS | SERVER_QUERY_NO_INDEX_USED},
           TestData{"START TRANSACTION READ ONLY", 0,
                    SERVER_STATUS_IN_TRANS | SERVER_STATUS_IN_TRANS_READONLY},
           TestData{"DO 0 -- after read only trans", 0,
                    SERVER_STATUS_IN_TRANS | SERVER_STATUS_IN_TRANS_READONLY},
       }) {
    SCOPED_TRACE(stmt);
    {
      auto cmd_res = cli.query(stmt);
      ASSERT_NO_ERROR(cmd_res);
      for (const auto &result [[maybe_unused]] : *cmd_res) {
        // drain the warnings.
      }

      SCOPED_TRACE("// server status and warning count after query");
      {
        auto server_status_res = cli.server_status();
        ASSERT_NO_ERROR(server_status_res);

        auto server_status = *server_status_res & status_ignore_mask;
        EXPECT_EQ(server_status, expected_status_code)
            << std::bitset<32>(server_status);

        auto warning_count_res = cli.warning_count();
        ASSERT_NO_ERROR(warning_count_res);
        EXPECT_EQ(*warning_count_res, expected_warning_count);
      }

      SCOPED_TRACE("// warnings after query");
      {
        auto warnings_res = cli.query("SHOW Warnings");
        ASSERT_NO_ERROR(warnings_res);

        for (const auto &result [[maybe_unused]] : *warnings_res) {
          // drain the warnings.
        }

        SCOPED_TRACE("// server status and warning count after show warnings");
        {
          auto server_status_res = cli.server_status();
          ASSERT_NO_ERROR(server_status_res);

          auto server_status = *server_status_res & status_ignore_mask;

          // no flags outside the expected set.
          EXPECT_EQ(server_status & ~show_warnings_status_mask, 0)
              << std::bitset<32>(server_status);
          // ensure the connection's flags are remembered
          EXPECT_EQ(server_status & show_warnings_status_mask,
                    expected_status_code & show_warnings_status_mask)
              << std::bitset<32>(server_status);

          auto warning_count_res = cli.warning_count();
          ASSERT_NO_ERROR(warning_count_res);
          EXPECT_EQ(*warning_count_res, 0);
        }
      }
    }
  }
}

TEST_P(ShareConnectionTest, classic_protocol_kill_via_select) {
  SCOPED_TRACE("// connecting to server");
  MysqlClient cli;

  cli.username("root");
  cli.password("");

  ASSERT_NO_ERROR(
      cli.connect(shared_router()->host(), shared_router()->port(GetParam())));

  ASSERT_NO_ERROR(cli.query("BEGIN"));

  auto connection_id_res = fetch_connection_id(cli);
  ASSERT_NO_ERROR(connection_id_res);

  auto connection_id = connection_id_res.value();

  SCOPED_TRACE("// killing connection " + std::to_string(connection_id));
  {
    auto kill_res =
        cli.query("KILL CONNECTION " + std::to_string(connection_id));
    ASSERT_ERROR(kill_res);
    EXPECT_EQ(kill_res.error().value(), 1317) << kill_res.error();
    // Query execution was interrupted
  }

  SCOPED_TRACE("// ping after kill");
  {
    auto ping_res = cli.ping();
    ASSERT_ERROR(ping_res);
    EXPECT_EQ(ping_res.error().value(), 2013) << ping_res.error();
    // Lost connection to MySQL server during query
  }
}

TEST_P(ShareConnectionTest, classic_protocol_list_dbs) {
  SCOPED_TRACE("// connecting to server");
  MysqlClient cli;

  cli.username("root");
  cli.password("");

  ASSERT_NO_ERROR(
      cli.connect(shared_router()->host(), shared_router()->port(GetParam())));

  ASSERT_NO_ERROR(cli.list_dbs());
}

TEST_P(ShareConnectionTest,
       classic_protocol_change_user_caching_sha2_with_attributes_with_pool) {
  // reset auth-cache for caching-sha2-password
  for (auto admin_cli : admin_clis()) {
    SharedServer::flush_privileges(*admin_cli);
  }

  shared_router()->populate_connection_pool(GetParam());

  SCOPED_TRACE("// connecting to server");
  MysqlClient cli;

  cli.set_option(MysqlClient::GetServerPublicKey(true));

  cli.username("root");
  cli.password("");

  // add one attribute that we'll find again.
  cli.set_option(MysqlClient::ConnectAttributeAdd("foo", "bar"));

  // connect
  ASSERT_NO_ERROR(
      cli.connect(shared_router()->host(), shared_router()->port(GetParam())));

  // check that user, schema are what is expected.
  {
    auto query_res = query_one_result(cli, "SELECT USER(), SCHEMA()");
    ASSERT_NO_ERROR(query_res);

    EXPECT_THAT(*query_res, ElementsAre(ElementsAre("root@localhost",  // USER()
                                                    "<NULL>"  // SCHEMA()
                                                    )));
  }

  // check connection attributes.
  {
    auto query_res = query_one_result(cli, R"(
SELECT ATTR_NAME, ATTR_VALUE
  FROM performance_schema.session_account_connect_attrs
 WHERE PROCESSLIST_ID = CONNECTION_ID()
 ORDER BY ATTR_NAME)");
    ASSERT_NO_ERROR(query_res);

    if (GetParam().client_ssl_mode == kPassthrough) {
      // passthrough does not add _client_ip or _client_port
      EXPECT_THAT(
          *query_res,
          AllOf(IsSupersetOf({ElementsAre("_client_name", "libmysql"),
                              ElementsAre("foo", "bar")}),
                Not(Contains(ElementsAre("_client_ip", ::testing::_))),
                Not(Contains(ElementsAre("_client_port", ::testing::_)))));
    } else if (GetParam().client_ssl_mode == kDisabled) {
      // DISABLED adds _client_ip|_port, but not _client_ssl_cipher|_version
      EXPECT_THAT(
          *query_res,
          AllOf(
              IsSupersetOf({ElementsAre("_client_name", "libmysql"),
                            ElementsAre("_client_ip", "127.0.0.1"),
                            ElementsAre("foo", "bar")}),
              Contains(ElementsAre("_client_port", Not(IsEmpty()))),
              Not(Contains(ElementsAre("_client_ssl_cipher", ::testing::_)))));
    } else {
      EXPECT_THAT(*query_res,
                  AllOf(IsSupersetOf({ElementsAre("_client_name", "libmysql"),
                                      ElementsAre("_client_ip", "127.0.0.1"),
                                      ElementsAre("foo", "bar")}),
                        IsSupersetOf({
                            ElementsAre("_client_port", Not(IsEmpty())),
                            ElementsAre("_client_ssl_version", Not(IsEmpty())),
                            ElementsAre("_client_ssl_cipher", Not(IsEmpty())),
                        })));
    }
  }

  auto expect_success = !(GetParam().client_ssl_mode == kDisabled &&
                          (GetParam().server_ssl_mode == kRequired ||
                           GetParam().server_ssl_mode == kPreferred));

  // check the user of the client-connection
  auto account = SharedServer::caching_sha2_password_account();
  {
    auto change_user_res =
        cli.change_user(account.username, account.password, "testing");
    if (expect_success) {
      ASSERT_NO_ERROR(change_user_res);
    } else {
      ASSERT_ERROR(change_user_res);
    }
  }

  // ... and the same checks again:
  //
  // - username
  // - schema
  // - connection attributes.
  if (expect_success) {
    {
      auto query_res = query_one_result(cli, "SELECT USER(), SCHEMA()");
      ASSERT_NO_ERROR(query_res);

      EXPECT_THAT(*query_res, ElementsAre(ElementsAre(
                                  account.username + "@localhost", "testing")));
    }
    {
      auto query_res = query_one_result(cli, R"(
SELECT ATTR_NAME, ATTR_VALUE
  FROM performance_schema.session_account_connect_attrs
 WHERE PROCESSLIST_ID = CONNECTION_ID()
 ORDER BY ATTR_NAME
)");
      ASSERT_NO_ERROR(query_res);

      if (GetParam().client_ssl_mode == kPassthrough) {
        // passthrough does not add _client_ip or _client_port
        EXPECT_THAT(
            *query_res,
            AllOf(IsSupersetOf({ElementsAre("_client_name", "libmysql"),
                                ElementsAre("foo", "bar")}),
                  Not(Contains(ElementsAre("_client_ip", ::testing::_))),
                  Not(Contains(ElementsAre("_client_port", ::testing::_)))));
      } else if (GetParam().client_ssl_mode == kDisabled) {
        EXPECT_THAT(*query_res,
                    AllOf(IsSupersetOf({ElementsAre("_client_name", "libmysql"),
                                        ElementsAre("_client_ip", "127.0.0.1"),
                                        ElementsAre("foo", "bar")}),
                          Contains(ElementsAre("_client_port", Not(IsEmpty()))),
                          Not(Contains(ElementsAre("_client_ssl_cipher",
                                                   ::testing::_)))));
      } else {
        EXPECT_THAT(
            *query_res,
            AllOf(IsSupersetOf({ElementsAre("_client_name", "libmysql"),
                                ElementsAre("_client_ip", "127.0.0.1"),
                                ElementsAre("foo", "bar")}),
                  IsSupersetOf({
                      ElementsAre("_client_port", Not(IsEmpty())),
                      ElementsAre("_client_ssl_version", Not(IsEmpty())),
                      ElementsAre("_client_ssl_cipher", Not(IsEmpty())),
                  })));
      }
    }
  }
}

TEST_P(ShareConnectionTest, classic_protocol_statistics) {
  SCOPED_TRACE("// connecting to server");
  MysqlClient cli;

  cli.username("root");
  cli.password("");

  ASSERT_NO_ERROR(
      cli.connect(shared_router()->host(), shared_router()->port(GetParam())));

  EXPECT_NO_ERROR(cli.stat());

  EXPECT_NO_ERROR(cli.stat());
}

TEST_P(ShareConnectionTest, classic_protocol_reset_connection) {
  SCOPED_TRACE("// connecting to server");
  MysqlClient cli;

  cli.username("root");
  cli.password("");

  ASSERT_NO_ERROR(
      cli.connect(shared_router()->host(), shared_router()->port(GetParam())));

  EXPECT_NO_ERROR(cli.reset_connection());

  EXPECT_NO_ERROR(cli.reset_connection());
}

TEST_P(ShareConnectionTest, classic_protocol_query_no_result) {
  SCOPED_TRACE("// connecting to server");
  MysqlClient cli;

  cli.username("root");
  cli.password("");

  ASSERT_NO_ERROR(
      cli.connect(shared_router()->host(), shared_router()->port(GetParam())));

  ASSERT_NO_ERROR(cli.query("DO 1"));
}

TEST_P(ShareConnectionTest, classic_protocol_query_with_result) {
  SCOPED_TRACE("// connecting to server");
  MysqlClient cli;

  cli.username("root");
  cli.password("");

  ASSERT_NO_ERROR(
      cli.connect(shared_router()->host(), shared_router()->port(GetParam())));

  auto query_res = cli.query("SELECT * FROM sys.version");
  ASSERT_NO_ERROR(query_res);
}

TEST_P(ShareConnectionTest, classic_protocol_query_call) {
  SCOPED_TRACE("// connecting to server");
  MysqlClient cli;

  cli.username("root");
  cli.password("");
  //  cli.flags(CLIENT_MULTI_RESULTS);

  ASSERT_NO_ERROR(
      cli.connect(shared_router()->host(), shared_router()->port(GetParam())));

  {
    auto query_res = cli.query("CALL testing.multiple_results()");
    ASSERT_NO_ERROR(query_res);

    size_t ndx{};
    for (const auto &res : *query_res) {
      if (ndx == 0) {
        EXPECT_EQ(res.field_count(), 1);
      } else if (ndx == 1) {
        EXPECT_EQ(res.field_count(), 1);
      } else {
        EXPECT_EQ(res.field_count(), 0);
      }
      ++ndx;
    }

    EXPECT_EQ(ndx, 3);
  }
}

TEST_P(ShareConnectionTest, classic_protocol_query_fail) {
  SCOPED_TRACE("// connecting to server");
  MysqlClient cli;

  cli.username("root");
  cli.password("");

  ASSERT_NO_ERROR(
      cli.connect(shared_router()->host(), shared_router()->port(GetParam())));

  auto res = cli.query("DO");
  ASSERT_ERROR(res);
  EXPECT_EQ(res.error().value(), 1064)
      << res.error();  // You have an error in your SQL syntax
}

TEST_P(ShareConnectionTest, classic_protocol_query_load_data_local_infile) {
  // enable local_infile
  {
    MysqlClient cli;

    cli.username("root");
    cli.password("");

    ASSERT_NO_ERROR(cli.connect(shared_router()->host(),
                                shared_router()->port(GetParam())));

    {
      auto query_res = cli.query("SET GLOBAL local_infile=1");
      ASSERT_NO_ERROR(query_res);
    }
  }

  SCOPED_TRACE("// connecting to server");
  MysqlClient cli;

  ASSERT_NO_ERROR(cli.set_option(MysqlClient::LocalInfile(1)));

  cli.username("root");
  cli.password("");

  ASSERT_NO_ERROR(
      cli.connect(shared_router()->host(), shared_router()->port(GetParam())));

  {
    auto query_res = cli.query("DROP TABLE IF EXISTS testing.t1");
    ASSERT_NO_ERROR(query_res);
  }

  {
    auto query_res = cli.query("CREATE TABLE testing.t1 (word varchar(20))");
    ASSERT_NO_ERROR(query_res);
  }

  {
    auto query_res = cli.query("SET GLOBAL local_infile=1");
    ASSERT_NO_ERROR(query_res);
  }

  {
    auto query_res = cli.query("LOAD DATA LOCAL INFILE '" SSL_TEST_DATA_DIR
                               "/words.dat' "
                               "INTO TABLE testing.t1");
    ASSERT_NO_ERROR(query_res);
  }
}

TEST_P(ShareConnectionTest,
       classic_protocol_query_load_data_local_infile_no_server_support) {
  // enable local_infile
  {
    MysqlClient cli;

    cli.username("root");
    cli.password("");

    ASSERT_NO_ERROR(cli.connect(shared_router()->host(),
                                shared_router()->port(GetParam())));

    ASSERT_NO_ERROR(cli.query("SET GLOBAL local_infile=0"));
  }

  SCOPED_TRACE("// connecting to server");
  MysqlClient cli;

  ASSERT_NO_ERROR(cli.set_option(MysqlClient::LocalInfile(1)));

  cli.username("root");
  cli.password("");

  ASSERT_NO_ERROR(
      cli.connect(shared_router()->host(), shared_router()->port(GetParam())));

  {
    auto query_res = cli.query("DROP TABLE IF EXISTS testing.t1");
    ASSERT_NO_ERROR(query_res);
  }

  {
    auto query_res = cli.query("CREATE TABLE testing.t1 (word varchar(20))");
    ASSERT_NO_ERROR(query_res);
  }

  {
    auto query_res = cli.query("SET GLOBAL local_infile=1");
    ASSERT_NO_ERROR(query_res);
  }

  {
    auto query_res = cli.query("LOAD DATA LOCAL INFILE '" SSL_TEST_DATA_DIR
                               "/words.dat' "
                               "INTO TABLE testing.t1");
    ASSERT_NO_ERROR(query_res);
  }
}

TEST_P(ShareConnectionTest, classic_protocol_use_schema_fail) {
  SCOPED_TRACE("// connecting to server");
  MysqlClient cli;

  cli.username("root");
  cli.password("");

  ASSERT_NO_ERROR(
      cli.connect(shared_router()->host(), shared_router()->port(GetParam())));

  {
    auto query_res = query_one_result(cli, "SELECT USER(), SCHEMA()");
    ASSERT_NO_ERROR(query_res);

    EXPECT_THAT(*query_res,
                ElementsAre(ElementsAre("root@localhost", "<NULL>")));
  }

  auto res = cli.use_schema("does_not_exist");
  ASSERT_ERROR(res);
  EXPECT_EQ(res.error().value(), 1049) << res.error();  // Unknown Database

  // still the same schema
  {
    auto query_res = query_one_result(cli, "SELECT USER(), SCHEMA()");
    ASSERT_NO_ERROR(query_res);

    EXPECT_THAT(*query_res,
                ElementsAre(ElementsAre("root@localhost", "<NULL>")));
  }
}

TEST_P(ShareConnectionTest, classic_protocol_use_schema) {
  SCOPED_TRACE("// connecting to server");
  MysqlClient cli;

  cli.username("root");
  cli.password("");

  ASSERT_NO_ERROR(
      cli.connect(shared_router()->host(), shared_router()->port(GetParam())));

  {
    auto res = cli.use_schema("sys");
    ASSERT_NO_ERROR(res);
  }

  {
    auto schema_res = query_one_result(cli, "SELECT SCHEMA()");
    ASSERT_NO_ERROR(schema_res);

    EXPECT_THAT(*schema_res, ElementsAre(ElementsAre("sys")));
  }
}

TEST_P(ShareConnectionTest, classic_protocol_initial_schema) {
  SCOPED_TRACE("// connecting to server");
  MysqlClient cli;

  cli.username("root");
  cli.password("");
  cli.use_schema("testing");

  ASSERT_NO_ERROR(
      cli.connect(shared_router()->host(), shared_router()->port(GetParam())));

  {
    auto query_res = query_one_result(cli, "SELECT SCHEMA()");
    ASSERT_NO_ERROR(query_res);

    EXPECT_THAT(*query_res, ElementsAre(ElementsAre("testing")));
  }

  ASSERT_NO_ERROR(cli.use_schema("sys"));

  {
    auto query_res = query_one_result(cli, "SELECT SCHEMA()");
    ASSERT_NO_ERROR(query_res);

    EXPECT_THAT(*query_res, ElementsAre(ElementsAre("sys")));
  }
}

TEST_P(ShareConnectionTest,
       classic_protocol_initial_schema_pool_new_connection) {
  SCOPED_TRACE("// connecting to server");
  MysqlClient cli;

  cli.username("root");
  cli.password("");
  cli.use_schema("testing");

  const bool can_share = GetParam().can_share();

  ASSERT_NO_ERROR(
      cli.connect(shared_router()->host(), shared_router()->port(GetParam())));

  {
    auto query_res = query_one_result(cli, "SELECT SCHEMA()");
    ASSERT_NO_ERROR(query_res);

    EXPECT_THAT(*query_res, ElementsAre(ElementsAre("testing")));
  }

  {
    auto res = cli.use_schema("sys");
    ASSERT_NO_ERROR(res);
  }

  {
    auto query_res = query_one_result(cli, "SELECT SCHEMA()");
    ASSERT_NO_ERROR(query_res);

    EXPECT_THAT(*query_res, ElementsAre(ElementsAre("sys")));
  }

  // close all connections to force a new connection.
  for (auto *admin_cli : admin_clis()) {
    ASSERT_NO_ERROR(SharedServer::close_all_connections(*admin_cli));
  }

  // check if the new connection has the same schema.
  {
    auto query_res = query_one_result(cli, "SELECT SCHEMA()");
    if (can_share) {
      ASSERT_NO_ERROR(query_res);

      EXPECT_THAT(*query_res, ElementsAre(ElementsAre("sys")));
    } else {
      // the connection wasn't in the pool and got killed.
      ASSERT_ERROR(query_res);
      EXPECT_EQ(query_res.error().value(), 2013) << query_res.error();
      EXPECT_THAT(query_res.error().message(),
                  ::testing::StartsWith("Lost connection to MySQL server"))
          << query_res.error();
    }
  }
}

TEST_P(ShareConnectionTest, classic_protocol_initial_schema_fail) {
  SCOPED_TRACE("// connecting to server");
  MysqlClient cli;

  cli.username("root");
  cli.password("");
  cli.use_schema("does_not_exist");

  auto connect_res =
      cli.connect(shared_router()->host(), shared_router()->port(GetParam()));
  ASSERT_ERROR(connect_res);

  EXPECT_EQ(connect_res.error(),
            MysqlError(1049, "Unknown database 'does_not_exist'", "42000"));
}

TEST_P(ShareConnectionTest, classic_protocol_initial_schema_fail_with_pool) {
  shared_router()->populate_connection_pool(GetParam());

  SCOPED_TRACE("// connecting to server");
  MysqlClient cli;

  cli.username("root");
  cli.password("");
  cli.use_schema("does_not_exist");

  auto connect_res =
      cli.connect(shared_router()->host(), shared_router()->port(GetParam()));
  ASSERT_ERROR(connect_res);

  EXPECT_EQ(connect_res.error(),
            MysqlError(1049, "Unknown database 'does_not_exist'", "42000"));
}

/**
 * connect
 */
TEST_P(ShareConnectionTest, classic_protocol_use_schema_pool_new_connection) {
  SCOPED_TRACE("// connecting to server");
  MysqlClient cli;

  // initial-schema is empty
  cli.username("root");
  cli.password("");

  const bool can_share = GetParam().can_share();

  ASSERT_NO_ERROR(
      cli.connect(shared_router()->host(), shared_router()->port(GetParam())));

  // switch to 'sys' at runtime ... and pool
  {
    auto res = cli.use_schema("sys");
    ASSERT_NO_ERROR(res);
  }

  // reconnect, check if schema is intact.
  {
    auto query_res =
        query_one_result(cli, "SELECT SCHEMA() -- after init-schema");
    ASSERT_NO_ERROR(query_res);

    EXPECT_THAT(*query_res, ElementsAre(ElementsAre("sys"  // SCHEMA()
                                                    )));
  }

  // close the pooled server-connection.
  for (auto *admin_cli : admin_clis()) {
    ASSERT_NO_ERROR(SharedServer::close_all_connections(*admin_cli));
  }

  {
    auto query_res =
        query_one_result(cli, "SELECT SCHEMA() -- after reconnect");

    if (can_share) {
      // a new connection should be opened and the schema should be carried
      // over.
      ASSERT_NO_ERROR(query_res);

      EXPECT_THAT(*query_res, ElementsAre(ElementsAre("sys"  // SCHEMA()
                                                      )));
    } else {
      // the connection wasn't in the pool and got killed.
      ASSERT_ERROR(query_res);
      EXPECT_EQ(query_res.error().value(), 2013) << query_res.error();
      EXPECT_THAT(query_res.error().message(),
                  ::testing::StartsWith("Lost connection to MySQL server"))
          << query_res.error();
    }
  }
}

TEST_P(ShareConnectionTest, classic_protocol_use_schema_drop_schema) {
  shared_router()->populate_connection_pool(GetParam());

  SCOPED_TRACE("// connecting to server");
  MysqlClient cli;

  cli.username("root");
  cli.password("");

  ASSERT_NO_ERROR(
      cli.connect(shared_router()->host(), shared_router()->port(GetParam())));

  ASSERT_NO_ERROR(cli.query("CREATE SCHEMA droppy"));

  ASSERT_NO_ERROR(cli.use_schema("droppy"));

  ASSERT_NO_ERROR(cli.query("DROP SCHEMA droppy"));

  {
    auto query_res = query_one_result(cli, "SELECT SCHEMA()");
    ASSERT_NO_ERROR(query_res);

    EXPECT_THAT(*query_res, ElementsAre(ElementsAre("<NULL>"  // SCHEMA()
                                                    )));
  }
}

TEST_P(ShareConnectionTest, classic_protocol_set_vars) {
  SCOPED_TRACE("// connecting to server");
  MysqlClient cli;

  cli.username("root");
  cli.password("");

  const bool can_share = GetParam().can_share();

  ASSERT_NO_ERROR(
      cli.connect(shared_router()->host(), shared_router()->port(GetParam())));
  // + set_option

  // reset, set_option (+ set_option)
  {
    // various kinds of setting session vars
    //
    // (var|SESSION var|@@SESSION.var) (:=|=) string, number, float
    ASSERT_NO_ERROR(cli.query(
        "SET"
        "  @@SeSSion.timestamp = 1.5,"            // timestamp allows floats
        "  SESSION optimizer_trace_offset = -2,"  // trace_offset allows
                                                  // minus-ints
        "  sql_quote_show_create = 0,"  // just for the non-SESSION prefix
        "  unique_checks := ON"         // for the := one
        ));
  }

  // reset, set_option (+ select)
  {
    auto events_res = changed_event_counters(cli);
    ASSERT_NO_ERROR(events_res);

    if (can_share) {
      EXPECT_THAT(*events_res,
                  ElementsAre(Pair("statement/sql/select", 1),
                              Pair("statement/sql/set_option", 2)));
    } else {
      EXPECT_THAT(*events_res,
                  ElementsAre(Pair("statement/sql/set_option", 1)));
    }
  }

  // reset, set_option (+ select)
  {
    auto query_res = query_one_result(cli,
                                      "SELECT"
                                      "  @@SESSION.timestamp,"
                                      "  @@SESSION.optimizer_trace_offset,"
                                      "  @@SESSION.sql_quote_show_create,"
                                      "  @@SESSION.unique_checks");
    ASSERT_NO_ERROR(query_res);

    EXPECT_THAT(*query_res,
                ElementsAre(ElementsAre("1.500000", "-2", "0", "1")));
  }

  // reset, set_option (+ select)
  {
    auto events_res = changed_event_counters(cli);
    ASSERT_NO_ERROR(events_res);

    if (can_share) {
      EXPECT_THAT(*events_res,
                  ElementsAre(Pair("statement/sql/select", 3),
                              Pair("statement/sql/set_option", 2)));
    } else {
      EXPECT_THAT(*events_res,
                  ElementsAre(Pair("statement/sql/select", 2),
                              Pair("statement/sql/set_option", 1)));
    }
  }
}

TEST_P(ShareConnectionTest, classic_protocol_set_uservar) {
  SCOPED_TRACE("// connecting to server");
  MysqlClient cli;

  cli.username("root");
  cli.password("");

  ASSERT_NO_ERROR(
      cli.connect(shared_router()->host(), shared_router()->port(GetParam())));

  ASSERT_NO_ERROR(cli.query("SET @my_user_var = 42"));

  {
    auto query_res = query_one_result(cli, "SELECT @my_user_var");
    ASSERT_NO_ERROR(query_res);

    EXPECT_THAT(*query_res, ElementsAre(ElementsAre("42")));
  }
}

TEST_P(ShareConnectionTest, classic_protocol_set_uservar_via_select) {
  SCOPED_TRACE("// connecting to server");
  MysqlClient cli;

  cli.username("root");
  cli.password("");

  ASSERT_NO_ERROR(
      cli.connect(shared_router()->host(), shared_router()->port(GetParam())));

  {
    auto query_res = query_one_result(cli, "SELECT @my_user_var := 42");
    ASSERT_NO_ERROR(query_res);

    EXPECT_THAT(*query_res, ElementsAre(ElementsAre("42")));
  }

  {
    auto query_res = query_one_result(cli, "SELECT @my_user_var");
    ASSERT_NO_ERROR(query_res);

    EXPECT_THAT(*query_res, ElementsAre(ElementsAre("42")));
  }
}

/**
 * FR6.2: create temp-table fails, sharing not disabled.
 */
TEST_P(ShareConnectionTest, classic_protocol_temporary_table_fails_can_share) {
  SCOPED_TRACE("// connecting to server");
  MysqlClient cli;

  cli.username("root");
  cli.password("");
  cli.use_schema("testing");

  const bool can_share = GetParam().can_share();

  ASSERT_NO_ERROR(
      cli.connect(shared_router()->host(), shared_router()->port(GetParam())));

  // should fail
  ASSERT_ERROR(
      cli.query("CREATE TEMPORARY TABLE foo\n"
                "  (ID no_such_type)"));

  ASSERT_NO_ERROR(cli.query("DO 1"));

  {
    auto events_res = changed_event_counters(cli);
    ASSERT_NO_ERROR(events_res);

    if (can_share) {
      EXPECT_THAT(
          *events_res,
          ElementsAre(Pair("statement/sql/do", 1),
                      Pair("statement/sql/error", 1),         // CREATE TABLE
                      Pair("statement/sql/select", 1),        //
                      Pair("statement/sql/set_option", 1),    //
                      Pair("statement/sql/show_warnings", 1)  // CREATE TABLE
                      ));
    } else {
      EXPECT_THAT(*events_res,
                  ElementsAre(Pair("statement/sql/do", 1),
                              Pair("statement/sql/error", 1)  // CREATE TABLE
                              ));
    }
  }
}

/**
 * FR2.2: SHOW WARNINGS
 */
TEST_P(ShareConnectionTest, classic_protocol_show_warnings_after_connect) {
  SCOPED_TRACE("// connecting to server");
  MysqlClient cli;

  cli.username("root");
  cli.password("");

  ASSERT_NO_ERROR(
      cli.connect(shared_router()->host(), shared_router()->port(GetParam())));

  {
    auto cmd_res = query_one_result(cli, "SHOW WARNINGS");
    ASSERT_NO_ERROR(cmd_res);

    EXPECT_THAT(*cmd_res, ::testing::IsEmpty());
  }
}

/**
 * SHOW WARNINGS
 */
TEST_P(ShareConnectionTest, classic_protocol_show_warnings) {
  SCOPED_TRACE("// connecting to server");
  MysqlClient cli;

  cli.username("root");
  cli.password("");

  ASSERT_NO_ERROR(
      cli.connect(shared_router()->host(), shared_router()->port(GetParam())));

  {
    auto cmd_res = cli.query("DO 0/0");
    ASSERT_NO_ERROR(cmd_res);
  }

  // one warning
  {
    auto cmd_res = query_one_result(cli, "SHOW WARNINGS");
    ASSERT_NO_ERROR(cmd_res);

    EXPECT_THAT(*cmd_res,
                ElementsAre(ElementsAre("Warning", "1365", "Division by 0")));
  }

  // LIMIT 1
  {
    auto cmd_res = query_one_result(cli, "SHOW WARNINGS LIMIT 1");
    ASSERT_NO_ERROR(cmd_res);

    EXPECT_THAT(*cmd_res,
                ElementsAre(ElementsAre("Warning", "1365", "Division by 0")));
  }

  // LIMIT 0, 1
  {
    auto cmd_res = query_one_result(cli, "SHOW WARNINGS LIMIT 0, 1");
    ASSERT_NO_ERROR(cmd_res);

    EXPECT_THAT(*cmd_res,
                ElementsAre(ElementsAre("Warning", "1365", "Division by 0")));
  }

  // LIMIT 0
  {
    auto cmd_res = query_one_result(cli, "SHOW WARNINGS LIMIT 0");
    ASSERT_NO_ERROR(cmd_res);

    EXPECT_THAT(*cmd_res, IsEmpty());
  }
#if 0
  // LIMIT ... no number.
  {
    auto cmd_res = cli.query("SHOW WARNINGS LIMIT");
    ASSERT_ERROR(cmd_res);
    EXPECT_EQ(cmd_res.error().value(), 1064);  // parse error
  }
#endif

  // no errors
  {
    auto cmd_res = query_one_result(cli, "SHOW ERRORS");
    ASSERT_NO_ERROR(cmd_res);

    EXPECT_THAT(*cmd_res, IsEmpty());
  }
}

/**
 * SHOW WARNINGS + reset-connection.
 *
 * after a reset-connection the cached warnings should be empty.
 */
TEST_P(ShareConnectionTest, classic_protocol_show_warnings_and_reset) {
  SCOPED_TRACE("// connecting to server");
  MysqlClient cli;

  cli.username("root");
  cli.password("");

  ASSERT_NO_ERROR(
      cli.connect(shared_router()->host(), shared_router()->port(GetParam())));

  {
    auto cmd_res = cli.query("DO 0/0,");
    ASSERT_ERROR(cmd_res);
    EXPECT_EQ(cmd_res.error().value(), 1064) << cmd_res.error();
    EXPECT_THAT(cmd_res.error().message(),
                ::testing::StartsWith("You have an error in your SQL"))
        << cmd_res.error();
  }

  {
    auto cmd_res = query_one_result(cli, "SHOW WARNINGS");
    ASSERT_NO_ERROR(cmd_res);

    EXPECT_THAT(*cmd_res,
                ElementsAre(ElementsAre(
                    "Error", "1064", ::testing::StartsWith("You have an "))));
  }

  {
    auto cmd_res = query_one_result(cli, "SHOW ERRORS");
    ASSERT_NO_ERROR(cmd_res);

    EXPECT_THAT(*cmd_res,
                ElementsAre(ElementsAre(
                    "Error", "1064", ::testing::StartsWith("You have an "))));
  }

  {
    auto cmd_res = query_one_result(cli, "SHOW COUNT(*) WARNINGS");
    ASSERT_NO_ERROR(cmd_res);

    EXPECT_THAT(*cmd_res, ElementsAre(ElementsAre("1")));
  }

  {
    auto cmd_res = query_one_result(cli, "SHOW COUNT(*) ERRORS");
    ASSERT_NO_ERROR(cmd_res);

    EXPECT_THAT(*cmd_res, ElementsAre(ElementsAre("1")));
  }

  // reset.
  ASSERT_NO_ERROR(cli.reset_connection());

  // warnings should be gone now.
  {
    auto cmd_res = query_one_result(cli, "SHOW WARNINGS");
    ASSERT_NO_ERROR(cmd_res);

    EXPECT_THAT(*cmd_res, ::testing::IsEmpty());
  }

  {
    auto cmd_res = query_one_result(cli, "SHOW ERRORS");
    ASSERT_NO_ERROR(cmd_res);

    EXPECT_THAT(*cmd_res, ::testing::IsEmpty());
  }

  {
    auto cmd_res = query_one_result(cli, "SHOW COUNT(*) WARNINGS");
    ASSERT_NO_ERROR(cmd_res);

    EXPECT_THAT(*cmd_res, ElementsAre(ElementsAre("0")));
  }

  {
    auto cmd_res = query_one_result(cli, "SHOW COUNT(*) ERRORS");
    ASSERT_NO_ERROR(cmd_res);

    EXPECT_THAT(*cmd_res, ElementsAre(ElementsAre("0")));
  }
}

/**
 * SHOW WARNINGS + change-user.
 *
 * after a change-user the cached warnings should be empty.
 */
TEST_P(ShareConnectionTest, classic_protocol_show_warnings_and_change_user) {
  SCOPED_TRACE("// connecting to server");
  MysqlClient cli;

  cli.username("root");
  cli.password("");

  const bool can_share = GetParam().can_share();

  ASSERT_NO_ERROR(
      cli.connect(shared_router()->host(), shared_router()->port(GetParam())));

  auto account = SharedServer::caching_sha2_empty_password_account();

  {
    auto cmd_res = cli.query("CREATE TABLE testing.tbl (ID INT)");
    ASSERT_NO_ERROR(cmd_res);
  }

  {
    auto cmd_res =
        cli.query("INSERT INTO testing.tbl SELECT 0/0 + _utf8'' + 0/0");
    ASSERT_ERROR(cmd_res);
    EXPECT_EQ(cmd_res.error().value(), 1365) << cmd_res.error();
    EXPECT_THAT(cmd_res.error().message(),
                ::testing::StartsWith("Division by 0"))
        << cmd_res.error();
  }

  {
    auto cmd_res = query_one_result(cli, "SHOW WARNINGS");
    ASSERT_NO_ERROR(cmd_res);

    EXPECT_THAT(
        *cmd_res,
        ElementsAre(ElementsAre("Warning", "3719",
                                ::testing::StartsWith("'utf8' is currently")),
                    ElementsAre("Error", "1365",
                                ::testing::StartsWith("Division by 0"))));
  }

  {
    auto cmd_res = query_one_result(cli, "SHOW ERRORS");
    ASSERT_NO_ERROR(cmd_res);

    EXPECT_THAT(*cmd_res,
                ElementsAre(ElementsAre(
                    "Error", "1365", ::testing::StartsWith("Division by 0"))));
  }

  {
    auto cmd_res = query_one_result(cli, "SHOW COUNT(*) WARNINGS");
    ASSERT_NO_ERROR(cmd_res);

    EXPECT_THAT(*cmd_res, ElementsAre(ElementsAre("2")));
  }

  {
    auto cmd_res = query_one_result(cli, "SHOW COUNT(*) ERRORS");
    ASSERT_NO_ERROR(cmd_res);

    EXPECT_THAT(*cmd_res, ElementsAre(ElementsAre("1")));
  }

  {
    auto events_res = changed_event_counters(cli);
    ASSERT_NO_ERROR(events_res);

    if (can_share) {
      EXPECT_THAT(
          *events_res,
          ElementsAre(Pair("statement/sql/create_table", 1),
                      Pair("statement/sql/insert_select", 1),
                      Pair("statement/sql/select", 1),
                      Pair("statement/sql/set_option", 1),    // init-trackers
                      Pair("statement/sql/show_warnings", 1)  // injected
                      ));
    } else {
      EXPECT_THAT(
          *events_res,
          ElementsAre(Pair("statement/sql/create_table", 1),
                      Pair("statement/sql/insert_select", 1),
                      Pair("statement/sql/select", 2),  // SHOW COUNT(*) ...
                      Pair("statement/sql/show_errors", 1),
                      Pair("statement/sql/show_warnings", 1)));
    }
  }

  // switch to another user.
  ASSERT_NO_ERROR(cli.change_user(account.username, account.password, ""));

  // warnings should be gone now.
  {
    auto cmd_res = query_one_result(cli, "SHOW WARNINGS");
    ASSERT_NO_ERROR(cmd_res);

    EXPECT_THAT(*cmd_res, ::testing::IsEmpty());
  }

  {
    auto cmd_res = query_one_result(cli, "SHOW ERRORS");
    ASSERT_NO_ERROR(cmd_res);

    EXPECT_THAT(*cmd_res, ::testing::IsEmpty());
  }

  {
    auto cmd_res = query_one_result(cli, "SHOW COUNT(*) WARNINGS");
    ASSERT_NO_ERROR(cmd_res);

    EXPECT_THAT(*cmd_res, ElementsAre(ElementsAre("0")));
  }

  {
    auto cmd_res = query_one_result(cli, "SHOW COUNT(*) ERRORS");
    ASSERT_NO_ERROR(cmd_res);

    EXPECT_THAT(*cmd_res, ElementsAre(ElementsAre("0")));
  }

  {
    auto cmd_res = cli.query("DROP TABLE testing.tbl");
    ASSERT_NO_ERROR(cmd_res);
  }
}

/**
 * FR2.2: SHOW WARNINGS
 */
TEST_P(ShareConnectionTest,
       classic_protocol_show_warnings_without_server_connection) {
  SCOPED_TRACE("// connecting to server");
  MysqlClient cli;

  cli.username("root");
  cli.password("");

  const bool can_share = GetParam().can_share();

  ASSERT_NO_ERROR(
      cli.connect(shared_router()->host(), shared_router()->port(GetParam())));

  ASSERT_NO_ERROR(cli.query("DO 0/0"));

  for (auto *admin_cli : admin_clis()) {
    ASSERT_NO_ERROR(SharedServer::close_all_connections(*admin_cli));
  }

  {
    auto cmd_res = query_one_result(cli, "SHOW WARNINGS");
    if (can_share) {
      ASSERT_NO_ERROR(cmd_res);

      EXPECT_THAT(*cmd_res,
                  ElementsAre(ElementsAre("Warning", "1365", "Division by 0")));
    } else {
      // the connection wasn't in the pool and got killed.
      ASSERT_ERROR(cmd_res);
      EXPECT_EQ(cmd_res.error().value(), 2013) << cmd_res.error();
      EXPECT_THAT(cmd_res.error().message(),
                  ::testing::StartsWith("Lost connection to MySQL server"))
          << cmd_res.error();
    }
  }
}

/**
 * SHOW ERRORS
 */
TEST_P(ShareConnectionTest, classic_protocol_show_errors_after_connect) {
  SCOPED_TRACE("// connecting to server");
  MysqlClient cli;

  cli.username("root");
  cli.password("");

  ASSERT_NO_ERROR(
      cli.connect(shared_router()->host(), shared_router()->port(GetParam())));

  {
    auto cmd_res = query_one_result(cli, "SHOW ERRORS");
    ASSERT_NO_ERROR(cmd_res);

    EXPECT_THAT(*cmd_res, ::testing::IsEmpty());
  }
}

/**
 * check 'USE' via COM_QUERY changes schema and doesn't block sharing.
 */
TEST_P(ShareConnectionTest, classic_protocol_use_schema_via_query) {
  SCOPED_TRACE("// connecting to server");
  MysqlClient cli;

  auto account = SharedServer::native_empty_password_account();

  cli.username(account.username);
  cli.password(account.password);

  ASSERT_NO_ERROR(
      cli.connect(shared_router()->host(), shared_router()->port(GetParam())));

  const bool can_share = GetParam().can_share();

  ASSERT_NO_ERROR(cli.query("USE testing"));

  if (can_share) {
    ASSERT_NO_ERROR(
        shared_router()->wait_for_stashed_server_connections(1, 10s));
  }

  {
    auto cmd_res = query_one_result(cli, "SELECT USER(), SCHEMA()");
    ASSERT_NO_ERROR(cmd_res);

    EXPECT_THAT(*cmd_res, ElementsAre(ElementsAre(
                              account.username + "@localhost", "testing")));
  }
}

class Checker {
 public:
  virtual ~Checker() = default;

  virtual void apply_before_connect(MysqlClient & /* cli */) {}

  virtual void apply(MysqlClient &cli) { ASSERT_NO_ERROR(cli.ping()); }

  virtual std::function<void(MysqlClient &cli)> verifier() = 0;

  virtual void advance() {}
};

class EmptyResultChecker : public Checker {
 public:
  using test_values_type = std::vector<std::string>;

  EmptyResultChecker(test_values_type test_values)
      : test_values_(std::move(test_values)) {
    if (test_values_.empty()) {
      throw std::invalid_argument("test_values size must be != 0");
    }
  }

  std::function<void(MysqlClient &cli)> verifier() override {
    auto stmt = test_values_[ndx_];

    return [stmt](MysqlClient &cli) {
      SCOPED_TRACE("// " + stmt);

      auto cmd_res = query_one_result(cli, stmt);
      ASSERT_NO_ERROR(cmd_res);

      EXPECT_THAT(*cmd_res, IsEmpty());
    };
  }

 private:
  size_t ndx_{};

  test_values_type test_values_;
};

class WarningResultChecker : public Checker {
 public:
  using test_values_type = std::vector<
      std::pair<std::string, std::vector<std::vector<std::string>>>>;

  WarningResultChecker(test_values_type test_values)
      : test_values_(std::move(test_values)) {
    if (test_values_.empty()) {
      throw std::invalid_argument("test_values size must be != 0");
    }
  }

  void apply(MysqlClient &cli) override {
    auto stmt = test_values_[ndx_].first;

    ASSERT_NO_ERROR(cli.query(stmt));
  }

  std::function<void(MysqlClient &cli)> verifier() override {
    auto expected_result = test_values_[ndx_].second;

    return [expected_result](MysqlClient &cli) {
      SCOPED_TRACE("// SHOW WARNINGS");
      {
        auto cmd_res = query_one_result(cli, "SHOW WARNINGS");
        ASSERT_NO_ERROR(cmd_res);

        EXPECT_EQ(*cmd_res, expected_result);
      }

      SCOPED_TRACE("// SHOW COUNT(*) WARNINGS");
      {
        auto cmd_res = query_one_result(cli, "SHOW COUNT(*) WARNINGS");
        ASSERT_NO_ERROR(cmd_res);

        EXPECT_EQ(*cmd_res, std::vector<std::vector<std::string>>{
                                {std::to_string(expected_result.size())}});
      }
    };
  }

 private:
  size_t ndx_{};

  test_values_type test_values_;
};

class ErrorResultChecker : public Checker {
 public:
  using test_values_type = std::vector<
      std::pair<std::string, std::vector<std::vector<std::string>>>>;

  ErrorResultChecker(test_values_type test_values)
      : test_values_(std::move(test_values)) {
    if (test_values_.empty()) {
      throw std::invalid_argument("test_values size must be != 0");
    }
  }

  void apply(MysqlClient &cli) override {
    auto stmt = test_values_[ndx_].first;

    ASSERT_ERROR(cli.query(stmt));
  }

  std::function<void(MysqlClient &cli)> verifier() override {
    auto expected_result = test_values_[ndx_].second;

    return [expected_result](MysqlClient &cli) {
      SCOPED_TRACE("// SHOW COUNT(*) ERRORS");
      {
        auto cmd_res = query_one_result(cli, "SHOW COUNT(*) ERRORS");
        ASSERT_NO_ERROR(cmd_res);

        EXPECT_EQ(*cmd_res, std::vector<std::vector<std::string>>{
                                {std::to_string(expected_result.size())}});
      }

      SCOPED_TRACE("// SHOW ERRORS");
      {
        auto cmd_res = query_one_result(cli, "SHOW ERRORS");
        ASSERT_NO_ERROR(cmd_res);

        EXPECT_EQ(*cmd_res, expected_result);
      }

      SCOPED_TRACE("// SHOW ERRORS LIMIT 0");
      {
        auto cmd_res = query_one_result(cli, "SHOW ERRORS LIMIT 0");
        ASSERT_NO_ERROR(cmd_res);

        EXPECT_EQ(*cmd_res, std::vector<std::vector<std::string>>{});
      }

      SCOPED_TRACE("// SHOW ERRORS LIMIT 0, 1");
      {
        auto cmd_res = query_one_result(cli, "SHOW ERRORS LIMIT 0, 1");
        ASSERT_NO_ERROR(cmd_res);

        if (expected_result.empty()) {
          EXPECT_EQ(*cmd_res, std::vector<std::vector<std::string>>{});
        } else {
          EXPECT_EQ(*cmd_res, std::vector<std::vector<std::string>>{
                                  expected_result.front()});
        }
      }
    };
  }

 private:
  size_t ndx_{};

  test_values_type test_values_;
};

class SelectWarningCountChecker : public Checker {
 public:
  using test_values_type = std::vector<
      std::pair<std::string, std::vector<std::vector<std::string>>>>;

  SelectWarningCountChecker(test_values_type test_values)
      : test_values_(std::move(test_values)) {
    if (test_values_.empty()) {
      throw std::invalid_argument("test_values size must be != 0");
    }
  }

  void apply(MysqlClient &cli) override {
    auto stmt = test_values_[ndx_].first;

    (void)cli.query(stmt);
  }

  std::function<void(MysqlClient &cli)> verifier() override {
    auto expected_result = test_values_[ndx_].second;

    return [expected_result](MysqlClient &cli) {
      SCOPED_TRACE("// SHOW COUNT(*) WARNINGS");
      {
        auto cmd_res = query_one_result(cli, "SHOW COUNT(*) WARNINGS");
        ASSERT_NO_ERROR(cmd_res);

        EXPECT_EQ(*cmd_res, expected_result);
      }

      SCOPED_TRACE("// select @@warning_count");
      {
        auto cmd_res = query_one_result(cli, "select @@warning_count");
        ASSERT_NO_ERROR(cmd_res);

        EXPECT_EQ(*cmd_res, expected_result);
      }
    };
  }

 private:
  size_t ndx_{};

  test_values_type test_values_;
};

class SelectErrorCountChecker : public Checker {
 public:
  using test_values_type = std::vector<
      std::pair<std::string, std::vector<std::vector<std::string>>>>;

  SelectErrorCountChecker(test_values_type test_values)
      : test_values_(std::move(test_values)) {
    if (test_values_.empty()) {
      throw std::invalid_argument("test_values size must be != 0");
    }
  }

  void apply(MysqlClient &cli) override {
    auto stmt = test_values_[ndx_].first;

    (void)cli.query(stmt);
  }

  std::function<void(MysqlClient &cli)> verifier() override {
    auto expected_result = test_values_[ndx_].second;

    return [expected_result](MysqlClient &cli) {
      SCOPED_TRACE("// SHOW COUNT(*) ERRORS");
      {
        auto cmd_res = query_one_result(cli, "SHOW COUNT(*) ERRORS");
        ASSERT_NO_ERROR(cmd_res);

        EXPECT_EQ(*cmd_res, expected_result);
      }

      SCOPED_TRACE("// select @@error_count");
      {
        auto cmd_res = query_one_result(cli, "select @@error_count");
        ASSERT_NO_ERROR(cmd_res);

        EXPECT_EQ(*cmd_res, expected_result);
      }
    };
  }

 private:
  size_t ndx_{};

  test_values_type test_values_;
};

/*
 * check errors and warnings are handled correctly.
 */
TEST_P(ShareConnectionTest, classic_protocol_warnings_and_errors) {
  TRACE("start");

  const bool can_share = GetParam().can_share();
  const bool can_fetch_password = !(GetParam().client_ssl_mode == kDisabled);

  SCOPED_TRACE("// connecting to server");

  std::vector<std::pair<std::string, std::unique_ptr<Checker>>> checkers;

  checkers.emplace_back(
      "show-warning-after-connect",
      std::make_unique<EmptyResultChecker>(
          EmptyResultChecker::test_values_type{"ShoW warnings"}));

  checkers.emplace_back(
      "show-errors-after-connect",
      std::make_unique<EmptyResultChecker>(
          EmptyResultChecker::test_values_type{"ShoW errors"}));

  checkers.emplace_back("show-warings-no-warning",
                        std::make_unique<WarningResultChecker>(
                            WarningResultChecker::test_values_type{
                                {"DO 0",
                                 {
                                     // no warnings
                                 }},
                            }));

  checkers.emplace_back("show-warnings-one-warning",
                        std::make_unique<WarningResultChecker>(
                            WarningResultChecker::test_values_type{
                                {"DO 0/0",
                                 {
                                     {"Warning", "1365", "Division by 0"},
                                 }},
                            }));

  checkers.emplace_back(
      "show-errors-one-error",
      std::make_unique<ErrorResultChecker>(ErrorResultChecker::test_values_type{
          {"DO",
           {
               {"Error", "1064",
                "You have an error in your SQL syntax; check the manual that "
                "corresponds to your MySQL server version for the right syntax "
                "to use near '' at line 1"},
           }},
      }));

  checkers.emplace_back("select-warning-count-one-warning",
                        std::make_unique<SelectWarningCountChecker>(
                            SelectWarningCountChecker::test_values_type{
                                {"DO 0/0",
                                 {
                                     {"1"},
                                 }},
                            }));

  checkers.emplace_back("select-warning-count-one-error",
                        std::make_unique<SelectWarningCountChecker>(
                            SelectWarningCountChecker::test_values_type{
                                {"DO",
                                 {
                                     {"1"},
                                 }},
                            }));

  checkers.emplace_back("select-error-count-one-warning",
                        std::make_unique<SelectErrorCountChecker>(
                            SelectErrorCountChecker::test_values_type{
                                {"DO 0/0",
                                 {
                                     {"0"},
                                 }},
                            }));

  checkers.emplace_back("select-error-count-one-error",
                        std::make_unique<SelectErrorCountChecker>(
                            SelectErrorCountChecker::test_values_type{
                                {"DO",
                                 {
                                     {"1"},
                                 }},
                            }));

  for (auto &[checker_name, checker] : checkers) {
    TRACE("running" + checker_name);

    SCOPED_TRACE("// checker: " + checker_name);
    for (const bool close_connection_before_verify : {false, true}) {
      TRACE("close connection before verify " +
            std::to_string(close_connection_before_verify));

      SCOPED_TRACE("// close-connection-before verify: " +
                   std::to_string(close_connection_before_verify));

      for (auto *admin_cli : admin_clis()) {
        ASSERT_NO_ERROR(SharedServer::close_all_connections(*admin_cli));
      }

      TRACE("closed all connections");
      SCOPED_TRACE("// close-connection-before verify: " +
                   std::to_string(close_connection_before_verify));

      MysqlClient cli;

      auto account = SharedServer::native_password_account();

      cli.username(account.username);
      cli.password(account.password);

      ASSERT_NO_ERROR(cli.connect(shared_router()->host(),
                                  shared_router()->port(GetParam())));

      TRACE("connected");

      ASSERT_NO_FATAL_FAILURE(checker->apply(cli));

      TRACE("checked");

      if (can_share && can_fetch_password) {
        ASSERT_NO_ERROR(
            shared_router()->wait_for_stashed_server_connections(1, 10s));
      }

      if (close_connection_before_verify) {
        for (auto *admin_cli : admin_clis()) {
          ASSERT_NO_ERROR(SharedServer::close_all_connections(*admin_cli));
        }
      }

      if (can_share && can_fetch_password) {
        ASSERT_NO_FATAL_FAILURE(checker->verifier()(cli));
      }

      TRACE("verified");
    }
  }
}

/*
 * quoted warning-count: SELECT @@`warning_count`;
 */
TEST_P(ShareConnectionTest, classic_protocol_select_warning_count_quoted) {
  SCOPED_TRACE("// connecting to server");
  MysqlClient cli;

  cli.username("root");
  cli.password("");

  ASSERT_NO_ERROR(
      cli.connect(shared_router()->host(), shared_router()->port(GetParam())));

  {
    auto cmd_res = cli.query("DO");  // syntax error
    ASSERT_ERROR(cmd_res);
    EXPECT_EQ(cmd_res.error().value(), 1064) << cmd_res.error();
    EXPECT_THAT(cmd_res.error().message(),
                ::testing::StartsWith("You have an error in your SQL"))
        << cmd_res.error();
  }

  {
    auto cmd_res = query_one_result(cli, "select @@`warning_count`");
    ASSERT_NO_ERROR(cmd_res);

    EXPECT_THAT(*cmd_res, ElementsAre(ElementsAre("1")));
  }
}

/*
 * quoted error-count: SELECT @@`error_count`;
 */
TEST_P(ShareConnectionTest, classic_protocol_select_error_count_quoted) {
  SCOPED_TRACE("// connecting to server");
  MysqlClient cli;

  cli.username("root");
  cli.password("");

  ASSERT_NO_ERROR(
      cli.connect(shared_router()->host(), shared_router()->port(GetParam())));

  {
    auto cmd_res = cli.query("DO");  // syntax error
    ASSERT_ERROR(cmd_res);
    EXPECT_EQ(cmd_res.error().value(), 1064) << cmd_res.error();
    EXPECT_THAT(cmd_res.error().message(),
                ::testing::StartsWith("You have an error in your SQL"))
        << cmd_res.error();
  }

  {
    auto cmd_res = query_one_result(cli, "select @@`error_count`");
    ASSERT_NO_ERROR(cmd_res);

    EXPECT_THAT(*cmd_res, ElementsAre(ElementsAre("1")));
  }
}

/**
 * FRx.x: disabling session-trackers fails.
 */
TEST_P(ShareConnectionTest, classic_protocol_set_session_trackers) {
  SCOPED_TRACE("// connecting to server");
  MysqlClient cli;

  cli.username("root");
  cli.password("");

  const bool can_share = GetParam().can_share();

  ASSERT_NO_ERROR(
      cli.connect(shared_router()->host(), shared_router()->port(GetParam())));

  std::vector<std::string> set_stmts{
      "Set session_track_gtids = OFF",
      "set autocommit = 0, session_track_gtids = 0",
      "set session session_track_gtids = 'off'",
      "set @@session.sEssION_track_gtids = 'off'",
      "set local session_track_gtids = 'off'",
      "set @@LOCAL.session_track_gtids= 0",
      "set session_track_transaction_info = 0",
      "set session_track_state_change = 0",
      "set session_track_system_variables = ''"};

  // SET session-trackers MUST fail
  for (auto const &stmt : set_stmts) {
    SCOPED_TRACE("// " + stmt + " should fail");
    auto cmd_res = cli.query(stmt);
    if (can_share) {
      ASSERT_ERROR(cmd_res);
      EXPECT_EQ(cmd_res.error().value(), 1766);
      EXPECT_THAT(cmd_res.error().message(), StartsWith("The system variable"));
    } else {
      ASSERT_NO_ERROR(cmd_res);
    }
  }

  // inside a Transaction too.
  {
    auto cmd_res = cli.query("START TRANSACTION");
    ASSERT_NO_ERROR(cmd_res);
  }

  for (auto const &stmt : set_stmts) {
    SCOPED_TRACE("// " + stmt + " should fail");
    auto cmd_res = cli.query(stmt);
    if (can_share || (stmt.find("_gtids") != stmt.npos)) {
      ASSERT_ERROR(cmd_res);
      EXPECT_EQ(cmd_res.error().value(), 1766);
      // "The system variable ... cannot be set when there is an ongoing
      // transaction."
      EXPECT_THAT(cmd_res.error().message(), StartsWith("The system variable"));
    } else {
      ASSERT_NO_ERROR(cmd_res);
    }
  }

  {
    auto cmd_res = cli.query("ROLLBACK");
    ASSERT_NO_ERROR(cmd_res);
  }
}

/**
 * FR3.5: SET NAMES should work with connnection-sharing.
 */
TEST_P(ShareConnectionTest, classic_protocol_set_names) {
  SCOPED_TRACE("// connecting to server");
  MysqlClient cli;

  cli.username("root");
  cli.password("");

  const bool can_share = GetParam().can_share();

  ASSERT_NO_ERROR(
      cli.connect(shared_router()->host(), shared_router()->port(GetParam())));

  // set-trackers,
  // select,
  // set-names
  {
    auto cmd_res = cli.query("SET NAMES 'utf8mb4'");
    ASSERT_NO_ERROR(cmd_res);
  }

  // select
  {
    auto cmd_res = query_one_result(cli, R"(SELECT
@@session.character_set_client,
@@session.character_set_connection,
@@session.character_set_results
)");
    ASSERT_NO_ERROR(cmd_res);

    EXPECT_THAT(*cmd_res,
                ElementsAre(ElementsAre("utf8mb4", "utf8mb4", "utf8mb4")));
  }

  // ... after ...
  // select
  {
    auto events_res = changed_event_counters(cli);
    ASSERT_NO_ERROR(events_res);

    if (can_share) {
      EXPECT_THAT(*events_res,
                  ElementsAre(Pair("statement/sql/select", 3),
                              Pair("statement/sql/set_option", 2)));
    } else {
      EXPECT_THAT(*events_res,
                  ElementsAre(Pair("statement/sql/select", 1),
                              Pair("statement/sql/set_option", 1)));
    }
  }
}

/**
 * FR5.2: LOCK TABLES
 */
TEST_P(ShareConnectionTest, classic_protocol_lock_tables_and_reset) {
  SCOPED_TRACE("// connecting to server");
  MysqlClient cli;

  cli.username("root");
  cli.password("");

  const bool can_share = GetParam().can_share();

  ASSERT_NO_ERROR(
      cli.connect(shared_router()->host(), shared_router()->port(GetParam())));
  // set-trackers

  {
    auto query_res = cli.query("CREATE TABLE testing.tbl (ID INT)");
    ASSERT_NO_ERROR(query_res);
  }  // stashed

  {
    auto cmd_res = cli.query("LOCK TABLES testing.tbl READ");
    ASSERT_NO_ERROR(cmd_res);
  }  // LOCK TABLES disables sharing.

  {
    auto cmd_res = query_one_result(cli, "SELECT * FROM testing.tbl");
    ASSERT_NO_ERROR(cmd_res);

    EXPECT_THAT(*cmd_res, IsEmpty());
  }

  // reset-connection enables sharing again.
  ASSERT_NO_ERROR(cli.reset_connection());

  // reset, set-trackers
  {
    auto events_res = changed_event_counters(cli);
    ASSERT_NO_ERROR(events_res);

    if (can_share) {
      EXPECT_THAT(*events_res,
                  ElementsAre(Pair("statement/com/Reset Connection", 1),
                              Pair("statement/sql/create_table", 1),
                              Pair("statement/sql/lock_tables", 1),
                              Pair("statement/sql/select", 3),
                              Pair("statement/sql/set_option", 2)));
    } else {
      EXPECT_THAT(*events_res,
                  ElementsAre(Pair("statement/com/Reset Connection", 1),
                              Pair("statement/sql/create_table", 1),
                              Pair("statement/sql/lock_tables", 1),
                              Pair("statement/sql/select", 1)));
    }
  }

  {
    auto cmd_res = query_one_result(cli, "SELECT * FROM testing.tbl");
    ASSERT_NO_ERROR(cmd_res);

    EXPECT_THAT(*cmd_res, IsEmpty());
  }

  {
    auto events_res = changed_event_counters(cli);
    ASSERT_NO_ERROR(events_res);

    if (can_share) {
      EXPECT_THAT(*events_res,
                  ElementsAre(Pair("statement/com/Reset Connection", 1),
                              Pair("statement/sql/create_table", 1),
                              Pair("statement/sql/lock_tables", 1),
                              Pair("statement/sql/select", 5),
                              Pair("statement/sql/set_option", 2)));
    } else {
      EXPECT_THAT(*events_res,
                  ElementsAre(Pair("statement/com/Reset Connection", 1),
                              Pair("statement/sql/create_table", 1),
                              Pair("statement/sql/lock_tables", 1),
                              Pair("statement/sql/select", 3)));
    }
  }

  // cleanup
  {
    auto query_res = cli.query("DROP TABLE testing.tbl");
    ASSERT_NO_ERROR(query_res);
  }
}

/**
 * FR6.1: GET_LOCK(), no-share until reset
 */
TEST_P(ShareConnectionTest, classic_protocol_get_lock) {
  SCOPED_TRACE("// connecting to server");
  MysqlClient cli;

  cli.username("root");
  cli.password("");

  const bool can_share = GetParam().can_share();

  ASSERT_NO_ERROR(
      cli.connect(shared_router()->host(), shared_router()->port(GetParam())));

  ASSERT_NO_ERROR(cli.query("DO GET_LOCK('abc', 0)"));

  {
    auto events_res = changed_event_counters(cli);
    ASSERT_NO_ERROR(events_res);

    if (can_share) {
      EXPECT_THAT(*events_res,
                  ElementsAre(Pair("statement/sql/do", 1),         // DO ...()
                              Pair("statement/sql/select", 1),     // at connect
                              Pair("statement/sql/set_option", 1)  // at connect
                              ));
    } else {
      EXPECT_THAT(*events_res,
                  ElementsAre(Pair("statement/sql/do", 1)  // DO ...()
                              ));
    }
  }

  ASSERT_NO_ERROR(cli.reset_connection());

  {
    auto events_res = changed_event_counters(cli);
    ASSERT_NO_ERROR(events_res);

    if (can_share) {
      EXPECT_THAT(*events_res, ElementsAre(
                                   // explicit
                                   Pair("statement/com/Reset Connection", 1),
                                   // DO GET_LOCK()
                                   Pair("statement/sql/do", 1),
                                   // events
                                   Pair("statement/sql/select", 3),
                                   // connect, explicit
                                   Pair("statement/sql/set_option", 2)));
    } else {
      EXPECT_THAT(*events_res, ElementsAre(
                                   // explicit
                                   Pair("statement/com/Reset Connection", 1),
                                   // DO GET_LOCK()
                                   Pair("statement/sql/do", 1),
                                   // events
                                   Pair("statement/sql/select", 1)));
    }
  }
}

/**
 * FR6.1: GET_LOCK(), no-share until, in transaction.
 *
 * GET_LOCK() should taint the session and even block sharing
 * when called outside a transaction.
 */
TEST_P(ShareConnectionTest, classic_protocol_get_lock_in_transaction) {
  SCOPED_TRACE("// connecting to server");
  MysqlClient cli;

  cli.username("root");
  cli.password("");
  cli.use_schema("testing");

  const bool can_share = GetParam().can_share();

  ASSERT_NO_ERROR(
      cli.connect(shared_router()->host(), shared_router()->port(GetParam())));

  {
    auto cmd_res = cli.query("START TRANSACTION");
    ASSERT_NO_ERROR(cmd_res);
  }

  {
    auto cmd_res = cli.query("DO GET_LOCK('lock1', 0)");
    ASSERT_NO_ERROR(cmd_res);
  }

  {
    auto cmd_res = cli.query("ROLLBACK");
    ASSERT_NO_ERROR(cmd_res);
  }

  {
    auto events_res = changed_event_counters(cli);
    ASSERT_NO_ERROR(events_res);

    if (can_share) {
      EXPECT_THAT(
          *events_res,
          ElementsAre(Pair("statement/sql/begin", 1),      // START TRANSACTION
                      Pair("statement/sql/do", 1),         // DO ...()
                      Pair("statement/sql/rollback", 1),   // ROLLBACK
                      Pair("statement/sql/select", 1),     // at connect
                      Pair("statement/sql/set_option", 1)  // at connect
                      ));
    } else {
      EXPECT_THAT(
          *events_res,
          ElementsAre(Pair("statement/sql/begin", 1),    // START TRANSACTION
                      Pair("statement/sql/do", 1),       // DO ...()
                      Pair("statement/sql/rollback", 1)  // ROLLBACK
                      ));
    }
  }

  ASSERT_NO_ERROR(cli.reset_connection());

  {
    auto events_res = changed_event_counters(cli);
    ASSERT_NO_ERROR(events_res);

    if (can_share) {
      EXPECT_THAT(*events_res, ElementsAre(
                                   // explicit
                                   Pair("statement/com/Reset Connection", 1),
                                   // START TRANSACTION
                                   Pair("statement/sql/begin", 1),
                                   // DO ...()
                                   Pair("statement/sql/do", 1),
                                   // ROLLBACK
                                   Pair("statement/sql/rollback", 1),
                                   // events
                                   Pair("statement/sql/select", 3),
                                   // connect, explicit
                                   Pair("statement/sql/set_option", 2)));
    } else {
      EXPECT_THAT(*events_res, ElementsAre(
                                   // explicit
                                   Pair("statement/com/Reset Connection", 1),
                                   // START TRANSACTION
                                   Pair("statement/sql/begin", 1),
                                   // DO ...()
                                   Pair("statement/sql/do", 1),
                                   // ROLLBACK
                                   Pair("statement/sql/rollback", 1),
                                   // events
                                   Pair("statement/sql/select", 1)));
    }
  }
}

/**
 * FR6.1: SERVICE_GET_WRITE_LOCKS(), no-share until reset
 */
TEST_P(ShareConnectionTest, classic_protocol_service_get_write_locks) {
  SCOPED_TRACE("// connecting to server");
  MysqlClient cli;

  cli.username("root");
  cli.password("");
  cli.use_schema("testing");

  const bool can_share = GetParam().can_share();

  ASSERT_NO_ERROR(
      cli.connect(shared_router()->host(), shared_router()->port(GetParam())));

  {
    auto cmd_res = cli.query("DO SERVICE_GET_WRITE_LOCKS('ns', 'lock1', 0)");
    ASSERT_NO_ERROR(cmd_res);
  }

  {
    auto events_res = changed_event_counters(cli);
    ASSERT_NO_ERROR(events_res);

    if (can_share) {
      EXPECT_THAT(*events_res,
                  ElementsAre(Pair("statement/sql/do", 1),         // DO ...()
                              Pair("statement/sql/select", 1),     // connect
                              Pair("statement/sql/set_option", 1)  // connect
                              ));
    } else {
      EXPECT_THAT(*events_res, ElementsAre(Pair("statement/sql/do", 1)));
    }
  }

  {
    auto query_res =
        query_one_result(cli,
                         "SELECT OBJECT_TYPE, OBJECT_SCHEMA, OBJECT_NAME,\n"
                         "       LOCK_TYPE, LOCK_STATUS\n"
                         "  FROM performance_schema.metadata_locks\n"
                         " WHERE OBJECT_TYPE = 'LOCKING SERVICE'");
    ASSERT_NO_ERROR(query_res);

    EXPECT_THAT(*query_res,
                ElementsAre(ElementsAre("LOCKING SERVICE", "ns", "lock1",
                                        "EXCLUSIVE", "GRANTED")));
  }

  ASSERT_NO_ERROR(cli.reset_connection());

  {
    auto events_res = changed_event_counters(cli);
    ASSERT_NO_ERROR(events_res);

    if (can_share) {
      EXPECT_THAT(*events_res, ElementsAre(
                                   // explicit
                                   Pair("statement/com/Reset Connection", 1),
                                   // DO ...()
                                   Pair("statement/sql/do", 1),
                                   // events, metadata-locks
                                   Pair("statement/sql/select", 4),
                                   // connect, explicit
                                   Pair("statement/sql/set_option", 2)));
    } else {
      EXPECT_THAT(*events_res, ElementsAre(
                                   // explicit
                                   Pair("statement/com/Reset Connection", 1),
                                   // DO ...()
                                   Pair("statement/sql/do", 1),
                                   // events, metadata-locks
                                   Pair("statement/sql/select", 2)));
    }
  }

  // reset-connection should clear the locks.
  {
    auto query_res =
        query_one_result(cli,
                         "SELECT OBJECT_TYPE, OBJECT_SCHEMA, OBJECT_NAME,\n"
                         "       LOCK_TYPE, LOCK_STATUS\n"
                         "  FROM performance_schema.metadata_locks\n"
                         " WHERE OBJECT_TYPE = 'LOCKING SERVICE'");
    ASSERT_NO_ERROR(query_res);

    EXPECT_THAT(*query_res, ::testing::IsEmpty());
  }
}

/**
 * FR6.1: SERVICE_GET_WRITE_LOCKS(), no-share until, in transaction.
 *
 * SERVICE_GET_WRITE_LOCKS() should taint the session and even block sharing
 * when called outside a transaction.
 */
TEST_P(ShareConnectionTest,
       classic_protocol_service_get_write_locks_in_transaction) {
  SCOPED_TRACE("// connecting to server");
  MysqlClient cli;

  cli.username("root");
  cli.password("");
  cli.use_schema("testing");

  const bool can_share = GetParam().can_share();

  ASSERT_NO_ERROR(
      cli.connect(shared_router()->host(), shared_router()->port(GetParam())));

  {
    auto cmd_res = cli.query("START TRANSACTION");
    ASSERT_NO_ERROR(cmd_res);
  }

  {
    auto cmd_res = cli.query("DO SERVICE_GET_WRITE_LOCKS('ns', 'lock1', 0)");
    ASSERT_NO_ERROR(cmd_res);
  }

  {
    auto cmd_res = cli.query("ROLLBACK");
    ASSERT_NO_ERROR(cmd_res);
  }

  {
    auto events_res = changed_event_counters(cli);
    ASSERT_NO_ERROR(events_res);

    if (can_share) {
      EXPECT_THAT(
          *events_res,
          ElementsAre(Pair("statement/sql/begin", 1),      // START TRANSACTION
                      Pair("statement/sql/do", 1),         // DO ...()
                      Pair("statement/sql/rollback", 1),   // ROLLBACK
                      Pair("statement/sql/select", 1),     //
                      Pair("statement/sql/set_option", 1)  // connect
                      ));
    } else {
      EXPECT_THAT(
          *events_res,
          ElementsAre(Pair("statement/sql/begin", 1),    // START TRANSACTION
                      Pair("statement/sql/do", 1),       // DO ...()
                      Pair("statement/sql/rollback", 1)  // ROLLBACK
                      ));
    }
  }

  {
    auto query_res =
        query_one_result(cli,
                         "SELECT OBJECT_TYPE, OBJECT_SCHEMA, OBJECT_NAME,\n"
                         "       LOCK_TYPE, LOCK_STATUS\n"
                         "  FROM performance_schema.metadata_locks\n"
                         " WHERE OBJECT_TYPE = 'LOCKING SERVICE'");
    ASSERT_NO_ERROR(query_res);

    EXPECT_THAT(*query_res,
                ElementsAre(ElementsAre("LOCKING SERVICE", "ns", "lock1",
                                        "EXCLUSIVE", "GRANTED")));
  }

  ASSERT_NO_ERROR(cli.reset_connection());

  {
    auto events_res = changed_event_counters(cli);
    ASSERT_NO_ERROR(events_res);

    if (can_share) {
      EXPECT_THAT(*events_res, ElementsAre(
                                   // explicit
                                   Pair("statement/com/Reset Connection", 1),
                                   // START TRANSACTION
                                   Pair("statement/sql/begin", 1),
                                   // DO ...()
                                   Pair("statement/sql/do", 1),
                                   // ROLLBACK
                                   Pair("statement/sql/rollback", 1),
                                   // events, metadata-locks
                                   Pair("statement/sql/select", 4),
                                   // connect, explicit
                                   Pair("statement/sql/set_option", 2)));
    } else {
      EXPECT_THAT(*events_res, ElementsAre(
                                   // from-pool
                                   Pair("statement/com/Reset Connection", 1),
                                   // START TRANSACTION
                                   Pair("statement/sql/begin", 1),
                                   // DO ...()
                                   Pair("statement/sql/do", 1),
                                   // ROLLBACK
                                   Pair("statement/sql/rollback", 1),
                                   // events, metadata-locks
                                   Pair("statement/sql/select", 2)));
    }
  }

  // reset-connection should clear the locks.
  {
    auto query_res =
        query_one_result(cli,
                         "SELECT OBJECT_TYPE, OBJECT_SCHEMA, OBJECT_NAME,\n"
                         "       LOCK_TYPE, LOCK_STATUS\n"
                         "  FROM performance_schema.metadata_locks\n"
                         " WHERE OBJECT_TYPE = 'LOCKING SERVICE'");
    ASSERT_NO_ERROR(query_res);

    EXPECT_THAT(*query_res, ::testing::IsEmpty());
  }
}

/**
 * FR6.1: SERVICE_GET_READ_LOCKS(), no-share until reset
 */
TEST_P(ShareConnectionTest, classic_protocol_service_get_read_locks) {
  SCOPED_TRACE("// connecting to server");
  MysqlClient cli;

  cli.username("root");
  cli.password("");
  cli.use_schema("testing");

  const bool can_share = GetParam().can_share();

  SCOPED_TRACE("// connect");
  ASSERT_NO_ERROR(
      cli.connect(shared_router()->host(), shared_router()->port(GetParam())));

  SCOPED_TRACE("// check if connection is available for sharing");
  {
    if (can_share) {
      ASSERT_NO_ERROR(
          shared_router()->wait_for_stashed_server_connections(1, 10s));
    } else {
      auto stashed_res = shared_router()->stashed_server_connections();
      ASSERT_NO_ERROR(stashed_res);
      EXPECT_EQ(*stashed_res, 0);
    }
  }

  SCOPED_TRACE("// DO SERVICE_GET_READ_LOCKS()");
  {
    auto cmd_res = cli.query("DO SERVICE_GET_READ_LOCKS('ns', 'lock1', 0)");
    ASSERT_NO_ERROR(cmd_res);
  }

  SCOPED_TRACE("// check if connection is available for sharing");
  {
    auto stashed_res = shared_router()->stashed_server_connections();
    ASSERT_NO_ERROR(stashed_res);
    // the connection should NOT be stashed as SERVICE_GET_READ_LOCKS blocks
    // sharing.
    EXPECT_EQ(*stashed_res, 0);
  }

  SCOPED_TRACE("// check if locks are in place");
  {
    auto query_res =
        query_one_result(cli,
                         "SELECT OBJECT_TYPE, OBJECT_SCHEMA, OBJECT_NAME,\n"
                         "       LOCK_TYPE, LOCK_STATUS\n"
                         "  FROM performance_schema.metadata_locks\n"
                         " WHERE OBJECT_TYPE = 'LOCKING SERVICE'");
    ASSERT_NO_ERROR(query_res);

    EXPECT_THAT(*query_res,
                ElementsAre(ElementsAre("LOCKING SERVICE", "ns", "lock1",
                                        "SHARED", "GRANTED")));
  }

  {
    auto stashed_res = shared_router()->stashed_server_connections();
    ASSERT_NO_ERROR(stashed_res);
    // the connection should NOT be stashed as SERVICE_GET_READ_LOCKS blocks
    // sharing.
    EXPECT_EQ(*stashed_res, 0);
  }

  SCOPED_TRACE("// reset the connection to remove the locks");
  ASSERT_NO_ERROR(cli.reset_connection());

  SCOPED_TRACE("// check if connection is available for sharing");
  if (can_share) {
    // wait a bit for the connection to be stashed.
    //
    // after reset_connection finished for the client, the router may still
    // initialize the session-trackers.
    ASSERT_NO_ERROR(
        shared_router()->wait_for_stashed_server_connections(1, 10s));
  } else {
    auto stashed_res = shared_router()->stashed_server_connections();
    ASSERT_NO_ERROR(stashed_res);
    EXPECT_EQ(*stashed_res, 0);
  }

  SCOPED_TRACE("// reset-connection should clear the locks.");
  {
    auto query_res =
        query_one_result(cli,
                         "SELECT OBJECT_TYPE, OBJECT_SCHEMA, OBJECT_NAME,\n"
                         "       LOCK_TYPE, LOCK_STATUS\n"
                         "  FROM performance_schema.metadata_locks\n"
                         " WHERE OBJECT_TYPE = 'LOCKING SERVICE'");
    ASSERT_NO_ERROR(query_res);

    EXPECT_THAT(*query_res, ::testing::IsEmpty());
  }
}

/**
 * FR6.1: SERVICE_GET_READ_LOCKS(), no-share until, in transaction.
 *
 * SERVICE_GET_READ_LOCKS() should taint the session and even block sharing
 * when called outside a transaction.
 */
TEST_P(ShareConnectionTest,
       classic_protocol_service_get_read_locks_in_transaction) {
  SCOPED_TRACE("// connecting to server");
  MysqlClient cli;

  cli.username("root");
  cli.password("");
  cli.use_schema("testing");

  const bool can_share = GetParam().can_share();

  SCOPED_TRACE("// connect");
  ASSERT_NO_ERROR(
      cli.connect(shared_router()->host(), shared_router()->port(GetParam())));

  SCOPED_TRACE("// check if connection is available for sharing");
  {
    if (can_share) {
      ASSERT_NO_ERROR(
          shared_router()->wait_for_stashed_server_connections(1, 10s));
    } else {
      auto stashed_res = shared_router()->stashed_server_connections();
      ASSERT_NO_ERROR(stashed_res);
      EXPECT_EQ(*stashed_res, 0);
    }
  }

  SCOPED_TRACE("// start transaction.");
  {
    auto cmd_res = cli.query("START TRANSACTION");
    ASSERT_NO_ERROR(cmd_res);
  }

  SCOPED_TRACE("// check if connection is available for sharing");
  {
    if (can_share) {
      ASSERT_NO_ERROR(
          shared_router()->wait_for_stashed_server_connections(1, 10s));
    } else {
      auto stashed_res = shared_router()->stashed_server_connections();
      ASSERT_NO_ERROR(stashed_res);
      EXPECT_EQ(*stashed_res, 0);
    }
  }

  SCOPED_TRACE("// get a read-lock");
  {
    auto cmd_res = cli.query("DO SERVICE_GET_READ_LOCKS('ns', 'lock1', 0)");
    ASSERT_NO_ERROR(cmd_res);
  }

  SCOPED_TRACE("// check if connection is not available for sharing");
  {
    auto stashed_res = shared_router()->stashed_server_connections();
    ASSERT_NO_ERROR(stashed_res);
    EXPECT_EQ(*stashed_res, 0);
  }

  SCOPED_TRACE("// ROLLBACK to clear transaction state.");
  {
    auto cmd_res = cli.query("ROLLBACK");
    ASSERT_NO_ERROR(cmd_res);
  }

  SCOPED_TRACE("// check if connection is still not available for sharing");
  {
    auto stashed_res = shared_router()->stashed_server_connections();
    ASSERT_NO_ERROR(stashed_res);
    EXPECT_EQ(*stashed_res, 0);
  }

  SCOPED_TRACE("// check if locks are in place");
  {
    auto query_res =
        query_one_result(cli,
                         "SELECT OBJECT_TYPE, OBJECT_SCHEMA, OBJECT_NAME,\n"
                         "       LOCK_TYPE, LOCK_STATUS\n"
                         "  FROM performance_schema.metadata_locks\n"
                         " WHERE OBJECT_TYPE = 'LOCKING SERVICE'");
    ASSERT_NO_ERROR(query_res);

    EXPECT_THAT(*query_res,
                ElementsAre(ElementsAre("LOCKING SERVICE", "ns", "lock1",
                                        "SHARED", "GRANTED")));
  }

  SCOPED_TRACE("// reset the connection to remove the locks");
  ASSERT_NO_ERROR(cli.reset_connection());

  SCOPED_TRACE("// check if connection is available for sharing");
  if (can_share) {
    // wait a bit for the connection to be stashed.
    //
    // after reset_connection finished for the client, the router may still
    // initialize the session-trackers.
    ASSERT_NO_ERROR(
        shared_router()->wait_for_stashed_server_connections(1, 10s));
  } else {
    auto stashed_res = shared_router()->stashed_server_connections();
    ASSERT_NO_ERROR(stashed_res);
    EXPECT_EQ(*stashed_res, 0);
  }

  SCOPED_TRACE("// reset-connection should clear the locks.");
  {
    auto query_res =
        query_one_result(cli,
                         "SELECT OBJECT_TYPE, OBJECT_SCHEMA, OBJECT_NAME,\n"
                         "       LOCK_TYPE, LOCK_STATUS\n"
                         "  FROM performance_schema.metadata_locks\n"
                         " WHERE OBJECT_TYPE = 'LOCKING SERVICE'");
    ASSERT_NO_ERROR(query_res);

    EXPECT_THAT(*query_res, ::testing::IsEmpty());
  }
}

/**
 * FR6.1: VERSION_TOKENS_LOCK_SHARED(), no-share until reset
 */
TEST_P(ShareConnectionTest, classic_protocol_version_tokens_lock_shared) {
  SCOPED_TRACE("// connecting to server");
  MysqlClient cli;

  cli.username("root");
  cli.password("");
  cli.use_schema("testing");

  SCOPED_TRACE("// connect");
  const bool can_share = GetParam().can_share();

  ASSERT_NO_ERROR(
      cli.connect(shared_router()->host(), shared_router()->port(GetParam())));

  SCOPED_TRACE("// check if connection is available for sharing");
  {
    if (can_share) {
      ASSERT_NO_ERROR(
          shared_router()->wait_for_stashed_server_connections(1, 10s));
    } else {
      auto stashed_res = shared_router()->stashed_server_connections();
      ASSERT_NO_ERROR(stashed_res);
      EXPECT_EQ(*stashed_res, 0);
    }
  }

  SCOPED_TRACE("// get a version-token");
  {
    auto cmd_res = cli.query("DO VERSION_TOKENS_LOCK_SHARED('token1', 0)");
    ASSERT_NO_ERROR(cmd_res);
  }

  SCOPED_TRACE("// check if connection is not available for sharing");
  {
    auto stashed_res = shared_router()->stashed_server_connections();
    ASSERT_NO_ERROR(stashed_res);
    EXPECT_EQ(*stashed_res, 0);
  }

  SCOPED_TRACE("// check if locks are in place");
  {
    auto query_res =
        query_one_result(cli,
                         "SELECT OBJECT_TYPE, OBJECT_SCHEMA, OBJECT_NAME,\n"
                         "       LOCK_TYPE, LOCK_STATUS\n"
                         "  FROM performance_schema.metadata_locks\n"
                         " WHERE OBJECT_TYPE = 'LOCKING SERVICE'");
    ASSERT_NO_ERROR(query_res);

    EXPECT_THAT(*query_res, ElementsAre(ElementsAre(
                                "LOCKING SERVICE", "version_token_locks",
                                "token1", "SHARED", "GRANTED")));
  }

  SCOPED_TRACE("// reset the connection to remove the locks");
  ASSERT_NO_ERROR(cli.reset_connection());

  if (can_share) {
    // wait a bit for the connection to be stashed.
    //
    // after reset_connection finished for the client, the router may still
    // initialize the session-trackers.
    ASSERT_NO_ERROR(
        shared_router()->wait_for_stashed_server_connections(1, 10s));
  } else {
    auto stashed_res = shared_router()->stashed_server_connections();
    ASSERT_NO_ERROR(stashed_res);
    EXPECT_EQ(*stashed_res, 0);
  }

  SCOPED_TRACE("// reset-connection should clear the locks.");
  {
    auto query_res =
        query_one_result(cli,
                         "SELECT OBJECT_TYPE, OBJECT_SCHEMA, OBJECT_NAME,\n"
                         "       LOCK_TYPE, LOCK_STATUS\n"
                         "  FROM performance_schema.metadata_locks\n"
                         " WHERE OBJECT_TYPE = 'LOCKING SERVICE'");
    ASSERT_NO_ERROR(query_res);

    EXPECT_THAT(*query_res, ::testing::IsEmpty());
  }
}

/**
 * FR6.1: VERSION_TOKENS_LOCK_EXCLUSIVE(), no-share until reset
 */
TEST_P(ShareConnectionTest, classic_protocol_version_tokens_lock_exclusive) {
  SCOPED_TRACE("// connecting to server");
  MysqlClient cli;

  cli.username("root");
  cli.password("");
  cli.use_schema("testing");

  const bool can_share = GetParam().can_share();

  SCOPED_TRACE("// connect");
  ASSERT_NO_ERROR(
      cli.connect(shared_router()->host(), shared_router()->port(GetParam())));

  SCOPED_TRACE("// check if connection is available for sharing");
  {
    if (can_share) {
      ASSERT_NO_ERROR(
          shared_router()->wait_for_stashed_server_connections(1, 10s));
    } else {
      auto stashed_res = shared_router()->stashed_server_connections();
      ASSERT_NO_ERROR(stashed_res);
      EXPECT_EQ(*stashed_res, 0);
    }
  }

  SCOPED_TRACE("// get a lock");
  {
    auto cmd_res = cli.query("DO VERSION_TOKENS_LOCK_EXCLUSIVE('token1', 0)");
    ASSERT_NO_ERROR(cmd_res);
  }

  SCOPED_TRACE("// check if connection is not available for sharing");
  {
    auto stashed_res = shared_router()->stashed_server_connections();
    ASSERT_NO_ERROR(stashed_res);
    EXPECT_EQ(*stashed_res, 0);
  }

  SCOPED_TRACE("// check if locks are in place");
  {
    auto query_res =
        query_one_result(cli,
                         "SELECT OBJECT_TYPE, OBJECT_SCHEMA, OBJECT_NAME,\n"
                         "       LOCK_TYPE, LOCK_STATUS\n"
                         "  FROM performance_schema.metadata_locks\n"
                         " WHERE OBJECT_TYPE = 'LOCKING SERVICE'");
    ASSERT_NO_ERROR(query_res);

    EXPECT_THAT(*query_res, ElementsAre(ElementsAre(
                                "LOCKING SERVICE", "version_token_locks",
                                "token1", "EXCLUSIVE", "GRANTED")));
  }

  SCOPED_TRACE("// reset the connection to remove the locks");
  ASSERT_NO_ERROR(cli.reset_connection());

  SCOPED_TRACE("// check if connection is available for sharing");
  if (can_share) {
    // wait a bit for the connection to be stashed.
    //
    // after reset_connection finished for the client, the router may still
    // initialize the session-trackers.
    ASSERT_NO_ERROR(
        shared_router()->wait_for_stashed_server_connections(1, 10s));
  } else {
    auto stashed_res = shared_router()->stashed_server_connections();
    ASSERT_NO_ERROR(stashed_res);
    EXPECT_EQ(*stashed_res, 0);
  }

  SCOPED_TRACE("// reset-connection should clear the locks.");
  {
    auto query_res =
        query_one_result(cli,
                         "SELECT OBJECT_TYPE, OBJECT_SCHEMA, OBJECT_NAME,\n"
                         "       LOCK_TYPE, LOCK_STATUS\n"
                         "  FROM performance_schema.metadata_locks\n"
                         " WHERE OBJECT_TYPE = 'LOCKING SERVICE'");
    ASSERT_NO_ERROR(query_res);

    EXPECT_THAT(*query_res, ::testing::IsEmpty());
  }
}

TEST_P(ShareConnectionTest, classic_protocol_prepare_fail) {
  SCOPED_TRACE("// connecting to server");
  MysqlClient cli;

  cli.username("root");
  cli.password("");

  const bool can_share = GetParam().can_share();

  SCOPED_TRACE("// connect");
  ASSERT_NO_ERROR(
      cli.connect(shared_router()->host(), shared_router()->port(GetParam())));

  SCOPED_TRACE("// check if connection is available for sharing");
  {
    if (can_share) {
      ASSERT_NO_ERROR(
          shared_router()->wait_for_stashed_server_connections(1, 10s));
    } else {
      auto stashed_res = shared_router()->stashed_server_connections();
      ASSERT_NO_ERROR(stashed_res);
      EXPECT_EQ(*stashed_res, 0);
    }
  }

  SCOPED_TRACE("// prepare a broken SQL statement.");
  {
    auto res = cli.prepare("SEL ?");
    ASSERT_ERROR(res);
    EXPECT_EQ(res.error().value(), 1064) << res.error();  // Syntax Error
  }

  SCOPED_TRACE("// check if connection is available for sharing");
  {
    if (can_share) {
      // wait for the connection to be stashed.
      //
      // The connection may not be stashed after prepare() returns as the router
      // injects a SHOW WARNINGS before stashing.
      ASSERT_NO_ERROR(
          shared_router()->wait_for_stashed_server_connections(1, 10s));
    } else {
      auto stashed_res = shared_router()->stashed_server_connections();
      ASSERT_NO_ERROR(stashed_res);
      EXPECT_EQ(*stashed_res, 0);
    }
  }
}

/**
 * FR6.3: successful prepared statement: disable sharing until reset-connection
 */
TEST_P(ShareConnectionTest, classic_protocol_prepare_execute) {
  SCOPED_TRACE("// connecting to server");
  MysqlClient cli;

  cli.username("root");
  cli.password("");

  const bool can_share = GetParam().can_share();

  ASSERT_NO_ERROR(
      cli.connect(shared_router()->host(), shared_router()->port(GetParam())));

  auto res = cli.prepare("SELECT ?");
  ASSERT_NO_ERROR(res);

  auto stmt = std::move(res.value());

  std::array<MYSQL_BIND, 1> params{
      NullParam{},
  };
  ASSERT_NO_ERROR(stmt.bind_params(params));

  {
    auto exec_res = stmt.execute();
    ASSERT_NO_ERROR(exec_res);

    for ([[maybe_unused]] auto res : *exec_res) {
      // drain the resultsets.
    }
  }

  {
    auto events_res = changed_event_counters(cli);
    ASSERT_NO_ERROR(events_res);

    if (can_share) {
      EXPECT_THAT(*events_res,
                  ElementsAre(Pair("statement/com/Execute", 1),
                              Pair("statement/com/Prepare", 1),
                              // connect
                              Pair("statement/sql/select", 1),     //
                              Pair("statement/sql/set_option", 1)  //
                              ));
    } else {
      EXPECT_THAT(*events_res, ElementsAre(Pair("statement/com/Execute", 1),
                                           Pair("statement/com/Prepare", 1)));
    }
  }

  ASSERT_NO_ERROR(cli.reset_connection());

  // share again.
  {
    auto events_res = changed_event_counters(cli);
    ASSERT_NO_ERROR(events_res);

    if (can_share) {
      EXPECT_THAT(*events_res,
                  ElementsAre(Pair("statement/com/Execute", 1),
                              Pair("statement/com/Prepare", 1),
                              // events
                              Pair("statement/com/Reset Connection", 1),
                              // events
                              Pair("statement/sql/select", 3),
                              Pair("statement/sql/set_option", 2)));
    } else {
      EXPECT_THAT(*events_res,
                  ElementsAre(Pair("statement/com/Execute", 1),
                              Pair("statement/com/Prepare", 1),
                              // explicit
                              Pair("statement/com/Reset Connection", 1),
                              // events
                              Pair("statement/sql/select", 1)));
    }
  }
}

TEST_P(ShareConnectionTest, classic_protocol_prepare_execute_fetch) {
  const bool can_share = GetParam().can_share();

  SCOPED_TRACE("// connecting to server");
  MysqlClient cli;

  cli.username("root");
  cli.password("");

  ASSERT_NO_ERROR(
      cli.connect(shared_router()->host(), shared_router()->port(GetParam())));

  auto res = cli.prepare("SELECT ?");
  ASSERT_NO_ERROR(res);

  auto stmt = std::move(res.value());

  // create a read-only cursor force a COM_STMT_FETCH
  EXPECT_NO_ERROR(stmt.set_attr(MysqlClient::PreparedStatement::CursorType{1}));
  EXPECT_NO_ERROR(
      stmt.set_attr(MysqlClient::PreparedStatement::PrefetchRows{1}));

  int one{1};
  std::array<MYSQL_BIND, 1> params{
      IntegerParam{&one},
  };
  auto bind_res = stmt.bind_params(params);
  EXPECT_TRUE(bind_res) << bind_res.error();

  auto exec_res = stmt.execute();
  EXPECT_TRUE(exec_res) << exec_res.error();

  // may contain multi-resultset
  size_t results{0};
  size_t rows{0};
  for (auto result : exec_res.value()) {
    ++results;
    if (result.field_count() > 0) {
      int count;
      std::array<MYSQL_BIND, 1> fields{IntegerParam{&count}};

      result.bind_result(fields);
      for (const auto fetch_status : result.rows()) {
        EXPECT_EQ(fetch_status.status(), 0);
        ++rows;
      }
    }
  }
  EXPECT_EQ(results, 1);
  EXPECT_EQ(rows, 1);

  // share again.
  {
    auto events_res = changed_event_counters(cli);
    ASSERT_NO_ERROR(events_res);

    if (can_share) {
      EXPECT_THAT(*events_res,
                  ElementsAre(Pair("statement/com/Execute", 1),
                              Pair("statement/com/Fetch", 2),
                              Pair("statement/com/Prepare", 1),
                              Pair("statement/sql/select", 1),
                              Pair("statement/sql/set_option", 1)));
    } else {
      EXPECT_THAT(*events_res, ElementsAre(Pair("statement/com/Execute", 1),
                                           Pair("statement/com/Fetch", 2),
                                           Pair("statement/com/Prepare", 1)));
    }
  }
}

TEST_P(ShareConnectionTest, classic_protocol_prepare_append_data_execute) {
  SCOPED_TRACE("// connecting to server");
  MysqlClient cli;

  cli.username("root");
  cli.password("");

  ASSERT_NO_ERROR(
      cli.connect(shared_router()->host(), shared_router()->port(GetParam())));

  auto res = cli.prepare("SELECT ?");
  ASSERT_NO_ERROR(res);

  auto stmt = std::move(res.value());

  std::string one{"1"};
  std::array<MYSQL_BIND, 1> params{
      StringParam{one},
  };
  {
    auto bind_res = stmt.bind_params(params);
    EXPECT_TRUE(bind_res) << bind_res.error();
  }

  // a..b..c..d

  // longdata: c_string with len
  {
    auto append_res = stmt.append_param_data(0, "a", 1);
    EXPECT_TRUE(append_res) << append_res.error();
  }

  // longdata: string_view
  {
    auto append_res = stmt.append_param_data(0, "b"sv);
    EXPECT_TRUE(append_res) << append_res.error();
  }

  // longdata: string_view from std::string
  {
    auto append_res = stmt.append_param_data(0, std::string("c"));
    EXPECT_TRUE(append_res) << append_res.error();
  }

  // longdata: string_view from c-string
  {
    auto append_res = stmt.append_param_data(0, "d");
    EXPECT_TRUE(append_res) << append_res.error();
  }

  {
    auto exec_res = stmt.execute();
    EXPECT_TRUE(exec_res) << exec_res.error();

    // may contain multi-resultset
    size_t results{0};
    size_t rows{0};
    for (auto result : exec_res.value()) {
      ++results;
      if (result.field_count() > 0) {
        std::string data;
        data.resize(16);                // resize to alloca space
        unsigned long data_actual_len;  // actual length
        std::array<MYSQL_BIND, 1> fields{StringParam{data, &data_actual_len}};

        result.bind_result(fields);
        for (const auto fetch_status [[maybe_unused]] : result.rows()) {
          EXPECT_EQ(data_actual_len, 4);
          EXPECT_EQ(data.size(), 16);

          data.resize(std::min(static_cast<size_t>(data_actual_len),
                               data.size()));  // only shrink

          EXPECT_EQ(data, "abcd");
          ++rows;
        }
      }
    }
    EXPECT_EQ(results, 1);
    EXPECT_EQ(rows, 1);
  }

  // execute again
  {
    auto exec_res = stmt.execute();
    EXPECT_TRUE(exec_res) << exec_res.error();
  }
}

TEST_P(ShareConnectionTest,
       classic_protocol_prepare_append_data_reset_execute) {
  SCOPED_TRACE("// connecting to server");
  MysqlClient cli;

  cli.username("root");
  cli.password("");

  ASSERT_NO_ERROR(
      cli.connect(shared_router()->host(), shared_router()->port(GetParam())));

  auto res = cli.prepare("SELECT ?");
  ASSERT_NO_ERROR(res);

  auto stmt = std::move(res.value());

  std::string one{"1"};
  std::array<MYSQL_BIND, 1> params{
      StringParam{one},
  };
  {
    auto bind_res = stmt.bind_params(params);
    EXPECT_TRUE(bind_res) << bind_res.error();
  }

  // a..b..c..d

  // longdata: c_string with len
  {
    auto append_res = stmt.append_param_data(0, "a", 1);
    EXPECT_TRUE(append_res) << append_res.error();
  }

  // longdata: string_view
  {
    auto append_res = stmt.append_param_data(0, "b"sv);
    EXPECT_TRUE(append_res) << append_res.error();
  }

  // longdata: string_view from std::string
  {
    auto append_res = stmt.append_param_data(0, std::string("c"));
    EXPECT_TRUE(append_res) << append_res.error();
  }

  // longdata: string_view from c-string
  {
    auto append_res = stmt.append_param_data(0, "d");
    EXPECT_TRUE(append_res) << append_res.error();
  }

  // reset the append data and use the 'one' instead.
  {
    auto reset_res = stmt.reset();
    EXPECT_TRUE(reset_res) << reset_res.error();
  }

  {
    auto exec_res = stmt.execute();
    EXPECT_TRUE(exec_res) << exec_res.error();

    // may contain multi-resultset
    size_t results{0};
    size_t rows{0};
    for (auto result : exec_res.value()) {
      ++results;
      if (result.field_count() > 0) {
        std::string data;
        data.resize(16);                // resize to alloca space
        unsigned long data_actual_len;  // actual length
        std::array<MYSQL_BIND, 1> fields{StringParam{data, &data_actual_len}};

        result.bind_result(fields);
        for (const auto fetch_status [[maybe_unused]] : result.rows()) {
          EXPECT_EQ(data_actual_len, 1);
          EXPECT_EQ(data.size(), 16);

          data.resize(std::min(static_cast<size_t>(data_actual_len),
                               data.size()));  // only shrink

          // the 'one' is used.
          EXPECT_EQ(data, "1");
          ++rows;
        }
      }
    }
    EXPECT_EQ(results, 1);
    EXPECT_EQ(rows, 1);
  }

  // execute again
  {
    auto exec_res = stmt.execute();
    EXPECT_TRUE(exec_res) << exec_res.error();
  }
}

/*
 * stmt-execute -> ok
 */
TEST_P(ShareConnectionTest, classic_protocol_prepare_execute_no_result) {
  SCOPED_TRACE("// connecting to server");
  MysqlClient cli;

  cli.username("root");
  cli.password("");

  const bool can_share = GetParam().can_share();

  ASSERT_NO_ERROR(
      cli.connect(shared_router()->host(), shared_router()->port(GetParam())));

  auto res = cli.prepare("DO ?");
  ASSERT_NO_ERROR(res);

  // leave the statement open across the reset_connection to ensure it isn't
  // closed from the client side.
  auto stmt = std::move(*res);

  std::array<MYSQL_BIND, 1> params{
      NullParam{},
  };

  ASSERT_NO_ERROR(stmt.bind_params(params));

  auto exec_res = stmt.execute();
  ASSERT_NO_ERROR(exec_res);

  for ([[maybe_unused]] auto res : *exec_res) {
    // drain the resultsets.
  }

  {
    auto events_res = changed_event_counters(cli);
    ASSERT_NO_ERROR(events_res);

    if (can_share) {
      EXPECT_THAT(*events_res,
                  ElementsAre(Pair("statement/com/Execute", 1),
                              Pair("statement/com/Prepare", 1),
                              Pair("statement/sql/select", 1),
                              // connect
                              Pair("statement/sql/set_option", 1)  //
                              ));
    } else {
      EXPECT_THAT(*events_res, ElementsAre(Pair("statement/com/Execute", 1),
                                           Pair("statement/com/Prepare", 1)));
    }
  }

  SCOPED_TRACE("// reset the connection to allow sharing again.");
  ASSERT_NO_ERROR(cli.reset_connection());

  // share again.
  {
    auto events_res = changed_event_counters(cli);
    ASSERT_NO_ERROR(events_res);

    if (can_share) {
      EXPECT_THAT(*events_res,
                  ElementsAre(Pair("statement/com/Execute", 1),
                              Pair("statement/com/Prepare", 1),
                              // events
                              Pair("statement/com/Reset Connection", 1),
                              // events
                              Pair("statement/sql/select", 3),
                              Pair("statement/sql/set_option", 2)));
    } else {
      EXPECT_THAT(*events_res,
                  ElementsAre(Pair("statement/com/Execute", 1),
                              Pair("statement/com/Prepare", 1),
                              // explicit
                              Pair("statement/com/Reset Connection", 1),
                              // events
                              Pair("statement/sql/select", 1)));
    }
  }
}

/*
 * stmt-execute -> stored-procedure
 */
TEST_P(ShareConnectionTest, classic_protocol_prepare_execute_call) {
  SCOPED_TRACE("// connecting to server");
  MysqlClient cli;

  cli.username("root");
  cli.password("");

  const bool can_share = GetParam().can_share();

  ASSERT_NO_ERROR(
      cli.connect(shared_router()->host(), shared_router()->port(GetParam())));

  auto res = cli.prepare("CALL testing.multiple_results()");
  ASSERT_NO_ERROR(res);

  // leave the statement open across the reset_connection to ensure it isn't
  // closed from the client side.
  auto stmt = std::move(*res);

  auto exec_res = stmt.execute();
  ASSERT_NO_ERROR(exec_res);

  size_t num_res{};
  for ([[maybe_unused]] auto res : *exec_res) {
    // drain the resultsets.
    ++num_res;
  }
  // select
  // select
  // call
  EXPECT_EQ(num_res, 3);

  {
    auto events_res = changed_event_counters(cli);
    ASSERT_NO_ERROR(events_res);

    if (can_share) {
      EXPECT_THAT(*events_res,
                  ElementsAre(Pair("statement/com/Execute", 1),
                              Pair("statement/com/Prepare", 1),
                              Pair("statement/sp/stmt", 2),
                              Pair("statement/sql/select", 1),
                              // connect
                              Pair("statement/sql/set_option", 1)  //
                              ));
    } else {
      EXPECT_THAT(*events_res, ElementsAre(Pair("statement/com/Execute", 1),
                                           Pair("statement/com/Prepare", 1),
                                           Pair("statement/sp/stmt", 2)));
    }
  }

  SCOPED_TRACE("// reset the connection to allow sharing again.");
  ASSERT_NO_ERROR(cli.reset_connection());

  // share again.
  {
    auto events_res = changed_event_counters(cli);
    ASSERT_NO_ERROR(events_res);

    if (can_share) {
      EXPECT_THAT(*events_res,
                  ElementsAre(Pair("statement/com/Execute", 1),
                              Pair("statement/com/Prepare", 1),
                              // from-pool, events
                              Pair("statement/com/Reset Connection", 1),
                              Pair("statement/sp/stmt", 2),
                              // events
                              Pair("statement/sql/select", 3),
                              Pair("statement/sql/set_option", 2)));
    } else {
      EXPECT_THAT(*events_res,
                  ElementsAre(Pair("statement/com/Execute", 1),
                              Pair("statement/com/Prepare", 1),
                              // explicit
                              Pair("statement/com/Reset Connection", 1),
                              Pair("statement/sp/stmt", 2),
                              // events
                              Pair("statement/sql/select", 1)));
    }
  }
}

/*
 * com-stmt-reset -> error
 *
 * COM_STMT_RESET fails for unknown stmt-ids
 */
TEST_P(ShareConnectionTest, classic_protocol_stmt_reset_fail) {
  SCOPED_TRACE("// connecting to server");
  MysqlClient cli;

  cli.username("root");
  cli.password("");

  // disable SSL as raw packets will be sent.
  cli.set_option(MysqlClient::SslMode(SSL_MODE_DISABLED));

  auto connect_res =
      cli.connect(shared_router()->host(), shared_router()->port(GetParam()));
  if (GetParam().client_ssl_mode == kRequired) {
    ASSERT_ERROR(connect_res);
    GTEST_SKIP() << connect_res.error();
  }
  ASSERT_NO_ERROR(connect_res);

  // don't share the connection.
  ASSERT_NO_ERROR(cli.query("SET @block_this_connection = 1"));

  // send a stmt-reset with a unknown stmt-id
  std::vector<uint8_t> buf;

  // caps for the error-packet parser
  auto caps = classic_protocol::capabilities::protocol_41;
  {
    auto encode_res = classic_protocol::encode<classic_protocol::frame::Frame<
        classic_protocol::message::client::StmtReset>>(
        {0, {0}}, caps, net::dynamic_buffer(buf));
    ASSERT_NO_ERROR(encode_res);

    auto send_res =
        net::impl::socket::send(cli.native_handle(), buf.data(), buf.size(), 0);
    ASSERT_NO_ERROR(send_res);
    EXPECT_EQ(*send_res, buf.size());
  }

  // recv the error-msg
  {
    buf.resize(1024);  // should be large enough.

    auto recv_res =
        net::impl::socket::recv(cli.native_handle(), buf.data(), buf.size(), 0);
    ASSERT_NO_ERROR(recv_res);

    buf.resize(*recv_res);

    ASSERT_GT(buf.size(), 5) << mysql_harness::hexify(buf);
    ASSERT_EQ(buf[4], 0xff) << mysql_harness::hexify(buf);

    auto decode_res = classic_protocol::decode<classic_protocol::frame::Frame<
        classic_protocol::message::server::Error>>(net::buffer(buf), caps);
    ASSERT_NO_ERROR(decode_res);

    auto decoded = std::move(*decode_res);
    auto frame = decoded.second;

    auto msg = frame.payload();

    // unknown prepared statement
    EXPECT_EQ(msg.error_code(), 1243);
  }
}

/*
 * com-register-replica -> error
 */
TEST_P(ShareConnectionTest, classic_protocol_register_replica_fail) {
  SCOPED_TRACE("// connecting to server");
  MysqlClient cli;

  auto account = SharedServer::native_empty_password_account();
  cli.username(account.username);
  cli.password(account.password);

  // disable SSL as raw packets will be sent.
  cli.set_option(MysqlClient::SslMode(SSL_MODE_DISABLED));

  {
    auto connect_res =
        cli.connect(shared_router()->host(), shared_router()->port(GetParam()));
    if (GetParam().client_ssl_mode == kRequired) {
      ASSERT_ERROR(connect_res);
      GTEST_SKIP() << connect_res.error();
    }
    ASSERT_NO_ERROR(connect_res);
  }

  ASSERT_NO_ERROR(cli.query("SET @block_this_connection = 1"));

  std::vector<uint8_t> buf;

  // caps for the error-packet parser
  auto caps = classic_protocol::capabilities::protocol_41;
  {
    auto encode_res = classic_protocol::encode<classic_protocol::frame::Frame<
        classic_protocol::message::client::RegisterReplica>>(
        {0, {0, "", "", "", 0, 0, 0}}, caps, net::dynamic_buffer(buf));
    ASSERT_NO_ERROR(encode_res);

    auto send_res =
        net::impl::socket::send(cli.native_handle(), buf.data(), buf.size(), 0);
    ASSERT_NO_ERROR(send_res);
    EXPECT_EQ(*send_res, buf.size());
  }

  {
    buf.resize(1024);  // should be large enough.

    auto recv_res =
        net::impl::socket::recv(cli.native_handle(), buf.data(), buf.size(), 0);
    ASSERT_NO_ERROR(recv_res);

    buf.resize(*recv_res);

    ASSERT_GT(buf.size(), 5) << mysql_harness::hexify(buf);
    ASSERT_EQ(buf[4], 0xff) << mysql_harness::hexify(buf);

    auto decode_res = classic_protocol::decode<classic_protocol::frame::Frame<
        classic_protocol::message::server::Error>>(net::buffer(buf), caps);
    ASSERT_NO_ERROR(decode_res);

    auto decoded = std::move(*decode_res);
    auto frame = decoded.second;

    auto msg = frame.payload();

    // Access Denied for native_empty ...
    EXPECT_EQ(msg.error_code(), 1045) << msg.message();
  }
}

/*
 * com-register-replica -> no-connection
 */
TEST_P(ShareConnectionTest, classic_protocol_register_replica_no_connection) {
  SCOPED_TRACE("// connecting to server");
  MysqlClient cli;

  auto account = SharedServer::native_empty_password_account();
  cli.username(account.username);
  cli.password(account.password);

  // disable SSL as raw packets will be sent.
  cli.set_option(MysqlClient::SslMode(SSL_MODE_DISABLED));

  {
    auto connect_res =
        cli.connect(shared_router()->host(), shared_router()->port(GetParam()));
    if (GetParam().client_ssl_mode == kRequired) {
      ASSERT_ERROR(connect_res);
      GTEST_SKIP() << connect_res.error();
    }
    ASSERT_NO_ERROR(connect_res);
  }

  std::vector<uint8_t> buf;

  // caps for the error-packet parser
  auto caps = classic_protocol::capabilities::protocol_41;
  {
    auto encode_res = classic_protocol::encode<classic_protocol::frame::Frame<
        classic_protocol::message::client::RegisterReplica>>(
        {0, {0, "", "", "", 0, 0, 0}}, caps, net::dynamic_buffer(buf));
    ASSERT_NO_ERROR(encode_res);

    auto send_res =
        net::impl::socket::send(cli.native_handle(), buf.data(), buf.size(), 0);
    ASSERT_NO_ERROR(send_res);
    EXPECT_EQ(*send_res, buf.size());
  }

  {
    buf.resize(1024);  // should be large enough.

    auto recv_res =
        net::impl::socket::recv(cli.native_handle(), buf.data(), buf.size(), 0);
    ASSERT_NO_ERROR(recv_res);

    buf.resize(*recv_res);

    ASSERT_GT(buf.size(), 5) << mysql_harness::hexify(buf);
    ASSERT_EQ(buf[4], 0xff) << mysql_harness::hexify(buf);

    auto decode_res = classic_protocol::decode<classic_protocol::frame::Frame<
        classic_protocol::message::server::Error>>(net::buffer(buf), caps);
    ASSERT_NO_ERROR(decode_res);

    auto decoded = std::move(*decode_res);
    auto frame = decoded.second;

    auto msg = frame.payload();

    // Access Denied for native_empty ...
    EXPECT_EQ(msg.error_code(), 1045) << msg.message();
  }
}

/*
 * com-set-option -> no-connection
 */
TEST_P(ShareConnectionTest, classic_protocol_set_option_no_connection) {
  SCOPED_TRACE("// connecting to server");
  MysqlClient cli;

  auto account = SharedServer::native_empty_password_account();
  cli.username(account.username);
  cli.password(account.password);

  // disable SSL as raw packets will be sent.
  cli.set_option(MysqlClient::SslMode(SSL_MODE_DISABLED));
  {
    auto connect_res =
        cli.connect(shared_router()->host(), shared_router()->port(GetParam()));
    if (GetParam().client_ssl_mode == kRequired) {
      ASSERT_ERROR(connect_res);
      GTEST_SKIP() << connect_res.error();
    }
    ASSERT_NO_ERROR(connect_res);
  }

  std::vector<uint8_t> buf;

  // caps for the error-packet parser
  auto caps = classic_protocol::capabilities::protocol_41;
  {
    auto encode_res = classic_protocol::encode<classic_protocol::frame::Frame<
        classic_protocol::message::client::SetOption>>(
        {0, {255}}, caps, net::dynamic_buffer(buf));
    ASSERT_NO_ERROR(encode_res);

    auto send_res =
        net::impl::socket::send(cli.native_handle(), buf.data(), buf.size(), 0);
    ASSERT_NO_ERROR(send_res);
    EXPECT_EQ(*send_res, buf.size());
  }

  {
    buf.resize(1024);  // should be large enough.

    auto recv_res =
        net::impl::socket::recv(cli.native_handle(), buf.data(), buf.size(), 0);
    ASSERT_NO_ERROR(recv_res);

    buf.resize(*recv_res);

    ASSERT_GT(buf.size(), 5) << mysql_harness::hexify(buf);
    ASSERT_EQ(buf[4], 0xff) << mysql_harness::hexify(buf);

    auto decode_res = classic_protocol::decode<classic_protocol::frame::Frame<
        classic_protocol::message::server::Error>>(net::buffer(buf), caps);
    ASSERT_NO_ERROR(decode_res);

    auto decoded = std::move(*decode_res);
    auto frame = decoded.second;

    auto msg = frame.payload();

    // unknown command
    EXPECT_EQ(msg.error_code(), 1047) << msg.message();
  }
}

TEST_P(ShareConnectionTest,
       classic_protocol_prepare_execute_missing_bind_param) {
  SCOPED_TRACE("// connecting to server");
  MysqlClient cli;

  cli.username("root");
  cli.password("");

  ASSERT_NO_ERROR(
      cli.connect(shared_router()->host(), shared_router()->port(GetParam())));

  auto res = cli.prepare("SELECT ?");
  ASSERT_NO_ERROR(res);

  auto stmt = std::move(res.value());

  // no bind.

  auto exec_res = stmt.execute();
  ASSERT_ERROR(exec_res);
  EXPECT_EQ(exec_res.error().value(), 2031) << exec_res.error();
  // No data supplied for parameters in prepared statement
}

TEST_P(ShareConnectionTest, classic_protocol_prepare_reset) {
  SCOPED_TRACE("// connecting to server");
  MysqlClient cli;

  cli.username("root");
  cli.password("");

  ASSERT_NO_ERROR(
      cli.connect(shared_router()->host(), shared_router()->port(GetParam())));

  auto res = cli.prepare("SELECT ?");
  ASSERT_NO_ERROR(res);

  auto stmt = std::move(res.value());

  ASSERT_NO_ERROR(stmt.reset());
}

TEST_P(ShareConnectionTest, classic_protocol_set_option) {
  RecordProperty("Description",
                 "check if enabling multi-statement at runtime is handled "
                 "and sharing is allowed.");

  ASSERT_NO_ERROR(shared_router()->wait_for_idle_server_connections(0, 10s));

  const bool can_share = GetParam().can_share();

  SCOPED_TRACE("// connecting to server");
  MysqlClient cli;

  cli.username("root");
  cli.password("");

  ASSERT_NO_ERROR(
      cli.connect(shared_router()->host(), shared_router()->port(GetParam())));

  if (can_share) {
    ASSERT_NO_ERROR(
        shared_router()->wait_for_stashed_server_connections(1, 10s));
  }

  {
    auto query_res = cli.query("DO 1; DO 2");
    ASSERT_ERROR(query_res);
  }

  if (can_share) {
    ASSERT_NO_ERROR(
        shared_router()->wait_for_stashed_server_connections(1, 10s));
  }

  ASSERT_NO_ERROR(cli.set_server_option(MYSQL_OPTION_MULTI_STATEMENTS_ON));

  {
    auto query_res = cli.query("DO 1; DO 2");
    if (can_share) {
      ASSERT_ERROR(query_res);

      // multi-statements are forbidden when connection-sharing is enabled.
      EXPECT_EQ(query_res.error().value(), 4501);
    } else {
      ASSERT_NO_ERROR(query_res);

      for (const auto &res [[maybe_unused]] : *query_res) {
      }
    }
  }

  {
    // a single statement is ok though.
    auto query_res = cli.query("DO 1");
    ASSERT_NO_ERROR(query_res);
  }

  if (can_share) {
    ASSERT_NO_ERROR(
        shared_router()->wait_for_stashed_server_connections(1, 10s));
  }

  EXPECT_NO_ERROR(cli.set_server_option(MYSQL_OPTION_MULTI_STATEMENTS_OFF));

  if (can_share) {
    ASSERT_NO_ERROR(
        shared_router()->wait_for_stashed_server_connections(1, 10s));
  }

  {
    auto query_res = cli.query("DO 1; DO 2");
    ASSERT_ERROR(query_res);
  }
}

TEST_P(ShareConnectionTest, classic_protocol_set_option_at_connect) {
  RecordProperty("Description",
                 "check if the multi-statement flag is handled at handshake "
                 "when sharing is allowed.");

  SCOPED_TRACE("// ensure the pool is empty");
  ASSERT_NO_ERROR(shared_router()->wait_for_idle_server_connections(0, 10s));

  const bool can_share = GetParam().can_share();

  SCOPED_TRACE("// connecting to server");
  MysqlClient cli;

  cli.username("root");
  cli.password("");
  cli.flags(CLIENT_MULTI_STATEMENTS);

  ASSERT_NO_ERROR(
      cli.connect(shared_router()->host(), shared_router()->port(GetParam())));

  if (can_share) {
    ASSERT_NO_ERROR(
        shared_router()->wait_for_stashed_server_connections(1, 10s));
  }

  {
    auto query_res = cli.query("DO 1; DO 2");
    if (can_share) {
      ASSERT_ERROR(query_res);

      // multi-statements are forbidden when connection-sharing is enabled.
      EXPECT_EQ(query_res.error().value(), 4501);
    } else {
      ASSERT_NO_ERROR(query_res);

      for (const auto &res [[maybe_unused]] : *query_res) {
      }
    }
  }

  if (can_share) {
    ASSERT_NO_ERROR(
        shared_router()->wait_for_stashed_server_connections(1, 10s));
  }

  ASSERT_NO_ERROR(cli.set_server_option(MYSQL_OPTION_MULTI_STATEMENTS_ON));

  {
    auto query_res = cli.query("DO 1; DO 2");
    if (can_share) {
      ASSERT_ERROR(query_res);

      // multi-statements are forbidden when connection-sharing is enabled.
      EXPECT_EQ(query_res.error().value(), 4501);
    } else {
      ASSERT_NO_ERROR(query_res);

      for (const auto &res [[maybe_unused]] : *query_res) {
      }
    }
  }

  {
    // a single statement is ok though.
    auto query_res = cli.query("DO 1");
    ASSERT_NO_ERROR(query_res);
  }

  if (can_share) {
    ASSERT_NO_ERROR(
        shared_router()->wait_for_stashed_server_connections(1, 10s));
  }

  EXPECT_NO_ERROR(cli.set_server_option(MYSQL_OPTION_MULTI_STATEMENTS_OFF));

  if (can_share) {
    ASSERT_NO_ERROR(
        shared_router()->wait_for_stashed_server_connections(1, 10s));
  }

  {
    auto query_res = cli.query("DO 1; DO 2");
    ASSERT_ERROR(query_res);
  }
}

TEST_P(ShareConnectionTest, classic_protocol_set_option_fails) {
  SCOPED_TRACE("// connecting to server");
  MysqlClient cli;

  cli.username("root");
  cli.password("");

  ASSERT_NO_ERROR(
      cli.connect(shared_router()->host(), shared_router()->port(GetParam())));

  {
    auto cmd_res =
        cli.set_server_option(static_cast<enum_mysql_set_option>(255));
    ASSERT_ERROR(cmd_res);

    EXPECT_EQ(cmd_res.error().value(), 1047);  // unknown command.
  }
}

TEST_P(ShareConnectionTest, classic_protocol_binlog_dump) {
  SCOPED_TRACE("// connecting to server");
  MysqlClient cli;

  cli.username("root");
  cli.password("");

  ASSERT_NO_ERROR(
      cli.connect(shared_router()->host(), shared_router()->port(GetParam())));

  // source_binlog_checksum needs to be set to what the server is, otherwise it
  // will fail at binlog_dump();

  ASSERT_NO_ERROR(
      cli.query("SET @source_binlog_checksum=@@global.binlog_checksum"));

  // purge the logs
  ASSERT_NO_ERROR(cli.query("RESET BINARY LOGS AND GTIDS"));

  {
    MYSQL_RPL rpl{};

    rpl.start_position = 4;
    rpl.server_id = 0;
    rpl.flags = 1 << 0 /* NON_BLOCK */;

    ASSERT_NO_ERROR(cli.binlog_dump(rpl));

    do {
      ASSERT_NO_ERROR(cli.binlog_fetch(rpl));
    } while (rpl.size != 0);
  }

  // server closes the connection and therefore the client connection should be
  // closed too.
  {
    auto cmd_res = cli.ping();
    ASSERT_ERROR(cmd_res);
    EXPECT_EQ(cmd_res.error().value(), 2013) << cmd_res.error();
    EXPECT_THAT(cmd_res.error().message(),
                ::testing::StartsWith("Lost connection to MySQL server"))
        << cmd_res.error();
  }
}

TEST_P(ShareConnectionTest, classic_protocol_binlog_dump_fail_no_checksum) {
  SCOPED_TRACE("// connecting to server");
  MysqlClient cli;

  cli.username("root");
  cli.password("");

  ASSERT_NO_ERROR(
      cli.connect(shared_router()->host(), shared_router()->port(GetParam())));
  {
    MYSQL_RPL rpl{};

    rpl.start_position = 4;
    rpl.server_id = 0;
    rpl.flags = 1 << 0 /* NON_BLOCK */;

    ASSERT_NO_ERROR(cli.binlog_dump(rpl));

    ASSERT_NO_ERROR(cli.binlog_fetch(rpl));

    {
      auto res = cli.binlog_fetch(rpl);
      ASSERT_ERROR(res);
      EXPECT_EQ(res.error().value(), 1236) << res.error();
      EXPECT_THAT(res.error().message(),
                  AnyOf(StartsWith("Slave can not handle"),
                        StartsWith("Replica can not handle")))
          << res.error();
    }
  }

  // server closes the connection and therefore the client connection should be
  // closed too.
  {
    auto cmd_res = cli.ping();
    ASSERT_ERROR(cmd_res);
    EXPECT_EQ(cmd_res.error().value(), 2013) << cmd_res.error();
    EXPECT_THAT(cmd_res.error().message(),
                ::testing::StartsWith("Lost connection to MySQL server"))
        << cmd_res.error();
  }
}

/**
 * COM_BINLOG_DUMP always closes the connection when it finishes.
 *
 * no sharing.
 */
TEST_P(ShareConnectionTest, classic_protocol_binlog_dump_gtid) {
  SCOPED_TRACE("// connecting to server");
  MysqlClient cli;

  cli.username("root");
  cli.password("");

  ASSERT_NO_ERROR(
      cli.connect(shared_router()->host(), shared_router()->port(GetParam())));

  // source_binlog_checksum needs to be set to what the server is, otherwise it
  // will fail at binlog_dump();

  ASSERT_NO_ERROR(
      cli.query("SET @source_binlog_checksum=@@global.binlog_checksum"));

  {
    MYSQL_RPL rpl{};

    rpl.start_position = 4;
    rpl.server_id = 0;
    rpl.flags = MYSQL_RPL_GTID | (1 << 0);

    ASSERT_NO_ERROR(cli.binlog_dump(rpl));

    do {
      ASSERT_NO_ERROR(cli.binlog_fetch(rpl));
    } while (rpl.size != 0);
  }

  // server closes the connection and therefore the client connection should be
  // closed too.
  {
    auto cmd_res = cli.ping();
    ASSERT_ERROR(cmd_res);
    EXPECT_EQ(cmd_res.error().value(), 2013) << cmd_res.error();
    EXPECT_THAT(cmd_res.error().message(),
                ::testing::StartsWith("Lost connection to MySQL server"))
        << cmd_res.error();
  }
}

// source_binlog_checksum needs to be set to what the server is, otherwise it
// will fail at binlog_dump();
TEST_P(ShareConnectionTest,
       classic_protocol_binlog_dump_gtid_fail_no_checksum) {
  SCOPED_TRACE("// connecting to server");
  MysqlClient cli;

  cli.username("root");
  cli.password("");

  ASSERT_NO_ERROR(
      cli.connect(shared_router()->host(), shared_router()->port(GetParam())));

  {
    MYSQL_RPL rpl{};

    rpl.start_position = 4;
    rpl.server_id = 0;
    rpl.flags = MYSQL_RPL_GTID | (1 << 0);

    ASSERT_NO_ERROR(cli.binlog_dump(rpl));

    // format-description event
    ASSERT_NO_ERROR(cli.binlog_fetch(rpl));

    {
      auto res = cli.binlog_fetch(rpl);
      ASSERT_ERROR(res);
      EXPECT_EQ(res.error().value(), 1236) << res.error();
      EXPECT_THAT(res.error().message(),
                  AnyOf(StartsWith("Slave can not handle"),
                        StartsWith("Replica can not handle")))
          << res.error();
    }
  }

  // should fail as the server closed the connection on us.
  {
    auto cmd_res = cli.ping();
    ASSERT_ERROR(cmd_res);
    EXPECT_EQ(cmd_res.error().value(), 2013) << cmd_res.error();
    EXPECT_THAT(cmd_res.error().message(),
                ::testing::StartsWith("Lost connection to MySQL server"))
        << cmd_res.error();
  }
}

TEST_P(ShareConnectionTest,
       classic_protocol_binlog_dump_gtid_fail_wrong_position) {
  SCOPED_TRACE("// connecting to server");
  MysqlClient cli;

  cli.username("root");
  cli.password("");

  ASSERT_NO_ERROR(
      cli.connect(shared_router()->host(), shared_router()->port(GetParam())));

  MYSQL_RPL rpl{};

  rpl.start_position = 0;
  rpl.server_id = 0;
  rpl.flags = MYSQL_RPL_GTID | (1 << 0);

  ASSERT_NO_ERROR(cli.binlog_dump(rpl));

  {
    auto res = cli.binlog_fetch(rpl);
    ASSERT_ERROR(res);
    EXPECT_EQ(res.error().value(), 1236) << res.error();
    EXPECT_THAT(res.error().message(),
                AnyOf(StartsWith("Client requested master to start replication "
                                 "from position < 4"),
                      StartsWith("Client requested source to start replication "
                                 "from position < 4")))
        << res.error();
  }

  // should fail as the server closed the connection on us.
  {
    auto cmd_res = cli.ping();
    ASSERT_ERROR(cmd_res);
    EXPECT_EQ(cmd_res.error().value(), 2013) << cmd_res.error();
    EXPECT_THAT(cmd_res.error().message(),
                ::testing::StartsWith("Lost connection to MySQL server"))
        << cmd_res.error();
  }
}

//
// mysql_native_password
//

TEST_P(ShareConnectionTest, classic_protocol_native_user_no_pass) {
  auto account = SharedServer::native_empty_password_account();

  MysqlClient cli;

  cli.username(account.username);
  cli.password(account.password);

  ASSERT_NO_ERROR(
      cli.connect(shared_router()->host(), shared_router()->port(GetParam())));
}

TEST_P(ShareConnectionTest, classic_protocol_native_user_with_pass) {
  auto account = SharedServer::native_password_account();

  std::string username(account.username);
  std::string password(account.password);

  {
    SCOPED_TRACE("// user exists, with pass");
    MysqlClient cli;

    cli.username(username);
    cli.password(password);

    ASSERT_NO_ERROR(cli.connect(shared_router()->host(),
                                shared_router()->port(GetParam())));
  }

  {
    SCOPED_TRACE("// user exists, with pass, but wrong-pass");
    MysqlClient cli;

    cli.username(username);
    cli.password(wrong_password_);

    auto connect_res =
        cli.connect(shared_router()->host(), shared_router()->port(GetParam()));
    ASSERT_ERROR(connect_res);
    EXPECT_EQ(connect_res.error().value(), 1045) << connect_res.error();
    // "Access denied for user ..."
  }

  {
    SCOPED_TRACE("// user exists, with pass, but wrong-empty-pass");
    MysqlClient cli;

    cli.username(username);
    cli.password(empty_password_);

    auto connect_res =
        cli.connect(shared_router()->host(), shared_router()->port(GetParam()));
    ASSERT_ERROR(connect_res);
    EXPECT_EQ(connect_res.error().value(), 1045) << connect_res.error();
    // "Access denied for user ..."
  }
}

//
// caching_sha2_password
//

TEST_P(ShareConnectionTest, classic_protocol_caching_sha2_password_with_pass) {
  for (auto &srv : shared_servers()) {
    srv->flush_privileges();  // reset auth-cache for caching-sha2-password
  }

  auto account = SharedServer::caching_sha2_password_account();

  std::string username(account.username);
  std::string password(account.password);

  {
    SCOPED_TRACE("// user exists, with pass");
    MysqlClient cli;

    cli.username(username);
    cli.password(password);

    auto connect_res =
        cli.connect(shared_router()->host(), shared_router()->port(GetParam()));
    if (GetParam().client_ssl_mode == kDisabled) {
      // the client side is not encrypted, but caching-sha2 wants SSL.
      ASSERT_ERROR(connect_res);
      EXPECT_EQ(connect_res.error().value(), 2061) << connect_res.error();
      // Authentication plugin 'caching_sha2_password' reported error:
      // Authentication requires secure connection.
    } else {
      ASSERT_NO_ERROR(connect_res);
    }
  }

  {
    SCOPED_TRACE("// user exists, with pass, but wrong-pass");
    MysqlClient cli;

    cli.username(username);
    cli.password(wrong_password_);

    auto connect_res =
        cli.connect(shared_router()->host(), shared_router()->port(GetParam()));
    ASSERT_ERROR(connect_res);

    if (GetParam().client_ssl_mode == kDisabled) {
      EXPECT_EQ(connect_res.error().value(), 2061) << connect_res.error();
      // Authentication plugin 'caching_sha2_password' reported error:
      // Authentication requires secure connection.
    } else {
      EXPECT_EQ(connect_res.error().value(), 1045) << connect_res.error();
      // "Access denied for user ..."
    }
  }

  {
    SCOPED_TRACE("// user exists, with pass, but wrong-empty-pass");
    MysqlClient cli;

    cli.username(username);
    cli.password(empty_password_);

    auto connect_res =
        cli.connect(shared_router()->host(), shared_router()->port(GetParam()));
    ASSERT_ERROR(connect_res);
    EXPECT_EQ(connect_res.error().value(), 1045) << connect_res.error();
    // "Access denied for user ..."
  }
}

TEST_P(ShareConnectionTest, classic_protocol_caching_sha2_password_no_pass) {
  for (auto &srv : shared_servers()) {
    srv->flush_privileges();  // reset auth-cache for caching-sha2-password
  }

  auto account = SharedServer::caching_sha2_empty_password_account();

  {
    SCOPED_TRACE("// user exists, with pass");
    MysqlClient cli;

    cli.username(account.username);
    cli.password(account.password);

    ASSERT_NO_ERROR(cli.connect(shared_router()->host(),
                                shared_router()->port(GetParam())));
  }

  {
    SCOPED_TRACE("// user exists, with pass, but wrong-pass");
    MysqlClient cli;

    cli.username(account.username);
    cli.password(wrong_password_);

    auto connect_res =
        cli.connect(shared_router()->host(), shared_router()->port(GetParam()));
    ASSERT_ERROR(connect_res);
    if (GetParam().client_ssl_mode == kDisabled) {
      EXPECT_EQ(connect_res.error().value(), 2061) << connect_res.error();
      // Authentication plugin 'caching_sha2_password' reported error:
      // Authentication requires secure connection.
    } else {
      EXPECT_EQ(connect_res.error().value(), 1045) << connect_res.error();
      // "Access denied for user ..."
    }
  }

  // should reuse connection.
  {
    SCOPED_TRACE("// user exists, with pass");
    MysqlClient cli;

    cli.username(account.username);
    cli.password(account.password);

    ASSERT_NO_ERROR(cli.connect(shared_router()->host(),
                                shared_router()->port(GetParam())));
  }
}

/**
 * Check, caching-sha2-password over plaintext works.
 *
 * when the client connects with ssl_mode=DISABLED and uses
 * caching-sha2-password the first time, it will fail "Auth requires secure
 * connections".
 *
 * After successful login of another client that uses SSL, a plaintext client
 * should be able to login too.
 */
TEST_P(ShareConnectionTest,
       classic_protocol_caching_sha2_over_plaintext_with_pass) {
  if (GetParam().client_ssl_mode == kRequired) {
    GTEST_SKIP() << "test requires plaintext connection.";
  }

  for (auto &srv : shared_servers()) {
    srv->flush_privileges();  // reset auth-cache for caching-sha2-password
  }

  auto account = SharedServer::caching_sha2_single_use_password_account();

  std::string username(account.username);
  std::string password(account.password);

  for (auto *admin_cli : admin_clis()) {
    SharedServer::create_account(*admin_cli, account);
  }

  // remove the account at the end of the test again.
  Scope_guard drop_at_end([account]() {
    for (auto *admin_cli : admin_clis()) {
      SharedServer::drop_account(*admin_cli, account);
    }
  });

  SCOPED_TRACE("// caching sha2 password requires secure connection");
  {
    MysqlClient cli;
    cli.set_option(MysqlClient::SslMode(SSL_MODE_DISABLED));

    cli.username(username);
    cli.password(password);

    auto connect_res =
        cli.connect(shared_router()->host(), shared_router()->port(GetParam()));
    ASSERT_ERROR(connect_res);
    EXPECT_EQ(connect_res.error().value(), 2061) << connect_res.error();
    // Authentication plugin 'caching_sha2_password' reported error:
    // Authentication requires secure connection.
  }

  SCOPED_TRACE(
      "// caching sha2 password over secure connection should succeed");
  {
    MysqlClient cli;
    cli.set_option(MysqlClient::SslMode(SSL_MODE_PREFERRED));

    cli.username(username);
    cli.password(password);

    auto connect_res =
        cli.connect(shared_router()->host(), shared_router()->port(GetParam()));
    if (GetParam().client_ssl_mode == kDisabled) {
      // the client side is not encrypted, but caching-sha2 wants SSL.
      ASSERT_ERROR(connect_res);
      EXPECT_EQ(connect_res.error().value(), 2061) << connect_res.error();
      // Authentication plugin 'caching_sha2_password' reported error:
      // Authentication requires secure connection.
    } else {
      ASSERT_NO_ERROR(connect_res);
    }
  }

  SCOPED_TRACE(
      "// caching sha2 password over plain connection should succeed after one "
      "successful auth");
  if (GetParam().client_ssl_mode != kDisabled) {
    MysqlClient cli;
    cli.set_option(MysqlClient::SslMode(SSL_MODE_PREFERRED));

    cli.username(username);
    cli.password(password);

    ASSERT_NO_ERROR(cli.connect(shared_router()->host(),
                                shared_router()->port(GetParam())));
  }
}

//
// sha256_password
//

TEST_P(ShareConnectionTest, classic_protocol_sha256_password_no_pass) {
  auto account = SharedServer::sha256_empty_password_account();

  std::string username(account.username);
  std::string password(account.password);

  {
    SCOPED_TRACE("// user exists, with pass");
    MysqlClient cli;

    cli.username(username);
    cli.password(password);

    ASSERT_NO_ERROR(cli.connect(shared_router()->host(),
                                shared_router()->port(GetParam())));
  }

  {
    SCOPED_TRACE("// user exists, with pass, but wrong-pass");
    MysqlClient cli;

    cli.username(username);
    cli.password(wrong_password_);

    auto connect_res =
        cli.connect(shared_router()->host(), shared_router()->port(GetParam()));
    ASSERT_ERROR(connect_res);
    EXPECT_EQ(connect_res.error().value(), 1045) << connect_res.error();
    // "Access denied for user ..."
  }

  // should reuse connection.
  {
    SCOPED_TRACE("// user exists, with pass, reuse");
    MysqlClient cli;

    cli.username(username);
    cli.password(password);

    ASSERT_NO_ERROR(cli.connect(shared_router()->host(),
                                shared_router()->port(GetParam())));
  }
}

TEST_P(ShareConnectionTest, classic_protocol_sha256_password_with_pass) {
  auto account = SharedServer::sha256_password_account();

  std::string username(account.username);
  std::string password(account.password);

  {
    SCOPED_TRACE("// user exists, with pass");
    MysqlClient cli;

    cli.username(username);
    cli.password(password);

    auto connect_res =
        cli.connect(shared_router()->host(), shared_router()->port(GetParam()));
    if (GetParam().client_ssl_mode == kDisabled &&
        (GetParam().server_ssl_mode == kPreferred ||
         GetParam().server_ssl_mode == kRequired)) {
      ASSERT_ERROR(connect_res);
      EXPECT_EQ(connect_res.error().value(), 1045) << connect_res.error();
      // Access denied for user '...'@'localhost' (using password: YES)
    } else {
      ASSERT_NO_ERROR(connect_res);
    }
  }

  {
    SCOPED_TRACE("// user exists, with pass, but wrong-pass");
    MysqlClient cli;

    cli.username(username);
    cli.password(wrong_password_);

    auto connect_res =
        cli.connect(shared_router()->host(), shared_router()->port(GetParam()));
    ASSERT_ERROR(connect_res);

    EXPECT_EQ(connect_res.error().value(), 1045) << connect_res.error();
    // "Access denied for user ..."
  }

  {
    SCOPED_TRACE("// user exists, with pass, but wrong-empty-pass");
    MysqlClient cli;

    cli.username(username);
    cli.password(empty_password_);

    auto connect_res =
        cli.connect(shared_router()->host(), shared_router()->port(GetParam()));
    ASSERT_ERROR(connect_res);
    EXPECT_EQ(connect_res.error().value(), 1045) << connect_res.error();
    // "Access denied for user ..."
  }

  // should reuse connection.
  {
    SCOPED_TRACE("// user exists, with pass, reuse");
    MysqlClient cli;

    cli.username(username);
    cli.password(password);

    auto connect_res =
        cli.connect(shared_router()->host(), shared_router()->port(GetParam()));
    if (GetParam().client_ssl_mode == kDisabled &&
        (GetParam().server_ssl_mode == kPreferred ||
         GetParam().server_ssl_mode == kRequired)) {
      ASSERT_ERROR(connect_res);
      EXPECT_EQ(connect_res.error().value(), 1045) << connect_res.error();
      // Access denied for user '...'@'localhost' (using password: YES)
    } else {
      ASSERT_NO_ERROR(connect_res);
    }
  }
}

/**
 * Check, sha256-password over plaintext works with get-server-key.
 */
TEST_P(ShareConnectionTest,
       classic_protocol_sha256_password_over_plaintext_with_get_server_key) {
  if (GetParam().client_ssl_mode == kRequired) {
    GTEST_SKIP() << "test requires plaintext connection.";
  }

  bool expect_success =
#if OPENSSL_VERSION_NUMBER < ROUTER_OPENSSL_VERSION(1, 0, 2)
      (GetParam().client_ssl_mode == kDisabled &&
       (GetParam().server_ssl_mode == kDisabled ||
        GetParam().server_ssl_mode == kAsClient)) ||
      (GetParam().client_ssl_mode == kPassthrough) ||
      (GetParam().client_ssl_mode == kPreferred &&
       (GetParam().server_ssl_mode == kDisabled ||
        GetParam().server_ssl_mode == kAsClient));
#else
      !(GetParam().client_ssl_mode == kDisabled &&
        (GetParam().server_ssl_mode == kRequired ||
         GetParam().server_ssl_mode == kPreferred));
#endif

  auto account = SharedServer::sha256_password_account();

  std::string username(account.username);
  std::string password(account.password);

  SCOPED_TRACE("// first connection");
  {
    MysqlClient cli;
    cli.set_option(MysqlClient::SslMode(SSL_MODE_DISABLED));
    cli.set_option(MysqlClient::GetServerPublicKey(true));

    cli.username(username);
    cli.password(password);

    auto connect_res =
        cli.connect(shared_router()->host(), shared_router()->port(GetParam()));
    if (!expect_success) {
      // server will treat the public-key-request as wrong password.
      ASSERT_ERROR(connect_res);
    } else {
      ASSERT_NO_ERROR(connect_res);

      ASSERT_NO_ERROR(cli.ping());
    }
  }

  SCOPED_TRACE("// reuse");
  if (expect_success) {
    MysqlClient cli;
    cli.set_option(MysqlClient::SslMode(SSL_MODE_DISABLED));
    cli.set_option(MysqlClient::GetServerPublicKey(true));

    cli.username(username);
    cli.password(password);

    ASSERT_NO_ERROR(cli.connect(shared_router()->host(),
                                shared_router()->port(GetParam())));

    ASSERT_NO_ERROR(cli.ping());
  }
}

/**
 * Check, sha256-empty-password over plaintext works with get-server-key.
 *
 * as empty passwords are not encrypted, it also works of the router works
 * with client_ssl_mode=DISABLED
 */
TEST_P(
    ShareConnectionTest,
    classic_protocol_sha256_password_empty_over_plaintext_with_get_server_key) {
  if (GetParam().client_ssl_mode == kRequired) {
    GTEST_SKIP() << "test requires plaintext connection.";
  }

  auto account = SharedServer::sha256_empty_password_account();

  std::string username(account.username);
  std::string password(account.password);

  SCOPED_TRACE("// first connection");
  {
    MysqlClient cli;
    cli.set_option(MysqlClient::SslMode(SSL_MODE_DISABLED));
    cli.set_option(MysqlClient::GetServerPublicKey(true));

    cli.username(username);
    cli.password(password);

    ASSERT_NO_ERROR(cli.connect(shared_router()->host(),
                                shared_router()->port(GetParam())));

    ASSERT_NO_ERROR(cli.ping());
  }

  SCOPED_TRACE("// reuse");
  {
    MysqlClient cli;
    cli.set_option(MysqlClient::SslMode(SSL_MODE_DISABLED));
    cli.set_option(MysqlClient::GetServerPublicKey(true));

    cli.username(username);
    cli.password(password);

    ASSERT_NO_ERROR(cli.connect(shared_router()->host(),
                                shared_router()->port(GetParam())));

    ASSERT_NO_ERROR(cli.ping());
  }
}

/**
 * Check, caching-sha2-password over plaintext works with get-server-key.
 */
TEST_P(
    ShareConnectionTest,
    classic_protocol_caching_sha2_password_over_plaintext_with_get_server_key) {
  if (GetParam().client_ssl_mode == kRequired) {
    GTEST_SKIP() << "test requires plaintext connection.";
  }

  for (auto &srv : shared_servers()) {
    srv->flush_privileges();  // reset auth-cache for caching-sha2-password
  }

  bool expect_success =
#if OPENSSL_VERSION_NUMBER < ROUTER_OPENSSL_VERSION(1, 0, 2)
      // DISABLED/DISABLED will get the public-key from the server.
      //
      // other modes that should fail, will fail as the router can't get the
      // public-key from the ssl-certs in openssl 1.0.1
      (GetParam().client_ssl_mode == kDisabled &&
       (GetParam().server_ssl_mode == kDisabled ||
        GetParam().server_ssl_mode == kAsClient)) ||
      (GetParam().client_ssl_mode == kPassthrough) ||
      (GetParam().client_ssl_mode == kPreferred &&
       (GetParam().server_ssl_mode == kDisabled ||
        GetParam().server_ssl_mode == kAsClient));
#else
      !(GetParam().client_ssl_mode == kDisabled &&
        (GetParam().server_ssl_mode == kRequired ||
         GetParam().server_ssl_mode == kPreferred));
#endif

  auto account = SharedServer::caching_sha2_password_account();

  std::string username(account.username);
  std::string password(account.password);

  SCOPED_TRACE("// first connection");
  {
    MysqlClient cli;
    cli.set_option(MysqlClient::SslMode(SSL_MODE_DISABLED));
    cli.set_option(MysqlClient::GetServerPublicKey(true));
    ASSERT_NO_ERROR(cli.set_option(MysqlClient::ConnectAttributeAdd(
        "testname",
        "caching_sha2_password_over_plaintext_with_get_server_key")));

    cli.username(username);
    cli.password(password);

    // client_ssl_mode = DISABLED
    //
    // works if the auth is using the "cached" part (a earlier successful auth
    // happened)

    auto connect_res =
        cli.connect(shared_router()->host(), shared_router()->port(GetParam()));
    if (!expect_success) {
      // - client will request a public-key
      // - router has no public key as "client_ssl_mode = DISABLED"
      // - client will ask for server's public-key but the server will treat
      // the request as "password is 0x02" and fail.
      ASSERT_ERROR(connect_res);
    } else {
      ASSERT_NO_ERROR(connect_res);

      ASSERT_NO_ERROR(cli.ping());
    }
  }

  SCOPED_TRACE("// populate the auth-cache on the server");
  for (const auto &s : shared_servers()) {
    MysqlClient cli;

    cli.username(username);
    cli.password(password);

    ASSERT_NO_ERROR(cli.connect(s->server_host(), s->server_port()));
  }

  SCOPED_TRACE("// reuse");
  {
    MysqlClient cli;
    cli.set_option(MysqlClient::SslMode(SSL_MODE_DISABLED));
    cli.set_option(MysqlClient::GetServerPublicKey(true));

    cli.username(username);
    cli.password(password);

    ASSERT_NO_ERROR(cli.connect(shared_router()->host(),
                                shared_router()->port(GetParam())));

    ASSERT_NO_ERROR(cli.ping());
  }
}

/**
 * Check, caching-sha2-password over plaintext works with get-server-key.
 */
TEST_P(
    ShareConnectionTest,
    classic_protocol_caching_sha2_password_over_plaintext_with_get_server_key_with_pool) {
  if (GetParam().client_ssl_mode == kRequired) {
    GTEST_SKIP() << "test requires plaintext connection.";
  }

  for (auto &srv : shared_servers()) {
    srv->flush_privileges();  // reset auth-cache for caching-sha2-password
  }

  shared_router()->populate_connection_pool(GetParam());

  bool expect_success =
#if OPENSSL_VERSION_NUMBER < ROUTER_OPENSSL_VERSION(1, 0, 2)
      // DISABLED/DISABLED will get the public-key from the server.
      //
      // other modes that should fail, will fail as the router can't get the
      // public-key from the ssl-certs in openssl 1.0.1
      (GetParam().client_ssl_mode == kDisabled &&
       (GetParam().server_ssl_mode == kDisabled ||
        GetParam().server_ssl_mode == kAsClient)) ||
      (GetParam().client_ssl_mode == kPassthrough) ||
      (GetParam().client_ssl_mode == kPreferred &&
       (GetParam().server_ssl_mode == kDisabled ||
        GetParam().server_ssl_mode == kAsClient));
#else
      !(GetParam().client_ssl_mode == kDisabled &&
        (GetParam().server_ssl_mode == kRequired ||
         GetParam().server_ssl_mode == kPreferred));
#endif

  auto account = SharedServer::caching_sha2_password_account();

  std::string username(account.username);
  std::string password(account.password);

  SCOPED_TRACE("// first connection");
  {
    MysqlClient cli;
    cli.set_option(MysqlClient::SslMode(SSL_MODE_DISABLED));
    cli.set_option(MysqlClient::GetServerPublicKey(true));
    ASSERT_NO_ERROR(cli.set_option(MysqlClient::ConnectAttributeAdd(
        "testname",
        "caching_sha2_password_over_plaintext_with_get_server_key")));

    cli.username(username);
    cli.password(password);

    // client_ssl_mode = DISABLED
    //
    // works if the auth is using the "cached" part (a earlier successful auth
    // happened)

    auto connect_res =
        cli.connect(shared_router()->host(), shared_router()->port(GetParam()));
    if (!expect_success) {
      // - client will request a public-key
      // - router has no public key as "client_ssl_mode = DISABLED"
      // - client will ask for server's public-key but the server will treat the
      // request as "password is 0x02" and fail.
      ASSERT_ERROR(connect_res);
    } else {
      ASSERT_NO_ERROR(connect_res);

      ASSERT_NO_ERROR(cli.ping());
    }
  }

  SCOPED_TRACE("// reuse");
  {
    MysqlClient cli;
    cli.set_option(MysqlClient::SslMode(SSL_MODE_DISABLED));
    cli.set_option(MysqlClient::GetServerPublicKey(true));

    cli.username(username);
    cli.password(password);

    auto connect_res =
        cli.connect(shared_router()->host(), shared_router()->port(GetParam()));
    if (!expect_success) {
      ASSERT_ERROR(connect_res);
    } else {
      ASSERT_NO_ERROR(connect_res);

      ASSERT_NO_ERROR(cli.ping());
    }
  }
}

/**
 * Check, empty caching-sha2-password over plaintext works with get-server-key.
 */
TEST_P(
    ShareConnectionTest,
    classic_protocol_caching_sha2_password_empty_over_plaintext_with_get_server_key) {
  if (GetParam().client_ssl_mode == kRequired) {
    GTEST_SKIP() << "test requires plaintext connection.";
  }

  auto account = SharedServer::caching_sha2_empty_password_account();

  std::string username(account.username);
  std::string password(account.password);

  SCOPED_TRACE("// first connection");
  {
    MysqlClient cli;
    cli.set_option(MysqlClient::SslMode(SSL_MODE_DISABLED));
    cli.set_option(MysqlClient::GetServerPublicKey(true));

    cli.username(username);
    cli.password(password);

    ASSERT_NO_ERROR(cli.connect(shared_router()->host(),
                                shared_router()->port(GetParam())));

    ASSERT_NO_ERROR(cli.ping());
  }

  SCOPED_TRACE("// reuse");
  {
    MysqlClient cli;
    cli.set_option(MysqlClient::SslMode(SSL_MODE_DISABLED));
    cli.set_option(MysqlClient::GetServerPublicKey(true));

    cli.username(username);
    cli.password(password);

    ASSERT_NO_ERROR(cli.connect(shared_router()->host(),
                                shared_router()->port(GetParam())));

    ASSERT_NO_ERROR(cli.ping());
  }
}

/**
 * check unknown command handling.
 *
 * after a unknown command a error packet should be returned.
 */
TEST_P(ShareConnectionTest, classic_protocol_unknown_command) {
  if (GetParam().client_ssl_mode == kRequired) {
    GTEST_SKIP() << "test requires plaintext connection.";
  }

  SCOPED_TRACE("// connecting to server");

  MysqlClient cli;

  // disable SSL as the test wants to inject an invalid command directly.
  cli.set_option(MysqlClient::SslMode(SSL_MODE_DISABLED));

  cli.username("root");
  cli.password("");

  ASSERT_NO_ERROR(
      cli.connect(shared_router()->host(), shared_router()->port(GetParam())));

  SCOPED_TRACE("// send an invalid command");
  {
    std::array<uint8_t, 5> invalid_packet{0x01, 0x00, 0x00, 0x00, 0xff};

    auto write_res = net::impl::socket::write(
        cli.native_handle(), invalid_packet.data(), invalid_packet.size());
    ASSERT_NO_ERROR(write_res);
    EXPECT_EQ(*write_res, 5);
  }

  SCOPED_TRACE("// check that an error packet is returned");
  {
    std::vector<uint8_t> read_buf;
    {
      read_buf.resize(1024);

      auto read_res = net::impl::socket::read(cli.native_handle(),
                                              read_buf.data(), read_buf.size());

      ASSERT_NO_ERROR(read_res);
      read_buf.resize(*read_res);
    }

    auto decode_res = classic_protocol::decode<classic_protocol::frame::Frame<
        classic_protocol::message::server::Error>>(
        net::buffer(read_buf), {CLIENT_TRANSACTIONS | CLIENT_PROTOCOL_41});
    ASSERT_NO_ERROR(decode_res);

    auto msg = decode_res->second.payload();

    EXPECT_EQ(msg.error_code(), 1047);
    EXPECT_EQ(msg.message(), "Unknown command 255");
    EXPECT_EQ(msg.sql_state(), "HY000");
  }

  SCOPED_TRACE(
      "// after an invalid command, normal commands should still work.");
  ASSERT_NO_ERROR(cli.ping());
}

TEST_P(ShareConnectionTest, classic_protocol_charset_after_connect) {
  MysqlClient cli;

  auto account = SharedServer::native_empty_password_account();

  cli.username(account.username);
  cli.password(account.password);

  cli.set_option(MysqlClient::CharsetName("latin1"));

  ASSERT_NO_ERROR(
      cli.connect(shared_router()->host(), shared_router()->port(GetParam())));

  {
    auto cmd_res = query_one_result(
        cli, "select @@character_set_client, @@collation_connection");
    ASSERT_NO_ERROR(cmd_res);

    EXPECT_THAT(*cmd_res,
                ElementsAre(ElementsAre("latin1", "latin1_swedish_ci")));
  }
}

TEST_P(ShareConnectionTest, php_caching_sha2_password_empty_pass) {
  auto account = SharedServer::caching_sha2_empty_password_account();

  auto php = find_executable_path("php");
  if (php.empty()) GTEST_SKIP() << "php not found in $PATH";

  auto &proc =
      spawner(php)
          .wait_for_sync_point(Spawner::SyncPoint::NONE)
          .spawn({
              "-f",
              get_data_dir().join("routing_sharing_php_query.php").str(),
              shared_router()->host(),                            //
              std::to_string(shared_router()->port(GetParam())),  //
              account.username,
              account.password,
              std::to_string(GetParam().client_ssl_mode == kRequired),
              std::to_string(GetParam().can_share()),
          });

  proc.wait_for_exit();
}

TEST_P(ShareConnectionTest, php_caching_sha2_password_pass) {
  auto account = SharedServer::caching_sha2_password_account();

  if (GetParam().client_ssl_mode == kDisabled &&
      (GetParam().server_ssl_mode == kRequired ||
       GetParam().server_ssl_mode == kPreferred)) {
    // skip it as it is expected to fail to auth.
    return;
  }

  // clean the shared privileges to force a full auth.
  for (const auto &srv : shared_servers()) {
    srv->flush_privileges();
  }

  auto php = find_executable_path("php");
  if (php.empty()) GTEST_SKIP() << "php not found in $PATH";

  auto &proc =
      spawner(php)
          .wait_for_sync_point(Spawner::SyncPoint::NONE)
          .spawn({
              "-f",
              get_data_dir().join("routing_sharing_php_query.php").str(),
              shared_router()->host(),                            //
              std::to_string(shared_router()->port(GetParam())),  //
              account.username,
              account.password,
              std::to_string(GetParam().client_ssl_mode == kRequired),
              std::to_string(GetParam().can_share()),
          });

  proc.wait_for_exit();
}

TEST_P(ShareConnectionTest, php_native_empty_pass) {
  auto account = SharedServer::native_empty_password_account();

  auto php = find_executable_path("php");
  if (php.empty()) GTEST_SKIP() << "php not found in $PATH";

  auto &proc =
      spawner(php)
          .wait_for_sync_point(Spawner::SyncPoint::NONE)
          .spawn({
              "-f",
              get_data_dir().join("routing_sharing_php_query.php").str(),
              shared_router()->host(),                            //
              std::to_string(shared_router()->port(GetParam())),  //
              account.username,
              account.password,
              std::to_string(GetParam().client_ssl_mode == kRequired),
              std::to_string(GetParam().can_share()),
          });

  proc.wait_for_exit();
}

TEST_P(ShareConnectionTest, php_native_pass) {
  auto account = SharedServer::native_password_account();

  auto php = find_executable_path("php");
  if (php.empty()) GTEST_SKIP() << "php not found in $PATH";

  auto &proc =
      spawner(php)
          .wait_for_sync_point(Spawner::SyncPoint::NONE)
          .spawn({
              "-f",
              get_data_dir().join("routing_sharing_php_query.php").str(),
              shared_router()->host(),                            //
              std::to_string(shared_router()->port(GetParam())),  //
              account.username,
              account.password,
              std::to_string(GetParam().client_ssl_mode == kRequired),
              std::to_string(GetParam().can_share()),
          });

  proc.wait_for_exit();
}

TEST_P(ShareConnectionTest, php_sha256_empty_pass) {
  auto account = SharedServer::sha256_empty_password_account();

  auto php = find_executable_path("php");
  if (php.empty()) GTEST_SKIP() << "php not found in $PATH";

  auto &proc =
      spawner(php)
          .wait_for_sync_point(Spawner::SyncPoint::NONE)
          .spawn({
              "-f",
              get_data_dir().join("routing_sharing_php_query.php").str(),
              shared_router()->host(),                            //
              std::to_string(shared_router()->port(GetParam())),  //
              account.username,
              account.password,
              std::to_string(GetParam().client_ssl_mode == kRequired),
              std::to_string(GetParam().can_share()),
          });

  proc.wait_for_exit();
}

TEST_P(ShareConnectionTest, php_sha256_pass) {
  // - https://github.com/php/php-src/issues/11438 requires
  // "sha256_short_password_account()"
  auto account = SharedServer::sha256_short_password_account();

  // - https://github.com/php/php-src/issues/11440 makes PASSTHROUGH fail.
  if ((GetParam().client_ssl_mode == kDisabled &&
       (GetParam().server_ssl_mode == kRequired ||
        GetParam().server_ssl_mode == kPreferred)) ||
      GetParam().client_ssl_mode == kPassthrough) {
    // skip it as it is expected to fail to auth.
    return;
  }

  auto php = find_executable_path("php");
  if (php.empty()) GTEST_SKIP() << "php not found in $PATH";

  auto &proc =
      spawner(php)
          .wait_for_sync_point(Spawner::SyncPoint::NONE)
          .spawn({
              "-f",
              get_data_dir().join("routing_sharing_php_query.php").str(),
              shared_router()->host(),                            //
              std::to_string(shared_router()->port(GetParam())),  //
              account.username,
              account.password,
              std::to_string(GetParam().client_ssl_mode == kRequired),
              std::to_string(GetParam().can_share()),
          });

  proc.wait_for_exit();
}

TEST_P(ShareConnectionTest, php_prepared_statement) {
  auto account = SharedServer::native_empty_password_account();

  auto php = find_executable_path("php");
  if (php.empty()) GTEST_SKIP() << "php not found in $PATH";

  auto &proc = spawner(php)
                   .wait_for_sync_point(Spawner::SyncPoint::NONE)
                   .spawn({
                       "-f",
                       get_data_dir()
                           .join("routing_sharing_php_prepared_statement.php")
                           .str(),
                       shared_router()->host(),                            //
                       std::to_string(shared_router()->port(GetParam())),  //
                       account.username,
                       account.password,
                       std::to_string(GetParam().client_ssl_mode != kDisabled),
                       std::to_string(GetParam().can_share()),
                   });

  proc.wait_for_exit();
}

TEST_P(ShareConnectionTest, php_all_commands) {
  auto account = SharedServer::admin_account();

  auto php = find_executable_path("php");
  if (php.empty()) GTEST_SKIP() << "php not found in $PATH";

  auto &proc =
      spawner(php)
          .wait_for_sync_point(Spawner::SyncPoint::NONE)
          .spawn({
              "-f",
              get_data_dir().join("routing_sharing_php_all_commands.php").str(),
              shared_router()->host(),                            //
              std::to_string(shared_router()->port(GetParam())),  //
              account.username,
              account.password,
              std::to_string(GetParam().client_ssl_mode != kDisabled),
              std::to_string(GetParam().can_share()),
          });

  proc.wait_for_exit();
}

TEST_P(ShareConnectionTest, select_overlong) {
  RecordProperty(
      "Description",
      "Check if overlong statements are properly tokenized and forwarded.");

  MysqlClient cli;

  auto account = SharedServer::caching_sha2_empty_password_account();

  cli.username(account.username);
  cli.password(account.password);

  ASSERT_NO_ERROR(
      cli.connect(shared_router()->host(), shared_router()->port(GetParam())));

  // send a statement that's longer than 16Mbyte which spans multiple protocol
  // frames.
  {
    auto query_res =
        query_one_result(cli, "SET /* " + std::string(16 * 1024 * 1024, 'a') +
                                  " */ GLOBAL wait_timeout = 1");
    ASSERT_ERROR(query_res);
    // should fail with "Access denied; need SUPER|SYSTEM_VARIABLES_ADMIN
    EXPECT_EQ(query_res.error().value(), 1227) << query_res.error();
  }

  // a safe guard that the recv-buffers are proper cleaned
  ASSERT_NO_ERROR(cli.query("DO 1"));
}

TEST_P(ShareConnectionTest, aborted_lexing) {
  RecordProperty("Description",
                 "Check that lexing a statement with a non-closed comment "
                 "fails properly.");

  MysqlClient cli;

  auto account = SharedServer::caching_sha2_empty_password_account();

  cli.username(account.username);
  cli.password(account.password);

  ASSERT_NO_ERROR(
      cli.connect(shared_router()->host(), shared_router()->port(GetParam())));

  auto query_res = cli.query("DO 1 /*");
  ASSERT_ERROR(query_res);

  // parse-error at /*
  EXPECT_EQ(query_res.error().value(), 1064) << query_res.error();
}

INSTANTIATE_TEST_SUITE_P(Spec, ShareConnectionTest,
                         ::testing::ValuesIn(share_connection_params),
                         [](auto &info) {
                           return "ssl_modes_" + info.param.testname;
                         });

struct ChangeUserParam {
  std::string scenario;

  SharedServer::Account account;

  std::function<bool(bool, ShareConnectionParam)> expect_success;
};

static const ChangeUserParam change_user_params[] = {
    {"native_empty_password", SharedServer::native_empty_password_account(),
     [](bool, auto connect_param) {
       return connect_param.client_ssl_mode != kDisabled;
     }},
    {"native_password", SharedServer::native_password_account(),

     [](bool with_ssl, auto connect_param) {
       return with_ssl && connect_param.client_ssl_mode != kDisabled;
     }},
    {"caching_sha2_empty_password",
     SharedServer::caching_sha2_empty_password_account(),
     [](bool, auto) { return true; }},
    {"caching_sha2_password", SharedServer::caching_sha2_password_account(),

     [](bool with_ssl, auto connect_param) {
       return with_ssl && connect_param.client_ssl_mode != kDisabled;
     }},
    {"sha256_empty_password", SharedServer::sha256_empty_password_account(),
     [](bool, auto) { return true; }},
    {"sha256_password", SharedServer::sha256_password_account(),

     [](bool, auto connect_param) {
       return connect_param.client_ssl_mode != kDisabled;
     }},
};

/*
 * test combinations of "change-user".
 *
 * - client's --ssl-mode=DISABLED|PREFERRED
 * - router's client_ssl_mode,server_ssl_mode
 * - authentication-methods mysql_native_password, caching-sha2-password and
 *   sha256_password
 * - with and without a schema.
 *
 * reuses the connection to the router if all ssl-mode's stay the same.
 */
class ChangeUserTest
    : public ShareConnectionTestBase,
      public ::testing::WithParamInterface<std::tuple<
          bool, ShareConnectionParam, ChangeUserParam, std::string>> {
 public:
  void SetUp() override {
    for (auto &s : shared_servers()) {
      if (s->mysqld_failed_to_start()) {
        GTEST_SKIP() << "mysql-server failed to start.";
      }
    }
  }

  static void TearDownTestSuite() {
    cli_.reset();
    ShareConnectionTestBase::TearDownTestSuite();
  }

 protected:
  static std::unique_ptr<MysqlClient> cli_;
  static bool last_with_ssl_;
  static ShareConnectionParam last_connect_param_;
  static int expected_change_user_;
  static int expected_reset_connection_;
  static int expected_select_;
  static int expected_set_option_;
};

std::unique_ptr<MysqlClient> ChangeUserTest::cli_{};
bool ChangeUserTest::last_with_ssl_{};
ShareConnectionParam ChangeUserTest::last_connect_param_{};
int ChangeUserTest::expected_change_user_{0};
int ChangeUserTest::expected_reset_connection_{0};
int ChangeUserTest::expected_select_{0};
int ChangeUserTest::expected_set_option_{0};

TEST_P(ChangeUserTest, classic_protocol) {
  auto [with_ssl, connect_param, test_param, schema] = GetParam();

  auto [name, account, expect_success_func] = test_param;

  auto expect_success = expect_success_func(with_ssl, connect_param);

  const bool can_share = connect_param.can_share();
  // if the password is empty, it is known, always.
  //
  // otherwise it can be fetched at change-user if there is:
  //
  // - SSL or
  // - a public-key (!DISABLED)
  const bool can_fetch_password =
      (account.password.empty() || connect_param.client_ssl_mode != kDisabled);

  if (!with_ssl && connect_param.client_ssl_mode == kRequired) {
    // invalid combination.
    return;
  }

  // drop the connection if it doesn't match the "SSL" needs.
  if (cli_ &&
      (with_ssl != last_with_ssl_ ||
       last_connect_param_.client_ssl_mode != connect_param.client_ssl_mode ||
       last_connect_param_.server_ssl_mode != connect_param.server_ssl_mode)) {
    cli_.reset();
  }

  if (!cli_) {
    // flush the pool to ensure the test can for "wait_for_pooled_connection(1)"
    for (auto &srv : shared_servers()) {
      srv->close_all_connections();  // reset the router's connection-pool
    }

    ASSERT_NO_ERROR(shared_router()->wait_for_idle_server_connections(0, 10s));

    cli_ = std::make_unique<MysqlClient>();

    cli_->set_option(MysqlClient::GetServerPublicKey(true));
    if (!with_ssl) {
      cli_->set_option(MysqlClient::SslMode(SSL_MODE_DISABLED));
    }
    cli_->username("root");
    cli_->password("");
    last_with_ssl_ = with_ssl;
    last_connect_param_ = connect_param;

    ASSERT_NO_ERROR(cli_->connect(shared_router()->host(),
                                  shared_router()->port(connect_param)));

    expected_reset_connection_ = 0;
    expected_select_ = 0;
    expected_set_option_ = 0;
    expected_change_user_ = 0;

    if (can_share) {
<<<<<<< HEAD
      expected_select_ += 1;      // SELECT collation
      expected_set_option_ += 1;  // SET session-track-system-vars
=======
      expected_set_option_ += 1;  // SET session-track-system-vars
      expected_select_ += 1;      // SELECT collation
>>>>>>> 05e4357f
    }
  }

  if (account.auth_method == "caching_sha2_password") {
    for (auto &srv : shared_servers()) {
      srv->flush_privileges();
    }
  }

  {
    auto cmd_res =
        cli_->change_user(account.username, account.password, schema);

    expected_change_user_ += 1;
    if (can_share) {
      expected_set_option_ += 1;  // SET session-track-system-vars
<<<<<<< HEAD
=======
      if (can_fetch_password) {
        expected_select_ += 1;  // SELECT collation
      }
>>>>>>> 05e4357f
    }

    if (!account.password.empty() &&
        (account.auth_method == "caching_sha2_password" ||
         account.auth_method == "sha256_password") &&
        connect_param.client_ssl_mode == kDisabled &&
        (connect_param.server_ssl_mode == kPreferred ||
         connect_param.server_ssl_mode == kRequired)) {
      // client will ask for the public-key, but router doesn't have a
      // public key (as client_ssl_mode is DISABLED and server is SSL and
      // therefore doesn't have public-key either).
      ASSERT_ERROR(cmd_res);

      cli_.reset();

      return;
    }

    ASSERT_NO_ERROR(cmd_res);

    {
      // no warnings.
      auto warning_res = cli_->warning_count();
      ASSERT_NO_ERROR(warning_res);
      EXPECT_EQ(*warning_res, 0);
    }

    if (can_share && expect_success) {
      ASSERT_NO_ERROR(
          shared_router()->wait_for_stashed_server_connections(1, 10s));
    }

    if (can_share && can_fetch_password) {
      // expected_reset_connection_ += 1;
      // expected_set_option_ += 1;
    }

    {
      auto cmd_res = query_one_result(*cli_, "SELECT USER(), SCHEMA()");
      ASSERT_NO_ERROR(cmd_res);

      EXPECT_THAT(*cmd_res,
                  ElementsAre(ElementsAre(account.username + "@localhost",
                                          schema.empty() ? "<NULL>" : schema)));
    }

    expected_select_ += 1;
  }

  {
    auto events_res = changed_event_counters(*cli_);
    ASSERT_NO_ERROR(events_res);

    if (can_share && can_fetch_password) {
      // expected_reset_connection_ += 1;
      // expected_set_option_ += 1;
    }

    if (expected_reset_connection_ > 0) {
      EXPECT_THAT(
          *events_res,
          ElementsAre(Pair("statement/com/Change user", expected_change_user_),
                      Pair("statement/com/Reset Connection",
                           expected_reset_connection_),
                      Pair("statement/sql/select", expected_select_),
                      Pair("statement/sql/set_option", expected_set_option_)));
    } else if (expected_set_option_ > 0) {
      EXPECT_THAT(
          *events_res,
          ElementsAre(Pair("statement/com/Change user", expected_change_user_),
                      Pair("statement/sql/select", expected_select_),
                      Pair("statement/sql/set_option", expected_set_option_)));
    } else {
      EXPECT_THAT(
          *events_res,
          ElementsAre(Pair("statement/com/Change user", expected_change_user_),
                      Pair("statement/sql/select", expected_select_)));
    }

    expected_select_ += 1;
  }

  // and change the user again.
  //
  // With caching_sha2_password this should be against the cached hand-shake.
  {
    auto cmd_res =
        cli_->change_user(account.username, account.password, schema);
    ASSERT_NO_ERROR(cmd_res);

    expected_change_user_ += 1;
    if (can_share) {
      expected_set_option_ += 1;  // SET session-track-system-vars
<<<<<<< HEAD
=======
      if (can_fetch_password) {
        expected_select_ += 1;  // SELECT collation
      }
>>>>>>> 05e4357f
    }

    if (can_share && expect_success) {
      ASSERT_NO_ERROR(
          shared_router()->wait_for_stashed_server_connections(1, 10s));
    }
  }

  {
    auto events_res = changed_event_counters(*cli_);
    ASSERT_NO_ERROR(events_res);

    if (can_share && can_fetch_password) {
      // expected_reset_connection_ += 1;
      // expected_set_option_ += 1;
    }

    if (expected_reset_connection_ > 0) {
      EXPECT_THAT(
          *events_res,
          ElementsAre(Pair("statement/com/Change user", expected_change_user_),
                      Pair("statement/com/Reset Connection",
                           expected_reset_connection_),
                      Pair("statement/sql/select", expected_select_),
                      Pair("statement/sql/set_option", expected_set_option_)));
    } else if (expected_set_option_ > 0) {
      EXPECT_THAT(
          *events_res,
          ElementsAre(Pair("statement/com/Change user", expected_change_user_),
                      Pair("statement/sql/select", expected_select_),
                      Pair("statement/sql/set_option", expected_set_option_)));
    } else {
      EXPECT_THAT(
          *events_res,
          ElementsAre(Pair("statement/com/Change user", expected_change_user_),
                      Pair("statement/sql/select", expected_select_)));
    }

    expected_select_ += 1;
  }
}

INSTANTIATE_TEST_SUITE_P(
    Spec, ChangeUserTest,
    ::testing::Combine(::testing::Bool(),
                       ::testing::ValuesIn(share_connection_params),
                       ::testing::ValuesIn(change_user_params),
                       ::testing::Values("", "testing")),
    [](auto &info) {
      auto schema = std::get<3>(info.param);
      return "with" + std::string(std::get<0>(info.param) ? "" : "out") +
             "_ssl__via_" + std::get<1>(info.param).testname + "_" +
             std::get<2>(info.param).scenario +
             (schema.empty() ? "_without_schema"s : ("_with_schema_" + schema));
    });

// sharable statements.

struct Event {
  Event(std::string_view type, std::string_view stmt)
      : type_(type), stmt_(stmt) {}

  static Event sql_select(std::string_view stmt) {
    return {"statement/sql/select", stmt};
  }

  static Event sql_set_option(std::string_view stmt) {
    return {"statement/sql/set_option", stmt};
  }

  static Event sql_lock_tables(std::string_view stmt) {
    return {"statement/sql/lock_tables", stmt};
  }

  static Event sql_unlock_tables(std::string_view stmt) {
    return {"statement/sql/unlock_tables", stmt};
  }

  static Event sql_flush(std::string_view stmt) {
    return {"statement/sql/flush", stmt};
  }

  static Event sql_lock_instance(std::string_view stmt) {
    return {"statement/sql/lock_instance", stmt};
  }

  static Event com_reset_connection() {
    return {"statement/com/Reset Connection", "<NULL>"};
  }

  static Event sql_begin(std::string_view stmt) {
    return {"statement/sql/begin", stmt};
  }

  static Event sql_rollback(std::string_view stmt) {
    return {"statement/sql/rollback", stmt};
  }

  static Event sql_do(std::string_view stmt) {
    return {"statement/sql/do", stmt};
  }

  static Event sql_commit(std::string_view stmt) {
    return {"statement/sql/commit", stmt};
  }

  static Event sql_drop_table(std::string_view stmt) {
    return {"statement/sql/drop_table", stmt};
  }

  static Event sql_create_table(std::string_view stmt) {
    return {"statement/sql/create_table", stmt};
  }

  static Event sql_prepare_sql(std::string_view stmt) {
    return {"statement/sql/prepare_sql", stmt};
  }

  static Event sql_show_warnings(std::string_view stmt) {
    return {"statement/sql/show_warnings", stmt};
  }

  friend bool operator==(const Event &lhs, const Event &rhs) {
    return lhs.type_ == rhs.type_ && lhs.stmt_ == rhs.stmt_;
  }

  friend std::ostream &operator<<(std::ostream &os, const Event &ev) {
    os << testing::PrintToString(std::pair(ev.type_, ev.stmt_));

    return os;
  }

 private:
  std::string type_;
  std::string stmt_;
};

static stdx::expected<std::vector<Event>, MysqlError> statement_history(
    MysqlClient &cli) {
  auto hist_res = query_one_result(
      cli,
      "SELECT event_name, digest_text "
      "  FROM performance_schema.events_statements_history AS h"
      "  JOIN performance_schema.threads AS t "
      "    ON (h.thread_id = t.thread_id)"
      " WHERE t.processlist_id = CONNECTION_ID()"
      " ORDER BY event_id");

  std::vector<Event> res;

  for (auto row : *hist_res) {
    res.emplace_back(row[0], row[1]);
  }

  return res;
}

struct Stmt {
  static Event select_session_vars() {
    return Event::sql_select(
        "SELECT ? , @@SESSION . `collation_connection` UNION "
        "SELECT ? , @@SESSION . `character_set_client` UNION "
        "SELECT ? , @@SESSION . `sql_mode`");
  }

  static Event set_session_tracker() {
    return Event::sql_set_option(
        "SET "
        "@@SESSION . `session_track_system_variables` = ? , "
        "@@SESSION . `session_track_gtids` = ? , "
        "@@SESSION . `session_track_schema` = ? , "
        "@@SESSION . `session_track_state_change` = ? , "
        "@@SESSION . `session_track_transaction_info` = ?");
  }

  static Event restore_session_vars() {
    return Event::sql_set_option(
        "SET "
<<<<<<< HEAD
        "@@SESSION . `session_track_system_variables` = ? , "
        "@@SESSION . `character_set_client` = ? , "
        "@@SESSION . `collation_connection` = ? , "
        "@@SESSION . `session_track_gtids` = ? , "
        "@@SESSION . `session_track_schema` = ? , "
        "@@SESSION . `session_track_state_change` = ? , "
        "@@SESSION . `session_track_transaction_info` = ? , "
=======
        "@@SESSION . `character_set_client` = ? , "
        "@@SESSION . `collation_connection` = ? , "
>>>>>>> 05e4357f
        "@@SESSION . `sql_mode` = ?");
  }

  static Event select_history() {
    return Event::sql_select(
        "SELECT `event_name` , `digest_text` "
        "FROM `performance_schema` . `events_statements_history` AS `h` "
        "JOIN `performance_schema` . `threads` AS `t` "
        "ON ( `h` . `thread_id` = `t` . `thread_id` ) "
        "WHERE `t` . `processlist_id` = `CONNECTION_ID` ( ) "
        "ORDER BY `event_id`");
  }

  static Event select_wait_gtid() {
    return Event::sql_select("SELECT NOT `WAIT_FOR_EXECUTED_GTID_SET` (...)");
  }
};

struct StatementSharableParam {
  std::string test_name;

  std::string requirement_id;

  struct Ctx {
    const ShareConnectionParam &connect_param;

    MysqlClient &cli;
    SharedRouter *shared_router;
  };

  std::function<void(Ctx &ctx)> result;
};

class StatementSharableTest
    : public ShareConnectionTestBase,
      public ::testing::WithParamInterface<
          std::tuple<StatementSharableParam, ShareConnectionParam>> {
 public:
  static void SetUpTestSuite() {
    ShareConnectionTestBase::SetUpTestSuite();

    for (auto &srv : shared_servers()) {
      if (srv->mysqld_failed_to_start()) {
        GTEST_SKIP() << "mysql-server failed to start.";
      }

      auto admin_cli_res = srv->admin_cli();
      ASSERT_NO_ERROR(admin_cli_res);
      auto admin_cli = std::move(*admin_cli_res);

      ASSERT_NO_ERROR(admin_cli.query("DROP TABLE IF EXISTS testing.t1"));
      ASSERT_NO_ERROR(admin_cli.query("CREATE TABLE testing.t1 (id INT)"));
    }
  }

  void SetUp() override {
    for (auto &srv : shared_servers()) {
      if (srv->mysqld_failed_to_start()) {
        GTEST_SKIP() << "mysql-server failed to start.";
      }

      srv->close_all_connections();  // reset the router's connection-pool
    }
  }

  static void TearDownTestSuite() {
    for (auto &srv : shared_servers()) {
      if (srv->mysqld_failed_to_start()) {
        GTEST_SKIP() << "mysql-server failed to start.";
      }

      auto admin_cli_res = srv->admin_cli();
      ASSERT_NO_ERROR(admin_cli_res);
      auto admin_cli = std::move(*admin_cli_res);

      ASSERT_NO_ERROR(admin_cli.query("DROP TABLE IF EXISTS testing.t1"));
    }

    ShareConnectionTestBase::TearDownTestSuite();
  }

 protected:
};

TEST_P(StatementSharableTest, check) {
  auto [test_param, connect_param] = GetParam();

  auto account = SharedServer::caching_sha2_empty_password_account();

  MysqlClient cli;

  cli.set_option(MysqlClient::GetServerPublicKey(true));
  cli.username(account.username);
  cli.password(account.password);

  auto connect_res = cli.connect(shared_router()->host(),
                                 shared_router()->port(connect_param));
  ASSERT_NO_ERROR(connect_res);

  if (connect_param.can_share()) {
    ASSERT_NO_ERROR(
        shared_router()->wait_for_stashed_server_connections(1, 10s));
  }

  StatementSharableParam::Ctx ctx{connect_param, cli, shared_router()};
  test_param.result(ctx);
}

static const StatementSharableParam statement_sharable_params[] = {
    {"get_diagnostics",  //
     "FR7.1",
     [](StatementSharableParam::Ctx &ctx) {
       auto &cli = ctx.cli;
       const auto &connect_param = ctx.connect_param;
       SharedRouter *shared_router = ctx.shared_router;

       std::string stmt = "GET DIAGNOSTICS @p1 = NUMBER";

       if (connect_param.can_share()) {
         auto query_res = cli.query(stmt);
         ASSERT_ERROR(query_res);
         EXPECT_EQ(query_res.error().value(), 3566) << query_res.error();
       } else {
         auto query_res = query_one_result(cli, stmt);
         ASSERT_NO_ERROR(query_res);
       }

       {
         auto query_res =
             cli.query("START TRANSACTION WITH CONSISTENT SNAPSHOT");
         ASSERT_NO_ERROR(query_res);
       }

       {
         auto query_res = query_one_result(cli, stmt);
         ASSERT_NO_ERROR(query_res);
       }

       {
         auto query_res = cli.query("COMMIT");
         ASSERT_NO_ERROR(query_res);
       }

       if (connect_param.can_share()) {
         ASSERT_NO_ERROR(
             shared_router->wait_for_stashed_server_connections(1, 10s));
       }
     }},
    {"select_last_insert_id",  //
     "FR7.2",
     [](StatementSharableParam::Ctx &ctx) {
       auto &cli = ctx.cli;
       const auto &connect_param = ctx.connect_param;
       SharedRouter *shared_router = ctx.shared_router;

       std::string stmt = "SELECT LAST_INSERT_ID()";

       if (connect_param.can_share()) {
         auto query_res = cli.query(stmt);
         ASSERT_ERROR(query_res);
         EXPECT_EQ(query_res.error().value(), 3566) << query_res.error();
       } else {
         auto query_res = query_one_result(cli, stmt);
         ASSERT_NO_ERROR(query_res);
       }

       {
         auto query_res =
             cli.query("START TRANSACTION WITH CONSISTENT SNAPSHOT");
         ASSERT_NO_ERROR(query_res);
       }

       {
         auto query_res = query_one_result(cli, stmt);
         ASSERT_NO_ERROR(query_res);
       }

       {
         auto query_res = cli.query("COMMIT");
         ASSERT_NO_ERROR(query_res);
       }

       if (connect_param.can_share()) {
         ASSERT_NO_ERROR(
             shared_router->wait_for_stashed_server_connections(1, 10s));
       }
     }},
    {"start_trx_consistent_snapshot_commit",  //
     "FR5.1",
     [](StatementSharableParam::Ctx &ctx) {
       auto &cli = ctx.cli;
       const auto &connect_param = ctx.connect_param;
       SharedRouter *shared_router = ctx.shared_router;

       std::vector<Event> expected_stmts;

       if (connect_param.can_share()) {
         expected_stmts.emplace_back(Stmt::set_session_tracker());

         expected_stmts.emplace_back(Stmt::select_session_vars());
       }

       {
         auto query_res =
             cli.query("START TRANSACTION WITH CONSISTENT SNAPSHOT");
         ASSERT_NO_ERROR(query_res);

         expected_stmts.emplace_back(
             Event::sql_begin("START TRANSACTION WITH CONSISTENT SNAPSHOT"));
       }

       EXPECT_EQ(0, shared_router->stashed_server_connections());

       {
         auto query_res = cli.query("DO 1");
         ASSERT_NO_ERROR(query_res);

         expected_stmts.emplace_back(Event::sql_do("DO ?"));
       }

       EXPECT_EQ(0, shared_router->stashed_server_connections());

       {
         auto query_res = cli.query("COMMIT");
         ASSERT_NO_ERROR(query_res);

         expected_stmts.emplace_back(Event::sql_commit("COMMIT"));
       }

       if (connect_param.can_share()) {
         // after COMMIT, sharing is possible again.
         EXPECT_NO_ERROR(
             shared_router->wait_for_stashed_server_connections(1, 2s));
       } else {
         EXPECT_EQ(0, shared_router->stashed_server_connections());
       }

       auto stmt_hist_res = statement_history(cli);
       ASSERT_NO_ERROR(stmt_hist_res);

       EXPECT_THAT(*stmt_hist_res, ::testing::ElementsAreArray(expected_stmts));

       expected_stmts.emplace_back(Stmt::select_history());
     }},
    {"start_trx_consistent_snapshot_rollback",  //
     "FR5.1",
     [](StatementSharableParam::Ctx &ctx) {
       auto &cli = ctx.cli;
       const auto &connect_param = ctx.connect_param;
       SharedRouter *shared_router = ctx.shared_router;

       std::vector<Event> expected_stmts;

       if (connect_param.can_share()) {
         expected_stmts.emplace_back(Stmt::set_session_tracker());

         expected_stmts.emplace_back(Stmt::select_session_vars());
       }

       {
         auto query_res =
             cli.query("START TRANSACTION WITH CONSISTENT SNAPSHOT");
         ASSERT_NO_ERROR(query_res);

         expected_stmts.emplace_back(
             Event::sql_begin("START TRANSACTION WITH CONSISTENT SNAPSHOT"));
       }

       EXPECT_EQ(0, shared_router->stashed_server_connections());

       {
         auto query_res = cli.query("DO 1");
         ASSERT_NO_ERROR(query_res);

         expected_stmts.emplace_back(Event::sql_do("DO ?"));
       }

       EXPECT_EQ(0, shared_router->stashed_server_connections());

       {
         auto query_res = cli.query("rollback");
         ASSERT_NO_ERROR(query_res);

         expected_stmts.emplace_back(Event::sql_rollback("ROLLBACK"));
       }

       if (connect_param.can_share()) {
         // after ROLLBACK, sharing is possible again.
         EXPECT_NO_ERROR(
             shared_router->wait_for_stashed_server_connections(1, 2s));
       } else {
         EXPECT_EQ(0, shared_router->stashed_server_connections());
       }

       auto stmt_hist_res = statement_history(cli);
       ASSERT_NO_ERROR(stmt_hist_res);

       EXPECT_THAT(*stmt_hist_res, ::testing::ElementsAreArray(expected_stmts));

       expected_stmts.emplace_back(Stmt::select_history());
     }},
    {"start_trx_commit",  //
     "FR5.1",
     [](StatementSharableParam::Ctx &ctx) {
       auto &cli = ctx.cli;
       const auto &connect_param = ctx.connect_param;
       SharedRouter *shared_router = ctx.shared_router;

       std::vector<Event> expected_stmts;

       if (connect_param.can_share()) {
         expected_stmts.emplace_back(Stmt::set_session_tracker());

         expected_stmts.emplace_back(Stmt::select_session_vars());
       }

       {
         auto query_res = cli.query("START TRANSACTION");
         ASSERT_NO_ERROR(query_res);

         expected_stmts.emplace_back(Event::sql_begin("START TRANSACTION"));
       }

       if (connect_param.can_share()) {
         // after START TRANSACTION the trx-state is captured, but the
         // connection is still sharable.
         EXPECT_NO_ERROR(
             shared_router->wait_for_stashed_server_connections(1, 2s));
       } else {
         EXPECT_EQ(0, shared_router->stashed_server_connections());
       }

       {
         auto query_res = query_one_result(cli, "SELECT * FROM testing.t1");
         ASSERT_NO_ERROR(query_res);

         expected_stmts.emplace_back(
             Event::sql_select("SELECT * FROM `testing` . `t1`"));
       }

       EXPECT_EQ(0, shared_router->stashed_server_connections());

       {
         auto query_res = cli.query("COMMIT");
         ASSERT_NO_ERROR(query_res);

         expected_stmts.emplace_back(Event::sql_commit("COMMIT"));
       }

       if (connect_param.can_share()) {
         // after COMMIT, sharing is possible again.
         EXPECT_NO_ERROR(
             shared_router->wait_for_stashed_server_connections(1, 2s));
       } else {
         EXPECT_EQ(0, shared_router->stashed_server_connections());
       }

       auto stmt_hist_res = statement_history(cli);
       ASSERT_NO_ERROR(stmt_hist_res);

       EXPECT_THAT(*stmt_hist_res, ::testing::ElementsAreArray(expected_stmts));

       expected_stmts.emplace_back(Stmt::select_history());
     }},
    {"lock_tables",  //
     "FR5.2",
     [](StatementSharableParam::Ctx &ctx) {
       auto &cli = ctx.cli;
       const auto &connect_param = ctx.connect_param;
       SharedRouter *shared_router = ctx.shared_router;

       std::vector<Event> expected_stmts;

       if (connect_param.can_share()) {
         expected_stmts.emplace_back(Stmt::set_session_tracker());

         expected_stmts.emplace_back(Stmt::select_session_vars());
       }

       {
         auto query_res = cli.query("LOCK TABLES testing.t1 READ");
         ASSERT_NO_ERROR(query_res);

         expected_stmts.emplace_back(
             Event::sql_lock_tables("LOCK TABLES `testing` . `t1` READ"));
       }

       EXPECT_EQ(0, shared_router->stashed_server_connections());

       {
         auto query_res = query_one_result(cli, "SELECT * FROM testing.t1");
         ASSERT_NO_ERROR(query_res);

         expected_stmts.emplace_back(
             Event::sql_select("SELECT * FROM `testing` . `t1`"));
       }

       EXPECT_EQ(0, shared_router->stashed_server_connections());

       {
         auto query_res = cli.query("UNLOCK TABLES");
         ASSERT_NO_ERROR(query_res);

         expected_stmts.emplace_back(Event::sql_unlock_tables("UNLOCK TABLES"));
       }

       if (connect_param.can_share()) {
         // after UNLOCK TABLES, sharing is possible again.
         EXPECT_NO_ERROR(
             shared_router->wait_for_stashed_server_connections(1, 2s));
       } else {
         EXPECT_EQ(0, shared_router->stashed_server_connections());
       }

       auto stmt_hist_res = statement_history(cli);
       ASSERT_NO_ERROR(stmt_hist_res);

       EXPECT_THAT(*stmt_hist_res, ::testing::ElementsAreArray(expected_stmts));

       expected_stmts.emplace_back(Stmt::select_history());
     }},

    {"flush_all_tables_with_read_lock",  //
     "FR5.2",
     [](StatementSharableParam::Ctx &ctx) {
       auto &cli = ctx.cli;
       const auto &connect_param = ctx.connect_param;
       SharedRouter *shared_router = ctx.shared_router;

       std::vector<Event> expected_stmts;

       if (connect_param.can_share()) {
         expected_stmts.emplace_back(Stmt::set_session_tracker());

         expected_stmts.emplace_back(Stmt::select_session_vars());
       }

       {
         auto query_res = cli.query("FLUSH TABLES WITH READ LOCK");
         ASSERT_NO_ERROR(query_res);

         expected_stmts.emplace_back(
             Event::sql_flush("FLUSH TABLES WITH READ LOCK"));
       }

       EXPECT_EQ(0, shared_router->stashed_server_connections());

       {
         auto query_res = query_one_result(cli, "SELECT * FROM testing.t1");
         ASSERT_NO_ERROR(query_res);

         expected_stmts.emplace_back(
             Event::sql_select("SELECT * FROM `testing` . `t1`"));
       }

       EXPECT_EQ(0, shared_router->stashed_server_connections());

       {
         auto query_res = cli.reset_connection();
         ASSERT_NO_ERROR(query_res);

         expected_stmts.emplace_back(Event::com_reset_connection());

         if (connect_param.can_share()) {
           expected_stmts.emplace_back(Stmt::set_session_tracker());
           expected_stmts.emplace_back(Stmt::select_session_vars());
         }
       }

       if (connect_param.can_share()) {
         EXPECT_NO_ERROR(
             shared_router->wait_for_stashed_server_connections(1, 2s));
       } else {
         EXPECT_EQ(0, shared_router->stashed_server_connections());
       }

       auto stmt_hist_res = statement_history(cli);
       ASSERT_NO_ERROR(stmt_hist_res);

       EXPECT_THAT(*stmt_hist_res, ::testing::ElementsAreArray(expected_stmts));

       expected_stmts.emplace_back(Stmt::select_history());
     }},
    {"flush_all_tables_with_read_lock_and_unlock",  //
     "FR5.2",
     [](StatementSharableParam::Ctx &ctx) {
       auto &cli = ctx.cli;
       const auto &connect_param = ctx.connect_param;
       SharedRouter *shared_router = ctx.shared_router;

       std::vector<Event> expected_stmts;

       if (connect_param.can_share()) {
         expected_stmts.emplace_back(Stmt::set_session_tracker());

         expected_stmts.emplace_back(Stmt::select_session_vars());
       }

       {
         auto query_res = cli.query("FLUSH TABLES WITH READ LOCK");
         ASSERT_NO_ERROR(query_res);

         expected_stmts.emplace_back(
             Event::sql_flush("FLUSH TABLES WITH READ LOCK"));
       }

       EXPECT_EQ(0, shared_router->stashed_server_connections());

       {
         auto query_res = query_one_result(cli, "SELECT * FROM testing.t1");
         ASSERT_NO_ERROR(query_res);

         expected_stmts.emplace_back(
             Event::sql_select("SELECT * FROM `testing` . `t1`"));
       }

       EXPECT_EQ(0, shared_router->stashed_server_connections());

       {
         auto query_res = cli.query("UNLOCK TABLES");
         ASSERT_NO_ERROR(query_res);

         expected_stmts.emplace_back(Event::sql_unlock_tables("UNLOCK TABLES"));
       }

       // does not unlock sharing.
       EXPECT_EQ(0, shared_router->stashed_server_connections());

       // ... but reset-connection does.
       {
         auto query_res = cli.reset_connection();
         ASSERT_NO_ERROR(query_res);

         expected_stmts.emplace_back(Event::com_reset_connection());

         if (connect_param.can_share()) {
           expected_stmts.emplace_back(Stmt::set_session_tracker());
           expected_stmts.emplace_back(Stmt::select_session_vars());
         }
       }

       if (connect_param.can_share()) {
         EXPECT_NO_ERROR(
             shared_router->wait_for_stashed_server_connections(1, 2s));
       } else {
         EXPECT_EQ(0, shared_router->stashed_server_connections());
       }

       auto stmt_hist_res = statement_history(cli);
       ASSERT_NO_ERROR(stmt_hist_res);

       EXPECT_THAT(*stmt_hist_res, ::testing::ElementsAreArray(expected_stmts));

       expected_stmts.emplace_back(Stmt::select_history());
     }},

    {"flush_some_tables_with_read_lock",  //
     "FR5.2",
     [](StatementSharableParam::Ctx &ctx) {
       auto &cli = ctx.cli;
       const auto &connect_param = ctx.connect_param;
       SharedRouter *shared_router = ctx.shared_router;

       std::vector<Event> expected_stmts;

       if (connect_param.can_share()) {
         expected_stmts.emplace_back(Stmt::set_session_tracker());

         expected_stmts.emplace_back(Stmt::select_session_vars());
       }

       {
         auto query_res = cli.query("FLUSH TABLES testing.t1 WITH READ LOCK");
         ASSERT_NO_ERROR(query_res);

         expected_stmts.emplace_back(
             Event::sql_flush("FLUSH TABLES `testing` . `t1` WITH READ LOCK"));
       }

       EXPECT_EQ(0, shared_router->stashed_server_connections());

       {
         auto query_res = query_one_result(cli, "SELECT * FROM testing.t1");
         ASSERT_NO_ERROR(query_res);

         expected_stmts.emplace_back(
             Event::sql_select("SELECT * FROM `testing` . `t1`"));
       }

       EXPECT_EQ(0, shared_router->stashed_server_connections());

       {
         auto query_res = cli.query("UNLOCK TABLES");
         ASSERT_NO_ERROR(query_res);

         expected_stmts.emplace_back(Event::sql_unlock_tables("UNLOCK TABLES"));
       }

       if (connect_param.can_share()) {
         ASSERT_NO_ERROR(
             shared_router->wait_for_stashed_server_connections(1, 10s));
       } else {
         EXPECT_EQ(0, shared_router->stashed_server_connections());
       }

       // ... but reset-connection does.
       {
         auto query_res = cli.reset_connection();
         ASSERT_NO_ERROR(query_res);

         expected_stmts.emplace_back(Event::com_reset_connection());

         if (connect_param.can_share()) {
           expected_stmts.emplace_back(Stmt::set_session_tracker());
           expected_stmts.emplace_back(Stmt::select_session_vars());
         }
       }

       if (connect_param.can_share()) {
         EXPECT_NO_ERROR(
             shared_router->wait_for_stashed_server_connections(1, 2s));
       } else {
         EXPECT_EQ(0, shared_router->stashed_server_connections());
       }

       auto stmt_hist_res = statement_history(cli);
       ASSERT_NO_ERROR(stmt_hist_res);

       EXPECT_THAT(*stmt_hist_res, ::testing::ElementsAreArray(expected_stmts));

       expected_stmts.emplace_back(Stmt::select_history());
     }},

    {"flush_some_tables_for_export",  //
     "FR5.2",
     [](StatementSharableParam::Ctx &ctx) {
       auto &cli = ctx.cli;
       const auto &connect_param = ctx.connect_param;
       SharedRouter *shared_router = ctx.shared_router;

       std::vector<Event> expected_stmts;

       if (connect_param.can_share()) {
         expected_stmts.emplace_back(Stmt::set_session_tracker());

         expected_stmts.emplace_back(Stmt::select_session_vars());
       }

       {
         auto query_res = cli.query("FLUSH TABLES testing.t1 FOR export");
         ASSERT_NO_ERROR(query_res);

         expected_stmts.emplace_back(
             Event::sql_flush("FLUSH TABLES `testing` . `t1` FOR EXPORT"));
       }

       EXPECT_EQ(0, shared_router->stashed_server_connections());

       {
         auto query_res = query_one_result(cli, "SELECT * FROM testing.t1");
         ASSERT_NO_ERROR(query_res);

         expected_stmts.emplace_back(
             Event::sql_select("SELECT * FROM `testing` . `t1`"));
       }

       EXPECT_EQ(0, shared_router->stashed_server_connections());

       {
         auto query_res = cli.query("UNLOCK TABLES");
         ASSERT_NO_ERROR(query_res);

         expected_stmts.emplace_back(Event::sql_unlock_tables("UNLOCK TABLES"));
       }

       // ... unblocks sharing.

       if (connect_param.can_share()) {
         EXPECT_NO_ERROR(
             shared_router->wait_for_stashed_server_connections(1, 2s));
       } else {
         EXPECT_EQ(0, shared_router->stashed_server_connections());
       }

       // ... reset-connection does too.
       {
         auto query_res = cli.reset_connection();
         ASSERT_NO_ERROR(query_res);

         expected_stmts.emplace_back(Event::com_reset_connection());

         if (connect_param.can_share()) {
           expected_stmts.emplace_back(Stmt::set_session_tracker());
           expected_stmts.emplace_back(Stmt::select_session_vars());
         }
       }

       if (connect_param.can_share()) {
         EXPECT_NO_ERROR(
             shared_router->wait_for_stashed_server_connections(1, 2s));
       } else {
         EXPECT_EQ(0, shared_router->stashed_server_connections());
       }

       auto stmt_hist_res = statement_history(cli);
       ASSERT_NO_ERROR(stmt_hist_res);

       EXPECT_THAT(*stmt_hist_res, ::testing::ElementsAreArray(expected_stmts));

       expected_stmts.emplace_back(Stmt::select_history());
     }},

    {"lock_instance_for_backup",  //
     "FR5.2",
     [](StatementSharableParam::Ctx &ctx) {
       auto &cli = ctx.cli;
       const auto &connect_param = ctx.connect_param;
       SharedRouter *shared_router = ctx.shared_router;

       std::vector<Event> expected_stmts;

       if (connect_param.can_share()) {
         expected_stmts.emplace_back(Stmt::set_session_tracker());

         expected_stmts.emplace_back(Stmt::select_session_vars());
       }

       {
         auto query_res = cli.query("LOCK instance for Backup");
         ASSERT_NO_ERROR(query_res);

         expected_stmts.emplace_back(
             Event::sql_lock_instance("LOCK INSTANCE FOR BACKUP"));
       }

       EXPECT_EQ(0, shared_router->stashed_server_connections());

       {
         auto query_res = query_one_result(cli, "SELECT * FROM testing.t1");
         ASSERT_NO_ERROR(query_res);

         expected_stmts.emplace_back(
             Event::sql_select("SELECT * FROM `testing` . `t1`"));
       }

       EXPECT_EQ(0, shared_router->stashed_server_connections());

       // ... but reset-connection does.
       {
         auto query_res = cli.reset_connection();
         ASSERT_NO_ERROR(query_res);

         expected_stmts.emplace_back(Event::com_reset_connection());

         if (connect_param.can_share()) {
           expected_stmts.emplace_back(Stmt::set_session_tracker());
           expected_stmts.emplace_back(Stmt::select_session_vars());
         }
       }

       if (connect_param.can_share()) {
         EXPECT_NO_ERROR(
             shared_router->wait_for_stashed_server_connections(1, 2s));
       } else {
         EXPECT_EQ(0, shared_router->stashed_server_connections());
       }

       auto stmt_hist_res = statement_history(cli);
       ASSERT_NO_ERROR(stmt_hist_res);

       EXPECT_THAT(*stmt_hist_res, ::testing::ElementsAreArray(expected_stmts));

       expected_stmts.emplace_back(Stmt::select_history());
     }},

    {"set_user_var_rollback",  //
     "FR5.2",
     [](StatementSharableParam::Ctx &ctx) {
       auto &cli = ctx.cli;
       const auto &connect_param = ctx.connect_param;
       SharedRouter *shared_router = ctx.shared_router;

       std::vector<Event> expected_stmts;

       if (connect_param.can_share()) {
         expected_stmts.emplace_back(Stmt::set_session_tracker());

         expected_stmts.emplace_back(Stmt::select_session_vars());
       }

       {
         auto query_res = cli.query("SET @user := 1");
         ASSERT_NO_ERROR(query_res);

         expected_stmts.emplace_back(Event::sql_set_option("SET @? := ?"));
       }

       EXPECT_EQ(0, shared_router->stashed_server_connections());

       {
         auto query_res = query_one_result(cli, "SELECT * FROM testing.t1");
         ASSERT_NO_ERROR(query_res);

         expected_stmts.emplace_back(
             Event::sql_select("SELECT * FROM `testing` . `t1`"));
       }

       EXPECT_EQ(0, shared_router->stashed_server_connections());

       {
         auto query_res = cli.query("ROLLBACK");
         ASSERT_NO_ERROR(query_res);

         expected_stmts.emplace_back(Event::sql_rollback("ROLLBACK"));
       }

       EXPECT_EQ(0, shared_router->stashed_server_connections());

       // ... but reset-connection does.
       {
         auto query_res = cli.reset_connection();
         ASSERT_NO_ERROR(query_res);

         expected_stmts.emplace_back(Event::com_reset_connection());

         if (connect_param.can_share()) {
           expected_stmts.emplace_back(Stmt::set_session_tracker());
           expected_stmts.emplace_back(Stmt::select_session_vars());
         }
       }

       if (connect_param.can_share()) {
         EXPECT_NO_ERROR(
             shared_router->wait_for_stashed_server_connections(1, 2s));
       } else {
         EXPECT_EQ(0, shared_router->stashed_server_connections());
       }

       auto stmt_hist_res = statement_history(cli);
       ASSERT_NO_ERROR(stmt_hist_res);

       EXPECT_THAT(*stmt_hist_res, ::testing::ElementsAreArray(expected_stmts));

       expected_stmts.emplace_back(Stmt::select_history());
     }},

    {"set_user_var_eq_reset",  //
     "FR5.2",
     [](StatementSharableParam::Ctx &ctx) {
       auto &cli = ctx.cli;
       const auto &connect_param = ctx.connect_param;
       SharedRouter *shared_router = ctx.shared_router;

       std::vector<Event> expected_stmts;

       if (connect_param.can_share()) {
         expected_stmts.emplace_back(Stmt::set_session_tracker());

         expected_stmts.emplace_back(Stmt::select_session_vars());
       }

       {
         auto query_res = cli.query("SET @user = 1");
         ASSERT_NO_ERROR(query_res);

         expected_stmts.emplace_back(Event::sql_set_option("SET @? = ?"));
       }

       EXPECT_EQ(0, shared_router->stashed_server_connections());

       {
         auto query_res = query_one_result(cli, "SELECT * FROM testing.t1");
         ASSERT_NO_ERROR(query_res);

         expected_stmts.emplace_back(
             Event::sql_select("SELECT * FROM `testing` . `t1`"));
       }

       EXPECT_EQ(0, shared_router->stashed_server_connections());

       // ... but reset-connection does.
       {
         auto query_res = cli.reset_connection();
         ASSERT_NO_ERROR(query_res);

         expected_stmts.emplace_back(Event::com_reset_connection());

         if (connect_param.can_share()) {
           expected_stmts.emplace_back(Stmt::set_session_tracker());
           expected_stmts.emplace_back(Stmt::select_session_vars());
         }
       }

       if (connect_param.can_share()) {
         EXPECT_NO_ERROR(
             shared_router->wait_for_stashed_server_connections(1, 2s));
       } else {
         EXPECT_EQ(0, shared_router->stashed_server_connections());
       }

       auto stmt_hist_res = statement_history(cli);
       ASSERT_NO_ERROR(stmt_hist_res);

       EXPECT_THAT(*stmt_hist_res, ::testing::ElementsAreArray(expected_stmts));

       expected_stmts.emplace_back(Stmt::select_history());
     }},

    {"set_user_var_assign_reset",  //
     "FR5.2",
     [](StatementSharableParam::Ctx &ctx) {
       auto &cli = ctx.cli;
       const auto &connect_param = ctx.connect_param;
       SharedRouter *shared_router = ctx.shared_router;

       std::vector<Event> expected_stmts;

       if (connect_param.can_share()) {
         expected_stmts.emplace_back(Stmt::set_session_tracker());

         expected_stmts.emplace_back(Stmt::select_session_vars());
       }

       {
         auto query_res = cli.query("SET @user := 1");
         ASSERT_NO_ERROR(query_res);

         expected_stmts.emplace_back(Event::sql_set_option("SET @? := ?"));
       }

       EXPECT_EQ(0, shared_router->stashed_server_connections());

       {
         auto query_res = query_one_result(cli, "SELECT * FROM testing.t1");
         ASSERT_NO_ERROR(query_res);

         expected_stmts.emplace_back(
             Event::sql_select("SELECT * FROM `testing` . `t1`"));
       }

       EXPECT_EQ(0, shared_router->stashed_server_connections());

       // ... but reset-connection does.
       {
         auto query_res = cli.reset_connection();
         ASSERT_NO_ERROR(query_res);

         expected_stmts.emplace_back(Event::com_reset_connection());

         if (connect_param.can_share()) {
           expected_stmts.emplace_back(Stmt::set_session_tracker());
           expected_stmts.emplace_back(Stmt::select_session_vars());
         }
       }

       if (connect_param.can_share()) {
         EXPECT_NO_ERROR(
             shared_router->wait_for_stashed_server_connections(1, 2s));
       } else {
         EXPECT_EQ(0, shared_router->stashed_server_connections());
       }

       auto stmt_hist_res = statement_history(cli);
       ASSERT_NO_ERROR(stmt_hist_res);

       EXPECT_THAT(*stmt_hist_res, ::testing::ElementsAreArray(expected_stmts));

       expected_stmts.emplace_back(Stmt::select_history());
     }},

    {"select_user_var_reset",  //
     "FR5.2",
     [](StatementSharableParam::Ctx &ctx) {
       auto &cli = ctx.cli;
       const auto &connect_param = ctx.connect_param;
       SharedRouter *shared_router = ctx.shared_router;

       std::vector<Event> expected_stmts;

       if (connect_param.can_share()) {
         expected_stmts.emplace_back(Stmt::set_session_tracker());

         expected_stmts.emplace_back(Stmt::select_session_vars());
       }

       // SELECT user-var blocks sharing.
       {
         auto query_res = query_one_result(cli, "SELECT @user := 1");
         ASSERT_NO_ERROR(query_res);

         expected_stmts.emplace_back(Event::sql_select("SELECT @? := ?"));
       }

       EXPECT_EQ(0, shared_router->stashed_server_connections());

       {
         auto query_res = query_one_result(cli, "SELECT * FROM testing.t1");
         ASSERT_NO_ERROR(query_res);

         expected_stmts.emplace_back(
             Event::sql_select("SELECT * FROM `testing` . `t1`"));
       }

       EXPECT_EQ(0, shared_router->stashed_server_connections());

       // ... but reset-connection unblocks it.
       {
         auto query_res = cli.reset_connection();
         ASSERT_NO_ERROR(query_res);

         expected_stmts.emplace_back(Event::com_reset_connection());

         if (connect_param.can_share()) {
           expected_stmts.emplace_back(Stmt::set_session_tracker());
           expected_stmts.emplace_back(Stmt::select_session_vars());
         }
       }

       if (connect_param.can_share()) {
         EXPECT_NO_ERROR(
             shared_router->wait_for_stashed_server_connections(1, 2s));
       } else {
         EXPECT_EQ(0, shared_router->stashed_server_connections());
       }

       auto stmt_hist_res = statement_history(cli);
       ASSERT_NO_ERROR(stmt_hist_res);

       EXPECT_THAT(*stmt_hist_res, ::testing::ElementsAreArray(expected_stmts));

       expected_stmts.emplace_back(Stmt::select_history());
     }},

    {"select_into_user_var_and_reset",  //
     "FR5.2",
     [](StatementSharableParam::Ctx &ctx) {
       auto &cli = ctx.cli;
       const auto &connect_param = ctx.connect_param;
       SharedRouter *shared_router = ctx.shared_router;

       std::vector<Event> expected_stmts;

       if (connect_param.can_share()) {
         expected_stmts.emplace_back(Stmt::set_session_tracker());

         expected_stmts.emplace_back(Stmt::select_session_vars());
       }

       // SELECT INTO user-var ...
       {
         auto query_res = query_one_result(cli, "SELECT 1 INTO @user");
         ASSERT_NO_ERROR(query_res);

         expected_stmts.emplace_back(Event::sql_select("SELECT ? INTO @?"));
       }

       // ... blocks sharing
       EXPECT_EQ(0, shared_router->stashed_server_connections());

       {
         auto query_res = query_one_result(cli, "SELECT * FROM testing.t1");
         ASSERT_NO_ERROR(query_res);

         expected_stmts.emplace_back(
             Event::sql_select("SELECT * FROM `testing` . `t1`"));
       }

       EXPECT_EQ(0, shared_router->stashed_server_connections());

       // ... but reset-connection unblocks it.
       {
         auto query_res = cli.reset_connection();
         ASSERT_NO_ERROR(query_res);

         expected_stmts.emplace_back(Event::com_reset_connection());

         if (connect_param.can_share()) {
           expected_stmts.emplace_back(Stmt::set_session_tracker());
           expected_stmts.emplace_back(Stmt::select_session_vars());
         }
       }

       if (connect_param.can_share()) {
         EXPECT_NO_ERROR(
             shared_router->wait_for_stashed_server_connections(1, 2s));
       } else {
         EXPECT_EQ(0, shared_router->stashed_server_connections());
       }

       auto stmt_hist_res = statement_history(cli);
       ASSERT_NO_ERROR(stmt_hist_res);

       EXPECT_THAT(*stmt_hist_res, ::testing::ElementsAreArray(expected_stmts));

       expected_stmts.emplace_back(Stmt::select_history());
     }},

    {"get_lock",  //
     "FR6.1",
     [](StatementSharableParam::Ctx &ctx) {
       auto &cli = ctx.cli;
       const auto &connect_param = ctx.connect_param;
       SharedRouter *shared_router = ctx.shared_router;

       std::vector<Event> expected_stmts;

       if (connect_param.can_share()) {
         expected_stmts.emplace_back(Stmt::set_session_tracker());

         expected_stmts.emplace_back(Stmt::select_session_vars());
       }

       // DO GET_LOCK(...) ...
       {
         auto query_res = query_one_result(cli, "DO get_lock('abc', 0)");
         ASSERT_NO_ERROR(query_res);

         expected_stmts.emplace_back(Event::sql_do("DO `get_lock` (...)"));
       }

       // ... blocks sharing
       EXPECT_EQ(0, shared_router->stashed_server_connections());

       {
         auto query_res = query_one_result(cli, "SELECT * FROM testing.t1");
         ASSERT_NO_ERROR(query_res);

         expected_stmts.emplace_back(
             Event::sql_select("SELECT * FROM `testing` . `t1`"));
       }

       EXPECT_EQ(0, shared_router->stashed_server_connections());

       // ... but reset-connection unblocks it.
       {
         auto query_res = cli.reset_connection();
         ASSERT_NO_ERROR(query_res);

         expected_stmts.emplace_back(Event::com_reset_connection());

         if (connect_param.can_share()) {
           expected_stmts.emplace_back(Stmt::set_session_tracker());
           expected_stmts.emplace_back(Stmt::select_session_vars());
         }
       }

       if (connect_param.can_share()) {
         EXPECT_NO_ERROR(
             shared_router->wait_for_stashed_server_connections(1, 2s));
       } else {
         EXPECT_EQ(0, shared_router->stashed_server_connections());
       }

       auto stmt_hist_res = statement_history(cli);
       ASSERT_NO_ERROR(stmt_hist_res);

       EXPECT_THAT(*stmt_hist_res, ::testing::ElementsAreArray(expected_stmts));

       expected_stmts.emplace_back(Stmt::select_history());
     }},

    {"service_get_write_lock",  //
     "FR6.1",
     [](StatementSharableParam::Ctx &ctx) {
       auto &cli = ctx.cli;
       const auto &connect_param = ctx.connect_param;
       SharedRouter *shared_router = ctx.shared_router;

       std::vector<Event> expected_stmts;

       if (connect_param.can_share()) {
         expected_stmts.emplace_back(Stmt::set_session_tracker());

         expected_stmts.emplace_back(Stmt::select_session_vars());
       }

       // DO SERVICE_GET_WRITE_LOCKS(...) ...
       {
         auto query_res = query_one_result(
             cli, "DO service_get_WRITE_locks('ns', 'abc', 0)");
         ASSERT_NO_ERROR(query_res);

         expected_stmts.emplace_back(
             Event::sql_do("DO `service_get_WRITE_locks` (...)"));
       }

       // ... blocks sharing
       EXPECT_EQ(0, shared_router->stashed_server_connections());

       {
         auto query_res = query_one_result(cli, "SELECT * FROM testing.t1");
         ASSERT_NO_ERROR(query_res);

         expected_stmts.emplace_back(
             Event::sql_select("SELECT * FROM `testing` . `t1`"));
       }

       EXPECT_EQ(0, shared_router->stashed_server_connections());

       // ... but reset-connection unblocks it.
       {
         auto query_res = cli.reset_connection();
         ASSERT_NO_ERROR(query_res);

         expected_stmts.emplace_back(Event::com_reset_connection());

         if (connect_param.can_share()) {
           expected_stmts.emplace_back(Stmt::set_session_tracker());
           expected_stmts.emplace_back(Stmt::select_session_vars());
         }
       }

       if (connect_param.can_share()) {
         EXPECT_NO_ERROR(
             shared_router->wait_for_stashed_server_connections(1, 2s));
       } else {
         EXPECT_EQ(0, shared_router->stashed_server_connections());
       }

       auto stmt_hist_res = statement_history(cli);
       ASSERT_NO_ERROR(stmt_hist_res);

       EXPECT_THAT(*stmt_hist_res, ::testing::ElementsAreArray(expected_stmts));

       expected_stmts.emplace_back(Stmt::select_history());
     }},

    {"service_get_read_lock",  //
     "FR6.1",
     [](StatementSharableParam::Ctx &ctx) {
       auto &cli = ctx.cli;
       const auto &connect_param = ctx.connect_param;
       SharedRouter *shared_router = ctx.shared_router;

       std::vector<Event> expected_stmts;

       if (connect_param.can_share()) {
         expected_stmts.emplace_back(Stmt::set_session_tracker());

         expected_stmts.emplace_back(Stmt::select_session_vars());
       }

       // ... SERVICE_GET_WRITE_LOCKS(...) ...
       {
         auto query_res = query_one_result(
             cli, "SELECT service_get_READ_locks('ns', 'abc', 0)");
         ASSERT_NO_ERROR(query_res);

         expected_stmts.emplace_back(
             Event::sql_select("SELECT `service_get_READ_locks` (...)"));
       }

       // ... blocks sharing
       EXPECT_EQ(0, shared_router->stashed_server_connections());

       {
         auto query_res = query_one_result(cli, "SELECT * FROM testing.t1");
         ASSERT_NO_ERROR(query_res);

         expected_stmts.emplace_back(
             Event::sql_select("SELECT * FROM `testing` . `t1`"));
       }

       EXPECT_EQ(0, shared_router->stashed_server_connections());

       // ... but reset-connection unblocks it.
       {
         auto query_res = cli.reset_connection();
         ASSERT_NO_ERROR(query_res);

         expected_stmts.emplace_back(Event::com_reset_connection());

         if (connect_param.can_share()) {
           expected_stmts.emplace_back(Stmt::set_session_tracker());
           expected_stmts.emplace_back(Stmt::select_session_vars());
         }
       }

       if (connect_param.can_share()) {
         EXPECT_NO_ERROR(
             shared_router->wait_for_stashed_server_connections(1, 2s));
       } else {
         EXPECT_EQ(0, shared_router->stashed_server_connections());
       }

       auto stmt_hist_res = statement_history(cli);
       ASSERT_NO_ERROR(stmt_hist_res);

       EXPECT_THAT(*stmt_hist_res, ::testing::ElementsAreArray(expected_stmts));

       expected_stmts.emplace_back(Stmt::select_history());
     }},

    {"create_temp_table",  //
     "FR6.2",
     [](StatementSharableParam::Ctx &ctx) {
       auto &cli = ctx.cli;
       const auto &connect_param = ctx.connect_param;
       SharedRouter *shared_router = ctx.shared_router;

       std::vector<Event> expected_stmts;

       if (connect_param.can_share()) {
         expected_stmts.emplace_back(Stmt::set_session_tracker());
<<<<<<< HEAD

=======
>>>>>>> 05e4357f
         expected_stmts.emplace_back(Stmt::select_session_vars());
       }

       // ... SERVICE_GET_WRITE_LOCKS(...) ...
       {
         auto query_res = query_one_result(
             cli, "create temporary table testing.temp ( id int )");
         ASSERT_NO_ERROR(query_res);

         expected_stmts.emplace_back(Event::sql_create_table(
             "CREATE TEMPORARY TABLE `testing` . `temp` ( `id` INTEGER )"));
       }

       // ... blocks sharing
       EXPECT_EQ(0, shared_router->stashed_server_connections());

       {
         auto query_res = query_one_result(cli, "SELECT * FROM testing.temp");
         ASSERT_NO_ERROR(query_res);

         expected_stmts.emplace_back(
             Event::sql_select("SELECT * FROM `testing` . `temp`"));
       }

       EXPECT_EQ(0, shared_router->stashed_server_connections());

       // ... but reset-connection unblocks it.
       {
         auto query_res = cli.reset_connection();
         ASSERT_NO_ERROR(query_res);

         expected_stmts.emplace_back(Event::com_reset_connection());

         if (connect_param.can_share()) {
           expected_stmts.emplace_back(Stmt::set_session_tracker());
           expected_stmts.emplace_back(Stmt::select_session_vars());
         }
       }

       if (connect_param.can_share()) {
         EXPECT_NO_ERROR(
             shared_router->wait_for_stashed_server_connections(1, 2s));
       } else {
         EXPECT_EQ(0, shared_router->stashed_server_connections());
       }

       auto stmt_hist_res = statement_history(cli);
       ASSERT_NO_ERROR(stmt_hist_res);

       EXPECT_THAT(*stmt_hist_res, ::testing::ElementsAreArray(expected_stmts));

       expected_stmts.emplace_back(Stmt::select_history());
     }},

    {"prepare_stmt_reset",  //
     "FR6.3",
     [](StatementSharableParam::Ctx &ctx) {
       auto &cli = ctx.cli;
       const auto &connect_param = ctx.connect_param;
       SharedRouter *shared_router = ctx.shared_router;

       std::vector<Event> expected_stmts;

       if (connect_param.can_share()) {
         expected_stmts.emplace_back(Stmt::set_session_tracker());

         expected_stmts.emplace_back(Stmt::select_session_vars());
       }

       //
       {
         auto query_res = query_one_result(cli, "prepare stmt from 'select 1'");
         ASSERT_NO_ERROR(query_res);

         expected_stmts.emplace_back(
             Event::sql_prepare_sql("PREPARE `stmt` FROM ?"));
       }

       // ... blocks sharing
       EXPECT_EQ(0, shared_router->stashed_server_connections());

       {
         auto query_res = query_one_result(cli, "SELECT * FROM testing.t1");
         ASSERT_NO_ERROR(query_res);

         expected_stmts.emplace_back(
             Event::sql_select("SELECT * FROM `testing` . `t1`"));
       }

       EXPECT_EQ(0, shared_router->stashed_server_connections());

       // ... but reset-connection unblocks it.
       {
         auto query_res = cli.reset_connection();
         ASSERT_NO_ERROR(query_res);

         expected_stmts.emplace_back(Event::com_reset_connection());

         if (connect_param.can_share()) {
           expected_stmts.emplace_back(Stmt::set_session_tracker());
           expected_stmts.emplace_back(Stmt::select_session_vars());
         }
       }

       if (connect_param.can_share()) {
         EXPECT_NO_ERROR(
             shared_router->wait_for_stashed_server_connections(1, 2s));
       } else {
         EXPECT_EQ(0, shared_router->stashed_server_connections());
       }

       auto stmt_hist_res = statement_history(cli);
       ASSERT_NO_ERROR(stmt_hist_res);

       EXPECT_THAT(*stmt_hist_res, ::testing::ElementsAreArray(expected_stmts));

       expected_stmts.emplace_back(Stmt::select_history());
     }},

    {"sql_calc_found_rows",  //
     "FR6.4",
     [](StatementSharableParam::Ctx &ctx) {
       auto &cli = ctx.cli;
       const auto &connect_param = ctx.connect_param;
       SharedRouter *shared_router = ctx.shared_router;

       std::vector<Event> expected_stmts;

       if (connect_param.can_share()) {
         expected_stmts.emplace_back(Stmt::set_session_tracker());

         expected_stmts.emplace_back(Stmt::select_session_vars());
       }

       // SQL_CALC_FOUND_ROWS
       {
         auto query_res = query_one_result(
             cli, "SELECT SQL_CALC_FOUND_ROWS * FROM testing.t1 LIMIT 0");
         ASSERT_NO_ERROR(query_res);

         expected_stmts.emplace_back(Event::sql_select(
             "SELECT SQL_CALC_FOUND_ROWS * FROM `testing` . `t1` LIMIT ?"));
       }

       // ... blocks sharing
       EXPECT_EQ(0, shared_router->stashed_server_connections());

       {
         auto query_res = query_one_result(cli, "SELECT * FROM testing.t1");
         ASSERT_NO_ERROR(query_res);

         expected_stmts.emplace_back(
             Event::sql_select("SELECT * FROM `testing` . `t1`"));
       }

       EXPECT_EQ(0, shared_router->stashed_server_connections());

       // ... but reset-connection unblocks it.
       {
         auto query_res = cli.reset_connection();
         ASSERT_NO_ERROR(query_res);

         expected_stmts.emplace_back(Event::com_reset_connection());

         if (connect_param.can_share()) {
           expected_stmts.emplace_back(Stmt::set_session_tracker());
           expected_stmts.emplace_back(Stmt::select_session_vars());
         }
       }

       if (connect_param.can_share()) {
         EXPECT_NO_ERROR(
             shared_router->wait_for_stashed_server_connections(1, 2s));
       } else {
         EXPECT_EQ(0, shared_router->stashed_server_connections());
       }

       auto stmt_hist_res = statement_history(cli);
       ASSERT_NO_ERROR(stmt_hist_res);

       EXPECT_THAT(*stmt_hist_res, ::testing::ElementsAreArray(expected_stmts));

       expected_stmts.emplace_back(Stmt::select_history());
     }},

};

INSTANTIATE_TEST_SUITE_P(
    Spec, StatementSharableTest,
    ::testing::Combine(::testing::ValuesIn(statement_sharable_params),
                       ::testing::ValuesIn(share_connection_params)),
    [](auto &info) {
      return std::get<0>(info.param).test_name + "_via_" +
             std::get<1>(info.param).testname;
    });

int main(int argc, char *argv[]) {
  net::impl::socket::init();

  // init openssl as otherwise libmysqlxclient may fail at SSL_CTX_new
  TlsLibraryContext tls_lib_ctx;

  // env is owned by googltest
  test_env =
      dynamic_cast<TestEnv *>(::testing::AddGlobalTestEnvironment(new TestEnv));

  ProcessManager::set_origin(Path(argv[0]).dirname());
  ::testing::InitGoogleTest(&argc, argv);
  return RUN_ALL_TESTS();
}<|MERGE_RESOLUTION|>--- conflicted
+++ resolved
@@ -7190,13 +7190,8 @@
     expected_change_user_ = 0;
 
     if (can_share) {
-<<<<<<< HEAD
-      expected_select_ += 1;      // SELECT collation
-      expected_set_option_ += 1;  // SET session-track-system-vars
-=======
       expected_set_option_ += 1;  // SET session-track-system-vars
       expected_select_ += 1;      // SELECT collation
->>>>>>> 05e4357f
     }
   }
 
@@ -7213,12 +7208,9 @@
     expected_change_user_ += 1;
     if (can_share) {
       expected_set_option_ += 1;  // SET session-track-system-vars
-<<<<<<< HEAD
-=======
       if (can_fetch_password) {
         expected_select_ += 1;  // SELECT collation
       }
->>>>>>> 05e4357f
     }
 
     if (!account.password.empty() &&
@@ -7312,12 +7304,9 @@
     expected_change_user_ += 1;
     if (can_share) {
       expected_set_option_ += 1;  // SET session-track-system-vars
-<<<<<<< HEAD
-=======
       if (can_fetch_password) {
         expected_select_ += 1;  // SELECT collation
       }
->>>>>>> 05e4357f
     }
 
     if (can_share && expect_success) {
@@ -7496,18 +7485,8 @@
   static Event restore_session_vars() {
     return Event::sql_set_option(
         "SET "
-<<<<<<< HEAD
-        "@@SESSION . `session_track_system_variables` = ? , "
         "@@SESSION . `character_set_client` = ? , "
         "@@SESSION . `collation_connection` = ? , "
-        "@@SESSION . `session_track_gtids` = ? , "
-        "@@SESSION . `session_track_schema` = ? , "
-        "@@SESSION . `session_track_state_change` = ? , "
-        "@@SESSION . `session_track_transaction_info` = ? , "
-=======
-        "@@SESSION . `character_set_client` = ? , "
-        "@@SESSION . `collation_connection` = ? , "
->>>>>>> 05e4357f
         "@@SESSION . `sql_mode` = ?");
   }
 
@@ -8812,10 +8791,6 @@
 
        if (connect_param.can_share()) {
          expected_stmts.emplace_back(Stmt::set_session_tracker());
-<<<<<<< HEAD
-
-=======
->>>>>>> 05e4357f
          expected_stmts.emplace_back(Stmt::select_session_vars());
        }
 
