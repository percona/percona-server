--- conflicted
+++ resolved
@@ -322,16 +322,12 @@
       ELSEIF (lib MATCHES "^ext::")
         STRING(REGEX MATCH "ext::([a-z]+)" MATCH_LIB "${lib}")
         SET(SYSTEM_LIB ${CMAKE_MATCH_1})
-<<<<<<< HEAD
-        SET(${var} "${${var}} -l${SYSTEM_LIB} ")
-=======
         SET(SYSTEM_LINK_FLAG ${${SYSTEM_LIB}_SYSTEM_LINK_FLAGS})
         IF(NOT SYSTEM_LINK_FLAG)
           MESSAGE(WARNING "Missing link flag for ${lib}")
         ELSE()
           SET(${var} "${${var}} ${SYSTEM_LINK_FLAG} ")
         ENDIF()
->>>>>>> 824e2b40
       ELSEIF(lib MATCHES "OpenSSL::SSL")
         SET(${var} "${${var}} -lssl ")
       ELSEIF(lib MATCHES "OpenSSL::Crypto")
