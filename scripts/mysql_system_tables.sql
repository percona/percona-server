-- Copyright (c) 2007, 2015, Oracle and/or its affiliates. All rights reserved.
--
-- This program is free software; you can redistribute it and/or modify
-- it under the terms of the GNU General Public License as published by
-- the Free Software Foundation; version 2 of the License.
--
-- This program is distributed in the hope that it will be useful,
-- but WITHOUT ANY WARRANTY; without even the implied warranty of
-- MERCHANTABILITY or FITNESS FOR A PARTICULAR PURPOSE.  See the
-- GNU General Public License for more details.
--
-- You should have received a copy of the GNU General Public License
-- along with this program; if not, write to the Free Software
-- Foundation, Inc., 51 Franklin St, Fifth Floor, Boston, MA 02110-1301  USA

--
-- The system tables of MySQL Server
--

set sql_mode='';
set default_storage_engine=myisam;

CREATE TABLE IF NOT EXISTS db (   Host char(60) binary DEFAULT '' NOT NULL, Db char(64) binary DEFAULT '' NOT NULL, User char(32) binary DEFAULT '' NOT NULL, Select_priv enum('N','Y') COLLATE utf8_general_ci DEFAULT 'N' NOT NULL, Insert_priv enum('N','Y') COLLATE utf8_general_ci DEFAULT 'N' NOT NULL, Update_priv enum('N','Y') COLLATE utf8_general_ci DEFAULT 'N' NOT NULL, Delete_priv enum('N','Y') COLLATE utf8_general_ci DEFAULT 'N' NOT NULL, Create_priv enum('N','Y') COLLATE utf8_general_ci DEFAULT 'N' NOT NULL, Drop_priv enum('N','Y') COLLATE utf8_general_ci DEFAULT 'N' NOT NULL, Grant_priv enum('N','Y') COLLATE utf8_general_ci DEFAULT 'N' NOT NULL, References_priv enum('N','Y') COLLATE utf8_general_ci DEFAULT 'N' NOT NULL, Index_priv enum('N','Y') COLLATE utf8_general_ci DEFAULT 'N' NOT NULL, Alter_priv enum('N','Y') COLLATE utf8_general_ci DEFAULT 'N' NOT NULL, Create_tmp_table_priv enum('N','Y') COLLATE utf8_general_ci DEFAULT 'N' NOT NULL, Lock_tables_priv enum('N','Y') COLLATE utf8_general_ci DEFAULT 'N' NOT NULL, Create_view_priv enum('N','Y') COLLATE utf8_general_ci DEFAULT 'N' NOT NULL, Show_view_priv enum('N','Y') COLLATE utf8_general_ci DEFAULT 'N' NOT NULL, Create_routine_priv enum('N','Y') COLLATE utf8_general_ci DEFAULT 'N' NOT NULL, Alter_routine_priv enum('N','Y') COLLATE utf8_general_ci DEFAULT 'N' NOT NULL, Execute_priv enum('N','Y') COLLATE utf8_general_ci DEFAULT 'N' NOT NULL, Event_priv enum('N','Y') COLLATE utf8_general_ci DEFAULT 'N' NOT NULL, Trigger_priv enum('N','Y') COLLATE utf8_general_ci DEFAULT 'N' NOT NULL, PRIMARY KEY Host (Host,Db,User), KEY User (User) ) engine=MyISAM CHARACTER SET utf8 COLLATE utf8_bin comment='Database privileges';

-- Remember for later if db table already existed
set @had_db_table= @@warning_count != 0;

CREATE TABLE IF NOT EXISTS user (   Host char(60) binary DEFAULT '' NOT NULL, User char(32) binary DEFAULT '' NOT NULL, Select_priv enum('N','Y') COLLATE utf8_general_ci DEFAULT 'N' NOT NULL, Insert_priv enum('N','Y') COLLATE utf8_general_ci DEFAULT 'N' NOT NULL, Update_priv enum('N','Y') COLLATE utf8_general_ci DEFAULT 'N' NOT NULL, Delete_priv enum('N','Y') COLLATE utf8_general_ci DEFAULT 'N' NOT NULL, Create_priv enum('N','Y') COLLATE utf8_general_ci DEFAULT 'N' NOT NULL, Drop_priv enum('N','Y') COLLATE utf8_general_ci DEFAULT 'N' NOT NULL, Reload_priv enum('N','Y') COLLATE utf8_general_ci DEFAULT 'N' NOT NULL, Shutdown_priv enum('N','Y') COLLATE utf8_general_ci DEFAULT 'N' NOT NULL, Process_priv enum('N','Y') COLLATE utf8_general_ci DEFAULT 'N' NOT NULL, File_priv enum('N','Y') COLLATE utf8_general_ci DEFAULT 'N' NOT NULL, Grant_priv enum('N','Y') COLLATE utf8_general_ci DEFAULT 'N' NOT NULL, References_priv enum('N','Y') COLLATE utf8_general_ci DEFAULT 'N' NOT NULL, Index_priv enum('N','Y') COLLATE utf8_general_ci DEFAULT 'N' NOT NULL, Alter_priv enum('N','Y') COLLATE utf8_general_ci DEFAULT 'N' NOT NULL, Show_db_priv enum('N','Y') COLLATE utf8_general_ci DEFAULT 'N' NOT NULL, Super_priv enum('N','Y') COLLATE utf8_general_ci DEFAULT 'N' NOT NULL, Create_tmp_table_priv enum('N','Y') COLLATE utf8_general_ci DEFAULT 'N' NOT NULL, Lock_tables_priv enum('N','Y') COLLATE utf8_general_ci DEFAULT 'N' NOT NULL, Execute_priv enum('N','Y') COLLATE utf8_general_ci DEFAULT 'N' NOT NULL, Repl_slave_priv enum('N','Y') COLLATE utf8_general_ci DEFAULT 'N' NOT NULL, Repl_client_priv enum('N','Y') COLLATE utf8_general_ci DEFAULT 'N' NOT NULL, Create_view_priv enum('N','Y') COLLATE utf8_general_ci DEFAULT 'N' NOT NULL, Show_view_priv enum('N','Y') COLLATE utf8_general_ci DEFAULT 'N' NOT NULL, Create_routine_priv enum('N','Y') COLLATE utf8_general_ci DEFAULT 'N' NOT NULL, Alter_routine_priv enum('N','Y') COLLATE utf8_general_ci DEFAULT 'N' NOT NULL, Create_user_priv enum('N','Y') COLLATE utf8_general_ci DEFAULT 'N' NOT NULL, Event_priv enum('N','Y') COLLATE utf8_general_ci DEFAULT 'N' NOT NULL, Trigger_priv enum('N','Y') COLLATE utf8_general_ci DEFAULT 'N' NOT NULL, Create_tablespace_priv enum('N','Y') COLLATE utf8_general_ci DEFAULT 'N' NOT NULL, ssl_type enum('','ANY','X509', 'SPECIFIED') COLLATE utf8_general_ci DEFAULT '' NOT NULL, ssl_cipher BLOB NOT NULL, x509_issuer BLOB NOT NULL, x509_subject BLOB NOT NULL, max_questions int(11) unsigned DEFAULT 0  NOT NULL, max_updates int(11) unsigned DEFAULT 0  NOT NULL, max_connections int(11) unsigned DEFAULT 0  NOT NULL, max_user_connections int(11) unsigned DEFAULT 0  NOT NULL, plugin char(64) DEFAULT 'mysql_native_password' NOT NULL, authentication_string TEXT, password_expired ENUM('N', 'Y') COLLATE utf8_general_ci DEFAULT 'N' NOT NULL, password_last_changed timestamp NULL DEFAULT NULL, password_lifetime smallint unsigned NULL DEFAULT NULL, account_locked ENUM('N', 'Y') COLLATE utf8_general_ci DEFAULT 'N' NOT NULL, PRIMARY KEY Host (Host,User) ) engine=MyISAM CHARACTER SET utf8 COLLATE utf8_bin comment='Users and global privileges';

-- Remember for later if user table already existed
set @had_user_table= @@warning_count != 0;


CREATE TABLE IF NOT EXISTS func (  name char(64) binary DEFAULT '' NOT NULL, ret tinyint(1) DEFAULT '0' NOT NULL, dl char(128) DEFAULT '' NOT NULL, type enum ('function','aggregate') COLLATE utf8_general_ci NOT NULL, PRIMARY KEY (name) ) engine=MyISAM CHARACTER SET utf8 COLLATE utf8_bin   comment='User defined functions';


CREATE TABLE IF NOT EXISTS plugin ( name varchar(64) DEFAULT '' NOT NULL, dl varchar(128) DEFAULT '' NOT NULL, PRIMARY KEY (name) ) engine=InnoDB STATS_PERSISTENT=0 CHARACTER SET utf8 COLLATE utf8_general_ci comment='MySQL plugins';


CREATE TABLE IF NOT EXISTS servers ( Server_name char(64) NOT NULL DEFAULT '', Host char(64) NOT NULL DEFAULT '', Db char(64) NOT NULL DEFAULT '', Username char(64) NOT NULL DEFAULT '', Password char(64) NOT NULL DEFAULT '', Port INT(4) NOT NULL DEFAULT '0', Socket char(64) NOT NULL DEFAULT '', Wrapper char(64) NOT NULL DEFAULT '', Owner char(64) NOT NULL DEFAULT '', PRIMARY KEY (Server_name)) engine=InnoDB STATS_PERSISTENT=0 CHARACTER SET utf8 comment='MySQL Foreign Servers table';


CREATE TABLE IF NOT EXISTS tables_priv ( Host char(60) binary DEFAULT '' NOT NULL, Db char(64) binary DEFAULT '' NOT NULL, User char(32) binary DEFAULT '' NOT NULL, Table_name char(64) binary DEFAULT '' NOT NULL, Grantor char(77) DEFAULT '' NOT NULL, Timestamp timestamp NOT NULL DEFAULT CURRENT_TIMESTAMP ON UPDATE CURRENT_TIMESTAMP, Table_priv set('Select','Insert','Update','Delete','Create','Drop','Grant','References','Index','Alter','Create View','Show view','Trigger') COLLATE utf8_general_ci DEFAULT '' NOT NULL, Column_priv set('Select','Insert','Update','References') COLLATE utf8_general_ci DEFAULT '' NOT NULL, PRIMARY KEY (Host,Db,User,Table_name), KEY Grantor (Grantor) ) engine=MyISAM CHARACTER SET utf8 COLLATE utf8_bin   comment='Table privileges';

CREATE TABLE IF NOT EXISTS columns_priv ( Host char(60) binary DEFAULT '' NOT NULL, Db char(64) binary DEFAULT '' NOT NULL, User char(32) binary DEFAULT '' NOT NULL, Table_name char(64) binary DEFAULT '' NOT NULL, Column_name char(64) binary DEFAULT '' NOT NULL, Timestamp timestamp NOT NULL DEFAULT CURRENT_TIMESTAMP ON UPDATE CURRENT_TIMESTAMP, Column_priv set('Select','Insert','Update','References') COLLATE utf8_general_ci DEFAULT '' NOT NULL, PRIMARY KEY (Host,Db,User,Table_name,Column_name) ) engine=MyISAM CHARACTER SET utf8 COLLATE utf8_bin   comment='Column privileges';


CREATE TABLE IF NOT EXISTS help_topic ( help_topic_id int unsigned not null, name char(64) not null, help_category_id smallint unsigned not null, description text not null, example text not null, url text not null, primary key (help_topic_id), unique index (name) ) engine=INNODB STATS_PERSISTENT=0 CHARACTER SET utf8 comment='help topics';


CREATE TABLE IF NOT EXISTS help_category ( help_category_id smallint unsigned not null, name  char(64) not null, parent_category_id smallint unsigned null, url text not null, primary key (help_category_id), unique index (name) ) engine=INNODB STATS_PERSISTENT=0 CHARACTER SET utf8 comment='help categories';


CREATE TABLE IF NOT EXISTS help_relation ( help_topic_id int unsigned not null, help_keyword_id  int unsigned not null, primary key (help_keyword_id, help_topic_id) ) engine=INNODB STATS_PERSISTENT=0 CHARACTER SET utf8 comment='keyword-topic relation';


CREATE TABLE IF NOT EXISTS help_keyword (   help_keyword_id  int unsigned not null, name char(64) not null, primary key (help_keyword_id), unique index (name) ) engine=INNODB STATS_PERSISTENT=0 CHARACTER SET utf8 comment='help keywords';


CREATE TABLE IF NOT EXISTS time_zone_name (   Name char(64) NOT NULL, Time_zone_id int unsigned NOT NULL, PRIMARY KEY Name (Name) ) engine=INNODB STATS_PERSISTENT=0 CHARACTER SET utf8   comment='Time zone names';


CREATE TABLE IF NOT EXISTS time_zone (   Time_zone_id int unsigned NOT NULL auto_increment, Use_leap_seconds enum('Y','N') COLLATE utf8_general_ci DEFAULT 'N' NOT NULL, PRIMARY KEY TzId (Time_zone_id) ) engine=INNODB STATS_PERSISTENT=0 CHARACTER SET utf8   comment='Time zones';


CREATE TABLE IF NOT EXISTS time_zone_transition (   Time_zone_id int unsigned NOT NULL, Transition_time bigint signed NOT NULL, Transition_type_id int unsigned NOT NULL, PRIMARY KEY TzIdTranTime (Time_zone_id, Transition_time) ) engine=INNODB STATS_PERSISTENT=0 CHARACTER SET utf8   comment='Time zone transitions';


CREATE TABLE IF NOT EXISTS time_zone_transition_type (   Time_zone_id int unsigned NOT NULL, Transition_type_id int unsigned NOT NULL, Offset int signed DEFAULT 0 NOT NULL, Is_DST tinyint unsigned DEFAULT 0 NOT NULL, Abbreviation char(8) DEFAULT '' NOT NULL, PRIMARY KEY TzIdTrTId (Time_zone_id, Transition_type_id) ) engine=INNODB STATS_PERSISTENT=0 CHARACTER SET utf8   comment='Time zone transition types';


CREATE TABLE IF NOT EXISTS time_zone_leap_second (   Transition_time bigint signed NOT NULL, Correction int signed NOT NULL, PRIMARY KEY TranTime (Transition_time) ) engine=INNODB STATS_PERSISTENT=0 CHARACTER SET utf8   comment='Leap seconds information for time zones';


CREATE TABLE IF NOT EXISTS proc (db char(64) collate utf8_bin DEFAULT '' NOT NULL, name char(64) DEFAULT '' NOT NULL, type enum('FUNCTION','PROCEDURE') NOT NULL, specific_name char(64) DEFAULT '' NOT NULL, language enum('SQL') DEFAULT 'SQL' NOT NULL, sql_data_access enum( 'CONTAINS_SQL', 'NO_SQL', 'READS_SQL_DATA', 'MODIFIES_SQL_DATA') DEFAULT 'CONTAINS_SQL' NOT NULL, is_deterministic enum('YES','NO') DEFAULT 'NO' NOT NULL, security_type enum('INVOKER','DEFINER') DEFAULT 'DEFINER' NOT NULL, param_list blob NOT NULL, returns longblob DEFAULT '' NOT NULL, body longblob NOT NULL, definer char(77) collate utf8_bin DEFAULT '' NOT NULL, created timestamp NOT NULL DEFAULT CURRENT_TIMESTAMP ON UPDATE CURRENT_TIMESTAMP, modified timestamp NOT NULL DEFAULT '0000-00-00 00:00:00', sql_mode set( 'REAL_AS_FLOAT', 'PIPES_AS_CONCAT', 'ANSI_QUOTES', 'IGNORE_SPACE', 'NOT_USED', 'ONLY_FULL_GROUP_BY', 'NO_UNSIGNED_SUBTRACTION', 'NO_DIR_IN_CREATE', 'POSTGRESQL', 'ORACLE', 'MSSQL', 'DB2', 'MAXDB', 'NO_KEY_OPTIONS', 'NO_TABLE_OPTIONS', 'NO_FIELD_OPTIONS', 'MYSQL323', 'MYSQL40', 'ANSI', 'NO_AUTO_VALUE_ON_ZERO', 'NO_BACKSLASH_ESCAPES', 'STRICT_TRANS_TABLES', 'STRICT_ALL_TABLES', 'NO_ZERO_IN_DATE', 'NO_ZERO_DATE', 'INVALID_DATES', 'ERROR_FOR_DIVISION_BY_ZERO', 'TRADITIONAL', 'NO_AUTO_CREATE_USER', 'HIGH_NOT_PRECEDENCE', 'NO_ENGINE_SUBSTITUTION', 'PAD_CHAR_TO_FULL_LENGTH') DEFAULT '' NOT NULL, comment text collate utf8_bin NOT NULL, character_set_client char(32) collate utf8_bin, collation_connection char(32) collate utf8_bin, db_collation char(32) collate utf8_bin, body_utf8 longblob, PRIMARY KEY (db,name,type)) engine=MyISAM character set utf8 comment='Stored Procedures';

CREATE TABLE IF NOT EXISTS procs_priv ( Host char(60) binary DEFAULT '' NOT NULL, Db char(64) binary DEFAULT '' NOT NULL, User char(32) binary DEFAULT '' NOT NULL, Routine_name char(64) COLLATE utf8_general_ci DEFAULT '' NOT NULL, Routine_type enum('FUNCTION','PROCEDURE') NOT NULL, Grantor char(77) DEFAULT '' NOT NULL, Proc_priv set('Execute','Alter Routine','Grant') COLLATE utf8_general_ci DEFAULT '' NOT NULL, Timestamp timestamp NOT NULL DEFAULT CURRENT_TIMESTAMP ON UPDATE CURRENT_TIMESTAMP, PRIMARY KEY (Host,Db,User,Routine_name,Routine_type), KEY Grantor (Grantor) ) engine=MyISAM CHARACTER SET utf8 COLLATE utf8_bin   comment='Procedure privileges';

-- Create general_log
CREATE TABLE IF NOT EXISTS general_log (event_time TIMESTAMP(6) NOT NULL DEFAULT CURRENT_TIMESTAMP(6) ON UPDATE CURRENT_TIMESTAMP(6), user_host MEDIUMTEXT NOT NULL, thread_id BIGINT(21) UNSIGNED NOT NULL, server_id INTEGER UNSIGNED NOT NULL, command_type VARCHAR(64) NOT NULL, argument MEDIUMBLOB NOT NULL) engine=CSV CHARACTER SET utf8 comment="General log";

-- Create slow_log
CREATE TABLE IF NOT EXISTS slow_log (start_time TIMESTAMP(6) NOT NULL DEFAULT CURRENT_TIMESTAMP(6) ON UPDATE CURRENT_TIMESTAMP(6), user_host MEDIUMTEXT NOT NULL, query_time TIME(6) NOT NULL, lock_time TIME(6) NOT NULL, rows_sent INTEGER NOT NULL, rows_examined INTEGER NOT NULL, db VARCHAR(512) NOT NULL, last_insert_id INTEGER NOT NULL, insert_id INTEGER NOT NULL, server_id INTEGER UNSIGNED NOT NULL, sql_text MEDIUMBLOB NOT NULL, thread_id BIGINT(21) UNSIGNED NOT NULL) engine=CSV CHARACTER SET utf8 comment="Slow log";

CREATE TABLE IF NOT EXISTS event ( db char(64) CHARACTER SET utf8 COLLATE utf8_bin NOT NULL default '', name char(64) CHARACTER SET utf8 NOT NULL default '', body longblob NOT NULL, definer char(77) CHARACTER SET utf8 COLLATE utf8_bin NOT NULL default '', execute_at DATETIME default NULL, interval_value int(11) default NULL, interval_field ENUM('YEAR','QUARTER','MONTH','DAY','HOUR','MINUTE','WEEK','SECOND','MICROSECOND','YEAR_MONTH','DAY_HOUR','DAY_MINUTE','DAY_SECOND','HOUR_MINUTE','HOUR_SECOND','MINUTE_SECOND','DAY_MICROSECOND','HOUR_MICROSECOND','MINUTE_MICROSECOND','SECOND_MICROSECOND') default NULL, created TIMESTAMP NOT NULL DEFAULT CURRENT_TIMESTAMP ON UPDATE CURRENT_TIMESTAMP, modified TIMESTAMP NOT NULL DEFAULT '0000-00-00 00:00:00', last_executed DATETIME default NULL, starts DATETIME default NULL, ends DATETIME default NULL, status ENUM('ENABLED','DISABLED','SLAVESIDE_DISABLED') NOT NULL default 'ENABLED', on_completion ENUM('DROP','PRESERVE') NOT NULL default 'DROP', sql_mode  set('REAL_AS_FLOAT','PIPES_AS_CONCAT','ANSI_QUOTES','IGNORE_SPACE','NOT_USED','ONLY_FULL_GROUP_BY','NO_UNSIGNED_SUBTRACTION','NO_DIR_IN_CREATE','POSTGRESQL','ORACLE','MSSQL','DB2','MAXDB','NO_KEY_OPTIONS','NO_TABLE_OPTIONS','NO_FIELD_OPTIONS','MYSQL323','MYSQL40','ANSI','NO_AUTO_VALUE_ON_ZERO','NO_BACKSLASH_ESCAPES','STRICT_TRANS_TABLES','STRICT_ALL_TABLES','NO_ZERO_IN_DATE','NO_ZERO_DATE','INVALID_DATES','ERROR_FOR_DIVISION_BY_ZERO','TRADITIONAL','NO_AUTO_CREATE_USER','HIGH_NOT_PRECEDENCE','NO_ENGINE_SUBSTITUTION','PAD_CHAR_TO_FULL_LENGTH') DEFAULT '' NOT NULL, comment char(64) CHARACTER SET utf8 COLLATE utf8_bin NOT NULL default '', originator INTEGER UNSIGNED NOT NULL, time_zone char(64) CHARACTER SET latin1 NOT NULL DEFAULT 'SYSTEM', character_set_client char(32) collate utf8_bin, collation_connection char(32) collate utf8_bin, db_collation char(32) collate utf8_bin, body_utf8 longblob, PRIMARY KEY (db, name) ) ENGINE=MyISAM DEFAULT CHARSET=utf8 COMMENT 'Events';


CREATE TABLE IF NOT EXISTS ndb_binlog_index (Position BIGINT UNSIGNED NOT NULL, File VARCHAR(255) NOT NULL, epoch BIGINT UNSIGNED NOT NULL, inserts INT UNSIGNED NOT NULL, updates INT UNSIGNED NOT NULL, deletes INT UNSIGNED NOT NULL, schemaops INT UNSIGNED NOT NULL, orig_server_id INT UNSIGNED NOT NULL, orig_epoch BIGINT UNSIGNED NOT NULL, gci INT UNSIGNED NOT NULL, next_position BIGINT UNSIGNED NOT NULL, next_file VARCHAR(255) NOT NULL, PRIMARY KEY(epoch, orig_server_id, orig_epoch)) ENGINE=MYISAM;

SET @sql_mode_orig=@@SESSION.sql_mode;
SET SESSION sql_mode='NO_ENGINE_SUBSTITUTION';

SET @create_innodb_table_stats="CREATE TABLE IF NOT EXISTS innodb_table_stats (
	database_name			VARCHAR(64) NOT NULL,
	table_name			VARCHAR(64) NOT NULL,
	last_update			TIMESTAMP NOT NULL NOT NULL DEFAULT CURRENT_TIMESTAMP ON UPDATE CURRENT_TIMESTAMP,
	n_rows				BIGINT UNSIGNED NOT NULL,
	clustered_index_size		BIGINT UNSIGNED NOT NULL,
	sum_of_other_index_sizes	BIGINT UNSIGNED NOT NULL,
	PRIMARY KEY (database_name, table_name)
) ENGINE=INNODB DEFAULT CHARSET=utf8 COLLATE=utf8_bin STATS_PERSISTENT=0";

SET @create_innodb_index_stats="CREATE TABLE IF NOT EXISTS innodb_index_stats (
	database_name			VARCHAR(64) NOT NULL,
	table_name			VARCHAR(64) NOT NULL,
	index_name			VARCHAR(64) NOT NULL,
	last_update			TIMESTAMP NOT NULL NOT NULL DEFAULT CURRENT_TIMESTAMP ON UPDATE CURRENT_TIMESTAMP,
	/* there are at least:
	stat_name='size'
	stat_name='n_leaf_pages'
	stat_name='n_diff_pfx%' */
	stat_name			VARCHAR(64) NOT NULL,
	stat_value			BIGINT UNSIGNED NOT NULL,
	sample_size			BIGINT UNSIGNED,
	stat_description		VARCHAR(1024) NOT NULL,
	PRIMARY KEY (database_name, table_name, index_name, stat_name)
) ENGINE=INNODB DEFAULT CHARSET=utf8 COLLATE=utf8_bin STATS_PERSISTENT=0";

set @have_innodb= (select count(engine) from information_schema.engines where engine='INNODB' and support != 'NO');

SET @str=IF(@have_innodb <> 0, @create_innodb_table_stats, "SET @dummy = 0");
PREPARE stmt FROM @str;
EXECUTE stmt;
DROP PREPARE stmt;

SET @str=IF(@have_innodb <> 0, @create_innodb_index_stats, "SET @dummy = 0");
PREPARE stmt FROM @str;
EXECUTE stmt;
DROP PREPARE stmt;

SET SESSION sql_mode=@sql_mode_orig;

SET @cmd="CREATE TABLE IF NOT EXISTS slave_relay_log_info (
  Number_of_lines INTEGER UNSIGNED NOT NULL COMMENT 'Number of lines in the file or rows in the table. Used to version table definitions.', 
  Relay_log_name TEXT CHARACTER SET utf8 COLLATE utf8_bin NOT NULL COMMENT 'The name of the current relay log file.', 
  Relay_log_pos BIGINT UNSIGNED NOT NULL COMMENT 'The relay log position of the last executed event.', 
  Master_log_name TEXT CHARACTER SET utf8 COLLATE utf8_bin NOT NULL COMMENT 'The name of the master binary log file from which the events in the relay log file were read.', 
  Master_log_pos BIGINT UNSIGNED NOT NULL COMMENT 'The master log position of the last executed event.', 
  Sql_delay INTEGER NOT NULL COMMENT 'The number of seconds that the slave must lag behind the master.', 
  Number_of_workers INTEGER UNSIGNED NOT NULL,
  Id INTEGER UNSIGNED NOT NULL COMMENT 'Internal Id that uniquely identifies this record.',
  Channel_name CHAR(64) CHARACTER SET utf8 COLLATE utf8_general_ci NOT NULL COMMENT 'The channel on which the slave is connected to a source. Used in Multisource Replication',
  PRIMARY KEY(Channel_name)) DEFAULT CHARSET=utf8 STATS_PERSISTENT=0 COMMENT 'Relay Log Information'";

SET @str=IF(@have_innodb <> 0, CONCAT(@cmd, ' ENGINE= INNODB;'), CONCAT(@cmd, ' ENGINE= MYISAM;'));
PREPARE stmt FROM @str;
EXECUTE stmt;
DROP PREPARE stmt;

SET @cmd= "CREATE TABLE IF NOT EXISTS slave_master_info (
  Number_of_lines INTEGER UNSIGNED NOT NULL COMMENT 'Number of lines in the file.', 
  Master_log_name TEXT CHARACTER SET utf8 COLLATE utf8_bin NOT NULL COMMENT 'The name of the master binary log currently being read from the master.', 
  Master_log_pos BIGINT UNSIGNED NOT NULL COMMENT 'The master log position of the last read event.', 
  Host CHAR(64) CHARACTER SET utf8 COLLATE utf8_bin COMMENT 'The host name of the master.', 
  User_name TEXT CHARACTER SET utf8 COLLATE utf8_bin COMMENT 'The user name used to connect to the master.', 
  User_password TEXT CHARACTER SET utf8 COLLATE utf8_bin COMMENT 'The password used to connect to the master.', 
  Port INTEGER UNSIGNED NOT NULL COMMENT 'The network port used to connect to the master.', 
  Connect_retry INTEGER UNSIGNED NOT NULL COMMENT 'The period (in seconds) that the slave will wait before trying to reconnect to the master.', 
  Enabled_ssl BOOLEAN NOT NULL COMMENT 'Indicates whether the server supports SSL connections.', 
  Ssl_ca TEXT CHARACTER SET utf8 COLLATE utf8_bin COMMENT 'The file used for the Certificate Authority (CA) certificate.', 
  Ssl_capath TEXT CHARACTER SET utf8 COLLATE utf8_bin COMMENT 'The path to the Certificate Authority (CA) certificates.', 
  Ssl_cert TEXT CHARACTER SET utf8 COLLATE utf8_bin COMMENT 'The name of the SSL certificate file.', 
  Ssl_cipher TEXT CHARACTER SET utf8 COLLATE utf8_bin COMMENT 'The name of the cipher in use for the SSL connection.', 
  Ssl_key TEXT CHARACTER SET utf8 COLLATE utf8_bin COMMENT 'The name of the SSL key file.', 
  Ssl_verify_server_cert BOOLEAN NOT NULL COMMENT 'Whether to verify the server certificate.', 
  Heartbeat FLOAT NOT NULL COMMENT '', 
  Bind TEXT CHARACTER SET utf8 COLLATE utf8_bin COMMENT 'Displays which interface is employed when connecting to the MySQL server', 
  Ignored_server_ids TEXT CHARACTER SET utf8 COLLATE utf8_bin COMMENT 'The number of server IDs to be ignored, followed by the actual server IDs', 
  Uuid TEXT CHARACTER SET utf8 COLLATE utf8_bin COMMENT 'The master server uuid.', 
  Retry_count BIGINT UNSIGNED NOT NULL COMMENT 'Number of reconnect attempts, to the master, before giving up.', 
  Ssl_crl TEXT CHARACTER SET utf8 COLLATE utf8_bin COMMENT 'The file used for the Certificate Revocation List (CRL)', 
  Ssl_crlpath TEXT CHARACTER SET utf8 COLLATE utf8_bin COMMENT 'The path used for Certificate Revocation List (CRL) files', 
  Enabled_auto_position BOOLEAN NOT NULL COMMENT 'Indicates whether GTIDs will be used to retrieve events from the master.',
  Channel_name CHAR(64) CHARACTER SET utf8 COLLATE utf8_general_ci NOT NULL COMMENT 'The channel on which the slave is connected to a source. Used in Multisource Replication',
  PRIMARY KEY(Channel_name)) DEFAULT CHARSET=utf8 STATS_PERSISTENT=0 COMMENT 'Master Information'";

SET @str=IF(@have_innodb <> 0, CONCAT(@cmd, ' ENGINE= INNODB;'), CONCAT(@cmd, ' ENGINE= MYISAM;'));
PREPARE stmt FROM @str;
EXECUTE stmt;
DROP PREPARE stmt;

SET @cmd= "CREATE TABLE IF NOT EXISTS slave_worker_info (
  Id INTEGER UNSIGNED NOT NULL, 
  Relay_log_name TEXT CHARACTER SET utf8 COLLATE utf8_bin NOT NULL, 
  Relay_log_pos BIGINT UNSIGNED NOT NULL, 
  Master_log_name TEXT CHARACTER SET utf8 COLLATE utf8_bin NOT NULL, 
  Master_log_pos BIGINT UNSIGNED NOT NULL, 
  Checkpoint_relay_log_name TEXT CHARACTER SET utf8 COLLATE utf8_bin NOT NULL, 
  Checkpoint_relay_log_pos BIGINT UNSIGNED NOT NULL, 
  Checkpoint_master_log_name TEXT CHARACTER SET utf8 COLLATE utf8_bin NOT NULL, 
  Checkpoint_master_log_pos BIGINT UNSIGNED NOT NULL, 
  Checkpoint_seqno INT UNSIGNED NOT NULL, 
  Checkpoint_group_size INTEGER UNSIGNED NOT NULL, 
  Checkpoint_group_bitmap BLOB NOT NULL, 
  Channel_name CHAR(64) CHARACTER SET utf8 COLLATE utf8_general_ci NOT NULL COMMENT 'The channel on which the slave is connected to a source. Used in Multisource Replication',
  PRIMARY KEY(Channel_name, Id)) DEFAULT CHARSET=utf8 STATS_PERSISTENT=0 COMMENT 'Worker Information'";

SET @str=IF(@have_innodb <> 0, CONCAT(@cmd, ' ENGINE= INNODB;'), CONCAT(@cmd, ' ENGINE= MYISAM;'));
PREPARE stmt FROM @str;
EXECUTE stmt;
DROP PREPARE stmt;

SET @cmd= "CREATE TABLE IF NOT EXISTS gtid_executed (
    source_uuid CHAR(36) NOT NULL COMMENT 'uuid of the source where the transaction was originally executed.',
    interval_start BIGINT NOT NULL COMMENT 'First number of interval.',
    interval_end BIGINT NOT NULL COMMENT 'Last number of interval.',
    PRIMARY KEY(source_uuid, interval_start))";

SET @str=IF(@have_innodb <> 0, CONCAT(@cmd, ' ENGINE= INNODB;'), CONCAT(@cmd, ' ENGINE= MYISAM;'));
PREPARE stmt FROM @str;
EXECUTE stmt;
DROP PREPARE stmt;

--
-- Optimizer Cost Model configuration
--

-- Server cost constants

CREATE TABLE IF NOT EXISTS server_cost (
  cost_name   VARCHAR(64) NOT NULL,
  cost_value  FLOAT DEFAULT NULL,
  last_update TIMESTAMP DEFAULT CURRENT_TIMESTAMP ON UPDATE CURRENT_TIMESTAMP,
  comment     VARCHAR(1024) DEFAULT NULL,
  PRIMARY KEY (cost_name)
) ENGINE=InnoDB CHARACTER SET=utf8 COLLATE=utf8_general_ci STATS_PERSISTENT=0;

INSERT IGNORE INTO server_cost VALUES
  ("row_evaluate_cost", DEFAULT, CURRENT_TIMESTAMP, DEFAULT);

INSERT IGNORE INTO server_cost VALUES
  ("key_compare_cost", DEFAULT, CURRENT_TIMESTAMP, DEFAULT);

INSERT IGNORE INTO server_cost VALUES
  ("memory_temptable_create_cost", DEFAULT, CURRENT_TIMESTAMP, DEFAULT);

INSERT IGNORE INTO server_cost VALUES
  ("memory_temptable_row_cost", DEFAULT, CURRENT_TIMESTAMP, DEFAULT);

INSERT IGNORE INTO server_cost VALUES
  ("disk_temptable_create_cost", DEFAULT, CURRENT_TIMESTAMP, DEFAULT);

INSERT IGNORE INTO server_cost VALUES
  ("disk_temptable_row_cost", DEFAULT, CURRENT_TIMESTAMP, DEFAULT);

-- Engine cost constants

CREATE TABLE IF NOT EXISTS engine_cost (
  engine_name VARCHAR(64) NOT NULL,
  device_type INTEGER NOT NULL,
  cost_name   VARCHAR(64) NOT NULL,
  cost_value  FLOAT DEFAULT NULL,
  last_update TIMESTAMP DEFAULT CURRENT_TIMESTAMP ON UPDATE CURRENT_TIMESTAMP,
  comment     VARCHAR(1024) DEFAULT NULL,
  PRIMARY KEY (cost_name, engine_name, device_type)
) ENGINE=InnoDB CHARACTER SET=utf8 COLLATE=utf8_general_ci STATS_PERSISTENT=0;

INSERT IGNORE INTO engine_cost VALUES
  ("default", 0, "memory_block_read_cost", DEFAULT, CURRENT_TIMESTAMP, DEFAULT);
INSERT IGNORE INTO engine_cost VALUES
  ("default", 0, "io_block_read_cost", DEFAULT, CURRENT_TIMESTAMP, DEFAULT);

--
-- PERFORMANCE SCHEMA INSTALLATION
-- Note that this script is also reused by mysql_upgrade,
-- so we have to be very careful here to not destroy any
-- existing database named 'performance_schema' if it
-- can contain user data.
-- In case of downgrade, it's ok to drop unknown tables
-- from a future version, as long as they belong to the
-- performance schema engine.
--

set @have_old_pfs= (select count(*) from information_schema.schemata where schema_name='performance_schema');

SET @cmd="SET @broken_tables = (select count(*) from information_schema.tables"
  " where engine != \'PERFORMANCE_SCHEMA\' and table_schema=\'performance_schema\')";

-- Work around for bug#49542
SET @str = IF(@have_old_pfs = 1, @cmd, 'SET @broken_tables = 0');
PREPARE stmt FROM @str;
EXECUTE stmt;
DROP PREPARE stmt;

SET @cmd="SET @broken_views = (select count(*) from information_schema.views"
  " where table_schema='performance_schema')";

-- Work around for bug#49542
SET @str = IF(@have_old_pfs = 1, @cmd, 'SET @broken_views = 0');
PREPARE stmt FROM @str;
EXECUTE stmt;
DROP PREPARE stmt;

SET @broken_routines = (select count(*) from mysql.proc where db='performance_schema');

SET @broken_events = (select count(*) from mysql.event where db='performance_schema');

SET @broken_pfs= (select @broken_tables + @broken_views + @broken_routines + @broken_events);

--
-- The performance schema database.
-- Only drop and create the database if this is safe (no broken_pfs).
-- This database is created, even in --without-perfschema builds,
-- so that the database name is always reserved by the MySQL implementation.
--

SET @cmd= "DROP DATABASE IF EXISTS performance_schema";

SET @str = IF(@broken_pfs = 0, @cmd, 'SET @dummy = 0');
PREPARE stmt FROM @str;
EXECUTE stmt;
DROP PREPARE stmt;

SET @cmd= "CREATE DATABASE performance_schema character set utf8";

SET @str = IF(@broken_pfs = 0, @cmd, 'SET @dummy = 0');
PREPARE stmt FROM @str;
EXECUTE stmt;
DROP PREPARE stmt;

--
-- From this point, only create the performance schema tables
-- if the server is built with performance schema
--

set @have_pfs= (select count(engine) from information_schema.engines where engine='PERFORMANCE_SCHEMA');

--
-- TABLE COND_INSTANCES
--

SET @cmd="CREATE TABLE performance_schema.cond_instances("
  "NAME VARCHAR(128) not null,"
  "OBJECT_INSTANCE_BEGIN BIGINT unsigned not null"
  ")ENGINE=PERFORMANCE_SCHEMA;";

SET @str = IF(@have_pfs = 1, @cmd, 'SET @dummy = 0');
PREPARE stmt FROM @str;
EXECUTE stmt;
DROP PREPARE stmt;

--
-- TABLE EVENTS_WAITS_CURRENT
--

SET @cmd="CREATE TABLE performance_schema.events_waits_current("
  "THREAD_ID BIGINT unsigned not null,"
  "EVENT_ID BIGINT unsigned not null,"
  "END_EVENT_ID BIGINT unsigned,"
  "EVENT_NAME VARCHAR(128) not null,"
  "SOURCE VARCHAR(64),"
  "TIMER_START BIGINT unsigned,"
  "TIMER_END BIGINT unsigned,"
  "TIMER_WAIT BIGINT unsigned,"
  "SPINS INTEGER unsigned,"
  "OBJECT_SCHEMA VARCHAR(64),"
  "OBJECT_NAME VARCHAR(512),"
  "INDEX_NAME VARCHAR(64),"
  "OBJECT_TYPE VARCHAR(64),"
  "OBJECT_INSTANCE_BEGIN BIGINT unsigned not null,"
  "NESTING_EVENT_ID BIGINT unsigned,"
  "NESTING_EVENT_TYPE ENUM('TRANSACTION', 'STATEMENT', 'STAGE', 'WAIT'),"
  "OPERATION VARCHAR(32) not null,"
  "NUMBER_OF_BYTES BIGINT,"
  "FLAGS INTEGER unsigned"
  ")ENGINE=PERFORMANCE_SCHEMA;";

SET @str = IF(@have_pfs = 1, @cmd, 'SET @dummy = 0');
PREPARE stmt FROM @str;
EXECUTE stmt;
DROP PREPARE stmt;

--
-- TABLE EVENTS_WAITS_HISTORY
--

SET @cmd="CREATE TABLE performance_schema.events_waits_history("
  "THREAD_ID BIGINT unsigned not null,"
  "EVENT_ID BIGINT unsigned not null,"
  "END_EVENT_ID BIGINT unsigned,"
  "EVENT_NAME VARCHAR(128) not null,"
  "SOURCE VARCHAR(64),"
  "TIMER_START BIGINT unsigned,"
  "TIMER_END BIGINT unsigned,"
  "TIMER_WAIT BIGINT unsigned,"
  "SPINS INTEGER unsigned,"
  "OBJECT_SCHEMA VARCHAR(64),"
  "OBJECT_NAME VARCHAR(512),"
  "INDEX_NAME VARCHAR(64),"
  "OBJECT_TYPE VARCHAR(64),"
  "OBJECT_INSTANCE_BEGIN BIGINT unsigned not null,"
  "NESTING_EVENT_ID BIGINT unsigned,"
  "NESTING_EVENT_TYPE ENUM('TRANSACTION', 'STATEMENT', 'STAGE', 'WAIT'),"
  "OPERATION VARCHAR(32) not null,"
  "NUMBER_OF_BYTES BIGINT,"
  "FLAGS INTEGER unsigned"
  ")ENGINE=PERFORMANCE_SCHEMA;";

SET @str = IF(@have_pfs = 1, @cmd, 'SET @dummy = 0');
PREPARE stmt FROM @str;
EXECUTE stmt;
DROP PREPARE stmt;

--
-- TABLE EVENTS_WAITS_HISTORY_LONG
--

SET @cmd="CREATE TABLE performance_schema.events_waits_history_long("
  "THREAD_ID BIGINT unsigned not null,"
  "EVENT_ID BIGINT unsigned not null,"
  "END_EVENT_ID BIGINT unsigned,"
  "EVENT_NAME VARCHAR(128) not null,"
  "SOURCE VARCHAR(64),"
  "TIMER_START BIGINT unsigned,"
  "TIMER_END BIGINT unsigned,"
  "TIMER_WAIT BIGINT unsigned,"
  "SPINS INTEGER unsigned,"
  "OBJECT_SCHEMA VARCHAR(64),"
  "OBJECT_NAME VARCHAR(512),"
  "INDEX_NAME VARCHAR(64),"
  "OBJECT_TYPE VARCHAR(64),"
  "OBJECT_INSTANCE_BEGIN BIGINT unsigned not null,"
  "NESTING_EVENT_ID BIGINT unsigned,"
  "NESTING_EVENT_TYPE ENUM('TRANSACTION', 'STATEMENT', 'STAGE', 'WAIT'),"
  "OPERATION VARCHAR(32) not null,"
  "NUMBER_OF_BYTES BIGINT,"
  "FLAGS INTEGER unsigned"
  ")ENGINE=PERFORMANCE_SCHEMA;";

SET @str = IF(@have_pfs = 1, @cmd, 'SET @dummy = 0');
PREPARE stmt FROM @str;
EXECUTE stmt;
DROP PREPARE stmt;

--
-- TABLE EVENTS_WAITS_SUMMARY_BY_INSTANCE
--

SET @cmd="CREATE TABLE performance_schema.events_waits_summary_by_instance("
  "EVENT_NAME VARCHAR(128) not null,"
  "OBJECT_INSTANCE_BEGIN BIGINT unsigned not null,"
  "COUNT_STAR BIGINT unsigned not null,"
  "SUM_TIMER_WAIT BIGINT unsigned not null,"
  "MIN_TIMER_WAIT BIGINT unsigned not null,"
  "AVG_TIMER_WAIT BIGINT unsigned not null,"
  "MAX_TIMER_WAIT BIGINT unsigned not null"
  ")ENGINE=PERFORMANCE_SCHEMA;";

SET @str = IF(@have_pfs = 1, @cmd, 'SET @dummy = 0');
PREPARE stmt FROM @str;
EXECUTE stmt;
DROP PREPARE stmt;

--
-- TABLE EVENTS_WAITS_SUMMARY_BY_HOST_BY_EVENT_NAME
--

SET @cmd="CREATE TABLE performance_schema.events_waits_summary_by_host_by_event_name("
  "HOST CHAR(60) collate utf8_bin default null,"
  "EVENT_NAME VARCHAR(128) not null,"
  "COUNT_STAR BIGINT unsigned not null,"
  "SUM_TIMER_WAIT BIGINT unsigned not null,"
  "MIN_TIMER_WAIT BIGINT unsigned not null,"
  "AVG_TIMER_WAIT BIGINT unsigned not null,"
  "MAX_TIMER_WAIT BIGINT unsigned not null"
  ")ENGINE=PERFORMANCE_SCHEMA;";

SET @str = IF(@have_pfs = 1, @cmd, 'SET @dummy = 0');
PREPARE stmt FROM @str;
EXECUTE stmt;
DROP PREPARE stmt;

--
-- TABLE EVENTS_WAITS_SUMMARY_BY_USER_BY_EVENT_NAME
--

SET @cmd="CREATE TABLE performance_schema.events_waits_summary_by_user_by_event_name("
  "USER CHAR(32) collate utf8_bin default null,"
  "EVENT_NAME VARCHAR(128) not null,"
  "COUNT_STAR BIGINT unsigned not null,"
  "SUM_TIMER_WAIT BIGINT unsigned not null,"
  "MIN_TIMER_WAIT BIGINT unsigned not null,"
  "AVG_TIMER_WAIT BIGINT unsigned not null,"
  "MAX_TIMER_WAIT BIGINT unsigned not null"
  ")ENGINE=PERFORMANCE_SCHEMA;";

SET @str = IF(@have_pfs = 1, @cmd, 'SET @dummy = 0');
PREPARE stmt FROM @str;
EXECUTE stmt;
DROP PREPARE stmt;

--
-- TABLE EVENTS_WAITS_SUMMARY_BY_ACCOUNT_BY_EVENT_NAME
--

SET @cmd="CREATE TABLE performance_schema.events_waits_summary_by_account_by_event_name("
  "USER CHAR(32) collate utf8_bin default null,"
  "HOST CHAR(60) collate utf8_bin default null,"
  "EVENT_NAME VARCHAR(128) not null,"
  "COUNT_STAR BIGINT unsigned not null,"
  "SUM_TIMER_WAIT BIGINT unsigned not null,"
  "MIN_TIMER_WAIT BIGINT unsigned not null,"
  "AVG_TIMER_WAIT BIGINT unsigned not null,"
  "MAX_TIMER_WAIT BIGINT unsigned not null"
  ")ENGINE=PERFORMANCE_SCHEMA;";

SET @str = IF(@have_pfs = 1, @cmd, 'SET @dummy = 0');
PREPARE stmt FROM @str;
EXECUTE stmt;
DROP PREPARE stmt;

--
-- TABLE EVENTS_WAITS_SUMMARY_BY_THREAD_BY_EVENT_NAME
--

SET @cmd="CREATE TABLE performance_schema.events_waits_summary_by_thread_by_event_name("
  "THREAD_ID BIGINT unsigned not null,"
  "EVENT_NAME VARCHAR(128) not null,"
  "COUNT_STAR BIGINT unsigned not null,"
  "SUM_TIMER_WAIT BIGINT unsigned not null,"
  "MIN_TIMER_WAIT BIGINT unsigned not null,"
  "AVG_TIMER_WAIT BIGINT unsigned not null,"
  "MAX_TIMER_WAIT BIGINT unsigned not null"
  ")ENGINE=PERFORMANCE_SCHEMA;";

SET @str = IF(@have_pfs = 1, @cmd, 'SET @dummy = 0');
PREPARE stmt FROM @str;
EXECUTE stmt;
DROP PREPARE stmt;

--
-- TABLE EVENTS_WAITS_SUMMARY_GLOBAL_BY_EVENT_NAME
--

SET @cmd="CREATE TABLE performance_schema.events_waits_summary_global_by_event_name("
  "EVENT_NAME VARCHAR(128) not null,"
  "COUNT_STAR BIGINT unsigned not null,"
  "SUM_TIMER_WAIT BIGINT unsigned not null,"
  "MIN_TIMER_WAIT BIGINT unsigned not null,"
  "AVG_TIMER_WAIT BIGINT unsigned not null,"
  "MAX_TIMER_WAIT BIGINT unsigned not null"
  ")ENGINE=PERFORMANCE_SCHEMA;";

SET @str = IF(@have_pfs = 1, @cmd, 'SET @dummy = 0');
PREPARE stmt FROM @str;
EXECUTE stmt;
DROP PREPARE stmt;

--
-- TABLE FILE_INSTANCES
--

SET @cmd="CREATE TABLE performance_schema.file_instances("
  "FILE_NAME VARCHAR(512) not null,"
  "EVENT_NAME VARCHAR(128) not null,"
  "OPEN_COUNT INTEGER unsigned not null"
  ")ENGINE=PERFORMANCE_SCHEMA;";

SET @str = IF(@have_pfs = 1, @cmd, 'SET @dummy = 0');
PREPARE stmt FROM @str;
EXECUTE stmt;
DROP PREPARE stmt;

--
-- TABLE FILE_SUMMARY_BY_EVENT_NAME
--

SET @cmd="CREATE TABLE performance_schema.file_summary_by_event_name("
  "EVENT_NAME VARCHAR(128) not null,"
  "COUNT_STAR BIGINT unsigned not null,"
  "SUM_TIMER_WAIT BIGINT unsigned not null,"
  "MIN_TIMER_WAIT BIGINT unsigned not null,"
  "AVG_TIMER_WAIT BIGINT unsigned not null,"
  "MAX_TIMER_WAIT BIGINT unsigned not null,"
  "COUNT_READ BIGINT unsigned not null,"
  "SUM_TIMER_READ BIGINT unsigned not null,"
  "MIN_TIMER_READ BIGINT unsigned not null,"
  "AVG_TIMER_READ BIGINT unsigned not null,"
  "MAX_TIMER_READ BIGINT unsigned not null,"
  "SUM_NUMBER_OF_BYTES_READ BIGINT not null,"
  "COUNT_WRITE BIGINT unsigned not null,"
  "SUM_TIMER_WRITE BIGINT unsigned not null,"
  "MIN_TIMER_WRITE BIGINT unsigned not null,"
  "AVG_TIMER_WRITE BIGINT unsigned not null,"
  "MAX_TIMER_WRITE BIGINT unsigned not null,"
  "SUM_NUMBER_OF_BYTES_WRITE BIGINT not null,"
  "COUNT_MISC BIGINT unsigned not null,"
  "SUM_TIMER_MISC BIGINT unsigned not null,"
  "MIN_TIMER_MISC BIGINT unsigned not null,"
  "AVG_TIMER_MISC BIGINT unsigned not null,"
  "MAX_TIMER_MISC BIGINT unsigned not null"
  ")ENGINE=PERFORMANCE_SCHEMA;";

SET @str = IF(@have_pfs = 1, @cmd, 'SET @dummy = 0');
PREPARE stmt FROM @str;
EXECUTE stmt;
DROP PREPARE stmt;

--
-- TABLE FILE_SUMMARY_BY_INSTANCE
--

SET @cmd="CREATE TABLE performance_schema.file_summary_by_instance("
  "FILE_NAME VARCHAR(512) not null,"
  "EVENT_NAME VARCHAR(128) not null,"
  "OBJECT_INSTANCE_BEGIN BIGINT unsigned not null,"
  "COUNT_STAR BIGINT unsigned not null,"
  "SUM_TIMER_WAIT BIGINT unsigned not null,"
  "MIN_TIMER_WAIT BIGINT unsigned not null,"
  "AVG_TIMER_WAIT BIGINT unsigned not null,"
  "MAX_TIMER_WAIT BIGINT unsigned not null,"
  "COUNT_READ BIGINT unsigned not null,"
  "SUM_TIMER_READ BIGINT unsigned not null,"
  "MIN_TIMER_READ BIGINT unsigned not null,"
  "AVG_TIMER_READ BIGINT unsigned not null,"
  "MAX_TIMER_READ BIGINT unsigned not null,"
  "SUM_NUMBER_OF_BYTES_READ BIGINT not null,"
  "COUNT_WRITE BIGINT unsigned not null,"
  "SUM_TIMER_WRITE BIGINT unsigned not null,"
  "MIN_TIMER_WRITE BIGINT unsigned not null,"
  "AVG_TIMER_WRITE BIGINT unsigned not null,"
  "MAX_TIMER_WRITE BIGINT unsigned not null,"
  "SUM_NUMBER_OF_BYTES_WRITE BIGINT not null,"
  "COUNT_MISC BIGINT unsigned not null,"
  "SUM_TIMER_MISC BIGINT unsigned not null,"
  "MIN_TIMER_MISC BIGINT unsigned not null,"
  "AVG_TIMER_MISC BIGINT unsigned not null,"
  "MAX_TIMER_MISC BIGINT unsigned not null"
  ")ENGINE=PERFORMANCE_SCHEMA;";

SET @str = IF(@have_pfs = 1, @cmd, 'SET @dummy = 0');
PREPARE stmt FROM @str;
EXECUTE stmt;
DROP PREPARE stmt;


--
-- TABLE SOCKET_INSTANCES
--

SET @cmd="CREATE TABLE performance_schema.socket_instances("
  "EVENT_NAME VARCHAR(128) not null,"
  "OBJECT_INSTANCE_BEGIN BIGINT unsigned not null,"
  "THREAD_ID BIGINT unsigned,"
  "SOCKET_ID INTEGER not null,"
  "IP VARCHAR(64) not null,"
  "PORT INTEGER not null,"
  "STATE ENUM('IDLE','ACTIVE') not null"
  ")ENGINE=PERFORMANCE_SCHEMA;";

SET @str = IF(@have_pfs = 1, @cmd, 'SET @dummy = 0');
PREPARE stmt FROM @str;
EXECUTE stmt;
DROP PREPARE stmt;

--
-- TABLE SOCKET_SUMMARY_BY_INSTANCE
--

SET @cmd="CREATE TABLE performance_schema.socket_summary_by_instance("
  "EVENT_NAME VARCHAR(128) not null,"
  "OBJECT_INSTANCE_BEGIN BIGINT unsigned not null,"
  "COUNT_STAR BIGINT unsigned not null,"
  "SUM_TIMER_WAIT BIGINT unsigned not null,"
  "MIN_TIMER_WAIT BIGINT unsigned not null,"
  "AVG_TIMER_WAIT BIGINT unsigned not null,"
  "MAX_TIMER_WAIT BIGINT unsigned not null,"
  "COUNT_READ BIGINT unsigned not null,"
  "SUM_TIMER_READ BIGINT unsigned not null,"
  "MIN_TIMER_READ BIGINT unsigned not null,"
  "AVG_TIMER_READ BIGINT unsigned not null,"
  "MAX_TIMER_READ BIGINT unsigned not null,"
  "SUM_NUMBER_OF_BYTES_READ BIGINT unsigned not null,"
  "COUNT_WRITE BIGINT unsigned not null,"
  "SUM_TIMER_WRITE BIGINT unsigned not null,"
  "MIN_TIMER_WRITE BIGINT unsigned not null,"
  "AVG_TIMER_WRITE BIGINT unsigned not null,"
  "MAX_TIMER_WRITE BIGINT unsigned not null,"
  "SUM_NUMBER_OF_BYTES_WRITE BIGINT unsigned not null,"
  "COUNT_MISC BIGINT unsigned not null,"
  "SUM_TIMER_MISC BIGINT unsigned not null,"
  "MIN_TIMER_MISC BIGINT unsigned not null,"
  "AVG_TIMER_MISC BIGINT unsigned not null,"
  "MAX_TIMER_MISC BIGINT unsigned not null"
  ")ENGINE=PERFORMANCE_SCHEMA;";

SET @str = IF(@have_pfs = 1, @cmd, 'SET @dummy = 0');
PREPARE stmt FROM @str;
EXECUTE stmt;
DROP PREPARE stmt;

--
-- TABLE SOCKET_SUMMARY_BY_INSTANCE
--

SET @cmd="CREATE TABLE performance_schema.socket_summary_by_event_name("
  "EVENT_NAME VARCHAR(128) not null,"
  "COUNT_STAR BIGINT unsigned not null,"
  "SUM_TIMER_WAIT BIGINT unsigned not null,"
  "MIN_TIMER_WAIT BIGINT unsigned not null,"
  "AVG_TIMER_WAIT BIGINT unsigned not null,"
  "MAX_TIMER_WAIT BIGINT unsigned not null,"
  "COUNT_READ BIGINT unsigned not null,"
  "SUM_TIMER_READ BIGINT unsigned not null,"
  "MIN_TIMER_READ BIGINT unsigned not null,"
  "AVG_TIMER_READ BIGINT unsigned not null,"
  "MAX_TIMER_READ BIGINT unsigned not null,"
  "SUM_NUMBER_OF_BYTES_READ BIGINT unsigned not null,"
  "COUNT_WRITE BIGINT unsigned not null,"
  "SUM_TIMER_WRITE BIGINT unsigned not null,"
  "MIN_TIMER_WRITE BIGINT unsigned not null,"
  "AVG_TIMER_WRITE BIGINT unsigned not null,"
  "MAX_TIMER_WRITE BIGINT unsigned not null,"
  "SUM_NUMBER_OF_BYTES_WRITE BIGINT unsigned not null,"
  "COUNT_MISC BIGINT unsigned not null,"
  "SUM_TIMER_MISC BIGINT unsigned not null,"
  "MIN_TIMER_MISC BIGINT unsigned not null,"
  "AVG_TIMER_MISC BIGINT unsigned not null,"
  "MAX_TIMER_MISC BIGINT unsigned not null"
  ")ENGINE=PERFORMANCE_SCHEMA;";

SET @str = IF(@have_pfs = 1, @cmd, 'SET @dummy = 0');
PREPARE stmt FROM @str;
EXECUTE stmt;
DROP PREPARE stmt;

--
-- TABLE HOST_CACHE
--

SET @cmd="CREATE TABLE performance_schema.host_cache("
  "IP VARCHAR(64) not null,"
  "HOST VARCHAR(255) collate utf8_bin,"
  "HOST_VALIDATED ENUM ('YES', 'NO') not null,"
  "SUM_CONNECT_ERRORS BIGINT not null,"
  "COUNT_HOST_BLOCKED_ERRORS BIGINT not null,"
  "COUNT_NAMEINFO_TRANSIENT_ERRORS BIGINT not null,"
  "COUNT_NAMEINFO_PERMANENT_ERRORS BIGINT not null,"
  "COUNT_FORMAT_ERRORS BIGINT not null,"
  "COUNT_ADDRINFO_TRANSIENT_ERRORS BIGINT not null,"
  "COUNT_ADDRINFO_PERMANENT_ERRORS BIGINT not null,"
  "COUNT_FCRDNS_ERRORS BIGINT not null,"
  "COUNT_HOST_ACL_ERRORS BIGINT not null,"
  "COUNT_NO_AUTH_PLUGIN_ERRORS BIGINT not null,"
  "COUNT_AUTH_PLUGIN_ERRORS BIGINT not null,"
  "COUNT_HANDSHAKE_ERRORS BIGINT not null,"
  "COUNT_PROXY_USER_ERRORS BIGINT not null,"
  "COUNT_PROXY_USER_ACL_ERRORS BIGINT not null,"
  "COUNT_AUTHENTICATION_ERRORS BIGINT not null,"
  "COUNT_SSL_ERRORS BIGINT not null,"
  "COUNT_MAX_USER_CONNECTIONS_ERRORS BIGINT not null,"
  "COUNT_MAX_USER_CONNECTIONS_PER_HOUR_ERRORS BIGINT not null,"
  "COUNT_DEFAULT_DATABASE_ERRORS BIGINT not null,"
  "COUNT_INIT_CONNECT_ERRORS BIGINT not null,"
  "COUNT_LOCAL_ERRORS BIGINT not null,"
  "COUNT_UNKNOWN_ERRORS BIGINT not null,"
  "FIRST_SEEN TIMESTAMP(0) NOT NULL default 0,"
  "LAST_SEEN TIMESTAMP(0) NOT NULL default 0,"
  "FIRST_ERROR_SEEN TIMESTAMP(0) null default 0,"
  "LAST_ERROR_SEEN TIMESTAMP(0) null default 0"
  ")ENGINE=PERFORMANCE_SCHEMA;";

SET @str = IF(@have_pfs = 1, @cmd, 'SET @dummy = 0');
PREPARE stmt FROM @str;
EXECUTE stmt;
DROP PREPARE stmt;

--
-- TABLE MUTEX_INSTANCES
--

SET @cmd="CREATE TABLE performance_schema.mutex_instances("
  "NAME VARCHAR(128) not null,"
  "OBJECT_INSTANCE_BEGIN BIGINT unsigned not null,"
  "LOCKED_BY_THREAD_ID BIGINT unsigned"
  ")ENGINE=PERFORMANCE_SCHEMA;";

SET @str = IF(@have_pfs = 1, @cmd, 'SET @dummy = 0');
PREPARE stmt FROM @str;
EXECUTE stmt;
DROP PREPARE stmt;

--
-- TABLE OBJECTS_SUMMARY_GLOBAL_BY_TYPE
--

SET @cmd="CREATE TABLE performance_schema.objects_summary_global_by_type("
  "OBJECT_TYPE VARCHAR(64),"
  "OBJECT_SCHEMA VARCHAR(64),"
  "OBJECT_NAME VARCHAR(64),"
  "COUNT_STAR BIGINT unsigned not null,"
  "SUM_TIMER_WAIT BIGINT unsigned not null,"
  "MIN_TIMER_WAIT BIGINT unsigned not null,"
  "AVG_TIMER_WAIT BIGINT unsigned not null,"
  "MAX_TIMER_WAIT BIGINT unsigned not null"
  ")ENGINE=PERFORMANCE_SCHEMA;";

SET @str = IF(@have_pfs = 1, @cmd, 'SET @dummy = 0');
PREPARE stmt FROM @str;
EXECUTE stmt;
DROP PREPARE stmt;

--
-- TABLE PERFORMANCE_TIMERS
--

SET @cmd="CREATE TABLE performance_schema.performance_timers("
  "TIMER_NAME ENUM ('CYCLE', 'NANOSECOND', 'MICROSECOND', 'MILLISECOND', 'TICK') not null,"
  "TIMER_FREQUENCY BIGINT,"
  "TIMER_RESOLUTION BIGINT,"
  "TIMER_OVERHEAD BIGINT"
  ") ENGINE=PERFORMANCE_SCHEMA;";

SET @str = IF(@have_pfs = 1, @cmd, 'SET @dummy = 0');
PREPARE stmt FROM @str;
EXECUTE stmt;
DROP PREPARE stmt;

--
-- TABLE RWLOCK_INSTANCES
--

SET @cmd="CREATE TABLE performance_schema.rwlock_instances("
  "NAME VARCHAR(128) not null,"
  "OBJECT_INSTANCE_BEGIN BIGINT unsigned not null,"
  "WRITE_LOCKED_BY_THREAD_ID BIGINT unsigned,"
  "READ_LOCKED_BY_COUNT INTEGER unsigned not null"
  ")ENGINE=PERFORMANCE_SCHEMA;";

SET @str = IF(@have_pfs = 1, @cmd, 'SET @dummy = 0');
PREPARE stmt FROM @str;
EXECUTE stmt;
DROP PREPARE stmt;

--
-- TABLE SETUP_ACTORS
--

SET @cmd="CREATE TABLE performance_schema.setup_actors("
  "HOST CHAR(60) collate utf8_bin default '%' not null,"
  "USER CHAR(32) collate utf8_bin default '%' not null,"
  "ROLE CHAR(16) collate utf8_bin default '%' not null,"
  "ENABLED ENUM ('YES', 'NO') not null default 'YES',"
  "HISTORY ENUM ('YES', 'NO') not null default 'YES'"
  ")ENGINE=PERFORMANCE_SCHEMA;";

SET @str = IF(@have_pfs = 1, @cmd, 'SET @dummy = 0');
PREPARE stmt FROM @str;
EXECUTE stmt;
DROP PREPARE stmt;

--
-- TABLE SETUP_CONSUMERS
--

SET @cmd="CREATE TABLE performance_schema.setup_consumers("
  "NAME VARCHAR(64) not null,"
  "ENABLED ENUM ('YES', 'NO') not null"
  ")ENGINE=PERFORMANCE_SCHEMA;";

SET @str = IF(@have_pfs = 1, @cmd, 'SET @dummy = 0');
PREPARE stmt FROM @str;
EXECUTE stmt;
DROP PREPARE stmt;

--
-- TABLE SETUP_INSTRUMENTS
--

SET @cmd="CREATE TABLE performance_schema.setup_instruments("
  "NAME VARCHAR(128) not null,"
  "ENABLED ENUM ('YES', 'NO') not null,"
  "TIMED ENUM ('YES', 'NO') not null"
  ")ENGINE=PERFORMANCE_SCHEMA;";

SET @str = IF(@have_pfs = 1, @cmd, 'SET @dummy = 0');
PREPARE stmt FROM @str;
EXECUTE stmt;
DROP PREPARE stmt;

--
-- TABLE SETUP_OBJECTS
--

SET @cmd="CREATE TABLE performance_schema.setup_objects("
  "OBJECT_TYPE ENUM ('EVENT', 'FUNCTION', 'PROCEDURE', 'TABLE', 'TRIGGER') not null default 'TABLE',"
  "OBJECT_SCHEMA VARCHAR(64) default '%',"
  "OBJECT_NAME VARCHAR(64) not null default '%',"
  "ENABLED ENUM ('YES', 'NO') not null default 'YES',"
  "TIMED ENUM ('YES', 'NO') not null default 'YES'"
  ")ENGINE=PERFORMANCE_SCHEMA;";

SET @str = IF(@have_pfs = 1, @cmd, 'SET @dummy = 0');
PREPARE stmt FROM @str;
EXECUTE stmt;
DROP PREPARE stmt;

--
-- TABLE SETUP_TIMERS
--

SET @cmd="CREATE TABLE performance_schema.setup_timers("
  "NAME VARCHAR(64) not null,"
  "TIMER_NAME ENUM ('CYCLE', 'NANOSECOND', 'MICROSECOND', 'MILLISECOND', 'TICK') not null"
  ")ENGINE=PERFORMANCE_SCHEMA;";

SET @str = IF(@have_pfs = 1, @cmd, 'SET @dummy = 0');
PREPARE stmt FROM @str;
EXECUTE stmt;
DROP PREPARE stmt;

--
-- TABLE TABLE_IO_WAITS_SUMMARY_BY_INDEX_USAGE
--

SET @cmd="CREATE TABLE performance_schema.table_io_waits_summary_by_index_usage("
  "OBJECT_TYPE VARCHAR(64),"
  "OBJECT_SCHEMA VARCHAR(64),"
  "OBJECT_NAME VARCHAR(64),"
  "INDEX_NAME VARCHAR(64),"
  "COUNT_STAR BIGINT unsigned not null,"
  "SUM_TIMER_WAIT BIGINT unsigned not null,"
  "MIN_TIMER_WAIT BIGINT unsigned not null,"
  "AVG_TIMER_WAIT BIGINT unsigned not null,"
  "MAX_TIMER_WAIT BIGINT unsigned not null,"
  "COUNT_READ BIGINT unsigned not null,"
  "SUM_TIMER_READ BIGINT unsigned not null,"
  "MIN_TIMER_READ BIGINT unsigned not null,"
  "AVG_TIMER_READ BIGINT unsigned not null,"
  "MAX_TIMER_READ BIGINT unsigned not null,"
  "COUNT_WRITE BIGINT unsigned not null,"
  "SUM_TIMER_WRITE BIGINT unsigned not null,"
  "MIN_TIMER_WRITE BIGINT unsigned not null,"
  "AVG_TIMER_WRITE BIGINT unsigned not null,"
  "MAX_TIMER_WRITE BIGINT unsigned not null,"
  "COUNT_FETCH BIGINT unsigned not null,"
  "SUM_TIMER_FETCH BIGINT unsigned not null,"
  "MIN_TIMER_FETCH BIGINT unsigned not null,"
  "AVG_TIMER_FETCH BIGINT unsigned not null,"
  "MAX_TIMER_FETCH BIGINT unsigned not null,"
  "COUNT_INSERT BIGINT unsigned not null,"
  "SUM_TIMER_INSERT BIGINT unsigned not null,"
  "MIN_TIMER_INSERT BIGINT unsigned not null,"
  "AVG_TIMER_INSERT BIGINT unsigned not null,"
  "MAX_TIMER_INSERT BIGINT unsigned not null,"
  "COUNT_UPDATE BIGINT unsigned not null,"
  "SUM_TIMER_UPDATE BIGINT unsigned not null,"
  "MIN_TIMER_UPDATE BIGINT unsigned not null,"
  "AVG_TIMER_UPDATE BIGINT unsigned not null,"
  "MAX_TIMER_UPDATE BIGINT unsigned not null,"
  "COUNT_DELETE BIGINT unsigned not null,"
  "SUM_TIMER_DELETE BIGINT unsigned not null,"
  "MIN_TIMER_DELETE BIGINT unsigned not null,"
  "AVG_TIMER_DELETE BIGINT unsigned not null,"
  "MAX_TIMER_DELETE BIGINT unsigned not null"
  ")ENGINE=PERFORMANCE_SCHEMA;";

SET @str = IF(@have_pfs = 1, @cmd, 'SET @dummy = 0');
PREPARE stmt FROM @str;
EXECUTE stmt;
DROP PREPARE stmt;

--
-- TABLE TABLE_IO_WAITS_SUMMARY_BY_TABLE
--

SET @cmd="CREATE TABLE performance_schema.table_io_waits_summary_by_table("
  "OBJECT_TYPE VARCHAR(64),"
  "OBJECT_SCHEMA VARCHAR(64),"
  "OBJECT_NAME VARCHAR(64),"
  "COUNT_STAR BIGINT unsigned not null,"
  "SUM_TIMER_WAIT BIGINT unsigned not null,"
  "MIN_TIMER_WAIT BIGINT unsigned not null,"
  "AVG_TIMER_WAIT BIGINT unsigned not null,"
  "MAX_TIMER_WAIT BIGINT unsigned not null,"
  "COUNT_READ BIGINT unsigned not null,"
  "SUM_TIMER_READ BIGINT unsigned not null,"
  "MIN_TIMER_READ BIGINT unsigned not null,"
  "AVG_TIMER_READ BIGINT unsigned not null,"
  "MAX_TIMER_READ BIGINT unsigned not null,"
  "COUNT_WRITE BIGINT unsigned not null,"
  "SUM_TIMER_WRITE BIGINT unsigned not null,"
  "MIN_TIMER_WRITE BIGINT unsigned not null,"
  "AVG_TIMER_WRITE BIGINT unsigned not null,"
  "MAX_TIMER_WRITE BIGINT unsigned not null,"
  "COUNT_FETCH BIGINT unsigned not null,"
  "SUM_TIMER_FETCH BIGINT unsigned not null,"
  "MIN_TIMER_FETCH BIGINT unsigned not null,"
  "AVG_TIMER_FETCH BIGINT unsigned not null,"
  "MAX_TIMER_FETCH BIGINT unsigned not null,"
  "COUNT_INSERT BIGINT unsigned not null,"
  "SUM_TIMER_INSERT BIGINT unsigned not null,"
  "MIN_TIMER_INSERT BIGINT unsigned not null,"
  "AVG_TIMER_INSERT BIGINT unsigned not null,"
  "MAX_TIMER_INSERT BIGINT unsigned not null,"
  "COUNT_UPDATE BIGINT unsigned not null,"
  "SUM_TIMER_UPDATE BIGINT unsigned not null,"
  "MIN_TIMER_UPDATE BIGINT unsigned not null,"
  "AVG_TIMER_UPDATE BIGINT unsigned not null,"
  "MAX_TIMER_UPDATE BIGINT unsigned not null,"
  "COUNT_DELETE BIGINT unsigned not null,"
  "SUM_TIMER_DELETE BIGINT unsigned not null,"
  "MIN_TIMER_DELETE BIGINT unsigned not null,"
  "AVG_TIMER_DELETE BIGINT unsigned not null,"
  "MAX_TIMER_DELETE BIGINT unsigned not null"
  ")ENGINE=PERFORMANCE_SCHEMA;";

SET @str = IF(@have_pfs = 1, @cmd, 'SET @dummy = 0');
PREPARE stmt FROM @str;
EXECUTE stmt;
DROP PREPARE stmt;

--
-- TABLE TABLE_LOCK_WAITS_SUMMARY_BY_TABLE
--

SET @cmd="CREATE TABLE performance_schema.table_lock_waits_summary_by_table("
  "OBJECT_TYPE VARCHAR(64),"
  "OBJECT_SCHEMA VARCHAR(64),"
  "OBJECT_NAME VARCHAR(64),"
  "COUNT_STAR BIGINT unsigned not null,"
  "SUM_TIMER_WAIT BIGINT unsigned not null,"
  "MIN_TIMER_WAIT BIGINT unsigned not null,"
  "AVG_TIMER_WAIT BIGINT unsigned not null,"
  "MAX_TIMER_WAIT BIGINT unsigned not null,"
  "COUNT_READ BIGINT unsigned not null,"
  "SUM_TIMER_READ BIGINT unsigned not null,"
  "MIN_TIMER_READ BIGINT unsigned not null,"
  "AVG_TIMER_READ BIGINT unsigned not null,"
  "MAX_TIMER_READ BIGINT unsigned not null,"
  "COUNT_WRITE BIGINT unsigned not null,"
  "SUM_TIMER_WRITE BIGINT unsigned not null,"
  "MIN_TIMER_WRITE BIGINT unsigned not null,"
  "AVG_TIMER_WRITE BIGINT unsigned not null,"
  "MAX_TIMER_WRITE BIGINT unsigned not null,"
  "COUNT_READ_NORMAL BIGINT unsigned not null,"
  "SUM_TIMER_READ_NORMAL BIGINT unsigned not null,"
  "MIN_TIMER_READ_NORMAL BIGINT unsigned not null,"
  "AVG_TIMER_READ_NORMAL BIGINT unsigned not null,"
  "MAX_TIMER_READ_NORMAL BIGINT unsigned not null,"
  "COUNT_READ_WITH_SHARED_LOCKS BIGINT unsigned not null,"
  "SUM_TIMER_READ_WITH_SHARED_LOCKS BIGINT unsigned not null,"
  "MIN_TIMER_READ_WITH_SHARED_LOCKS BIGINT unsigned not null,"
  "AVG_TIMER_READ_WITH_SHARED_LOCKS BIGINT unsigned not null,"
  "MAX_TIMER_READ_WITH_SHARED_LOCKS BIGINT unsigned not null,"
  "COUNT_READ_HIGH_PRIORITY BIGINT unsigned not null,"
  "SUM_TIMER_READ_HIGH_PRIORITY BIGINT unsigned not null,"
  "MIN_TIMER_READ_HIGH_PRIORITY BIGINT unsigned not null,"
  "AVG_TIMER_READ_HIGH_PRIORITY BIGINT unsigned not null,"
  "MAX_TIMER_READ_HIGH_PRIORITY BIGINT unsigned not null,"
  "COUNT_READ_NO_INSERT BIGINT unsigned not null,"
  "SUM_TIMER_READ_NO_INSERT BIGINT unsigned not null,"
  "MIN_TIMER_READ_NO_INSERT BIGINT unsigned not null,"
  "AVG_TIMER_READ_NO_INSERT BIGINT unsigned not null,"
  "MAX_TIMER_READ_NO_INSERT BIGINT unsigned not null,"
  "COUNT_READ_EXTERNAL BIGINT unsigned not null,"
  "SUM_TIMER_READ_EXTERNAL BIGINT unsigned not null,"
  "MIN_TIMER_READ_EXTERNAL BIGINT unsigned not null,"
  "AVG_TIMER_READ_EXTERNAL BIGINT unsigned not null,"
  "MAX_TIMER_READ_EXTERNAL BIGINT unsigned not null,"
  "COUNT_WRITE_ALLOW_WRITE BIGINT unsigned not null,"
  "SUM_TIMER_WRITE_ALLOW_WRITE BIGINT unsigned not null,"
  "MIN_TIMER_WRITE_ALLOW_WRITE BIGINT unsigned not null,"
  "AVG_TIMER_WRITE_ALLOW_WRITE BIGINT unsigned not null,"
  "MAX_TIMER_WRITE_ALLOW_WRITE BIGINT unsigned not null,"
  "COUNT_WRITE_CONCURRENT_INSERT BIGINT unsigned not null,"
  "SUM_TIMER_WRITE_CONCURRENT_INSERT BIGINT unsigned not null,"
  "MIN_TIMER_WRITE_CONCURRENT_INSERT BIGINT unsigned not null,"
  "AVG_TIMER_WRITE_CONCURRENT_INSERT BIGINT unsigned not null,"
  "MAX_TIMER_WRITE_CONCURRENT_INSERT BIGINT unsigned not null,"
  "COUNT_WRITE_LOW_PRIORITY BIGINT unsigned not null,"
  "SUM_TIMER_WRITE_LOW_PRIORITY BIGINT unsigned not null,"
  "MIN_TIMER_WRITE_LOW_PRIORITY BIGINT unsigned not null,"
  "AVG_TIMER_WRITE_LOW_PRIORITY BIGINT unsigned not null,"
  "MAX_TIMER_WRITE_LOW_PRIORITY BIGINT unsigned not null,"
  "COUNT_WRITE_NORMAL BIGINT unsigned not null,"
  "SUM_TIMER_WRITE_NORMAL BIGINT unsigned not null,"
  "MIN_TIMER_WRITE_NORMAL BIGINT unsigned not null,"
  "AVG_TIMER_WRITE_NORMAL BIGINT unsigned not null,"
  "MAX_TIMER_WRITE_NORMAL BIGINT unsigned not null,"
  "COUNT_WRITE_EXTERNAL BIGINT unsigned not null,"
  "SUM_TIMER_WRITE_EXTERNAL BIGINT unsigned not null,"
  "MIN_TIMER_WRITE_EXTERNAL BIGINT unsigned not null,"
  "AVG_TIMER_WRITE_EXTERNAL BIGINT unsigned not null,"
  "MAX_TIMER_WRITE_EXTERNAL BIGINT unsigned not null"
  ")ENGINE=PERFORMANCE_SCHEMA;";

SET @str = IF(@have_pfs = 1, @cmd, 'SET @dummy = 0');
PREPARE stmt FROM @str;
EXECUTE stmt;
DROP PREPARE stmt;

--
-- TABLE THREADS
--

SET @cmd="CREATE TABLE performance_schema.threads("
  "THREAD_ID BIGINT unsigned not null,"
  "NAME VARCHAR(128) not null,"
  "TYPE VARCHAR(10) not null,"
  "PROCESSLIST_ID BIGINT unsigned,"
  "PROCESSLIST_USER VARCHAR(32),"
  "PROCESSLIST_HOST VARCHAR(60),"
  "PROCESSLIST_DB VARCHAR(64),"
  "PROCESSLIST_COMMAND VARCHAR(16),"
  "PROCESSLIST_TIME BIGINT,"
  "PROCESSLIST_STATE VARCHAR(64),"
  "PROCESSLIST_INFO LONGTEXT,"
  "PARENT_THREAD_ID BIGINT unsigned,"
  "ROLE VARCHAR(64),"
  "INSTRUMENTED ENUM ('YES', 'NO') not null,"
  "HISTORY ENUM ('YES', 'NO') not null,"
  "CONNECTION_TYPE VARCHAR(16),"
  "THREAD_OS_ID BIGINT unsigned"
  ")ENGINE=PERFORMANCE_SCHEMA;";

SET @str = IF(@have_pfs = 1, @cmd, 'SET @dummy = 0');
PREPARE stmt FROM @str;
EXECUTE stmt;
DROP PREPARE stmt;

--
-- TABLE EVENTS_STAGES_CURRENT
--

SET @cmd="CREATE TABLE performance_schema.events_stages_current("
  "THREAD_ID BIGINT unsigned not null,"
  "EVENT_ID BIGINT unsigned not null,"
  "END_EVENT_ID BIGINT unsigned,"
  "EVENT_NAME VARCHAR(128) not null,"
  "SOURCE VARCHAR(64),"
  "TIMER_START BIGINT unsigned,"
  "TIMER_END BIGINT unsigned,"
  "TIMER_WAIT BIGINT unsigned,"
  "WORK_COMPLETED BIGINT unsigned,"
  "WORK_ESTIMATED BIGINT unsigned,"
  "NESTING_EVENT_ID BIGINT unsigned,"
  "NESTING_EVENT_TYPE ENUM('TRANSACTION', 'STATEMENT', 'STAGE', 'WAIT')"
  ")ENGINE=PERFORMANCE_SCHEMA;";

SET @str = IF(@have_pfs = 1, @cmd, 'SET @dummy = 0');
PREPARE stmt FROM @str;
EXECUTE stmt;
DROP PREPARE stmt;

--
-- TABLE EVENTS_STAGES_HISTORY
--

SET @cmd="CREATE TABLE performance_schema.events_stages_history("
  "THREAD_ID BIGINT unsigned not null,"
  "EVENT_ID BIGINT unsigned not null,"
  "END_EVENT_ID BIGINT unsigned,"
  "EVENT_NAME VARCHAR(128) not null,"
  "SOURCE VARCHAR(64),"
  "TIMER_START BIGINT unsigned,"
  "TIMER_END BIGINT unsigned,"
  "TIMER_WAIT BIGINT unsigned,"
  "WORK_COMPLETED BIGINT unsigned,"
  "WORK_ESTIMATED BIGINT unsigned,"
  "NESTING_EVENT_ID BIGINT unsigned,"
  "NESTING_EVENT_TYPE ENUM('TRANSACTION', 'STATEMENT', 'STAGE', 'WAIT')"
  ")ENGINE=PERFORMANCE_SCHEMA;";

SET @str = IF(@have_pfs = 1, @cmd, 'SET @dummy = 0');
PREPARE stmt FROM @str;
EXECUTE stmt;
DROP PREPARE stmt;

--
-- TABLE EVENTS_STAGES_HISTORY_LONG
--

SET @cmd="CREATE TABLE performance_schema.events_stages_history_long("
  "THREAD_ID BIGINT unsigned not null,"
  "EVENT_ID BIGINT unsigned not null,"
  "END_EVENT_ID BIGINT unsigned,"
  "EVENT_NAME VARCHAR(128) not null,"
  "SOURCE VARCHAR(64),"
  "TIMER_START BIGINT unsigned,"
  "TIMER_END BIGINT unsigned,"
  "TIMER_WAIT BIGINT unsigned,"
  "WORK_COMPLETED BIGINT unsigned,"
  "WORK_ESTIMATED BIGINT unsigned,"
  "NESTING_EVENT_ID BIGINT unsigned,"
  "NESTING_EVENT_TYPE ENUM('TRANSACTION', 'STATEMENT', 'STAGE', 'WAIT')"
  ")ENGINE=PERFORMANCE_SCHEMA;";

SET @str = IF(@have_pfs = 1, @cmd, 'SET @dummy = 0');
PREPARE stmt FROM @str;
EXECUTE stmt;
DROP PREPARE stmt;

--
-- TABLE EVENTS_STAGES_SUMMARY_BY_THREAD_BY_EVENT_NAME
--

SET @cmd="CREATE TABLE performance_schema.events_stages_summary_by_thread_by_event_name("
  "THREAD_ID BIGINT unsigned not null,"
  "EVENT_NAME VARCHAR(128) not null,"
  "COUNT_STAR BIGINT unsigned not null,"
  "SUM_TIMER_WAIT BIGINT unsigned not null,"
  "MIN_TIMER_WAIT BIGINT unsigned not null,"
  "AVG_TIMER_WAIT BIGINT unsigned not null,"
  "MAX_TIMER_WAIT BIGINT unsigned not null"
  ")ENGINE=PERFORMANCE_SCHEMA;";

SET @str = IF(@have_pfs = 1, @cmd, 'SET @dummy = 0');
PREPARE stmt FROM @str;
EXECUTE stmt;
DROP PREPARE stmt;

--
-- TABLE EVENTS_STAGES_SUMMARY_BY_HOST_BY_EVENT_NAME
--

SET @cmd="CREATE TABLE performance_schema.events_stages_summary_by_host_by_event_name("
  "HOST CHAR(60) collate utf8_bin default null,"
  "EVENT_NAME VARCHAR(128) not null,"
  "COUNT_STAR BIGINT unsigned not null,"
  "SUM_TIMER_WAIT BIGINT unsigned not null,"
  "MIN_TIMER_WAIT BIGINT unsigned not null,"
  "AVG_TIMER_WAIT BIGINT unsigned not null,"
  "MAX_TIMER_WAIT BIGINT unsigned not null"
  ")ENGINE=PERFORMANCE_SCHEMA;";

SET @str = IF(@have_pfs = 1, @cmd, 'SET @dummy = 0');
PREPARE stmt FROM @str;
EXECUTE stmt;
DROP PREPARE stmt;

--
-- TABLE EVENTS_STAGES_SUMMARY_BY_USER_BY_EVENT_NAME
--

SET @cmd="CREATE TABLE performance_schema.events_stages_summary_by_user_by_event_name("
  "USER CHAR(32) collate utf8_bin default null,"
  "EVENT_NAME VARCHAR(128) not null,"
  "COUNT_STAR BIGINT unsigned not null,"
  "SUM_TIMER_WAIT BIGINT unsigned not null,"
  "MIN_TIMER_WAIT BIGINT unsigned not null,"
  "AVG_TIMER_WAIT BIGINT unsigned not null,"
  "MAX_TIMER_WAIT BIGINT unsigned not null"
  ")ENGINE=PERFORMANCE_SCHEMA;";

SET @str = IF(@have_pfs = 1, @cmd, 'SET @dummy = 0');
PREPARE stmt FROM @str;
EXECUTE stmt;
DROP PREPARE stmt;

--
-- TABLE EVENTS_STAGES_SUMMARY_BY_ACCOUNT_BY_EVENT_NAME
--

SET @cmd="CREATE TABLE performance_schema.events_stages_summary_by_account_by_event_name("
  "USER CHAR(32) collate utf8_bin default null,"
  "HOST CHAR(60) collate utf8_bin default null,"
  "EVENT_NAME VARCHAR(128) not null,"
  "COUNT_STAR BIGINT unsigned not null,"
  "SUM_TIMER_WAIT BIGINT unsigned not null,"
  "MIN_TIMER_WAIT BIGINT unsigned not null,"
  "AVG_TIMER_WAIT BIGINT unsigned not null,"
  "MAX_TIMER_WAIT BIGINT unsigned not null"
  ")ENGINE=PERFORMANCE_SCHEMA;";

SET @str = IF(@have_pfs = 1, @cmd, 'SET @dummy = 0');
PREPARE stmt FROM @str;
EXECUTE stmt;
DROP PREPARE stmt;

--
-- TABLE EVENTS_STAGES_SUMMARY_GLOBAL_BY_EVENT_NAME
--

SET @cmd="CREATE TABLE performance_schema.events_stages_summary_global_by_event_name("
  "EVENT_NAME VARCHAR(128) not null,"
  "COUNT_STAR BIGINT unsigned not null,"
  "SUM_TIMER_WAIT BIGINT unsigned not null,"
  "MIN_TIMER_WAIT BIGINT unsigned not null,"
  "AVG_TIMER_WAIT BIGINT unsigned not null,"
  "MAX_TIMER_WAIT BIGINT unsigned not null"
  ")ENGINE=PERFORMANCE_SCHEMA;";

SET @str = IF(@have_pfs = 1, @cmd, 'SET @dummy = 0');
PREPARE stmt FROM @str;
EXECUTE stmt;
DROP PREPARE stmt;

--
-- TABLE EVENTS_STATEMENTS_CURRENT
--

SET @cmd="CREATE TABLE performance_schema.events_statements_current("
  "THREAD_ID BIGINT unsigned not null,"
  "EVENT_ID BIGINT unsigned not null,"
  "END_EVENT_ID BIGINT unsigned,"
  "EVENT_NAME VARCHAR(128) not null,"
  "SOURCE VARCHAR(64),"
  "TIMER_START BIGINT unsigned,"
  "TIMER_END BIGINT unsigned,"
  "TIMER_WAIT BIGINT unsigned,"
  "LOCK_TIME bigint unsigned not null,"
  "SQL_TEXT LONGTEXT,"
  "DIGEST VARCHAR(32),"
  "DIGEST_TEXT LONGTEXT,"
  "CURRENT_SCHEMA VARCHAR(64),"
  "OBJECT_TYPE VARCHAR(64),"
  "OBJECT_SCHEMA VARCHAR(64),"
  "OBJECT_NAME VARCHAR(64),"
  "OBJECT_INSTANCE_BEGIN BIGINT unsigned,"
  "MYSQL_ERRNO INTEGER,"
  "RETURNED_SQLSTATE VARCHAR(5),"
  "MESSAGE_TEXT VARCHAR(128),"
  "ERRORS BIGINT unsigned not null,"
  "WARNINGS BIGINT unsigned not null,"
  "ROWS_AFFECTED BIGINT unsigned not null,"
  "ROWS_SENT BIGINT unsigned not null,"
  "ROWS_EXAMINED BIGINT unsigned not null,"
  "CREATED_TMP_DISK_TABLES BIGINT unsigned not null,"
  "CREATED_TMP_TABLES BIGINT unsigned not null,"
  "SELECT_FULL_JOIN BIGINT unsigned not null,"
  "SELECT_FULL_RANGE_JOIN BIGINT unsigned not null,"
  "SELECT_RANGE BIGINT unsigned not null,"
  "SELECT_RANGE_CHECK BIGINT unsigned not null,"
  "SELECT_SCAN BIGINT unsigned not null,"
  "SORT_MERGE_PASSES BIGINT unsigned not null,"
  "SORT_RANGE BIGINT unsigned not null,"
  "SORT_ROWS BIGINT unsigned not null,"
  "SORT_SCAN BIGINT unsigned not null,"
  "NO_INDEX_USED BIGINT unsigned not null,"
  "NO_GOOD_INDEX_USED BIGINT unsigned not null,"
  "NESTING_EVENT_ID BIGINT unsigned,"
  "NESTING_EVENT_TYPE ENUM('TRANSACTION', 'STATEMENT', 'STAGE', 'WAIT'),"
  "NESTING_EVENT_LEVEL INTEGER"
  ")ENGINE=PERFORMANCE_SCHEMA;";

SET @str = IF(@have_pfs = 1, @cmd, 'SET @dummy = 0');
PREPARE stmt FROM @str;
EXECUTE stmt;
DROP PREPARE stmt;

--
-- TABLE EVENTS_STATEMENTS_HISTORY
--

SET @cmd="CREATE TABLE performance_schema.events_statements_history("
  "THREAD_ID BIGINT unsigned not null,"
  "EVENT_ID BIGINT unsigned not null,"
  "END_EVENT_ID BIGINT unsigned,"
  "EVENT_NAME VARCHAR(128) not null,"
  "SOURCE VARCHAR(64),"
  "TIMER_START BIGINT unsigned,"
  "TIMER_END BIGINT unsigned,"
  "TIMER_WAIT BIGINT unsigned,"
  "LOCK_TIME bigint unsigned not null,"
  "SQL_TEXT LONGTEXT,"
  "DIGEST VARCHAR(32),"
  "DIGEST_TEXT LONGTEXT,"
  "CURRENT_SCHEMA VARCHAR(64),"
  "OBJECT_TYPE VARCHAR(64),"
  "OBJECT_SCHEMA VARCHAR(64),"
  "OBJECT_NAME VARCHAR(64),"
  "OBJECT_INSTANCE_BEGIN BIGINT unsigned,"
  "MYSQL_ERRNO INTEGER,"
  "RETURNED_SQLSTATE VARCHAR(5),"
  "MESSAGE_TEXT VARCHAR(128),"
  "ERRORS BIGINT unsigned not null,"
  "WARNINGS BIGINT unsigned not null,"
  "ROWS_AFFECTED BIGINT unsigned not null,"
  "ROWS_SENT BIGINT unsigned not null,"
  "ROWS_EXAMINED BIGINT unsigned not null,"
  "CREATED_TMP_DISK_TABLES BIGINT unsigned not null,"
  "CREATED_TMP_TABLES BIGINT unsigned not null,"
  "SELECT_FULL_JOIN BIGINT unsigned not null,"
  "SELECT_FULL_RANGE_JOIN BIGINT unsigned not null,"
  "SELECT_RANGE BIGINT unsigned not null,"
  "SELECT_RANGE_CHECK BIGINT unsigned not null,"
  "SELECT_SCAN BIGINT unsigned not null,"
  "SORT_MERGE_PASSES BIGINT unsigned not null,"
  "SORT_RANGE BIGINT unsigned not null,"
  "SORT_ROWS BIGINT unsigned not null,"
  "SORT_SCAN BIGINT unsigned not null,"
  "NO_INDEX_USED BIGINT unsigned not null,"
  "NO_GOOD_INDEX_USED BIGINT unsigned not null,"
  "NESTING_EVENT_ID BIGINT unsigned,"
  "NESTING_EVENT_TYPE ENUM('TRANSACTION', 'STATEMENT', 'STAGE', 'WAIT'),"
  "NESTING_EVENT_LEVEL INTEGER"
  ")ENGINE=PERFORMANCE_SCHEMA;";

SET @str = IF(@have_pfs = 1, @cmd, 'SET @dummy = 0');
PREPARE stmt FROM @str;
EXECUTE stmt;
DROP PREPARE stmt;

--
-- TABLE EVENTS_STATEMENTS_HISTORY_LONG
--

SET @cmd="CREATE TABLE performance_schema.events_statements_history_long("
  "THREAD_ID BIGINT unsigned not null,"
  "EVENT_ID BIGINT unsigned not null,"
  "END_EVENT_ID BIGINT unsigned,"
  "EVENT_NAME VARCHAR(128) not null,"
  "SOURCE VARCHAR(64),"
  "TIMER_START BIGINT unsigned,"
  "TIMER_END BIGINT unsigned,"
  "TIMER_WAIT BIGINT unsigned,"
  "LOCK_TIME bigint unsigned not null,"
  "SQL_TEXT LONGTEXT,"
  "DIGEST VARCHAR(32),"
  "DIGEST_TEXT LONGTEXT,"
  "CURRENT_SCHEMA VARCHAR(64),"
  "OBJECT_TYPE VARCHAR(64),"
  "OBJECT_SCHEMA VARCHAR(64),"
  "OBJECT_NAME VARCHAR(64),"
  "OBJECT_INSTANCE_BEGIN BIGINT unsigned,"
  "MYSQL_ERRNO INTEGER,"
  "RETURNED_SQLSTATE VARCHAR(5),"
  "MESSAGE_TEXT VARCHAR(128),"
  "ERRORS BIGINT unsigned not null,"
  "WARNINGS BIGINT unsigned not null,"
  "ROWS_AFFECTED BIGINT unsigned not null,"
  "ROWS_SENT BIGINT unsigned not null,"
  "ROWS_EXAMINED BIGINT unsigned not null,"
  "CREATED_TMP_DISK_TABLES BIGINT unsigned not null,"
  "CREATED_TMP_TABLES BIGINT unsigned not null,"
  "SELECT_FULL_JOIN BIGINT unsigned not null,"
  "SELECT_FULL_RANGE_JOIN BIGINT unsigned not null,"
  "SELECT_RANGE BIGINT unsigned not null,"
  "SELECT_RANGE_CHECK BIGINT unsigned not null,"
  "SELECT_SCAN BIGINT unsigned not null,"
  "SORT_MERGE_PASSES BIGINT unsigned not null,"
  "SORT_RANGE BIGINT unsigned not null,"
  "SORT_ROWS BIGINT unsigned not null,"
  "SORT_SCAN BIGINT unsigned not null,"
  "NO_INDEX_USED BIGINT unsigned not null,"
  "NO_GOOD_INDEX_USED BIGINT unsigned not null,"
  "NESTING_EVENT_ID BIGINT unsigned,"
  "NESTING_EVENT_TYPE ENUM('TRANSACTION', 'STATEMENT', 'STAGE', 'WAIT'),"
  "NESTING_EVENT_LEVEL INTEGER"
  ")ENGINE=PERFORMANCE_SCHEMA;";

SET @str = IF(@have_pfs = 1, @cmd, 'SET @dummy = 0');
PREPARE stmt FROM @str;
EXECUTE stmt;
DROP PREPARE stmt;

--
-- TABLE EVENTS_STATEMENTS_SUMMARY_BY_THREAD_BY_EVENT_NAME
--

SET @cmd="CREATE TABLE performance_schema.events_statements_summary_by_thread_by_event_name("
  "THREAD_ID BIGINT unsigned not null,"
  "EVENT_NAME VARCHAR(128) not null,"
  "COUNT_STAR BIGINT unsigned not null,"
  "SUM_TIMER_WAIT BIGINT unsigned not null,"
  "MIN_TIMER_WAIT BIGINT unsigned not null,"
  "AVG_TIMER_WAIT BIGINT unsigned not null,"
  "MAX_TIMER_WAIT BIGINT unsigned not null,"
  "SUM_LOCK_TIME BIGINT unsigned not null,"
  "SUM_ERRORS BIGINT unsigned not null,"
  "SUM_WARNINGS BIGINT unsigned not null,"
  "SUM_ROWS_AFFECTED BIGINT unsigned not null,"
  "SUM_ROWS_SENT BIGINT unsigned not null,"
  "SUM_ROWS_EXAMINED BIGINT unsigned not null,"
  "SUM_CREATED_TMP_DISK_TABLES BIGINT unsigned not null,"
  "SUM_CREATED_TMP_TABLES BIGINT unsigned not null,"
  "SUM_SELECT_FULL_JOIN BIGINT unsigned not null,"
  "SUM_SELECT_FULL_RANGE_JOIN BIGINT unsigned not null,"
  "SUM_SELECT_RANGE BIGINT unsigned not null,"
  "SUM_SELECT_RANGE_CHECK BIGINT unsigned not null,"
  "SUM_SELECT_SCAN BIGINT unsigned not null,"
  "SUM_SORT_MERGE_PASSES BIGINT unsigned not null,"
  "SUM_SORT_RANGE BIGINT unsigned not null,"
  "SUM_SORT_ROWS BIGINT unsigned not null,"
  "SUM_SORT_SCAN BIGINT unsigned not null,"
  "SUM_NO_INDEX_USED BIGINT unsigned not null,"
  "SUM_NO_GOOD_INDEX_USED BIGINT unsigned not null"
  ")ENGINE=PERFORMANCE_SCHEMA;";

SET @str = IF(@have_pfs = 1, @cmd, 'SET @dummy = 0');
PREPARE stmt FROM @str;
EXECUTE stmt;
DROP PREPARE stmt;

--
-- TABLE EVENTS_STATEMENTS_SUMMARY_BY_HOST_BY_EVENT_NAME
--

SET @cmd="CREATE TABLE performance_schema.events_statements_summary_by_host_by_event_name("
  "HOST CHAR(60) collate utf8_bin default null,"
  "EVENT_NAME VARCHAR(128) not null,"
  "COUNT_STAR BIGINT unsigned not null,"
  "SUM_TIMER_WAIT BIGINT unsigned not null,"
  "MIN_TIMER_WAIT BIGINT unsigned not null,"
  "AVG_TIMER_WAIT BIGINT unsigned not null,"
  "MAX_TIMER_WAIT BIGINT unsigned not null,"
  "SUM_LOCK_TIME BIGINT unsigned not null,"
  "SUM_ERRORS BIGINT unsigned not null,"
  "SUM_WARNINGS BIGINT unsigned not null,"
  "SUM_ROWS_AFFECTED BIGINT unsigned not null,"
  "SUM_ROWS_SENT BIGINT unsigned not null,"
  "SUM_ROWS_EXAMINED BIGINT unsigned not null,"
  "SUM_CREATED_TMP_DISK_TABLES BIGINT unsigned not null,"
  "SUM_CREATED_TMP_TABLES BIGINT unsigned not null,"
  "SUM_SELECT_FULL_JOIN BIGINT unsigned not null,"
  "SUM_SELECT_FULL_RANGE_JOIN BIGINT unsigned not null,"
  "SUM_SELECT_RANGE BIGINT unsigned not null,"
  "SUM_SELECT_RANGE_CHECK BIGINT unsigned not null,"
  "SUM_SELECT_SCAN BIGINT unsigned not null,"
  "SUM_SORT_MERGE_PASSES BIGINT unsigned not null,"
  "SUM_SORT_RANGE BIGINT unsigned not null,"
  "SUM_SORT_ROWS BIGINT unsigned not null,"
  "SUM_SORT_SCAN BIGINT unsigned not null,"
  "SUM_NO_INDEX_USED BIGINT unsigned not null,"
  "SUM_NO_GOOD_INDEX_USED BIGINT unsigned not null"
  ")ENGINE=PERFORMANCE_SCHEMA;";

SET @str = IF(@have_pfs = 1, @cmd, 'SET @dummy = 0');
PREPARE stmt FROM @str;
EXECUTE stmt;
DROP PREPARE stmt;

--
-- TABLE EVENTS_STATEMENTS_SUMMARY_BY_USER_BY_EVENT_NAME
--

SET @cmd="CREATE TABLE performance_schema.events_statements_summary_by_user_by_event_name("
  "USER CHAR(32) collate utf8_bin default null,"
  "EVENT_NAME VARCHAR(128) not null,"
  "COUNT_STAR BIGINT unsigned not null,"
  "SUM_TIMER_WAIT BIGINT unsigned not null,"
  "MIN_TIMER_WAIT BIGINT unsigned not null,"
  "AVG_TIMER_WAIT BIGINT unsigned not null,"
  "MAX_TIMER_WAIT BIGINT unsigned not null,"
  "SUM_LOCK_TIME BIGINT unsigned not null,"
  "SUM_ERRORS BIGINT unsigned not null,"
  "SUM_WARNINGS BIGINT unsigned not null,"
  "SUM_ROWS_AFFECTED BIGINT unsigned not null,"
  "SUM_ROWS_SENT BIGINT unsigned not null,"
  "SUM_ROWS_EXAMINED BIGINT unsigned not null,"
  "SUM_CREATED_TMP_DISK_TABLES BIGINT unsigned not null,"
  "SUM_CREATED_TMP_TABLES BIGINT unsigned not null,"
  "SUM_SELECT_FULL_JOIN BIGINT unsigned not null,"
  "SUM_SELECT_FULL_RANGE_JOIN BIGINT unsigned not null,"
  "SUM_SELECT_RANGE BIGINT unsigned not null,"
  "SUM_SELECT_RANGE_CHECK BIGINT unsigned not null,"
  "SUM_SELECT_SCAN BIGINT unsigned not null,"
  "SUM_SORT_MERGE_PASSES BIGINT unsigned not null,"
  "SUM_SORT_RANGE BIGINT unsigned not null,"
  "SUM_SORT_ROWS BIGINT unsigned not null,"
  "SUM_SORT_SCAN BIGINT unsigned not null,"
  "SUM_NO_INDEX_USED BIGINT unsigned not null,"
  "SUM_NO_GOOD_INDEX_USED BIGINT unsigned not null"
  ")ENGINE=PERFORMANCE_SCHEMA;";

SET @str = IF(@have_pfs = 1, @cmd, 'SET @dummy = 0');
PREPARE stmt FROM @str;
EXECUTE stmt;
DROP PREPARE stmt;

--
-- TABLE EVENTS_STATEMENTS_SUMMARY_BY_ACCOUNT_BY_EVENT_NAME
--

SET @cmd="CREATE TABLE performance_schema.events_statements_summary_by_account_by_event_name("
  "USER CHAR(32) collate utf8_bin default null,"
  "HOST CHAR(60) collate utf8_bin default null,"
  "EVENT_NAME VARCHAR(128) not null,"
  "COUNT_STAR BIGINT unsigned not null,"
  "SUM_TIMER_WAIT BIGINT unsigned not null,"
  "MIN_TIMER_WAIT BIGINT unsigned not null,"
  "AVG_TIMER_WAIT BIGINT unsigned not null,"
  "MAX_TIMER_WAIT BIGINT unsigned not null,"
  "SUM_LOCK_TIME BIGINT unsigned not null,"
  "SUM_ERRORS BIGINT unsigned not null,"
  "SUM_WARNINGS BIGINT unsigned not null,"
  "SUM_ROWS_AFFECTED BIGINT unsigned not null,"
  "SUM_ROWS_SENT BIGINT unsigned not null,"
  "SUM_ROWS_EXAMINED BIGINT unsigned not null,"
  "SUM_CREATED_TMP_DISK_TABLES BIGINT unsigned not null,"
  "SUM_CREATED_TMP_TABLES BIGINT unsigned not null,"
  "SUM_SELECT_FULL_JOIN BIGINT unsigned not null,"
  "SUM_SELECT_FULL_RANGE_JOIN BIGINT unsigned not null,"
  "SUM_SELECT_RANGE BIGINT unsigned not null,"
  "SUM_SELECT_RANGE_CHECK BIGINT unsigned not null,"
  "SUM_SELECT_SCAN BIGINT unsigned not null,"
  "SUM_SORT_MERGE_PASSES BIGINT unsigned not null,"
  "SUM_SORT_RANGE BIGINT unsigned not null,"
  "SUM_SORT_ROWS BIGINT unsigned not null,"
  "SUM_SORT_SCAN BIGINT unsigned not null,"
  "SUM_NO_INDEX_USED BIGINT unsigned not null,"
  "SUM_NO_GOOD_INDEX_USED BIGINT unsigned not null"
  ")ENGINE=PERFORMANCE_SCHEMA;";

SET @str = IF(@have_pfs = 1, @cmd, 'SET @dummy = 0');
PREPARE stmt FROM @str;
EXECUTE stmt;
DROP PREPARE stmt;

--
-- TABLE EVENTS_STATEMENTS_SUMMARY_GLOBAL_BY_EVENT_NAME
--

SET @cmd="CREATE TABLE performance_schema.events_statements_summary_global_by_event_name("
  "EVENT_NAME VARCHAR(128) not null,"
  "COUNT_STAR BIGINT unsigned not null,"
  "SUM_TIMER_WAIT BIGINT unsigned not null,"
  "MIN_TIMER_WAIT BIGINT unsigned not null,"
  "AVG_TIMER_WAIT BIGINT unsigned not null,"
  "MAX_TIMER_WAIT BIGINT unsigned not null,"
  "SUM_LOCK_TIME BIGINT unsigned not null,"
  "SUM_ERRORS BIGINT unsigned not null,"
  "SUM_WARNINGS BIGINT unsigned not null,"
  "SUM_ROWS_AFFECTED BIGINT unsigned not null,"
  "SUM_ROWS_SENT BIGINT unsigned not null,"
  "SUM_ROWS_EXAMINED BIGINT unsigned not null,"
  "SUM_CREATED_TMP_DISK_TABLES BIGINT unsigned not null,"
  "SUM_CREATED_TMP_TABLES BIGINT unsigned not null,"
  "SUM_SELECT_FULL_JOIN BIGINT unsigned not null,"
  "SUM_SELECT_FULL_RANGE_JOIN BIGINT unsigned not null,"
  "SUM_SELECT_RANGE BIGINT unsigned not null,"
  "SUM_SELECT_RANGE_CHECK BIGINT unsigned not null,"
  "SUM_SELECT_SCAN BIGINT unsigned not null,"
  "SUM_SORT_MERGE_PASSES BIGINT unsigned not null,"
  "SUM_SORT_RANGE BIGINT unsigned not null,"
  "SUM_SORT_ROWS BIGINT unsigned not null,"
  "SUM_SORT_SCAN BIGINT unsigned not null,"
  "SUM_NO_INDEX_USED BIGINT unsigned not null,"
  "SUM_NO_GOOD_INDEX_USED BIGINT unsigned not null"
  ")ENGINE=PERFORMANCE_SCHEMA;";

SET @str = IF(@have_pfs = 1, @cmd, 'SET @dummy = 0');
PREPARE stmt FROM @str;
EXECUTE stmt;
DROP PREPARE stmt;

--
-- TABLE EVENTS_TRANSACTIONS_CURRENT
--

SET @cmd="CREATE TABLE performance_schema.events_transactions_current("
  "THREAD_ID BIGINT unsigned not null,"
  "EVENT_ID BIGINT unsigned not null,"
  "END_EVENT_ID BIGINT unsigned,"
  "EVENT_NAME VARCHAR(128) not null,"
  "STATE ENUM('ACTIVE', 'COMMITTED', 'ROLLED BACK'),"
  "TRX_ID BIGINT unsigned,"
  "GTID VARCHAR(64),"
  "XID_FORMAT_ID INTEGER,"
  "XID_GTRID VARCHAR(130),"
  "XID_BQUAL VARCHAR(130),"
  "XA_STATE VARCHAR(64),"
  "SOURCE VARCHAR(64),"
  "TIMER_START BIGINT unsigned,"
  "TIMER_END BIGINT unsigned,"
  "TIMER_WAIT BIGINT unsigned,"
  "ACCESS_MODE ENUM('READ ONLY', 'READ WRITE'),"
  "ISOLATION_LEVEL VARCHAR(64),"
  "AUTOCOMMIT ENUM('YES','NO') not null,"
  "NUMBER_OF_SAVEPOINTS BIGINT unsigned,"
  "NUMBER_OF_ROLLBACK_TO_SAVEPOINT BIGINT unsigned,"
  "NUMBER_OF_RELEASE_SAVEPOINT BIGINT unsigned,"
  "OBJECT_INSTANCE_BEGIN BIGINT unsigned,"
  "NESTING_EVENT_ID BIGINT unsigned,"
  "NESTING_EVENT_TYPE ENUM('TRANSACTION', 'STATEMENT', 'STAGE', 'WAIT')"
  ")ENGINE=PERFORMANCE_SCHEMA;";

SET @str = IF(@have_pfs = 1, @cmd, 'SET @dummy = 0');
PREPARE stmt FROM @str;
EXECUTE stmt;
DROP PREPARE stmt;

--
-- TABLE EVENTS_TRANSACTIONS_HISTORY
--

SET @cmd="CREATE TABLE performance_schema.events_transactions_history("
  "THREAD_ID BIGINT unsigned not null,"
  "EVENT_ID BIGINT unsigned not null,"
  "END_EVENT_ID BIGINT unsigned,"
  "EVENT_NAME VARCHAR(128) not null,"
  "STATE ENUM('ACTIVE', 'COMMITTED', 'ROLLED BACK'),"
  "TRX_ID BIGINT unsigned,"
  "GTID VARCHAR(64),"
  "XID_FORMAT_ID INTEGER,"
  "XID_GTRID VARCHAR(130),"
  "XID_BQUAL VARCHAR(130),"
  "XA_STATE VARCHAR(64),"
  "SOURCE VARCHAR(64),"
  "TIMER_START BIGINT unsigned,"
  "TIMER_END BIGINT unsigned,"
  "TIMER_WAIT BIGINT unsigned,"
  "ACCESS_MODE ENUM('READ ONLY', 'READ WRITE'),"
  "ISOLATION_LEVEL VARCHAR(64),"
  "AUTOCOMMIT ENUM('YES','NO') not null,"
  "NUMBER_OF_SAVEPOINTS BIGINT unsigned,"
  "NUMBER_OF_ROLLBACK_TO_SAVEPOINT BIGINT unsigned,"
  "NUMBER_OF_RELEASE_SAVEPOINT BIGINT unsigned,"
  "OBJECT_INSTANCE_BEGIN BIGINT unsigned,"
  "NESTING_EVENT_ID BIGINT unsigned,"
  "NESTING_EVENT_TYPE ENUM('TRANSACTION', 'STATEMENT', 'STAGE', 'WAIT')"
  ")ENGINE=PERFORMANCE_SCHEMA;";

SET @str = IF(@have_pfs = 1, @cmd, 'SET @dummy = 0');
PREPARE stmt FROM @str;
EXECUTE stmt;
DROP PREPARE stmt;

--
-- TABLE EVENTS_TRANSACTIONS_HISTORY_LONG
--

SET @cmd="CREATE TABLE performance_schema.events_transactions_history_long("
  "THREAD_ID BIGINT unsigned not null,"
  "EVENT_ID BIGINT unsigned not null,"
  "END_EVENT_ID BIGINT unsigned,"
  "EVENT_NAME VARCHAR(128) not null,"
  "STATE ENUM('ACTIVE', 'COMMITTED', 'ROLLED BACK'),"
  "TRX_ID BIGINT unsigned,"
  "GTID VARCHAR(64),"
  "XID_FORMAT_ID INTEGER,"
  "XID_GTRID VARCHAR(130),"
  "XID_BQUAL VARCHAR(130),"
  "XA_STATE VARCHAR(64),"
  "SOURCE VARCHAR(64),"
  "TIMER_START BIGINT unsigned,"
  "TIMER_END BIGINT unsigned,"
  "TIMER_WAIT BIGINT unsigned,"
  "ACCESS_MODE ENUM('READ ONLY', 'READ WRITE'),"
  "ISOLATION_LEVEL VARCHAR(64),"
  "AUTOCOMMIT ENUM('YES','NO') not null,"
  "NUMBER_OF_SAVEPOINTS BIGINT unsigned,"
  "NUMBER_OF_ROLLBACK_TO_SAVEPOINT BIGINT unsigned,"
  "NUMBER_OF_RELEASE_SAVEPOINT BIGINT unsigned,"
  "OBJECT_INSTANCE_BEGIN BIGINT unsigned,"
  "NESTING_EVENT_ID BIGINT unsigned,"
  "NESTING_EVENT_TYPE ENUM('TRANSACTION', 'STATEMENT', 'STAGE', 'WAIT')"
  ")ENGINE=PERFORMANCE_SCHEMA;";

SET @str = IF(@have_pfs = 1, @cmd, 'SET @dummy = 0');
PREPARE stmt FROM @str;
EXECUTE stmt;
DROP PREPARE stmt;

--
-- TABLE EVENTS_TRANSACTIONS_SUMMARY_BY_THREAD_BY_EVENT_NAME
--

SET @cmd="CREATE TABLE performance_schema.events_transactions_summary_by_thread_by_event_name("
  "THREAD_ID BIGINT unsigned not null,"
  "EVENT_NAME VARCHAR(128) not null,"
  "COUNT_STAR BIGINT unsigned not null,"
  "SUM_TIMER_WAIT BIGINT unsigned not null,"
  "MIN_TIMER_WAIT BIGINT unsigned not null,"
  "AVG_TIMER_WAIT BIGINT unsigned not null,"
  "MAX_TIMER_WAIT BIGINT unsigned not null,"
  "COUNT_READ_WRITE BIGINT unsigned not null,"
  "SUM_TIMER_READ_WRITE BIGINT unsigned not null,"
  "MIN_TIMER_READ_WRITE BIGINT unsigned not null,"
  "AVG_TIMER_READ_WRITE BIGINT unsigned not null,"
  "MAX_TIMER_READ_WRITE BIGINT unsigned not null,"
  "COUNT_READ_ONLY BIGINT unsigned not null,"
  "SUM_TIMER_READ_ONLY BIGINT unsigned not null,"
  "MIN_TIMER_READ_ONLY BIGINT unsigned not null,"
  "AVG_TIMER_READ_ONLY BIGINT unsigned not null,"
  "MAX_TIMER_READ_ONLY BIGINT unsigned not null"
  ")ENGINE=PERFORMANCE_SCHEMA;";

SET @str = IF(@have_pfs = 1, @cmd, 'SET @dummy = 0');
PREPARE stmt FROM @str;
EXECUTE stmt;
DROP PREPARE stmt;

--
-- TABLE EVENTS_TRANSACTIONS_SUMMARY_BY_HOST_BY_EVENT_NAME
--

SET @cmd="CREATE TABLE performance_schema.events_transactions_summary_by_host_by_event_name("
  "HOST CHAR(60) collate utf8_bin default null,"
  "EVENT_NAME VARCHAR(128) not null,"
  "COUNT_STAR BIGINT unsigned not null,"
  "SUM_TIMER_WAIT BIGINT unsigned not null,"
  "MIN_TIMER_WAIT BIGINT unsigned not null,"
  "AVG_TIMER_WAIT BIGINT unsigned not null,"
  "MAX_TIMER_WAIT BIGINT unsigned not null,"
  "COUNT_READ_WRITE BIGINT unsigned not null,"
  "SUM_TIMER_READ_WRITE BIGINT unsigned not null,"
  "MIN_TIMER_READ_WRITE BIGINT unsigned not null,"
  "AVG_TIMER_READ_WRITE BIGINT unsigned not null,"
  "MAX_TIMER_READ_WRITE BIGINT unsigned not null,"
  "COUNT_READ_ONLY BIGINT unsigned not null,"
  "SUM_TIMER_READ_ONLY BIGINT unsigned not null,"
  "MIN_TIMER_READ_ONLY BIGINT unsigned not null,"
  "AVG_TIMER_READ_ONLY BIGINT unsigned not null,"
  "MAX_TIMER_READ_ONLY BIGINT unsigned not null"
  ")ENGINE=PERFORMANCE_SCHEMA;";

SET @str = IF(@have_pfs = 1, @cmd, 'SET @dummy = 0');
PREPARE stmt FROM @str;
EXECUTE stmt;
DROP PREPARE stmt;

--
-- TABLE EVENTS_TRANSACTIONS_SUMMARY_BY_USER_BY_EVENT_NAME
--

SET @cmd="CREATE TABLE performance_schema.events_transactions_summary_by_user_by_event_name("
  "USER CHAR(32) collate utf8_bin default null,"
  "EVENT_NAME VARCHAR(128) not null,"
  "COUNT_STAR BIGINT unsigned not null,"
  "SUM_TIMER_WAIT BIGINT unsigned not null,"
  "MIN_TIMER_WAIT BIGINT unsigned not null,"
  "AVG_TIMER_WAIT BIGINT unsigned not null,"
  "MAX_TIMER_WAIT BIGINT unsigned not null,"
  "COUNT_READ_WRITE BIGINT unsigned not null,"
  "SUM_TIMER_READ_WRITE BIGINT unsigned not null,"
  "MIN_TIMER_READ_WRITE BIGINT unsigned not null,"
  "AVG_TIMER_READ_WRITE BIGINT unsigned not null,"
  "MAX_TIMER_READ_WRITE BIGINT unsigned not null,"
  "COUNT_READ_ONLY BIGINT unsigned not null,"
  "SUM_TIMER_READ_ONLY BIGINT unsigned not null,"
  "MIN_TIMER_READ_ONLY BIGINT unsigned not null,"
  "AVG_TIMER_READ_ONLY BIGINT unsigned not null,"
  "MAX_TIMER_READ_ONLY BIGINT unsigned not null"
  ")ENGINE=PERFORMANCE_SCHEMA;";

SET @str = IF(@have_pfs = 1, @cmd, 'SET @dummy = 0');
PREPARE stmt FROM @str;
EXECUTE stmt;
DROP PREPARE stmt;

--
-- TABLE EVENTS_TRANSACTIONS_SUMMARY_BY_ACCOUNT_BY_EVENT_NAME
--

SET @cmd="CREATE TABLE performance_schema.events_transactions_summary_by_account_by_event_name("
  "USER CHAR(32) collate utf8_bin default null,"
  "HOST CHAR(60) collate utf8_bin default null,"
  "EVENT_NAME VARCHAR(128) not null,"
  "COUNT_STAR BIGINT unsigned not null,"
  "SUM_TIMER_WAIT BIGINT unsigned not null,"
  "MIN_TIMER_WAIT BIGINT unsigned not null,"
  "AVG_TIMER_WAIT BIGINT unsigned not null,"
  "MAX_TIMER_WAIT BIGINT unsigned not null,"
  "COUNT_READ_WRITE BIGINT unsigned not null,"
  "SUM_TIMER_READ_WRITE BIGINT unsigned not null,"
  "MIN_TIMER_READ_WRITE BIGINT unsigned not null,"
  "AVG_TIMER_READ_WRITE BIGINT unsigned not null,"
  "MAX_TIMER_READ_WRITE BIGINT unsigned not null,"
  "COUNT_READ_ONLY BIGINT unsigned not null,"
  "SUM_TIMER_READ_ONLY BIGINT unsigned not null,"
  "MIN_TIMER_READ_ONLY BIGINT unsigned not null,"
  "AVG_TIMER_READ_ONLY BIGINT unsigned not null,"
  "MAX_TIMER_READ_ONLY BIGINT unsigned not null"
  ")ENGINE=PERFORMANCE_SCHEMA;";

SET @str = IF(@have_pfs = 1, @cmd, 'SET @dummy = 0');
PREPARE stmt FROM @str;
EXECUTE stmt;
DROP PREPARE stmt;

<<<<<<< HEAD
--
-- TABLE EVENTS_TRANSACTIONS_SUMMARY_GLOBAL_BY_EVENT_NAME
--

SET @cmd="CREATE TABLE performance_schema.events_transactions_summary_global_by_event_name("
  "EVENT_NAME VARCHAR(128) not null,"
  "COUNT_STAR BIGINT unsigned not null,"
  "SUM_TIMER_WAIT BIGINT unsigned not null,"
  "MIN_TIMER_WAIT BIGINT unsigned not null,"
  "AVG_TIMER_WAIT BIGINT unsigned not null,"
  "MAX_TIMER_WAIT BIGINT unsigned not null,"
  "COUNT_READ_WRITE BIGINT unsigned not null,"
  "SUM_TIMER_READ_WRITE BIGINT unsigned not null,"
  "MIN_TIMER_READ_WRITE BIGINT unsigned not null,"
  "AVG_TIMER_READ_WRITE BIGINT unsigned not null,"
  "MAX_TIMER_READ_WRITE BIGINT unsigned not null,"
  "COUNT_READ_ONLY BIGINT unsigned not null,"
  "SUM_TIMER_READ_ONLY BIGINT unsigned not null,"
  "MIN_TIMER_READ_ONLY BIGINT unsigned not null,"
  "AVG_TIMER_READ_ONLY BIGINT unsigned not null,"
  "MAX_TIMER_READ_ONLY BIGINT unsigned not null"
  ")ENGINE=PERFORMANCE_SCHEMA;";

SET @str = IF(@have_pfs = 1, @cmd, 'SET @dummy = 0');
=======
SET @str=IF(@have_ndbinfo,'CREATE DATABASE IF NOT EXISTS `ndbinfo`','SET @dummy = 0');
PREPARE stmt FROM @str;
EXECUTE stmt;
DROP PREPARE stmt;

# Set NDBINFO in offline mode during (re)create of tables
# and views to avoid errors caused by no such table or
# different table definition in NDB
SET @str=IF(@have_ndbinfo,'SET @@global.ndbinfo_offline=TRUE','SET @dummy = 0');
PREPARE stmt FROM @str;
EXECUTE stmt;
DROP PREPARE stmt;

# Drop any old views in ndbinfo
SET @str=IF(@have_ndbinfo,'DROP VIEW IF EXISTS `ndbinfo`.`transporters`','SET @dummy = 0');
>>>>>>> 64c88599
PREPARE stmt FROM @str;
EXECUTE stmt;
DROP PREPARE stmt;

<<<<<<< HEAD
--
-- TABLE HOSTS
--

SET @cmd="CREATE TABLE performance_schema.hosts("
  "HOST CHAR(60) collate utf8_bin default null,"
  "CURRENT_CONNECTIONS bigint not null,"
  "TOTAL_CONNECTIONS bigint not null"
  ")ENGINE=PERFORMANCE_SCHEMA;";

SET @str = IF(@have_pfs = 1, @cmd, 'SET @dummy = 0');
=======
SET @str=IF(@have_ndbinfo,'DROP VIEW IF EXISTS `ndbinfo`.`logspaces`','SET @dummy = 0');
PREPARE stmt FROM @str;
EXECUTE stmt;
DROP PREPARE stmt;

SET @str=IF(@have_ndbinfo,'DROP VIEW IF EXISTS `ndbinfo`.`logbuffers`','SET @dummy = 0');
PREPARE stmt FROM @str;
EXECUTE stmt;
DROP PREPARE stmt;

SET @str=IF(@have_ndbinfo,'DROP VIEW IF EXISTS `ndbinfo`.`resources`','SET @dummy = 0');
PREPARE stmt FROM @str;
EXECUTE stmt;
DROP PREPARE stmt;

SET @str=IF(@have_ndbinfo,'DROP VIEW IF EXISTS `ndbinfo`.`counters`','SET @dummy = 0');
PREPARE stmt FROM @str;
EXECUTE stmt;
DROP PREPARE stmt;

SET @str=IF(@have_ndbinfo,'DROP VIEW IF EXISTS `ndbinfo`.`nodes`','SET @dummy = 0');
PREPARE stmt FROM @str;
EXECUTE stmt;
DROP PREPARE stmt;

SET @str=IF(@have_ndbinfo,'DROP VIEW IF EXISTS `ndbinfo`.`memoryusage`','SET @dummy = 0');
PREPARE stmt FROM @str;
EXECUTE stmt;
DROP PREPARE stmt;

SET @str=IF(@have_ndbinfo,'DROP VIEW IF EXISTS `ndbinfo`.`diskpagebuffer`','SET @dummy = 0');
PREPARE stmt FROM @str;
EXECUTE stmt;
DROP PREPARE stmt;

SET @str=IF(@have_ndbinfo,'DROP VIEW IF EXISTS `ndbinfo`.`diskpagebuffer`','SET @dummy = 0');
>>>>>>> 64c88599
PREPARE stmt FROM @str;
EXECUTE stmt;
DROP PREPARE stmt;

<<<<<<< HEAD
--
-- TABLE USERS
--

SET @cmd="CREATE TABLE performance_schema.users("
  "USER CHAR(32) collate utf8_bin default null,"
  "CURRENT_CONNECTIONS bigint not null,"
  "TOTAL_CONNECTIONS bigint not null"
  ")ENGINE=PERFORMANCE_SCHEMA;";

SET @str = IF(@have_pfs = 1, @cmd, 'SET @dummy = 0');
=======
SET @str=IF(@have_ndbinfo,'DROP VIEW IF EXISTS `ndbinfo`.`threadblocks`','SET @dummy = 0');
PREPARE stmt FROM @str;
EXECUTE stmt;
DROP PREPARE stmt;

SET @str=IF(@have_ndbinfo,'DROP VIEW IF EXISTS `ndbinfo`.`threadstat`','SET @dummy = 0');
PREPARE stmt FROM @str;
EXECUTE stmt;
DROP PREPARE stmt;

SET @str=IF(@have_ndbinfo,'DROP VIEW IF EXISTS `ndbinfo`.`disk_write_speed_base`','SET @dummy = 0');
>>>>>>> 64c88599
PREPARE stmt FROM @str;
EXECUTE stmt;
DROP PREPARE stmt;

<<<<<<< HEAD
--
-- TABLE ACCOUNTS
--

SET @cmd="CREATE TABLE performance_schema.accounts("
  "USER CHAR(32) collate utf8_bin default null,"
  "HOST CHAR(60) collate utf8_bin default null,"
  "CURRENT_CONNECTIONS bigint not null,"
  "TOTAL_CONNECTIONS bigint not null"
  ")ENGINE=PERFORMANCE_SCHEMA;";

SET @str = IF(@have_pfs = 1, @cmd, 'SET @dummy = 0');
=======
SET @str=IF(@have_ndbinfo,'DROP VIEW IF EXISTS `ndbinfo`.`disk_write_speed_aggregate`','SET @dummy = 0');
PREPARE stmt FROM @str;
EXECUTE stmt;
DROP PREPARE stmt;

SET @str=IF(@have_ndbinfo,'DROP VIEW IF EXISTS `ndbinfo`.`restart_info`','SET @dummy = 0');
>>>>>>> 64c88599
PREPARE stmt FROM @str;
EXECUTE stmt;
DROP PREPARE stmt;

<<<<<<< HEAD
--
-- TABLE MEMORY_SUMMARY_GLOBAL_BY_EVENT_NAME
--

SET @cmd="CREATE TABLE performance_schema.memory_summary_global_by_event_name("
  "EVENT_NAME VARCHAR(128) not null,"
  "COUNT_ALLOC BIGINT unsigned not null,"
  "COUNT_FREE BIGINT unsigned not null,"
  "SUM_NUMBER_OF_BYTES_ALLOC BIGINT unsigned not null,"
  "SUM_NUMBER_OF_BYTES_FREE BIGINT unsigned not null,"
  "LOW_COUNT_USED BIGINT not null,"
  "CURRENT_COUNT_USED BIGINT not null,"
  "HIGH_COUNT_USED BIGINT not null,"
  "LOW_NUMBER_OF_BYTES_USED BIGINT not null,"
  "CURRENT_NUMBER_OF_BYTES_USED BIGINT not null,"
  "HIGH_NUMBER_OF_BYTES_USED BIGINT not null"
  ")ENGINE=PERFORMANCE_SCHEMA;";

SET @str = IF(@have_pfs = 1, @cmd, 'SET @dummy = 0');
=======
SET @str=IF(@have_ndbinfo,'DROP VIEW IF EXISTS `ndbinfo`.`cluster_transactions`','SET @dummy = 0');
>>>>>>> 64c88599
PREPARE stmt FROM @str;
EXECUTE stmt;
DROP PREPARE stmt;

<<<<<<< HEAD
--
-- TABLE MEMORY_SUMMARY_BY_THREAD_BY_EVENT_NAME
--

SET @cmd="CREATE TABLE performance_schema.memory_summary_by_thread_by_event_name("
  "THREAD_ID BIGINT unsigned not null,"
  "EVENT_NAME VARCHAR(128) not null,"
  "COUNT_ALLOC BIGINT unsigned not null,"
  "COUNT_FREE BIGINT unsigned not null,"
  "SUM_NUMBER_OF_BYTES_ALLOC BIGINT unsigned not null,"
  "SUM_NUMBER_OF_BYTES_FREE BIGINT unsigned not null,"
  "LOW_COUNT_USED BIGINT not null,"
  "CURRENT_COUNT_USED BIGINT not null,"
  "HIGH_COUNT_USED BIGINT not null,"
  "LOW_NUMBER_OF_BYTES_USED BIGINT not null,"
  "CURRENT_NUMBER_OF_BYTES_USED BIGINT not null,"
  "HIGH_NUMBER_OF_BYTES_USED BIGINT not null"
  ")ENGINE=PERFORMANCE_SCHEMA;";

SET @str = IF(@have_pfs = 1, @cmd, 'SET @dummy = 0');
=======
SET @str=IF(@have_ndbinfo,'DROP VIEW IF EXISTS `ndbinfo`.`server_transactions`','SET @dummy = 0');
PREPARE stmt FROM @str;
EXECUTE stmt;
DROP PREPARE stmt;

SET @str=IF(@have_ndbinfo,'DROP VIEW IF EXISTS `ndbinfo`.`cluster_operations`','SET @dummy = 0');
PREPARE stmt FROM @str;
EXECUTE stmt;
DROP PREPARE stmt;

SET @str=IF(@have_ndbinfo,'DROP VIEW IF EXISTS `ndbinfo`.`server_operations`','SET @dummy = 0');
PREPARE stmt FROM @str;
EXECUTE stmt;
DROP PREPARE stmt;

SET @str=IF(@have_ndbinfo,'DROP VIEW IF EXISTS `ndbinfo`.`membership`','SET @dummy = 0');
PREPARE stmt FROM @str;
EXECUTE stmt;
DROP PREPARE stmt;

SET @str=IF(@have_ndbinfo,'DROP VIEW IF EXISTS `ndbinfo`.`arbitrator_validity_detail`','SET @dummy = 0');
PREPARE stmt FROM @str;
EXECUTE stmt;
DROP PREPARE stmt;

SET @str=IF(@have_ndbinfo,'DROP VIEW IF EXISTS `ndbinfo`.`arbitrator_validity_summary`','SET @dummy = 0');
PREPARE stmt FROM @str;
EXECUTE stmt;
DROP PREPARE stmt;

SET @str=IF(@have_ndbinfo,'DROP VIEW IF EXISTS `ndbinfo`.`memory_per_fragment`','SET @dummy = 0');
PREPARE stmt FROM @str;
EXECUTE stmt;
DROP PREPARE stmt;

SET @str=IF(@have_ndbinfo,'DROP VIEW IF EXISTS `ndbinfo`.`operations_per_fragment`','SET @dummy = 0');
>>>>>>> 64c88599
PREPARE stmt FROM @str;
EXECUTE stmt;
DROP PREPARE stmt;

<<<<<<< HEAD
--
-- TABLE MEMORY_SUMMARY_BY_ACCOUNT_BY_EVENT_NAME
--

SET @cmd="CREATE TABLE performance_schema.memory_summary_by_account_by_event_name("
  "USER CHAR(32) collate utf8_bin default null,"
  "HOST CHAR(60) collate utf8_bin default null,"
  "EVENT_NAME VARCHAR(128) not null,"
  "COUNT_ALLOC BIGINT unsigned not null,"
  "COUNT_FREE BIGINT unsigned not null,"
  "SUM_NUMBER_OF_BYTES_ALLOC BIGINT unsigned not null,"
  "SUM_NUMBER_OF_BYTES_FREE BIGINT unsigned not null,"
  "LOW_COUNT_USED BIGINT not null,"
  "CURRENT_COUNT_USED BIGINT not null,"
  "HIGH_COUNT_USED BIGINT not null,"
  "LOW_NUMBER_OF_BYTES_USED BIGINT not null,"
  "CURRENT_NUMBER_OF_BYTES_USED BIGINT not null,"
  "HIGH_NUMBER_OF_BYTES_USED BIGINT not null"
  ")ENGINE=PERFORMANCE_SCHEMA;";

SET @str = IF(@have_pfs = 1, @cmd, 'SET @dummy = 0');
=======
# Drop any old lookup tables in ndbinfo
SET @str=IF(@have_ndbinfo,'DROP TABLE IF EXISTS `ndbinfo`.`blocks`','SET @dummy = 0');
PREPARE stmt FROM @str;
EXECUTE stmt;
DROP PREPARE stmt;

SET @str=IF(@have_ndbinfo,'DROP TABLE IF EXISTS `ndbinfo`.`dict_obj_types`','SET @dummy = 0');
>>>>>>> 64c88599
PREPARE stmt FROM @str;
EXECUTE stmt;
DROP PREPARE stmt;

<<<<<<< HEAD
--
-- TABLE MEMORY_SUMMARY_BY_HOST_BY_EVENT_NAME
--

SET @cmd="CREATE TABLE performance_schema.memory_summary_by_host_by_event_name("
  "HOST CHAR(60) collate utf8_bin default null,"
  "EVENT_NAME VARCHAR(128) not null,"
  "COUNT_ALLOC BIGINT unsigned not null,"
  "COUNT_FREE BIGINT unsigned not null,"
  "SUM_NUMBER_OF_BYTES_ALLOC BIGINT unsigned not null,"
  "SUM_NUMBER_OF_BYTES_FREE BIGINT unsigned not null,"
  "LOW_COUNT_USED BIGINT not null,"
  "CURRENT_COUNT_USED BIGINT not null,"
  "HIGH_COUNT_USED BIGINT not null,"
  "LOW_NUMBER_OF_BYTES_USED BIGINT not null,"
  "CURRENT_NUMBER_OF_BYTES_USED BIGINT not null,"
  "HIGH_NUMBER_OF_BYTES_USED BIGINT not null"
  ")ENGINE=PERFORMANCE_SCHEMA;";

SET @str = IF(@have_pfs = 1, @cmd, 'SET @dummy = 0');
=======
SET @str=IF(@have_ndbinfo,'DROP TABLE IF EXISTS `ndbinfo`.`config_params`','SET @dummy = 0');
PREPARE stmt FROM @str;
EXECUTE stmt;
DROP PREPARE stmt;

SET @str=IF(@have_ndbinfo,'DROP TABLE IF EXISTS `ndbinfo`.`ndb$dbtc_apiconnect_state`','SET @dummy = 0');
PREPARE stmt FROM @str;
EXECUTE stmt;
DROP PREPARE stmt;

SET @str=IF(@have_ndbinfo,'DROP TABLE IF EXISTS `ndbinfo`.`ndb$dblqh_tcconnect_state`','SET @dummy = 0');
>>>>>>> 64c88599
PREPARE stmt FROM @str;
EXECUTE stmt;
DROP PREPARE stmt;

--
-- TABLE MEMORY_SUMMARY_BY_USER_BY_EVENT_NAME
--

SET @cmd="CREATE TABLE performance_schema.memory_summary_by_user_by_event_name("
  "USER CHAR(32) collate utf8_bin default null,"
  "EVENT_NAME VARCHAR(128) not null,"
  "COUNT_ALLOC BIGINT unsigned not null,"
  "COUNT_FREE BIGINT unsigned not null,"
  "SUM_NUMBER_OF_BYTES_ALLOC BIGINT unsigned not null,"
  "SUM_NUMBER_OF_BYTES_FREE BIGINT unsigned not null,"
  "LOW_COUNT_USED BIGINT not null,"
  "CURRENT_COUNT_USED BIGINT not null,"
  "HIGH_COUNT_USED BIGINT not null,"
  "LOW_NUMBER_OF_BYTES_USED BIGINT not null,"
  "CURRENT_NUMBER_OF_BYTES_USED BIGINT not null,"
  "HIGH_NUMBER_OF_BYTES_USED BIGINT not null"
  ")ENGINE=PERFORMANCE_SCHEMA;";

SET @str = IF(@have_pfs = 1, @cmd, 'SET @dummy = 0');
PREPARE stmt FROM @str;
EXECUTE stmt;
DROP PREPARE stmt;

--
-- TABLE EVENTS_STATEMENTS_SUMMARY_BY_DIGEST
--

SET @cmd="CREATE TABLE performance_schema.events_statements_summary_by_digest("
  "SCHEMA_NAME VARCHAR(64),"
  "DIGEST VARCHAR(32),"
  "DIGEST_TEXT LONGTEXT,"
  "COUNT_STAR BIGINT unsigned not null,"
  "SUM_TIMER_WAIT BIGINT unsigned not null,"
  "MIN_TIMER_WAIT BIGINT unsigned not null,"
  "AVG_TIMER_WAIT BIGINT unsigned not null,"
  "MAX_TIMER_WAIT BIGINT unsigned not null,"
  "SUM_LOCK_TIME BIGINT unsigned not null,"
  "SUM_ERRORS BIGINT unsigned not null,"
  "SUM_WARNINGS BIGINT unsigned not null,"
  "SUM_ROWS_AFFECTED BIGINT unsigned not null,"
  "SUM_ROWS_SENT BIGINT unsigned not null,"
  "SUM_ROWS_EXAMINED BIGINT unsigned not null,"
  "SUM_CREATED_TMP_DISK_TABLES BIGINT unsigned not null,"
  "SUM_CREATED_TMP_TABLES BIGINT unsigned not null,"
  "SUM_SELECT_FULL_JOIN BIGINT unsigned not null,"
  "SUM_SELECT_FULL_RANGE_JOIN BIGINT unsigned not null,"
  "SUM_SELECT_RANGE BIGINT unsigned not null,"
  "SUM_SELECT_RANGE_CHECK BIGINT unsigned not null,"
  "SUM_SELECT_SCAN BIGINT unsigned not null,"
  "SUM_SORT_MERGE_PASSES BIGINT unsigned not null,"
  "SUM_SORT_RANGE BIGINT unsigned not null,"
  "SUM_SORT_ROWS BIGINT unsigned not null,"
  "SUM_SORT_SCAN BIGINT unsigned not null,"
  "SUM_NO_INDEX_USED BIGINT unsigned not null,"
  "SUM_NO_GOOD_INDEX_USED BIGINT unsigned not null,"
  "FIRST_SEEN TIMESTAMP(0) NOT NULL default 0,"
  "LAST_SEEN TIMESTAMP(0) NOT NULL default 0"
  ")ENGINE=PERFORMANCE_SCHEMA;";


SET @str = IF(@have_pfs = 1, @cmd, 'SET @dummy = 0');
PREPARE stmt FROM @str;
EXECUTE stmt;
DROP PREPARE stmt;

--
-- TABLE EVENTS_STATEMENTS_SUMMARY_BY_PROGRAM
--

SET @cmd="CREATE TABLE performance_schema.events_statements_summary_by_program("
  "OBJECT_TYPE enum('EVENT', 'FUNCTION', 'PROCEDURE', 'TABLE', 'TRIGGER'),"
  "OBJECT_SCHEMA varchar(64) NOT NULL,"
  "OBJECT_NAME varchar(64) NOT NULL,"
  "COUNT_STAR bigint(20) unsigned NOT NULL,"
  "SUM_TIMER_WAIT bigint(20) unsigned NOT NULL,"
  "MIN_TIMER_WAIT bigint(20) unsigned NOT NULL,"
  "AVG_TIMER_WAIT bigint(20) unsigned NOT NULL,"
  "MAX_TIMER_WAIT bigint(20) unsigned NOT NULL,"
  "COUNT_STATEMENTS bigint(20) unsigned NOT NULL,"
  "SUM_STATEMENTS_WAIT bigint(20) unsigned NOT NULL,"
  "MIN_STATEMENTS_WAIT bigint(20) unsigned NOT NULL,"
  "AVG_STATEMENTS_WAIT bigint(20) unsigned NOT NULL,"
  "MAX_STATEMENTS_WAIT bigint(20) unsigned NOT NULL,"
  "SUM_LOCK_TIME bigint(20) unsigned NOT NULL,"
  "SUM_ERRORS bigint(20) unsigned NOT NULL,"
  "SUM_WARNINGS bigint(20) unsigned NOT NULL,"
  "SUM_ROWS_AFFECTED bigint(20) unsigned NOT NULL,"
  "SUM_ROWS_SENT bigint(20) unsigned NOT NULL,"
  "SUM_ROWS_EXAMINED bigint(20) unsigned NOT NULL,"
  "SUM_CREATED_TMP_DISK_TABLES bigint(20) unsigned NOT NULL,"
  "SUM_CREATED_TMP_TABLES bigint(20) unsigned NOT NULL,"
  "SUM_SELECT_FULL_JOIN bigint(20) unsigned NOT NULL,"
  "SUM_SELECT_FULL_RANGE_JOIN bigint(20) unsigned NOT NULL,"
  "SUM_SELECT_RANGE bigint(20) unsigned NOT NULL,"
  "SUM_SELECT_RANGE_CHECK bigint(20) unsigned NOT NULL,"
  "SUM_SELECT_SCAN bigint(20) unsigned NOT NULL,"
  "SUM_SORT_MERGE_PASSES bigint(20) unsigned NOT NULL,"
  "SUM_SORT_RANGE bigint(20) unsigned NOT NULL,"
  "SUM_SORT_ROWS bigint(20) unsigned NOT NULL,"
  "SUM_SORT_SCAN bigint(20) unsigned NOT NULL,"
  "SUM_NO_INDEX_USED bigint(20) unsigned NOT NULL,"
  "SUM_NO_GOOD_INDEX_USED bigint(20) unsigned NOT NULL"
  ")ENGINE=PERFORMANCE_SCHEMA;";

SET @str = IF(@have_pfs = 1, @cmd, 'SET @dummy = 0');
PREPARE stmt FROM @str;
EXECUTE stmt;
DROP PREPARE stmt;

--
-- TABLE PREPARED_STATEMENT_INSTANCES
--

SET @cmd="CREATE TABLE performance_schema.prepared_statements_instances("
  "OBJECT_INSTANCE_BEGIN bigint(20) unsigned NOT NULL,"
  "STATEMENT_ID bigint(20) unsigned NOT NULL,"
  "STATEMENT_NAME varchar(64) default NULL,"
  "SQL_TEXT longtext NOT NULL,"
  "OWNER_THREAD_ID bigint(20) unsigned NOT NULL,"
  "OWNER_EVENT_ID bigint(20) unsigned NOT NULL,"
  "OWNER_OBJECT_TYPE enum('EVENT','FUNCTION','PROCEDURE','TABLE','TRIGGER') DEFAULT NULL,"
  "OWNER_OBJECT_SCHEMA varchar(64) DEFAULT NULL,"
  "OWNER_OBJECT_NAME varchar(64) DEFAULT NULL,"
  "TIMER_PREPARE bigint(20) unsigned NOT NULL,"
  "COUNT_REPREPARE bigint(20) unsigned NOT NULL,"
  "COUNT_EXECUTE bigint(20) unsigned NOT NULL,"
  "SUM_TIMER_EXECUTE bigint(20) unsigned NOT NULL,"
  "MIN_TIMER_EXECUTE bigint(20) unsigned NOT NULL,"
  "AVG_TIMER_EXECUTE bigint(20) unsigned NOT NULL,"
  "MAX_TIMER_EXECUTE bigint(20) unsigned NOT NULL,"
  "SUM_LOCK_TIME bigint(20) unsigned NOT NULL,"
  "SUM_ERRORS bigint(20) unsigned NOT NULL,"
  "SUM_WARNINGS bigint(20) unsigned NOT NULL,"
  "SUM_ROWS_AFFECTED bigint(20) unsigned NOT NULL,"
  "SUM_ROWS_SENT bigint(20) unsigned NOT NULL,"
  "SUM_ROWS_EXAMINED bigint(20) unsigned NOT NULL,"
  "SUM_CREATED_TMP_DISK_TABLES bigint(20) unsigned NOT NULL,"
  "SUM_CREATED_TMP_TABLES bigint(20) unsigned NOT NULL,"
  "SUM_SELECT_FULL_JOIN bigint(20) unsigned NOT NULL,"
  "SUM_SELECT_FULL_RANGE_JOIN bigint(20) unsigned NOT NULL,"
  "SUM_SELECT_RANGE bigint(20) unsigned NOT NULL,"
  "SUM_SELECT_RANGE_CHECK bigint(20) unsigned NOT NULL,"
  "SUM_SELECT_SCAN bigint(20) unsigned NOT NULL,"
  "SUM_SORT_MERGE_PASSES bigint(20) unsigned NOT NULL,"
  "SUM_SORT_RANGE bigint(20) unsigned NOT NULL,"
  "SUM_SORT_ROWS bigint(20) unsigned NOT NULL,"
  "SUM_SORT_SCAN bigint(20) unsigned NOT NULL,"
  "SUM_NO_INDEX_USED bigint(20) unsigned NOT NULL,"
  "SUM_NO_GOOD_INDEX_USED bigint(20) unsigned NOT NULL"
  ")ENGINE=PERFORMANCE_SCHEMA;";

SET @str = IF(@have_pfs = 1, @cmd, 'SET @dummy = 0');
PREPARE stmt FROM @str;
EXECUTE stmt;
DROP PREPARE stmt;

--
-- TABLE replication_connection_configuration
--

SET @cmd="CREATE TABLE performance_schema.replication_connection_configuration("
  "CHANNEL_NAME CHAR(64) collate utf8_general_ci not null,"
  "HOST CHAR(60) collate utf8_bin not null,"
  "PORT INTEGER not null,"
  "USER CHAR(32) collate utf8_bin not null,"
  "NETWORK_INTERFACE CHAR(60) collate utf8_bin not null,"
  "AUTO_POSITION ENUM('1','0') not null,"
  "SSL_ALLOWED ENUM('YES','NO','IGNORED') not null,"
  "SSL_CA_FILE VARCHAR(512) not null,"
  "SSL_CA_PATH VARCHAR(512) not null,"
  "SSL_CERTIFICATE VARCHAR(512) not null,"
  "SSL_CIPHER VARCHAR(512) not null,"
  "SSL_KEY VARCHAR(512) not null,"
  "SSL_VERIFY_SERVER_CERTIFICATE ENUM('YES','NO') not null,"
  "SSL_CRL_FILE VARCHAR(255) not null,"
  "SSL_CRL_PATH VARCHAR(255) not null,"
  "CONNECTION_RETRY_INTERVAL INTEGER not null,"
  "CONNECTION_RETRY_COUNT BIGINT unsigned not null,"
  "HEARTBEAT_INTERVAL DOUBLE(10,3) unsigned not null COMMENT 'Number of seconds after which a heartbeat will be sent .'"
  ") ENGINE=PERFORMANCE_SCHEMA;";

SET @str = IF(@have_pfs = 1, @cmd, 'SET @dummy = 0');
PREPARE stmt FROM @str;
EXECUTE stmt;
DROP PREPARE stmt;


--
-- TABLE replication_group_member_stats
--

SET @cmd="CREATE TABLE performance_schema.replication_group_member_stats("
  "CHANNEL_NAME CHAR(64) collate utf8_general_ci not null,"
  "VIEW_ID CHAR(60) collate utf8_bin not null,"
  "MEMBER_ID CHAR(36) collate utf8_bin not null,"
  "COUNT_TRANSACTIONS_IN_QUEUE BIGINT unsigned not null,"
  "COUNT_TRANSACTIONS_CHECKED BIGINT unsigned not null,"
  "COUNT_CONFLICTS_DETECTED BIGINT unsigned not null,"
  "COUNT_TRANSACTIONS_VALIDATING BIGINT unsigned not null,"
  "TRANSACTIONS_COMMITTED_ALL_MEMBERS LONGTEXT not null,"
  "LAST_CONFLICT_FREE_TRANSACTION TEXT not null"
  ") ENGINE=PERFORMANCE_SCHEMA;";

SET @str = IF(@have_pfs = 1, @cmd, 'SET @dummy = 0');
PREPARE stmt FROM @str;
EXECUTE stmt;
DROP PREPARE stmt;


--
-- TABLE replication_group_members
--

SET @cmd="CREATE TABLE performance_schema.replication_group_members("
  "CHANNEL_NAME CHAR(64) collate utf8_general_ci not null,"
  "MEMBER_ID CHAR(36) collate utf8_bin not null,"
  "MEMBER_HOST CHAR(60) collate utf8_bin not null,"
  "MEMBER_PORT INTEGER,"
  "MEMBER_STATE CHAR(64) collate utf8_bin not null"
  ") ENGINE=PERFORMANCE_SCHEMA;";

 SET @str = IF(@have_pfs = 1, @cmd, 'SET @dummy = 0');
 PREPARE stmt FROM @str;
 EXECUTE stmt;
 DROP PREPARE stmt;

--
-- TABLE replication_connection_status
--

SET @cmd="CREATE TABLE performance_schema.replication_connection_status("
  "CHANNEL_NAME CHAR(64) collate utf8_general_ci not null,"
  "GROUP_NAME CHAR(36) collate utf8_bin not null,"
  "SOURCE_UUID CHAR(36) collate utf8_bin not null,"
  "THREAD_ID BIGINT unsigned,"
  "SERVICE_STATE ENUM('ON','OFF','CONNECTING') not null,"
  "COUNT_RECEIVED_HEARTBEATS bigint unsigned NOT NULL DEFAULT 0,"
  "LAST_HEARTBEAT_TIMESTAMP TIMESTAMP(0) not null COMMENT 'Shows when the most recent heartbeat signal was received.',"
  "RECEIVED_TRANSACTION_SET TEXT not null,"
  "LAST_ERROR_NUMBER INTEGER not null,"
  "LAST_ERROR_MESSAGE VARCHAR(1024) not null,"
  "LAST_ERROR_TIMESTAMP TIMESTAMP(0) not null"
  ") ENGINE=PERFORMANCE_SCHEMA;";

SET @str = IF(@have_pfs = 1, @cmd, 'SET @dummy = 0');
PREPARE stmt FROM @str;
EXECUTE stmt;
DROP PREPARE stmt;

--
-- TABLE replication_applier_configuration
--

SET @cmd="CREATE TABLE performance_schema.replication_applier_configuration("
  "CHANNEL_NAME CHAR(64) collate utf8_general_ci not null,"
  "DESIRED_DELAY INTEGER not null"
  ") ENGINE=PERFORMANCE_SCHEMA;";

SET @str = IF(@have_pfs = 1, @cmd, 'SET @dummy = 0');
PREPARE stmt FROM @str;
EXECUTE stmt;
DROP PREPARE stmt;

--
-- TABLE replication_applier_status
--

SET @cmd="CREATE TABLE performance_schema.replication_applier_status("
  "CHANNEL_NAME CHAR(64) collate utf8_general_ci not null,"
  "SERVICE_STATE ENUM('ON','OFF') not null,"
  "REMAINING_DELAY INTEGER unsigned,"
  "COUNT_TRANSACTIONS_RETRIES BIGINT unsigned not null"
  ") ENGINE=PERFORMANCE_SCHEMA;";

SET @str = IF(@have_pfs = 1, @cmd, 'SET @dummy = 0');
PREPARE stmt FROM @str;
EXECUTE stmt;
DROP PREPARE stmt;

--
-- TABLE replication_applier_status_by_coordinator
--

SET @cmd="CREATE TABLE performance_schema.replication_applier_status_by_coordinator("
  "CHANNEL_NAME CHAR(64) collate utf8_general_ci not null,"
  "THREAD_ID BIGINT UNSIGNED,"
  "SERVICE_STATE ENUM('ON','OFF') not null,"
  "LAST_ERROR_NUMBER INTEGER not null,"
  "LAST_ERROR_MESSAGE VARCHAR(1024) not null,"
  "LAST_ERROR_TIMESTAMP TIMESTAMP(0) not null"
  ") ENGINE=PERFORMANCE_SCHEMA;";

SET @str = IF(@have_pfs = 1, @cmd, 'SET @dummy = 0');
PREPARE stmt FROM @str;
EXECUTE stmt;
DROP PREPARE stmt;

--
-- TABLE replication_applier_status_by_worker
--

SET @cmd="CREATE TABLE performance_schema.replication_applier_status_by_worker("
  "CHANNEL_NAME CHAR(64) collate utf8_general_ci not null,"
  "WORKER_ID BIGINT UNSIGNED not null,"
  "THREAD_ID BIGINT UNSIGNED,"
  "SERVICE_STATE ENUM('ON','OFF') not null,"
  "LAST_SEEN_TRANSACTION CHAR(57) not null,"
  "LAST_ERROR_NUMBER INTEGER not null,"
  "LAST_ERROR_MESSAGE VARCHAR(1024) not null,"
  "LAST_ERROR_TIMESTAMP TIMESTAMP(0) not null"
  ") ENGINE=PERFORMANCE_SCHEMA;";

SET @str = IF(@have_pfs = 1, @cmd, 'SET @dummy = 0');
PREPARE stmt FROM @str;
EXECUTE stmt;
DROP PREPARE stmt;

--
-- TABLE SESSION_CONNECT_ATTRS
--

SET @cmd="CREATE TABLE performance_schema.session_connect_attrs("
  "PROCESSLIST_ID INT NOT NULL,"
  "ATTR_NAME VARCHAR(32) NOT NULL,"
  "ATTR_VALUE VARCHAR(1024),"
  "ORDINAL_POSITION INT"
  ")ENGINE=PERFORMANCE_SCHEMA CHARACTER SET utf8 COLLATE utf8_bin;";

SET @str = IF(@have_pfs = 1, @cmd, 'SET @dummy = 0');
PREPARE stmt FROM @str;
EXECUTE stmt;
DROP PREPARE stmt;

--
-- TABLE SESSION_ACCOUNT_CONNECT_ATTRS
--

SET @cmd="CREATE TABLE performance_schema.session_account_connect_attrs "
         " LIKE performance_schema.session_connect_attrs;";

SET @str = IF(@have_pfs = 1, @cmd, 'SET @dummy = 0');
PREPARE stmt FROM @str;
EXECUTE stmt;
DROP PREPARE stmt;

--
-- TABLE TABLE_HANDLES
--

SET @cmd="CREATE TABLE performance_schema.table_handles("
  "OBJECT_TYPE VARCHAR(64) not null,"
  "OBJECT_SCHEMA VARCHAR(64) not null,"
  "OBJECT_NAME VARCHAR(64) not null,"
  "OBJECT_INSTANCE_BEGIN BIGINT unsigned not null,"
  "OWNER_THREAD_ID BIGINT unsigned,"
  "OWNER_EVENT_ID BIGINT unsigned,"
  "INTERNAL_LOCK VARCHAR(64),"
  "EXTERNAL_LOCK VARCHAR(64)"
  ")ENGINE=PERFORMANCE_SCHEMA;";

SET @str = IF(@have_pfs = 1, @cmd, 'SET @dummy = 0');
PREPARE stmt FROM @str;
EXECUTE stmt;
DROP PREPARE stmt;

--
-- TABLE METADATA_LOCKS
--

SET @cmd="CREATE TABLE performance_schema.metadata_locks("
  "OBJECT_TYPE VARCHAR(64) not null,"
  "OBJECT_SCHEMA VARCHAR(64),"
  "OBJECT_NAME VARCHAR(64),"
  "OBJECT_INSTANCE_BEGIN BIGINT unsigned not null,"
  "LOCK_TYPE VARCHAR(32) not null,"
  "LOCK_DURATION VARCHAR(32) not null,"
  "LOCK_STATUS VARCHAR(32) not null,"
  "SOURCE VARCHAR(64),"
  "OWNER_THREAD_ID BIGINT unsigned,"
  "OWNER_EVENT_ID BIGINT unsigned"
  ")ENGINE=PERFORMANCE_SCHEMA;";

SET @str = IF(@have_pfs = 1, @cmd, 'SET @dummy = 0');
PREPARE stmt FROM @str;
EXECUTE stmt;
DROP PREPARE stmt;

--
-- TABLE USER_VARIABLES_BY_THREAD
--

SET @cmd="CREATE TABLE performance_schema.user_variables_by_thread("
  "THREAD_ID BIGINT unsigned not null,"
  "VARIABLE_NAME VARCHAR(64) not null,"
  "VARIABLE_VALUE LONGBLOB"
  ")ENGINE=PERFORMANCE_SCHEMA;";

SET @str = IF(@have_pfs = 1, @cmd, 'SET @dummy = 0');
PREPARE stmt FROM @str;
EXECUTE stmt;
DROP PREPARE stmt;

--
-- TABLE VARIABLES_BY_THREAD
--

SET @cmd="CREATE TABLE performance_schema.variables_by_thread("
  "THREAD_ID BIGINT unsigned not null,"
  "VARIABLE_NAME VARCHAR(64) not null,"
  "VARIABLE_VALUE VARCHAR(1024)"
  ")ENGINE=PERFORMANCE_SCHEMA;";

SET @str = IF(@have_pfs = 1, @cmd, 'SET @dummy = 0');
PREPARE stmt FROM @str;
EXECUTE stmt;
DROP PREPARE stmt;

--
-- TABLE GLOBAL_VARIABLES
--

SET @cmd="CREATE TABLE performance_schema.global_variables("
  "VARIABLE_NAME VARCHAR(64) not null,"
  "VARIABLE_VALUE VARCHAR(1024)"
  ")ENGINE=PERFORMANCE_SCHEMA;";

SET @str = IF(@have_pfs = 1, @cmd, 'SET @dummy = 0');
PREPARE stmt FROM @str;
EXECUTE stmt;
DROP PREPARE stmt;

--
-- TABLE SESSION_VARIABLES
--

SET @cmd="CREATE TABLE performance_schema.session_variables("
  "VARIABLE_NAME VARCHAR(64) not null,"
  "VARIABLE_VALUE VARCHAR(1024)"
  ")ENGINE=PERFORMANCE_SCHEMA;";

SET @str = IF(@have_pfs = 1, @cmd, 'SET @dummy = 0');
PREPARE stmt FROM @str;
EXECUTE stmt;
DROP PREPARE stmt;

--
-- TABLE STATUS_BY_THREAD
--

SET @cmd="CREATE TABLE performance_schema.status_by_thread("
  "THREAD_ID BIGINT unsigned not null,"
  "VARIABLE_NAME VARCHAR(64) not null,"
  "VARIABLE_VALUE VARCHAR(1024)"
  ")ENGINE=PERFORMANCE_SCHEMA;";

SET @str = IF(@have_pfs = 1, @cmd, 'SET @dummy = 0');
PREPARE stmt FROM @str;
EXECUTE stmt;
DROP PREPARE stmt;

--
-- TABLE STATUS_BY_USER
--

SET @cmd="CREATE TABLE performance_schema.status_by_user("
  "USER CHAR(32) collate utf8_bin default null,"
  "VARIABLE_NAME VARCHAR(64) not null,"
  "VARIABLE_VALUE VARCHAR(1024)"
  ")ENGINE=PERFORMANCE_SCHEMA;";

SET @str = IF(@have_pfs = 1, @cmd, 'SET @dummy = 0');
PREPARE stmt FROM @str;
EXECUTE stmt;
DROP PREPARE stmt;

--
-- TABLE STATUS_BY_HOST
--

SET @cmd="CREATE TABLE performance_schema.status_by_host("
  "HOST CHAR(60) collate utf8_bin default null,"
  "VARIABLE_NAME VARCHAR(64) not null,"
  "VARIABLE_VALUE VARCHAR(1024)"
  ")ENGINE=PERFORMANCE_SCHEMA;";

SET @str = IF(@have_pfs = 1, @cmd, 'SET @dummy = 0');
PREPARE stmt FROM @str;
EXECUTE stmt;
DROP PREPARE stmt;

--
-- TABLE STATUS_BY_ACCOUNT
--

SET @cmd="CREATE TABLE performance_schema.status_by_account("
  "USER CHAR(32) collate utf8_bin default null,"
  "HOST CHAR(60) collate utf8_bin default null,"
  "VARIABLE_NAME VARCHAR(64) not null,"
  "VARIABLE_VALUE VARCHAR(1024)"
  ")ENGINE=PERFORMANCE_SCHEMA;";

SET @str = IF(@have_pfs = 1, @cmd, 'SET @dummy = 0');
PREPARE stmt FROM @str;
EXECUTE stmt;
DROP PREPARE stmt;

--
-- TABLE GLOBAL_STATUS
--

SET @cmd="CREATE TABLE performance_schema.global_status("
  "VARIABLE_NAME VARCHAR(64) not null,"
  "VARIABLE_VALUE VARCHAR(1024)"
  ")ENGINE=PERFORMANCE_SCHEMA;";

SET @str = IF(@have_pfs = 1, @cmd, 'SET @dummy = 0');
PREPARE stmt FROM @str;
EXECUTE stmt;
DROP PREPARE stmt;

--
-- TABLE SESSION_STATUS
--

SET @cmd="CREATE TABLE performance_schema.session_status("
  "VARIABLE_NAME VARCHAR(64) not null,"
  "VARIABLE_VALUE VARCHAR(1024)"
  ")ENGINE=PERFORMANCE_SCHEMA;";

SET @str = IF(@have_pfs = 1, @cmd, 'SET @dummy = 0');
PREPARE stmt FROM @str;
EXECUTE stmt;
DROP PREPARE stmt;

CREATE TABLE IF NOT EXISTS proxies_priv (Host char(60) binary DEFAULT '' NOT NULL, User char(32) binary DEFAULT '' NOT NULL, Proxied_host char(60) binary DEFAULT '' NOT NULL, Proxied_user char(32) binary DEFAULT '' NOT NULL, With_grant BOOL DEFAULT 0 NOT NULL, Grantor char(77) DEFAULT '' NOT NULL, Timestamp timestamp NOT NULL DEFAULT CURRENT_TIMESTAMP ON UPDATE CURRENT_TIMESTAMP, PRIMARY KEY Host (Host,User,Proxied_host,Proxied_user), KEY Grantor (Grantor) ) engine=MyISAM CHARACTER SET utf8 COLLATE utf8_bin comment='User proxy privileges';

-- Remember for later if proxies_priv table already existed
set @had_proxies_priv_table= @@warning_count != 0;

#
# SQL commands for creating the tables in MySQL Server which
# are used by the NDBINFO storage engine to access system
# information and statistics from MySQL Cluster
#
# Only create objects if NDBINFO is supported
SELECT @have_ndbinfo:= COUNT(*) FROM information_schema.engines WHERE engine='NDBINFO' AND support IN ('YES', 'DEFAULT');

# Only create objects if version >= 7.1
SET @str=IF(@have_ndbinfo,'SELECT @have_ndbinfo:= (@@ndbinfo_version >= (7 << 16) | (1 << 8)) || @ndbinfo_skip_version_check','SET @dummy = 0');
PREPARE stmt FROM @str;
EXECUTE stmt;
DROP PREPARE stmt;

SET @str=IF(@have_ndbinfo,'CREATE DATABASE IF NOT EXISTS `ndbinfo`','SET @dummy = 0');
PREPARE stmt FROM @str;
EXECUTE stmt;
DROP PREPARE stmt;

# Set NDBINFO in offline mode during (re)create of tables
# and views to avoid errors caused by no such table or
# different table definition in NDB
SET @str=IF(@have_ndbinfo,'SET @@global.ndbinfo_offline=TRUE','SET @dummy = 0');
PREPARE stmt FROM @str;
EXECUTE stmt;
DROP PREPARE stmt;

# Drop obsolete lookups in ndbinfo
SET @str=IF(@have_ndbinfo,'DROP TABLE IF EXISTS `ndbinfo`.`blocks`','SET @dummy = 0');
PREPARE stmt FROM @str;
EXECUTE stmt;
DROP PREPARE stmt;

SET @str=IF(@have_ndbinfo,'DROP TABLE IF EXISTS `ndbinfo`.`dict_obj_types`','SET @dummy = 0');
PREPARE stmt FROM @str;
EXECUTE stmt;
DROP PREPARE stmt;

SET @str=IF(@have_ndbinfo,'DROP TABLE IF EXISTS `ndbinfo`.`config_params`','SET @dummy = 0');
PREPARE stmt FROM @str;
EXECUTE stmt;
DROP PREPARE stmt;

SET @str=IF(@have_ndbinfo,'DROP TABLE IF EXISTS `ndbinfo`.`ndb$dbtc_apiconnect_state`','SET @dummy = 0');
PREPARE stmt FROM @str;
EXECUTE stmt;
DROP PREPARE stmt;

SET @str=IF(@have_ndbinfo,'DROP TABLE IF EXISTS `ndbinfo`.`ndb$dblqh_tcconnect_state`','SET @dummy = 0');
PREPARE stmt FROM @str;
EXECUTE stmt;
DROP PREPARE stmt;

# Drop any old views in ndbinfo
SET @str=IF(@have_ndbinfo,'DROP VIEW IF EXISTS `ndbinfo`.`transporters`','SET @dummy = 0');
PREPARE stmt FROM @str;
EXECUTE stmt;
DROP PREPARE stmt;

SET @str=IF(@have_ndbinfo,'DROP VIEW IF EXISTS `ndbinfo`.`logspaces`','SET @dummy = 0');
PREPARE stmt FROM @str;
EXECUTE stmt;
DROP PREPARE stmt;

SET @str=IF(@have_ndbinfo,'DROP VIEW IF EXISTS `ndbinfo`.`logbuffers`','SET @dummy = 0');
PREPARE stmt FROM @str;
EXECUTE stmt;
DROP PREPARE stmt;

SET @str=IF(@have_ndbinfo,'DROP VIEW IF EXISTS `ndbinfo`.`resources`','SET @dummy = 0');
PREPARE stmt FROM @str;
EXECUTE stmt;
DROP PREPARE stmt;

SET @str=IF(@have_ndbinfo,'DROP VIEW IF EXISTS `ndbinfo`.`counters`','SET @dummy = 0');
PREPARE stmt FROM @str;
EXECUTE stmt;
DROP PREPARE stmt;

SET @str=IF(@have_ndbinfo,'DROP VIEW IF EXISTS `ndbinfo`.`nodes`','SET @dummy = 0');
PREPARE stmt FROM @str;
EXECUTE stmt;
DROP PREPARE stmt;

SET @str=IF(@have_ndbinfo,'DROP VIEW IF EXISTS `ndbinfo`.`memoryusage`','SET @dummy = 0');
PREPARE stmt FROM @str;
EXECUTE stmt;
DROP PREPARE stmt;

SET @str=IF(@have_ndbinfo,'DROP VIEW IF EXISTS `ndbinfo`.`diskpagebuffer`','SET @dummy = 0');
PREPARE stmt FROM @str;
EXECUTE stmt;
DROP PREPARE stmt;

SET @str=IF(@have_ndbinfo,'DROP VIEW IF EXISTS `ndbinfo`.`diskpagebuffer`','SET @dummy = 0');
PREPARE stmt FROM @str;
EXECUTE stmt;
DROP PREPARE stmt;

SET @str=IF(@have_ndbinfo,'DROP VIEW IF EXISTS `ndbinfo`.`threadblocks`','SET @dummy = 0');
PREPARE stmt FROM @str;
EXECUTE stmt;
DROP PREPARE stmt;

SET @str=IF(@have_ndbinfo,'DROP VIEW IF EXISTS `ndbinfo`.`threadstat`','SET @dummy = 0');
PREPARE stmt FROM @str;
EXECUTE stmt;
DROP PREPARE stmt;

SET @str=IF(@have_ndbinfo,'DROP VIEW IF EXISTS `ndbinfo`.`disk_write_speed_base`','SET @dummy = 0');
PREPARE stmt FROM @str;
EXECUTE stmt;
DROP PREPARE stmt;

SET @str=IF(@have_ndbinfo,'DROP VIEW IF EXISTS `ndbinfo`.`disk_write_speed_aggregate`','SET @dummy = 0');
PREPARE stmt FROM @str;
EXECUTE stmt;
DROP PREPARE stmt;

SET @str=IF(@have_ndbinfo,'DROP VIEW IF EXISTS `ndbinfo`.`restart_info`','SET @dummy = 0');
PREPARE stmt FROM @str;
EXECUTE stmt;
DROP PREPARE stmt;

SET @str=IF(@have_ndbinfo,'DROP VIEW IF EXISTS `ndbinfo`.`cluster_transactions`','SET @dummy = 0');
PREPARE stmt FROM @str;
EXECUTE stmt;
DROP PREPARE stmt;

SET @str=IF(@have_ndbinfo,'DROP VIEW IF EXISTS `ndbinfo`.`server_transactions`','SET @dummy = 0');
PREPARE stmt FROM @str;
EXECUTE stmt;
DROP PREPARE stmt;

SET @str=IF(@have_ndbinfo,'DROP VIEW IF EXISTS `ndbinfo`.`cluster_operations`','SET @dummy = 0');
PREPARE stmt FROM @str;
EXECUTE stmt;
DROP PREPARE stmt;

SET @str=IF(@have_ndbinfo,'DROP VIEW IF EXISTS `ndbinfo`.`server_operations`','SET @dummy = 0');
PREPARE stmt FROM @str;
EXECUTE stmt;
DROP PREPARE stmt;

SET @str=IF(@have_ndbinfo,'DROP VIEW IF EXISTS `ndbinfo`.`membership`','SET @dummy = 0');
PREPARE stmt FROM @str;
EXECUTE stmt;
DROP PREPARE stmt;

SET @str=IF(@have_ndbinfo,'DROP VIEW IF EXISTS `ndbinfo`.`arbitrator_validity_detail`','SET @dummy = 0');
PREPARE stmt FROM @str;
EXECUTE stmt;
DROP PREPARE stmt;

SET @str=IF(@have_ndbinfo,'DROP VIEW IF EXISTS `ndbinfo`.`arbitrator_validity_summary`','SET @dummy = 0');
PREPARE stmt FROM @str;
EXECUTE stmt;
DROP PREPARE stmt;

SET @str=IF(@have_ndbinfo,'DROP VIEW IF EXISTS `ndbinfo`.`memory_per_fragment`','SET @dummy = 0');
PREPARE stmt FROM @str;
EXECUTE stmt;
DROP PREPARE stmt;

SET @str=IF(@have_ndbinfo,'DROP VIEW IF EXISTS `ndbinfo`.`operations_per_fragment`','SET @dummy = 0');
PREPARE stmt FROM @str;
EXECUTE stmt;
DROP PREPARE stmt;

SET @str=IF(@have_ndbinfo,'DROP VIEW IF EXISTS `ndbinfo`.`blocks`','SET @dummy = 0');
PREPARE stmt FROM @str;
EXECUTE stmt;
DROP PREPARE stmt;

SET @str=IF(@have_ndbinfo,'DROP VIEW IF EXISTS `ndbinfo`.`dict_obj_types`','SET @dummy = 0');
PREPARE stmt FROM @str;
EXECUTE stmt;
DROP PREPARE stmt;

SET @str=IF(@have_ndbinfo,'DROP VIEW IF EXISTS `ndbinfo`.`config_params`','SET @dummy = 0');
PREPARE stmt FROM @str;
EXECUTE stmt;
DROP PREPARE stmt;

# Drop any old lookup tables in ndbinfo
SET @str=IF(@have_ndbinfo,'DROP TABLE IF EXISTS `ndbinfo`.`ndb$blocks`','SET @dummy = 0');
PREPARE stmt FROM @str;
EXECUTE stmt;
DROP PREPARE stmt;

SET @str=IF(@have_ndbinfo,'DROP TABLE IF EXISTS `ndbinfo`.`ndb$dict_obj_types`','SET @dummy = 0');
PREPARE stmt FROM @str;
EXECUTE stmt;
DROP PREPARE stmt;

SET @str=IF(@have_ndbinfo,'DROP TABLE IF EXISTS `ndbinfo`.`ndb$config_params`','SET @dummy = 0');
PREPARE stmt FROM @str;
EXECUTE stmt;
DROP PREPARE stmt;

SET @str=IF(@have_ndbinfo,'DROP TABLE IF EXISTS `ndbinfo`.`ndb$dbtc_apiconnect_state`','SET @dummy = 0');
PREPARE stmt FROM @str;
EXECUTE stmt;
DROP PREPARE stmt;

SET @str=IF(@have_ndbinfo,'DROP TABLE IF EXISTS `ndbinfo`.`ndb$dblqh_tcconnect_state`','SET @dummy = 0');
PREPARE stmt FROM @str;
EXECUTE stmt;
DROP PREPARE stmt;

# ndbinfo.ndb$tables
SET @str=IF(@have_ndbinfo,'DROP TABLE IF EXISTS `ndbinfo`.`ndb$tables`','SET @dummy = 0');
PREPARE stmt FROM @str;
EXECUTE stmt;
DROP PREPARE stmt;

SET @str=IF(@have_ndbinfo,'CREATE TABLE `ndbinfo`.`ndb$tables` (`table_id` INT UNSIGNED,`table_name` VARCHAR(512),`comment` VARCHAR(512)) COMMENT="metadata for tables available through ndbinfo" ENGINE=NDBINFO','SET @dummy = 0');
PREPARE stmt FROM @str;
EXECUTE stmt;
DROP PREPARE stmt;

# ndbinfo.ndb$columns
SET @str=IF(@have_ndbinfo,'DROP TABLE IF EXISTS `ndbinfo`.`ndb$columns`','SET @dummy = 0');
PREPARE stmt FROM @str;
EXECUTE stmt;
DROP PREPARE stmt;

SET @str=IF(@have_ndbinfo,'CREATE TABLE `ndbinfo`.`ndb$columns` (`table_id` INT UNSIGNED,`column_id` INT UNSIGNED,`column_name` VARCHAR(512),`column_type` INT UNSIGNED,`comment` VARCHAR(512)) COMMENT="metadata for columns available through ndbinfo " ENGINE=NDBINFO','SET @dummy = 0');
PREPARE stmt FROM @str;
EXECUTE stmt;
DROP PREPARE stmt;

# ndbinfo.ndb$test
SET @str=IF(@have_ndbinfo,'DROP TABLE IF EXISTS `ndbinfo`.`ndb$test`','SET @dummy = 0');
PREPARE stmt FROM @str;
EXECUTE stmt;
DROP PREPARE stmt;

SET @str=IF(@have_ndbinfo,'CREATE TABLE `ndbinfo`.`ndb$test` (`node_id` INT UNSIGNED,`block_number` INT UNSIGNED,`block_instance` INT UNSIGNED,`counter` INT UNSIGNED,`counter2` BIGINT UNSIGNED) COMMENT="for testing" ENGINE=NDBINFO','SET @dummy = 0');
PREPARE stmt FROM @str;
EXECUTE stmt;
DROP PREPARE stmt;

# ndbinfo.ndb$pools
SET @str=IF(@have_ndbinfo,'DROP TABLE IF EXISTS `ndbinfo`.`ndb$pools`','SET @dummy = 0');
PREPARE stmt FROM @str;
EXECUTE stmt;
DROP PREPARE stmt;

SET @str=IF(@have_ndbinfo,'CREATE TABLE `ndbinfo`.`ndb$pools` (`node_id` INT UNSIGNED,`block_number` INT UNSIGNED,`block_instance` INT UNSIGNED,`pool_name` VARCHAR(512),`used` BIGINT UNSIGNED COMMENT "currently in use",`total` BIGINT UNSIGNED COMMENT "total allocated",`high` BIGINT UNSIGNED COMMENT "in use high water mark",`entry_size` BIGINT UNSIGNED COMMENT "size in bytes of each object",`config_param1` INT UNSIGNED COMMENT "config param 1 affecting pool",`config_param2` INT UNSIGNED COMMENT "config param 2 affecting pool",`config_param3` INT UNSIGNED COMMENT "config param 3 affecting pool",`config_param4` INT UNSIGNED COMMENT "config param 4 affecting pool") COMMENT="pool usage" ENGINE=NDBINFO','SET @dummy = 0');
PREPARE stmt FROM @str;
EXECUTE stmt;
DROP PREPARE stmt;

# ndbinfo.ndb$transporters
SET @str=IF(@have_ndbinfo,'DROP TABLE IF EXISTS `ndbinfo`.`ndb$transporters`','SET @dummy = 0');
PREPARE stmt FROM @str;
EXECUTE stmt;
DROP PREPARE stmt;

SET @str=IF(@have_ndbinfo,'CREATE TABLE `ndbinfo`.`ndb$transporters` (`node_id` INT UNSIGNED COMMENT "Node id reporting",`remote_node_id` INT UNSIGNED COMMENT "Node id at other end of link",`connection_status` INT UNSIGNED COMMENT "State of inter-node link",`remote_address` VARCHAR(512) COMMENT "Address of remote node",`bytes_sent` BIGINT UNSIGNED COMMENT "Bytes sent to remote node",`bytes_received` BIGINT UNSIGNED COMMENT "Bytes received from remote node",`connect_count` INT UNSIGNED COMMENT "Number of times connected",`overloaded` INT UNSIGNED COMMENT "Is link reporting overload",`overload_count` INT UNSIGNED COMMENT "Number of overload onsets since connect",`slowdown` INT UNSIGNED COMMENT "Is link requesting slowdown",`slowdown_count` INT UNSIGNED COMMENT "Number of slowdown onsets since connect") COMMENT="transporter status" ENGINE=NDBINFO','SET @dummy = 0');
PREPARE stmt FROM @str;
EXECUTE stmt;
DROP PREPARE stmt;

# ndbinfo.ndb$logspaces
SET @str=IF(@have_ndbinfo,'DROP TABLE IF EXISTS `ndbinfo`.`ndb$logspaces`','SET @dummy = 0');
PREPARE stmt FROM @str;
EXECUTE stmt;
DROP PREPARE stmt;

SET @str=IF(@have_ndbinfo,'CREATE TABLE `ndbinfo`.`ndb$logspaces` (`node_id` INT UNSIGNED,`log_type` INT UNSIGNED COMMENT "0 = REDO, 1 = DD-UNDO",`log_id` INT UNSIGNED,`log_part` INT UNSIGNED,`total` BIGINT UNSIGNED COMMENT "total allocated",`used` BIGINT UNSIGNED COMMENT "currently in use",`high` BIGINT UNSIGNED COMMENT "in use high water mark") COMMENT="logspace usage" ENGINE=NDBINFO','SET @dummy = 0');
PREPARE stmt FROM @str;
EXECUTE stmt;
DROP PREPARE stmt;

# ndbinfo.ndb$logbuffers
SET @str=IF(@have_ndbinfo,'DROP TABLE IF EXISTS `ndbinfo`.`ndb$logbuffers`','SET @dummy = 0');
PREPARE stmt FROM @str;
EXECUTE stmt;
DROP PREPARE stmt;

SET @str=IF(@have_ndbinfo,'CREATE TABLE `ndbinfo`.`ndb$logbuffers` (`node_id` INT UNSIGNED,`log_type` INT UNSIGNED COMMENT "0 = REDO, 1 = DD-UNDO",`log_id` INT UNSIGNED,`log_part` INT UNSIGNED,`total` BIGINT UNSIGNED COMMENT "total allocated",`used` BIGINT UNSIGNED COMMENT "currently in use",`high` BIGINT UNSIGNED COMMENT "in use high water mark") COMMENT="logbuffer usage" ENGINE=NDBINFO','SET @dummy = 0');
PREPARE stmt FROM @str;
EXECUTE stmt;
DROP PREPARE stmt;

# ndbinfo.ndb$resources
SET @str=IF(@have_ndbinfo,'DROP TABLE IF EXISTS `ndbinfo`.`ndb$resources`','SET @dummy = 0');
PREPARE stmt FROM @str;
EXECUTE stmt;
DROP PREPARE stmt;

SET @str=IF(@have_ndbinfo,'CREATE TABLE `ndbinfo`.`ndb$resources` (`node_id` INT UNSIGNED,`resource_id` INT UNSIGNED,`reserved` INT UNSIGNED COMMENT "reserved for this resource",`used` INT UNSIGNED COMMENT "currently in use",`max` INT UNSIGNED COMMENT "max available",`high` INT UNSIGNED COMMENT "in use high water mark") COMMENT="resources usage (a.k.a superpool)" ENGINE=NDBINFO','SET @dummy = 0');
PREPARE stmt FROM @str;
EXECUTE stmt;
DROP PREPARE stmt;

# ndbinfo.ndb$counters
SET @str=IF(@have_ndbinfo,'DROP TABLE IF EXISTS `ndbinfo`.`ndb$counters`','SET @dummy = 0');
PREPARE stmt FROM @str;
EXECUTE stmt;
DROP PREPARE stmt;

SET @str=IF(@have_ndbinfo,'CREATE TABLE `ndbinfo`.`ndb$counters` (`node_id` INT UNSIGNED,`block_number` INT UNSIGNED,`block_instance` INT UNSIGNED,`counter_id` INT UNSIGNED,`val` BIGINT UNSIGNED COMMENT "monotonically increasing since process start") COMMENT="monotonic counters" ENGINE=NDBINFO','SET @dummy = 0');
PREPARE stmt FROM @str;
EXECUTE stmt;
DROP PREPARE stmt;

# ndbinfo.ndb$nodes
SET @str=IF(@have_ndbinfo,'DROP TABLE IF EXISTS `ndbinfo`.`ndb$nodes`','SET @dummy = 0');
PREPARE stmt FROM @str;
EXECUTE stmt;
DROP PREPARE stmt;

SET @str=IF(@have_ndbinfo,'CREATE TABLE `ndbinfo`.`ndb$nodes` (`node_id` INT UNSIGNED,`uptime` BIGINT UNSIGNED COMMENT "time in seconds that node has been running",`status` INT UNSIGNED COMMENT "starting/started/stopped etc.",`start_phase` INT UNSIGNED COMMENT "start phase if node is starting",`config_generation` INT UNSIGNED COMMENT "configuration generation number") COMMENT="node status" ENGINE=NDBINFO','SET @dummy = 0');
PREPARE stmt FROM @str;
EXECUTE stmt;
DROP PREPARE stmt;

# ndbinfo.ndb$diskpagebuffer
SET @str=IF(@have_ndbinfo,'DROP TABLE IF EXISTS `ndbinfo`.`ndb$diskpagebuffer`','SET @dummy = 0');
PREPARE stmt FROM @str;
EXECUTE stmt;
DROP PREPARE stmt;

SET @str=IF(@have_ndbinfo,'CREATE TABLE `ndbinfo`.`ndb$diskpagebuffer` (`node_id` INT UNSIGNED,`block_instance` INT UNSIGNED,`pages_written` BIGINT UNSIGNED COMMENT "Pages written to disk",`pages_written_lcp` BIGINT UNSIGNED COMMENT "Pages written by local checkpoint",`pages_read` BIGINT UNSIGNED COMMENT "Pages read from disk",`log_waits` BIGINT UNSIGNED COMMENT "Page writes waiting for log to be written to disk",`page_requests_direct_return` BIGINT UNSIGNED COMMENT "Page in buffer and no requests waiting for it",`page_requests_wait_queue` BIGINT UNSIGNED COMMENT "Page in buffer, but some requests are already waiting for it",`page_requests_wait_io` BIGINT UNSIGNED COMMENT "Page not in buffer, waiting to be read from disk") COMMENT="disk page buffer info" ENGINE=NDBINFO','SET @dummy = 0');
PREPARE stmt FROM @str;
EXECUTE stmt;
DROP PREPARE stmt;

# ndbinfo.ndb$threadblocks
SET @str=IF(@have_ndbinfo,'DROP TABLE IF EXISTS `ndbinfo`.`ndb$threadblocks`','SET @dummy = 0');
<<<<<<< HEAD
=======
PREPARE stmt FROM @str;
EXECUTE stmt;
DROP PREPARE stmt;

SET @str=IF(@have_ndbinfo,'CREATE TABLE `ndbinfo`.`ndb$threadblocks` (`node_id` INT UNSIGNED COMMENT "node id",`thr_no` INT UNSIGNED COMMENT "thread number",`block_number` INT UNSIGNED COMMENT "block number",`block_instance` INT UNSIGNED COMMENT "block instance") COMMENT="which blocks are run in which threads" ENGINE=NDBINFO','SET @dummy = 0');
PREPARE stmt FROM @str;
EXECUTE stmt;
DROP PREPARE stmt;

# ndbinfo.ndb$threadstat
SET @str=IF(@have_ndbinfo,'DROP TABLE IF EXISTS `ndbinfo`.`ndb$threadstat`','SET @dummy = 0');
PREPARE stmt FROM @str;
EXECUTE stmt;
DROP PREPARE stmt;

SET @str=IF(@have_ndbinfo,'CREATE TABLE `ndbinfo`.`ndb$threadstat` (`node_id` INT UNSIGNED COMMENT "node id",`thr_no` INT UNSIGNED COMMENT "thread number",`thr_nm` VARCHAR(512) COMMENT "thread name",`c_loop` BIGINT UNSIGNED COMMENT "No of loops in main loop",`c_exec` BIGINT UNSIGNED COMMENT "No of signals executed",`c_wait` BIGINT UNSIGNED COMMENT "No of times waited for more input",`c_l_sent_prioa` BIGINT UNSIGNED COMMENT "No of prio A signals sent to own node",`c_l_sent_priob` BIGINT UNSIGNED COMMENT "No of prio B signals sent to own node",`c_r_sent_prioa` BIGINT UNSIGNED COMMENT "No of prio A signals sent to remote node",`c_r_sent_priob` BIGINT UNSIGNED COMMENT "No of prio B signals sent to remote node",`os_tid` BIGINT UNSIGNED COMMENT "OS thread id",`os_now` BIGINT UNSIGNED COMMENT "OS gettimeofday (millis)",`os_ru_utime` BIGINT UNSIGNED COMMENT "OS user CPU time (micros)",`os_ru_stime` BIGINT UNSIGNED COMMENT "OS system CPU time (micros)",`os_ru_minflt` BIGINT UNSIGNED COMMENT "OS page reclaims (soft page faults",`os_ru_majflt` BIGINT UNSIGNED COMMENT "OS page faults (hard page faults)",`os_ru_nvcsw` BIGINT UNSIGNED COMMENT "OS voluntary context switches",`os_ru_nivcsw` BIGINT UNSIGNED COMMENT "OS involuntary context switches") COMMENT="Statistics on execution threads" ENGINE=NDBINFO','SET @dummy = 0');
PREPARE stmt FROM @str;
EXECUTE stmt;
DROP PREPARE stmt;

# ndbinfo.ndb$disk_write_speed_base
SET @str=IF(@have_ndbinfo,'DROP TABLE IF EXISTS `ndbinfo`.`ndb$disk_write_speed_base`','SET @dummy = 0');
PREPARE stmt FROM @str;
EXECUTE stmt;
DROP PREPARE stmt;

SET @str=IF(@have_ndbinfo,'CREATE TABLE `ndbinfo`.`ndb$disk_write_speed_base` (`node_id` INT UNSIGNED COMMENT "node id",`thr_no` INT UNSIGNED COMMENT "LDM thread instance",`millis_ago` BIGINT UNSIGNED COMMENT "Milliseconds ago since this period finished",`millis_passed` BIGINT UNSIGNED COMMENT "Milliseconds passed in the period reported", `backup_lcp_bytes_written` BIGINT UNSIGNED COMMENT "Bytes written by backup and LCP in the period",`redo_bytes_written` BIGINT UNSIGNED COMMENT "Bytes written to REDO log in the period",`target_disk_write_speed` BIGINT UNSIGNED COMMENT "Target disk write speed in bytes per second at the measurement point") COMMENT="Actual speed of disk writes per LDM thread, base data" ENGINE=NDBINFO','SET @dummy = 0');
PREPARE stmt FROM @str;
EXECUTE stmt;
DROP PREPARE stmt;

# ndbinfo.ndb$disk_write_speed_aggregate
SET @str=IF(@have_ndbinfo,'DROP TABLE IF EXISTS `ndbinfo`.`ndb$disk_write_speed_aggregate`','SET @dummy = 0');
PREPARE stmt FROM @str;
EXECUTE stmt;
DROP PREPARE stmt;

SET @str=IF(@have_ndbinfo,'CREATE TABLE `ndbinfo`.`ndb$disk_write_speed_aggregate` (`node_id` INT UNSIGNED COMMENT "node id",`thr_no` INT UNSIGNED COMMENT "LDM thread instance",`backup_lcp_speed_last_sec` BIGINT UNSIGNED COMMENT "Number of bytes written by backup and LCP last second",`redo_speed_last_sec` BIGINT UNSIGNED COMMENT "Number of bytes written to REDO log last second",`backup_lcp_speed_last_10sec` BIGINT UNSIGNED COMMENT "Number of bytes written by backup and LCP per second last 10 seconds",`redo_speed_last_10sec` BIGINT UNSIGNED COMMENT "Number of bytes written to REDO log per second last 10 seconds",`std_dev_backup_lcp_speed_last_10sec` BIGINT UNSIGNED COMMENT "Standard deviation of Number of bytes written by backup and LCP per second last 10 seconds",`std_dev_redo_speed_last_10sec` BIGINT UNSIGNED COMMENT "Standard deviation of Number of bytes written to REDO log per second last 10 seconds",`backup_lcp_speed_last_60sec` BIGINT UNSIGNED COMMENT "Number of bytes written by backup and LCP per second last 60 seconds",`redo_speed_last_60sec` BIGINT UNSIGNED COMMENT "Number of bytes written to REDO log per second last 60 seconds",`std_dev_backup_lcp_speed_last_60sec` BIGINT UNSIGNED COMMENT "Standard deviation of Number of bytes written by backup and LCP per second last 60 seconds",`std_dev_redo_speed_last_60sec` BIGINT UNSIGNED COMMENT "Standard deviation of Number of bytes written to REDO log per second last 60 seconds",`slowdowns_due_to_io_lag` BIGINT UNSIGNED COMMENT "Number of seconds that we slowed down disk writes due to REDO log IO lagging",`slowdowns_due_to_high_cpu` BIGINT UNSIGNED COMMENT "Number of seconds we slowed down disk writes due to high CPU usage of LDM thread",`disk_write_speed_set_to_min` BIGINT UNSIGNED COMMENT "Number of seconds we set disk write speed to a minimum",`current_target_disk_write_speed` BIGINT UNSIGNED COMMENT "Current target of disk write speed in bytes per second") COMMENT="Actual speed of disk writes per LDM thread, aggregate data" ENGINE=NDBINFO','SET @dummy = 0');
PREPARE stmt FROM @str;
EXECUTE stmt;
DROP PREPARE stmt;

# ndbinfo.ndb$restart_info
SET @str=IF(@have_ndbinfo,'DROP TABLE IF EXISTS `ndbinfo`.`ndb$restart_info`','SET @dummy = 0');
PREPARE stmt FROM @str;
EXECUTE stmt;
DROP PREPARE stmt;

SET @str=IF(@have_ndbinfo,'CREATE TABLE `ndbinfo`.`ndb$restart_info` (`node_id` INT UNSIGNED COMMENT "node id",`node_restart_status` VARCHAR(256) COMMENT "Current state of node recovery",`node_restart_status_int` INT UNSIGNED COMMENT "Current state of node recovery as number",`secs_to_complete_node_failure` INT UNSIGNED COMMENT "Seconds to complete node failure handling",`secs_to_allocate_node_id` INT UNSIGNED COMMENT "Seconds from node failure completion to allocation of node id", `secs_to_include_in_heartbeat_protocol` INT UNSIGNED COMMENT "Seonds from allocation of node id to inclusion in HB protocol",`secs_until_wait_for_ndbcntr_master` INT UNSIGNED COMMENT "Seconds from included in HB protocol until we wait for ndbcntr master",`secs_wait_for_ndbcntr_master` INT UNSIGNED COMMENT "Seconds we waited for being accepted by NDBCNTR master to start",`secs_to_get_start_permitted` INT UNSIGNED COMMENT "Seconds from permit by master until all nodes accepted our start",`secs_to_wait_for_lcp_for_copy_meta_data` INT UNSIGNED COMMENT "Seconds waiting for LCP completion before copying meta data",`secs_to_copy_meta_data` INT UNSIGNED COMMENT "Seconds to copy meta data to starting node from master",`secs_to_include_node` INT UNSIGNED COMMENT "Seconds to wait for GCP and inclusion of all nodes into protocols",`secs_starting_node_to_request_local_recovery` INT UNSIGNED COMMENT "Seconds for starting node to request local recovery",`secs_for_local_recovery` INT UNSIGNED COMMENT "Seconds for local recovery in starting node",`secs_restore_fragments` INT UNSIGNED COMMENT "Seconds to restore fragments from LCP files",`secs_undo_disk_data` INT UNSIGNED COMMENT "Seconds to execute UNDO log on disk data part of records",`secs_exec_redo_log` INT UNSIGNED COMMENT "Seconds to execute REDO log on all restored fragments",`secs_index_rebuild` INT UNSIGNED COMMENT "Seconds to rebuild indexes on restored fragments",`secs_to_synchronize_starting_node` INT UNSIGNED COMMENT "Seconds to synchronize starting node from live nodes",`secs_wait_lcp_for_restart` INT UNSIGNED COMMENT "Seconds to wait for LCP start and completion before restart is completed",`secs_wait_subscription_handover` INT UNSIGNED COMMENT "Seconds waiting for handover of replication subscriptions",`total_restart_secs` INT UNSIGNED COMMENT "Total number of seconds from node failure until node is started again") COMMENT="Times of restart phases in seconds and current state" ENGINE=NDBINFO','SET @dummy = 0');
PREPARE stmt FROM @str;
EXECUTE stmt;
DROP PREPARE stmt;

# ndbinfo.ndb$transactions
SET @str=IF(@have_ndbinfo,'DROP TABLE IF EXISTS `ndbinfo`.`ndb$transactions`','SET @dummy = 0');
PREPARE stmt FROM @str;
EXECUTE stmt;
DROP PREPARE stmt;

SET @str=IF(@have_ndbinfo,'CREATE TABLE `ndbinfo`.`ndb$transactions` (`node_id` INT UNSIGNED COMMENT "node id",`block_instance` INT UNSIGNED COMMENT "TC instance no",`objid` INT UNSIGNED COMMENT "Object id of transaction object",`apiref` INT UNSIGNED COMMENT "API reference",`transid0` INT UNSIGNED COMMENT "Transaction id",`transid1` INT UNSIGNED COMMENT "Transaction id",`state` INT UNSIGNED COMMENT "Transaction state",`flags` INT UNSIGNED COMMENT "Transaction flags",`c_ops` INT UNSIGNED COMMENT "No of operations in transaction",`outstanding` INT UNSIGNED COMMENT "Currently outstanding request",`timer` INT UNSIGNED COMMENT "Timer (seconds)") COMMENT="transactions" ENGINE=NDBINFO','SET @dummy = 0');
PREPARE stmt FROM @str;
EXECUTE stmt;
DROP PREPARE stmt;

# ndbinfo.ndb$operations
SET @str=IF(@have_ndbinfo,'DROP TABLE IF EXISTS `ndbinfo`.`ndb$operations`','SET @dummy = 0');
PREPARE stmt FROM @str;
EXECUTE stmt;
DROP PREPARE stmt;

SET @str=IF(@have_ndbinfo,'CREATE TABLE `ndbinfo`.`ndb$operations` (`node_id` INT UNSIGNED COMMENT "node id",`block_instance` INT UNSIGNED COMMENT "LQH instance no",`objid` INT UNSIGNED COMMENT "Object id of operation object",`tcref` INT UNSIGNED COMMENT "TC reference",`apiref` INT UNSIGNED COMMENT "API reference",`transid0` INT UNSIGNED COMMENT "Transaction id",`transid1` INT UNSIGNED COMMENT "Transaction id",`tableid` INT UNSIGNED COMMENT "Table id",`fragmentid` INT UNSIGNED COMMENT "Fragment id",`op` INT UNSIGNED COMMENT "Operation type",`state` INT UNSIGNED COMMENT "Operation state",`flags` INT UNSIGNED COMMENT "Operation flags") COMMENT="operations" ENGINE=NDBINFO','SET @dummy = 0');
PREPARE stmt FROM @str;
EXECUTE stmt;
DROP PREPARE stmt;

# ndbinfo.ndb$membership
SET @str=IF(@have_ndbinfo,'DROP TABLE IF EXISTS `ndbinfo`.`ndb$membership`','SET @dummy = 0');
PREPARE stmt FROM @str;
EXECUTE stmt;
DROP PREPARE stmt;

SET @str=IF(@have_ndbinfo,'CREATE TABLE `ndbinfo`.`ndb$membership` (`node_id` INT UNSIGNED COMMENT "node id",`group_id` INT UNSIGNED COMMENT "node group id",`left_node` INT UNSIGNED COMMENT "Left node in heart beat chain",`right_node` INT UNSIGNED COMMENT "Right node in heart beat chain",`president` INT UNSIGNED COMMENT "President nodeid",`successor` INT UNSIGNED COMMENT "President successor",`dynamic_id` INT UNSIGNED COMMENT "President, Configured_heartbeat order",`arbitrator` INT UNSIGNED COMMENT "Arbitrator nodeid",`arb_ticket` VARCHAR(512) COMMENT "Arbitrator ticket",`arb_state` INT UNSIGNED COMMENT "Arbitrator state",`arb_connected` INT UNSIGNED COMMENT "Arbitrator connected",`conn_rank1_arbs` VARCHAR(512) COMMENT "Connected rank 1 arbitrators",`conn_rank2_arbs` VARCHAR(512) COMMENT "Connected rank 2 arbitrators") COMMENT="membership" ENGINE=NDBINFO','SET @dummy = 0');
PREPARE stmt FROM @str;
EXECUTE stmt;
DROP PREPARE stmt;

# ndbinfo.ndb$frag_mem_use
SET @str=IF(@have_ndbinfo,'DROP TABLE IF EXISTS `ndbinfo`.`ndb$frag_mem_use`','SET @dummy = 0');
PREPARE stmt FROM @str;
EXECUTE stmt;
DROP PREPARE stmt;

SET @str=IF(@have_ndbinfo,'CREATE TABLE `ndbinfo`.`ndb$frag_mem_use` (`node_id` INT UNSIGNED COMMENT "node id",`block_instance` INT UNSIGNED COMMENT "LDM instance number",`table_id` INT UNSIGNED COMMENT "Table identity",`fragment_num` INT UNSIGNED COMMENT "Fragment number",`rows` BIGINT UNSIGNED COMMENT "Number of rows in table",`fixed_elem_alloc_bytes` BIGINT UNSIGNED COMMENT "Number of bytes allocated for fixed-sized elements",`fixed_elem_free_bytes` BIGINT UNSIGNED COMMENT "Free bytes in fixed-size element pages",`fixed_elem_count` BIGINT UNSIGNED COMMENT "Number of fixed size elements in use",`fixed_elem_size_bytes` INT UNSIGNED COMMENT "Length of each fixed sized element in bytes",`var_elem_alloc_bytes` BIGINT UNSIGNED COMMENT "Number of bytes allocated for var-size elements",`var_elem_free_bytes` BIGINT UNSIGNED COMMENT "Free bytes in var-size element pages",`var_elem_count` BIGINT UNSIGNED COMMENT "Number of var size elements in use",`tuple_l2pmap_alloc_bytes` BIGINT UNSIGNED COMMENT "Bytes in logical to physical page map for tuple store",`hash_index_l2pmap_alloc_bytes` BIGINT UNSIGNED COMMENT "Bytes in logical to physical page map for the hash index",`hash_index_alloc_bytes` BIGINT UNSIGNED COMMENT "Bytes in linear hash map") COMMENT="Per fragment space information" ENGINE=NDBINFO','SET @dummy = 0');
PREPARE stmt FROM @str;
EXECUTE stmt;
DROP PREPARE stmt;

# ndbinfo.ndb$frag_operations
# This table contains per-fragment usage statistics. Most values in this table
# reflects only user operations, meaning that they do not include the 
# activities of LCPs and COPY_FRAG scans.. The exceptions are the counters 
# that concern scan queueing and concurrency: tot_qd_frag_scans, 
# conc_frag_scans, conc_qd_plain_frag_scans and conc_qd_tup_frag_scans (though 
# LCPs currently does not use TUP scans).
# The values starting with 'tot_' are accumulated values, meaning that they 
# give the totalt count of some event or sum of some attribute attibute since 
# the node was last restarted.
# Also observe that this table does *not* reflect 'early aborts' in any way.
# By 'early aborts' we mean operations that are rejected by LQH before 
# beginning execution due to resource issues such as overloaded transporters 
# or lack of free space in internal structures.
SET @str=IF(@have_ndbinfo,'DROP TABLE IF EXISTS `ndbinfo`.`ndb$frag_operations`','SET @dummy = 0');
PREPARE stmt FROM @str;
EXECUTE stmt;
DROP PREPARE stmt;

SET @cmd='CREATE TABLE ndbinfo.ndb$frag_operations (
  node_id INT UNSIGNED COMMENT "node id",
  block_instance INT UNSIGNED COMMENT "LQH instance no",
  table_id INT UNSIGNED COMMENT "Table identity",
  fragment_num INT UNSIGNED COMMENT "Fragment number",
  tot_key_reads BIGINT UNSIGNED COMMENT "Total number of key reads received",
  tot_key_inserts BIGINT UNSIGNED COMMENT 
    "Total number of key inserts received",
  tot_key_updates BIGINT UNSIGNED COMMENT
    "Total number of key updates received",
# 'write' operations, meaning update if key exists, insert otherwise are used 
# by e.g. restore and sql REPLACE.
  tot_key_writes BIGINT UNSIGNED COMMENT 
    "Total number of key writes received",
  tot_key_deletes BIGINT UNSIGNED COMMENT
    "Total number of key deletes received",
# Number of key operations refused by the LDM due to either:
# - no matching key for update/delete.
# - key exists already for insert.
# - operation rejected by interpreted program.
# - internal errors such as checksum errors.
  tot_key_refs BIGINT UNSIGNED COMMENT
    "Total number of key operations refused by LDM",
  tot_key_attrinfo_bytes BIGINT UNSIGNED COMMENT
    "Total attrinfo bytes received for key operations",
  tot_key_keyinfo_bytes BIGINT UNSIGNED COMMENT
    "Total keyinfo bytes received for key operations",
  tot_key_prog_bytes BIGINT UNSIGNED COMMENT
    "Total bytes of filter programs for key operations",
  tot_key_inst_exec BIGINT UNSIGNED COMMENT
    "Total number of interpreter instructions executed for key operations",
  tot_key_bytes_returned BIGINT UNSIGNED COMMENT
    "Total number of bytes returned to client for key operations",
  tot_frag_scans BIGINT UNSIGNED COMMENT 
    "Total number of fragment scans received",
  tot_scan_rows_examined BIGINT UNSIGNED COMMENT
    "Total number of rows examined by scans",
  tot_scan_rows_returned BIGINT UNSIGNED COMMENT
    "Total number or rows returned to client",
  tot_scan_bytes_returned BIGINT UNSIGNED COMMENT
    "Total number of bytes returned to client by scans",
  tot_scan_prog_bytes BIGINT UNSIGNED COMMENT
    "Total bytes of scan filter programs",
  tot_scan_bound_bytes BIGINT UNSIGNED COMMENT "Total bytes of scan bounds",
  tot_scan_inst_exec BIGINT UNSIGNED COMMENT
    "Total number of interpreter instructions executed for scans",
  tot_qd_frag_scans BIGINT UNSIGNED COMMENT
    "Total number of fragment scans queued before exec",
  conc_frag_scans INT UNSIGNED COMMENT "Number of frag scans currently running",
  conc_qd_plain_frag_scans INT UNSIGNED COMMENT
    "Number of tux frag scans currently queued",
  conc_qd_tup_frag_scans INT UNSIGNED COMMENT
    "Number of tup frag scans currently queued",
  conc_qd_acc_frag_scans INT UNSIGNED COMMENT
    "Number of acc frag scans currently queued",
  tot_commits BIGINT UNSIGNED COMMENT "Total number of committed row changes")
COMMENT="Per fragment operational information" ENGINE=NDBINFO;';

SET @str=IF(@have_ndbinfo <> 0, @cmd, 'SET @dummy = 0;');
PREPARE stmt FROM @str;
EXECUTE stmt;
DROP PREPARE stmt;

# ndbinfo.blocks
SET @str=IF(@have_ndbinfo,'CREATE TABLE `ndbinfo`.`blocks` (block_number INT UNSIGNED PRIMARY KEY, block_name VARCHAR(512))','SET @dummy = 0');
>>>>>>> 64c88599
PREPARE stmt FROM @str;
EXECUTE stmt;
DROP PREPARE stmt;

<<<<<<< HEAD
SET @str=IF(@have_ndbinfo,'CREATE TABLE `ndbinfo`.`ndb$threadblocks` (`node_id` INT UNSIGNED COMMENT "node id",`thr_no` INT UNSIGNED COMMENT "thread number",`block_number` INT UNSIGNED COMMENT "block number",`block_instance` INT UNSIGNED COMMENT "block instance") COMMENT="which blocks are run in which threads" ENGINE=NDBINFO','SET @dummy = 0');
=======
SET @str=IF(@have_ndbinfo,'INSERT INTO `ndbinfo`.`blocks` VALUES (254, "CMVMI"), (248, "DBACC"), (250, "DBDICT"), (246, "DBDIH"), (247, "DBLQH"), (245, "DBTC"), (249, "DBTUP"), (253, "NDBFS"), (251, "NDBCNTR"), (252, "QMGR"), (255, "TRIX"), (244, "BACKUP"), (256, "DBUTIL"), (257, "SUMA"), (258, "DBTUX"), (259, "TSMAN"), (260, "LGMAN"), (261, "PGMAN"), (262, "RESTORE"), (263, "DBINFO"), (264, "DBSPJ"), (265, "THRMAN"), (266, "TRPMAN")','SET @dummy = 0');
PREPARE stmt FROM @str;
EXECUTE stmt;
DROP PREPARE stmt;

# ndbinfo.ndb$dict_obj_info
SET @str=IF(@have_ndbinfo,'DROP TABLE IF EXISTS `ndbinfo`.`ndb$dict_obj_info`','SET @dummy = 0');
PREPARE stmt FROM @str;
EXECUTE stmt;
DROP PREPARE stmt;

SET @str=IF(@have_ndbinfo,'CREATE TABLE `ndbinfo`.`ndb$dict_obj_info` (`type` INT UNSIGNED COMMENT "Type of dict object",`id` INT UNSIGNED COMMENT "Object identity",`version` INT UNSIGNED COMMENT "Object version",`state` INT UNSIGNED COMMENT "Object state",`parent_obj_type` INT UNSIGNED COMMENT "Parent object type",`parent_obj_id` INT UNSIGNED COMMENT "Parent object id",`fq_name` VARCHAR(512) COMMENT "Fully qualified object name") COMMENT="Dictionary object info" ENGINE=NDBINFO','SET @dummy = 0');
PREPARE stmt FROM @str;
EXECUTE stmt;
DROP PREPARE stmt;

# ndbinfo.dict_obj_types
SET @str=IF(@have_ndbinfo,'CREATE TABLE `ndbinfo`.`dict_obj_types` (`type_id` INT UNSIGNED PRIMARY KEY,`type_name` VARCHAR(512))','SET @dummy = 0');
PREPARE stmt FROM @str;
EXECUTE stmt;
DROP PREPARE stmt;

SET @str=IF(@have_ndbinfo,'INSERT INTO `ndbinfo`.`dict_obj_types` VALUES (1, "System table"), (2, "User table"), (3, "Unique hash index"), (4, "Hash index"), (5, "Unique ordered index"), (6, "Ordered index"), (11, "Hash index trigger"), (16, "Subscription trigger"), (17, "Read only constraint"), (18, "Index trigger"), (19, "Reorganize trigger"), (20, "Tablespace"), (21, "Log file group"), (22, "Data file"), (23, "Undo file"), (24, "Hash map"), (25, "Foreign key definition"), (26, "Foreign key parent trigger"), (27, "Foreign key child trigger"), (30, "Schema transaction")','SET @dummy = 0');
>>>>>>> 64c88599
PREPARE stmt FROM @str;
EXECUTE stmt;
DROP PREPARE stmt;

# ndbinfo.ndb$threadstat
SET @str=IF(@have_ndbinfo,'DROP TABLE IF EXISTS `ndbinfo`.`ndb$threadstat`','SET @dummy = 0');
PREPARE stmt FROM @str;
EXECUTE stmt;
DROP PREPARE stmt;

SET @str=IF(@have_ndbinfo,'CREATE TABLE `ndbinfo`.`ndb$threadstat` (`node_id` INT UNSIGNED COMMENT "node id",`thr_no` INT UNSIGNED COMMENT "thread number",`thr_nm` VARCHAR(512) COMMENT "thread name",`c_loop` BIGINT UNSIGNED COMMENT "No of loops in main loop",`c_exec` BIGINT UNSIGNED COMMENT "No of signals executed",`c_wait` BIGINT UNSIGNED COMMENT "No of times waited for more input",`c_l_sent_prioa` BIGINT UNSIGNED COMMENT "No of prio A signals sent to own node",`c_l_sent_priob` BIGINT UNSIGNED COMMENT "No of prio B signals sent to own node",`c_r_sent_prioa` BIGINT UNSIGNED COMMENT "No of prio A signals sent to remote node",`c_r_sent_priob` BIGINT UNSIGNED COMMENT "No of prio B signals sent to remote node",`os_tid` BIGINT UNSIGNED COMMENT "OS thread id",`os_now` BIGINT UNSIGNED COMMENT "OS gettimeofday (millis)",`os_ru_utime` BIGINT UNSIGNED COMMENT "OS user CPU time (micros)",`os_ru_stime` BIGINT UNSIGNED COMMENT "OS system CPU time (micros)",`os_ru_minflt` BIGINT UNSIGNED COMMENT "OS page reclaims (soft page faults",`os_ru_majflt` BIGINT UNSIGNED COMMENT "OS page faults (hard page faults)",`os_ru_nvcsw` BIGINT UNSIGNED COMMENT "OS voluntary context switches",`os_ru_nivcsw` BIGINT UNSIGNED COMMENT "OS involuntary context switches") COMMENT="Statistics on execution threads" ENGINE=NDBINFO','SET @dummy = 0');
PREPARE stmt FROM @str;
EXECUTE stmt;
DROP PREPARE stmt;

# ndbinfo.ndb$disk_write_speed_base
SET @str=IF(@have_ndbinfo,'DROP TABLE IF EXISTS `ndbinfo`.`ndb$disk_write_speed_base`','SET @dummy = 0');
PREPARE stmt FROM @str;
EXECUTE stmt;
DROP PREPARE stmt;

SET @str=IF(@have_ndbinfo,'CREATE TABLE `ndbinfo`.`ndb$disk_write_speed_base` (`node_id` INT UNSIGNED COMMENT "node id",`thr_no` INT UNSIGNED COMMENT "LDM thread instance",`millis_ago` BIGINT UNSIGNED COMMENT "Milliseconds ago since this period finished",`millis_passed` BIGINT UNSIGNED COMMENT "Milliseconds passed in the period reported", `backup_lcp_bytes_written` BIGINT UNSIGNED COMMENT "Bytes written by backup and LCP in the period",`redo_bytes_written` BIGINT UNSIGNED COMMENT "Bytes written to REDO log in the period",`target_disk_write_speed` BIGINT UNSIGNED COMMENT "Target disk write speed in bytes per second at the measurement point") COMMENT="Actual speed of disk writes per LDM thread, base data" ENGINE=NDBINFO','SET @dummy = 0');
PREPARE stmt FROM @str;
EXECUTE stmt;
DROP PREPARE stmt;

# ndbinfo.ndb$disk_write_speed_aggregate
SET @str=IF(@have_ndbinfo,'DROP TABLE IF EXISTS `ndbinfo`.`ndb$disk_write_speed_aggregate`','SET @dummy = 0');
PREPARE stmt FROM @str;
EXECUTE stmt;
DROP PREPARE stmt;

SET @str=IF(@have_ndbinfo,'CREATE TABLE `ndbinfo`.`ndb$disk_write_speed_aggregate` (`node_id` INT UNSIGNED COMMENT "node id",`thr_no` INT UNSIGNED COMMENT "LDM thread instance",`backup_lcp_speed_last_sec` BIGINT UNSIGNED COMMENT "Number of bytes written by backup and LCP last second",`redo_speed_last_sec` BIGINT UNSIGNED COMMENT "Number of bytes written to REDO log last second",`backup_lcp_speed_last_10sec` BIGINT UNSIGNED COMMENT "Number of bytes written by backup and LCP per second last 10 seconds",`redo_speed_last_10sec` BIGINT UNSIGNED COMMENT "Number of bytes written to REDO log per second last 10 seconds",`std_dev_backup_lcp_speed_last_10sec` BIGINT UNSIGNED COMMENT "Standard deviation of Number of bytes written by backup and LCP per second last 10 seconds",`std_dev_redo_speed_last_10sec` BIGINT UNSIGNED COMMENT "Standard deviation of Number of bytes written to REDO log per second last 10 seconds",`backup_lcp_speed_last_60sec` BIGINT UNSIGNED COMMENT "Number of bytes written by backup and LCP per second last 60 seconds",`redo_speed_last_60sec` BIGINT UNSIGNED COMMENT "Number of bytes written to REDO log per second last 60 seconds",`std_dev_backup_lcp_speed_last_60sec` BIGINT UNSIGNED COMMENT "Standard deviation of Number of bytes written by backup and LCP per second last 60 seconds",`std_dev_redo_speed_last_60sec` BIGINT UNSIGNED COMMENT "Standard deviation of Number of bytes written to REDO log per second last 60 seconds",`slowdowns_due_to_io_lag` BIGINT UNSIGNED COMMENT "Number of seconds that we slowed down disk writes due to REDO log IO lagging",`slowdowns_due_to_high_cpu` BIGINT UNSIGNED COMMENT "Number of seconds we slowed down disk writes due to high CPU usage of LDM thread",`disk_write_speed_set_to_min` BIGINT UNSIGNED COMMENT "Number of seconds we set disk write speed to a minimum",`current_target_disk_write_speed` BIGINT UNSIGNED COMMENT "Current target of disk write speed in bytes per second") COMMENT="Actual speed of disk writes per LDM thread, aggregate data" ENGINE=NDBINFO','SET @dummy = 0');
PREPARE stmt FROM @str;
EXECUTE stmt;
DROP PREPARE stmt;

# ndbinfo.ndb$restart_info
SET @str=IF(@have_ndbinfo,'DROP TABLE IF EXISTS `ndbinfo`.`ndb$restart_info`','SET @dummy = 0');
PREPARE stmt FROM @str;
EXECUTE stmt;
DROP PREPARE stmt;

SET @str=IF(@have_ndbinfo,'CREATE TABLE `ndbinfo`.`ndb$restart_info` (`node_id` INT UNSIGNED COMMENT "node id",`node_restart_status` VARCHAR(256) COMMENT "Current state of node recovery",`node_restart_status_int` INT UNSIGNED COMMENT "Current state of node recovery as number",`secs_to_complete_node_failure` INT UNSIGNED COMMENT "Seconds to complete node failure handling",`secs_to_allocate_node_id` INT UNSIGNED COMMENT "Seconds from node failure completion to allocation of node id", `secs_to_include_in_heartbeat_protocol` INT UNSIGNED COMMENT "Seonds from allocation of node id to inclusion in HB protocol",`secs_until_wait_for_ndbcntr_master` INT UNSIGNED COMMENT "Seconds from included in HB protocol until we wait for ndbcntr master",`secs_wait_for_ndbcntr_master` INT UNSIGNED COMMENT "Seconds we waited for being accepted by NDBCNTR master to start",`secs_to_get_start_permitted` INT UNSIGNED COMMENT "Seconds from permit by master until all nodes accepted our start",`secs_to_wait_for_lcp_for_copy_meta_data` INT UNSIGNED COMMENT "Seconds waiting for LCP completion before copying meta data",`secs_to_copy_meta_data` INT UNSIGNED COMMENT "Seconds to copy meta data to starting node from master",`secs_to_include_node` INT UNSIGNED COMMENT "Seconds to wait for GCP and inclusion of all nodes into protocols",`secs_starting_node_to_request_local_recovery` INT UNSIGNED COMMENT "Seconds for starting node to request local recovery",`secs_for_local_recovery` INT UNSIGNED COMMENT "Seconds for local recovery in starting node",`secs_restore_fragments` INT UNSIGNED COMMENT "Seconds to restore fragments from LCP files",`secs_undo_disk_data` INT UNSIGNED COMMENT "Seconds to execute UNDO log on disk data part of records",`secs_exec_redo_log` INT UNSIGNED COMMENT "Seconds to execute REDO log on all restored fragments",`secs_index_rebuild` INT UNSIGNED COMMENT "Seconds to rebuild indexes on restored fragments",`secs_to_synchronize_starting_node` INT UNSIGNED COMMENT "Seconds to synchronize starting node from live nodes",`secs_wait_lcp_for_restart` INT UNSIGNED COMMENT "Seconds to wait for LCP start and completion before restart is completed",`secs_wait_subscription_handover` INT UNSIGNED COMMENT "Seconds waiting for handover of replication subscriptions",`total_restart_secs` INT UNSIGNED COMMENT "Total number of seconds from node failure until node is started again") COMMENT="Times of restart phases in seconds and current state" ENGINE=NDBINFO','SET @dummy = 0');
PREPARE stmt FROM @str;
EXECUTE stmt;
DROP PREPARE stmt;

# ndbinfo.ndb$transactions
SET @str=IF(@have_ndbinfo,'DROP TABLE IF EXISTS `ndbinfo`.`ndb$transactions`','SET @dummy = 0');
PREPARE stmt FROM @str;
EXECUTE stmt;
DROP PREPARE stmt;

SET @str=IF(@have_ndbinfo,'CREATE TABLE `ndbinfo`.`ndb$transactions` (`node_id` INT UNSIGNED COMMENT "node id",`block_instance` INT UNSIGNED COMMENT "TC instance no",`objid` INT UNSIGNED COMMENT "Object id of transaction object",`apiref` INT UNSIGNED COMMENT "API reference",`transid0` INT UNSIGNED COMMENT "Transaction id",`transid1` INT UNSIGNED COMMENT "Transaction id",`state` INT UNSIGNED COMMENT "Transaction state",`flags` INT UNSIGNED COMMENT "Transaction flags",`c_ops` INT UNSIGNED COMMENT "No of operations in transaction",`outstanding` INT UNSIGNED COMMENT "Currently outstanding request",`timer` INT UNSIGNED COMMENT "Timer (seconds)") COMMENT="transactions" ENGINE=NDBINFO','SET @dummy = 0');
PREPARE stmt FROM @str;
EXECUTE stmt;
DROP PREPARE stmt;

# ndbinfo.ndb$operations
SET @str=IF(@have_ndbinfo,'DROP TABLE IF EXISTS `ndbinfo`.`ndb$operations`','SET @dummy = 0');
PREPARE stmt FROM @str;
EXECUTE stmt;
DROP PREPARE stmt;

SET @str=IF(@have_ndbinfo,'CREATE TABLE `ndbinfo`.`ndb$operations` (`node_id` INT UNSIGNED COMMENT "node id",`block_instance` INT UNSIGNED COMMENT "LQH instance no",`objid` INT UNSIGNED COMMENT "Object id of operation object",`tcref` INT UNSIGNED COMMENT "TC reference",`apiref` INT UNSIGNED COMMENT "API reference",`transid0` INT UNSIGNED COMMENT "Transaction id",`transid1` INT UNSIGNED COMMENT "Transaction id",`tableid` INT UNSIGNED COMMENT "Table id",`fragmentid` INT UNSIGNED COMMENT "Fragment id",`op` INT UNSIGNED COMMENT "Operation type",`state` INT UNSIGNED COMMENT "Operation state",`flags` INT UNSIGNED COMMENT "Operation flags") COMMENT="operations" ENGINE=NDBINFO','SET @dummy = 0');
PREPARE stmt FROM @str;
EXECUTE stmt;
DROP PREPARE stmt;

# ndbinfo.ndb$membership
SET @str=IF(@have_ndbinfo,'DROP TABLE IF EXISTS `ndbinfo`.`ndb$membership`','SET @dummy = 0');
PREPARE stmt FROM @str;
EXECUTE stmt;
DROP PREPARE stmt;

SET @str=IF(@have_ndbinfo,'CREATE TABLE `ndbinfo`.`ndb$membership` (`node_id` INT UNSIGNED COMMENT "node id",`group_id` INT UNSIGNED COMMENT "node group id",`left_node` INT UNSIGNED COMMENT "Left node in heart beat chain",`right_node` INT UNSIGNED COMMENT "Right node in heart beat chain",`president` INT UNSIGNED COMMENT "President nodeid",`successor` INT UNSIGNED COMMENT "President successor",`dynamic_id` INT UNSIGNED COMMENT "President, Configured_heartbeat order",`arbitrator` INT UNSIGNED COMMENT "Arbitrator nodeid",`arb_ticket` VARCHAR(512) COMMENT "Arbitrator ticket",`arb_state` INT UNSIGNED COMMENT "Arbitrator state",`arb_connected` INT UNSIGNED COMMENT "Arbitrator connected",`conn_rank1_arbs` VARCHAR(512) COMMENT "Connected rank 1 arbitrators",`conn_rank2_arbs` VARCHAR(512) COMMENT "Connected rank 2 arbitrators") COMMENT="membership" ENGINE=NDBINFO','SET @dummy = 0');
PREPARE stmt FROM @str;
EXECUTE stmt;
DROP PREPARE stmt;

# ndbinfo.ndb$frag_mem_use
SET @str=IF(@have_ndbinfo,'DROP TABLE IF EXISTS `ndbinfo`.`ndb$frag_mem_use`','SET @dummy = 0');
PREPARE stmt FROM @str;
EXECUTE stmt;
DROP PREPARE stmt;

SET @str=IF(@have_ndbinfo,'CREATE TABLE `ndbinfo`.`ndb$frag_mem_use` (`node_id` INT UNSIGNED COMMENT "node id",`block_instance` INT UNSIGNED COMMENT "LDM instance number",`table_id` INT UNSIGNED COMMENT "Table identity",`fragment_num` INT UNSIGNED COMMENT "Fragment number",`rows` BIGINT UNSIGNED COMMENT "Number of rows in table",`fixed_elem_alloc_bytes` BIGINT UNSIGNED COMMENT "Number of bytes allocated for fixed-sized elements",`fixed_elem_free_bytes` BIGINT UNSIGNED COMMENT "Free bytes in fixed-size element pages",`fixed_elem_count` BIGINT UNSIGNED COMMENT "Number of fixed size elements in use",`fixed_elem_size_bytes` INT UNSIGNED COMMENT "Length of each fixed sized element in bytes",`var_elem_alloc_bytes` BIGINT UNSIGNED COMMENT "Number of bytes allocated for var-size elements",`var_elem_free_bytes` BIGINT UNSIGNED COMMENT "Free bytes in var-size element pages",`var_elem_count` BIGINT UNSIGNED COMMENT "Number of var size elements in use",`tuple_l2pmap_alloc_bytes` BIGINT UNSIGNED COMMENT "Bytes in logical to physical page map for tuple store",`hash_index_l2pmap_alloc_bytes` BIGINT UNSIGNED COMMENT "Bytes in logical to physical page map for the hash index",`hash_index_alloc_bytes` BIGINT UNSIGNED COMMENT "Bytes in linear hash map") COMMENT="Per fragment space information" ENGINE=NDBINFO','SET @dummy = 0');
PREPARE stmt FROM @str;
EXECUTE stmt;
DROP PREPARE stmt;

# ndbinfo.ndb$frag_operations
# This table contains per-fragment usage statistics. Most values in this table
# reflects only user operations, meaning that they do not include the 
# activities of LCPs and COPY_FRAG scans.. The exceptions are the counters 
# that concern scan queueing and concurrency: tot_qd_frag_scans, 
# conc_frag_scans, conc_qd_plain_frag_scans and conc_qd_tup_frag_scans (though 
# LCPs currently does not use TUP scans).
# The values starting with 'tot_' are accumulated values, meaning that they 
# give the totalt count of some event or sum of some attribute attibute since 
# the node was last restarted.
# Also observe that this table does *not* reflect 'early aborts' in any way.
# By 'early aborts' we mean operations that are rejected by LQH before 
# beginning execution due to resource issues such as overloaded transporters 
# or lack of free space in internal structures.
SET @str=IF(@have_ndbinfo,'DROP TABLE IF EXISTS `ndbinfo`.`ndb$frag_operations`','SET @dummy = 0');
PREPARE stmt FROM @str;
EXECUTE stmt;
DROP PREPARE stmt;

SET @cmd='CREATE TABLE ndbinfo.ndb$frag_operations (
  node_id INT UNSIGNED COMMENT "node id",
  block_instance INT UNSIGNED COMMENT "LQH instance no",
  table_id INT UNSIGNED COMMENT "Table identity",
  fragment_num INT UNSIGNED COMMENT "Fragment number",
  tot_key_reads BIGINT UNSIGNED COMMENT "Total number of key reads received",
  tot_key_inserts BIGINT UNSIGNED COMMENT 
    "Total number of key inserts received",
  tot_key_updates BIGINT UNSIGNED COMMENT
    "Total number of key updates received",
# 'write' operations, meaning update if key exists, insert otherwise are used 
# by e.g. restore and sql REPLACE.
  tot_key_writes BIGINT UNSIGNED COMMENT 
    "Total number of key writes received",
  tot_key_deletes BIGINT UNSIGNED COMMENT
    "Total number of key deletes received",
# Number of key operations refused by the LDM due to either:
# - no matching key for update/delete.
# - key exists already for insert.
# - operation rejected by interpreted program.
# - internal errors such as checksum errors.
  tot_key_refs BIGINT UNSIGNED COMMENT
    "Total number of key operations refused by LDM",
  tot_key_attrinfo_bytes BIGINT UNSIGNED COMMENT
    "Total attrinfo bytes received for key operations",
  tot_key_keyinfo_bytes BIGINT UNSIGNED COMMENT
    "Total keyinfo bytes received for key operations",
  tot_key_prog_bytes BIGINT UNSIGNED COMMENT
    "Total bytes of filter programs for key operations",
  tot_key_inst_exec BIGINT UNSIGNED COMMENT
    "Total number of interpreter instructions executed for key operations",
  tot_key_bytes_returned BIGINT UNSIGNED COMMENT
    "Total number of bytes returned to client for key operations",
  tot_frag_scans BIGINT UNSIGNED COMMENT 
    "Total number of fragment scans received",
  tot_scan_rows_examined BIGINT UNSIGNED COMMENT
    "Total number of rows examined by scans",
  tot_scan_rows_returned BIGINT UNSIGNED COMMENT
    "Total number or rows returned to client",
  tot_scan_bytes_returned BIGINT UNSIGNED COMMENT
    "Total number of bytes returned to client by scans",
  tot_scan_prog_bytes BIGINT UNSIGNED COMMENT
    "Total bytes of scan filter programs",
  tot_scan_bound_bytes BIGINT UNSIGNED COMMENT "Total bytes of scan bounds",
  tot_scan_inst_exec BIGINT UNSIGNED COMMENT
    "Total number of interpreter instructions executed for scans",
  tot_qd_frag_scans BIGINT UNSIGNED COMMENT
    "Total number of fragment scans queued before exec",
  conc_frag_scans INT UNSIGNED COMMENT "Number of frag scans currently running",
  conc_qd_plain_frag_scans INT UNSIGNED COMMENT
    "Number of tux frag scans currently queued",
  conc_qd_tup_frag_scans INT UNSIGNED COMMENT
    "Number of tup frag scans currently queued",
  conc_qd_acc_frag_scans INT UNSIGNED COMMENT
    "Number of acc frag scans currently queued",
  tot_commits BIGINT UNSIGNED COMMENT "Total number of committed row changes")
COMMENT="Per fragment operational information" ENGINE=NDBINFO;';

SET @str=IF(@have_ndbinfo <> 0, @cmd, 'SET @dummy = 0;');
PREPARE stmt FROM @str;
EXECUTE stmt;
DROP PREPARE stmt;

# ndbinfo.ndb$blocks
SET @str=IF(@have_ndbinfo,'DROP TABLE IF EXISTS `ndbinfo`.`ndb$blocks`','SET @dummy = 0');
PREPARE stmt FROM @str;
EXECUTE stmt;
DROP PREPARE stmt;

SET @str=IF(@have_ndbinfo,'CREATE TABLE `ndbinfo`.`ndb$blocks` (block_number INT UNSIGNED, block_name VARCHAR(512)) ENGINE=NDBINFO','SET @dummy = 0');
PREPARE stmt FROM @str;
EXECUTE stmt;
DROP PREPARE stmt;

# ndbinfo.ndb$dict_obj_info
SET @str=IF(@have_ndbinfo,'DROP TABLE IF EXISTS `ndbinfo`.`ndb$dict_obj_info`','SET @dummy = 0');
PREPARE stmt FROM @str;
EXECUTE stmt;
DROP PREPARE stmt;

SET @str=IF(@have_ndbinfo,'CREATE TABLE `ndbinfo`.`ndb$dict_obj_info` (`type` INT UNSIGNED COMMENT "Type of dict object",`id` INT UNSIGNED COMMENT "Object identity",`version` INT UNSIGNED COMMENT "Object version",`state` INT UNSIGNED COMMENT "Object state",`parent_obj_type` INT UNSIGNED COMMENT "Parent object type",`parent_obj_id` INT UNSIGNED COMMENT "Parent object id",`fq_name` VARCHAR(512) COMMENT "Fully qualified object name") COMMENT="Dictionary object info" ENGINE=NDBINFO','SET @dummy = 0');
PREPARE stmt FROM @str;
EXECUTE stmt;
DROP PREPARE stmt;

# ndbinfo.ndb$dict_obj_types
SET @str=IF(@have_ndbinfo,'DROP TABLE IF EXISTS `ndbinfo`.`ndb$dict_obj_types`','SET @dummy = 0');
PREPARE stmt FROM @str;
EXECUTE stmt;
DROP PREPARE stmt;

SET @str=IF(@have_ndbinfo,'CREATE TABLE `ndbinfo`.`ndb$dict_obj_types` (type_id INT UNSIGNED, type_name VARCHAR(512)) ENGINE=NDBINFO','SET @dummy = 0');
PREPARE stmt FROM @str;
EXECUTE stmt;
DROP PREPARE stmt;

# ndbinfo.ndb$config_params
SET @str=IF(@have_ndbinfo,'DROP TABLE IF EXISTS `ndbinfo`.`ndb$config_params`','SET @dummy = 0');
PREPARE stmt FROM @str;
EXECUTE stmt;
DROP PREPARE stmt;

SET @str=IF(@have_ndbinfo,'CREATE TABLE `ndbinfo`.`ndb$config_params` (param_number INT UNSIGNED, param_name VARCHAR(512)) ENGINE=NDBINFO','SET @dummy = 0');
PREPARE stmt FROM @str;
EXECUTE stmt;
DROP PREPARE stmt;

# ndbinfo.ndb$dbtc_apiconnect_state
SET @str=IF(@have_ndbinfo,'DROP TABLE IF EXISTS `ndbinfo`.`ndb$dbtc_apiconnect_state`','SET @dummy = 0');
PREPARE stmt FROM @str;
EXECUTE stmt;
DROP PREPARE stmt;

SET @str=IF(@have_ndbinfo,'CREATE TABLE `ndbinfo`.`ndb$dbtc_apiconnect_state` (state_int_value INT UNSIGNED, state_name VARCHAR(256), state_friendly_name VARCHAR(256), state_description VARCHAR(256)) ENGINE=NDBINFO','SET @dummy = 0');
PREPARE stmt FROM @str;
EXECUTE stmt;
DROP PREPARE stmt;

# ndbinfo.ndb$dblqh_tcconnect_state
SET @str=IF(@have_ndbinfo,'DROP TABLE IF EXISTS `ndbinfo`.`ndb$dblqh_tcconnect_state`','SET @dummy = 0');
PREPARE stmt FROM @str;
EXECUTE stmt;
DROP PREPARE stmt;

<<<<<<< HEAD
SET @str=IF(@have_ndbinfo,'CREATE TABLE `ndbinfo`.`ndb$dblqh_tcconnect_state` (state_int_value INT UNSIGNED, state_name VARCHAR(256), state_friendly_name VARCHAR(256), state_description VARCHAR(256)) ENGINE=NDBINFO','SET @dummy = 0');
=======
SET @str=IF(@have_ndbinfo,'INSERT INTO `ndbinfo`.`config_params` VALUES (179, "MaxNoOfSubscriptions"), (180, "MaxNoOfSubscribers"), (181, "MaxNoOfConcurrentSubOperations"), (5, "HostName"), (3, "NodeId"), (101, "NoOfReplicas"), (103, "MaxNoOfAttributes"), (102, "MaxNoOfTables"), (149, "MaxNoOfOrderedIndexes"), (150, "MaxNoOfUniqueHashIndexes"), (110, "MaxNoOfConcurrentIndexOperations"), (105, "MaxNoOfTriggers"), (109, "MaxNoOfFiredTriggers"), (100, "MaxNoOfSavedMessages"), (177, "LockExecuteThreadToCPU"), (178, "LockMaintThreadsToCPU"), (176, "RealtimeScheduler"), (114, "LockPagesInMainMemory"), (123, "TimeBetweenWatchDogCheck"), (174, "SchedulerExecutionTimer"), (175, "SchedulerSpinTimer"), (141, "TimeBetweenWatchDogCheckInitial"), (124, "StopOnError"), (107, "MaxNoOfConcurrentOperations"), (627, "MaxDMLOperationsPerTransaction"), (151, "MaxNoOfLocalOperations"), (152, "MaxNoOfLocalScans"), (153, "BatchSizePerLocalScan"), (106, "MaxNoOfConcurrentTransactions"), (108, "MaxNoOfConcurrentScans"), (111, "TransactionBufferMemory"), (113, "IndexMemory"), (112, "DataMemory"), (154, "UndoIndexBuffer"), (155, "UndoDataBuffer"), (156, "RedoBuffer"), (157, "LongMessageBuffer"), (160, "DiskPageBufferMemory"), (198, "SharedGlobalMemory"), (115, "StartPartialTimeout"), (116, "StartPartitionedTimeout"), (117, "StartFailureTimeout"), (619, "StartNoNodegroupTimeout"), (118, "HeartbeatIntervalDbDb"), (618, "ConnectCheckIntervalDelay"), (119, "HeartbeatIntervalDbApi"), (120, "TimeBetweenLocalCheckpoints"), (121, "TimeBetweenGlobalCheckpoints"), (170, "TimeBetweenEpochs"), (171, "TimeBetweenEpochsTimeout"), (182, "MaxBufferedEpochs"), (632, "NoOfFragmentLogParts"), (126, "NoOfFragmentLogFiles"), (140, "FragmentLogFileSize"), (189, "InitFragmentLogFiles"), (190, "DiskIOThreadPool"), (159, "MaxNoOfOpenFiles"), (162, "InitialNoOfOpenFiles"), (129, "TimeBetweenInactiveTransactionAbortCheck"), (130, "TransactionInactiveTimeout"), (131, "TransactionDeadlockDetectionTimeout"), (148, "Diskless"), (122, "ArbitrationTimeout"), (142, "Arbitration"), (7, "DataDir"), (125, "FileSystemPath"), (250, "LogLevelStartup"), (251, "LogLevelShutdown"), (252, "LogLevelStatistic"), (253, "LogLevelCheckpoint"), (254, "LogLevelNodeRestart"), (255, "LogLevelConnection"), (259, "LogLevelCongestion"), (258, "LogLevelError"), (256, "LogLevelInfo"), (158, "BackupDataDir"), (163, "DiskSyncSize"), (164, "DiskCheckpointSpeed"), (165, "DiskCheckpointSpeedInRestart"), (133, "BackupMemory"), (134, "BackupDataBufferSize"), (135, "BackupLogBufferSize"), (136, "BackupWriteSize"), (139, "BackupMaxWriteSize"), (161, "StringMemory"), (169, "MaxAllocate"), (166, "MemReportFrequency"), (167, "BackupReportFrequency"), (184, "StartupStatusReportFrequency"), (168, "ODirect"), (172, "CompressedBackup"), (173, "CompressedLCP"), (203, "ExtraSendBufferMemory"), (9, "TotalSendBufferMemory"), (185, "Nodegroup"), (186, "MaxNoOfExecutionThreads"), (188, "__ndbmt_lqh_workers"), (187, "__ndbmt_lqh_threads"), (191, "__ndbmt_classic"), (628, "ThreadConfig"), (193, "FileSystemPathDD"), (194, "FileSystemPathDataFiles"), (195, "FileSystemPathUndoFiles"), (196, "InitialLogfileGroup"), (197, "InitialTablespace"), (605, "MaxLCPStartDelay"), (606, "BuildIndexThreads"), (607, "HeartbeatOrder"), (608, "DictTrace"), (609, "MaxStartFailRetries"), (610, "StartFailRetryDelay"), (613, "EventLogBufferSize"), (614, "Numa"), (611, "RedoOverCommitLimit"), (612, "RedoOverCommitCounter"), (615, "LateAlloc"), (616, "TwoPassInitialNodeRestartCopy"), (617, "MaxParallelScansPerFragment"), (620, "IndexStatAutoCreate"), (621, "IndexStatAutoUpdate"), (622, "IndexStatSaveSize"), (623, "IndexStatSaveScale"), (624, "IndexStatTriggerPct"), (625, "IndexStatTriggerScale"), (626, "IndexStatUpdateDelay"), (629, "CrashOnCorruptedTuple"), (630, "MinFreePct")','SET @dummy = 0');
PREPARE stmt FROM @str;
EXECUTE stmt;
DROP PREPARE stmt;

# ndbinfo.ndb$dbtc_apiconnect_state
SET @str=IF(@have_ndbinfo,'CREATE TABLE `ndbinfo`.`ndb$dbtc_apiconnect_state` (state_int_value  INT UNSIGNED PRIMARY KEY, state_name VARCHAR(256), state_friendly_name VARCHAR(256), state_description VARCHAR(256))','SET @dummy = 0');
PREPARE stmt FROM @str;
EXECUTE stmt;
DROP PREPARE stmt;

SET @str=IF(@have_ndbinfo,'INSERT INTO `ndbinfo`.`ndb$dbtc_apiconnect_state` VALUES (0, "CS_CONNECTED", "Connected", "An allocated idle transaction object"), (1, "CS_DISCONNECTED", "Disconnected", "An unallocated connection object"), (2, "CS_STARTED", "Started", "A started transaction"), (3, "CS_RECEIVING", "Receiving", "A transaction receiving operations"), (7, "CS_RESTART", "", ""), (8, "CS_ABORTING", "Aborting", "A transaction aborting"), (9, "CS_COMPLETING", "Completing", "A transaction completing"), (10, "CS_COMPLETE_SENT", "Completing", "A transaction completing"), (11, "CS_PREPARE_TO_COMMIT", "", ""), (12, "CS_COMMIT_SENT", "Committing", "A transaction committing"), (13, "CS_START_COMMITTING", "", ""), (14, "CS_COMMITTING", "Committing", "A transaction committing"), (15, "CS_REC_COMMITTING", "", ""), (16, "CS_WAIT_ABORT_CONF", "Aborting", ""), (17, "CS_WAIT_COMPLETE_CONF", "Completing", ""), (18, "CS_WAIT_COMMIT_CONF", "Committing", ""), (19, "CS_FAIL_ABORTING", "TakeOverAborting", ""), (20, "CS_FAIL_ABORTED", "TakeOverAborting", ""), (21, "CS_FAIL_PREPARED", "", ""), (22, "CS_FAIL_COMMITTING", "TakeOverCommitting", ""), (23, "CS_FAIL_COMMITTED", "TakeOverCommitting", ""), (24, "CS_FAIL_COMPLETED", "TakeOverCompleting", ""), (25, "CS_START_SCAN", "Scanning", ""), (26, "CS_SEND_FIRE_TRIG_REQ", "Precomitting", ""), (27, "CS_WAIT_FIRE_TRIG_REQ", "Precomitting", "")','SET @dummy = 0');
PREPARE stmt FROM @str;
EXECUTE stmt;
DROP PREPARE stmt;

# ndbinfo.ndb$dblqh_tcconnect_state
SET @str=IF(@have_ndbinfo,'CREATE TABLE `ndbinfo`.`ndb$dblqh_tcconnect_state` (state_int_value  INT UNSIGNED PRIMARY KEY, state_name VARCHAR(256), state_friendly_name VARCHAR(256), state_description VARCHAR(256))','SET @dummy = 0');
PREPARE stmt FROM @str;
EXECUTE stmt;
DROP PREPARE stmt;

SET @str=IF(@have_ndbinfo,'INSERT INTO `ndbinfo`.`ndb$dblqh_tcconnect_state` VALUES (0, "IDLE", "Idle", ""), (1, "WAIT_ACC", "WaitLock", ""), (2, "WAIT_TUPKEYINFO", "", ""), (3, "WAIT_ATTR", "WaitData", ""), (4, "WAIT_TUP", "WaitTup", ""), (5, "STOPPED", "Stopped", ""), (6, "LOG_QUEUED", "LogPrepare", ""), (7, "PREPARED", "Prepared", ""), (8, "LOG_COMMIT_WRITTEN_WAIT_SIGNAL", "", ""), (9, "LOG_COMMIT_QUEUED_WAIT_SIGNAL", "", ""), (10, "COMMIT_STOPPED", "CommittingStopped", ""), (11, "LOG_COMMIT_QUEUED", "Committing", ""), (12, "COMMIT_QUEUED", "Committing", ""), (13, "COMMITTED", "Committed", ""), (35, "WAIT_TUP_COMMIT", "Committing", ""), (14, "WAIT_ACC_ABORT", "Aborting", ""), (15, "ABORT_QUEUED", "Aborting", ""), (16, "ABORT_STOPPED", "AbortingStopped", ""), (17, "WAIT_AI_AFTER_ABORT", "Aborting", ""), (18, "LOG_ABORT_QUEUED", "Aborting", ""), (19, "WAIT_TUP_TO_ABORT", "Aborting", ""), (20, "WAIT_SCAN_AI", "Scanning", ""), (21, "SCAN_STATE_USED", "Scanning", ""), (22, "SCAN_FIRST_STOPPED", "Scanning", ""), (23, "SCAN_CHECK_STOPPED", "Scanning", ""), (24, "SCAN_STOPPED", "ScanningStopped", ""), (25, "SCAN_RELEASE_STOPPED", "ScanningStopped", ""), (26, "SCAN_CLOSE_STOPPED", "ScanningStopped", ""), (27, "COPY_CLOSE_STOPPED", "ScanningStopped", ""), (28, "COPY_FIRST_STOPPED", "ScanningStopped", ""), (29, "COPY_STOPPED", "ScanningStopped", ""), (30, "SCAN_TUPKEY", "Scanning", ""), (31, "COPY_TUPKEY", "NodeRecoveryScanning", ""), (32, "TC_NOT_CONNECTED", "Idle", ""), (33, "PREPARED_RECEIVED_COMMIT", "Committing", ""), (34, "LOG_COMMIT_WRITTEN", "Committing", "")','SET @dummy = 0');
>>>>>>> 64c88599
PREPARE stmt FROM @str;
EXECUTE stmt;
DROP PREPARE stmt;

# ndbinfo.transporters
SET @str=IF(@have_ndbinfo,'CREATE OR REPLACE DEFINER=`root`@`localhost` SQL SECURITY INVOKER VIEW `ndbinfo`.`transporters` AS SELECT node_id, remote_node_id,  CASE connection_status  WHEN 0 THEN "CONNECTED"  WHEN 1 THEN "CONNECTING"  WHEN 2 THEN "DISCONNECTED"  WHEN 3 THEN "DISCONNECTING"  ELSE NULL  END AS status,  remote_address, bytes_sent, bytes_received,  connect_count,  overloaded, overload_count, slowdown, slowdown_count FROM `ndbinfo`.`ndb$transporters`','SET @dummy = 0');
PREPARE stmt FROM @str;
EXECUTE stmt;
DROP PREPARE stmt;

# ndbinfo.logspaces
SET @str=IF(@have_ndbinfo,'CREATE OR REPLACE DEFINER=`root`@`localhost` SQL SECURITY INVOKER VIEW `ndbinfo`.`logspaces` AS SELECT node_id,  CASE log_type  WHEN 0 THEN "REDO"  WHEN 1 THEN "DD-UNDO"  ELSE NULL  END AS log_type, log_id, log_part, total, used FROM `ndbinfo`.`ndb$logspaces`','SET @dummy = 0');
PREPARE stmt FROM @str;
EXECUTE stmt;
DROP PREPARE stmt;

# ndbinfo.logbuffers
SET @str=IF(@have_ndbinfo,'CREATE OR REPLACE DEFINER=`root`@`localhost` SQL SECURITY INVOKER VIEW `ndbinfo`.`logbuffers` AS SELECT node_id,  CASE log_type  WHEN 0 THEN "REDO"  WHEN 1 THEN "DD-UNDO"  ELSE "<unknown>"  END AS log_type, log_id, log_part, total, used FROM `ndbinfo`.`ndb$logbuffers`','SET @dummy = 0');
PREPARE stmt FROM @str;
EXECUTE stmt;
DROP PREPARE stmt;

# ndbinfo.resources
SET @str=IF(@have_ndbinfo,'CREATE OR REPLACE DEFINER=`root`@`localhost` SQL SECURITY INVOKER VIEW `ndbinfo`.`resources` AS SELECT node_id,  CASE resource_id  WHEN 0 THEN "RESERVED"  WHEN 1 THEN "DISK_OPERATIONS"  WHEN 2 THEN "DISK_RECORDS"  WHEN 3 THEN "DATA_MEMORY"  WHEN 4 THEN "JOBBUFFER"  WHEN 5 THEN "FILE_BUFFERS"  WHEN 6 THEN "TRANSPORTER_BUFFERS"  WHEN 7 THEN "DISK_PAGE_BUFFER"  WHEN 8 THEN "QUERY_MEMORY"  WHEN 9 THEN "SCHEMA_TRANS_MEMORY"  ELSE "<unknown>"  END AS resource_name, reserved, used, max FROM `ndbinfo`.`ndb$resources`','SET @dummy = 0');
PREPARE stmt FROM @str;
EXECUTE stmt;
DROP PREPARE stmt;

# ndbinfo.counters
<<<<<<< HEAD
SET @str=IF(@have_ndbinfo,'CREATE OR REPLACE DEFINER=`root`@`localhost` SQL SECURITY INVOKER VIEW `ndbinfo`.`counters` AS SELECT node_id, b.block_name, block_instance, counter_id, CASE counter_id  WHEN 1 THEN "ATTRINFO"  WHEN 2 THEN "TRANSACTIONS"  WHEN 3 THEN "COMMITS"  WHEN 4 THEN "READS"  WHEN 5 THEN "SIMPLE_READS"  WHEN 6 THEN "WRITES"  WHEN 7 THEN "ABORTS"  WHEN 8 THEN "TABLE_SCANS"  WHEN 9 THEN "RANGE_SCANS"  WHEN 10 THEN "OPERATIONS"  WHEN 11 THEN "READS_RECEIVED"  WHEN 12 THEN "LOCAL_READS_SENT"  WHEN 13 THEN "REMOTE_READS_SENT"  WHEN 14 THEN "READS_NOT_FOUND"  WHEN 15 THEN "TABLE_SCANS_RECEIVED"  WHEN 16 THEN "LOCAL_TABLE_SCANS_SENT"  WHEN 17 THEN "RANGE_SCANS_RECEIVED"  WHEN 18 THEN "LOCAL_RANGE_SCANS_SENT"  WHEN 19 THEN "REMOTE_RANGE_SCANS_SENT"  WHEN 20 THEN "SCAN_BATCHES_RETURNED"  WHEN 21 THEN "SCAN_ROWS_RETURNED"  WHEN 22 THEN "PRUNED_RANGE_SCANS_RECEIVED"  WHEN 23 THEN "CONST_PRUNED_RANGE_SCANS_RECEIVED"  WHEN 24 THEN "LOCAL_READS"  WHEN 25 THEN "LOCAL_WRITES"  WHEN 26 THEN "LQHKEY_OVERLOAD"  WHEN 27 THEN "LQHKEY_OVERLOAD_TC"  WHEN 28 THEN "LQHKEY_OVERLOAD_READER"  WHEN 29 THEN "LQHKEY_OVERLOAD_NODE_PEER"  WHEN 30 THEN "LQHKEY_OVERLOAD_SUBSCRIBER"  WHEN 31 THEN "LQHSCAN_SLOWDOWNS"  ELSE "<unknown>"  END AS counter_name, val FROM `ndbinfo`.`ndb$counters` c LEFT JOIN `ndbinfo`.`ndb$blocks` b ON c.block_number = b.block_number','SET @dummy = 0');
=======
SET @str=IF(@have_ndbinfo,'CREATE OR REPLACE DEFINER=`root`@`localhost` SQL SECURITY INVOKER VIEW `ndbinfo`.`counters` AS SELECT node_id, b.block_name, block_instance, counter_id, CASE counter_id  WHEN 1 THEN "ATTRINFO"  WHEN 2 THEN "TRANSACTIONS"  WHEN 3 THEN "COMMITS"  WHEN 4 THEN "READS"  WHEN 5 THEN "SIMPLE_READS"  WHEN 6 THEN "WRITES"  WHEN 7 THEN "ABORTS"  WHEN 8 THEN "TABLE_SCANS"  WHEN 9 THEN "RANGE_SCANS"  WHEN 10 THEN "OPERATIONS"  WHEN 11 THEN "READS_RECEIVED"  WHEN 12 THEN "LOCAL_READS_SENT"  WHEN 13 THEN "REMOTE_READS_SENT"  WHEN 14 THEN "READS_NOT_FOUND"  WHEN 15 THEN "TABLE_SCANS_RECEIVED"  WHEN 16 THEN "LOCAL_TABLE_SCANS_SENT"  WHEN 17 THEN "RANGE_SCANS_RECEIVED"  WHEN 18 THEN "LOCAL_RANGE_SCANS_SENT"  WHEN 19 THEN "REMOTE_RANGE_SCANS_SENT"  WHEN 20 THEN "SCAN_BATCHES_RETURNED"  WHEN 21 THEN "SCAN_ROWS_RETURNED"  WHEN 22 THEN "PRUNED_RANGE_SCANS_RECEIVED"  WHEN 23 THEN "CONST_PRUNED_RANGE_SCANS_RECEIVED"  WHEN 24 THEN "LOCAL_READS"  WHEN 25 THEN "LOCAL_WRITES"  WHEN 26 THEN "LQHKEY_OVERLOAD"  WHEN 27 THEN "LQHKEY_OVERLOAD_TC"  WHEN 28 THEN "LQHKEY_OVERLOAD_READER"  WHEN 29 THEN "LQHKEY_OVERLOAD_NODE_PEER"  WHEN 30 THEN "LQHKEY_OVERLOAD_SUBSCRIBER"  WHEN 31 THEN "LQHSCAN_SLOWDOWNS"  ELSE "<unknown>"  END AS counter_name, val FROM `ndbinfo`.`ndb$counters` c LEFT JOIN `ndbinfo`.blocks b ON c.block_number = b.block_number','SET @dummy = 0');
>>>>>>> 64c88599
PREPARE stmt FROM @str;
EXECUTE stmt;
DROP PREPARE stmt;

# ndbinfo.nodes
SET @str=IF(@have_ndbinfo,'CREATE OR REPLACE DEFINER=`root`@`localhost` SQL SECURITY INVOKER VIEW `ndbinfo`.`nodes` AS SELECT node_id, uptime, CASE status  WHEN 0 THEN "NOTHING"  WHEN 1 THEN "CMVMI"  WHEN 2 THEN "STARTING"  WHEN 3 THEN "STARTED"  WHEN 4 THEN "SINGLEUSER"  WHEN 5 THEN "STOPPING_1"  WHEN 6 THEN "STOPPING_2"  WHEN 7 THEN "STOPPING_3"  WHEN 8 THEN "STOPPING_4"  ELSE "<unknown>"  END AS status, start_phase, config_generation FROM `ndbinfo`.`ndb$nodes`','SET @dummy = 0');
PREPARE stmt FROM @str;
EXECUTE stmt;
DROP PREPARE stmt;

# ndbinfo.memoryusage
SET @str=IF(@have_ndbinfo,'CREATE OR REPLACE DEFINER=`root`@`localhost` SQL SECURITY INVOKER VIEW `ndbinfo`.`memoryusage` AS SELECT node_id,  pool_name AS memory_type,  SUM(used*entry_size) AS used,  SUM(used) AS used_pages,  SUM(total*entry_size) AS total,  SUM(total) AS total_pages FROM `ndbinfo`.`ndb$pools` WHERE (block_number IN (248, 254) AND   (pool_name = "Index memory" OR pool_name = "Data memory")) OR pool_name = "Long message buffer" GROUP BY node_id, memory_type','SET @dummy = 0');
PREPARE stmt FROM @str;
EXECUTE stmt;
DROP PREPARE stmt;

# ndbinfo.diskpagebuffer
SET @str=IF(@have_ndbinfo,'CREATE OR REPLACE DEFINER=`root`@`localhost` SQL SECURITY INVOKER VIEW `ndbinfo`.`diskpagebuffer` AS SELECT node_id, block_instance, pages_written, pages_written_lcp, pages_read, log_waits, page_requests_direct_return, page_requests_wait_queue, page_requests_wait_io FROM `ndbinfo`.`ndb$diskpagebuffer`','SET @dummy = 0');
PREPARE stmt FROM @str;
EXECUTE stmt;
DROP PREPARE stmt;

# ndbinfo.diskpagebuffer
SET @str=IF(@have_ndbinfo,'CREATE OR REPLACE DEFINER=`root`@`localhost` SQL SECURITY INVOKER VIEW `ndbinfo`.`diskpagebuffer` AS SELECT node_id, block_instance, pages_written, pages_written_lcp, pages_read, log_waits, page_requests_direct_return, page_requests_wait_queue, page_requests_wait_io FROM `ndbinfo`.`ndb$diskpagebuffer`','SET @dummy = 0');
<<<<<<< HEAD
PREPARE stmt FROM @str;
EXECUTE stmt;
DROP PREPARE stmt;

# ndbinfo.threadblocks
SET @str=IF(@have_ndbinfo,'CREATE OR REPLACE DEFINER=`root`@`localhost` SQL SECURITY INVOKER VIEW `ndbinfo`.`threadblocks` AS SELECT t.node_id, t.thr_no, b.block_name, t.block_instance FROM `ndbinfo`.`ndb$threadblocks` t LEFT JOIN `ndbinfo`.`ndb$blocks` b ON t.block_number = b.block_number','SET @dummy = 0');
PREPARE stmt FROM @str;
EXECUTE stmt;
DROP PREPARE stmt;

# ndbinfo.threadstat
SET @str=IF(@have_ndbinfo,'CREATE OR REPLACE DEFINER=`root`@`localhost` SQL SECURITY INVOKER VIEW `ndbinfo`.`threadstat` AS SELECT * from `ndbinfo`.`ndb$threadstat`','SET @dummy = 0');
PREPARE stmt FROM @str;
EXECUTE stmt;
DROP PREPARE stmt;

# ndbinfo.disk_write_speed_base
SET @str=IF(@have_ndbinfo,'CREATE OR REPLACE DEFINER=`root`@`localhost` SQL SECURITY INVOKER VIEW `ndbinfo`.`disk_write_speed_base` AS SELECT * from `ndbinfo`.`ndb$disk_write_speed_base`','SET @dummy = 0');
PREPARE stmt FROM @str;
EXECUTE stmt;
DROP PREPARE stmt;

# ndbinfo.disk_write_speed_aggregate
SET @str=IF(@have_ndbinfo,'CREATE OR REPLACE DEFINER=`root`@`localhost` SQL SECURITY INVOKER VIEW `ndbinfo`.`disk_write_speed_aggregate` AS SELECT * from `ndbinfo`.`ndb$disk_write_speed_aggregate`','SET @dummy = 0');
PREPARE stmt FROM @str;
EXECUTE stmt;
DROP PREPARE stmt;

# ndbinfo.disk_write_speed_aggregate_node
SET @str=IF(@have_ndbinfo,'CREATE OR REPLACE DEFINER=`root`@`localhost` SQL SECURITY INVOKER VIEW `ndbinfo`.`disk_write_speed_aggregate_node` AS SELECT node_id,SUM(backup_lcp_speed_last_sec) AS backup_lcp_speed_last_sec,SUM(redo_speed_last_sec) AS redo_speed_last_sec,SUM(backup_lcp_speed_last_10sec) AS backup_lcp_speed_last_10sec,SUM(redo_speed_last_10sec) AS redo_speed_last_10sec,SUM(backup_lcp_speed_last_60sec) AS backup_lcp_speed_last_60sec,SUM(redo_speed_last_60sec) AS redo_speed_last_60sec from `ndbinfo`.`ndb$disk_write_speed_aggregate` GROUP by node_id','SET @dummy = 0');
PREPARE stmt FROM @str;
EXECUTE stmt;
DROP PREPARE stmt;

# ndbinfo.restart_info
SET @str=IF(@have_ndbinfo,'CREATE OR REPLACE DEFINER=`root`@`localhost` SQL SECURITY INVOKER VIEW `ndbinfo`.`restart_info` AS SELECT * from `ndbinfo`.`ndb$restart_info`','SET @dummy = 0');
PREPARE stmt FROM @str;
EXECUTE stmt;
DROP PREPARE stmt;

# ndbinfo.cluster_transactions
SET @str=IF(@have_ndbinfo,'CREATE OR REPLACE DEFINER=`root`@`localhost` SQL SECURITY INVOKER VIEW `ndbinfo`.`cluster_transactions` AS SELECT t.node_id, t.block_instance, t.transid0 + (t.transid1 << 32) as transid, s.state_friendly_name as state,  t.c_ops as count_operations,  t.outstanding as outstanding_operations,  t.timer as inactive_seconds,  (t.apiref & 65535) as client_node_id,  (t.apiref >> 16) as client_block_ref FROM `ndbinfo`.`ndb$transactions` t LEFT JOIN `ndbinfo`.`ndb$dbtc_apiconnect_state` s        ON s.state_int_value = t.state','SET @dummy = 0');
PREPARE stmt FROM @str;
EXECUTE stmt;
DROP PREPARE stmt;

# ndbinfo.server_transactions
SET @str=IF(@have_ndbinfo,'CREATE OR REPLACE DEFINER=`root`@`localhost` SQL SECURITY INVOKER VIEW `ndbinfo`.`server_transactions` AS SELECT map.mysql_connection_id, t.*FROM information_schema.ndb_transid_mysql_connection_map map JOIN `ndbinfo`.cluster_transactions t   ON (map.ndb_transid >> 32) = (t.transid >> 32)','SET @dummy = 0');
PREPARE stmt FROM @str;
EXECUTE stmt;
DROP PREPARE stmt;

# ndbinfo.cluster_operations
SET @str=IF(@have_ndbinfo,'CREATE OR REPLACE DEFINER=`root`@`localhost` SQL SECURITY INVOKER VIEW `ndbinfo`.`cluster_operations` AS SELECT o.node_id, o.block_instance, o.transid0 + (o.transid1 << 32) as transid, case o.op  when 1 then "READ" when 2 then "READ-SH" when 3 then "READ-EX" when 4 then "INSERT" when 5 then "UPDATE" when 6 then "DELETE" when 7 then "WRITE" when 8 then "UNLOCK" when 9 then "REFRESH" when 257 then "SCAN" when 258 then "SCAN-SH" when 259 then "SCAN-EX" ELSE "<unknown>" END as operation_type,  s.state_friendly_name as state,  o.tableid,  o.fragmentid,  (o.apiref & 65535) as client_node_id,  (o.apiref >> 16) as client_block_ref,  (o.tcref & 65535) as tc_node_id,  ((o.tcref >> 16) & 511) as tc_block_no,  ((o.tcref >> (16 + 9)) & 127) as tc_block_instance FROM `ndbinfo`.`ndb$operations` o LEFT JOIN `ndbinfo`.`ndb$dblqh_tcconnect_state` s        ON s.state_int_value = o.state','SET @dummy = 0');
PREPARE stmt FROM @str;
EXECUTE stmt;
DROP PREPARE stmt;

# ndbinfo.server_operations
SET @str=IF(@have_ndbinfo,'CREATE OR REPLACE DEFINER=`root`@`localhost` SQL SECURITY INVOKER VIEW `ndbinfo`.`server_operations` AS SELECT map.mysql_connection_id, o.* FROM `ndbinfo`.cluster_operations o JOIN information_schema.ndb_transid_mysql_connection_map map  ON (map.ndb_transid >> 32) = (o.transid >> 32)','SET @dummy = 0');
PREPARE stmt FROM @str;
EXECUTE stmt;
DROP PREPARE stmt;

# ndbinfo.membership
SET @str=IF(@have_ndbinfo,'CREATE OR REPLACE DEFINER=`root`@`localhost` SQL SECURITY INVOKER VIEW `ndbinfo`.`membership` AS SELECT node_id, group_id, left_node, right_node, president, successor, dynamic_id & 0xFFFF AS succession_order, dynamic_id >> 16 AS Conf_HB_order, arbitrator, arb_ticket, CASE arb_state  WHEN 0 THEN "ARBIT_NULL"  WHEN 1 THEN "ARBIT_INIT"  WHEN 2 THEN "ARBIT_FIND"  WHEN 3 THEN "ARBIT_PREP1"  WHEN 4 THEN "ARBIT_PREP2"  WHEN 5 THEN "ARBIT_START"  WHEN 6 THEN "ARBIT_RUN"  WHEN 7 THEN "ARBIT_CHOOSE"  WHEN 8 THEN "ARBIT_CRASH"  ELSE "UNKNOWN" END AS arb_state, CASE arb_connected  WHEN 1 THEN "Yes"  ELSE "No" END AS arb_connected, conn_rank1_arbs AS connected_rank1_arbs, conn_rank2_arbs AS connected_rank2_arbs FROM `ndbinfo`.`ndb$membership`','SET @dummy = 0');
PREPARE stmt FROM @str;
EXECUTE stmt;
DROP PREPARE stmt;

# ndbinfo.arbitrator_validity_detail
SET @str=IF(@have_ndbinfo,'CREATE OR REPLACE DEFINER=`root`@`localhost` SQL SECURITY INVOKER VIEW `ndbinfo`.`arbitrator_validity_detail` AS SELECT node_id, arbitrator, arb_ticket, CASE arb_connected  WHEN 1 THEN "Yes"  ELSE "No" END AS arb_connected, CASE arb_state  WHEN 0 THEN "ARBIT_NULL"  WHEN 1 THEN "ARBIT_INIT"  WHEN 2 THEN "ARBIT_FIND"  WHEN 3 THEN "ARBIT_PREP1"  WHEN 4 THEN "ARBIT_PREP2"  WHEN 5 THEN "ARBIT_START"  WHEN 6 THEN "ARBIT_RUN"  WHEN 7 THEN "ARBIT_CHOOSE"  WHEN 8 THEN "ARBIT_CRASH"  ELSE "UNKNOWN" END AS arb_state FROM `ndbinfo`.`ndb$membership` ORDER BY arbitrator, arb_connected DESC','SET @dummy = 0');
PREPARE stmt FROM @str;
EXECUTE stmt;
DROP PREPARE stmt;

# ndbinfo.arbitrator_validity_summary
SET @str=IF(@have_ndbinfo,'CREATE OR REPLACE DEFINER=`root`@`localhost` SQL SECURITY INVOKER VIEW `ndbinfo`.`arbitrator_validity_summary` AS SELECT arbitrator, arb_ticket, CASE arb_connected  WHEN 1 THEN "Yes"  ELSE "No" END AS arb_connected, count(*) as consensus_count FROM `ndbinfo`.`ndb$membership` GROUP BY arbitrator, arb_ticket, arb_connected','SET @dummy = 0');
PREPARE stmt FROM @str;
EXECUTE stmt;
DROP PREPARE stmt;


# ndbinfo.memory_per_fragment
# The test for name.type<=6 is there to elimiate matching non-table objects 
# (triggers, files etc.), since the 'id' of these may collide with table ids.
SET @str=IF(@have_ndbinfo,'CREATE OR REPLACE DEFINER=`root`@`localhost` SQL SECURITY INVOKER VIEW `ndbinfo`.`memory_per_fragment` AS SELECT name.fq_name, parent_name.fq_name AS parent_fq_name, types.type_name AS type, table_id, node_id, block_instance, fragment_num, fixed_elem_alloc_bytes, fixed_elem_free_bytes, fixed_elem_size_bytes, fixed_elem_count, FLOOR(fixed_elem_free_bytes/fixed_elem_size_bytes) AS fixed_elem_free_count, var_elem_alloc_bytes, var_elem_free_bytes, var_elem_count, hash_index_alloc_bytes FROM ndbinfo.ndb$frag_mem_use AS space JOIN ndbinfo.ndb$dict_obj_info AS name ON name.id=space.table_id AND name.type<=6 JOIN ndbinfo.ndb$dict_obj_types AS types ON name.type=types.type_id LEFT JOIN ndbinfo.ndb$dict_obj_info AS parent_name ON name.parent_obj_id=parent_name.id AND name.parent_obj_type=parent_name.type','SET @dummy = 0');
PREPARE stmt FROM @str;
EXECUTE stmt;
DROP PREPARE stmt;

# Finally turn off offline mode
SET @str=IF(@have_ndbinfo,'SET @@global.ndbinfo_offline=FALSE','SET @dummy = 0');
PREPARE stmt FROM @str;
EXECUTE stmt;
DROP PREPARE stmt;

# ndbinfo.operations_per_fragment
# This is the end-user view of ndb$frag_operations. It adds some 
# dictionary information such as the table name and type, and the name of the
# parent table, if there is any.
#
# The test for name.type<=6 is there to elimiate matching non-table objects 
# (triggers, files etc.), since the 'id' of these may collide with table ids.
SET @cmd='CREATE OR REPLACE DEFINER=`root`@`localhost` 
  SQL SECURITY INVOKER VIEW `ndbinfo`.`operations_per_fragment` AS 
  SELECT name.fq_name, parent_name.fq_name AS parent_fq_name, 
    types.type_name AS type, table_id, node_id, block_instance, fragment_num, 
    tot_key_reads, tot_key_inserts, tot_key_updates, tot_key_writes, 
    tot_key_deletes, tot_key_refs, tot_key_attrinfo_bytes,
    tot_key_keyinfo_bytes, tot_key_prog_bytes, tot_key_inst_exec, 
    tot_key_bytes_returned, tot_frag_scans, tot_scan_rows_examined, 
    tot_scan_rows_returned, tot_scan_bytes_returned, tot_scan_prog_bytes, 
    tot_scan_bound_bytes, tot_scan_inst_exec, tot_qd_frag_scans, 
    conc_frag_scans,
    conc_qd_plain_frag_scans+conc_qd_tup_frag_scans+conc_qd_acc_frag_scans
    AS conc_qd_frag_scans,
    tot_commits 
    FROM ndbinfo.ndb$frag_operations AS ops 
    JOIN ndbinfo.ndb$dict_obj_info AS name 
      ON name.id=ops.table_id AND name.type<=6 
    JOIN ndbinfo.ndb$dict_obj_types AS types ON name.type=types.type_id
    LEFT JOIN ndbinfo.ndb$dict_obj_info AS parent_name 
      ON name.parent_obj_id=parent_name.id AND 
         name.parent_obj_type=parent_name.type';
SET @str=IF(@have_ndbinfo <> 0, @cmd, 'SET @dummy = 0;');
PREPARE stmt FROM @str;
EXECUTE stmt;
DROP PREPARE stmt;

# ndbinfo.blocks
SET @str=IF(@have_ndbinfo,'CREATE OR REPLACE DEFINER=`root`@`localhost` SQL SECURITY INVOKER VIEW `ndbinfo`.`blocks` AS SELECT block_number, block_name FROM `ndbinfo`.`ndb$blocks`','SET @dummy = 0');
PREPARE stmt FROM @str;
EXECUTE stmt;
DROP PREPARE stmt;

# ndbinfo.dict_obj_types
SET @str=IF(@have_ndbinfo,'CREATE OR REPLACE DEFINER=`root`@`localhost` SQL SECURITY INVOKER VIEW `ndbinfo`.`dict_obj_types` AS SELECT type_id, type_name FROM `ndbinfo`.`ndb$dict_obj_types`','SET @dummy = 0');
PREPARE stmt FROM @str;
EXECUTE stmt;
DROP PREPARE stmt;

# ndbinfo.config_params
SET @str=IF(@have_ndbinfo,'CREATE OR REPLACE DEFINER=`root`@`localhost` SQL SECURITY INVOKER VIEW `ndbinfo`.`config_params` AS SELECT param_number, param_name FROM `ndbinfo`.`ndb$config_params`','SET @dummy = 0');
=======
>>>>>>> 64c88599
PREPARE stmt FROM @str;
EXECUTE stmt;
DROP PREPARE stmt;

# ndbinfo.threadblocks
SET @str=IF(@have_ndbinfo,'CREATE OR REPLACE DEFINER=`root`@`localhost` SQL SECURITY INVOKER VIEW `ndbinfo`.`threadblocks` AS SELECT t.node_id, t.thr_no, b.block_name, t.block_instance FROM `ndbinfo`.`ndb$threadblocks` t LEFT JOIN `ndbinfo`.blocks b ON t.block_number = b.block_number','SET @dummy = 0');
PREPARE stmt FROM @str;
EXECUTE stmt;
DROP PREPARE stmt;

# ndbinfo.threadstat
SET @str=IF(@have_ndbinfo,'CREATE OR REPLACE DEFINER=`root`@`localhost` SQL SECURITY INVOKER VIEW `ndbinfo`.`threadstat` AS SELECT * from `ndbinfo`.`ndb$threadstat`','SET @dummy = 0');
PREPARE stmt FROM @str;
EXECUTE stmt;
DROP PREPARE stmt;

# ndbinfo.disk_write_speed_base
SET @str=IF(@have_ndbinfo,'CREATE OR REPLACE DEFINER=`root`@`localhost` SQL SECURITY INVOKER VIEW `ndbinfo`.`disk_write_speed_base` AS SELECT * from `ndbinfo`.`ndb$disk_write_speed_base`','SET @dummy = 0');
PREPARE stmt FROM @str;
EXECUTE stmt;
DROP PREPARE stmt;

# ndbinfo.disk_write_speed_aggregate
SET @str=IF(@have_ndbinfo,'CREATE OR REPLACE DEFINER=`root`@`localhost` SQL SECURITY INVOKER VIEW `ndbinfo`.`disk_write_speed_aggregate` AS SELECT * from `ndbinfo`.`ndb$disk_write_speed_aggregate`','SET @dummy = 0');
PREPARE stmt FROM @str;
EXECUTE stmt;
DROP PREPARE stmt;

# ndbinfo.disk_write_speed_aggregate_node
SET @str=IF(@have_ndbinfo,'CREATE OR REPLACE DEFINER=`root`@`localhost` SQL SECURITY INVOKER VIEW `ndbinfo`.`disk_write_speed_aggregate_node` AS SELECT node_id,SUM(backup_lcp_speed_last_sec) AS backup_lcp_speed_last_sec,SUM(redo_speed_last_sec) AS redo_speed_last_sec,SUM(backup_lcp_speed_last_10sec) AS backup_lcp_speed_last_10sec,SUM(redo_speed_last_10sec) AS redo_speed_last_10sec,SUM(backup_lcp_speed_last_60sec) AS backup_lcp_speed_last_60sec,SUM(redo_speed_last_60sec) AS redo_speed_last_60sec from `ndbinfo`.`ndb$disk_write_speed_aggregate` GROUP by node_id','SET @dummy = 0');
PREPARE stmt FROM @str;
EXECUTE stmt;
DROP PREPARE stmt;

# ndbinfo.restart_info
SET @str=IF(@have_ndbinfo,'CREATE OR REPLACE DEFINER=`root`@`localhost` SQL SECURITY INVOKER VIEW `ndbinfo`.`restart_info` AS SELECT * from `ndbinfo`.`ndb$restart_info`','SET @dummy = 0');
PREPARE stmt FROM @str;
EXECUTE stmt;
DROP PREPARE stmt;

# ndbinfo.cluster_transactions
SET @str=IF(@have_ndbinfo,'CREATE OR REPLACE DEFINER=`root`@`localhost` SQL SECURITY INVOKER VIEW `ndbinfo`.`cluster_transactions` AS SELECT t.node_id, t.block_instance, t.transid0 + (t.transid1 << 32) as transid, s.state_friendly_name as state,  t.c_ops as count_operations,  t.outstanding as outstanding_operations,  t.timer as inactive_seconds,  (t.apiref & 65535) as client_node_id,  (t.apiref >> 16) as client_block_ref FROM `ndbinfo`.`ndb$transactions` t LEFT JOIN `ndbinfo`.`ndb$dbtc_apiconnect_state` s        ON s.state_int_value = t.state','SET @dummy = 0');
PREPARE stmt FROM @str;
EXECUTE stmt;
DROP PREPARE stmt;

# ndbinfo.server_transactions
SET @str=IF(@have_ndbinfo,'CREATE OR REPLACE DEFINER=`root`@`localhost` SQL SECURITY INVOKER VIEW `ndbinfo`.`server_transactions` AS SELECT map.mysql_connection_id, t.*FROM information_schema.ndb_transid_mysql_connection_map map JOIN `ndbinfo`.cluster_transactions t   ON (map.ndb_transid >> 32) = (t.transid >> 32)','SET @dummy = 0');
PREPARE stmt FROM @str;
EXECUTE stmt;
DROP PREPARE stmt;

# ndbinfo.cluster_operations
SET @str=IF(@have_ndbinfo,'CREATE OR REPLACE DEFINER=`root`@`localhost` SQL SECURITY INVOKER VIEW `ndbinfo`.`cluster_operations` AS SELECT o.node_id, o.block_instance, o.transid0 + (o.transid1 << 32) as transid, case o.op  when 1 then "READ" when 2 then "READ-SH" when 3 then "READ-EX" when 4 then "INSERT" when 5 then "UPDATE" when 6 then "DELETE" when 7 then "WRITE" when 8 then "UNLOCK" when 9 then "REFRESH" when 257 then "SCAN" when 258 then "SCAN-SH" when 259 then "SCAN-EX" ELSE "<unknown>" END as operation_type,  s.state_friendly_name as state,  o.tableid,  o.fragmentid,  (o.apiref & 65535) as client_node_id,  (o.apiref >> 16) as client_block_ref,  (o.tcref & 65535) as tc_node_id,  ((o.tcref >> 16) & 511) as tc_block_no,  ((o.tcref >> (16 + 9)) & 127) as tc_block_instance FROM `ndbinfo`.`ndb$operations` o LEFT JOIN `ndbinfo`.`ndb$dblqh_tcconnect_state` s        ON s.state_int_value = o.state','SET @dummy = 0');
PREPARE stmt FROM @str;
EXECUTE stmt;
DROP PREPARE stmt;

# ndbinfo.server_operations
SET @str=IF(@have_ndbinfo,'CREATE OR REPLACE DEFINER=`root`@`localhost` SQL SECURITY INVOKER VIEW `ndbinfo`.`server_operations` AS SELECT map.mysql_connection_id, o.* FROM `ndbinfo`.cluster_operations o JOIN information_schema.ndb_transid_mysql_connection_map map  ON (map.ndb_transid >> 32) = (o.transid >> 32)','SET @dummy = 0');
PREPARE stmt FROM @str;
EXECUTE stmt;
DROP PREPARE stmt;

# ndbinfo.membership
SET @str=IF(@have_ndbinfo,'CREATE OR REPLACE DEFINER=`root`@`localhost` SQL SECURITY INVOKER VIEW `ndbinfo`.`membership` AS SELECT node_id, group_id, left_node, right_node, president, successor, dynamic_id & 0xFFFF AS succession_order, dynamic_id >> 16 AS Conf_HB_order, arbitrator, arb_ticket, CASE arb_state  WHEN 0 THEN "ARBIT_NULL"  WHEN 1 THEN "ARBIT_INIT"  WHEN 2 THEN "ARBIT_FIND"  WHEN 3 THEN "ARBIT_PREP1"  WHEN 4 THEN "ARBIT_PREP2"  WHEN 5 THEN "ARBIT_START"  WHEN 6 THEN "ARBIT_RUN"  WHEN 7 THEN "ARBIT_CHOOSE"  WHEN 8 THEN "ARBIT_CRASH"  ELSE "UNKNOWN" END AS arb_state, CASE arb_connected  WHEN 1 THEN "Yes"  ELSE "No" END AS arb_connected, conn_rank1_arbs AS connected_rank1_arbs, conn_rank2_arbs AS connected_rank2_arbs FROM `ndbinfo`.`ndb$membership`','SET @dummy = 0');
PREPARE stmt FROM @str;
EXECUTE stmt;
DROP PREPARE stmt;

# ndbinfo.arbitrator_validity_detail
SET @str=IF(@have_ndbinfo,'CREATE OR REPLACE DEFINER=`root`@`localhost` SQL SECURITY INVOKER VIEW `ndbinfo`.`arbitrator_validity_detail` AS SELECT node_id, arbitrator, arb_ticket, CASE arb_connected  WHEN 1 THEN "Yes"  ELSE "No" END AS arb_connected, CASE arb_state  WHEN 0 THEN "ARBIT_NULL"  WHEN 1 THEN "ARBIT_INIT"  WHEN 2 THEN "ARBIT_FIND"  WHEN 3 THEN "ARBIT_PREP1"  WHEN 4 THEN "ARBIT_PREP2"  WHEN 5 THEN "ARBIT_START"  WHEN 6 THEN "ARBIT_RUN"  WHEN 7 THEN "ARBIT_CHOOSE"  WHEN 8 THEN "ARBIT_CRASH"  ELSE "UNKNOWN" END AS arb_state FROM `ndbinfo`.`ndb$membership` ORDER BY arbitrator, arb_connected DESC','SET @dummy = 0');
PREPARE stmt FROM @str;
EXECUTE stmt;
DROP PREPARE stmt;

# ndbinfo.arbitrator_validity_summary
SET @str=IF(@have_ndbinfo,'CREATE OR REPLACE DEFINER=`root`@`localhost` SQL SECURITY INVOKER VIEW `ndbinfo`.`arbitrator_validity_summary` AS SELECT arbitrator, arb_ticket, CASE arb_connected  WHEN 1 THEN "Yes"  ELSE "No" END AS arb_connected, count(*) as consensus_count FROM `ndbinfo`.`ndb$membership` GROUP BY arbitrator, arb_ticket, arb_connected','SET @dummy = 0');
PREPARE stmt FROM @str;
EXECUTE stmt;
DROP PREPARE stmt;


# ndbinfo.memory_per_fragment
# The test for name.type<=6 is there to elimiate matching non-table objects 
# (triggers, files etc.), since the 'id' of these may collide with table ids.
SET @str=IF(@have_ndbinfo,'CREATE OR REPLACE DEFINER=`root`@`localhost` SQL SECURITY INVOKER VIEW `ndbinfo`.`memory_per_fragment` AS SELECT name.fq_name, parent_name.fq_name AS parent_fq_name, types.type_name AS type, table_id, node_id, block_instance, fragment_num, fixed_elem_alloc_bytes, fixed_elem_free_bytes, fixed_elem_size_bytes, fixed_elem_count, FLOOR(fixed_elem_free_bytes/fixed_elem_size_bytes) AS fixed_elem_free_count, var_elem_alloc_bytes, var_elem_free_bytes, var_elem_count, hash_index_alloc_bytes FROM ndbinfo.ndb$frag_mem_use AS space JOIN ndbinfo.ndb$dict_obj_info AS name ON name.id=space.table_id AND name.type<=6 JOIN ndbinfo.dict_obj_types AS types ON name.type=types.type_id LEFT JOIN ndbinfo.ndb$dict_obj_info AS parent_name ON name.parent_obj_id=parent_name.id AND name.parent_obj_type=parent_name.type','SET @dummy = 0');
PREPARE stmt FROM @str;
EXECUTE stmt;
DROP PREPARE stmt;

# ndbinfo.operations_per_fragment
# This is the end-user view of ndb$frag_operations. It adds some 
# dictionary information such as the table name and type, and the name of the
# parent table, if there is any.
#
# The test for name.type<=6 is there to elimiate matching non-table objects 
# (triggers, files etc.), since the 'id' of these may collide with table ids.
SET @cmd='CREATE OR REPLACE DEFINER=`root`@`localhost` 
  SQL SECURITY INVOKER VIEW `ndbinfo`.`operations_per_fragment` AS 
  SELECT name.fq_name, parent_name.fq_name AS parent_fq_name, 
    types.type_name AS type, table_id, node_id, block_instance, fragment_num, 
    tot_key_reads, tot_key_inserts, tot_key_updates, tot_key_writes, 
    tot_key_deletes, tot_key_refs, tot_key_attrinfo_bytes,
    tot_key_keyinfo_bytes, tot_key_prog_bytes, tot_key_inst_exec, 
    tot_key_bytes_returned, tot_frag_scans, tot_scan_rows_examined, 
    tot_scan_rows_returned, tot_scan_bytes_returned, tot_scan_prog_bytes, 
    tot_scan_bound_bytes, tot_scan_inst_exec, tot_qd_frag_scans, 
    conc_frag_scans,
    conc_qd_plain_frag_scans+conc_qd_tup_frag_scans+conc_qd_acc_frag_scans
    AS conc_qd_frag_scans, 
    tot_commits 
    FROM ndbinfo.ndb$frag_operations AS ops 
    JOIN ndbinfo.ndb$dict_obj_info AS name 
      ON name.id=ops.table_id AND name.type<=6 
    JOIN ndbinfo.dict_obj_types AS types ON name.type=types.type_id 
    LEFT JOIN ndbinfo.ndb$dict_obj_info AS parent_name 
      ON name.parent_obj_id=parent_name.id AND 
         name.parent_obj_type=parent_name.type';
SET @str=IF(@have_ndbinfo <> 0, @cmd, 'SET @dummy = 0;');
PREPARE stmt FROM @str;
EXECUTE stmt;
DROP PREPARE stmt;


# Finally turn off offline mode
SET @str=IF(@have_ndbinfo,'SET @@global.ndbinfo_offline=FALSE','SET @dummy = 0');
PREPARE stmt FROM @str;
EXECUTE stmt;
DROP PREPARE stmt;<|MERGE_RESOLUTION|>--- conflicted
+++ resolved
@@ -1860,7 +1860,6 @@
 EXECUTE stmt;
 DROP PREPARE stmt;
 
-<<<<<<< HEAD
 --
 -- TABLE EVENTS_TRANSACTIONS_SUMMARY_GLOBAL_BY_EVENT_NAME
 --
@@ -1885,28 +1884,10 @@
   ")ENGINE=PERFORMANCE_SCHEMA;";
 
 SET @str = IF(@have_pfs = 1, @cmd, 'SET @dummy = 0');
-=======
-SET @str=IF(@have_ndbinfo,'CREATE DATABASE IF NOT EXISTS `ndbinfo`','SET @dummy = 0');
-PREPARE stmt FROM @str;
-EXECUTE stmt;
-DROP PREPARE stmt;
-
-# Set NDBINFO in offline mode during (re)create of tables
-# and views to avoid errors caused by no such table or
-# different table definition in NDB
-SET @str=IF(@have_ndbinfo,'SET @@global.ndbinfo_offline=TRUE','SET @dummy = 0');
-PREPARE stmt FROM @str;
-EXECUTE stmt;
-DROP PREPARE stmt;
-
-# Drop any old views in ndbinfo
-SET @str=IF(@have_ndbinfo,'DROP VIEW IF EXISTS `ndbinfo`.`transporters`','SET @dummy = 0');
->>>>>>> 64c88599
-PREPARE stmt FROM @str;
-EXECUTE stmt;
-DROP PREPARE stmt;
-
-<<<<<<< HEAD
+PREPARE stmt FROM @str;
+EXECUTE stmt;
+DROP PREPARE stmt;
+
 --
 -- TABLE HOSTS
 --
@@ -1918,49 +1899,10 @@
   ")ENGINE=PERFORMANCE_SCHEMA;";
 
 SET @str = IF(@have_pfs = 1, @cmd, 'SET @dummy = 0');
-=======
-SET @str=IF(@have_ndbinfo,'DROP VIEW IF EXISTS `ndbinfo`.`logspaces`','SET @dummy = 0');
-PREPARE stmt FROM @str;
-EXECUTE stmt;
-DROP PREPARE stmt;
-
-SET @str=IF(@have_ndbinfo,'DROP VIEW IF EXISTS `ndbinfo`.`logbuffers`','SET @dummy = 0');
-PREPARE stmt FROM @str;
-EXECUTE stmt;
-DROP PREPARE stmt;
-
-SET @str=IF(@have_ndbinfo,'DROP VIEW IF EXISTS `ndbinfo`.`resources`','SET @dummy = 0');
-PREPARE stmt FROM @str;
-EXECUTE stmt;
-DROP PREPARE stmt;
-
-SET @str=IF(@have_ndbinfo,'DROP VIEW IF EXISTS `ndbinfo`.`counters`','SET @dummy = 0');
-PREPARE stmt FROM @str;
-EXECUTE stmt;
-DROP PREPARE stmt;
-
-SET @str=IF(@have_ndbinfo,'DROP VIEW IF EXISTS `ndbinfo`.`nodes`','SET @dummy = 0');
-PREPARE stmt FROM @str;
-EXECUTE stmt;
-DROP PREPARE stmt;
-
-SET @str=IF(@have_ndbinfo,'DROP VIEW IF EXISTS `ndbinfo`.`memoryusage`','SET @dummy = 0');
-PREPARE stmt FROM @str;
-EXECUTE stmt;
-DROP PREPARE stmt;
-
-SET @str=IF(@have_ndbinfo,'DROP VIEW IF EXISTS `ndbinfo`.`diskpagebuffer`','SET @dummy = 0');
-PREPARE stmt FROM @str;
-EXECUTE stmt;
-DROP PREPARE stmt;
-
-SET @str=IF(@have_ndbinfo,'DROP VIEW IF EXISTS `ndbinfo`.`diskpagebuffer`','SET @dummy = 0');
->>>>>>> 64c88599
-PREPARE stmt FROM @str;
-EXECUTE stmt;
-DROP PREPARE stmt;
-
-<<<<<<< HEAD
+PREPARE stmt FROM @str;
+EXECUTE stmt;
+DROP PREPARE stmt;
+
 --
 -- TABLE USERS
 --
@@ -1972,24 +1914,10 @@
   ")ENGINE=PERFORMANCE_SCHEMA;";
 
 SET @str = IF(@have_pfs = 1, @cmd, 'SET @dummy = 0');
-=======
-SET @str=IF(@have_ndbinfo,'DROP VIEW IF EXISTS `ndbinfo`.`threadblocks`','SET @dummy = 0');
-PREPARE stmt FROM @str;
-EXECUTE stmt;
-DROP PREPARE stmt;
-
-SET @str=IF(@have_ndbinfo,'DROP VIEW IF EXISTS `ndbinfo`.`threadstat`','SET @dummy = 0');
-PREPARE stmt FROM @str;
-EXECUTE stmt;
-DROP PREPARE stmt;
-
-SET @str=IF(@have_ndbinfo,'DROP VIEW IF EXISTS `ndbinfo`.`disk_write_speed_base`','SET @dummy = 0');
->>>>>>> 64c88599
-PREPARE stmt FROM @str;
-EXECUTE stmt;
-DROP PREPARE stmt;
-
-<<<<<<< HEAD
+PREPARE stmt FROM @str;
+EXECUTE stmt;
+DROP PREPARE stmt;
+
 --
 -- TABLE ACCOUNTS
 --
@@ -2002,19 +1930,10 @@
   ")ENGINE=PERFORMANCE_SCHEMA;";
 
 SET @str = IF(@have_pfs = 1, @cmd, 'SET @dummy = 0');
-=======
-SET @str=IF(@have_ndbinfo,'DROP VIEW IF EXISTS `ndbinfo`.`disk_write_speed_aggregate`','SET @dummy = 0');
-PREPARE stmt FROM @str;
-EXECUTE stmt;
-DROP PREPARE stmt;
-
-SET @str=IF(@have_ndbinfo,'DROP VIEW IF EXISTS `ndbinfo`.`restart_info`','SET @dummy = 0');
->>>>>>> 64c88599
-PREPARE stmt FROM @str;
-EXECUTE stmt;
-DROP PREPARE stmt;
-
-<<<<<<< HEAD
+PREPARE stmt FROM @str;
+EXECUTE stmt;
+DROP PREPARE stmt;
+
 --
 -- TABLE MEMORY_SUMMARY_GLOBAL_BY_EVENT_NAME
 --
@@ -2034,14 +1953,10 @@
   ")ENGINE=PERFORMANCE_SCHEMA;";
 
 SET @str = IF(@have_pfs = 1, @cmd, 'SET @dummy = 0');
-=======
-SET @str=IF(@have_ndbinfo,'DROP VIEW IF EXISTS `ndbinfo`.`cluster_transactions`','SET @dummy = 0');
->>>>>>> 64c88599
-PREPARE stmt FROM @str;
-EXECUTE stmt;
-DROP PREPARE stmt;
-
-<<<<<<< HEAD
+PREPARE stmt FROM @str;
+EXECUTE stmt;
+DROP PREPARE stmt;
+
 --
 -- TABLE MEMORY_SUMMARY_BY_THREAD_BY_EVENT_NAME
 --
@@ -2062,49 +1977,10 @@
   ")ENGINE=PERFORMANCE_SCHEMA;";
 
 SET @str = IF(@have_pfs = 1, @cmd, 'SET @dummy = 0');
-=======
-SET @str=IF(@have_ndbinfo,'DROP VIEW IF EXISTS `ndbinfo`.`server_transactions`','SET @dummy = 0');
-PREPARE stmt FROM @str;
-EXECUTE stmt;
-DROP PREPARE stmt;
-
-SET @str=IF(@have_ndbinfo,'DROP VIEW IF EXISTS `ndbinfo`.`cluster_operations`','SET @dummy = 0');
-PREPARE stmt FROM @str;
-EXECUTE stmt;
-DROP PREPARE stmt;
-
-SET @str=IF(@have_ndbinfo,'DROP VIEW IF EXISTS `ndbinfo`.`server_operations`','SET @dummy = 0');
-PREPARE stmt FROM @str;
-EXECUTE stmt;
-DROP PREPARE stmt;
-
-SET @str=IF(@have_ndbinfo,'DROP VIEW IF EXISTS `ndbinfo`.`membership`','SET @dummy = 0');
-PREPARE stmt FROM @str;
-EXECUTE stmt;
-DROP PREPARE stmt;
-
-SET @str=IF(@have_ndbinfo,'DROP VIEW IF EXISTS `ndbinfo`.`arbitrator_validity_detail`','SET @dummy = 0');
-PREPARE stmt FROM @str;
-EXECUTE stmt;
-DROP PREPARE stmt;
-
-SET @str=IF(@have_ndbinfo,'DROP VIEW IF EXISTS `ndbinfo`.`arbitrator_validity_summary`','SET @dummy = 0');
-PREPARE stmt FROM @str;
-EXECUTE stmt;
-DROP PREPARE stmt;
-
-SET @str=IF(@have_ndbinfo,'DROP VIEW IF EXISTS `ndbinfo`.`memory_per_fragment`','SET @dummy = 0');
-PREPARE stmt FROM @str;
-EXECUTE stmt;
-DROP PREPARE stmt;
-
-SET @str=IF(@have_ndbinfo,'DROP VIEW IF EXISTS `ndbinfo`.`operations_per_fragment`','SET @dummy = 0');
->>>>>>> 64c88599
-PREPARE stmt FROM @str;
-EXECUTE stmt;
-DROP PREPARE stmt;
-
-<<<<<<< HEAD
+PREPARE stmt FROM @str;
+EXECUTE stmt;
+DROP PREPARE stmt;
+
 --
 -- TABLE MEMORY_SUMMARY_BY_ACCOUNT_BY_EVENT_NAME
 --
@@ -2126,20 +2002,10 @@
   ")ENGINE=PERFORMANCE_SCHEMA;";
 
 SET @str = IF(@have_pfs = 1, @cmd, 'SET @dummy = 0');
-=======
-# Drop any old lookup tables in ndbinfo
-SET @str=IF(@have_ndbinfo,'DROP TABLE IF EXISTS `ndbinfo`.`blocks`','SET @dummy = 0');
-PREPARE stmt FROM @str;
-EXECUTE stmt;
-DROP PREPARE stmt;
-
-SET @str=IF(@have_ndbinfo,'DROP TABLE IF EXISTS `ndbinfo`.`dict_obj_types`','SET @dummy = 0');
->>>>>>> 64c88599
-PREPARE stmt FROM @str;
-EXECUTE stmt;
-DROP PREPARE stmt;
-
-<<<<<<< HEAD
+PREPARE stmt FROM @str;
+EXECUTE stmt;
+DROP PREPARE stmt;
+
 --
 -- TABLE MEMORY_SUMMARY_BY_HOST_BY_EVENT_NAME
 --
@@ -2160,19 +2026,6 @@
   ")ENGINE=PERFORMANCE_SCHEMA;";
 
 SET @str = IF(@have_pfs = 1, @cmd, 'SET @dummy = 0');
-=======
-SET @str=IF(@have_ndbinfo,'DROP TABLE IF EXISTS `ndbinfo`.`config_params`','SET @dummy = 0');
-PREPARE stmt FROM @str;
-EXECUTE stmt;
-DROP PREPARE stmt;
-
-SET @str=IF(@have_ndbinfo,'DROP TABLE IF EXISTS `ndbinfo`.`ndb$dbtc_apiconnect_state`','SET @dummy = 0');
-PREPARE stmt FROM @str;
-EXECUTE stmt;
-DROP PREPARE stmt;
-
-SET @str=IF(@have_ndbinfo,'DROP TABLE IF EXISTS `ndbinfo`.`ndb$dblqh_tcconnect_state`','SET @dummy = 0');
->>>>>>> 64c88599
 PREPARE stmt FROM @str;
 EXECUTE stmt;
 DROP PREPARE stmt;
@@ -3050,8 +2903,6 @@
 
 # ndbinfo.ndb$threadblocks
 SET @str=IF(@have_ndbinfo,'DROP TABLE IF EXISTS `ndbinfo`.`ndb$threadblocks`','SET @dummy = 0');
-<<<<<<< HEAD
-=======
 PREPARE stmt FROM @str;
 EXECUTE stmt;
 DROP PREPARE stmt;
@@ -3231,17 +3082,13 @@
 EXECUTE stmt;
 DROP PREPARE stmt;
 
-# ndbinfo.blocks
-SET @str=IF(@have_ndbinfo,'CREATE TABLE `ndbinfo`.`blocks` (block_number INT UNSIGNED PRIMARY KEY, block_name VARCHAR(512))','SET @dummy = 0');
->>>>>>> 64c88599
-PREPARE stmt FROM @str;
-EXECUTE stmt;
-DROP PREPARE stmt;
-
-<<<<<<< HEAD
-SET @str=IF(@have_ndbinfo,'CREATE TABLE `ndbinfo`.`ndb$threadblocks` (`node_id` INT UNSIGNED COMMENT "node id",`thr_no` INT UNSIGNED COMMENT "thread number",`block_number` INT UNSIGNED COMMENT "block number",`block_instance` INT UNSIGNED COMMENT "block instance") COMMENT="which blocks are run in which threads" ENGINE=NDBINFO','SET @dummy = 0');
-=======
-SET @str=IF(@have_ndbinfo,'INSERT INTO `ndbinfo`.`blocks` VALUES (254, "CMVMI"), (248, "DBACC"), (250, "DBDICT"), (246, "DBDIH"), (247, "DBLQH"), (245, "DBTC"), (249, "DBTUP"), (253, "NDBFS"), (251, "NDBCNTR"), (252, "QMGR"), (255, "TRIX"), (244, "BACKUP"), (256, "DBUTIL"), (257, "SUMA"), (258, "DBTUX"), (259, "TSMAN"), (260, "LGMAN"), (261, "PGMAN"), (262, "RESTORE"), (263, "DBINFO"), (264, "DBSPJ"), (265, "THRMAN"), (266, "TRPMAN")','SET @dummy = 0');
+# ndbinfo.ndb$blocks
+SET @str=IF(@have_ndbinfo,'DROP TABLE IF EXISTS `ndbinfo`.`ndb$blocks`','SET @dummy = 0');
+PREPARE stmt FROM @str;
+EXECUTE stmt;
+DROP PREPARE stmt;
+
+SET @str=IF(@have_ndbinfo,'CREATE TABLE `ndbinfo`.`ndb$blocks` (block_number INT UNSIGNED, block_name VARCHAR(512)) ENGINE=NDBINFO','SET @dummy = 0');
 PREPARE stmt FROM @str;
 EXECUTE stmt;
 DROP PREPARE stmt;
@@ -3257,210 +3104,6 @@
 EXECUTE stmt;
 DROP PREPARE stmt;
 
-# ndbinfo.dict_obj_types
-SET @str=IF(@have_ndbinfo,'CREATE TABLE `ndbinfo`.`dict_obj_types` (`type_id` INT UNSIGNED PRIMARY KEY,`type_name` VARCHAR(512))','SET @dummy = 0');
-PREPARE stmt FROM @str;
-EXECUTE stmt;
-DROP PREPARE stmt;
-
-SET @str=IF(@have_ndbinfo,'INSERT INTO `ndbinfo`.`dict_obj_types` VALUES (1, "System table"), (2, "User table"), (3, "Unique hash index"), (4, "Hash index"), (5, "Unique ordered index"), (6, "Ordered index"), (11, "Hash index trigger"), (16, "Subscription trigger"), (17, "Read only constraint"), (18, "Index trigger"), (19, "Reorganize trigger"), (20, "Tablespace"), (21, "Log file group"), (22, "Data file"), (23, "Undo file"), (24, "Hash map"), (25, "Foreign key definition"), (26, "Foreign key parent trigger"), (27, "Foreign key child trigger"), (30, "Schema transaction")','SET @dummy = 0');
->>>>>>> 64c88599
-PREPARE stmt FROM @str;
-EXECUTE stmt;
-DROP PREPARE stmt;
-
-# ndbinfo.ndb$threadstat
-SET @str=IF(@have_ndbinfo,'DROP TABLE IF EXISTS `ndbinfo`.`ndb$threadstat`','SET @dummy = 0');
-PREPARE stmt FROM @str;
-EXECUTE stmt;
-DROP PREPARE stmt;
-
-SET @str=IF(@have_ndbinfo,'CREATE TABLE `ndbinfo`.`ndb$threadstat` (`node_id` INT UNSIGNED COMMENT "node id",`thr_no` INT UNSIGNED COMMENT "thread number",`thr_nm` VARCHAR(512) COMMENT "thread name",`c_loop` BIGINT UNSIGNED COMMENT "No of loops in main loop",`c_exec` BIGINT UNSIGNED COMMENT "No of signals executed",`c_wait` BIGINT UNSIGNED COMMENT "No of times waited for more input",`c_l_sent_prioa` BIGINT UNSIGNED COMMENT "No of prio A signals sent to own node",`c_l_sent_priob` BIGINT UNSIGNED COMMENT "No of prio B signals sent to own node",`c_r_sent_prioa` BIGINT UNSIGNED COMMENT "No of prio A signals sent to remote node",`c_r_sent_priob` BIGINT UNSIGNED COMMENT "No of prio B signals sent to remote node",`os_tid` BIGINT UNSIGNED COMMENT "OS thread id",`os_now` BIGINT UNSIGNED COMMENT "OS gettimeofday (millis)",`os_ru_utime` BIGINT UNSIGNED COMMENT "OS user CPU time (micros)",`os_ru_stime` BIGINT UNSIGNED COMMENT "OS system CPU time (micros)",`os_ru_minflt` BIGINT UNSIGNED COMMENT "OS page reclaims (soft page faults",`os_ru_majflt` BIGINT UNSIGNED COMMENT "OS page faults (hard page faults)",`os_ru_nvcsw` BIGINT UNSIGNED COMMENT "OS voluntary context switches",`os_ru_nivcsw` BIGINT UNSIGNED COMMENT "OS involuntary context switches") COMMENT="Statistics on execution threads" ENGINE=NDBINFO','SET @dummy = 0');
-PREPARE stmt FROM @str;
-EXECUTE stmt;
-DROP PREPARE stmt;
-
-# ndbinfo.ndb$disk_write_speed_base
-SET @str=IF(@have_ndbinfo,'DROP TABLE IF EXISTS `ndbinfo`.`ndb$disk_write_speed_base`','SET @dummy = 0');
-PREPARE stmt FROM @str;
-EXECUTE stmt;
-DROP PREPARE stmt;
-
-SET @str=IF(@have_ndbinfo,'CREATE TABLE `ndbinfo`.`ndb$disk_write_speed_base` (`node_id` INT UNSIGNED COMMENT "node id",`thr_no` INT UNSIGNED COMMENT "LDM thread instance",`millis_ago` BIGINT UNSIGNED COMMENT "Milliseconds ago since this period finished",`millis_passed` BIGINT UNSIGNED COMMENT "Milliseconds passed in the period reported", `backup_lcp_bytes_written` BIGINT UNSIGNED COMMENT "Bytes written by backup and LCP in the period",`redo_bytes_written` BIGINT UNSIGNED COMMENT "Bytes written to REDO log in the period",`target_disk_write_speed` BIGINT UNSIGNED COMMENT "Target disk write speed in bytes per second at the measurement point") COMMENT="Actual speed of disk writes per LDM thread, base data" ENGINE=NDBINFO','SET @dummy = 0');
-PREPARE stmt FROM @str;
-EXECUTE stmt;
-DROP PREPARE stmt;
-
-# ndbinfo.ndb$disk_write_speed_aggregate
-SET @str=IF(@have_ndbinfo,'DROP TABLE IF EXISTS `ndbinfo`.`ndb$disk_write_speed_aggregate`','SET @dummy = 0');
-PREPARE stmt FROM @str;
-EXECUTE stmt;
-DROP PREPARE stmt;
-
-SET @str=IF(@have_ndbinfo,'CREATE TABLE `ndbinfo`.`ndb$disk_write_speed_aggregate` (`node_id` INT UNSIGNED COMMENT "node id",`thr_no` INT UNSIGNED COMMENT "LDM thread instance",`backup_lcp_speed_last_sec` BIGINT UNSIGNED COMMENT "Number of bytes written by backup and LCP last second",`redo_speed_last_sec` BIGINT UNSIGNED COMMENT "Number of bytes written to REDO log last second",`backup_lcp_speed_last_10sec` BIGINT UNSIGNED COMMENT "Number of bytes written by backup and LCP per second last 10 seconds",`redo_speed_last_10sec` BIGINT UNSIGNED COMMENT "Number of bytes written to REDO log per second last 10 seconds",`std_dev_backup_lcp_speed_last_10sec` BIGINT UNSIGNED COMMENT "Standard deviation of Number of bytes written by backup and LCP per second last 10 seconds",`std_dev_redo_speed_last_10sec` BIGINT UNSIGNED COMMENT "Standard deviation of Number of bytes written to REDO log per second last 10 seconds",`backup_lcp_speed_last_60sec` BIGINT UNSIGNED COMMENT "Number of bytes written by backup and LCP per second last 60 seconds",`redo_speed_last_60sec` BIGINT UNSIGNED COMMENT "Number of bytes written to REDO log per second last 60 seconds",`std_dev_backup_lcp_speed_last_60sec` BIGINT UNSIGNED COMMENT "Standard deviation of Number of bytes written by backup and LCP per second last 60 seconds",`std_dev_redo_speed_last_60sec` BIGINT UNSIGNED COMMENT "Standard deviation of Number of bytes written to REDO log per second last 60 seconds",`slowdowns_due_to_io_lag` BIGINT UNSIGNED COMMENT "Number of seconds that we slowed down disk writes due to REDO log IO lagging",`slowdowns_due_to_high_cpu` BIGINT UNSIGNED COMMENT "Number of seconds we slowed down disk writes due to high CPU usage of LDM thread",`disk_write_speed_set_to_min` BIGINT UNSIGNED COMMENT "Number of seconds we set disk write speed to a minimum",`current_target_disk_write_speed` BIGINT UNSIGNED COMMENT "Current target of disk write speed in bytes per second") COMMENT="Actual speed of disk writes per LDM thread, aggregate data" ENGINE=NDBINFO','SET @dummy = 0');
-PREPARE stmt FROM @str;
-EXECUTE stmt;
-DROP PREPARE stmt;
-
-# ndbinfo.ndb$restart_info
-SET @str=IF(@have_ndbinfo,'DROP TABLE IF EXISTS `ndbinfo`.`ndb$restart_info`','SET @dummy = 0');
-PREPARE stmt FROM @str;
-EXECUTE stmt;
-DROP PREPARE stmt;
-
-SET @str=IF(@have_ndbinfo,'CREATE TABLE `ndbinfo`.`ndb$restart_info` (`node_id` INT UNSIGNED COMMENT "node id",`node_restart_status` VARCHAR(256) COMMENT "Current state of node recovery",`node_restart_status_int` INT UNSIGNED COMMENT "Current state of node recovery as number",`secs_to_complete_node_failure` INT UNSIGNED COMMENT "Seconds to complete node failure handling",`secs_to_allocate_node_id` INT UNSIGNED COMMENT "Seconds from node failure completion to allocation of node id", `secs_to_include_in_heartbeat_protocol` INT UNSIGNED COMMENT "Seonds from allocation of node id to inclusion in HB protocol",`secs_until_wait_for_ndbcntr_master` INT UNSIGNED COMMENT "Seconds from included in HB protocol until we wait for ndbcntr master",`secs_wait_for_ndbcntr_master` INT UNSIGNED COMMENT "Seconds we waited for being accepted by NDBCNTR master to start",`secs_to_get_start_permitted` INT UNSIGNED COMMENT "Seconds from permit by master until all nodes accepted our start",`secs_to_wait_for_lcp_for_copy_meta_data` INT UNSIGNED COMMENT "Seconds waiting for LCP completion before copying meta data",`secs_to_copy_meta_data` INT UNSIGNED COMMENT "Seconds to copy meta data to starting node from master",`secs_to_include_node` INT UNSIGNED COMMENT "Seconds to wait for GCP and inclusion of all nodes into protocols",`secs_starting_node_to_request_local_recovery` INT UNSIGNED COMMENT "Seconds for starting node to request local recovery",`secs_for_local_recovery` INT UNSIGNED COMMENT "Seconds for local recovery in starting node",`secs_restore_fragments` INT UNSIGNED COMMENT "Seconds to restore fragments from LCP files",`secs_undo_disk_data` INT UNSIGNED COMMENT "Seconds to execute UNDO log on disk data part of records",`secs_exec_redo_log` INT UNSIGNED COMMENT "Seconds to execute REDO log on all restored fragments",`secs_index_rebuild` INT UNSIGNED COMMENT "Seconds to rebuild indexes on restored fragments",`secs_to_synchronize_starting_node` INT UNSIGNED COMMENT "Seconds to synchronize starting node from live nodes",`secs_wait_lcp_for_restart` INT UNSIGNED COMMENT "Seconds to wait for LCP start and completion before restart is completed",`secs_wait_subscription_handover` INT UNSIGNED COMMENT "Seconds waiting for handover of replication subscriptions",`total_restart_secs` INT UNSIGNED COMMENT "Total number of seconds from node failure until node is started again") COMMENT="Times of restart phases in seconds and current state" ENGINE=NDBINFO','SET @dummy = 0');
-PREPARE stmt FROM @str;
-EXECUTE stmt;
-DROP PREPARE stmt;
-
-# ndbinfo.ndb$transactions
-SET @str=IF(@have_ndbinfo,'DROP TABLE IF EXISTS `ndbinfo`.`ndb$transactions`','SET @dummy = 0');
-PREPARE stmt FROM @str;
-EXECUTE stmt;
-DROP PREPARE stmt;
-
-SET @str=IF(@have_ndbinfo,'CREATE TABLE `ndbinfo`.`ndb$transactions` (`node_id` INT UNSIGNED COMMENT "node id",`block_instance` INT UNSIGNED COMMENT "TC instance no",`objid` INT UNSIGNED COMMENT "Object id of transaction object",`apiref` INT UNSIGNED COMMENT "API reference",`transid0` INT UNSIGNED COMMENT "Transaction id",`transid1` INT UNSIGNED COMMENT "Transaction id",`state` INT UNSIGNED COMMENT "Transaction state",`flags` INT UNSIGNED COMMENT "Transaction flags",`c_ops` INT UNSIGNED COMMENT "No of operations in transaction",`outstanding` INT UNSIGNED COMMENT "Currently outstanding request",`timer` INT UNSIGNED COMMENT "Timer (seconds)") COMMENT="transactions" ENGINE=NDBINFO','SET @dummy = 0');
-PREPARE stmt FROM @str;
-EXECUTE stmt;
-DROP PREPARE stmt;
-
-# ndbinfo.ndb$operations
-SET @str=IF(@have_ndbinfo,'DROP TABLE IF EXISTS `ndbinfo`.`ndb$operations`','SET @dummy = 0');
-PREPARE stmt FROM @str;
-EXECUTE stmt;
-DROP PREPARE stmt;
-
-SET @str=IF(@have_ndbinfo,'CREATE TABLE `ndbinfo`.`ndb$operations` (`node_id` INT UNSIGNED COMMENT "node id",`block_instance` INT UNSIGNED COMMENT "LQH instance no",`objid` INT UNSIGNED COMMENT "Object id of operation object",`tcref` INT UNSIGNED COMMENT "TC reference",`apiref` INT UNSIGNED COMMENT "API reference",`transid0` INT UNSIGNED COMMENT "Transaction id",`transid1` INT UNSIGNED COMMENT "Transaction id",`tableid` INT UNSIGNED COMMENT "Table id",`fragmentid` INT UNSIGNED COMMENT "Fragment id",`op` INT UNSIGNED COMMENT "Operation type",`state` INT UNSIGNED COMMENT "Operation state",`flags` INT UNSIGNED COMMENT "Operation flags") COMMENT="operations" ENGINE=NDBINFO','SET @dummy = 0');
-PREPARE stmt FROM @str;
-EXECUTE stmt;
-DROP PREPARE stmt;
-
-# ndbinfo.ndb$membership
-SET @str=IF(@have_ndbinfo,'DROP TABLE IF EXISTS `ndbinfo`.`ndb$membership`','SET @dummy = 0');
-PREPARE stmt FROM @str;
-EXECUTE stmt;
-DROP PREPARE stmt;
-
-SET @str=IF(@have_ndbinfo,'CREATE TABLE `ndbinfo`.`ndb$membership` (`node_id` INT UNSIGNED COMMENT "node id",`group_id` INT UNSIGNED COMMENT "node group id",`left_node` INT UNSIGNED COMMENT "Left node in heart beat chain",`right_node` INT UNSIGNED COMMENT "Right node in heart beat chain",`president` INT UNSIGNED COMMENT "President nodeid",`successor` INT UNSIGNED COMMENT "President successor",`dynamic_id` INT UNSIGNED COMMENT "President, Configured_heartbeat order",`arbitrator` INT UNSIGNED COMMENT "Arbitrator nodeid",`arb_ticket` VARCHAR(512) COMMENT "Arbitrator ticket",`arb_state` INT UNSIGNED COMMENT "Arbitrator state",`arb_connected` INT UNSIGNED COMMENT "Arbitrator connected",`conn_rank1_arbs` VARCHAR(512) COMMENT "Connected rank 1 arbitrators",`conn_rank2_arbs` VARCHAR(512) COMMENT "Connected rank 2 arbitrators") COMMENT="membership" ENGINE=NDBINFO','SET @dummy = 0');
-PREPARE stmt FROM @str;
-EXECUTE stmt;
-DROP PREPARE stmt;
-
-# ndbinfo.ndb$frag_mem_use
-SET @str=IF(@have_ndbinfo,'DROP TABLE IF EXISTS `ndbinfo`.`ndb$frag_mem_use`','SET @dummy = 0');
-PREPARE stmt FROM @str;
-EXECUTE stmt;
-DROP PREPARE stmt;
-
-SET @str=IF(@have_ndbinfo,'CREATE TABLE `ndbinfo`.`ndb$frag_mem_use` (`node_id` INT UNSIGNED COMMENT "node id",`block_instance` INT UNSIGNED COMMENT "LDM instance number",`table_id` INT UNSIGNED COMMENT "Table identity",`fragment_num` INT UNSIGNED COMMENT "Fragment number",`rows` BIGINT UNSIGNED COMMENT "Number of rows in table",`fixed_elem_alloc_bytes` BIGINT UNSIGNED COMMENT "Number of bytes allocated for fixed-sized elements",`fixed_elem_free_bytes` BIGINT UNSIGNED COMMENT "Free bytes in fixed-size element pages",`fixed_elem_count` BIGINT UNSIGNED COMMENT "Number of fixed size elements in use",`fixed_elem_size_bytes` INT UNSIGNED COMMENT "Length of each fixed sized element in bytes",`var_elem_alloc_bytes` BIGINT UNSIGNED COMMENT "Number of bytes allocated for var-size elements",`var_elem_free_bytes` BIGINT UNSIGNED COMMENT "Free bytes in var-size element pages",`var_elem_count` BIGINT UNSIGNED COMMENT "Number of var size elements in use",`tuple_l2pmap_alloc_bytes` BIGINT UNSIGNED COMMENT "Bytes in logical to physical page map for tuple store",`hash_index_l2pmap_alloc_bytes` BIGINT UNSIGNED COMMENT "Bytes in logical to physical page map for the hash index",`hash_index_alloc_bytes` BIGINT UNSIGNED COMMENT "Bytes in linear hash map") COMMENT="Per fragment space information" ENGINE=NDBINFO','SET @dummy = 0');
-PREPARE stmt FROM @str;
-EXECUTE stmt;
-DROP PREPARE stmt;
-
-# ndbinfo.ndb$frag_operations
-# This table contains per-fragment usage statistics. Most values in this table
-# reflects only user operations, meaning that they do not include the 
-# activities of LCPs and COPY_FRAG scans.. The exceptions are the counters 
-# that concern scan queueing and concurrency: tot_qd_frag_scans, 
-# conc_frag_scans, conc_qd_plain_frag_scans and conc_qd_tup_frag_scans (though 
-# LCPs currently does not use TUP scans).
-# The values starting with 'tot_' are accumulated values, meaning that they 
-# give the totalt count of some event or sum of some attribute attibute since 
-# the node was last restarted.
-# Also observe that this table does *not* reflect 'early aborts' in any way.
-# By 'early aborts' we mean operations that are rejected by LQH before 
-# beginning execution due to resource issues such as overloaded transporters 
-# or lack of free space in internal structures.
-SET @str=IF(@have_ndbinfo,'DROP TABLE IF EXISTS `ndbinfo`.`ndb$frag_operations`','SET @dummy = 0');
-PREPARE stmt FROM @str;
-EXECUTE stmt;
-DROP PREPARE stmt;
-
-SET @cmd='CREATE TABLE ndbinfo.ndb$frag_operations (
-  node_id INT UNSIGNED COMMENT "node id",
-  block_instance INT UNSIGNED COMMENT "LQH instance no",
-  table_id INT UNSIGNED COMMENT "Table identity",
-  fragment_num INT UNSIGNED COMMENT "Fragment number",
-  tot_key_reads BIGINT UNSIGNED COMMENT "Total number of key reads received",
-  tot_key_inserts BIGINT UNSIGNED COMMENT 
-    "Total number of key inserts received",
-  tot_key_updates BIGINT UNSIGNED COMMENT
-    "Total number of key updates received",
-# 'write' operations, meaning update if key exists, insert otherwise are used 
-# by e.g. restore and sql REPLACE.
-  tot_key_writes BIGINT UNSIGNED COMMENT 
-    "Total number of key writes received",
-  tot_key_deletes BIGINT UNSIGNED COMMENT
-    "Total number of key deletes received",
-# Number of key operations refused by the LDM due to either:
-# - no matching key for update/delete.
-# - key exists already for insert.
-# - operation rejected by interpreted program.
-# - internal errors such as checksum errors.
-  tot_key_refs BIGINT UNSIGNED COMMENT
-    "Total number of key operations refused by LDM",
-  tot_key_attrinfo_bytes BIGINT UNSIGNED COMMENT
-    "Total attrinfo bytes received for key operations",
-  tot_key_keyinfo_bytes BIGINT UNSIGNED COMMENT
-    "Total keyinfo bytes received for key operations",
-  tot_key_prog_bytes BIGINT UNSIGNED COMMENT
-    "Total bytes of filter programs for key operations",
-  tot_key_inst_exec BIGINT UNSIGNED COMMENT
-    "Total number of interpreter instructions executed for key operations",
-  tot_key_bytes_returned BIGINT UNSIGNED COMMENT
-    "Total number of bytes returned to client for key operations",
-  tot_frag_scans BIGINT UNSIGNED COMMENT 
-    "Total number of fragment scans received",
-  tot_scan_rows_examined BIGINT UNSIGNED COMMENT
-    "Total number of rows examined by scans",
-  tot_scan_rows_returned BIGINT UNSIGNED COMMENT
-    "Total number or rows returned to client",
-  tot_scan_bytes_returned BIGINT UNSIGNED COMMENT
-    "Total number of bytes returned to client by scans",
-  tot_scan_prog_bytes BIGINT UNSIGNED COMMENT
-    "Total bytes of scan filter programs",
-  tot_scan_bound_bytes BIGINT UNSIGNED COMMENT "Total bytes of scan bounds",
-  tot_scan_inst_exec BIGINT UNSIGNED COMMENT
-    "Total number of interpreter instructions executed for scans",
-  tot_qd_frag_scans BIGINT UNSIGNED COMMENT
-    "Total number of fragment scans queued before exec",
-  conc_frag_scans INT UNSIGNED COMMENT "Number of frag scans currently running",
-  conc_qd_plain_frag_scans INT UNSIGNED COMMENT
-    "Number of tux frag scans currently queued",
-  conc_qd_tup_frag_scans INT UNSIGNED COMMENT
-    "Number of tup frag scans currently queued",
-  conc_qd_acc_frag_scans INT UNSIGNED COMMENT
-    "Number of acc frag scans currently queued",
-  tot_commits BIGINT UNSIGNED COMMENT "Total number of committed row changes")
-COMMENT="Per fragment operational information" ENGINE=NDBINFO;';
-
-SET @str=IF(@have_ndbinfo <> 0, @cmd, 'SET @dummy = 0;');
-PREPARE stmt FROM @str;
-EXECUTE stmt;
-DROP PREPARE stmt;
-
-# ndbinfo.ndb$blocks
-SET @str=IF(@have_ndbinfo,'DROP TABLE IF EXISTS `ndbinfo`.`ndb$blocks`','SET @dummy = 0');
-PREPARE stmt FROM @str;
-EXECUTE stmt;
-DROP PREPARE stmt;
-
-SET @str=IF(@have_ndbinfo,'CREATE TABLE `ndbinfo`.`ndb$blocks` (block_number INT UNSIGNED, block_name VARCHAR(512)) ENGINE=NDBINFO','SET @dummy = 0');
-PREPARE stmt FROM @str;
-EXECUTE stmt;
-DROP PREPARE stmt;
-
-# ndbinfo.ndb$dict_obj_info
-SET @str=IF(@have_ndbinfo,'DROP TABLE IF EXISTS `ndbinfo`.`ndb$dict_obj_info`','SET @dummy = 0');
-PREPARE stmt FROM @str;
-EXECUTE stmt;
-DROP PREPARE stmt;
-
-SET @str=IF(@have_ndbinfo,'CREATE TABLE `ndbinfo`.`ndb$dict_obj_info` (`type` INT UNSIGNED COMMENT "Type of dict object",`id` INT UNSIGNED COMMENT "Object identity",`version` INT UNSIGNED COMMENT "Object version",`state` INT UNSIGNED COMMENT "Object state",`parent_obj_type` INT UNSIGNED COMMENT "Parent object type",`parent_obj_id` INT UNSIGNED COMMENT "Parent object id",`fq_name` VARCHAR(512) COMMENT "Fully qualified object name") COMMENT="Dictionary object info" ENGINE=NDBINFO','SET @dummy = 0');
-PREPARE stmt FROM @str;
-EXECUTE stmt;
-DROP PREPARE stmt;
-
 # ndbinfo.ndb$dict_obj_types
 SET @str=IF(@have_ndbinfo,'DROP TABLE IF EXISTS `ndbinfo`.`ndb$dict_obj_types`','SET @dummy = 0');
 PREPARE stmt FROM @str;
@@ -3500,33 +3143,7 @@
 EXECUTE stmt;
 DROP PREPARE stmt;
 
-<<<<<<< HEAD
 SET @str=IF(@have_ndbinfo,'CREATE TABLE `ndbinfo`.`ndb$dblqh_tcconnect_state` (state_int_value INT UNSIGNED, state_name VARCHAR(256), state_friendly_name VARCHAR(256), state_description VARCHAR(256)) ENGINE=NDBINFO','SET @dummy = 0');
-=======
-SET @str=IF(@have_ndbinfo,'INSERT INTO `ndbinfo`.`config_params` VALUES (179, "MaxNoOfSubscriptions"), (180, "MaxNoOfSubscribers"), (181, "MaxNoOfConcurrentSubOperations"), (5, "HostName"), (3, "NodeId"), (101, "NoOfReplicas"), (103, "MaxNoOfAttributes"), (102, "MaxNoOfTables"), (149, "MaxNoOfOrderedIndexes"), (150, "MaxNoOfUniqueHashIndexes"), (110, "MaxNoOfConcurrentIndexOperations"), (105, "MaxNoOfTriggers"), (109, "MaxNoOfFiredTriggers"), (100, "MaxNoOfSavedMessages"), (177, "LockExecuteThreadToCPU"), (178, "LockMaintThreadsToCPU"), (176, "RealtimeScheduler"), (114, "LockPagesInMainMemory"), (123, "TimeBetweenWatchDogCheck"), (174, "SchedulerExecutionTimer"), (175, "SchedulerSpinTimer"), (141, "TimeBetweenWatchDogCheckInitial"), (124, "StopOnError"), (107, "MaxNoOfConcurrentOperations"), (627, "MaxDMLOperationsPerTransaction"), (151, "MaxNoOfLocalOperations"), (152, "MaxNoOfLocalScans"), (153, "BatchSizePerLocalScan"), (106, "MaxNoOfConcurrentTransactions"), (108, "MaxNoOfConcurrentScans"), (111, "TransactionBufferMemory"), (113, "IndexMemory"), (112, "DataMemory"), (154, "UndoIndexBuffer"), (155, "UndoDataBuffer"), (156, "RedoBuffer"), (157, "LongMessageBuffer"), (160, "DiskPageBufferMemory"), (198, "SharedGlobalMemory"), (115, "StartPartialTimeout"), (116, "StartPartitionedTimeout"), (117, "StartFailureTimeout"), (619, "StartNoNodegroupTimeout"), (118, "HeartbeatIntervalDbDb"), (618, "ConnectCheckIntervalDelay"), (119, "HeartbeatIntervalDbApi"), (120, "TimeBetweenLocalCheckpoints"), (121, "TimeBetweenGlobalCheckpoints"), (170, "TimeBetweenEpochs"), (171, "TimeBetweenEpochsTimeout"), (182, "MaxBufferedEpochs"), (632, "NoOfFragmentLogParts"), (126, "NoOfFragmentLogFiles"), (140, "FragmentLogFileSize"), (189, "InitFragmentLogFiles"), (190, "DiskIOThreadPool"), (159, "MaxNoOfOpenFiles"), (162, "InitialNoOfOpenFiles"), (129, "TimeBetweenInactiveTransactionAbortCheck"), (130, "TransactionInactiveTimeout"), (131, "TransactionDeadlockDetectionTimeout"), (148, "Diskless"), (122, "ArbitrationTimeout"), (142, "Arbitration"), (7, "DataDir"), (125, "FileSystemPath"), (250, "LogLevelStartup"), (251, "LogLevelShutdown"), (252, "LogLevelStatistic"), (253, "LogLevelCheckpoint"), (254, "LogLevelNodeRestart"), (255, "LogLevelConnection"), (259, "LogLevelCongestion"), (258, "LogLevelError"), (256, "LogLevelInfo"), (158, "BackupDataDir"), (163, "DiskSyncSize"), (164, "DiskCheckpointSpeed"), (165, "DiskCheckpointSpeedInRestart"), (133, "BackupMemory"), (134, "BackupDataBufferSize"), (135, "BackupLogBufferSize"), (136, "BackupWriteSize"), (139, "BackupMaxWriteSize"), (161, "StringMemory"), (169, "MaxAllocate"), (166, "MemReportFrequency"), (167, "BackupReportFrequency"), (184, "StartupStatusReportFrequency"), (168, "ODirect"), (172, "CompressedBackup"), (173, "CompressedLCP"), (203, "ExtraSendBufferMemory"), (9, "TotalSendBufferMemory"), (185, "Nodegroup"), (186, "MaxNoOfExecutionThreads"), (188, "__ndbmt_lqh_workers"), (187, "__ndbmt_lqh_threads"), (191, "__ndbmt_classic"), (628, "ThreadConfig"), (193, "FileSystemPathDD"), (194, "FileSystemPathDataFiles"), (195, "FileSystemPathUndoFiles"), (196, "InitialLogfileGroup"), (197, "InitialTablespace"), (605, "MaxLCPStartDelay"), (606, "BuildIndexThreads"), (607, "HeartbeatOrder"), (608, "DictTrace"), (609, "MaxStartFailRetries"), (610, "StartFailRetryDelay"), (613, "EventLogBufferSize"), (614, "Numa"), (611, "RedoOverCommitLimit"), (612, "RedoOverCommitCounter"), (615, "LateAlloc"), (616, "TwoPassInitialNodeRestartCopy"), (617, "MaxParallelScansPerFragment"), (620, "IndexStatAutoCreate"), (621, "IndexStatAutoUpdate"), (622, "IndexStatSaveSize"), (623, "IndexStatSaveScale"), (624, "IndexStatTriggerPct"), (625, "IndexStatTriggerScale"), (626, "IndexStatUpdateDelay"), (629, "CrashOnCorruptedTuple"), (630, "MinFreePct")','SET @dummy = 0');
-PREPARE stmt FROM @str;
-EXECUTE stmt;
-DROP PREPARE stmt;
-
-# ndbinfo.ndb$dbtc_apiconnect_state
-SET @str=IF(@have_ndbinfo,'CREATE TABLE `ndbinfo`.`ndb$dbtc_apiconnect_state` (state_int_value  INT UNSIGNED PRIMARY KEY, state_name VARCHAR(256), state_friendly_name VARCHAR(256), state_description VARCHAR(256))','SET @dummy = 0');
-PREPARE stmt FROM @str;
-EXECUTE stmt;
-DROP PREPARE stmt;
-
-SET @str=IF(@have_ndbinfo,'INSERT INTO `ndbinfo`.`ndb$dbtc_apiconnect_state` VALUES (0, "CS_CONNECTED", "Connected", "An allocated idle transaction object"), (1, "CS_DISCONNECTED", "Disconnected", "An unallocated connection object"), (2, "CS_STARTED", "Started", "A started transaction"), (3, "CS_RECEIVING", "Receiving", "A transaction receiving operations"), (7, "CS_RESTART", "", ""), (8, "CS_ABORTING", "Aborting", "A transaction aborting"), (9, "CS_COMPLETING", "Completing", "A transaction completing"), (10, "CS_COMPLETE_SENT", "Completing", "A transaction completing"), (11, "CS_PREPARE_TO_COMMIT", "", ""), (12, "CS_COMMIT_SENT", "Committing", "A transaction committing"), (13, "CS_START_COMMITTING", "", ""), (14, "CS_COMMITTING", "Committing", "A transaction committing"), (15, "CS_REC_COMMITTING", "", ""), (16, "CS_WAIT_ABORT_CONF", "Aborting", ""), (17, "CS_WAIT_COMPLETE_CONF", "Completing", ""), (18, "CS_WAIT_COMMIT_CONF", "Committing", ""), (19, "CS_FAIL_ABORTING", "TakeOverAborting", ""), (20, "CS_FAIL_ABORTED", "TakeOverAborting", ""), (21, "CS_FAIL_PREPARED", "", ""), (22, "CS_FAIL_COMMITTING", "TakeOverCommitting", ""), (23, "CS_FAIL_COMMITTED", "TakeOverCommitting", ""), (24, "CS_FAIL_COMPLETED", "TakeOverCompleting", ""), (25, "CS_START_SCAN", "Scanning", ""), (26, "CS_SEND_FIRE_TRIG_REQ", "Precomitting", ""), (27, "CS_WAIT_FIRE_TRIG_REQ", "Precomitting", "")','SET @dummy = 0');
-PREPARE stmt FROM @str;
-EXECUTE stmt;
-DROP PREPARE stmt;
-
-# ndbinfo.ndb$dblqh_tcconnect_state
-SET @str=IF(@have_ndbinfo,'CREATE TABLE `ndbinfo`.`ndb$dblqh_tcconnect_state` (state_int_value  INT UNSIGNED PRIMARY KEY, state_name VARCHAR(256), state_friendly_name VARCHAR(256), state_description VARCHAR(256))','SET @dummy = 0');
-PREPARE stmt FROM @str;
-EXECUTE stmt;
-DROP PREPARE stmt;
-
-SET @str=IF(@have_ndbinfo,'INSERT INTO `ndbinfo`.`ndb$dblqh_tcconnect_state` VALUES (0, "IDLE", "Idle", ""), (1, "WAIT_ACC", "WaitLock", ""), (2, "WAIT_TUPKEYINFO", "", ""), (3, "WAIT_ATTR", "WaitData", ""), (4, "WAIT_TUP", "WaitTup", ""), (5, "STOPPED", "Stopped", ""), (6, "LOG_QUEUED", "LogPrepare", ""), (7, "PREPARED", "Prepared", ""), (8, "LOG_COMMIT_WRITTEN_WAIT_SIGNAL", "", ""), (9, "LOG_COMMIT_QUEUED_WAIT_SIGNAL", "", ""), (10, "COMMIT_STOPPED", "CommittingStopped", ""), (11, "LOG_COMMIT_QUEUED", "Committing", ""), (12, "COMMIT_QUEUED", "Committing", ""), (13, "COMMITTED", "Committed", ""), (35, "WAIT_TUP_COMMIT", "Committing", ""), (14, "WAIT_ACC_ABORT", "Aborting", ""), (15, "ABORT_QUEUED", "Aborting", ""), (16, "ABORT_STOPPED", "AbortingStopped", ""), (17, "WAIT_AI_AFTER_ABORT", "Aborting", ""), (18, "LOG_ABORT_QUEUED", "Aborting", ""), (19, "WAIT_TUP_TO_ABORT", "Aborting", ""), (20, "WAIT_SCAN_AI", "Scanning", ""), (21, "SCAN_STATE_USED", "Scanning", ""), (22, "SCAN_FIRST_STOPPED", "Scanning", ""), (23, "SCAN_CHECK_STOPPED", "Scanning", ""), (24, "SCAN_STOPPED", "ScanningStopped", ""), (25, "SCAN_RELEASE_STOPPED", "ScanningStopped", ""), (26, "SCAN_CLOSE_STOPPED", "ScanningStopped", ""), (27, "COPY_CLOSE_STOPPED", "ScanningStopped", ""), (28, "COPY_FIRST_STOPPED", "ScanningStopped", ""), (29, "COPY_STOPPED", "ScanningStopped", ""), (30, "SCAN_TUPKEY", "Scanning", ""), (31, "COPY_TUPKEY", "NodeRecoveryScanning", ""), (32, "TC_NOT_CONNECTED", "Idle", ""), (33, "PREPARED_RECEIVED_COMMIT", "Committing", ""), (34, "LOG_COMMIT_WRITTEN", "Committing", "")','SET @dummy = 0');
->>>>>>> 64c88599
 PREPARE stmt FROM @str;
 EXECUTE stmt;
 DROP PREPARE stmt;
@@ -3556,11 +3173,7 @@
 DROP PREPARE stmt;
 
 # ndbinfo.counters
-<<<<<<< HEAD
 SET @str=IF(@have_ndbinfo,'CREATE OR REPLACE DEFINER=`root`@`localhost` SQL SECURITY INVOKER VIEW `ndbinfo`.`counters` AS SELECT node_id, b.block_name, block_instance, counter_id, CASE counter_id  WHEN 1 THEN "ATTRINFO"  WHEN 2 THEN "TRANSACTIONS"  WHEN 3 THEN "COMMITS"  WHEN 4 THEN "READS"  WHEN 5 THEN "SIMPLE_READS"  WHEN 6 THEN "WRITES"  WHEN 7 THEN "ABORTS"  WHEN 8 THEN "TABLE_SCANS"  WHEN 9 THEN "RANGE_SCANS"  WHEN 10 THEN "OPERATIONS"  WHEN 11 THEN "READS_RECEIVED"  WHEN 12 THEN "LOCAL_READS_SENT"  WHEN 13 THEN "REMOTE_READS_SENT"  WHEN 14 THEN "READS_NOT_FOUND"  WHEN 15 THEN "TABLE_SCANS_RECEIVED"  WHEN 16 THEN "LOCAL_TABLE_SCANS_SENT"  WHEN 17 THEN "RANGE_SCANS_RECEIVED"  WHEN 18 THEN "LOCAL_RANGE_SCANS_SENT"  WHEN 19 THEN "REMOTE_RANGE_SCANS_SENT"  WHEN 20 THEN "SCAN_BATCHES_RETURNED"  WHEN 21 THEN "SCAN_ROWS_RETURNED"  WHEN 22 THEN "PRUNED_RANGE_SCANS_RECEIVED"  WHEN 23 THEN "CONST_PRUNED_RANGE_SCANS_RECEIVED"  WHEN 24 THEN "LOCAL_READS"  WHEN 25 THEN "LOCAL_WRITES"  WHEN 26 THEN "LQHKEY_OVERLOAD"  WHEN 27 THEN "LQHKEY_OVERLOAD_TC"  WHEN 28 THEN "LQHKEY_OVERLOAD_READER"  WHEN 29 THEN "LQHKEY_OVERLOAD_NODE_PEER"  WHEN 30 THEN "LQHKEY_OVERLOAD_SUBSCRIBER"  WHEN 31 THEN "LQHSCAN_SLOWDOWNS"  ELSE "<unknown>"  END AS counter_name, val FROM `ndbinfo`.`ndb$counters` c LEFT JOIN `ndbinfo`.`ndb$blocks` b ON c.block_number = b.block_number','SET @dummy = 0');
-=======
-SET @str=IF(@have_ndbinfo,'CREATE OR REPLACE DEFINER=`root`@`localhost` SQL SECURITY INVOKER VIEW `ndbinfo`.`counters` AS SELECT node_id, b.block_name, block_instance, counter_id, CASE counter_id  WHEN 1 THEN "ATTRINFO"  WHEN 2 THEN "TRANSACTIONS"  WHEN 3 THEN "COMMITS"  WHEN 4 THEN "READS"  WHEN 5 THEN "SIMPLE_READS"  WHEN 6 THEN "WRITES"  WHEN 7 THEN "ABORTS"  WHEN 8 THEN "TABLE_SCANS"  WHEN 9 THEN "RANGE_SCANS"  WHEN 10 THEN "OPERATIONS"  WHEN 11 THEN "READS_RECEIVED"  WHEN 12 THEN "LOCAL_READS_SENT"  WHEN 13 THEN "REMOTE_READS_SENT"  WHEN 14 THEN "READS_NOT_FOUND"  WHEN 15 THEN "TABLE_SCANS_RECEIVED"  WHEN 16 THEN "LOCAL_TABLE_SCANS_SENT"  WHEN 17 THEN "RANGE_SCANS_RECEIVED"  WHEN 18 THEN "LOCAL_RANGE_SCANS_SENT"  WHEN 19 THEN "REMOTE_RANGE_SCANS_SENT"  WHEN 20 THEN "SCAN_BATCHES_RETURNED"  WHEN 21 THEN "SCAN_ROWS_RETURNED"  WHEN 22 THEN "PRUNED_RANGE_SCANS_RECEIVED"  WHEN 23 THEN "CONST_PRUNED_RANGE_SCANS_RECEIVED"  WHEN 24 THEN "LOCAL_READS"  WHEN 25 THEN "LOCAL_WRITES"  WHEN 26 THEN "LQHKEY_OVERLOAD"  WHEN 27 THEN "LQHKEY_OVERLOAD_TC"  WHEN 28 THEN "LQHKEY_OVERLOAD_READER"  WHEN 29 THEN "LQHKEY_OVERLOAD_NODE_PEER"  WHEN 30 THEN "LQHKEY_OVERLOAD_SUBSCRIBER"  WHEN 31 THEN "LQHSCAN_SLOWDOWNS"  ELSE "<unknown>"  END AS counter_name, val FROM `ndbinfo`.`ndb$counters` c LEFT JOIN `ndbinfo`.blocks b ON c.block_number = b.block_number','SET @dummy = 0');
->>>>>>> 64c88599
 PREPARE stmt FROM @str;
 EXECUTE stmt;
 DROP PREPARE stmt;
@@ -3585,7 +3198,6 @@
 
 # ndbinfo.diskpagebuffer
 SET @str=IF(@have_ndbinfo,'CREATE OR REPLACE DEFINER=`root`@`localhost` SQL SECURITY INVOKER VIEW `ndbinfo`.`diskpagebuffer` AS SELECT node_id, block_instance, pages_written, pages_written_lcp, pages_read, log_waits, page_requests_direct_return, page_requests_wait_queue, page_requests_wait_io FROM `ndbinfo`.`ndb$diskpagebuffer`','SET @dummy = 0');
-<<<<<<< HEAD
 PREPARE stmt FROM @str;
 EXECUTE stmt;
 DROP PREPARE stmt;
@@ -3673,12 +3285,6 @@
 # The test for name.type<=6 is there to elimiate matching non-table objects 
 # (triggers, files etc.), since the 'id' of these may collide with table ids.
 SET @str=IF(@have_ndbinfo,'CREATE OR REPLACE DEFINER=`root`@`localhost` SQL SECURITY INVOKER VIEW `ndbinfo`.`memory_per_fragment` AS SELECT name.fq_name, parent_name.fq_name AS parent_fq_name, types.type_name AS type, table_id, node_id, block_instance, fragment_num, fixed_elem_alloc_bytes, fixed_elem_free_bytes, fixed_elem_size_bytes, fixed_elem_count, FLOOR(fixed_elem_free_bytes/fixed_elem_size_bytes) AS fixed_elem_free_count, var_elem_alloc_bytes, var_elem_free_bytes, var_elem_count, hash_index_alloc_bytes FROM ndbinfo.ndb$frag_mem_use AS space JOIN ndbinfo.ndb$dict_obj_info AS name ON name.id=space.table_id AND name.type<=6 JOIN ndbinfo.ndb$dict_obj_types AS types ON name.type=types.type_id LEFT JOIN ndbinfo.ndb$dict_obj_info AS parent_name ON name.parent_obj_id=parent_name.id AND name.parent_obj_type=parent_name.type','SET @dummy = 0');
-PREPARE stmt FROM @str;
-EXECUTE stmt;
-DROP PREPARE stmt;
-
-# Finally turn off offline mode
-SET @str=IF(@have_ndbinfo,'SET @@global.ndbinfo_offline=FALSE','SET @dummy = 0');
 PREPARE stmt FROM @str;
 EXECUTE stmt;
 DROP PREPARE stmt;
@@ -3730,132 +3336,9 @@
 
 # ndbinfo.config_params
 SET @str=IF(@have_ndbinfo,'CREATE OR REPLACE DEFINER=`root`@`localhost` SQL SECURITY INVOKER VIEW `ndbinfo`.`config_params` AS SELECT param_number, param_name FROM `ndbinfo`.`ndb$config_params`','SET @dummy = 0');
-=======
->>>>>>> 64c88599
-PREPARE stmt FROM @str;
-EXECUTE stmt;
-DROP PREPARE stmt;
-
-# ndbinfo.threadblocks
-SET @str=IF(@have_ndbinfo,'CREATE OR REPLACE DEFINER=`root`@`localhost` SQL SECURITY INVOKER VIEW `ndbinfo`.`threadblocks` AS SELECT t.node_id, t.thr_no, b.block_name, t.block_instance FROM `ndbinfo`.`ndb$threadblocks` t LEFT JOIN `ndbinfo`.blocks b ON t.block_number = b.block_number','SET @dummy = 0');
-PREPARE stmt FROM @str;
-EXECUTE stmt;
-DROP PREPARE stmt;
-
-# ndbinfo.threadstat
-SET @str=IF(@have_ndbinfo,'CREATE OR REPLACE DEFINER=`root`@`localhost` SQL SECURITY INVOKER VIEW `ndbinfo`.`threadstat` AS SELECT * from `ndbinfo`.`ndb$threadstat`','SET @dummy = 0');
-PREPARE stmt FROM @str;
-EXECUTE stmt;
-DROP PREPARE stmt;
-
-# ndbinfo.disk_write_speed_base
-SET @str=IF(@have_ndbinfo,'CREATE OR REPLACE DEFINER=`root`@`localhost` SQL SECURITY INVOKER VIEW `ndbinfo`.`disk_write_speed_base` AS SELECT * from `ndbinfo`.`ndb$disk_write_speed_base`','SET @dummy = 0');
-PREPARE stmt FROM @str;
-EXECUTE stmt;
-DROP PREPARE stmt;
-
-# ndbinfo.disk_write_speed_aggregate
-SET @str=IF(@have_ndbinfo,'CREATE OR REPLACE DEFINER=`root`@`localhost` SQL SECURITY INVOKER VIEW `ndbinfo`.`disk_write_speed_aggregate` AS SELECT * from `ndbinfo`.`ndb$disk_write_speed_aggregate`','SET @dummy = 0');
-PREPARE stmt FROM @str;
-EXECUTE stmt;
-DROP PREPARE stmt;
-
-# ndbinfo.disk_write_speed_aggregate_node
-SET @str=IF(@have_ndbinfo,'CREATE OR REPLACE DEFINER=`root`@`localhost` SQL SECURITY INVOKER VIEW `ndbinfo`.`disk_write_speed_aggregate_node` AS SELECT node_id,SUM(backup_lcp_speed_last_sec) AS backup_lcp_speed_last_sec,SUM(redo_speed_last_sec) AS redo_speed_last_sec,SUM(backup_lcp_speed_last_10sec) AS backup_lcp_speed_last_10sec,SUM(redo_speed_last_10sec) AS redo_speed_last_10sec,SUM(backup_lcp_speed_last_60sec) AS backup_lcp_speed_last_60sec,SUM(redo_speed_last_60sec) AS redo_speed_last_60sec from `ndbinfo`.`ndb$disk_write_speed_aggregate` GROUP by node_id','SET @dummy = 0');
-PREPARE stmt FROM @str;
-EXECUTE stmt;
-DROP PREPARE stmt;
-
-# ndbinfo.restart_info
-SET @str=IF(@have_ndbinfo,'CREATE OR REPLACE DEFINER=`root`@`localhost` SQL SECURITY INVOKER VIEW `ndbinfo`.`restart_info` AS SELECT * from `ndbinfo`.`ndb$restart_info`','SET @dummy = 0');
-PREPARE stmt FROM @str;
-EXECUTE stmt;
-DROP PREPARE stmt;
-
-# ndbinfo.cluster_transactions
-SET @str=IF(@have_ndbinfo,'CREATE OR REPLACE DEFINER=`root`@`localhost` SQL SECURITY INVOKER VIEW `ndbinfo`.`cluster_transactions` AS SELECT t.node_id, t.block_instance, t.transid0 + (t.transid1 << 32) as transid, s.state_friendly_name as state,  t.c_ops as count_operations,  t.outstanding as outstanding_operations,  t.timer as inactive_seconds,  (t.apiref & 65535) as client_node_id,  (t.apiref >> 16) as client_block_ref FROM `ndbinfo`.`ndb$transactions` t LEFT JOIN `ndbinfo`.`ndb$dbtc_apiconnect_state` s        ON s.state_int_value = t.state','SET @dummy = 0');
-PREPARE stmt FROM @str;
-EXECUTE stmt;
-DROP PREPARE stmt;
-
-# ndbinfo.server_transactions
-SET @str=IF(@have_ndbinfo,'CREATE OR REPLACE DEFINER=`root`@`localhost` SQL SECURITY INVOKER VIEW `ndbinfo`.`server_transactions` AS SELECT map.mysql_connection_id, t.*FROM information_schema.ndb_transid_mysql_connection_map map JOIN `ndbinfo`.cluster_transactions t   ON (map.ndb_transid >> 32) = (t.transid >> 32)','SET @dummy = 0');
-PREPARE stmt FROM @str;
-EXECUTE stmt;
-DROP PREPARE stmt;
-
-# ndbinfo.cluster_operations
-SET @str=IF(@have_ndbinfo,'CREATE OR REPLACE DEFINER=`root`@`localhost` SQL SECURITY INVOKER VIEW `ndbinfo`.`cluster_operations` AS SELECT o.node_id, o.block_instance, o.transid0 + (o.transid1 << 32) as transid, case o.op  when 1 then "READ" when 2 then "READ-SH" when 3 then "READ-EX" when 4 then "INSERT" when 5 then "UPDATE" when 6 then "DELETE" when 7 then "WRITE" when 8 then "UNLOCK" when 9 then "REFRESH" when 257 then "SCAN" when 258 then "SCAN-SH" when 259 then "SCAN-EX" ELSE "<unknown>" END as operation_type,  s.state_friendly_name as state,  o.tableid,  o.fragmentid,  (o.apiref & 65535) as client_node_id,  (o.apiref >> 16) as client_block_ref,  (o.tcref & 65535) as tc_node_id,  ((o.tcref >> 16) & 511) as tc_block_no,  ((o.tcref >> (16 + 9)) & 127) as tc_block_instance FROM `ndbinfo`.`ndb$operations` o LEFT JOIN `ndbinfo`.`ndb$dblqh_tcconnect_state` s        ON s.state_int_value = o.state','SET @dummy = 0');
-PREPARE stmt FROM @str;
-EXECUTE stmt;
-DROP PREPARE stmt;
-
-# ndbinfo.server_operations
-SET @str=IF(@have_ndbinfo,'CREATE OR REPLACE DEFINER=`root`@`localhost` SQL SECURITY INVOKER VIEW `ndbinfo`.`server_operations` AS SELECT map.mysql_connection_id, o.* FROM `ndbinfo`.cluster_operations o JOIN information_schema.ndb_transid_mysql_connection_map map  ON (map.ndb_transid >> 32) = (o.transid >> 32)','SET @dummy = 0');
-PREPARE stmt FROM @str;
-EXECUTE stmt;
-DROP PREPARE stmt;
-
-# ndbinfo.membership
-SET @str=IF(@have_ndbinfo,'CREATE OR REPLACE DEFINER=`root`@`localhost` SQL SECURITY INVOKER VIEW `ndbinfo`.`membership` AS SELECT node_id, group_id, left_node, right_node, president, successor, dynamic_id & 0xFFFF AS succession_order, dynamic_id >> 16 AS Conf_HB_order, arbitrator, arb_ticket, CASE arb_state  WHEN 0 THEN "ARBIT_NULL"  WHEN 1 THEN "ARBIT_INIT"  WHEN 2 THEN "ARBIT_FIND"  WHEN 3 THEN "ARBIT_PREP1"  WHEN 4 THEN "ARBIT_PREP2"  WHEN 5 THEN "ARBIT_START"  WHEN 6 THEN "ARBIT_RUN"  WHEN 7 THEN "ARBIT_CHOOSE"  WHEN 8 THEN "ARBIT_CRASH"  ELSE "UNKNOWN" END AS arb_state, CASE arb_connected  WHEN 1 THEN "Yes"  ELSE "No" END AS arb_connected, conn_rank1_arbs AS connected_rank1_arbs, conn_rank2_arbs AS connected_rank2_arbs FROM `ndbinfo`.`ndb$membership`','SET @dummy = 0');
-PREPARE stmt FROM @str;
-EXECUTE stmt;
-DROP PREPARE stmt;
-
-# ndbinfo.arbitrator_validity_detail
-SET @str=IF(@have_ndbinfo,'CREATE OR REPLACE DEFINER=`root`@`localhost` SQL SECURITY INVOKER VIEW `ndbinfo`.`arbitrator_validity_detail` AS SELECT node_id, arbitrator, arb_ticket, CASE arb_connected  WHEN 1 THEN "Yes"  ELSE "No" END AS arb_connected, CASE arb_state  WHEN 0 THEN "ARBIT_NULL"  WHEN 1 THEN "ARBIT_INIT"  WHEN 2 THEN "ARBIT_FIND"  WHEN 3 THEN "ARBIT_PREP1"  WHEN 4 THEN "ARBIT_PREP2"  WHEN 5 THEN "ARBIT_START"  WHEN 6 THEN "ARBIT_RUN"  WHEN 7 THEN "ARBIT_CHOOSE"  WHEN 8 THEN "ARBIT_CRASH"  ELSE "UNKNOWN" END AS arb_state FROM `ndbinfo`.`ndb$membership` ORDER BY arbitrator, arb_connected DESC','SET @dummy = 0');
-PREPARE stmt FROM @str;
-EXECUTE stmt;
-DROP PREPARE stmt;
-
-# ndbinfo.arbitrator_validity_summary
-SET @str=IF(@have_ndbinfo,'CREATE OR REPLACE DEFINER=`root`@`localhost` SQL SECURITY INVOKER VIEW `ndbinfo`.`arbitrator_validity_summary` AS SELECT arbitrator, arb_ticket, CASE arb_connected  WHEN 1 THEN "Yes"  ELSE "No" END AS arb_connected, count(*) as consensus_count FROM `ndbinfo`.`ndb$membership` GROUP BY arbitrator, arb_ticket, arb_connected','SET @dummy = 0');
-PREPARE stmt FROM @str;
-EXECUTE stmt;
-DROP PREPARE stmt;
-
-
-# ndbinfo.memory_per_fragment
-# The test for name.type<=6 is there to elimiate matching non-table objects 
-# (triggers, files etc.), since the 'id' of these may collide with table ids.
-SET @str=IF(@have_ndbinfo,'CREATE OR REPLACE DEFINER=`root`@`localhost` SQL SECURITY INVOKER VIEW `ndbinfo`.`memory_per_fragment` AS SELECT name.fq_name, parent_name.fq_name AS parent_fq_name, types.type_name AS type, table_id, node_id, block_instance, fragment_num, fixed_elem_alloc_bytes, fixed_elem_free_bytes, fixed_elem_size_bytes, fixed_elem_count, FLOOR(fixed_elem_free_bytes/fixed_elem_size_bytes) AS fixed_elem_free_count, var_elem_alloc_bytes, var_elem_free_bytes, var_elem_count, hash_index_alloc_bytes FROM ndbinfo.ndb$frag_mem_use AS space JOIN ndbinfo.ndb$dict_obj_info AS name ON name.id=space.table_id AND name.type<=6 JOIN ndbinfo.dict_obj_types AS types ON name.type=types.type_id LEFT JOIN ndbinfo.ndb$dict_obj_info AS parent_name ON name.parent_obj_id=parent_name.id AND name.parent_obj_type=parent_name.type','SET @dummy = 0');
-PREPARE stmt FROM @str;
-EXECUTE stmt;
-DROP PREPARE stmt;
-
-# ndbinfo.operations_per_fragment
-# This is the end-user view of ndb$frag_operations. It adds some 
-# dictionary information such as the table name and type, and the name of the
-# parent table, if there is any.
-#
-# The test for name.type<=6 is there to elimiate matching non-table objects 
-# (triggers, files etc.), since the 'id' of these may collide with table ids.
-SET @cmd='CREATE OR REPLACE DEFINER=`root`@`localhost` 
-  SQL SECURITY INVOKER VIEW `ndbinfo`.`operations_per_fragment` AS 
-  SELECT name.fq_name, parent_name.fq_name AS parent_fq_name, 
-    types.type_name AS type, table_id, node_id, block_instance, fragment_num, 
-    tot_key_reads, tot_key_inserts, tot_key_updates, tot_key_writes, 
-    tot_key_deletes, tot_key_refs, tot_key_attrinfo_bytes,
-    tot_key_keyinfo_bytes, tot_key_prog_bytes, tot_key_inst_exec, 
-    tot_key_bytes_returned, tot_frag_scans, tot_scan_rows_examined, 
-    tot_scan_rows_returned, tot_scan_bytes_returned, tot_scan_prog_bytes, 
-    tot_scan_bound_bytes, tot_scan_inst_exec, tot_qd_frag_scans, 
-    conc_frag_scans,
-    conc_qd_plain_frag_scans+conc_qd_tup_frag_scans+conc_qd_acc_frag_scans
-    AS conc_qd_frag_scans, 
-    tot_commits 
-    FROM ndbinfo.ndb$frag_operations AS ops 
-    JOIN ndbinfo.ndb$dict_obj_info AS name 
-      ON name.id=ops.table_id AND name.type<=6 
-    JOIN ndbinfo.dict_obj_types AS types ON name.type=types.type_id 
-    LEFT JOIN ndbinfo.ndb$dict_obj_info AS parent_name 
-      ON name.parent_obj_id=parent_name.id AND 
-         name.parent_obj_type=parent_name.type';
-SET @str=IF(@have_ndbinfo <> 0, @cmd, 'SET @dummy = 0;');
-PREPARE stmt FROM @str;
-EXECUTE stmt;
-DROP PREPARE stmt;
-
+PREPARE stmt FROM @str;
+EXECUTE stmt;
+DROP PREPARE stmt;
 
 # Finally turn off offline mode
 SET @str=IF(@have_ndbinfo,'SET @@global.ndbinfo_offline=FALSE','SET @dummy = 0');
