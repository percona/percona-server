--- conflicted
+++ resolved
@@ -37,11 +37,7 @@
 
 SET @cmd = "CREATE TABLE IF NOT EXISTS db
 (
-<<<<<<< HEAD
-Host char(60) binary DEFAULT '' NOT NULL,
-=======
 Host char(255) CHARACTER SET ASCII DEFAULT '' NOT NULL,
->>>>>>> 4869291f
 Db char(64) binary DEFAULT '' NOT NULL,
 User char(32) binary DEFAULT '' NOT NULL,
 Select_priv enum('N','Y') COLLATE utf8_general_ci DEFAULT 'N' NOT NULL,
@@ -65,11 +61,7 @@
 Trigger_priv enum('N','Y') COLLATE utf8_general_ci DEFAULT 'N' NOT NULL,
 PRIMARY KEY Host (Host,Db,User), KEY User (User)
 )
-<<<<<<< HEAD
-engine=InnoDB STATS_PERSISTENT=0 CHARACTER SET utf8 COLLATE utf8_bin comment='Database privileges' TABLESPACE=mysql";
-=======
 engine=InnoDB STATS_PERSISTENT=0 CHARACTER SET utf8 COLLATE utf8_bin comment='Database privileges' ROW_FORMAT=DYNAMIC TABLESPACE=mysql";
->>>>>>> 4869291f
 SET @str = CONCAT(@cmd, " ENCRYPTION='", @is_mysql_encrypted, "'");
 PREPARE stmt FROM @str;
 EXECUTE stmt;
@@ -81,11 +73,7 @@
 
 SET @cmd = "CREATE TABLE IF NOT EXISTS user
 (
-<<<<<<< HEAD
-Host char(60) binary DEFAULT '' NOT NULL,
-=======
 Host char(255) CHARACTER SET ASCII DEFAULT '' NOT NULL,
->>>>>>> 4869291f
 User char(32) binary DEFAULT '' NOT NULL,
 Select_priv enum('N','Y') COLLATE utf8_general_ci DEFAULT 'N' NOT NULL,
 Insert_priv enum('N','Y') COLLATE utf8_general_ci DEFAULT 'N' NOT NULL,
@@ -137,11 +125,7 @@
 Password_require_current enum('N', 'Y') COLLATE utf8_general_ci DEFAULT NULL,
 User_attributes JSON DEFAULT NULL,
 PRIMARY KEY Host (Host,User)
-<<<<<<< HEAD
-) engine=InnoDB STATS_PERSISTENT=0 CHARACTER SET utf8 COLLATE utf8_bin comment='Users and global privileges' TABLESPACE=mysql";
-=======
 ) engine=InnoDB STATS_PERSISTENT=0 CHARACTER SET utf8 COLLATE utf8_bin comment='Users and global privileges' ROW_FORMAT=DYNAMIC TABLESPACE=mysql";
->>>>>>> 4869291f
 SET @str = CONCAT(@cmd, " ENCRYPTION='", @is_mysql_encrypted, "'");
 PREPARE stmt FROM @str;
 EXECUTE stmt;
@@ -150,21 +134,12 @@
 
 SET @cmd = "CREATE TABLE IF NOT EXISTS default_roles
 (
-<<<<<<< HEAD
-HOST CHAR(60) BINARY DEFAULT '' NOT NULL,
-USER CHAR(32) BINARY DEFAULT '' NOT NULL,
-DEFAULT_ROLE_HOST CHAR(60) BINARY DEFAULT '%' NOT NULL,
-DEFAULT_ROLE_USER CHAR(32) BINARY DEFAULT '' NOT NULL,
-PRIMARY KEY (HOST, USER, DEFAULT_ROLE_HOST, DEFAULT_ROLE_USER)
-) engine=InnoDB STATS_PERSISTENT=0 CHARACTER SET utf8 COLLATE utf8_bin comment='Default roles' TABLESPACE=mysql";
-=======
 HOST CHAR(255) CHARACTER SET ASCII DEFAULT '' NOT NULL,
 USER CHAR(32) BINARY DEFAULT '' NOT NULL,
 DEFAULT_ROLE_HOST CHAR(255) CHARACTER SET ASCII DEFAULT '%' NOT NULL,
 DEFAULT_ROLE_USER CHAR(32) BINARY DEFAULT '' NOT NULL,
 PRIMARY KEY (HOST, USER, DEFAULT_ROLE_HOST, DEFAULT_ROLE_USER)
 ) engine=InnoDB STATS_PERSISTENT=0 CHARACTER SET utf8 COLLATE utf8_bin comment='Default roles' ROW_FORMAT=DYNAMIC TABLESPACE=mysql";
->>>>>>> 4869291f
 SET @str = CONCAT(@cmd, " ENCRYPTION='", @is_mysql_encrypted, "'");
 PREPARE stmt FROM @str;
 EXECUTE stmt;
@@ -173,15 +148,6 @@
 
 SET @cmd = "CREATE TABLE IF NOT EXISTS role_edges
 (
-<<<<<<< HEAD
-FROM_HOST CHAR(60) BINARY DEFAULT '' NOT NULL,
-FROM_USER CHAR(32) BINARY DEFAULT '' NOT NULL,
-TO_HOST CHAR(60) BINARY DEFAULT '' NOT NULL,
-TO_USER CHAR(32) BINARY DEFAULT '' NOT NULL,
-WITH_ADMIN_OPTION ENUM('N', 'Y') COLLATE UTF8_GENERAL_CI DEFAULT 'N' NOT NULL,
-PRIMARY KEY (FROM_HOST,FROM_USER,TO_HOST,TO_USER)
-) engine=InnoDB STATS_PERSISTENT=0 CHARACTER SET utf8 COLLATE utf8_bin comment='Role hierarchy and role grants' TABLESPACE=mysql";
-=======
 FROM_HOST CHAR(255) CHARACTER SET ASCII DEFAULT '' NOT NULL,
 FROM_USER CHAR(32) BINARY DEFAULT '' NOT NULL,
 TO_HOST CHAR(255) CHARACTER SET ASCII DEFAULT '' NOT NULL,
@@ -189,7 +155,6 @@
 WITH_ADMIN_OPTION ENUM('N', 'Y') COLLATE UTF8_GENERAL_CI DEFAULT 'N' NOT NULL,
 PRIMARY KEY (FROM_HOST,FROM_USER,TO_HOST,TO_USER)
 ) engine=InnoDB STATS_PERSISTENT=0 CHARACTER SET utf8 COLLATE utf8_bin comment='Role hierarchy and role grants' ROW_FORMAT=DYNAMIC TABLESPACE=mysql";
->>>>>>> 4869291f
 SET @str = CONCAT(@cmd, " ENCRYPTION='", @is_mysql_encrypted, "'");
 PREPARE stmt FROM @str;
 EXECUTE stmt;
@@ -199,19 +164,11 @@
 SET @cmd = "CREATE TABLE IF NOT EXISTS global_grants
 (
 USER CHAR(32) BINARY DEFAULT '' NOT NULL,
-<<<<<<< HEAD
-HOST CHAR(60) BINARY DEFAULT '' NOT NULL,
-PRIV CHAR(32) COLLATE UTF8_GENERAL_CI DEFAULT '' NOT NULL,
-WITH_GRANT_OPTION ENUM('N','Y') COLLATE UTF8_GENERAL_CI DEFAULT 'N' NOT NULL,
-PRIMARY KEY (USER,HOST,PRIV)
-) engine=InnoDB STATS_PERSISTENT=0 CHARACTER SET utf8 COLLATE utf8_bin comment='Extended global grants' TABLESPACE=mysql";
-=======
 HOST CHAR(255) CHARACTER SET ASCII DEFAULT '' NOT NULL,
 PRIV CHAR(32) COLLATE UTF8_GENERAL_CI DEFAULT '' NOT NULL,
 WITH_GRANT_OPTION ENUM('N','Y') COLLATE UTF8_GENERAL_CI DEFAULT 'N' NOT NULL,
 PRIMARY KEY (USER,HOST,PRIV)
 ) engine=InnoDB STATS_PERSISTENT=0 CHARACTER SET utf8 COLLATE utf8_bin comment='Extended global grants' ROW_FORMAT=DYNAMIC TABLESPACE=mysql";
->>>>>>> 4869291f
 SET @str = CONCAT(@cmd, " ENCRYPTION='", @is_mysql_encrypted, "'");
 PREPARE stmt FROM @str;
 EXECUTE stmt;
@@ -223,66 +180,42 @@
 
 SET @cmd = "CREATE TABLE IF NOT EXISTS password_history
 (
-<<<<<<< HEAD
-  Host CHAR(60) BINARY DEFAULT '' NOT NULL,
-=======
   Host CHAR(255) CHARACTER SET ASCII DEFAULT '' NOT NULL,
->>>>>>> 4869291f
   User CHAR(32) BINARY DEFAULT '' NOT NULL,
   Password_timestamp TIMESTAMP(6) NOT NULL DEFAULT CURRENT_TIMESTAMP(6),
   Password TEXT,
   PRIMARY KEY(Host, User, Password_timestamp DESC)
  ) engine=InnoDB STATS_PERSISTENT=0 CHARACTER SET utf8 COLLATE utf8_bin
-<<<<<<< HEAD
- comment='Password history for user accounts' TABLESPACE=mysql";
-=======
  comment='Password history for user accounts' ROW_FORMAT=DYNAMIC TABLESPACE=mysql";
->>>>>>> 4869291f
-SET @str = CONCAT(@cmd, " ENCRYPTION='", @is_mysql_encrypted, "'");
-PREPARE stmt FROM @str;
-EXECUTE stmt;
-DROP PREPARE stmt;
-
-
-
-<<<<<<< HEAD
-SET @cmd = "CREATE TABLE IF NOT EXISTS func (  name char(64) binary DEFAULT '' NOT NULL, ret tinyint(1) DEFAULT '0' NOT NULL, dl char(128) DEFAULT '' NOT NULL, type enum ('function','aggregate') COLLATE utf8_general_ci NOT NULL, PRIMARY KEY (name) ) engine=INNODB STATS_PERSISTENT=0 CHARACTER SET utf8 COLLATE utf8_bin   comment='User defined functions' TABLESPACE=mysql";
-=======
+SET @str = CONCAT(@cmd, " ENCRYPTION='", @is_mysql_encrypted, "'");
+PREPARE stmt FROM @str;
+EXECUTE stmt;
+DROP PREPARE stmt;
+
+
+
 SET @cmd = "CREATE TABLE IF NOT EXISTS func (  name char(64) binary DEFAULT '' NOT NULL, ret tinyint(1) DEFAULT '0' NOT NULL, dl char(128) DEFAULT '' NOT NULL, type enum ('function','aggregate') COLLATE utf8_general_ci NOT NULL, PRIMARY KEY (name) ) engine=INNODB STATS_PERSISTENT=0 CHARACTER SET utf8 COLLATE utf8_bin   comment='User defined functions' ROW_FORMAT=DYNAMIC TABLESPACE=mysql";
->>>>>>> 4869291f
-SET @str = CONCAT(@cmd, " ENCRYPTION='", @is_mysql_encrypted, "'");
-PREPARE stmt FROM @str;
-EXECUTE stmt;
-DROP PREPARE stmt;
-
-
-
-<<<<<<< HEAD
-SET @cmd = "CREATE TABLE IF NOT EXISTS plugin ( name varchar(64) DEFAULT '' NOT NULL, dl varchar(128) DEFAULT '' NOT NULL, PRIMARY KEY (name) ) engine=InnoDB STATS_PERSISTENT=0 CHARACTER SET utf8 COLLATE utf8_general_ci comment='MySQL plugins' TABLESPACE=mysql";
-=======
+SET @str = CONCAT(@cmd, " ENCRYPTION='", @is_mysql_encrypted, "'");
+PREPARE stmt FROM @str;
+EXECUTE stmt;
+DROP PREPARE stmt;
+
+
+
 SET @cmd = "CREATE TABLE IF NOT EXISTS plugin ( name varchar(64) DEFAULT '' NOT NULL, dl varchar(128) DEFAULT '' NOT NULL, PRIMARY KEY (name) ) engine=InnoDB STATS_PERSISTENT=0 CHARACTER SET utf8 COLLATE utf8_general_ci comment='MySQL plugins' ROW_FORMAT=DYNAMIC TABLESPACE=mysql";
->>>>>>> 4869291f
-SET @str = CONCAT(@cmd, " ENCRYPTION='", @is_mysql_encrypted, "'");
-PREPARE stmt FROM @str;
-EXECUTE stmt;
-DROP PREPARE stmt;
-
-
-<<<<<<< HEAD
-=======
+SET @str = CONCAT(@cmd, " ENCRYPTION='", @is_mysql_encrypted, "'");
+PREPARE stmt FROM @str;
+EXECUTE stmt;
+DROP PREPARE stmt;
+
+
 
 SET @cmd = "CREATE TABLE IF NOT EXISTS help_topic ( help_topic_id int unsigned not null, name char(64) not null, help_category_id smallint unsigned not null, description text not null, example text not null, url text not null, primary key (help_topic_id), unique index (name) ) engine=INNODB STATS_PERSISTENT=0 CHARACTER SET utf8 comment='help topics' ROW_FORMAT=DYNAMIC TABLESPACE=mysql";
 SET @str = CONCAT(@cmd, " ENCRYPTION='", @is_mysql_encrypted, "'");
 PREPARE stmt FROM @str;
 EXECUTE stmt;
 DROP PREPARE stmt;
->>>>>>> 4869291f
-
-SET @cmd = "CREATE TABLE IF NOT EXISTS servers ( Server_name char(64) NOT NULL DEFAULT '', Host char(64) NOT NULL DEFAULT '', Db char(64) NOT NULL DEFAULT '', Username char(64) NOT NULL DEFAULT '', Password char(64) NOT NULL DEFAULT '', Port INT(4) NOT NULL DEFAULT '0', Socket char(64) NOT NULL DEFAULT '', Wrapper char(64) NOT NULL DEFAULT '', Owner char(64) NOT NULL DEFAULT '', PRIMARY KEY (Server_name)) engine=InnoDB STATS_PERSISTENT=0 CHARACTER SET utf8 comment='MySQL Foreign Servers table' TABLESPACE=mysql";
-SET @str = CONCAT(@cmd, " ENCRYPTION='", @is_mysql_encrypted, "'");
-PREPARE stmt FROM @str;
-EXECUTE stmt;
-DROP PREPARE stmt;
+
 
 
 SET @cmd = "CREATE TABLE IF NOT EXISTS help_category ( help_category_id smallint unsigned not null, name  char(64) not null, parent_category_id smallint unsigned null, url text not null, primary key (help_category_id), unique index (name) ) engine=INNODB STATS_PERSISTENT=0 CHARACTER SET utf8 comment='help categories' ROW_FORMAT=DYNAMIC TABLESPACE=mysql";
@@ -291,143 +224,89 @@
 EXECUTE stmt;
 DROP PREPARE stmt;
 
-<<<<<<< HEAD
-SET @cmd = "CREATE TABLE IF NOT EXISTS tables_priv ( Host char(60) binary DEFAULT '' NOT NULL, Db char(64) binary DEFAULT '' NOT NULL, User char(32) binary DEFAULT '' NOT NULL, Table_name char(64) binary DEFAULT '' NOT NULL, Grantor char(93) DEFAULT '' NOT NULL, Timestamp timestamp NOT NULL DEFAULT CURRENT_TIMESTAMP ON UPDATE CURRENT_TIMESTAMP, Table_priv set('Select','Insert','Update','Delete','Create','Drop','Grant','References','Index','Alter','Create View','Show view','Trigger') COLLATE utf8_general_ci DEFAULT '' NOT NULL, Column_priv set('Select','Insert','Update','References') COLLATE utf8_general_ci DEFAULT '' NOT NULL, PRIMARY KEY (Host,Db,User,Table_name), KEY Grantor (Grantor) ) engine=INNODB STATS_PERSISTENT=0 CHARACTER SET utf8   engine=InnoDB STATS_PERSISTENT=0 CHARACTER SET utf8 COLLATE utf8_bin   comment='Table privileges' TABLESPACE=mysql";
-SET @str = CONCAT(@cmd, " ENCRYPTION='", @is_mysql_encrypted, "'");
-PREPARE stmt FROM @str;
-EXECUTE stmt;
-DROP PREPARE stmt;
-
-
-SET @cmd = "CREATE TABLE IF NOT EXISTS columns_priv ( Host char(60) binary DEFAULT '' NOT NULL, Db char(64) binary DEFAULT '' NOT NULL, User char(32) binary DEFAULT '' NOT NULL, Table_name char(64) binary DEFAULT '' NOT NULL, Column_name char(64) binary DEFAULT '' NOT NULL, Timestamp timestamp NOT NULL DEFAULT CURRENT_TIMESTAMP ON UPDATE CURRENT_TIMESTAMP, Column_priv set('Select','Insert','Update','References') COLLATE utf8_general_ci DEFAULT '' NOT NULL, PRIMARY KEY (Host,Db,User,Table_name,Column_name) ) engine=InnoDB STATS_PERSISTENT=0 CHARACTER SET utf8 COLLATE utf8_bin   comment='Column privileges' TABLESPACE=mysql";
-=======
 
 
 SET @cmd = "CREATE TABLE IF NOT EXISTS help_relation ( help_topic_id int unsigned not null, help_keyword_id  int unsigned not null, primary key (help_keyword_id, help_topic_id) ) engine=INNODB STATS_PERSISTENT=0 CHARACTER SET utf8 comment='keyword-topic relation' ROW_FORMAT=DYNAMIC TABLESPACE=mysql";
->>>>>>> 4869291f
-SET @str = CONCAT(@cmd, " ENCRYPTION='", @is_mysql_encrypted, "'");
-PREPARE stmt FROM @str;
-EXECUTE stmt;
-DROP PREPARE stmt;
-
-
-
-<<<<<<< HEAD
-SET @cmd = "CREATE TABLE IF NOT EXISTS help_topic ( help_topic_id int unsigned not null, name char(64) not null, help_category_id smallint unsigned not null, description text not null, example text not null, url text not null, primary key (help_topic_id), unique index (name) ) engine=INNODB STATS_PERSISTENT=0 CHARACTER SET utf8 comment='help topics' TABLESPACE=mysql";
-=======
+SET @str = CONCAT(@cmd, " ENCRYPTION='", @is_mysql_encrypted, "'");
+PREPARE stmt FROM @str;
+EXECUTE stmt;
+DROP PREPARE stmt;
+
+
+
 SET @cmd = "CREATE TABLE IF NOT EXISTS servers ( Server_name char(64) NOT NULL DEFAULT '', Host char(255) CHARACTER SET ASCII NOT NULL DEFAULT '', Db char(64) NOT NULL DEFAULT '', Username char(64) NOT NULL DEFAULT '', Password char(64) NOT NULL DEFAULT '', Port INT(4) NOT NULL DEFAULT '0', Socket char(64) NOT NULL DEFAULT '', Wrapper char(64) NOT NULL DEFAULT '', Owner char(64) NOT NULL DEFAULT '', PRIMARY KEY (Server_name)) engine=InnoDB STATS_PERSISTENT=0 CHARACTER SET utf8 comment='MySQL Foreign Servers table' ROW_FORMAT=DYNAMIC TABLESPACE=mysql";
->>>>>>> 4869291f
-SET @str = CONCAT(@cmd, " ENCRYPTION='", @is_mysql_encrypted, "'");
-PREPARE stmt FROM @str;
-EXECUTE stmt;
-DROP PREPARE stmt;
-
-
-
-<<<<<<< HEAD
-SET @cmd = "CREATE TABLE IF NOT EXISTS help_category ( help_category_id smallint unsigned not null, name  char(64) not null, parent_category_id smallint unsigned null, url text not null, primary key (help_category_id), unique index (name) ) engine=INNODB STATS_PERSISTENT=0 CHARACTER SET utf8 comment='help categories' TABLESPACE=mysql";
-=======
+SET @str = CONCAT(@cmd, " ENCRYPTION='", @is_mysql_encrypted, "'");
+PREPARE stmt FROM @str;
+EXECUTE stmt;
+DROP PREPARE stmt;
+
+
+
 SET @cmd = "CREATE TABLE IF NOT EXISTS tables_priv ( Host char(255) CHARACTER SET ASCII DEFAULT '' NOT NULL, Db char(64) binary DEFAULT '' NOT NULL, User char(32) binary DEFAULT '' NOT NULL, Table_name char(64) binary DEFAULT '' NOT NULL, Grantor varchar(288) DEFAULT '' NOT NULL, Timestamp timestamp NOT NULL DEFAULT CURRENT_TIMESTAMP ON UPDATE CURRENT_TIMESTAMP, Table_priv set('Select','Insert','Update','Delete','Create','Drop','Grant','References','Index','Alter','Create View','Show view','Trigger') COLLATE utf8_general_ci DEFAULT '' NOT NULL, Column_priv set('Select','Insert','Update','References') COLLATE utf8_general_ci DEFAULT '' NOT NULL, PRIMARY KEY (Host,Db,User,Table_name), KEY Grantor (Grantor) ) engine=INNODB STATS_PERSISTENT=0 CHARACTER SET utf8   engine=InnoDB STATS_PERSISTENT=0 CHARACTER SET utf8 COLLATE utf8_bin   comment='Table privileges' ROW_FORMAT=DYNAMIC TABLESPACE=mysql";
->>>>>>> 4869291f
-SET @str = CONCAT(@cmd, " ENCRYPTION='", @is_mysql_encrypted, "'");
-PREPARE stmt FROM @str;
-EXECUTE stmt;
-DROP PREPARE stmt;
-
-
-
-<<<<<<< HEAD
-SET @cmd = "CREATE TABLE IF NOT EXISTS help_relation ( help_topic_id int unsigned not null, help_keyword_id  int unsigned not null, primary key (help_keyword_id, help_topic_id) ) engine=INNODB STATS_PERSISTENT=0 CHARACTER SET utf8 comment='keyword-topic relation' TABLESPACE=mysql";
-=======
+SET @str = CONCAT(@cmd, " ENCRYPTION='", @is_mysql_encrypted, "'");
+PREPARE stmt FROM @str;
+EXECUTE stmt;
+DROP PREPARE stmt;
+
+
+
 SET @cmd = "CREATE TABLE IF NOT EXISTS columns_priv ( Host char(255) CHARACTER SET ASCII DEFAULT '' NOT NULL, Db char(64) binary DEFAULT '' NOT NULL, User char(32) binary DEFAULT '' NOT NULL, Table_name char(64) binary DEFAULT '' NOT NULL, Column_name char(64) binary DEFAULT '' NOT NULL, Timestamp timestamp NOT NULL DEFAULT CURRENT_TIMESTAMP ON UPDATE CURRENT_TIMESTAMP, Column_priv set('Select','Insert','Update','References') COLLATE utf8_general_ci DEFAULT '' NOT NULL, PRIMARY KEY (Host,Db,User,Table_name,Column_name) ) engine=InnoDB STATS_PERSISTENT=0 CHARACTER SET utf8 COLLATE utf8_bin   comment='Column privileges' ROW_FORMAT=DYNAMIC TABLESPACE=mysql";
->>>>>>> 4869291f
-SET @str = CONCAT(@cmd, " ENCRYPTION='", @is_mysql_encrypted, "'");
-PREPARE stmt FROM @str;
-EXECUTE stmt;
-DROP PREPARE stmt;
-
-
-
-<<<<<<< HEAD
-SET @cmd = "CREATE TABLE IF NOT EXISTS help_keyword (   help_keyword_id  int unsigned not null, name char(64) not null, primary key (help_keyword_id), unique index (name) ) engine=INNODB STATS_PERSISTENT=0 CHARACTER SET utf8 comment='help keywords' TABLESPACE=mysql";
-=======
+SET @str = CONCAT(@cmd, " ENCRYPTION='", @is_mysql_encrypted, "'");
+PREPARE stmt FROM @str;
+EXECUTE stmt;
+DROP PREPARE stmt;
+
+
+
 SET @cmd = "CREATE TABLE IF NOT EXISTS help_keyword (   help_keyword_id  int unsigned not null, name char(64) not null, primary key (help_keyword_id), unique index (name) ) engine=INNODB STATS_PERSISTENT=0 CHARACTER SET utf8 comment='help keywords' ROW_FORMAT=DYNAMIC TABLESPACE=mysql";
->>>>>>> 4869291f
-SET @str = CONCAT(@cmd, " ENCRYPTION='", @is_mysql_encrypted, "'");
-PREPARE stmt FROM @str;
-EXECUTE stmt;
-DROP PREPARE stmt;
-
-
-
-<<<<<<< HEAD
-SET @cmd = "CREATE TABLE IF NOT EXISTS time_zone_name (   Name char(64) NOT NULL, Time_zone_id int unsigned NOT NULL, PRIMARY KEY Name (Name) ) engine=INNODB STATS_PERSISTENT=0 CHARACTER SET utf8   comment='Time zone names' TABLESPACE=mysql";
-=======
+SET @str = CONCAT(@cmd, " ENCRYPTION='", @is_mysql_encrypted, "'");
+PREPARE stmt FROM @str;
+EXECUTE stmt;
+DROP PREPARE stmt;
+
+
+
 SET @cmd = "CREATE TABLE IF NOT EXISTS time_zone_name (   Name char(64) NOT NULL, Time_zone_id int unsigned NOT NULL, PRIMARY KEY Name (Name) ) engine=INNODB STATS_PERSISTENT=0 CHARACTER SET utf8   comment='Time zone names' ROW_FORMAT=DYNAMIC TABLESPACE=mysql";
->>>>>>> 4869291f
-SET @str = CONCAT(@cmd, " ENCRYPTION='", @is_mysql_encrypted, "'");
-PREPARE stmt FROM @str;
-EXECUTE stmt;
-DROP PREPARE stmt;
-
-
-
-<<<<<<< HEAD
-SET @cmd = "CREATE TABLE IF NOT EXISTS time_zone (   Time_zone_id int unsigned NOT NULL auto_increment, Use_leap_seconds enum('Y','N') COLLATE utf8_general_ci DEFAULT 'N' NOT NULL, PRIMARY KEY TzId (Time_zone_id) ) engine=INNODB STATS_PERSISTENT=0 CHARACTER SET utf8   comment='Time zones' TABLESPACE=mysql";
-=======
+SET @str = CONCAT(@cmd, " ENCRYPTION='", @is_mysql_encrypted, "'");
+PREPARE stmt FROM @str;
+EXECUTE stmt;
+DROP PREPARE stmt;
+
+
+
 SET @cmd = "CREATE TABLE IF NOT EXISTS time_zone (   Time_zone_id int unsigned NOT NULL auto_increment, Use_leap_seconds enum('Y','N') COLLATE utf8_general_ci DEFAULT 'N' NOT NULL, PRIMARY KEY TzId (Time_zone_id) ) engine=INNODB STATS_PERSISTENT=0 CHARACTER SET utf8   comment='Time zones' ROW_FORMAT=DYNAMIC TABLESPACE=mysql";
->>>>>>> 4869291f
-SET @str = CONCAT(@cmd, " ENCRYPTION='", @is_mysql_encrypted, "'");
-PREPARE stmt FROM @str;
-EXECUTE stmt;
-DROP PREPARE stmt;
-
-
-
-<<<<<<< HEAD
-SET @cmd = "CREATE TABLE IF NOT EXISTS time_zone_transition (   Time_zone_id int unsigned NOT NULL, Transition_time bigint signed NOT NULL, Transition_type_id int unsigned NOT NULL, PRIMARY KEY TzIdTranTime (Time_zone_id, Transition_time) ) engine=INNODB STATS_PERSISTENT=0 CHARACTER SET utf8   comment='Time zone transitions' TABLESPACE=mysql";
-=======
+SET @str = CONCAT(@cmd, " ENCRYPTION='", @is_mysql_encrypted, "'");
+PREPARE stmt FROM @str;
+EXECUTE stmt;
+DROP PREPARE stmt;
+
+
+
 SET @cmd = "CREATE TABLE IF NOT EXISTS time_zone_transition (   Time_zone_id int unsigned NOT NULL, Transition_time bigint signed NOT NULL, Transition_type_id int unsigned NOT NULL, PRIMARY KEY TzIdTranTime (Time_zone_id, Transition_time) ) engine=INNODB STATS_PERSISTENT=0 CHARACTER SET utf8   comment='Time zone transitions' ROW_FORMAT=DYNAMIC TABLESPACE=mysql";
->>>>>>> 4869291f
-SET @str = CONCAT(@cmd, " ENCRYPTION='", @is_mysql_encrypted, "'");
-PREPARE stmt FROM @str;
-EXECUTE stmt;
-DROP PREPARE stmt;
-
-
-
-<<<<<<< HEAD
-SET @cmd = "CREATE TABLE IF NOT EXISTS time_zone_transition_type (   Time_zone_id int unsigned NOT NULL, Transition_type_id int unsigned NOT NULL, Offset int signed DEFAULT 0 NOT NULL, Is_DST tinyint unsigned DEFAULT 0 NOT NULL, Abbreviation char(8) DEFAULT '' NOT NULL, PRIMARY KEY TzIdTrTId (Time_zone_id, Transition_type_id) ) engine=INNODB STATS_PERSISTENT=0 CHARACTER SET utf8   comment='Time zone transition types' TABLESPACE=mysql";
-=======
+SET @str = CONCAT(@cmd, " ENCRYPTION='", @is_mysql_encrypted, "'");
+PREPARE stmt FROM @str;
+EXECUTE stmt;
+DROP PREPARE stmt;
+
+
+
 SET @cmd = "CREATE TABLE IF NOT EXISTS time_zone_transition_type (   Time_zone_id int unsigned NOT NULL, Transition_type_id int unsigned NOT NULL, Offset int signed DEFAULT 0 NOT NULL, Is_DST tinyint unsigned DEFAULT 0 NOT NULL, Abbreviation char(8) DEFAULT '' NOT NULL, PRIMARY KEY TzIdTrTId (Time_zone_id, Transition_type_id) ) engine=INNODB STATS_PERSISTENT=0 CHARACTER SET utf8   comment='Time zone transition types' ROW_FORMAT=DYNAMIC TABLESPACE=mysql";
->>>>>>> 4869291f
-SET @str = CONCAT(@cmd, " ENCRYPTION='", @is_mysql_encrypted, "'");
-PREPARE stmt FROM @str;
-EXECUTE stmt;
-DROP PREPARE stmt;
-
-
-
-<<<<<<< HEAD
-SET @cmd = "CREATE TABLE IF NOT EXISTS time_zone_leap_second (   Transition_time bigint signed NOT NULL, Correction int signed NOT NULL, PRIMARY KEY TranTime (Transition_time) ) engine=INNODB STATS_PERSISTENT=0 CHARACTER SET utf8   comment='Leap seconds information for time zones' TABLESPACE=mysql";
-=======
+SET @str = CONCAT(@cmd, " ENCRYPTION='", @is_mysql_encrypted, "'");
+PREPARE stmt FROM @str;
+EXECUTE stmt;
+DROP PREPARE stmt;
+
+
+
 SET @cmd = "CREATE TABLE IF NOT EXISTS time_zone_leap_second (   Transition_time bigint signed NOT NULL, Correction int signed NOT NULL, PRIMARY KEY TranTime (Transition_time) ) engine=INNODB STATS_PERSISTENT=0 CHARACTER SET utf8   comment='Leap seconds information for time zones' ROW_FORMAT=DYNAMIC TABLESPACE=mysql";
->>>>>>> 4869291f
-SET @str = CONCAT(@cmd, " ENCRYPTION='", @is_mysql_encrypted, "'");
-PREPARE stmt FROM @str;
-EXECUTE stmt;
-DROP PREPARE stmt;
-<<<<<<< HEAD
-
-
-
-SET @cmd = "CREATE TABLE IF NOT EXISTS procs_priv ( Host char(60) binary DEFAULT '' NOT NULL, Db char(64) binary DEFAULT '' NOT NULL, User char(32) binary DEFAULT '' NOT NULL, Routine_name char(64) COLLATE utf8_general_ci DEFAULT '' NOT NULL, Routine_type enum('FUNCTION','PROCEDURE') NOT NULL, Grantor char(93) DEFAULT '' NOT NULL, Proc_priv set('Execute','Alter Routine','Grant') COLLATE utf8_general_ci DEFAULT '' NOT NULL, Timestamp timestamp NOT NULL DEFAULT CURRENT_TIMESTAMP ON UPDATE CURRENT_TIMESTAMP, PRIMARY KEY (Host,Db,User,Routine_name,Routine_type), KEY Grantor (Grantor) ) engine=InnoDB STATS_PERSISTENT=0 CHARACTER SET utf8 COLLATE utf8_bin   comment='Procedure privileges' TABLESPACE=mysql";
-=======
+SET @str = CONCAT(@cmd, " ENCRYPTION='", @is_mysql_encrypted, "'");
+PREPARE stmt FROM @str;
+EXECUTE stmt;
+DROP PREPARE stmt;
 
 
 
 SET @cmd = "CREATE TABLE IF NOT EXISTS procs_priv ( Host char(255) CHARACTER SET ASCII DEFAULT '' NOT NULL, Db char(64) binary DEFAULT '' NOT NULL, User char(32) binary DEFAULT '' NOT NULL, Routine_name char(64) COLLATE utf8_general_ci DEFAULT '' NOT NULL, Routine_type enum('FUNCTION','PROCEDURE') NOT NULL, Grantor varchar(288) DEFAULT '' NOT NULL, Proc_priv set('Execute','Alter Routine','Grant') COLLATE utf8_general_ci DEFAULT '' NOT NULL, Timestamp timestamp NOT NULL DEFAULT CURRENT_TIMESTAMP ON UPDATE CURRENT_TIMESTAMP, PRIMARY KEY (Host,Db,User,Routine_name,Routine_type), KEY Grantor (Grantor) ) engine=InnoDB STATS_PERSISTENT=0 CHARACTER SET utf8 COLLATE utf8_bin   comment='Procedure privileges' ROW_FORMAT=DYNAMIC TABLESPACE=mysql";
->>>>>>> 4869291f
 SET @str = CONCAT(@cmd, " ENCRYPTION='", @is_mysql_encrypted, "'");
 PREPARE stmt FROM @str;
 EXECUTE stmt;
@@ -447,11 +326,7 @@
 
 SET @@session.sql_require_primary_key = @old_sql_require_primary_key;
 
-<<<<<<< HEAD
-SET @cmd = "CREATE TABLE IF NOT EXISTS component ( component_id int unsigned NOT NULL AUTO_INCREMENT, component_group_id int unsigned NOT NULL, component_urn text NOT NULL, PRIMARY KEY (component_id)) engine=INNODB DEFAULT CHARSET=utf8 COMMENT 'Components' TABLESPACE=mysql";
-=======
 SET @cmd = "CREATE TABLE IF NOT EXISTS component ( component_id int unsigned NOT NULL AUTO_INCREMENT, component_group_id int unsigned NOT NULL, component_urn text NOT NULL, PRIMARY KEY (component_id)) engine=INNODB DEFAULT CHARSET=utf8 COMMENT 'Components' ROW_FORMAT=DYNAMIC TABLESPACE=mysql";
->>>>>>> 4869291f
 SET @str = CONCAT(@cmd, " ENCRYPTION='", @is_mysql_encrypted, "'");
 PREPARE stmt FROM @str;
 EXECUTE stmt;
@@ -470,11 +345,7 @@
   Channel_name CHAR(64) CHARACTER SET utf8 COLLATE utf8_general_ci NOT NULL COMMENT 'The channel on which the slave is connected to a source. Used in Multisource Replication',
   PRIMARY KEY(Channel_name)) DEFAULT CHARSET=utf8 STATS_PERSISTENT=0 COMMENT 'Relay Log Information'";
 
-<<<<<<< HEAD
-SET @str=IF(@have_innodb <> 0, CONCAT(@cmd, ' ENGINE= INNODB TABLESPACE=mysql ENCRYPTION=\'', @is_mysql_encrypted,'\''), CONCAT(@cmd, ' ENGINE= MYISAM'));
-=======
 SET @str=IF(@have_innodb <> 0, CONCAT(@cmd, ' ENGINE= INNODB ROW_FORMAT=DYNAMIC TABLESPACE=mysql ENCRYPTION=\'', @is_mysql_encrypted,'\''), CONCAT(@cmd, ' ENGINE= MYISAM'));
->>>>>>> 4869291f
 PREPARE stmt FROM @str;
 EXECUTE stmt;
 DROP PREPARE stmt;
@@ -510,11 +381,7 @@
   Network_namespace TEXT CHARACTER SET utf8 COLLATE utf8_bin COMMENT 'Network namespace used for communication with the master server.',
   PRIMARY KEY(Channel_name)) DEFAULT CHARSET=utf8 STATS_PERSISTENT=0 COMMENT 'Master Information'";
 
-<<<<<<< HEAD
-SET @str=IF(@have_innodb <> 0, CONCAT(@cmd, ' ENGINE= INNODB TABLESPACE=mysql ENCRYPTION=\'', @is_mysql_encrypted,'\''), CONCAT(@cmd, ' ENGINE= MYISAM'));
-=======
 SET @str=IF(@have_innodb <> 0, CONCAT(@cmd, ' ENGINE= INNODB ROW_FORMAT=DYNAMIC TABLESPACE=mysql ENCRYPTION=\'', @is_mysql_encrypted,'\''), CONCAT(@cmd, ' ENGINE= MYISAM'));
->>>>>>> 4869291f
 PREPARE stmt FROM @str;
 EXECUTE stmt;
 DROP PREPARE stmt;
@@ -535,11 +402,7 @@
   Channel_name CHAR(64) CHARACTER SET utf8 COLLATE utf8_general_ci NOT NULL COMMENT 'The channel on which the slave is connected to a source. Used in Multisource Replication',
   PRIMARY KEY(Channel_name, Id)) DEFAULT CHARSET=utf8 STATS_PERSISTENT=0 COMMENT 'Worker Information'";
 
-<<<<<<< HEAD
-SET @str=IF(@have_innodb <> 0, CONCAT(@cmd, ' ENGINE= INNODB TABLESPACE=mysql ENCRYPTION=\'', @is_mysql_encrypted,'\''), CONCAT(@cmd, ' ENGINE= MYISAM'));
-=======
 SET @str=IF(@have_innodb <> 0, CONCAT(@cmd, ' ENGINE= INNODB ROW_FORMAT=DYNAMIC TABLESPACE=mysql ENCRYPTION=\'', @is_mysql_encrypted,'\''), CONCAT(@cmd, ' ENGINE= MYISAM'));
->>>>>>> 4869291f
 PREPARE stmt FROM @str;
 EXECUTE stmt;
 DROP PREPARE stmt;
@@ -550,11 +413,7 @@
     interval_end BIGINT NOT NULL COMMENT 'Last number of interval.',
     PRIMARY KEY(source_uuid, interval_start))";
 
-<<<<<<< HEAD
-SET @str=IF(@have_innodb <> 0, CONCAT(@cmd, ' ENGINE= INNODB TABLESPACE=mysql ENCRYPTION=\'', @is_mysql_encrypted,'\''), CONCAT(@cmd, ' ENGINE= MYISAM'));
-=======
 SET @str=IF(@have_innodb <> 0, CONCAT(@cmd, ' ENGINE= INNODB ROW_FORMAT=DYNAMIC TABLESPACE=mysql ENCRYPTION=\'', @is_mysql_encrypted,'\''), CONCAT(@cmd, ' ENGINE= MYISAM'));
->>>>>>> 4869291f
 PREPARE stmt FROM @str;
 EXECUTE stmt;
 DROP PREPARE stmt;
@@ -583,11 +442,7 @@
        ELSE NULL
      END) VIRTUAL,
   PRIMARY KEY (cost_name)
-<<<<<<< HEAD
-) ENGINE=InnoDB CHARACTER SET=utf8 COLLATE=utf8_general_ci STATS_PERSISTENT=0 TABLESPACE=mysql";
-=======
 ) ENGINE=InnoDB CHARACTER SET=utf8 COLLATE=utf8_general_ci STATS_PERSISTENT=0 ROW_FORMAT=DYNAMIC TABLESPACE=mysql";
->>>>>>> 4869291f
 SET @str = CONCAT(@cmd, " ENCRYPTION='", @is_mysql_encrypted, "'");
 PREPARE stmt FROM @str;
 EXECUTE stmt;
@@ -615,11 +470,7 @@
        ELSE NULL
      END) VIRTUAL,
   PRIMARY KEY (cost_name, engine_name, device_type)
-<<<<<<< HEAD
-) ENGINE=InnoDB CHARACTER SET=utf8 COLLATE=utf8_general_ci STATS_PERSISTENT=0 TABLESPACE=mysql";
-=======
 ) ENGINE=InnoDB CHARACTER SET=utf8 COLLATE=utf8_general_ci STATS_PERSISTENT=0 ROW_FORMAT=DYNAMIC TABLESPACE=mysql";
->>>>>>> 4869291f
 SET @str = CONCAT(@cmd, " ENCRYPTION='", @is_mysql_encrypted, "'");
 PREPARE stmt FROM @str;
 EXECUTE stmt;
@@ -630,16 +481,6 @@
   ("default", 0, "memory_block_read_cost"),
   ("default", 0, "io_block_read_cost");
 
-<<<<<<< HEAD
-
-SET @cmd = "CREATE TABLE IF NOT EXISTS proxies_priv (Host char(60) binary DEFAULT '' NOT NULL, User char(32) binary DEFAULT '' NOT NULL, Proxied_host char(60) binary DEFAULT '' NOT NULL, Proxied_user char(32) binary DEFAULT '' NOT NULL, With_grant BOOL DEFAULT 0 NOT NULL, Grantor char(93) DEFAULT '' NOT NULL, Timestamp timestamp NOT NULL DEFAULT CURRENT_TIMESTAMP ON UPDATE CURRENT_TIMESTAMP, PRIMARY KEY Host (Host,User,Proxied_host,Proxied_user), KEY Grantor (Grantor) ) engine=InnoDB STATS_PERSISTENT=0 CHARACTER SET utf8 COLLATE utf8_bin comment='User proxy privileges' TABLESPACE=mysql";
-SET @str = CONCAT(@cmd, " ENCRYPTION='", @is_mysql_encrypted, "'");
-PREPARE stmt FROM @str;
-EXECUTE stmt;
-DROP PREPARE stmt;
-
-
-=======
 
 SET @cmd = "CREATE TABLE IF NOT EXISTS proxies_priv (Host char(255) CHARACTER SET ASCII DEFAULT '' NOT NULL, User char(32) binary DEFAULT '' NOT NULL, Proxied_host char(255) CHARACTER SET ASCII DEFAULT '' NOT NULL, Proxied_user char(32) binary DEFAULT '' NOT NULL, With_grant BOOL DEFAULT 0 NOT NULL, Grantor varchar(288) DEFAULT '' NOT NULL, Timestamp timestamp NOT NULL DEFAULT CURRENT_TIMESTAMP ON UPDATE CURRENT_TIMESTAMP, PRIMARY KEY Host (Host,User,Proxied_host,Proxied_user), KEY Grantor (Grantor) ) engine=InnoDB STATS_PERSISTENT=0 CHARACTER SET utf8 COLLATE utf8_bin comment='User proxy privileges' ROW_FORMAT=DYNAMIC TABLESPACE=mysql";
 SET @str = CONCAT(@cmd, " ENCRYPTION='", @is_mysql_encrypted, "'");
@@ -648,7 +489,6 @@
 DROP PREPARE stmt;
 
 
->>>>>>> 4869291f
 -- Remember for later if proxies_priv table already existed
 set @had_proxies_priv_table= @@warning_count != 0;
 
@@ -673,17 +513,10 @@
   next_position BIGINT UNSIGNED NOT NULL,
   next_file VARCHAR(255) NOT NULL,
   PRIMARY KEY(epoch, orig_server_id, orig_epoch)
-<<<<<<< HEAD
-  ) ENGINE=INNODB CHARACTER SET latin1 STATS_PERSISTENT=0 TABLESPACE=mysql";
-
-SET @str = CONCAT(@cmd, " ENCRYPTION='", @is_mysql_encrypted, "'");
-SET @str = IF(@have_ndb = 1, @cmd, 'SET @dummy = 0');
-=======
   ) ENGINE=INNODB CHARACTER SET latin1 STATS_PERSISTENT=0 ROW_FORMAT=DYNAMIC TABLESPACE=mysql";
 
 SET @str = CONCAT(@cmd, " ENCRYPTION='", @is_mysql_encrypted, "'");
 SET @str = IF(@have_ndb = 1, @str, 'SET @dummy = 0');
->>>>>>> 4869291f
 PREPARE stmt FROM @str;
 EXECUTE stmt;
 DROP PREPARE stmt;
