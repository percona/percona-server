--- conflicted
+++ resolved
@@ -253,13 +253,6 @@
 
       # mysqld_safe-specific options - must be set in my.cnf ([mysqld_safe])!
       --core-file-size=*) core_file_size="$val" ;;
-<<<<<<< HEAD
-      --ledir=*) ledir="$val" ;;
-      --malloc-lib=*)
-	set_malloc_lib "$val"
-	load_jemalloc=0
-	;;
-=======
       --ledir=*)
         if [ -z "$pick_args" ]; then
           log_error "--ledir option can only be used as command line option, found in config file"
@@ -267,8 +260,10 @@
         fi
         ledir="$val"
         ;;
-      --malloc-lib=*) set_malloc_lib "$val" ;;
->>>>>>> 23032807
+      --malloc-lib=*)
+        set_malloc_lib "$val"
+        load_jemalloc=0
+        ;;
       --mysqld=*)
         if [ -z "$pick_args" ]; then
           log_error "--mysqld option can only be used as command line option, found in config file"
@@ -720,11 +715,6 @@
   fi
 fi
 
-<<<<<<< HEAD
-  if [ ! -f "$err_log" -a ! -h "$err_log" ]; then  # if error log already exists,
-    touch "$err_log"                               # we just append. otherwise,
-    chmod "$fmode" "$err_log"                      # fix the permissions here!
-=======
 logdir=`dirname "$err_log"`
 # Change the err log to the right user, if possible and it is in use
 if [ $logging = "file" -o $logging = "both" ]; then
@@ -746,7 +736,6 @@
         > "$err_log"
       )
     fi
->>>>>>> 23032807
   fi
 
   if [ -f "$err_log" ]; then        # Log to err_log file
