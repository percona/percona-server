--- conflicted
+++ resolved
@@ -12295,12 +12295,9 @@
 ER_WAITING_FOR_NO_THDS
   eng "Waiting for THDs in partition %u to be closed, %u still left. %u THDs left in total for all partitions."
 
-<<<<<<< HEAD
-=======
 ER_IB_INDEX_PART_TOO_LONG
   eng "Index %s of %s.%s exceeds limit of %lu bytes per column."
 
->>>>>>> 05e4357f
 #
 # End of 8.0 error messages intended to be written to the server error log.
 #
@@ -12737,8 +12734,6 @@
 ER_IB_MSG_INNODB_FLUSH_METHOD
   eng "Using innodb_flush_method=%s"
 
-<<<<<<< HEAD
-=======
 ER_BULK_SCANNER_INFO
   eng "Bulk Scanner: %s"
 
@@ -12751,7 +12746,6 @@
 ER_IB_MSG_FIL_STATE_MOVED_PREV_OR_HAS_DATADIR
   eng "%s DD ID: %llu - Tablespace %u, name '%s', found at '%s' outside default data directory. It is either moved or is created with 'DATA DIRECTORY'"
 
->>>>>>> 05e4357f
 # DO NOT add server-to-client messages here;
 # they go in messages_to_clients.txt
 # in the same directory as this file.
@@ -12765,7 +12759,6 @@
 
 #
 # End of 8.1, 8.2, 8.3, 8.4 error messages intended to be written to the server error log.
-<<<<<<< HEAD
 #
 
 #
@@ -13126,8 +13119,6 @@
 
 #
 # End of Percona Server 8.0 server error log messages
-=======
->>>>>>> 05e4357f
 #
 
 ################################################################################
