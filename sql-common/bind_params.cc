--- conflicted
+++ resolved
@@ -222,11 +222,7 @@
 }
 
 static void store_param_str(NET *net, MYSQL_BIND *param) {
-<<<<<<< HEAD
-  /* param->length is always set in mysql_stmt_bind_param */
-=======
   /* param->length is always set in mysql_stmt_bind_named_param */
->>>>>>> 824e2b40
   const ulong length = *param->length;
   uchar *to = net_store_length(net->write_pos, length);
   assert(param->buffer != nullptr);
