/* Copyright (c) 2003, 2016, Oracle and/or its affiliates. All rights reserved.

   This program is free software; you can redistribute it and/or modify
   it under the terms of the GNU General Public License as published by
   the Free Software Foundation; version 2 of the License.

   This program is distributed in the hope that it will be useful,
   but WITHOUT ANY WARRANTY; without even the implied warranty of
   MERCHANTABILITY or FITNESS FOR A PARTICULAR PURPOSE.  See the
   GNU General Public License for more details.

   You should have received a copy of the GNU General Public License
   along with this program; if not, write to the Free Software
   Foundation, Inc., 51 Franklin St, Fifth Floor, Boston, MA 02110-1301  USA */

/*
  This file is included by both libmysql.c (the MySQL client C API)
  and the mysqld server to connect to another MYSQL server.

  The differences for the two cases are:

  - Things that only works for the client:
  - Trying to automaticly determinate user name if not supplied to
    mysql_real_connect()
  - Support for reading local file with LOAD DATA LOCAL
  - SHARED memory handling
  - Prepared statements
  - Things that only works for the server

  In all other cases, the code should be idential for the client and
  server.
*/ 

#include <my_global.h>
#include "mysql.h"
#include "hash.h"
#include "mysql/client_authentication.h"

#ifdef EMBEDDED_LIBRARY

#undef MYSQL_SERVER

#ifndef MYSQL_CLIENT
#define MYSQL_CLIENT
#endif

#define CLI_MYSQL_REAL_CONNECT STDCALL cli_mysql_real_connect

#undef net_flush
my_bool	net_flush(NET *net);

#else  /*EMBEDDED_LIBRARY*/
#define CLI_MYSQL_REAL_CONNECT STDCALL mysql_real_connect
#endif /*EMBEDDED_LIBRARY*/

#include <my_sys.h>
#include "my_default.h"
#include <mysys_err.h>
#include <m_string.h>
#include <m_ctype.h>
#include "mysql_version.h"
#include "mysqld_error.h"
#include "errmsg.h"
#include <violite.h>

#if !defined(_WIN32)
#include <my_thread.h>				/* because of signal()	*/
#endif /* !defined(_WIN32) */

#include <sys/stat.h>
#include <signal.h>
#include <time.h>

#ifdef	 HAVE_PWD_H
#include <pwd.h>
#endif

#ifdef HAVE_SYS_SELECT_H
#  include <sys/select.h>
#endif

#ifdef HAVE_SYS_UN_H
#  include <sys/un.h>
#endif

#ifndef _WIN32
#include <errno.h>
#define SOCKET_ERROR -1
#endif

#include "client_settings.h"
#include <sql_common.h>
#include <mysql/client_plugin.h>
#include "../libmysql/mysql_trace.h"  /* MYSQL_TRACE() instrumentation */

#define STATE_DATA(M) \
  (NULL != (M) ? &(MYSQL_EXTENSION_PTR(M)->state_change) : NULL)

#define ADD_INFO(M, element, type)                                             \
{                                                                              \
  M= STATE_DATA(mysql);                                                       \
  M->info_list[type].head_node= list_add(M->info_list[type].head_node,         \
                                         element);                             \
}

#define native_password_plugin_name "mysql_native_password"

PSI_memory_key key_memory_mysql_options;
PSI_memory_key key_memory_MYSQL_DATA;
PSI_memory_key key_memory_MYSQL;
PSI_memory_key key_memory_MYSQL_RES;
PSI_memory_key key_memory_MYSQL_ROW;
PSI_memory_key key_memory_MYSQL_state_change_info;
PSI_memory_key key_memory_MYSQL_HANDSHAKE;

#if defined (_WIN32) && !defined (EMBEDDED_LIBRARY)
PSI_memory_key key_memory_create_shared_memory;
#endif /* _WIN32 && ! EMBEDDED_LIBRARY */

#ifdef HAVE_PSI_INTERFACE
/*
  This code is common to the client and server,
  and also used in the server when server A connects to server B,
  for example with replication.
  Therefore, the code is also instrumented.
*/

static PSI_memory_info all_client_memory[]=
{
#if defined (_WIN32) && !defined (EMBEDDED_LIBRARY)
  { &key_memory_create_shared_memory, "create_shared_memory", 0},
#endif /* _WIN32 && ! EMBEDDED_LIBRARY */

  { &key_memory_mysql_options, "mysql_options", 0},
  { &key_memory_MYSQL_DATA, "MYSQL_DATA", 0},
  { &key_memory_MYSQL, "MYSQL", 0},
  { &key_memory_MYSQL_RES, "MYSQL_RES", 0},
  { &key_memory_MYSQL_ROW, "MYSQL_ROW", 0},
  { &key_memory_MYSQL_state_change_info, "MYSQL_STATE_CHANGE_INFO", 0},
  { &key_memory_MYSQL_HANDSHAKE, "MYSQL_HANDSHAKE", 0}
};

void init_client_psi_keys(void)
{
  const char *category= "client";
  int count;

  count= array_elements(all_client_memory);
  mysql_memory_register(category, all_client_memory, count);
}

#endif /* HAVE_PSI_INTERFACE */

uint		mysql_port=0;
char		*mysql_unix_port= 0;
const char	*unknown_sqlstate= "HY000";
const char	*not_error_sqlstate= "00000";
const char	*cant_connect_sqlstate= "08001";
#if defined (_WIN32) && !defined (EMBEDDED_LIBRARY)
char		 *shared_memory_base_name= 0;
const char 	*def_shared_memory_base_name= default_shared_memory_base_name;
#endif

ulong g_net_buffer_length= 8192;
ulong g_max_allowed_packet= 1024L*1024L*1024L;

void mysql_close_free_options(MYSQL *mysql);
void mysql_close_free(MYSQL *mysql);
static void mysql_prune_stmt_list(MYSQL *mysql);

CHARSET_INFO *default_client_charset_info = &my_charset_latin1;

/* Server error code and message */
unsigned int mysql_server_last_errno;
char mysql_server_last_error[MYSQL_ERRMSG_SIZE];
/* forward declaration */
static int read_one_row(MYSQL *mysql,uint fields,MYSQL_ROW row, ulong *lengths);
/**
  Convert the connect timeout option to a timeout value for VIO
  functions (vio_socket_connect() and vio_io_wait()).

  @param mysql  Connection handle (client side).

  @return The timeout value in milliseconds, or -1 if no timeout.
*/

static int get_vio_connect_timeout(MYSQL *mysql)
{
  int timeout_ms;
  uint timeout_sec;

  /*
    A timeout of 0 means no timeout. Also, the connect_timeout
    option value is in seconds, while VIO timeouts are measured
    in milliseconds. Hence, check for a possible overflow. In
    case of overflow, set to no timeout.
  */
  timeout_sec= mysql->options.connect_timeout;

  if (!timeout_sec || (timeout_sec > INT_MAX/1000))
    timeout_ms= -1;
  else
    timeout_ms= (int) (timeout_sec * 1000);

  return timeout_ms;
}


#ifdef _WIN32

/**
  Convert the connect timeout option to a timeout value for WIN32
  synchronization functions.

  @remark Specific for WIN32 connection methods shared memory and
          named pipe.

  @param mysql  Connection handle (client side).

  @return The timeout value in milliseconds, or INFINITE if no timeout.
*/

static DWORD get_win32_connect_timeout(MYSQL *mysql)
{
  DWORD timeout_ms;
  uint timeout_sec;

  /*
    A timeout of 0 means no timeout. Also, the connect_timeout
    option value is in seconds, while WIN32 timeouts are in
    milliseconds. Hence, check for a possible overflow. In case
    of overflow, set to no timeout.
  */
  timeout_sec= mysql->options.connect_timeout;

  if (!timeout_sec || (timeout_sec > INT_MAX/1000))
    timeout_ms= INFINITE;
  else
    timeout_ms= (DWORD) (timeout_sec * 1000);

  return timeout_ms;
}

#endif


/**
  Set the internal error message to mysql handler

  @param mysql    connection handle (client side)
  @param errcode  CR_ error code, passed to ER macro to get
                  error text
  @parma sqlstate SQL standard sqlstate
*/

void set_mysql_error(MYSQL *mysql, int errcode, const char *sqlstate)
{
  NET *net;
  DBUG_ENTER("set_mysql_error");
  DBUG_PRINT("enter", ("error :%d '%s'", errcode, ER(errcode)));
  DBUG_ASSERT(mysql != 0);

  if (mysql)
  {
    net= &mysql->net;
    net->last_errno= errcode;
    my_stpcpy(net->last_error, ER(errcode));
    my_stpcpy(net->sqlstate, sqlstate);
    MYSQL_TRACE(ERROR, mysql, ());
  }
  else
  {
    mysql_server_last_errno= errcode;
    my_stpcpy(mysql_server_last_error, ER(errcode));
  }
  DBUG_VOID_RETURN;
}

/**
  Is this NET instance initialized?
  @c my_net_init() and net_end()
 */

my_bool my_net_is_inited(NET *net)
{
  return net->buff != NULL;
}

/**
  Clear possible error state of struct NET

  @param net  clear the state of the argument
*/

void net_clear_error(NET *net)
{
  net->last_errno= 0;
  net->last_error[0]= '\0';
  my_stpcpy(net->sqlstate, not_error_sqlstate);
}

/**
  Set an error message on the client.

  @param mysql     connection handle
  @param errcode   CR_* errcode, for client errors
  @param sqlstate  SQL standard sql state, unknown_sqlstate for the
                   majority of client errors.
  @param format    error message template, in sprintf format
  @param ...       variable number of arguments
*/

void set_mysql_extended_error(MYSQL *mysql, int errcode,
                                     const char *sqlstate,
                                     const char *format, ...)
{
  NET *net;
  va_list args;
  DBUG_ENTER("set_mysql_extended_error");
  DBUG_PRINT("enter", ("error :%d '%s'", errcode, format));
  DBUG_ASSERT(mysql != 0);

  net= &mysql->net;
  net->last_errno= errcode;
  va_start(args, format);
  my_vsnprintf(net->last_error, sizeof(net->last_error)-1,
               format, args);
  va_end(args);
  my_stpcpy(net->sqlstate, sqlstate);

  MYSQL_TRACE(ERROR, mysql, ());

  DBUG_VOID_RETURN;
}



/*
  Create a named pipe connection
*/

#ifdef _WIN32

static HANDLE create_named_pipe(MYSQL *mysql, DWORD connect_timeout,
                                const char **arg_host,
                                const char **arg_unix_socket)
{
  HANDLE hPipe=INVALID_HANDLE_VALUE;
  char pipe_name[1024];
  DWORD dwMode;
  int i;
  my_bool testing_named_pipes=0;
  const char *host= *arg_host, *unix_socket= *arg_unix_socket;

  if ( ! unix_socket || (unix_socket)[0] == 0x00)
    unix_socket = mysql_unix_port;
  if (!host || !strcmp(host,LOCAL_HOST))
    host=LOCAL_HOST_NAMEDPIPE;

  
  pipe_name[sizeof(pipe_name)-1]= 0;		/* Safety if too long string */
  strxnmov(pipe_name, sizeof(pipe_name)-1, "\\\\", host, "\\pipe\\",
	   unix_socket, NullS);
  DBUG_PRINT("info",("Server name: '%s'.  Named Pipe: %s", host, unix_socket));

  for (i=0 ; i < 100 ; i++)			/* Don't retry forever */
  {
    if ((hPipe = CreateFile(pipe_name,
			    GENERIC_READ | GENERIC_WRITE,
			    0,
			    NULL,
			    OPEN_EXISTING,
			    FILE_FLAG_OVERLAPPED,
			    NULL )) != INVALID_HANDLE_VALUE)
      break;
    if (GetLastError() != ERROR_PIPE_BUSY)
    {
      set_mysql_extended_error(mysql, CR_NAMEDPIPEOPEN_ERROR,
                               unknown_sqlstate, ER(CR_NAMEDPIPEOPEN_ERROR),
                               host, unix_socket, (ulong) GetLastError());
      return INVALID_HANDLE_VALUE;
    }
    /* wait for for an other instance */
    if (!WaitNamedPipe(pipe_name, connect_timeout))
    {
      set_mysql_extended_error(mysql, CR_NAMEDPIPEWAIT_ERROR, unknown_sqlstate,
                               ER(CR_NAMEDPIPEWAIT_ERROR),
                               host, unix_socket, (ulong) GetLastError());
      return INVALID_HANDLE_VALUE;
    }
  }
  if (hPipe == INVALID_HANDLE_VALUE)
  {
    set_mysql_extended_error(mysql, CR_NAMEDPIPEOPEN_ERROR, unknown_sqlstate,
                             ER(CR_NAMEDPIPEOPEN_ERROR), host, unix_socket,
                             (ulong) GetLastError());
    return INVALID_HANDLE_VALUE;
  }
  dwMode = PIPE_READMODE_BYTE | PIPE_WAIT;
  if ( !SetNamedPipeHandleState(hPipe, &dwMode, NULL, NULL) )
  {
    CloseHandle( hPipe );
    set_mysql_extended_error(mysql, CR_NAMEDPIPESETSTATE_ERROR,
                             unknown_sqlstate, ER(CR_NAMEDPIPESETSTATE_ERROR),
                             host, unix_socket, (ulong) GetLastError());
    return INVALID_HANDLE_VALUE;
  }
  *arg_host=host ; *arg_unix_socket=unix_socket;	/* connect arg */
  return (hPipe);
}
#endif


/*
  Create new shared memory connection, return handler of connection

  @param mysql  Pointer of mysql structure
  @param net    Pointer of net structure
  @param connect_timeout  Timeout of connection (in milliseconds)

  @return HANDLE to the shared memory area.
*/

#if defined (_WIN32) && !defined (EMBEDDED_LIBRARY)
static HANDLE create_shared_memory(MYSQL *mysql, NET *net,
                                   DWORD connect_timeout)
{
  ulong smem_buffer_length = shared_memory_buffer_length + 4;
  /*
    event_connect_request is event object for start connection actions
    event_connect_answer is event object for confirm, that server put data
    handle_connect_file_map is file-mapping object, use for create shared
    memory
    handle_connect_map is pointer on shared memory
    handle_map is pointer on shared memory for client
    event_server_wrote,
    event_server_read,
    event_client_wrote,
    event_client_read are events for transfer data between server and client
    handle_file_map is file-mapping object, use for create shared memory
  */
  HANDLE event_connect_request = NULL;
  HANDLE event_connect_answer = NULL;
  HANDLE handle_connect_file_map = NULL;
  char *handle_connect_map = NULL;

  char *handle_map = NULL;
  HANDLE event_server_wrote = NULL;
  HANDLE event_server_read = NULL;
  HANDLE event_client_wrote = NULL;
  HANDLE event_client_read = NULL;
  HANDLE event_conn_closed = NULL;
  HANDLE handle_file_map = NULL;
  HANDLE connect_named_mutex = NULL;
  ulong connect_number;
  char connect_number_char[22], *p;
  char *tmp= NULL;
  char *suffix_pos;
  DWORD error_allow = 0;
  DWORD error_code = 0;
  DWORD event_access_rights= SYNCHRONIZE | EVENT_MODIFY_STATE;
  char *shared_memory_base_name = mysql->options.shared_memory_base_name;
  static const char *name_prefixes[] = {"","Global\\"};
  const char *prefix;
  int i;

  /*
    If this is NULL, somebody freed the MYSQL* options.  mysql_close()
    is a good candidate.  We don't just silently (re)set it to
    def_shared_memory_base_name as that would create really confusing/buggy
    behavior if the user passed in a different name on the command-line or
    in a my.cnf.
  */
  DBUG_ASSERT(shared_memory_base_name != NULL);

  /*
     get enough space base-name + '_' + longest suffix we might ever send
   */
  if (!(tmp= (char *)my_malloc(key_memory_create_shared_memory,
                               strlen(shared_memory_base_name) + 32L, MYF(MY_FAE))))
    goto err;

  /*
    The name of event and file-mapping events create agree next rule:
    shared_memory_base_name+unique_part
    Where:
    shared_memory_base_name is unique value for each server
    unique_part is uniquel value for each object (events and file-mapping)
  */
  for (i = 0; i< array_elements(name_prefixes); i++)
  {
    prefix= name_prefixes[i];
    suffix_pos = strxmov(tmp, prefix , shared_memory_base_name, "_", NullS);
    my_stpcpy(suffix_pos, "CONNECT_REQUEST");
    event_connect_request= OpenEvent(event_access_rights, FALSE, tmp);
    if (event_connect_request)
    {
      break;
    }
  }
  if (!event_connect_request)
  {
    error_allow = CR_SHARED_MEMORY_CONNECT_REQUEST_ERROR;
    goto err;
  }
  my_stpcpy(suffix_pos, "CONNECT_ANSWER");
  if (!(event_connect_answer= OpenEvent(event_access_rights,FALSE,tmp)))
  {
    error_allow = CR_SHARED_MEMORY_CONNECT_ANSWER_ERROR;
    goto err;
  }
  my_stpcpy(suffix_pos, "CONNECT_DATA");
  if (!(handle_connect_file_map= OpenFileMapping(FILE_MAP_WRITE,FALSE,tmp)))
  {
    error_allow = CR_SHARED_MEMORY_CONNECT_FILE_MAP_ERROR;
    goto err;
  }
  if (!(handle_connect_map= MapViewOfFile(handle_connect_file_map,
					  FILE_MAP_WRITE,0,0,sizeof(DWORD))))
  {
    error_allow = CR_SHARED_MEMORY_CONNECT_MAP_ERROR;
    goto err;
  }

  my_stpcpy(suffix_pos, "CONNECT_NAMED_MUTEX");
  connect_named_mutex= CreateMutex(NULL, TRUE, tmp);
  if (connect_named_mutex == NULL)
  {
    error_allow= CR_SHARED_MEMORY_CONNECT_SET_ERROR;
    goto err;
  }

  /* Send to server request of connection */
  if (!SetEvent(event_connect_request))
  {
    error_allow = CR_SHARED_MEMORY_CONNECT_SET_ERROR;
    goto err;
  }

  /* Wait of answer from server */
  if (WaitForSingleObject(event_connect_answer, connect_timeout) !=
      WAIT_OBJECT_0)
  {
    error_allow = CR_SHARED_MEMORY_CONNECT_ABANDONED_ERROR;
    goto err;
  }

  ReleaseMutex(connect_named_mutex);

  /* Get number of connection */
  connect_number = uint4korr(handle_connect_map);/*WAX2*/
  p= int10_to_str(connect_number, connect_number_char, 10);

  /*
    The name of event and file-mapping events create agree next rule:
    shared_memory_base_name+unique_part+number_of_connection

    Where:
    shared_memory_base_name is uniquel value for each server
    unique_part is uniquel value for each object (events and file-mapping)
    number_of_connection is number of connection between server and client
  */
  suffix_pos = strxmov(tmp, prefix , shared_memory_base_name, "_", connect_number_char,
		       "_", NullS);
  my_stpcpy(suffix_pos, "DATA");
  if ((handle_file_map = OpenFileMapping(FILE_MAP_WRITE,FALSE,tmp)) == NULL)
  {
    error_allow = CR_SHARED_MEMORY_FILE_MAP_ERROR;
    goto err2;
  }
  if ((handle_map = MapViewOfFile(handle_file_map,FILE_MAP_WRITE,0,0,
				  smem_buffer_length)) == NULL)
  {
    error_allow = CR_SHARED_MEMORY_MAP_ERROR;
    goto err2;
  }

  my_stpcpy(suffix_pos, "SERVER_WROTE");
  if ((event_server_wrote = OpenEvent(event_access_rights,FALSE,tmp)) == NULL)
  {
    error_allow = CR_SHARED_MEMORY_EVENT_ERROR;
    goto err2;
  }

  my_stpcpy(suffix_pos, "SERVER_READ");
  if ((event_server_read = OpenEvent(event_access_rights,FALSE,tmp)) == NULL)
  {
    error_allow = CR_SHARED_MEMORY_EVENT_ERROR;
    goto err2;
  }

  my_stpcpy(suffix_pos, "CLIENT_WROTE");
  if ((event_client_wrote = OpenEvent(event_access_rights,FALSE,tmp)) == NULL)
  {
    error_allow = CR_SHARED_MEMORY_EVENT_ERROR;
    goto err2;
  }

  my_stpcpy(suffix_pos, "CLIENT_READ");
  if ((event_client_read = OpenEvent(event_access_rights,FALSE,tmp)) == NULL)
  {
    error_allow = CR_SHARED_MEMORY_EVENT_ERROR;
    goto err2;
  }

  my_stpcpy(suffix_pos, "CONNECTION_CLOSED");
  if ((event_conn_closed = OpenEvent(event_access_rights,FALSE,tmp)) == NULL)
  {
    error_allow = CR_SHARED_MEMORY_EVENT_ERROR;
    goto err2;
  }
  /*
    Set event that server should send data
  */
  SetEvent(event_server_read);

err2:
  if (error_allow == 0)
  {
    net->vio= vio_new_win32shared_memory(handle_file_map,handle_map,
                                         event_server_wrote,
                                         event_server_read,event_client_wrote,
                                         event_client_read,event_conn_closed);
  }
  else
  {
    error_code = GetLastError();
    if (event_server_read)
      CloseHandle(event_server_read);
    if (event_server_wrote)
      CloseHandle(event_server_wrote);
    if (event_client_read)
      CloseHandle(event_client_read);
    if (event_client_wrote)
      CloseHandle(event_client_wrote);
    if (event_conn_closed)
      CloseHandle(event_conn_closed);
    if (handle_map)
      UnmapViewOfFile(handle_map);
    if (handle_file_map)
      CloseHandle(handle_file_map);
  }
err:
  my_free(tmp);
  if (error_allow)
    error_code = GetLastError();
  if (event_connect_request)
    CloseHandle(event_connect_request);
  if (event_connect_answer)
    CloseHandle(event_connect_answer);
  if (handle_connect_map)
    UnmapViewOfFile(handle_connect_map);
  if (handle_connect_file_map)
    CloseHandle(handle_connect_file_map);
  if (error_allow)
  {
    if (connect_named_mutex)
      ReleaseMutex(connect_named_mutex);

    if (error_allow == CR_SHARED_MEMORY_EVENT_ERROR)
      set_mysql_extended_error(mysql, error_allow, unknown_sqlstate,
                               ER(error_allow), suffix_pos, error_code);
    else
      set_mysql_extended_error(mysql, error_allow, unknown_sqlstate,
                               ER(error_allow), error_code);
    return(INVALID_HANDLE_VALUE);
  }
  return(handle_map);
}
#endif

/*
  Free all memory acquired to store state change information.
*/
void free_state_change_info(MYSQL_EXTENSION *ext)
{
  STATE_INFO *info;
  int i;

  if (ext)
    info= &ext->state_change;
  else
    return;

  for (i= SESSION_TRACK_SYSTEM_VARIABLES; i <= SESSION_TRACK_END; i++)
  {
    if (list_length(info->info_list[i].head_node) != 0)
    {
      /*
        Since nodes were multi-alloced, we don't need to free the data
        separately. But the str member in data needs to be freed.
      */
      LIST *tmp_list= info->info_list[i].head_node;
      while (tmp_list)
      {
	LEX_STRING *tmp= (LEX_STRING *)(tmp_list)->data;
	if (tmp->str)
	  my_free(tmp->str);
	tmp_list= tmp_list->next;
      }
      list_free(info->info_list[i].head_node, (uint) 0);
    }
  }
  memset(info, 0, sizeof(STATE_INFO));
}


/**
  Read Ok packet along with the server state change information.
*/
void read_ok_ex(MYSQL *mysql, ulong length)
{
  size_t total_len, len;
  uchar *pos, *saved_pos;
  char *db;

  struct charset_info_st *saved_cs;
  char charset_name[64];
  my_bool is_charset;

  STATE_INFO *info= NULL;
  enum enum_session_state_type type;
  LIST *element= NULL;
  LEX_STRING *data=NULL;

  pos= mysql->net.read_pos + 1;

  /* affected rows */
  mysql->affected_rows= net_field_length_ll(&pos);
  /* insert id */
  mysql->insert_id= net_field_length_ll(&pos);

  DBUG_PRINT("info",("affected_rows: %lu  insert_id: %lu",
                     (ulong) mysql->affected_rows,
                     (ulong) mysql->insert_id));

  /* server status */
  mysql->server_status= uint2korr(pos);
  pos += 2;

  if (protocol_41(mysql))
  {
    mysql->warning_count=uint2korr(pos);
    pos += 2;
  } else
    mysql->warning_count= 0;                    /* MySQL 4.0 protocol */

  DBUG_PRINT("info",("status: %u  warning_count: %u",
                     mysql->server_status, mysql->warning_count));
  if (mysql->server_capabilities & CLIENT_SESSION_TRACK)
  {
    free_state_change_info(mysql->extension);

    if (pos < mysql->net.read_pos + length)
    {
      /* get the info field */
      size_t length_msg_member= (size_t)net_field_length(&pos);
      mysql->info= (length_msg_member ? (char *)pos : NULL);
      pos += (length_msg_member);

      /* read session state changes info */
      if (mysql->server_status & SERVER_SESSION_STATE_CHANGED)
      {
        saved_pos= pos;
        total_len= (size_t)net_field_length(&pos);
        /* ensure that mysql->info is zero-terminated */
        if (mysql->info)
          *saved_pos= 0;

        while (total_len > 0)
        {
          saved_pos= pos;
          type= (enum enum_session_state_type) net_field_length(&pos);

          switch (type)
          {
          case SESSION_TRACK_SYSTEM_VARIABLES:
            /* Move past the total length of the changed entity. */
            (void) net_field_length(&pos);

            /* Name of the system variable. */
            len= (size_t) net_field_length(&pos);

            if (!my_multi_malloc(key_memory_MYSQL_state_change_info,
              MYF(0),
              &element, sizeof(LIST),
              &data, sizeof(LEX_STRING),
              NullS))
            {
              set_mysql_error(mysql, CR_OUT_OF_MEMORY, unknown_sqlstate);
              return;
            }

            if(!(data->str= (char *)my_malloc(PSI_NOT_INSTRUMENTED, len, MYF(MY_WME))))
            {
              set_mysql_error(mysql, CR_OUT_OF_MEMORY, unknown_sqlstate);
              return;
            }
            memcpy(data->str, (char *) pos, len);
            data->length= len;
            pos += len;

            element->data= data;
            ADD_INFO(info, element, SESSION_TRACK_SYSTEM_VARIABLES);

            /*
              Check if the changed variable was charset. In that case we need to
              update mysql->charset.
              */
            if (!strncmp(data->str, "character_set_client", data->length))
              is_charset= 1;
            else
              is_charset= 0;

            if (!my_multi_malloc(key_memory_MYSQL_state_change_info,
              MYF(0),
              &element, sizeof(LIST),
              &data, sizeof(LEX_STRING),
              NullS))
            {
              set_mysql_error(mysql, CR_OUT_OF_MEMORY, unknown_sqlstate);
              return;
            }

            /* Value of the system variable. */
            len= (size_t) net_field_length(&pos);
            if(!(data->str= (char *)my_malloc(PSI_NOT_INSTRUMENTED, len, MYF(MY_WME))))
            {
              set_mysql_error(mysql, CR_OUT_OF_MEMORY, unknown_sqlstate);
              return;
            }
            memcpy(data->str, (char *) pos, len);
            data->length= len;
            pos += len;

            element->data= data;
            ADD_INFO(info, element, SESSION_TRACK_SYSTEM_VARIABLES);

            if (is_charset == 1)
            {
              saved_cs= mysql->charset;

              memcpy(charset_name, data->str, data->length);
              charset_name[data->length]= 0;

              if (!(mysql->charset= get_charset_by_csname(charset_name,
                MY_CS_PRIMARY,
                MYF(MY_WME))))
              {
                /* Ideally, the control should never reach her. */
                DBUG_ASSERT(0);
                mysql->charset= saved_cs;
              }
            }
            break;
          case SESSION_TRACK_TRANSACTION_STATE:
          case SESSION_TRACK_TRANSACTION_CHARACTERISTICS:
          case SESSION_TRACK_SCHEMA:

            if (!my_multi_malloc(key_memory_MYSQL_state_change_info,
              MYF(0),
              &element, sizeof(LIST),
              &data, sizeof(LEX_STRING),
              NullS))
            {
              set_mysql_error(mysql, CR_OUT_OF_MEMORY, unknown_sqlstate);
              return;
            }

            /* Move past the total length of the changed entity. */
            (void) net_field_length(&pos);

            len= (size_t) net_field_length(&pos);
            if(!(data->str= (char *)my_malloc(PSI_NOT_INSTRUMENTED, len, MYF(MY_WME))))
            {
              set_mysql_error(mysql, CR_OUT_OF_MEMORY, unknown_sqlstate);
              return;
            }
            memcpy(data->str, (char *) pos, len);
            data->length= len;
            pos += len;

            element->data= data;
            ADD_INFO(info, element, type);

            if (type == SESSION_TRACK_SCHEMA)
            {
              if (!(db= (char *) my_malloc(key_memory_MYSQL_state_change_info,
                                           data->length + 1, MYF(MY_WME))))
              {
                set_mysql_error(mysql, CR_OUT_OF_MEMORY, unknown_sqlstate);
                return;
              }

              if (mysql->db)
                my_free(mysql->db);

              memcpy(db, data->str, data->length);
              db[data->length]= '\0';
              mysql->db= db;
            }

            break;
          case SESSION_TRACK_GTIDS:
            if (!my_multi_malloc(key_memory_MYSQL_state_change_info,
              MYF(0),
              &element, sizeof(LIST),
              &data, sizeof(LEX_STRING),
              NullS))
            {
              set_mysql_error(mysql, CR_OUT_OF_MEMORY, unknown_sqlstate);
              return;
            }

            /* Move past the total length of the changed entity. */
            (void) net_field_length(&pos);

            /* read (and ignore for now) the GTIDS encoding specification code */
            (void) net_field_length(&pos);

            /*
               For now we ignore the encoding specification, since only one
               is supported. In the future the decoding of what comes next
               depends on the specification code.
               */

            /* read the length of the encoded string. */
            len= (size_t) net_field_length(&pos);
            if(!(data->str= (char *)my_malloc(PSI_NOT_INSTRUMENTED, len, MYF(MY_WME))))
            {
              set_mysql_error(mysql, CR_OUT_OF_MEMORY, unknown_sqlstate);
              return;
            }

            memcpy(data->str, (char *) pos, len);
            data->length= len;
            pos += len;

            element->data= data;
            ADD_INFO(info, element, SESSION_TRACK_GTIDS);
            break;
          case SESSION_TRACK_STATE_CHANGE:
            if (!my_multi_malloc(key_memory_MYSQL_state_change_info,
              MYF(0),
              &element, sizeof(LIST),
              &data, sizeof(LEX_STRING),
              NullS))
            {
              set_mysql_error(mysql, CR_OUT_OF_MEMORY, unknown_sqlstate);
              return;
            }

            /* Get the length of the boolean tracker */
            len= (size_t) net_field_length(&pos);
            /* length for boolean tracker is always 1 */
            DBUG_ASSERT(len == 1);
            if(!(data->str= (char *)my_malloc(PSI_NOT_INSTRUMENTED, len, MYF(MY_WME))))
            {
              set_mysql_error(mysql, CR_OUT_OF_MEMORY, unknown_sqlstate);
              return;
            }
            memcpy(data->str, (char *) pos, len);
            data->length= len;
            pos += len;

            element->data= data;
            ADD_INFO(info, element, SESSION_TRACK_STATE_CHANGE);

            break;
          default:
            DBUG_ASSERT(type <= SESSION_TRACK_END);
            /*
              Unknown/unsupported type received, get the total length and move
              past it.
              */
            len= (size_t) net_field_length(&pos);
            pos += len;
            break;
          }
          total_len -= (pos - saved_pos);
        }
        if (info)
        {
          for (type= SESSION_TRACK_BEGIN; type < SESSION_TRACK_END; type++)
          {
            if (info->info_list[type].head_node)
            {
              info->info_list[type].current_node=
                info->info_list[type].head_node=
                  list_reverse(info->info_list[type].head_node);
            }
          }
        }
      }
    }
  }
  else if (pos < mysql->net.read_pos + length && net_field_length(&pos))
    mysql->info=(char*) pos;
  else
    mysql->info=NULL;
  return;
}


/**
  Read a packet from server. Give error message if socket was down
  or packet is an error message

  @param[IN]    mysql           connection handle
  @param[IN]    parse_ok        if set to TRUE then parse OK packet
                                if it is received
  @param[OUT]   is_data_packet
                                if set to TRUE then packet received is
                                a "data packet", that is not OK or ERR
                                packet or EOF in case of old servers

  @retval  The length of the packet that was read or packet_error in
           case of error. In case of error its description is stored
            in mysql handle.
*/

ulong
cli_safe_read_with_ok(MYSQL *mysql, my_bool parse_ok,
                      my_bool *is_data_packet)
{
  NET *net= &mysql->net;
  ulong len=0;

  MYSQL_TRACE(READ_PACKET, mysql, ());

  if (is_data_packet)
    *is_data_packet= FALSE;

  if (net->vio != 0)
    len=my_net_read(net);

  if (len == packet_error || len == 0)
  {
    DBUG_PRINT("error",("Wrong connection or packet. fd: %s  len: %lu",
			vio_description(net->vio),len));
#ifdef MYSQL_SERVER
    if (net->vio && (net->last_errno == ER_NET_READ_INTERRUPTED))
      return (packet_error);
#endif /*MYSQL_SERVER*/
    end_server(mysql);
    set_mysql_error(mysql, net->last_errno == ER_NET_PACKET_TOO_LARGE ?
                    CR_NET_PACKET_TOO_LARGE: CR_SERVER_LOST, unknown_sqlstate);
    return (packet_error);
  }

  MYSQL_TRACE(PACKET_RECEIVED, mysql, (len, net->read_pos));
  
  if (net->read_pos[0] == 255)
  {
    /*
      After server reprts an error, usually it is ready to accept new commands and
      we set stage to READY_FOR_COMMAND. This can be modified by the caller of 
      cli_safe_read().
    */
    MYSQL_TRACE_STAGE(mysql, READY_FOR_COMMAND);

    if (len > 3)
    {
      uchar *pos= net->read_pos+1;
      net->last_errno=uint2korr(pos);
      pos+=2;
      len-=2;
      if (protocol_41(mysql) && pos[0] == '#')
      {
	strmake(net->sqlstate, (char*)pos+1, SQLSTATE_LENGTH);
	pos+= SQLSTATE_LENGTH+1;
      }
      else
      {
        /*
          The SQL state hasn't been received -- it should be reset to HY000
          (unknown error sql state).
        */

        my_stpcpy(net->sqlstate, unknown_sqlstate);
      }

      (void) strmake(net->last_error,(char*) pos,
		     MY_MIN((uint) len,(uint) sizeof(net->last_error)-1));
    }
    else
      set_mysql_error(mysql, CR_UNKNOWN_ERROR, unknown_sqlstate);
    /*
      Cover a protocol design error: error packet does not
      contain the server status. Therefore, the client has no way
      to find out whether there are more result sets of
      a multiple-result-set statement pending. Luckily, in 5.0 an
      error always aborts execution of a statement, wherever it is
      a multi-statement or a stored procedure, so it should be
      safe to unconditionally turn off the flag here.
    */
    mysql->server_status&= ~SERVER_MORE_RESULTS_EXISTS;

    DBUG_PRINT("error",("Got error: %d/%s (%s)",
                        net->last_errno,
                        net->sqlstate,
                        net->last_error));
    return(packet_error);
  }
  else
  {
    /* if it is OK packet irrespective of new/old server */
    if (net->read_pos[0] == 0)
    {
      if (parse_ok)
      {
        read_ok_ex(mysql, len);
        return len;
      }
    }
    /*
      Now we have a data packet, unless it is OK packet starting with
      0xFE - we detect that case below.
    */
    if (is_data_packet)
      *is_data_packet= TRUE;
    /*
       For a packet starting with 0xFE detect if it is OK packet or a
       huge data packet. Note that old servers do not send OK packets
       starting with 0xFE.
    */
    if ((mysql->server_capabilities & CLIENT_DEPRECATE_EOF) &&
        (net->read_pos[0] == 254))
    {
      /* detect huge data packet */
      if (len > MAX_PACKET_LENGTH)
        return len;
      /* otherwise we have OK packet starting with 0xFE */
      if (is_data_packet)
        *is_data_packet= FALSE;
      /* parse it if requested */
      if (parse_ok)
        read_ok_ex(mysql, len);
      return len;
    }
    /* for old client detect EOF packet */
    if (!(mysql->server_capabilities & CLIENT_DEPRECATE_EOF) &&
        (net->read_pos[0] == 254) && (len < 8))
    {
      if (is_data_packet)
        *is_data_packet= FALSE;
    }
  }
  return len;
}


/**
  Read a packet from server. Give error message if connection was broken or
  ERR packet was received. Detect if the packet received was an OK, ERR or
  something else (a "data packet").

  @param[IN]  mysql           connection handle
  @param[OUT] is_data_packet
                              if set to TRUE then the packet received
                              was a "data packet".

  @retval The length of the packet that was read or packet_error in case of
          error. In case of error its description is stored in mysql handle.
*/
ulong cli_safe_read(MYSQL *mysql, my_bool *is_data_packet)
{
  return cli_safe_read_with_ok(mysql, 0, is_data_packet);
}


void free_rows(MYSQL_DATA *cur)
{
  if (cur)
  {
    free_root(&cur->alloc,MYF(0));
    my_free(cur);
  }
}

my_bool
cli_advanced_command(MYSQL *mysql, enum enum_server_command command,
		     const uchar *header, size_t header_length,
		     const uchar *arg, size_t arg_length, my_bool skip_check,
                     MYSQL_STMT *stmt)
{
  NET *net= &mysql->net;
  my_bool result= 1;
  my_bool stmt_skip= stmt ? stmt->state != MYSQL_STMT_INIT_DONE : FALSE;
  DBUG_ENTER("cli_advanced_command");

  if (mysql->net.vio == 0)
  {						/* Do reconnect if possible */
    if (mysql_reconnect(mysql) || stmt_skip)
      DBUG_RETURN(1);
  }
  if (mysql->status != MYSQL_STATUS_READY ||
      mysql->server_status & SERVER_MORE_RESULTS_EXISTS)
  {
    DBUG_PRINT("error",("state: %d", mysql->status));
    set_mysql_error(mysql, CR_COMMANDS_OUT_OF_SYNC, unknown_sqlstate);
    DBUG_RETURN(1);
  }

  net_clear_error(net);
  mysql->info=0;
  mysql->affected_rows= ~(my_ulonglong) 0;
  /*
    Do not check the socket/protocol buffer on COM_QUIT as the
    result of a previous command might not have been read. This
    can happen if a client sends a query but does not reap the
    result before attempting to close the connection.
  */
  net_clear(&mysql->net, (command != COM_QUIT));

  MYSQL_TRACE_STAGE(mysql, READY_FOR_COMMAND);
  MYSQL_TRACE(SEND_COMMAND, mysql, (command, header_length, arg_length, header, arg));

#if !defined(EMBEDDED_LIBRARY)
  /*
    If auto-reconnect mode is enabled check if connection is still alive before
    sending new command. Otherwise, send() might not notice that connection was
    closed by the server (for example, due to KILL statement), and the fact that
    connection is gone will be noticed only on attempt to read command's result,
    when it is too late to reconnect. Note that such scenario can still occur if
    connection gets killed after this check but before command is sent to
    server. But this should be rare.
  */
  if ((command != COM_QUIT) && mysql->reconnect && !vio_is_connected(net->vio))
    net->error= 2;
#endif

  if (net_write_command(net,(uchar) command, header, header_length,
			arg, arg_length))
  {
    DBUG_PRINT("error",("Can't send command to server. Error: %d",
			socket_errno));
    if (net->last_errno == ER_NET_PACKET_TOO_LARGE)
    {
      set_mysql_error(mysql, CR_NET_PACKET_TOO_LARGE, unknown_sqlstate);
      goto end;
    }
    end_server(mysql);
    if (mysql_reconnect(mysql) || stmt_skip)
      goto end;
    
    MYSQL_TRACE(SEND_COMMAND, mysql, (command, header_length, arg_length, header, arg));
    if (net_write_command(net,(uchar) command, header, header_length,
			  arg, arg_length))
    {
      set_mysql_error(mysql, CR_SERVER_GONE_ERROR, unknown_sqlstate);
      goto end;
    }
  }

  MYSQL_TRACE(PACKET_SENT, mysql, (header_length + arg_length)); 

#if defined(CLIENT_PROTOCOL_TRACING)
  switch (command)
  {
  case COM_STMT_PREPARE:
    MYSQL_TRACE_STAGE(mysql, WAIT_FOR_PS_DESCRIPTION);
    break;

  case COM_STMT_FETCH:
    MYSQL_TRACE_STAGE(mysql, WAIT_FOR_ROW);
    break;

  /* 
    No server reply is expected after these commands so we reamin ready
    for the next command.
 */
  case COM_STMT_SEND_LONG_DATA: 
  case COM_STMT_CLOSE:
  case COM_REGISTER_SLAVE:
  case COM_QUIT:
    break;

  /*
    These replication commands are not supported and we bail out
    by pretending that connection has been closed.
  */
  case COM_BINLOG_DUMP:
  case COM_BINLOG_DUMP_GTID:
  case COM_TABLE_DUMP:
    MYSQL_TRACE(DISCONNECTED, mysql, ());
    break;

  /*
    After COM_CHANGE_USER a regular authentication exchange
    is performed.
  */
  case COM_CHANGE_USER:
    MYSQL_TRACE_STAGE(mysql, AUTHENTICATE);
    break;

  /*
    Server replies to COM_STATISTICS with a single packet 
    containing a string with statistics information.
  */
  case COM_STATISTICS:
    MYSQL_TRACE_STAGE(mysql, WAIT_FOR_PACKET);
    break;

  /*
    For all other commands we expect server to send regular reply which
    is either OK, ERR or a result-set header.
  */
  default: MYSQL_TRACE_STAGE(mysql, WAIT_FOR_RESULT); break;
  }
#endif

  result=0;
  if (!skip_check)
  {
    result= ((mysql->packet_length= cli_safe_read_with_ok(mysql, 1, NULL)) ==
             packet_error ? 1 : 0);

#if defined(CLIENT_PROTOCOL_TRACING)
    /*
      Return to READY_FOR_COMMAND protocol stage in case server reports error 
      or sends OK packet.
    */
    if (!result || mysql->net.read_pos[0] == 0x00)
      MYSQL_TRACE_STAGE(mysql, READY_FOR_COMMAND);
#endif
  }

end:
  DBUG_PRINT("exit",("result: %d", result));
  DBUG_RETURN(result);
}

void free_old_query(MYSQL *mysql)
{
  DBUG_ENTER("free_old_query");
  if (mysql->fields)
    free_root(&mysql->field_alloc,MYF(0));
  init_alloc_root(PSI_NOT_INSTRUMENTED,
                  &mysql->field_alloc, 8192, 0); /* Assume rowlength < 8192 */
  mysql->fields= 0;
  mysql->field_count= 0;			/* For API */
  mysql->warning_count= 0;
  mysql->info= 0;
  DBUG_VOID_RETURN;
}


/**
  Finish reading of a partial result set from the server.
  Get the EOF packet, and update mysql->status
  and mysql->warning_count.

  @return  TRUE if a communication or protocol error, an error
           is set in this case, FALSE otherwise.
*/

my_bool flush_one_result(MYSQL *mysql)
{
  ulong packet_length;
  my_bool is_data_packet;

  DBUG_ASSERT(mysql->status != MYSQL_STATUS_READY);

  do
  {
    packet_length= cli_safe_read(mysql, &is_data_packet);
    /*
      There is an error reading from the connection,
      or (sic!) there were no error and no
      data in the stream, i.e. no more data from the server.
      Since we know our position in the stream (somewhere in
      the middle of a result set), this latter case is an error too
      -- each result set must end with a EOF packet.
      cli_safe_read() has set an error for us, just return.
    */
    if (packet_length == packet_error)
      return TRUE;
  }
  while (mysql->net.read_pos[0] == 0 || is_data_packet);

  /* Analyse final OK packet (EOF packet if it is old client) */

  if (protocol_41(mysql))
  {
    uchar *pos= mysql->net.read_pos + 1;
    if (mysql->server_capabilities & CLIENT_DEPRECATE_EOF &&
        !is_data_packet)
      read_ok_ex(mysql, packet_length);
    else
    {
      mysql->warning_count= uint2korr(pos);
      pos+=2;
      mysql->server_status=uint2korr(pos);
    }
    pos+=2;
  }
#if defined(CLIENT_PROTOCOL_TRACING)
  if (mysql->server_status & SERVER_MORE_RESULTS_EXISTS)
    MYSQL_TRACE_STAGE(mysql, WAIT_FOR_RESULT);
  else
    MYSQL_TRACE_STAGE(mysql, READY_FOR_COMMAND);
#endif
  return FALSE;
}


/**
  Read a packet from network. If it's an OK packet, flush it.

  @return  TRUE if error, FALSE otherwise. In case of 
           success, is_ok_packet is set to TRUE or FALSE,
           based on what we got from network.
*/

my_bool opt_flush_ok_packet(MYSQL *mysql, my_bool *is_ok_packet)
{
  my_bool is_data_packet;
  ulong packet_length= cli_safe_read(mysql, &is_data_packet);

  if (packet_length == packet_error)
    return TRUE;

  /* cli_safe_read always reads a non-empty packet. */
  DBUG_ASSERT(packet_length);

  *is_ok_packet= ((mysql->net.read_pos[0] == 0) ||
                  ((mysql->server_capabilities & CLIENT_DEPRECATE_EOF) &&
                   mysql->net.read_pos[0] == 254 &&
                   packet_length < MAX_PACKET_LENGTH));
  if (*is_ok_packet)
  {
    read_ok_ex(mysql, packet_length);
#if defined(CLIENT_PROTOCOL_TRACING)
    if (mysql->server_status & SERVER_MORE_RESULTS_EXISTS)
      MYSQL_TRACE_STAGE(mysql, WAIT_FOR_RESULT);
    else
      MYSQL_TRACE_STAGE(mysql, READY_FOR_COMMAND);
#endif
  }

  return FALSE;
}


/*
  Flush result set sent from server
*/

static void cli_flush_use_result(MYSQL *mysql, my_bool flush_all_results)
{
  /* Clear the current execution status */
  DBUG_ENTER("cli_flush_use_result");
  DBUG_PRINT("warning",("Not all packets read, clearing them"));

  if (flush_one_result(mysql))
    DBUG_VOID_RETURN;                           /* An error occurred */

  if (! flush_all_results)
    DBUG_VOID_RETURN;

  while (mysql->server_status & SERVER_MORE_RESULTS_EXISTS)
  {
    my_bool is_ok_packet;
    if (opt_flush_ok_packet(mysql, &is_ok_packet))
      DBUG_VOID_RETURN;                         /* An error occurred. */
    if (is_ok_packet)
    {
      /*
        Indeed what we got from network was an OK packet, and we
        know that OK is the last one in a multi-result-set, so
        just return.
      */
      DBUG_VOID_RETURN;
    }

    /*
      It's a result set, not an OK packet. A result set contains
      of two result set subsequences: field metadata, terminated
      with EOF packet, and result set data, again terminated with
      EOF packet. Read and flush them.
    */
    MYSQL_TRACE_STAGE(mysql, WAIT_FOR_FIELD_DEF);
    if (!(mysql->server_capabilities & CLIENT_DEPRECATE_EOF))
    {
      if (flush_one_result(mysql))
        DBUG_VOID_RETURN;                         /* An error occurred. */
    }
    else
    {
      if ((mysql->fields= cli_read_metadata(mysql,
                       mysql->net.read_pos[0], protocol_41(mysql) ? 7:5)))
        free_root(&mysql->field_alloc,MYF(0));
      else
        DBUG_VOID_RETURN;
    }
    MYSQL_TRACE_STAGE(mysql, WAIT_FOR_ROW);
    if (flush_one_result(mysql))
      DBUG_VOID_RETURN;
  }
  DBUG_VOID_RETURN;
}


#ifdef _WIN32
static my_bool is_NT(void)
{
  char *os=getenv("OS");
  return (os && !strcmp(os, "Windows_NT")) ? 1 : 0;
}
#endif


#ifdef CHECK_LICENSE
/**
  Check server side variable 'license'.

  If the variable does not exist or does not contain 'Commercial',
  we're talking to non-commercial server from commercial client.

  @retval  0   success
  @retval  !0  network error or the server is not commercial.
               Error code is saved in mysql->net.last_errno.
*/

static int check_license(MYSQL *mysql)
{
  MYSQL_ROW row;
  MYSQL_RES *res;
  NET *net= &mysql->net;
  static const char query[]= "SELECT @@license";
  static const char required_license[]= STRINGIFY_ARG(LICENSE);

  if (mysql_real_query(mysql, query, (ulong)(sizeof(query)-1)))
  {
    if (net->last_errno == ER_UNKNOWN_SYSTEM_VARIABLE)
    {
      set_mysql_extended_error(mysql, CR_WRONG_LICENSE, unknown_sqlstate,
                               ER(CR_WRONG_LICENSE), required_license);
    }
    return 1;
  }
  if (!(res= mysql_use_result(mysql)))
    return 1;
  row= mysql_fetch_row(res);
  /* 
    If no rows in result set, or column value is NULL (none of these
    two is ever true for server variables now), or column value
    mismatch, set wrong license error.
  */
  if (!net->last_errno &&
      (!row || !row[0] ||
       strncmp(row[0], required_license, sizeof(required_license))))
  {
    set_mysql_extended_error(mysql, CR_WRONG_LICENSE, unknown_sqlstate,
                             ER(CR_WRONG_LICENSE), required_license);
  }
  mysql_free_result(res);
  return net->last_errno;
}
#endif /* CHECK_LICENSE */


/**************************************************************************
  Shut down connection
**************************************************************************/

void end_server(MYSQL *mysql)
{
  int save_errno= errno;
  DBUG_ENTER("end_server");
  if (mysql->net.vio != 0)
  {
    DBUG_PRINT("info",("Net: %s", vio_description(mysql->net.vio)));
#ifdef MYSQL_SERVER
    slave_io_thread_detach_vio();
#endif
    vio_delete(mysql->net.vio);
    mysql->net.vio= 0;          /* Marker */
    mysql_prune_stmt_list(mysql);
  }
  net_end(&mysql->net);
  free_old_query(mysql);
  errno= save_errno;
  MYSQL_TRACE(DISCONNECTED, mysql, ());
  DBUG_VOID_RETURN;
}


void STDCALL
mysql_free_result(MYSQL_RES *result)
{
  DBUG_ENTER("mysql_free_result");
  DBUG_PRINT("enter",("mysql_res: 0x%lx", (long) result));
  if (result)
  {
    MYSQL *mysql= result->handle;
    if (mysql)
    {
      if (mysql->unbuffered_fetch_owner == &result->unbuffered_fetch_cancelled)
        mysql->unbuffered_fetch_owner= 0;
      if (mysql->status == MYSQL_STATUS_USE_RESULT)
      {
        (*mysql->methods->flush_use_result)(mysql, FALSE);
        mysql->status=MYSQL_STATUS_READY;
        if (mysql->unbuffered_fetch_owner)
          *mysql->unbuffered_fetch_owner= TRUE;
      }
    }
    free_rows(result->data);
    if (result->fields)
      free_root(&result->field_alloc,MYF(0));
    my_free(result->row);
    my_free(result);
  }
  DBUG_VOID_RETURN;
}

/****************************************************************************
  Get options from my.cnf
****************************************************************************/

static const char *default_options[]=
{
  "port","socket","compress","password","pipe", "timeout", "user",
  "init-command", "host", "database", "debug", "return-found-rows",
  "ssl-key" ,"ssl-cert" ,"ssl-ca" ,"ssl-capath",
  "character-sets-dir", "default-character-set", "interactive-timeout",
  "connect-timeout", "local-infile", "disable-local-infile",
  "ssl-cipher", "max-allowed-packet", "protocol", "shared-memory-base-name",
  "multi-results", "multi-statements", "multi-queries", "secure-auth",
  "report-data-truncation", "plugin-dir", "default-auth",
  "bind-address", "ssl-crl", "ssl-crlpath", "enable-cleartext-plugin", "tls-version",
  NullS
};
enum option_id {
  OPT_port=1, OPT_socket, OPT_compress, OPT_password, OPT_pipe, OPT_timeout, OPT_user, 
  OPT_init_command, OPT_host, OPT_database, OPT_debug, OPT_return_found_rows, 
  OPT_ssl_key, OPT_ssl_cert, OPT_ssl_ca, OPT_ssl_capath, 
  OPT_character_sets_dir, OPT_default_character_set, OPT_interactive_timeout, 
  OPT_connect_timeout, OPT_local_infile, OPT_disable_local_infile, 
  OPT_ssl_cipher, OPT_max_allowed_packet, OPT_protocol, OPT_shared_memory_base_name, 
  OPT_multi_results, OPT_multi_statements, OPT_multi_queries, OPT_secure_auth, 
  OPT_report_data_truncation, OPT_plugin_dir, OPT_default_auth,
  OPT_bind_address, OPT_ssl_crl, OPT_ssl_crlpath, OPT_enable_cleartext_plugin,
  OPT_tls_version,
  OPT_keep_this_one_last
};

static TYPELIB option_types={array_elements(default_options)-1,
			     "options",default_options, NULL};

const char *sql_protocol_names_lib[] =
{ "TCP", "SOCKET", "PIPE", "MEMORY", NullS };
TYPELIB sql_protocol_typelib = {array_elements(sql_protocol_names_lib)-1,"",
				sql_protocol_names_lib, NULL};

static int add_init_command(struct st_mysql_options *options, const char *cmd)
{
  char *tmp;

  if (!options->init_commands)
  {
    options->init_commands= (DYNAMIC_ARRAY*)my_malloc(key_memory_mysql_options,
                                                      sizeof(DYNAMIC_ARRAY),
						      MYF(MY_WME));
    init_dynamic_array(options->init_commands,sizeof(char*),0,5);
  }

  if (!(tmp= my_strdup(key_memory_mysql_options,
                       cmd,MYF(MY_WME))) ||
      insert_dynamic(options->init_commands, &tmp))
  {
    my_free(tmp);
    return 1;
  }

  return 0;
}

#define ALLOCATE_EXTENSIONS(OPTS)                                \
      (OPTS)->extension= (struct st_mysql_options_extention *)   \
        my_malloc(key_memory_mysql_options,                      \
                  sizeof(struct st_mysql_options_extention),     \
                  MYF(MY_WME | MY_ZEROFILL))                     \

#define ENSURE_EXTENSIONS_PRESENT(OPTS)                          \
    do {                                                         \
      if (!(OPTS)->extension)                                    \
        ALLOCATE_EXTENSIONS(OPTS);                               \
    } while (0)


#define EXTENSION_SET_STRING(OPTS, X, STR)                       \
    do {                                                         \
      if ((OPTS)->extension)                                     \
        my_free((OPTS)->extension->X);                           \
      else                                                       \
        ALLOCATE_EXTENSIONS(OPTS);                               \
      (OPTS)->extension->X= ((STR) != NULL) ?                    \
        my_strdup(key_memory_mysql_options,                      \
                  (STR), MYF(MY_WME)) : NULL;                    \
    } while (0)

#define SET_OPTION(opt_var,arg) \
  do { \
    if (mysql->options.opt_var) \
      my_free(mysql->options.opt_var); \
    mysql->options.opt_var = arg ? my_strdup(key_memory_mysql_options, arg, MYF(MY_WME)) : NULL; \
  } while (0)


#if defined(HAVE_OPENSSL) && !defined(EMBEDDED_LIBRARY)
#define SET_SSL_OPTION(opt_var,arg) \
  do { \
    SET_OPTION(opt_var, arg); \
    if (mysql->options.opt_var) \
      mysql->options.use_ssl = TRUE; \
  } while (0)

#define EXTENSION_SET_SSL_STRING(OPTS, X, STR) \
  do { \
    EXTENSION_SET_STRING(OPTS, X, STR); \
    if ((OPTS)->extension->X) \
      (OPTS)->use_ssl = TRUE; \
  } while (0)
#else
#define SET_SSL_OPTION(opt_var,arg) \
    do { \
      ; \
    } while(0)
#define EXTENSION_SET_SSL_STRING(OPTS, X, STR) \
    do { \
      ; \
    } while(0)
#endif

void mysql_read_default_options(struct st_mysql_options *options,
				const char *filename,const char *group)
{
  int argc;
  char *argv_buff[1],**argv;
  const char *groups[3];
  DBUG_ENTER("mysql_read_default_options");
  DBUG_PRINT("enter",("file: %s  group: %s",filename,group ? group :"NULL"));

  compile_time_assert(OPT_keep_this_one_last ==
                      array_elements(default_options));

  argc=1; argv=argv_buff; argv_buff[0]= (char*) "client";
  groups[0]= (char*) "client"; groups[1]= (char*) group; groups[2]=0;

  my_load_defaults(filename, groups, &argc, &argv, NULL);
  if (argc != 1)				/* If some default option */
  {
    char **option=argv;
    while (*++option)
    {
      if (my_getopt_is_args_separator(option[0]))          /* skip arguments separator */
        continue;
      /* DBUG_PRINT("info",("option: %s",option[0])); */
      if (option[0][0] == '-' && option[0][1] == '-')
      {
	char *end=strcend(*option,'=');
	char *opt_arg=0;
	if (*end)
	{
	  opt_arg=end+1;
	  *end=0;				/* Remove '=' */
	}
	/* Change all '_' in variable name to '-' */
	for (end= *option ; *(end= strcend(end,'_')) ; )
	  *end= '-';
	switch (find_type(*option + 2, &option_types, FIND_TYPE_BASIC)) {
	case OPT_port:
	  if (opt_arg)
	    options->port=atoi(opt_arg);
	  break;
	case OPT_socket:
	  if (opt_arg)
	  {
	    my_free(options->unix_socket);
	    options->unix_socket=my_strdup(key_memory_mysql_options,
                                           opt_arg,MYF(MY_WME));
	  }
	  break;
	case OPT_compress:
	  options->compress=1;
	  options->client_flag|= CLIENT_COMPRESS;
	  break;
        case OPT_password:
	  if (opt_arg)
	  {
	    my_free(options->password);
	    options->password=my_strdup(key_memory_mysql_options,
                                        opt_arg,MYF(MY_WME));
	  }
	  break;
        case OPT_pipe:
          options->protocol = MYSQL_PROTOCOL_PIPE;
	case OPT_connect_timeout:
	case OPT_timeout:
	  if (opt_arg)
	    options->connect_timeout=atoi(opt_arg);
	  break;
	case OPT_user:
	  if (opt_arg)
	  {
	    my_free(options->user);
	    options->user=my_strdup(key_memory_mysql_options,
                                    opt_arg,MYF(MY_WME));
	  }
	  break;
	case OPT_init_command:
	  add_init_command(options,opt_arg);
	  break;
	case OPT_host:
	  if (opt_arg)
	  {
	    my_free(options->host);
	    options->host=my_strdup(key_memory_mysql_options,
                                    opt_arg,MYF(MY_WME));
	  }
	  break;
	case OPT_database:
	  if (opt_arg)
	  {
	    my_free(options->db);
	    options->db=my_strdup(key_memory_mysql_options,
                                  opt_arg,MYF(MY_WME));
	  }
	  break;
	case OPT_debug:
#ifdef MYSQL_CLIENT
	  mysql_debug(opt_arg ? opt_arg : "d:t:o,/tmp/client.trace");
	  break;
#endif
	case OPT_return_found_rows:
	  options->client_flag|=CLIENT_FOUND_ROWS;
	  break;
#if defined(HAVE_OPENSSL) && !defined(EMBEDDED_LIBRARY)
	case OPT_ssl_key:
	  my_free(options->ssl_key);
          options->ssl_key = my_strdup(key_memory_mysql_options,
                                       opt_arg, MYF(MY_WME));
          break;
	case OPT_ssl_cert:
	  my_free(options->ssl_cert);
          options->ssl_cert = my_strdup(key_memory_mysql_options,
                                        opt_arg, MYF(MY_WME));
          break;
	case OPT_ssl_ca:
	  my_free(options->ssl_ca);
          options->ssl_ca = my_strdup(key_memory_mysql_options,
                                      opt_arg, MYF(MY_WME));
          break;
	case OPT_ssl_capath:
	  my_free(options->ssl_capath);
          options->ssl_capath = my_strdup(key_memory_mysql_options,
                                          opt_arg, MYF(MY_WME));
          break;
        case OPT_ssl_cipher:
          my_free(options->ssl_cipher);
          options->ssl_cipher= my_strdup(key_memory_mysql_options,
                                         opt_arg, MYF(MY_WME));
        case OPT_tls_version:
          EXTENSION_SET_SSL_STRING(options, tls_version, opt_arg);
          break;
	case OPT_ssl_crl:
          EXTENSION_SET_SSL_STRING(options, ssl_crl, opt_arg);
          break;
	case OPT_ssl_crlpath:
          EXTENSION_SET_SSL_STRING(options, ssl_crlpath, opt_arg);
          break;
#else
	case OPT_ssl_key:
	case OPT_ssl_cert:
	case OPT_ssl_ca:
	case OPT_ssl_capath:
        case OPT_ssl_cipher:
        case OPT_ssl_crl:
        case OPT_ssl_crlpath:
        case OPT_tls_version:
	  break;
#endif /* HAVE_OPENSSL && !EMBEDDED_LIBRARY */
	case OPT_character_sets_dir:
	  my_free(options->charset_dir);
          options->charset_dir = my_strdup(key_memory_mysql_options,
                                           opt_arg, MYF(MY_WME));
	  break;
	case OPT_default_character_set:
	  my_free(options->charset_name);
          options->charset_name = my_strdup(key_memory_mysql_options,
                                            opt_arg, MYF(MY_WME));
	  break;
	case OPT_interactive_timeout:
	  options->client_flag|= CLIENT_INTERACTIVE;
	  break;
	case OPT_local_infile:
	  if (!opt_arg || atoi(opt_arg) != 0)
	    options->client_flag|= CLIENT_LOCAL_FILES;
	  else
	    options->client_flag&= ~CLIENT_LOCAL_FILES;
	  break;
	case OPT_disable_local_infile:
	  options->client_flag&= ~CLIENT_LOCAL_FILES;
          break;
	case OPT_max_allowed_packet:
          if (opt_arg)
	    options->max_allowed_packet= atoi(opt_arg);
	  break;
        case OPT_protocol:
          if ((options->protocol= find_type(opt_arg, &sql_protocol_typelib,
                                            FIND_TYPE_BASIC)) <= 0)
          {
            my_message_local(ERROR_LEVEL,
                             "Unknown option to protocol: %s", opt_arg);
            exit(1);
          }
          break;
        case OPT_shared_memory_base_name:
#if defined (_WIN32) && !defined (EMBEDDED_LIBRARY)
          if (options->shared_memory_base_name != def_shared_memory_base_name)
            my_free(options->shared_memory_base_name);
          options->shared_memory_base_name=my_strdup(key_memory_mysql_options,
                                                     opt_arg,MYF(MY_WME));
#endif
          break;
	case OPT_multi_results:
	  options->client_flag|= CLIENT_MULTI_RESULTS;
	  break;
	case OPT_multi_statements:
	case OPT_multi_queries:
	  options->client_flag|= CLIENT_MULTI_STATEMENTS | CLIENT_MULTI_RESULTS;
	  break;
        case OPT_secure_auth:
          /* this is a no-op */
          break;
        case OPT_report_data_truncation:
          options->report_data_truncation= opt_arg ? MY_TEST(atoi(opt_arg)) : 1;
          break;
        case OPT_plugin_dir:
          {
            char buff[FN_REFLEN], buff2[FN_REFLEN];
            if (strlen(opt_arg) >= FN_REFLEN)
              opt_arg[FN_REFLEN]= '\0';
            if (my_realpath(buff, opt_arg, 0))
            {
              DBUG_PRINT("warning",("failed to normalize the plugin path: %s",
                                    opt_arg));
              break;
            }
            convert_dirname(buff2, buff, NULL);
            EXTENSION_SET_STRING(options, plugin_dir, buff2);
          }
          break;
        case OPT_default_auth:
          EXTENSION_SET_STRING(options, default_auth, opt_arg);
          break;
	case OPT_bind_address:
          my_free(options->ci.bind_address);
          options->ci.bind_address= my_strdup(key_memory_mysql_options,
                                              opt_arg, MYF(MY_WME));
          break;
        case OPT_enable_cleartext_plugin:
          ENSURE_EXTENSIONS_PRESENT(options);
          options->extension->enable_cleartext_plugin= 
            (!opt_arg || atoi(opt_arg) != 0) ? TRUE : FALSE;
          break;

	default:
	  DBUG_PRINT("warning",("unknown option: %s",option[0]));
	}
      }
    }
  }
  free_defaults(argv);
  DBUG_VOID_RETURN;
}


/**************************************************************************
  Get column lengths of the current row
  If one uses mysql_use_result, res->lengths contains the length information,
  else the lengths are calculated from the offset between pointers.
**************************************************************************/

static void cli_fetch_lengths(ulong *to, MYSQL_ROW column,
			      unsigned int field_count)
{ 
  ulong *prev_length;
  char *start=0;
  MYSQL_ROW end;

  prev_length=0;				/* Keep gcc happy */
  for (end=column + field_count + 1 ; column != end ; column++, to++)
  {
    if (!*column)
    {
      *to= 0;					/* Null */
      continue;
    }
    if (start)					/* Found end of prev string */
      *prev_length= (ulong) (*column-start-1);
    start= *column;
    prev_length= to;
  }
}

/**
  Read field metadata from field descriptor and store it in MYSQL_FIELD structure.
  String values in MYSQL_FIELD are allocated in a given allocator root.

  @param mysql          connection handle
  @param alloc          memory allocator root
  @param default_value  flag telling if default values should be read from
                        descriptor
  @param server_capabilities  protocol capability flags which determine format of
                              the descriptor
  @param row            field descriptor
  @param field          address of MYSQL_FIELD structure to store metadata in.

  @returns 0 on success.
*/

int
unpack_field(MYSQL *mysql, MEM_ROOT *alloc, my_bool default_value,
             uint server_capabilities, MYSQL_ROWS *row, MYSQL_FIELD *field)
{
  ulong lengths[9];                      /* Max length of each field */
  DBUG_ENTER("unpack_field");

  if (!field)
  {
    set_mysql_error(mysql, CR_UNKNOWN_ERROR, unknown_sqlstate);
    DBUG_RETURN(1);
  }

  memset(field, 0, sizeof(MYSQL_FIELD));

  if (server_capabilities & CLIENT_PROTOCOL_41)
  {
    uchar *pos;
    /* fields count may be wrong */
    cli_fetch_lengths(&lengths[0], row->data, default_value ? 8 : 7);
    field->catalog=   strmake_root(alloc,(char*) row->data[0], lengths[0]);
    field->db=        strmake_root(alloc,(char*) row->data[1], lengths[1]);
    field->table=     strmake_root(alloc,(char*) row->data[2], lengths[2]);
    field->org_table= strmake_root(alloc,(char*) row->data[3], lengths[3]);
    field->name=      strmake_root(alloc,(char*) row->data[4], lengths[4]);
    field->org_name=  strmake_root(alloc,(char*) row->data[5], lengths[5]);

    field->catalog_length=	lengths[0];
    field->db_length=		lengths[1];
    field->table_length=	lengths[2];
    field->org_table_length=	lengths[3];
    field->name_length=	lengths[4];
    field->org_name_length=	lengths[5];

    /* Unpack fixed length parts */
    if (lengths[6] != 12)
    {
      /* malformed packet. signal an error. */
      set_mysql_error(mysql, CR_MALFORMED_PACKET, unknown_sqlstate);
      DBUG_RETURN(1);
    }

    pos= (uchar*) row->data[6];
    field->charsetnr= uint2korr(pos);
    field->length=	(uint) uint4korr(pos+2);
    field->type=	(enum enum_field_types) pos[6];
    field->flags=	uint2korr(pos+7);
    field->decimals=  (uint) pos[9];

    if (IS_NUM(field->type))
      field->flags|= NUM_FLAG;
    if (default_value && row->data[7])
    {
      field->def=strmake_root(alloc,(char*) row->data[7], lengths[7]);
      field->def_length= lengths[7];
    }
    else
      field->def=0;
    field->max_length= 0;
  }
#ifndef DELETE_SUPPORT_OF_4_0_PROTOCOL
  else
  {
    cli_fetch_lengths(&lengths[0], row->data, default_value ? 6 : 5);
    field->org_table= field->table=  strdup_root(alloc,(char*) row->data[0]);
    field->name=   strdup_root(alloc,(char*) row->data[1]);
    field->length= (uint) uint3korr((uchar*) row->data[2]);
    field->type=   (enum enum_field_types) (uchar) row->data[3][0];

    field->catalog=(char*)  "";
    field->db=     (char*)  "";
    field->catalog_length= 0;
    field->db_length= 0;
    field->org_table_length=	field->table_length=	lengths[0];
    field->name_length=	lengths[1];

    if (server_capabilities & CLIENT_LONG_FLAG)
    {
      field->flags=   uint2korr((uchar*) row->data[4]);
      field->decimals=(uint) (uchar) row->data[4][2];
    }
    else
    {
      field->flags=   (uint) (uchar) row->data[4][0];
      field->decimals=(uint) (uchar) row->data[4][1];
    }
    if (IS_NUM(field->type))
      field->flags|= NUM_FLAG;
    if (default_value && row->data[5])
    {
      field->def=strdup_root(alloc,(char*) row->data[5]);
      field->def_length= lengths[5];
    }
    else
      field->def=0;
    field->max_length= 0;
  }
#endif /* DELETE_SUPPORT_OF_4_0_PROTOCOL */
  DBUG_RETURN(0);
}

/***************************************************************************
  Change field rows to field structs
***************************************************************************/

MYSQL_FIELD *
unpack_fields(MYSQL *mysql, MYSQL_ROWS *data,MEM_ROOT *alloc,uint fields,
	      my_bool default_value, uint server_capabilities)
{
  MYSQL_ROWS	*row;
  MYSQL_FIELD	*field,*result;
  DBUG_ENTER("unpack_fields");

  field= result= (MYSQL_FIELD*) alloc_root(alloc,
			   (uint) sizeof(*field)*fields);
  if (!result)
  {
    set_mysql_error(mysql, CR_OUT_OF_MEMORY, unknown_sqlstate);
    DBUG_RETURN(0);
  }
  memset(field, 0, sizeof(MYSQL_FIELD)*fields);
  for (row=data; row ; row = row->next,field++)
  {
    /* fields count may be wrong */
    DBUG_ASSERT((uint) (field - result) < fields);
    if (unpack_field(mysql, alloc, default_value, server_capabilities,
                     row, field))
    {
      DBUG_RETURN(NULL);
    }
  }
  DBUG_RETURN(result);
}


/**
  Read metadata resultset from server
  Memory allocated in a given allocator root.

  @param[IN]    mysql           connection handle
  @param[IN]    alloc           memory allocator root
  @param[IN]    field_count     total number of fields
  @param[IN]    field           number of columns in single field descriptor

  @retval an array of field rows

*/
MYSQL_FIELD *cli_read_metadata_ex(MYSQL *mysql, MEM_ROOT *alloc,
                                  ulong field_count, unsigned int field)
{
  ulong *len;
  uint  f;
  uchar *pos;
  MYSQL_FIELD *fields, *result;
  MYSQL_ROWS data;
  NET *net = &mysql->net;

  DBUG_ENTER("cli_read_metadata");

  len= (ulong*) alloc_root(alloc, sizeof(ulong)*field);

  fields= result= (MYSQL_FIELD*) alloc_root(alloc,
                          (uint) sizeof(MYSQL_FIELD)*field_count);
  if (!result)
  {
    set_mysql_error(mysql, CR_OUT_OF_MEMORY, unknown_sqlstate);
    DBUG_RETURN(0);
  }
  memset(fields, 0, sizeof(MYSQL_FIELD)*field_count);

  data.data= (MYSQL_ROW) alloc_root(alloc, sizeof(char *)*(field+1));
  memset(data.data, 0, sizeof(char *)*(field+1));

  /*
    In this below loop we read each column info as 1 single row
    and save it in mysql->fields array
  */
  for (f=0 ; f < field_count ; ++f)
  {
    if(read_one_row(mysql, field, data.data, len) == -1)
      DBUG_RETURN(NULL);
    if(unpack_field(mysql, alloc, 0, mysql->server_capabilities, &data,
                    fields++))
      DBUG_RETURN(NULL);
  }
  /* Read EOF packet in case of old client */
  if (!(mysql->server_capabilities & CLIENT_DEPRECATE_EOF))
  {
    if (packet_error == cli_safe_read(mysql, NULL))
      DBUG_RETURN(0);
    pos= net->read_pos;
    if (*pos == 254)
    {
      mysql->warning_count= uint2korr(pos + 1);
      mysql->server_status= uint2korr(pos + 3);
    }
  }
  DBUG_RETURN(result);
}


/**
  Read metadata resultset from server

  @param[IN]    mysql           connection handle
  @param[IN]    field_count     total number of fields
  @param[IN]    field           number of columns in single field descriptor

  @retval an array of field rows

*/
MYSQL_FIELD *cli_read_metadata(MYSQL *mysql, ulong field_count,
                               unsigned int field)
{
  return cli_read_metadata_ex(mysql, &mysql->field_alloc, field_count, field);
}


/* Read all rows (data) from server */

MYSQL_DATA *cli_read_rows(MYSQL *mysql,MYSQL_FIELD *mysql_fields,
			  unsigned int fields)
{
  uint	field;
  ulong pkt_len;
  ulong len;
  uchar *cp;
  char	*to, *end_to;
  MYSQL_DATA *result;
  MYSQL_ROWS **prev_ptr,*cur;
  NET *net = &mysql->net;
  my_bool is_data_packet;
  DBUG_ENTER("cli_read_rows");

  if ((pkt_len= cli_safe_read(mysql, &is_data_packet)) == packet_error)
    DBUG_RETURN(0);
  if (!(result=(MYSQL_DATA*) my_malloc(key_memory_MYSQL_DATA,
                                       sizeof(MYSQL_DATA),
				       MYF(MY_WME | MY_ZEROFILL))))
  {
    set_mysql_error(mysql, CR_OUT_OF_MEMORY, unknown_sqlstate);
    DBUG_RETURN(0);
  }
  init_alloc_root(PSI_NOT_INSTRUMENTED,
                  &result->alloc, 8192, 0); /* Assume rowlength < 8192 */
  result->alloc.min_malloc=sizeof(MYSQL_ROWS);
  prev_ptr= &result->data;
  result->rows=0;
  result->fields=fields;

  /*
    The last EOF packet is either a single 254 character or (in MySQL 4.1)
    254 followed by 1-7 status bytes or an OK packet starting with 0xFE
  */

  while (*(cp=net->read_pos) == 0 || is_data_packet)
  {
    result->rows++;
    if (!(cur= (MYSQL_ROWS*) alloc_root(&result->alloc,
					sizeof(MYSQL_ROWS))) ||
	!(cur->data= ((MYSQL_ROW)
		      alloc_root(&result->alloc,
				 (fields+1)*sizeof(char *)+pkt_len))))
    {
      free_rows(result);
      set_mysql_error(mysql, CR_OUT_OF_MEMORY, unknown_sqlstate);
      DBUG_RETURN(0);
    }
    *prev_ptr=cur;
    prev_ptr= &cur->next;
    to= (char*) (cur->data+fields+1);
    end_to=to+pkt_len-1;
    for (field=0 ; field < fields ; field++)
    {
      if ((len=(ulong) net_field_length(&cp)) == NULL_LENGTH)
      {						/* null field */
	cur->data[field] = 0;
      }
      else
      {
	cur->data[field] = to;
        if (len > (ulong) (end_to - to))
        {
          free_rows(result);
          set_mysql_error(mysql, CR_MALFORMED_PACKET, unknown_sqlstate);
          DBUG_RETURN(0);
        }
	memcpy(to,(char*) cp,len); to[len]=0;
	to+=len+1;
	cp+=len;
	if (mysql_fields)
	{
	  if (mysql_fields[field].max_length < len)
	    mysql_fields[field].max_length=len;
	}
      }
    }
    cur->data[field]=to;			/* End of last field */
    if ((pkt_len= cli_safe_read(mysql, &is_data_packet)) == packet_error)
    {
      free_rows(result);
      DBUG_RETURN(0);
    }
  }
  *prev_ptr=0;					/* last pointer is null */
  /* read EOF packet or OK packet if it is new client */
  if (pkt_len > 1)
  {
    if (mysql->server_capabilities & CLIENT_DEPRECATE_EOF &&
        !is_data_packet)
      read_ok_ex(mysql, pkt_len);
    else
    {
      mysql->warning_count= uint2korr(cp + 1);
      mysql->server_status= uint2korr(cp + 3);
    }

    DBUG_PRINT("info",("status: %u  warning_count:  %u",
                       mysql->server_status, mysql->warning_count));
  }

#if defined(CLIENT_PROTOCOL_TRACING)
  if (mysql->server_status & SERVER_MORE_RESULTS_EXISTS)
    MYSQL_TRACE_STAGE(mysql, WAIT_FOR_RESULT);
  else
    MYSQL_TRACE_STAGE(mysql, READY_FOR_COMMAND);
#endif
  DBUG_PRINT("exit", ("Got %lu rows", (ulong) result->rows));
  DBUG_RETURN(result);
}

/*
  Read one row. Uses packet buffer as storage for fields.
  When next packet is read, the previous field values are destroyed
*/


static int
read_one_row(MYSQL *mysql,uint fields,MYSQL_ROW row, ulong *lengths)
{
  uint field;
  ulong pkt_len,len;
  my_bool is_data_packet;
  uchar *pos, *prev_pos, *end_pos;
  NET *net= &mysql->net;

  if ((pkt_len= cli_safe_read(mysql, &is_data_packet)) == packet_error)
    return -1;
  if (net->read_pos[0] != 0x00 && !is_data_packet)
  {
    if (pkt_len > 1)				/* MySQL 4.1 protocol */
    {
      if (mysql->server_capabilities & CLIENT_DEPRECATE_EOF)
        read_ok_ex(mysql, pkt_len);
      else
      {
        mysql->warning_count= uint2korr(net->read_pos + 1);
        mysql->server_status= uint2korr(net->read_pos+3);
      }
    }
#if defined(CLIENT_PROTOCOL_TRACING)
    if (mysql->server_status & SERVER_MORE_RESULTS_EXISTS)
      MYSQL_TRACE_STAGE(mysql, WAIT_FOR_RESULT);
    else
      MYSQL_TRACE_STAGE(mysql, READY_FOR_COMMAND);
#endif
    return 1;				/* End of data */
  }
  prev_pos= 0;				/* allowed to write at packet[-1] */
  pos=net->read_pos;
  end_pos=pos+pkt_len;
  for (field=0 ; field < fields ; field++)
  {
    if ((len=(ulong) net_field_length(&pos)) == NULL_LENGTH)
    {						/* null field */
      row[field] = 0;
      *lengths++=0;
    }
    else
    {
      if (len > (ulong) (end_pos - pos))
      {
        set_mysql_error(mysql, CR_UNKNOWN_ERROR, unknown_sqlstate);
        return -1;
      }
      row[field] = (char*) pos;
      pos+=len;
      *lengths++=len;
    }
    if (prev_pos)
      *prev_pos=0;				/* Terminate prev field */
    prev_pos=pos;
  }
  row[field]=(char*) prev_pos+1;		/* End of last field */
  *prev_pos=0;					/* Terminate last field */
  return 0;
}


/****************************************************************************
  Init MySQL structure or allocate one
****************************************************************************/


MYSQL * STDCALL
mysql_init(MYSQL *mysql)
{
  if (mysql_server_init(0, NULL, NULL))
    return 0;
  if (!mysql)
  {
    if (!(mysql=(MYSQL*) my_malloc(key_memory_MYSQL,
                                   sizeof(*mysql),MYF(MY_WME | MY_ZEROFILL))))
    {
      set_mysql_error(NULL, CR_OUT_OF_MEMORY, unknown_sqlstate);
      return 0;
    }
    mysql->free_me=1;
  }
  else
    memset(mysql, 0, sizeof(*(mysql)));
  mysql->charset=default_client_charset_info;
  my_stpcpy(mysql->net.sqlstate, not_error_sqlstate);

  /*
    Only enable LOAD DATA INFILE by default if configured with option
    ENABLED_LOCAL_INFILE
  */

#if defined(ENABLED_LOCAL_INFILE) && !defined(MYSQL_SERVER)
  mysql->options.client_flag|= CLIENT_LOCAL_FILES;
#endif

#if defined (_WIN32) && !defined (EMBEDDED_LIBRARY)
  mysql->options.shared_memory_base_name= (char*) def_shared_memory_base_name;
#endif

  mysql->options.methods_to_use= MYSQL_OPT_GUESS_CONNECTION;
  mysql->options.report_data_truncation= TRUE;  /* default */

  /* Initialize extensions. */
  if (!(mysql->extension= mysql_extension_init(mysql)))
  {
    set_mysql_error(NULL, CR_OUT_OF_MEMORY, unknown_sqlstate);
    return 0;
  }

  /*
    By default we don't reconnect because it could silently corrupt data (after
    reconnection you potentially lose table locks, user variables, session
    variables (transactions but they are specifically dealt with in
    mysql_reconnect()).
    This is a change: < 5.0.3 mysql->reconnect was set to 1 by default.
    How this change impacts existing apps:
    - existing apps which relyed on the default will see a behaviour change;
    they will have to set reconnect=1 after mysql_real_connect().
    - existing apps which explicitely asked for reconnection (the only way they
    could do it was by setting mysql.reconnect to 1 after mysql_real_connect())
    will not see a behaviour change.
    - existing apps which explicitely asked for no reconnection
    (mysql.reconnect=0) will not see a behaviour change.
  */
  mysql->reconnect= 0;
#if defined(HAVE_OPENSSL) && !defined(EMBEDDED_LIBRARY) && !defined(MYSQL_SERVER)
  mysql->options.use_ssl= TRUE;
#endif

  return mysql;
}


/*
  MYSQL::extension handling (see sql_common.h for declaration
  of st_mysql_extension structure). 
*/

MYSQL_EXTENSION* mysql_extension_init(MYSQL *mysql __attribute__((unused)))
{
  MYSQL_EXTENSION *ext;

  ext= my_malloc(PSI_NOT_INSTRUMENTED,
                 sizeof(MYSQL_EXTENSION), MYF(MY_WME | MY_ZEROFILL));
  return ext;
}


void mysql_extension_free(struct st_mysql_extension* ext)
{
  if (!ext)
    return;
  if (ext->trace_data)
    my_free(ext->trace_data);

  // free state change related resources.
  free_state_change_info(ext);

  my_free(ext);
}


/*
  Fill in SSL part of MYSQL structure and set 'use_ssl' flag.
  NB! Errors are not reported until you do mysql_real_connect.
*/

my_bool STDCALL
mysql_ssl_set(MYSQL *mysql __attribute__((unused)) ,
	      const char *key __attribute__((unused)),
	      const char *cert __attribute__((unused)),
	      const char *ca __attribute__((unused)),
	      const char *capath __attribute__((unused)),
	      const char *cipher __attribute__((unused)))
{
  my_bool result= 0;
  DBUG_ENTER("mysql_ssl_set");
#if defined(HAVE_OPENSSL) && !defined(EMBEDDED_LIBRARY)
  result=
    mysql_options(mysql, MYSQL_OPT_SSL_KEY,    key)    +
    mysql_options(mysql, MYSQL_OPT_SSL_CERT,   cert)   +
    mysql_options(mysql, MYSQL_OPT_SSL_CA,     ca)     +
    mysql_options(mysql, MYSQL_OPT_SSL_CAPATH, capath) +
    mysql_options(mysql, MYSQL_OPT_SSL_CIPHER, cipher)
    ? 1 : 0;
#endif
    DBUG_RETURN(result);
}


/*
  Free strings in the SSL structure and clear 'use_ssl' flag.
  NB! Errors are not reported until you do mysql_real_connect.
*/

#if defined(HAVE_OPENSSL) && !defined(EMBEDDED_LIBRARY)

static void
mysql_ssl_free(MYSQL *mysql __attribute__((unused)))
{
  struct st_VioSSLFd *ssl_fd= (struct st_VioSSLFd*) mysql->connector_fd;
  DBUG_ENTER("mysql_ssl_free");

  my_free(mysql->options.ssl_key);
  my_free(mysql->options.ssl_cert);
  my_free(mysql->options.ssl_ca);
  my_free(mysql->options.ssl_capath);
  my_free(mysql->options.ssl_cipher);
  if (mysql->options.extension)
  {
    my_free(mysql->options.extension->tls_version);
    my_free(mysql->options.extension->ssl_crl);
    my_free(mysql->options.extension->ssl_crlpath);
  }
  if (ssl_fd)
    SSL_CTX_free(ssl_fd->ssl_context);
  my_free(mysql->connector_fd);
  mysql->options.ssl_key = 0;
  mysql->options.ssl_cert = 0;
  mysql->options.ssl_ca = 0;
  mysql->options.ssl_capath = 0;
  mysql->options.ssl_cipher= 0;
  if (mysql->options.extension)
  {
    mysql->options.extension->ssl_crl = 0;
    mysql->options.extension->ssl_crlpath = 0;
    mysql->options.extension->ssl_ctx_flags= 0;
    mysql->options.extension->tls_version= 0;
  }
  mysql->options.use_ssl = FALSE;
  mysql->connector_fd = 0;
  DBUG_VOID_RETURN;
}

#endif /* HAVE_OPENSSL && !EMBEDDED_LIBRARY */

/*
  Return the SSL cipher (if any) used for current
  connection to the server.

  SYNOPSYS
    mysql_get_ssl_cipher()
      mysql pointer to the mysql connection

*/

const char * STDCALL
mysql_get_ssl_cipher(MYSQL *mysql __attribute__((unused)))
{
  DBUG_ENTER("mysql_get_ssl_cipher");
#if defined(HAVE_OPENSSL) && !defined(EMBEDDED_LIBRARY)
  if (mysql->net.vio && mysql->net.vio->ssl_arg)
    DBUG_RETURN(SSL_get_cipher_name((SSL*)mysql->net.vio->ssl_arg));
#endif /* HAVE_OPENSSL && !EMBEDDED_LIBRARY */
  DBUG_RETURN(NULL);
}


/*
  Check the server's (subject) Common Name against the
  hostname we connected to

  SYNOPSIS
  ssl_verify_server_cert()
    vio              pointer to a SSL connected vio
    server_hostname  name of the server that we connected to
    errptr           if we fail, we'll return (a pointer to a string
                     describing) the reason here

  RETURN VALUES
   0 Success
   1 Failed to validate server

 */

#if defined(HAVE_OPENSSL) && !defined(EMBEDDED_LIBRARY)

static int ssl_verify_server_cert(Vio *vio, const char* server_hostname, const char **errptr)
{
  SSL *ssl;
  X509 *server_cert;
  char *cp1, *cp2;
  char buf[256];
  DBUG_ENTER("ssl_verify_server_cert");
  DBUG_PRINT("enter", ("server_hostname: %s", server_hostname));

  if (!(ssl= (SSL*)vio->ssl_arg))
  {
    *errptr= "No SSL pointer found";
    DBUG_RETURN(1);
  }

  if (!server_hostname)
  {
    *errptr= "No server hostname supplied";
    DBUG_RETURN(1);
  }

  if (!(server_cert= SSL_get_peer_certificate(ssl)))
  {
    *errptr= "Could not get server certificate";
    DBUG_RETURN(1);
  }

  if (X509_V_OK != SSL_get_verify_result(ssl))
  {
    *errptr= "Failed to verify the server certificate";
    X509_free(server_cert);
    DBUG_RETURN(1);
  }
  /*
    We already know that the certificate exchanged was valid; the SSL library
    handled that. Now we need to verify that the contents of the certificate
    are what we expect.
  */

  X509_NAME_oneline(X509_get_subject_name(server_cert), buf, sizeof(buf));
  X509_free (server_cert);

  DBUG_PRINT("info", ("hostname in cert: %s", buf));
  cp1= strstr(buf, "/CN=");
  if (cp1)
  {
    cp1+= 4; /* Skip the "/CN=" that we found */
    /* Search for next / which might be the delimiter for email */
    cp2= strchr(cp1, '/');
    if (cp2)
      *cp2= '\0';
    DBUG_PRINT("info", ("Server hostname in cert: %s", cp1));
    if (!strcmp(cp1, server_hostname))
    {
      /* Success */
      DBUG_RETURN(0);
    }
  }
  *errptr= "SSL certificate validation failure";
  DBUG_RETURN(1);
}

#endif /* HAVE_OPENSSL && !EMBEDDED_LIBRARY */


/*
  Note that the mysql argument must be initialized with mysql_init()
  before calling mysql_real_connect !
*/

static my_bool cli_read_query_result(MYSQL *mysql);
static MYSQL_RES *cli_use_result(MYSQL *mysql);

int cli_read_change_user_result(MYSQL *mysql)
{
  return cli_safe_read(mysql, NULL);
}

static MYSQL_METHODS client_methods=
{
  cli_read_query_result,                       /* read_query_result */
  cli_advanced_command,                        /* advanced_command */
  cli_read_rows,                               /* read_rows */
  cli_use_result,                              /* use_result */
  cli_fetch_lengths,                           /* fetch_lengths */
  cli_flush_use_result,                        /* flush_use_result */
  cli_read_change_user_result                  /* read_change_user_result */
#ifndef MYSQL_SERVER
  ,cli_list_fields,                            /* list_fields */
  cli_read_prepare_result,                     /* read_prepare_result */
  cli_stmt_execute,                            /* stmt_execute */
  cli_read_binary_rows,                        /* read_binary_rows */
  cli_unbuffered_fetch,                        /* unbuffered_fetch */
  NULL,                                        /* free_embedded_thd */
  cli_read_statistics,                         /* read_statistics */
  cli_read_query_result,                       /* next_result */
  cli_read_binary_rows,                        /* read_rows_from_cursor */
  free_rows
#endif
};



typedef enum my_cs_match_type_enum
{
  /* MySQL and OS charsets are fully compatible */
  my_cs_exact,
  /* MySQL charset is very close to OS charset  */
  my_cs_approx,
  /*
    MySQL knows this charset, but it is not supported as client character set.
  */
  my_cs_unsupp
} my_cs_match_type;


typedef struct str2str_st
{
  const char *os_name;
  const char *my_name;
  my_cs_match_type param;
} MY_CSET_OS_NAME;

const MY_CSET_OS_NAME charsets[]=
{
#ifdef _WIN32
  {"cp437",          "cp850",    my_cs_approx},
  {"cp850",          "cp850",    my_cs_exact},
  {"cp852",          "cp852",    my_cs_exact},
  {"cp858",          "cp850",    my_cs_approx},
  {"cp866",          "cp866",    my_cs_exact},
  {"cp874",          "tis620",   my_cs_approx},
  {"cp932",          "cp932",    my_cs_exact},
  {"cp936",          "gbk",      my_cs_approx},
  {"cp949",          "euckr",    my_cs_approx},
  {"cp950",          "big5",     my_cs_exact},
  {"cp1200",         "utf16le",  my_cs_unsupp},
  {"cp1201",         "utf16",    my_cs_unsupp},
  {"cp1250",         "cp1250",   my_cs_exact},
  {"cp1251",         "cp1251",   my_cs_exact},
  {"cp1252",         "latin1",   my_cs_exact},
  {"cp1253",         "greek",    my_cs_exact},
  {"cp1254",         "latin5",   my_cs_exact},
  {"cp1255",         "hebrew",   my_cs_approx},
  {"cp1256",         "cp1256",   my_cs_exact},
  {"cp1257",         "cp1257",   my_cs_exact},
  {"cp10000",        "macroman", my_cs_exact},
  {"cp10001",        "sjis",     my_cs_approx},
  {"cp10002",        "big5",     my_cs_approx},
  {"cp10008",        "gb2312",   my_cs_approx},
  {"cp10021",        "tis620",   my_cs_approx},
  {"cp10029",        "macce",    my_cs_exact},
  {"cp12001",        "utf32",    my_cs_unsupp},
  {"cp20107",        "swe7",     my_cs_exact},
  {"cp20127",        "latin1",   my_cs_approx},
  {"cp20866",        "koi8r",    my_cs_exact},
  {"cp20932",        "ujis",     my_cs_exact},
  {"cp20936",        "gb2312",   my_cs_approx},
  {"cp20949",        "euckr",    my_cs_approx},
  {"cp21866",        "koi8u",    my_cs_exact},
  {"cp28591",        "latin1",   my_cs_approx},
  {"cp28592",        "latin2",   my_cs_exact},
  {"cp28597",        "greek",    my_cs_exact},
  {"cp28598",        "hebrew",   my_cs_exact},
  {"cp28599",        "latin5",   my_cs_exact},
  {"cp28603",        "latin7",   my_cs_exact},
#ifdef UNCOMMENT_THIS_WHEN_WL_4579_IS_DONE
  {"cp28605",        "latin9",   my_cs_exact},
#endif
  {"cp38598",        "hebrew",   my_cs_exact},
  {"cp51932",        "ujis",     my_cs_exact},
  {"cp51936",        "gb2312",   my_cs_exact},
  {"cp51949",        "euckr",    my_cs_exact},
  {"cp51950",        "big5",     my_cs_exact},
  {"cp54936",        "gb18030",  my_cs_exact},
  {"cp65001",        "utf8",     my_cs_exact},

#else /* not Windows */

  {"646",            "latin1",   my_cs_approx}, /* Default on Solaris */
  {"ANSI_X3.4-1968", "latin1",   my_cs_approx},
  {"ansi1251",       "cp1251",   my_cs_exact},
  {"armscii8",       "armscii8", my_cs_exact},
  {"armscii-8",      "armscii8", my_cs_exact},
  {"ASCII",          "latin1",   my_cs_approx},
  {"Big5",           "big5",     my_cs_exact},
  {"cp1251",         "cp1251",   my_cs_exact},
  {"cp1255",         "hebrew",   my_cs_approx},
  {"CP866",          "cp866",    my_cs_exact},
  {"eucCN",          "gb2312",   my_cs_exact},
  {"euc-CN",         "gb2312",   my_cs_exact},
  {"eucJP",          "ujis",     my_cs_exact},
  {"euc-JP",         "ujis",     my_cs_exact},
  {"eucKR",          "euckr",    my_cs_exact},
  {"euc-KR",         "euckr",    my_cs_exact},
  {"gb18030",        "gb18030",  my_cs_exact},
  {"gb2312",         "gb2312",   my_cs_exact},
  {"gbk",            "gbk",      my_cs_exact},
  {"georgianps",     "geostd8",  my_cs_exact},
  {"georgian-ps",    "geostd8",  my_cs_exact},
  {"IBM-1252",       "cp1252",   my_cs_exact},

  {"iso88591",       "latin1",   my_cs_approx},
  {"ISO_8859-1",     "latin1",   my_cs_approx},
  {"ISO8859-1",      "latin1",   my_cs_approx},
  {"ISO-8859-1",     "latin1",   my_cs_approx},

  {"iso885913",      "latin7",   my_cs_exact},
  {"ISO_8859-13",    "latin7",   my_cs_exact},
  {"ISO8859-13",     "latin7",   my_cs_exact},
  {"ISO-8859-13",    "latin7",   my_cs_exact},

#ifdef UNCOMMENT_THIS_WHEN_WL_4579_IS_DONE
  {"iso885915",      "latin9",   my_cs_exact},
  {"ISO_8859-15",    "latin9",   my_cs_exact},
  {"ISO8859-15",     "latin9",   my_cs_exact},
  {"ISO-8859-15",    "latin9",   my_cs_exact},
#endif

  {"iso88592",       "latin2",   my_cs_exact},
  {"ISO_8859-2",     "latin2",   my_cs_exact},
  {"ISO8859-2",      "latin2",   my_cs_exact},
  {"ISO-8859-2",     "latin2",   my_cs_exact},

  {"iso88597",       "greek",    my_cs_exact},
  {"ISO_8859-7",     "greek",    my_cs_exact},
  {"ISO8859-7",      "greek",    my_cs_exact},
  {"ISO-8859-7",     "greek",    my_cs_exact},

  {"iso88598",       "hebrew",   my_cs_exact},
  {"ISO_8859-8",     "hebrew",   my_cs_exact},
  {"ISO8859-8",      "hebrew",   my_cs_exact},
  {"ISO-8859-8",     "hebrew",   my_cs_exact},

  {"iso88599",       "latin5",   my_cs_exact},
  {"ISO_8859-9",     "latin5",   my_cs_exact},
  {"ISO8859-9",      "latin5",   my_cs_exact},
  {"ISO-8859-9",     "latin5",   my_cs_exact},

  {"koi8r",          "koi8r",    my_cs_exact},
  {"KOI8-R",         "koi8r",    my_cs_exact},
  {"koi8u",          "koi8u",    my_cs_exact},
  {"KOI8-U",         "koi8u",    my_cs_exact},

  {"roman8",         "hp8",      my_cs_exact}, /* Default on HP UX */

  {"Shift_JIS",      "sjis",     my_cs_exact},
  {"SJIS",           "sjis",     my_cs_exact},
  {"shiftjisx0213",  "sjis",     my_cs_exact},
  
  {"tis620",         "tis620",   my_cs_exact},
  {"tis-620",        "tis620",   my_cs_exact},

  {"ujis",           "ujis",     my_cs_exact},

  {"US-ASCII",       "latin1",   my_cs_approx},

  {"utf8",           "utf8",     my_cs_exact},
  {"utf-8",          "utf8",     my_cs_exact},
#endif
  {NULL,             NULL,       0}
};


static const char *
my_os_charset_to_mysql_charset(const char *csname)
{
  const MY_CSET_OS_NAME *csp;
  for (csp= charsets; csp->os_name; csp++)
  {
    if (!my_strcasecmp(&my_charset_latin1, csp->os_name, csname))
    {
      switch (csp->param)
      {
      case my_cs_exact:
        return csp->my_name;

      case my_cs_approx:
        /*
          Maybe we should print a warning eventually:
          character set correspondence is not exact.
        */
        return csp->my_name;

      default:
        my_printf_error(ER_UNKNOWN_ERROR,
                        "OS character set '%s'"
                        " is not supported by MySQL client",
                         MYF(0), csp->my_name);
        goto def;
      }
    }
  }

  my_printf_error(ER_UNKNOWN_ERROR,
                  "Unknown OS character set '%s'.",
                  MYF(0), csname);

def:
  csname= MYSQL_DEFAULT_CHARSET_NAME;
  my_printf_error(ER_UNKNOWN_ERROR,
                  "Switching to the default character set '%s'.",
                  MYF(0), csname);
  return csname;
}


#ifndef _WIN32
#include <stdlib.h> /* for getenv() */
#ifdef HAVE_LANGINFO_H
#include <langinfo.h>
#endif
#include <locale.h>
#endif /* _WIN32 */


static int
mysql_autodetect_character_set(MYSQL *mysql)
{
  const char *csname= MYSQL_DEFAULT_CHARSET_NAME;

#ifdef _WIN32
  char cpbuf[64];
  {
    my_snprintf(cpbuf, sizeof(cpbuf), "cp%d", (int) GetConsoleCP());
    csname= my_os_charset_to_mysql_charset(cpbuf);
  }
#elif defined(HAVE_NL_LANGINFO)
  {
    if (setlocale(LC_CTYPE, "") && (csname= nl_langinfo(CODESET)))
      csname= my_os_charset_to_mysql_charset(csname);
  }
#endif

  if (mysql->options.charset_name)
    my_free(mysql->options.charset_name);
  if (!(mysql->options.charset_name= my_strdup(key_memory_mysql_options,
                                               csname, MYF(MY_WME))))
    return 1;
  return 0;
}


static void
mysql_set_character_set_with_default_collation(MYSQL *mysql)
{
  const char *save= charsets_dir;
  if (mysql->options.charset_dir)
    charsets_dir=mysql->options.charset_dir;

  if ((mysql->charset= get_charset_by_csname(mysql->options.charset_name,
                                             MY_CS_PRIMARY, MYF(MY_WME))))
  {
    /* Try to set compiled default collation when it's possible. */
    CHARSET_INFO *collation;
    if ((collation= 
         get_charset_by_name(MYSQL_DEFAULT_COLLATION_NAME, MYF(MY_WME))) &&
                             my_charset_same(mysql->charset, collation))
    {
      mysql->charset= collation;
    }
    else
    {
      /*
        Default compiled collation not found, or is not applicable
        to the requested character set.
        Continue with the default collation of the character set.
      */
    }
  }
  charsets_dir= save;
}


C_MODE_START
int mysql_init_character_set(MYSQL *mysql)
{
  /* Set character set */
  if (!mysql->options.charset_name)
  {
    if (!(mysql->options.charset_name= 
       my_strdup(key_memory_mysql_options,
                 MYSQL_DEFAULT_CHARSET_NAME,MYF(MY_WME))))
      return 1;
  }
  else if (!strcmp(mysql->options.charset_name,
                   MYSQL_AUTODETECT_CHARSET_NAME) &&
            mysql_autodetect_character_set(mysql))
    return 1;

  mysql_set_character_set_with_default_collation(mysql);

  if (!mysql->charset)
  {
    if (mysql->options.charset_dir)
      set_mysql_extended_error(mysql, CR_CANT_READ_CHARSET, unknown_sqlstate,
                               ER(CR_CANT_READ_CHARSET),
                               mysql->options.charset_name,
                               mysql->options.charset_dir);
    else
    {
      char cs_dir_name[FN_REFLEN];
      get_charsets_dir(cs_dir_name);
      set_mysql_extended_error(mysql, CR_CANT_READ_CHARSET, unknown_sqlstate,
                               ER(CR_CANT_READ_CHARSET),
                               mysql->options.charset_name,
                               cs_dir_name);
    }
    return 1;
  }
  return 0;
}
C_MODE_END

/*********** client side authentication support **************************/

typedef struct st_mysql_client_plugin_AUTHENTICATION auth_plugin_t;
static int client_mpvio_write_packet(struct st_plugin_vio*, const uchar*, int);
static int native_password_auth_client(MYSQL_PLUGIN_VIO *vio, MYSQL *mysql);
static int clear_password_auth_client(MYSQL_PLUGIN_VIO *vio, MYSQL *mysql);

static auth_plugin_t native_password_client_plugin=
{
  MYSQL_CLIENT_AUTHENTICATION_PLUGIN,
  MYSQL_CLIENT_AUTHENTICATION_PLUGIN_INTERFACE_VERSION,
  native_password_plugin_name,
  "R.J.Silk, Sergei Golubchik",
  "Native MySQL authentication",
  {1, 0, 0},
  "GPL",
  NULL,
  NULL,
  NULL,
  NULL,
  native_password_auth_client
};

static auth_plugin_t clear_password_client_plugin=
{
  MYSQL_CLIENT_AUTHENTICATION_PLUGIN,
  MYSQL_CLIENT_AUTHENTICATION_PLUGIN_INTERFACE_VERSION,
  "mysql_clear_password",
  "Georgi Kodinov",
  "Clear password authentication plugin",
  {0,1,0},
  "GPL",
  NULL,
  NULL,
  NULL,
  NULL,
  clear_password_auth_client
};

#if defined(HAVE_OPENSSL)
static auth_plugin_t sha256_password_client_plugin=
{
  MYSQL_CLIENT_AUTHENTICATION_PLUGIN,
  MYSQL_CLIENT_AUTHENTICATION_PLUGIN_INTERFACE_VERSION,
  "sha256_password",
  "Oracle Inc",
  "SHA256 based authentication with salt",
  {1, 0, 0},
  "GPL",
  NULL,
  sha256_password_init,
  sha256_password_deinit,
  NULL,
  sha256_password_auth_client
};
#endif
#ifdef AUTHENTICATION_WIN
extern auth_plugin_t win_auth_client_plugin;
#endif

/*
  Test trace plugin can be used only in debug builds. In non-debug ones
  it is ignored, even if it was enabled by build options (TEST_TRACE_PLUGIN macro).
*/

#if defined(CLIENT_PROTOCOL_TRACING) \
    && defined(TEST_TRACE_PLUGIN) \
    && !defined(DBUG_OFF)
extern auth_plugin_t test_trace_plugin;
#endif

struct st_mysql_client_plugin *mysql_client_builtins[]=
{
  (struct st_mysql_client_plugin *)&native_password_client_plugin,
  (struct st_mysql_client_plugin *)&clear_password_client_plugin,
#if defined(HAVE_OPENSSL)
  (struct st_mysql_client_plugin *) &sha256_password_client_plugin,
#endif
#ifdef AUTHENTICATION_WIN
  (struct st_mysql_client_plugin *)&win_auth_client_plugin,
#endif
#if defined(CLIENT_PROTOCOL_TRACING) \
    && defined(TEST_TRACE_PLUGIN) \
    && !defined(DBUG_OFF)
  (struct st_mysql_client_plugin *)&test_trace_plugin,
#endif
  0
};


static uchar *
write_length_encoded_string3(uchar *buf, char *string, size_t length)
{
  buf= net_store_length(buf, length);
  memcpy(buf, string, length);
  buf+= length;
  return buf;
}


uchar *
send_client_connect_attrs(MYSQL *mysql, uchar *buf)
{
  /* check if the server supports connection attributes */
  if (mysql->server_capabilities & CLIENT_CONNECT_ATTRS)
  {

    /* Always store the length if the client supports it */
    buf= net_store_length(buf,
                          mysql->options.extension ?
                          mysql->options.extension->connection_attributes_length :
                          0);

    /* check if we have connection attributes */
    if (mysql->options.extension &&
        my_hash_inited(&mysql->options.extension->connection_attributes))
    {
      HASH *attrs= &mysql->options.extension->connection_attributes;
      ulong idx;

      /* loop over and dump the connection attributes */
      for (idx= 0; idx < attrs->records; idx++)
      {
        LEX_STRING *attr= (LEX_STRING *) my_hash_element(attrs, idx);
        LEX_STRING *key= attr, *value= attr + 1;

        /* we can't have zero length keys */
        DBUG_ASSERT(key->length);

        buf= write_length_encoded_string3(buf, key->str, key->length);
        buf= write_length_encoded_string3(buf, value->str, value->length);
      }
    }
  }
  return buf;
}


static size_t get_length_store_length(size_t length)
{
  /* as defined in net_store_length */
  #define MAX_VARIABLE_STRING_LENGTH 9
  uchar length_buffer[MAX_VARIABLE_STRING_LENGTH], *ptr;

  ptr= net_store_length(length_buffer, length);

  return ptr - &length_buffer[0];
}


/* this is a "superset" of MYSQL_PLUGIN_VIO, in C++ I use inheritance */
typedef struct {
  int (*read_packet)(struct st_plugin_vio *vio, uchar **buf);
  int (*write_packet)(struct st_plugin_vio *vio, const uchar *pkt, int pkt_len);
  void (*info)(struct st_plugin_vio *vio, struct st_plugin_vio_info *info);
  /* -= end of MYSQL_PLUGIN_VIO =- */
  MYSQL *mysql;
  auth_plugin_t *plugin;            /**< what plugin we're under */
  const char *db;
  struct {
    uchar *pkt;                     /**< pointer into NET::buff */
    uint pkt_len;
  } cached_server_reply;
  int packets_read, packets_written; /**< counters for send/received packets */
  int mysql_change_user;            /**< if it's mysql_change_user() */
  int last_read_packet_len;         /**< the length of the last *read* packet */
} MCPVIO_EXT;


/*
  Write 1-8 bytes of string length header infromation to dest depending on
  value of src_len, then copy src_len bytes from src to dest.
 
 @param dest Destination buffer of size src_len+8
 @param dest_end One byte past the end of the dest buffer
 @param src Source buff of size src_len
 @param src_end One byte past the end of the src buffer
 
 @return pointer dest+src_len+header size or NULL if 
*/

char *write_length_encoded_string4(char *dest, char *dest_end, char *src,
                                  char *src_end)
{
  size_t src_len= (size_t)(src_end - src);
  uchar *to= net_store_length((uchar*) dest, src_len);
  if ((char*)(to + src_len) >= dest_end)
    return NULL;
  memcpy(to, src, src_len);
  return (char*)(to + src_len);
}


/*
  Write 1 byte of string length header information to dest and
  copy src_len bytes from src to dest.
*/
char *write_string(char *dest, char *dest_end, char *src, char *src_end)
{
  size_t src_len= (size_t)(src_end - src);
  uchar *to= NULL;
  if (src_len >= 251)
    return NULL;
  *dest=(uchar) src_len;
  to= (uchar*) dest+1;
  if ((char*)(to + src_len) >= dest_end)
    return NULL;
  memcpy(to, src, src_len);
  return (char*)(to + src_len);
}
/**
  sends a COM_CHANGE_USER command with a caller provided payload

  Packet format:
   
    Bytes       Content
    -----       ----
    n           user name - \0-terminated string
    n           password
                  3.23 scramble - \0-terminated string (9 bytes)
                  otherwise - length (1 byte) coded
    n           database name - \0-terminated string
    2           character set number (if the server >= 4.1.x)
    n           client auth plugin name - \0-terminated string,
                  (if the server supports plugin auth)

  @retval 0 ok
  @retval 1 error
*/
static int send_change_user_packet(MCPVIO_EXT *mpvio,
                                   const uchar *data, int data_len)
{
  MYSQL *mysql= mpvio->mysql;
  char *buff, *end;
  int res= 1;
  size_t connect_attrs_len=
    (mysql->server_capabilities & CLIENT_CONNECT_ATTRS &&
     mysql->options.extension) ?
    mysql->options.extension->connection_attributes_length : 0;

  buff= my_alloca(USERNAME_LENGTH + data_len + 1 + NAME_LEN + 2 + NAME_LEN +
                  connect_attrs_len + 9 /* for the length of the attrs */);

  end= strmake(buff, mysql->user, USERNAME_LENGTH) + 1;

  if (!data_len)
    *end++= 0;
  else
  {
    DBUG_ASSERT(data_len <= 255);
    if (data_len > 255)
    {
      set_mysql_error(mysql, CR_MALFORMED_PACKET, unknown_sqlstate);
      goto error;
    }
    *end++= data_len;
    memcpy(end, data, data_len);
    end+= data_len;
  }
  end= strmake(end, mpvio->db ? mpvio->db : "", NAME_LEN) + 1;

  if (mysql->server_capabilities & CLIENT_PROTOCOL_41)
  {
    int2store((uchar*) end, (ushort) mysql->charset->number);
    end+= 2;
  }

  if (mysql->server_capabilities & CLIENT_PLUGIN_AUTH)
    end= strmake(end, mpvio->plugin->name, NAME_LEN) + 1;

  end= (char *) send_client_connect_attrs(mysql, (uchar *) end);

  res= simple_command(mysql, COM_CHANGE_USER,
                      (uchar*)buff, (ulong)(end-buff), 1);

error:
  return res;
}

/**
  Fill in the beginning of the client reply packet.

  Used to fill in the beginning of the client reply packet
  or the ssl request packet.

  @param       mysql     The mysql handler to operate
  @param[out]  buff      The buffer to receive the packet
  @param       buff_size The max size of the buffer. Used in debug only.
  @return                one past to where the buffer is filled

*/
static char *
mysql_fill_packet_header(MYSQL *mysql, char *buff,
                         size_t buff_size  __attribute__((unused)))
{
  NET *net= &mysql->net;
  char *end;
  uchar *buff_p= (uchar*) buff;
  (void)buff_size; /* avoid warnings */

  if (mysql->client_flag & CLIENT_PROTOCOL_41)
  {
    /* 4.1 server and 4.1 client has a 32 byte option flag */
    DBUG_ASSERT(buff_size >= 32);

    int4store(buff_p, mysql->client_flag);
    int4store(buff_p + 4, net->max_packet_size);
    buff[8]= (char) mysql->charset->number;
    memset(buff + 9, 0, 32 - 9);
    end= buff + 32;
  }
  else
  {
    DBUG_ASSERT(buff_size >= 5);
    DBUG_ASSERT(mysql->client_flag <= UINT_MAX16);

    int2store(buff_p, (uint16) mysql->client_flag);
    int3store(buff_p + 2, net->max_packet_size);
    end= buff + 5;
  }
  return end;
}


/**
  Calcualtes client capabilities in effect (mysql->client_flag)
  
  Needs to be called immediately after receiving the server handshake packet.

  @param  mysql   the connection context
  @param  db      The database specified by the client app
  @param  db      The client flag as specified by the client app
  */

static void
cli_calculate_client_flag(MYSQL *mysql, const char *db, ulong client_flag)
{
  mysql->client_flag= client_flag;
  mysql->client_flag|= mysql->options.client_flag;
  mysql->client_flag|= CLIENT_CAPABILITIES;

  if (mysql->client_flag & CLIENT_MULTI_STATEMENTS)
    mysql->client_flag|= CLIENT_MULTI_RESULTS;

#if defined(HAVE_OPENSSL) && !defined(EMBEDDED_LIBRARY)
  if (mysql->options.use_ssl)
    mysql->client_flag |= CLIENT_SSL;
#endif /* HAVE_OPENSSL && !EMBEDDED_LIBRARY*/

  if (db)
    mysql->client_flag|= CLIENT_CONNECT_WITH_DB;
  else
    mysql->client_flag&= ~CLIENT_CONNECT_WITH_DB;

  /* Remove options that server doesn't support */
  mysql->client_flag= mysql->client_flag &
    (~(CLIENT_COMPRESS | CLIENT_SSL | CLIENT_PROTOCOL_41)
    | mysql->server_capabilities);

  if(mysql->options.protocol == MYSQL_PROTOCOL_SOCKET &&
     mysql->options.extension->ssl_enforce == FALSE)
  {
    mysql->client_flag&= ~CLIENT_SSL;
    mysql->options.use_ssl= FALSE;
  }
#ifndef HAVE_COMPRESS
  mysql->client_flag&= ~CLIENT_COMPRESS;
#endif
}


/**
Establishes SSL if requested and supported.

@param  mysql   the connection handle
@retval 0       success
@retval 1       failure
*/
static int
cli_establish_ssl(MYSQL *mysql)
{
#ifdef HAVE_OPENSSL
  NET *net= &mysql->net;

  if (mysql->options.extension && mysql->options.extension->ssl_enforce)
  {
    /*
    ssl_enforce=1 means enforce ssl
    Don't fallback on unencrypted connection.
    */
    /* can't turn enforce on without turning on use_ssl too */
    DBUG_ASSERT(mysql->options.use_ssl);
    /* enforce=true takes precendence over use=false */
    if (!(mysql->server_capabilities & CLIENT_SSL))
    {
      set_mysql_extended_error(mysql, CR_SSL_CONNECTION_ERROR, unknown_sqlstate,
                               ER(CR_SSL_CONNECTION_ERROR),
                               "SSL is required but the server doesn't "
                               "support it"
                               );
      goto error;
    }
  }

  /*

  use_ssl=0 => Disable ssl and connect using unencrypted channel if server
  allows it

  use_ssl=1, ssl_enforce=0 (default) => attempt ssl connection if possible but
  fallback on unencrypted connection if possible. Do not attempt ssl connection
  if we are connecting with unix socket.

  */
  if ((mysql->server_capabilities & CLIENT_SSL) && mysql->options.use_ssl)
  {
    /* Do the SSL layering. */
    struct st_mysql_options *options= &mysql->options;
    struct st_VioSSLFd *ssl_fd;
    enum enum_ssl_init_error ssl_init_error;
    const char *cert_error;
    unsigned long ssl_error;
    char buff[33], *end;

    end= mysql_fill_packet_header(mysql, buff, sizeof(buff));

    /*
    Send mysql->client_flag, max_packet_size - unencrypted otherwise
    the server does not know we want to do SSL
    */
    MYSQL_TRACE(SEND_SSL_REQUEST, mysql, (end - buff, (const unsigned char*) buff));
    if (my_net_write(net, (uchar*) buff, (size_t) (end - buff)) || net_flush(net))
    {
      set_mysql_extended_error(mysql, CR_SERVER_LOST, unknown_sqlstate,
                               ER(CR_SERVER_LOST_EXTENDED),
                               "sending connection information to server",
                               errno);
      goto error;
    }

    MYSQL_TRACE_STAGE(mysql, SSL_NEGOTIATION);

    /* Create the VioSSLConnectorFd - init SSL and load certs */
    if (!(ssl_fd= new_VioSSLConnectorFd(options->ssl_key,
      options->ssl_cert,
      options->ssl_ca,
      options->ssl_capath,
      options->ssl_cipher,
      &ssl_init_error,
      options->extension ?
      options->extension->ssl_crl : NULL,
      options->extension ?
      options->extension->ssl_crlpath : NULL,
      options->extension ?
      options->extension->ssl_ctx_flags : 0)))
    {
      set_mysql_extended_error(mysql, CR_SSL_CONNECTION_ERROR, unknown_sqlstate,
                               ER(CR_SSL_CONNECTION_ERROR), sslGetErrString(ssl_init_error));
      goto error;
    }
    mysql->connector_fd= (unsigned char *) ssl_fd;

    /* Connect to the server */
    DBUG_PRINT("info", ("IO layer change in progress..."));
    MYSQL_TRACE(SSL_CONNECT, mysql, ());
    if (sslconnect(ssl_fd, net->vio,
      (long) (mysql->options.connect_timeout), &ssl_error))
    {
      char buf[512];
      ERR_error_string_n(ssl_error, buf, 512);
      buf[511]= 0;
      set_mysql_extended_error(mysql, CR_SSL_CONNECTION_ERROR, unknown_sqlstate,
                               ER(CR_SSL_CONNECTION_ERROR),
                               buf);
      goto error;
    }
    DBUG_PRINT("info", ("IO layer change done!"));

    /* Verify server cert */
    if ((mysql->client_flag & CLIENT_SSL_VERIFY_SERVER_CERT) &&
        ssl_verify_server_cert(net->vio, mysql->host, &cert_error))
    {
      set_mysql_extended_error(mysql, CR_SSL_CONNECTION_ERROR, unknown_sqlstate,
                               ER(CR_SSL_CONNECTION_ERROR), cert_error);
      goto error;
    }

    MYSQL_TRACE(SSL_CONNECTED, mysql, ());
    MYSQL_TRACE_STAGE(mysql, AUTHENTICATE);
  }

  return 0;

error:
  return 1;

#else
  (void)mysql; /* avoid warning */

#endif /* HAVE_OPENSSL */
  return 0;
}


#define MAX_CONNECTION_ATTR_STORAGE_LENGTH 65536

/**
  sends a client authentication packet (second packet in the 3-way handshake)

  Packet format (when the server is 4.0 or earlier):

    Bytes       Content
    -----       ----
    2           client capabilities
    3           max packet size
    n           user name, \0-terminated
    9           scramble_323, \0-terminated

  Packet format (when the server is 4.1 or newer):

    Bytes       Content
    -----       ----
    4           client capabilities
    4           max packet size
    1           charset number
    23          reserved (always 0)
    n           user name, \0-terminated
    n           plugin auth data (e.g. scramble), length encoded
    n           database name, \0-terminated
                (if CLIENT_CONNECT_WITH_DB is set in the capabilities)
    n           client auth plugin name - \0-terminated string,
                (if CLIENT_PLUGIN_AUTH is set in the capabilities)

  @retval 0 ok
  @retval 1 error
*/
static int send_client_reply_packet(MCPVIO_EXT *mpvio,
                                    const uchar *data, int data_len)
{
  MYSQL *mysql= mpvio->mysql;
  NET *net= &mysql->net;
  char *buff, *end;
  size_t buff_size;
  size_t connect_attrs_len=
    (mysql->server_capabilities & CLIENT_CONNECT_ATTRS &&
     mysql->options.extension) ?
    mysql->options.extension->connection_attributes_length : 0;

  DBUG_ASSERT(connect_attrs_len < MAX_CONNECTION_ATTR_STORAGE_LENGTH);


  /*
    Fixed size of the packet is 32 bytes. See mysql_fill_packet_header.
    +9 because data is a length encoded binary where meta data size is max 9.
  */
  buff_size= 33 + USERNAME_LENGTH + data_len + 9 + NAME_LEN + NAME_LEN + connect_attrs_len + 9;
  buff= my_alloca(buff_size);

  /* The client_flags is already calculated. Just fill in the packet header */
  end= mysql_fill_packet_header(mysql, buff, buff_size);

  DBUG_PRINT("info",("Server version = '%s'  capabilites: %lu  status: %u  client_flag: %lu",
		     mysql->server_version, mysql->server_capabilities,
		     mysql->server_status, mysql->client_flag));

  compile_time_assert(MYSQL_USERNAME_LENGTH == USERNAME_LENGTH);

  /* This needs to be changed as it's not useful with big packets */
  if (mysql->user[0])
    strmake(end, mysql->user, USERNAME_LENGTH);
  else
    read_user_name(end);

  /* We have to handle different version of handshake here */
  DBUG_PRINT("info",("user: %s",end));
  end= strend(end) + 1;
  if (data_len)
  {
    /*
      Since the older versions of server do not have
      CLIENT_PLUGIN_AUTH_LENENC_CLIENT_DATA capability,
      a check is performed on this before sending auth data.
      If lenenc support is not available, the data is sent
      in the format of first byte representing the length of
      the string followed by the actual string.
      */
    if (mysql->server_capabilities & CLIENT_PLUGIN_AUTH_LENENC_CLIENT_DATA)
      end= write_length_encoded_string4(end, (char *) (buff + buff_size),
                                       (char *) data,
                                       (char *) (data + data_len));
    else
      end= write_string(end, (char *) (buff + buff_size),
                       (char *) data,
                       (char *) (data + data_len));
    if (end == NULL)
      goto error;
  }
  else
    *end++= 0;

  /* Add database if needed */
  if (mpvio->db && (mysql->server_capabilities & CLIENT_CONNECT_WITH_DB))
  {
    end= strmake(end, mpvio->db, NAME_LEN) + 1;
    mysql->db= my_strdup(key_memory_MYSQL,
                         mpvio->db, MYF(MY_WME));
  }

  if (mysql->server_capabilities & CLIENT_PLUGIN_AUTH)
    end= strmake(end, mpvio->plugin->name, NAME_LEN) + 1;

  end= (char *) send_client_connect_attrs(mysql, (uchar *) end);

  /* Write authentication package */
  MYSQL_TRACE(SEND_AUTH_RESPONSE, mysql, (end-buff, (const unsigned char*)buff));
  if (my_net_write(net, (uchar*) buff, (size_t) (end-buff)) || net_flush(net))
  {
    set_mysql_extended_error(mysql, CR_SERVER_LOST, unknown_sqlstate,
                             ER(CR_SERVER_LOST_EXTENDED),
                             "sending authentication information",
                             errno);
    goto error;
  }
  MYSQL_TRACE(PACKET_SENT, mysql, (end-buff));
  return 0;

error:
  return 1;
}

/**
  vio->read_packet() callback method for client authentication plugins

  This function is called by a client authentication plugin, when it wants
  to read data from the server.
*/
static int client_mpvio_read_packet(struct st_plugin_vio *mpv, uchar **buf)
{
  MCPVIO_EXT *mpvio= (MCPVIO_EXT*)mpv;
  MYSQL *mysql= mpvio->mysql;
  ulong  pkt_len;

  /* there are cached data left, feed it to a plugin */
  if (mpvio->cached_server_reply.pkt)
  {
    *buf= mpvio->cached_server_reply.pkt;
    mpvio->cached_server_reply.pkt= 0;
    mpvio->packets_read++;
    return mpvio->cached_server_reply.pkt_len;
  }

  if (mpvio->packets_read == 0)
  {
    /*
      the server handshake packet came from the wrong plugin,
      or it's mysql_change_user(). Either way, there is no data
      for a plugin to read. send a dummy packet to the server
      to initiate a dialog.
    */
    if (client_mpvio_write_packet(mpv, 0, 0))
      return (int)packet_error;
  }

  /* otherwise read the data */
  pkt_len= (*mysql->methods->read_change_user_result)(mysql);
  mpvio->last_read_packet_len= pkt_len;
  *buf= mysql->net.read_pos;

  /* was it a request to change plugins ? */
  if (**buf == 254)
    return (int)packet_error; /* if yes, this plugin shan't continue */

  /*
    the server sends \1\255 or \1\254 instead of just \255 or \254 -
    for us to not confuse it with an error or "change plugin" packets.
    We remove this escaping \1 here.

    See also server_mpvio_write_packet() where the escaping is done.
  */
  if (pkt_len && **buf == 1)
  {
    (*buf)++;
    pkt_len--;
  }
  mpvio->packets_read++;
  return pkt_len;
}

/**
  vio->write_packet() callback method for client authentication plugins

  This function is called by a client authentication plugin, when it wants
  to send data to the server.

  It transparently wraps the data into a change user or authentication
  handshake packet, if neccessary.
*/
static int client_mpvio_write_packet(struct st_plugin_vio *mpv,
                                     const uchar *pkt, int pkt_len)
{
  int res;
  MCPVIO_EXT *mpvio= (MCPVIO_EXT*)mpv;

  if (mpvio->packets_written == 0)
  {
    if (mpvio->mysql_change_user)
      res= send_change_user_packet(mpvio, pkt, pkt_len);
    else
      res= send_client_reply_packet(mpvio, pkt, pkt_len);
  }
  else
  {
    NET *net= &mpvio->mysql->net;

    MYSQL_TRACE(SEND_AUTH_DATA, mpvio->mysql, (pkt_len, pkt));

    if (mpvio->mysql->thd)
      res= 1; /* no chit-chat in embedded */
    else
      res= my_net_write(net, pkt, pkt_len) || net_flush(net);

    if (!res)
    {
      MYSQL_TRACE(PACKET_SENT, mpvio->mysql, (pkt_len));
    }
    else
      set_mysql_extended_error(mpvio->mysql, CR_SERVER_LOST, unknown_sqlstate,
                               ER(CR_SERVER_LOST_EXTENDED),
                               "sending authentication information",
                               errno);
  }
  mpvio->packets_written++;
  return res;
}

/**
  fills MYSQL_PLUGIN_VIO_INFO structure with the information about the
  connection
*/
void mpvio_info(Vio *vio, MYSQL_PLUGIN_VIO_INFO *info)
{
  memset(info, 0, sizeof(*info));
  switch (vio->type) {
  case VIO_TYPE_TCPIP:
    info->protocol= MYSQL_VIO_TCP;
    info->socket= (int)vio_fd(vio);
    return;
  case VIO_TYPE_SOCKET:
    info->protocol= MYSQL_VIO_SOCKET;
    info->socket= (int)vio_fd(vio);
    return;
  case VIO_TYPE_SSL:
    {
      struct sockaddr addr;
      socklen_t addrlen= sizeof(addr);
      if (getsockname(vio_fd(vio), &addr, &addrlen))
        return;
      info->protocol= addr.sa_family == AF_UNIX ?
        MYSQL_VIO_SOCKET : MYSQL_VIO_TCP;
      info->socket= (int)vio_fd(vio);
      return;
    }
#ifdef _WIN32
  case VIO_TYPE_NAMEDPIPE:
    info->protocol= MYSQL_VIO_PIPE;
    info->handle= vio->hPipe;
    return;
#if defined (_WIN32) && !defined (EMBEDDED_LIBRARY)
  case VIO_TYPE_SHARED_MEMORY:
    info->protocol= MYSQL_VIO_MEMORY;
    info->handle= vio->handle_file_map; /* or what ? */
    return;
#endif
#endif
  default: DBUG_ASSERT(0);
  }
}

static void client_mpvio_info(MYSQL_PLUGIN_VIO *vio,
                              MYSQL_PLUGIN_VIO_INFO *info)
{
  MCPVIO_EXT *mpvio= (MCPVIO_EXT*)vio;
  mpvio_info(mpvio->mysql->net.vio, info);
}


my_bool libmysql_cleartext_plugin_enabled= 0;

static my_bool check_plugin_enabled(MYSQL *mysql, auth_plugin_t *plugin)
{
  if (plugin == &clear_password_client_plugin &&
      (!libmysql_cleartext_plugin_enabled &&
       (!mysql->options.extension ||
       !mysql->options.extension->enable_cleartext_plugin)))
  {
    set_mysql_extended_error(mysql, CR_AUTH_PLUGIN_CANNOT_LOAD,
                             unknown_sqlstate,
                             ER(CR_AUTH_PLUGIN_CANNOT_LOAD),
                             clear_password_client_plugin.name,
                             "plugin not enabled");
    return TRUE;
  }
  return FALSE;
}


/**
  Client side of the plugin driver authentication.

  @note this is used by both the mysql_real_connect and mysql_change_user

  @param mysql       mysql
  @param data        pointer to the plugin auth data (scramble) in the
                     handshake packet
  @param data_len    the length of the data
  @param data_plugin a plugin that data were prepared for
                     or 0 if it's mysql_change_user()
  @param db          initial db to use, can be 0

  @retval 0 ok
  @retval 1 error
*/
int run_plugin_auth(MYSQL *mysql, char *data, uint data_len,
                    const char *data_plugin, const char *db)
{
  const char    *auth_plugin_name;
  auth_plugin_t *auth_plugin;
  MCPVIO_EXT    mpvio;
  ulong		pkt_length;
  int           res;

  DBUG_ENTER ("run_plugin_auth");
  /* determine the default/initial plugin to use */
  if (mysql->options.extension && mysql->options.extension->default_auth &&
      mysql->server_capabilities & CLIENT_PLUGIN_AUTH)
  {
    auth_plugin_name= mysql->options.extension->default_auth;
    if (!(auth_plugin= (auth_plugin_t*) mysql_client_find_plugin(mysql,
                       auth_plugin_name, MYSQL_CLIENT_AUTHENTICATION_PLUGIN)))
      DBUG_RETURN (1); /* oops, not found */
  }
  else
  {
    auth_plugin= &native_password_client_plugin;
    auth_plugin_name= auth_plugin->name;
  }

  if (check_plugin_enabled(mysql, auth_plugin))
    DBUG_RETURN(1);

  DBUG_PRINT ("info", ("using plugin %s", auth_plugin_name));

  mysql->net.last_errno= 0; /* just in case */

  if (data_plugin && strcmp(data_plugin, auth_plugin_name))
  {
    /* data was prepared for a different plugin, don't show it to this one */
    data= 0;
    data_len= 0;
  }

  mpvio.mysql_change_user= data_plugin == 0;
  mpvio.cached_server_reply.pkt= (uchar*)data;
  mpvio.cached_server_reply.pkt_len= data_len;
  mpvio.read_packet= client_mpvio_read_packet;
  mpvio.write_packet= client_mpvio_write_packet;
  mpvio.info= client_mpvio_info;
  mpvio.mysql= mysql;
  mpvio.packets_read= mpvio.packets_written= 0;
  mpvio.db= db;
  mpvio.plugin= auth_plugin;

  MYSQL_TRACE(AUTH_PLUGIN, mysql, (auth_plugin->name));

  res= auth_plugin->authenticate_user((struct st_plugin_vio *)&mpvio, mysql);
  DBUG_PRINT ("info", ("authenticate_user returned %s", 
                       res == CR_OK ? "CR_OK" : 
                       res == CR_ERROR ? "CR_ERROR" :
                       res == CR_OK_HANDSHAKE_COMPLETE ? 
                         "CR_OK_HANDSHAKE_COMPLETE" : "error"));

  compile_time_assert(CR_OK == -1);
  compile_time_assert(CR_ERROR == 0);

  /*
    The connection may be closed. If so: do not try to read from the buffer.
  */
  if (res > CR_OK && 
      (!my_net_is_inited(&mysql->net) || mysql->net.read_pos[0] != 254))
  {
    /*
      the plugin returned an error. write it down in mysql,
      unless the error code is CR_ERROR and mysql->net.last_errno
      is already set (the plugin has done it)
    */
    DBUG_PRINT ("info", ("res=%d", res));
    if (res > CR_ERROR)
      set_mysql_error(mysql, res, unknown_sqlstate);
    else
      if (!mysql->net.last_errno)
        set_mysql_error(mysql, CR_UNKNOWN_ERROR, unknown_sqlstate);
    DBUG_RETURN (1);
  }

  /* read the OK packet (or use the cached value in mysql->net.read_pos */
  if (res == CR_OK)
    pkt_length= (*mysql->methods->read_change_user_result)(mysql);
  else /* res == CR_OK_HANDSHAKE_COMPLETE */
    pkt_length= mpvio.last_read_packet_len;

  DBUG_PRINT ("info", ("OK packet length=%lu", pkt_length));
  if (pkt_length == packet_error)
  {
    if (mysql->net.last_errno == CR_SERVER_LOST)
      set_mysql_extended_error(mysql, CR_SERVER_LOST, unknown_sqlstate,
                               ER(CR_SERVER_LOST_EXTENDED),
                               "reading authorization packet",
                               errno);
    DBUG_RETURN (1);
  }

  if (mysql->net.read_pos[0] == 254)
  {
    /* The server asked to use a different authentication plugin */
    if (pkt_length < 2)
    {
      set_mysql_error(mysql, CR_MALFORMED_PACKET,
                      unknown_sqlstate);        /* purecov: inspected */
      DBUG_RETURN(1);
    }
    else
    { 
      /* "use different plugin" packet */
      uint len;
      auth_plugin_name= (char*)mysql->net.read_pos + 1;
      len= (uint)strlen(auth_plugin_name); /* safe as my_net_read always appends \0 */
      mpvio.cached_server_reply.pkt_len= pkt_length - len - 2;
      mpvio.cached_server_reply.pkt= mysql->net.read_pos + len + 2;
      DBUG_PRINT ("info", ("change plugin packet from server for plugin %s",
                           auth_plugin_name));
    }

    if (!(auth_plugin= (auth_plugin_t *) mysql_client_find_plugin(mysql,
                         auth_plugin_name, MYSQL_CLIENT_AUTHENTICATION_PLUGIN)))
      DBUG_RETURN (1);

    if (check_plugin_enabled(mysql, auth_plugin))
      DBUG_RETURN(1);

    MYSQL_TRACE(AUTH_PLUGIN, mysql, (auth_plugin->name));

    mpvio.plugin= auth_plugin;
    res= auth_plugin->authenticate_user((struct st_plugin_vio *)&mpvio, mysql);

    DBUG_PRINT ("info", ("second authenticate_user returned %s", 
                         res == CR_OK ? "CR_OK" : 
                         res == CR_ERROR ? "CR_ERROR" :
                         res == CR_OK_HANDSHAKE_COMPLETE ? 
                         "CR_OK_HANDSHAKE_COMPLETE" : "error"));
    if (res > CR_OK)
    {
      if (res > CR_ERROR)
        set_mysql_error(mysql, res, unknown_sqlstate);
      else
        if (!mysql->net.last_errno)
          set_mysql_error(mysql, CR_UNKNOWN_ERROR, unknown_sqlstate);
      DBUG_RETURN (1);
    }

    if (res != CR_OK_HANDSHAKE_COMPLETE)
    {
      /* Read what server thinks about out new auth message report */
      if (cli_safe_read(mysql, NULL) == packet_error)
      {
        if (mysql->net.last_errno == CR_SERVER_LOST)
          set_mysql_extended_error(mysql, CR_SERVER_LOST, unknown_sqlstate,
                                   ER(CR_SERVER_LOST_EXTENDED),
                                   "reading final connect information",
                                   errno);
        DBUG_RETURN (1);
      }
    }
  }
  /*
    net->read_pos[0] should always be 0 here if the server implements
    the protocol correctly
  */
  res= (mysql->net.read_pos[0] != 0);

  MYSQL_TRACE(AUTHENTICATED, mysql, ());
  DBUG_RETURN(res);
}


/** set some default attributes */
static int
set_connect_attributes(MYSQL *mysql, char *buff, size_t buf_len)
{
  int rc= 0;

  /*
    Clean up any values set by the client code. We want these options as
    consistent as possible
  */
  rc+= mysql_options(mysql, MYSQL_OPT_CONNECT_ATTR_DELETE, "_client_name");
  rc+= mysql_options(mysql, MYSQL_OPT_CONNECT_ATTR_DELETE, "_os");
  rc+= mysql_options(mysql, MYSQL_OPT_CONNECT_ATTR_DELETE, "_platform");
  rc+= mysql_options(mysql, MYSQL_OPT_CONNECT_ATTR_DELETE, "_pid");
  rc+= mysql_options(mysql, MYSQL_OPT_CONNECT_ATTR_DELETE, "_thread");
  rc+= mysql_options(mysql, MYSQL_OPT_CONNECT_ATTR_DELETE, "_client_version");

  /*
   Now let's set up some values
  */
  rc+= mysql_options4(mysql, MYSQL_OPT_CONNECT_ATTR_ADD,
                     "_client_name", "libmysql");
  rc+= mysql_options4(mysql, MYSQL_OPT_CONNECT_ATTR_ADD,
                      "_client_version", PACKAGE_VERSION);
  rc+= mysql_options4(mysql, MYSQL_OPT_CONNECT_ATTR_ADD,
                      "_os", SYSTEM_TYPE);
  rc+= mysql_options4(mysql, MYSQL_OPT_CONNECT_ATTR_ADD,
                      "_platform", MACHINE_TYPE);
#ifdef _WIN32
  my_snprintf(buff, buf_len, "%lu", (ulong) GetCurrentProcessId());
#else
  my_snprintf(buff, buf_len, "%lu", (ulong) getpid());
#endif
  rc+= mysql_options4(mysql, MYSQL_OPT_CONNECT_ATTR_ADD, "_pid", buff);

#ifdef _WIN32
  my_snprintf(buff, buf_len, "%lu", (ulong) GetCurrentThreadId());
  rc+= mysql_options4(mysql, MYSQL_OPT_CONNECT_ATTR_ADD, "_thread", buff);
#endif

  return rc > 0 ? 1 : 0;
}


MYSQL * STDCALL 
CLI_MYSQL_REAL_CONNECT(MYSQL *mysql,const char *host, const char *user,
		       const char *passwd, const char *db,
		       uint port, const char *unix_socket,ulong client_flag)
{
  char		buff[NAME_LEN+USERNAME_LENGTH+100];
  int           scramble_data_len, pkt_scramble_len= 0;
  char          *end,*host_info= 0, *server_version_end, *pkt_end;
  char          *scramble_data;
  char          *scramble_buffer= NULL;
  const char    *scramble_plugin;
  ulong		pkt_length;
  NET		*net= &mysql->net;
  my_bool       scramble_buffer_allocated= FALSE;
#ifdef _WIN32
  HANDLE	hPipe=INVALID_HANDLE_VALUE;
#endif
#ifdef HAVE_SYS_UN_H
  struct	sockaddr_un UNIXaddr;
#endif
  DBUG_ENTER("mysql_real_connect");

  DBUG_PRINT("enter",("host: %s  db: %s  user: %s (client)",
		      host ? host : "(Null)",
		      db ? db : "(Null)",
		      user ? user : "(Null)"));

  /* Test whether we're already connected */
  if (net->vio)
  {
    set_mysql_error(mysql, CR_ALREADY_CONNECTED, unknown_sqlstate);
    DBUG_RETURN(0);
  }

  if (set_connect_attributes(mysql, buff, sizeof(buff)))
    DBUG_RETURN(0);

  mysql->methods= &client_methods;
  net->vio = 0;				/* If something goes wrong */
  mysql->client_flag=0;			/* For handshake */

  /* use default options */
  if (mysql->options.my_cnf_file || mysql->options.my_cnf_group)
  {
    mysql_read_default_options(&mysql->options,
			       (mysql->options.my_cnf_file ?
				mysql->options.my_cnf_file : "my"),
			       mysql->options.my_cnf_group);
    my_free(mysql->options.my_cnf_file);
    my_free(mysql->options.my_cnf_group);
    mysql->options.my_cnf_file=mysql->options.my_cnf_group=0;
  }

  /* Some empty-string-tests are done because of ODBC */
  if (!host || !host[0])
    host=mysql->options.host;
  if (!user || !user[0])
  {
    user=mysql->options.user;
    if (!user)
      user= "";
  }
  if (!passwd)
  {
    passwd=mysql->options.password;
#if !defined(MYSQL_SERVER)
    if (!passwd)
      passwd=getenv("MYSQL_PWD");		/* get it from environment */
#endif
    if (!passwd)
      passwd= "";
  }
  if (!db || !db[0])
    db=mysql->options.db;
  if (!port)
    port=mysql->options.port;
  if (!unix_socket)
    unix_socket=mysql->options.unix_socket;

  mysql->server_status=SERVER_STATUS_AUTOCOMMIT;
  DBUG_PRINT("info", ("Connecting"));

  MYSQL_TRACE_STAGE(mysql, CONNECTING);
  MYSQL_TRACE(CONNECTING, mysql, ());

  /*
    Part 0: Grab a socket and connect it to the server
  */
#if defined (_WIN32) && !defined (EMBEDDED_LIBRARY)
  if ((!mysql->options.protocol ||
       mysql->options.protocol == MYSQL_PROTOCOL_MEMORY) &&
      (!host || !strcmp(host,LOCAL_HOST)))
  {
    HANDLE handle_map;
    DBUG_PRINT("info", ("Using shared memory"));

    handle_map= create_shared_memory(mysql, net,
                                     get_win32_connect_timeout(mysql));

    if (handle_map == INVALID_HANDLE_VALUE)
    {
      DBUG_PRINT("error",
		 ("host: '%s'  socket: '%s'  shared memory: %s  have_tcpip: %d",
		  host ? host : "<null>",
		  unix_socket ? unix_socket : "<null>",
		  (int) mysql->options.shared_memory_base_name,
		  (int) have_tcpip));
      if (mysql->options.protocol == MYSQL_PROTOCOL_MEMORY)
	goto error;

      /*
        Try also with PIPE or TCP/IP. Clear the error from
        create_shared_memory().
      */

      net_clear_error(net);
    }
    else
    {
      mysql->options.protocol=MYSQL_PROTOCOL_MEMORY;
      unix_socket = 0;
      host=mysql->options.shared_memory_base_name;
      my_snprintf(host_info=buff, sizeof(buff)-1,
                  ER(CR_SHARED_MEMORY_CONNECTION), host);
    }
  }
#endif /* _WIN32 && !EMBEDDED_LIBRARY */
#if defined(HAVE_SYS_UN_H)
  if (!net->vio &&
      (!mysql->options.protocol ||
       mysql->options.protocol == MYSQL_PROTOCOL_SOCKET) &&
      (unix_socket || mysql_unix_port) &&
      (!host || !strcmp(host,LOCAL_HOST)))
  {
    my_socket sock= socket(AF_UNIX, SOCK_STREAM, 0);
    DBUG_PRINT("info", ("Using socket"));
    if (sock == SOCKET_ERROR)
    {
      set_mysql_extended_error(mysql, CR_SOCKET_CREATE_ERROR,
                               unknown_sqlstate,
                               ER(CR_SOCKET_CREATE_ERROR),
                               socket_errno);
      goto error;
    }

    net->vio= vio_new(sock, VIO_TYPE_SOCKET,
                      VIO_LOCALHOST | VIO_BUFFERED_READ);
    if (!net->vio)
    {
      DBUG_PRINT("error",("Unknow protocol %d ", mysql->options.protocol));
      set_mysql_error(mysql, CR_CONN_UNKNOW_PROTOCOL, unknown_sqlstate);
      closesocket(sock);
      goto error;
    }

    host= LOCAL_HOST;
    if (!unix_socket)
      unix_socket= mysql_unix_port;
    host_info= (char*) ER(CR_LOCALHOST_CONNECTION);
    DBUG_PRINT("info", ("Using UNIX sock '%s'", unix_socket));

    memset(&UNIXaddr, 0, sizeof(UNIXaddr));
    UNIXaddr.sun_family= AF_UNIX;
    strmake(UNIXaddr.sun_path, unix_socket, sizeof(UNIXaddr.sun_path)-1);

#ifndef MCP_BUG22389653
    if (mysql->options.extension && mysql->options.extension->retry_count)
      my_net_set_retry_count(net, mysql->options.extension->retry_count);
#endif

    if (vio_socket_connect(net->vio, (struct sockaddr *) &UNIXaddr,
                           sizeof(UNIXaddr), get_vio_connect_timeout(mysql)))
    {
      DBUG_PRINT("error",("Got error %d on connect to local server",
			  socket_errno));
      set_mysql_extended_error(mysql, CR_CONNECTION_ERROR,
                               unknown_sqlstate,
                               ER(CR_CONNECTION_ERROR),
                               unix_socket, socket_errno);
      vio_delete(net->vio);
      net->vio= 0;
      goto error;
    }
    mysql->options.protocol=MYSQL_PROTOCOL_SOCKET;
  }
#elif defined(_WIN32)
  if (!net->vio &&
      (mysql->options.protocol == MYSQL_PROTOCOL_PIPE ||
       (host && !strcmp(host,LOCAL_HOST_NAMEDPIPE)) ||
       (! have_tcpip && (unix_socket || !host && is_NT()))))
  {
    hPipe= create_named_pipe(mysql, get_win32_connect_timeout(mysql),
                             &host, &unix_socket);

    if (hPipe == INVALID_HANDLE_VALUE)
    {
      DBUG_PRINT("error",
		 ("host: '%s'  socket: '%s'  have_tcpip: %d",
		  host ? host : "<null>",
		  unix_socket ? unix_socket : "<null>",
		  (int) have_tcpip));
      if (mysql->options.protocol == MYSQL_PROTOCOL_PIPE ||
	  (host && !strcmp(host,LOCAL_HOST_NAMEDPIPE)) ||
	  (unix_socket && !strcmp(unix_socket,MYSQL_NAMEDPIPE)))
	goto error;
      /* Try also with TCP/IP */
    }
    else
    {
      net->vio= vio_new_win32pipe(hPipe);
      my_snprintf(host_info=buff, sizeof(buff)-1,
                  ER(CR_NAMEDPIPE_CONNECTION), unix_socket);
    }
  }
#endif
  DBUG_PRINT("info", ("net->vio: %p  protocol: %d",
                      net->vio, mysql->options.protocol));
  if (!net->vio &&
      (!mysql->options.protocol ||
       mysql->options.protocol == MYSQL_PROTOCOL_TCP))
  {
    struct addrinfo *res_lst, *client_bind_ai_lst= NULL, hints, *t_res;
    char port_buf[NI_MAXSERV];
    my_socket sock= SOCKET_ERROR;
    int gai_errno, saved_error= 0, status= -1, bind_result= 0;
    uint flags= VIO_BUFFERED_READ;

    unix_socket=0;				/* This is not used */

    if (!port)
      port= mysql_port;

    if (!host)
      host= LOCAL_HOST;

    my_snprintf(host_info=buff, sizeof(buff)-1, ER(CR_TCP_CONNECTION), host);
    DBUG_PRINT("info",("Server name: '%s'.  TCP sock: %d", host, port));

    memset(&hints, 0, sizeof(hints));
    hints.ai_socktype= SOCK_STREAM;
    hints.ai_protocol= IPPROTO_TCP;
    hints.ai_family= AF_UNSPEC;

    DBUG_PRINT("info",("IPV6 getaddrinfo %s", host));
    my_snprintf(port_buf, NI_MAXSERV, "%d", port);
    gai_errno= getaddrinfo(host, port_buf, &hints, &res_lst);

    if (gai_errno != 0) 
    { 
      /* 
        For DBUG we are keeping the right message but for client we default to
        historical error message.
      */
      DBUG_PRINT("info",("IPV6 getaddrinfo error %d", gai_errno));
      set_mysql_extended_error(mysql, CR_UNKNOWN_HOST, unknown_sqlstate,
                               ER(CR_UNKNOWN_HOST), host, errno);

      goto error;
    }

    /* Get address info for client bind name if it is provided */
    if (mysql->options.ci.bind_address)
    {
      int bind_gai_errno= 0;

      DBUG_PRINT("info",("Resolving addresses for client bind: '%s'",
                         mysql->options.ci.bind_address));
      /* Lookup address info for name */
      bind_gai_errno= getaddrinfo(mysql->options.ci.bind_address, 0,
                                  &hints, &client_bind_ai_lst);
      if (bind_gai_errno)
      {
        DBUG_PRINT("info",("client bind getaddrinfo error %d", bind_gai_errno));
        set_mysql_extended_error(mysql, CR_UNKNOWN_HOST, unknown_sqlstate,
                                 ER(CR_UNKNOWN_HOST),
                                 mysql->options.ci.bind_address,
                                 bind_gai_errno);

        freeaddrinfo(res_lst);
        goto error;
      }
      DBUG_PRINT("info", ("  got address info for client bind name"));
    }

    /*
      A hostname might map to multiple IP addresses (IPv4/IPv6). Go over the
      list of IP addresses until a successful connection can be established.
      For each IP address, attempt to bind the socket to each client address
      for the client-side bind hostname until the bind is successful.
    */
    DBUG_PRINT("info", ("Try connect on all addresses for host."));
    for (t_res= res_lst; t_res; t_res= t_res->ai_next)
    {
      DBUG_PRINT("info", ("Create socket, family: %d  type: %d  proto: %d",
                          t_res->ai_family, t_res->ai_socktype,
                          t_res->ai_protocol));

      sock= socket(t_res->ai_family, t_res->ai_socktype, t_res->ai_protocol);
      if (sock == SOCKET_ERROR)
      {
        DBUG_PRINT("info", ("Socket created was invalid"));
        /* Try next address if there is one */
        saved_error= socket_errno;
        continue;
      }

      if (client_bind_ai_lst)
      {
        struct addrinfo* curr_bind_ai= NULL;
        DBUG_PRINT("info", ("Attempting to bind socket to bind address(es)"));

        /*
           We'll attempt to bind to each of the addresses returned, until
           we find one that works.
           If none works, we'll try the next destination host address
           (if any)
        */
        curr_bind_ai= client_bind_ai_lst;

        while (curr_bind_ai != NULL)
        {
          /* Attempt to bind the socket to the given address */
          bind_result= bind(sock,
                            curr_bind_ai->ai_addr,
                            curr_bind_ai->ai_addrlen);
          if (!bind_result)
            break;   /* Success */

          DBUG_PRINT("info", ("bind failed, attempting another bind address"));
          /* Problem with the bind, move to next address if present */
          curr_bind_ai= curr_bind_ai->ai_next;
        }

        if (bind_result)
        {
          /*
            Could not bind to any client-side address with this destination
             Try the next destination address (if any)
          */
          DBUG_PRINT("info", ("All bind attempts with this address failed"));
          saved_error= socket_errno;
          closesocket(sock);
          continue;
        }
        DBUG_PRINT("info", ("Successfully bound client side of socket"));
      }

      /* Create a new Vio object to abstract the socket. */
      if (!net->vio)
      {
        if (!(net->vio= vio_new(sock, VIO_TYPE_TCPIP, flags)))
        {
          set_mysql_error(mysql, CR_OUT_OF_MEMORY, unknown_sqlstate);
          closesocket(sock);
          freeaddrinfo(res_lst);
          if (client_bind_ai_lst)
            freeaddrinfo(client_bind_ai_lst);
          goto error;
        }
      }
      /* Just reinitialize if one is already allocated. */
      else if (vio_reset(net->vio, VIO_TYPE_TCPIP, sock, NULL, flags))
      {
        set_mysql_error(mysql, CR_UNKNOWN_ERROR, unknown_sqlstate);
        closesocket(sock);
        freeaddrinfo(res_lst);
        if (client_bind_ai_lst)
          freeaddrinfo(client_bind_ai_lst);
        goto error;
      }

      DBUG_PRINT("info", ("Connect socket"));
<<<<<<< HEAD
      status= vio_socket_connect(net->vio, t_res->ai_addr,
                                 (socklen_t)t_res->ai_addrlen,
=======

#ifndef MCP_BUG22389653
      if (mysql->options.extension && mysql->options.extension->retry_count)
        my_net_set_retry_count(net, mysql->options.extension->retry_count);
#endif

      status= vio_socket_connect(net->vio, t_res->ai_addr, t_res->ai_addrlen,
>>>>>>> 05c2f1c3
                                 get_vio_connect_timeout(mysql));
      /*
        Here we rely on vio_socket_connect() to return success only if
        the connect attempt was really successful. Otherwise we would
        stop trying another address, believing we were successful.
      */
      if (!status)
        break;

      /*
        Save either the socket error status or the error code of
        the failed vio_connection operation. It is necessary to
        avoid having it overwritten by later operations.
      */
      saved_error= socket_errno;

      DBUG_PRINT("info", ("No success, try next address."));
    }
    DBUG_PRINT("info",
               ("End of connect attempts, sock: %d  status: %d  error: %d",
                sock, status, saved_error));

    freeaddrinfo(res_lst);
    if (client_bind_ai_lst)
      freeaddrinfo(client_bind_ai_lst);

    if (sock == SOCKET_ERROR)
    {
      set_mysql_extended_error(mysql, CR_IPSOCK_ERROR, unknown_sqlstate,
                                ER(CR_IPSOCK_ERROR), saved_error);
      goto error;
    }

    if (status)
    {
      DBUG_PRINT("error",("Got error %d on connect to '%s'", saved_error, host));
      set_mysql_extended_error(mysql, CR_CONN_HOST_ERROR, unknown_sqlstate,
                                ER(CR_CONN_HOST_ERROR), host, saved_error);
      goto error;
    }
  }

  DBUG_PRINT("info", ("net->vio: %p", net->vio));
  if (!net->vio)
  {
    DBUG_PRINT("error",("Unknow protocol %d ",mysql->options.protocol));
    set_mysql_error(mysql, CR_CONN_UNKNOW_PROTOCOL, unknown_sqlstate);
    goto error;
  }

  if (my_net_init(net, net->vio))
  {
    vio_delete(net->vio);
    net->vio = 0;
    set_mysql_error(mysql, CR_OUT_OF_MEMORY, unknown_sqlstate);
    goto error;
  }
  vio_keepalive(net->vio,TRUE);

  /* If user set read_timeout, let it override the default */
  if (mysql->options.read_timeout)
    my_net_set_read_timeout(net, mysql->options.read_timeout);

  /* If user set write_timeout, let it override the default */
  if (mysql->options.write_timeout)
    my_net_set_write_timeout(net, mysql->options.write_timeout);

#ifndef MCP_BUG22389653
  /* If user set retry_count, let it override the default */
  if (mysql->options.extension && mysql->options.extension->retry_count)
    my_net_set_retry_count(net, mysql->options.extension->retry_count);
#endif

  if (mysql->options.max_allowed_packet)
    net->max_packet_size= mysql->options.max_allowed_packet;

  MYSQL_TRACE(CONNECTED, mysql, ());
  MYSQL_TRACE_STAGE(mysql, WAIT_FOR_INIT_PACKET);

  /* Get version info */
  mysql->protocol_version= PROTOCOL_VERSION;	/* Assume this */
  if (mysql->options.connect_timeout &&
      (vio_io_wait(net->vio, VIO_IO_EVENT_READ,
                   get_vio_connect_timeout(mysql)) < 1))
  {
    set_mysql_extended_error(mysql, CR_SERVER_LOST, unknown_sqlstate,
                             ER(CR_SERVER_LOST_EXTENDED),
                             "waiting for initial communication packet",
                             socket_errno);
    goto error;
  }

  /*
    Part 1: Connection established, read and parse first packet
  */
  DBUG_PRINT("info", ("Read first packet."));

  if ((pkt_length=cli_safe_read(mysql, NULL)) == packet_error)
  {
    if (mysql->net.last_errno == CR_SERVER_LOST)
      set_mysql_extended_error(mysql, CR_SERVER_LOST, unknown_sqlstate,
                               ER(CR_SERVER_LOST_EXTENDED),
                               "reading initial communication packet",
                               socket_errno);
    goto error;
  }
  pkt_end= (char*)net->read_pos + pkt_length;
  /* Check if version of protocol matches current one */
  mysql->protocol_version= net->read_pos[0];
  DBUG_DUMP("packet",(uchar*) net->read_pos,10);
  DBUG_PRINT("info",("mysql protocol version %d, server=%d",
		     PROTOCOL_VERSION, mysql->protocol_version));
  if (mysql->protocol_version != PROTOCOL_VERSION)
  {
    set_mysql_extended_error(mysql, CR_VERSION_ERROR, unknown_sqlstate,
                             ER(CR_VERSION_ERROR), mysql->protocol_version,
                             PROTOCOL_VERSION);
    goto error;
  }
  server_version_end= end= strend((char*) net->read_pos+1);
  mysql->thread_id=uint4korr((uchar*) end + 1);
  end+=5;
  /* 
    Scramble is split into two parts because old clients do not understand
    long scrambles; here goes the first part.
  */
  scramble_data= end;
  scramble_data_len= AUTH_PLUGIN_DATA_PART_1_LENGTH + 1;
  scramble_plugin= NULL;
  end+= scramble_data_len;

  if (pkt_end >= end + 1)
    mysql->server_capabilities=uint2korr((uchar*) end);
  if (pkt_end >= end + 18)
  {
    /* New protocol with 16 bytes to describe server characteristics */
    mysql->server_language=end[2];
    mysql->server_status=uint2korr((uchar*) end + 3);
    mysql->server_capabilities|= uint2korr((uchar*) end + 5) << 16;
    pkt_scramble_len= end[7];
    if (pkt_scramble_len < 0)
    {
      set_mysql_error(mysql, CR_MALFORMED_PACKET,
                      unknown_sqlstate);        /* purecov: inspected */
      goto error;
    }
  }
  end+= 18;

  if (mysql_init_character_set(mysql))
    goto error;

  /* Save connection information */
  if (!my_multi_malloc(key_memory_MYSQL,
                       MYF(0),
		       &mysql->host_info, (uint) strlen(host_info)+1,
		       &mysql->host,      (uint) strlen(host)+1,
		       &mysql->unix_socket,unix_socket ?
		       (uint) strlen(unix_socket)+1 : (uint) 1,
		       &mysql->server_version,
		       (uint) (server_version_end - (char*) net->read_pos + 1),
		       NullS) ||
      !(mysql->user=my_strdup(key_memory_MYSQL,
                              user,MYF(0))) ||
      !(mysql->passwd=my_strdup(key_memory_MYSQL,
                                passwd,MYF(0))))
  {
    set_mysql_error(mysql, CR_OUT_OF_MEMORY, unknown_sqlstate);
    goto error;
  }
  my_stpcpy(mysql->host_info,host_info);
  my_stpcpy(mysql->host,host);
  if (unix_socket)
    my_stpcpy(mysql->unix_socket,unix_socket);
  else
    mysql->unix_socket=0;
  my_stpcpy(mysql->server_version,(char*) net->read_pos+1);
  mysql->port=port;

  if (pkt_end >= end + SCRAMBLE_LENGTH - AUTH_PLUGIN_DATA_PART_1_LENGTH + 1)

  {
    /*
     move the first scramble part - directly in the NET buffer -
     to get a full continuous scramble. We've read all the header,
     and can overwrite it now.
    */
    memmove(end - AUTH_PLUGIN_DATA_PART_1_LENGTH, scramble_data,
            AUTH_PLUGIN_DATA_PART_1_LENGTH);
    scramble_data= end - AUTH_PLUGIN_DATA_PART_1_LENGTH;
    if (mysql->server_capabilities & CLIENT_PLUGIN_AUTH)
    {
      scramble_data_len= pkt_scramble_len;
      scramble_plugin= scramble_data + scramble_data_len;
      if (scramble_data + scramble_data_len > pkt_end)
        scramble_data_len= (int)(pkt_end - scramble_data);
    }
    else
    {
      scramble_data_len= (int)(pkt_end - scramble_data);
      scramble_plugin= native_password_plugin_name;
    }
  }
  else
  {
    set_mysql_error(mysql, CR_MALFORMED_PACKET, unknown_sqlstate);
    goto error;
  }

  MYSQL_TRACE(INIT_PACKET_RECEIVED, mysql, (pkt_length, net->read_pos));
  MYSQL_TRACE_STAGE(mysql, AUTHENTICATE);

#if defined (_WIN32) && !defined (EMBEDDED_LIBRARY)
  if (!(mysql->options.extension && mysql->options.extension->ssl_enforce) &&
      (mysql->options.protocol == MYSQL_PROTOCOL_MEMORY || mysql->options.protocol == MYSQL_PROTOCOL_PIPE))
  {
    mysql->options.use_ssl= FALSE;
  }
#endif
  /* try and bring up SSL if possible */
  cli_calculate_client_flag(mysql, db, client_flag);

  /*
    Allocate separate buffer for scramble data if we are going
    to attempt TLS connection. This would prevent a possible
    overwrite through my_net_write.
  */
  if (scramble_data_len && mysql->options.use_ssl)
  {
    if (!(scramble_buffer= (char *) my_malloc(key_memory_MYSQL_HANDSHAKE,
                                              scramble_data_len, MYF(MY_WME))))
    {
      set_mysql_error(mysql, CR_OUT_OF_MEMORY, unknown_sqlstate);
      goto error;
    }
    scramble_buffer_allocated= TRUE;
    memcpy(scramble_buffer, scramble_data, scramble_data_len);
  }
  else
  {
    scramble_buffer= scramble_data;
  }

  if (cli_establish_ssl(mysql))
    goto error;

  /*
    Part 2: invoke the plugin to send the authentication data to the server
  */

  if (run_plugin_auth(mysql, scramble_buffer, scramble_data_len,
                      scramble_plugin, db))
    goto error;

  if (scramble_buffer_allocated == TRUE)
  {
    scramble_buffer_allocated= FALSE;
    my_free(scramble_buffer);
  }

  MYSQL_TRACE_STAGE(mysql, READY_FOR_COMMAND);

  /*
    Part 3: authenticated, finish the initialization of the connection
  */

  if (mysql->client_flag & CLIENT_COMPRESS)      /* We will use compression */
    net->compress=1;

#ifdef CHECK_LICENSE 
  if (check_license(mysql))
    goto error;
#endif

  if (db && !mysql->db && mysql_select_db(mysql, db))
  {
    if (mysql->net.last_errno == CR_SERVER_LOST)
        set_mysql_extended_error(mysql, CR_SERVER_LOST, unknown_sqlstate,
                                 ER(CR_SERVER_LOST_EXTENDED),
                                 "Setting intital database",
                                 errno);
    goto error;
  }

  /*
     Using init_commands is not supported when connecting from within the
     server.
  */
#ifndef MYSQL_SERVER
  if (mysql->options.init_commands)
  {
    DYNAMIC_ARRAY *init_commands= mysql->options.init_commands;
    char **ptr= (char**)init_commands->buffer;
    char **end_command= ptr + init_commands->elements;

    my_bool reconnect=mysql->reconnect;
    mysql->reconnect=0;

    for (; ptr < end_command; ptr++)
    {
      int status;

      if (mysql_real_query(mysql,*ptr, (ulong) strlen(*ptr)))
	goto error;

      do {
        if (mysql->fields)
        {
          MYSQL_RES *res;
          if (!(res= cli_use_result(mysql)))
            goto error;
          mysql_free_result(res);
        }
        if ((status= mysql_next_result(mysql)) > 0)
          goto error;
      } while (status == 0);
    }
    mysql->reconnect=reconnect;
  }
#endif

  DBUG_PRINT("exit", ("Mysql handler: 0x%lx", (long) mysql));
  DBUG_RETURN(mysql);

error:
  DBUG_PRINT("error",("message: %u/%s (%s)",
                      net->last_errno,
                      net->sqlstate,
                      net->last_error));
  {
    /* Free alloced memory */
    end_server(mysql);
    mysql_close_free(mysql);
    if (!(client_flag & CLIENT_REMEMBER_OPTIONS))
      mysql_close_free_options(mysql);
    if (scramble_buffer_allocated)
      my_free(scramble_buffer);
  }
  DBUG_RETURN(0);
}


my_bool mysql_reconnect(MYSQL *mysql)
{
  MYSQL tmp_mysql;
  DBUG_ENTER("mysql_reconnect");
  DBUG_ASSERT(mysql);
  DBUG_PRINT("enter", ("mysql->reconnect: %d", mysql->reconnect));

  if (!mysql->reconnect ||
      (mysql->server_status & SERVER_STATUS_IN_TRANS) || !mysql->host_info)
  {
    /* Allow reconnect next time */
    mysql->server_status&= ~SERVER_STATUS_IN_TRANS;
    set_mysql_error(mysql, CR_SERVER_GONE_ERROR, unknown_sqlstate);
    DBUG_RETURN(1);
  }
  mysql_init(&tmp_mysql);
  tmp_mysql.options= mysql->options;
  tmp_mysql.options.my_cnf_file= tmp_mysql.options.my_cnf_group= 0;

  if (!mysql_real_connect(&tmp_mysql,mysql->host,mysql->user,mysql->passwd,
			  mysql->db, mysql->port, mysql->unix_socket,
			  mysql->client_flag | CLIENT_REMEMBER_OPTIONS))
  {
    memset(&tmp_mysql.options, 0, sizeof(tmp_mysql.options));
    mysql_close(&tmp_mysql);
    mysql->net.last_errno= tmp_mysql.net.last_errno;
    my_stpcpy(mysql->net.last_error, tmp_mysql.net.last_error);
    my_stpcpy(mysql->net.sqlstate, tmp_mysql.net.sqlstate);
    DBUG_RETURN(1);
  }
  if (mysql_set_character_set(&tmp_mysql, mysql->charset->csname))
  {
    DBUG_PRINT("error", ("mysql_set_character_set() failed"));
    memset(&tmp_mysql.options, 0, sizeof(tmp_mysql.options));
    mysql_close(&tmp_mysql);
    mysql->net.last_errno= tmp_mysql.net.last_errno;
    my_stpcpy(mysql->net.last_error, tmp_mysql.net.last_error);
    my_stpcpy(mysql->net.sqlstate, tmp_mysql.net.sqlstate);
    DBUG_RETURN(1);
  }

  DBUG_PRINT("info", ("reconnect succeded"));
  tmp_mysql.reconnect= 1;
  tmp_mysql.free_me= mysql->free_me;

  /* Move prepared statements (if any) over to the new mysql object */
  tmp_mysql.stmts= mysql->stmts;
  mysql->stmts= 0;

  /* Don't free options as these are now used in tmp_mysql */
  memset(&mysql->options, 0, sizeof(mysql->options));
  mysql->free_me=0;
  mysql_close(mysql);
  *mysql=tmp_mysql;
  net_clear(&mysql->net, 1);
  mysql->affected_rows= ~(my_ulonglong) 0;
  DBUG_RETURN(0);
}


/**************************************************************************
  Set current database
**************************************************************************/

int STDCALL
mysql_select_db(MYSQL *mysql, const char *db)
{
  int error;
  DBUG_ENTER("mysql_select_db");
  DBUG_PRINT("enter",("db: '%s'",db));

  if ((error=simple_command(mysql,COM_INIT_DB, (const uchar*) db,
                            (ulong) strlen(db),0)))
    DBUG_RETURN(error);
  my_free(mysql->db);
  mysql->db=my_strdup(key_memory_MYSQL,
                      db,MYF(MY_WME));
  DBUG_RETURN(0);
}


/*************************************************************************
  Send a QUIT to the server and close the connection
  If handle is alloced by mysql connect free it.
*************************************************************************/

void mysql_close_free_options(MYSQL *mysql)
{
  DBUG_ENTER("mysql_close_free_options");

  my_free(mysql->options.user);
  my_free(mysql->options.host);
  my_free(mysql->options.password);
  my_free(mysql->options.unix_socket);
  my_free(mysql->options.db);
  my_free(mysql->options.my_cnf_file);
  my_free(mysql->options.my_cnf_group);
  my_free(mysql->options.charset_dir);
  my_free(mysql->options.charset_name);
  my_free(mysql->options.ci.client_ip);
  /* ci.bind_adress is union with client_ip, already freed above */
  if (mysql->options.init_commands)
  {
    DYNAMIC_ARRAY *init_commands= mysql->options.init_commands;
    char **ptr= (char**)init_commands->buffer;
    char **end= ptr + init_commands->elements;
    for (; ptr<end; ptr++)
      my_free(*ptr);
    delete_dynamic(init_commands);
    my_free(init_commands);
  }
#if defined(HAVE_OPENSSL) && !defined(EMBEDDED_LIBRARY)
  mysql_ssl_free(mysql);
#endif /* HAVE_OPENSSL && !EMBEDDED_LIBRARY */
#if defined (_WIN32) && !defined (EMBEDDED_LIBRARY)
  if (mysql->options.shared_memory_base_name != def_shared_memory_base_name)
    my_free(mysql->options.shared_memory_base_name);
#endif /* _WIN32 && !EMBEDDED_LIBRARY */
  if (mysql->options.extension)
  {
    my_free(mysql->options.extension->plugin_dir);
    my_free(mysql->options.extension->default_auth);
    my_free(mysql->options.extension->server_public_key_path);
    my_hash_free(&mysql->options.extension->connection_attributes);
    my_free(mysql->options.extension);
  }
  memset(&mysql->options, 0, sizeof(mysql->options));
  DBUG_VOID_RETURN;
}


/*
  Free all memory allocated in a MYSQL handle but preserve
  current options if any.
*/

void mysql_close_free(MYSQL *mysql)
{
  my_free(mysql->host_info);
  my_free(mysql->user);
  my_free(mysql->passwd);
  my_free(mysql->db);

  /* Free extension if any */
  if (mysql->extension)
    mysql_extension_free(mysql->extension);

  my_free(mysql->info_buffer);
  mysql->info_buffer= 0;

  /* Clear pointers for better safety */
  mysql->host_info= NULL;
  mysql->user= NULL;
  mysql->passwd= NULL;
  mysql->db= NULL;
  mysql->extension= NULL;
}


/**
  For use when the connection to the server has been lost (in which case 
  the server has discarded all information about prepared statements
  associated with the connection).

  Mark all statements in mysql->stmts by setting stmt->mysql= 0 if the
  statement has transitioned beyond the MYSQL_STMT_INIT_DONE state, and
  unlink the statement from the mysql->stmts list.

  The remaining pruned list of statements (if any) is kept in mysql->stmts.

  @param mysql       pointer to the MYSQL object

  @return none
*/
static void mysql_prune_stmt_list(MYSQL *mysql)
{
  LIST *pruned_list= NULL;

  while(mysql->stmts)
  {
    LIST *element= mysql->stmts;
    MYSQL_STMT *stmt;

    mysql->stmts= list_delete(element, element);
    stmt= (MYSQL_STMT *) element->data;
    if (stmt->state != MYSQL_STMT_INIT_DONE)
    {
      stmt->mysql= 0;
      stmt->last_errno= CR_SERVER_LOST;
      my_stpcpy(stmt->last_error, ER(CR_SERVER_LOST));
      my_stpcpy(stmt->sqlstate, unknown_sqlstate);
    }
    else
    {
      pruned_list= list_add(pruned_list, element);
    }
  }

  mysql->stmts= pruned_list;
}


/*
  Clear connection pointer of every statement: this is necessary
  to give error on attempt to use a prepared statement of closed
  connection.

  SYNOPSYS
    mysql_detach_stmt_list()
      stmt_list  pointer to mysql->stmts
      func_name  name of calling function

  NOTE
    There is similar code in mysql_reconnect(), so changes here
    should also be reflected there.
*/

void mysql_detach_stmt_list(LIST **stmt_list __attribute__((unused)),
                            const char *func_name __attribute__((unused)))
{
#ifdef MYSQL_CLIENT
  /* Reset connection handle in all prepared statements. */
  LIST *element= *stmt_list;
  char buff[MYSQL_ERRMSG_SIZE];
  DBUG_ENTER("mysql_detach_stmt_list");

  my_snprintf(buff, sizeof(buff)-1, ER(CR_STMT_CLOSED), func_name);
  for (; element; element= element->next)
  {
    MYSQL_STMT *stmt= (MYSQL_STMT *) element->data;
    set_stmt_error(stmt, CR_STMT_CLOSED, unknown_sqlstate, buff);
    stmt->mysql= 0;
    /* No need to call list_delete for statement here */
  }
  *stmt_list= 0;
  DBUG_VOID_RETURN;
#endif /* MYSQL_CLIENT */
}


void STDCALL mysql_close(MYSQL *mysql)
{
  DBUG_ENTER("mysql_close");
  if (mysql)					/* Some simple safety */
  {
    /* If connection is still up, send a QUIT message */
    if (mysql->net.vio != 0)
    {
      free_old_query(mysql);
      mysql->status=MYSQL_STATUS_READY; /* Force command */
      simple_command(mysql,COM_QUIT,(uchar*) 0,0,1);
      mysql->reconnect=0;
      end_server(mysql);			/* Sets mysql->net.vio= 0 */
    }
    mysql_close_free_options(mysql);
    mysql_close_free(mysql);
    mysql_detach_stmt_list(&mysql->stmts, "mysql_close");
#ifndef MYSQL_SERVER
    if (mysql->thd)
      (*mysql->methods->free_embedded_thd)(mysql);
#endif
    if (mysql->free_me)
      my_free(mysql);
  }
  DBUG_VOID_RETURN;
}


static my_bool cli_read_query_result(MYSQL *mysql)
{
  uchar *pos;
  ulong field_count;
  ulong length;
  DBUG_ENTER("cli_read_query_result");

  if ((length = cli_safe_read(mysql, NULL)) == packet_error)
    DBUG_RETURN(1);
  free_old_query(mysql);		/* Free old result */
#ifdef MYSQL_CLIENT			/* Avoid warn of unused labels*/
get_info:
#endif
  pos=(uchar*) mysql->net.read_pos;
  if ((field_count= net_field_length(&pos)) == 0)
  {
    read_ok_ex(mysql, length);
#if defined(CLIENT_PROTOCOL_TRACING)
    if (mysql->server_status & SERVER_MORE_RESULTS_EXISTS)
      MYSQL_TRACE_STAGE(mysql, WAIT_FOR_RESULT);
    else
      MYSQL_TRACE_STAGE(mysql, READY_FOR_COMMAND);
#endif
    DBUG_RETURN(0);
  }
#ifdef MYSQL_CLIENT
  if (field_count == NULL_LENGTH)		/* LOAD DATA LOCAL INFILE */
  {
    int error;

    MYSQL_TRACE_STAGE(mysql, FILE_REQUEST);

    if (!(mysql->options.client_flag & CLIENT_LOCAL_FILES))
    {
      set_mysql_error(mysql, CR_MALFORMED_PACKET, unknown_sqlstate);
      DBUG_RETURN(1);
    }   

    error= handle_local_infile(mysql,(char*) pos);

    MYSQL_TRACE_STAGE(mysql, WAIT_FOR_RESULT);

    if ((length= cli_safe_read(mysql, NULL)) == packet_error || error)
      DBUG_RETURN(1);
    goto get_info;				/* Get info packet */
  }
#endif
  if (!(mysql->server_status & SERVER_STATUS_AUTOCOMMIT))
    mysql->server_status|= SERVER_STATUS_IN_TRANS;

  MYSQL_TRACE_STAGE(mysql, WAIT_FOR_FIELD_DEF);

  if (!(mysql->fields=cli_read_metadata(mysql, field_count, protocol_41(mysql) ? 7:5)))
  {
    free_root(&mysql->field_alloc,MYF(0));
    DBUG_RETURN(1);
  }
  mysql->status= MYSQL_STATUS_GET_RESULT;
  mysql->field_count= (uint) field_count;

  MYSQL_TRACE_STAGE(mysql, WAIT_FOR_ROW);

  DBUG_PRINT("exit",("ok"));
  DBUG_RETURN(0);
}


/*
  Send the query and return so we can do something else.
  Needs to be followed by mysql_read_query_result() when we want to
  finish processing it.
*/

int STDCALL
mysql_send_query(MYSQL* mysql, const char* query, ulong length)
{
  STATE_INFO *info;

  DBUG_ENTER("mysql_send_query");

  if ((info= STATE_DATA(mysql)))
    free_state_change_info(mysql->extension);

  DBUG_RETURN(simple_command(mysql, COM_QUERY, (uchar*) query, length, 1));
}


int STDCALL
mysql_real_query(MYSQL *mysql, const char *query, ulong length)
{
  int retval;
  DBUG_ENTER("mysql_real_query");
  DBUG_PRINT("enter",("handle: %p", mysql));
  DBUG_PRINT("query",("Query = '%-.*s'", (int) length, query));
  DBUG_EXECUTE_IF("inject_ER_NET_READ_INTERRUPTED",
                  {
                    mysql->net.last_errno= ER_NET_READ_INTERRUPTED;
                    DBUG_SET("-d,inject_ER_NET_READ_INTERRUPTED");
                    DBUG_RETURN(1);
                  });

  if (mysql_send_query(mysql,query,length))
    DBUG_RETURN(1);
  retval= (int) (*mysql->methods->read_query_result)(mysql);
  DBUG_RETURN(retval);
}


/**************************************************************************
  Alloc result struct for buffered results. All rows are read to buffer.
  mysql_data_seek may be used.
**************************************************************************/

MYSQL_RES * STDCALL mysql_store_result(MYSQL *mysql)
{
  MYSQL_RES *result;
  DBUG_ENTER("mysql_store_result");

  if (!mysql->fields)
    DBUG_RETURN(0);
  if (mysql->status != MYSQL_STATUS_GET_RESULT)
  {
    set_mysql_error(mysql, CR_COMMANDS_OUT_OF_SYNC, unknown_sqlstate);
    DBUG_RETURN(0);
  }
  mysql->status=MYSQL_STATUS_READY;		/* server is ready */
  if (!(result=(MYSQL_RES*) my_malloc(key_memory_MYSQL_RES,
                                      (uint) (sizeof(MYSQL_RES)+
					      sizeof(ulong) *
					      mysql->field_count),
				      MYF(MY_WME | MY_ZEROFILL))))
  {
    set_mysql_error(mysql, CR_OUT_OF_MEMORY, unknown_sqlstate);
    DBUG_RETURN(0);
  }
  result->methods= mysql->methods;
  result->eof=1;				/* Marker for buffered */
  result->lengths=(ulong*) (result+1);
  if (!(result->data=
	(*mysql->methods->read_rows)(mysql,mysql->fields,mysql->field_count)))
  {
    my_free(result);
    DBUG_RETURN(0);
  }
  mysql->affected_rows= result->row_count= result->data->rows;
  result->data_cursor=	result->data->data;
  result->fields=	mysql->fields;
  result->field_alloc= mysql->field_alloc;
  result->field_count=	mysql->field_count;
  /* The rest of result members is zerofilled in my_malloc */
  mysql->fields=0;				/* fields is now in result */
  clear_alloc_root(&mysql->field_alloc);
  /* just in case this was mistakenly called after mysql_stmt_execute() */
  mysql->unbuffered_fetch_owner= 0;
  DBUG_RETURN(result);				/* Data fetched */
}


/**************************************************************************
  Alloc struct for use with unbuffered reads. Data is fetched by domand
  when calling to mysql_fetch_row.
  mysql_data_seek is a noop.

  No other queries may be specified with the same MYSQL handle.
  There shouldn't be much processing per row because mysql server shouldn't
  have to wait for the client (and will not wait more than 30 sec/packet).
**************************************************************************/

static MYSQL_RES * cli_use_result(MYSQL *mysql)
{
  MYSQL_RES *result;
  DBUG_ENTER("cli_use_result");

  if (!mysql->fields)
    DBUG_RETURN(0);
  if (mysql->status != MYSQL_STATUS_GET_RESULT)
  {
    set_mysql_error(mysql, CR_COMMANDS_OUT_OF_SYNC, unknown_sqlstate);
    DBUG_RETURN(0);
  }
  if (!(result=(MYSQL_RES*) my_malloc(key_memory_MYSQL_RES,
                                      sizeof(*result)+
				      sizeof(ulong)*mysql->field_count,
				      MYF(MY_WME | MY_ZEROFILL))))
    DBUG_RETURN(0);
  result->lengths=(ulong*) (result+1);
  result->methods= mysql->methods;
  if (!(result->row=(MYSQL_ROW)
	my_malloc(key_memory_MYSQL_ROW,
                  sizeof(result->row[0])*(mysql->field_count+1), MYF(MY_WME))))
  {					/* Ptrs: to one row */
    my_free(result);
    DBUG_RETURN(0);
  }
  result->fields=	mysql->fields;
  result->field_alloc= mysql->field_alloc;
  result->field_count=	mysql->field_count;
  result->current_field=0;
  result->handle=	mysql;
  result->current_row=	0;
  mysql->fields=0;			/* fields is now in result */
  clear_alloc_root(&mysql->field_alloc);
  mysql->status=MYSQL_STATUS_USE_RESULT;
  mysql->unbuffered_fetch_owner= &result->unbuffered_fetch_cancelled;
  DBUG_RETURN(result);			/* Data is read to be fetched */
}


/**************************************************************************
  Return next row of the query results
**************************************************************************/

MYSQL_ROW STDCALL
mysql_fetch_row(MYSQL_RES *res)
{
  DBUG_ENTER("mysql_fetch_row");
  if (!res->data)
  {						/* Unbufferred fetch */
    if (!res->eof)
    {
      MYSQL *mysql= res->handle;
      if (mysql->status != MYSQL_STATUS_USE_RESULT)
      {
        set_mysql_error(mysql,
                        res->unbuffered_fetch_cancelled ? 
                        CR_FETCH_CANCELED : CR_COMMANDS_OUT_OF_SYNC,
                        unknown_sqlstate);
      }
      else if (!(read_one_row(mysql, res->field_count, res->row, res->lengths)))
      {
	res->row_count++;
	DBUG_RETURN(res->current_row=res->row);
      }
      DBUG_PRINT("info",("end of data"));
      res->eof=1;
      mysql->status=MYSQL_STATUS_READY;
      /*
        Reset only if owner points to us: there is a chance that somebody
        started new query after mysql_stmt_close():
      */
      if (mysql->unbuffered_fetch_owner == &res->unbuffered_fetch_cancelled)
        mysql->unbuffered_fetch_owner= 0;
      /* Don't clear handle in mysql_free_result */
      res->handle=0;
    }
    DBUG_RETURN((MYSQL_ROW) NULL);
  }
  {
    MYSQL_ROW tmp;
    if (!res->data_cursor)
    {
      DBUG_PRINT("info",("end of data"));
      DBUG_RETURN(res->current_row=(MYSQL_ROW) NULL);
    }
    tmp = res->data_cursor->data;
    res->data_cursor = res->data_cursor->next;
    DBUG_RETURN(res->current_row=tmp);
  }
}


/**************************************************************************
  Get column lengths of the current row
  If one uses mysql_use_result, res->lengths contains the length information,
  else the lengths are calculated from the offset between pointers.
**************************************************************************/

ulong * STDCALL
mysql_fetch_lengths(MYSQL_RES *res)
{
  MYSQL_ROW column;

  if (!(column=res->current_row))
    return 0;					/* Something is wrong */
  if (res->data)
    (*res->methods->fetch_lengths)(res->lengths, column, res->field_count);
  return res->lengths;
}

int STDCALL
mysql_options(MYSQL *mysql,enum mysql_option option, const void *arg)
{
  DBUG_ENTER("mysql_option");
  DBUG_PRINT("enter",("option: %d",(int) option));
  switch (option) {
  case MYSQL_OPT_CONNECT_TIMEOUT:
    mysql->options.connect_timeout= *(uint*) arg;
    break;
  case MYSQL_OPT_READ_TIMEOUT:
    mysql->options.read_timeout= *(uint*) arg;
    break;
  case MYSQL_OPT_WRITE_TIMEOUT:
    mysql->options.write_timeout= *(uint*) arg;
    break;
  case MYSQL_OPT_COMPRESS:
    mysql->options.compress= 1;			/* Remember for connect */
    mysql->options.client_flag|= CLIENT_COMPRESS;
    break;
  case MYSQL_OPT_NAMED_PIPE:			/* This option is depricated */
    mysql->options.protocol=MYSQL_PROTOCOL_PIPE; /* Force named pipe */
    break;
  case MYSQL_OPT_LOCAL_INFILE:			/* Allow LOAD DATA LOCAL ?*/
    if (!arg || MY_TEST(*(uint*) arg))
      mysql->options.client_flag|= CLIENT_LOCAL_FILES;
    else
      mysql->options.client_flag&= ~CLIENT_LOCAL_FILES;
    break;
  case MYSQL_INIT_COMMAND:
    add_init_command(&mysql->options,arg);
    break;
  case MYSQL_READ_DEFAULT_FILE:
    my_free(mysql->options.my_cnf_file);
    mysql->options.my_cnf_file=my_strdup(key_memory_mysql_options,
                                         arg,MYF(MY_WME));
    break;
  case MYSQL_READ_DEFAULT_GROUP:
    my_free(mysql->options.my_cnf_group);
    mysql->options.my_cnf_group=my_strdup(key_memory_mysql_options,
                                          arg,MYF(MY_WME));
    break;
  case MYSQL_SET_CHARSET_DIR:
    my_free(mysql->options.charset_dir);
    mysql->options.charset_dir=my_strdup(key_memory_mysql_options,
                                         arg,MYF(MY_WME));
    break;
  case MYSQL_SET_CHARSET_NAME:
    my_free(mysql->options.charset_name);
    mysql->options.charset_name=my_strdup(key_memory_mysql_options,
                                          arg,MYF(MY_WME));
    break;
  case MYSQL_OPT_PROTOCOL:
    mysql->options.protocol= *(uint*) arg;
    break;
  case MYSQL_SHARED_MEMORY_BASE_NAME:
#if defined (_WIN32) && !defined (EMBEDDED_LIBRARY)
    if (mysql->options.shared_memory_base_name != def_shared_memory_base_name)
      my_free(mysql->options.shared_memory_base_name);
    mysql->options.shared_memory_base_name=my_strdup(key_memory_mysql_options,
                                                     arg,MYF(MY_WME));
#endif
    break;
  case MYSQL_OPT_USE_REMOTE_CONNECTION:
  case MYSQL_OPT_USE_EMBEDDED_CONNECTION:
  case MYSQL_OPT_GUESS_CONNECTION:
    mysql->options.methods_to_use= option;
    break;
  case MYSQL_SET_CLIENT_IP:
    my_free(mysql->options.ci.client_ip);
    mysql->options.ci.client_ip= my_strdup(key_memory_mysql_options,
                                           arg, MYF(MY_WME));
    break;
  case MYSQL_SECURE_AUTH:
    if (!*(my_bool *) arg)
      DBUG_RETURN(1);
    break;
  case MYSQL_REPORT_DATA_TRUNCATION:
    mysql->options.report_data_truncation= MY_TEST(*(my_bool *) arg);
    break;
  case MYSQL_OPT_RECONNECT:
    mysql->reconnect= *(my_bool *) arg;
    break;
  case MYSQL_OPT_BIND:
    my_free(mysql->options.ci.bind_address);
    mysql->options.ci.bind_address= my_strdup(key_memory_mysql_options,
                                              arg, MYF(MY_WME));
    break;
  case MYSQL_OPT_SSL_VERIFY_SERVER_CERT:
    if (*(my_bool*) arg)
      mysql->options.client_flag|= CLIENT_SSL_VERIFY_SERVER_CERT;
    else
      mysql->options.client_flag&= ~CLIENT_SSL_VERIFY_SERVER_CERT;
    break;
  case MYSQL_PLUGIN_DIR:
    EXTENSION_SET_STRING(&mysql->options, plugin_dir, arg);
    break;
  case MYSQL_DEFAULT_AUTH:
    EXTENSION_SET_STRING(&mysql->options, default_auth, arg);
    break;
  case MYSQL_OPT_SSL_KEY:      SET_SSL_OPTION(ssl_key, arg);     break;
  case MYSQL_OPT_SSL_CERT:     SET_SSL_OPTION(ssl_cert, arg);    break;
  case MYSQL_OPT_SSL_CA:       SET_SSL_OPTION(ssl_ca, arg);      break;
  case MYSQL_OPT_SSL_CAPATH:   SET_SSL_OPTION(ssl_capath, arg);  break;
  case MYSQL_OPT_SSL_CIPHER:   SET_SSL_OPTION(ssl_cipher, arg);  break;
  case MYSQL_OPT_TLS_VERSION:
#if defined(HAVE_OPENSSL) && !defined(EMBEDDED_LIBRARY)
                               ENSURE_EXTENSIONS_PRESENT(&mysql->options);
                               EXTENSION_SET_SSL_STRING(&mysql->options,
                                                        tls_version, arg);
                               if((mysql->options.extension->ssl_ctx_flags=
                                   process_tls_version(mysql->options.extension->tls_version)) == -1)
                                 DBUG_RETURN(1);
#endif
                               break;
  case MYSQL_OPT_SSL_CRL:      EXTENSION_SET_SSL_STRING(&mysql->options,
                                                        ssl_crl, arg);
                               break;
  case MYSQL_OPT_SSL_CRLPATH:  EXTENSION_SET_SSL_STRING(&mysql->options,
                                                        ssl_crlpath, arg);
                               break;
  case MYSQL_OPT_SSL_ENFORCE:
#if defined(HAVE_OPENSSL) && !defined(EMBEDDED_LIBRARY)
                               ENSURE_EXTENSIONS_PRESENT(&mysql->options);
	                       mysql->options.extension->ssl_enforce=
				 (*(my_bool *) arg) ? TRUE : FALSE;
                               mysql->options.use_ssl= mysql->options.extension->ssl_enforce;
#endif
                               break;
  case MYSQL_SERVER_PUBLIC_KEY:
    EXTENSION_SET_STRING(&mysql->options, server_public_key_path, arg);
    break;

  case MYSQL_OPT_CONNECT_ATTR_RESET:
    ENSURE_EXTENSIONS_PRESENT(&mysql->options);
    if (my_hash_inited(&mysql->options.extension->connection_attributes))
    {
      my_hash_free(&mysql->options.extension->connection_attributes);
      mysql->options.extension->connection_attributes_length= 0;
    }
    break;
  case MYSQL_OPT_CONNECT_ATTR_DELETE:
    ENSURE_EXTENSIONS_PRESENT(&mysql->options);
    if (my_hash_inited(&mysql->options.extension->connection_attributes))
    {
      size_t len;
      uchar *elt;

      len= arg ? strlen(arg) : 0;

      if (len)
      {
        elt= my_hash_search(&mysql->options.extension->connection_attributes,
                            arg, len);
        if (elt)
        {
          LEX_STRING *attr= (LEX_STRING *) elt;
          LEX_STRING *key= attr, *value= attr + 1;

          mysql->options.extension->connection_attributes_length-=
            get_length_store_length(key->length) + key->length +
            get_length_store_length(value->length) + value->length;

          my_hash_delete(&mysql->options.extension->connection_attributes,
                         elt);

        }
      }
    }
    break;
  case MYSQL_ENABLE_CLEARTEXT_PLUGIN:
    ENSURE_EXTENSIONS_PRESENT(&mysql->options);
    mysql->options.extension->enable_cleartext_plugin= 
      (*(my_bool*) arg) ? TRUE : FALSE;
    break;
#ifndef MCP_BUG22389653
  case MYSQL_OPT_RETRY_COUNT:
     ENSURE_EXTENSIONS_PRESENT(&mysql->options);
     mysql->options.extension->retry_count=
       (*(uint*) arg);
    break;
#endif
  case MYSQL_OPT_CAN_HANDLE_EXPIRED_PASSWORDS:
    if (*(my_bool*) arg)
      mysql->options.client_flag|= CLIENT_CAN_HANDLE_EXPIRED_PASSWORDS;
    else
      mysql->options.client_flag&= ~CLIENT_CAN_HANDLE_EXPIRED_PASSWORDS;
    break;

  case MYSQL_OPT_MAX_ALLOWED_PACKET:
    if (mysql)
      mysql->options.max_allowed_packet= (*(ulong *) arg);
    else
      g_max_allowed_packet= (*(ulong *) arg);
    break;

  case MYSQL_OPT_NET_BUFFER_LENGTH:
    g_net_buffer_length= (*(ulong *) arg);
    break;

  default:
    DBUG_RETURN(1);
  }
  DBUG_RETURN(0);
}


/**
  Return the current values for the options settable through mysql_options()

  Returns the current values for all of the connection options.
  Callers should not manipulate the returned data !
  Data are valid at the time of returning them until the next C API CALL
  arg should always be a pointer to a variable of the appropriate type.
  type of variable, based on the parameter:

  uint
    MYSQL_OPT_CONNECT_TIMEOUT, MYSQL_OPT_READ_TIMEOUT, MYSQL_OPT_WRITE_TIMEOUT,
    MYSQL_OPT_PROTOCOL

  my_bool
    MYSQL_OPT_COMPRESS, MYSQL_OPT_LOCAL_INFILE, MYSQL_OPT_USE_REMOTE_CONNECTION,
    MYSQL_OPT_USE_EMBEDDED_CONNECTION, MYSQL_OPT_GUESS_CONNECTION,
    MYSQL_SECURE_AUTH, MYSQL_REPORT_DATA_TRUNCATION, MYSQL_OPT_RECONNECT,
    MYSQL_OPT_SSL_VERIFY_SERVER_CERT, MYSQL_OPT_SSL_ENFORCE,
    MYSQL_ENABLE_CLEARTEXT_PLUGIN, MYSQL_OPT_CAN_HANDLE_EXPIRED_PASSWORDS

  const char *
    MYSQL_READ_DEFAULT_FILE, MYSQL_READ_DEFAULT_GROUP,
    MYSQL_SET_CHARSET_DIR, MYSQL_SET_CHARSET_NAME, MYSQL_SHARED_MEMORY_BASE_NAME,
    MYSQL_SET_CLIENT_IP, MYSQL_OPT_BIND, MYSQL_PLUGIN_DIR, MYSQL_DEFAULT_AUTH,
    MYSQL_OPT_SSL_KEY, MYSQL_OPT_SSL_CERT, MYSQL_OPT_SSL_CA, MYSQL_OPT_SSL_CAPATH,
    MYSQL_OPT_SSL_CIPHER, MYSQL_OPT_SSL_CRL, MYSQL_OPT_SSL_CRLPATH, MYSQL_OPT_TLS_VERSION,
    MYSQL_SERVER_PUBLIC_KEY

  <none, error returned>
    MYSQL_OPT_NAMED_PIPE, MYSQL_OPT_CONNECT_ATTR_RESET,
    MYSQL_OPT_CONNECT_ATTR_DELETE, MYSQL_INIT_COMMAND

  @param      mysql       The MYSQL connection to operate on
  @param      option      The option to return the value for
  @param  out arg         Must be non-null. Receives the current value.
  @return status
  @retval 0 SUCCESS
*/

int STDCALL
mysql_get_option(MYSQL *mysql, enum mysql_option option, const void *arg)
{
  DBUG_ENTER("mysql_option");
  DBUG_PRINT("enter", ("option: %d", (int)option));

  if (!arg)
    DBUG_RETURN(1);

  switch (option) {
  case MYSQL_OPT_CONNECT_TIMEOUT:
    *((uint *)arg) = mysql->options.connect_timeout;
    break;
  case MYSQL_OPT_READ_TIMEOUT:
    *((uint *)arg)= mysql->options.read_timeout;
    break;
  case MYSQL_OPT_WRITE_TIMEOUT:
    *((uint *)arg)= mysql->options.write_timeout;
    break;
  case MYSQL_OPT_COMPRESS:
    *((my_bool *)arg) = mysql->options.compress ? TRUE : FALSE;
    break;
  case MYSQL_OPT_LOCAL_INFILE:			/* Allow LOAD DATA LOCAL ?*/
    *((uint *)arg)= (mysql->options.client_flag & CLIENT_LOCAL_FILES) ?
                    TRUE : FALSE;
    break;
  case MYSQL_READ_DEFAULT_FILE:
    *((char **)arg)= mysql->options.my_cnf_file;
    break;
  case MYSQL_READ_DEFAULT_GROUP:
    *((char **)arg)= mysql->options.my_cnf_group;
    break;
  case MYSQL_SET_CHARSET_DIR:
    *((char **)arg)= mysql->options.charset_dir;
    break;
  case MYSQL_SET_CHARSET_NAME:
    *((char **)arg)= mysql->options.charset_name;
    break;
  case MYSQL_OPT_PROTOCOL:
    *((uint *)arg)= mysql->options.protocol;
    break;
  case MYSQL_SHARED_MEMORY_BASE_NAME:
#if defined (_WIN32) && !defined (EMBEDDED_LIBRARY)
    *((char **)arg)= mysql->options.shared_memory_base_name;
#else
    *((const char **)arg)= "";
#endif
    break;
  case MYSQL_OPT_USE_REMOTE_CONNECTION:
    *((my_bool *)arg)=
      (mysql->options.methods_to_use == MYSQL_OPT_USE_REMOTE_CONNECTION) ?
                                        TRUE : FALSE;
    break;
  case MYSQL_OPT_USE_EMBEDDED_CONNECTION:
    *((my_bool *)arg) =
      (mysql->options.methods_to_use == MYSQL_OPT_USE_EMBEDDED_CONNECTION) ?
    TRUE : FALSE;
    break;
  case MYSQL_OPT_GUESS_CONNECTION:
    *((my_bool *)arg) =
      (mysql->options.methods_to_use == MYSQL_OPT_GUESS_CONNECTION) ?
    TRUE : FALSE;
    break;
  case MYSQL_SET_CLIENT_IP:
    *((char **)arg) = mysql->options.ci.client_ip;
    break;
  case MYSQL_SECURE_AUTH:
    *((my_bool *)arg)= TRUE;
    break;
  case MYSQL_REPORT_DATA_TRUNCATION:
    *((my_bool *)arg)= mysql->options.report_data_truncation;
    break;
  case MYSQL_OPT_RECONNECT:
    *((my_bool *)arg)= mysql->reconnect;
    break;
  case MYSQL_OPT_BIND:
    *((char **)arg)= mysql->options.ci.bind_address;
    break;
  case MYSQL_OPT_SSL_VERIFY_SERVER_CERT:
    *((my_bool *)arg) = (mysql->options.client_flag &
                         CLIENT_SSL_VERIFY_SERVER_CERT) ? TRUE : FALSE;
    break;
  case MYSQL_PLUGIN_DIR:
    *((char **)arg)= mysql->options.extension ?
                     mysql->options.extension->plugin_dir : NULL;
    break;
  case MYSQL_DEFAULT_AUTH:
    *((char **)arg)= mysql->options.extension ?
                     mysql->options.extension->default_auth : NULL;
    break;
  case MYSQL_OPT_SSL_KEY:
    *((char **)arg)= mysql->options.ssl_key;
    break;
  case MYSQL_OPT_SSL_CERT:
    *((char **)arg)= mysql->options.ssl_cert;
    break;
  case MYSQL_OPT_SSL_CA:
    *((char **)arg)= mysql->options.ssl_ca;
    break;
  case MYSQL_OPT_SSL_CAPATH:
    *((char **)arg)= mysql->options.ssl_capath;
    break;
  case MYSQL_OPT_SSL_CIPHER:
    *((char **)arg)= mysql->options.ssl_cipher;
    break;
  case MYSQL_OPT_TLS_VERSION:
    *((char **)arg)= mysql->options.extension ?
                     mysql->options.extension->tls_version : NULL;
    break;
  case MYSQL_OPT_SSL_CRL:
    *((char **)arg)= mysql->options.extension ?
                     mysql->options.extension->ssl_crl : NULL;
    break;
  case MYSQL_OPT_SSL_CRLPATH:
    *((char **)arg)= mysql->options.extension ?
                     mysql->options.extension->ssl_crlpath : NULL;
    break;
  case MYSQL_OPT_SSL_ENFORCE:
    *((my_bool *)arg)= (mysql->options.extension &&
                        mysql->options.extension->ssl_enforce) ? TRUE : FALSE;
    break;
  case MYSQL_SERVER_PUBLIC_KEY:
    *((char **)arg)= mysql->options.extension ?
                     mysql->options.extension->server_public_key_path : NULL;
    break;
  case MYSQL_ENABLE_CLEARTEXT_PLUGIN:
    *((my_bool *)arg)= (mysql->options.extension &&
                        mysql->options.extension->enable_cleartext_plugin) ?
			TRUE : FALSE;
    break;
  case MYSQL_OPT_CAN_HANDLE_EXPIRED_PASSWORDS:
    *((my_bool*)arg)= (mysql->options.client_flag &
                       CLIENT_CAN_HANDLE_EXPIRED_PASSWORDS) ? TRUE : FALSE;
    break;

  case MYSQL_OPT_MAX_ALLOWED_PACKET:
    if (mysql)
      *((ulong*)arg)= mysql->options.max_allowed_packet;
    else
      *((ulong*)arg)= g_max_allowed_packet;
    break;

  case MYSQL_OPT_NET_BUFFER_LENGTH:
    *((ulong*)arg)= g_net_buffer_length;
    break;

  case MYSQL_OPT_NAMED_PIPE:			/* This option is depricated */
  case MYSQL_INIT_COMMAND:                      /* Cumulative */
  case MYSQL_OPT_CONNECT_ATTR_RESET:            /* Cumulative */
  case MYSQL_OPT_CONNECT_ATTR_DELETE:           /* Cumulative */
  default:
    DBUG_RETURN(1);
  }
  DBUG_RETURN(0);
}


/**
  A function to return the key from a connection attribute
*/
uchar *
get_attr_key(LEX_STRING *part, size_t *length,
             my_bool not_used __attribute__((unused)))
{
  *length= part[0].length;
  return (uchar *) part[0].str;
}

int STDCALL
mysql_options4(MYSQL *mysql,enum mysql_option option,
               const void *arg1, const void *arg2)
{
  DBUG_ENTER("mysql_option");
  DBUG_PRINT("enter",("option: %d",(int) option));

  switch (option)
  {
  case MYSQL_OPT_CONNECT_ATTR_ADD:
    {
      LEX_STRING *elt;
      char *key, *value;
      size_t key_len= arg1 ? strlen(arg1) : 0,
             value_len= arg2 ? strlen(arg2) : 0;
      size_t attr_storage_length= key_len + value_len;

      /* we can't have a zero length key */
      if (!key_len)
      {
        set_mysql_error(mysql, CR_INVALID_PARAMETER_NO, unknown_sqlstate);
        DBUG_RETURN(1);
      }

      /* calculate the total storage length of the attribute */
      attr_storage_length+= get_length_store_length(key_len);
      attr_storage_length+= get_length_store_length(value_len);

      ENSURE_EXTENSIONS_PRESENT(&mysql->options);

      /*
        Throw and error if the maximum combined length of the attribute value
        will be greater than the maximum that we can safely transmit.
      */
      if (attr_storage_length +
          mysql->options.extension->connection_attributes_length >
          MAX_CONNECTION_ATTR_STORAGE_LENGTH)
      {
        set_mysql_error(mysql, CR_INVALID_PARAMETER_NO, unknown_sqlstate);
        DBUG_RETURN(1);
      }

      if (!my_hash_inited(&mysql->options.extension->connection_attributes))
      {
        if (my_hash_init(&mysql->options.extension->connection_attributes,
                     &my_charset_bin, 0, 0, 0, (my_hash_get_key) get_attr_key,
                     my_free, HASH_UNIQUE,
                     key_memory_mysql_options))
        {
          set_mysql_error(mysql, CR_OUT_OF_MEMORY, unknown_sqlstate);
          DBUG_RETURN(1);
        }
      }
      if (!my_multi_malloc(key_memory_mysql_options,
                           MY_WME,
                           &elt, 2 * sizeof(LEX_STRING),
                           &key, key_len + 1,
                           &value, value_len + 1,
                           NULL))
      {
        set_mysql_error(mysql, CR_OUT_OF_MEMORY, unknown_sqlstate);
        DBUG_RETURN(1);
      }
      elt[0].str= key; elt[0].length= key_len;
      elt[1].str= value; elt[1].length= value_len;
      if (key_len)
        memcpy(key, arg1, key_len);
      key[key_len]= 0;
      if (value_len)
        memcpy(value, arg2, value_len);
      value[value_len]= 0;
      if (my_hash_insert(&mysql->options.extension->connection_attributes,
                     (uchar *) elt))
      {
        /* can't insert the value */
        my_free(elt);
        set_mysql_error(mysql, CR_DUPLICATE_CONNECTION_ATTR,
                        unknown_sqlstate);
        DBUG_RETURN(1);
      }

      mysql->options.extension->connection_attributes_length+=
        attr_storage_length;

      break;
    }

  default:
    DBUG_RETURN(1);
  }
  DBUG_RETURN(0);
}


/****************************************************************************
  Functions to get information from the MySQL structure
  These are functions to make shared libraries more usable.
****************************************************************************/

/* MYSQL_RES */
my_ulonglong STDCALL mysql_num_rows(MYSQL_RES *res)
{
  return res->row_count;
}

unsigned int STDCALL mysql_num_fields(MYSQL_RES *res)
{
  return res->field_count;
}

uint STDCALL mysql_errno(MYSQL *mysql)
{
  return mysql ? mysql->net.last_errno : mysql_server_last_errno;
}


const char * STDCALL mysql_error(MYSQL *mysql)
{
  return mysql ? mysql->net.last_error : mysql_server_last_error;
}


/**
  Read data and its length from a LIST node.

  Assumes LIST which stores data blobs in LEX_STRING structures,
  where LEX_STRING::str is pointer to the data and LEX_STRING::length
  is the length of this data.

  If node is NULL then data and length are set to NULL and 0, respectively,
  and function returns 0, otherwise, if data has been read from the node,
  function returns 1.
*/

static int get_data_and_length(LIST *node, const char **data, size_t *length)
{
  DBUG_ASSERT(!node || node->data);
  if (data)
    *data= node ? ((LEX_STRING*)(node->data))->str : NULL;
  if (length)
    *length= node ? ((LEX_STRING*)(node->data))->length : 0;

  return node ? 0 : 1;
}


/**
  Get the first state change information received from the server.

  @param mysql  [IN]        mysql handle
  @param type   [IN]        state change type
  @param data   [OUT]       buffer to store the data
  @param length [OUT]       length of the data

  @return
    0 - Valid data stored
    1 - No data
*/

int STDCALL mysql_session_track_get_first(MYSQL *mysql,
                                          enum enum_session_state_type type,
                                          const char **data,
                                          size_t *length)
{
  STATE_INFO *info= STATE_DATA(mysql);

  if (!info || !IS_SESSION_STATE_TYPE(type)
            || !(info->info_list[type].head_node))
    return get_data_and_length(NULL, data, length);

  info->info_list[type].current_node= info->info_list[type].head_node;

  return mysql_session_track_get_next(mysql, type, data, length);
}


/**
  Get the subsequent state change information received from the server.

  @param mysql  [IN]        mysql handle
  @param type   [IN]        state change type
  @param data   [OUT]       buffer to store the data
  @param length [OUT]       length of the data

  @return
    0 - Valid data stored
    1 - No data
*/

int STDCALL mysql_session_track_get_next(MYSQL *mysql,
                                         enum enum_session_state_type type,
                                         const char **data,
                                         size_t *length)
{
  STATE_INFO *info= STATE_DATA(mysql);
  int ret;

  if (!info || !IS_SESSION_STATE_TYPE(type)
            || !(info->info_list[type].current_node))
    return get_data_and_length(NULL, data, length);

  ret= get_data_and_length(info->info_list[type].current_node,
                           data, length);

  info->info_list[type].current_node= list_rest(info->info_list[type].current_node);

  return ret;
}


/*
  Get version number for server in a form easy to test on

  SYNOPSIS
    mysql_get_server_version()
    mysql		Connection

  EXAMPLE
    4.1.0-alfa ->  40100
  
  NOTES
    We will ensure that a newer server always has a bigger number.

  RETURN
   Signed number > 323000
   Zero if there is no connection
*/

ulong STDCALL
mysql_get_server_version(MYSQL *mysql)
{
  ulong major= 0, minor= 0, version= 0;

  if (mysql->server_version)
  {
    char *pos= mysql->server_version, *end_pos;
    major=   strtoul(pos, &end_pos, 10);	pos=end_pos+1;
    minor=   strtoul(pos, &end_pos, 10);	pos=end_pos+1;
    version= strtoul(pos, &end_pos, 10);
  }
  else
  {
    set_mysql_error(mysql, CR_COMMANDS_OUT_OF_SYNC, unknown_sqlstate);
  }

  return major*10000 + minor*100 + version;
}


/* 
   mysql_set_character_set function sends SET NAMES cs_name to
   the server (which changes character_set_client, character_set_result
   and character_set_connection) and updates mysql->charset so other
   functions like mysql_real_escape will work correctly.
*/
int STDCALL mysql_set_character_set(MYSQL *mysql, const char *cs_name)
{
  struct charset_info_st *cs;
  const char *save_csdir= charsets_dir;

  if (mysql->options.charset_dir)
    charsets_dir= mysql->options.charset_dir;

  if (!mysql->net.vio)
  {
    /* Initialize with automatic OS character set detection. */
    mysql_options(mysql, MYSQL_SET_CHARSET_NAME, cs_name);
    mysql_init_character_set(mysql);
    /* 
      In case of automatic OS character set detection
      mysql_init_character_set changes mysql->options.charset_name
      from "auto" to the real character set name.
      Reset cs_name to the detected character set name, accordingly.
    */
    cs_name= mysql->options.charset_name;
  }

  if (strlen(cs_name) < MY_CS_NAME_SIZE &&
     (cs= get_charset_by_csname(cs_name, MY_CS_PRIMARY, MYF(0))))
  {
    char buff[MY_CS_NAME_SIZE + 10];
    charsets_dir= save_csdir;
    if (!mysql->net.vio)
    {
      /* If there is no connection yet we don't send "SET NAMES" query */
      mysql->charset= cs;
      return 0;
    }
    /* Skip execution of "SET NAMES" for pre-4.1 servers */
    if (mysql_get_server_version(mysql) < 40100)
      return 0;
    sprintf(buff, "SET NAMES %s", cs_name);
    if (!mysql_real_query(mysql, buff, (ulong) strlen(buff)))
    {
      mysql->charset= cs;
    }
  }
  else
  {
    char cs_dir_name[FN_REFLEN];
    get_charsets_dir(cs_dir_name);
    set_mysql_extended_error(mysql, CR_CANT_READ_CHARSET, unknown_sqlstate,
                             ER(CR_CANT_READ_CHARSET), cs_name, cs_dir_name);
  }
  charsets_dir= save_csdir;
  return mysql->net.last_errno;
}

/**
  client authentication plugin that does native MySQL authentication
  using a 20-byte (4.1+) scramble
*/
static int native_password_auth_client(MYSQL_PLUGIN_VIO *vio, MYSQL *mysql)
{
  int pkt_len;
  uchar *pkt;

  DBUG_ENTER("native_password_auth_client");


  if (((MCPVIO_EXT *)vio)->mysql_change_user)
  {
    /*
      in mysql_change_user() the client sends the first packet.
      we use the old scramble.
    */
    pkt= (uchar*)mysql->scramble;
    pkt_len= SCRAMBLE_LENGTH + 1;
  }
  else
  {
    /* read the scramble */
    if ((pkt_len= vio->read_packet(vio, &pkt)) < 0)
      DBUG_RETURN(CR_ERROR);

    if (pkt_len != SCRAMBLE_LENGTH + 1)
      DBUG_RETURN(CR_SERVER_HANDSHAKE_ERR);

    /* save it in MYSQL */
    memcpy(mysql->scramble, pkt, SCRAMBLE_LENGTH);
    mysql->scramble[SCRAMBLE_LENGTH] = 0;
  }

  if (mysql->passwd[0])
  {
    char scrambled[SCRAMBLE_LENGTH + 1];
    DBUG_PRINT("info", ("sending scramble"));
    scramble(scrambled, (char*)pkt, mysql->passwd);
    if (vio->write_packet(vio, (uchar*)scrambled, SCRAMBLE_LENGTH))
      DBUG_RETURN(CR_ERROR);
  }
  else
  {
    DBUG_PRINT("info", ("no password"));
    if (vio->write_packet(vio, 0, 0)) /* no password */
      DBUG_RETURN(CR_ERROR);
  }

  DBUG_RETURN(CR_OK);
}

/**
  The main function of the mysql_clear_password authentication plugin.
*/

static int clear_password_auth_client(MYSQL_PLUGIN_VIO *vio, MYSQL *mysql)
{
  int res;

  /* send password in clear text */
  res= vio->write_packet(vio, (const unsigned char *) mysql->passwd, 
						 (int)strlen(mysql->passwd) + 1);

  return res ? CR_ERROR : CR_OK;
}

<|MERGE_RESOLUTION|>--- conflicted
+++ resolved
@@ -4462,18 +4462,14 @@
       }
 
       DBUG_PRINT("info", ("Connect socket"));
-<<<<<<< HEAD
-      status= vio_socket_connect(net->vio, t_res->ai_addr,
-                                 (socklen_t)t_res->ai_addrlen,
-=======
 
 #ifndef MCP_BUG22389653
       if (mysql->options.extension && mysql->options.extension->retry_count)
         my_net_set_retry_count(net, mysql->options.extension->retry_count);
 #endif
 
-      status= vio_socket_connect(net->vio, t_res->ai_addr, t_res->ai_addrlen,
->>>>>>> 05c2f1c3
+      status= vio_socket_connect(net->vio, t_res->ai_addr,
+                                 (socklen_t)t_res->ai_addrlen,
                                  get_vio_connect_timeout(mysql));
       /*
         Here we rely on vio_socket_connect() to return success only if
