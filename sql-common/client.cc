/* Copyright (c) 2003, 2018, Oracle and/or its affiliates. All rights reserved.

   This program is free software; you can redistribute it and/or modify
   it under the terms of the GNU General Public License, version 2.0,
   as published by the Free Software Foundation.

   This program is also distributed with certain software (including
   but not limited to OpenSSL) that is licensed under separate terms,
   as designated in a particular file or component or in included license
   documentation.  The authors of MySQL hereby grant you an additional
   permission to link the program and your derivative works with the
   separately licensed software that they have included with MySQL.

   Without limiting anything contained in the foregoing, this file,
   which is part of C Driver for MySQL (Connector/C), is also subject to the
   Universal FOSS Exception, version 1.0, a copy of which can be found at
   http://oss.oracle.com/licenses/universal-foss-exception.

   This program is distributed in the hope that it will be useful,
   but WITHOUT ANY WARRANTY; without even the implied warranty of
   MERCHANTABILITY or FITNESS FOR A PARTICULAR PURPOSE.  See the
   GNU General Public License, version 2.0, for more details.

   You should have received a copy of the GNU General Public License
   along with this program; if not, write to the Free Software
   Foundation, Inc., 51 Franklin St, Fifth Floor, Boston, MA 02110-1301  USA */

/*
  This file is included by both libmysql.c (the MySQL client C API)
  and the mysqld server to connect to another MYSQL server.

  The differences for the two cases are:

  - Things that only works for the client:
  - Trying to automaticly determinate user name if not supplied to
    mysql_real_connect()
  - Support for reading local file with LOAD DATA LOCAL
  - SHARED memory handling
  - Prepared statements
  - Things that only works for the server

  In all other cases, the code should be idential for the client and
  server.
*/

#include "my_config.h"

#include <stdarg.h>
#include <sys/types.h>

#include "m_ctype.h"
#include "m_string.h"
#include "my_sys.h"
#include "mysys_err.h"
#ifndef _WIN32
#include <netdb.h>
#endif
#ifdef HAVE_NETINET_IN_H
#include <netinet/in.h>
#endif
#include <stdio.h>
#include <string>

#include "errmsg.h"
#include "lex_string.h"
#include "map_helpers.h"
#include "my_compiler.h"
#include "my_dbug.h"
#include "my_default.h"
#include "my_inttypes.h"
#include "my_io.h"
#include "my_loglevel.h"
#include "my_macros.h"
#include "my_psi_config.h"
#include "my_shm_defaults.h"
#include "mysql.h"
#include "mysql/client_authentication.h"
#include "mysql/plugin_auth_common.h"
#include "mysql/psi/mysql_memory.h"
#include "mysql/service_mysql_alloc.h"
#include "mysql_version.h"
#include "mysqld_error.h"
#include "template_utils.h"
#include "typelib.h"
#include "violite.h"

#if !defined(_WIN32)
#include "my_thread.h" /* because of signal()	*/
#endif                 /* !defined(_WIN32) */

#include <signal.h>
#include <sys/stat.h>
#include <time.h>

#ifdef HAVE_PWD_H
#include <pwd.h>
#endif

#ifdef HAVE_SYS_SELECT_H
#include <sys/select.h>
#endif

#ifdef HAVE_SYS_UN_H
#include <sys/un.h>
#endif

#ifndef _WIN32
#include <errno.h>

#define SOCKET_ERROR -1
#endif

#ifdef HAVE_OPENSSL
#include <openssl/x509v3.h>
#endif

#include <mysql/client_plugin.h>
#include <new>

#include "../libmysql/init_commands_array.h"
#include "../libmysql/mysql_trace.h" /* MYSQL_TRACE() instrumentation */
#include "sql_common.h"
#ifdef MYSQL_SERVER
#include "sql/client_settings.h"
#else
#include "libmysql/client_settings.h"
#endif
#include "sql/log_event.h"     /* Log_event_type */
#include "sql/rpl_constants.h" /* mysql_binlog_XXX() */

using std::string;
using std::swap;

#define STATE_DATA(M) \
  (NULL != (M) ? &(MYSQL_EXTENSION_PTR(M)->state_change) : NULL)

#define ADD_INFO(M, element, type)                       \
  {                                                      \
    M = STATE_DATA(mysql);                               \
    M->info_list[type].head_node =                       \
        list_add(M->info_list[type].head_node, element); \
  }

#define native_password_plugin_name "mysql_native_password"
#define caching_sha2_password_plugin_name "caching_sha2_password"

PSI_memory_key key_memory_mysql_options;
PSI_memory_key key_memory_MYSQL_DATA;
PSI_memory_key key_memory_MYSQL;
PSI_memory_key key_memory_MYSQL_RES;
PSI_memory_key key_memory_MYSQL_ROW;
PSI_memory_key key_memory_MYSQL_state_change_info;
PSI_memory_key key_memory_MYSQL_HANDSHAKE;

#if defined(_WIN32)
PSI_memory_key key_memory_create_shared_memory;
#endif /* _WIN32 */

#ifdef HAVE_PSI_INTERFACE
/*
  This code is common to the client and server,
  and also used in the server when server A connects to server B,
  for example with replication.
  Therefore, the code is also instrumented.
*/

static PSI_memory_info all_client_memory[] = {
#if defined(_WIN32)
    {&key_memory_create_shared_memory, "create_shared_memory", 0, 0,
     PSI_DOCUMENT_ME},
#endif /* _WIN32 */

    {&key_memory_mysql_options, "mysql_options", 0, 0, PSI_DOCUMENT_ME},
    {&key_memory_MYSQL_DATA, "MYSQL_DATA", 0, 0, PSI_DOCUMENT_ME},
    {&key_memory_MYSQL, "MYSQL", 0, 0, PSI_DOCUMENT_ME},
    {&key_memory_MYSQL_RES, "MYSQL_RES", 0, 0, PSI_DOCUMENT_ME},
    {&key_memory_MYSQL_ROW, "MYSQL_ROW", 0, 0, PSI_DOCUMENT_ME},
    {&key_memory_MYSQL_state_change_info, "MYSQL_STATE_CHANGE_INFO", 0, 0,
     PSI_DOCUMENT_ME},
    {&key_memory_MYSQL_HANDSHAKE, "MYSQL_HANDSHAKE", 0, 0, PSI_DOCUMENT_ME}};

void init_client_psi_keys(void) {
  const char *category = "client";
  int count;

  count = static_cast<int>(array_elements(all_client_memory));
  mysql_memory_register(category, all_client_memory, count);
}

#endif /* HAVE_PSI_INTERFACE */

uint mysql_port = 0;
char *mysql_unix_port = 0;
const char *unknown_sqlstate = "HY000";
const char *not_error_sqlstate = "00000";
const char *cant_connect_sqlstate = "08001";
#if defined(_WIN32)
static char *shared_memory_base_name = 0;
const char *def_shared_memory_base_name = default_shared_memory_base_name;
#endif

ulong g_net_buffer_length = 8192;
ulong g_max_allowed_packet = 1024L * 1024L * 1024L;

static void mysql_prune_stmt_list(MYSQL *mysql);
static int read_com_query_metadata(MYSQL *mysql, uchar *pos, ulong field_count);

CHARSET_INFO *default_client_charset_info = &my_charset_latin1;

/* Server error code and message */
unsigned int mysql_server_last_errno;
char mysql_server_last_error[MYSQL_ERRMSG_SIZE];
/* forward declaration */
static int read_one_row(MYSQL *mysql, uint fields, MYSQL_ROW row,
                        ulong *lengths);
/**
  Convert the connect timeout option to a timeout value for VIO
  functions (vio_socket_connect() and vio_io_wait()).

  @param mysql  Connection handle (client side).

  @return The timeout value in milliseconds, or -1 if no timeout.
*/

static int get_vio_connect_timeout(MYSQL *mysql) {
  int timeout_ms;
  uint timeout_sec;

  /*
    A timeout of 0 means no timeout. Also, the connect_timeout
    option value is in seconds, while VIO timeouts are measured
    in milliseconds. Hence, check for a possible overflow. In
    case of overflow, set to no timeout.
  */
  timeout_sec = mysql->options.connect_timeout;

  if (!timeout_sec || (timeout_sec > INT_MAX / 1000))
    timeout_ms = -1;
  else
    timeout_ms = (int)(timeout_sec * 1000);

  return timeout_ms;
}

#ifdef _WIN32

/**
  Convert the connect timeout option to a timeout value for WIN32
  synchronization functions.

  @remark Specific for WIN32 connection methods shared memory and
          named pipe.

  @param mysql  Connection handle (client side).

  @return The timeout value in milliseconds, or INFINITE if no timeout.
*/

static DWORD get_win32_connect_timeout(MYSQL *mysql) {
  DWORD timeout_ms;
  uint timeout_sec;

  /*
    A timeout of 0 means no timeout. Also, the connect_timeout
    option value is in seconds, while WIN32 timeouts are in
    milliseconds. Hence, check for a possible overflow. In case
    of overflow, set to no timeout.
  */
  timeout_sec = mysql->options.connect_timeout;

  if (!timeout_sec || (timeout_sec > INT_MAX / 1000))
    timeout_ms = INFINITE;
  else
    timeout_ms = (DWORD)(timeout_sec * 1000);

  return timeout_ms;
}

#endif

/**
  Set the internal error message to mysql handler

  @param mysql    connection handle (client side)
  @param errcode  CR_ error code, passed to ER macro to get
                  error text
  @param sqlstate SQL standard sqlstate
*/

void set_mysql_error(MYSQL *mysql, int errcode, const char *sqlstate) {
  NET *net;
  DBUG_ENTER("set_mysql_error");
  DBUG_PRINT("enter", ("error :%d '%s'", errcode, ER_CLIENT(errcode)));
  DBUG_ASSERT(mysql != 0);

  if (mysql) {
    net = &mysql->net;
    net->last_errno = errcode;
    my_stpcpy(net->last_error, ER_CLIENT(errcode));
    my_stpcpy(net->sqlstate, sqlstate);
    MYSQL_TRACE(ERROR, mysql, ());
  } else {
    mysql_server_last_errno = errcode;
    my_stpcpy(mysql_server_last_error, ER_CLIENT(errcode));
  }
  DBUG_VOID_RETURN;
}

/**
  Is this NET instance initialized?
  @c my_net_init() and net_end()
 */

static bool my_net_is_inited(NET *net) { return net->buff != NULL; }

/**
  Clear possible error state of struct NET

  @param net  clear the state of the argument
*/

void net_clear_error(NET *net) {
  net->last_errno = 0;
  net->last_error[0] = '\0';
  my_stpcpy(net->sqlstate, not_error_sqlstate);
}

/**
  Set an error message on the client.

  @param mysql     connection handle
  @param errcode   CR_* errcode, for client errors
  @param sqlstate  SQL standard sql state, unknown_sqlstate for the
                   majority of client errors.
  @param format    error message template, in sprintf format
  @param ...       variable number of arguments
*/

void set_mysql_extended_error(MYSQL *mysql, int errcode, const char *sqlstate,
                              const char *format, ...) {
  NET *net;
  va_list args;
  DBUG_ENTER("set_mysql_extended_error");
  DBUG_PRINT("enter", ("error :%d '%s'", errcode, format));
  DBUG_ASSERT(mysql != 0);

  net = &mysql->net;
  net->last_errno = errcode;
  va_start(args, format);
  vsnprintf(net->last_error, sizeof(net->last_error) - 1, format, args);
  va_end(args);
  my_stpcpy(net->sqlstate, sqlstate);

  MYSQL_TRACE(ERROR, mysql, ());

  DBUG_VOID_RETURN;
}

  /*
    Create a named pipe connection
  */

#ifdef _WIN32

static HANDLE create_named_pipe(MYSQL *mysql, DWORD connect_timeout,
                                const char **arg_host,
                                const char **arg_unix_socket) {
  HANDLE hPipe = INVALID_HANDLE_VALUE;
  char pipe_name[1024];
  DWORD dwMode;
  int i;
  bool testing_named_pipes = 0;
  const char *host = *arg_host, *unix_socket = *arg_unix_socket;

  if (!unix_socket || (unix_socket)[0] == 0x00) unix_socket = mysql_unix_port;
  if (!host || !strcmp(host, LOCAL_HOST)) host = LOCAL_HOST_NAMEDPIPE;

  pipe_name[sizeof(pipe_name) - 1] = 0; /* Safety if too long string */
  strxnmov(pipe_name, sizeof(pipe_name) - 1, "\\\\.\\pipe\\", unix_socket,
           NullS);
  DBUG_PRINT("info", ("Server name: '%s'.  Named Pipe: %s", host, unix_socket));

  for (i = 0; i < 100; i++) /* Don't retry forever */
  {
    if ((hPipe = CreateFile(pipe_name, GENERIC_READ | GENERIC_WRITE, 0, NULL,
                            OPEN_EXISTING, FILE_FLAG_OVERLAPPED, NULL)) !=
        INVALID_HANDLE_VALUE)
      break;
    if (GetLastError() != ERROR_PIPE_BUSY) {
      set_mysql_extended_error(mysql, CR_NAMEDPIPEOPEN_ERROR, unknown_sqlstate,
                               ER_CLIENT(CR_NAMEDPIPEOPEN_ERROR), host,
                               unix_socket, (ulong)GetLastError());
      return INVALID_HANDLE_VALUE;
    }
    /* wait for for an other instance */
    if (!WaitNamedPipe(pipe_name, connect_timeout)) {
      set_mysql_extended_error(mysql, CR_NAMEDPIPEWAIT_ERROR, unknown_sqlstate,
                               ER_CLIENT(CR_NAMEDPIPEWAIT_ERROR), host,
                               unix_socket, (ulong)GetLastError());
      return INVALID_HANDLE_VALUE;
    }
  }
  if (hPipe == INVALID_HANDLE_VALUE) {
    set_mysql_extended_error(mysql, CR_NAMEDPIPEOPEN_ERROR, unknown_sqlstate,
                             ER_CLIENT(CR_NAMEDPIPEOPEN_ERROR), host,
                             unix_socket, (ulong)GetLastError());
    return INVALID_HANDLE_VALUE;
  }
  dwMode = PIPE_READMODE_BYTE | PIPE_WAIT;
  if (!SetNamedPipeHandleState(hPipe, &dwMode, NULL, NULL)) {
    CloseHandle(hPipe);
    set_mysql_extended_error(mysql, CR_NAMEDPIPESETSTATE_ERROR,
                             unknown_sqlstate,
                             ER_CLIENT(CR_NAMEDPIPESETSTATE_ERROR), host,
                             unix_socket, (ulong)GetLastError());
    return INVALID_HANDLE_VALUE;
  }
  *arg_host = host;
  *arg_unix_socket = unix_socket; /* connect arg */
  return (hPipe);
}
#endif

  /*
    Create new shared memory connection, return handler of connection

    @param mysql  Pointer of mysql structure
    @param net    Pointer of net structure
    @param connect_timeout  Timeout of connection (in milliseconds)

    @return HANDLE to the shared memory area.
  */

#if defined(_WIN32)
static HANDLE create_shared_memory(MYSQL *mysql, NET *net,
                                   DWORD connect_timeout) {
  ulong smem_buffer_length = shared_memory_buffer_length + 4;
  /*
    event_connect_request is event object for start connection actions
    event_connect_answer is event object for confirm, that server put data
    handle_connect_file_map is file-mapping object, use for create shared
    memory
    handle_connect_map is pointer on shared memory
    handle_map is pointer on shared memory for client
    event_server_wrote,
    event_server_read,
    event_client_wrote,
    event_client_read are events for transfer data between server and client
    handle_file_map is file-mapping object, use for create shared memory
  */
  HANDLE event_connect_request = NULL;
  HANDLE event_connect_answer = NULL;
  HANDLE handle_connect_file_map = NULL;
  char *handle_connect_map = NULL;

  char *handle_map = NULL;
  HANDLE event_server_wrote = NULL;
  HANDLE event_server_read = NULL;
  HANDLE event_client_wrote = NULL;
  HANDLE event_client_read = NULL;
  HANDLE event_conn_closed = NULL;
  HANDLE handle_file_map = NULL;
  HANDLE connect_named_mutex = NULL;
  ulong connect_number;
  char connect_number_char[22], *p;
  char *tmp = NULL;
  char *suffix_pos;
  DWORD error_allow = 0;
  DWORD error_code = 0;
  DWORD event_access_rights = SYNCHRONIZE | EVENT_MODIFY_STATE;
  char *shared_memory_base_name = mysql->options.shared_memory_base_name;
  static const char *name_prefixes[] = {"", "Global\\"};
  const char *prefix;
  int i;

  /*
    If this is NULL, somebody freed the MYSQL* options.  mysql_close()
    is a good candidate.  We don't just silently (re)set it to
    def_shared_memory_base_name as that would create really confusing/buggy
    behavior if the user passed in a different name on the command-line or
    in a my.cnf.
  */
  DBUG_ASSERT(shared_memory_base_name != NULL);

  /*
     get enough space base-name + '_' + longest suffix we might ever send
   */
  if (!(tmp = (char *)my_malloc(key_memory_create_shared_memory,
                                strlen(shared_memory_base_name) + 32L,
                                MYF(MY_FAE))))
    goto err;

  /*
    The name of event and file-mapping events create agree next rule:
    shared_memory_base_name+unique_part
    Where:
    shared_memory_base_name is unique value for each server
    unique_part is uniquel value for each object (events and file-mapping)
  */
  for (i = 0; i < array_elements(name_prefixes); i++) {
    prefix = name_prefixes[i];
    suffix_pos = strxmov(tmp, prefix, shared_memory_base_name, "_", NullS);
    my_stpcpy(suffix_pos, "CONNECT_REQUEST");
    event_connect_request = OpenEvent(event_access_rights, false, tmp);
    if (event_connect_request) {
      break;
    }
  }
  if (!event_connect_request) {
    error_allow = CR_SHARED_MEMORY_CONNECT_REQUEST_ERROR;
    goto err;
  }
  my_stpcpy(suffix_pos, "CONNECT_ANSWER");
  if (!(event_connect_answer = OpenEvent(event_access_rights, false, tmp))) {
    error_allow = CR_SHARED_MEMORY_CONNECT_ANSWER_ERROR;
    goto err;
  }
  my_stpcpy(suffix_pos, "CONNECT_DATA");
  if (!(handle_connect_file_map =
            OpenFileMapping(FILE_MAP_WRITE, false, tmp))) {
    error_allow = CR_SHARED_MEMORY_CONNECT_FILE_MAP_ERROR;
    goto err;
  }
  if (!(handle_connect_map = static_cast<char *>(MapViewOfFile(
            handle_connect_file_map, FILE_MAP_WRITE, 0, 0, sizeof(DWORD))))) {
    error_allow = CR_SHARED_MEMORY_CONNECT_MAP_ERROR;
    goto err;
  }

  my_stpcpy(suffix_pos, "CONNECT_NAMED_MUTEX");
  connect_named_mutex = OpenMutex(SYNCHRONIZE, false, tmp);
  if (connect_named_mutex == NULL) {
    error_allow = CR_SHARED_MEMORY_CONNECT_SET_ERROR;
    goto err;
  }

  if (WaitForSingleObject(connect_named_mutex, connect_timeout) !=
      WAIT_OBJECT_0) {
    error_allow = CR_SHARED_MEMORY_CONNECT_ABANDONED_ERROR;
    goto err;
  }

  /* Send to server request of connection */
  if (!SetEvent(event_connect_request)) {
    error_allow = CR_SHARED_MEMORY_CONNECT_SET_ERROR;
    goto err;
  }

  /* Wait of answer from server */
  if (WaitForSingleObject(event_connect_answer, connect_timeout) !=
      WAIT_OBJECT_0) {
    error_allow = CR_SHARED_MEMORY_CONNECT_ABANDONED_ERROR;
    goto err;
  }

  /* Get number of connection */
  connect_number = uint4korr(handle_connect_map); /*WAX2*/

  ReleaseMutex(connect_named_mutex);
  CloseHandle(connect_named_mutex);
  connect_named_mutex = NULL;

  p = int10_to_str(connect_number, connect_number_char, 10);

  /*
    The name of event and file-mapping events create agree next rule:
    shared_memory_base_name+unique_part+number_of_connection

    Where:
    shared_memory_base_name is uniquel value for each server
    unique_part is uniquel value for each object (events and file-mapping)
    number_of_connection is number of connection between server and client
  */
  suffix_pos = strxmov(tmp, prefix, shared_memory_base_name, "_",
                       connect_number_char, "_", NullS);
  my_stpcpy(suffix_pos, "DATA");
  if ((handle_file_map = OpenFileMapping(FILE_MAP_WRITE, false, tmp)) == NULL) {
    error_allow = CR_SHARED_MEMORY_FILE_MAP_ERROR;
    goto err2;
  }
  if ((handle_map = static_cast<char *>(MapViewOfFile(
           handle_file_map, FILE_MAP_WRITE, 0, 0, smem_buffer_length))) ==
      NULL) {
    error_allow = CR_SHARED_MEMORY_MAP_ERROR;
    goto err2;
  }

  my_stpcpy(suffix_pos, "SERVER_WROTE");
  if ((event_server_wrote = OpenEvent(event_access_rights, false, tmp)) ==
      NULL) {
    error_allow = CR_SHARED_MEMORY_EVENT_ERROR;
    goto err2;
  }

  my_stpcpy(suffix_pos, "SERVER_READ");
  if ((event_server_read = OpenEvent(event_access_rights, false, tmp)) ==
      NULL) {
    error_allow = CR_SHARED_MEMORY_EVENT_ERROR;
    goto err2;
  }

  my_stpcpy(suffix_pos, "CLIENT_WROTE");
  if ((event_client_wrote = OpenEvent(event_access_rights, false, tmp)) ==
      NULL) {
    error_allow = CR_SHARED_MEMORY_EVENT_ERROR;
    goto err2;
  }

  my_stpcpy(suffix_pos, "CLIENT_READ");
  if ((event_client_read = OpenEvent(event_access_rights, false, tmp)) ==
      NULL) {
    error_allow = CR_SHARED_MEMORY_EVENT_ERROR;
    goto err2;
  }

  my_stpcpy(suffix_pos, "CONNECTION_CLOSED");
  if ((event_conn_closed = OpenEvent(event_access_rights, false, tmp)) ==
      NULL) {
    error_allow = CR_SHARED_MEMORY_EVENT_ERROR;
    goto err2;
  }
  /*
    Set event that server should send data
  */
  SetEvent(event_server_read);

err2:
  if (error_allow == 0) {
    net->vio = vio_new_win32shared_memory(
        handle_file_map, handle_map, event_server_wrote, event_server_read,
        event_client_wrote, event_client_read, event_conn_closed);
  } else {
    error_code = GetLastError();
    if (event_server_read) CloseHandle(event_server_read);
    if (event_server_wrote) CloseHandle(event_server_wrote);
    if (event_client_read) CloseHandle(event_client_read);
    if (event_client_wrote) CloseHandle(event_client_wrote);
    if (event_conn_closed) CloseHandle(event_conn_closed);
    if (handle_map) UnmapViewOfFile(handle_map);
    if (handle_file_map) CloseHandle(handle_file_map);
  }
err:
  my_free(tmp);
  if (error_allow) error_code = GetLastError();
  if (event_connect_request) CloseHandle(event_connect_request);
  if (event_connect_answer) CloseHandle(event_connect_answer);
  if (handle_connect_map) UnmapViewOfFile(handle_connect_map);
  if (handle_connect_file_map) CloseHandle(handle_connect_file_map);
  if (error_allow) {
    if (connect_named_mutex) {
      ReleaseMutex(connect_named_mutex);
      CloseHandle(connect_named_mutex);
    }

    if (error_allow == CR_SHARED_MEMORY_EVENT_ERROR)
      set_mysql_extended_error(mysql, error_allow, unknown_sqlstate,
                               ER_CLIENT(error_allow), suffix_pos, error_code);
    else
      set_mysql_extended_error(mysql, error_allow, unknown_sqlstate,
                               ER_CLIENT(error_allow), error_code);
    return (INVALID_HANDLE_VALUE);
  }
  return (handle_map);
}
#endif

/*
  Free all memory acquired to store state change information.
*/
static void free_state_change_info(MYSQL_EXTENSION *ext) {
  STATE_INFO *info;
  int i;

  if (ext)
    info = &ext->state_change;
  else
    return;

  for (i = SESSION_TRACK_SYSTEM_VARIABLES; i <= SESSION_TRACK_END; i++) {
    if (list_length(info->info_list[i].head_node) != 0) {
      /*
        Since nodes were multi-alloced, we don't need to free the data
        separately. But the str member in data needs to be freed.
      */
      LIST *tmp_list = info->info_list[i].head_node;
      while (tmp_list) {
        LEX_STRING *tmp = (LEX_STRING *)(tmp_list)->data;
        if (tmp->str) my_free(tmp->str);
        tmp_list = tmp_list->next;
      }
      list_free(info->info_list[i].head_node, (uint)0);
    }
  }
  memset(info, 0, sizeof(STATE_INFO));
}

/**
  Read Ok packet along with the server state change information.
*/
void read_ok_ex(MYSQL *mysql, ulong length) {
  size_t total_len, len;
  uchar *pos, *saved_pos;
  my_ulonglong affected_rows, insert_id;
  char *db;

  CHARSET_INFO *saved_cs;
  char charset_name[64];
  bool is_charset;

  STATE_INFO *info = NULL;
  enum enum_session_state_type type;
  LIST *element = NULL;
  LEX_STRING *data = NULL;

  pos = mysql->net.read_pos + 1;

  affected_rows = net_field_length_ll(&pos); /* affected rows */
  insert_id = net_field_length_ll(&pos);     /* insert id */

  /*
   The following check ensures that we skip the assignment for the
   above read fields (i.e. affected_rows and insert_id) wherein the
   EOF packets are deprecated and the server sends OK packet instead
   with a packet header of 0xFE (254) to identify it as an EOF packet.
   We ignore this assignment as the valid contents of EOF packet include
   packet marker, server status and warning count only. However, we would
   assign these values to the connection handle if it was an OK packet
   with a packet header of 0x00.
  */

  if (!((mysql->server_capabilities & CLIENT_DEPRECATE_EOF) &&
        mysql->net.read_pos[0] == 254)) {
    mysql->affected_rows = affected_rows;
    mysql->insert_id = insert_id;

    DBUG_PRINT("info", ("affected_rows: %lu  insert_id: %lu",
                        (ulong)mysql->affected_rows, (ulong)mysql->insert_id));
  }

  /* server status */
  mysql->server_status = uint2korr(pos);
  pos += 2;

  if (protocol_41(mysql)) {
    mysql->warning_count = uint2korr(pos);
    pos += 2;
  } else
    mysql->warning_count = 0; /* MySQL 4.0 protocol */

  DBUG_PRINT("info", ("status: %u  warning_count: %u", mysql->server_status,
                      mysql->warning_count));
  if (mysql->server_capabilities & CLIENT_SESSION_TRACK) {
    free_state_change_info(static_cast<MYSQL_EXTENSION *>(mysql->extension));

    if (pos < mysql->net.read_pos + length) {
      /* get the info field */
      size_t length_msg_member = (size_t)net_field_length(&pos);
      mysql->info = (length_msg_member ? (char *)pos : NULL);
      pos += (length_msg_member);

      /* read session state changes info */
      if (mysql->server_status & SERVER_SESSION_STATE_CHANGED) {
        saved_pos = pos;
        total_len = (size_t)net_field_length(&pos);
        /* ensure that mysql->info is zero-terminated */
        if (mysql->info) *saved_pos = 0;

        while (total_len > 0) {
          saved_pos = pos;
          type = (enum enum_session_state_type)net_field_length(&pos);

          switch (type) {
            case SESSION_TRACK_SYSTEM_VARIABLES:
              /* Move past the total length of the changed entity. */
              (void)net_field_length(&pos);

              /* Name of the system variable. */
              len = (size_t)net_field_length(&pos);

              if (!my_multi_malloc(key_memory_MYSQL_state_change_info, MYF(0),
                                   &element, sizeof(LIST), &data,
                                   sizeof(LEX_STRING), NullS)) {
                set_mysql_error(mysql, CR_OUT_OF_MEMORY, unknown_sqlstate);
                return;
              }

              if (!(data->str = (char *)my_malloc(PSI_NOT_INSTRUMENTED, len,
                                                  MYF(MY_WME)))) {
                set_mysql_error(mysql, CR_OUT_OF_MEMORY, unknown_sqlstate);
                return;
              }
              memcpy(data->str, (char *)pos, len);
              data->length = len;
              pos += len;

              element->data = data;
              ADD_INFO(info, element, SESSION_TRACK_SYSTEM_VARIABLES);

              /*
                Check if the changed variable was charset. In that case we need
                to update mysql->charset.
                */
              if (!strncmp(data->str, "character_set_client", data->length))
                is_charset = 1;
              else
                is_charset = 0;

              if (!my_multi_malloc(key_memory_MYSQL_state_change_info, MYF(0),
                                   &element, sizeof(LIST), &data,
                                   sizeof(LEX_STRING), NullS)) {
                set_mysql_error(mysql, CR_OUT_OF_MEMORY, unknown_sqlstate);
                return;
              }

              /* Value of the system variable. */
              len = (size_t)net_field_length(&pos);
              if (!(data->str = (char *)my_malloc(PSI_NOT_INSTRUMENTED, len,
                                                  MYF(MY_WME)))) {
                set_mysql_error(mysql, CR_OUT_OF_MEMORY, unknown_sqlstate);
                return;
              }
              memcpy(data->str, (char *)pos, len);
              data->length = len;
              pos += len;

              element->data = data;
              ADD_INFO(info, element, SESSION_TRACK_SYSTEM_VARIABLES);

              if (is_charset == 1) {
                saved_cs = mysql->charset;

                memcpy(charset_name, data->str, data->length);
                charset_name[data->length] = 0;

                if (!(mysql->charset = get_charset_by_csname(
                          charset_name, MY_CS_PRIMARY, MYF(MY_WME)))) {
                  /* Ideally, the control should never reach her. */
                  DBUG_ASSERT(0);
                  mysql->charset = saved_cs;
                }
              }
              break;
            case SESSION_TRACK_TRANSACTION_STATE:
            case SESSION_TRACK_TRANSACTION_CHARACTERISTICS:
            case SESSION_TRACK_SCHEMA:

              if (!my_multi_malloc(key_memory_MYSQL_state_change_info, MYF(0),
                                   &element, sizeof(LIST), &data,
                                   sizeof(LEX_STRING), NullS)) {
                set_mysql_error(mysql, CR_OUT_OF_MEMORY, unknown_sqlstate);
                return;
              }

              /* Move past the total length of the changed entity. */
              (void)net_field_length(&pos);

              len = (size_t)net_field_length(&pos);
              if (!(data->str = (char *)my_malloc(PSI_NOT_INSTRUMENTED, len,
                                                  MYF(MY_WME)))) {
                set_mysql_error(mysql, CR_OUT_OF_MEMORY, unknown_sqlstate);
                return;
              }
              memcpy(data->str, (char *)pos, len);
              data->length = len;
              pos += len;

              element->data = data;
              ADD_INFO(info, element, type);

              if (type == SESSION_TRACK_SCHEMA) {
                if (!(db = (char *)my_malloc(key_memory_MYSQL_state_change_info,
                                             data->length + 1, MYF(MY_WME)))) {
                  set_mysql_error(mysql, CR_OUT_OF_MEMORY, unknown_sqlstate);
                  return;
                }

                if (mysql->db) my_free(mysql->db);

                memcpy(db, data->str, data->length);
                db[data->length] = '\0';
                mysql->db = db;
              }

              break;
            case SESSION_TRACK_GTIDS:
              if (!my_multi_malloc(key_memory_MYSQL_state_change_info, MYF(0),
                                   &element, sizeof(LIST), &data,
                                   sizeof(LEX_STRING), NullS)) {
                set_mysql_error(mysql, CR_OUT_OF_MEMORY, unknown_sqlstate);
                return;
              }

              /* Move past the total length of the changed entity. */
              (void)net_field_length(&pos);

              /* read (and ignore for now) the GTIDS encoding specification code
               */
              (void)net_field_length(&pos);

              /*
                 For now we ignore the encoding specification, since only one
                 is supported. In the future the decoding of what comes next
                 depends on the specification code.
                 */

              /* read the length of the encoded string. */
              len = (size_t)net_field_length(&pos);
              if (!(data->str = (char *)my_malloc(PSI_NOT_INSTRUMENTED, len,
                                                  MYF(MY_WME)))) {
                set_mysql_error(mysql, CR_OUT_OF_MEMORY, unknown_sqlstate);
                return;
              }

              memcpy(data->str, (char *)pos, len);
              data->length = len;
              pos += len;

              element->data = data;
              ADD_INFO(info, element, SESSION_TRACK_GTIDS);
              break;
            case SESSION_TRACK_STATE_CHANGE:
              if (!my_multi_malloc(key_memory_MYSQL_state_change_info, MYF(0),
                                   &element, sizeof(LIST), &data,
                                   sizeof(LEX_STRING), NullS)) {
                set_mysql_error(mysql, CR_OUT_OF_MEMORY, unknown_sqlstate);
                return;
              }

              /* Get the length of the boolean tracker */
              len = (size_t)net_field_length(&pos);
              /* length for boolean tracker is always 1 */
              DBUG_ASSERT(len == 1);
              if (!(data->str = (char *)my_malloc(PSI_NOT_INSTRUMENTED, len,
                                                  MYF(MY_WME)))) {
                set_mysql_error(mysql, CR_OUT_OF_MEMORY, unknown_sqlstate);
                return;
              }
              memcpy(data->str, (char *)pos, len);
              data->length = len;
              pos += len;

              element->data = data;
              ADD_INFO(info, element, SESSION_TRACK_STATE_CHANGE);

              break;
            default:
              DBUG_ASSERT(type <= SESSION_TRACK_END);
              /*
                Unknown/unsupported type received, get the total length and move
                past it.
                */
              len = (size_t)net_field_length(&pos);
              pos += len;
              break;
          }
          total_len -= (pos - saved_pos);
        }
        if (info) {
          int itype;
          for (itype = SESSION_TRACK_BEGIN; itype < SESSION_TRACK_END;
               itype++) {
            if (info->info_list[itype].head_node) {
              info->info_list[itype].current_node =
                  info->info_list[itype].head_node =
                      list_reverse(info->info_list[itype].head_node);
            }
          }
        }
      }
    }
  } else if (pos < mysql->net.read_pos + length && net_field_length(&pos))
    mysql->info = (char *)pos;
  else
    mysql->info = NULL;
  return;
}

/**
  Read a packet from server. Give error message if socket was down
  or packet is an error message

  @param[in]    mysql           connection handle
  @param[in]    parse_ok        if set to true then parse OK packet
                                if it is received
  @param[out]   is_data_packet
                                if set to true then packet received is
                                a "data packet", that is not OK or ERR
                                packet or EOF in case of old servers

  @return  The length of the packet that was read or packet_error in
           case of error. In case of error its description is stored
            in mysql handle.
*/

ulong cli_safe_read_with_ok(MYSQL *mysql, bool parse_ok, bool *is_data_packet) {
  NET *net = &mysql->net;
  ulong len = 0;

  MYSQL_TRACE(READ_PACKET, mysql, ());

  if (is_data_packet) *is_data_packet = false;

  if (net->vio != 0) len = my_net_read(net);

  if (len == packet_error || len == 0) {
    char desc[VIO_DESCRIPTION_SIZE];
    vio_description(net->vio, desc);
    DBUG_PRINT("error",
               ("Wrong connection or packet. fd: %s  len: %lu", desc, len));
#ifdef MYSQL_SERVER
    if (net->vio && (net->last_errno == ER_NET_READ_INTERRUPTED))
      return (packet_error);
#endif /*MYSQL_SERVER*/
    end_server(mysql);
    set_mysql_error(mysql,
                    net->last_errno == ER_NET_PACKET_TOO_LARGE
                        ? CR_NET_PACKET_TOO_LARGE
                        : CR_SERVER_LOST,
                    unknown_sqlstate);
    return (packet_error);
  }

  MYSQL_TRACE(PACKET_RECEIVED, mysql, (len, net->read_pos));

  if (net->read_pos[0] == 255) {
    /*
      After server reprts an error, usually it is ready to accept new commands
      and we set stage to READY_FOR_COMMAND. This can be modified by the caller
      of cli_safe_read().
    */
    MYSQL_TRACE_STAGE(mysql, READY_FOR_COMMAND);

    if (len > 3) {
      uchar *pos = net->read_pos + 1;
      net->last_errno = uint2korr(pos);
      pos += 2;
      len -= 2;
      if (protocol_41(mysql) && pos[0] == '#') {
        strmake(net->sqlstate, (char *)pos + 1, SQLSTATE_LENGTH);
        pos += SQLSTATE_LENGTH + 1;
      } else {
        /*
          The SQL state hasn't been received -- it should be reset to HY000
          (unknown error sql state).
        */

        my_stpcpy(net->sqlstate, unknown_sqlstate);
      }

      (void)strmake(net->last_error, (char *)pos,
                    MY_MIN((uint)len, (uint)sizeof(net->last_error) - 1));
    } else
      set_mysql_error(mysql, CR_UNKNOWN_ERROR, unknown_sqlstate);
    /*
      Cover a protocol design error: error packet does not
      contain the server status. Therefore, the client has no way
      to find out whether there are more result sets of
      a multiple-result-set statement pending. Luckily, in 5.0 an
      error always aborts execution of a statement, wherever it is
      a multi-statement or a stored procedure, so it should be
      safe to unconditionally turn off the flag here.
    */
    mysql->server_status &= ~SERVER_MORE_RESULTS_EXISTS;

    DBUG_PRINT("error", ("Got error: %d/%s (%s)", net->last_errno,
                         net->sqlstate, net->last_error));
    return (packet_error);
  } else {
    /* if it is OK packet irrespective of new/old server */
    if (net->read_pos[0] == 0) {
      if (parse_ok) {
        read_ok_ex(mysql, len);
        return len;
      }
    }
    /*
      Now we have a data packet, unless it is OK packet starting with
      0xFE - we detect that case below.
    */
    if (is_data_packet) *is_data_packet = true;
    /*
       For a packet starting with 0xFE detect if it is OK packet or a
       huge data packet. Note that old servers do not send OK packets
       starting with 0xFE.
    */
    if ((mysql->server_capabilities & CLIENT_DEPRECATE_EOF) &&
        (net->read_pos[0] == 254)) {
      /* detect huge data packet */
      if (len > MAX_PACKET_LENGTH) return len;
      /* otherwise we have OK packet starting with 0xFE */
      if (is_data_packet) *is_data_packet = false;
      /* parse it if requested */
      if (parse_ok) read_ok_ex(mysql, len);
      return len;
    }
    /* for old client detect EOF packet */
    if (!(mysql->server_capabilities & CLIENT_DEPRECATE_EOF) &&
        (net->read_pos[0] == 254) && (len < 8)) {
      if (is_data_packet) *is_data_packet = false;
    }
  }
  return len;
}

/**
  Read a packet from server. Give error message if connection was broken or
  ERR packet was received. Detect if the packet received was an OK, ERR or
  something else (a "data packet").

  @param[in]  mysql           connection handle
  @param[out] is_data_packet
                              if set to true then the packet received
                              was a "data packet".

  @retval The length of the packet that was read or packet_error in case of
          error. In case of error its description is stored in mysql handle.
*/
ulong cli_safe_read(MYSQL *mysql, bool *is_data_packet) {
  return cli_safe_read_with_ok(mysql, 0, is_data_packet);
}

void free_rows(MYSQL_DATA *cur) {
  if (cur) {
    free_root(cur->alloc, MYF(0));
    my_free(cur->alloc);
    my_free(cur);
  }
}

bool cli_advanced_command(MYSQL *mysql, enum enum_server_command command,
                          const uchar *header, size_t header_length,
                          const uchar *arg, size_t arg_length, bool skip_check,
                          MYSQL_STMT *stmt) {
  NET *net = &mysql->net;
  bool result = 1;
  bool stmt_skip = stmt ? stmt->state != MYSQL_STMT_INIT_DONE : false;
  DBUG_ENTER("cli_advanced_command");

  if (mysql->net.vio == 0) { /* Do reconnect if possible */
    if (mysql_reconnect(mysql) || stmt_skip) DBUG_RETURN(1);
  }
  if (mysql->status != MYSQL_STATUS_READY ||
      mysql->server_status & SERVER_MORE_RESULTS_EXISTS) {
    DBUG_PRINT("error", ("state: %d", mysql->status));
    set_mysql_error(mysql, CR_COMMANDS_OUT_OF_SYNC, unknown_sqlstate);
    DBUG_RETURN(1);
  }

  net_clear_error(net);
  mysql->info = 0;
  mysql->affected_rows = ~(my_ulonglong)0;
  /*
    Do not check the socket/protocol buffer on COM_QUIT as the
    result of a previous command might not have been read. This
    can happen if a client sends a query but does not reap the
    result before attempting to close the connection.
  */
  net_clear(&mysql->net, (command != COM_QUIT));

  MYSQL_TRACE_STAGE(mysql, READY_FOR_COMMAND);
  MYSQL_TRACE(SEND_COMMAND, mysql,
              (command, header_length, arg_length, header, arg));

  /*
    If auto-reconnect mode is enabled check if connection is still alive before
    sending new command. Otherwise, send() might not notice that connection was
    closed by the server (for example, due to KILL statement), and the fact that
    connection is gone will be noticed only on attempt to read command's result,
    when it is too late to reconnect. Note that such scenario can still occur if
    connection gets killed after this check but before command is sent to
    server. But this should be rare.
  */
  if ((command != COM_QUIT) && mysql->reconnect && !vio_is_connected(net->vio))
    net->error = 2;

  if (net_write_command(net, (uchar)command, header, header_length, arg,
                        arg_length)) {
    DBUG_PRINT("error",
               ("Can't send command to server. Error: %d", socket_errno));
    if (net->last_errno == ER_NET_PACKET_TOO_LARGE) {
      set_mysql_error(mysql, CR_NET_PACKET_TOO_LARGE, unknown_sqlstate);
      goto end;
    }
    end_server(mysql);
    if (mysql_reconnect(mysql) || stmt_skip) goto end;

    MYSQL_TRACE(SEND_COMMAND, mysql,
                (command, header_length, arg_length, header, arg));
    if (net_write_command(net, (uchar)command, header, header_length, arg,
                          arg_length)) {
      set_mysql_error(mysql, CR_SERVER_GONE_ERROR, unknown_sqlstate);
      goto end;
    }
  }

  MYSQL_TRACE(PACKET_SENT, mysql, (header_length + arg_length));

#if defined(CLIENT_PROTOCOL_TRACING)
  switch (command) {
    case COM_STMT_PREPARE:
      MYSQL_TRACE_STAGE(mysql, WAIT_FOR_PS_DESCRIPTION);
      break;

    case COM_STMT_FETCH:
      MYSQL_TRACE_STAGE(mysql, WAIT_FOR_ROW);
      break;

    /*
      No server reply is expected after these commands so we reamin ready
      for the next command.
   */
    case COM_STMT_SEND_LONG_DATA:
    case COM_STMT_CLOSE:
    case COM_REGISTER_SLAVE:
    case COM_QUIT:
      break;

    /*
      These replication commands are not supported and we bail out
      by pretending that connection has been closed.
    */
    case COM_BINLOG_DUMP:
    case COM_BINLOG_DUMP_GTID:
    case COM_TABLE_DUMP:
      MYSQL_TRACE(DISCONNECTED, mysql, ());
      break;

    /*
      After COM_CHANGE_USER a regular authentication exchange
      is performed.
    */
    case COM_CHANGE_USER:
      MYSQL_TRACE_STAGE(mysql, AUTHENTICATE);
      break;

    /*
      Server replies to COM_STATISTICS with a single packet
      containing a string with statistics information.
    */
    case COM_STATISTICS:
      MYSQL_TRACE_STAGE(mysql, WAIT_FOR_PACKET);
      break;

    /*
      For all other commands we expect server to send regular reply which
      is either OK, ERR or a result-set header.
    */
    default:
      MYSQL_TRACE_STAGE(mysql, WAIT_FOR_RESULT);
      break;
  }
#endif

  result = 0;
  if (!skip_check) {
    result = ((mysql->packet_length = cli_safe_read_with_ok(mysql, 1, NULL)) ==
                      packet_error
                  ? 1
                  : 0);

#if defined(CLIENT_PROTOCOL_TRACING)
    /*
      Return to READY_FOR_COMMAND protocol stage in case server reports error
      or sends OK packet.
    */
    if (result || mysql->net.read_pos[0] == 0x00)
      MYSQL_TRACE_STAGE(mysql, READY_FOR_COMMAND);
#endif
  }

end:
  DBUG_PRINT("exit", ("result: %d", result));
  DBUG_RETURN(result);
}

void free_old_query(MYSQL *mysql) {
  DBUG_ENTER("free_old_query");
  if (mysql->field_alloc) {
    free_root(mysql->field_alloc, MYF(0));
    init_alloc_root(PSI_NOT_INSTRUMENTED, mysql->field_alloc, 8192,
                    0); /* Assume rowlength < 8192 */
  }
  mysql->fields = 0;
  mysql->field_count = 0; /* For API */
  mysql->warning_count = 0;
  mysql->info = 0;
  DBUG_VOID_RETURN;
}

/**
  Finish reading of a partial result set from the server.
  Get the EOF packet, and update mysql->status
  and mysql->warning_count.

  @return  true if a communication or protocol error, an error
           is set in this case, false otherwise.
*/

static bool flush_one_result(MYSQL *mysql) {
  ulong packet_length;
  bool is_data_packet;

  DBUG_ASSERT(mysql->status != MYSQL_STATUS_READY);

  do {
    packet_length = cli_safe_read(mysql, &is_data_packet);
    /*
      There is an error reading from the connection,
      or (sic!) there were no error and no
      data in the stream, i.e. no more data from the server.
      Since we know our position in the stream (somewhere in
      the middle of a result set), this latter case is an error too
      -- each result set must end with a EOF packet.
      cli_safe_read() has set an error for us, just return.
    */
    if (packet_length == packet_error) return true;
  } while (mysql->net.read_pos[0] == 0 || is_data_packet);

  /* Analyse final OK packet (EOF packet if it is old client) */

  if (protocol_41(mysql)) {
    uchar *pos = mysql->net.read_pos + 1;
    if (mysql->server_capabilities & CLIENT_DEPRECATE_EOF && !is_data_packet)
      read_ok_ex(mysql, packet_length);
    else {
      mysql->warning_count = uint2korr(pos);
      pos += 2;
      mysql->server_status = uint2korr(pos);
    }
    pos += 2;
  }
#if defined(CLIENT_PROTOCOL_TRACING)
  if (mysql->server_status & SERVER_MORE_RESULTS_EXISTS)
    MYSQL_TRACE_STAGE(mysql, WAIT_FOR_RESULT);
  else
    MYSQL_TRACE_STAGE(mysql, READY_FOR_COMMAND);
#endif
  return false;
}

/**
  Read a packet from network. If it's an OK packet, flush it.

  @return  true if error, false otherwise. In case of
           success, is_ok_packet is set to true or false,
           based on what we got from network.
*/

static bool opt_flush_ok_packet(MYSQL *mysql, bool *is_ok_packet) {
  bool is_data_packet;
  ulong packet_length = cli_safe_read(mysql, &is_data_packet);

  if (packet_length == packet_error) return true;

  /* cli_safe_read always reads a non-empty packet. */
  DBUG_ASSERT(packet_length);

  *is_ok_packet =
      ((mysql->net.read_pos[0] == 0) ||
       ((mysql->server_capabilities & CLIENT_DEPRECATE_EOF) &&
        mysql->net.read_pos[0] == 254 && packet_length < MAX_PACKET_LENGTH));
  if (*is_ok_packet) {
    read_ok_ex(mysql, packet_length);
#if defined(CLIENT_PROTOCOL_TRACING)
    if (mysql->server_status & SERVER_MORE_RESULTS_EXISTS)
      MYSQL_TRACE_STAGE(mysql, WAIT_FOR_RESULT);
    else
      MYSQL_TRACE_STAGE(mysql, READY_FOR_COMMAND);
#endif
  }

  return false;
}

/*
  Flush result set sent from server
*/

static void cli_flush_use_result(MYSQL *mysql, bool flush_all_results) {
  /* Clear the current execution status */
  DBUG_ENTER("cli_flush_use_result");
  DBUG_PRINT("warning", ("Not all packets read, clearing them"));

  if (flush_one_result(mysql)) DBUG_VOID_RETURN; /* An error occurred */

  if (!flush_all_results) DBUG_VOID_RETURN;

  while (mysql->server_status & SERVER_MORE_RESULTS_EXISTS) {
    bool is_ok_packet;
    if (opt_flush_ok_packet(mysql, &is_ok_packet))
      DBUG_VOID_RETURN; /* An error occurred. */
    if (is_ok_packet) {
      /*
        Indeed what we got from network was an OK packet, and we
        know that OK is the last one in a multi-result-set, so
        just return.
      */
      DBUG_VOID_RETURN;
    }

    /*
      It's a result set, not an OK packet. A result set contains
      of two result set subsequences: field metadata, terminated
      with EOF packet, and result set data, again terminated with
      EOF packet. Read and flush them.
    */
    MYSQL_TRACE_STAGE(mysql, WAIT_FOR_FIELD_DEF);
    if (!(mysql->server_capabilities & CLIENT_DEPRECATE_EOF)) {
      if (flush_one_result(mysql)) DBUG_VOID_RETURN; /* An error occurred. */
    } else {
      uchar *pos = (uchar *)mysql->net.read_pos;
      ulong field_count = net_field_length(&pos);
      if (read_com_query_metadata(mysql, pos, field_count)) {
        DBUG_VOID_RETURN;
      } else {
        free_root(mysql->field_alloc, MYF(0));
      }
    }
    MYSQL_TRACE_STAGE(mysql, WAIT_FOR_ROW);
    if (flush_one_result(mysql)) DBUG_VOID_RETURN;
  }
  DBUG_VOID_RETURN;
}

#ifdef _WIN32
static bool is_NT(void) {
  char *os = getenv("OS");
  return (os && !strcmp(os, "Windows_NT")) ? 1 : 0;
}
#endif

#ifdef CHECK_LICENSE
/**
  Check server side variable 'license'.

  If the variable does not exist or does not contain 'Commercial',
  we're talking to non-commercial server from commercial client.

  @retval  0   success
  @retval  !0  network error or the server is not commercial.
               Error code is saved in mysql->net.last_errno.
*/

static int check_license(MYSQL *mysql) {
  MYSQL_ROW row;
  MYSQL_RES *res;
  NET *net = &mysql->net;
  static const char query[] = "SELECT @@license";
  static const char required_license[] = STRINGIFY_ARG(LICENSE);

  if (mysql_real_query(mysql, query, (ulong)(sizeof(query) - 1))) {
    if (net->last_errno == ER_UNKNOWN_SYSTEM_VARIABLE) {
      set_mysql_extended_error(mysql, CR_WRONG_LICENSE, unknown_sqlstate,
                               ER_CLIENT(CR_WRONG_LICENSE), required_license);
    }
    return 1;
  }
  if (!(res = mysql_use_result(mysql))) return 1;
  row = mysql_fetch_row(res);
  /*
    If no rows in result set, or column value is NULL (none of these
    two is ever true for server variables now), or column value
    mismatch, set wrong license error.
  */
  if (!net->last_errno &&
      (!row || !row[0] ||
       strncmp(row[0], required_license, sizeof(required_license)))) {
    set_mysql_extended_error(mysql, CR_WRONG_LICENSE, unknown_sqlstate,
                             ER_CLIENT(CR_WRONG_LICENSE), required_license);
  }
  mysql_free_result(res);
  return net->last_errno;
}
#endif /* CHECK_LICENSE */

/**************************************************************************
  Shut down connection
**************************************************************************/

void end_server(MYSQL *mysql) {
  int save_errno = errno;
  DBUG_ENTER("end_server");
  if (mysql->net.vio != 0) {
    char desc[VIO_DESCRIPTION_SIZE];
    vio_description(mysql->net.vio, desc);
    DBUG_PRINT("info", ("Net: %s", desc));
#ifdef MYSQL_SERVER
    slave_io_thread_detach_vio();
#endif
    vio_delete(mysql->net.vio);
    mysql->net.vio = 0; /* Marker */
    mysql_prune_stmt_list(mysql);
  }
  net_end(&mysql->net);
  free_old_query(mysql);
  errno = save_errno;
  MYSQL_TRACE(DISCONNECTED, mysql, ());
  DBUG_VOID_RETURN;
}

void STDCALL mysql_free_result(MYSQL_RES *result) {
  DBUG_ENTER("mysql_free_result");
  DBUG_PRINT("enter", ("mysql_res: %p", result));
  if (result) {
    MYSQL *mysql = result->handle;
    if (mysql) {
      if (mysql->unbuffered_fetch_owner == &result->unbuffered_fetch_cancelled)
        mysql->unbuffered_fetch_owner = 0;
      if (mysql->status == MYSQL_STATUS_USE_RESULT) {
        (*mysql->methods->flush_use_result)(mysql, false);
        mysql->status = MYSQL_STATUS_READY;
        if (mysql->unbuffered_fetch_owner)
          *mysql->unbuffered_fetch_owner = true;
      }
    }
    free_rows(result->data);
    if (result->field_alloc) {
      free_root(result->field_alloc, MYF(0));
      my_free(result->field_alloc);
    }
    my_free(result->row);
    my_free(result);
  }
  DBUG_VOID_RETURN;
}

/****************************************************************************
  Get options from my.cnf
****************************************************************************/

static const char *default_options[] = {"port",
                                        "socket",
                                        "compress",
                                        "password",
                                        "pipe",
                                        "timeout",
                                        "user",
                                        "init-command",
                                        "host",
                                        "database",
                                        "debug",
                                        "return-found-rows",
                                        "ssl-key",
                                        "ssl-cert",
                                        "ssl-ca",
                                        "ssl-capath",
                                        "character-sets-dir",
                                        "default-character-set",
                                        "interactive-timeout",
                                        "connect-timeout",
                                        "local-infile",
                                        "disable-local-infile",
                                        "ssl-cipher",
                                        "max-allowed-packet",
                                        "protocol",
                                        "shared-memory-base-name",
                                        "multi-results",
                                        "multi-statements",
                                        "multi-queries",
                                        "report-data-truncation",
                                        "plugin-dir",
                                        "default-auth",
                                        "bind-address",
                                        "ssl-crl",
                                        "ssl-crlpath",
                                        "enable-cleartext-plugin",
                                        "tls-version",
                                        "ssl_mode",
                                        "optional-resultset-metadata",
                                        "ssl-fips-mode",
                                        NullS};
enum option_id {
  OPT_port = 1,
  OPT_socket,
  OPT_compress,
  OPT_password,
  OPT_pipe,
  OPT_timeout,
  OPT_user,
  OPT_init_command,
  OPT_host,
  OPT_database,
  OPT_debug,
  OPT_return_found_rows,
  OPT_ssl_key,
  OPT_ssl_cert,
  OPT_ssl_ca,
  OPT_ssl_capath,
  OPT_character_sets_dir,
  OPT_default_character_set,
  OPT_interactive_timeout,
  OPT_connect_timeout,
  OPT_local_infile,
  OPT_disable_local_infile,
  OPT_ssl_cipher,
  OPT_max_allowed_packet,
  OPT_protocol,
  OPT_shared_memory_base_name,
  OPT_multi_results,
  OPT_multi_statements,
  OPT_multi_queries,
  OPT_report_data_truncation,
  OPT_plugin_dir,
  OPT_default_auth,
  OPT_bind_address,
  OPT_ssl_crl,
  OPT_ssl_crlpath,
  OPT_enable_cleartext_plugin,
  OPT_tls_version,
  OPT_ssl_mode,
  OPT_optional_resultset_metadata,
  OPT_ssl_fips_mode,
  OPT_keep_this_one_last
};

static TYPELIB option_types = {array_elements(default_options) - 1, "options",
                               default_options, NULL};

const char *sql_protocol_names_lib[] = {"TCP", "SOCKET", "PIPE", "MEMORY",
                                        NullS};
TYPELIB sql_protocol_typelib = {array_elements(sql_protocol_names_lib) - 1, "",
                                sql_protocol_names_lib, NULL};

static int add_init_command(struct st_mysql_options *options, const char *cmd) {
  char *tmp;

  if (!options->init_commands) {
    void *rawmem = my_malloc(key_memory_mysql_options,
                             sizeof(Init_commands_array), MYF(MY_WME));
    if (!rawmem) return 1;
    options->init_commands =
        new (rawmem) Init_commands_array(key_memory_mysql_options);
  }

  if (!(tmp = my_strdup(key_memory_mysql_options, cmd, MYF(MY_WME))) ||
      options->init_commands->push_back(tmp)) {
    my_free(tmp);
    return 1;
  }

  return 0;
}

#define ALLOCATE_EXTENSIONS(OPTS)                                          \
  (OPTS)->extension = (struct st_mysql_options_extention *)my_malloc(      \
      key_memory_mysql_options, sizeof(struct st_mysql_options_extention), \
      MYF(MY_WME | MY_ZEROFILL))

#define ENSURE_EXTENSIONS_PRESENT(OPTS)                \
  do {                                                 \
    if (!(OPTS)->extension) ALLOCATE_EXTENSIONS(OPTS); \
  } while (0)

#define EXTENSION_SET_STRING(OPTS, X, STR)                            \
  do {                                                                \
    if ((OPTS)->extension)                                            \
      my_free((OPTS)->extension->X);                                  \
    else                                                              \
      ALLOCATE_EXTENSIONS(OPTS);                                      \
    (OPTS)->extension->X =                                            \
        ((STR) != NULL)                                               \
            ? my_strdup(key_memory_mysql_options, (STR), MYF(MY_WME)) \
            : NULL;                                                   \
  } while (0)

#if defined(HAVE_OPENSSL)
#define SET_OPTION(opt_var, arg)                                            \
  do {                                                                      \
    if (mysql->options.opt_var) my_free(mysql->options.opt_var);            \
    mysql->options.opt_var =                                                \
        arg ? my_strdup(key_memory_mysql_options, arg, MYF(MY_WME)) : NULL; \
  } while (0)

#define EXTENSION_SET_SSL_STRING(OPTS, X, STR, mode)               \
  do {                                                             \
    EXTENSION_SET_STRING(OPTS, X, static_cast<const char *>(STR)); \
    if ((OPTS)->extension->X) (OPTS)->extension->ssl_mode = mode;  \
  } while (0)
#else
#define EXTENSION_SET_SSL_STRING(OPTS, X, STR, mode) \
  do {                                               \
    ;                                                \
  } while (0)
#endif

static char *set_ssl_option_unpack_path(const char *arg) {
  char *opt_var = NULL;
  if (arg) {
    char *buff =
        (char *)my_malloc(key_memory_mysql_options, FN_REFLEN + 1, MYF(MY_WME));
    unpack_filename(buff, (char *)arg);
    opt_var = my_strdup(key_memory_mysql_options, buff, MYF(MY_WME));
    my_free(buff);
  }
  return opt_var;
}

void mysql_read_default_options(struct st_mysql_options *options,
                                const char *filename, const char *group) {
  int argc;
  char *argv_buff[1], **argv;
  const char *groups[3];
  DBUG_ENTER("mysql_read_default_options");
  DBUG_PRINT("enter",
             ("file: %s  group: %s", filename, group ? group : "NULL"));

  static_assert(OPT_keep_this_one_last == array_elements(default_options),
                "OPT_keep_this_one_last needs to be the last element.");

  argc = 1;
  argv = argv_buff;
  argv_buff[0] = (char *)"client";
  groups[0] = (char *)"client";
  groups[1] = (char *)group;
  groups[2] = 0;

  MEM_ROOT alloc{PSI_NOT_INSTRUMENTED, 512};
  my_load_defaults(filename, groups, &argc, &argv, &alloc, nullptr);
  if (argc != 1) /* If some default option */
  {
    char **option = argv;
    while (*++option) {
      if (my_getopt_is_args_separator(option[0])) /* skip arguments separator */
        continue;
      /* DBUG_PRINT("info",("option: %s",option[0])); */
      if (option[0][0] == '-' && option[0][1] == '-') {
        char *end = strcend(*option, '=');
        char *opt_arg = 0;
        if (*end) {
          opt_arg = end + 1;
          *end = 0; /* Remove '=' */
        }
        /* Change all '_' in variable name to '-' */
        for (end = *option; *(end = strcend(end, '_'));) *end = '-';
        switch (find_type(*option + 2, &option_types, FIND_TYPE_BASIC)) {
          case OPT_port:
            if (opt_arg) options->port = atoi(opt_arg);
            break;
          case OPT_socket:
            if (opt_arg) {
              my_free(options->unix_socket);
              options->unix_socket =
                  my_strdup(key_memory_mysql_options, opt_arg, MYF(MY_WME));
            }
            break;
          case OPT_compress:
            options->compress = 1;
            options->client_flag |= CLIENT_COMPRESS;
            break;
          case OPT_password:
            if (opt_arg) {
              my_free(options->password);
              options->password =
                  my_strdup(key_memory_mysql_options, opt_arg, MYF(MY_WME));
            }
            break;
          case OPT_pipe:
            options->protocol = MYSQL_PROTOCOL_PIPE;
            break;
          case OPT_connect_timeout:
          case OPT_timeout:
            if (opt_arg) options->connect_timeout = atoi(opt_arg);
            break;
          case OPT_user:
            if (opt_arg) {
              my_free(options->user);
              options->user =
                  my_strdup(key_memory_mysql_options, opt_arg, MYF(MY_WME));
            }
            break;
          case OPT_init_command:
            add_init_command(options, opt_arg);
            break;
          case OPT_host:
            if (opt_arg) {
              my_free(options->host);
              options->host =
                  my_strdup(key_memory_mysql_options, opt_arg, MYF(MY_WME));
            }
            break;
          case OPT_database:
            if (opt_arg) {
              my_free(options->db);
              options->db =
                  my_strdup(key_memory_mysql_options, opt_arg, MYF(MY_WME));
            }
            break;
          case OPT_debug:
#ifndef MYSQL_SERVER
            mysql_debug(opt_arg ? opt_arg : "d:t:o,/tmp/client.trace");
            break;
#endif
          case OPT_return_found_rows:
            options->client_flag |= CLIENT_FOUND_ROWS;
            break;
#if defined(HAVE_OPENSSL)
          case OPT_ssl_key:
            my_free(options->ssl_key);
            options->ssl_key =
                my_strdup(key_memory_mysql_options, opt_arg, MYF(MY_WME));
            break;
          case OPT_ssl_cert:
            my_free(options->ssl_cert);
            options->ssl_cert =
                my_strdup(key_memory_mysql_options, opt_arg, MYF(MY_WME));
            break;
          case OPT_ssl_ca:
            my_free(options->ssl_ca);
            options->ssl_ca =
                my_strdup(key_memory_mysql_options, opt_arg, MYF(MY_WME));
            break;
          case OPT_ssl_capath:
            my_free(options->ssl_capath);
            options->ssl_capath =
                my_strdup(key_memory_mysql_options, opt_arg, MYF(MY_WME));
            break;
          case OPT_ssl_cipher:
            my_free(options->ssl_cipher);
            options->ssl_cipher =
                my_strdup(key_memory_mysql_options, opt_arg, MYF(MY_WME));
            break;
          case OPT_tls_version:
            EXTENSION_SET_SSL_STRING(options, tls_version, opt_arg,
                                     SSL_MODE_PREFERRED);
            break;
          case OPT_ssl_crl:
            EXTENSION_SET_SSL_STRING(options, ssl_crl, opt_arg,
                                     SSL_MODE_PREFERRED);
            break;
          case OPT_ssl_crlpath:
            EXTENSION_SET_SSL_STRING(options, ssl_crlpath, opt_arg,
                                     SSL_MODE_PREFERRED);
            break;
#else
          case OPT_ssl_key:
          case OPT_ssl_cert:
          case OPT_ssl_ca:
          case OPT_ssl_capath:
          case OPT_ssl_cipher:
          case OPT_ssl_crl:
          case OPT_ssl_crlpath:
          case OPT_tls_version:
            break;
#endif /* HAVE_OPENSSL */
          case OPT_character_sets_dir:
            my_free(options->charset_dir);
            options->charset_dir =
                my_strdup(key_memory_mysql_options, opt_arg, MYF(MY_WME));
            break;
          case OPT_default_character_set:
            my_free(options->charset_name);
            options->charset_name =
                my_strdup(key_memory_mysql_options, opt_arg, MYF(MY_WME));
            break;
          case OPT_interactive_timeout:
            options->client_flag |= CLIENT_INTERACTIVE;
            break;
          case OPT_local_infile:
            if (!opt_arg || atoi(opt_arg) != 0)
              options->client_flag |= CLIENT_LOCAL_FILES;
            else
              options->client_flag &= ~CLIENT_LOCAL_FILES;
            break;
          case OPT_disable_local_infile:
            options->client_flag &= ~CLIENT_LOCAL_FILES;
            break;
          case OPT_max_allowed_packet:
            if (opt_arg) options->max_allowed_packet = atoi(opt_arg);
            break;
          case OPT_protocol:
            if ((options->protocol = find_type(opt_arg, &sql_protocol_typelib,
                                               FIND_TYPE_BASIC)) <= 0) {
              my_message_local(ERROR_LEVEL, "Unknown option to protocol: %s",
                               opt_arg);
              exit(1);
            }
            break;
          case OPT_shared_memory_base_name:
#if defined(_WIN32)
            if (options->shared_memory_base_name != def_shared_memory_base_name)
              my_free(options->shared_memory_base_name);
            options->shared_memory_base_name =
                my_strdup(key_memory_mysql_options, opt_arg, MYF(MY_WME));
#endif
            break;
          case OPT_multi_results:
            options->client_flag |= CLIENT_MULTI_RESULTS;
            break;
          case OPT_multi_statements:
          case OPT_multi_queries:
            options->client_flag |=
                CLIENT_MULTI_STATEMENTS | CLIENT_MULTI_RESULTS;
            break;
          case OPT_report_data_truncation:
            options->report_data_truncation =
                opt_arg ? (atoi(opt_arg) != 0) : 1;
            break;
          case OPT_plugin_dir: {
            char buff[FN_REFLEN], buff2[FN_REFLEN];
            if (strlen(opt_arg) >= FN_REFLEN) opt_arg[FN_REFLEN] = '\0';
            if (my_realpath(buff, opt_arg, 0)) {
              DBUG_PRINT("warning",
                         ("failed to normalize the plugin path: %s", opt_arg));
              break;
            }
            convert_dirname(buff2, buff, NULL);
            EXTENSION_SET_STRING(options, plugin_dir, buff2);
          } break;
          case OPT_default_auth:
            EXTENSION_SET_STRING(options, default_auth, opt_arg);
            break;
          case OPT_bind_address:
            my_free(options->bind_address);
            options->bind_address =
                my_strdup(key_memory_mysql_options, opt_arg, MYF(MY_WME));
            break;
          case OPT_enable_cleartext_plugin:
            ENSURE_EXTENSIONS_PRESENT(options);
            options->extension->enable_cleartext_plugin =
                (!opt_arg || atoi(opt_arg) != 0) ? true : false;
            break;
          case OPT_optional_resultset_metadata:
            if (!opt_arg || atoi(opt_arg) != 0)
              options->client_flag |= CLIENT_OPTIONAL_RESULTSET_METADATA;
            else
              options->client_flag &= ~CLIENT_OPTIONAL_RESULTSET_METADATA;
            break;

          default:
            DBUG_PRINT("warning", ("unknown option: %s", option[0]));
        }
      }
    }
  }
  DBUG_VOID_RETURN;
}

/**************************************************************************
  Get column lengths of the current row
  If one uses mysql_use_result, res->lengths contains the length information,
  else the lengths are calculated from the offset between pointers.
**************************************************************************/

static void cli_fetch_lengths(ulong *to, MYSQL_ROW column,
                              unsigned int field_count) {
  ulong *prev_length;
  char *start = 0;
  MYSQL_ROW end;

  prev_length = 0; /* Keep gcc happy */
  for (end = column + field_count + 1; column != end; column++, to++) {
    if (!*column) {
      *to = 0; /* Null */
      continue;
    }
    if (start) /* Found end of prev string */
      *prev_length = (ulong)(*column - start - 1);
    start = *column;
    prev_length = to;
  }
}

/**
  Read field metadata from field descriptor and store it in MYSQL_FIELD
  structure. String values in MYSQL_FIELD are allocated in a given allocator
  root.

  @param mysql          connection handle
  @param alloc          memory allocator root
  @param default_value  flag telling if default values should be read from
                        descriptor
  @param server_capabilities  protocol capability flags which determine format
  of the descriptor
  @param row            field descriptor
  @param field          address of MYSQL_FIELD structure to store metadata in.

  @returns 0 on success.
*/

static int unpack_field(MYSQL *mysql, MEM_ROOT *alloc, bool default_value,
                        uint server_capabilities, MYSQL_ROWS *row,
                        MYSQL_FIELD *field) {
  ulong lengths[9]; /* Max length of each field */
  DBUG_ENTER("unpack_field");

  if (!field) {
    set_mysql_error(mysql, CR_UNKNOWN_ERROR, unknown_sqlstate);
    DBUG_RETURN(1);
  }

  memset(field, 0, sizeof(MYSQL_FIELD));

  if (server_capabilities & CLIENT_PROTOCOL_41) {
    uchar *pos;
    /* fields count may be wrong */
    cli_fetch_lengths(&lengths[0], row->data, default_value ? 8 : 7);
    field->catalog = strmake_root(alloc, (char *)row->data[0], lengths[0]);
    field->db = strmake_root(alloc, (char *)row->data[1], lengths[1]);
    field->table = strmake_root(alloc, (char *)row->data[2], lengths[2]);
    field->org_table = strmake_root(alloc, (char *)row->data[3], lengths[3]);
    field->name = strmake_root(alloc, (char *)row->data[4], lengths[4]);
    field->org_name = strmake_root(alloc, (char *)row->data[5], lengths[5]);

    field->catalog_length = lengths[0];
    field->db_length = lengths[1];
    field->table_length = lengths[2];
    field->org_table_length = lengths[3];
    field->name_length = lengths[4];
    field->org_name_length = lengths[5];

    /* Unpack fixed length parts */
    if (lengths[6] != 12) {
      /* malformed packet. signal an error. */
      set_mysql_error(mysql, CR_MALFORMED_PACKET, unknown_sqlstate);
      DBUG_RETURN(1);
    }

    pos = (uchar *)row->data[6];
    field->charsetnr = uint2korr(pos);
    field->length = (uint)uint4korr(pos + 2);
    field->type = (enum enum_field_types)pos[6];
    field->flags = uint2korr(pos + 7);
    field->decimals = (uint)pos[9];

    if (IS_NUM(field->type)) field->flags |= NUM_FLAG;
    if (default_value && row->data[7]) {
      field->def = strmake_root(alloc, (char *)row->data[7], lengths[7]);
      field->def_length = lengths[7];
    } else
      field->def = 0;
    field->max_length = 0;
  }
#ifndef DELETE_SUPPORT_OF_4_0_PROTOCOL
  else {
    cli_fetch_lengths(&lengths[0], row->data, default_value ? 6 : 5);
    field->org_table = field->table = strdup_root(alloc, (char *)row->data[0]);
    field->name = strdup_root(alloc, (char *)row->data[1]);
    field->length = (uint)uint3korr((uchar *)row->data[2]);
    field->type = (enum enum_field_types)(uchar)row->data[3][0];

    field->catalog = (char *)"";
    field->db = (char *)"";
    field->catalog_length = 0;
    field->db_length = 0;
    field->org_table_length = field->table_length = lengths[0];
    field->name_length = lengths[1];

    if (server_capabilities & CLIENT_LONG_FLAG) {
      field->flags = uint2korr((uchar *)row->data[4]);
      field->decimals = (uint)(uchar)row->data[4][2];
    } else {
      field->flags = (uint)(uchar)row->data[4][0];
      field->decimals = (uint)(uchar)row->data[4][1];
    }
    if (IS_NUM(field->type)) field->flags |= NUM_FLAG;
    if (default_value && row->data[5]) {
      field->def = strdup_root(alloc, (char *)row->data[5]);
      field->def_length = lengths[5];
    } else
      field->def = 0;
    field->max_length = 0;
  }
#endif /* DELETE_SUPPORT_OF_4_0_PROTOCOL */
  DBUG_RETURN(0);
}

/***************************************************************************
  Change field rows to field structs
***************************************************************************/

MYSQL_FIELD *unpack_fields(MYSQL *mysql, MYSQL_ROWS *data, MEM_ROOT *alloc,
                           uint fields, bool default_value,
                           uint server_capabilities) {
  MYSQL_ROWS *row;
  MYSQL_FIELD *field, *result;
  DBUG_ENTER("unpack_fields");

  field = result =
      (MYSQL_FIELD *)alloc_root(alloc, (uint)sizeof(*field) * fields);
  if (!result) {
    set_mysql_error(mysql, CR_OUT_OF_MEMORY, unknown_sqlstate);
    DBUG_RETURN(0);
  }
  memset(field, 0, sizeof(MYSQL_FIELD) * fields);
  for (row = data; row; row = row->next, field++) {
    /* fields count may be wrong */
    if (field < result || static_cast<uint>(field - result) >= fields) {
      DBUG_RETURN(NULL);
    }
    if (unpack_field(mysql, alloc, default_value, server_capabilities, row,
                     field)) {
      DBUG_RETURN(NULL);
    }
  }
  DBUG_RETURN(result);
}

/**
  Read metadata resultset from server
  Memory allocated in a given allocator root.

  @param[in]    mysql           connection handle
  @param[in]    alloc           memory allocator root
  @param[in]    field_count     total number of fields
  @param[in]    field           number of columns in single field descriptor

  @retval an array of field rows

*/
MYSQL_FIELD *cli_read_metadata_ex(MYSQL *mysql, MEM_ROOT *alloc,
                                  ulong field_count, unsigned int field) {
  ulong *len;
  uint f;
  uchar *pos;
  MYSQL_FIELD *fields, *result;
  MYSQL_ROWS data;
  NET *net = &mysql->net;

  DBUG_ENTER("cli_read_metadata");

  len = (ulong *)alloc_root(alloc, sizeof(ulong) * field);

  fields = result =
      (MYSQL_FIELD *)alloc_root(alloc, (uint)sizeof(MYSQL_FIELD) * field_count);
  if (!result) {
    set_mysql_error(mysql, CR_OUT_OF_MEMORY, unknown_sqlstate);
    DBUG_RETURN(0);
  }
  memset(fields, 0, sizeof(MYSQL_FIELD) * field_count);

  data.data = (MYSQL_ROW)alloc_root(alloc, sizeof(char *) * (field + 1));
  memset(data.data, 0, sizeof(char *) * (field + 1));

  /*
    In this below loop we read each column info as 1 single row
    and save it in mysql->fields array
  */
  for (f = 0; f < field_count; ++f) {
    if (read_one_row(mysql, field, data.data, len) == -1) DBUG_RETURN(NULL);
    if (unpack_field(mysql, alloc, 0, mysql->server_capabilities, &data,
                     fields++))
      DBUG_RETURN(NULL);
  }
  /* Read EOF packet in case of old client */
  if (!(mysql->server_capabilities & CLIENT_DEPRECATE_EOF)) {
    if (packet_error == cli_safe_read(mysql, NULL)) DBUG_RETURN(0);
    pos = net->read_pos;
    if (*pos == 254) {
      mysql->warning_count = uint2korr(pos + 1);
      mysql->server_status = uint2korr(pos + 3);
    }
  }
  DBUG_RETURN(result);
}

/**
  Read metadata resultset from server

  @param[in]    mysql           connection handle
  @param[in]    field_count     total number of fields
  @param[in]    field           number of columns in single field descriptor

  @retval an array of field rows

*/
MYSQL_FIELD *cli_read_metadata(MYSQL *mysql, ulong field_count,
                               unsigned int field) {
  if (mysql->field_alloc == nullptr) {
    mysql->field_alloc = (MEM_ROOT *)my_malloc(
        key_memory_MYSQL, sizeof(MEM_ROOT), MYF(MY_WME | MY_ZEROFILL));
    if (mysql->field_alloc == nullptr) {
      set_mysql_error(mysql, CR_OUT_OF_MEMORY, unknown_sqlstate);
      return nullptr;
    }
    init_alloc_root(PSI_NOT_INSTRUMENTED, mysql->field_alloc, 8192,
                    0); /* Assume rowlength < 8192 */
  }
  return cli_read_metadata_ex(mysql, mysql->field_alloc, field_count, field);
}

/**
  Read resultset metadata returned by COM_QUERY command.

  @param[in]    mysql           Client connection handle.
  @param[in]    pos             Position in the packet where the metadata
  starts.
  @param[in]    field_count     Number of columns in the field descriptor.

  @retval       0               Success.
  @retval       1               Error.
*/
static int read_com_query_metadata(MYSQL *mysql, uchar *pos,
                                   ulong field_count) {
  /* Store resultset metadata flag. */
  if (mysql->client_flag & CLIENT_OPTIONAL_RESULTSET_METADATA) {
    mysql->resultset_metadata = static_cast<enum enum_resultset_metadata>(*pos);
  } else {
    mysql->resultset_metadata = RESULTSET_METADATA_FULL;
  }

  switch (mysql->resultset_metadata) {
    case RESULTSET_METADATA_FULL:
      /* Read metadata. */
      MYSQL_TRACE_STAGE(mysql, WAIT_FOR_FIELD_DEF);

      if (!(mysql->fields = cli_read_metadata(mysql, field_count,
                                              protocol_41(mysql) ? 7 : 5))) {
        free_root(mysql->field_alloc, MYF(0));
        return 1;
      }
      break;

    case RESULTSET_METADATA_NONE:
      /* Skip metadata. */
      mysql->fields = NULL;
      break;

    default:
      /* Unknown metadata flag. */
      mysql->fields = NULL;
      return 1;
  }

  return 0;
}

/* Read all rows (data) from server */

MYSQL_DATA *cli_read_rows(MYSQL *mysql, MYSQL_FIELD *mysql_fields,
                          unsigned int fields) {
  uint field;
  ulong pkt_len;
  ulong len;
  uchar *cp;
  char *to, *end_to;
  MYSQL_DATA *result;
  MYSQL_ROWS **prev_ptr, *cur;
  NET *net = &mysql->net;
  bool is_data_packet;
  DBUG_ENTER("cli_read_rows");

  if ((pkt_len = cli_safe_read(mysql, &is_data_packet)) == packet_error)
    DBUG_RETURN(0);

  if (pkt_len == 0) DBUG_RETURN(0);
  if (!(result =
            (MYSQL_DATA *)my_malloc(key_memory_MYSQL_DATA, sizeof(MYSQL_DATA),
                                    MYF(MY_WME | MY_ZEROFILL))) ||
      !(result->alloc =
            (MEM_ROOT *)my_malloc(key_memory_MYSQL_DATA, sizeof(MEM_ROOT),
                                  MYF(MY_WME | MY_ZEROFILL)))) {
    set_mysql_error(mysql, CR_OUT_OF_MEMORY, unknown_sqlstate);
    free_rows(result);
    DBUG_RETURN(0);
  }
  init_alloc_root(PSI_NOT_INSTRUMENTED, result->alloc, 8192,
                  0); /* Assume rowlength < 8192 */
  prev_ptr = &result->data;
  result->rows = 0;
  result->fields = fields;

  /*
    The last EOF packet is either a single 254 character or (in MySQL 4.1)
    254 followed by 1-7 status bytes or an OK packet starting with 0xFE
  */

  while (*(cp = net->read_pos) == 0 || is_data_packet) {
    result->rows++;
    if (!(cur = (MYSQL_ROWS *)alloc_root(result->alloc, sizeof(MYSQL_ROWS))) ||
        !(cur->data = ((MYSQL_ROW)alloc_root(
              result->alloc, (fields + 1) * sizeof(char *) + pkt_len)))) {
      free_rows(result);
      set_mysql_error(mysql, CR_OUT_OF_MEMORY, unknown_sqlstate);
      DBUG_RETURN(0);
    }
    *prev_ptr = cur;
    prev_ptr = &cur->next;
    to = (char *)(cur->data + fields + 1);
    end_to = to + pkt_len - 1;
    for (field = 0; field < fields; field++) {
      if ((len = (ulong)net_field_length(&cp)) ==
          NULL_LENGTH) { /* null field */
        cur->data[field] = 0;
      } else {
        cur->data[field] = to;
        if (len > (ulong)(end_to - to)) {
          free_rows(result);
          set_mysql_error(mysql, CR_MALFORMED_PACKET, unknown_sqlstate);
          DBUG_RETURN(0);
        }
        memcpy(to, (char *)cp, len);
        to[len] = 0;
        to += len + 1;
        cp += len;
        if (mysql_fields) {
          if (mysql_fields[field].max_length < len)
            mysql_fields[field].max_length = len;
        }
      }
    }
    cur->data[field] = to; /* End of last field */
    if ((pkt_len = cli_safe_read(mysql, &is_data_packet)) == packet_error) {
      free_rows(result);
      DBUG_RETURN(0);
    }
  }
  *prev_ptr = 0; /* last pointer is null */
  /* read EOF packet or OK packet if it is new client */
  if (pkt_len > 1) {
    if (mysql->server_capabilities & CLIENT_DEPRECATE_EOF && !is_data_packet)
      read_ok_ex(mysql, pkt_len);
    else {
      mysql->warning_count = uint2korr(cp + 1);
      mysql->server_status = uint2korr(cp + 3);
    }

    DBUG_PRINT("info", ("status: %u  warning_count:  %u", mysql->server_status,
                        mysql->warning_count));
  }

#if defined(CLIENT_PROTOCOL_TRACING)
  if (mysql->server_status & SERVER_MORE_RESULTS_EXISTS)
    MYSQL_TRACE_STAGE(mysql, WAIT_FOR_RESULT);
  else
    MYSQL_TRACE_STAGE(mysql, READY_FOR_COMMAND);
#endif
  DBUG_PRINT("exit", ("Got %lu rows", (ulong)result->rows));
  DBUG_RETURN(result);
}

/*
  Read one row. Uses packet buffer as storage for fields.
  When next packet is read, the previous field values are destroyed
*/

static int read_one_row(MYSQL *mysql, uint fields, MYSQL_ROW row,
                        ulong *lengths) {
  uint field;
  ulong pkt_len, len;
  bool is_data_packet;
  uchar *pos, *prev_pos, *end_pos;
  NET *net = &mysql->net;

  if ((pkt_len = cli_safe_read(mysql, &is_data_packet)) == packet_error)
    return -1;
  if (net->read_pos[0] != 0x00 && !is_data_packet) {
    if (pkt_len > 1) /* MySQL 4.1 protocol */
    {
      if (mysql->server_capabilities & CLIENT_DEPRECATE_EOF)
        read_ok_ex(mysql, pkt_len);
      else {
        mysql->warning_count = uint2korr(net->read_pos + 1);
        mysql->server_status = uint2korr(net->read_pos + 3);
      }
    }
#if defined(CLIENT_PROTOCOL_TRACING)
    if (mysql->server_status & SERVER_MORE_RESULTS_EXISTS)
      MYSQL_TRACE_STAGE(mysql, WAIT_FOR_RESULT);
    else
      MYSQL_TRACE_STAGE(mysql, READY_FOR_COMMAND);
#endif
    return 1; /* End of data */
  }
  prev_pos = 0; /* allowed to write at packet[-1] */
  pos = net->read_pos;
  end_pos = pos + pkt_len;
  for (field = 0; field < fields; field++) {
    len = (ulong)net_field_length_checked(&pos, (ulong)(end_pos - pos));
    if (pos > end_pos) {
      set_mysql_error(mysql, CR_UNKNOWN_ERROR, unknown_sqlstate);
      return -1;
    }

    if (len == NULL_LENGTH) {
      row[field] = 0;
      *lengths++ = 0;
    } else {
      row[field] = (char *)pos;
      pos += len;
      *lengths++ = len;
    }
    if (prev_pos) *prev_pos = 0; /* Terminate prev field */
    prev_pos = pos;
  }
  row[field] = (char *)prev_pos + 1; /* End of last field */
  *prev_pos = 0;                     /* Terminate last field */
  return 0;
}

/****************************************************************************
  Init MySQL structure or allocate one
****************************************************************************/

MYSQL *STDCALL mysql_init(MYSQL *mysql) {
  if (mysql_server_init(0, NULL, NULL)) return 0;
  if (!mysql) {
    if (!(mysql = (MYSQL *)my_malloc(key_memory_MYSQL, sizeof(*mysql),
                                     MYF(MY_WME | MY_ZEROFILL)))) {
      set_mysql_error(NULL, CR_OUT_OF_MEMORY, unknown_sqlstate);
      return 0;
    }
    mysql->free_me = 1;
  } else
    memset(mysql, 0, sizeof(*(mysql)));
  mysql->charset = default_client_charset_info;
  mysql->field_alloc = (MEM_ROOT *)my_malloc(
      key_memory_MYSQL, sizeof(*mysql->field_alloc), MYF(MY_WME | MY_ZEROFILL));
  if (!mysql->field_alloc) {
    set_mysql_error(NULL, CR_OUT_OF_MEMORY, unknown_sqlstate);
    if (mysql->free_me) my_free(mysql);
    return 0;
  }
  my_stpcpy(mysql->net.sqlstate, not_error_sqlstate);

  /*
    Only enable LOAD DATA INFILE by default if configured with option
    ENABLED_LOCAL_INFILE
  */

#if defined(ENABLED_LOCAL_INFILE) && !defined(MYSQL_SERVER)
  mysql->options.client_flag |= CLIENT_LOCAL_FILES;
#endif

#if defined(_WIN32)
  mysql->options.shared_memory_base_name = (char *)def_shared_memory_base_name;
#endif

  mysql->options.report_data_truncation = true; /* default */

  /* Initialize extensions. */
  if (!(mysql->extension = mysql_extension_init(mysql))) {
    set_mysql_error(NULL, CR_OUT_OF_MEMORY, unknown_sqlstate);
    return 0;
  }

  /*
    By default we don't reconnect because it could silently corrupt data (after
    reconnection you potentially lose table locks, user variables, session
    variables (transactions but they are specifically dealt with in
    mysql_reconnect()).
    This is a change: < 5.0.3 mysql->reconnect was set to 1 by default.
    How this change impacts existing apps:
    - existing apps which relyed on the default will see a behaviour change;
    they will have to set reconnect=1 after mysql_real_connect().
    - existing apps which explicitely asked for reconnection (the only way they
    could do it was by setting mysql.reconnect to 1 after mysql_real_connect())
    will not see a behaviour change.
    - existing apps which explicitely asked for no reconnection
    (mysql.reconnect=0) will not see a behaviour change.
  */
  mysql->reconnect = 0;
#if defined(HAVE_OPENSSL) && !defined(MYSQL_SERVER)
  ENSURE_EXTENSIONS_PRESENT(&mysql->options);
  mysql->options.extension->ssl_mode = SSL_MODE_PREFERRED;
#endif

  mysql->resultset_metadata = RESULTSET_METADATA_FULL;

  return mysql;
}

/*
  MYSQL::extension handling (see sql_common.h for declaration
  of MYSQL_EXTENSION structure).
*/

MYSQL_EXTENSION *mysql_extension_init(MYSQL *mysql MY_ATTRIBUTE((unused))) {
  MYSQL_EXTENSION *ext;

  ext = static_cast<MYSQL_EXTENSION *>(my_malloc(PSI_NOT_INSTRUMENTED,
                                                 sizeof(MYSQL_EXTENSION),
                                                 MYF(MY_WME | MY_ZEROFILL)));
  return ext;
}

void mysql_extension_free(MYSQL_EXTENSION *ext) {
  if (!ext) return;
  if (ext->trace_data) my_free(ext->trace_data);

  // free state change related resources.
  free_state_change_info(ext);

  my_free(ext);
}

/*
  Fill in SSL part of MYSQL structure and set 'use_ssl' flag.
  NB! Errors are not reported until you do mysql_real_connect.
*/

bool STDCALL mysql_ssl_set(MYSQL *mysql MY_ATTRIBUTE((unused)),
                           const char *key MY_ATTRIBUTE((unused)),
                           const char *cert MY_ATTRIBUTE((unused)),
                           const char *ca MY_ATTRIBUTE((unused)),
                           const char *capath MY_ATTRIBUTE((unused)),
                           const char *cipher MY_ATTRIBUTE((unused))) {
  bool result = 0;
  DBUG_ENTER("mysql_ssl_set");
#if defined(HAVE_OPENSSL)
  result = mysql_options(mysql, MYSQL_OPT_SSL_KEY, key) +
                   mysql_options(mysql, MYSQL_OPT_SSL_CERT, cert) +
                   mysql_options(mysql, MYSQL_OPT_SSL_CA, ca) +
                   mysql_options(mysql, MYSQL_OPT_SSL_CAPATH, capath) +
                   mysql_options(mysql, MYSQL_OPT_SSL_CIPHER, cipher)
               ? 1
               : 0;
#endif
  DBUG_RETURN(result);
}

  /*
    Free strings in the SSL structure and clear 'use_ssl' flag.
    NB! Errors are not reported until you do mysql_real_connect.
  */

#if defined(HAVE_OPENSSL)

static void mysql_ssl_free(MYSQL *mysql) {
  struct st_VioSSLFd *ssl_fd = (struct st_VioSSLFd *)mysql->connector_fd;
  DBUG_ENTER("mysql_ssl_free");

  my_free(mysql->options.ssl_key);
  my_free(mysql->options.ssl_cert);
  my_free(mysql->options.ssl_ca);
  my_free(mysql->options.ssl_capath);
  my_free(mysql->options.ssl_cipher);
  if (mysql->options.extension) {
    my_free(mysql->options.extension->tls_version);
    my_free(mysql->options.extension->ssl_crl);
    my_free(mysql->options.extension->ssl_crlpath);
  }
  if (ssl_fd) SSL_CTX_free(ssl_fd->ssl_context);
  my_free(mysql->connector_fd);
  mysql->options.ssl_key = 0;
  mysql->options.ssl_cert = 0;
  mysql->options.ssl_ca = 0;
  mysql->options.ssl_capath = 0;
  mysql->options.ssl_cipher = 0;
  if (mysql->options.extension) {
    mysql->options.extension->ssl_crl = 0;
    mysql->options.extension->ssl_crlpath = 0;
    mysql->options.extension->ssl_ctx_flags = 0;
    mysql->options.extension->tls_version = 0;
    mysql->options.extension->ssl_mode = SSL_MODE_DISABLED;
    mysql->options.extension->ssl_fips_mode = SSL_FIPS_MODE_OFF;
  }
  mysql->connector_fd = 0;
  DBUG_VOID_RETURN;
}

#endif /* HAVE_OPENSSL */

/*
  Return the SSL cipher (if any) used for current
  connection to the server.

  SYNOPSYS
    mysql_get_ssl_cipher()
      mysql pointer to the mysql connection

*/

const char *STDCALL mysql_get_ssl_cipher(MYSQL *mysql MY_ATTRIBUTE((unused))) {
  DBUG_ENTER("mysql_get_ssl_cipher");
#if defined(HAVE_OPENSSL)
  if (mysql->net.vio && mysql->net.vio->ssl_arg)
    DBUG_RETURN(SSL_get_cipher_name((SSL *)mysql->net.vio->ssl_arg));
#endif /* HAVE_OPENSSL */
  DBUG_RETURN(NULL);
}

#include <openssl/x509v3.h>

#if defined(HAVE_X509_CHECK_HOST) && defined(HAVE_X509_CHECK_IP)
#define HAVE_X509_CHECK_FUNCTIONS 1
#endif

#if !defined(HAVE_X509_CHECK_FUNCTIONS)

/*
  Compares the DNS entry from the Subject Alternative Names (SAN) list with
  the provided host name

  SYNOPSIS
  ssl_cmp_san_dns_name()
  dns_name           pointer to a SAN list DNS entry
  host_name          name of the server
  errptr             if we fail, we'll return (a pointer to a string
  describing) the reason here

  RETURN VALUES
  false Success
  true Failed to validate server

*/

static bool ssl_cmp_san_dns_name(ASN1_STRING *dns_name, const char *host_name,
                                 const char **errptr) {
  DBUG_ENTER("ssl_cmp_san_dns_name");
  *errptr = nullptr;
  if (dns_name == nullptr) {
    *errptr = "Failed to get DNS name from SAN list item";
    DBUG_RETURN(true);
  }
#if OPENSSL_VERSION_NUMBER < 0x10100000L
  const char *cn = static_cast<const char *>(ASN1_STRING_data(dns_name));
#else
  const char *cn = static_cast<const char *>(ASN1_STRING_get0_data(dns_name));
#endif
  if (cn == nullptr) {
    *errptr = "Failed to get data from SAN DNS name";
    DBUG_RETURN(true);
  }
  // There should not be any NULL embedded in the DNS name
  if (static_cast<size_t>(ASN1_STRING_length(dns_name)) != strlen(cn)) {
    *errptr = "NULL embedded in the certificate SAN DNS name";
    DBUG_RETURN(true);
  }
  DBUG_PRINT("info", ("SAN DNS name in cert: %s", cn));
  if (!strcmp(cn, host_name)) DBUG_RETURN(false);

  DBUG_RETURN(true);
}

/*
  Compares the IP address entry from the Subject Alternative Names (SAN) list
  with the provided host IP address

  SYNOPSIS
  ssl_cmp_san_ip_address()
  ip_address         pointer to a SAN list IP address entry
  host_ip            IP address of the server
  host_ip_len        server IP address length (must be either 4 or 16)
  errptr             if we fail, we'll return (a pointer to a string
  describing) the reason here

  RETURN VALUES
  false Success
  true Failed to validate server

*/

static bool ssl_cmp_san_ip_address(ASN1_OCTET_STRING *ip_address,
                                   const unsigned char *host_ip,
                                   size_t host_ip_len, const char **errptr) {
  DBUG_ENTER("ssl_cmp_san_ip_address");
  *errptr = nullptr;
  if (ip_address == nullptr) {
    *errptr = "Failed to get IP address from SAN list item";
    DBUG_RETURN(true);
  }
  const size_t ip_address_len = ASN1_STRING_length(ip_address);
  /* IP address length must be either 4 (IPV4) or 16 (IPV6) */
  if (ip_address_len != 4 && ip_address_len != 16) {
    *errptr = "Invalid IP address embedded in the certificate SAN IP address";
    DBUG_RETURN(true);
  }
#if OPENSSL_VERSION_NUMBER < 0x10100000L
  const unsigned char *ip = ASN1_STRING_data(ip_address);
#else
  const unsigned char *ip = ASN1_STRING_get0_data(ip_address);
#endif
  if (ip == nullptr) {
    *errptr = "Failed to get data from SAN IP address";
    DBUG_RETURN(true);
  }
  DBUG_RETURN(!(ip_address_len == host_ip_len &&
                memcmp(host_ip, ip, host_ip_len) == 0));
}

/*
  Check the certificate's Subject Alternative Names (SAN) against the
  hostname / IP address we connected to

  SYNOPSIS
  ssl_verify_server_cert_san()
  server_cert        pointer to a X509 certificate
  hostname_or_ip     name of the server / pointer to a V4/V6 IP address
  buffer
  hostname_or_ip_len 0 for host name, 4/16 for ip address
  errptr             if we fail, we'll return (a pointer to a string
  describing) the reason here

  RETURN VALUES
  false Success
  true Failed to validate server

*/

static bool ssl_verify_server_cert_san(X509 *server_cert,
                                       const char *hostname_or_ip,
                                       size_t hostname_or_ip_len,
                                       const char **errptr) {
  bool ret_validation = true;

  DBUG_ENTER("ssl_verify_server_cert_san");
  *errptr = nullptr;
  const GENERAL_NAMES *sans =
      X509_get_ext_d2i(server_cert, NID_subject_alt_name, NULL, NULL);
  if (sans == nullptr) DBUG_RETURN(ret_validation);

  const int number_of_sans = sk_GENERAL_NAME_num(sans);
  for (int i = 0; ret_validation != 0 && i < number_of_sans; ++i) {
    GENERAL_NAME *san = sk_GENERAL_NAME_value(sans, i);
    if (san == nullptr) {
      *errptr = "Failed to get item from SAN list";
      goto error;
    }
    if (hostname_or_ip_len == 0) {
      /* server host name was provided, check only GEN_DNS entries */
      if (san->type == GEN_DNS) {
        ret_validation =
            ssl_cmp_san_dns_name(san->d.dNSName, hostname_or_ip, errptr);
        if (*errptr != nullptr) goto error;
      }
    } else {
      /* server IP address was provided, check only GEN_IPADD entries */
      if (san->type == GEN_IPADD) {
        ret_validation = ssl_cmp_san_ip_address(
            san->d.iPAddress,
            static_cast<const unsigned char *>(hostname_or_ip),
            hostname_or_ip_len, errptr);
        if (*errptr != NULL) goto error;
      }
    }
  } /* iterating over SAN enries */

error:
  GENERAL_NAMES_free(sans);

  DBUG_RETURN(ret_validation);
}

#endif /* !defined(HAVE_X509_CHECK_FUNCTIONS) */

/*
  Check the server's (subject) Common Name against the
  hostname we connected to

  SYNOPSIS
  ssl_verify_server_cert()
    vio              pointer to a SSL connected vio
    server_hostname  name of the server that we connected to
    errptr           if we fail, we'll return (a pointer to a string
                     describing) the reason here

  RETURN VALUES
   0 Success
   1 Failed to validate server

 */
static int ssl_verify_server_cert(Vio *vio, const char *server_hostname,
                                  const char **errptr) {
  SSL *ssl;
  X509 *server_cert = NULL;
<<<<<<< HEAD
#ifndef HAVE_X509_CHECK_FUNCTIONS
  char *cn = NULL;
=======
  int ret_validation = 1;

#if !(OPENSSL_VERSION_NUMBER >= 0x10002000L || defined(HAVE_WOLFSSL))
>>>>>>> b93c1661
  int cn_loc = -1;
  char *cn = NULL;
  ASN1_STRING *cn_asn1 = NULL;
  X509_NAME_ENTRY *cn_entry = NULL;
  X509_NAME *subject = NULL;
#endif
<<<<<<< HEAD
  ASN1_OCTET_STRING *server_ip_address = nullptr;
  const unsigned char *ipout = nullptr;
  size_t iplen = 0;
  int ret_validation = 1;
=======
>>>>>>> b93c1661

  DBUG_ENTER("ssl_verify_server_cert");
  DBUG_PRINT("enter", ("server_hostname: %s", server_hostname));

  if (!(ssl = (SSL *)vio->ssl_arg)) {
    *errptr = "No SSL pointer found";
    goto error;
  }

  if (!server_hostname) {
    *errptr = "No server hostname supplied";
    goto error;
  }

  if (!(server_cert = SSL_get_peer_certificate(ssl))) {
    *errptr = "Could not get server certificate";
    goto error;
  }

  if (X509_V_OK != SSL_get_verify_result(ssl)) {
    *errptr = "Failed to verify the server certificate";
    goto error;
  }
    /*
      We already know that the certificate exchanged was valid; the SSL library
      handled that. Now we need to verify that the contents of the certificate
      are what we expect.
    */

    /* Use OpenSSL certificate matching functions instead of our own if we
       have OpenSSL. The X509_check_* functions return 1 on success.
    */
#if OPENSSL_VERSION_NUMBER >= 0x10002000L || defined(HAVE_WOLFSSL)
  if ((X509_check_host(server_cert, server_hostname, strlen(server_hostname), 0,
                       0) != 1) &&
      (X509_check_ip_asc(server_cert, server_hostname, 0) != 1)) {
    *errptr =
        "Failed to verify the server certificate via X509 certificate "
        "matching functions";
    goto error;

<<<<<<< HEAD
  /* Checking if the provided server_hostname is a V4/V6 IP address */
  server_ip_address = a2i_IPADDRESS(server_hostname);
  if (server_ip_address != nullptr) {
    iplen = ASN1_STRING_length(server_ip_address);
#if OPENSSL_VERSION_NUMBER < 0x10100000L
    ipout = (const unsigned char *)ASN1_STRING_data(server_ip_address);
#else
    ipout = (const unsigned char *)ASN1_STRING_get0_data(server_ip_address);
#endif
=======
  } else {
    /* Success */
    ret_validation = 0;
  }
#else  /* OPENSSL_VERSION_NUMBER < 0x10002000L */
  /*
     OpenSSL prior to 1.0.2 do not support X509_check_host() function.
     Use deprecated X509_get_subject_name() instead.
  */
  subject = X509_get_subject_name((X509 *)server_cert);
  // Find the CN location in the subject
  cn_loc = X509_NAME_get_index_by_NID(subject, NID_commonName, -1);
  if (cn_loc < 0) {
    *errptr = "Failed to get CN location in the certificate subject";
    goto error;
>>>>>>> b93c1661
  }

#ifdef HAVE_X509_CHECK_FUNCTIONS
  if (iplen == 0)
    ret_validation =
        X509_check_host(server_cert, server_hostname, 0, 0, 0) != 1;
  else
    ret_validation = X509_check_ip(server_cert, ipout, iplen, 0) != 1;
#else
  ret_validation = ssl_verify_server_cert_san(
      server_cert, iplen != 0 ? (const char *)ipout : server_hostname, iplen,
      errptr);
  if (*errptr != nullptr) goto error;
  if (ret_validation != 0) {
    subject = X509_get_subject_name(server_cert);
    // Find the CN location in the subject
    cn_loc = X509_NAME_get_index_by_NID(subject, NID_commonName, -1);
    if (cn_loc < 0) {
      *errptr = "Failed to get CN location in the certificate subject";
      goto error;
    }

    // Get the CN entry for given location
    cn_entry = X509_NAME_get_entry(subject, cn_loc);
    if (cn_entry == nullptr) {
      *errptr = "Failed to get CN entry using CN location";
      goto error;
    }

<<<<<<< HEAD
    // Get CN from common name entry
    cn_asn1 = X509_NAME_ENTRY_get_data(cn_entry);
    if (cn_asn1 == nullptr) {
      *errptr = "Failed to get CN from CN entry";
      goto error;
    }

    cn = (const char *)ASN1_STRING_data(cn_asn1);
    if (cn == nullptr) {
      *errptr = "Failed to get data from CN";
      goto error;
    }
=======
  cn = (char *)ASN1_STRING_data(cn_asn1);

  // There should not be any NULL embedded in the CN
  if ((size_t)ASN1_STRING_length(cn_asn1) != strlen(cn)) {
    *errptr = "NULL embedded in the certificate CN";
    goto error;
  }

  DBUG_PRINT("info", ("Server hostname in cert: %s", cn));
  if (!strcmp(cn, server_hostname)) {
    /* Success */
    ret_validation = 0;
  }
#endif /* OPENSSL_VERSION_NUMBER >= 0x10002000L */
>>>>>>> b93c1661

    // There should not be any NULL embedded in the CN
    if (static_cast<size_t>(ASN1_STRING_length(cn_asn1)) != strlen(cn)) {
      *errptr = "NULL embedded in the certificate CN";
      goto error;
    }

    DBUG_PRINT("info", ("Server hostname in cert: %s", cn));
    if (!strcmp(cn, server_hostname)) {
      /* Success */
      ret_validation = 0;
    }
  }
#endif
  *errptr = ret_validation != 0 ? "SSL certificate validation failure" : "";

error:
  if (server_ip_address != nullptr) ASN1_OCTET_STRING_free(server_ip_address);

  if (server_cert != NULL) X509_free(server_cert);
  DBUG_RETURN(ret_validation);
}

/*
  Note that the mysql argument must be initialized with mysql_init()
  before calling mysql_real_connect !
*/

static bool cli_read_query_result(MYSQL *mysql);
static MYSQL_RES *cli_use_result(MYSQL *mysql);

int cli_read_change_user_result(MYSQL *mysql) {
  return cli_safe_read(mysql, NULL);
}

static MYSQL_METHODS client_methods = {
    cli_read_query_result,      /* read_query_result */
    cli_advanced_command,       /* advanced_command */
    cli_read_rows,              /* read_rows */
    cli_use_result,             /* use_result */
    cli_fetch_lengths,          /* fetch_lengths */
    cli_flush_use_result,       /* flush_use_result */
    cli_read_change_user_result /* read_change_user_result */
#ifndef MYSQL_SERVER
    ,
    cli_list_fields,         /* list_fields */
    cli_read_prepare_result, /* read_prepare_result */
    cli_stmt_execute,        /* stmt_execute */
    cli_read_binary_rows,    /* read_binary_rows */
    cli_unbuffered_fetch,    /* unbuffered_fetch */
    cli_read_statistics,     /* read_statistics */
    cli_read_query_result,   /* next_result */
    cli_read_binary_rows,    /* read_rows_from_cursor */
    free_rows
#endif
};

typedef enum my_cs_match_type_enum {
  /* MySQL and OS charsets are fully compatible */
  my_cs_exact,
  /* MySQL charset is very close to OS charset  */
  my_cs_approx,
  /*
    MySQL knows this charset, but it is not supported as client character set.
  */
  my_cs_unsupp
} my_cs_match_type;

struct MY_CSET_OS_NAME {
  const char *os_name;
  const char *my_name;
  my_cs_match_type param;
};

const MY_CSET_OS_NAME charsets[] = {
#ifdef _WIN32
    {"cp437", "cp850", my_cs_approx},
    {"cp850", "cp850", my_cs_exact},
    {"cp852", "cp852", my_cs_exact},
    {"cp858", "cp850", my_cs_approx},
    {"cp866", "cp866", my_cs_exact},
    {"cp874", "tis620", my_cs_approx},
    {"cp932", "cp932", my_cs_exact},
    {"cp936", "gbk", my_cs_approx},
    {"cp949", "euckr", my_cs_approx},
    {"cp950", "big5", my_cs_exact},
    {"cp1200", "utf16le", my_cs_unsupp},
    {"cp1201", "utf16", my_cs_unsupp},
    {"cp1250", "cp1250", my_cs_exact},
    {"cp1251", "cp1251", my_cs_exact},
    {"cp1252", "latin1", my_cs_exact},
    {"cp1253", "greek", my_cs_exact},
    {"cp1254", "latin5", my_cs_exact},
    {"cp1255", "hebrew", my_cs_approx},
    {"cp1256", "cp1256", my_cs_exact},
    {"cp1257", "cp1257", my_cs_exact},
    {"cp10000", "macroman", my_cs_exact},
    {"cp10001", "sjis", my_cs_approx},
    {"cp10002", "big5", my_cs_approx},
    {"cp10008", "gb2312", my_cs_approx},
    {"cp10021", "tis620", my_cs_approx},
    {"cp10029", "macce", my_cs_exact},
    {"cp12001", "utf32", my_cs_unsupp},
    {"cp20107", "swe7", my_cs_exact},
    {"cp20127", "latin1", my_cs_approx},
    {"cp20866", "koi8r", my_cs_exact},
    {"cp20932", "ujis", my_cs_exact},
    {"cp20936", "gb2312", my_cs_approx},
    {"cp20949", "euckr", my_cs_approx},
    {"cp21866", "koi8u", my_cs_exact},
    {"cp28591", "latin1", my_cs_approx},
    {"cp28592", "latin2", my_cs_exact},
    {"cp28597", "greek", my_cs_exact},
    {"cp28598", "hebrew", my_cs_exact},
    {"cp28599", "latin5", my_cs_exact},
    {"cp28603", "latin7", my_cs_exact},
    {"cp38598", "hebrew", my_cs_exact},
    {"cp51932", "ujis", my_cs_exact},
    {"cp51936", "gb2312", my_cs_exact},
    {"cp51949", "euckr", my_cs_exact},
    {"cp51950", "big5", my_cs_exact},
    {"cp54936", "gb18030", my_cs_exact},
    {"cp65001", "utf8mb4", my_cs_exact},

#else /* not Windows */

    {"646", "latin1", my_cs_approx}, /* Default on Solaris */
    {"ANSI_X3.4-1968", "latin1", my_cs_approx},
    {"ansi1251", "cp1251", my_cs_exact},
    {"armscii8", "armscii8", my_cs_exact},
    {"armscii-8", "armscii8", my_cs_exact},
    {"ASCII", "latin1", my_cs_approx},
    {"Big5", "big5", my_cs_exact},
    {"cp1251", "cp1251", my_cs_exact},
    {"cp1255", "hebrew", my_cs_approx},
    {"CP866", "cp866", my_cs_exact},
    {"eucCN", "gb2312", my_cs_exact},
    {"euc-CN", "gb2312", my_cs_exact},
    {"eucJP", "ujis", my_cs_exact},
    {"euc-JP", "ujis", my_cs_exact},
    {"eucKR", "euckr", my_cs_exact},
    {"euc-KR", "euckr", my_cs_exact},
    {"gb18030", "gb18030", my_cs_exact},
    {"gb2312", "gb2312", my_cs_exact},
    {"gbk", "gbk", my_cs_exact},
    {"georgianps", "geostd8", my_cs_exact},
    {"georgian-ps", "geostd8", my_cs_exact},
    {"IBM-1252", "cp1252", my_cs_exact},

    {"iso88591", "latin1", my_cs_approx},
    {"ISO_8859-1", "latin1", my_cs_approx},
    {"ISO8859-1", "latin1", my_cs_approx},
    {"ISO-8859-1", "latin1", my_cs_approx},

    {"iso885913", "latin7", my_cs_exact},
    {"ISO_8859-13", "latin7", my_cs_exact},
    {"ISO8859-13", "latin7", my_cs_exact},
    {"ISO-8859-13", "latin7", my_cs_exact},

    {"iso88592", "latin2", my_cs_exact},
    {"ISO_8859-2", "latin2", my_cs_exact},
    {"ISO8859-2", "latin2", my_cs_exact},
    {"ISO-8859-2", "latin2", my_cs_exact},

    {"iso88597", "greek", my_cs_exact},
    {"ISO_8859-7", "greek", my_cs_exact},
    {"ISO8859-7", "greek", my_cs_exact},
    {"ISO-8859-7", "greek", my_cs_exact},

    {"iso88598", "hebrew", my_cs_exact},
    {"ISO_8859-8", "hebrew", my_cs_exact},
    {"ISO8859-8", "hebrew", my_cs_exact},
    {"ISO-8859-8", "hebrew", my_cs_exact},

    {"iso88599", "latin5", my_cs_exact},
    {"ISO_8859-9", "latin5", my_cs_exact},
    {"ISO8859-9", "latin5", my_cs_exact},
    {"ISO-8859-9", "latin5", my_cs_exact},

    {"koi8r", "koi8r", my_cs_exact},
    {"KOI8-R", "koi8r", my_cs_exact},
    {"koi8u", "koi8u", my_cs_exact},
    {"KOI8-U", "koi8u", my_cs_exact},

    {"roman8", "hp8", my_cs_exact}, /* Default on HP UX */

    {"Shift_JIS", "sjis", my_cs_exact},
    {"SJIS", "sjis", my_cs_exact},
    {"shiftjisx0213", "sjis", my_cs_exact},

    {"tis620", "tis620", my_cs_exact},
    {"tis-620", "tis620", my_cs_exact},

    {"ujis", "ujis", my_cs_exact},

    {"US-ASCII", "latin1", my_cs_approx},

    {"utf8", "utf8mb4", my_cs_exact},
    {"utf-8", "utf8mb4", my_cs_exact},
#endif
    {NULL, NULL, my_cs_exact}};

const char *my_os_charset_to_mysql_charset(const char *csname) {
  const MY_CSET_OS_NAME *csp;
  for (csp = charsets; csp->os_name; csp++) {
    if (!my_strcasecmp(&my_charset_latin1, csp->os_name, csname)) {
      switch (csp->param) {
        case my_cs_exact:
          return csp->my_name;

        case my_cs_approx:
          /*
            Maybe we should print a warning eventually:
            character set correspondence is not exact.
          */
          return csp->my_name;

        default:
          my_printf_error(ER_UNKNOWN_ERROR,
                          "OS character set '%s'"
                          " is not supported by MySQL client",
                          MYF(0), csp->my_name);
          goto def;
      }
    }
  }

  my_printf_error(ER_UNKNOWN_ERROR, "Unknown OS character set '%s'.", MYF(0),
                  csname);

def:
  csname = MYSQL_DEFAULT_CHARSET_NAME;
  my_printf_error(ER_UNKNOWN_ERROR,
                  "Switching to the default character set '%s'.", MYF(0),
                  csname);
  return csname;
}

#ifndef _WIN32
#include <stdlib.h> /* for getenv() */
#ifdef HAVE_LANGINFO_H
#include <langinfo.h>
#endif
#include <locale.h>
#endif /* _WIN32 */

static int mysql_autodetect_character_set(MYSQL *mysql) {
  const char *csname = MYSQL_DEFAULT_CHARSET_NAME;

#ifdef _WIN32
  char cpbuf[64];
  {
    snprintf(cpbuf, sizeof(cpbuf), "cp%d", (int)GetConsoleCP());
    csname = my_os_charset_to_mysql_charset(cpbuf);
  }
#elif defined(HAVE_NL_LANGINFO)
  {
    if (setlocale(LC_CTYPE, "") && (csname = nl_langinfo(CODESET)))
      csname = my_os_charset_to_mysql_charset(csname);
  }
#endif

  if (mysql->options.charset_name) my_free(mysql->options.charset_name);
  if (!(mysql->options.charset_name =
            my_strdup(key_memory_mysql_options, csname, MYF(MY_WME))))
    return 1;
  return 0;
}

static void mysql_set_character_set_with_default_collation(MYSQL *mysql) {
  const char *save = charsets_dir;
  if (mysql->options.charset_dir) {
#ifdef MYSQL_SERVER
    // Do not change charsets_dir, it is not thread safe.
    DBUG_ASSERT(false);
#else
    charsets_dir = mysql->options.charset_dir;
#endif
  }
  if ((mysql->charset = get_charset_by_csname(mysql->options.charset_name,
                                              MY_CS_PRIMARY, MYF(MY_WME)))) {
    /* Try to set compiled default collation when it's possible. */
    CHARSET_INFO *collation;
    if ((collation =
             get_charset_by_name(MYSQL_DEFAULT_COLLATION_NAME, MYF(MY_WME))) &&
        my_charset_same(mysql->charset, collation)) {
      mysql->charset = collation;
    } else {
      /*
        Default compiled collation not found, or is not applicable
        to the requested character set.
        Continue with the default collation of the character set.
      */
    }
  }
  charsets_dir = save;
}

int mysql_init_character_set(MYSQL *mysql) {
  /* Set character set */
  if (!mysql->options.charset_name) {
    if (!(mysql->options.charset_name =
              my_strdup(key_memory_mysql_options, MYSQL_DEFAULT_CHARSET_NAME,
                        MYF(MY_WME))))
      return 1;
  } else if (!strcmp(mysql->options.charset_name,
                     MYSQL_AUTODETECT_CHARSET_NAME) &&
             mysql_autodetect_character_set(mysql))
    return 1;

  mysql_set_character_set_with_default_collation(mysql);

  if (!mysql->charset) {
    if (mysql->options.charset_dir)
      set_mysql_extended_error(mysql, CR_CANT_READ_CHARSET, unknown_sqlstate,
                               ER_CLIENT(CR_CANT_READ_CHARSET),
                               mysql->options.charset_name,
                               mysql->options.charset_dir);
    else {
      char cs_dir_name[FN_REFLEN];
      get_charsets_dir(cs_dir_name);
      set_mysql_extended_error(mysql, CR_CANT_READ_CHARSET, unknown_sqlstate,
                               ER_CLIENT(CR_CANT_READ_CHARSET),
                               mysql->options.charset_name, cs_dir_name);
    }
    return 1;
  }
  return 0;
}

/*********** client side authentication support **************************/

static int client_mpvio_write_packet(MYSQL_PLUGIN_VIO *, const uchar *, int);
static int native_password_auth_client(MYSQL_PLUGIN_VIO *vio, MYSQL *mysql);
static int clear_password_auth_client(MYSQL_PLUGIN_VIO *vio, MYSQL *mysql);

static auth_plugin_t native_password_client_plugin = {
    MYSQL_CLIENT_AUTHENTICATION_PLUGIN,
    MYSQL_CLIENT_AUTHENTICATION_PLUGIN_INTERFACE_VERSION,
    native_password_plugin_name,
    "R.J.Silk, Sergei Golubchik",
    "Native MySQL authentication",
    {1, 0, 0},
    "GPL",
    NULL,
    NULL,
    NULL,
    NULL,
    native_password_auth_client};

static auth_plugin_t clear_password_client_plugin = {
    MYSQL_CLIENT_AUTHENTICATION_PLUGIN,
    MYSQL_CLIENT_AUTHENTICATION_PLUGIN_INTERFACE_VERSION,
    "mysql_clear_password",
    "Georgi Kodinov",
    "Clear password authentication plugin",
    {0, 1, 0},
    "GPL",
    NULL,
    NULL,
    NULL,
    NULL,
    clear_password_auth_client};

#if defined(HAVE_OPENSSL)
static auth_plugin_t sha256_password_client_plugin = {
    MYSQL_CLIENT_AUTHENTICATION_PLUGIN,
    MYSQL_CLIENT_AUTHENTICATION_PLUGIN_INTERFACE_VERSION,
    "sha256_password",
    "Oracle Inc",
    "SHA256 based authentication with salt",
    {1, 0, 0},
    "GPL",
    NULL,
    sha256_password_init,
    sha256_password_deinit,
    NULL,
    sha256_password_auth_client};

static auth_plugin_t caching_sha2_password_client_plugin = {
    MYSQL_CLIENT_AUTHENTICATION_PLUGIN,
    MYSQL_CLIENT_AUTHENTICATION_PLUGIN_INTERFACE_VERSION,
    caching_sha2_password_plugin_name,
    "Oracle Inc",
    "SHA2 based authentication with salt",
    {1, 0, 0},
    "GPL",
    NULL,
    caching_sha2_password_init,
    caching_sha2_password_deinit,
    NULL,
    caching_sha2_password_auth_client};
#endif
#ifdef AUTHENTICATION_WIN
extern "C" auth_plugin_t win_auth_client_plugin;
#endif

/*
  Test trace plugin can be used only in debug builds. In non-debug ones
  it is ignored, even if it was enabled by build options (TEST_TRACE_PLUGIN
  macro).
*/

#if defined(CLIENT_PROTOCOL_TRACING) && defined(TEST_TRACE_PLUGIN) && \
    !defined(DBUG_OFF)
extern auth_plugin_t test_trace_plugin;
#endif

struct st_mysql_client_plugin *mysql_client_builtins[] = {
    (struct st_mysql_client_plugin *)&native_password_client_plugin,
    (struct st_mysql_client_plugin *)&clear_password_client_plugin,
#if defined(HAVE_OPENSSL)
    (struct st_mysql_client_plugin *)&sha256_password_client_plugin,
    (struct st_mysql_client_plugin *)&caching_sha2_password_client_plugin,
#endif
#ifdef AUTHENTICATION_WIN
    (struct st_mysql_client_plugin *)&win_auth_client_plugin,
#endif
#if defined(CLIENT_PROTOCOL_TRACING) && defined(TEST_TRACE_PLUGIN) && \
    !defined(DBUG_OFF)
    (struct st_mysql_client_plugin *)&test_trace_plugin,
#endif
    0};

static uchar *write_length_encoded_string3(uchar *buf, const char *string,
                                           size_t length) {
  buf = net_store_length(buf, length);
  memcpy(buf, string, length);
  buf += length;
  return buf;
}

/*
  The main purpose of this is to hide C++ from st_mysql_options_extention.
 */
struct My_hash {
  malloc_unordered_map<string, string> hash{key_memory_mysql_options};
};

uchar *send_client_connect_attrs(MYSQL *mysql, uchar *buf) {
  /* check if the server supports connection attributes */
  if (mysql->server_capabilities & CLIENT_CONNECT_ATTRS) {
    /* Always store the length if the client supports it */
    buf = net_store_length(
        buf, mysql->options.extension
                 ? mysql->options.extension->connection_attributes_length
                 : 0);

    /* check if we have connection attributes */
    if (mysql->options.extension &&
        mysql->options.extension->connection_attributes) {
      /* loop over and dump the connection attributes */
      for (const auto &key_and_value :
           mysql->options.extension->connection_attributes->hash) {
        const string &key = key_and_value.first;
        const string &value = key_and_value.second;

        /* we can't have zero length keys */
        DBUG_ASSERT(!key.empty());

        buf = write_length_encoded_string3(buf, key.data(), key.size());
        buf = write_length_encoded_string3(buf, value.data(), value.size());
      }
    }
  }
  return buf;
}

static size_t get_length_store_length(size_t length) {
/* as defined in net_store_length */
#define MAX_VARIABLE_STRING_LENGTH 9
  uchar length_buffer[MAX_VARIABLE_STRING_LENGTH], *ptr;

  ptr = net_store_length(length_buffer, length);

  return ptr - &length_buffer[0];
}

/* this is a "superset" of MYSQL_PLUGIN_VIO, in C++ I use inheritance */
struct MCPVIO_EXT {
  int (*read_packet)(MYSQL_PLUGIN_VIO *vio, uchar **buf);
  int (*write_packet)(MYSQL_PLUGIN_VIO *vio, const uchar *pkt, int pkt_len);
  void (*info)(MYSQL_PLUGIN_VIO *vio, MYSQL_PLUGIN_VIO_INFO *info);
  /* -= end of MYSQL_PLUGIN_VIO =- */
  MYSQL *mysql;
  auth_plugin_t *plugin; /**< what plugin we're under */
  const char *db;
  struct {
    uchar *pkt; /**< pointer into NET::buff */
    uint pkt_len;
  } cached_server_reply;
  int packets_read, packets_written; /**< counters for send/received packets */
  int mysql_change_user;             /**< if it's mysql_change_user() */
  int last_read_packet_len; /**< the length of the last *read* packet */
};

/*
  Write 1-8 bytes of string length header infromation to dest depending on
  value of src_len, then copy src_len bytes from src to dest.

 @param dest Destination buffer of size src_len+8
 @param dest_end One byte past the end of the dest buffer
 @param src Source buff of size src_len
 @param src_end One byte past the end of the src buffer

 @return pointer dest+src_len+header size or NULL if
*/

static char *write_length_encoded_string4(char *dest, char *dest_end, char *src,
                                          char *src_end) {
  size_t src_len = (size_t)(src_end - src);
  uchar *to = net_store_length((uchar *)dest, src_len);
  if ((char *)(to + src_len) >= dest_end) return NULL;
  memcpy(to, src, src_len);
  return (char *)(to + src_len);
}

/*
  Write 1 byte of string length header information to dest and
  copy src_len bytes from src to dest.
*/
static char *write_string(char *dest, char *dest_end, char *src,
                          char *src_end) {
  size_t src_len = (size_t)(src_end - src);
  uchar *to = NULL;
  if (src_len >= 251) return NULL;
  *dest = (uchar)src_len;
  to = (uchar *)dest + 1;
  if ((char *)(to + src_len) >= dest_end) return NULL;
  memcpy(to, src, src_len);
  return (char *)(to + src_len);
}
/**
  Sends a @ref page_protocol_com_change_user
  with a caller provided payload

  @retval 0 ok
  @retval 1 error
*/
static int send_change_user_packet(MCPVIO_EXT *mpvio, const uchar *data,
                                   int data_len) {
  MYSQL *mysql = mpvio->mysql;
  char *buff, *end;
  int res = 1;
  size_t connect_attrs_len =
      (mysql->server_capabilities & CLIENT_CONNECT_ATTRS &&
       mysql->options.extension)
          ? mysql->options.extension->connection_attributes_length
          : 0;

  buff = static_cast<char *>(
      my_alloca(USERNAME_LENGTH + data_len + 1 + NAME_LEN + 2 + NAME_LEN +
                connect_attrs_len + 9 /* for the length of the attrs */));

  end = strmake(buff, mysql->user, USERNAME_LENGTH) + 1;

  if (!data_len)
    *end++ = 0;
  else {
    DBUG_ASSERT(data_len <= 255);
    if (data_len > 255) {
      set_mysql_error(mysql, CR_MALFORMED_PACKET, unknown_sqlstate);
      goto error;
    }
    *end++ = data_len;
    memcpy(end, data, data_len);
    end += data_len;
  }
  end = strmake(end, mpvio->db ? mpvio->db : "", NAME_LEN) + 1;

  if (mysql->server_capabilities & CLIENT_PROTOCOL_41) {
    int2store((uchar *)end, (ushort)mysql->charset->number);
    end += 2;
  }

  if (mysql->server_capabilities & CLIENT_PLUGIN_AUTH)
    end = strmake(end, mpvio->plugin->name, NAME_LEN) + 1;

  end = (char *)send_client_connect_attrs(mysql, (uchar *)end);

  res = simple_command(mysql, COM_CHANGE_USER, (uchar *)buff,
                       (ulong)(end - buff), 1);

error:
  return res;
}

/* clang-format off */
/**
  @page page_protocol_connection_phase_packets_protocol_ssl_request Protocol::SSLRequest:

  SSL Connection Request Packet. It is like
  @ref page_protocol_connection_phase_packets_protocol_handshake_response but is
  truncated right before username field. If server supports ::CLIENT_SSL
  capability, client can send this packet to request a secure SSL connection.
  The ::CLIENT_SSL capability flag must be set inside the SSL Connection Request Packet.

  <table>
  <caption>Payload</caption>
  <tr><th>Type</th><th>Name</th><th>Description</th></tr>
  <tr><td colspan="3">if capabilities @& ::CLIENT_PROTOCOL_41 {</td></tr>
  <tr><td>@ref a_protocol_type_int4 "int&lt;4&gt;"</td>
    <td>client_flag</td>
    <td>\ref group_cs_capabilities_flags</td></tr>
  <tr><td>@ref a_protocol_type_int4 "int&lt;4&gt;"</td>
    <td>max_packet_size</td>
    <td>maximum packet size</td></tr>
  <tr><td>@ref a_protocol_type_int1 "int&lt;1&gt;"</td>
    <td>character_set</td>
    <td>client charset \ref a_protocol_character_set, only the lower 8-bits</td></tr>
  <tr><td>@ref sect_protocol_basic_dt_string_fix "string[23]"</td>
    <td>filler</td>
    <td>filler to the size of the handhshake response packet. All 0s.</td></tr>
  <tr><td colspan="3">} else {</td></tr>
  <tr><td>@ref a_protocol_type_int2 "int&lt;2&gt;"</td>
    <td>client_flag</td>
    <td>\ref group_cs_capabilities_flags, only the lower 16 bits</td></tr>
  <tr><td>@ref a_protocol_type_int3 "int&lt;3&gt;"</td>
    <td>max_packet_size</td>
    <td>maximum packet size, 0xFFFFFF max</td></tr>
  <tr><td colspan="3">}</td></tr>
  </table>

  @sa int2store(), int3store(), int4store(), mysql_fill_packet_header()
*/
/* clang-format on */
/**
  Fill in the beginning of the client reply packet.

  Used to fill in the beginning of the client reply packet
  or the ssl request packet.

  @param       mysql     The mysql handler to operate
  @param[out]  buff      The buffer to receive the packet
  @param       buff_size The max size of the buffer. Used in debug only.
  @return                one past to where the buffer is filled

  @sa page_protocol_conn_packets_protocol_ssl_request
  send_client_reply_packet()
*/
static char *mysql_fill_packet_header(MYSQL *mysql, char *buff,
                                      size_t buff_size MY_ATTRIBUTE((unused))) {
  NET *net = &mysql->net;
  char *end;
  uchar *buff_p = (uchar *)buff;

  if (mysql->client_flag & CLIENT_PROTOCOL_41) {
    /* 4.1 server and 4.1 client has a 32 byte option flag */
    DBUG_ASSERT(buff_size >= 32);

    int4store(buff_p, mysql->client_flag);
    int4store(buff_p + 4, net->max_packet_size);
    buff[8] = (char)mysql->charset->number;
    memset(buff + 9, 0, 32 - 9);
    end = buff + 32;
  } else {
    DBUG_ASSERT(buff_size >= 5);
    DBUG_ASSERT(mysql->client_flag <= UINT_MAX16);

    int2store(buff_p, (uint16)mysql->client_flag);
    int3store(buff_p + 2, net->max_packet_size);
    end = buff + 5;
  }
  return end;
}

/**
  Calcualtes client capabilities in effect (mysql->client_flag)

  Needs to be called immediately after receiving the server handshake packet.

  @param  mysql   the connection context
  @param  db      The database specified by the client app
  @param  client_flag The client flag as specified by the client app
  */

static void cli_calculate_client_flag(MYSQL *mysql, const char *db,
                                      ulong client_flag) {
  mysql->client_flag = client_flag;
  mysql->client_flag |= mysql->options.client_flag;
  mysql->client_flag |= CLIENT_CAPABILITIES;

  if (mysql->client_flag & CLIENT_MULTI_STATEMENTS)
    mysql->client_flag |= CLIENT_MULTI_RESULTS;

#if defined(HAVE_OPENSSL)
  if (mysql->options.extension &&
      mysql->options.extension->ssl_mode != SSL_MODE_DISABLED)
    mysql->client_flag |= CLIENT_SSL;
#endif /* HAVE_OPENSSL */

  if (db)
    mysql->client_flag |= CLIENT_CONNECT_WITH_DB;
  else
    mysql->client_flag &= ~CLIENT_CONNECT_WITH_DB;

  /* Remove options that server doesn't support */
  mysql->client_flag = mysql->client_flag &
                       (~(CLIENT_COMPRESS | CLIENT_SSL | CLIENT_PROTOCOL_41 |
                          CLIENT_OPTIONAL_RESULTSET_METADATA) |
                        mysql->server_capabilities);

  if (mysql->options.protocol == MYSQL_PROTOCOL_SOCKET &&
      mysql->options.extension &&
      mysql->options.extension->ssl_mode <= SSL_MODE_PREFERRED) {
    mysql->client_flag &= ~CLIENT_SSL;
    mysql->options.extension->ssl_mode = SSL_MODE_DISABLED;
  }
}

/**
Establishes SSL if requested and supported.

@param  mysql   the connection handle
@retval 0       success
@retval 1       failure
*/
static int cli_establish_ssl(MYSQL *mysql) {
#ifdef HAVE_OPENSSL
  NET *net = &mysql->net;

  /* Don't fallback on unencrypted connection if SSL required. */
  if (mysql->options.extension &&
      mysql->options.extension->ssl_mode >= SSL_MODE_REQUIRED &&
      !(mysql->server_capabilities & CLIENT_SSL)) {
    set_mysql_extended_error(mysql, CR_SSL_CONNECTION_ERROR, unknown_sqlstate,
                             ER_CLIENT(CR_SSL_CONNECTION_ERROR),
                             "SSL is required but the server doesn't "
                             "support it");
    goto error;
  }

  /*
    If the ssl_mode is VERIFY_CA or VERIFY_IDENTITY, make sure that the
    connection doesn't succeed without providing the CA certificate.
  */
  if (mysql->options.extension &&
      mysql->options.extension->ssl_mode > SSL_MODE_REQUIRED &&
      !(mysql->options.ssl_ca || mysql->options.ssl_capath)) {
    set_mysql_extended_error(mysql, CR_SSL_CONNECTION_ERROR, unknown_sqlstate,
                             ER_CLIENT(CR_SSL_CONNECTION_ERROR),
                             "CA certificate is required if ssl-mode "
                             "is VERIFY_CA or VERIFY_IDENTITY");
    goto error;
  }

  /*
    Attempt SSL connection if ssl_mode != SSL_MODE_DISABLED and the
    server supports SSL. Fallback on unencrypted connection otherwise.
  */
  if (mysql->options.extension &&
      mysql->options.extension->ssl_mode != SSL_MODE_DISABLED &&
      (mysql->server_capabilities & CLIENT_SSL)) {
    /* Do the SSL layering. */
    struct st_mysql_options *options = &mysql->options;
    struct st_VioSSLFd *ssl_fd;
    enum enum_ssl_init_error ssl_init_error;
    const char *cert_error;
    unsigned long ssl_error;
    char buff[33], *end;

    end = mysql_fill_packet_header(mysql, buff, sizeof(buff));

    /*
    Send mysql->client_flag, max_packet_size - unencrypted otherwise
    the server does not know we want to do SSL
    */
    MYSQL_TRACE(SEND_SSL_REQUEST, mysql,
                ((size_t)(end - buff), (const unsigned char *)buff));
    if (my_net_write(net, (uchar *)buff, (size_t)(end - buff)) ||
        net_flush(net)) {
      set_mysql_extended_error(mysql, CR_SERVER_LOST, unknown_sqlstate,
                               ER_CLIENT(CR_SERVER_LOST_EXTENDED),
                               "sending connection information to server",
                               errno);
      goto error;
    }

    MYSQL_TRACE_STAGE(mysql, SSL_NEGOTIATION);

    /* Create the VioSSLConnectorFd - init SSL and load certs */
    if (!(ssl_fd = new_VioSSLConnectorFd(
              options->ssl_key, options->ssl_cert, options->ssl_ca,
              options->ssl_capath, options->ssl_cipher, &ssl_init_error,
              options->extension ? options->extension->ssl_crl : NULL,
              options->extension ? options->extension->ssl_crlpath : NULL,
              options->extension ? options->extension->ssl_ctx_flags : 0))) {
      set_mysql_extended_error(mysql, CR_SSL_CONNECTION_ERROR, unknown_sqlstate,
                               ER_CLIENT(CR_SSL_CONNECTION_ERROR),
                               sslGetErrString(ssl_init_error));
      goto error;
    }
    mysql->connector_fd = (unsigned char *)ssl_fd;

    /* Connect to the server */
    DBUG_PRINT("info", ("IO layer change in progress..."));
    MYSQL_TRACE(SSL_CONNECT, mysql, ());
    if (sslconnect(ssl_fd, net->vio, (long)(mysql->options.connect_timeout),
                   &ssl_error)) {
      char buf[512];
      ERR_error_string_n(ssl_error, buf, 512);
      buf[511] = 0;
      set_mysql_extended_error(mysql, CR_SSL_CONNECTION_ERROR, unknown_sqlstate,
                               ER_CLIENT(CR_SSL_CONNECTION_ERROR), buf);
      goto error;
    }
    DBUG_PRINT("info", ("IO layer change done!"));

    /* Verify server cert */
    if ((mysql->client_flag & CLIENT_SSL_VERIFY_SERVER_CERT) &&
        ssl_verify_server_cert(net->vio, mysql->host, &cert_error)) {
      set_mysql_extended_error(mysql, CR_SSL_CONNECTION_ERROR, unknown_sqlstate,
                               ER_CLIENT(CR_SSL_CONNECTION_ERROR), cert_error);
      goto error;
    }

    MYSQL_TRACE(SSL_CONNECTED, mysql, ());
    MYSQL_TRACE_STAGE(mysql, AUTHENTICATE);
  }

  return 0;

error:
  return 1;

#else
  (void)mysql; /* avoid warning */
  return 0;
#endif /* HAVE_OPENSSL */
}

#define MAX_CONNECTION_ATTR_STORAGE_LENGTH 65536

/* clang-format off */
/**
  @page page_protocol_connection_phase_packets_protocol_handshake_response Protocol::HandshakeResponse:

  Depending on the servers support for the ::CLIENT_PROTOCOL_41 capability and
  the clients understanding of that flag the client has to send either
  a @ref sect_protocol_connection_phase_packets_protocol_handshake_response320 or
  @ref sect_protocol_connection_phase_packets_protocol_handshake_response41.

  @sa send_client_reply_packet

  @section sect_protocol_connection_phase_packets_protocol_handshake_response320 Protocol::HandshakeResponse320

  Old Handshake Response Packet used by old clients or if the server doesn't
  support ::CLIENT_PROTOCOL_41 @ref group_cs_capabilities_flags flag.

  <table>
  <caption>Payload</caption>
  <tr><th>Type</th><th>Name</th><th>Description</th></tr>
  <tr><td>@ref a_protocol_type_int2 "int&lt;2&gt;"</td>
    <td>client_flag</td>
    <td>\ref group_cs_capabilities_flags, only the lower 16 bits. ::CLIENT_PROTOCOL_41 should never be set</td></tr>
  <tr><td>@ref a_protocol_type_int3 "int&lt;3&gt;"</td>
    <td>max_packet_size</td>
    <td>maximum packet size, 0xFFFFFF max</td></tr>
  <tr><td>@ref sect_protocol_basic_dt_string_null "string&lt;NUL&gt;"</td>
      <td>username</td>
      <td>login user name</td></tr>
  <tr><td colspan="3">if capabilities @& ::CLIENT_CONNECT_WITH_DB {</td></tr>
  <tr><td>@ref sect_protocol_basic_dt_string_null "string&lt;NUL&gt;"</td>
      <td>auth-response</td>
      <td>Opaque authentication response data generated by
          Authentication Method indicated by the plugin name field.</td></tr>
  <tr><td>@ref sect_protocol_basic_dt_string_null "string&lt;NUL&gt;"</td>
      <td>database</td>
      <td>initail database for the connection.
      This string should be interpreted using the character set indicated by
      character set field.</td></tr>
  <tr><td colspan="3">} else {</td></tr>
  <tr><td>@ref sect_protocol_basic_dt_string_eof "string&lt;EOF&gt;"</td>
      <td>auth-response</td>
      <td>Opaque authentication response data generated by
          Authentication Method indicated by the plugin name field.</td></tr>
  <tr><td colspan="3">}</td></tr>
  </table>

  Example
  ========

  ~~~~~~~~~~~~~~~~~~~~~
  11 00 00 01 85 24 00 00    00 6f 6c 64 00 47 44 53    .....$...old.GDS
  43 51 59 52 5f                                        CQYR_
  ~~~~~~~~~~~~~~~~~~~~~

  @note If auth-response is followed by a database field it must be
  NULL terminated.

  @section sect_protocol_connection_phase_packets_protocol_handshake_response41 Protocol::HandshakeResponse41

  Handshake Response Packet sent by 4.1+ clients supporting
  ::CLIENT_PROTOCOL_41 @ref group_cs_capabilities_flags flag,
  if the server announced it in its
  @ref page_protocol_connection_phase_packets_protocol_handshake.
  Otherwise (talking to an old server) the
  @ref sect_protocol_connection_phase_packets_protocol_handshake_response320
  packet must be used.


  <table>
  <caption>Payload</caption>
  <tr><th>Type</th><th>Name</th><th>Description</th></tr>
  <tr><td>@ref a_protocol_type_int4 "int&lt;4&gt;"</td>
    <td>client_flag</td>
    <td>\ref group_cs_capabilities_flags, ::CLIENT_PROTOCOL_41 always set.</td></tr>
  <tr><td>@ref a_protocol_type_int4 "int&lt;4&gt;"</td>
    <td>max_packet_size</td>
    <td>maximum packet size</td></tr>
  <tr><td>@ref a_protocol_type_int1 "int&lt;1&gt;"</td>
    <td>character_set</td>
    <td>client charset \ref a_protocol_character_set, only the lower 8-bits</td></tr>
  <tr><td>@ref sect_protocol_basic_dt_string_fix "string[23]"</td>
    <td>filler</td>
    <td>filler to the size of the handhshake response packet. All 0s.</td></tr>
  <tr><td>@ref sect_protocol_basic_dt_string_null "string&lt;NUL&gt;"</td>
      <td>username</td>
      <td>login user name</td></tr>
  <tr><td colspan="3">if capabilities @& ::CLIENT_PLUGIN_AUTH_LENENC_CLIENT_DATA {</td></tr>
  <tr><td>@ref sect_protocol_basic_dt_string_le "string&lt;length&gt;"</td>
      <td>auth_response</td>
      <td>opaque authentication response data generated by
      Authentication Method indicated by the plugin name field. </td></tr>
  <tr><td colspan="3">} else {</td></tr>
  <tr><td>@ref a_protocol_type_int1 "int&lt;1&gt;"</td>
    <td>auth_response_length</td>
    <td>length of auth_response</td></tr>
  <tr><td>@ref sect_protocol_basic_dt_string_le "string&lt;length&gt;"</td>
      <td>auth_response</td>
      <td>opaque authentication response data generated by
      Authentication Method indicated by the plugin name field. </td></tr>
  <tr><td colspan="3">}</td></tr>
  <tr><td colspan="3">if capabilities @& ::CLIENT_CONNECT_WITH_DB {</td></tr>
  <tr><td>@ref sect_protocol_basic_dt_string_null "string&lt;NUL&gt;"</td>
      <td>database</td>
      <td>initail database for the connection.
      This string should be interpreted using the character set indicated by
      character set field.</td></tr>
  <tr><td colspan="3">}</td></tr>
  <tr><td colspan="3">if capabilities @& ::CLIENT_PLUGIN_AUTH {</td></tr>
  <tr><td>@ref sect_protocol_basic_dt_string_null "string&lt;NUL&gt;"</td>
      <td>client_plugin_name</td>
      <td>the Authentication Method used by the client to generate
      auth-response value in this packet. This is an UTF-8 string. </td></tr>
  <tr><td colspan="3">}</td></tr>
  <tr><td colspan="3">if capabilities @& ::CLIENT_CONNECT_ATTRS {</td></tr>
  <tr><td>@ref sect_protocol_basic_dt_int_le "int&lt;lenenc&gt;"</td>
      <td>length of all key-values</td>
      <td>affected rows</td></tr>
  <tr><td>@ref sect_protocol_basic_dt_string_le "string&lt;lenenc&gt;"</td>
      <td>key1</td>
      <td>Name of the 1st client attribute</td></tr>
  <tr><td>@ref sect_protocol_basic_dt_string_le "string&lt;lenenc&gt;"</td>
      <td>value1</td>
      <td>Value of the 1st client attribute</td></tr>
  <tr><td colspan="3">.. (if more data in length of all key-values, more keys and values parts)</td></tr>
  <tr><td colspan="3">}</td></tr>
  </table>

  Example
  ========

  On MySQL 5.5.8 with ::CLIENT_PROTOCOL_41 ::CLIENT_PLUGIN_AUTH, CLIENT_SECURE_CONNECTION (removed in 8.0),
  and ::CLIENT_CONNECT_WITH_DB set, it may look like:

  ~~~~~~~~~~~~~~~~~~~~~
  54 00 00 01 8d a6 0f 00    00 00 00 01 08 00 00 00    T...............
  00 00 00 00 00 00 00 00    00 00 00 00 00 00 00 00    ................
  00 00 00 00 70 61 6d 00    14 ab 09 ee f6 bc b1 32    ....pam........2
  3e 61 14 38 65 c0 99 1d    95 7d 75 d4 47 74 65 73    >a.8e....}u.Gtes
  74 00 6d 79 73 71 6c 5f    6e 61 74 69 76 65 5f 70    t.mysql_native_p
  61 73 73 77 6f 72 64 00                               assword.
  ~~~~~~~~~~~~~~~~~~~~~

  Starting with MySQL 5.6.6 the client may send attributes
  if ::CLIENT_CONNECT_ATTRS is set:

  ~~~~~~~~~~~~~~~~~~~~~
  b2 00 00 01 85 a2 1e 00    00 00 00 40 08 00 00 00    ...........@....
  00 00 00 00 00 00 00 00    00 00 00 00 00 00 00 00    ................
  00 00 00 00 72 6f 6f 74    00 14 22 50 79 a2 12 d4    ....root.."Py...
  e8 82 e5 b3 f4 1a 97 75    6b c8 be db 9f 80 6d 79    .......uk.....my
  73 71 6c 5f 6e 61 74 69    76 65 5f 70 61 73 73 77    sql_native_passw
  6f 72 64 00 61 03 5f 6f    73 09 64 65 62 69 61 6e    ord.a._os.debian
  36 2e 30 0c 5f 63 6c 69    65 6e 74 5f 6e 61 6d 65    6.0._client_name
  08 6c 69 62 6d 79 73 71    6c 04 5f 70 69 64 05 32    .libmysql._pid.2
  32 33 34 34 0f 5f 63 6c    69 65 6e 74 5f 76 65 72    2344._client_ver
  73 69 6f 6e 08 35 2e 36    2e 36 2d 6d 39 09 5f 70    sion.5.6.6-m9._p
  6c 61 74 66 6f 72 6d 06    78 38 36 5f 36 34 03 66    latform.x86_64.f
  6f 6f 03 62 61 72                                     oo.bar
  ~~~~~~~~~~~~~~~~~~~~~

  @warning Currently, multibyte character sets such as UCS2, UTF16 and
  UTF32 are not supported.

  @note If client wants to have a secure SSL connection and sets
  CLIENT_SSL flag it should first send the
  @ref page_protocol_connection_phase_packets_protocol_ssl_request packet
  and only then, after establishing the secure connection, it should send
  the @ref page_protocol_connection_phase_packets_protocol_handshake_response
  packet.
*/
/* clang-format on */

/**
  sends a client authentication packet (second packet in the 3-way handshake)

  @param mpvio      The connection to use
  @param data       The scramble to send
  @param data_len   Length of data
  @retval 0 ok
  @retval 1 error

  @sa mysql_fill_packet_header()
  page_protocol_conn_packets_protocol_handshake_response
*/
static int send_client_reply_packet(MCPVIO_EXT *mpvio, const uchar *data,
                                    int data_len) {
  MYSQL *mysql = mpvio->mysql;
  NET *net = &mysql->net;
  char *buff, *end;
  size_t buff_size;
  size_t connect_attrs_len =
      (mysql->server_capabilities & CLIENT_CONNECT_ATTRS &&
       mysql->options.extension)
          ? mysql->options.extension->connection_attributes_length
          : 0;

  DBUG_ASSERT(connect_attrs_len < MAX_CONNECTION_ATTR_STORAGE_LENGTH);

  /*
    Fixed size of the packet is 32 bytes. See mysql_fill_packet_header.
    +9 because data is a length encoded binary where meta data size is max 9.
  */
  buff_size = 33 + USERNAME_LENGTH + data_len + 9 + NAME_LEN + NAME_LEN +
              connect_attrs_len + 9;
  buff = static_cast<char *>(my_alloca(buff_size));

  /* The client_flags is already calculated. Just fill in the packet header */
  end = mysql_fill_packet_header(mysql, buff, buff_size);

  DBUG_PRINT(
      "info",
      ("Server version = '%s'  capabilites: %lu  status: %u  client_flag: %lu",
       mysql->server_version, mysql->server_capabilities, mysql->server_status,
       mysql->client_flag));

  static_assert(MYSQL_USERNAME_LENGTH == USERNAME_LENGTH, "");

  /* This needs to be changed as it's not useful with big packets */
  if (mysql->user[0])
    strmake(end, mysql->user, USERNAME_LENGTH);
  else
    read_user_name(end);

  /* We have to handle different version of handshake here */
  DBUG_PRINT("info", ("user: %s", end));
  end = strend(end) + 1;
  if (data_len) {
    /*
      Since the older versions of server do not have
      CLIENT_PLUGIN_AUTH_LENENC_CLIENT_DATA capability,
      a check is performed on this before sending auth data.
      If lenenc support is not available, the data is sent
      in the format of first byte representing the length of
      the string followed by the actual string.
      */
    if (mysql->server_capabilities & CLIENT_PLUGIN_AUTH_LENENC_CLIENT_DATA)
      end =
          write_length_encoded_string4(end, (char *)(buff + buff_size),
                                       (char *)data, (char *)(data + data_len));
    else
      end = write_string(end, (char *)(buff + buff_size), (char *)data,
                         (char *)(data + data_len));
    if (end == NULL) goto error;
  } else
    *end++ = 0;

  /* Add database if needed */
  if (mpvio->db && (mysql->server_capabilities & CLIENT_CONNECT_WITH_DB)) {
    end = strmake(end, mpvio->db, NAME_LEN) + 1;
    mysql->db = my_strdup(key_memory_MYSQL, mpvio->db, MYF(MY_WME));
  }

  if (mysql->server_capabilities & CLIENT_PLUGIN_AUTH)
    end = strmake(end, mpvio->plugin->name, NAME_LEN) + 1;

  end = (char *)send_client_connect_attrs(mysql, (uchar *)end);

  /* Write authentication package */
  MYSQL_TRACE(SEND_AUTH_RESPONSE, mysql,
              ((size_t)(end - buff), (const unsigned char *)buff));
  if (my_net_write(net, (uchar *)buff, (size_t)(end - buff)) ||
      net_flush(net)) {
    set_mysql_extended_error(mysql, CR_SERVER_LOST, unknown_sqlstate,
                             ER_CLIENT(CR_SERVER_LOST_EXTENDED),
                             "sending authentication information", errno);
    goto error;
  }
  MYSQL_TRACE(PACKET_SENT, mysql, ((size_t)(end - buff)));
  return 0;

error:
  return 1;
}

/**
  vio->read_packet() callback method for client authentication plugins

  This function is called by a client authentication plugin, when it wants
  to read data from the server.
*/
static int client_mpvio_read_packet(MYSQL_PLUGIN_VIO *mpv, uchar **buf) {
  MCPVIO_EXT *mpvio = (MCPVIO_EXT *)mpv;
  MYSQL *mysql = mpvio->mysql;
  ulong pkt_len;

  /* there are cached data left, feed it to a plugin */
  if (mpvio->cached_server_reply.pkt) {
    *buf = mpvio->cached_server_reply.pkt;
    mpvio->cached_server_reply.pkt = 0;
    mpvio->packets_read++;
    return mpvio->cached_server_reply.pkt_len;
  }

  if (mpvio->packets_read == 0) {
    /*
      the server handshake packet came from the wrong plugin,
      or it's mysql_change_user(). Either way, there is no data
      for a plugin to read. send a dummy packet to the server
      to initiate a dialog.
    */
    if (client_mpvio_write_packet(mpv, 0, 0)) return (int)packet_error;
  }

  /* otherwise read the data */
  pkt_len = (*mysql->methods->read_change_user_result)(mysql);

  /* error while reading the change user request */
  if (pkt_len == packet_error) return (int)packet_error;

  mpvio->last_read_packet_len = pkt_len;
  *buf = mysql->net.read_pos;

  /* was it a request to change plugins ? */
  if (**buf == 254)
    return (int)packet_error; /* if yes, this plugin shan't continue */

  /*
    the server sends \1\255 or \1\254 instead of just \255 or \254 -
    for us to not confuse it with an error or "change plugin" packets.
    We remove this escaping \1 here.

    See also server_mpvio_write_packet() where the escaping is done.
  */
  if (pkt_len && **buf == 1) {
    (*buf)++;
    pkt_len--;
  }
  mpvio->packets_read++;
  return pkt_len;
}

/**
  vio->write_packet() callback method for client authentication plugins

  This function is called by a client authentication plugin, when it wants
  to send data to the server.

  It transparently wraps the data into a change user or authentication
  handshake packet, if neccessary.
*/
static int client_mpvio_write_packet(MYSQL_PLUGIN_VIO *mpv, const uchar *pkt,
                                     int pkt_len) {
  int res;
  MCPVIO_EXT *mpvio = (MCPVIO_EXT *)mpv;

  if (mpvio->packets_written == 0) {
    if (mpvio->mysql_change_user)
      res = send_change_user_packet(mpvio, pkt, pkt_len);
    else
      res = send_client_reply_packet(mpvio, pkt, pkt_len);
  } else {
    NET *net = &mpvio->mysql->net;

    MYSQL_TRACE(SEND_AUTH_DATA, mpvio->mysql, ((size_t)pkt_len, pkt));

    if (mpvio->mysql->thd)
      res = 1; /* no chit-chat in embedded */
    else
      res = my_net_write(net, pkt, pkt_len) || net_flush(net);

    if (!res) {
      MYSQL_TRACE(PACKET_SENT, mpvio->mysql, ((size_t)pkt_len));
    } else
      set_mysql_extended_error(mpvio->mysql, CR_SERVER_LOST, unknown_sqlstate,
                               ER_CLIENT(CR_SERVER_LOST_EXTENDED),
                               "sending authentication information", errno);
  }
  mpvio->packets_written++;
  return res;
}

/**
  fills MYSQL_PLUGIN_VIO_INFO structure with the information about the
  connection
*/
void mpvio_info(Vio *vio, MYSQL_PLUGIN_VIO_INFO *info) {
  memset(info, 0, sizeof(*info));
  switch (vio->type) {
    case VIO_TYPE_TCPIP:
      info->protocol = MYSQL_PLUGIN_VIO_INFO::MYSQL_VIO_TCP;
      info->socket = (int)vio_fd(vio);
      return;
    case VIO_TYPE_SOCKET:
      info->protocol = MYSQL_PLUGIN_VIO_INFO::MYSQL_VIO_SOCKET;
      info->socket = (int)vio_fd(vio);
      return;
    case VIO_TYPE_SSL: {
      struct sockaddr addr;
      socklen_t addrlen = sizeof(addr);
      if (getsockname(vio_fd(vio), &addr, &addrlen)) return;
      info->protocol = addr.sa_family == AF_UNIX
                           ? MYSQL_PLUGIN_VIO_INFO::MYSQL_VIO_SOCKET
                           : MYSQL_PLUGIN_VIO_INFO::MYSQL_VIO_TCP;
      info->socket = (int)vio_fd(vio);
      return;
    }
#ifdef _WIN32
    case VIO_TYPE_NAMEDPIPE:
      info->protocol = MYSQL_PLUGIN_VIO_INFO::MYSQL_VIO_PIPE;
      info->handle = vio->hPipe;
      return;
#if defined(_WIN32)
    case VIO_TYPE_SHARED_MEMORY:
      info->protocol = MYSQL_PLUGIN_VIO_INFO::MYSQL_VIO_MEMORY;
      info->handle = vio->handle_file_map; /* or what ? */
      return;
#endif
#endif
    default:
      DBUG_ASSERT(0);
  }
}

static void client_mpvio_info(MYSQL_PLUGIN_VIO *vio,
                              MYSQL_PLUGIN_VIO_INFO *info) {
  MCPVIO_EXT *mpvio = (MCPVIO_EXT *)vio;
  mpvio_info(mpvio->mysql->net.vio, info);
}

bool libmysql_cleartext_plugin_enabled = 0;

static bool check_plugin_enabled(MYSQL *mysql, auth_plugin_t *plugin) {
  if (plugin == &clear_password_client_plugin &&
      (!libmysql_cleartext_plugin_enabled &&
       (!mysql->options.extension ||
        !mysql->options.extension->enable_cleartext_plugin))) {
    set_mysql_extended_error(
        mysql, CR_AUTH_PLUGIN_CANNOT_LOAD, unknown_sqlstate,
        ER_CLIENT(CR_AUTH_PLUGIN_CANNOT_LOAD),
        clear_password_client_plugin.name, "plugin not enabled");
    return true;
  }
  return false;
}

/**
  Client side of the plugin driver authentication.

  @note this is used by both the mysql_real_connect and mysql_change_user

  @param mysql       mysql
  @param data        pointer to the plugin auth data (scramble) in the
                     handshake packet
  @param data_len    the length of the data
  @param data_plugin a plugin that data were prepared for
                     or 0 if it's mysql_change_user()
  @param db          initial db to use, can be 0

  @retval 0 ok
  @retval 1 error
*/
int run_plugin_auth(MYSQL *mysql, char *data, uint data_len,
                    const char *data_plugin, const char *db) {
  const char *auth_plugin_name;
  auth_plugin_t *auth_plugin;
  MCPVIO_EXT mpvio;
  ulong pkt_length;
  int res;

  DBUG_ENTER("run_plugin_auth");
  /* determine the default/initial plugin to use */
  if (mysql->options.extension && mysql->options.extension->default_auth &&
      mysql->server_capabilities & CLIENT_PLUGIN_AUTH) {
    auth_plugin_name = mysql->options.extension->default_auth;
    if (!(auth_plugin = (auth_plugin_t *)mysql_client_find_plugin(
              mysql, auth_plugin_name, MYSQL_CLIENT_AUTHENTICATION_PLUGIN)))
      DBUG_RETURN(1); /* oops, not found */
  } else {
    auth_plugin = &caching_sha2_password_client_plugin;
    auth_plugin_name = auth_plugin->name;
  }

  if (check_plugin_enabled(mysql, auth_plugin)) DBUG_RETURN(1);

  DBUG_PRINT("info", ("using plugin %s", auth_plugin_name));

  mysql->net.last_errno = 0; /* just in case */

  if (data_plugin && strcmp(data_plugin, auth_plugin_name)) {
    /* data was prepared for a different plugin, don't show it to this one */
    data = 0;
    data_len = 0;
  }

  mpvio.mysql_change_user = data_plugin == 0;
  mpvio.cached_server_reply.pkt = (uchar *)data;
  mpvio.cached_server_reply.pkt_len = data_len;
  mpvio.read_packet = client_mpvio_read_packet;
  mpvio.write_packet = client_mpvio_write_packet;
  mpvio.info = client_mpvio_info;
  mpvio.mysql = mysql;
  mpvio.packets_read = mpvio.packets_written = 0;
  mpvio.db = db;
  mpvio.plugin = auth_plugin;

  MYSQL_TRACE(AUTH_PLUGIN, mysql, (auth_plugin->name));

  res = auth_plugin->authenticate_user((MYSQL_PLUGIN_VIO *)&mpvio, mysql);
  DBUG_PRINT("info",
             ("authenticate_user returned %s",
              res == CR_OK ? "CR_OK"
                           : res == CR_ERROR ? "CR_ERROR"
                                             : res == CR_OK_HANDSHAKE_COMPLETE
                                                   ? "CR_OK_HANDSHAKE_COMPLETE"
                                                   : "error"));

  static_assert(CR_OK == -1, "");
  static_assert(CR_ERROR == 0, "");

  /*
    The connection may be closed. If so: do not try to read from the buffer.
    If server sends OK packet without sending auth-switch first, client side
    auth plugin may not be able to process it correctly.
    However, if server sends OK, it means server side authentication plugin
    already performed required checks. Further, server side plugin did not
    really care about plugin used by client in this case.
  */
  if (res > CR_OK &&
      (!my_net_is_inited(&mysql->net) ||
       (mysql->net.read_pos[0] != 0 && mysql->net.read_pos[0] != 254))) {
    /*
      the plugin returned an error. write it down in mysql,
      unless the error code is CR_ERROR and mysql->net.last_errno
      is already set (the plugin has done it)
    */
    DBUG_PRINT("info", ("res=%d", res));
    if (res > CR_ERROR)
      set_mysql_error(mysql, res, unknown_sqlstate);
    else if (!mysql->net.last_errno)
      set_mysql_error(mysql, CR_UNKNOWN_ERROR, unknown_sqlstate);
    DBUG_RETURN(1);
  }

  /* read the OK packet (or use the cached value in mysql->net.read_pos */
  if (res == CR_OK)
    pkt_length = (*mysql->methods->read_change_user_result)(mysql);
  else /* res == CR_OK_HANDSHAKE_COMPLETE */
    pkt_length = mpvio.last_read_packet_len;

  DBUG_PRINT("info", ("OK packet length=%lu", pkt_length));
  if (pkt_length == packet_error) {
    if (mysql->net.last_errno == CR_SERVER_LOST)
      set_mysql_extended_error(mysql, CR_SERVER_LOST, unknown_sqlstate,
                               ER_CLIENT(CR_SERVER_LOST_EXTENDED),
                               "reading authorization packet", errno);
    DBUG_RETURN(1);
  }

  if (mysql->net.read_pos[0] == 254) {
    /* The server asked to use a different authentication plugin */
    if (pkt_length < 2) {
      set_mysql_error(mysql, CR_MALFORMED_PACKET,
                      unknown_sqlstate); /* purecov: inspected */
      DBUG_RETURN(1);
    } else {
      /* "use different plugin" packet */
      uint len;
      auth_plugin_name = (char *)mysql->net.read_pos + 1;
      len = (uint)strlen(
          auth_plugin_name); /* safe as my_net_read always appends \0 */
      mpvio.cached_server_reply.pkt_len = pkt_length - len - 2;
      mpvio.cached_server_reply.pkt = mysql->net.read_pos + len + 2;
      DBUG_PRINT("info", ("change plugin packet from server for plugin %s",
                          auth_plugin_name));
    }

    if (!(auth_plugin = (auth_plugin_t *)mysql_client_find_plugin(
              mysql, auth_plugin_name, MYSQL_CLIENT_AUTHENTICATION_PLUGIN)))
      DBUG_RETURN(1);

    if (check_plugin_enabled(mysql, auth_plugin)) DBUG_RETURN(1);

    MYSQL_TRACE(AUTH_PLUGIN, mysql, (auth_plugin->name));

    mpvio.plugin = auth_plugin;
    res = auth_plugin->authenticate_user((MYSQL_PLUGIN_VIO *)&mpvio, mysql);

    DBUG_PRINT("info", ("second authenticate_user returned %s",
                        res == CR_OK
                            ? "CR_OK"
                            : res == CR_ERROR ? "CR_ERROR"
                                              : res == CR_OK_HANDSHAKE_COMPLETE
                                                    ? "CR_OK_HANDSHAKE_COMPLETE"
                                                    : "error"));
    if (res > CR_OK) {
      if (res > CR_ERROR)
        set_mysql_error(mysql, res, unknown_sqlstate);
      else if (!mysql->net.last_errno)
        set_mysql_error(mysql, CR_UNKNOWN_ERROR, unknown_sqlstate);
      DBUG_RETURN(1);
    }

    if (res != CR_OK_HANDSHAKE_COMPLETE) {
      /* Read what server thinks about out new auth message report */
      if (cli_safe_read(mysql, NULL) == packet_error) {
        if (mysql->net.last_errno == CR_SERVER_LOST)
          set_mysql_extended_error(mysql, CR_SERVER_LOST, unknown_sqlstate,
                                   ER_CLIENT(CR_SERVER_LOST_EXTENDED),
                                   "reading final connect information", errno);
        DBUG_RETURN(1);
      }
    }
  }
  /*
    net->read_pos[0] should always be 0 here if the server implements
    the protocol correctly
  */
  res = (mysql->net.read_pos[0] != 0);

  MYSQL_TRACE(AUTHENTICATED, mysql, ());
  DBUG_RETURN(res);
}

/** set some default attributes */
static int set_connect_attributes(MYSQL *mysql, char *buff, size_t buf_len) {
  int rc = 0;

  /*
    Clean up any values set by the client code. We want these options as
    consistent as possible
  */
  rc += mysql_options(mysql, MYSQL_OPT_CONNECT_ATTR_DELETE, "_client_name");
  rc += mysql_options(mysql, MYSQL_OPT_CONNECT_ATTR_DELETE, "_os");
  rc += mysql_options(mysql, MYSQL_OPT_CONNECT_ATTR_DELETE, "_platform");
  rc += mysql_options(mysql, MYSQL_OPT_CONNECT_ATTR_DELETE, "_pid");
  rc += mysql_options(mysql, MYSQL_OPT_CONNECT_ATTR_DELETE, "_thread");
  rc += mysql_options(mysql, MYSQL_OPT_CONNECT_ATTR_DELETE, "_client_version");

  /*
   Now let's set up some values
  */
  rc += mysql_options4(mysql, MYSQL_OPT_CONNECT_ATTR_ADD, "_client_name",
                       "libmysql");
  rc += mysql_options4(mysql, MYSQL_OPT_CONNECT_ATTR_ADD, "_client_version",
                       PACKAGE_VERSION);
  rc += mysql_options4(mysql, MYSQL_OPT_CONNECT_ATTR_ADD, "_os", SYSTEM_TYPE);
  rc += mysql_options4(mysql, MYSQL_OPT_CONNECT_ATTR_ADD, "_platform",
                       MACHINE_TYPE);
#ifdef _WIN32
  snprintf(buff, buf_len, "%lu", (ulong)GetCurrentProcessId());
#else
  snprintf(buff, buf_len, "%lu", (ulong)getpid());
#endif
  rc += mysql_options4(mysql, MYSQL_OPT_CONNECT_ATTR_ADD, "_pid", buff);

#ifdef _WIN32
  snprintf(buff, buf_len, "%lu", (ulong)GetCurrentThreadId());
  rc += mysql_options4(mysql, MYSQL_OPT_CONNECT_ATTR_ADD, "_thread", buff);
#endif

  return rc > 0 ? 1 : 0;
}

MYSQL *STDCALL mysql_real_connect(MYSQL *mysql, const char *host,
                                  const char *user, const char *passwd,
                                  const char *db, uint port,
                                  const char *unix_socket, ulong client_flag) {
  char buff[NAME_LEN + USERNAME_LENGTH + 100];
  int scramble_data_len, pkt_scramble_len = 0;
  char *end, *host_info = 0, *server_version_end, *pkt_end;
  char *scramble_data;
  char *scramble_buffer = NULL;
  const char *scramble_plugin;
  ulong pkt_length;
  NET *net = &mysql->net;
  bool scramble_buffer_allocated = false;
#ifdef _WIN32
  HANDLE hPipe = INVALID_HANDLE_VALUE;
#endif
#ifdef HAVE_SYS_UN_H
  struct sockaddr_un UNIXaddr;
#endif
  DBUG_ENTER("mysql_real_connect");

  DBUG_PRINT("enter",
             ("host: %s  db: %s  user: %s (client)", host ? host : "(Null)",
              db ? db : "(Null)", user ? user : "(Null)"));

  /* Test whether we're already connected */
  if (net->vio) {
    set_mysql_error(mysql, CR_ALREADY_CONNECTED, unknown_sqlstate);
    DBUG_RETURN(0);
  }

  if (set_connect_attributes(mysql, buff, sizeof(buff))) DBUG_RETURN(0);

  mysql->methods = &client_methods;
  net->vio = 0;           /* If something goes wrong */
  mysql->client_flag = 0; /* For handshake */

  /* use default options */
  if (mysql->options.my_cnf_file || mysql->options.my_cnf_group) {
    mysql_read_default_options(
        &mysql->options,
        (mysql->options.my_cnf_file ? mysql->options.my_cnf_file : "my"),
        mysql->options.my_cnf_group);
    my_free(mysql->options.my_cnf_file);
    my_free(mysql->options.my_cnf_group);
    mysql->options.my_cnf_file = mysql->options.my_cnf_group = 0;
  }

  /* Some empty-string-tests are done because of ODBC */
  if (!host || !host[0]) host = mysql->options.host;
  if (!user || !user[0]) {
    user = mysql->options.user;
    if (!user) user = "";
  }
  if (!passwd) {
    passwd = mysql->options.password;
#if !defined(MYSQL_SERVER)
    if (!passwd) passwd = getenv("MYSQL_PWD"); /* get it from environment */
#endif
    if (!passwd) passwd = "";
  }
  if (!db || !db[0]) db = mysql->options.db;
  if (!port) port = mysql->options.port;
  if (!unix_socket) unix_socket = mysql->options.unix_socket;

  mysql->server_status = SERVER_STATUS_AUTOCOMMIT;
  DBUG_PRINT("info", ("Connecting"));

  MYSQL_TRACE_STAGE(mysql, CONNECTING);
  MYSQL_TRACE(CONNECTING, mysql, ());

  /*
    Part 0: Grab a socket and connect it to the server
  */
#if defined(_WIN32)
  if ((!mysql->options.protocol ||
       mysql->options.protocol == MYSQL_PROTOCOL_MEMORY) &&
      (!host || !strcmp(host, LOCAL_HOST))) {
    HANDLE handle_map;
    DBUG_PRINT("info", ("Using shared memory"));

    handle_map =
        create_shared_memory(mysql, net, get_win32_connect_timeout(mysql));

    if (handle_map == INVALID_HANDLE_VALUE) {
      DBUG_PRINT("error",
                 ("host: '%s'  socket: '%s'  shared memory: %s  have_tcpip: %d",
                  host ? host : "<null>", unix_socket ? unix_socket : "<null>",
                  mysql->options.shared_memory_base_name, (int)have_tcpip));
      if (mysql->options.protocol == MYSQL_PROTOCOL_MEMORY) goto error;

      /*
        Try also with PIPE or TCP/IP. Clear the error from
        create_shared_memory().
      */

      net_clear_error(net);
    } else {
      mysql->options.protocol = MYSQL_PROTOCOL_MEMORY;
      unix_socket = 0;
      host = mysql->options.shared_memory_base_name;
      snprintf(host_info = buff, sizeof(buff) - 1,
               ER_CLIENT(CR_SHARED_MEMORY_CONNECTION), host);
    }
  }
#endif /* _WIN32 */
#if defined(HAVE_SYS_UN_H)
  if (!net->vio &&
      (!mysql->options.protocol ||
       mysql->options.protocol == MYSQL_PROTOCOL_SOCKET) &&
      (unix_socket || mysql_unix_port) &&
      (!host || !strcmp(host, LOCAL_HOST))) {
    my_socket sock = socket(AF_UNIX, SOCK_STREAM, 0);
    DBUG_PRINT("info", ("Using socket"));
    if (sock == SOCKET_ERROR) {
      set_mysql_extended_error(mysql, CR_SOCKET_CREATE_ERROR, unknown_sqlstate,
                               ER_CLIENT(CR_SOCKET_CREATE_ERROR), socket_errno);
      goto error;
    }

    net->vio =
        vio_new(sock, VIO_TYPE_SOCKET, VIO_LOCALHOST | VIO_BUFFERED_READ);
    if (!net->vio) {
      DBUG_PRINT("error", ("Unknow protocol %d ", mysql->options.protocol));
      set_mysql_error(mysql, CR_CONN_UNKNOW_PROTOCOL, unknown_sqlstate);
      closesocket(sock);
      goto error;
    }

    host = LOCAL_HOST;
    if (!unix_socket) unix_socket = mysql_unix_port;
    host_info = (char *)ER_CLIENT(CR_LOCALHOST_CONNECTION);
    DBUG_PRINT("info", ("Using UNIX sock '%s'", unix_socket));

    memset(&UNIXaddr, 0, sizeof(UNIXaddr));
    UNIXaddr.sun_family = AF_UNIX;
    strmake(UNIXaddr.sun_path, unix_socket, sizeof(UNIXaddr.sun_path) - 1);

    if (mysql->options.extension && mysql->options.extension->retry_count)
      my_net_set_retry_count(net, mysql->options.extension->retry_count);

    if (vio_socket_connect(net->vio, (struct sockaddr *)&UNIXaddr,
                           sizeof(UNIXaddr), get_vio_connect_timeout(mysql))) {
      DBUG_PRINT("error",
                 ("Got error %d on connect to local server", socket_errno));
      set_mysql_extended_error(mysql, CR_CONNECTION_ERROR, unknown_sqlstate,
                               ER_CLIENT(CR_CONNECTION_ERROR), unix_socket,
                               socket_errno);
      vio_delete(net->vio);
      net->vio = 0;
      goto error;
    }
    mysql->options.protocol = MYSQL_PROTOCOL_SOCKET;
  }
#elif defined(_WIN32)
  if (!net->vio && (mysql->options.protocol == MYSQL_PROTOCOL_PIPE ||
                    (host && !strcmp(host, LOCAL_HOST_NAMEDPIPE)) ||
                    (!have_tcpip && (unix_socket || !host && is_NT())))) {
    hPipe = create_named_pipe(mysql, get_win32_connect_timeout(mysql), &host,
                              &unix_socket);

    if (hPipe == INVALID_HANDLE_VALUE) {
      DBUG_PRINT(
          "error",
          ("host: '%s'  socket: '%s'  have_tcpip: %d", host ? host : "<null>",
           unix_socket ? unix_socket : "<null>", (int)have_tcpip));
      if (mysql->options.protocol == MYSQL_PROTOCOL_PIPE ||
          (host && !strcmp(host, LOCAL_HOST_NAMEDPIPE)) ||
          (unix_socket && !strcmp(unix_socket, MYSQL_NAMEDPIPE)))
        goto error;
      /* Try also with TCP/IP */
    } else {
      net->vio = vio_new_win32pipe(hPipe);
      snprintf(host_info = buff, sizeof(buff) - 1,
               ER_CLIENT(CR_NAMEDPIPE_CONNECTION), unix_socket);
    }
  }
#endif
  DBUG_PRINT("info",
             ("net->vio: %p  protocol: %d", net->vio, mysql->options.protocol));
  if (!net->vio && (!mysql->options.protocol ||
                    mysql->options.protocol == MYSQL_PROTOCOL_TCP)) {
    struct addrinfo *res_lst, *client_bind_ai_lst = NULL, hints, *t_res;
    char port_buf[NI_MAXSERV];
    my_socket sock = SOCKET_ERROR;
    int gai_errno, saved_error = 0, status = -1, bind_result = 0;
    uint flags = VIO_BUFFERED_READ;

    unix_socket = 0; /* This is not used */

    if (!port) port = mysql_port;

    if (!host) host = LOCAL_HOST;

    snprintf(host_info = buff, sizeof(buff) - 1, ER_CLIENT(CR_TCP_CONNECTION),
             host);
    DBUG_PRINT("info", ("Server name: '%s'.  TCP sock: %d", host, port));

    memset(&hints, 0, sizeof(hints));
    hints.ai_socktype = SOCK_STREAM;
    hints.ai_protocol = IPPROTO_TCP;
    hints.ai_family = AF_UNSPEC;

    DBUG_PRINT("info", ("IPV6 getaddrinfo %s", host));
    snprintf(port_buf, NI_MAXSERV, "%d", port);
    gai_errno = getaddrinfo(host, port_buf, &hints, &res_lst);

    if (gai_errno != 0) {
      /*
        For DBUG we are keeping the right message but for client we default to
        historical error message.
      */
      DBUG_PRINT("info", ("IPV6 getaddrinfo error %d", gai_errno));
      set_mysql_extended_error(mysql, CR_UNKNOWN_HOST, unknown_sqlstate,
                               ER_CLIENT(CR_UNKNOWN_HOST), host, errno);

      goto error;
    }

    /* Get address info for client bind name if it is provided */
    if (mysql->options.bind_address) {
      int bind_gai_errno = 0;

      DBUG_PRINT("info", ("Resolving addresses for client bind: '%s'",
                          mysql->options.bind_address));
      /* Lookup address info for name */
      bind_gai_errno = getaddrinfo(mysql->options.bind_address, 0, &hints,
                                   &client_bind_ai_lst);
      if (bind_gai_errno) {
        DBUG_PRINT("info",
                   ("client bind getaddrinfo error %d", bind_gai_errno));
        set_mysql_extended_error(mysql, CR_UNKNOWN_HOST, unknown_sqlstate,
                                 ER_CLIENT(CR_UNKNOWN_HOST),
                                 mysql->options.bind_address, bind_gai_errno);

        freeaddrinfo(res_lst);
        goto error;
      }
      DBUG_PRINT("info", ("  got address info for client bind name"));
    }

    /*
      A hostname might map to multiple IP addresses (IPv4/IPv6). Go over the
      list of IP addresses until a successful connection can be established.
      For each IP address, attempt to bind the socket to each client address
      for the client-side bind hostname until the bind is successful.
    */
    DBUG_PRINT("info", ("Try connect on all addresses for host."));
    for (t_res = res_lst; t_res; t_res = t_res->ai_next) {
      DBUG_PRINT("info",
                 ("Create socket, family: %d  type: %d  proto: %d",
                  t_res->ai_family, t_res->ai_socktype, t_res->ai_protocol));

      sock = socket(t_res->ai_family, t_res->ai_socktype, t_res->ai_protocol);
      if (sock == SOCKET_ERROR) {
        DBUG_PRINT("info", ("Socket created was invalid"));
        /* Try next address if there is one */
        saved_error = socket_errno;
        continue;
      }

      if (client_bind_ai_lst) {
        struct addrinfo *curr_bind_ai = NULL;
        DBUG_PRINT("info", ("Attempting to bind socket to bind address(es)"));

        /*
           We'll attempt to bind to each of the addresses returned, until
           we find one that works.
           If none works, we'll try the next destination host address
           (if any)
        */
        curr_bind_ai = client_bind_ai_lst;

        while (curr_bind_ai != NULL) {
          /* Attempt to bind the socket to the given address */
          bind_result = bind(sock, curr_bind_ai->ai_addr,
                             static_cast<int>(curr_bind_ai->ai_addrlen));
          if (!bind_result) break; /* Success */

          DBUG_PRINT("info", ("bind failed, attempting another bind address"));
          /* Problem with the bind, move to next address if present */
          curr_bind_ai = curr_bind_ai->ai_next;
        }

        if (bind_result) {
          /*
            Could not bind to any client-side address with this destination
             Try the next destination address (if any)
          */
          DBUG_PRINT("info", ("All bind attempts with this address failed"));
          saved_error = socket_errno;
          closesocket(sock);
          continue;
        }
        DBUG_PRINT("info", ("Successfully bound client side of socket"));
      }

      /* Create a new Vio object to abstract the socket. */
      if (!net->vio) {
        if (!(net->vio = vio_new(sock, VIO_TYPE_TCPIP, flags))) {
          set_mysql_error(mysql, CR_OUT_OF_MEMORY, unknown_sqlstate);
          closesocket(sock);
          freeaddrinfo(res_lst);
          if (client_bind_ai_lst) freeaddrinfo(client_bind_ai_lst);
          goto error;
        }
      }
      /* Just reinitialize if one is already allocated. */
      else if (vio_reset(net->vio, VIO_TYPE_TCPIP, sock, NULL, flags)) {
        set_mysql_error(mysql, CR_UNKNOWN_ERROR, unknown_sqlstate);
        closesocket(sock);
        freeaddrinfo(res_lst);
        if (client_bind_ai_lst) freeaddrinfo(client_bind_ai_lst);
        goto error;
      }

      DBUG_PRINT("info", ("Connect socket"));

      if (mysql->options.extension && mysql->options.extension->retry_count)
        my_net_set_retry_count(net, mysql->options.extension->retry_count);

      status = vio_socket_connect(net->vio, t_res->ai_addr,
                                  (socklen_t)t_res->ai_addrlen,
                                  get_vio_connect_timeout(mysql));
      /*
        Here we rely on vio_socket_connect() to return success only if
        the connect attempt was really successful. Otherwise we would
        stop trying another address, believing we were successful.
      */
      if (!status) break;

      /*
        Save either the socket error status or the error code of
        the failed vio_connection operation. It is necessary to
        avoid having it overwritten by later operations.
      */
      saved_error = socket_errno;

      DBUG_PRINT("info", ("No success, try next address."));
    }
    DBUG_PRINT("info",
               ("End of connect attempts, sock: %d  status: %d  error: %d",
                sock, status, saved_error));

    freeaddrinfo(res_lst);
    if (client_bind_ai_lst) freeaddrinfo(client_bind_ai_lst);

    if (sock == SOCKET_ERROR) {
      set_mysql_extended_error(mysql, CR_IPSOCK_ERROR, unknown_sqlstate,
                               ER_CLIENT(CR_IPSOCK_ERROR), saved_error);
      goto error;
    }

    if (status) {
      DBUG_PRINT("error",
                 ("Got error %d on connect to '%s'", saved_error, host));
      set_mysql_extended_error(mysql, CR_CONN_HOST_ERROR, unknown_sqlstate,
                               ER_CLIENT(CR_CONN_HOST_ERROR), host,
                               saved_error);
      goto error;
    }
  }

  DBUG_PRINT("info", ("net->vio: %p", net->vio));
  if (!net->vio) {
    DBUG_PRINT("error", ("Unknow protocol %d ", mysql->options.protocol));
    set_mysql_error(mysql, CR_CONN_UNKNOW_PROTOCOL, unknown_sqlstate);
    goto error;
  }

  if (my_net_init(net, net->vio)) {
    vio_delete(net->vio);
    net->vio = 0;
    set_mysql_error(mysql, CR_OUT_OF_MEMORY, unknown_sqlstate);
    goto error;
  }
  vio_keepalive(net->vio, true);

  /* If user set read_timeout, let it override the default */
  if (mysql->options.read_timeout)
    my_net_set_read_timeout(net, mysql->options.read_timeout);

  /* If user set write_timeout, let it override the default */
  if (mysql->options.write_timeout)
    my_net_set_write_timeout(net, mysql->options.write_timeout);

  /* If user set retry_count, let it override the default */
  if (mysql->options.extension && mysql->options.extension->retry_count)
    my_net_set_retry_count(net, mysql->options.extension->retry_count);

  if (mysql->options.max_allowed_packet)
    net->max_packet_size = mysql->options.max_allowed_packet;

  MYSQL_TRACE(CONNECTED, mysql, ());
  MYSQL_TRACE_STAGE(mysql, WAIT_FOR_INIT_PACKET);

  /* Get version info */
  mysql->protocol_version = PROTOCOL_VERSION; /* Assume this */
  if (mysql->options.connect_timeout &&
      (vio_io_wait(net->vio, VIO_IO_EVENT_READ,
                   get_vio_connect_timeout(mysql)) < 1)) {
    set_mysql_extended_error(mysql, CR_SERVER_LOST, unknown_sqlstate,
                             ER_CLIENT(CR_SERVER_LOST_EXTENDED),
                             "waiting for initial communication packet",
                             socket_errno);
    goto error;
  }

  /*
    Part 1: Connection established, read and parse first packet
  */
  DBUG_PRINT("info", ("Read first packet."));

  if ((pkt_length = cli_safe_read(mysql, NULL)) == packet_error) {
    if (mysql->net.last_errno == CR_SERVER_LOST)
      set_mysql_extended_error(mysql, CR_SERVER_LOST, unknown_sqlstate,
                               ER_CLIENT(CR_SERVER_LOST_EXTENDED),
                               "reading initial communication packet",
                               socket_errno);
    goto error;
  }
  pkt_end = (char *)net->read_pos + pkt_length;
  /* Check if version of protocol matches current one */
  mysql->protocol_version = net->read_pos[0];
  DBUG_DUMP("packet", (uchar *)net->read_pos, 10);
  DBUG_PRINT("info", ("mysql protocol version %d, server=%d", PROTOCOL_VERSION,
                      mysql->protocol_version));
  if (mysql->protocol_version != PROTOCOL_VERSION) {
    set_mysql_extended_error(mysql, CR_VERSION_ERROR, unknown_sqlstate,
                             ER_CLIENT(CR_VERSION_ERROR),
                             mysql->protocol_version, PROTOCOL_VERSION);
    goto error;
  }
  server_version_end = end = strend((char *)net->read_pos + 1);
  mysql->thread_id = uint4korr((uchar *)end + 1);
  end += 5;
  /*
    Scramble is split into two parts because old clients do not understand
    long scrambles; here goes the first part.
  */
  scramble_data = end;
  scramble_data_len = AUTH_PLUGIN_DATA_PART_1_LENGTH + 1;
  scramble_plugin = NULL;
  end += scramble_data_len;

  if (pkt_end >= end + 1) mysql->server_capabilities = uint2korr((uchar *)end);
  if (pkt_end >= end + 18) {
    /* New protocol with 16 bytes to describe server characteristics */
    mysql->server_language = end[2];
    mysql->server_status = uint2korr((uchar *)end + 3);
    mysql->server_capabilities |= uint2korr((uchar *)end + 5) << 16;
    pkt_scramble_len = end[7];
    if (pkt_scramble_len < 0) {
      set_mysql_error(mysql, CR_MALFORMED_PACKET,
                      unknown_sqlstate); /* purecov: inspected */
      goto error;
    }
  }
  end += 18;

  if (mysql_init_character_set(mysql)) goto error;

  /* Save connection information */
  if (!my_multi_malloc(key_memory_MYSQL, MYF(0), &mysql->host_info,
                       (uint)strlen(host_info) + 1, &mysql->host,
                       (uint)strlen(host) + 1, &mysql->unix_socket,
                       unix_socket ? (uint)strlen(unix_socket) + 1 : (uint)1,
                       &mysql->server_version,
                       (uint)(server_version_end - (char *)net->read_pos + 1),
                       NullS) ||
      !(mysql->user = my_strdup(key_memory_MYSQL, user, MYF(0))) ||
      !(mysql->passwd = my_strdup(key_memory_MYSQL, passwd, MYF(0)))) {
    set_mysql_error(mysql, CR_OUT_OF_MEMORY, unknown_sqlstate);
    goto error;
  }
  my_stpcpy(mysql->host_info, host_info);
  my_stpcpy(mysql->host, host);
  if (unix_socket)
    my_stpcpy(mysql->unix_socket, unix_socket);
  else
    mysql->unix_socket = 0;
  my_stpcpy(mysql->server_version, (char *)net->read_pos + 1);
  mysql->port = port;

  if (pkt_end >= end + SCRAMBLE_LENGTH - AUTH_PLUGIN_DATA_PART_1_LENGTH + 1)

  {
    /*
     move the first scramble part - directly in the NET buffer -
     to get a full continuous scramble. We've read all the header,
     and can overwrite it now.
    */
    memmove(end - AUTH_PLUGIN_DATA_PART_1_LENGTH, scramble_data,
            AUTH_PLUGIN_DATA_PART_1_LENGTH);
    scramble_data = end - AUTH_PLUGIN_DATA_PART_1_LENGTH;
    if (mysql->server_capabilities & CLIENT_PLUGIN_AUTH) {
      scramble_data_len = pkt_scramble_len;
      scramble_plugin = scramble_data + scramble_data_len;
      if (scramble_data + scramble_data_len > pkt_end)
        scramble_data_len = (int)(pkt_end - scramble_data);
    } else {
      scramble_data_len = (int)(pkt_end - scramble_data);
      scramble_plugin = caching_sha2_password_plugin_name;
    }
  } else {
    set_mysql_error(mysql, CR_MALFORMED_PACKET, unknown_sqlstate);
    goto error;
  }

  MYSQL_TRACE(INIT_PACKET_RECEIVED, mysql, (pkt_length, net->read_pos));
  MYSQL_TRACE_STAGE(mysql, AUTHENTICATE);

#if defined(_WIN32)
  if ((mysql->options.extension &&
       mysql->options.extension->ssl_mode <= SSL_MODE_PREFERRED) &&
      (mysql->options.protocol == MYSQL_PROTOCOL_MEMORY ||
       mysql->options.protocol == MYSQL_PROTOCOL_PIPE)) {
    mysql->options.extension->ssl_mode = SSL_MODE_DISABLED;
  }
#endif
  /* try and bring up SSL if possible */
  cli_calculate_client_flag(mysql, db, client_flag);

  /*
    Allocate separate buffer for scramble data if we are going
    to attempt TLS connection. This would prevent a possible
    overwrite through my_net_write.
  */
  if (scramble_data_len && mysql->options.extension &&
      mysql->options.extension->ssl_mode != SSL_MODE_DISABLED) {
    if (!(scramble_buffer = (char *)my_malloc(
              key_memory_MYSQL_HANDSHAKE, scramble_data_len, MYF(MY_WME)))) {
      set_mysql_error(mysql, CR_OUT_OF_MEMORY, unknown_sqlstate);
      goto error;
    }
    scramble_buffer_allocated = true;
    memcpy(scramble_buffer, scramble_data, scramble_data_len);
  } else {
    scramble_buffer = scramble_data;
  }

  if (cli_establish_ssl(mysql)) goto error;

  /*
    Part 2: invoke the plugin to send the authentication data to the server
  */

  if (run_plugin_auth(mysql, scramble_buffer, scramble_data_len,
                      scramble_plugin, db))
    goto error;

  if (scramble_buffer_allocated == true) {
    scramble_buffer_allocated = false;
    my_free(scramble_buffer);
  }

  MYSQL_TRACE_STAGE(mysql, READY_FOR_COMMAND);

  /*
    Part 3: authenticated, finish the initialization of the connection
  */

  if (mysql->client_flag & CLIENT_COMPRESS) /* We will use compression */
    net->compress = 1;

#ifdef CHECK_LICENSE
  if (check_license(mysql)) goto error;
#endif

  if (db && !mysql->db && mysql_select_db(mysql, db)) {
    if (mysql->net.last_errno == CR_SERVER_LOST)
      set_mysql_extended_error(mysql, CR_SERVER_LOST, unknown_sqlstate,
                               ER_CLIENT(CR_SERVER_LOST_EXTENDED),
                               "Setting intital database", errno);
    goto error;
  }

    /*
       Using init_commands is not supported when connecting from within the
       server.
    */
#ifndef MYSQL_SERVER
  if (mysql->options.init_commands) {
    char **ptr = mysql->options.init_commands->begin();
    char **end_command = mysql->options.init_commands->end();

    bool reconnect = mysql->reconnect;
    mysql->reconnect = 0;

    for (; ptr < end_command; ptr++) {
      int status;

      if (mysql_real_query(mysql, *ptr, (ulong)strlen(*ptr))) goto error;

      do {
        if (mysql->fields) {
          MYSQL_RES *res;
          if (!(res = cli_use_result(mysql))) goto error;
          mysql_free_result(res);
        }
        if ((status = mysql_next_result(mysql)) > 0) goto error;
      } while (status == 0);
    }
    mysql->reconnect = reconnect;
  }
#endif

  DBUG_PRINT("exit", ("Mysql handler: %p", mysql));
  DBUG_RETURN(mysql);

error:
  DBUG_PRINT("error", ("message: %u/%s (%s)", net->last_errno, net->sqlstate,
                       net->last_error));
  {
    /* Free alloced memory */
    end_server(mysql);
    mysql_close_free(mysql);
    if (!(client_flag & CLIENT_REMEMBER_OPTIONS))
      mysql_close_free_options(mysql);
    if (scramble_buffer_allocated) my_free(scramble_buffer);
  }
  DBUG_RETURN(0);
}

bool mysql_reconnect(MYSQL *mysql) {
  MYSQL tmp_mysql;
  DBUG_ENTER("mysql_reconnect");
  DBUG_ASSERT(mysql);
  DBUG_PRINT("enter", ("mysql->reconnect: %d", mysql->reconnect));

  if (!mysql->reconnect || (mysql->server_status & SERVER_STATUS_IN_TRANS) ||
      !mysql->host_info) {
    /* Allow reconnect next time */
    mysql->server_status &= ~SERVER_STATUS_IN_TRANS;
    set_mysql_error(mysql, CR_SERVER_GONE_ERROR, unknown_sqlstate);
    DBUG_RETURN(1);
  }
  mysql_init(&tmp_mysql);
  mysql_close_free_options(&tmp_mysql);
  tmp_mysql.options = mysql->options;
  tmp_mysql.options.my_cnf_file = tmp_mysql.options.my_cnf_group = 0;

  if (!mysql_real_connect(&tmp_mysql, mysql->host, mysql->user, mysql->passwd,
                          mysql->db, mysql->port, mysql->unix_socket,
                          mysql->client_flag | CLIENT_REMEMBER_OPTIONS)) {
    memset(&tmp_mysql.options, 0, sizeof(tmp_mysql.options));
    mysql_close(&tmp_mysql);
    mysql->net.last_errno = tmp_mysql.net.last_errno;
    my_stpcpy(mysql->net.last_error, tmp_mysql.net.last_error);
    my_stpcpy(mysql->net.sqlstate, tmp_mysql.net.sqlstate);
    DBUG_RETURN(1);
  }
  if (mysql_set_character_set(&tmp_mysql, mysql->charset->csname)) {
    DBUG_PRINT("error", ("mysql_set_character_set() failed"));
    memset(&tmp_mysql.options, 0, sizeof(tmp_mysql.options));
    mysql_close(&tmp_mysql);
    mysql->net.last_errno = tmp_mysql.net.last_errno;
    my_stpcpy(mysql->net.last_error, tmp_mysql.net.last_error);
    my_stpcpy(mysql->net.sqlstate, tmp_mysql.net.sqlstate);
    DBUG_RETURN(1);
  }

  DBUG_PRINT("info", ("reconnect succeded"));
  tmp_mysql.reconnect = 1;
  tmp_mysql.free_me = mysql->free_me;

  /* Move prepared statements (if any) over to the new mysql object */
  tmp_mysql.stmts = mysql->stmts;
  mysql->stmts = 0;

  /* Don't free options as these are now used in tmp_mysql */
  memset(&mysql->options, 0, sizeof(mysql->options));
  mysql->free_me = 0;
  mysql_close(mysql);
  *mysql = std::move(tmp_mysql);
  net_clear(&mysql->net, 1);
  mysql->affected_rows = ~(my_ulonglong)0;
  DBUG_RETURN(0);
}

/**
  Open a new replication stream.

  Compose and send COM_BINLOG_DUMP[_GTID] command
  using information in the MYSQL_RPL structure.

  Caller must set the following MYSQL_RPL's slots:
  file_name_length, file_name, start_positions, server_id, flags
  and in case of MYSQL_RPL_GTID: gtid_set_size, gtid_set
  or fix_gtid_set/fix_gtid_set_arg which is used to compose command packet.

  Note: we treat NULL rpl->file_name as an empty string.
  If rpl->file_name_length is 0, strlen(rpl->file_name)
  will be called to set it.
  If rpl->fix_gtid_set is not NULL it will be called to fill
  packet gtid set data (rpl->gtid_set is ignored).

  @param  mysql  Connection handle.
  @param  rpl    Replication stream information.

  @retval  -1  Error.
  @retval  0   Success.
*/
int STDCALL mysql_binlog_open(MYSQL *mysql, MYSQL_RPL *rpl) {
  DBUG_ENTER("mysql_binlog_open");
  DBUG_ASSERT(mysql);
  DBUG_ASSERT(rpl);

  enum enum_server_command command;
  uchar *command_buffer = NULL;
  size_t command_size = 0;

  /*
    No need to check mysql->net.vio here as
    it'll be checked in the simple_command().
  */

  if (!rpl->file_name) {
    rpl->file_name = (char *)"";
    rpl->file_name_length = 0;
  } else if (rpl->file_name_length == 0)
    rpl->file_name_length = strlen(rpl->file_name);

  if (rpl->file_name_length > UINT_MAX) {
    set_mysql_error(mysql, CR_FILE_NAME_TOO_LONG, unknown_sqlstate);
    DBUG_RETURN(-1);
  }

  if (rpl->flags & MYSQL_RPL_GTID) {
    command = COM_BINLOG_DUMP_GTID;

#define GTID_ENCODED_DATA_SIZE 8

    size_t alloc_size = rpl->file_name_length + ::BINLOG_FLAGS_INFO_SIZE +
                        ::BINLOG_SERVER_ID_INFO_SIZE +
                        ::BINLOG_NAME_SIZE_INFO_SIZE + ::BINLOG_POS_INFO_SIZE +
                        ::BINLOG_DATA_SIZE_INFO_SIZE +
                        (rpl->gtid_set_encoded_size ? rpl->gtid_set_encoded_size
                                                    : GTID_ENCODED_DATA_SIZE) +
                        1;

    if (!(command_buffer = (uchar *)my_malloc(PSI_NOT_INSTRUMENTED, alloc_size,
                                              MYF(MY_WME)))) {
      set_mysql_error(mysql, CR_OUT_OF_MEMORY, unknown_sqlstate);
      DBUG_RETURN(-1);
    }

    uchar *ptr = command_buffer;

    int2store(ptr, rpl->flags);  // Note: we use low 16 bits
    ptr += ::BINLOG_FLAGS_INFO_SIZE;
    int4store(ptr, rpl->server_id);
    ptr += ::BINLOG_SERVER_ID_INFO_SIZE;
    int4store(ptr, static_cast<uint32>(rpl->file_name_length));
    ptr += ::BINLOG_NAME_SIZE_INFO_SIZE;
    memcpy(ptr, rpl->file_name, rpl->file_name_length);
    ptr += rpl->file_name_length;
    int8store(ptr, rpl->start_position);
    ptr += ::BINLOG_POS_INFO_SIZE;
    if (rpl->gtid_set_encoded_size) {
      int4store(ptr, static_cast<uint32>(rpl->gtid_set_encoded_size));
      ptr += ::BINLOG_DATA_SIZE_INFO_SIZE;
      if (rpl->fix_gtid_set)
        rpl->fix_gtid_set(rpl, ptr);
      else
        memcpy(ptr, rpl->gtid_set_arg, rpl->gtid_set_encoded_size);
      ptr += rpl->gtid_set_encoded_size;
    } else {
      /* No GTID set data, store 0 as its length. */
      int4store(ptr, static_cast<uint32>(GTID_ENCODED_DATA_SIZE));
      ptr += ::BINLOG_DATA_SIZE_INFO_SIZE;
      int8store(ptr, static_cast<uint64>(0));
      ptr += GTID_ENCODED_DATA_SIZE;
    }

    command_size = ptr - command_buffer;
    DBUG_ASSERT(command_size == (alloc_size - 1));
  } else {
    command = COM_BINLOG_DUMP;
    size_t alloc_size = rpl->file_name_length + ::BINLOG_POS_OLD_INFO_SIZE +
                        ::BINLOG_FLAGS_INFO_SIZE +
                        ::BINLOG_SERVER_ID_INFO_SIZE + 1;

    if (!(command_buffer = (uchar *)my_malloc(PSI_NOT_INSTRUMENTED, alloc_size,
                                              MYF(MY_WME)))) {
      set_mysql_error(mysql, CR_OUT_OF_MEMORY, unknown_sqlstate);
      DBUG_RETURN(-1);
    }

    uchar *ptr = command_buffer;

    /*
      COM_BINLOG_DUMP accepts only 4 bytes for the position, so
      we are forced to cast to uint32.
    */
    int4store(ptr, (uint32)rpl->start_position);
    ptr += ::BINLOG_POS_OLD_INFO_SIZE;
    int2store(ptr, rpl->flags);  // note: we use low 16 bits
    ptr += ::BINLOG_FLAGS_INFO_SIZE;
    int4store(ptr, rpl->server_id);
    ptr += ::BINLOG_SERVER_ID_INFO_SIZE;
    memcpy(ptr, rpl->file_name, rpl->file_name_length);
    ptr += rpl->file_name_length;

    command_size = ptr - command_buffer;
    DBUG_ASSERT(command_size == (alloc_size - 1));
  }

  if (simple_command(mysql, command, command_buffer, command_size, 1)) {
    my_free(command_buffer);
    DBUG_RETURN(-1);
  }

  my_free(command_buffer);

  DBUG_RETURN(0);
}

/**
  Fetch one event from the server.

  Read one packet and check its validity,
  set rpl->buffer and rpl->size accordingly.

  @param  mysql  Connection handle.
  @param  rpl    Replication stream information.

  @retval  -1    Got error packet.
  @retval  0     Success.
*/
int STDCALL mysql_binlog_fetch(MYSQL *mysql, MYSQL_RPL *rpl) {
  DBUG_ENTER("mysql_binlog_fetch");
  DBUG_ASSERT(mysql);
  DBUG_ASSERT(rpl);

  for (;;) {
    /* Read a packet from the server. */
    ulong packet_len = cli_safe_read(mysql, NULL);

    NET *net = &mysql->net;

    /* Check if error packet. */
    if (packet_len == packet_error || packet_len == 0) {
      DBUG_RETURN(-1);
    }
    /* Check if EOF packet. */
    else if (packet_len < 8 && net->read_pos[0] == 254) {
      rpl->size = 0;
      DBUG_RETURN(0);
    }

    /* Normal packet. */
    if (rpl->flags & MYSQL_RPL_SKIP_HEARTBEAT) {
      Log_event_type event_type =
          (Log_event_type)net->read_pos[1 + EVENT_TYPE_OFFSET];
      if (event_type == binary_log::HEARTBEAT_LOG_EVENT) continue;
    }

    rpl->buffer = net->read_pos;
    rpl->size = packet_len;
    DBUG_RETURN(0);
  }
}

/**
  Close replication stream.

  @param  mysql  Connection handle.
  @param  rpl    Replication stream information.
*/
void STDCALL mysql_binlog_close(MYSQL *mysql, MYSQL_RPL *rpl) {
  DBUG_ENTER("mysql_binlog_close");
  DBUG_ASSERT(mysql);
  DBUG_ASSERT(rpl);

  end_server(mysql);

  rpl->buffer = 0;
  rpl->size = 0;

  DBUG_VOID_RETURN;
}

/**************************************************************************
  Set current database
**************************************************************************/

int STDCALL mysql_select_db(MYSQL *mysql, const char *db) {
  int error;
  DBUG_ENTER("mysql_select_db");
  DBUG_PRINT("enter", ("db: '%s'", db));

  if ((error = simple_command(mysql, COM_INIT_DB, (const uchar *)db,
                              (ulong)strlen(db), 0)))
    DBUG_RETURN(error);
  my_free(mysql->db);
  mysql->db = my_strdup(key_memory_MYSQL, db, MYF(MY_WME));
  DBUG_RETURN(0);
}

/*************************************************************************
  Send a QUIT to the server and close the connection
  If handle is alloced by mysql connect free it.
*************************************************************************/

void mysql_close_free_options(MYSQL *mysql) {
  DBUG_ENTER("mysql_close_free_options");

  my_free(mysql->options.user);
  my_free(mysql->options.host);
  my_free(mysql->options.password);
  my_free(mysql->options.unix_socket);
  my_free(mysql->options.db);
  my_free(mysql->options.my_cnf_file);
  my_free(mysql->options.my_cnf_group);
  my_free(mysql->options.charset_dir);
  my_free(mysql->options.charset_name);
  my_free(mysql->options.bind_address);
  if (mysql->options.init_commands) {
    char **ptr = mysql->options.init_commands->begin();
    char **end = mysql->options.init_commands->end();
    for (; ptr < end; ptr++) my_free(*ptr);
    mysql->options.init_commands->~Init_commands_array();
    my_free(mysql->options.init_commands);
  }
#if defined(HAVE_OPENSSL)
  mysql_ssl_free(mysql);
#endif /* HAVE_OPENSSL */
#if defined(_WIN32)
  if (mysql->options.shared_memory_base_name != def_shared_memory_base_name)
    my_free(mysql->options.shared_memory_base_name);
#endif /* _WIN32 */
  if (mysql->options.extension) {
    my_free(mysql->options.extension->plugin_dir);
    my_free(mysql->options.extension->default_auth);
    my_free(mysql->options.extension->server_public_key_path);
    delete mysql->options.extension->connection_attributes;
    my_free(mysql->options.extension);
  }
  memset(&mysql->options, 0, sizeof(mysql->options));
  DBUG_VOID_RETURN;
}

/*
  Free all memory allocated in a MYSQL handle but preserve
  current options if any.
*/

void mysql_close_free(MYSQL *mysql) {
  my_free(mysql->host_info);
  my_free(mysql->user);
  my_free(mysql->passwd);
  my_free(mysql->db);

  /* Free extension if any */
  if (mysql->extension)
    mysql_extension_free(static_cast<MYSQL_EXTENSION *>(mysql->extension));

  my_free(mysql->field_alloc);
  mysql->field_alloc = nullptr;

  /* Clear pointers for better safety */
  mysql->host_info = NULL;
  mysql->user = NULL;
  mysql->passwd = NULL;
  mysql->db = NULL;
  mysql->extension = NULL;
}

/**
  For use when the connection to the server has been lost (in which case
  the server has discarded all information about prepared statements
  associated with the connection).

  Mark all statements in mysql->stmts by setting stmt->mysql= 0 if the
  statement has transitioned beyond the MYSQL_STMT_INIT_DONE state, and
  unlink the statement from the mysql->stmts list.

  The remaining pruned list of statements (if any) is kept in mysql->stmts.

  @param mysql       pointer to the MYSQL object
*/
static void mysql_prune_stmt_list(MYSQL *mysql) {
  LIST *pruned_list = NULL;

  while (mysql->stmts) {
    LIST *element = mysql->stmts;
    MYSQL_STMT *stmt;

    mysql->stmts = list_delete(element, element);
    stmt = (MYSQL_STMT *)element->data;
    if (stmt->state != MYSQL_STMT_INIT_DONE) {
      stmt->mysql = 0;
      stmt->last_errno = CR_SERVER_LOST;
      my_stpcpy(stmt->last_error, ER_CLIENT(CR_SERVER_LOST));
      my_stpcpy(stmt->sqlstate, unknown_sqlstate);
    } else {
      pruned_list = list_add(pruned_list, element);
    }
  }

  mysql->stmts = pruned_list;
}

/*
  Clear connection pointer of every statement: this is necessary
  to give error on attempt to use a prepared statement of closed
  connection.

  SYNOPSYS
    mysql_detach_stmt_list()
      stmt_list  pointer to mysql->stmts
      func_name  name of calling function

  NOTE
    There is similar code in mysql_reconnect(), so changes here
    should also be reflected there.
*/

void mysql_detach_stmt_list(LIST **stmt_list MY_ATTRIBUTE((unused)),
                            const char *func_name MY_ATTRIBUTE((unused))) {
#ifndef MYSQL_SERVER
  /* Reset connection handle in all prepared statements. */
  LIST *element = *stmt_list;
  char buff[MYSQL_ERRMSG_SIZE];
  DBUG_ENTER("mysql_detach_stmt_list");

  snprintf(buff, sizeof(buff) - 1, ER_CLIENT(CR_STMT_CLOSED), func_name);
  for (; element; element = element->next) {
    MYSQL_STMT *stmt = (MYSQL_STMT *)element->data;
    set_stmt_error(stmt, CR_STMT_CLOSED, unknown_sqlstate, buff);
    stmt->mysql = 0;
    /* No need to call list_delete for statement here */
  }
  *stmt_list = 0;
  DBUG_VOID_RETURN;
#endif /* !MYSQL_SERVER */
}

void STDCALL mysql_close(MYSQL *mysql) {
  DBUG_ENTER("mysql_close");
  if (mysql) /* Some simple safety */
  {
    /* If connection is still up, send a QUIT message */
    if (mysql->net.vio != 0) {
      free_old_query(mysql);
      mysql->status = MYSQL_STATUS_READY; /* Force command */
      simple_command(mysql, COM_QUIT, (uchar *)0, 0, 1);
      mysql->reconnect = 0;
      end_server(mysql); /* Sets mysql->net.vio= 0 */
    }
    mysql_close_free_options(mysql);
    mysql_close_free(mysql);
    mysql_detach_stmt_list(&mysql->stmts, "mysql_close");
    if (mysql->free_me) {
      my_free(mysql);
    }
  }
  DBUG_VOID_RETURN;
}

static bool cli_read_query_result(MYSQL *mysql) {
  uchar *pos;
  ulong field_count;
  ulong length;
  DBUG_ENTER("cli_read_query_result");

  if ((length = cli_safe_read(mysql, NULL)) == packet_error) DBUG_RETURN(1);
  free_old_query(mysql); /* Free old result */
#ifndef MYSQL_SERVER     /* Avoid warn of unused labels*/
get_info:
#endif
  pos = (uchar *)mysql->net.read_pos;
  if ((field_count = net_field_length(&pos)) == 0) {
    read_ok_ex(mysql, length);
#if defined(CLIENT_PROTOCOL_TRACING)
    if (mysql->server_status & SERVER_MORE_RESULTS_EXISTS)
      MYSQL_TRACE_STAGE(mysql, WAIT_FOR_RESULT);
    else
      MYSQL_TRACE_STAGE(mysql, READY_FOR_COMMAND);
#endif
    DBUG_RETURN(0);
  }
#ifndef MYSQL_SERVER
  if (field_count == NULL_LENGTH) /* LOAD DATA LOCAL INFILE */
  {
    int error;

    MYSQL_TRACE_STAGE(mysql, FILE_REQUEST);

    if (!(mysql->options.client_flag & CLIENT_LOCAL_FILES)) {
      set_mysql_error(mysql, CR_MALFORMED_PACKET, unknown_sqlstate);
      DBUG_RETURN(1);
    }

    error = handle_local_infile(mysql, (char *)pos);

    MYSQL_TRACE_STAGE(mysql, WAIT_FOR_RESULT);

    if ((length = cli_safe_read(mysql, NULL)) == packet_error || error)
      DBUG_RETURN(1);
    goto get_info; /* Get info packet */
  }
#endif
  if (!(mysql->server_status & SERVER_STATUS_AUTOCOMMIT))
    mysql->server_status |= SERVER_STATUS_IN_TRANS;

  if (read_com_query_metadata(mysql, pos, field_count)) DBUG_RETURN(1);

  mysql->status = MYSQL_STATUS_GET_RESULT;
  mysql->field_count = (uint)field_count;

  MYSQL_TRACE_STAGE(mysql, WAIT_FOR_ROW);

  DBUG_PRINT("exit", ("ok"));
  DBUG_RETURN(0);
}

/*
  Send the query and return so we can do something else.
  Needs to be followed by mysql_read_query_result() when we want to
  finish processing it.
*/

int STDCALL mysql_send_query(MYSQL *mysql, const char *query, ulong length) {
  STATE_INFO *info;

  DBUG_ENTER("mysql_send_query");

  if ((info = STATE_DATA(mysql)))
    free_state_change_info(static_cast<MYSQL_EXTENSION *>(mysql->extension));

  DBUG_RETURN(simple_command(mysql, COM_QUERY, (uchar *)query, length, 1));
}

int STDCALL mysql_real_query(MYSQL *mysql, const char *query, ulong length) {
  int retval;
  DBUG_ENTER("mysql_real_query");
  DBUG_PRINT("enter", ("handle: %p", mysql));
  DBUG_PRINT("query", ("Query = '%-.*s'", (int)length, query));
  DBUG_EXECUTE_IF("inject_ER_NET_READ_INTERRUPTED", {
    mysql->net.last_errno = ER_NET_READ_INTERRUPTED;
    DBUG_SET("-d,inject_ER_NET_READ_INTERRUPTED");
    DBUG_RETURN(1);
  });

  if (mysql_send_query(mysql, query, length)) DBUG_RETURN(1);
  retval = (int)(*mysql->methods->read_query_result)(mysql);
  DBUG_RETURN(retval);
}

/**************************************************************************
  Alloc result struct for buffered results. All rows are read to buffer.
  mysql_data_seek may be used.
**************************************************************************/

MYSQL_RES *STDCALL mysql_store_result(MYSQL *mysql) {
  MYSQL_RES *result;
  DBUG_ENTER("mysql_store_result");

  /*
    Some queries (e.g. "CALL") may return an empty resultset.
    mysql->field_count is 0 in such cases.
  */
  if (!mysql->field_count) DBUG_RETURN(0);
  if (mysql->status != MYSQL_STATUS_GET_RESULT) {
    set_mysql_error(mysql, CR_COMMANDS_OUT_OF_SYNC, unknown_sqlstate);
    DBUG_RETURN(0);
  }
  mysql->status = MYSQL_STATUS_READY; /* server is ready */
  if (!(result = (MYSQL_RES *)my_malloc(
            key_memory_MYSQL_RES,
            (uint)(sizeof(MYSQL_RES) + sizeof(ulong) * mysql->field_count),
            MYF(MY_WME | MY_ZEROFILL)))) {
    set_mysql_error(mysql, CR_OUT_OF_MEMORY, unknown_sqlstate);
    DBUG_RETURN(0);
  }
  if (!(result->field_alloc = (MEM_ROOT *)my_malloc(
            key_memory_MYSQL, sizeof(MEM_ROOT), MYF(MY_WME | MY_ZEROFILL)))) {
    set_mysql_error(mysql, CR_OUT_OF_MEMORY, unknown_sqlstate);
    my_free(result);
    DBUG_RETURN(0);
  }
  result->methods = mysql->methods;
  result->eof = 1; /* Marker for buffered */
  result->lengths = (ulong *)(result + 1);
  if (!(result->data = (*mysql->methods->read_rows)(mysql, mysql->fields,
                                                    mysql->field_count))) {
    my_free(result->field_alloc);
    my_free(result);
    DBUG_RETURN(0);
  }
  mysql->affected_rows = result->row_count = result->data->rows;
  result->data_cursor = result->data->data;
  result->fields = mysql->fields;
  *result->field_alloc = std::move(*mysql->field_alloc);
  result->field_count = mysql->field_count;
  result->metadata = mysql->resultset_metadata;
  /* The rest of result members is zerofilled in my_malloc */
  mysql->fields = 0; /* fields is now in result */
  /* just in case this was mistakenly called after mysql_stmt_execute() */
  mysql->unbuffered_fetch_owner = 0;
  DBUG_RETURN(result); /* Data fetched */
}

/**************************************************************************
  Alloc struct for use with unbuffered reads. Data is fetched by domand
  when calling to mysql_fetch_row.
  mysql_data_seek is a noop.

  No other queries may be specified with the same MYSQL handle.
  There shouldn't be much processing per row because mysql server shouldn't
  have to wait for the client (and will not wait more than 30 sec/packet).
**************************************************************************/

static MYSQL_RES *cli_use_result(MYSQL *mysql) {
  MYSQL_RES *result;
  DBUG_ENTER("cli_use_result");

  /*
    Some queries (e.g. "CALL") may return an empty resultset.
    mysql->field_count is 0 in such cases.
  */
  if (!mysql->field_count) DBUG_RETURN(0);
  if (mysql->status != MYSQL_STATUS_GET_RESULT) {
    set_mysql_error(mysql, CR_COMMANDS_OUT_OF_SYNC, unknown_sqlstate);
    DBUG_RETURN(0);
  }
  if (!(result = (MYSQL_RES *)my_malloc(
            key_memory_MYSQL_RES,
            sizeof(*result) + sizeof(ulong) * mysql->field_count,
            MYF(MY_WME | MY_ZEROFILL))))
    DBUG_RETURN(0);
  result->lengths = (ulong *)(result + 1);
  result->methods = mysql->methods;
  if (!(result->row = (MYSQL_ROW)my_malloc(
            key_memory_MYSQL_ROW,
            sizeof(result->row[0]) * (mysql->field_count + 1),
            MYF(MY_WME)))) { /* Ptrs: to one row */
    my_free(result);
    DBUG_RETURN(0);
  }
  if (!(result->field_alloc = (MEM_ROOT *)my_malloc(
            key_memory_MYSQL, sizeof(MEM_ROOT), MYF(MY_WME | MY_ZEROFILL)))) {
    my_free(result->row);
    my_free(result);
    DBUG_RETURN(0);
  }
  result->fields = mysql->fields;
  *result->field_alloc = std::move(*mysql->field_alloc);
  result->field_count = mysql->field_count;
  result->metadata = mysql->resultset_metadata;
  result->current_field = 0;
  result->handle = mysql;
  result->current_row = 0;
  mysql->fields = 0; /* fields is now in result */
  mysql->status = MYSQL_STATUS_USE_RESULT;
  mysql->unbuffered_fetch_owner = &result->unbuffered_fetch_cancelled;
  DBUG_RETURN(result); /* Data is read to be fetched */
}

/**************************************************************************
  Return next row of the query results
**************************************************************************/

MYSQL_ROW STDCALL mysql_fetch_row(MYSQL_RES *res) {
  DBUG_ENTER("mysql_fetch_row");
  if (!res->data) { /* Unbufferred fetch */
    if (!res->eof) {
      MYSQL *mysql = res->handle;
      if (mysql->status != MYSQL_STATUS_USE_RESULT) {
        set_mysql_error(mysql,
                        res->unbuffered_fetch_cancelled
                            ? CR_FETCH_CANCELED
                            : CR_COMMANDS_OUT_OF_SYNC,
                        unknown_sqlstate);
      } else if (!(read_one_row(mysql, res->field_count, res->row,
                                res->lengths))) {
        res->row_count++;
        DBUG_RETURN(res->current_row = res->row);
      }
      DBUG_PRINT("info", ("end of data"));
      res->eof = 1;
      mysql->status = MYSQL_STATUS_READY;
      /*
        Reset only if owner points to us: there is a chance that somebody
        started new query after mysql_stmt_close():
      */
      if (mysql->unbuffered_fetch_owner == &res->unbuffered_fetch_cancelled)
        mysql->unbuffered_fetch_owner = 0;
      /* Don't clear handle in mysql_free_result */
      res->handle = 0;
    }
    DBUG_RETURN((MYSQL_ROW)NULL);
  }
  {
    MYSQL_ROW tmp;
    if (!res->data_cursor) {
      DBUG_PRINT("info", ("end of data"));
      DBUG_RETURN(res->current_row = (MYSQL_ROW)NULL);
    }
    tmp = res->data_cursor->data;
    res->data_cursor = res->data_cursor->next;
    DBUG_RETURN(res->current_row = tmp);
  }
}

/**************************************************************************
  Get column lengths of the current row
  If one uses mysql_use_result, res->lengths contains the length information,
  else the lengths are calculated from the offset between pointers.
**************************************************************************/

ulong *STDCALL mysql_fetch_lengths(MYSQL_RES *res) {
  MYSQL_ROW column;

  if (!(column = res->current_row)) return 0; /* Something is wrong */
  if (res->data)
    (*res->methods->fetch_lengths)(res->lengths, column, res->field_count);
  return res->lengths;
}

int STDCALL mysql_options(MYSQL *mysql, enum mysql_option option,
                          const void *arg) {
  DBUG_ENTER("mysql_option");
  DBUG_PRINT("enter", ("option: %d", (int)option));
  switch (option) {
    case MYSQL_OPT_CONNECT_TIMEOUT:
      mysql->options.connect_timeout = *(uint *)arg;
      break;
    case MYSQL_OPT_READ_TIMEOUT:
      mysql->options.read_timeout = *(uint *)arg;
      break;
    case MYSQL_OPT_WRITE_TIMEOUT:
      mysql->options.write_timeout = *(uint *)arg;
      break;
    case MYSQL_OPT_COMPRESS:
      mysql->options.compress = 1; /* Remember for connect */
      mysql->options.client_flag |= CLIENT_COMPRESS;
      break;
    case MYSQL_OPT_NAMED_PIPE: /* This option is depricated */
      mysql->options.protocol = MYSQL_PROTOCOL_PIPE; /* Force named pipe */
      break;
    case MYSQL_OPT_LOCAL_INFILE: /* Allow LOAD DATA LOCAL ?*/
      if (!arg || (*(uint *)arg != 0))
        mysql->options.client_flag |= CLIENT_LOCAL_FILES;
      else
        mysql->options.client_flag &= ~CLIENT_LOCAL_FILES;
      break;
    case MYSQL_INIT_COMMAND:
      add_init_command(&mysql->options, static_cast<const char *>(arg));
      break;
    case MYSQL_READ_DEFAULT_FILE:
      my_free(mysql->options.my_cnf_file);
      mysql->options.my_cnf_file =
          my_strdup(key_memory_mysql_options, static_cast<const char *>(arg),
                    MYF(MY_WME));
      break;
    case MYSQL_READ_DEFAULT_GROUP:
      my_free(mysql->options.my_cnf_group);
      mysql->options.my_cnf_group =
          my_strdup(key_memory_mysql_options, static_cast<const char *>(arg),
                    MYF(MY_WME));
      break;
    case MYSQL_SET_CHARSET_DIR:
      my_free(mysql->options.charset_dir);
      mysql->options.charset_dir =
          my_strdup(key_memory_mysql_options, static_cast<const char *>(arg),
                    MYF(MY_WME));
      break;
    case MYSQL_SET_CHARSET_NAME:
      my_free(mysql->options.charset_name);
      mysql->options.charset_name =
          my_strdup(key_memory_mysql_options, static_cast<const char *>(arg),
                    MYF(MY_WME));
      break;
    case MYSQL_OPT_PROTOCOL:
      mysql->options.protocol = *(uint *)arg;
      break;
    case MYSQL_SHARED_MEMORY_BASE_NAME:
#if defined(_WIN32)
      if (mysql->options.shared_memory_base_name != def_shared_memory_base_name)
        my_free(mysql->options.shared_memory_base_name);
      mysql->options.shared_memory_base_name =
          my_strdup(key_memory_mysql_options, static_cast<const char *>(arg),
                    MYF(MY_WME));
#endif
      break;
    case MYSQL_REPORT_DATA_TRUNCATION:
      mysql->options.report_data_truncation = *(bool *)arg;
      break;
    case MYSQL_OPT_RECONNECT:
      mysql->reconnect = *(bool *)arg;
      break;
    case MYSQL_OPT_BIND:
      my_free(mysql->options.bind_address);
      mysql->options.bind_address =
          my_strdup(key_memory_mysql_options, static_cast<const char *>(arg),
                    MYF(MY_WME));
      break;
    case MYSQL_PLUGIN_DIR:
      EXTENSION_SET_STRING(&mysql->options, plugin_dir,
                           static_cast<const char *>(arg));
      break;
    case MYSQL_DEFAULT_AUTH:
      EXTENSION_SET_STRING(&mysql->options, default_auth,
                           static_cast<const char *>(arg));
      break;
    case MYSQL_OPT_SSL_KEY:
      if (mysql->options.ssl_key) my_free(mysql->options.ssl_key);
      mysql->options.ssl_key =
          set_ssl_option_unpack_path(static_cast<const char *>(arg));
      break;
    case MYSQL_OPT_SSL_CERT:
      if (mysql->options.ssl_cert) my_free(mysql->options.ssl_cert);
      mysql->options.ssl_cert =
          set_ssl_option_unpack_path(static_cast<const char *>(arg));
      break;
    case MYSQL_OPT_SSL_CA:
      if (mysql->options.ssl_ca) my_free(mysql->options.ssl_ca);
      mysql->options.ssl_ca =
          set_ssl_option_unpack_path(static_cast<const char *>(arg));
      break;
    case MYSQL_OPT_SSL_CAPATH:
      if (mysql->options.ssl_capath) my_free(mysql->options.ssl_capath);
      mysql->options.ssl_capath =
          set_ssl_option_unpack_path(static_cast<const char *>(arg));
      break;
    case MYSQL_OPT_SSL_CIPHER:
      SET_OPTION(ssl_cipher, static_cast<const char *>(arg));
      break;
    case MYSQL_OPT_SSL_CRL:
      if (mysql->options.extension)
        my_free(mysql->options.extension->ssl_crl);
      else
        ALLOCATE_EXTENSIONS(&mysql->options);
      mysql->options.extension->ssl_crl =
          set_ssl_option_unpack_path(static_cast<const char *>(arg));
      break;
    case MYSQL_OPT_SSL_CRLPATH:
      if (mysql->options.extension)
        my_free(mysql->options.extension->ssl_crlpath);
      else
        ALLOCATE_EXTENSIONS(&mysql->options);
      mysql->options.extension->ssl_crlpath =
          set_ssl_option_unpack_path(static_cast<const char *>(arg));
      break;
    case MYSQL_OPT_TLS_VERSION:
#if defined(HAVE_OPENSSL)
      EXTENSION_SET_STRING(&mysql->options, tls_version,
                           static_cast<const char *>(arg));
      if ((mysql->options.extension->ssl_ctx_flags = process_tls_version(
               mysql->options.extension->tls_version)) == -1)
        DBUG_RETURN(1);
#endif
      break;
    case MYSQL_OPT_SSL_FIPS_MODE: {
#if defined(HAVE_OPENSSL) && !defined(HAVE_WOLFSSL)
      char ssl_err_string[OPENSSL_ERROR_LENGTH] = {'\0'};
      ENSURE_EXTENSIONS_PRESENT(&mysql->options);
      mysql->options.extension->ssl_fips_mode = *(uint *)arg;
      if (set_fips_mode(mysql->options.extension->ssl_fips_mode,
                        ssl_err_string) != 1) {
        DBUG_PRINT("error", ("fips mode set error %s:", ssl_err_string));
        my_printf_error(CR_SSL_FIPS_MODE_ERR,
                        "Set Fips mode ON/STRICT failed, detail: '%s'.", MYF(0),
                        ssl_err_string);
        DBUG_RETURN(1);
      }
#endif  // defined(HAVE_OPENSSL) && !defined(HAVE_WOLFSSL)
    } break;
    case MYSQL_OPT_SSL_MODE:
#if defined(HAVE_OPENSSL)
      ENSURE_EXTENSIONS_PRESENT(&mysql->options);
      mysql->options.extension->ssl_mode = *(uint *)arg;
      if (mysql->options.extension->ssl_mode == SSL_MODE_VERIFY_IDENTITY)
        mysql->options.client_flag |= CLIENT_SSL_VERIFY_SERVER_CERT;
      else
        mysql->options.client_flag &= ~CLIENT_SSL_VERIFY_SERVER_CERT;
#endif
      break;
    case MYSQL_SERVER_PUBLIC_KEY:
      EXTENSION_SET_STRING(&mysql->options, server_public_key_path,
                           static_cast<const char *>(arg));
      break;

    case MYSQL_OPT_GET_SERVER_PUBLIC_KEY:
      ENSURE_EXTENSIONS_PRESENT(&mysql->options);
      mysql->options.extension->get_server_public_key =
          (*(bool *)arg) ? true : false;
      break;

    case MYSQL_OPT_CONNECT_ATTR_RESET:
      ENSURE_EXTENSIONS_PRESENT(&mysql->options);
      if (mysql->options.extension->connection_attributes) {
        delete mysql->options.extension->connection_attributes;
        mysql->options.extension->connection_attributes = NULL;
        mysql->options.extension->connection_attributes_length = 0;
      }
      break;
    case MYSQL_OPT_CONNECT_ATTR_DELETE:
      ENSURE_EXTENSIONS_PRESENT(&mysql->options);
      if (mysql->options.extension->connection_attributes) {
        string key = arg ? pointer_cast<const char *>(arg) : "";

        if (!key.empty()) {
          auto it =
              mysql->options.extension->connection_attributes->hash.find(key);
          if (it !=
              mysql->options.extension->connection_attributes->hash.end()) {
            const string &key = it->first;
            const string &value = it->second;
            mysql->options.extension->connection_attributes_length -=
                get_length_store_length(key.size()) + key.size() +
                get_length_store_length(value.size()) + value.size();

            mysql->options.extension->connection_attributes->hash.erase(it);
          }
        }
      }
      break;
    case MYSQL_ENABLE_CLEARTEXT_PLUGIN:
      ENSURE_EXTENSIONS_PRESENT(&mysql->options);
      mysql->options.extension->enable_cleartext_plugin =
          (*(bool *)arg) ? true : false;
      break;
    case MYSQL_OPT_RETRY_COUNT:
      ENSURE_EXTENSIONS_PRESENT(&mysql->options);
      mysql->options.extension->retry_count = (*(uint *)arg);
      break;
    case MYSQL_OPT_CAN_HANDLE_EXPIRED_PASSWORDS:
      if (*(bool *)arg)
        mysql->options.client_flag |= CLIENT_CAN_HANDLE_EXPIRED_PASSWORDS;
      else
        mysql->options.client_flag &= ~CLIENT_CAN_HANDLE_EXPIRED_PASSWORDS;
      break;

    case MYSQL_OPT_MAX_ALLOWED_PACKET:
      if (mysql)
        mysql->options.max_allowed_packet = (*(ulong *)arg);
      else
        g_max_allowed_packet = (*(ulong *)arg);
      break;

    case MYSQL_OPT_NET_BUFFER_LENGTH:
      g_net_buffer_length = (*(ulong *)arg);
      break;

    case MYSQL_OPT_OPTIONAL_RESULTSET_METADATA:
      if (*(bool *)arg)
        mysql->options.client_flag |= CLIENT_OPTIONAL_RESULTSET_METADATA;
      else
        mysql->options.client_flag &= ~CLIENT_OPTIONAL_RESULTSET_METADATA;
      break;

    default:
      DBUG_RETURN(1);
  }
  DBUG_RETURN(0);
}

/**
  Return the current values for the options settable through mysql_options()

  Returns the current values for all of the connection options.
  Callers should not manipulate the returned data !
  Data are valid at the time of returning them until the next C API CALL
  arg should always be a pointer to a variable of the appropriate type.
  type of variable, based on the parameter:

  uint
    MYSQL_OPT_CONNECT_TIMEOUT, MYSQL_OPT_READ_TIMEOUT, MYSQL_OPT_WRITE_TIMEOUT,
    MYSQL_OPT_PROTOCOL, MYSQL_OPT_SSL_MODE, MYSQL_OPT_RETRY_COUNT

  bool
    MYSQL_OPT_COMPRESS, MYSQL_OPT_LOCAL_INFILE,
    MYSQL_REPORT_DATA_TRUNCATION, MYSQL_OPT_RECONNECT,
    MYSQL_ENABLE_CLEARTEXT_PLUGIN, MYSQL_OPT_CAN_HANDLE_EXPIRED_PASSWORDS,
    MYSQL_OPT_OPTIONAL_RESULTSET_METADATA

  const char *
    MYSQL_READ_DEFAULT_FILE, MYSQL_READ_DEFAULT_GROUP,
    MYSQL_SET_CHARSET_DIR, MYSQL_SET_CHARSET_NAME,
  MYSQL_SHARED_MEMORY_BASE_NAME, MYSQL_SET_CLIENT_IP, MYSQL_OPT_BIND,
  MYSQL_PLUGIN_DIR, MYSQL_DEFAULT_AUTH, MYSQL_OPT_SSL_KEY, MYSQL_OPT_SSL_CERT,
  MYSQL_OPT_SSL_CA, MYSQL_OPT_SSL_CAPATH, MYSQL_OPT_SSL_CIPHER,
  MYSQL_OPT_SSL_CRL, MYSQL_OPT_SSL_CRLPATH, MYSQL_OPT_TLS_VERSION,
    MYSQL_SERVER_PUBLIC_KEY, MYSQL_OPT_SSL_FIPS_MODE

  <none, error returned>
    MYSQL_OPT_NAMED_PIPE, MYSQL_OPT_CONNECT_ATTR_RESET,
    MYSQL_OPT_CONNECT_ATTR_DELETE, MYSQL_INIT_COMMAND

  @param      mysql       The MYSQL connection to operate on
  @param      option      The option to return the value for
  @param  [out] arg         Must be non-null. Receives the current value.
  @return status
  @retval 0 SUCCESS
*/

int STDCALL mysql_get_option(MYSQL *mysql, enum mysql_option option,
                             const void *arg) {
  DBUG_ENTER("mysql_option");
  DBUG_PRINT("enter", ("option: %d", (int)option));

  if (!arg) DBUG_RETURN(1);

  switch (option) {
    case MYSQL_OPT_CONNECT_TIMEOUT:
      *((uint *)arg) = mysql->options.connect_timeout;
      break;
    case MYSQL_OPT_READ_TIMEOUT:
      *((uint *)arg) = mysql->options.read_timeout;
      break;
    case MYSQL_OPT_WRITE_TIMEOUT:
      *((uint *)arg) = mysql->options.write_timeout;
      break;
    case MYSQL_OPT_COMPRESS:
      *((bool *)arg) = mysql->options.compress ? true : false;
      break;
    case MYSQL_OPT_LOCAL_INFILE: /* Allow LOAD DATA LOCAL ?*/
      *((uint *)arg) =
          (mysql->options.client_flag & CLIENT_LOCAL_FILES) ? true : false;
      break;
    case MYSQL_READ_DEFAULT_FILE:
      *((char **)arg) = mysql->options.my_cnf_file;
      break;
    case MYSQL_READ_DEFAULT_GROUP:
      *((char **)arg) = mysql->options.my_cnf_group;
      break;
    case MYSQL_SET_CHARSET_DIR:
      *((char **)arg) = mysql->options.charset_dir;
      break;
    case MYSQL_SET_CHARSET_NAME:
      *((char **)arg) = mysql->options.charset_name;
      break;
    case MYSQL_OPT_PROTOCOL:
      *((uint *)arg) = mysql->options.protocol;
      break;
    case MYSQL_SHARED_MEMORY_BASE_NAME:
#if defined(_WIN32)
      *((char **)arg) = mysql->options.shared_memory_base_name;
#else
      *((const char **)arg) = "";
#endif
      break;
    case MYSQL_REPORT_DATA_TRUNCATION:
      *((bool *)arg) = mysql->options.report_data_truncation;
      break;
    case MYSQL_OPT_RECONNECT:
      *((bool *)arg) = mysql->reconnect;
      break;
    case MYSQL_OPT_BIND:
      *((char **)arg) = mysql->options.bind_address;
      break;
    case MYSQL_OPT_SSL_MODE:
      *((uint *)arg) =
          mysql->options.extension ? mysql->options.extension->ssl_mode : 0;
      break;
    case MYSQL_OPT_SSL_FIPS_MODE:
      *((uint *)arg) = mysql->options.extension
                           ? mysql->options.extension->ssl_fips_mode
                           : 0;
      break;
    case MYSQL_PLUGIN_DIR:
      *((char **)arg) = mysql->options.extension
                            ? mysql->options.extension->plugin_dir
                            : NULL;
      break;
    case MYSQL_DEFAULT_AUTH:
      *((char **)arg) = mysql->options.extension
                            ? mysql->options.extension->default_auth
                            : NULL;
      break;
    case MYSQL_OPT_SSL_KEY:
      *((char **)arg) = mysql->options.ssl_key;
      break;
    case MYSQL_OPT_SSL_CERT:
      *((char **)arg) = mysql->options.ssl_cert;
      break;
    case MYSQL_OPT_SSL_CA:
      *((char **)arg) = mysql->options.ssl_ca;
      break;
    case MYSQL_OPT_SSL_CAPATH:
      *((char **)arg) = mysql->options.ssl_capath;
      break;
    case MYSQL_OPT_SSL_CIPHER:
      *((char **)arg) = mysql->options.ssl_cipher;
      break;
    case MYSQL_OPT_RETRY_COUNT:
      *((uint *)arg) =
          mysql->options.extension ? mysql->options.extension->retry_count : 1;
      break;
    case MYSQL_OPT_TLS_VERSION:
      *((char **)arg) = mysql->options.extension
                            ? mysql->options.extension->tls_version
                            : NULL;
      break;
    case MYSQL_OPT_SSL_CRL:
      *((char **)arg) =
          mysql->options.extension ? mysql->options.extension->ssl_crl : NULL;
      break;
    case MYSQL_OPT_SSL_CRLPATH:
      *((char **)arg) = mysql->options.extension
                            ? mysql->options.extension->ssl_crlpath
                            : NULL;
      break;
    case MYSQL_SERVER_PUBLIC_KEY:
      *((char **)arg) = mysql->options.extension
                            ? mysql->options.extension->server_public_key_path
                            : NULL;
      break;
    case MYSQL_OPT_GET_SERVER_PUBLIC_KEY:
      *((bool *)arg) = (mysql->options.extension &&
                        mysql->options.extension->get_server_public_key)
                           ? true
                           : false;
      break;
    case MYSQL_ENABLE_CLEARTEXT_PLUGIN:
      *((bool *)arg) = (mysql->options.extension &&
                        mysql->options.extension->enable_cleartext_plugin)
                           ? true
                           : false;
      break;
    case MYSQL_OPT_CAN_HANDLE_EXPIRED_PASSWORDS:
      *((bool *)arg) =
          (mysql->options.client_flag & CLIENT_CAN_HANDLE_EXPIRED_PASSWORDS)
              ? true
              : false;
      break;

    case MYSQL_OPT_MAX_ALLOWED_PACKET:
      if (mysql)
        *((ulong *)arg) = mysql->options.max_allowed_packet;
      else
        *((ulong *)arg) = g_max_allowed_packet;
      break;

    case MYSQL_OPT_NET_BUFFER_LENGTH:
      *((ulong *)arg) = g_net_buffer_length;
      break;

    case MYSQL_OPT_OPTIONAL_RESULTSET_METADATA:
      *((bool *)arg) =
          (mysql->options.client_flag & CLIENT_OPTIONAL_RESULTSET_METADATA)
              ? true
              : false;
      break;

    case MYSQL_OPT_NAMED_PIPE:          /* This option is depricated */
    case MYSQL_INIT_COMMAND:            /* Cumulative */
    case MYSQL_OPT_CONNECT_ATTR_RESET:  /* Cumulative */
    case MYSQL_OPT_CONNECT_ATTR_DELETE: /* Cumulative */
    default:
      DBUG_RETURN(1);
  }
  DBUG_RETURN(0);
}

int STDCALL mysql_options4(MYSQL *mysql, enum mysql_option option,
                           const void *arg1, const void *arg2) {
  DBUG_ENTER("mysql_option");
  DBUG_PRINT("enter", ("option: %d", (int)option));

  switch (option) {
    case MYSQL_OPT_CONNECT_ATTR_ADD: {
      const char *key = static_cast<const char *>(arg1);
      const char *value = static_cast<const char *>(arg2);
      size_t key_len = arg1 ? strlen(key) : 0;
      size_t value_len = arg2 ? strlen(value) : 0;
      size_t attr_storage_length = key_len + value_len;

      /* we can't have a zero length key */
      if (!key_len) {
        set_mysql_error(mysql, CR_INVALID_PARAMETER_NO, unknown_sqlstate);
        DBUG_RETURN(1);
      }

      /* calculate the total storage length of the attribute */
      attr_storage_length += get_length_store_length(key_len);
      attr_storage_length += get_length_store_length(value_len);

      ENSURE_EXTENSIONS_PRESENT(&mysql->options);

      /*
        Throw and error if the maximum combined length of the attribute value
        will be greater than the maximum that we can safely transmit.
      */
      if (attr_storage_length +
              mysql->options.extension->connection_attributes_length >
          MAX_CONNECTION_ATTR_STORAGE_LENGTH) {
        set_mysql_error(mysql, CR_INVALID_PARAMETER_NO, unknown_sqlstate);
        DBUG_RETURN(1);
      }

      if (!mysql->options.extension->connection_attributes) {
        mysql->options.extension->connection_attributes =
            new (std::nothrow) My_hash();
        if (!mysql->options.extension->connection_attributes) {
          set_mysql_error(mysql, CR_OUT_OF_MEMORY, unknown_sqlstate);
          DBUG_RETURN(1);
        }
      }
      if (!mysql->options.extension->connection_attributes->hash
               .emplace(key, value)
               .second) {
        /* can't insert the value */
        set_mysql_error(mysql, CR_DUPLICATE_CONNECTION_ATTR, unknown_sqlstate);
        DBUG_RETURN(1);
      }

      mysql->options.extension->connection_attributes_length +=
          attr_storage_length;

      break;
    }

    default:
      DBUG_RETURN(1);
  }
  DBUG_RETURN(0);
}

/****************************************************************************
  Functions to get information from the MySQL structure
  These are functions to make shared libraries more usable.
****************************************************************************/

/* MYSQL_RES */
my_ulonglong STDCALL mysql_num_rows(MYSQL_RES *res) { return res->row_count; }

unsigned int STDCALL mysql_num_fields(MYSQL_RES *res) {
  return res->field_count;
}

uint STDCALL mysql_errno(MYSQL *mysql) {
  return mysql ? mysql->net.last_errno : mysql_server_last_errno;
}

const char *STDCALL mysql_error(MYSQL *mysql) {
  return mysql ? mysql->net.last_error : mysql_server_last_error;
}

/**
  Read data and its length from a LIST node.

  Assumes LIST which stores data blobs in LEX_STRING structures,
  where LEX_STRING::str is pointer to the data and LEX_STRING::length
  is the length of this data.

  If node is NULL then data and length are set to NULL and 0, respectively,
  and function returns 0, otherwise, if data has been read from the node,
  function returns 1.
*/

static int get_data_and_length(LIST *node, const char **data, size_t *length) {
  DBUG_ASSERT(!node || node->data);
  if (data) *data = node ? ((LEX_STRING *)(node->data))->str : NULL;
  if (length) *length = node ? ((LEX_STRING *)(node->data))->length : 0;

  return node ? 0 : 1;
}

/**
  Get the first state change information received from the server.

  @param [in] mysql          mysql handle
  @param [in] type           state change type
  @param [out] data          buffer to store the data
  @param [out] length        length of the data

  @return
    0 - Valid data stored
    1 - No data
*/

int STDCALL mysql_session_track_get_first(MYSQL *mysql,
                                          enum enum_session_state_type type,
                                          const char **data, size_t *length) {
  STATE_INFO *info = STATE_DATA(mysql);

  if (!info || !IS_SESSION_STATE_TYPE(type) ||
      !(info->info_list[type].head_node))
    return get_data_and_length(NULL, data, length);

  info->info_list[type].current_node = info->info_list[type].head_node;

  return mysql_session_track_get_next(mysql, type, data, length);
}

/**
  Get the subsequent state change information received from the server.

  @param [in] mysql          mysql handle
  @param [in] type           state change type
  @param [out] data          buffer to store the data
  @param [out] length        length of the data

  @return
    0 - Valid data stored
    1 - No data
*/

int STDCALL mysql_session_track_get_next(MYSQL *mysql,
                                         enum enum_session_state_type type,
                                         const char **data, size_t *length) {
  STATE_INFO *info = STATE_DATA(mysql);
  int ret;

  if (!info || !IS_SESSION_STATE_TYPE(type) ||
      !(info->info_list[type].current_node))
    return get_data_and_length(NULL, data, length);

  ret = get_data_and_length(info->info_list[type].current_node, data, length);

  info->info_list[type].current_node =
      list_rest(info->info_list[type].current_node);

  return ret;
}

/*
  Get version number for server in a form easy to test on

  SYNOPSIS
    mysql_get_server_version()
    mysql		Connection

  EXAMPLE
    4.1.0-alfa ->  40100

  NOTES
    We will ensure that a newer server always has a bigger number.

  RETURN
   Signed number > 323000
   Zero if there is no connection
*/

ulong STDCALL mysql_get_server_version(MYSQL *mysql) {
  ulong major = 0, minor = 0, version = 0;

  if (mysql->server_version) {
    char *pos = mysql->server_version, *end_pos;
    major = strtoul(pos, &end_pos, 10);
    pos = end_pos + 1;
    minor = strtoul(pos, &end_pos, 10);
    pos = end_pos + 1;
    version = strtoul(pos, &end_pos, 10);
  } else {
    set_mysql_error(mysql, CR_COMMANDS_OUT_OF_SYNC, unknown_sqlstate);
  }

  return major * 10000 + minor * 100 + version;
}

/*
   mysql_set_character_set function sends SET NAMES cs_name to
   the server (which changes character_set_client, character_set_result
   and character_set_connection) and updates mysql->charset so other
   functions like mysql_real_escape will work correctly.
*/
int STDCALL mysql_set_character_set(MYSQL *mysql, const char *cs_name) {
  CHARSET_INFO *cs;
  const char *save_csdir = charsets_dir;

  if (mysql->options.charset_dir) {
#ifdef MYSQL_SERVER
    // Do not change charsets_dir, it is not thread safe.
    DBUG_ASSERT(false);
#else
    charsets_dir = mysql->options.charset_dir;
#endif
  }
  if (!mysql->net.vio) {
    /* Initialize with automatic OS character set detection. */
    mysql_options(mysql, MYSQL_SET_CHARSET_NAME, cs_name);
    mysql_init_character_set(mysql);
    /*
      In case of automatic OS character set detection
      mysql_init_character_set changes mysql->options.charset_name
      from "auto" to the real character set name.
      Reset cs_name to the detected character set name, accordingly.
    */
    cs_name = mysql->options.charset_name;
  }

  if (strlen(cs_name) < MY_CS_NAME_SIZE &&
      (cs = get_charset_by_csname(cs_name, MY_CS_PRIMARY, MYF(0)))) {
    char buff[MY_CS_NAME_SIZE + 10];
    charsets_dir = save_csdir;
    if (!mysql->net.vio) {
      /* If there is no connection yet we don't send "SET NAMES" query */
      mysql->charset = cs;
      return 0;
    }
    /* Skip execution of "SET NAMES" for pre-4.1 servers */
    if (mysql_get_server_version(mysql) < 40100) return 0;
    sprintf(buff, "SET NAMES %s", cs_name);
    if (!mysql_real_query(mysql, buff, (ulong)strlen(buff))) {
      mysql->charset = cs;
    }
  } else {
    char cs_dir_name[FN_REFLEN];
    get_charsets_dir(cs_dir_name);
    set_mysql_extended_error(mysql, CR_CANT_READ_CHARSET, unknown_sqlstate,
                             ER_CLIENT(CR_CANT_READ_CHARSET), cs_name,
                             cs_dir_name);
  }
  charsets_dir = save_csdir;
  return mysql->net.last_errno;
}

/**
  Client authentication plugin that does native MySQL authentication
   using a 20-byte (4.1+) scramble

   @param vio    the channel to operate on
   @param mysql  the MYSQL structure to operate on

   @retval -1    ::CR_OK : Success
   @retval 1     ::CR_ERROR : error reading
   @retval 2012  ::CR_SERVER_HANDSHAKE_ERR : malformed handshake data
*/
static int native_password_auth_client(MYSQL_PLUGIN_VIO *vio, MYSQL *mysql) {
  int pkt_len;
  uchar *pkt;

  DBUG_ENTER("native_password_auth_client");

  /* read the scramble */
  if ((pkt_len = vio->read_packet(vio, &pkt)) < 0) DBUG_RETURN(CR_ERROR);

  if (pkt_len != SCRAMBLE_LENGTH + 1) DBUG_RETURN(CR_SERVER_HANDSHAKE_ERR);

  /* save it in MYSQL */
  memcpy(mysql->scramble, pkt, SCRAMBLE_LENGTH);
  mysql->scramble[SCRAMBLE_LENGTH] = 0;

  if (mysql->passwd[0]) {
    char scrambled[SCRAMBLE_LENGTH + 1];
    DBUG_PRINT("info", ("sending scramble"));
    scramble(scrambled, (char *)pkt, mysql->passwd);
    if (vio->write_packet(vio, (uchar *)scrambled, SCRAMBLE_LENGTH))
      DBUG_RETURN(CR_ERROR);
  } else {
    DBUG_PRINT("info", ("no password"));
    if (vio->write_packet(vio, 0, 0)) /* no password */
      DBUG_RETURN(CR_ERROR);
  }

  DBUG_RETURN(CR_OK);
}

/* clang-format off */
/**
  @page page_protocol_connection_phase_authentication_methods_clear_text_password Clear text client plugin

  <ul>
  <li>
  This client side plugin is used by a number of server plugins:
  LDAP (*authentication_ldap_simple*) and PAM (*authentication_pam*) to name a few.
  </li>
  <li>
  The client name is *mysql_clear_password*
  </li>
  <li>
  Client side requires nothing from the server. But the server generates
  and sends a 20-byte
  @ref page_protocol_connection_phase_authentication_methods_native_password_authentication
  compatible scramble.
  </li>
  <li>
  Client side sends the password in clear text to the server
  </li>
  </ul>

  @startuml
  Server->Client: 20 bytes of scramble to be ignored
  Client->Server: The clear text password. null terminated.
  @enduml

  @note
  Sending the scramble is not necessary for the clear text
  method, but, since the server always initiates the exchange by
  sending @ref page_protocol_connection_phase_packets_protocol_handshake
  and that one has a placeholder for authentication plugin dependent data the
  server does fill that space with a scramble should it come to pass that
  it will back down to
  @ref page_protocol_connection_phase_authentication_methods_native_password_authentication.
  This is also why it's OK no to specifically read this in
  @ref clear_password_auth_client since it's already read as a part of
  the initial exchange.


  @sa ::clear_password_auth_client, ::server_mpvio_write_packet,
    ::send_server_handshake_packet
*/
/* clang-format on */

/**
  The main function of the mysql_clear_password authentication plugin.
*/

static int clear_password_auth_client(MYSQL_PLUGIN_VIO *vio, MYSQL *mysql) {
  int res;

  /* send password in clear text */
  res = vio->write_packet(vio, (const unsigned char *)mysql->passwd,
                          (int)strlen(mysql->passwd) + 1);

  return res ? CR_ERROR : CR_OK;
}<|MERGE_RESOLUTION|>--- conflicted
+++ resolved
@@ -108,10 +108,6 @@
 #include <errno.h>
 
 #define SOCKET_ERROR -1
-#endif
-
-#ifdef HAVE_OPENSSL
-#include <openssl/x509v3.h>
 #endif
 
 #include <mysql/client_plugin.h>
@@ -2753,27 +2749,17 @@
                                   const char **errptr) {
   SSL *ssl;
   X509 *server_cert = NULL;
-<<<<<<< HEAD
 #ifndef HAVE_X509_CHECK_FUNCTIONS
   char *cn = NULL;
-=======
-  int ret_validation = 1;
-
-#if !(OPENSSL_VERSION_NUMBER >= 0x10002000L || defined(HAVE_WOLFSSL))
->>>>>>> b93c1661
   int cn_loc = -1;
-  char *cn = NULL;
   ASN1_STRING *cn_asn1 = NULL;
   X509_NAME_ENTRY *cn_entry = NULL;
   X509_NAME *subject = NULL;
 #endif
-<<<<<<< HEAD
   ASN1_OCTET_STRING *server_ip_address = nullptr;
   const unsigned char *ipout = nullptr;
   size_t iplen = 0;
   int ret_validation = 1;
-=======
->>>>>>> b93c1661
 
   DBUG_ENTER("ssl_verify_server_cert");
   DBUG_PRINT("enter", ("server_hostname: %s", server_hostname));
@@ -2797,25 +2783,12 @@
     *errptr = "Failed to verify the server certificate";
     goto error;
   }
-    /*
-      We already know that the certificate exchanged was valid; the SSL library
-      handled that. Now we need to verify that the contents of the certificate
-      are what we expect.
-    */
-
-    /* Use OpenSSL certificate matching functions instead of our own if we
-       have OpenSSL. The X509_check_* functions return 1 on success.
-    */
-#if OPENSSL_VERSION_NUMBER >= 0x10002000L || defined(HAVE_WOLFSSL)
-  if ((X509_check_host(server_cert, server_hostname, strlen(server_hostname), 0,
-                       0) != 1) &&
-      (X509_check_ip_asc(server_cert, server_hostname, 0) != 1)) {
-    *errptr =
-        "Failed to verify the server certificate via X509 certificate "
-        "matching functions";
-    goto error;
-
-<<<<<<< HEAD
+  /*
+    We already know that the certificate exchanged was valid; the SSL library
+    handled that. Now we need to verify that the contents of the certificate
+    are what we expect.
+  */
+
   /* Checking if the provided server_hostname is a V4/V6 IP address */
   server_ip_address = a2i_IPADDRESS(server_hostname);
   if (server_ip_address != nullptr) {
@@ -2825,23 +2798,6 @@
 #else
     ipout = (const unsigned char *)ASN1_STRING_get0_data(server_ip_address);
 #endif
-=======
-  } else {
-    /* Success */
-    ret_validation = 0;
-  }
-#else  /* OPENSSL_VERSION_NUMBER < 0x10002000L */
-  /*
-     OpenSSL prior to 1.0.2 do not support X509_check_host() function.
-     Use deprecated X509_get_subject_name() instead.
-  */
-  subject = X509_get_subject_name((X509 *)server_cert);
-  // Find the CN location in the subject
-  cn_loc = X509_NAME_get_index_by_NID(subject, NID_commonName, -1);
-  if (cn_loc < 0) {
-    *errptr = "Failed to get CN location in the certificate subject";
-    goto error;
->>>>>>> b93c1661
   }
 
 #ifdef HAVE_X509_CHECK_FUNCTIONS
@@ -2871,7 +2827,6 @@
       goto error;
     }
 
-<<<<<<< HEAD
     // Get CN from common name entry
     cn_asn1 = X509_NAME_ENTRY_get_data(cn_entry);
     if (cn_asn1 == nullptr) {
@@ -2884,22 +2839,6 @@
       *errptr = "Failed to get data from CN";
       goto error;
     }
-=======
-  cn = (char *)ASN1_STRING_data(cn_asn1);
-
-  // There should not be any NULL embedded in the CN
-  if ((size_t)ASN1_STRING_length(cn_asn1) != strlen(cn)) {
-    *errptr = "NULL embedded in the certificate CN";
-    goto error;
-  }
-
-  DBUG_PRINT("info", ("Server hostname in cert: %s", cn));
-  if (!strcmp(cn, server_hostname)) {
-    /* Success */
-    ret_validation = 0;
-  }
-#endif /* OPENSSL_VERSION_NUMBER >= 0x10002000L */
->>>>>>> b93c1661
 
     // There should not be any NULL embedded in the CN
     if (static_cast<size_t>(ASN1_STRING_length(cn_asn1)) != strlen(cn)) {
