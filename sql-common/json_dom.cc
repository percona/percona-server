/* Copyright (c) 2015, 2023, Oracle and/or its affiliates.

   This program is free software; you can redistribute it and/or modify
   it under the terms of the GNU General Public License, version 2.0,
   as published by the Free Software Foundation.

   This program is also distributed with certain software (including
   but not limited to OpenSSL) that is licensed under separate terms,
   as designated in a particular file or component or in included license
   documentation.  The authors of MySQL hereby grant you an additional
   permission to link the program and your derivative works with the
   separately licensed software that they have included with MySQL.

   This program is distributed in the hope that it will be useful,
   but WITHOUT ANY WARRANTY; without even the implied warranty of
   MERCHANTABILITY or FITNESS FOR A PARTICULAR PURPOSE.  See the
   GNU General Public License, version 2.0, for more details.

   You should have received a copy of the GNU General Public License
   along with this program; if not, write to the Free Software
   Foundation, Inc., 51 Franklin St, Fifth Floor, Boston, MA 02110-1301  USA */

#include "sql-common/json_dom.h"

#ifdef MYSQL_SERVER
#include <errno.h>
#include <float.h>
#include <limits.h>
#endif  // MYSQL_SERVER
#include <stdint.h>
#include <string.h>
#include <sys/types.h>
#include <algorithm>  // std::min, std::max
#include <array>
#include <cmath>       // std::isfinite
#include <functional>  // std::function
#include <new>
#include <utility>

#include "my_rapidjson_size_t.h"  // IWYU pragma: keep

#include <rapidjson/encodings.h>
#include <rapidjson/error/en.h>
#include <rapidjson/error/error.h>
#include <rapidjson/memorystream.h>
#include <rapidjson/reader.h>
#ifdef MYSQL_SERVER
#include <rapidjson/allocators.h>
#include <rapidjson/fwd.h>
#endif  // MYSQL_SERVER

#include "base64.h"
#include "decimal.h"
#include "dig_vec.h"
<<<<<<< HEAD
#include "json_binary.h"
=======
>>>>>>> 824e2b40
#include "m_string.h"
#include "my_byteorder.h"
#include "my_checksum.h"
#include "my_compare.h"
#include "my_dbug.h"
#include "my_decimal.h"
#include "my_double2ulonglong.h"
#include "my_sys.h"
#include "my_time.h"
#include "mysql/service_mysql_alloc.h"
#include "mysql/strings/dtoa.h"
<<<<<<< HEAD
#include "mysql/strings/int2str.h"
#include "mysql/strings/m_ctype.h"
#include "mysql/strings/my_strtoll10.h"
#include "mysql_com.h"
#include "mysqld_error.h"  // ER_*
#include "sql/malloc_allocator.h"
#ifdef MYSQL_SERVER
#include "sql/check_stack.h"
#endif
=======
#include "mysql/strings/m_ctype.h"
#include "mysqld_error.h"  // ER_*
>>>>>>> 824e2b40
#include "sql-common/json_binary.h"
#include "sql-common/json_error_handler.h"
#include "sql-common/json_path.h"
#include "sql-common/json_syntax_check.h"
#include "sql/malloc_allocator.h"
#include "sql/sql_const.h"  // STACK_MIN_SIZE
#include "sql_string.h"
#include "string_with_len.h"
#include "template_utils.h"  // down_cast, pointer_cast

#ifdef MYSQL_SERVER
#include "mysql/strings/int2str.h"
#include "mysql/strings/my_strtoll10.h"
#include "mysql_com.h"
#include "sql/current_thd.h"
#include "sql/derror.h"
#include "sql/field.h"
#include "sql/psi_memory_key.h"
#include "sql/sql_class.h"
#include "sql/sql_error.h"
#include "sql/sql_sort.h"
#include "sql/sql_time.h"
#include "sql/system_variables.h"
<<<<<<< HEAD
#include "sql/table.h"
#include "sql_string.h"
#include "string_with_len.h"
#include "template_utils.h"  // down_cast, pointer_cast
=======
#endif  // MYSQL_SERVER
>>>>>>> 824e2b40

#ifndef MYSQL_SERVER
#include "mysql/components/services/bits/psi_bits.h"
#define key_memory_JSON PSI_NOT_INSTRUMENTED
#endif

static Json_dom *json_binary_to_dom_template(const json_binary::Value &v);

#ifdef MYSQL_SERVER
/**
  Auto-wrap a dom in an array if it is not already an array. Delete
  the dom if there is a memory allocation failure.
*/
static Json_array_ptr wrap_in_array(Json_dom_ptr dom) {
  if (dom->json_type() == enum_json_type::J_ARRAY)
    return Json_array_ptr(down_cast<Json_array *>(dom.release()));

  Json_array_ptr a = create_dom_ptr<Json_array>();
  if (a == nullptr || a->append_alias(std::move(dom)))
    return nullptr; /* purecov: inspected */
  return a;
}

Json_dom_ptr merge_doms(Json_dom_ptr left, Json_dom_ptr right) {
  if (left->json_type() == enum_json_type::J_OBJECT &&
      right->json_type() == enum_json_type::J_OBJECT) {
    Json_object_ptr left_object(down_cast<Json_object *>(left.release()));
    Json_object_ptr right_object(down_cast<Json_object *>(right.release()));
    if (left_object->consume(std::move(right_object)))
      return nullptr; /* purecov: inspected */
    return left_object;
  }

  Json_array_ptr left_array = wrap_in_array(std::move(left));
  Json_array_ptr right_array = wrap_in_array(std::move(right));
  if (left_array == nullptr || right_array == nullptr ||
      left_array->consume(std::move(right_array)))
    return nullptr; /* purecov: inspected */

  return left_array;
}
#endif  // ifdef MYSQL_SERVER

void *Json_dom::operator new(size_t size, const std::nothrow_t &) noexcept {
  /*
    Call my_malloc() with the MY_WME flag to make sure that it will
    write an error message if the memory could not be allocated.
  */
  return my_malloc(key_memory_JSON, size, MYF(MY_WME));
}

void Json_dom::operator delete(void *ptr) noexcept { my_free(ptr); }

/*
  This operator is included in order to silence warnings on some
  compilers. It is called if the constructor throws an exception when
  an object is allocated with nothrow new. This is not supposed to
  happen and is therefore hard to test, so annotate it to avoid
  cluttering the test coverage reports.
*/
/* purecov: begin inspected */
void Json_dom::operator delete(void *ptr, const std::nothrow_t &) noexcept {
  operator delete(ptr);
}
/* purecov: end */

/**
  Add a value to a vector if it isn't already there.

  This is used for removing duplicate matches for daisy-chained
  ellipsis tokens in #find_child_doms(). The problem with
  daisy-chained ellipses is that the candidate set may contain the
  same Json_dom object multiple times at different nesting levels
  after matching the first ellipsis. That is, the candidate set may
  contain a Json_dom and its parent, grandparent and so on. When
  matching the next ellipsis in the path, each value in the candidate
  set and all its children will be inspected, so the nested Json_dom
  will be seen multiple times, as its grandparent, parent and finally
  itself are inspected. We want it to appear only once in the result.

  The same problem occurs if a possibly auto-wrapping array path leg
  comes after an ellipsis. If the candidate set contains both an array
  element and its parent array due to the ellipsis, the auto-wrapping
  path leg may match the array element twice, and we only want it once
  in the result.

  @param[in] candidate value to add
  @param[in,out] duplicates set of values added, or `nullptr` if duplicate
                            checking is not needed
  @param[in,out] result vector
  @return false on success, true on error
*/
static bool add_if_missing(Json_dom *candidate, Json_dom_vector *duplicates,
                           Json_dom_vector *result) {
  /*
    If we are not checking duplicates, or if the candidate is not
    already in the duplicate set, add the candidate to the result
    vector.
  */
  if (duplicates == nullptr || duplicates->insert_unique(candidate).second) {
    return result->push_back(candidate);
  }
  return false;
}

/**
  Check if a seek operation performed by find_child_doms()
  or Json_dom::seek() is done.

  @return true if only one result is needed and a result has been found
*/
static inline bool is_seek_done(const Json_dom_vector *hits,
                                bool only_need_one) {
  return only_need_one && hits->size() > 0;
}

/**
  Find the child Json_dom objects identified by the given path.
  The child doms are added to a vector.

  See the header comment for #Json_wrapper::seek() for a discussion
  of complexities involving path expressions with more than one
  ellipsis (**) token, or a combination of ellipsis and auto-wrapping
  path legs.

  @param[in]     dom the DOM to search
  @param[in]     current_leg iterator to the path leg to look at
  @param[in]     last_leg    iterator to the last path leg (exclusive)
  @param[in]     auto_wrap if true, auto-wrap non-arrays when matching against
                           array path legs
  @param[in]     only_need_one true if we can stop after finding one match
  @param[in,out] duplicates set of values collected, which helps to identify
                 duplicate arrays and objects introduced by daisy-chained
                 ** tokens or auto-wrapping, or `nullptr` if duplicate
                 elimination is not needed for this path leg
  @param[in,out] result the vector of qualifying children
  @return false on success, true on error
*/
static bool find_child_doms(Json_dom *dom,
                            const Json_path_iterator &current_leg,
                            const Json_path_iterator &last_leg, bool auto_wrap,
                            bool only_need_one, Json_dom_vector *duplicates,
                            Json_dom_vector *result) {
  if (current_leg == last_leg) return add_if_missing(dom, duplicates, result);

  const enum_json_type dom_type = dom->json_type();
  const Json_path_leg *const path_leg = *current_leg;
  const Json_path_iterator next_leg = current_leg + 1;

  switch (path_leg->get_type()) {
    case jpl_array_cell:
      if (dom_type == enum_json_type::J_ARRAY) {
        const auto array = down_cast<const Json_array *>(dom);
        const Json_array_index idx = path_leg->first_array_index(array->size());
        return idx.within_bounds() &&
               find_child_doms((*array)[idx.position()], next_leg, last_leg,
                               auto_wrap, only_need_one, duplicates, result);
      }
      // Handle auto-wrapping of non-arrays.
      return auto_wrap && path_leg->is_autowrap() &&
             find_child_doms(dom, next_leg, last_leg, auto_wrap, only_need_one,
                             duplicates, result);
    case jpl_array_range:
    case jpl_array_cell_wildcard:
      if (dom_type == enum_json_type::J_ARRAY) {
        const auto array = down_cast<const Json_array *>(dom);
        const auto range = path_leg->get_array_range(array->size());
        for (size_t i = range.m_begin; i < range.m_end; ++i) {
          if (find_child_doms((*array)[i], next_leg, last_leg, auto_wrap,
                              only_need_one, duplicates, result))
            return true; /* purecov: inspected */
          if (is_seek_done(result, only_need_one)) return false;
        }
        return false;
      }
      // Handle auto-wrapping of non-arrays.
      return auto_wrap && path_leg->is_autowrap() &&
             find_child_doms(dom, next_leg, last_leg, auto_wrap, only_need_one,
                             duplicates, result);
    case jpl_ellipsis: {
      // The ellipsis matches the value on which it is called ...
      if (find_child_doms(dom, next_leg, last_leg, auto_wrap, only_need_one,
                          duplicates, result))
        return true; /* purecov: inspected */

      // ... and, recursively, all the values contained in it.
      if (dom_type == enum_json_type::J_ARRAY) {
        for (const Json_dom_ptr &child : *down_cast<const Json_array *>(dom)) {
          if (is_seek_done(result, only_need_one)) return false;

          // Now recurse and add the child and values under it.
          if (find_child_doms(child.get(), current_leg, last_leg, auto_wrap,
                              only_need_one, duplicates, result))
            return true; /* purecov: inspected */
        }                // end of loop through children
      } else if (dom_type == enum_json_type::J_OBJECT) {
        for (const auto &member : *down_cast<const Json_object *>(dom)) {
          if (is_seek_done(result, only_need_one)) return false;

          // Now recurse and add the child and values under it.
          if (find_child_doms(member.second.get(), current_leg, last_leg,
                              auto_wrap, only_need_one, duplicates, result))
            return true; /* purecov: inspected */
        }                // end of loop through children
      }

      return false;
    }
    case jpl_member: {
      if (dom_type == enum_json_type::J_OBJECT) {
        const auto object = down_cast<const Json_object *>(dom);
        Json_dom *child = object->get(path_leg->get_member_name());
        return child != nullptr &&
               find_child_doms(child, next_leg, last_leg, auto_wrap,
                               only_need_one, duplicates, result);
      }

      return false;
    }
    case jpl_member_wildcard: {
      if (dom_type == enum_json_type::J_OBJECT) {
        for (const auto &member : *down_cast<const Json_object *>(dom)) {
          if (find_child_doms(member.second.get(), next_leg, last_leg,
                              auto_wrap, only_need_one, duplicates, result))
            return true; /* purecov: inspected */
          if (is_seek_done(result, only_need_one)) return false;
        }
      }

      return false;
    }
  }

  /* purecov: begin deadcode */
  assert(false);
  return true;
  /* purecov: end */
}

/**
  Does a search on this path, using Json_dom::seek() or
  Json_wrapper::seek(), need duplicate elimination?

  Duplicate elimination is needed if the path contains multiple
  ellipses, or if it contains an auto-wrapping array path leg after an
  ellipses. See #Json_wrapper::seek() for more details.

  @param begin      the beginning of the path
  @param end        the end of the path (exclusive)
  @param auto_wrap  true if array auto-wrapping is used

  @retval true if duplicate elimination is needed
  @retval false if the path won't produce duplicates
*/
static bool path_gives_duplicates(const Json_path_iterator &begin,
                                  const Json_path_iterator &end,
                                  bool auto_wrap) {
  auto it = std::find_if(begin, end, [](const Json_path_leg *leg) {
    return leg->get_type() == jpl_ellipsis;
  });

  // If no ellipsis, no duplicates.
  if (it == end) return false;

  // Otherwise, possibly duplicates if ellipsis or autowrap leg follows.
  return std::any_of(it + 1, end, [auto_wrap](const Json_path_leg *leg) {
    return leg->get_type() == jpl_ellipsis || (auto_wrap && leg->is_autowrap());
  });
}

Json_object::Json_object()
    : m_map(Json_object_map::key_compare(),
            Json_object_map::allocator_type(key_memory_JSON)) {}

namespace {

/**
  This class implements rapidjson's Handler concept to make our own handler
  which will construct our DOM from the parsing of the JSON text.
  <code>
  bool Null() {   }
  bool Bool(bool) {   }
  bool Int(int) {   }
  bool Uint(unsigned) {   }
  bool Int64(int64_t) {   }
  bool Uint64(uint64_t) {   }
  bool Double(double) {   }
  bool RawNumber(const Ch*, SizeType, bool) {   }
  bool String(const Ch*, SizeType, bool) {   }
  bool StartObject() {   }
  bool Key() {   }
  bool EndObject(SizeType) {   }
  bool StartArray() {   }
  bool EndArray(SizeType) {   }
  </code>
  @see Json_dom::parse
*/
class Rapid_json_handler {
 private:
// std::cerr << "callback " << name << ':' << state << '\n'; std::cerr.flush()
#define DUMP_CALLBACK(name, state)

  enum enum_state {
    expect_anything,
    expect_array_value,
    expect_object_key,
    expect_object_value,
    expect_eof
  };

  enum_state m_state;           ///< Tells what kind of value to expect next.
  Json_dom_ptr m_dom_as_built;  ///< Root of the DOM being built.
  Json_dom *m_current_element;  ///< The current object/array being parsed.
  size_t m_depth;     ///< The depth at which parsing currently happens.
  std::string m_key;  ///< The name of the current member of an object.
 public:
  explicit Rapid_json_handler(JsonErrorHandler m_depth_handler)
      : m_state(expect_anything),
        m_dom_as_built(nullptr),
        m_current_element(nullptr),
        m_depth(0),
        m_key(),
        m_depth_handler(std::move(m_depth_handler)) {}

  /**
    @returns The built JSON DOM object.
    Deallocation of the returned value is the responsibility of the caller.
  */
  Json_dom_ptr get_built_doc() { return std::move(m_dom_as_built); }

 private:
  /**
    Function which is called on each value found in the JSON
    document being parsed.

    @param[in] value the value that was seen
    @return true if parsing should continue, false if an error was
            found and parsing should stop
  */
  bool seeing_value(Json_dom_ptr value) {
    if (value == nullptr) return false; /* purecov: inspected */
    switch (m_state) {
      case expect_anything:
        m_dom_as_built = std::move(value);
        m_state = expect_eof;
        return true;
      case expect_array_value: {
        auto array = down_cast<Json_array *>(m_current_element);
        if (array->append_alias(std::move(value)))
          return false; /* purecov: inspected */
        return true;
      }
      case expect_object_value: {
        m_state = expect_object_key;
        auto object = down_cast<Json_object *>(m_current_element);
        return !object->add_alias(m_key, std::move(value));
      }
      default:
        /* purecov: begin inspected */
        assert(false);
        return false;
        /* purecov: end */
    }
  }

 public:
  bool Null() {
    DUMP_CALLBACK("null", state);
    return seeing_value(create_dom_ptr<Json_null>());
  }

  bool Bool(bool b) {
    DUMP_CALLBACK("bool", state);
    return seeing_value(create_dom_ptr<Json_boolean>(b));
  }

  bool Int(int i) {
    DUMP_CALLBACK("int", state);
    return seeing_value(create_dom_ptr<Json_int>(i));
  }

  bool Uint(unsigned u) {
    DUMP_CALLBACK("uint", state);
    return seeing_value(create_dom_ptr<Json_int>(static_cast<longlong>(u)));
  }

  bool Int64(int64_t i) {
    DUMP_CALLBACK("int64", state);
    return seeing_value(create_dom_ptr<Json_int>(i));
  }

  bool Uint64(uint64_t ui64) {
    DUMP_CALLBACK("uint64", state);
    return seeing_value(create_dom_ptr<Json_uint>(ui64));
  }

  bool Double(double d) {
    DUMP_CALLBACK("double", state);
    /*
      We only accept finite values. RapidJSON normally stops non-finite values
      from getting here, but sometimes +/-inf values could end up here anyway.
    */
    if (!std::isfinite(d)) return false;
    return seeing_value(create_dom_ptr<Json_double>(d));
  }

  /* purecov: begin deadcode */
  bool RawNumber(const char *, rapidjson::SizeType, bool) {
    /*
      Never called, since we don't instantiate the parser with
      kParseNumbersAsStringsFlag.
    */
    assert(false);
    return false;
  }
  /* purecov: end */

  bool String(const char *str, rapidjson::SizeType length, bool) {
    DUMP_CALLBACK("string", state);
    return seeing_value(create_dom_ptr<Json_string>(str, length));
  }

  bool StartObject() {
    DUMP_CALLBACK("start object {", state);
    return start_object_or_array(create_dom_ptr<Json_object>(),
                                 expect_object_key);
  }

  bool EndObject(rapidjson::SizeType) {
    DUMP_CALLBACK("} end object", state);
    assert(m_state == expect_object_key);
    end_object_or_array();
    return true;
  }

  bool StartArray() {
    DUMP_CALLBACK("start array [", state);
    return start_object_or_array(create_dom_ptr<Json_array>(),
                                 expect_array_value);
  }

  bool EndArray(rapidjson::SizeType) {
    DUMP_CALLBACK("] end array", state);
    assert(m_state == expect_array_value);
    end_object_or_array();
    return true;
  }

  bool Key(const char *str, rapidjson::SizeType len, bool) {
    assert(m_state == expect_object_key);
    m_state = expect_object_value;
    m_key.assign(str, len);
    return true;
  }

 private:
  bool start_object_or_array(Json_dom_ptr value, enum_state next_state) {
    Json_dom *dom = value.get();
    bool success = seeing_value(std::move(value)) &&
                   !check_json_depth(++m_depth, m_depth_handler);
    m_current_element = dom;
    m_state = next_state;
    return success;
  }

  void end_object_or_array() {
    m_depth--;
    m_current_element = m_current_element->parent();
    if (m_current_element == nullptr) {
      assert(m_depth == 0);
      m_state = expect_eof;
    } else if (m_current_element->json_type() == enum_json_type::J_OBJECT)
      m_state = expect_object_key;
    else {
      assert(m_current_element->json_type() == enum_json_type::J_ARRAY);
      m_state = expect_array_value;
    }
  }
  JsonErrorHandler m_depth_handler{nullptr};
};

}  // namespace

Json_dom_ptr Json_dom::parse(const char *text, size_t length,
                             const JsonParseErrorHandler &error_handler,
                             const JsonErrorHandler &depth_handler) {
  Rapid_json_handler handler(depth_handler);
  rapidjson::MemoryStream ss(text, length);
  rapidjson::Reader reader;
  bool success = reader.Parse<rapidjson::kParseDefaultFlags>(ss, handler);

  if (success) return handler.get_built_doc();

  // Report the error offset and the error message if requested by the caller.
  size_t offset = reader.GetErrorOffset();
  const char *syntaxerr =
      rapidjson::GetParseError_En(reader.GetParseErrorCode());
  error_handler(syntaxerr, offset);

  return nullptr;
}

/**
  Map the JSON type used by the binary representation to the type
  used by Json_dom and Json_wrapper.

  Note: Does not look into opaque values to determine if they
  represent decimal or date/time values. For that, look into the
  Value and retrieve field_type.

  @param[in]  bintype type of json_binary
  @returns the JSON_dom JSON type.
*/
static enum_json_type bjson2json(const json_binary::Value::enum_type bintype) {
  enum_json_type res = enum_json_type::J_ERROR;

  switch (bintype) {
    case json_binary::Value::STRING:
      res = enum_json_type::J_STRING;
      break;
    case json_binary::Value::INT:
      res = enum_json_type::J_INT;
      break;
    case json_binary::Value::UINT:
      res = enum_json_type::J_UINT;
      break;
    case json_binary::Value::DOUBLE:
      res = enum_json_type::J_DOUBLE;
      break;
    case json_binary::Value::LITERAL_TRUE:
    case json_binary::Value::LITERAL_FALSE:
      res = enum_json_type::J_BOOLEAN;
      break;
    case json_binary::Value::LITERAL_NULL:
      res = enum_json_type::J_NULL;
      break;
    case json_binary::Value::ARRAY:
      res = enum_json_type::J_ARRAY;
      break;
    case json_binary::Value::OBJECT:
      res = enum_json_type::J_OBJECT;
      break;
    case json_binary::Value::ERROR:
      res = enum_json_type::J_ERROR;
      break;
    case json_binary::Value::OPAQUE:
      res = enum_json_type::J_OPAQUE;
      break;
  }

  return res;
}

/// Get string data as std::string from a json_binary::Value.
static std::string get_string_data(const json_binary::Value &v) {
  return std::string(v.get_data(), v.get_data_length());
}

Json_dom_ptr Json_dom::parse(const json_binary::Value &v) {
  Json_dom_ptr root_dom(json_binary_to_dom_template(v));
  if (root_dom == nullptr) return nullptr;

  // if v is scalar
  if (!v.is_array() && !v.is_object()) return root_dom;

  Prealloced_array<std::pair<Json_dom *, const json_binary::Value>, 16> stack{
      key_memory_JSON};
  if (stack.emplace_back(root_dom.get(), v)) return nullptr;

  while (!stack.empty()) {
    auto pair = stack.back();
    stack.pop_back();
    const json_binary::Value &binary_val = pair.second;
    bool is_object = binary_val.is_object();
    Json_dom *const parent_dom = pair.first;
    // Append each element
    for (uint32 i = 0; i < binary_val.element_count(); ++i) {
      json_binary::Value val = binary_val.element(i);
      Json_dom *new_dom = json_binary_to_dom_template(val);
      if (is_object) {
        if (down_cast<Json_object *>(parent_dom)
                ->add_alias(get_string_data(binary_val.key(i)), new_dom))
          return nullptr;
      } else {
        if (down_cast<Json_array *>(parent_dom)->append_alias(new_dom))
          return nullptr;
      }
      // if this value is also an object or array, we need to traverse it too
      if (val.is_object() || val.is_array())
        if (stack.emplace_back(new_dom, val)) return nullptr;
    }
  }

  return root_dom;
}

/**
  Create a DOM template for the provided json_binary::Value.

  If the binary value represents a scalar, create a Json_dom object
  that represents the scalar and return a pointer to it.

  If the binary value represents an object or an array, create an
  empty Json_object or Json_array object and return a pointer to it.

  @param v  the binary value to convert to DOM

  @return a DOM template for the top-level the binary value, or NULL
  if an error is detected.
*/
static Json_dom *json_binary_to_dom_template(const json_binary::Value &v) {
  switch (v.type()) {
    case json_binary::Value::OBJECT:
      return new (std::nothrow) Json_object();
    case json_binary::Value::ARRAY:
      return new (std::nothrow) Json_array();
    case json_binary::Value::DOUBLE:
      return new (std::nothrow) Json_double(v.get_double());
    case json_binary::Value::INT:
      return new (std::nothrow) Json_int(v.get_int64());
    case json_binary::Value::UINT:
      return new (std::nothrow) Json_uint(v.get_uint64());
    case json_binary::Value::LITERAL_FALSE:
      return new (std::nothrow) Json_boolean(false);
    case json_binary::Value::LITERAL_TRUE:
      return new (std::nothrow) Json_boolean(true);
    case json_binary::Value::LITERAL_NULL:
      return new (std::nothrow) Json_null();
    case json_binary::Value::OPAQUE: {
      const enum_field_types ftyp = v.field_type();

      if (ftyp == MYSQL_TYPE_NEWDECIMAL) {
        my_decimal m;
        if (Json_decimal::convert_from_binary(v.get_data(), v.get_data_length(),
                                              &m))
          return nullptr; /* purecov: inspected */
        return new (std::nothrow) Json_decimal(m);
      }

      if (ftyp == MYSQL_TYPE_DATE || ftyp == MYSQL_TYPE_TIME ||
          ftyp == MYSQL_TYPE_DATETIME || ftyp == MYSQL_TYPE_TIMESTAMP) {
        MYSQL_TIME t;
        Json_datetime::from_packed(v.get_data(), ftyp, &t);
        return new (std::nothrow) Json_datetime(t, ftyp);
      }

      return new (std::nothrow)
          Json_opaque(v.field_type(), v.get_data(), v.get_data_length());
    }
    case json_binary::Value::STRING:
      return new (std::nothrow) Json_string(v.get_data(), v.get_data_length());
    case json_binary::Value::ERROR:
      break; /* purecov: inspected */
  }

  /* purecov: begin inspected */
  my_error(ER_INVALID_JSON_BINARY_DATA, MYF(0));
  return nullptr;
  /* purecov: end */
}

namespace {

/**
  Functor which compares a child DOM of a JSON array or JSON object
  for equality.
*/
struct Json_child_equal {
  const Json_dom *const m_ptr;
  bool operator()(const Json_dom_ptr &dom) const { return dom.get() == m_ptr; }
  bool operator()(const Json_object_map::value_type &member) const {
    return member.second.get() == m_ptr;
  }
};

}  // namespace

void Json_array::replace_dom_in_container(const Json_dom *oldv,
                                          Json_dom_ptr newv) {
  auto it = std::find_if(m_v.begin(), m_v.end(), Json_child_equal{oldv});
  if (it != m_v.end()) {
    newv->set_parent(this);
    *it = std::move(newv);
  }
}

void Json_object::replace_dom_in_container(const Json_dom *oldv,
                                           Json_dom_ptr newv) {
  auto it = std::find_if(m_map.begin(), m_map.end(), Json_child_equal{oldv});
  if (it != m_map.end()) {
    newv->set_parent(this);
    it->second = std::move(newv);
  }
}

bool Json_object::add_alias(const std::string &key, Json_dom_ptr value) {
  if (!value) return true; /* purecov: inspected */

  // We have taken over the ownership of this value.
  value->set_parent(this);

  /*
    Insert the key and the value into the map. If we have already an element
    with this key, the old value is replaced. Note we compare utf-8 bytes
    directly here. It's complicated when you take into account composed
    and decomposed forms of accented characters and ligatures: different
    sequences might encode the same glyphs but we ignore that for now.  For
    example, the code point U+006E (the Latin lowercase "n") followed by
    U+0303 (the combining tilde) is defined by Unicode to be canonically
    equivalent to the single code point U+00F1 (the lowercase letter of the
    Spanish alphabet).  For now, users must normalize themselves to avoid
    element dups.

    This is what ECMAscript does also: "Two IdentifierName that are
    canonically equivalent according to the Unicode standard are not equal
    unless they are represented by the exact same sequence of code units (in
    other words, conforming ECMAScript implementations are only required to
    do bitwise comparison on IdentifierName values). The intent is that the
    incoming source text has been converted to normalised form C before it
    reaches the compiler." (ECMA-262 5.1 edition June 2011)

    See WL-2048 Add function for Unicode normalization
  */
  m_map.emplace(key, nullptr).first->second = std::move(value);
  return false;
}

#ifdef MYSQL_SERVER
bool Json_object::consume(Json_object_ptr other) {
  for (auto &other_member : other->m_map) {
    auto &key = other_member.first;
    auto &other_value = other_member.second;

    auto it = m_map.find(key);
    if (it == m_map.end()) {
      // The key does not exist in this object, so add the key/value pair.
      if (add_alias(key, std::move(other_value)))
        return true; /* purecov: inspected */
    } else {
      /*
        Oops. Duplicate key. Merge the values.
        This is where the recursion in JSON_MERGE() occurs.
      */
      it->second = merge_doms(std::move(it->second), std::move(other_value));
      if (it->second == nullptr) return true; /* purecov: inspected */
      it->second->set_parent(this);
    }
  }

  return false;
}
#endif  // ifdef MYSQL_SERVER

template <typename Key>
static Json_dom *json_object_get(const Json_dom *object [[maybe_unused]],
                                 const Json_object_map &map, const Key &key) {
  const Json_object_map::const_iterator iter = map.find(key);

  if (iter != map.end()) {
    assert(iter->second->parent() == object);
    return iter->second.get();
  }

  return nullptr;
}

Json_dom *Json_object::get(const std::string &key) const {
  return json_object_get(this, m_map, key);
}

Json_dom *Json_object::get(const MYSQL_LEX_CSTRING &key) const {
  return json_object_get(this, m_map, key);
}

bool Json_object::remove(const std::string &key) {
  auto it = m_map.find(key);
  if (it == m_map.end()) return false;

  m_map.erase(it);
  return true;
}

size_t Json_object::cardinality() const { return m_map.size(); }

uint32 Json_object::depth() const {
  uint deepest_child = 0;

  for (Json_object_map::const_iterator iter = m_map.begin();
       iter != m_map.end(); ++iter) {
    deepest_child = std::max(deepest_child, iter->second->depth());
  }
  return 1 + deepest_child;
}

Json_dom_ptr Json_object::clone() const {
  Json_object_ptr o = create_dom_ptr<Json_object>();
  if (o == nullptr) return nullptr; /* purecov: inspected */

  for (const auto &member : m_map) {
    if (o->add_clone(member.first, member.second.get()))
      return nullptr; /* purecov: inspected */
  }

  return o;
}

bool Json_object::merge_patch(Json_object_ptr patch) {
  for (auto &member : patch->m_map) {
    // Remove the member if the value in the patch is the null literal.
    if (member.second->json_type() == enum_json_type::J_NULL) {
      remove(member.first);
      continue;
    }

    // See if the target has this member, add it if not.
    Json_dom_ptr &target = m_map.emplace(member.first, nullptr).first->second;

    /*
      If the value in the patch is not an object and not the null
      literal, the new value is the patch.
    */
    if (member.second->json_type() != enum_json_type::J_OBJECT) {
      target = std::move(member.second);
      target->set_parent(this);
      continue;
    }

    /*
      If there is no target value, or if the target value is not an
      object, use an empty object as the target value.
    */
    if (target == nullptr || target->json_type() != enum_json_type::J_OBJECT)
      target = create_dom_ptr<Json_object>();

    // Recursively merge the target value with the patch.
    Json_object *target_obj = down_cast<Json_object *>(target.get());
    Json_object_ptr patch_obj(
        down_cast<Json_object *>(member.second.release()));
    if (target_obj == nullptr || target_obj->merge_patch(std::move(patch_obj)))
      return true; /* purecov: inspected */

    target->set_parent(this);
  }

  return false;
}

/**
  Compare two keys from a JSON object and determine whether or not the
  first key is less than the second key. key1 is considered less than
  key2 if

  a) key1 is shorter than key2, or if

  b) key1 and key2 have the same length, but different contents, and
  the first byte that differs has a smaller value in key1 than in key2

  Otherwise, key1 is not less than key2.

  @param key1 the first key to compare
  @param length1 the length of the first key
  @param key2 the second key to compare
  @param length2 the length of the second key
  @return true if key1 is considered less than key2, false otherwise
*/
static bool json_key_less(const char *key1, size_t length1, const char *key2,
                          size_t length2) {
  if (length1 != length2) return length1 < length2;
  return memcmp(key1, key2, length1) < 0;
}

bool Json_key_comparator::operator()(const std::string &key1,
                                     const std::string &key2) const {
  return json_key_less(key1.data(), key1.length(), key2.data(), key2.length());
}

bool Json_key_comparator::operator()(const MYSQL_LEX_CSTRING &key1,
                                     const std::string &key2) const {
  return json_key_less(key1.str, key1.length, key2.data(), key2.length());
}

bool Json_key_comparator::operator()(const std::string &key1,
                                     const MYSQL_LEX_CSTRING &key2) const {
  return json_key_less(key1.data(), key1.length(), key2.str, key2.length);
}

Json_array::Json_array() : m_v(Malloc_allocator<Json_dom *>(key_memory_JSON)) {}

bool Json_array::consume(Json_array_ptr other) {
  // We've promised to delete other before returning.
  m_v.reserve(size() + other->size());
  for (auto &elt : other->m_v) {
    if (append_alias(std::move(elt))) return true; /* purecov: inspected */
  }

  return false;
}

bool Json_array::insert_alias(size_t index, Json_dom_ptr value) {
  if (!value) return true; /* purecov: inspected */
  /*
    Insert the value at the given index, or at the end of the array if the
    index points past the end of the array.
  */
  auto pos = m_v.begin() + std::min(m_v.size(), index);
  value->set_parent(this);
  m_v.emplace(pos, std::move(value));
  return false;
}

bool Json_array::remove(size_t index) {
  if (index < m_v.size()) {
    m_v.erase(m_v.begin() + index);
    return true;
  }

  return false;
}

uint32 Json_array::depth() const {
  uint deepest_child = 0;

  for (const auto &child : m_v) {
    deepest_child = std::max(deepest_child, child->depth());
  }
  return 1 + deepest_child;
}

Json_dom_ptr Json_array::clone() const {
  Json_array_ptr vv = create_dom_ptr<Json_array>();
  if (vv == nullptr) return nullptr; /* purecov: inspected */

  vv->m_v.reserve(size());
  for (const auto &child : m_v) {
    if (vv->append_clone(child.get())) return nullptr; /* purecov: inspected */
  }

  return vv;
}

#ifdef MYSQL_SERVER
namespace {
class Cmp_json {
  const CHARSET_INFO *m_charset;

 public:
  Cmp_json(const CHARSET_INFO *cs = nullptr) : m_charset(cs) {}

  bool operator()(const Json_dom_ptr &a, Json_dom *b) const {
    return operator()(a.get(), b);
  }
  bool operator()(Json_dom *a, const Json_dom_ptr &b) const {
    return operator()(a, b.get());
  }
  bool operator()(const Json_dom_ptr &a, const Json_dom_ptr &b) const {
    return operator()(a.get(), b.get());
  }
  bool operator()(Json_dom *a, Json_dom *b) const {
    Json_wrapper wa(a, true);
    Json_wrapper wb(b, true);
    return wa.compare(wb, m_charset) < 0;
  }
};
}  // namespace

namespace {
class Eq_json {
  const CHARSET_INFO *m_charset;

 public:
  Eq_json(const CHARSET_INFO *cs) : m_charset(cs) {}
  bool operator()(const Json_dom_ptr &a, Json_dom *b) const {
    return operator()(a.get(), b);
  }
  bool operator()(Json_dom *a, const Json_dom_ptr &b) const {
    return operator()(a, b.get());
  }
  bool operator()(const Json_dom_ptr &a, const Json_dom_ptr &b) const {
    return operator()(a.get(), b.get());
  }
  bool operator()(Json_dom *a, Json_dom *b) const {
    Json_wrapper wa(a, true);
    Json_wrapper wb(b, true);
    return wa.compare(wb, m_charset) == 0;
  }
};
}  // namespace

void Json_array::sort(const CHARSET_INFO *cs) {
  std::sort(m_v.begin(), m_v.end(), Cmp_json(cs));
}

void Json_array::remove_duplicates(const CHARSET_INFO *cs) {
  sort(cs);
  m_v.erase(std::unique(m_v.begin(), m_v.end(), Eq_json(cs)), m_v.end());
}

bool Json_array::binary_search(Json_dom *val) {
  assert(std::is_sorted(m_v.begin(), m_v.end(), Cmp_json()));
  return std::binary_search(m_v.begin(), m_v.end(), val, Cmp_json());
}
#endif  // MYSQL_SERVER

/**
  Reserve space in a string buffer. If reallocation is needed,
  increase the size of the buffer exponentially.

  @param buffer the string buffer
  @param needed the number of bytes needed
  @return true on error, false on success
*/
static bool reserve(String *buffer, size_t needed) {
  return buffer->reserve(needed, buffer->length());
}

/**
  Escape a special character in a JSON string, as described in
  #double_quote(), and append it to a buffer.

  @param c    the special character to escape
  @param buf  the destination buffer

  @retval false on success
  @retval true on memory allocation failure
*/
static bool escape_character(char c, String *buf) {
  if (buf->append('\\')) return true; /* purecov: inspected */

  switch (c) {
    case '\b':
      return buf->append('b');
    case '\t':
      return buf->append('t');
    case '\n':
      return buf->append('n');
    case '\f':
      return buf->append('f');
    case '\r':
      return buf->append('r');
    case '"':
    case '\\':
      return buf->append(c);
  }

  /*
    Unprintable control character, use a hexadecimal number.
    The meaning of such a number determined by ISO/IEC 10646.
  */
  return buf->append("u00", 3) || buf->append(dig_vec_lower[(c & 0xf0) >> 4]) ||
         buf->append(dig_vec_lower[(c & 0x0f)]);
}

bool double_quote(const char *cptr, size_t length, String *buf) {
  if (reserve(buf, length + 2) || buf->append('"'))
    return true; /* purecov: inspected */

  const char *const end = cptr + length;

  while (true) {
    /*
      We assume that most characters do not need escaping, so append
      segments of such characters with memcpy().
    */
    const char *next_special = std::find_if(cptr, end, [](const char c) {
      const unsigned char uc = static_cast<unsigned char>(c);
      return uc <= 0x1f || uc == '"' || uc == '\\';
    });

    if (buf->append(cptr, next_special - cptr))
      return true; /* purecov: inspected */

    cptr = next_special;

    if (cptr == end) break;

    // We've found a special character. Escape it.
    if (escape_character(*cptr++, buf)) return true; /* purecov: inspected */
  }

  assert(cptr == end);

  return buf->append('"');
}

Json_decimal::Json_decimal(const my_decimal &value)
    : Json_number(), m_dec(value) {}

int Json_decimal::binary_size() const {
  /*
    We need two bytes for the precision and the scale, plus whatever
    my_decimal2binary() needs.
  */
  return 2 + my_decimal_get_binary_size(m_dec.precision(), m_dec.frac);
}

bool Json_decimal::get_binary(char *dest) const {
  assert(binary_size() <= MAX_BINARY_SIZE);
  /*
    my_decimal2binary() loses the precision and the scale, so store them
    in the first two bytes.
  */
  dest[0] = static_cast<char>(m_dec.precision());
  dest[1] = static_cast<char>(m_dec.frac);
  // Then store the decimal value.
  return my_decimal2binary(E_DEC_ERROR, &m_dec, pointer_cast<uchar *>(dest) + 2,
                           m_dec.precision(), m_dec.frac) != E_DEC_OK;
}

bool Json_decimal::convert_from_binary(const char *bin, size_t len,
                                       my_decimal *dec) {
  // Expect at least two bytes, which contain precision and scale.
  bool error = (len < 2);

  if (!error) {
    int precision = bin[0];
    int scale = bin[1];

    // The decimal value is encoded after the two precision/scale bytes.
    const size_t bin_size = my_decimal_get_binary_size(precision, scale);
    error =
        (bin_size != len - 2) ||
        (binary2my_decimal(E_DEC_ERROR, pointer_cast<const uchar *>(bin) + 2,
                           dec, precision, scale, true) != E_DEC_OK);
  }

  if (error)
    my_error(ER_INVALID_JSON_BINARY_DATA, MYF(0)); /* purecov: inspected */

  return error;
}

enum_json_type Json_datetime::json_type() const {
  switch (m_field_type) {
    case MYSQL_TYPE_TIME:
      return enum_json_type::J_TIME;
    case MYSQL_TYPE_DATETIME:
      return enum_json_type::J_DATETIME;
    case MYSQL_TYPE_DATE:
      return enum_json_type::J_DATE;
    case MYSQL_TYPE_TIMESTAMP:
      return enum_json_type::J_TIMESTAMP;
    default:;
  }
  /* purecov: begin inspected */
  assert(false);
  return enum_json_type::J_NULL;
  /* purecov: end inspected */
}

Json_dom_ptr Json_datetime::clone() const {
  return create_dom_ptr<Json_datetime>(m_t, m_field_type);
}

void Json_datetime::to_packed(char *dest) const {
  longlong packed = TIME_to_longlong_packed(m_t);
  int8store(dest, packed);
}

void Json_datetime::from_packed(const char *from, enum_field_types ft,
                                MYSQL_TIME *to) {
  TIME_from_longlong_packed(to, ft, sint8korr(from));
}

#ifdef MYSQL_SERVER
void Json_datetime::from_packed_to_key(const char *from, enum_field_types ft,
                                       uchar *to, uint8 dec) {
  MYSQL_TIME ltime;
  TIME_from_longlong_packed(&ltime, ft, sint8korr(from));

  switch (ft) {
    case MYSQL_TYPE_TIME:
      my_time_packed_to_binary(sint8korr(from), to, dec);
      break;
    case MYSQL_TYPE_DATETIME:
      my_datetime_packed_to_binary(sint8korr(from), to, dec);
      break;
    case MYSQL_TYPE_DATE:
      TIME_from_longlong_date_packed(&ltime, sint8korr(from));
      my_date_to_binary(&ltime, to);
      break;
    case MYSQL_TYPE_TIMESTAMP: {
      my_timeval tm;
      int warnings = 0;
      TIME_from_longlong_datetime_packed(&ltime, sint8korr(from));
      datetime_with_no_zero_in_date_to_timeval(
          &ltime, *current_thd->time_zone(), &tm, &warnings);
      // Assume that since the value was properly stored, there're no warnings
      assert(!warnings);
      my_timestamp_to_binary(&tm, to, dec);
      break;
    }
    default:
      break;
  }
}
#endif  // MYSQL_SERVER

Json_dom_ptr Json_opaque::clone() const {
  return create_dom_ptr<Json_opaque>(m_mytype, value(), size());
}

Json_wrapper_object_iterator::Json_wrapper_object_iterator(
    const Json_wrapper &wrapper, bool begin) {
  assert(wrapper.type() == enum_json_type::J_OBJECT);
  if (wrapper.is_dom()) {
    m_binary_value = nullptr;
    auto object = down_cast<const Json_object *>(wrapper.get_dom());
    m_iter = begin ? object->begin() : object->end();
  } else {
    m_binary_value = &wrapper.get_binary_value();
    m_current_element_index = begin ? 0 : m_binary_value->element_count();
  }
}

void Json_wrapper_object_iterator::initialize_current_member() {
  if (is_dom()) {
    m_current_member.first = {m_iter->first.c_str(), m_iter->first.length()};
    // The previous member is either empty or an alias, so there is nothing that
    // needs destruction. Just construct a new wrapper in its place.
    new (&m_current_member.second) Json_wrapper(m_iter->second.get());
    // DOM possibly owned by object and we don't want to make a clone
    m_current_member.second.set_alias();
  } else {
    assert(m_current_element_index < m_binary_value->element_count());
    const json_binary::Value key = m_binary_value->key(m_current_element_index);
    m_current_member.first = {key.get_data(), key.get_data_length()};
    // There is no DOM to destruct in the previous member when iterating over a
    // binary value, so just construct a new wrapper in its place.
    new (&m_current_member.second)
        Json_wrapper(m_binary_value->element(m_current_element_index));
  }
  m_current_member_initialized = true;
}

Json_wrapper::Json_wrapper(Json_dom *dom_value, bool alias)
    : m_dom{dom_value, alias}, m_is_dom(true) {
  if (!dom_value) {
    m_dom.m_alias = true;  //!< no deallocation, make us empty
  }
}

Json_wrapper::Json_wrapper(Json_wrapper &&old) noexcept
    : m_is_dom(old.m_is_dom) {
  if (m_is_dom) {
    m_dom.m_alias = old.m_dom.m_alias;
    m_dom.m_value = old.m_dom.m_value;
    // Mark old as aliased. Any ownership is effectively transferred to this.
    old.set_alias();
  } else {
    m_value = std::move(old.m_value);
  }
}

Json_wrapper::Json_wrapper(const json_binary::Value &value)
    : m_value(value), m_is_dom(false) {}

Json_wrapper::Json_wrapper(const Json_wrapper &old) : m_is_dom(old.m_is_dom) {
  if (m_is_dom) {
    m_dom.m_alias = old.m_dom.m_alias;
    m_dom.m_value = m_dom.m_alias ? old.m_dom.m_value
                                  : old.m_dom.m_value->clone().release();
  } else {
    m_value = old.m_value;
  }
}

Json_wrapper::~Json_wrapper() {
  if (m_is_dom && !m_dom.m_alias) {
    // we own our own copy, so we are responsible for deallocation
    delete m_dom.m_value;
  }
}

/**
  Common implementation of move-assignment and copy-assignment for
  Json_wrapper. If @a from is an rvalue, its contents are moved into
  @a to, otherwise the contents are copied over.
*/
template <typename T>
static Json_wrapper &assign_json_wrapper(T &&from, Json_wrapper *to) {
  if (&from == to) {
    return *to;  // self assignment: no-op
  }

  // Deallocate DOM if needed.
  to->~Json_wrapper();

  // Move or copy the value into the destination.
  new (to) Json_wrapper(std::forward<T>(from));

  return *to;
}

Json_wrapper &Json_wrapper::operator=(const Json_wrapper &from) {
  return assign_json_wrapper(from, this);
}

Json_wrapper &Json_wrapper::operator=(Json_wrapper &&from) noexcept {
  return assign_json_wrapper(std::move(from), this);
}

Json_dom *Json_wrapper::to_dom() {
  if (!m_is_dom) {
    // Build a DOM from the binary JSON value and
    // convert this wrapper to hold the DOM instead
    m_dom.m_value = Json_dom::parse(m_value).release();
    m_is_dom = true;
    m_dom.m_alias = false;
  }

  return m_dom.m_value;
}

Json_dom_ptr Json_wrapper::clone_dom() const {
  // If we already have a DOM, return a clone of it.
  if (m_is_dom) return m_dom.m_value ? m_dom.m_value->clone() : nullptr;

  // Otherwise, produce a new DOM tree from the binary representation.
  return Json_dom::parse(m_value);
}

<<<<<<< HEAD
bool Json_wrapper::to_binary(
    String *str, const JsonErrorHandler &json_depth_handler,
    const JsonErrorHandler &json_key_handler,
    const JsonErrorHandler &json_value_handler,
    const JsonErrorHandler &invalid_json_handler) const {
  if (empty()) {
    /* purecov: begin inspected */
    invalid_json_handler();
=======
bool Json_wrapper::to_binary(const JsonSerializationErrorHandler &error_handler,
                             String *str) const {
  if (empty()) {
    /* purecov: begin inspected */
    error_handler.InvalidJson();
>>>>>>> 824e2b40
    return true;
    /* purecov: end */
  }

  if (m_is_dom)
<<<<<<< HEAD
    return json_binary::serialize(m_dom.m_value, str, json_depth_handler,
                                  json_key_handler, json_value_handler);

  return m_value.raw_binary(str, json_depth_handler, json_key_handler,
                            json_value_handler);
=======
    return json_binary::serialize(m_dom.m_value, error_handler, str);

  return m_value.raw_binary(error_handler, str);
>>>>>>> 824e2b40
}

/**
  Possibly append a single quote to a buffer.
  @param[in,out] buffer receiving buffer
  @param[in] json_quoted whether or not a quote should be appended
  @return false if successful, true on error
*/
static inline bool single_quote(String *buffer, bool json_quoted) {
  return json_quoted && buffer->append('"');
}

/**
   Pretty-print a string to an evolving buffer, double-quoting if
   requested.

   @param[in] buffer the buffer to print to
   @param[in] json_quoted true if we should double-quote
   @param[in] data the string to print
   @param[in] length the string's length
   @return false on success, true on failure
*/
static int print_string(String *buffer, bool json_quoted, const char *data,
                        size_t length) {
  return json_quoted ? double_quote(data, length, buffer)
                     : buffer->append(data, length);
}

/**
  Helper function for wrapper_to_string() which adds a newline and indentation
  up to the specified level.

  @param[in,out] buffer  the buffer to write to
  @param[in]     level   how many nesting levels to add indentation for
  @retval false on success
  @retval true on error
*/
static bool newline_and_indent(String *buffer, size_t level) {
  // Append newline and two spaces per indentation level.
  return buffer->append('\n') ||
         buffer->fill(buffer->length() + level * 2, ' ');
}

/**
  Append a comma to separate elements in JSON arrays and objects.

  @param buffer the string buffer
  @param pretty true if pretty printing is enabled
  @return true on error, false on success
*/
static bool append_comma(String *buffer, bool pretty) {
  // Append a comma followed by a blank space. If pretty printing is
  // enabled, a newline will be added in front of the next element, so
  // the blank space can be omitted.
  return buffer->append(',') || (!pretty && buffer->append(' '));
}

/**
  Helper function which does all the heavy lifting for
  Json_wrapper::to_string(). It processes the Json_wrapper
  recursively. The depth parameter keeps track of the current nesting
  level. When it reaches JSON_DOCUMENT_MAX_DEPTH (see json_syntax_check.cc for
  definition), it gives up in order to avoid running out of stack space.

  @param[in]     wr          the value to convert to a string
  @param[in,out] buffer      the buffer to write to
  @param[in]     json_quoted quote strings if true
  @param[in]     pretty      add newlines and indentation if true
  @param[in]     func_name   the name of the calling function
  @param[in]     depth       the nesting level of @a wr
  @param[in]   depth_handler Pointer to a function that should handle error
                             occurred when depth is exceeded.

  @retval false on success
  @retval true on error
*/
static bool wrapper_to_string(const Json_wrapper &wr, String *buffer,
                              bool json_quoted, bool pretty,
                              const char *func_name, size_t depth,
                              const JsonErrorHandler &depth_handler) {
  enum_json_type type = wr.type();
  // Treat strings saved in opaque as plain json strings
  // @see val_json_func_field_subselect()
  if (type == enum_json_type::J_OPAQUE &&
      wr.field_type() == MYSQL_TYPE_VAR_STRING)
    type = enum_json_type::J_STRING;

  switch (type) {
    case enum_json_type::J_TIME:
    case enum_json_type::J_DATE:
    case enum_json_type::J_DATETIME:
    case enum_json_type::J_TIMESTAMP: {
      // Make sure the buffer has space for the datetime and the quotes.
      if (reserve(buffer, MAX_DATE_STRING_REP_LENGTH + 2))
        return true; /* purecov: inspected */
      MYSQL_TIME t;
      wr.get_datetime(&t);
      if (single_quote(buffer, json_quoted))
        return true; /* purecov: inspected */
      char *ptr = buffer->ptr() + buffer->length();
      const int size = my_TIME_to_str(t, ptr, 6);
      buffer->length(buffer->length() + size);
      if (single_quote(buffer, json_quoted))
        return true; /* purecov: inspected */
      break;
    }
    case enum_json_type::J_ARRAY: {
      if (check_json_depth(++depth, depth_handler)) return true;

      if (buffer->append('[')) return true; /* purecov: inspected */

      const size_t array_len = wr.length();
      for (uint32 i = 0; i < array_len; ++i) {
        if (i > 0 && append_comma(buffer, pretty))
          return true; /* purecov: inspected */

        if (pretty && newline_and_indent(buffer, depth))
          return true; /* purecov: inspected */

        if (wrapper_to_string(wr[i], buffer, true, pretty, func_name, depth,
                              depth_handler))
          return true; /* purecov: inspected */
      }

      if (pretty && array_len > 0 && newline_and_indent(buffer, depth - 1))
        return true; /* purecov: inspected */

      if (buffer->append(']')) return true; /* purecov: inspected */

      break;
    }
    case enum_json_type::J_BOOLEAN:
      if (wr.get_boolean() ? buffer->append(STRING_WITH_LEN("true"))
                           : buffer->append(STRING_WITH_LEN("false")))
        return true; /* purecov: inspected */
      break;
    case enum_json_type::J_DECIMAL: {
      int length = DECIMAL_MAX_STR_LENGTH + 1;
      if (reserve(buffer, length)) return true;
      char *ptr = buffer->ptr() + buffer->length();
      my_decimal m;
      if (wr.get_decimal_data(&m) || decimal2string(&m, ptr, &length))
        return true; /* purecov: inspected */
      buffer->length(buffer->length() + length);
      break;
    }
    case enum_json_type::J_DOUBLE: {
      if (reserve(buffer, MY_GCVT_MAX_FIELD_WIDTH + 1))
        return true; /* purecov: inspected */
      const double d = wr.get_double();
      char *start = buffer->ptr() + buffer->length();
      size_t len = my_gcvt(d, MY_GCVT_ARG_DOUBLE, MY_GCVT_MAX_FIELD_WIDTH,
                           start, nullptr);
      buffer->length(buffer->length() + len);
      /*
        my_gcvt() doesn't preserve trailing zeros after the decimal point,
        so for floating-point values with no fractional part we get 1
        instead of 1.0. We want the string representation to preserve the
        information that this is a floating-point number, so append ".0" if
        my_gcvt() neither used scientific notation nor included a decimal
        point. This makes it distinguishable from integers.
      */
      if (std::none_of(start, start + len,
                       [](char c) { return c == '.' || c == 'e'; }) &&
          (buffer->append('.') || buffer->append('0')))
        return true; /* purecov: inspected */
      break;
    }
    case enum_json_type::J_INT: {
      if (buffer->append_longlong(wr.get_int()))
        return true; /* purecov: inspected */
      break;
    }
    case enum_json_type::J_NULL:
      if (buffer->append(STRING_WITH_LEN("null")))
        return true; /* purecov: inspected */
      break;
    case enum_json_type::J_OBJECT: {
      if (check_json_depth(++depth, depth_handler)) return true;

      if (buffer->append('{')) return true; /* purecov: inspected */

      bool first = true;
      for (const auto &iter : Json_object_wrapper(wr)) {
        if (!first && append_comma(buffer, pretty))
          return true; /* purecov: inspected */

        first = false;

        if (pretty && newline_and_indent(buffer, depth))
          return true; /* purecov: inspected */

        const MYSQL_LEX_CSTRING &key = iter.first;
        if (print_string(buffer, true, key.str, key.length) ||
            buffer->append(':') || buffer->append(' ') ||
            wrapper_to_string(iter.second, buffer, true, pretty, func_name,
                              depth, depth_handler))
          return true; /* purecov: inspected */
      }

      if (pretty && wr.length() > 0 && newline_and_indent(buffer, depth - 1))
        return true; /* purecov: inspected */

      if (buffer->append('}')) return true; /* purecov: inspected */

      break;
    }
    case enum_json_type::J_OPAQUE: {
      if (wr.get_data_length() > base64_encode_max_arg_length()) {
        /* purecov: begin inspected */
        my_error(ER_INTERNAL_ERROR, MYF(0),
                 "JSON: could not decode opaque data");
        return true;
        /* purecov: end */
      }

      const size_t needed = static_cast<size_t>(
          base64_needed_encoded_length(wr.get_data_length()));

      // base64:typeXX:<binary data>
      StringBuffer<STRING_BUFFER_USUAL_SIZE> base64_buffer;
      if (base64_buffer.append(STRING_WITH_LEN("base64:type")) ||
          base64_buffer.append_ulonglong(wr.field_type()) ||
          base64_buffer.append(':') || base64_buffer.reserve(needed) ||
          base64_encode(wr.get_data(), wr.get_data_length(),
                        &base64_buffer[base64_buffer.length()]))
        return true; /* purecov: inspected */

      base64_buffer.length(base64_buffer.length() + needed -
                           1);  // drop zero terminator space

      // Append the encoded string to the buffer. Quote and escape it
      // first if json_quoted is true. The encoded string may contain
      // special characters, specifically newline characters.
      if (json_quoted ? double_quote(base64_buffer.ptr(),
                                     base64_buffer.length(), buffer)
                      : buffer->append(base64_buffer))
        return true; /* purecov: inspected */
      break;
    }
    case enum_json_type::J_STRING: {
      const char *data = wr.get_data();
      const size_t length = wr.get_data_length();

      if (print_string(buffer, json_quoted, data, length))
        return true; /* purecov: inspected */
      break;
    }
    case enum_json_type::J_UINT: {
      if (buffer->append_ulonglong(wr.get_uint()))
        return true; /* purecov: inspected */
      break;
    }
    default:
      /* purecov: begin inspected */
      DBUG_PRINT("info", ("JSON wrapper: unexpected type %d",
                          static_cast<int>(wr.type())));

      assert(false);
      my_error(ER_INTERNAL_ERROR, MYF(0), "JSON wrapper: unexpected type");
      return true;
      /* purecov: end inspected */
  }

#ifdef MYSQL_SERVER
  if (buffer->length() > current_thd->variables.max_allowed_packet) {
    push_warning_printf(current_thd, Sql_condition::SL_WARNING,
                        ER_WARN_ALLOWED_PACKET_OVERFLOWED,
                        ER_THD(current_thd, ER_WARN_ALLOWED_PACKET_OVERFLOWED),
                        func_name, current_thd->variables.max_allowed_packet);
    return true;
  }
#endif  // ifdef MYSQL_SERVER

  return false;
}

bool Json_wrapper::to_string(String *buffer, bool json_quoted,
                             const char *func_name,
                             const JsonErrorHandler &depth_handler) const {
  buffer->set_charset(&my_charset_utf8mb4_bin);
  return wrapper_to_string(*this, buffer, json_quoted, false, func_name, 0,
                           depth_handler);
}

bool Json_wrapper::to_pretty_string(
    String *buffer, const char *func_name,
    const JsonErrorHandler &depth_handler) const {
  buffer->set_charset(&my_charset_utf8mb4_bin);
  return wrapper_to_string(*this, buffer, true, true, func_name, 0,
                           depth_handler);
}

void Json_wrapper::dbug_print(const char *message [[maybe_unused]],
                              const JsonErrorHandler &depth_handler
                              [[maybe_unused]]) const {
#ifndef NDEBUG
  StringBuffer<STRING_BUFFER_USUAL_SIZE> buf;
  if (to_string(&buf, false, "Json_wrapper::dbug_print", depth_handler))
    assert(0); /* purecov: inspected */  // OOM
  DBUG_PRINT("info", ("%s[length=%zu]%s%.*s", message, buf.length(),
                      message[0] ? ": " : "", static_cast<int>(buf.length()),
                      buf.ptr()));
#endif
}

enum_json_type Json_wrapper::type() const {
  if (empty()) {
    return enum_json_type::J_ERROR;
  }

  if (m_is_dom) {
    return m_dom.m_value->json_type();
  }

  const json_binary::Value::enum_type typ = m_value.type();

  if (typ == json_binary::Value::OPAQUE) {
    const enum_field_types ftyp = m_value.field_type();

    switch (ftyp) {
      case MYSQL_TYPE_NEWDECIMAL:
        return enum_json_type::J_DECIMAL;
      case MYSQL_TYPE_DATETIME:
        return enum_json_type::J_DATETIME;
      case MYSQL_TYPE_DATE:
        return enum_json_type::J_DATE;
      case MYSQL_TYPE_TIME:
        return enum_json_type::J_TIME;
      case MYSQL_TYPE_TIMESTAMP:
        return enum_json_type::J_TIMESTAMP;
      default:;
        // ok, fall through
    }
  }

  return bjson2json(typ);
}

enum_field_types Json_wrapper::field_type() const {
  if (m_is_dom) {
    return down_cast<Json_opaque *>(m_dom.m_value)->type();
  }

  return m_value.field_type();
}

#ifdef MYSQL_SERVER
Json_wrapper Json_wrapper::lookup(const MYSQL_LEX_CSTRING &key) const {
  assert(type() == enum_json_type::J_OBJECT);
  if (m_is_dom) {
    const Json_object *object = down_cast<const Json_object *>(m_dom.m_value);
    Json_wrapper wr(object->get(key));
    wr.set_alias();  // wr doesn't own the supplied DOM: part of array DOM
    return wr;
  }

  return Json_wrapper(m_value.lookup(key.str, key.length));
}
#endif  // ifdef MYSQL_SERVER

Json_wrapper Json_wrapper::operator[](size_t index) const {
  // Non-arrays can be accessed only as the first element of array
  assert(type() == enum_json_type::J_ARRAY || index == 0);
  if (type() != enum_json_type::J_ARRAY) return *this;
  if (m_is_dom) {
    const Json_array *o = down_cast<const Json_array *>(m_dom.m_value);
    Json_wrapper wr((*o)[index]);
    wr.set_alias();  // wr doesn't own the supplied DOM: part of array DOM
    return wr;
  }

  return Json_wrapper(m_value.element(index));
}

const char *Json_wrapper::get_data() const {
  if (m_is_dom) {
    return type() == enum_json_type::J_STRING
               ? down_cast<Json_string *>(m_dom.m_value)->value().c_str()
               : down_cast<Json_opaque *>(m_dom.m_value)->value();
  }

  return m_value.get_data();
}

size_t Json_wrapper::get_data_length() const {
  if (m_is_dom) {
    return type() == enum_json_type::J_STRING
               ? down_cast<Json_string *>(m_dom.m_value)->size()
               : down_cast<Json_opaque *>(m_dom.m_value)->size();
  }

  return m_value.get_data_length();
}

bool Json_wrapper::get_decimal_data(my_decimal *d) const {
  if (m_is_dom) {
    *d = *down_cast<Json_decimal *>(m_dom.m_value)->value();
    return false;
  }

  return Json_decimal::convert_from_binary(m_value.get_data(),
                                           m_value.get_data_length(), d);
}

double Json_wrapper::get_double() const {
  if (m_is_dom) {
    return down_cast<Json_double *>(m_dom.m_value)->value();
  }

  return m_value.get_double();
}

longlong Json_wrapper::get_int() const {
  if (m_is_dom) {
    return down_cast<Json_int *>(m_dom.m_value)->value();
  }

  return m_value.get_int64();
}

ulonglong Json_wrapper::get_uint() const {
  if (m_is_dom) {
    return down_cast<Json_uint *>(m_dom.m_value)->value();
  }

  return m_value.get_uint64();
}

void Json_wrapper::get_datetime(MYSQL_TIME *t) const {
  if (m_is_dom) {
    *t = *down_cast<Json_datetime *>(m_dom.m_value)->value();
  } else {
    Json_datetime::from_packed(m_value.get_data(), m_value.field_type(), t);
  }
}

const char *Json_wrapper::get_datetime_packed(char *buffer) const {
  if (m_is_dom) {
    down_cast<Json_datetime *>(m_dom.m_value)->to_packed(buffer);
    return buffer;
  }

  assert(m_value.get_data_length() == Json_datetime::PACKED_SIZE);
  return m_value.get_data();
}

bool Json_wrapper::get_boolean() const {
  if (m_is_dom) {
    return down_cast<Json_boolean *>(m_dom.m_value)->value();
  }

  return m_value.type() == json_binary::Value::LITERAL_TRUE;
}

#ifdef MYSQL_SERVER
Json_path Json_dom::get_location() const {
  if (m_parent == nullptr) {
    Json_path result(key_memory_JSON);
    return result;
  }

  Json_path result = m_parent->get_location();

  if (m_parent->json_type() == enum_json_type::J_OBJECT) {
    Json_object *object = down_cast<Json_object *>(m_parent);
    auto it =
        std::find_if(object->begin(), object->end(), Json_child_equal{this});
    assert(it != object->end());
    result.append(Json_path_leg(it->first));
  } else {
    assert(m_parent->json_type() == enum_json_type::J_ARRAY);
    Json_array *array = down_cast<Json_array *>(m_parent);
    auto it =
        std::find_if(array->begin(), array->end(), Json_child_equal{this});
    assert(it != array->end());
    size_t idx = it - array->begin();
    result.append(Json_path_leg(idx));
  }

  return result;
}

#endif  // ifdef MYSQL_SERVER
bool Json_dom::seek(const Json_seekable_path &path, size_t legs,
                    Json_dom_vector *hits, bool auto_wrap, bool only_need_one) {
  const auto begin = path.begin();
  const auto end = begin + legs;

  Json_dom_vector duplicates(key_memory_JSON);
  Json_dom_vector *dup_vector =
      path_gives_duplicates(begin, end, auto_wrap) ? &duplicates : nullptr;

  return find_child_doms(this, begin, end, auto_wrap, only_need_one, dup_vector,
                         hits);
}

namespace {

/**
  Input and output parameters to #seek_no_dup_elimination that remain
  constant in recursive calls.
*/
struct Json_seek_params {
  Json_seek_params(const Json_path_iterator &last_leg,
                   Json_wrapper_vector *hits, bool auto_wrap,
                   bool only_need_one)
      : m_last_leg(last_leg),
        m_hits(hits),
        m_auto_wrap(auto_wrap),
        m_only_need_one(only_need_one),
        m_is_done(false) {}

  /// Iterator pointing just after the last path leg to search for.
  Json_path_iterator m_last_leg;
  /// Pointer to the result vector.
  Json_wrapper_vector *m_hits;
  /// Should auto-wrapping be used in this search?
  bool m_auto_wrap;
  /// Should the search stop as soon as a match is found?
  bool m_only_need_one;
  /// Should the search stop now?
  mutable bool m_is_done;
};

}  // namespace

static bool seek_no_dup_elimination(const json_binary::Value &value,
                                    const Json_path_iterator &current_leg,
                                    const Json_seek_params &params);
static std::function<bool(const json_binary::Value &,
                          const Json_path_iterator &, const Json_seek_params &)>
get_seek_func(const Json_path_iterator &it, const Json_seek_params &params);

/**
  Helper function for #seek_no_dup_elimination which handles
  #jpl_member path legs.
*/
static bool seek_member(const json_binary::Value &value,
                        const Json_path_iterator &current_leg,
                        const Json_seek_params &params) {
  assert((*current_leg)->get_type() == jpl_member);

  if (!value.is_object() || value.element_count() == 0) return false;

  size_t pos = value.lookup_index((*current_leg)->get_member_name());
  if (pos == value.element_count()) return false;

  return seek_no_dup_elimination(value.element(pos), current_leg + 1, params);
}

/**
  Helper function for #seek_no_dup_elimination which handles
  #jpl_member_wildcard path legs.
*/
static bool seek_member_wildcard(const json_binary::Value &value,
                                 const Json_path_iterator &current_leg,
                                 const Json_seek_params &params) {
  assert((*current_leg)->get_type() == jpl_member_wildcard);

  if (!value.is_object() || value.element_count() == 0) return false;

  const auto next_leg = current_leg + 1;
  const auto seek = get_seek_func(next_leg, params);
  for (size_t i = 0, size = value.element_count(); i < size; ++i) {
    if (params.m_is_done) return false;

    if (seek(value.element(i), next_leg, params))
      return true; /* purecov: inspected */
  }
  return false;
}

/**
  Helper function for #seek_no_dup_elimination which handles
  #jpl_array_cell path legs.
*/
static bool seek_array_cell(const json_binary::Value &value,
                            const Json_path_iterator &current_leg,
                            const Json_seek_params &params) {
  assert((*current_leg)->get_type() == jpl_array_cell);

  if (value.is_array()) {
    const Json_array_index idx =
        (*current_leg)->first_array_index(value.element_count());
    return idx.within_bounds() &&
           seek_no_dup_elimination(value.element(idx.position()),
                                   current_leg + 1, params);
  }

  // Possibly auto-wrap non-arrays.
  return params.m_auto_wrap && (*current_leg)->is_autowrap() &&
         seek_no_dup_elimination(value, current_leg + 1, params);
}

/**
  Helper function for #seek_no_dup_elimination which handles
  #jpl_array_cell_wildcard and #jpl_array_range path legs.
*/
static bool seek_array_range(const json_binary::Value &value,
                             const Json_path_iterator &current_leg,
                             const Json_seek_params &params) {
  assert((*current_leg)->get_type() == jpl_array_cell_wildcard ||
         (*current_leg)->get_type() == jpl_array_range);

  if (!value.is_array()) {
    // Possibly auto-wrap non-arrays.
    if (params.m_auto_wrap && (*current_leg)->is_autowrap())
      return seek_no_dup_elimination(value, current_leg + 1, params);
    return false;
  }

  const auto range = (*current_leg)->get_array_range(value.element_count());
  if (range.m_begin == range.m_end) return false;

  const auto next_leg = current_leg + 1;
  const auto seek = get_seek_func(next_leg, params);
  for (size_t i = range.m_begin; i < range.m_end; ++i) {
    if (params.m_is_done) return false;

    if (seek(value.element(i), next_leg, params))
      return true; /* purecov: inspected */
  }
  return false;
}

/**
  Helper function for #seek_no_dup_elimination which handles
  #jpl_ellipsis path legs.
*/
static bool seek_ellipsis(const json_binary::Value &value,
                          const Json_path_iterator &current_leg,
                          const Json_seek_params &params) {
  assert((*current_leg)->get_type() == jpl_ellipsis);
  const auto next_leg = current_leg + 1;
  const auto seek = get_seek_func(next_leg, params);
  bool error = false;
  json_binary::for_each_node(value,
                             [&](const json_binary::Value &child) -> bool {
                               error = seek(child, next_leg, params);
                               return error || params.m_is_done;
                             });
  return error;
}

/**
  Helper function for #seek_no_dup_elimination which handles
  the end of the path.
*/
static bool seek_end(const json_binary::Value &value,
                     const Json_path_iterator &current_leg,
                     const Json_seek_params &params) {
  assert(current_leg == params.m_last_leg);
  (void)current_leg;  // unused in non-debug builds
  params.m_is_done = params.m_only_need_one;
  // An empty path matches the root. Add it to the result vector.
  return params.m_hits->emplace_back(value);
}

/**
  Finds all of the JSON sub-documents which match the path expression.
  Puts the matches on an evolving vector of results. This is a
  fast-track method for paths which don't need duplicate elimination
  due to multiple ellipses or the combination of ellipses and
  auto-wrapping. Those paths can take advantage of the efficient
  positioning logic of json_binary::Value.

  @param[in] value the JSON value to search
  @param[in] current_leg iterator to the first path leg to look at.
             Usually called on the root document with an iterator pointing to
             the beginning of the path, and then incremented in recursive calls
             within this function.
  @param[in,out] params  the seek parameters

  @returns false if there was no error, otherwise true on error
*/
static bool seek_no_dup_elimination(const json_binary::Value &value,
                                    const Json_path_iterator &current_leg,
                                    const Json_seek_params &params) {
  return get_seek_func(current_leg, params)(value, current_leg, params);
}

/**
  Get which helper function of #seek_no_dup_elimination() should be
  used for this path leg.
*/
static std::function<bool(const json_binary::Value &,
                          const Json_path_iterator &, const Json_seek_params &)>
get_seek_func(const Json_path_iterator &it, const Json_seek_params &params) {
  using Val = const json_binary::Value &;
  using It = const Json_path_iterator &;
  using Param = const Json_seek_params &;

  if (it != params.m_last_leg) {
    switch ((*it)->get_type()) {
      case jpl_member:
        return [](Val v, It i, Param p) { return seek_member(v, i, p); };
      case jpl_array_cell:
        return [](Val v, It i, Param p) { return seek_array_cell(v, i, p); };
      case jpl_array_range:
      case jpl_array_cell_wildcard:
        return [](Val v, It i, Param p) { return seek_array_range(v, i, p); };
      case jpl_member_wildcard:
        return
            [](Val v, It i, Param p) { return seek_member_wildcard(v, i, p); };
      case jpl_ellipsis:
        return [](Val v, It i, Param p) { return seek_ellipsis(v, i, p); };
    }
  }

  return [](Val v, It i, Param p) { return seek_end(v, i, p); };
}

bool Json_wrapper::seek(const Json_seekable_path &path, size_t legs,
                        Json_wrapper_vector *hits, bool auto_wrap,
                        bool only_need_one) {
  assert(!empty());

  const auto begin = path.begin();
  const auto end = begin + legs;

  /*
    If the wrapper wraps a DOM, let's call Json_dom::seek() directly,
    to avoid the overhead of going through the Json_wrapper interface.

    If ellipsis and auto-wrapping are used in a way that requires
    duplicate elimination, convert to DOM since duplicate detection is
    difficult on binary values.
  */
  if (is_dom() || path_gives_duplicates(begin, end, auto_wrap)) {
    Json_dom *dom = to_dom();
    if (dom == nullptr) return true; /* purecov: inspected */

    Json_dom_vector dom_hits(key_memory_JSON);
    if (dom->seek(path, legs, &dom_hits, auto_wrap, only_need_one))
      return true; /* purecov: inspected */

    for (const Json_dom *hit : dom_hits) {
      if (hits->emplace_back(hit->clone()) || hits->back().empty())
        return true; /* purecov: inspected */
    }

    return false;
  }

  return seek_no_dup_elimination(
      m_value, begin, Json_seek_params(end, hits, auto_wrap, only_need_one));
}

size_t Json_wrapper::length() const {
  if (empty()) {
    return 0;
  }

  if (m_is_dom) {
    switch (m_dom.m_value->json_type()) {
      case enum_json_type::J_ARRAY:
        return down_cast<Json_array *>(m_dom.m_value)->size();
      case enum_json_type::J_OBJECT:
        return down_cast<Json_object *>(m_dom.m_value)->cardinality();
      default:
        return 1;
    }
  }

  switch (m_value.type()) {
    case json_binary::Value::ARRAY:
    case json_binary::Value::OBJECT:
      return m_value.element_count();
    default:
      return 1;
  }
}

/**
  Compare a decimal value to a double by converting the double to a
  decimal.
  @param a the decimal value
  @param b the double value
  @return -1 if a is less than b,
          0 if a is equal to b,
          1 if a is greater than b
*/
static int compare_json_decimal_double(const my_decimal &a, double b) {
  /*
    First check the sign of the two values. If they differ, the
    negative value is the smaller one.
  */
  const bool a_is_zero = my_decimal_is_zero(&a);
  const bool a_is_negative = a.sign() && !a_is_zero;
  const bool b_is_negative = (b < 0);
  if (a_is_negative != b_is_negative) return a_is_negative ? -1 : 1;

  // Both arguments have the same sign. Compare their values.

  const bool b_is_zero = b == 0;
  if (a_is_zero)
    // b is non-negative, so it is either equal to or greater than a.
    return b_is_zero ? 0 : -1;

  if (b_is_zero)
    // a is positive and non-zero, so it is greater than b.
    return 1;

  my_decimal b_dec;
  switch (double2decimal(b, &b_dec)) {
    case E_DEC_OK:
      return my_decimal_cmp(&a, &b_dec);
    case E_DEC_OVERFLOW:
      /*
        b is too big to fit in a DECIMAL, so it must have a
        larger absolute value than a, which is a DECIMAL.
      */
      return a_is_negative ? 1 : -1;
    case E_DEC_TRUNCATED:
      /*
        b was truncated to fit in a DECIMAL, which means that b_dec is
        closer to zero than b.
      */
      {
        int cmp = my_decimal_cmp(&a, &b_dec);

        /*
          If the truncated b_dec is equal to a, a must be closer to zero
          than b.
        */
        if (cmp == 0) return a_is_negative ? 1 : -1;

        return cmp;
      }
    default:
      /*
        double2decimal() is not supposed to return anything other than
        E_DEC_OK, E_DEC_OVERFLOW or E_DEC_TRUNCATED, so this should
        never happen.
      */
      assert(false); /* purecov: inspected */
      return 1;      /* purecov: inspected */
  }
}

/**
  Compare a decimal value to a signed integer by converting the
  integer to a decimal.
  @param a the decimal value
  @param b the signed integer value
  @return -1 if a is less than b,
          0 if a is equal to b,
          1 if a is greater than b
*/
static int compare_json_decimal_int(const my_decimal &a, longlong b) {
  if (my_decimal_is_zero(&a)) return (b == 0) ? 0 : (b > 0 ? -1 : 1);

  if (b == 0) return a.sign() ? -1 : 1;

  // Different signs. The negative number is the smallest one.
  if (a.sign() != (b < 0)) return (b < 0) ? 1 : -1;

  // Couldn't tell the difference by looking at the signs. Compare as decimals.
  my_decimal b_dec;
  longlong2decimal(b, &b_dec);
  return my_decimal_cmp(&a, &b_dec);
}

/**
  Compare a decimal value to an unsigned integer by converting the
  integer to a decimal.
  @param a the decimal value
  @param b the unsigned integer value
  @return -1 if a is less than b,
          0 if a is equal to b,
          1 if a is greater than b
*/
static int compare_json_decimal_uint(const my_decimal &a, ulonglong b) {
  if (my_decimal_is_zero(&a)) return (b == 0) ? 0 : -1;

  // If a is negative, it must be smaller than the unsigned value b.
  if (a.sign()) return -1;

  // When we get here, we know that a is greater than zero.
  if (b == 0) return 1;

  // Couldn't tell the difference by looking at the signs. Compare as decimals.
  my_decimal b_dec;
  ulonglong2decimal(b, &b_dec);
  return my_decimal_cmp(&a, &b_dec);
}

/**
  Compare a JSON double to a JSON signed integer.
  @param a the double value
  @param b the integer value
  @return -1 if a is less than b,
          0 if a is equal to b,
          1 if a is greater than b
*/
static int compare_json_double_int(double a, longlong b) {
  double b_double = static_cast<double>(b);
  if (a < b_double) return -1;
  if (a > b_double) return 1;

  /*
    The two numbers were equal when compared as double. Since
    conversion from longlong to double isn't lossless, they could
    still be different. Convert to decimal to compare their exact
    values.
  */
  my_decimal b_dec;
  longlong2decimal(b, &b_dec);
  return -compare_json_decimal_double(b_dec, a);
}

/**
  Compare a JSON double to a JSON unsigned integer.
  @param a the double value
  @param b the unsigned integer value
  @return -1 if a is less than b,
          0 if a is equal to b,
          1 if a is greater than b
*/
static int compare_json_double_uint(double a, ulonglong b) {
  double b_double = ulonglong2double(b);
  if (a < b_double) return -1;
  if (a > b_double) return 1;

  /*
    The two numbers were equal when compared as double. Since
    conversion from longlong to double isn't lossless, they could
    still be different. Convert to decimal to compare their exact
    values.
  */
  my_decimal b_dec;
  ulonglong2decimal(b, &b_dec);
  return -compare_json_decimal_double(b_dec, a);
}

/**
  Compare a JSON signed integer to a JSON unsigned integer.
  @param a the signed integer
  @param b the unsigned integer
  @return -1 if a is less than b,
          0 if a is equal to b,
          1 if a is greater than b
*/
static int compare_json_int_uint(longlong a, ulonglong b) {
  // All negative values are less than the unsigned value b.
  if (a < 0) return -1;

  // If a is not negative, it is safe to cast it to ulonglong.
  return compare_numbers(static_cast<ulonglong>(a), b);
}

/**
  Compare the contents of two strings in a JSON value. The strings
  could be either JSON string scalars encoded in utf8mb4, or binary
  strings from JSON opaque scalars. In either case they are compared
  byte by byte.

  @param str1 the first string
  @param str1_len the length of str1
  @param str2 the second string
  @param str2_len the length of str2
  @param cs       If given, this charset will be used for comparison

  @retval -1 if str1 is less than str2,
  @retval 0 if str1 is equal to str2,
  @retval 1 if str1 is greater than str2
*/
static int compare_json_strings(const char *str1, size_t str1_len,
                                const char *str2, size_t str2_len,
                                const CHARSET_INFO *cs = nullptr) {
  if (cs != nullptr && cs != &my_charset_bin) {
    // Charsets with padding aren't supported
    assert(cs->pad_attribute == NO_PAD);
    return cs->coll->strnncollsp(cs, (const uchar *)str1, str1_len,
                                 (const uchar *)str2, str2_len);
  }
  int cmp = memcmp(str1, str2, std::min(str1_len, str2_len));
  if (cmp != 0) return cmp;
  return compare_numbers(str1_len, str2_len);
}

/// The number of enumerators in the enum_json_type enum.
static constexpr int num_json_types =
    static_cast<int>(enum_json_type::J_ERROR) + 1;

/**
  The following matrix tells how two JSON values should be compared
  based on their types. If type_comparison[type_of_a][type_of_b] is
  -1, it means that a is smaller than b. If it is 1, it means that a
  is greater than b. If it is 0, it means it cannot be determined
  which value is the greater one just by looking at the types.
*/
// clang-format off
static constexpr int type_comparison[num_json_types][num_json_types] = {
  /* NULL */      {0, -1, -1, -1, -1, -1, -1, -1, -1, -1, -1, -1, -1, -1, -1},
  /* DECIMAL */   {1,  0,  0,  0,  0, -1, -1, -1, -1, -1, -1, -1, -1, -1, -1},
  /* INT */       {1,  0,  0,  0,  0, -1, -1, -1, -1, -1, -1, -1, -1, -1, -1},
  /* UINT */      {1,  0,  0,  0,  0, -1, -1, -1, -1, -1, -1, -1, -1, -1, -1},
  /* DOUBLE */    {1,  0,  0,  0,  0, -1, -1, -1, -1, -1, -1, -1, -1, -1, -1},
  /* STRING */    {1,  1,  1,  1,  1,  0, -1, -1, -1, -1, -1, -1, -1, -1, -1},
  /* OBJECT */    {1,  1,  1,  1,  1,  1,  0, -1, -1, -1, -1, -1, -1, -1, -1},
  /* ARRAY */     {1,  1,  1,  1,  1,  1,  1,  0, -1, -1, -1, -1, -1, -1, -1},
  /* BOOLEAN */   {1,  1,  1,  1,  1,  1,  1,  1,  0, -1, -1, -1, -1, -1, -1},
  /* DATE */      {1,  1,  1,  1,  1,  1,  1,  1,  1,  0, -1, -1, -1, -1, -1},
  /* TIME */      {1,  1,  1,  1,  1,  1,  1,  1,  1,  1,  0, -1, -1, -1, -1},
  /* DATETIME */  {1,  1,  1,  1,  1,  1,  1,  1,  1,  1,  1,  0,  0, -1, -1},
  /* TIMESTAMP */ {1,  1,  1,  1,  1,  1,  1,  1,  1,  1,  1,  0,  0, -1, -1},
  /* OPAQUE */    {1,  1,  1,  1,  1,  1,  1,  1,  1,  1,  1,  1,  1,  0, -1},
  /* ERROR */     {1,  1,  1,  1,  1,  1,  1,  1,  1,  1,  1,  1,  1,  1,  1},
};
// clang-format on

int Json_wrapper::compare(const Json_wrapper &other,
                          const CHARSET_INFO *cs) const {
  const enum_json_type this_type = type();
  const enum_json_type other_type = other.type();

  assert(this_type != enum_json_type::J_ERROR);
  assert(other_type != enum_json_type::J_ERROR);

  // Check if the type tells us which value is bigger.
  int type_cmp = type_comparison[static_cast<int>(this_type)]
                                [static_cast<int>(other_type)];
  if (type_cmp != 0) return type_cmp;

  // Same or similar type. Go on and inspect the values.

  switch (this_type) {
    case enum_json_type::J_ARRAY:
      /*
        Two arrays are equal if they have the same length, and all
        elements in one array are equal to the corresponding elements in
        the other array.

        The array that has the smallest value on the first position that
        contains different values in the two arrays, is considered
        smaller than the other array. If the two arrays are of different
        size, and all values in the shorter array are equal to the
        corresponding values in the longer array, the shorter array is
        considered smaller.
      */
      {
        const size_t size_a = length();
        const size_t size_b = other.length();
        const size_t min_size = std::min(size_a, size_b);
        for (size_t i = 0; i < min_size; i++) {
          int cmp = (*this)[i].compare(other[i], cs);
          if (cmp != 0) return cmp;
        }
        return compare_numbers(size_a, size_b);
      }
    case enum_json_type::J_OBJECT:
      /*
        An object is equal to another object if they have the same set
        of keys, and all values in one objects are equal to the values
        associated with the same key in the other object.
      */
      {
        /*
          If their sizes are different, the object with the smallest
          number of elements is smaller than the other object.
        */
        int cmp = compare_numbers(length(), other.length());
        if (cmp != 0) return cmp;

        /*
          Otherwise, compare each key/value pair in the two objects.
          Return on the first difference that is found.
        */
        Json_object_wrapper this_object(*this);
        Json_object_wrapper other_object(other);
        Json_object_wrapper::const_iterator it1 = this_object.begin();
        Json_object_wrapper::const_iterator it2 = other_object.begin();
        for (; it1 != this_object.end(); ++it1, ++it2) {
          const MYSQL_LEX_CSTRING &key1 = it1->first;
          const MYSQL_LEX_CSTRING &key2 = it2->first;

          // Compare the keys of the two members.
          cmp = compare_json_strings(key1.str, key1.length, key2.str,
                                     key2.length);
          if (cmp != 0) return cmp;

          // Compare the values of the two members.
          cmp = it1->second.compare(it2->second, cs);
          if (cmp != 0) return cmp;
        }

        assert(it1 == this_object.end());
        assert(it2 == other_object.end());

        // No differences found. The two objects must be equal.
        return 0;
      }
    case enum_json_type::J_STRING:
      if (other_type == enum_json_type::J_OPAQUE) {
        // String might be stored as J_OPAQUE, check this case
        if (other.field_type() == MYSQL_TYPE_VARCHAR ||
            other.field_type() == MYSQL_TYPE_VAR_STRING) {
          return compare_json_strings(get_data(), get_data_length(),
                                      other.get_data(), other.get_data_length(),
                                      cs);
        }
        // Otherwise values can't be equal
        return -1;  // Treat string as less than opaque
      }
      return compare_json_strings(get_data(), get_data_length(),
                                  other.get_data(), other.get_data_length(),
                                  cs);
    case enum_json_type::J_INT:
      // Signed integers can be compared to all other numbers.
      switch (other_type) {
        case enum_json_type::J_INT:
          return compare_numbers(get_int(), other.get_int());
        case enum_json_type::J_UINT:
          return compare_json_int_uint(get_int(), other.get_uint());
        case enum_json_type::J_DOUBLE:
          return -compare_json_double_int(other.get_double(), get_int());
        case enum_json_type::J_DECIMAL: {
          my_decimal b_dec;
          if (other.get_decimal_data(&b_dec)) return 1; /* purecov: inspected */
          return -compare_json_decimal_int(b_dec, get_int());
        }
        default:;
      }
      break;
    case enum_json_type::J_UINT:
      // Unsigned integers can be compared to all other numbers.
      switch (other_type) {
        case enum_json_type::J_UINT:
          return compare_numbers(get_uint(), other.get_uint());
        case enum_json_type::J_INT:
          return -compare_json_int_uint(other.get_int(), get_uint());
        case enum_json_type::J_DOUBLE:
          return -compare_json_double_uint(other.get_double(), get_uint());
        case enum_json_type::J_DECIMAL: {
          my_decimal b_dec;
          if (other.get_decimal_data(&b_dec)) return 1; /* purecov: inspected */
          return -compare_json_decimal_uint(b_dec, get_uint());
        }
        default:;
      }
      break;
    case enum_json_type::J_DOUBLE:
      // Doubles can be compared to all other numbers.
      switch (other_type) {
        case enum_json_type::J_DOUBLE:
          return compare_numbers(get_double(), other.get_double());
        case enum_json_type::J_INT:
          return compare_json_double_int(get_double(), other.get_int());
        case enum_json_type::J_UINT:
          return compare_json_double_uint(get_double(), other.get_uint());
        case enum_json_type::J_DECIMAL: {
          my_decimal other_dec;
          if (other.get_decimal_data(&other_dec))
            return 1; /* purecov: inspected */
          return -compare_json_decimal_double(other_dec, get_double());
        }
        default:;
      }
      break;
    case enum_json_type::J_DECIMAL:
      // Decimals can be compared to all other numbers.
      {
        my_decimal a_dec;
        my_decimal b_dec;
        if (get_decimal_data(&a_dec)) return 1; /* purecov: inspected */
        switch (other_type) {
          case enum_json_type::J_DECIMAL:
            if (other.get_decimal_data(&b_dec))
              return 1; /* purecov: inspected */
            /*
              my_decimal_cmp() treats -0 and 0 as not equal, so check for
              zero first.
            */
            if (my_decimal_is_zero(&a_dec) && my_decimal_is_zero(&b_dec))
              return 0;
            return my_decimal_cmp(&a_dec, &b_dec);
          case enum_json_type::J_INT:
            return compare_json_decimal_int(a_dec, other.get_int());
          case enum_json_type::J_UINT:
            return compare_json_decimal_uint(a_dec, other.get_uint());
          case enum_json_type::J_DOUBLE:
            return compare_json_decimal_double(a_dec, other.get_double());
          default:;
        }
        break;
      }
    case enum_json_type::J_BOOLEAN:
      // Booleans are only equal to other booleans. false is less than true.
      return compare_numbers(get_boolean(), other.get_boolean());
    case enum_json_type::J_DATETIME:
    case enum_json_type::J_TIMESTAMP:
      // Timestamps and datetimes can be equal to each other.
      {
        MYSQL_TIME val_a;
        get_datetime(&val_a);
        MYSQL_TIME val_b;
        other.get_datetime(&val_b);
        return compare_numbers(TIME_to_longlong_packed(val_a),
                               TIME_to_longlong_packed(val_b));
      }
    case enum_json_type::J_TIME:
    case enum_json_type::J_DATE:
      // Dates and times can only be equal to values of the same type.
      {
        assert(this_type == other_type);
        MYSQL_TIME val_a;
        get_datetime(&val_a);
        MYSQL_TIME val_b;
        other.get_datetime(&val_b);
        return compare_numbers(TIME_to_longlong_packed(val_a),
                               TIME_to_longlong_packed(val_b));
      }
    case enum_json_type::J_OPAQUE: {
      if (other_type == enum_json_type::J_STRING) {
        // String might be stored as J_OPAQUE, check this case
        if (field_type() == MYSQL_TYPE_VARCHAR ||
            field_type() == MYSQL_TYPE_VAR_STRING) {
          return compare_json_strings(get_data(), get_data_length(),
                                      other.get_data(), other.get_data_length(),
                                      cs);
        }
        // Otherwise values can't be equal
        return 1;  // Treat string as less than opaque
      }
      /*
        Opaque values are equal to other opaque values with the same
        field type and the same binary representation.
      */
      int cmp = compare_numbers(field_type(), other.field_type());
      if (cmp == 0)
        cmp = compare_json_strings(get_data(), get_data_length(),
                                   other.get_data(), other.get_data_length());
      return cmp;
    }
    case enum_json_type::J_NULL:
      // Null is always equal to other nulls.
      assert(this_type == other_type);
      return 0;
    case enum_json_type::J_ERROR:
      break;
  }

  assert(false); /* purecov: inspected */
  return 1;      /* purecov: inspected */
}

#ifdef MYSQL_SERVER
/**
  Push a warning/error about a problem encountered when coercing a JSON
  value to some other data type.

  @param[in] cr_error     what to issue: a warning, an error or nothing
  @param[in] target_type  the name of the target type of the coercion
  @param[in] error_code   the error code to use for the warning
  @param[in] msgnam       the name of the field/expression being coerced
*/

static void handle_coercion_error(enum_coercion_error cr_error,
                                  const char *target_type, int error_code,
                                  const char *msgnam) {
  switch (cr_error) {
    case CE_WARNING: {
      /*
        One argument is no longer used (the empty string), but kept to avoid
        changing error message format.
      */
      push_warning_printf(
          current_thd, Sql_condition::SL_WARNING, error_code,
          ER_THD_NONCONST(current_thd, error_code), target_type, "", msgnam,
          current_thd->get_stmt_da()->current_row_for_condition());
      return;
    }
    case CE_ERROR: {
      my_error(error_code, MYF(0), target_type, "", msgnam,
               current_thd->get_stmt_da()->current_row_for_condition());
      return;
    }
    case CE_IGNORE:
      // Caller will handle the error
      return;
  }
}

longlong Json_wrapper::coerce_int(const char *msgnam,
                                  enum_coercion_error cr_error, bool *err,
                                  bool *unsigned_flag) const {
  if (err) *err = false;
  if (unsigned_flag != nullptr) *unsigned_flag = false;
  switch (type()) {
    case enum_json_type::J_UINT:
      if (unsigned_flag != nullptr) *unsigned_flag = true;
      return static_cast<longlong>(get_uint());
    case enum_json_type::J_INT:
      return get_int();
    case enum_json_type::J_STRING: {
      /*
        For a string result, we must first get the string and then convert it
        to a longlong.
      */
      const char *start = get_data();
      size_t length = get_data_length();
      const char *end = start + length;

      int error;
      longlong value = my_strtoll10(start, &end, &error);

      if (error > 0 || end != start + length) {
        int code =
            (error == MY_ERRNO_ERANGE ? ER_NUMERIC_JSON_VALUE_OUT_OF_RANGE
                                      : ER_INVALID_JSON_VALUE_FOR_CAST);
        handle_coercion_error(cr_error, "INTEGER", code, msgnam);
        if (err) *err = true;
      }

      if (unsigned_flag != nullptr) *unsigned_flag = error == 0;
      return value;
    }
    case enum_json_type::J_BOOLEAN:
      if (unsigned_flag != nullptr) *unsigned_flag = true;
      return get_boolean() ? 1 : 0;
    case enum_json_type::J_DECIMAL: {
      longlong i;
      my_decimal decimal_value;
      get_decimal_data(&decimal_value);
      /*
        We do not know if this int is destined for signed or unsigned usage, so
        just get longlong from the value using the sign in the decimal.
      */
      my_decimal2int(E_DEC_FATAL_ERROR, &decimal_value, !decimal_value.sign(),
                     &i);
      if (unsigned_flag != nullptr) *unsigned_flag = !decimal_value.sign();
      return i;
    }
    case enum_json_type::J_DOUBLE: {
      // logic here is borrowed from Field_double::val_int
      double j = get_double();
      longlong res;

      if (j <= LLONG_MIN) {
        res = LLONG_MIN;
      } else if (j >= LLONG_MAX_DOUBLE) {
        res = LLONG_MAX;
      } else {
        return (longlong)rint(j);
      }

      handle_coercion_error(cr_error, "INTEGER",
                            ER_NUMERIC_JSON_VALUE_OUT_OF_RANGE, msgnam);
      if (err) *err = true;
      return res;
    }
    default:;
  }

  handle_coercion_error(cr_error, "INTEGER", ER_INVALID_JSON_VALUE_FOR_CAST,
                        msgnam);
  if (err) *err = true;
  return 0;
}

double Json_wrapper::coerce_real(const char *msgnam,
                                 enum_coercion_error cr_error,
                                 bool *err) const {
  if (err) *err = false;
  switch (type()) {
    case enum_json_type::J_DECIMAL: {
      double dbl;
      my_decimal decimal_value;
      get_decimal_data(&decimal_value);
      my_decimal2double(E_DEC_FATAL_ERROR, &decimal_value, &dbl);
      return dbl;
    }
    case enum_json_type::J_STRING: {
      /*
        For a string result, we must first get the string and then convert it
        to a double.
      */
      const char *start = get_data();
      size_t length = get_data_length();
      const char *end = start + length;
      const CHARSET_INFO *cs = &my_charset_utf8mb4_bin;

      int error;
      double value = my_strntod(cs, start, length, &end, &error);

      if (error || end != start + length) {
        int code = (error == EOVERFLOW ? ER_NUMERIC_JSON_VALUE_OUT_OF_RANGE
                                       : ER_INVALID_JSON_VALUE_FOR_CAST);
        handle_coercion_error(cr_error, "DOUBLE", code, msgnam);
        if (err) *err = true;
      }
      return value;
    }
    case enum_json_type::J_DOUBLE:
      return get_double();
    case enum_json_type::J_INT:
      return static_cast<double>(get_int());
    case enum_json_type::J_UINT:
      return static_cast<double>(get_uint());
    case enum_json_type::J_BOOLEAN:
      return static_cast<double>(get_boolean());
    default:;
  }

  handle_coercion_error(cr_error, "DOUBLE", ER_INVALID_JSON_VALUE_FOR_CAST,
                        msgnam);
  if (err) *err = true;
  return 0.0;
}

my_decimal *Json_wrapper::coerce_decimal(my_decimal *decimal_value,
                                         const char *msgnam,
                                         enum_coercion_error cr_error,
                                         bool *err) const {
  if (err) *err = false;
  switch (type()) {
    case enum_json_type::J_DECIMAL:
      get_decimal_data(decimal_value);
      return decimal_value;
    case enum_json_type::J_STRING: {
      /*
        For a string result, we must first get the string and then convert it
        to a decimal.
        it has own error reporting, but not very informative, disable it, except
        for OOM
      */
      int error = str2my_decimal(E_DEC_OOM, get_data(), get_data_length(),
                                 &my_charset_utf8mb4_bin, decimal_value);
      if (error) {
        int code = (error == E_DEC_OVERFLOW ? ER_NUMERIC_JSON_VALUE_OUT_OF_RANGE
                                            : ER_INVALID_JSON_VALUE_FOR_CAST);
        handle_coercion_error(cr_error, "DECIMAL", code, msgnam);
        if (err) *err = true;
      }
      return decimal_value;
    }
    case enum_json_type::J_DOUBLE:
      if (double2my_decimal(E_DEC_FATAL_ERROR, get_double(), decimal_value)) {
        handle_coercion_error(cr_error, "DECIMAL",
                              ER_NUMERIC_JSON_VALUE_OUT_OF_RANGE, msgnam);
        if (err) *err = true;
      }
      return decimal_value;
    case enum_json_type::J_INT:
      if (longlong2decimal(get_int(), decimal_value)) {
        handle_coercion_error(cr_error, "DECIMAL",
                              ER_NUMERIC_JSON_VALUE_OUT_OF_RANGE, msgnam);
        if (err) *err = true;
      }
      return decimal_value;
    case enum_json_type::J_UINT:
      if (longlong2decimal(get_uint(), decimal_value)) {
        handle_coercion_error(cr_error, "DECIMAL",
                              ER_NUMERIC_JSON_VALUE_OUT_OF_RANGE, msgnam);
        if (err) *err = true;
      }
      return decimal_value;
    case enum_json_type::J_BOOLEAN:
      // no danger of overflow, so void result
      (void)int2my_decimal(E_DEC_FATAL_ERROR, get_boolean(),
                           true /* unsigned */, decimal_value);
      return decimal_value;
    default:;
  }

  handle_coercion_error(cr_error, "DECIMAL", ER_INVALID_JSON_VALUE_FOR_CAST,
                        msgnam);
  if (err) *err = true;

  my_decimal_set_zero(decimal_value);
  return decimal_value;
}

bool Json_wrapper::coerce_date(MYSQL_TIME *ltime, const char *msgnam,
                               enum_coercion_error cr_error,
                               my_time_flags_t date_flags_arg) const {
  switch (type()) {
    case enum_json_type::J_DATETIME:
    case enum_json_type::J_DATE:
    case enum_json_type::J_TIMESTAMP:
      set_zero_time(ltime, MYSQL_TIMESTAMP_DATETIME);
      get_datetime(ltime);
      return false;
    case enum_json_type::J_STRING: {
      MYSQL_TIME_STATUS status;
      THD *thd = current_thd;
      // @see Field_datetime::date_flags
      my_time_flags_t date_flags = TIME_FUZZY_DATE | date_flags_arg;
      if (thd->variables.sql_mode & MODE_NO_ZERO_DATE)
        date_flags |= TIME_NO_ZERO_DATE;
      if (thd->variables.sql_mode & MODE_NO_ZERO_IN_DATE)
        date_flags |= TIME_NO_ZERO_IN_DATE;
      if (thd->variables.sql_mode & MODE_INVALID_DATES)
        date_flags |= TIME_INVALID_DATES;
      if (thd->variables.sql_mode & MODE_TIME_TRUNCATE_FRACTIONAL)
        date_flags |= TIME_FRAC_TRUNCATE;
      if (!str_to_datetime(get_data(), get_data_length(), ltime, date_flags,
                           &status) &&
          !status.warnings) {
        check_deprecated_datetime_format(current_thd, &my_charset_utf8mb4_bin,
                                         status);
        break;
      }
    }
      [[fallthrough]];
    default:
      handle_coercion_error(cr_error, "DATE/TIME/DATETIME/TIMESTAMP",
                            ER_INVALID_JSON_VALUE_FOR_CAST, msgnam);
      return true;
  }
  return false;
}

bool Json_wrapper::coerce_time(MYSQL_TIME *ltime, const char *msgnam,
                               enum_coercion_error cr_error) const {
  switch (type()) {
    case enum_json_type::J_TIME:
      set_zero_time(ltime, MYSQL_TIMESTAMP_TIME);
      get_datetime(ltime);
      return false;
    case enum_json_type::J_STRING: {
      MYSQL_TIME_STATUS status;
      set_zero_time(ltime, MYSQL_TIMESTAMP_TIME);
      if (!str_to_time(get_data(), get_data_length(), ltime, &status,
                       TIME_STRICT_COLON) &&
          !status.warnings) {
        check_deprecated_datetime_format(current_thd, &my_charset_utf8mb4_bin,
                                         status);
        break;
      }
    }
      [[fallthrough]];
    default:
      handle_coercion_error(cr_error, "DATE/TIME/DATETIME/TIMESTAMP",
                            ER_INVALID_JSON_VALUE_FOR_CAST, msgnam);
      return true;
  }
  return false;
}

#endif

namespace {

#ifdef MYSQL_SERVER

/// Wrapper around a sort key buffer.
class Wrapper_sort_key {
 private:
  uchar *m_buffer;  ///< the buffer into which to write
  size_t m_length;  ///< the length of the buffer
  size_t m_pos;     ///< the current position in the buffer

 public:
  Wrapper_sort_key(uchar *buf, size_t len)
      : m_buffer(buf), m_length(len), m_pos(0) {}

  /// Get the remaining space in the buffer.
  size_t remaining() const { return m_length - m_pos; }

  /// Get how much space we've used so far.
  size_t pos() const { return m_pos; }

  /// Append a character to the buffer.
  void append(uchar ch) {
    if (m_pos < m_length) m_buffer[m_pos++] = ch;
  }

  /**
     Pad the buffer with the specified character till given position.
     @note This function is intended to be used to make numbers of equal length
     without occupying the whole buffer.
   */
  void pad_till(uchar pad_character, size_t pos) {
    longlong num_chars = pos - m_pos;
    assert(num_chars >= 0);
    num_chars = std::min(remaining(), static_cast<size_t>(num_chars));
    memset(m_buffer + m_pos, pad_character, num_chars);
    m_pos += num_chars;
  }

  /**
    Copy an integer to the buffer and format it in a way that makes it
    possible to sort the integers with memcpy().

    @param target_length  the number of bytes to write to the buffer
    @param from           the buffer to copy the integer from (in little-endian
                          format)
    @param from_length    the size of the from buffer
    @param is_unsigned    true if the from buffer contains an unsigned integer,
                          false otherwise
  */
  void copy_int(size_t target_length, const uchar *from, size_t from_length,
                bool is_unsigned) {
    size_t to_length = std::min(remaining(), target_length);
    copy_integer<false>(m_buffer + m_pos, to_length, from, from_length,
                        is_unsigned);
    m_pos += to_length;
  }

  /**
    Append a string to the buffer, and add the length of the string to
    the end of the buffer. The space between the end of the string and
    the beginning of the length field is padded with zeros.
  */
  void append_str_and_len(const char *str, size_t len) {
    /*
      The length is written as a four byte value at the end of the
      buffer, provided that there is enough room and string to be stored is
      longer than buffer.
    */
    size_t space_for_len =
        (len <= remaining())
            ? 0
            : std::min(static_cast<size_t>(VARLEN_PREFIX), remaining());

    /*
      The string contents are written up to where the length is
      stored, and get truncated if the string is longer than that.
    */
    size_t space_for_str = remaining() - space_for_len;
    size_t copy_len = std::min(len, space_for_str);
    memcpy(m_buffer + m_pos, str, copy_len);
    m_pos += copy_len;

    /*
      Write the length in a format that memcmp() knows how to sort.
      First we store it in little-endian format in a four-byte buffer,
      and then we use copy_integer to transform it into a format that
      works with memcmp().
    */
    if (space_for_str) {
      uchar length_buffer[VARLEN_PREFIX];
      int4store(length_buffer, static_cast<uint32>(len));
      copy_int(space_for_len, length_buffer, sizeof(length_buffer), true);
    }
  }
};

#endif

/// Helper class for building a hash key.
class Wrapper_hash_key {
 private:
  ulonglong m_crc;

 public:
  explicit Wrapper_hash_key(ulonglong hash_val) : m_crc(hash_val) {}

  /**
    Return the computed hash value.
  */
  ulonglong get_crc() const { return m_crc; }

  void add_character(uchar ch) { add_to_crc(ch); }

  void add_integer(longlong ll) {
    char tmp[8];
    int8store(tmp, ll);
    add_string(tmp, sizeof(tmp));
  }

  void add_double(double d) {
    // Make -0.0 and +0.0 have the same key.
    if (d == 0) {
      add_character(0);
      return;
    }

    char tmp[8];
    float8store(tmp, d);
    add_string(tmp, sizeof(tmp));
  }

  void add_string(const char *str, size_t len) {
    for (size_t idx = 0; idx < len; idx++) {
      add_to_crc(*str++);
    }
  }

 private:
  /**
    Add another character to the evolving crc.

    @param[in] ch The character to add
  */
  void add_to_crc(uchar ch) {
    // This logic was cribbed from sql_executor.cc/unique_hash
    m_crc = ((m_crc << 8) + (((uchar)ch))) +
            (m_crc >> (8 * sizeof(ha_checksum) - 8));
  }
};

/*
  Type identifiers used in the sort key generated by
  Json_wrapper::make_sort_key(). Types with lower identifiers sort
  before types with higher identifiers.
  See also note for Json_dom::enum_json_type.
*/
constexpr uchar JSON_KEY_NULL = '\x00';

#ifdef MYSQL_SERVER
constexpr uchar JSON_KEY_NUMBER_NEG = '\x01';
constexpr uchar JSON_KEY_NUMBER_ZERO = '\x02';
constexpr uchar JSON_KEY_NUMBER_POS = '\x03';
constexpr uchar JSON_KEY_STRING = '\x04';
#endif

constexpr uchar JSON_KEY_OBJECT = '\x05';
constexpr uchar JSON_KEY_ARRAY = '\x06';
constexpr uchar JSON_KEY_FALSE = '\x07';
constexpr uchar JSON_KEY_TRUE = '\x08';

#ifdef MYSQL_SERVER
constexpr uchar JSON_KEY_DATE = '\x09';
constexpr uchar JSON_KEY_TIME = '\x0A';
constexpr uchar JSON_KEY_DATETIME = '\x0B';
constexpr uchar JSON_KEY_OPAQUE = '\x0C';
#endif

}  // namespace

#ifdef MYSQL_SERVER

/*
  Max char position to pad numeric sort keys to. Includes max precision +
  sort key len.
*/
#define MAX_NUMBER_SORT_PAD \
  (std::max(DBL_DIG, DECIMAL_MAX_POSSIBLE_PRECISION) + VARLEN_PREFIX + 3)

/**
  Make a sort key for a JSON numeric value from its string representation. The
  input string could be either on scientific format (such as 1.234e2) or on
  plain format (such as 12.34).

  The sort key will have the following parts:

  1) One byte that is JSON_KEY_NUMBER_NEG, JSON_KEY_NUMBER_ZERO or
  JSON_KEY_NUMBER_POS if the number is positive, zero or negative,
  respectively.

  2) Two bytes that represent the decimal exponent of the number (log10 of the
  number, truncated to an integer).

  3) All the digits of the number, without leading zeros.

  4) Padding to ensure that equal numbers sort equal even if they have a
  different number of trailing zeros.

  If the number is zero, parts 2, 3 and 4 are skipped.

  For negative numbers, the values in parts 2, 3 and 4 need to be inverted so
  that bigger negative numbers sort before smaller negative numbers.

  @param[in]     from     the string representation of the number
  @param[in]     len      the length of the input string
  @param[in]     negative true if the number is negative, false otherwise
  @param[in,out] to       the target sort key
*/
static void make_json_numeric_sort_key(const char *from, size_t len,
                                       bool negative, Wrapper_sort_key *to) {
  const char *end = from + len;

  // Find the start of the exponent part, if there is one.
  const char *end_of_digits = std::find(from, end, 'e');

  /*
    Find the first significant digit. Skip past sign, leading zeros
    and the decimal point, until the first non-zero digit is found.
  */
  const auto is_non_zero_digit = [](char c) { return c >= '1' && c <= '9'; };
  const char *first_significant_digit =
      std::find_if(from, end_of_digits, is_non_zero_digit);

  if (first_significant_digit == end_of_digits) {
    // We didn't find any significant digits, so the number is zero.
    to->append(JSON_KEY_NUMBER_ZERO);
    return;
  }

  longlong exp;
  if (end_of_digits != end) {
    // Scientific format. Fetch the exponent part after the 'e'.
    char *endp = const_cast<char *>(end);
    exp = my_strtoll(end_of_digits + 1, &endp, 10);
  } else {
    /*
      Otherwise, find the exponent by calculating the distance between the
      first significant digit and the decimal point.
    */
    const char *dec_point = std::find(from, end_of_digits, '.');
    if (!dec_point) {
      // There is no decimal point. Just count the digits.
      exp = end_of_digits - first_significant_digit - 1;
    } else if (first_significant_digit < dec_point) {
      // Non-negative exponent.
      exp = dec_point - first_significant_digit - 1;
    } else {
      // Negative exponent.
      exp = dec_point - first_significant_digit;
    }
  }

  if (negative) {
    to->append(JSON_KEY_NUMBER_NEG);
    /*
      For negative numbers, we have to invert the exponents so that numbers
      with high exponents sort before numbers with low exponents.
    */
    exp = -exp;
  } else {
    to->append(JSON_KEY_NUMBER_POS);
  }

  /*
    Store the exponent part before the digits. Since the decimal exponent of a
    double can be in the range [-323, +308], we use two bytes for the
    exponent. (Decimals and bigints also fit in that range.)
  */
  uchar exp_buff[2];
  int2store(exp_buff, static_cast<int16>(exp));
  to->copy_int(sizeof(exp_buff), exp_buff, sizeof(exp_buff), false);

  /*
    Append all the significant digits of the number. Stop before the exponent
    part if there is one, otherwise go to the end of the string.
  */
  for (const char *ch = first_significant_digit; ch < end_of_digits; ++ch) {
    if (my_isdigit(&my_charset_numeric, *ch)) {
      /*
        If the number is negative, the digits must be inverted so that big
        negative numbers sort before small negative numbers.
      */
      if (negative)
        to->append('9' - *ch + '0');
      else
        to->append(*ch);
    }
  }

  /*
    Pad the number with zeros up to 30 bytes, so that the number of trailing
    zeros doesn't affect how the number is sorted. As above, we need to invert
    the digits for negative numbers.
  */
  to->pad_till(negative ? '9' : '0', MAX_NUMBER_SORT_PAD);
}

size_t Json_wrapper::make_sort_key(uchar *to, size_t to_length) const {
  Wrapper_sort_key key(to, to_length);

  const enum_json_type jtype = type();
  switch (jtype) {
    case enum_json_type::J_NULL:
      key.append(JSON_KEY_NULL);
      break;
    case enum_json_type::J_DECIMAL: {
      my_decimal dec;
      if (get_decimal_data(&dec)) break; /* purecov: inspected */
      StringBuffer<DECIMAL_MAX_STR_LENGTH + 1> str(&my_charset_numeric);
      if (my_decimal2string(E_DEC_FATAL_ERROR, &dec, &str))
        break; /* purecov: inspected */
      make_json_numeric_sort_key(str.ptr(), str.length(), dec.sign(), &key);
      break;
    }
    case enum_json_type::J_INT: {
      longlong i = get_int();
      char buff[MAX_BIGINT_WIDTH + 1];
      size_t len = longlong10_to_str(i, buff, -10) - buff;
      make_json_numeric_sort_key(buff, len, i < 0, &key);
      break;
    }
    case enum_json_type::J_UINT: {
      ulonglong ui = get_uint();
      char buff[MAX_BIGINT_WIDTH + 1];
      size_t len = longlong10_to_str(ui, buff, 10) - buff;
      make_json_numeric_sort_key(buff, len, false, &key);
      break;
    }
    case enum_json_type::J_DOUBLE: {
      double dbl = get_double();
      char buff[MY_GCVT_MAX_FIELD_WIDTH + 1];
      size_t len =
          my_gcvt(dbl, MY_GCVT_ARG_DOUBLE, sizeof(buff) - 1, buff, nullptr);
      make_json_numeric_sort_key(buff, len, (dbl < 0), &key);
      break;
    }
    case enum_json_type::J_STRING:
      key.append(JSON_KEY_STRING);
      key.append_str_and_len(get_data(), get_data_length());
      break;
    case enum_json_type::J_OBJECT:
    case enum_json_type::J_ARRAY:
      /*
        Internal ordering of objects and arrays only considers length
        for now.
      */
      {
        key.append(jtype == enum_json_type::J_OBJECT ? JSON_KEY_OBJECT
                                                     : JSON_KEY_ARRAY);
        uchar len[4];
        int4store(len, static_cast<uint32>(length()));
        key.copy_int(sizeof(len), len, sizeof(len), true);
        /*
          Raise a warning to give an indication that sorting of objects
          and arrays is not properly supported yet. The warning is
          raised for each object/array that is found during the sort,
          but Filesort_error_handler will make sure that only one
          warning is seen on the top level for every sort.
        */
        push_warning_printf(current_thd, Sql_condition::SL_WARNING,
                            ER_NOT_SUPPORTED_YET,
                            ER_THD(current_thd, ER_NOT_SUPPORTED_YET),
                            "sorting of non-scalar JSON values");
        break;
      }
    case enum_json_type::J_BOOLEAN:
      key.append(get_boolean() ? JSON_KEY_TRUE : JSON_KEY_FALSE);
      break;
    case enum_json_type::J_DATE:
    case enum_json_type::J_TIME:
    case enum_json_type::J_DATETIME:
    case enum_json_type::J_TIMESTAMP: {
      if (jtype == enum_json_type::J_DATE)
        key.append(JSON_KEY_DATE);
      else if (jtype == enum_json_type::J_TIME)
        key.append(JSON_KEY_TIME);
      else
        key.append(JSON_KEY_DATETIME);

      /*
        Temporal values are stored in the packed format in the binary
        JSON format. The packed values are 64-bit signed little-endian
        integers.
      */
      const size_t packed_length = Json_datetime::PACKED_SIZE;
      char tmp[packed_length];
      const char *packed = get_datetime_packed(tmp);
      key.copy_int(packed_length, pointer_cast<const uchar *>(packed),
                   packed_length, false);
      break;
    }
    case enum_json_type::J_OPAQUE:
      key.append(JSON_KEY_OPAQUE);
      key.append(field_type());
      key.append_str_and_len(get_data(), get_data_length());
      break;
    case enum_json_type::J_ERROR:
      break;
  }

  return key.pos();
}

#endif

ulonglong Json_wrapper::make_hash_key(ulonglong hash_val) const {
  Wrapper_hash_key hash_key(hash_val);
  switch (type()) {
    case enum_json_type::J_NULL:
      hash_key.add_character(JSON_KEY_NULL);
      break;
    case enum_json_type::J_DECIMAL: {
      my_decimal dec;
      if (get_decimal_data(&dec)) break; /* purecov: inspected */
      double dbl;
      decimal2double(&dec, &dbl);
      hash_key.add_double(dbl);
      break;
    }
    case enum_json_type::J_INT:
      hash_key.add_double(static_cast<double>(get_int()));
      break;
    case enum_json_type::J_UINT:
      hash_key.add_double(ulonglong2double(get_uint()));
      break;
    case enum_json_type::J_DOUBLE:
      hash_key.add_double(get_double());
      break;
    case enum_json_type::J_STRING:
    case enum_json_type::J_OPAQUE:
      hash_key.add_string(get_data(), get_data_length());
      break;
    case enum_json_type::J_OBJECT: {
      hash_key.add_character(JSON_KEY_OBJECT);
      for (const auto &it : Json_object_wrapper(*this)) {
        const MYSQL_LEX_CSTRING &key = it.first;
        hash_key.add_string(key.str, key.length);
        hash_key.add_integer(it.second.make_hash_key(hash_key.get_crc()));
      }
      break;
    }
    case enum_json_type::J_ARRAY: {
      hash_key.add_character(JSON_KEY_ARRAY);
      size_t elts = length();
      for (uint i = 0; i < elts; i++) {
        hash_key.add_integer((*this)[i].make_hash_key(hash_key.get_crc()));
      }
      break;
    }
    case enum_json_type::J_BOOLEAN:
      hash_key.add_character(get_boolean() ? JSON_KEY_TRUE : JSON_KEY_FALSE);
      break;
    case enum_json_type::J_DATE:
    case enum_json_type::J_TIME:
    case enum_json_type::J_DATETIME:
    case enum_json_type::J_TIMESTAMP: {
      const size_t packed_length = Json_datetime::PACKED_SIZE;
      char tmp[packed_length];
      const char *packed = get_datetime_packed(tmp);
      hash_key.add_string(packed, packed_length);
      break;
    }
    case enum_json_type::J_ERROR:
      assert(false); /* purecov: inspected */
      break;         /* purecov: inspected */
  }

  ulonglong result = hash_key.get_crc();
  return result;
}

#ifdef MYSQL_SERVER

bool Json_wrapper::get_free_space(size_t *space) const {
  if (m_is_dom) {
    *space = 0;
    return false;
  }

  return m_value.get_free_space(current_thd, space);
}

bool Json_wrapper::attempt_binary_update(const Field_json *field,
                                         const Json_seekable_path &path,
                                         Json_wrapper *new_value, bool replace,
                                         String *result,
                                         bool *partially_updated,
                                         bool *replaced_path) {
  using namespace json_binary;

  // Can only do partial update if the input value is binary.
  assert(!is_dom());

  /*
    If we are replacing the top-level document, there's no need for
    partial update. The full document is rewritten anyway.
  */
  if (path.leg_count() == 0) {
    *partially_updated = false;
    *replaced_path = false;
    return false;
  }

  // Find the parent of the value we want to modify.
  Json_wrapper_vector hits(key_memory_JSON);
  if (seek_no_dup_elimination(
          m_value, path.begin(),
          Json_seek_params(path.end() - 1, &hits, false, true)))
    return true; /* purecov: inspected */

  if (hits.empty()) {
    /*
      No parent array/object was found, so both JSON_SET and
      JSON_REPLACE will be no-ops. Return success.
    */
    *partially_updated = true;
    *replaced_path = false;
    return false;
  }

  assert(hits.size() == 1);
  assert(!hits[0].is_dom());

  auto &parent = hits[0].m_value;
  const Json_path_leg *last_leg = path.last_leg();
  size_t element_pos;
  switch (parent.type()) {
    case Value::OBJECT:
      if (last_leg->get_type() != jpl_member) {
        /*
          Nothing to do for JSON_REPLACE, because we cannot replace an
          array cell in an object. JSON_SET will auto-wrap the object,
          so fall back to full update in that case
        */
        *partially_updated = replace;
        *replaced_path = false;
        return false;
      }
      element_pos = parent.lookup_index(last_leg->get_member_name());
      /*
        If the member is not found, JSON_REPLACE is done (it's a no-op),
        whereas JSON_SET will need to add a new element to the object.
      */
      if (element_pos == parent.element_count()) {
        *partially_updated = replace;
        *replaced_path = false;
        return false;
      }
      break;
    case Value::ARRAY: {
      if (last_leg->get_type() != jpl_array_cell) {
        // Nothing to do. Cannot replace an object member in an array.
        *partially_updated = true;
        *replaced_path = false;
        return false;
      }
      Json_array_index idx =
          last_leg->first_array_index(parent.element_count());
      /*
        If the element is not found, JSON_REPLACE is done (it's a no-op),
        whereas JSON_SET will need to add a new element to the array
      */
      if (!idx.within_bounds()) {
        *partially_updated = replace;
        *replaced_path = false;
        return false;
      }
      element_pos = idx.position();
    } break;
    default:
      /*
        There's no element to replace inside a scalar, so we're done if
        we have replace semantics. JSON_SET may want to auto-wrap the
        scalar if it is accessed as an array, and in that case we need
        to fall back to full update.
      */
      *partially_updated = replace || (last_leg->get_type() != jpl_array_cell);
      *replaced_path = false;
      return false;
  }

  assert(element_pos < parent.element_count());

  // Find out how much space we need to store new_value.
  size_t needed;
  if (space_needed(new_value, parent.large_format(), &needed)) return true;

  // Do we have that space available?
  size_t data_offset = 0;
  if (needed > 0 && !parent.has_space(element_pos, needed, &data_offset)) {
    *partially_updated = false;
    *replaced_path = false;
    return false;
  }

  /*
    Get a pointer to the binary representation of the document. If the result
    buffer is not empty, it contains the binary representation of the document,
    including any other partial updates made to it previously in this
    operation. If it is empty, the document is unchanged and its binary
    representation can be retrieved from the Field.
  */
  const char *original;
  if (result->is_empty()) {
<<<<<<< HEAD
    if (m_value.raw_binary(result, &JsonDepthErrorHandler,
                           &JsonKeyTooBigErrorHandler,
                           &JsonValueTooBigErrorHandler))
=======
    if (m_value.raw_binary(JsonSerializationDefaultErrorHandler(current_thd),
                           result))
>>>>>>> 824e2b40
      return true; /* purecov: inspected */
    original = field->get_binary();
  } else {
    assert(is_binary_backed_by(result));
    original = result->ptr();
  }

  assert(result->length() >= data_offset + needed);

  char *destination = result->ptr();
  bool changed = false;
  if (parent.update_in_shadow(field, element_pos, new_value, data_offset,
                              needed, original, destination, &changed))
    return true; /* purecov: inspected */

  m_value = parse_binary(result->ptr(), result->length());
  *partially_updated = true;
  *replaced_path = changed;
  return false;
}

bool Json_wrapper::binary_remove(const Field_json *field,
                                 const Json_seekable_path &path, String *result,
                                 bool *found_path) {
  // Can only do partial update if the input value is binary.
  assert(!is_dom());

  // Empty paths are short-circuited higher up. (Should be a no-op.)
  assert(path.leg_count() > 0);

  *found_path = false;

  Json_wrapper_vector hits(key_memory_JSON);
  if (seek_no_dup_elimination(
          m_value, path.begin(),
          Json_seek_params(path.end() - 1, &hits, false, true)))
    return true; /* purecov: inspected */

  assert(hits.size() <= 1);

  if (hits.empty()) return false;

  auto &parent = hits[0].m_value;
  const Json_path_leg *last_leg = path.last_leg();
  size_t element_pos;
  switch (parent.type()) {
    case json_binary::Value::OBJECT:
      if (last_leg->get_type() != enum_json_path_leg_type::jpl_member)
        return false;  // no match, nothing to remove
      element_pos = parent.lookup_index(last_leg->get_member_name());
      break;
    case json_binary::Value::ARRAY: {
      if (last_leg->get_type() != enum_json_path_leg_type::jpl_array_cell)
        return false;  // no match, nothing to remove
      Json_array_index idx =
          last_leg->first_array_index(parent.element_count());
      if (!idx.within_bounds()) return false;  // no match, nothing to remove
      element_pos = idx.position();
      break;
    }
    default:
      // Can only remove elements from objects and arrays, so nothing to do.
      return false;
  }

  if (element_pos >= parent.element_count())
    return false;  // no match, nothing to remove

  /*
    Get a pointer to the binary representation of the document. If the result
    buffer is not empty, it contains the binary representation of the document,
    including any other partial updates made to it previously in this
    operation. If it is empty, the document is unchanged and its binary
    representation can be retrieved from the Field.
  */
  const char *original;
  if (result->is_empty()) {
<<<<<<< HEAD
    if (m_value.raw_binary(result, &JsonDepthErrorHandler,
                           &JsonKeyTooBigErrorHandler,
                           &JsonValueTooBigErrorHandler)) {
=======
    if (m_value.raw_binary(JsonSerializationDefaultErrorHandler(current_thd),
                           result)) {
>>>>>>> 824e2b40
      return true; /* purecov: inspected */
    }
    original = field->get_binary();
  } else {
    assert(is_binary_backed_by(result));
    original = result->ptr();
  }

  char *destination = result->ptr();

  if (parent.remove_in_shadow(field, element_pos, original, destination))
    return true; /* purecov: inspected */

  m_value = json_binary::parse_binary(result->ptr(), result->length());
  *found_path = true;
  return false;
}

void Json_wrapper::sort(const CHARSET_INFO *cs) {
  assert(type() == enum_json_type::J_ARRAY && is_dom());
  down_cast<Json_array *>(m_dom.m_value)->sort(cs);
}

void Json_wrapper::remove_duplicates(const CHARSET_INFO *cs) {
  assert(type() == enum_json_type::J_ARRAY && is_dom());
  down_cast<Json_array *>(m_dom.m_value)->remove_duplicates(cs);
}
#endif  // ifdef MYSQL_SERVER<|MERGE_RESOLUTION|>--- conflicted
+++ resolved
@@ -52,10 +52,6 @@
 #include "base64.h"
 #include "decimal.h"
 #include "dig_vec.h"
-<<<<<<< HEAD
-#include "json_binary.h"
-=======
->>>>>>> 824e2b40
 #include "m_string.h"
 #include "my_byteorder.h"
 #include "my_checksum.h"
@@ -67,20 +63,8 @@
 #include "my_time.h"
 #include "mysql/service_mysql_alloc.h"
 #include "mysql/strings/dtoa.h"
-<<<<<<< HEAD
-#include "mysql/strings/int2str.h"
-#include "mysql/strings/m_ctype.h"
-#include "mysql/strings/my_strtoll10.h"
-#include "mysql_com.h"
-#include "mysqld_error.h"  // ER_*
-#include "sql/malloc_allocator.h"
-#ifdef MYSQL_SERVER
-#include "sql/check_stack.h"
-#endif
-=======
 #include "mysql/strings/m_ctype.h"
 #include "mysqld_error.h"  // ER_*
->>>>>>> 824e2b40
 #include "sql-common/json_binary.h"
 #include "sql-common/json_error_handler.h"
 #include "sql-common/json_path.h"
@@ -104,14 +88,7 @@
 #include "sql/sql_sort.h"
 #include "sql/sql_time.h"
 #include "sql/system_variables.h"
-<<<<<<< HEAD
-#include "sql/table.h"
-#include "sql_string.h"
-#include "string_with_len.h"
-#include "template_utils.h"  // down_cast, pointer_cast
-=======
 #endif  // MYSQL_SERVER
->>>>>>> 824e2b40
 
 #ifndef MYSQL_SERVER
 #include "mysql/components/services/bits/psi_bits.h"
@@ -1433,38 +1410,19 @@
   return Json_dom::parse(m_value);
 }
 
-<<<<<<< HEAD
-bool Json_wrapper::to_binary(
-    String *str, const JsonErrorHandler &json_depth_handler,
-    const JsonErrorHandler &json_key_handler,
-    const JsonErrorHandler &json_value_handler,
-    const JsonErrorHandler &invalid_json_handler) const {
-  if (empty()) {
-    /* purecov: begin inspected */
-    invalid_json_handler();
-=======
 bool Json_wrapper::to_binary(const JsonSerializationErrorHandler &error_handler,
                              String *str) const {
   if (empty()) {
     /* purecov: begin inspected */
     error_handler.InvalidJson();
->>>>>>> 824e2b40
     return true;
     /* purecov: end */
   }
 
   if (m_is_dom)
-<<<<<<< HEAD
-    return json_binary::serialize(m_dom.m_value, str, json_depth_handler,
-                                  json_key_handler, json_value_handler);
-
-  return m_value.raw_binary(str, json_depth_handler, json_key_handler,
-                            json_value_handler);
-=======
     return json_binary::serialize(m_dom.m_value, error_handler, str);
 
   return m_value.raw_binary(error_handler, str);
->>>>>>> 824e2b40
 }
 
 /**
@@ -3623,14 +3581,8 @@
   */
   const char *original;
   if (result->is_empty()) {
-<<<<<<< HEAD
-    if (m_value.raw_binary(result, &JsonDepthErrorHandler,
-                           &JsonKeyTooBigErrorHandler,
-                           &JsonValueTooBigErrorHandler))
-=======
     if (m_value.raw_binary(JsonSerializationDefaultErrorHandler(current_thd),
                            result))
->>>>>>> 824e2b40
       return true; /* purecov: inspected */
     original = field->get_binary();
   } else {
@@ -3708,14 +3660,8 @@
   */
   const char *original;
   if (result->is_empty()) {
-<<<<<<< HEAD
-    if (m_value.raw_binary(result, &JsonDepthErrorHandler,
-                           &JsonKeyTooBigErrorHandler,
-                           &JsonValueTooBigErrorHandler)) {
-=======
     if (m_value.raw_binary(JsonSerializationDefaultErrorHandler(current_thd),
                            result)) {
->>>>>>> 824e2b40
       return true; /* purecov: inspected */
     }
     original = field->get_binary();
