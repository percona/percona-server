--- conflicted
+++ resolved
@@ -25,11 +25,7 @@
 
 #include <assert.h>
 #include <algorithm>
-<<<<<<< HEAD
-#include <limits>
-=======
 #include <limits>  // std::numeric_limits
->>>>>>> c70126c9
 
 #include "my_macros.h"
 #include "my_pointer_arithmetic.h"
