# Copyright (c) 2006, 2018, Oracle and/or its affiliates. All rights reserved.
# 
# This program is free software; you can redistribute it and/or modify
# it under the terms of the GNU General Public License as published by
# the Free Software Foundation; version 2 of the License.
# 
# This program is distributed in the hope that it will be useful,
# but WITHOUT ANY WARRANTY; without even the implied warranty of
# MERCHANTABILITY or FITNESS FOR A PARTICULAR PURPOSE.  See the
# GNU General Public License for more details.
# 
# You should have received a copy of the GNU General Public License
# along with this program; if not, write to the Free Software
# Foundation, Inc., 51 Franklin St, Fifth Floor, Boston, MA  02110-1301 USA


INCLUDE_DIRECTORIES(
  ${CMAKE_SOURCE_DIR}/include 
  ${CMAKE_SOURCE_DIR}/sql/conn_handler
  ${CMAKE_SOURCE_DIR}/libbinlogevents/include
  ${CMAKE_SOURCE_DIR}/sql 
  ${CMAKE_SOURCE_DIR}/sql/auth
  ${CMAKE_SOURCE_DIR}/regex 
  ${ZLIB_INCLUDE_DIR}
  ${SSL_INCLUDE_DIRS}
  ${CMAKE_BINARY_DIR}/sql
  ${LZ4_INCLUDE_DIR}
)
INCLUDE_DIRECTORIES(SYSTEM
  ${BOOST_PATCHES_DIR}
  ${BOOST_INCLUDE_DIR}
)

SET(CONF_SOURCES
  ${CMAKE_CURRENT_BINARY_DIR}/sql_builtin.cc 
)
SET(GEN_SOURCES
  ${CMAKE_CURRENT_BINARY_DIR}/sql_yacc.h 
  ${CMAKE_CURRENT_BINARY_DIR}/sql_yacc.cc
  ${CMAKE_CURRENT_BINARY_DIR}/sql_hints.yy.h 
  ${CMAKE_CURRENT_BINARY_DIR}/sql_hints.yy.cc
  ${CMAKE_CURRENT_BINARY_DIR}/lex_hash.h 
)
SET(GEN_DIGEST_SOURCES
  ${CMAKE_CURRENT_BINARY_DIR}/lex_token.h 
)

SET_SOURCE_FILES_PROPERTIES(${GEN_SOURCES}
                            ${GEN_DIGEST_SOURCES}
                            ${CONF_SOURCES}
                            PROPERTIES GENERATED 1)

# Gen_lex_token
# Make sure sql_yacc.h is generated before compiling gen_lex_token
ADD_EXECUTABLE(gen_lex_token gen_lex_token.cc)
ADD_DEPENDENCIES(gen_lex_token GenServerSource)

ADD_CUSTOM_COMMAND(
  OUTPUT ${CMAKE_CURRENT_BINARY_DIR}/lex_token.h
  COMMAND gen_lex_token > lex_token.h
  DEPENDS gen_lex_token
)

ADD_DEFINITIONS(-DMYSQL_SERVER -DHAVE_REPLICATION -DHAVE_POOL_OF_THREADS)
IF(SSL_DEFINES)
 ADD_DEFINITIONS(${SSL_DEFINES})
ENDIF()

SET(SQL_SHARED_SOURCES
  abstract_query_plan.cc
  auth/sql_authentication.cc
  auth/sql_auth_cache.cc
  auth/sql_authorization.cc
  auth/sql_user_table.cc
  auth/sql_user.cc
  auth/password.c
  auth/password_policy_service.cc
  auth/sql_security_ctx.cc
  auth/service_security_context.cc
  keyring_service.cc
  ssl_wrapper_service.cc
  bootstrap.cc
  conn_handler/connection_handler_manager.cc 
  datadict.cc
  debug_sync.cc
  derror.cc
  discover.cc
  field.cc
  field_conv.cc 
  filesort.cc
  filesort_utils.cc
  aggregate_check.cc
  geometry_rtree.cc
  gstream.cc
  handler.cc
  hostname.cc
  init.cc
  item.cc
  item_buff.cc
  item_cmpfunc.cc 
  item_create.cc
  item_func.cc
  item_geofunc.cc
  item_geofunc_buffer.cc
  item_geofunc_internal.cc
  item_geofunc_relchecks.cc
  item_geofunc_relchecks_bgwrap.cc
  item_geofunc_setops.cc
  item_json_func.cc
  item_keyring_func.cc
  item_row.cc 
  item_strfunc.cc
  item_subselect.cc
  item_sum.cc
  item_timefunc.cc 
  item_xmlfunc.cc 
  item_inetfunc.cc
  json_dom.cc
  json_binary.cc
  json_path.cc
  key.cc
  keycaches.cc
  lock.cc
  locking_service.cc
  log.cc
  event_crypt.cc
  mdl.cc
  migrate_keyring.cc
  my_decimal.cc
  net_serv.cc
  opt_costconstantcache.cc
  opt_costconstants.cc
  opt_costmodel.cc
  opt_explain.cc
  opt_explain_traditional.cc
  opt_explain_json.cc
  opt_hints.cc
  opt_range.cc
  opt_statistics.cc
  opt_sum.cc 
  opt_trace.cc
  opt_trace2server.cc
  parse_file.cc
  parse_tree_helpers.cc
  parse_tree_hints.cc
  parse_tree_items.cc
  parse_tree_node_base.cc
  parse_tree_nodes.cc
  select_lex_visitor.cc
  parser_service.cc
  partition_info.cc
  partitioning/partition_handler.cc
  procedure.cc 
  protocol_classic.cc
  records.cc
  rpl_group_replication.cc
  rpl_handler.cc
  rpl_transaction_ctx.cc
  rpl_transaction_write_set_ctx.cc
  rpl_trx_tracking.cc
  rpl_write_set_handler.cc
  rules_table_service.cc
  session_tracker.cc
  set_var.cc 
  sp.cc
  sp_cache.cc
  sp_head.cc
  sp_instr.cc
  sp_pcontext.cc 
  sp_rcontext.cc
  spatial.cc
  string_service.cc
  sql_admin.cc
  sql_alloc_error_handler.cc
  sql_alter.cc
  sql_alter_instance.cc
  sql_analyse.cc
  sql_base.cc 
  sql_bootstrap.cc
  sql_initialize.cc
  sql_cache.cc
  sql_class.cc
  sql_connect.cc
  sql_crypt.cc
  sql_cursor.cc
  sql_data_change.cc
  sql_db.cc
  sql_delete.cc
  sql_derived.cc
  sql_digest.cc
  sql_do.cc 
  sql_error.cc
  sql_exception_handler.cc
  sql_executor.cc
  sql_get_diagnostics.cc
  sql_handler.cc
  sql_help.cc
  sql_insert.cc
  sql_join_buffer.cc
  sql_lex.cc 
  sql_lex_hash.cc
  sql_lex_hints.cc
  sql_list.cc
  sql_load.cc
  sql_locale.cc
  sql_manager.cc
  sql_optimizer.cc
  sql_parse.cc
  sql_partition.cc
  sql_partition_admin.cc
  sql_planner.cc
  sql_plugin.cc
  sql_prepare.cc
  sql_profile.cc
  sql_query_rewrite.cc
  sql_reload.cc
  sql_rename.cc
  sql_resolver.cc
  sql_rewrite.cc
  sql_select.cc
  sql_servers.cc
  sql_show.cc
  sql_show_status.cc
  sql_signal.cc
  sql_state.c
  sql_table.cc
  sql_tablespace.cc
  sql_test.cc
  sql_thd_internal_api.cc
  sql_time.cc
  sql_timer.cc
  sql_tmp_table.cc
  sql_trigger.cc
  sql_truncate.cc
  sql_udf.cc
  sql_union.cc
  sql_update.cc
  sql_view.cc
  sql_zip_dict.cc
  strfunc.cc
  sys_vars.cc
  sys_vars_resource_mgr.cc
  table.cc
  table_cache.cc
  table_trigger_dispatcher.cc
  tc_log.cc
  thr_malloc.cc 
  threadpool_common.cc
  transaction.cc
  transaction_info.cc
  trigger.cc
  trigger_creation_ctx.cc
  trigger_loader.cc
  trigger_chain.cc
  tztime.cc
  uniques.cc
  unireg.cc
<<<<<<< HEAD
  xa.cc
  binlog_crypt_data.cc
=======
  userstat.cc
  threadpool_common.cc
>>>>>>> 0f1a7bec
)

IF(WIN32)
  SET(SQL_SHARED_SOURCES ${SQL_SHARED_SOURCES} threadpool_win.cc)
ELSE()
 SET(SQL_SHARED_SOURCES ${SQL_SHARED_SOURCES} threadpool_unix.cc)
ENDIF()

SET(SQL_EXPORTED_SOURCES ${SQL_SHARED_SOURCES} PARENT_SCOPE)

SET(SQL_SOURCE
  ${GEN_SOURCES}
  ${GEN_DIGEST_SOURCES}
  ${CONF_SOURCES}
  ${SQL_SHARED_SOURCES}
  ../extra/lz4/xxhash.c
  ../libmysql/errmsg.c
  ../sql-common/client.c
  ../sql-common/client_plugin.c
  ../sql-common/get_password.c
  ../sql-common/my_path_permissions.cc
  ../sql-common/my_time.c
  ../sql-common/my_user.c 
  ../sql-common/pack.c
  ../sql-common/client_authentication.cc
  ../sql-common/sql_string.cc 
  command_service.cc
  conn_handler/channel_info.cc
  conn_handler/connection_handler_per_thread.cc
  conn_handler/connection_handler_one_thread.cc
  conn_handler/socket_connection.cc
  des_key_file.cc
  event_data_objects.cc
  event_db_repository.cc 
  event_parse_data.cc
  event_queue.cc
  event_scheduler.cc
  events.cc
  mf_iocache.cc
  mf_iocache_encr.cc
  mysqld.cc
  mysqld_thd_manager.cc
  protocol_callback.cc
  signal_handler.cc
  sql_audit.cc
  sql_client.cc
  srv_session.cc
  srv_session_info_service.cc
  srv_session_service.cc
  auth/sha2_password_common.cc
  )

IF(NOT WIN32)
  LIST(APPEND SQL_SOURCE mysqld_daemon.cc)
ENDIF()

IF(WIN32)
  LIST(APPEND SQL_SOURCE
              named_pipe.cc
              conn_handler/named_pipe_connection.cc
              conn_handler/shared_memory_connection.cc
      )
ENDIF()

INCLUDE(${MYSQL_CMAKE_SCRIPT_DIR}/compile_flags.cmake)

ADD_COMPILE_FLAGS(
  ../extra/lz4/xxhash.c
  COMPILE_FLAGS -DXXH_NAMESPACE=MY_
)

# Fixes "C1128: number of sections exceeded object file format limit" in MSVC
IF(WIN32 AND CMAKE_SIZEOF_VOID_P MATCHES 8)
  ADD_COMPILE_FLAGS(item_geofunc_setops.cc COMPILE_FLAGS "/bigobj")
ENDIF()

# Boost source has unused local typedefs.
MY_CHECK_CXX_COMPILER_FLAG("-Wno-unused-local-typedefs" HAVE_NO_UNUSED_TYPEDEFS)
IF(HAVE_NO_UNUSED_TYPEDEFS)
  ADD_COMPILE_FLAGS(
    debug_sync.cc
    handler.cc
    geometry_rtree.cc
    item_geofunc.cc
    item_geofunc_buffer.cc
    item_geofunc_internal.cc
    item_geofunc_relchecks.cc
    item_geofunc_relchecks_bgwrap.cc
    item_geofunc_setops.cc
    item_json_func.cc
    spatial.cc
    COMPILE_FLAGS "-Wno-unused-local-typedefs"
  )
ENDIF()

# Segfault in boost::geometry code at high optimization levels
IF(CMAKE_CXX_COMPILER_ID MATCHES "SunPro")
  STRING(TOUPPER "${CMAKE_BUILD_TYPE}" CMAKEBT)
  IF(CMAKEBT MATCHES "^REL")
    ADD_COMPILE_FLAGS(item_geofunc_buffer.cc COMPILE_FLAGS "-xO2")
  ENDIF()
ENDIF()

# Boost source has misleading indentation
MY_CHECK_CXX_COMPILER_FLAG("-Wmisleading-indentation"
                           HAVE_MISLEADING_INDENTATION)
IF(HAVE_MISLEADING_INDENTATION)
  ADD_COMPILE_FLAGS(
    geometry_rtree.cc
    item_geofunc.cc
    item_geofunc_buffer.cc
    item_geofunc_internal.cc
    item_geofunc_relchecks.cc
    item_geofunc_relchecks_bgwrap.cc
    item_geofunc_setops.cc    
    COMPILE_FLAGS "-Wno-misleading-indentation")
ENDIF()

MY_CHECK_CXX_COMPILER_FLAG("-fno-builtin-memcmp" HAVE_NO_BUILTIN_MEMCMP)
# See comments in filesort_compare-t.cc about __builtin_memcmp
IF(HAVE_NO_BUILTIN_MEMCMP)
  ADD_COMPILE_FLAGS(
    filesort_utils.cc
    COMPILE_FLAGS "-fno-builtin-memcmp"
  )
ENDIF()

IF (WIN32 AND OPENSSL_APPLINK_C)
  ADD_COMPILE_FLAGS(
    ../sql-common/client_authentication.cc
    COMPILE_FLAGS "-DHAVE_OPENSSL_APPLINK_C"
  )
ENDIF()

ADD_CONVENIENCE_LIBRARY(sql ${SQL_SOURCE})
ADD_DEPENDENCIES(sql GenServerSource)
ADD_DEPENDENCIES(sql GenDigestServerSource)
ADD_DEPENDENCIES(sql GenBootstrapPriv)
ADD_DEPENDENCIES(sql GenSysSchema)
DTRACE_INSTRUMENT(sql)
TARGET_LINK_LIBRARIES(sql ${MYSQLD_STATIC_PLUGIN_LIBS} 
  mysys mysys_ssl dbug strings vio regex binlogevents_static
  ${LIBWRAP} ${LIBCRYPT} ${LIBDL}
  ${SSL_LIBRARIES})

#
# On Windows platform we compile in the clinet-side Windows Native Authentication
# plugin which is used by the client connection code included in the server.
#
IF(WIN32)
  ADD_DEFINITIONS(-DAUTHENTICATION_WIN)
  TARGET_LINK_LIBRARIES(sql auth_win_client)
ENDIF()

SET (BINLOG_SOURCE rpl_gtid_misc.cc
                   rpl_gtid_sid_map.cc rpl_gtid_set.cc rpl_gtid_specification.cc
                   rpl_gtid_state.cc rpl_gtid_owned.cc rpl_gtid_execution.cc
                   rpl_gtid_mutex_cond_array.cc rpl_gtid_persist.cc
                   log_event.cc log_event_old.cc binlog.cc sql_binlog.cc
                   rpl_filter.cc rpl_record.cc rpl_record_old.cc rpl_trx_tracking.cc
                   rpl_utility.cc rpl_injector.cc rpl_table_access.cc event_crypt.cc
                   binlog_crypt_data.cc)
ADD_CONVENIENCE_LIBRARY(binlog ${BINLOG_SOURCE})
TARGET_LINK_LIBRARIES(binlog binlogevents_static)

SET (RPL_SOURCE rpl_handler.cc rpl_tblmap.cc rpl_context.cc)
ADD_DEPENDENCIES(binlog GenError)
ADD_CONVENIENCE_LIBRARY(rpl ${RPL_SOURCE})
SET (MASTER_SOURCE rpl_master.cc rpl_binlog_sender.cc)
ADD_DEPENDENCIES(rpl GenError)
ADD_CONVENIENCE_LIBRARY(master ${MASTER_SOURCE})
ADD_DEPENDENCIES(master GenError)
SET (SLAVE_SOURCE rpl_slave.cc rpl_reporting.cc rpl_mi.cc rpl_rli.cc
		  rpl_info_handler.cc rpl_info_file.cc
                  rpl_info_table.cc rpl_info_values.cc rpl_info.cc
                  rpl_info_factory.cc rpl_info_table_access.cc dynamic_ids.cc
                  rpl_rli_pdb.cc rpl_info_dummy.cc rpl_mts_submode.cc
                  rpl_slave_commit_order_manager.cc rpl_msr.cc
                  rpl_trx_boundary_parser.cc rpl_channel_service_interface.cc)
ADD_CONVENIENCE_LIBRARY(slave ${SLAVE_SOURCE})
ADD_DEPENDENCIES(slave GenError)

######################### GUnit Lib #################################

SET(SQL_GUNIT_LIB_SOURCE 
  filesort_utils.cc 
  mdl.cc 
  sql_list.cc 
  ../sql-common/sql_string.cc
  thr_malloc.cc
  )

IF(WIN32)
  LIST(APPEND SQL_GUNIT_LIB_SOURCE named_pipe.cc)
ENDIF()

ADD_CONVENIENCE_LIBRARY(sqlgunitlib ${SQL_GUNIT_LIB_SOURCE})
ADD_DEPENDENCIES(sqlgunitlib GenError)

######################### GUnit Lib #################################


IF(WIN32)
  SET(MYSQLD_SOURCE main.cc nt_servc.cc nt_servc.h message.rc)
ELSE()
  SET(MYSQLD_SOURCE main.cc ${DTRACE_PROBES_ALL})
ENDIF()

# partition_base.cc contains c++11 code, which can be compiled on all
# platforms supported for TokuDB and MyRocks
IF (HAVE_STDCXX11)
  LIST(APPEND MYSQLD_SOURCE partitioning/partition_base.cc)
  ADD_COMPILE_FLAGS(partitioning/partition_base.cc
    COMPILE_FLAGS -std=gnu++11 -Wno-deprecated-declarations)
ELSE ()
  MESSAGE(WARNING
    "-std=gnu++11 support is required to build TokuDB/RocksDB native partitioning")
ENDIF ()

MYSQL_ADD_EXECUTABLE(mysqld
  ${MYSQLD_SOURCE} DESTINATION ${INSTALL_SBINDIR} COMPONENT Server)

OPTION(DEBUG_EXTNAME "Build server as mysqld-debug (debug builds only)" OFF)
MARK_AS_ADVANCED(DEBUG_EXTNAME)

IF(DEBUG_EXTNAME)
  SET_TARGET_PROPERTIES(mysqld PROPERTIES DEBUG_OUTPUT_NAME "mysqld-debug")
ENDIF()

IF(APPLE) 
  # Add CoreServices framework since some dloadable plugins may need it 
  FIND_LIBRARY(CORESERVICES NAMES CoreServices) 
  IF(CORESERVICES) 
    TARGET_LINK_LIBRARIES(mysqld ${CORESERVICES}) 
  ENDIF() 
ENDIF() 

IF(NOT WITHOUT_DYNAMIC_PLUGINS)
  SET_TARGET_PROPERTIES(mysqld PROPERTIES ENABLE_EXPORTS TRUE)
  GET_TARGET_PROPERTY(mysqld_link_flags mysqld LINK_FLAGS)
  IF(NOT mysqld_link_flags)
    SET(mysqld_link_flags)
  ENDIF()
  IF (MINGW)
    SET_TARGET_PROPERTIES(mysqld PROPERTIES LINK_FLAGS "${mysqld_link_flags} -Wl,--export-all-symbols")
  ENDIF()
  IF(MSVC)
    # Set module definition file.
    # Also use non-incremental linker, incremental appears to crash from
    # time to time,if used with /DEF option
    SET_TARGET_PROPERTIES(mysqld PROPERTIES LINK_FLAGS
      "${mysqld_link_flags} /DEF:${CMAKE_CURRENT_BINARY_DIR}/mysqld.def /INCREMENTAL:NO")

    SET(_PLATFORM x86)
    IF(CMAKE_SIZEOF_VOID_P EQUAL 8)
      SET(_PLATFORM  x64)
    ENDIF()
    ADD_CUSTOM_COMMAND(TARGET mysqld PRE_LINK
      COMMAND echo ${_PLATFORM} && cscript ARGS //nologo ${PROJECT_SOURCE_DIR}/win/create_def_file.js
      ${_PLATFORM}
      "$<TARGET_FILE:binlog>"
      "$<TARGET_FILE:binlogevents_static>"
      "$<TARGET_FILE:dbug>"
      "$<TARGET_FILE:mysys>"
      "$<TARGET_FILE:mysys_ssl>"
      "$<TARGET_FILE:regex>"
      "$<TARGET_FILE:slave>"
      "$<TARGET_FILE:sql>"
      "$<TARGET_FILE:strings>"
      "$<TARGET_FILE:vio>"
      > mysqld.def
      WORKING_DIRECTORY ${CMAKE_CURRENT_BINARY_DIR})
    ADD_DEPENDENCIES(sql GenError)
  ENDIF()
ENDIF()

SET_TARGET_PROPERTIES(mysqld PROPERTIES ENABLE_EXPORTS TRUE) 
TARGET_LINK_LIBRARIES(mysqld sql binlog rpl master slave sql mysys mysys_ssl binlogevents_static)

# Provide plugins with minimal set of libraries
SET(INTERFACE_LIBS ${LIBRT})
IF(INTERFACE_LIBS)
 SET_TARGET_PROPERTIES(mysqld PROPERTIES LINK_INTERFACE_LIBRARIES 
  "${INTERFACE_LIBS}")
ENDIF()

# On Solaris, some extra effort is required in order to get dtrace probes
# from static libraries
DTRACE_INSTRUMENT_STATIC_LIBS(mysqld 
 "sql;mysys;mysys_ssl;${MYSQLD_STATIC_PLUGIN_LIBS}")
 

SET(WITH_MYSQLD_LDFLAGS "" CACHE STRING "Additional linker flags for mysqld")
MARK_AS_ADVANCED(WITH_MYSQLD_LDFLAGS)
IF(WITH_MYSQLD_LDFLAGS)
  GET_TARGET_PROPERTY(mysqld LINK_FLAGS MYSQLD_LINK_FLAGS)
  IF(NOT MYSQLD_LINK_FLAGS)
    SET(MYSQLD_LINK_FLAGS) 
  ENDIF() 
  SET_TARGET_PROPERTIES(mysqld PROPERTIES LINK_FLAGS 
     "${MYSQLD_LINK_FLAGS} ${WITH_MYSQLD_LDFLAGS}")
ENDIF()

# Help INSTALL_DEBUG_TARGET to locate it
SET_TARGET_PROPERTIES(mysqld PROPERTIES
    RUNTIME_OUTPUT_DIRECTORY ${CMAKE_CURRENT_BINARY_DIR})

# See DEBUG_EXTNAME above: mysqld may already have name mysqld-debug,
# and the rename is a no-op. If it is called 'mysqld' we rename it.
INSTALL_DEBUG_TARGET(mysqld
  DESTINATION ${INSTALL_SBINDIR}
  RENAME mysqld-debug${CMAKE_EXECUTABLE_SUFFIX}
)

# Handle out-of-source build from source package with possibly broken 
# bison. Copy bison output to from source to build directory, if not already 
# there
INCLUDE(${CMAKE_SOURCE_DIR}/cmake/bison.cmake)
COPY_BISON_OUTPUT(
  ${CMAKE_CURRENT_SOURCE_DIR}/sql_yacc.cc
  ${CMAKE_CURRENT_SOURCE_DIR}/sql_yacc.h
  ${CMAKE_CURRENT_BINARY_DIR}/sql_yacc.cc
  ${CMAKE_CURRENT_BINARY_DIR}/sql_yacc.h
)

COPY_BISON_OUTPUT(
  ${CMAKE_CURRENT_SOURCE_DIR}/sql_hints.yy.cc
  ${CMAKE_CURRENT_SOURCE_DIR}/sql_hints.yy.h
  ${CMAKE_CURRENT_BINARY_DIR}/sql_hints.yy.cc
  ${CMAKE_CURRENT_BINARY_DIR}/sql_hints.yy.h
)

RUN_BISON(
  ${CMAKE_CURRENT_SOURCE_DIR}/sql_yacc.yy 
  ${CMAKE_CURRENT_BINARY_DIR}/sql_yacc.cc
  ${CMAKE_CURRENT_BINARY_DIR}/sql_yacc.h
  MYSQL
)

RUN_BISON(
  ${CMAKE_CURRENT_SOURCE_DIR}/sql_hints.yy 
  ${CMAKE_CURRENT_BINARY_DIR}/sql_hints.yy.cc
  ${CMAKE_CURRENT_BINARY_DIR}/sql_hints.yy.h
  HINT_PARSER_
)

SET_SOURCE_FILES_PROPERTIES(
  ${CMAKE_CURRENT_BINARY_DIR}/sql_yacc.cc
  ${CMAKE_CURRENT_SOURCE_DIR}/sql_digest.cc
  PROPERTIES OBJECT_DEPENDS ${GEN_DIGEST_SOURCES}
)

# Gen_lex_hash
ADD_EXECUTABLE(gen_lex_hash gen_lex_hash.cc)

ADD_CUSTOM_COMMAND(
  OUTPUT ${CMAKE_CURRENT_BINARY_DIR}/lex_hash.h
  COMMAND gen_lex_hash > lex_hash.h
  DEPENDS gen_lex_hash
)

MYSQL_ADD_EXECUTABLE(mysql_tzinfo_to_sql tztime.cc)
SET_TARGET_PROPERTIES(mysql_tzinfo_to_sql PROPERTIES COMPILE_FLAGS "-DTZINFO2SQL")
TARGET_LINK_LIBRARIES(mysql_tzinfo_to_sql mysys mysys_ssl)

ADD_CUSTOM_TARGET( 
        GenServerSource
        DEPENDS ${GEN_SOURCES}
)

ADD_CUSTOM_TARGET( 
        GenDigestServerSource
        DEPENDS ${GEN_DIGEST_SOURCES}
)


IF(WIN32 OR HAVE_DLOPEN AND NOT DISABLE_SHARED)
  ADD_LIBRARY(udf_example MODULE udf_example.cc)
  SET_TARGET_PROPERTIES(udf_example PROPERTIES PREFIX "")
  # udf_example depends on strings 
  IF(WIN32)
    IF(MSVC)
     SET_TARGET_PROPERTIES(udf_example
       PROPERTIES LINK_FLAGS "/DEF:${CMAKE_CURRENT_SOURCE_DIR}/udf_example.def")
    ENDIF()
    TARGET_LINK_LIBRARIES(udf_example strings)
  ELSE()
    # udf_example is using safemutex exported by mysqld
    TARGET_LINK_LIBRARIES(udf_example mysqld)
    SET_TARGET_PROPERTIES(udf_example
      PROPERTIES LINK_FLAGS "${CMAKE_SHARED_LIBRARY_C_FLAGS}")
  ENDIF()
ENDIF()

MYSQL_ADD_PLUGIN(locking_service locking_service_udf.cc
                 MODULE_ONLY MODULE_OUTPUT_NAME "locking_service")
IF(NOT DISABLE_SHARED)
  IF(WIN32)
    SET_TARGET_PROPERTIES(locking_service
      PROPERTIES LINK_FLAGS
      "/DEF:${CMAKE_CURRENT_SOURCE_DIR}/locking_service.def")
  ELSE()
    SET_TARGET_PROPERTIES(locking_service
      PROPERTIES LINK_FLAGS "${CMAKE_SHARED_LIBRARY_C_FLAGS}")
  ENDIF()
ENDIF()

FOREACH(tool glibtoolize libtoolize aclocal autoconf autoheader automake gtar 
 tar git)
 STRING(TOUPPER ${tool}  TOOL)
 FIND_PROGRAM(${TOOL}_EXECUTABLE ${tool} DOC "path to the executable")
 MARK_AS_ADVANCED(${TOOL}_EXECUTABLE)
ENDFOREACH()

CONFIGURE_FILE(
  ${CMAKE_SOURCE_DIR}/cmake/make_dist.cmake.in
  ${CMAKE_BINARY_DIR}/make_dist.cmake @ONLY)

ADD_CUSTOM_TARGET(dist 
  COMMAND ${CMAKE_COMMAND} -P ${CMAKE_BINARY_DIR}/make_dist.cmake
  DEPENDS ${CMAKE_BINARY_DIR}/sql/sql_yacc.cc ${CMAKE_BINARY_DIR}/sql/sql_yacc.h ${CMAKE_BINARY_DIR}/sql/sql_hints.yy.cc ${CMAKE_BINARY_DIR}/sql/sql_hints.yy.h
  WORKING_DIRECTORY ${CMAKE_BINARY_DIR}
)

ADD_CUSTOM_TARGET(distclean
  COMMAND ${CMAKE_COMMAND} -E echo  WARNING: distclean target is not functional
  COMMAND ${CMAKE_COMMAND} -E echo  Use 'git clean -fdx' instead
  VERBATIM
  )

ADD_CUSTOM_TARGET(show-dist-name
  COMMAND ${CMAKE_COMMAND} -E echo "${CPACK_PACKAGE_FILE_NAME}"
)<|MERGE_RESOLUTION|>--- conflicted
+++ resolved
@@ -255,13 +255,9 @@
   tztime.cc
   uniques.cc
   unireg.cc
-<<<<<<< HEAD
   xa.cc
   binlog_crypt_data.cc
-=======
   userstat.cc
-  threadpool_common.cc
->>>>>>> 0f1a7bec
 )
 
 IF(WIN32)
