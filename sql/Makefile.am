# Copyright (c) 2000, 2010, Oracle and/or its affiliates. All rights reserved.
# 
# This program is free software; you can redistribute it and/or modify
# it under the terms of the GNU General Public License as published by
# the Free Software Foundation; version 2 of the License.
# 
# This program is distributed in the hope that it will be useful,
# but WITHOUT ANY WARRANTY; without even the implied warranty of
# MERCHANTABILITY or FITNESS FOR A PARTICULAR PURPOSE.  See the
# GNU General Public License for more details.
# 
# You should have received a copy of the GNU General Public License
# along with this program; if not, write to the Free Software Foundation,
# 51 Franklin Street, Suite 500, Boston, MA 02110-1335 USA

#called from the top level Makefile

MYSQLDATAdir =		$(localstatedir)
MYSQLSHAREdir =		$(pkgdatadir)
MYSQLBASEdir=		$(prefix)
MYSQLLIBdir=            $(pkglibdir)
pkgplugindir =		$(pkglibdir)/plugin
INCLUDES =		@ZLIB_INCLUDES@ \
			-I$(top_builddir)/include -I$(top_srcdir)/include \
			-I$(top_srcdir)/regex -I$(srcdir) $(openssl_includes)
WRAPLIBS=		@WRAPLIBS@
SUBDIRS =		share
libexec_PROGRAMS =	mysqld
EXTRA_PROGRAMS =	gen_lex_hash
bin_PROGRAMS =		mysql_tzinfo_to_sql
DTRACEFILES =           filesort.o \
			.libs/libndb_la-ha_ndbcluster.o \
                        handler.o \
                        mysqld.o \
                        net_serv.o \
                        scheduler.o \
                        sp_head.o \
                        sql_cache.o \
                        sql_connect.o \
                        sql_cursor.o \
                        sql_delete.o \
                        sql_truncate.o \
                        sql_insert.o \
                        datadict.o \
                        sql_parse.o \
                        sql_prepare.o \
                        sql_select.o \
                        sql_update.o

DTRACEFILES_DEPEND =    filesort.o \
			libndb_la-ha_ndbcluster.lo \
                        handler.o \
                        mysqld.o \
                        net_serv.o \
                        scheduler.o \
                        sp_head.o \
                        sql_cache.o \
                        sql_connect.o \
                        sql_cursor.o \
                        sql_delete.o \
                        sql_truncate.o \
                        sql_insert.o \
                        datadict.o \
                        sql_parse.o \
                        sql_prepare.o \
                        sql_select.o \
                        sql_update.o

RPL_LIBS = 		libbinlog.la librpl.la libmaster.la libslave.la
pkglib_LTLIBRARIES=	$(RPL_LIBS)

noinst_LTLIBRARIES=	libndb.la \
			udf_example.la

SUPPORTING_LIBS =	$(top_builddir)/vio/libvio.a \
			$(top_builddir)/mysys/libmysyswrap.la \
			$(top_builddir)/mysys/libmysyslt.la \
			$(top_builddir)/dbug/libdbuglt.la \
			$(top_builddir)/regex/libregex.a \
			$(top_builddir)/strings/libmystringslt.la
mysqld_DEPENDENCIES=	@mysql_plugin_libs@ $(SUPPORTING_LIBS) libndb.la \
			$(RPL_LIBS)
LDADD = $(SUPPORTING_LIBS) @ZLIB_LIBS@ @NDB_SCI_LIBS@
mysqld_LDADD =		libndb.la \
			$(RPL_LIBS) \
			@MYSQLD_EXTRA_LDFLAGS@ \
			@pstack_libs@ \
			@mysql_plugin_libs@ \
			$(LDADD)  $(CXXLDFLAGS) $(WRAPLIBS) @LIBDL@ \
			$(yassl_libs) $(openssl_libs) @MYSQLD_EXTRA_LIBS@

noinst_HEADERS =	item.h item_func.h item_sum.h item_cmpfunc.h \
			item_strfunc.h item_timefunc.h \
			item_xmlfunc.h sql_plugin_services.h \
			item_create.h item_subselect.h item_row.h \
			thr_malloc.h \
			sql_priv.h item_geofunc.h sql_bitmap.h \
			procedure.h sql_class.h sql_lex.h sql_list.h \
			sql_map.h sql_string.h unireg.h \
			sql_error.h field.h handler.h mysqld_suffix.h \
			sql_profile.h mysqld.h sql_help.h frm_crypt.h \
			ha_ndbcluster.h ha_ndbcluster_cond.h \
			ha_ndbcluster_binlog.h ha_ndbcluster_tables.h \
			ha_partition.h rpl_constants.h \
			debug_sync.h \
			opt_range.h protocol.h rpl_tblmap.h rpl_utility.h \
			rpl_reporting.h sql_locale.h sql_parse.h \
			log.h sql_show.h rpl_rli.h rpl_mi.h \
			sql_select.h structs.h table.h sql_udf.h hash_filo.h \
			lex.h lex_symbol.h sql_acl.h sql_crypt.h sql_base.h \
			sql_table.h key.h lock.h thr_malloc.h strfunc.h \
			sql_delete.h sql_insert.h sql_update.h sql_db.h \
			sql_connect.h sql_rename.h sql_time.h sql_tablespace.h \
			hostname.h sql_test.h records.h filesort.h \
			sql_derived.h sql_load.h sql_handler.h init.h \
			derror.h sql_union.h des_key_file.h sql_binlog.h \
			discover.h sql_manager.h sql_do.h \
			rpl_slave.h rpl_master.h  rpl_filter.h rpl_injector.h \
			log_event.h rpl_record.h sql_const.h \
			log_event_old.h rpl_record_old.h \
			sql_sort.h sql_cache.h set_var.h sys_vars_shared.h \
			spatial.h gstream.h client_settings.h tzfile.h \
			tztime.h my_decimal.h keycaches.h \
			sp_head.h sp_pcontext.h sp_rcontext.h sp.h sp_cache.h \
			parse_file.h sql_view.h	sql_trigger.h \
			sql_array.h sql_cursor.h events.h scheduler.h \
                        event_db_repository.h event_queue.h \
			sql_plugin.h authors.h event_parse_data.h \
			event_data_objects.h event_scheduler.h \
			sql_partition.h partition_info.h partition_element.h \
			sql_audit.h \
			contributors.h sql_servers.h sql_signal.h records.h \
			sql_prepare.h rpl_handler.h replication.h mdl.h \
			sql_plist.h transaction.h sys_vars.h sql_truncate.h \
			datadict.h

mysqld_SOURCES =	sql_lex.cc sql_handler.cc sql_partition.cc \
			item.cc item_sum.cc item_buff.cc item_func.cc \
			item_cmpfunc.cc item_strfunc.cc item_timefunc.cc \
			sql_alloc_error_handler.cc \
			thr_malloc.cc item_create.cc item_subselect.cc \
			item_row.cc item_geofunc.cc item_xmlfunc.cc \
			field.cc strfunc.cc key.cc sql_class.cc sql_list.cc \
			net_serv.cc protocol.cc sql_state.c \
			lock.cc sql_string.cc sql_manager.cc sql_map.cc \
			main.cc mysqld.cc password.c hash_filo.cc hostname.cc \
			sql_connect.cc scheduler.cc sql_parse.cc \
			keycaches.cc set_var.cc sql_yacc.yy sys_vars.cc \
			sql_base.cc table.cc sql_select.cc sql_insert.cc \
			datadict.cc sql_profile.cc \
			sql_prepare.cc sql_error.cc sql_locale.cc \
			sql_update.cc sql_delete.cc uniques.cc sql_do.cc \
			procedure.cc sql_test.cc sql_truncate.cc \
			log.cc init.cc derror.cc sql_acl.cc \
			unireg.cc des_key_file.cc \
			discover.cc sql_time.cc opt_range.cc opt_sum.cc \
		   	records.cc filesort.cc handler.cc \
		        ha_partition.cc \
			debug_sync.cc \
			sql_db.cc sql_table.cc sql_rename.cc sql_crypt.cc \
			sql_load.cc mf_iocache.cc field_conv.cc sql_show.cc \
			sql_udf.cc sql_analyse.cc sql_analyse.h sql_cache.cc \
                        sql_union.cc sql_derived.cc \
<<<<<<< HEAD
			sql_client.cc sql_bootstrap.cc \
			repl_failsafe.h repl_failsafe.cc \
=======
			sql_client.cc \
>>>>>>> c191cc8f
			sql_olap.cc sql_view.cc \
			gstream.cc spatial.cc sql_help.cc sql_cursor.cc \
			tztime.cc my_decimal.cc\
			sp_head.cc sp_pcontext.cc  sp_rcontext.cc sp.cc \
			sp_cache.cc parse_file.cc sql_trigger.cc \
                        event_scheduler.cc event_data_objects.cc \
                        event_queue.cc event_db_repository.cc events.cc \
			sql_plugin.cc \
			sql_builtin.cc sql_tablespace.cc partition_info.cc \
			sql_servers.cc event_parse_data.cc sql_signal.cc \
			mdl.cc transaction.cc sql_audit.cc  \
			sha2.cc

nodist_mysqld_SOURCES =	mini_client_errors.c pack.c client.c my_time.c my_user.c 

libbinlog_la_SOURCES =	log_event.cc log_event_old.cc binlog.cc \
			rpl_filter.cc rpl_record.cc rpl_record_old.cc \
			rpl_utility.cc sql_binlog.cc rpl_injector.cc
librpl_la_SOURCES    =  rpl_handler.cc rpl_tblmap.cc
libmaster_la_SOURCES =	rpl_master.cc
libslave_la_SOURCES = 	rpl_slave.cc rpl_reporting.cc rpl_rli.cc rpl_mi.cc

libndb_la_CPPFLAGS=	@ndbcluster_includes@
libndb_la_SOURCES=	ha_ndbcluster.cc \
			ha_ndbcluster_binlog.cc \
			ha_ndbcluster_cond.cc

gen_lex_hash_SOURCES =	gen_lex_hash.cc
gen_lex_hash_LDFLAGS =  @NOINST_LDFLAGS@

mysql_tzinfo_to_sql_SOURCES = tztime.cc
mysql_tzinfo_to_sql_CXXFLAGS= -DTZINFO2SQL

DEFS =			-DMYSQL_SERVER \
			-DDEFAULT_MYSQL_HOME="\"$(MYSQLBASEdir)\"" \
			-DMYSQL_DATADIR="\"$(MYSQLDATAdir)\"" \
			-DSHAREDIR="\"$(MYSQLSHAREdir)\"" \
			-DPLUGINDIR="\"$(pkgplugindir)\"" \
			-DHAVE_EVENT_SCHEDULER \
			@DEFS@

BUILT_MAINT_SRC =	sql_yacc.cc sql_yacc.h
BUILT_SOURCES =		$(BUILT_MAINT_SRC) lex_hash.h link_sources
EXTRA_DIST =		udf_example.c udf_example.def $(BUILT_MAINT_SRC) \
			nt_servc.cc nt_servc.h \
			message.mc  message.h message.rc MSG00001.bin \
			CMakeLists.txt

CLEANFILES =        	lex_hash.h sql_yacc.output link_sources
DISTCLEANFILES =        $(EXTRA_PROGRAMS)
MAINTAINERCLEANFILES =  $(BUILT_MAINT_SRC)
AM_YFLAGS =		-d --verbose

# These are listed in 'nodist_mysqld_SOURCES'
link_sources:
	rm -f mini_client_errors.c
	@LN_CP_F@ $(top_srcdir)/libmysql/errmsg.c mini_client_errors.c
	rm -f pack.c
	@LN_CP_F@ $(top_srcdir)/sql-common/pack.c pack.c
	rm -f client.c
	@LN_CP_F@ $(top_srcdir)/sql-common/client.c client.c
	rm -f my_time.c
	@LN_CP_F@ $(top_srcdir)/sql-common/my_time.c my_time.c
	rm -f my_user.c
	@LN_CP_F@ $(top_srcdir)/sql-common/my_user.c my_user.c
	echo timestamp > link_sources

# This generates lex_hash.h
# NOTE Built sources should depend on their sources not the tool
# this avoid the rebuild of the built files in a source dist
lex_hash.h:	gen_lex_hash.cc lex.h
		$(MAKE) $(AM_MAKEFLAGS) gen_lex_hash$(EXEEXT)
		./gen_lex_hash$(EXEEXT) > $@-t
		$(MV) $@-t $@

# For testing of udf_example.so
udf_example_la_SOURCES= udf_example.c
udf_example_la_LDFLAGS= -module -rpath $(pkglibdir)

# We might have some stuff not built in this build, but that we want to install
install-exec-hook:
	$(mkinstalldirs) $(DESTDIR)$(libexecdir) $(DESTDIR)$(pkglibdir)
	test ! -x mysqld-debug$(EXEEXT) || $(INSTALL_PROGRAM) mysqld-debug$(EXEEXT) $(DESTDIR)$(libexecdir)
	test ! -f mysqld-debug.sym.gz   || $(INSTALL_DATA)    mysqld-debug.sym.gz   $(DESTDIR)$(pkglibdir)
	test ! -f mysqld.sym.gz         || $(INSTALL_DATA)    mysqld.sym.gz         $(DESTDIR)$(pkglibdir)

if HAVE_DTRACE_DASH_G
libndb_la_LIBADD = probes_libndb.o
libndb_la_DEPENDENCIES = dtrace_files dtrace_providers probes_libndb.o
mysqld_LDADD += probes_all.o
mysqld_DEPENDENCIES += dtrace_files dtrace_providers probes_all.o
CLEANFILES += dtrace_files dtrace_providers probes_all.o
DTRACEPROVIDER = probes_mysql.d
CLEANFILES += $(DTRACEPROVIDER)

dtrace_files:
	echo $(DTRACEFILES) > $@
dtrace_providers: probes_mysql.d
	echo $(DTRACEPROVIDER) > $@
probes_mysql.d:
	-$(RM) -f probes_mysql.d
	$(CP) $(top_srcdir)/include/probes_mysql.d.base probes_mysql.d

DTRACEDIRS = . ../mysys $(patsubst %,$(top_builddir)/storage/%,@mysql_se_dirs@)

probes_all.o: probes_mysql.d $(DTRACEFILES_DEPEND)
	providers=`(for i in $(DTRACEDIRS); do cat $$i/dtrace_providers 2>/dev/null; done) | tr " " "\n" | sort | uniq | sed -e '/^$$/d' -e 's/^/-s /'`; \
	objects=`for i in $(DTRACEDIRS); do f=\`cat $$i/dtrace_files 2>/dev/null\`; for j in $$f; do test -f $$i/$$j && echo "$$i/$$j "; done; done`; \
	$(DTRACE) $(DTRACEFLAGS) -G $$providers $$objects -o $@

# Can't depend directly on .libs/*.o, because there is no generated rule for
# that in the Makefile; it is a byproduct of *.lo
probes_libndb.o: probes_mysql.d libndb_la-ha_ndbcluster.lo
	if test -f .libs/libndb_la-ha_ndbcluster.o ; then \
		$(DTRACE) $(DTRACEFLAGS) -G -s probes_mysql.d .libs/libndb_la-ha_ndbcluster.o -o $@; \
	fi; \
	if test -f libndb_la-ha_ndbcluster.o ; then \
		$(DTRACE) $(DTRACEFLAGS) -G -s probes_mysql.d libndb_la-ha_ndbcluster.o -o $@; \
	fi

endif<|MERGE_RESOLUTION|>--- conflicted
+++ resolved
@@ -161,12 +161,7 @@
 			sql_load.cc mf_iocache.cc field_conv.cc sql_show.cc \
 			sql_udf.cc sql_analyse.cc sql_analyse.h sql_cache.cc \
                         sql_union.cc sql_derived.cc \
-<<<<<<< HEAD
 			sql_client.cc sql_bootstrap.cc \
-			repl_failsafe.h repl_failsafe.cc \
-=======
-			sql_client.cc \
->>>>>>> c191cc8f
 			sql_olap.cc sql_view.cc \
 			gstream.cc spatial.cc sql_help.cc sql_cursor.cc \
 			tztime.cc my_decimal.cc\
