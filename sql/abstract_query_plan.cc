--- conflicted
+++ resolved
@@ -1,9 +1,5 @@
 /*
-<<<<<<< HEAD
-   Copyright (c) 2010, 2017, Oracle and/or its affiliates. All rights reserved.
-=======
    Copyright (c) 2010, 2021, Oracle and/or its affiliates. All rights reserved.
->>>>>>> d1f2d442
 
    This program is free software; you can redistribute it and/or modify
    it under the terms of the GNU General Public License, version 2.0,
@@ -470,29 +466,6 @@
   }
 
   /**
-<<<<<<< HEAD
-=======
-    Check if 'FirstMatch' strategy is used for this table and return
-    the last table 'firstmatch' will skip over.
-    The tables ['last_skipped'..'this'] will form a range of tables
-    which we skipped when a 'firstmatch' is found
-  */
-  const Table_access* Table_access::get_firstmatch_last_skipped() const
-  {
-    const QEP_TAB* const qep_tab= get_qep_tab();
-    if (qep_tab->do_firstmatch())
-    {
-      assert(qep_tab->firstmatch_return < qep_tab->idx());
-      const uint firstmatch_last_skipped= 
-        qep_tab->firstmatch_return + 1;
-
-      return m_join_plan->get_table_access(firstmatch_last_skipped);
-    }
-    return NULL;
-  }
-
-  /**
->>>>>>> d1f2d442
    Check if this table will be presorted to an intermediate record storage
    before it is joined with its siblings.
   */
