/* Copyright (c) 2015, 2019, Oracle and/or its affiliates. All rights reserved.

   This program is free software; you can redistribute it and/or modify
   it under the terms of the GNU General Public License, version 2.0,
   as published by the Free Software Foundation.

   This program is also distributed with certain software (including
   but not limited to OpenSSL) that is licensed under separate terms,
   as designated in a particular file or component or in included license
   documentation.  The authors of MySQL hereby grant you an additional
   permission to link the program and your derivative works with the
   separately licensed software that they have included with MySQL.

   This program is distributed in the hope that it will be useful,
   but WITHOUT ANY WARRANTY; without even the implied warranty of
   MERCHANTABILITY or FITNESS FOR A PARTICULAR PURPOSE.  See the
   GNU General Public License, version 2.0, for more details.

   You should have received a copy of the GNU General Public License
   along with this program; if not, write to the Free Software
   Foundation, Inc., 51 Franklin St, Fifth Floor, Boston, MA 02110-1301  USA */

#ifndef SQL_SECURITY_CTX_SERVICE_INCLUDED
#define SQL_SECURITY_CTX_SERVICE_INCLUDED

#include <string.h>

#include "lex_string.h"
#include "my_inttypes.h"
#include "mysql/mysql_lex_string.h"
#include "mysql/psi/psi_base.h"
#include "mysql/service_security_context.h"
#include "sql/auth/auth_acls.h"
#include "sql/auth/auth_common.h"
#include "sql/auth/sql_security_ctx.h"
#include "sql/current_thd.h"
#include "sql/protocol_classic.h"
#include "sql/sql_class.h"
#include "sql/sql_thd_internal_api.h"  // create_thd

#define MY_SVC_TRUE 1
#define MY_SVC_FALSE 0

/**
  Gets the security context for the thread.

  @param[in]  _thd      The thread to get the context from
  @param[out] out_ctx  placeholder for the security context handle
  @retval true    failure
  @retval false   success

  @sa security_context_service_st
*/
my_svc_bool thd_get_security_context(MYSQL_THD _thd,
                                     MYSQL_SECURITY_CONTEXT *out_ctx) {
  THD *thd = dynamic_cast<THD *>(_thd);

  try {
    if (out_ctx)
      *out_ctx = thd->security_context();
    else
      return MY_SVC_TRUE;
    return MY_SVC_FALSE;
  } catch (...) {
    return MY_SVC_FALSE;
  }
}

/**
  Sets a new security context for the thread.

  @param[in]  _thd  The thread to set the context to
  @param[in]  in_ctx  The handle of the new security context
  @retval true    failure
  @retval false   success

  @sa security_context_service_st
*/
my_svc_bool thd_set_security_context(MYSQL_THD _thd,
                                     MYSQL_SECURITY_CONTEXT in_ctx) {
  THD *thd = dynamic_cast<THD *>(_thd);
  try {
    if (in_ctx) {
      thd->set_security_context(in_ctx);
      // Turn ON the flag in THD iff the user is granted SYSTEM_USER privilege
      set_system_user_flag(thd);
    }
    return MY_SVC_FALSE;
  } catch (...) {
    return MY_SVC_TRUE;
  }
}

/**
  Creates a new security context and initializes it with the defaults
  (no access, no user etc).

  @param[out] out_ctx  placeholder for the newly created security context handle
  @retval true    failure
  @retval false   success

  @sa security_context_service_st
*/
my_svc_bool security_context_create(MYSQL_SECURITY_CONTEXT *out_ctx) {
  try {
    if (out_ctx) *out_ctx = new Security_context();
    return MY_SVC_FALSE;
  } catch (...) {
    return MY_SVC_TRUE;
  }
}

/**
  Deallocates a security context.

  @param[in]  ctx  The handle of the security context to destroy
  @retval true    failure
  @retval false   success

  @sa security_context_service_st
*/
my_svc_bool security_context_destroy(MYSQL_SECURITY_CONTEXT ctx) {
  try {
    delete ctx;
    return MY_SVC_FALSE;
  } catch (...) {
    return MY_SVC_TRUE;
  }
}

/**
  Duplicates a security context.

  @param[in]  in_ctx  The handle of the security context to copy
  @param[out] out_ctx  placeholder for the handle of the copied security context
  @retval true    failure
  @retval false   success

  @sa security_context_service_st
*/
my_svc_bool security_context_copy(MYSQL_SECURITY_CONTEXT in_ctx,
                                  MYSQL_SECURITY_CONTEXT *out_ctx) {
  try {
    if (out_ctx) {
      *out_ctx = new Security_context();
      if (in_ctx) **out_ctx = *in_ctx;
    }

    return MY_SVC_FALSE;
  } catch (...) {
    return MY_SVC_TRUE;
  }
}

/**
  Looks up in the defined user accounts an account based on
  the user\@host[ip] combo supplied and checks if the user
  has access to the database requested.
  The lookup is done in exactly the same way as at login time.
  The new security context need to checkout additional privileges using
  the checkout_acl method.
  @param[in]  ctx   The handle of the security context to update
  @param[in]  user  The user name to look up
  @param[in]  host  The host name to look up
  @param[in]  ip    The ip of the incoming connection
  @param[in]  db    The database to check access to
  @retval true    failure
  @retval false   success

  @sa security_context_service_st
*/
my_svc_bool security_context_lookup(MYSQL_SECURITY_CONTEXT ctx,
                                    const char *user, const char *host,
                                    const char *ip, const char *db) {
  THD *tmp_thd = NULL;
  bool retval;
  if (current_thd == NULL) {
    tmp_thd = create_thd(false, true, false, PSI_NOT_INSTRUMENTED);
    if (!tmp_thd) return true;
  }

<<<<<<< HEAD
  retval = acl_getroot(tmp_thd ? tmp_thd : current_thd, ctx, (char *)user,
                       (char *)host, (char *)ip, db)
=======
  retval = acl_getroot(tmp_thd ? tmp_thd : current_thd, ctx, user, host, ip, db)
>>>>>>> 4869291f
               ? true
               : false;

  if (tmp_thd) {
    destroy_thd(tmp_thd);
    tmp_thd = NULL;
  }
  return retval;
}

/**
  Reads a named security context attribute and retuns its value.
  Currently defined names are:

  - user        MYSQL_LEX_CSTRING *  login user (a.k.a. the user's part of
  USER())
  - host        MYSQL_LEX_CSTRING *  login host (a.k.a. the host's part of
  USER())
  - ip          MYSQL_LEX_CSTRING *  login client ip
  - host_or_ip  MYSQL_LEX_CSTRING *  host, if present, ip if not.
  - priv_user   MYSQL_LEX_CSTRING *  authenticated user (a.k.a. the user's part
  of CURRENT_USER())
  - priv_host   MYSQL_LEX_CSTRING *  authenticated host (a.k.a. the host's part
  of CURRENT_USER())
  - proxy_user  MYSQL_LEX_CSTRING *  the proxy user used in authenticating

  - privilege_super   my_svc_bool *  1 if the user account has supper privilege,
  0 otherwise
  - privilege_execute my_svc_bool *  1 if the user account has execute
  privilege, 0 otherwise

  @param[in]  ctx   The handle of the security context to read from
  @param[in]  name  The option name to read
  @param[out] inout_pvalue The value of the option. Type depends on the name.
  @retval true    failure
  @retval false   success

  @sa security_context_service_st

*/
my_svc_bool security_context_get_option(MYSQL_SECURITY_CONTEXT ctx,
                                        const char *name, void *inout_pvalue) {
  try {
    if (inout_pvalue) {
      if (!strcmp(name, "user")) {
        *((MYSQL_LEX_CSTRING *)inout_pvalue) = ctx->user();
      } else if (!strcmp(name, "host")) {
        *((MYSQL_LEX_CSTRING *)inout_pvalue) = ctx->host();
      } else if (!strcmp(name, "ip")) {
        *((MYSQL_LEX_CSTRING *)inout_pvalue) = ctx->ip();
      } else if (!strcmp(name, "host_or_ip")) {
        *((MYSQL_LEX_CSTRING *)inout_pvalue) = ctx->host_or_ip();
      } else if (!strcmp(name, "priv_user")) {
        *((MYSQL_LEX_CSTRING *)inout_pvalue) = ctx->priv_user();
      } else if (!strcmp(name, "priv_host")) {
        *((MYSQL_LEX_CSTRING *)inout_pvalue) = ctx->priv_host();
      } else if (!strcmp(name, "proxy_user")) {
        *((MYSQL_LEX_CSTRING *)inout_pvalue) = ctx->proxy_user();
      } else if (!strcmp(name, "external_user")) {
        *((MYSQL_LEX_CSTRING *)inout_pvalue) = ctx->external_user();
      } else if (!strcmp(name, "privilege_super")) {
        bool checked = ctx->check_access(SUPER_ACL);
        *((my_svc_bool *)inout_pvalue) = checked ? MY_SVC_TRUE : MY_SVC_FALSE;
      } else if (!strcmp(name, "privilege_execute")) {
        bool checked = ctx->check_access(EXECUTE_ACL);
        *((my_svc_bool *)inout_pvalue) = checked ? MY_SVC_TRUE : MY_SVC_FALSE;
      } else
        return MY_SVC_TRUE; /* invalid option */
    }
    return MY_SVC_FALSE;
  } catch (...) {
    return MY_SVC_TRUE;
  }
}

/**
  Sets a value for a named security context attribute
  Currently defined names are:

  - user        MYSQL_LEX_CSTRING *  login user (a.k.a. the user's part of
  USER())
  - host        MYSQL_LEX_CSTRING *  login host (a.k.a. the host's part of
  USER())
  - ip          MYSQL_LEX_CSTRING *  login client ip
  - priv_user   MYSQL_LEX_CSTRING *  authenticated user (a.k.a. the user's part
  of CURRENT_USER())
  - priv_host   MYSQL_LEX_CSTRING *  authenticated host (a.k.a. the host's part
  of CURRENT_USER())
  - proxy_user  MYSQL_LEX_CSTRING *  the proxy user used in authenticating

  - privilege_super   my_svc_bool *  1 if the user account has supper privilege,
  0 otherwise
  - privilege_execute my_svc_bool *  1 if the user account has execute
  privilege, 0 otherwise

  @param[in]  ctx   The handle of the security context to set into
  @param[in]  name  The option name to set
  @param[in]  pvalue The value of the option. Type depends on the name.
  @retval true    failure
  @retval false   success

  @sa security_context_service_st
*/
my_svc_bool security_context_set_option(MYSQL_SECURITY_CONTEXT ctx,
                                        const char *name, void *pvalue) {
  try {
    if (!strcmp(name, "user")) {
      LEX_CSTRING *value = (LEX_CSTRING *)pvalue;
      ctx->assign_user(value->str, value->length);
    } else if (!strcmp(name, "host")) {
      LEX_CSTRING *value = (LEX_CSTRING *)pvalue;
      ctx->assign_host(value->str, value->length);
    } else if (!strcmp(name, "ip")) {
      LEX_CSTRING *value = (LEX_CSTRING *)pvalue;
      ctx->assign_ip(value->str, value->length);
    } else if (!strcmp(name, "priv_user")) {
      LEX_CSTRING *value = (LEX_CSTRING *)pvalue;
      ctx->assign_priv_user(value->str, value->length);
    } else if (!strcmp(name, "priv_host")) {
      LEX_CSTRING *value = (LEX_CSTRING *)pvalue;
      ctx->assign_priv_host(value->str, value->length);
    } else if (!strcmp(name, "proxy_user")) {
      LEX_CSTRING *value = (LEX_CSTRING *)pvalue;
      ctx->assign_proxy_user(value->str, value->length);
    } else if (!strcmp(name, "privilege_super")) {
      my_svc_bool value = *(my_svc_bool *)pvalue;
      if (value)
        ctx->set_master_access(ctx->master_access() | (SUPER_ACL));
      else
        ctx->set_master_access(ctx->master_access() & ~(SUPER_ACL));

    } else if (!strcmp(name, "privilege_execute")) {
      my_svc_bool value = *(my_svc_bool *)pvalue;
      if (value)
        ctx->set_master_access(ctx->master_access() | (EXECUTE_ACL));
      else
        ctx->set_master_access(ctx->master_access() & ~(EXECUTE_ACL));
    } else
      return MY_SVC_TRUE; /* invalid option */
    return MY_SVC_FALSE;
  } catch (...) {
    return MY_SVC_TRUE;
  }
}

#endif /* !SQL_SECURITY_CTX_SERVICE_INCLUDED */<|MERGE_RESOLUTION|>--- conflicted
+++ resolved
@@ -179,12 +179,7 @@
     if (!tmp_thd) return true;
   }
 
-<<<<<<< HEAD
-  retval = acl_getroot(tmp_thd ? tmp_thd : current_thd, ctx, (char *)user,
-                       (char *)host, (char *)ip, db)
-=======
   retval = acl_getroot(tmp_thd ? tmp_thd : current_thd, ctx, user, host, ip, db)
->>>>>>> 4869291f
                ? true
                : false;
 
