#ifndef SQL_USER_CACHE_INCLUDED
#define SQL_USER_CACHE_INCLUDED

/* Copyright (c) 2000, 2015, Oracle and/or its affiliates. All rights reserved.

   This program is free software; you can redistribute it and/or modify
   it under the terms of the GNU General Public License as published by
   the Free Software Foundation; version 2 of the License.

   This program is distributed in the hope that it will be useful,
   but WITHOUT ANY WARRANTY; without even the implied warranty of
   MERCHANTABILITY or FITNESS FOR A PARTICULAR PURPOSE.  See the
   GNU General Public License for more details.

   You should have received a copy of the GNU General Public License
   along with this program; if not, write to the Free Software Foundation,
   51 Franklin Street, Suite 500, Boston, MA 02110-1335 USA */

#include "my_global.h"                  // NO_EMBEDDED_ACCESS_CHECKS
#include "my_sys.h"                     // wild_many, wild_one, wild_prefix
#include <string.h>                     // strchr
#include "mysql_com.h"                  // SCRAMBLE_LENGTH
#include "mysql_time.h"                 // MYSQL_TIME
#include "violite.h"                    // SSL_type
#include "hash_filo.h"                  // HASH, hash_filo
#include "records.h"                    // READ_RECORD
#include "read_write_lock.h"            // Write_lock, Read_lock, lock_at
<<<<<<< HEAD
#include "sql_connect.h"                // USER_RESOURCES
=======
#include "partitioned_rwlock.h"         // Partitioned_rwlock

>>>>>>> 75fd4b3d
#include "prealloced_array.h"

/* Forward Declarations */
class String;

/* Classes */

class ACL_HOST_AND_IP
{
  char *hostname;
  size_t hostname_length;
  long ip, ip_mask; // Used with masked ip:s

  const char *calc_ip(const char *ip_arg, long *val, char end);

public:
  const char *get_host() const { return hostname; }
  size_t get_host_len() { return hostname_length; }

  bool has_wildcard()
  {
    return (strchr(hostname,wild_many) ||
            strchr(hostname,wild_one)  || ip_mask );
  }

  bool check_allow_all_hosts()
  {
    return (!hostname ||
            (hostname[0] == wild_many && !hostname[1]));
  }

  void update_hostname(const char *host_arg);

  bool compare_hostname(const char *host_arg, const char *ip_arg);

};

class ACL_ACCESS {
public:
  ACL_HOST_AND_IP host;
  ulong sort;
  ulong access;
};

/* ACL_HOST is used if no host is specified */

class ACL_HOST :public ACL_ACCESS
{
public:
  char *db;
};

class ACL_USER :public ACL_ACCESS
{
public:
  USER_RESOURCES user_resource;
  char *user;
  /**
    The salt variable is used as the password hash for
    native_password_authetication.
  */
  uint8 salt[SCRAMBLE_LENGTH + 1];       // scrambled password in binary form
  /**
    In the old protocol the salt_len indicated what type of autnetication
    protocol was used: 0 - no password, 4 - 3.20, 8 - 4.0,  20 - 4.1.1
  */
  uint8 salt_len;
  enum SSL_type ssl_type;
  const char *ssl_cipher, *x509_issuer, *x509_subject;
  LEX_CSTRING plugin;
  LEX_STRING auth_string;
  bool password_expired;
  bool can_authenticate;
  MYSQL_TIME password_last_changed;
  uint password_lifetime;
  bool use_default_password_lifetime;
  /**
    Specifies whether the user account is locked or unlocked.
  */
  bool account_locked;

  ACL_USER *copy(MEM_ROOT *root);
};

class ACL_DB :public ACL_ACCESS
{
public:
  char *user,*db;
};

class ACL_PROXY_USER :public ACL_ACCESS
{
  const char *user;
  ACL_HOST_AND_IP proxied_host;
  const char *proxied_user;
  bool with_grant;

  typedef enum { 
    MYSQL_PROXIES_PRIV_HOST, 
    MYSQL_PROXIES_PRIV_USER, 
    MYSQL_PROXIES_PRIV_PROXIED_HOST,
    MYSQL_PROXIES_PRIV_PROXIED_USER, 
    MYSQL_PROXIES_PRIV_WITH_GRANT,
    MYSQL_PROXIES_PRIV_GRANTOR,
    MYSQL_PROXIES_PRIV_TIMESTAMP } old_acl_proxy_users;
public:
  ACL_PROXY_USER () {};

  void init(const char *host_arg, const char *user_arg,
            const char *proxied_host_arg, const char *proxied_user_arg,
            bool with_grant_arg);

  void init(MEM_ROOT *mem, const char *host_arg, const char *user_arg,
            const char *proxied_host_arg, const char *proxied_user_arg,
            bool with_grant_arg);

  void init(TABLE *table, MEM_ROOT *mem);

  bool get_with_grant() { return with_grant; }
  const char *get_user() { return user; }
  const char *get_proxied_user() { return proxied_user; }
  const char *get_proxied_host() { return proxied_host.get_host(); }
  void set_user(MEM_ROOT *mem, const char *user_arg) 
  { 
    user= user_arg && *user_arg ? strdup_root(mem, user_arg) : NULL;
  }

  bool check_validity(bool check_no_resolve);

  bool matches(const char *host_arg, const char *user_arg, const char *ip_arg,
                const char *proxied_user_arg, bool any_proxy_user);

  inline static bool auth_element_equals(const char *a, const char *b)
  {
    return (a == b || (a != NULL && b != NULL && !strcmp(a,b)));
  }


  bool pk_equals(ACL_PROXY_USER *grant);

  bool granted_on(const char *host_arg, const char *user_arg)
  {
    return (((!user && (!user_arg || !user_arg[0])) ||
             (user && user_arg && !strcmp(user, user_arg))) &&
            ((!host.get_host() && (!host_arg || !host_arg[0])) ||
             (host.get_host() && host_arg && !strcmp(host.get_host(), host_arg))));
  }


  void print_grant(String *str);

  void set_data(ACL_PROXY_USER *grant)
  {
    with_grant= grant->with_grant;
  }

  static int store_pk(TABLE *table,
                      const LEX_CSTRING &host,
                      const LEX_CSTRING &user,
                      const LEX_CSTRING &proxied_host,
                      const LEX_CSTRING &proxied_user);

  static int store_with_grant(TABLE * table,
                              bool with_grant);

  static int store_data_record(TABLE *table,
                               const LEX_CSTRING &host,
                               const LEX_CSTRING &user,
                               const LEX_CSTRING &proxied_host,
                               const LEX_CSTRING &proxied_user,
                               bool with_grant,
                               const char *grantor);
};

#ifndef NO_EMBEDDED_ACCESS_CHECKS

class acl_entry :public hash_filo_element
{
public:
  ulong access;
  uint16 length;
  char key[1];                          // Key will be stored here
};


class GRANT_COLUMN :public Sql_alloc
{
public:
  char *column;
  ulong rights;
  size_t key_length;
  GRANT_COLUMN(String &c,  ulong y);
};


class GRANT_NAME :public Sql_alloc
{
public:
  ACL_HOST_AND_IP host;
  char *db, *user, *tname, *hash_key;
  ulong privs;
  ulong sort;
  size_t key_length;
  GRANT_NAME(const char *h, const char *d,const char *u,
             const char *t, ulong p, bool is_routine);
  GRANT_NAME (TABLE *form, bool is_routine);
  virtual ~GRANT_NAME() {};
  virtual bool ok() { return privs != 0; }
  void set_user_details(const char *h, const char *d,
                        const char *u, const char *t,
                        bool is_routine);
};


class GRANT_TABLE :public GRANT_NAME
{
public:
  ulong cols;
  HASH hash_columns;

  GRANT_TABLE(const char *h, const char *d,const char *u,
              const char *t, ulong p, ulong c);
  GRANT_TABLE (TABLE *form, TABLE *col_privs);
  ~GRANT_TABLE();
  bool ok() { return privs != 0 || cols != 0; }
};


#endif /* NO_EMBEDDED_ACCESS_CHECKS */


/* Data Structures */

#ifndef NO_EMBEDDED_ACCESS_CHECKS
extern MEM_ROOT global_acl_memory;
extern MEM_ROOT memex; 
extern bool initialized;
const size_t ACL_PREALLOC_SIZE = 10U;
extern Prealloced_array<ACL_USER, ACL_PREALLOC_SIZE> *acl_users;
extern Prealloced_array<ACL_PROXY_USER, ACL_PREALLOC_SIZE> *acl_proxy_users;
extern Prealloced_array<ACL_DB, ACL_PREALLOC_SIZE> *acl_dbs;
extern Prealloced_array<ACL_HOST_AND_IP, ACL_PREALLOC_SIZE> *acl_wild_hosts;
extern HASH column_priv_hash, proc_priv_hash, func_priv_hash;
extern hash_filo *acl_cache;
extern HASH acl_check_hosts;
extern mysql_rwlock_t proxy_users_rwlock;
extern bool allow_all_hosts;
extern uint grant_version; /* Version of priv tables */
extern Partitioned_rwlock LOCK_grant;

GRANT_NAME *name_hash_search(HASH *name_hash,
                             const char *host,const char* ip,
                             const char *db,
                             const char *user, const char *tname,
                             bool exact, bool name_tolower);

inline GRANT_NAME * routine_hash_search(const char *host, const char *ip,
                                        const char *db, const char *user,
                                        const char *tname, bool proc,
                                        bool exact)
{
  return (GRANT_TABLE*)
    name_hash_search(proc ? &proc_priv_hash : &func_priv_hash,
                     host, ip, db, user, tname, exact, TRUE);
}

inline GRANT_TABLE * table_hash_search(const char *host, const char *ip,
                                       const char *db, const char *user,
                                       const char *tname, bool exact)
{
  return (GRANT_TABLE*) name_hash_search(&column_priv_hash, host, ip, db,
                                         user, tname, exact, FALSE);
}

inline GRANT_COLUMN * column_hash_search(GRANT_TABLE *t, const char *cname,
                                         size_t length)
{
  return (GRANT_COLUMN*) my_hash_search(&t->hash_columns,
                                        (uchar*) cname, length);
}


#endif /* NO_EMBEDDED_ACCESS_CHECKS */

#endif /* SQL_USER_CACHE_INCLUDED */<|MERGE_RESOLUTION|>--- conflicted
+++ resolved
@@ -25,12 +25,9 @@
 #include "hash_filo.h"                  // HASH, hash_filo
 #include "records.h"                    // READ_RECORD
 #include "read_write_lock.h"            // Write_lock, Read_lock, lock_at
-<<<<<<< HEAD
+#include "partitioned_rwlock.h"         // Partitioned_rwlock
 #include "sql_connect.h"                // USER_RESOURCES
-=======
-#include "partitioned_rwlock.h"         // Partitioned_rwlock
-
->>>>>>> 75fd4b3d
+
 #include "prealloced_array.h"
 
 /* Forward Declarations */
