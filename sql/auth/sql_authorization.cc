--- conflicted
+++ resolved
@@ -5093,13 +5093,8 @@
   bool transactional_tables;
   DBUG_TRACE;
 
-<<<<<<< HEAD
-  if ((result = open_grant_tables(thd, tables, &transactional_tables)))
-    return result != 1;
-=======
   if (0 != (int_result = open_grant_tables(thd, tables, &transactional_tables)))
-    DBUG_RETURN(int_result != 1);
->>>>>>> d8bca314
+    return int_result != 1;
 
   Acl_cache_lock_guard acl_cache_lock(thd, Acl_cache_lock_mode::WRITE_MODE);
   if (!acl_cache_lock.lock()) {
