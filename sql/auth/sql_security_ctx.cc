/* Copyright (c) 2014, 2024, Oracle and/or its affiliates.
   This program is free software; you can redistribute it and/or modify
   it under the terms of the GNU General Public License, version 2.0,
   as published by the Free Software Foundation.

   This program is designed to work with certain software (including
   but not limited to OpenSSL) that is licensed under separate terms,
   as designated in a particular file or component or in included license
   documentation.  The authors of MySQL hereby grant you an additional
   permission to link the program and your derivative works with the
   separately licensed software that they have either included with
   the program or referenced in the documentation.

   This program is distributed in the hope that it will be useful,
   but WITHOUT ANY WARRANTY; without even the implied warranty of
   MERCHANTABILITY or FITNESS FOR A PARTICULAR PURPOSE.  See the
   GNU General Public License, version 2.0, for more details.

   You should have received a copy of the GNU General Public License
   along with this program; if not, write to the Free Software
   Foundation, Inc., 51 Franklin St, Fifth Floor, Boston, MA 02110-1301  USA */

#include "sql/auth/sql_security_ctx.h"

#include <map>
#include <string>
#include <tuple>
#include <unordered_map>
#include <unordered_set>
#include <utility>
#include <vector>

#include "mf_wcomp.h"
#include "my_dbug.h"
#include "my_inttypes.h"
#include "my_sys.h"
#include "mysql/components/services/bits/psi_bits.h"
#include "mysql/mysql_lex_string.h"
#include "mysql/service_mysql_alloc.h"
#include "mysql/strings/m_ctype.h"
#include "mysqld_error.h"
#include "sql/auth/auth_acls.h"
#include "sql/auth/auth_common.h"
#include "sql/auth/auth_internal.h"
#include "sql/auth/sql_auth_cache.h"
#include "sql/auth/sql_authorization.h"
#include "sql/current_thd.h"
#include "sql/mysqld.h"
#include "sql/sql_class.h"
#include "sql/table.h"
#include "string_with_len.h"
#include "strmake.h"

extern bool initialized;

Security_context::Security_context(THD *thd /*= nullptr */)
    : m_restrictions(), m_thd(thd) {
  init();
}

Security_context::~Security_context() { destroy(); }

Security_context::Security_context(const Security_context &src_sctx)
    : m_restrictions(), m_thd(nullptr) {
  copy_security_ctx(src_sctx);
}

Security_context &Security_context::operator=(
    const Security_context &src_sctx) {
  DBUG_TRACE;

  if (this != &src_sctx) {
    destroy();
    copy_security_ctx(src_sctx);
  }

  return *this;
}

void Security_context::init() {
  DBUG_TRACE;

  m_user.set((const char *)nullptr, 0, system_charset_info);
  m_host.set("", 0, system_charset_info);
  m_ip.set("", 0, system_charset_info);
  m_host_or_ip.set(STRING_WITH_LEN("connecting host"), system_charset_info);
  m_external_user.set("", 0, system_charset_info);
  m_priv_user[0] = m_priv_host[0] = m_proxy_user[0] = '\0';
  m_priv_user_length = m_priv_host_length = m_proxy_user_length = 0;
  m_master_access = 0;
  m_db_access = NO_ACCESS;
  m_acl_map = nullptr;
  m_password_expired = false;
  m_is_locked = false;
  m_is_skip_grants_user = false;
  m_has_drop_policy = false;
  m_executed_drop_policy = false;
  m_registration_sandbox_mode = false;
}

void Security_context::logout() {
  if (m_acl_map) {
    DBUG_PRINT("info",
               ("(logout) Security_context for %s@%s returns Acl_map to cache. "
                "Map reference count= %u",
                m_user.c_ptr(), m_host.c_ptr(), m_acl_map->reference_count()));
    get_global_acl_cache()->return_acl_map(m_acl_map);
    m_acl_map = nullptr;
    clear_active_roles();
  }
  clear_db_restrictions();
}

bool Security_context::has_drop_policy(void) { return m_has_drop_policy; }

bool Security_context::has_executed_drop_policy(void) {
  return m_executed_drop_policy;
}

void Security_context::execute_drop_policy(void) {
  if (m_has_drop_policy && !m_executed_drop_policy) {
    (*m_drop_policy)(this);
    m_executed_drop_policy = true;
  }
}

void Security_context::set_drop_policy(
    const std::function<void(Security_context *)> &func) {
  m_drop_policy.reset(new std::function<void(Security_context *)>(func));
  m_has_drop_policy = true;
  m_executed_drop_policy = false;
}

void Security_context::destroy() {
  DBUG_TRACE;
  execute_drop_policy();
  if (m_acl_map) {
    DBUG_PRINT(
        "info",
        ("(destroy) Security_context for %s@%s returns Acl_map to cache. "
         "Map reference count= %u",
         m_user.c_ptr(), m_host.c_ptr(), m_acl_map->reference_count()));
    get_global_acl_cache()->return_acl_map(m_acl_map);
    clear_active_roles();
  }
  m_acl_map = nullptr;
  if (m_user.length())
    m_user.set((const char *)nullptr, 0, system_charset_info);

  if (m_host.length()) m_host.set("", 0, system_charset_info);

  if (m_ip.length()) m_ip.set("", 0, system_charset_info);

  if (m_host_or_ip.length()) m_host_or_ip.set("", 0, system_charset_info);

  if (m_external_user.length()) m_external_user.set("", 0, system_charset_info);

  m_priv_user[0] = m_priv_host[0] = m_proxy_user[0] = 0;
  m_priv_user_length = m_priv_host_length = m_proxy_user_length = 0;

  m_master_access = m_db_access = 0;
  m_password_expired = false;
  m_is_skip_grants_user = false;
  clear_db_restrictions();
  m_registration_sandbox_mode = false;
}

/**
  Grants all privilegs to user. Sets the user and host name of privilege user.

  @param[in]  user User name for current_user to set.
                   Default value is "skip-grants user"
  @param[in]  host Host name for the current user to set.
                   Default value is "skip-grants host"
*/
void Security_context::skip_grants(const char *user /*= "skip-grants user"*/,
                                   const char *host /*= "skip-grants host"*/) {
  DBUG_TRACE;

  /* privileges for the user are unknown everything is allowed */
  set_host_or_ip_ptr("", 0);
  assign_priv_user(user, strlen(user));
  assign_priv_host(host, strlen(host));
  m_master_access = ALL_ACCESS;
  m_is_skip_grants_user = true;

  /*
    If the security context is tied up to to the THD object and it is
    current security context in THD, then set the flags to true.
  */
  if (m_thd && m_thd->security_context() == this) {
    m_thd->set_system_user(true);
    m_thd->set_connection_admin(true);
  }
}

/**
  Deep copy status of sctx object to this.

  @param[in]    src_sctx   Object from which status should be copied.
*/

void Security_context::copy_security_ctx(const Security_context &src_sctx) {
  DBUG_TRACE;

  assign_user(src_sctx.m_user.ptr(), src_sctx.m_user.length());
  assign_host(src_sctx.m_host.ptr(), src_sctx.m_host.length());
  assign_ip(src_sctx.m_ip.ptr(), src_sctx.m_ip.length());
  if (!strcmp(src_sctx.m_host_or_ip.ptr(), my_localhost))
    set_host_or_ip_ptr(my_localhost, strlen(my_localhost));
  else
    set_host_or_ip_ptr();
  assign_external_user(src_sctx.m_external_user.ptr(),
                       src_sctx.m_external_user.length());
  assign_priv_user(src_sctx.m_priv_user, src_sctx.m_priv_user_length);
  assign_proxy_user(src_sctx.m_proxy_user, src_sctx.m_proxy_user_length);
  assign_priv_host(src_sctx.m_priv_host, src_sctx.m_priv_host_length);
  m_db_access = src_sctx.m_db_access;
  m_master_access = src_sctx.m_master_access;
  m_password_expired = src_sctx.m_password_expired;
  m_acl_map =
      nullptr;  // acl maps are reference counted we can't copy or share them!
  m_has_drop_policy = false;  // you cannot copy a drop policy
  m_executed_drop_policy = false;
  m_restrictions = src_sctx.restrictions();
}

/**
  Initialize this security context from the passed in credentials
  and activate it in the current thread.

  @param       thd           Thread handle.
  @param       definer_user  user part of a 'definer' value.
  @param       definer_host  host part of a 'definer' value.
  @param       db            Database name.
  @param[out]  backup        Save a pointer to the current security context
                             in the thread. In case of success it points to the
                             saved old context, otherwise it points to NULL.
  @param       force         Force context switch


  @note The Security_context_factory should be used as a replacement to this
    function at every opportunity.

  During execution of a statement, multiple security contexts may
  be needed:
  - the security context of the authenticated user, used as the
    default security context for all top-level statements
  - in case of a view or a stored program, possibly the security
    context of the definer of the routine, if the object is
    defined with SQL SECURITY DEFINER option.

  The currently "active" security context is parameterized in THD
  member security_ctx. By default, after a connection is
  established, this member points at the "main" security context
  - the credentials of the authenticated user.

  Later, if we would like to execute some sub-statement or a part
  of a statement under credentials of a different user, e.g.
  definer of a procedure, we authenticate this user in a local
  instance of Security_context by means of this method (and
  ultimately by means of acl_getroot), and make the
  local instance active in the thread by re-setting
  thd->m_security_ctx pointer.

  Note, that the life cycle and memory management of the "main" and
  temporary security contexts are different.
  For the main security context, the memory for user/host/ip is
  allocated on system heap, and the THD class frees this memory in
  its destructor. The only case when contents of the main security
  context may change during its life time is when someone issued a
  CHANGE USER command.
  Memory management of a "temporary" security context is
  responsibility of the module that creates it.

  @retval true  There is no user with the given credentials. The error
                is reported in the thread.
  @retval false success
*/

bool Security_context::change_security_context(
    THD *thd, const LEX_CSTRING &definer_user, const LEX_CSTRING &definer_host,
    const char *db, Security_context **backup, bool force) {
  bool needs_change;

  DBUG_TRACE;

  assert(definer_user.str && definer_host.str);

  *backup = nullptr;
  needs_change =
      (strcmp(definer_user.str, thd->security_context()->priv_user().str) ||
       my_strcasecmp(system_charset_info, definer_host.str,
                     thd->security_context()->priv_host().str));
  if (needs_change || force) {
    if (acl_getroot(thd, this, definer_user.str, definer_host.str,
                    definer_host.str, db)) {
      my_error(ER_NO_SUCH_USER, MYF(0), definer_user.str, definer_host.str);
      return true;
    }
    *backup = thd->security_context();
    thd->set_security_context(this);
  }

  return false;
}

void Security_context::restore_security_context(THD *thd,
                                                Security_context *backup) {
  if (backup) thd->set_security_context(backup);
}

bool Security_context::user_matches(Security_context *them) {
  DBUG_TRACE;

  const char *them_user = them->user().str;

  return (m_user.ptr() != nullptr) && (them_user != nullptr) &&
         !strcmp(m_user.ptr(), them_user);
}

bool Security_context::check_access(Access_bitmask want_access,
                                    const std::string &db_name /* = "" */,
                                    bool match_any) {
  DBUG_TRACE;
  if ((want_access & DB_ACLS) &&
      (is_access_restricted_on_db(want_access, db_name))) {
    return false;
  }
  return (match_any ? (m_master_access & want_access)
                    : ((m_master_access & want_access) == want_access));
}

Access_bitmask Security_context::master_access(
    const std::string &db_name) const {
  return filter_access(m_master_access, db_name);
}

/**
  This method pushes a role to the list of active roles. It requires
  Acl_cache_lock_guard.

  This method allocates memory which must be freed when the role is
  deactivated.

  @param role The role name
  @param role_host The role hostname-part.
  @param validate_access True if access validation should be performed.
    Default value is false.
*/
int Security_context::activate_role(LEX_CSTRING role, LEX_CSTRING role_host,
                                    bool validate_access) {
  auto res = std::find(m_active_roles.begin(), m_active_roles.end(),
                       create_authid_from(role, role_host));
  /* silently ignore requests of activating an already active role */
  if (res != m_active_roles.end()) return 0;
  const LEX_CSTRING dup_role = {
      my_strdup(PSI_NOT_INSTRUMENTED, role.str, MYF(MY_WME)), role.length};
  const LEX_CSTRING dup_role_host = {
      my_strdup(PSI_NOT_INSTRUMENTED, role_host.str, MYF(MY_WME)),
      role_host.length};
  if (validate_access && !check_if_granted_role(priv_user(), priv_host(),
                                                dup_role, dup_role_host)) {
    my_free(const_cast<char *>(dup_role.str));
    my_free(const_cast<char *>(dup_role_host.str));
    return ER_ACCESS_DENIED_ERROR;
  }
  m_active_roles.push_back(std::make_pair(dup_role, dup_role_host));
  return 0;
}

/**
  Subscribes to a cache entry of aggregated ACLs.
  A Security_context can only have one subscription at a time. If another one
  is requested, the former will be returned.

  We do this subscription before execution of every statement(prepared or
  conventional) as the global acl version might have increased due to
  a grant/revoke or flush. Hence, the granularity of after effects of
  grant/revoke or flush due to roles is per statement.
*/
void Security_context::checkout_access_maps(void) {
  DBUG_TRACE;

  /*
    If we're checkout out a map before we return it now, because we're only
    allowed to have one map at a time.
    However, if we've just authenticated we don't need to checkout a new map
    so we check if there has been any previous checkouts.
  */
  if (m_acl_map != nullptr) {
    DBUG_PRINT(
        "info",
        ("(checkout) Security_context for %.*s@%.*s returns Acl_map to cache. "
         "Map reference count= %u",
         (int)m_priv_user_length, m_priv_user, (int)m_priv_host_length,
         m_priv_host, m_acl_map->reference_count()));
    get_global_acl_cache()->return_acl_map(m_acl_map);
    m_acl_map = nullptr;
  }

  if (m_active_roles.size() == 0) return;
  Auth_id_ref uid;
  uid.first.str = this->m_priv_user;
  uid.first.length = this->m_priv_user_length;
  uid.second.str = this->m_priv_host;
  uid.second.length = this->m_priv_host_length;
  m_acl_map =
      get_global_acl_cache()->checkout_acl_map(this, uid, m_active_roles);
  if (m_acl_map != nullptr) {
    DBUG_PRINT("info",
               ("Roles are active and global access for %.*s@%.*s is set to"
                " %" PRIu32,
                (int)m_priv_user_length, m_priv_user, (int)m_priv_host_length,
                m_priv_host, m_acl_map->global_acl()));
    set_master_access(m_acl_map->global_acl(), m_acl_map->restrictions());
  } else {
    set_master_access(0);
  }
}

/**
  This helper method clears the active roles list and frees the allocated
  memory used for any previously activated roles.
*/
void Security_context::clear_active_roles(void) {
  for (List_of_auth_id_refs::iterator it = m_active_roles.begin();
       it != m_active_roles.end(); ++it) {
    my_free(const_cast<char *>(it->first.str));
    it->first.str = nullptr;
    it->first.length = 0;
    my_free(const_cast<char *>(it->second.str));
    it->second.str = nullptr;
    it->second.length = 0;
  }
  m_active_roles.clear();
  /*
    Clear does not actually free the memory as an optimization for reuse.
    This confuses valgrind, so we swap with an empty vector to ensure the
    memory is freed when testing with valgrind
  */
  List_of_auth_id_refs().swap(m_active_roles);
}

List_of_auth_id_refs *Security_context::get_active_roles(void) {
  return &m_active_roles;
}

size_t Security_context::get_num_active_roles(void) const {
  return m_active_roles.size();
}

/**
  Get sorted list of roles in LEX_USER format

  @param [in]  thd  For mem_root
  @param [out] list List of active roles
*/
void Security_context::get_active_roles(THD *thd, List<LEX_USER> &list) {
  List_of_granted_roles roles;
  for (const auto &role : m_active_roles) {
    roles.push_back(std::make_pair(Role_id(role.first, role.second), false));
  }
  if (roles.size()) std::sort(roles.begin(), roles.end());
  for (const auto &role : roles) {
    LEX_STRING user, host;
    user.str = strmake_root(thd->mem_root, role.first.user().c_str(),
                            role.first.user().length());
    user.length = role.first.user().length();
    host.str = strmake_root(thd->mem_root, role.first.host().c_str(),
                            role.first.host().length());
    host.length = role.first.host().length();
    LEX_USER *user_lex = LEX_USER::alloc(thd, &user, &host);
    list.push_back(user_lex);
  }
}

/**
  Get grant information for given database

  Cached database access is split into two containers:
  1. Database names without wildcards
  2. Database names with wildcards

  First we perform the exact name comprison.
  If that returns the result, all good.

  Otherwise, we take a look at each db in second list
  and compare incoming database name against it.
  If patial_revokes is OFF, use_pattern_scan flag is
  passed to wild_compare. This would allow incoming
  database name like db1name to match against wild card
  db entry db_name/db%name.

  @note  This function should not be used outside ACL subsystem code (sql/auth).
  Use check_db_level_access() instead.

  @param [in] db               Name of the database
  @param [in] use_pattern_scan Flag to treat database name as pattern

  @returns Access granted to user for given database
*/

Access_bitmask Security_context::db_acl(LEX_CSTRING db,
                                        bool use_pattern_scan) const {
  DBUG_TRACE;
  if (m_acl_map == nullptr || db.length == 0) return 0;

  const std::string key(db.str, db.length);
  Db_access_map::iterator found_acl_it = m_acl_map->db_acls()->find(key);
  if (found_acl_it == m_acl_map->db_acls()->end()) {
    Db_access_map::iterator it = m_acl_map->db_wild_acls()->begin();
    Access_bitmask access = 0;
    for (; it != m_acl_map->db_wild_acls()->end(); ++it) {
      /*
        Do the usual string comparison if partial_revokes is ON,
        otherwise do the wildcard grant comparison
      */
      if (mysqld_partial_revokes()
              ? (my_strcasecmp(system_charset_info, db.str,
                               it->first.c_str()) == 0)
              : (wild_compare(db.str, db.length, it->first.c_str(),
                              it->first.size(), use_pattern_scan)) == 0) {
        DBUG_PRINT("info", ("Found matching db pattern %s for key %s",
                            it->first.c_str(), key.c_str()));
        access |= it->second;
        return filter_access(access, key);
      }
    }
    DBUG_PRINT("info", ("Db %s not found in cache", key.c_str()));
    return 0;
  } else {
    DBUG_PRINT("info", ("Found exact match for db %s", key.c_str()));
    return filter_access(found_acl_it->second, key);
  }
}

/**
  Checks if any database level privileges are granted to the current session
  either directly or through active roles.

  @param [in] thd           Thread handler
  @param [in] sctx          Security context
  @param [in] host          Host name
  @param [in] ip            Ip
  @param [in] user          User name
  @param [in] db            Database name
  @param [in] db_len        Database name length
  @param [in] db_is_pattern Flag to treat db name as pattern

  @returns DB level privileges granted
*/

<<<<<<< HEAD
ulong Security_context::check_db_level_access(
    THD *thd, const Security_context *sctx, const char *host, const char *ip,
    const char *user, const char *db, size_t db_len, bool db_is_pattern) {
  ulong db_access;
  if (sctx && sctx->get_num_active_roles()) {
    db_access = sctx->db_acl({db, db_len}, db_is_pattern);
    DBUG_PRINT("info", ("check_access using db-level privilege for %s. "
                        "ACL: %lu",
=======
Access_bitmask Security_context::check_db_level_access(
    THD *thd, const Security_context *sctx, const char *host, const char *ip,
    const char *user, const char *db, size_t db_len, bool db_is_pattern) {
  Access_bitmask db_access;
  if (sctx && sctx->get_num_active_roles()) {
    db_access = sctx->db_acl({db, db_len}, db_is_pattern);
    DBUG_PRINT("info", ("check_access using db-level privilege for %s. "
                        "ACL: %" PRIu32,
>>>>>>> 05e4357f
                        db, db_access));
  } else {
    db_access = acl_get(thd, host, ip, user, db, db_is_pattern);
  }
  return db_access;
}

/**
  Checks if any database level privileges are granted to the current session
  either directly or through active roles.

  @param [in] thd           Thread handler
  @param [in] db            Database name
  @param [in] db_len        Database name length
  @param [in] db_is_pattern Flag to treat db name as pattern

  @returns DB level privileges granted
*/

<<<<<<< HEAD
ulong Security_context::check_db_level_access(THD *thd, const char *db,
                                              size_t db_len,
                                              bool db_is_pattern) const {
=======
Access_bitmask Security_context::check_db_level_access(
    THD *thd, const char *db, size_t db_len, bool db_is_pattern) const {
>>>>>>> 05e4357f
  return check_db_level_access(thd, this, m_host.ptr(), m_ip.ptr(), m_priv_user,
                               db, db_len, db_is_pattern);
}

<<<<<<< HEAD
ulong Security_context::procedure_acl(LEX_CSTRING db,
                                      LEX_CSTRING procedure_name) {
=======
Access_bitmask Security_context::procedure_acl(LEX_CSTRING db,
                                               LEX_CSTRING procedure_name) {
>>>>>>> 05e4357f
  if (m_acl_map == nullptr)
    return 0;
  else {
    SP_access_map::iterator it;
    String q_name;
    append_identifier(&q_name, db.str, db.length);
    q_name.append(".");
    std::string name(procedure_name.str, procedure_name.length);
    my_casedn_str(files_charset_info, &name[0]);
    append_identifier(&q_name, name.c_str(), name.length());
    it = m_acl_map->sp_acls()->find(q_name.c_ptr());
    if (it == m_acl_map->sp_acls()->end()) return 0;
    return filter_access(it->second, q_name.c_ptr());
  }
}

Access_bitmask Security_context::function_acl(LEX_CSTRING db,
                                              LEX_CSTRING func_name) {
  if (m_acl_map == nullptr)
    return 0;
  else {
    String q_name;
    append_identifier(&q_name, db.str, db.length);
    q_name.append(".");
    std::string name(func_name.str, func_name.length);
    my_casedn_str(files_charset_info, &name[0]);
    append_identifier(&q_name, name.c_str(), name.length());
    SP_access_map::iterator it;
    it = m_acl_map->func_acls()->find(q_name.c_ptr());
    if (it == m_acl_map->func_acls()->end()) return 0;
    return filter_access(it->second, q_name.c_ptr());
  }
}

// return the entire element instead of just the acl?
Grant_table_aggregate Security_context::table_and_column_acls(
    LEX_CSTRING db, LEX_CSTRING table) {
  if (m_acl_map == nullptr) return Grant_table_aggregate();
  Table_access_map::iterator it;
  String q_name;
  append_identifier(&q_name, db.str, db.length);
  q_name.append(".");
  append_identifier(&q_name, table.str, table.length);
  it = m_acl_map->table_acls()->find(std::string(q_name.c_ptr_quick()));
  if (it == m_acl_map->table_acls()->end()) return Grant_table_aggregate();
  return it->second;
}

Access_bitmask Security_context::table_acl(LEX_CSTRING db, LEX_CSTRING table) {
  if (m_acl_map == nullptr) return 0;
  const Grant_table_aggregate aggr = table_and_column_acls(db, table);
  return filter_access(aggr.table_access, db.str ? db.str : "");
}

bool Security_context::has_with_admin_acl(const LEX_CSTRING &role_name,
                                          const LEX_CSTRING &role_host) {
  DBUG_TRACE;
  if (m_acl_map == nullptr) return false;
  String q_name;
  append_identifier(&q_name, role_name.str, role_name.length);
  q_name.append("@");
  append_identifier(&q_name, role_host.str, role_host.length);
  Grant_acl_set::iterator it =
      m_acl_map->grant_acls()->find(std::string(q_name.c_ptr_quick()));
  if (it != m_acl_map->grant_acls()->end()) return true;
  return false;
}

bool Security_context::any_sp_acl(const LEX_CSTRING &db) {
  if ((db_acl(db, true) & PROC_ACLS) != 0) return true;
  SP_access_map::iterator it = m_acl_map->sp_acls()->begin();
  for (; it != m_acl_map->sp_acls()->end(); ++it) {
    String id_db;
    append_identifier(&id_db, db.str, db.length);
    if (it->first.compare(0, id_db.length(), id_db.c_ptr(), id_db.length()) ==
        0) {
      /* There's at least one SP with grants for this db */
      return true;
    }
  }
  return false;
}

bool Security_context::any_table_acl(const LEX_CSTRING &db) {
  if ((db_acl(db, true) & TABLE_ACLS) != 0) return true;
  Table_access_map::iterator table_it = m_acl_map->table_acls()->begin();
  for (; table_it != m_acl_map->table_acls()->end(); ++table_it) {
    String id_db;
    append_identifier(&id_db, db.str, db.length);
    if (table_it->first.compare(0, id_db.length(), id_db.c_ptr(),
                                id_db.length()) == 0) {
      /* There's at least one table with grants for this db*/
      return true;
    }
  }
  return false;
}

/**
  Checks if the Current_user has the asked dynamic privilege.

  if the server is initializing the datadir, or current_user is
  --skip-grants-user then it returns that user has privilege with
  grant option.

  @param [in] priv      privilege to check
  @param [in] priv_len  length of privilege

  @returns  pair@<has_privilege, has_with_grant_option@>
    @retval "<true, true>"  has required privilege with grant option
    @retval "<true, false>" has required privilege without grant option
    @retval "<false, false>" does not have the required privilege
*/
std::pair<bool, bool> Security_context::has_global_grant(const char *priv,
                                                         size_t priv_len) {
  /* server started with --skip-grant-tables */
  if (!initialized || m_is_skip_grants_user) return std::make_pair(true, true);

  const std::string privilege(priv, priv_len);
<<<<<<< HEAD

  if (acl_utility_user.user) {
    if (acl_is_utility_user(m_priv_user, m_priv_host, nullptr)) {
      auto res = acl_utility_user_has_global_grant(privilege);
      return std::make_pair(res, res);
    }
  }
=======
>>>>>>> 05e4357f

  if (m_acl_map == nullptr) {
    THD *thd = m_thd ? m_thd : current_thd;
    if (thd == nullptr) {
      DBUG_PRINT("error", ("Security Context must have valid THD handle to"
                           " probe grants.\n"));
      return {false, false};
    }
    Acl_cache_lock_guard acl_cache_lock(thd, Acl_cache_lock_mode::READ_MODE);
    if (!acl_cache_lock.lock(false)) return std::make_pair(false, false);
    const Role_id key(&m_priv_user[0], m_priv_user_length, &m_priv_host[0],
                      m_priv_host_length);
    User_to_dynamic_privileges_map::iterator it, it_end;
    std::tie(it, it_end) = get_dynamic_privileges_map()->equal_range(key);
    it = std::find(it, it_end, privilege);
    if (it != it_end) {
      return std::make_pair(true, it->second.second);
    }
    return std::make_pair(false, false);
  }
  Dynamic_privileges::iterator it =
      m_acl_map->dynamic_privileges()->find(privilege);
  if (it != m_acl_map->dynamic_privileges()->end()) {
    return std::make_pair(true, it->second);
  }

  return std::make_pair(false, false);
}

/**
  Checks if the Auth_id have the asked dynamic privilege.

  @param [in] auth_id     Auth_id that could represent either a user or a role
  @param [in] privilege   privilege to check for
  @param [in] cumulative  Flag to decide how to fetch the privileges of ACL_USER
                          false - privilege granted directly or set through
                                  a role
                          true  - privileges granted directly or coming through
                                  roles granted to it irrespective the roles are
                                  active or not.

  @returns  pair@<has_privilege, has_with_grant_option@>
    @retval "<true, true>"  has required privilege with grant option
    @retval "<true, false>" has required privilege without grant option
    @retval "<false, false>" does not have the required privilege, OR
                             auth_id does not exist.
*/
std::pair<bool, bool> Security_context::has_global_grant(
    const Auth_id &auth_id, const std::string &privilege,
    bool cumulative /*= false*/) {
  std::pair<bool, bool> has_privilege{false, false};
  Acl_cache_lock_guard acl_cache_lock(current_thd,
                                      Acl_cache_lock_mode::READ_MODE);
  if (!acl_cache_lock.lock(false)) return has_privilege;

  ACL_USER *acl_user =
      find_acl_user(auth_id.host().c_str(), auth_id.user().c_str(), true);
  if (!acl_user) return has_privilege;

  return fetch_global_grant(*acl_user, privilege, cumulative);
}

/**
  Checks if the specified auth_id with privilege can work with the current_user.
  If the auth_id has the specified privilege then current_user must also have
  the same privilege. Throws error is the auth_id has the privilege but
  current_user does not have it.

  @param  [in]  auth_id     Auth_id that could represent either a user or a role
  @param  [in]  privilege   Privilege to check for mismatch
  @param  [in]  cumulative  Flag to decide how to check the privileges of
                            auth_id
                            false - privilege granted directly or set
                                    through a role
                            true  - privileges granted directly or coming
                                    through roles granted to it irrespective
                                    the roles are active or not.
  @param  [in]  ignore_if_nonextant Flag to decide how to treat the non-existing
                                    auth_id.
                                    true  - consider as privilege exists
                                    false - consider as privilege do not exist
  @param  [in]  throw_error         Flag to decide if error needs to be thrown
  or not.

  @retval true    auth_id has the privilege but the current_auth does not, also
                  throws error.
  @retval false   Otherwise
*/
bool Security_context::can_operate_with(const Auth_id &auth_id,
                                        const std::string &privilege,
                                        bool cumulative /*= false */,
                                        bool ignore_if_nonextant /*= true */,
                                        bool throw_error /* = true */) {
  DBUG_TRACE;
  Acl_cache_lock_guard acl_cache_lock(current_thd,
                                      Acl_cache_lock_mode::READ_MODE);
  if (!acl_cache_lock.lock()) {
    DBUG_PRINT("error", ("Could not check for the SYSTEM_USER privilege. "
                         "Could not lock Acl caches.\n"));
    return true;
  }
  ACL_USER *acl_user =
      find_acl_user(auth_id.host().c_str(), auth_id.user().c_str(), true);
  if (!acl_user) {
    if (ignore_if_nonextant)
      return false;
    else {
      if (throw_error)
        my_error(ER_USER_DOES_NOT_EXIST, MYF(0), auth_id.auth_str().c_str());
      return true;
    }
  }

  bool is_mismatch = false;
  if (fetch_global_grant(*acl_user, privilege, cumulative).first) {
    is_mismatch = has_global_grant(privilege.c_str(), privilege.length()).first
                      ? false
                      : true;
  }
  if (is_mismatch) {
    if (throw_error)
      my_error(ER_SPECIFIC_ACCESS_DENIED_ERROR, MYF(0), privilege.c_str());
  }
  return is_mismatch;
}

LEX_CSTRING Security_context::priv_user() const {
  LEX_CSTRING priv_user;
  DBUG_TRACE;
  priv_user.str = m_priv_user;
  priv_user.length = m_priv_user_length;
  return priv_user;
}

/**
  Getter method for member m_user.

  @retval LEX_CSTRING object having constant pointer to m_user.Ptr
          and its length.
*/
LEX_CSTRING Security_context::user() const {
  LEX_CSTRING user;

  DBUG_TRACE;

  user.str = m_user.ptr();
  user.length = m_user.length();

  return user;
}

/**
  Setter method for member m_user.
  Function just sets the user_arg pointer value to the
  m_user, user_arg value is *not* copied.

  @param[in]    user_arg         New user value for m_user.
  @param[in]    user_arg_length  Length of "user_arg" param.
*/

void Security_context::set_user_ptr(const char *user_arg,
                                    const size_t user_arg_length) {
  DBUG_TRACE;

  if (user_arg == m_user.ptr()) return;

  // set new user value to m_user.
  m_user.set(user_arg, user_arg_length, system_charset_info);
}

/**
  Setter method for member m_user.

  Copies user_arg value to the m_user if it is not null else m_user is set
  to NULL.

  @param[in]    user_arg         New user value for m_user.
  @param[in]    user_arg_length  Length of "user_arg" param.
*/

void Security_context::assign_user(const char *user_arg,
                                   const size_t user_arg_length) {
  DBUG_TRACE;

  if (user_arg == m_user.ptr()) return;

  if (user_arg)
    m_user.copy(user_arg, user_arg_length, system_charset_info);
  else
    m_user.set((const char *)nullptr, 0, system_charset_info);
}

/**
  Getter method for member m_host.

  @retval LEX_CSTRING object having constant pointer to m_host.Ptr
          and its length.
*/
LEX_CSTRING Security_context::host() const {
  LEX_CSTRING host;

  DBUG_TRACE;

  host.str = m_host.ptr();
  host.length = m_host.length();

  return host;
}

/**
  Setter method for member m_host.
  Function just sets the host_arg pointer value to the
  m_host, host_arg value is *not* copied.
  host_arg value must not be NULL.

  @param[in]    host_arg         New user value for m_host.
  @param[in]    host_arg_length  Length of "host_arg" param.
*/
void Security_context::set_host_ptr(const char *host_arg,
                                    const size_t host_arg_length) {
  DBUG_TRACE;

  assert(host_arg != nullptr);

  if (host_arg == m_host.ptr()) return;

  // set new host value to m_host.
  m_host.set(host_arg, host_arg_length, system_charset_info);
}

/**
  Setter method for member m_host.

  Copies host_arg value to the m_host if it is not null else m_user is set
  to empty string.


  @param[in]    host_arg         New user value for m_host.
  @param[in]    host_arg_length  Length of "host_arg" param.
*/

void Security_context::assign_host(const char *host_arg,
                                   const size_t host_arg_length) {
  DBUG_TRACE;

  if (host_arg == nullptr) {
    m_host.set("", 0, system_charset_info);
    goto end;
  } else if (host_arg == m_host.ptr()) {
    goto end;
  } else if (*host_arg) {
    m_host.copy(host_arg, host_arg_length, system_charset_info);
    goto end;
  }

end:
  return;
}

/**
  Getter method for member m_ip.

  @retval LEX_CSTRING object having constant pointer to m_ip.Ptr
          and its length
*/
LEX_CSTRING Security_context::ip() const {
  LEX_CSTRING ip;

  DBUG_TRACE;

  ip.str = m_ip.ptr();
  ip.length = m_ip.length();

  return ip;
}

/**
  Setter method for member m_ip.
  Function just sets the ip_arg pointer value to the
  m_ip, ip_arg value is *not* copied.

  @param[in]    ip_arg         New user value for m_ip.
  @param[in]    ip_arg_length  Length of "ip_arg" param.
*/

void Security_context::set_ip_ptr(const char *ip_arg, const int ip_arg_length) {
  DBUG_TRACE;

  if (ip_arg == m_ip.ptr()) return;

  // set new ip value to m_ip.
  m_ip.set(ip_arg, ip_arg_length, system_charset_info);
}

/**
  Setter method for member m_ip.

  Copies ip_arg value to the m_ip if it is not null else m_ip is set
  to NULL.


  @param[in]    ip_arg         New user value for m_ip.
  @param[in]    ip_arg_length  Length of "ip_arg" param.
*/

void Security_context::assign_ip(const char *ip_arg, const int ip_arg_length) {
  DBUG_TRACE;

  if (ip_arg == m_ip.ptr()) return;

  if (ip_arg)
    m_ip.copy(ip_arg, ip_arg_length, system_charset_info);
  else
    m_ip.set((const char *)nullptr, 0, system_charset_info);
}

/**
  Setter method for member m_external_user.
  Function just sets the ext_user_arg pointer to the
  m_external_user, ext_user_arg is *not* copied.

  @param[in]    ext_user_arg         New user value for m_external_user.
  @param[in]    ext_user_arg_length  Length of "ext_user_arg" param.
*/

void Security_context::set_external_user_ptr(const char *ext_user_arg,
                                             const int ext_user_arg_length) {
  DBUG_TRACE;

  if (ext_user_arg == m_external_user.ptr()) return;

  // set new ip value to m_ip.
  m_external_user.set(ext_user_arg, ext_user_arg_length, system_charset_info);
}

/**
  Setter method for member m_external_user.

  Copies ext_user_arg value to the m_external_user if it is not null
  else m_external_user is set to NULL.

  @param[in]    ext_user_arg         New user value for m_external_user.
  @param[in]    ext_user_arg_length  Length of "ext_user_arg" param.
*/

void Security_context::assign_external_user(const char *ext_user_arg,
                                            const int ext_user_arg_length) {
  DBUG_TRACE;

  if (ext_user_arg == m_external_user.ptr()) return;

  if (ext_user_arg)
    m_external_user.copy(ext_user_arg, ext_user_arg_length,
                         system_charset_info);
  else
    m_external_user.set((const char *)nullptr, 0, system_charset_info);
}

/**
  Setter method for member m_priv_user.

  @param[in]    priv_user_arg         New user value for m_priv_user.
  @param[in]    priv_user_arg_length  Length of "priv_user_arg" param.
*/

void Security_context::assign_priv_user(const char *priv_user_arg,
                                        const size_t priv_user_arg_length) {
  DBUG_TRACE;

  if (priv_user_arg_length) {
    m_priv_user_length =
        std::min(priv_user_arg_length, sizeof(m_priv_user) - 1);
    strmake(m_priv_user, priv_user_arg, m_priv_user_length);
  } else {
    *m_priv_user = 0;
    m_priv_user_length = 0;
  }
}

/**
  Getter method for member m_proxy_user.

  @retval LEX_CSTRING object having constant pointer to m_proxy_user.Ptr
          and its length
*/
LEX_CSTRING Security_context::proxy_user() const {
  LEX_CSTRING proxy_user;

  DBUG_TRACE;

  proxy_user.str = m_proxy_user;
  proxy_user.length = m_proxy_user_length;

  return proxy_user;
}

/**
  Setter method for member m_proxy_user.

  @param[in]    proxy_user_arg         New user value for m_proxy_user.
  @param[in]    proxy_user_arg_length  Length of "proxy_user_arg" param.
*/

void Security_context::assign_proxy_user(const char *proxy_user_arg,
                                         const size_t proxy_user_arg_length) {
  DBUG_TRACE;

  if (proxy_user_arg_length) {
    m_proxy_user_length =
        std::min(proxy_user_arg_length, sizeof(m_proxy_user) - 1);
    strmake(m_proxy_user, proxy_user_arg, m_proxy_user_length);
  } else {
    *m_proxy_user = 0;
    m_proxy_user_length = 0;
  }
}

/**
  Getter method for member m_priv_host.

  @retval LEX_CSTRING object having constant pointer to m_priv_host.Ptr
          and its length
*/
LEX_CSTRING Security_context::priv_host() const {
  LEX_CSTRING priv_host;

  DBUG_TRACE;

  priv_host.str = m_priv_host;
  priv_host.length = m_priv_host_length;

  return priv_host;
}

/**
  Setter method for member m_priv_host.

  @param[in]    priv_host_arg         New user value for m_priv_host.
  @param[in]    priv_host_arg_length  Length of "priv_host_arg" param.
*/

void Security_context::assign_priv_host(const char *priv_host_arg,
                                        const size_t priv_host_arg_length) {
  DBUG_TRACE;

  if (priv_host_arg_length) {
    m_priv_host_length =
        std::min(priv_host_arg_length, sizeof(m_priv_host) - 1);
    strmake(m_priv_host, priv_host_arg, m_priv_host_length);
  } else {
    *m_priv_host = 0;
    m_priv_host_length = 0;
  }
}

void Security_context::init_restrictions(const Restrictions &restrictions) {
  m_restrictions = restrictions;
}

bool Security_context::is_access_restricted_on_db(
<<<<<<< HEAD
    ulong want_access, const std::string &db_name) const {
  const ulong filtered_access = filter_access(want_access, db_name);
=======
    Access_bitmask want_access, const std::string &db_name) const {
  const Access_bitmask filtered_access = filter_access(want_access, db_name);
>>>>>>> 05e4357f
  return (filtered_access != want_access);
}

/**
  If there is a restriction attached to an access on the given database
  then remove that access otherwise return the access without any change.

  @param[in]  access    access mask to be scanned to remove
  @param[in]  db_name   database to be searched in the restrictions

  @retval filtered access mask
*/
Access_bitmask Security_context::filter_access(
    const Access_bitmask access, const std::string &db_name) const {
  Access_bitmask access_mask = access;
  auto &db_restrictions = m_restrictions.db();
  if (!db_restrictions.is_empty()) {
    Access_bitmask restrictions_mask;
    if (db_restrictions.find(db_name, restrictions_mask))
      access_mask = (access_mask & restrictions_mask) ^ access;
  }
  return access_mask;
}

/**
  Checks if the acl_user does have the asked dynamic privilege.
  This method assumes acl_cache_lock is already taken and ACL_USER is valid

  @param [in] acl_user    ACL_USER to check for privilege
  @param [in] privilege   privilege to check for
  @param [in] cumulative  Flag to decide how to fetch the privileges of ACL_USER
                          false - privilege granted directly or set through
                                  a role
                          true  - privileges granted directly or coming through
                                  roles granted to it irrespective the roles are
                                  active or not.
  @returns  pair@<has_privilege, has_with_grant_option@>
    @retval "<true, true>"   has required privilege with grant option
    @retval "<true, false>"  has required privilege without grant option
    @retval "<false, false>" does not have the required privilege
*/
std::pair<bool, bool> Security_context::fetch_global_grant(
    const ACL_USER &acl_user, const std::string &privilege,
    bool cumulative /*= false */) {
  assert(assert_acl_cache_read_lock(current_thd));
  std::pair<bool, bool> has_privilege{false, false};
  Security_context sctx;

  const char *user = acl_user.user;
  const char *host = acl_user.host.get_host();
  // Anonymous user
  if (user == nullptr) user = "";
  if (host == nullptr) host = "";

  sctx.assign_priv_user(user, strlen(user));
  sctx.assign_priv_host(acl_user.host.get_host(), acl_user.host.get_host_len());
  if (cumulative) {
    activate_all_granted_roles(&acl_user, &sctx);
    sctx.checkout_access_maps();
  }
  /* Check if AuthID being processed has dynamic privilege */
  has_privilege = sctx.has_global_grant(privilege.c_str(), privilege.length());
  return has_privilege;
}

/**
  Check if required access to given table is granted.

  @param [in]     priv Required access
  @param [in,out] tables Table list object

  @returns access information
  @retval true Success
  @retval false Failure
 */
bool Security_context::has_table_access(Access_bitmask priv,
                                        Table_ref *tables) {
  DBUG_TRACE;
  assert(tables != nullptr);
  TABLE const *table = tables->table;
  LEX_CSTRING db, table_name;
  db.str = table->s->db.str;
  db.length = table->s->db.length;

  table_name.str = table->alias;
  table_name.length = strlen(table->alias);

  Access_bitmask acls = master_access({db.str, db.length});
  if (m_acl_map) {
    if (priv & acls) return true;

    acls = db_acl(db);
    if (priv & acls) return true;

    const Grant_table_aggregate aggr = table_and_column_acls(db, table_name);
    acls = aggr.table_access | aggr.cols;
    if (priv & acls) return true;
  } else {
    /* Global and DB priv check */
    if (::check_access(m_thd, priv, db.str, &acls, nullptr, false, true))
      return false;

    if (priv & acls) return true;

    if (::check_grant(m_thd, priv, tables, false, 1, true)) return false;
    return true;
  }
  return false;
}

/**
  Check if required access to given table is not restricted.

  @param [in]     priv Required access
  @param [in,out] table Table object

  @returns access information
  @retval true Access to the table is blocked
  @retval false Access to the table is not blocked
 */
bool Security_context::is_table_blocked(Access_bitmask priv,
                                        TABLE const *table) {
  DBUG_TRACE;
  assert(table != nullptr);
  LEX_CSTRING db, table_name;
  db.str = table->s->db.str;
  db.length = table->s->db.length;

  table_name.str = table->alias;
  table_name.length = strlen(table->alias);

  /* Table privs */
  Table_ref tables;
  tables.table = const_cast<TABLE *>(table);
  tables.db = db.str;
  tables.db_length = db.length;
  tables.table_name = table_name.str;
  tables.table_name_length = table_name.length;
  tables.grant.privilege = NO_ACCESS;

  return !has_table_access(priv, &tables);
}

/**
  Check if required access to given table column is granted.

  @param [in] priv Required access
  @param [in] table Table object
  @param [in] columns List of column names to check

  @returns access information
  @retval true Success
  @retval false Failure
 */
bool Security_context::has_column_access(Access_bitmask priv,
                                         TABLE const *table,
                                         std::vector<std::string> columns) {
  DBUG_TRACE;
  assert(table != nullptr);
  LEX_CSTRING db, table_name;
  db.str = table->s->db.str;
  db.length = table->s->db.length;

  table_name.str = table->alias;
  table_name.length = strlen(table->alias);

  /* Table privs */
  Table_ref tables;
  tables.table = const_cast<TABLE *>(table);
  tables.db = db.str;
  tables.db_length = db.length;
  tables.table_name = table_name.str;
  tables.table_name_length = table_name.length;
  tables.grant.privilege = NO_ACCESS;

  // Check that general table access is possible
  if (!has_table_access(priv, &tables)) return false;

  // Try to get info about table specific grants
  {
    Acl_cache_lock_guard acl_cache_lock{this->m_thd,
                                        Acl_cache_lock_mode::READ_MODE};
    if (!acl_cache_lock.lock()) return false;

    if (table_hash_search(this->host().str, this->ip().str, db.str,
                          this->priv_user().str, table_name.str,
                          false) == nullptr) {
      // If there is no specific info about the table specific privileges, it
      // means that there are no column privileges configured for the table
      // columns. So, we let the general table access above to prevail.
      return true;
    }
  }

  for (auto column : columns) {
    if (check_column_grant_in_table_ref(m_thd, &tables, column.data(),
                                        column.length(), priv))
      return false;
  }
  return true;
}<|MERGE_RESOLUTION|>--- conflicted
+++ resolved
@@ -551,16 +551,6 @@
   @returns DB level privileges granted
 */
 
-<<<<<<< HEAD
-ulong Security_context::check_db_level_access(
-    THD *thd, const Security_context *sctx, const char *host, const char *ip,
-    const char *user, const char *db, size_t db_len, bool db_is_pattern) {
-  ulong db_access;
-  if (sctx && sctx->get_num_active_roles()) {
-    db_access = sctx->db_acl({db, db_len}, db_is_pattern);
-    DBUG_PRINT("info", ("check_access using db-level privilege for %s. "
-                        "ACL: %lu",
-=======
 Access_bitmask Security_context::check_db_level_access(
     THD *thd, const Security_context *sctx, const char *host, const char *ip,
     const char *user, const char *db, size_t db_len, bool db_is_pattern) {
@@ -569,7 +559,6 @@
     db_access = sctx->db_acl({db, db_len}, db_is_pattern);
     DBUG_PRINT("info", ("check_access using db-level privilege for %s. "
                         "ACL: %" PRIu32,
->>>>>>> 05e4357f
                         db, db_access));
   } else {
     db_access = acl_get(thd, host, ip, user, db, db_is_pattern);
@@ -589,25 +578,14 @@
   @returns DB level privileges granted
 */
 
-<<<<<<< HEAD
-ulong Security_context::check_db_level_access(THD *thd, const char *db,
-                                              size_t db_len,
-                                              bool db_is_pattern) const {
-=======
 Access_bitmask Security_context::check_db_level_access(
     THD *thd, const char *db, size_t db_len, bool db_is_pattern) const {
->>>>>>> 05e4357f
   return check_db_level_access(thd, this, m_host.ptr(), m_ip.ptr(), m_priv_user,
                                db, db_len, db_is_pattern);
 }
 
-<<<<<<< HEAD
-ulong Security_context::procedure_acl(LEX_CSTRING db,
-                                      LEX_CSTRING procedure_name) {
-=======
 Access_bitmask Security_context::procedure_acl(LEX_CSTRING db,
                                                LEX_CSTRING procedure_name) {
->>>>>>> 05e4357f
   if (m_acl_map == nullptr)
     return 0;
   else {
@@ -727,7 +705,6 @@
   if (!initialized || m_is_skip_grants_user) return std::make_pair(true, true);
 
   const std::string privilege(priv, priv_len);
-<<<<<<< HEAD
 
   if (acl_utility_user.user) {
     if (acl_is_utility_user(m_priv_user, m_priv_host, nullptr)) {
@@ -735,8 +712,6 @@
       return std::make_pair(res, res);
     }
   }
-=======
->>>>>>> 05e4357f
 
   if (m_acl_map == nullptr) {
     THD *thd = m_thd ? m_thd : current_thd;
@@ -1197,13 +1172,8 @@
 }
 
 bool Security_context::is_access_restricted_on_db(
-<<<<<<< HEAD
-    ulong want_access, const std::string &db_name) const {
-  const ulong filtered_access = filter_access(want_access, db_name);
-=======
     Access_bitmask want_access, const std::string &db_name) const {
   const Access_bitmask filtered_access = filter_access(want_access, db_name);
->>>>>>> 05e4357f
   return (filtered_access != want_access);
 }
 
