/* Copyright (c) 2009, 2015, Oracle and/or its affiliates. All rights reserved.

   This program is free software; you can redistribute it and/or modify
   it under the terms of the GNU General Public License as published by
   the Free Software Foundation; version 2 of the License.

   This program is distributed in the hope that it will be useful,
   but WITHOUT ANY WARRANTY; without even the implied warranty of
   MERCHANTABILITY or FITNESS FOR A PARTICULAR PURPOSE.  See the
   GNU General Public License for more details.

   You should have received a copy of the GNU General Public License
   along with this program; if not, write to the Free Software Foundation,
   51 Franklin Street, Suite 500, Boston, MA 02110-1335 USA */

#include "binlog.h"

#include "my_stacktrace.h"                  // my_safe_print_system_time
#include "current_thd.h"
#include "debug_sync.h"                     // DEBUG_SYNC
<<<<<<< HEAD
#include "derror.h"                         // ER_THD
#include "item_func.h"                      // user_var_entry
=======
#include "log.h"                            // sql_print_warning
>>>>>>> 04f4b76b
#include "log_event.h"                      // Rows_log_event
#include "mysqld.h"                         // sync_binlog_period ...
#include "mysqld_thd_manager.h"             // Global_THD_manager
#include "psi_memory_key.h"
#include "rpl_handler.h"                    // RUN_HOOK
#include "rpl_mi.h"                         // Master_info
#include "rpl_rli.h"                        // Relay_log_info
#include "rpl_rli_pdb.h"                    // Slave_worker
#include "rpl_slave_commit_order_manager.h" // Commit_order_manager
#include "rpl_trx_boundary_parser.h"        // Transaction_boundary_parser
#include "sql_class.h"                      // THD
#include "sql_parse.h"                      // sqlcom_can_generate_row_events
#include "sql_show.h"                       // append_identifier

#include "pfs_file_provider.h"
#include "mysql/psi/mysql_file.h"

#include <pfs_transaction_provider.h>
#include <mysql/psi/mysql_transaction.h>
#include "xa.h"

#include <list>
#include <string>

using std::max;
using std::min;
using std::string;
using std::list;
using binary_log::checksum_crc32;

#define FLAGSTR(V,F) ((V)&(F)?#F" ":"")
#define YESNO(X) ((X) ? "yes" : "no")

#define LOG_PREFIX	"ML"

/**
  @defgroup Binary_Log Binary Log
  @{
 */

#define MY_OFF_T_UNDEF (~(my_off_t)0UL)

/*
  Constants required for the limit unsafe warnings suppression
 */
//seconds after which the limit unsafe warnings suppression will be activated
#define LIMIT_UNSAFE_WARNING_ACTIVATION_TIMEOUT 50
//number of limit unsafe warnings after which the suppression will be activated
#define LIMIT_UNSAFE_WARNING_ACTIVATION_THRESHOLD_COUNT 50
#define MAX_SESSION_ATTACH_TRIES 10

static ulonglong limit_unsafe_suppression_start_time= 0;
static bool unsafe_warning_suppression_is_activated= false;
static int limit_unsafe_warning_count= 0;

static handlerton *binlog_hton;
bool opt_binlog_order_commits= true;

const char *log_bin_index= 0;
const char *log_bin_basename= 0;

MYSQL_BIN_LOG mysql_bin_log(&sync_binlog_period, WRITE_CACHE);

static int binlog_init(void *p);
static int binlog_start_trans_and_stmt(THD *thd, Log_event *start_event);
static int binlog_close_connection(handlerton *hton, THD *thd);
static int binlog_savepoint_set(handlerton *hton, THD *thd, void *sv);
static int binlog_savepoint_rollback(handlerton *hton, THD *thd, void *sv);
static bool binlog_savepoint_rollback_can_release_mdl(handlerton *hton,
                                                      THD *thd);
static int binlog_commit(handlerton *hton, THD *thd, bool all);
static int binlog_rollback(handlerton *hton, THD *thd, bool all);
static int binlog_prepare(handlerton *hton, THD *thd, bool all);
static int binlog_xa_commit(handlerton *hton,  XID *xid);
static int binlog_xa_rollback(handlerton *hton,  XID *xid);


#ifdef HAVE_REPLICATION
static inline bool has_commit_order_manager(THD *thd)
{
  return is_mts_worker(thd) &&
    thd->rli_slave->get_commit_order_manager() != NULL;
}
#endif


bool normalize_binlog_name(char *to, const char *from, bool is_relay_log)
{
  DBUG_ENTER("normalize_binlog_name");
  bool error= false;
  char buff[FN_REFLEN];
  char *ptr= (char*) from;
  char *opt_name= is_relay_log ? opt_relay_logname : opt_bin_logname;

  DBUG_ASSERT(from);

  /* opt_name is not null and not empty and from is a relative path */
  if (opt_name && opt_name[0] && from && !test_if_hard_path(from))
  {
    // take the path from opt_name
    // take the filename from from 
    char log_dirpart[FN_REFLEN], log_dirname[FN_REFLEN];
    size_t log_dirpart_len, log_dirname_len;
    dirname_part(log_dirpart, opt_name, &log_dirpart_len);
    dirname_part(log_dirname, from, &log_dirname_len);

    /* log may be empty => relay-log or log-bin did not 
        hold paths, just filename pattern */
    if (log_dirpart_len > 0)
    {
      /* create the new path name */
      if(fn_format(buff, from+log_dirname_len, log_dirpart, "",
                   MYF(MY_UNPACK_FILENAME | MY_SAFE_PATH)) == NULL)
      {
        error= true;
        goto end;
      }

      ptr= buff;
    }
  }

  DBUG_ASSERT(ptr);
  if (ptr)
  {
    size_t length= strlen(ptr);

    // Strips the CR+LF at the end of log name and \0-terminates it.
    if (length && ptr[length-1] == '\n')
    {
      ptr[length-1]= 0;
      length--;
      if (length && ptr[length-1] == '\r')
      {
        ptr[length-1]= 0;
        length--;
      }
    }
    if (!length)
    {
      error= true;
      goto end;
    }
    strmake(to, ptr, length);
  }
end:
  DBUG_RETURN(error);
}


/**
  Helper class to hold a mutex for the duration of the
  block.

  Eliminates the need for explicit unlocking of mutexes on, e.g.,
  error returns.  On passing a null pointer, the sentry will not do
  anything.
 */
class Mutex_sentry
{
public:
  Mutex_sentry(mysql_mutex_t *mutex)
    : m_mutex(mutex)
  {
    if (m_mutex)
      mysql_mutex_lock(mutex);
  }

  ~Mutex_sentry()
  {
    if (m_mutex)
      mysql_mutex_unlock(m_mutex);
#ifndef DBUG_OFF
    m_mutex= 0;
#endif
  }

private:
  mysql_mutex_t *m_mutex;

  // It's not allowed to copy this object in any way
  Mutex_sentry(Mutex_sentry const&);
  void operator=(Mutex_sentry const&);
};


/**
  Helper class to perform a thread excursion.

  This class is used to temporarily switch to another session (THD
  structure). It will set up thread specific "globals" correctly
  so that the POSIX thread looks exactly like the session attached to.
  However, PSI_thread info is not touched as it is required to show
  the actual physial view in PFS instrumentation i.e., it should
  depict as the real thread doing the work instead of thread it switched
  to.

  On destruction, the original session (which is supplied to the
  constructor) will be re-attached automatically. For example, with
  this code, the value of @c current_thd will be the same before and
  after execution of the code.

  @code
  {
    Thread_excursion excursion(current_thd);
    for (int i = 0 ; i < count ; ++i)
      excursion.attach_to(other_thd[i]);
  }
  @endcode

  @warning The class is not designed to be inherited from.
 */

class Thread_excursion
{
public:
  Thread_excursion(THD *thd)
    : m_original_thd(thd)
  {
  }

  ~Thread_excursion() {
#ifndef EMBEDDED_LIBRARY
    if (unlikely(setup_thread_globals(m_original_thd)))
      DBUG_ASSERT(0);                           // Out of memory?!
#endif
  }

  /**
    Try to attach the POSIX thread to a session.
    - This function attaches the POSIX thread to a session
    in MAX_SESSION_ATTACH_TRIES tries when encountering
    'out of memory' error, and terminates the server after
    failed in MAX_SESSION_ATTACH_TRIES tries.

    @param[in] thd       The thd of a session
   */
  void try_to_attach_to(THD *thd)
  {
    int i= 0;
    /*
      Attach the POSIX thread to a session in MAX_SESSION_ATTACH_TRIES
      tries when encountering 'out of memory' error.
    */
    while (i < MAX_SESSION_ATTACH_TRIES)
    {
      /*
        Currently attach_to(...) returns ER_OUTOFMEMORY or 0. So
        we continue to attach the POSIX thread when encountering
        the ER_OUTOFMEMORY error. Please take care other error
        returned from attach_to(...) in future.
      */
      if (!attach_to(thd))
      {
        if (i > 0)
          sql_print_warning("Server overcomes the temporary 'out of memory' "
                            "in '%d' tries while attaching to session thread "
                            "during the group commit phase.\n", i + 1);
        break;
      }
      /* Sleep 1 microsecond per try to avoid temporary 'out of memory' */
      my_sleep(1);
      i++;
    }
    /*
      Terminate the server after failed to attach the POSIX thread
      to a session in MAX_SESSION_ATTACH_TRIES tries.
    */
    if (MAX_SESSION_ATTACH_TRIES == i)
    {
      my_safe_print_system_time();
      my_safe_printf_stderr("%s", "[Fatal] Out of memory while attaching to "
                            "session thread during the group commit phase. "
                            "Data consistency between master and slave can "
                            "be guaranteed after server restarts.\n");
      _exit(MYSQLD_FAILURE_EXIT);
    }
  }

private:

  /**
    Attach the POSIX thread to a session.
   */
  int attach_to(THD *thd)
  {
#ifndef EMBEDDED_LIBRARY
    if (DBUG_EVALUATE_IF("simulate_session_attach_error", 1, 0)
        || unlikely(setup_thread_globals(thd)))
    {
      /*
        Indirectly uses pthread_setspecific, which can only return
        ENOMEM or EINVAL. Since store_globals are using correct keys,
        the only alternative is out of memory.
      */
      return ER_OUTOFMEMORY;
    }
#endif /* EMBEDDED_LIBRARY */
    return 0;
  }

  int setup_thread_globals(THD *thd) const {
    int error= 0;
    THD *original_thd= my_thread_get_THR_THD();
    MEM_ROOT ** original_mem_root= my_thread_get_THR_MALLOC();
    if ((error= my_thread_set_THR_THD(thd)))
      goto exit0;
    if ((error= my_thread_set_THR_MALLOC(&thd->mem_root)))
      goto exit1;
    if ((error= set_mysys_thread_var(thd->mysys_var)))
      goto exit2;
    goto exit0;
exit2:
    error= my_thread_set_THR_MALLOC(original_mem_root);
exit1:
    error= my_thread_set_THR_THD(original_thd);
exit0:
    return error;
  }

  THD *m_original_thd;
};


/**
  Caches for non-transactional and transactional data before writing
  it to the binary log.

  @todo All the access functions for the flags suggest that the
  encapsuling is not done correctly, so try to move any logic that
  requires access to the flags into the cache.
*/
class binlog_cache_data
{
public:

  binlog_cache_data(bool trx_cache_arg,
                    my_off_t max_binlog_cache_size_arg,
                    ulong *ptr_binlog_cache_use_arg,
                    ulong *ptr_binlog_cache_disk_use_arg)
  : m_pending(0), saved_max_binlog_cache_size(max_binlog_cache_size_arg),
    ptr_binlog_cache_use(ptr_binlog_cache_use_arg),
    ptr_binlog_cache_disk_use(ptr_binlog_cache_disk_use_arg)
  {
    reset();
    flags.transactional= trx_cache_arg;
    cache_log.end_of_file= saved_max_binlog_cache_size;
  }

  int finalize(THD *thd, Log_event *end_event);
  int finalize(THD *thd, Log_event *end_event, XID_STATE *xs);
  int flush(THD *thd, my_off_t *bytes, bool *wrote_xid);
  int write_event(THD *thd, Log_event *event);

  virtual ~binlog_cache_data()
  {
    DBUG_ASSERT(is_binlog_empty());
    close_cached_file(&cache_log);
  }

  bool is_binlog_empty() const
  {
    my_off_t pos= my_b_tell(&cache_log);
    DBUG_PRINT("debug", ("%s_cache - pending: 0x%llx, bytes: %llu",
                         (flags.transactional ? "trx" : "stmt"),
                         (ulonglong) pending(), (ulonglong) pos));
    return pending() == NULL && pos == 0;
  }

  bool is_finalized() const {
    return flags.finalized;
  }

  Rows_log_event *pending() const
  {
    return m_pending;
  }

  void set_pending(Rows_log_event *const pending)
  {
    m_pending= pending;
  }

  void set_incident(void)
  {
    flags.incident= true;
  }

  bool has_incident(void) const
  {
    return flags.incident;
  }

  bool has_xid() const {
    // There should only be an XID event if we are transactional
    DBUG_ASSERT((flags.transactional && flags.with_xid) || !flags.with_xid);
    return flags.with_xid;
  }

  bool is_trx_cache() const
  {
    return flags.transactional;
  }

  my_off_t get_byte_position() const
  {
    return my_b_tell(&cache_log);
  }

  virtual void reset()
  {
    compute_statistics();
    truncate(0);

    /*
      If IOCACHE has a file associated, change its size to 0.
      It is safer to do it here, since we are certain that one
      asked the cache to go to position 0 with truncate.
    */
    if(cache_log.file != -1)
    {
      int error= 0;
      if((error= my_chsize(cache_log.file, 0, 0, MYF(MY_WME))))
        sql_print_warning("Unable to resize binlog IOCACHE auxilary file");

      DBUG_EXECUTE_IF("show_io_cache_size",
                      {
                        my_off_t file_size= my_seek(cache_log.file,
                                                    0L,MY_SEEK_END,MYF(MY_WME+MY_FAE));
                        sql_print_error("New size:%llu",
                                        static_cast<ulonglong>(file_size));
                      });
    }

    flags.incident= false;
    flags.with_xid= false;
    flags.immediate= false;
    flags.finalized= false;
    /*
      The truncate function calls reinit_io_cache that calls my_b_flush_io_cache
      which may increase disk_writes. This breaks the disk_writes use by the
      binary log which aims to compute the ratio between in-memory cache usage
      and disk cache usage. To avoid this undesirable behavior, we reset the
      variable after truncating the cache.
    */
    cache_log.disk_writes= 0;
    DBUG_ASSERT(is_binlog_empty());
  }

  /*
    Sets the write position to point at the position given. If the
    cache has swapped to a file, it reinitializes it, so that the
    proper data is added to the IO_CACHE buffer. Otherwise, it just
    does a my_b_seek.

    my_b_seek will not work if the cache has swapped, that's why
    we do this workaround.

    @param[IN]  pos the new write position.
    @param[IN]  use_reinit if the position should be reset resorting
                to reset_io_cache (which may issue a flush_io_cache 
                inside)

    @return The previous write position.
   */
  my_off_t reset_write_pos(my_off_t pos, bool use_reinit)
  {
    DBUG_ENTER("reset_write_pos");
    DBUG_ASSERT(cache_log.type == WRITE_CACHE);

    my_off_t oldpos= get_byte_position();

    if (use_reinit)
      reinit_io_cache(&cache_log, WRITE_CACHE, pos, 0, 0);
    else
      my_b_seek(&cache_log, pos);

    DBUG_RETURN(oldpos);
  }

  /*
    Cache to store data before copying it to the binary log.
  */
  IO_CACHE cache_log;

protected:
  /*
    It truncates the cache to a certain position. This includes deleting the
    pending event.
   */
  void truncate(my_off_t pos)
  {
    DBUG_PRINT("info", ("truncating to position %lu", (ulong) pos));
    remove_pending_event();
    reinit_io_cache(&cache_log, WRITE_CACHE, pos, 0, 0);
    cache_log.end_of_file= saved_max_binlog_cache_size;
  }

  /**
     Flush pending event to the cache buffer.
   */
  int flush_pending_event(THD *thd) {
    if (m_pending)
    {
      m_pending->set_flags(Rows_log_event::STMT_END_F);
      if (int error= write_event(thd, m_pending))
        return error;
      thd->clear_binlog_table_maps();
    }
    return 0;
  }

  /**
    Remove the pending event.
   */
  int remove_pending_event() {
    delete m_pending;
    m_pending= NULL;
    return 0;
  }
  struct Flags {
    /*
      Defines if this is either a trx-cache or stmt-cache, respectively, a
      transactional or non-transactional cache.
    */
    bool transactional:1;

    /*
      This indicates that some events did not get into the cache and most likely
      it is corrupted.
    */
    bool incident:1;

    /*
      This indicates that the cache should be written without BEGIN/END.
    */
    bool immediate:1;

    /*
      This flag indicates that the buffer was finalized and has to be
      flushed to disk.
     */
    bool finalized:1;

    /*
      This indicates that the cache contain an XID event.
     */
    bool with_xid:1;
  } flags;

private:
  /*
    Pending binrows event. This event is the event where the rows are currently
    written.
   */
  Rows_log_event *m_pending;

  /**
    This function computes binlog cache and disk usage.
  */
  void compute_statistics()
  {
    if (!is_binlog_empty())
    {
      (*ptr_binlog_cache_use)++;
      if (cache_log.disk_writes != 0)
        (*ptr_binlog_cache_disk_use)++;
    }
  }

  /*
    Stores the values of maximum size of the cache allowed when this cache
    is configured. This corresponds to either
      . max_binlog_cache_size or max_binlog_stmt_cache_size.
  */
  my_off_t saved_max_binlog_cache_size;

  /*
    Stores a pointer to the status variable that keeps track of the in-memory 
    cache usage. This corresponds to either
      . binlog_cache_use or binlog_stmt_cache_use.
  */
  ulong *ptr_binlog_cache_use;

  /*
    Stores a pointer to the status variable that keeps track of the disk
    cache usage. This corresponds to either
      . binlog_cache_disk_use or binlog_stmt_cache_disk_use.
  */
  ulong *ptr_binlog_cache_disk_use;

  binlog_cache_data& operator=(const binlog_cache_data& info);
  binlog_cache_data(const binlog_cache_data& info);
};


class binlog_stmt_cache_data
  : public binlog_cache_data
{
public:
  binlog_stmt_cache_data(bool trx_cache_arg,
                        my_off_t max_binlog_cache_size_arg,
                        ulong *ptr_binlog_cache_use_arg,
                        ulong *ptr_binlog_cache_disk_use_arg)
    : binlog_cache_data(trx_cache_arg,
                        max_binlog_cache_size_arg,
                        ptr_binlog_cache_use_arg,
                        ptr_binlog_cache_disk_use_arg)
  {
  }

  using binlog_cache_data::finalize;

  int finalize(THD *thd);
};


int
binlog_stmt_cache_data::finalize(THD *thd)
{
  if (flags.immediate)
  {
    if (int error= finalize(thd, NULL))
      return error;
  }
  else
  {
    Query_log_event
      end_evt(thd, STRING_WITH_LEN("COMMIT"), false, false, true, 0, true);
    if (int error= finalize(thd, &end_evt))
      return error;
  }
  return 0;
}


class binlog_trx_cache_data : public binlog_cache_data
{
public:
  binlog_trx_cache_data(bool trx_cache_arg,
                        my_off_t max_binlog_cache_size_arg,
                        ulong *ptr_binlog_cache_use_arg,
                        ulong *ptr_binlog_cache_disk_use_arg)
  : binlog_cache_data(trx_cache_arg,
                      max_binlog_cache_size_arg,
                      ptr_binlog_cache_use_arg,
                      ptr_binlog_cache_disk_use_arg),
    m_cannot_rollback(FALSE), before_stmt_pos(MY_OFF_T_UNDEF)
  {   }

  void reset()
  {
    DBUG_ENTER("reset");
    DBUG_PRINT("enter", ("before_stmt_pos: %llu", (ulonglong) before_stmt_pos));
    m_cannot_rollback= FALSE;
    before_stmt_pos= MY_OFF_T_UNDEF;
    binlog_cache_data::reset();
    DBUG_PRINT("return", ("before_stmt_pos: %llu", (ulonglong) before_stmt_pos));
    DBUG_VOID_RETURN;
  }

  bool cannot_rollback() const
  {
    return m_cannot_rollback;
  }

  void set_cannot_rollback()
  {
    m_cannot_rollback= TRUE;
  }

  my_off_t get_prev_position() const
  {
     return before_stmt_pos;
  }

  void set_prev_position(my_off_t pos)
  {
    DBUG_ENTER("set_prev_position");
    DBUG_PRINT("enter", ("before_stmt_pos: %llu", (ulonglong) before_stmt_pos));
    before_stmt_pos= pos;
    DBUG_PRINT("return", ("before_stmt_pos: %llu", (ulonglong) before_stmt_pos));
    DBUG_VOID_RETURN;
  }

  void restore_prev_position()
  {
    DBUG_ENTER("restore_prev_position");
    DBUG_PRINT("enter", ("before_stmt_pos: %llu", (ulonglong) before_stmt_pos));
    binlog_cache_data::truncate(before_stmt_pos);
    before_stmt_pos= MY_OFF_T_UNDEF;
    DBUG_PRINT("return", ("before_stmt_pos: %llu", (ulonglong) before_stmt_pos));
    DBUG_VOID_RETURN;
  }

  void restore_savepoint(my_off_t pos)
  {
    DBUG_ENTER("restore_savepoint");
    DBUG_PRINT("enter", ("before_stmt_pos: %llu", (ulonglong) before_stmt_pos));
    binlog_cache_data::truncate(pos);
    if (pos <= before_stmt_pos)
      before_stmt_pos= MY_OFF_T_UNDEF;
    DBUG_PRINT("return", ("before_stmt_pos: %llu", (ulonglong) before_stmt_pos));
    DBUG_VOID_RETURN;
  }

  using binlog_cache_data::truncate;

  int truncate(THD *thd, bool all);

private:
  /*
    It will be set TRUE if any statement which cannot be rolled back safely
    is put in trx_cache.
  */
  bool m_cannot_rollback;

  /*
    Binlog position before the start of the current statement.
  */
  my_off_t before_stmt_pos;

  binlog_trx_cache_data& operator=(const binlog_trx_cache_data& info);
  binlog_trx_cache_data(const binlog_trx_cache_data& info);
};

class binlog_cache_mngr {
public:
  binlog_cache_mngr(my_off_t max_binlog_stmt_cache_size_arg,
                    ulong *ptr_binlog_stmt_cache_use_arg,
                    ulong *ptr_binlog_stmt_cache_disk_use_arg,
                    my_off_t max_binlog_cache_size_arg,
                    ulong *ptr_binlog_cache_use_arg,
                    ulong *ptr_binlog_cache_disk_use_arg)
  : stmt_cache(FALSE, max_binlog_stmt_cache_size_arg,
               ptr_binlog_stmt_cache_use_arg,
               ptr_binlog_stmt_cache_disk_use_arg),
    trx_cache(TRUE, max_binlog_cache_size_arg,
              ptr_binlog_cache_use_arg,
              ptr_binlog_cache_disk_use_arg),
    has_logged_xid(NULL)
  {  }

  binlog_cache_data* get_binlog_cache_data(bool is_transactional)
  {
    if (is_transactional)
      return &trx_cache;
    else
      return &stmt_cache;
  }

  IO_CACHE* get_binlog_cache_log(bool is_transactional)
  {
    return (is_transactional ? &trx_cache.cache_log : &stmt_cache.cache_log);
  }

  /**
    Convenience method to check if both caches are empty.
   */
  bool is_binlog_empty() const {
    return stmt_cache.is_binlog_empty() && trx_cache.is_binlog_empty();
  }

#ifndef DBUG_OFF
  bool dbug_any_finalized() const {
    return stmt_cache.is_finalized() || trx_cache.is_finalized();
  }
#endif

  /*
    Convenience method to flush both caches to the binary log.

    @param bytes_written Pointer to variable that will be set to the
                         number of bytes written for the flush.
    @param wrote_xid     Pointer to variable that will be set to @c
                         true if any XID event was written to the
                         binary log. Otherwise, the variable will not
                         be touched.
    @return Error code on error, zero if no error.
   */
  int flush(THD *thd, my_off_t *bytes_written, bool *wrote_xid)
  {
    my_off_t stmt_bytes= 0;
    my_off_t trx_bytes= 0;
    DBUG_ASSERT(stmt_cache.has_xid() == 0);
    int error= stmt_cache.flush(thd, &stmt_bytes, wrote_xid);
    if (error)
      return error;
    else
    {
      /*
        If both trx_cache and stmt_cache are nonempty, and
        gtid_next='AUTOMATIC', we need to release anonymous ownership.
        (This can only happen for anonymous transactions, since GTID
        consistency forbids mixing transactional and non-transactional
        tables in the same statement.)  It is important to release
        anonymous ownership, because when the transaction cache is
        flushed, it calls Gtid_state::generate_automatic_gtid, which
        expects (and asserts) that nothing is owned.
      */
      if (trx_cache.is_finalized() &&
          thd->variables.gtid_next.type == AUTOMATIC_GROUP &&
          thd->owned_gtid.sidno == THD::OWNED_SIDNO_ANONYMOUS)
      {
        thd->clear_owned_gtids();
        global_sid_lock->rdlock();
        gtid_state->release_anonymous_ownership();
        global_sid_lock->unlock();
      }
    }
    DEBUG_SYNC(thd, "after_flush_stm_cache_before_flush_trx_cache");
    if (int error= trx_cache.flush(thd, &trx_bytes, wrote_xid))
      return error;
    *bytes_written= stmt_bytes + trx_bytes;
    return 0;
  }

  binlog_stmt_cache_data stmt_cache;
  binlog_trx_cache_data trx_cache;
  /*
    The bool flag is for preventing do_binlog_xa_commit_rollback()
    execution twice which can happen for "external" xa commit/rollback.
  */
  bool has_logged_xid;
private:

  binlog_cache_mngr& operator=(const binlog_cache_mngr& info);
  binlog_cache_mngr(const binlog_cache_mngr& info);
};


static binlog_cache_mngr *thd_get_cache_mngr(const THD *thd)
{
  /*
    If opt_bin_log is not set, binlog_hton->slot == -1 and hence
    thd_get_ha_data(thd, hton) segfaults.
  */
  DBUG_ASSERT(opt_bin_log);
  return (binlog_cache_mngr *)thd_get_ha_data(thd, binlog_hton);
}


/**
  Checks if the BINLOG_CACHE_SIZE's value is greater than MAX_BINLOG_CACHE_SIZE.
  If this happens, the BINLOG_CACHE_SIZE is set to MAX_BINLOG_CACHE_SIZE.
*/
void check_binlog_cache_size(THD *thd)
{
  if (binlog_cache_size > max_binlog_cache_size)
  {
    if (thd)
    {
      push_warning_printf(thd, Sql_condition::SL_WARNING,
                          ER_BINLOG_CACHE_SIZE_GREATER_THAN_MAX,
                          ER_THD(thd, ER_BINLOG_CACHE_SIZE_GREATER_THAN_MAX),
                          (ulong) binlog_cache_size,
                          (ulong) max_binlog_cache_size);
    }
    else
    {
      sql_print_warning(ER_DEFAULT(ER_BINLOG_CACHE_SIZE_GREATER_THAN_MAX),
                        binlog_cache_size,
                        (ulong) max_binlog_cache_size);
    }
    binlog_cache_size= static_cast<ulong>(max_binlog_cache_size);
  }
}

/**
  Checks if the BINLOG_STMT_CACHE_SIZE's value is greater than MAX_BINLOG_STMT_CACHE_SIZE.
  If this happens, the BINLOG_STMT_CACHE_SIZE is set to MAX_BINLOG_STMT_CACHE_SIZE.
*/
void check_binlog_stmt_cache_size(THD *thd)
{
  if (binlog_stmt_cache_size > max_binlog_stmt_cache_size)
  {
    if (thd)
    {
      push_warning_printf(thd, Sql_condition::SL_WARNING,
                          ER_BINLOG_STMT_CACHE_SIZE_GREATER_THAN_MAX,
                          ER_THD(thd, ER_BINLOG_STMT_CACHE_SIZE_GREATER_THAN_MAX),
                          (ulong) binlog_stmt_cache_size,
                          (ulong) max_binlog_stmt_cache_size);
    }
    else
    {
      sql_print_warning(ER_DEFAULT(ER_BINLOG_STMT_CACHE_SIZE_GREATER_THAN_MAX),
                        binlog_stmt_cache_size,
                        (ulong) max_binlog_stmt_cache_size);
    }
    binlog_stmt_cache_size= static_cast<ulong>(max_binlog_stmt_cache_size);
  }
}

/**
 Check whether binlog_hton has valid slot and enabled
*/
bool binlog_enabled()
{
	return(binlog_hton && binlog_hton->slot != HA_SLOT_UNDEF);
}

 /*
  Save position of binary log transaction cache.

  SYNPOSIS
    binlog_trans_log_savepos()

    thd      The thread to take the binlog data from
    pos      Pointer to variable where the position will be stored

  DESCRIPTION

    Save the current position in the binary log transaction cache into
    the variable pointed to by 'pos'
 */

static void
binlog_trans_log_savepos(THD *thd, my_off_t *pos)
{
  DBUG_ENTER("binlog_trans_log_savepos");
  DBUG_ASSERT(pos != NULL);
  binlog_cache_mngr *const cache_mngr= thd_get_cache_mngr(thd);
  DBUG_ASSERT(mysql_bin_log.is_open());
  *pos= cache_mngr->trx_cache.get_byte_position();
  DBUG_PRINT("return", ("position: %lu", (ulong) *pos));
  DBUG_VOID_RETURN;
}

static int binlog_dummy_recover(handlerton *hton, XID *xid, uint len)
{
  return 0;
}

/**
  Auxiliary class to copy serialized events to the binary log and
  correct some of the fields that are not known until just before
  writing the event.

  This class allows feeding events in parts, so it is practical to use
  in do_write_cache() which reads events from an IO_CACHE where events
  may span mutiple cache pages.

  The following fields are fixed before writing the event:
  - end_log_pos is set
  - the checksum is computed if checksums are enabled
  - the length is incremented by the checksum size if checksums are enabled
*/
class Binlog_event_writer
{
  IO_CACHE *output_cache;
  bool have_checksum;
  ha_checksum initial_checksum;
  ha_checksum checksum;
  uint32 end_log_pos;

public:
  /**
    Constructs a new Binlog_event_writer. Should be called once before
    starting to flush the transaction or statement cache to the
    binlog.

    @param output_cache_arg IO_CACHE to write to.
  */
  Binlog_event_writer(IO_CACHE *output_cache_arg)
    : output_cache(output_cache_arg),
      have_checksum(binlog_checksum_options !=
                    binary_log::BINLOG_CHECKSUM_ALG_OFF),
      initial_checksum(my_checksum(0L, NULL, 0)),
      checksum(initial_checksum),
      end_log_pos(my_b_tell(output_cache))
  {
    // Simulate checksum error
    if (DBUG_EVALUATE_IF("fault_injection_crc_value", 1, 0))
      checksum--;
  }

  /**
    Write part of an event to disk.

    @param [in,out] buf_p Points to buffer with data to write.  The
    caller must set this initially, and it will be increased by the
    number of bytes written.

    @param [in,out] buf_len_p Points to the remaining length of the
    buffer, i.e., from buf_p to the end of the buffer.  The caller
    must set this initially, and it will be decreased by the number of
    written bytes.

    @param [in,out] event_len_p Points to the remaining length of the
    event, i.e., the size of the event minus what was already written.
    This must be initialized to zero by the caller, must be remembered
    by the caller between calls, and is updated by this function: when
    an event begins it is set to the length of the event, and for each
    call it is decreased by the number of written bytes.

    It is allowed that buf_len_p is less than event_len_p (i.e., event
    is only partial) and that event_len_p is less than buf_len_p
    (i.e., there is more than this event in the buffer).  This
    function will write as much as is available of one event, but
    never more than one.  It is required that buf_len_p >=
    LOG_EVENT_HEADER_LEN.

    @retval true Error, i.e., my_b_write failed.
    @retval false Success.
  */
  bool write_event_part(uchar **buf_p, uint32 *buf_len_p, uint32 *event_len_p)
  {
    DBUG_ENTER("Binlog_event_writer::write_event_part");

    if (*buf_len_p == 0)
      DBUG_RETURN(false);

    // This is the beginning of an event
    if (*event_len_p == 0)
    {
      // Caller must ensure that the first part of the event contains
      // a full event header.
      DBUG_ASSERT(*buf_len_p >= LOG_EVENT_HEADER_LEN);

      // Read event length
      *event_len_p= uint4korr(*buf_p + EVENT_LEN_OFFSET);

      // Increase end_log_pos
      end_log_pos+= *event_len_p;

      // Change event length if checksum is enabled
      if (have_checksum)
      {
        int4store(*buf_p + EVENT_LEN_OFFSET,
                  *event_len_p + BINLOG_CHECKSUM_LEN);
        // end_log_pos is shifted by the checksum length
        end_log_pos+= BINLOG_CHECKSUM_LEN;
      }

      // Store end_log_pos
      int4store(*buf_p + LOG_POS_OFFSET, end_log_pos);
    }

    // write the buffer
    uint32 write_bytes= std::min<uint32>(*buf_len_p, *event_len_p);
    DBUG_ASSERT(write_bytes > 0);
    if (my_b_write(output_cache, *buf_p, write_bytes))
      DBUG_RETURN(true);

    // update the checksum
    if (have_checksum)
      checksum= my_checksum(checksum, *buf_p, write_bytes);

    // Step positions.
    *buf_p+= write_bytes;
    *buf_len_p-= write_bytes;
    *event_len_p-= write_bytes;

    if (have_checksum)
    {
      // store checksum
      if (*event_len_p == 0)
      {
        char checksum_buf[BINLOG_CHECKSUM_LEN];
        int4store(checksum_buf, checksum);
        if (my_b_write(output_cache, checksum_buf, BINLOG_CHECKSUM_LEN))
          DBUG_RETURN(true);
        checksum= initial_checksum;
      }
    }

    DBUG_RETURN(false);
  }

  /**
    Write a full event to disk.

    This is a wrapper around write_event_part, which handles the
    special case where you have a complete event in the buffer.

    @param buf Buffer to write.
    @param buf_len Number of bytes to write.

    @retval true Error, i.e., my_b_write failed.
    @retval false Success.
  */
  bool write_full_event(uchar *buf, uint32 buf_len)
  {
    uint32 event_len_unused= 0;
    bool ret= write_event_part(&buf, &buf_len, &event_len_unused);
    DBUG_ASSERT(buf_len == 0);
    DBUG_ASSERT(event_len_unused == 0);
    return ret;
  }

};


/*
  this function is mostly a placeholder.
  conceptually, binlog initialization (now mostly done in MYSQL_BIN_LOG::open)
  should be moved here.
*/

static int binlog_init(void *p)
{
  binlog_hton= (handlerton *)p;
  binlog_hton->state=opt_bin_log ? SHOW_OPTION_YES : SHOW_OPTION_NO;
  binlog_hton->db_type=DB_TYPE_BINLOG;
  binlog_hton->savepoint_offset= sizeof(my_off_t);
  binlog_hton->close_connection= binlog_close_connection;
  binlog_hton->savepoint_set= binlog_savepoint_set;
  binlog_hton->savepoint_rollback= binlog_savepoint_rollback;
  binlog_hton->savepoint_rollback_can_release_mdl=
                                     binlog_savepoint_rollback_can_release_mdl;
  binlog_hton->commit= binlog_commit;
  binlog_hton->commit_by_xid= binlog_xa_commit;
  binlog_hton->rollback= binlog_rollback;
  binlog_hton->rollback_by_xid= binlog_xa_rollback;
  binlog_hton->prepare= binlog_prepare;
  binlog_hton->recover=binlog_dummy_recover;
  binlog_hton->flags= HTON_NOT_USER_SELECTABLE | HTON_HIDDEN;
  return 0;
}

static int binlog_close_connection(handlerton *hton, THD *thd)
{
  DBUG_ENTER("binlog_close_connection");
  binlog_cache_mngr *const cache_mngr= thd_get_cache_mngr(thd);
  DBUG_ASSERT(cache_mngr->is_binlog_empty());
  DBUG_PRINT("debug", ("Set ha_data slot %d to 0x%llx", binlog_hton->slot, (ulonglong) NULL));
  thd_set_ha_data(thd, binlog_hton, NULL);
  cache_mngr->~binlog_cache_mngr();
  my_free(cache_mngr);
  DBUG_RETURN(0);
}

int binlog_cache_data::write_event(THD *thd, Log_event *ev)
{
  DBUG_ENTER("binlog_cache_data::write_event");

  if (ev != NULL)
  {
    DBUG_EXECUTE_IF("simulate_disk_full_at_flush_pending",
                  {DBUG_SET("+d,simulate_file_write_error");});
    if (ev->write(&cache_log) != 0)
    {
      DBUG_EXECUTE_IF("simulate_disk_full_at_flush_pending",
                      {
                        DBUG_SET("-d,simulate_file_write_error");
                        DBUG_SET("-d,simulate_disk_full_at_flush_pending");
                        /* 
                           after +d,simulate_file_write_error the local cache
                           is in unsane state. Since -d,simulate_file_write_error
                           revokes the first simulation do_write_cache()
                           can't be run without facing an assert.
                           So it's blocked with the following 2nd simulation:
                        */
                        DBUG_SET("+d,simulate_do_write_cache_failure");
                      });
      DBUG_RETURN(1);
    }
    if (ev->get_type_code() == binary_log::XID_EVENT)
      flags.with_xid= true;
    if (ev->is_using_immediate_logging())
      flags.immediate= true;
  }
  DBUG_RETURN(0);
}


/**
  Write the Gtid_log_event to the binary log (prior to writing the
  statement or transaction cache).

  @param thd Thread that is committing.
  @param cache_data The cache that is flushing.
  @param writer The event will be written to this Binlog_event_writer object.

  @retval false Success.
  @retval true Error.
*/
bool MYSQL_BIN_LOG::write_gtid(THD *thd, binlog_cache_data *cache_data,
                               Binlog_event_writer *writer)
{
  DBUG_ENTER("MYSQL_BIN_LOG::write_gtid");

  DBUG_ASSERT(thd->variables.gtid_next.type != UNDEFINED_GROUP);

  /* Generate GTID */
  if (thd->variables.gtid_next.type == AUTOMATIC_GROUP)
  {
    if (gtid_state->generate_automatic_gtid(thd,
            thd->get_transaction()->get_rpl_transaction_ctx()->get_sidno(),
            thd->get_transaction()->get_rpl_transaction_ctx()->get_gno())
            != RETURN_STATUS_OK)
      DBUG_RETURN(true);
  }
  else
  {
    DBUG_PRINT("info", ("thd->variables.gtid_next.type=%d "
                        "thd->owned_gtid.sidno=%d",
                        thd->variables.gtid_next.type,
                        thd->owned_gtid.sidno));
    if (thd->variables.gtid_next.type == GTID_GROUP)
      DBUG_ASSERT(thd->owned_gtid.sidno > 0);
    else
    {
      DBUG_ASSERT(thd->variables.gtid_next.type == ANONYMOUS_GROUP);
      DBUG_ASSERT(thd->owned_gtid.sidno == THD::OWNED_SIDNO_ANONYMOUS);
    }
  }

  /* Generate logical timestamps for MTS */

  /*
    Prepare sequence_number and last_committed relative to the current
    binlog.  This is done by subtracting the binlog's clock offset
    from the values.

    A transaction that commits after the binlog is rotated, can have a
    commit parent in the previous binlog. In this case, subtracting
    the offset from the sequence number results in a negative
    number. The commit parent dependency gets lost in such
    case. Therefore, we log the value SEQ_UNINIT in this case.
  */

  Transaction_ctx *trn_ctx= thd->get_transaction();
  Logical_clock& clock= mysql_bin_log.max_committed_transaction;

  DBUG_ASSERT(trn_ctx->sequence_number > clock.get_offset());

  int64 relative_sequence_number= trn_ctx->sequence_number - clock.get_offset();
  int64 relative_last_committed=
    trn_ctx->last_committed <= clock.get_offset() ?
    SEQ_UNINIT : trn_ctx->last_committed - clock.get_offset();
  /*
    In case both the transaction cache and the statement cache are
    non-empty, both will be flushed in sequence and logged as
    different transactions. Then the second transaction must only
    be executed after the first one has committed. Therefore, we
    need to set last_committed for the second transaction equal to
    last_committed for the first transaction. This is done in
    binlog_cache_data::flush. binlog_cache_data::flush uses the
    condition trn_ctx->last_committed==SEQ_UNINIT to detect this
    situation, hence the need to set it here.
  */
  trn_ctx->last_committed= SEQ_UNINIT;

  /*
    Generate and write the Gtid_log_event.
  */
  Gtid_log_event gtid_event(thd, cache_data->is_trx_cache(),
                            relative_last_committed, relative_sequence_number);
  uchar buf[Gtid_log_event::MAX_EVENT_LENGTH];
  uint32 buf_len= gtid_event.write_to_memory(buf);
  bool ret= writer->write_full_event(buf, buf_len);

  DBUG_RETURN(ret);
}


int MYSQL_BIN_LOG::gtid_end_transaction(THD *thd)
{
  DBUG_ENTER("MYSQL_BIN_LOG::gtid_end_transaction");

  DBUG_PRINT("info", ("query=%s", thd->query().str));

  if (thd->owned_gtid.sidno > 0)
  {
    DBUG_ASSERT(thd->variables.gtid_next.type == GTID_GROUP);

    if (!opt_bin_log || (thd->slave_thread && !opt_log_slave_updates))
    {
      /*
        If the binary log is disabled for this thread (either by
        log_bin=0 or sql_log_bin=0 or by log_slave_updates=0 for a
        slave thread), then the statement must not be written to the
        binary log.  In this case, we just save the GTID into the
        table directly.

        (This only happens for DDL, since DML will save the GTID into
        table and release ownership inside ha_commit_trans.)
      */
      if (gtid_state->save(thd) != 0)
      {
        gtid_state->update_on_rollback(thd);
        DBUG_RETURN(1);
      }
      else
        gtid_state->update_on_commit(thd);
    }
    else
    {
      /*
        If statement is supposed to be written to binlog, we write it
        to the binary log.  Inserting into table and releasing
        ownership will be done in the binlog commit handler.
      */

      /*
        thd->cache_mngr may be uninitialized if the first transaction
        executed by the client is empty.
      */
      if (thd->binlog_setup_trx_data())
        DBUG_RETURN(1);
      binlog_cache_data *cache_data= &thd_get_cache_mngr(thd)->trx_cache;

      // Generate BEGIN event
      Query_log_event qinfo(thd, STRING_WITH_LEN("BEGIN"), TRUE,
                            FALSE, TRUE, 0, TRUE);
      DBUG_ASSERT(!qinfo.is_using_immediate_logging());

      /*
        Write BEGIN event and then commit (which will generate commit
        event and Gtid_log_event)
      */
      DBUG_PRINT("debug", ("Writing to trx_cache"));
      if (cache_data->write_event(thd, &qinfo) ||
          mysql_bin_log.commit(thd, true))
        DBUG_RETURN(1);
    }
  }
  else if (thd->owned_gtid.sidno == THD::OWNED_SIDNO_ANONYMOUS ||
           /*
             A transaction with an empty owned gtid should call
             end_gtid_violating_transaction(...) to clear the
             flag thd->has_gtid_consistency_violatoin in case
             it is set. It missed the clear in ordered_commit,
             because its binlog transaction cache is empty.
           */
           thd->has_gtid_consistency_violation)

  {
    gtid_state->update_on_commit(thd);
  }
  else if (thd->variables.gtid_next.type == GTID_GROUP &&
           thd->owned_gtid.is_empty())
  {
    DBUG_ASSERT(thd->has_gtid_consistency_violation == false);
    gtid_state->update_gtids_impl(thd, true);
  }

  DBUG_RETURN(0);
}

/**
  This function finalizes the cache preparing for commit or rollback.

  The function just writes all the necessary events to the cache but
  does not flush the data to the binary log file. That is the role of
  the binlog_cache_data::flush function.

  @see binlog_cache_data::flush

  @param thd                The thread whose transaction should be flushed
  @param end_event          The end event either commit/rollback

  @return
    nonzero if an error pops up when flushing the cache.
*/
int
binlog_cache_data::finalize(THD *thd, Log_event *end_event)
{
  DBUG_ENTER("binlog_cache_data::finalize");
  if (!is_binlog_empty())
  {
    DBUG_ASSERT(!flags.finalized);
    if (int error= flush_pending_event(thd))
      DBUG_RETURN(error);
    if (int error= write_event(thd, end_event))
      DBUG_RETURN(error);
    flags.finalized= true;
    DBUG_PRINT("debug", ("flags.finalized: %s", YESNO(flags.finalized)));
  }
  DBUG_RETURN(0);
}


/**
   The method writes XA END query to XA-prepared transaction's cache
   and calls the "basic" finalize().

   @return error code, 0 success
*/

int binlog_cache_data::finalize(THD *thd, Log_event *end_event, XID_STATE *xs)
{
  int error= 0;
  char buf[XID::ser_buf_size];
  char query[sizeof("XA END") + 1 + sizeof(buf)];
  int qlen= sprintf(query, "XA END %s", xs->get_xid()->serialize(buf));
  Query_log_event qev(thd, query, qlen, true, false, true, 0);

  if ((error= write_event(thd, &qev)))
    return error;

  return finalize(thd, end_event);
}


/**
  Flush caches to the binary log.

  If the cache is finalized, the cache will be flushed to the binary
  log file. If the cache is not finalized, nothing will be done.

  If flushing fails for any reason, an error will be reported and the
  cache will be reset. Flushing can fail in two circumstances:

  - It was not possible to write the cache to the file. In this case,
    it does not make sense to keep the cache.

  - The cache was successfully written to disk but post-flush actions
    (such as binary log rotation) failed. In this case, the cache is
    already written to disk and there is no reason to keep it.

  @see binlog_cache_data::finalize
 */
int
binlog_cache_data::flush(THD *thd, my_off_t *bytes_written, bool *wrote_xid)
{
  /*
    Doing a commit or a rollback including non-transactional tables,
    i.e., ending a transaction where we might write the transaction
    cache to the binary log.

    We can always end the statement when ending a transaction since
    transactions are not allowed inside stored functions. If they
    were, we would have to ensure that we're not ending a statement
    inside a stored function.
  */
  DBUG_ENTER("binlog_cache_data::flush");
  DBUG_PRINT("debug", ("flags.finalized: %s", YESNO(flags.finalized)));
  int error= 0;
  if (flags.finalized)
  {
    my_off_t bytes_in_cache= my_b_tell(&cache_log);
    Transaction_ctx *trn_ctx= thd->get_transaction();

    DBUG_PRINT("debug", ("bytes_in_cache: %llu", bytes_in_cache));

    trn_ctx->sequence_number= mysql_bin_log.transaction_counter.step();
    /*
      In case of two caches the transaction is split into two groups.
      The 2nd group is considered to be a successor of the 1st rather
      than to have a common commit parent with it.
      Notice that due to a simple method of detection that the current is
      the 2nd cache being flushed, the very first few transactions may be logged
      sequentially (a next one is tagged as if a preceding one is its
      commit parent).
    */
    if (trn_ctx->last_committed == SEQ_UNINIT)
      trn_ctx->last_committed= trn_ctx->sequence_number - 1;

    /*
      The GTID is written prior to flushing the statement cache, if
      the transaction has written to the statement cache; and prior to
      flushing the transaction cache if the transaction has written to
      the transaction cache.  If GTIDs are enabled, then transactional
      and non-transactional updates cannot be mixed, so at most one of
      the caches can be non-empty, so just one GTID will be
      generated. If GTIDs are disabled, then no GTID is generated at
      all; if both the transactional cache and the statement cache are
      non-empty then we get two Anonymous_gtid_log_events, which is
      correct.
    */
    Binlog_event_writer writer(mysql_bin_log.get_log_file());

    DBUG_EXECUTE_IF("simulate_binlog_flush_error",
                    {
                      if (rand() % 3 == 0)
                      {
                        error= 1;
                        thd->commit_error= THD::CE_FLUSH_ERROR;
                      }
                    };);

    if (!error)
      error= mysql_bin_log.write_gtid(thd, this, &writer);
    if (!error)
      error= mysql_bin_log.write_cache(thd, this, &writer);

    if (flags.with_xid && error == 0)
      *wrote_xid= true;

    /*
      Reset have to be after the if above, since it clears the
      with_xid flag
    */
    reset();
    if (bytes_written)
      *bytes_written= bytes_in_cache;
  }
  DBUG_ASSERT(!flags.finalized);
  DBUG_RETURN(error);
}

/**
  This function truncates the transactional cache upon committing or rolling
  back either a transaction or a statement.

  @param thd        The thread whose transaction should be flushed
  @param all        @c true means truncate the transaction, otherwise the
                    statement must be truncated.

  @return
    nonzero if an error pops up when truncating the transactional cache.
*/
int
binlog_trx_cache_data::truncate(THD *thd, bool all)
{
  DBUG_ENTER("binlog_trx_cache_data::truncate");
  int error=0;

  DBUG_PRINT("info", ("thd->options={ %s %s}, transaction: %s",
                      FLAGSTR(thd->variables.option_bits, OPTION_NOT_AUTOCOMMIT),
                      FLAGSTR(thd->variables.option_bits, OPTION_BEGIN),
                      all ? "all" : "stmt"));

  remove_pending_event();

  /*
    If rolling back an entire transaction or a single statement not
    inside a transaction, we reset the transaction cache.
  */
  if (ending_trans(thd, all))
  {
    if (has_incident())
    {
      const char* err_msg= "Error happend while resetting the transaction "
                           "cache for a rolled back transaction or a single "
                           "statement not inside a transaction.";
      error= mysql_bin_log.write_incident(thd, true/*need_lock_log=true*/,
                                          err_msg);
    }
    reset();
  }
  /*
    If rolling back a statement in a transaction, we truncate the
    transaction cache to remove the statement.
  */
  else if (get_prev_position() != MY_OFF_T_UNDEF)
    restore_prev_position();

  thd->clear_binlog_table_maps();

  DBUG_RETURN(error);
}


inline enum xa_option_words get_xa_opt(THD *thd)
{
  enum xa_option_words xa_opt= XA_NONE;
  switch(thd->lex->sql_command)
  {
  case SQLCOM_XA_COMMIT:
    xa_opt= static_cast<Sql_cmd_xa_commit*>(thd->lex->m_sql_cmd)->get_xa_opt();
    break;
  default:
    break;
  }

  return xa_opt;
}


/**
   Predicate function yields true when XA transaction is
   being logged having a proper state ready for prepare or
   commit in one phase.

   @param thd    THD pointer of running transaction
   @return true  When the being prepared transaction should be binlogged,
           false otherwise.
*/

inline bool is_loggable_xa_prepare(THD *thd)
{
  /*
    simulate_commit_failure is doing a trick with XID_STATE while
    the ongoing transaction is not XA, and therefore to be errored out,
    asserted below. In that case because of the
    latter fact the function returns @c false.
  */
  DBUG_EXECUTE_IF("simulate_commit_failure",
                  {
                    XID_STATE *xs= thd->get_transaction()->xid_state();
                    DBUG_ASSERT((thd->is_error() &&
                                 xs->get_state() == XID_STATE::XA_IDLE) ||
                                xs->get_state() == XID_STATE::XA_NOTR);
                  });

  return DBUG_EVALUATE_IF("simulate_commit_failure",
                          false,
                          thd->get_transaction()->xid_state()->
                          has_state(XID_STATE::XA_IDLE));
}

static int binlog_prepare(handlerton *hton, THD *thd, bool all)
{
  DBUG_ENTER("binlog_prepare");
  if (!all)
  {
    Logical_clock& clock= mysql_bin_log.max_committed_transaction;
    thd->get_transaction()->
      store_commit_parent(clock.get_timestamp());
  }

  DBUG_RETURN(all && is_loggable_xa_prepare(thd) ?
              mysql_bin_log.commit(thd, true) : 0);
}


/**
   Logging XA commit/rollback of a prepared transaction.

   The function is called at XA-commit or XA-rollback logging via
   two paths: the recovered-or-slave-applier or immediately through
   the  XA-prepared transaction connection itself.
   It fills in appropiate event in the statement cache whenever
   xid state is marked with is_binlogged() flag that indicates
   the prepared part of the transaction must've been logged.

   About early returns from the function.
   In the recovered-or-slave-applier case the function may be called
   for the 2nd time, which has_logged_xid monitors.
   ONE_PHASE option to XA-COMMIT is handled to skip
   writing XA-commit event now.
   And the final early return check is for the read-only XA that is
   not to be logged.

   @param thd          THD handle
   @param xid          a pointer to XID object that is serialized
   @param commit       when @c true XA-COMMIT is to be logged,
                       and @c false when it's XA-ROLLBACK.
   @return error code, 0 success
*/

inline int do_binlog_xa_commit_rollback(THD *thd, XID *xid, bool commit)
{
  DBUG_ASSERT(thd->lex->sql_command == SQLCOM_XA_COMMIT ||
              thd->lex->sql_command == SQLCOM_XA_ROLLBACK);

  XID_STATE *xid_state= thd->get_transaction()->xid_state();
  binlog_cache_mngr *cache_mngr= thd_get_cache_mngr(thd);

  if (cache_mngr != NULL && cache_mngr->has_logged_xid)
    return 0;

  if (get_xa_opt(thd) == XA_ONE_PHASE)
    return 0;
  if (!xid_state->is_binlogged())
    return 0; // nothing was really logged at prepare

  DBUG_ASSERT(!xid->is_null() ||
              !(thd->variables.option_bits & OPTION_BIN_LOG));

  char buf[XID::ser_buf_size];
  char query[(sizeof("XA ROLLBACK")) + 1 + sizeof(buf)];
  int qlen= sprintf(query, "XA %s %s", commit ? "COMMIT" : "ROLLBACK",
                    xid->serialize(buf));
  Query_log_event qinfo(thd, query, qlen, false, true, true, 0, false);
  return mysql_bin_log.write_event(&qinfo);
}


/**
   Logging XA commit/rollback of a prepared transaction in the case
   it was disconnected and resumed (recovered), or executed by a slave applier.

   @param thd         THD handle
   @param xid         a pointer to XID object
   @param commit      when @c true XA-COMMIT is logged, otherwise XA-ROLLBACK

   @return error code, 0 success
*/

inline int binlog_xa_commit_or_rollback(THD *thd, XID *xid, bool commit)
{
  int error= 0;

#ifndef DBUG_OFF
  binlog_cache_mngr *cache_mngr= thd_get_cache_mngr(thd);
  DBUG_ASSERT(!cache_mngr || !cache_mngr->has_logged_xid);
#endif
  if (!(error= do_binlog_xa_commit_rollback(thd, xid, commit)))
  {
    /*
      Error can't be propagated naturally via result.
      A grand-caller has to access to it through thd's da.
      todo:
      Bug #20488921 ERROR PROPAGATION DOES FULLY WORK IN XA
      stands in the way of implementing a failure simulation
      for XA PREPARE/COMMIT/ROLLBACK.
    */
    binlog_cache_mngr *cache_mngr= thd_get_cache_mngr(thd);

    if (cache_mngr)
      cache_mngr->has_logged_xid= true;
    if (commit)
      (void) mysql_bin_log.commit(thd, true);
    else
      (void) mysql_bin_log.rollback(thd, true);
    if (cache_mngr)
      cache_mngr->has_logged_xid= false;
  }
  return error;
}


static int binlog_xa_commit(handlerton *hton,  XID *xid)
{
  (void) binlog_xa_commit_or_rollback(current_thd, xid, true);

  return 0;
}


static int binlog_xa_rollback(handlerton *hton,  XID *xid)
{
  (void) binlog_xa_commit_or_rollback(current_thd, xid, false);

  return 0;
}


/**
  This function is called once after each statement.

  @todo This function is currently not used any more and will
  eventually be eliminated. The real commit job is done in the
  MYSQL_BIN_LOG::commit function.

  @see MYSQL_BIN_LOG::commit

  @param hton  The binlog handlerton.
  @param thd   The client thread that executes the transaction.
  @param all   This is @c true if this is a real transaction commit, and
               @c false otherwise.

  @see handlerton::commit
*/
static int binlog_commit(handlerton *hton, THD *thd, bool all)
{
  DBUG_ENTER("binlog_commit");
  /*
    Nothing to do (any more) on commit.
   */
  DBUG_RETURN(0);
}

/**
  This function is called when a transaction or a statement is rolled back.

  @internal It is necessary to execute a rollback here if the
  transaction was rolled back because of executing a ROLLBACK TO
  SAVEPOINT command, but it is not used for normal rollback since
  MYSQL_BIN_LOG::rollback is called in that case.

  @todo Refactor code to introduce a <code>MYSQL_BIN_LOG::rollback(THD
  *thd, SAVEPOINT *sv)</code> function in @c TC_LOG and have that
  function execute the necessary work to rollback to a savepoint.

  @param hton  The binlog handlerton.
  @param thd   The client thread that executes the transaction.
  @param all   This is @c true if this is a real transaction rollback, and
               @false otherwise.

  @see handlerton::rollback
*/
static int binlog_rollback(handlerton *hton, THD *thd, bool all)
{
  DBUG_ENTER("binlog_rollback");
  int error= 0;
  if (thd->lex->sql_command == SQLCOM_ROLLBACK_TO_SAVEPOINT)
    error= mysql_bin_log.rollback(thd, all);
  DBUG_RETURN(error);
}


bool
Stage_manager::Mutex_queue::append(THD *first)
{
  DBUG_ENTER("Stage_manager::Mutex_queue::append");
  lock();
  DBUG_PRINT("enter", ("first: 0x%llx", (ulonglong) first));
  DBUG_PRINT("info", ("m_first: 0x%llx, &m_first: 0x%llx, m_last: 0x%llx",
                       (ulonglong) m_first, (ulonglong) &m_first,
                       (ulonglong) m_last));
  int32 count= 1;
  bool empty= (m_first == NULL);
  *m_last= first;
  DBUG_PRINT("info", ("m_first: 0x%llx, &m_first: 0x%llx, m_last: 0x%llx",
                       (ulonglong) m_first, (ulonglong) &m_first,
                       (ulonglong) m_last));
  /*
    Go to the last THD instance of the list. We expect lists to be
    moderately short. If they are not, we need to track the end of
    the queue as well.
  */

  while (first->next_to_commit)
  {
    count++;
    first= first->next_to_commit;
  }
  my_atomic_add32(&m_size, count);

  m_last= &first->next_to_commit;
  DBUG_PRINT("info", ("m_first: 0x%llx, &m_first: 0x%llx, m_last: 0x%llx",
                        (ulonglong) m_first, (ulonglong) &m_first,
                        (ulonglong) m_last));
  DBUG_ASSERT(m_first || m_last == &m_first);
  DBUG_PRINT("return", ("empty: %s", YESNO(empty)));
  unlock();
  DBUG_RETURN(empty);
}


std::pair<bool, THD*>
Stage_manager::Mutex_queue::pop_front()
{
  DBUG_ENTER("Stage_manager::Mutex_queue::pop_front");
  lock();
  THD *result= m_first;
  bool more= true;
  /*
    We do not set next_to_commit to NULL here since this is only used
    in the flush stage. We will have to call fetch_queue last here,
    and will then "cut" the linked list by setting the end of that
    queue to NULL.
  */
  if (result)
    m_first= result->next_to_commit;
  if (m_first == NULL)
  {
    more= false;
    m_last = &m_first;
  }
  DBUG_ASSERT(my_atomic_load32(&m_size) > 0);
  my_atomic_add32(&m_size, -1);
  DBUG_ASSERT(m_first || m_last == &m_first);
  unlock();
  DBUG_PRINT("return", ("result: 0x%llx, more: %s",
                        (ulonglong) result, YESNO(more)));
  DBUG_RETURN(std::make_pair(more, result));
}


bool
Stage_manager::enroll_for(StageID stage, THD *thd, mysql_mutex_t *stage_mutex)
{
  // If the queue was empty: we're the leader for this batch
  DBUG_PRINT("debug", ("Enqueue 0x%llx to queue for stage %d",
                       (ulonglong) thd, stage));
  bool leader= m_queue[stage].append(thd);

#ifdef HAVE_REPLICATION
  if (stage == FLUSH_STAGE && has_commit_order_manager(thd))
  {
    Slave_worker *worker= dynamic_cast<Slave_worker *>(thd->rli_slave);
    Commit_order_manager *mngr= worker->get_commit_order_manager();

    mngr->unregister_trx(worker);
  }
#endif

  /*
    The stage mutex can be NULL if we are enrolling for the first
    stage.
  */
  if (stage_mutex)
    mysql_mutex_unlock(stage_mutex);

#ifndef DBUG_OFF
  if (stage == Stage_manager::SYNC_STAGE)
    DEBUG_SYNC(thd, "bgc_after_enrolling_for_sync_stage");
#endif

  /*
    If the queue was not empty, we're a follower and wait for the
    leader to process the queue. If we were holding a mutex, we have
    to release it before going to sleep.
  */
  if (!leader)
  {
    mysql_mutex_lock(&m_lock_done);
#ifndef DBUG_OFF
    /*
      Leader can be awaiting all-clear to preempt follower's execution.
      With setting the status the follower ensures it won't execute anything
      including thread-specific code.
    */
    thd->get_transaction()->m_flags.ready_preempt= 1;
    if (leader_await_preempt_status)
      mysql_cond_signal(&m_cond_preempt);
#endif
    while (thd->get_transaction()->m_flags.pending)
      mysql_cond_wait(&m_cond_done, &m_lock_done);
    mysql_mutex_unlock(&m_lock_done);
  }
  return leader;
}


THD *Stage_manager::Mutex_queue::fetch_and_empty()
{
  DBUG_ENTER("Stage_manager::Mutex_queue::fetch_and_empty");
  lock();
  DBUG_PRINT("enter", ("m_first: 0x%llx, &m_first: 0x%llx, m_last: 0x%llx",
                       (ulonglong) m_first, (ulonglong) &m_first,
                       (ulonglong) m_last));
  THD *result= m_first;
  m_first= NULL;
  m_last= &m_first;
  DBUG_PRINT("info", ("m_first: 0x%llx, &m_first: 0x%llx, m_last: 0x%llx",
                       (ulonglong) m_first, (ulonglong) &m_first,
                       (ulonglong) m_last));
  DBUG_ASSERT(m_first || m_last == &m_first);
  DBUG_PRINT("return", ("result: 0x%llx", (ulonglong) result));
  DBUG_ASSERT(my_atomic_load32(&m_size) >= 0);
  my_atomic_store32(&m_size, 0);
  unlock();
  DBUG_RETURN(result);
}

time_t Stage_manager::wait_count_or_timeout(ulong count, time_t usec, StageID stage)
{
  time_t to_wait=
    DBUG_EVALUATE_IF("bgc_set_infinite_delay", LONG_MAX, usec);
  /*
    For testing purposes while waiting for inifinity
    to arrive, we keep checking the queue size at regular,
    small intervals. Otherwise, waiting 0.1 * infinite
    is too long.
   */
  time_t delta=
    DBUG_EVALUATE_IF("bgc_set_infinite_delay", 100000,
                     static_cast<time_t>(to_wait * 0.1));

  while (to_wait > 0 && (count == 0 || static_cast<ulong>(m_queue[stage].get_size()) < count))
  {
#ifndef DBUG_OFF
    if (current_thd)
      DEBUG_SYNC(current_thd, "bgc_wait_count_or_timeout");
#endif
    my_sleep(delta);
    to_wait -= delta;
  }
  return to_wait;
}

void Stage_manager::signal_done(THD *queue)
{
  mysql_mutex_lock(&m_lock_done);
  for (THD *thd= queue ; thd ; thd = thd->next_to_commit)
    thd->get_transaction()->m_flags.pending= false;
  mysql_mutex_unlock(&m_lock_done);
  mysql_cond_broadcast(&m_cond_done);
}

#ifndef DBUG_OFF
void Stage_manager::clear_preempt_status(THD *head)
{
  DBUG_ASSERT(head);

  mysql_mutex_lock(&m_lock_done);
  while(!head->get_transaction()->m_flags.ready_preempt)
  {
    leader_await_preempt_status= true;
    mysql_cond_wait(&m_cond_preempt, &m_lock_done);
  }
  leader_await_preempt_status= false;
  mysql_mutex_unlock(&m_lock_done);
}
#endif

/**
  Write a rollback record of the transaction to the binary log.

  For binary log group commit, the rollback is separated into three
  parts:

  1. First part consists of filling the necessary caches and
     finalizing them (if they need to be finalized). After a cache is
     finalized, nothing can be added to the cache.

  2. Second part execute an ordered flush and commit. This will be
     done using the group commit functionality in @c ordered_commit.

     Since we roll back the transaction early, we call @c
     ordered_commit with the @c skip_commit flag set. The @c
     ha_commit_low call inside @c ordered_commit will then not be
     called.

  3. Third part checks any errors resulting from the flush and handles
     them appropriately.

  @see MYSQL_BIN_LOG::ordered_commit
  @see ha_commit_low
  @see ha_rollback_low

  @param thd Session to commit
  @param all This is @c true if this is a real transaction rollback, and
             @c false otherwise.

  @return Error code, or zero if there were no error.
 */

int MYSQL_BIN_LOG::rollback(THD *thd, bool all)
{
  int error= 0;
  bool stuff_logged= false;
  binlog_cache_mngr *cache_mngr= thd_get_cache_mngr(thd);

  DBUG_ENTER("MYSQL_BIN_LOG::rollback(THD *thd, bool all)");
  DBUG_PRINT("enter", ("all: %s, cache_mngr: 0x%llx, thd->is_error: %s",
                       YESNO(all), (ulonglong) cache_mngr,
                       YESNO(thd->is_error())));
  /*
    Defer XA-transaction rollback until its XA-rollback event is recorded.
    When we are executing a ROLLBACK TO SAVEPOINT, we
    should only clear the caches since this function is called as part
    of the engine rollback.
    In other cases we roll back the transaction in the engines early
    since this will release locks and allow other transactions to
    start executing.
  */
  if (thd->lex->sql_command == SQLCOM_XA_ROLLBACK)
  {
    XID_STATE *xs= thd->get_transaction()->xid_state();

    DBUG_ASSERT(all || !xs->is_binlogged() ||
                (!xs->is_in_recovery() && thd->is_error()));
    /*
      Whenever cache_mngr is not initialized, the xa prepared
      transaction's binary logging status must not be set, unless the
      transaction is rolled back through an external connection which
      has binlogging switched off.
    */
    DBUG_ASSERT(cache_mngr || !xs->is_binlogged()
                || !(is_open() && thd->variables.option_bits & OPTION_BIN_LOG));

    if ((error= do_binlog_xa_commit_rollback(thd, xs->get_xid(), false)))
      goto end;
    cache_mngr= thd_get_cache_mngr(thd);
  }
  else if (thd->lex->sql_command != SQLCOM_ROLLBACK_TO_SAVEPOINT)
    if ((error= ha_rollback_low(thd, all)))
      goto end;

  /*
    If there is no cache manager, or if there is nothing in the
    caches, there are no caches to roll back, so we're trivially done
    unless XA-ROLLBACK that yet to run rollback_low().
  */
  if (cache_mngr == NULL || cache_mngr->is_binlog_empty())
  {
    goto end;
  }

  DBUG_PRINT("debug",
             ("all.cannot_safely_rollback(): %s, trx_cache_empty: %s",
              YESNO(thd->get_transaction()->cannot_safely_rollback(
                  Transaction_ctx::SESSION)),
              YESNO(cache_mngr->trx_cache.is_binlog_empty())));
  DBUG_PRINT("debug",
             ("stmt.cannot_safely_rollback(): %s, stmt_cache_empty: %s",
              YESNO(thd->get_transaction()->cannot_safely_rollback(
                  Transaction_ctx::STMT)),
              YESNO(cache_mngr->stmt_cache.is_binlog_empty())));

  /*
    If an incident event is set we do not flush the content of the statement
    cache because it may be corrupted.
  */
  if (cache_mngr->stmt_cache.has_incident())
  {
    const char* err_msg= "The content of the statement cache is corrupted "
                         "while writing a rollback record of the transaction "
                         "to the binary log.";
    error= write_incident(thd, true/*need_lock_log=true*/, err_msg);
    cache_mngr->stmt_cache.reset();
  }
  else if (!cache_mngr->stmt_cache.is_binlog_empty())
  {
    if ((error= cache_mngr->stmt_cache.finalize(thd)))
      goto end;
    stuff_logged= true;
  }

  if (ending_trans(thd, all))
  {
    if (trans_cannot_safely_rollback(thd))
    {
      const char xa_rollback_str[]= "XA ROLLBACK";
      /*
        sizeof(xa_rollback_str) and XID::ser_buf_size both allocate `\0',
        so one of the two is used for necessary in the xa case `space' char
      */
      char query[sizeof(xa_rollback_str) + XID::ser_buf_size]= "ROLLBACK";
      XID_STATE *xs= thd->get_transaction()->xid_state();

      if (thd->lex->sql_command == SQLCOM_XA_ROLLBACK)
      {
        /* this block is relevant only for not prepared yet and "local" xa trx */
        DBUG_ASSERT(thd->get_transaction()->xid_state()->
                    has_state(XID_STATE::XA_IDLE));
        DBUG_ASSERT(!cache_mngr->has_logged_xid);

        sprintf(query, "%s ", xa_rollback_str);
        xs->get_xid()->serialize(query + sizeof(xa_rollback_str));
      }
      /*
        If the transaction is being rolled back and contains changes that
        cannot be rolled back, the trx-cache's content is flushed.
      */
      Query_log_event
        end_evt(thd, query, strlen(query), true, false, true, 0, true);
      error= thd->lex->sql_command != SQLCOM_XA_ROLLBACK ?
        cache_mngr->trx_cache.finalize(thd, &end_evt) :
        cache_mngr->trx_cache.finalize(thd, &end_evt, xs);
      stuff_logged= true;
    }
    else
    {
      /*
        If the transaction is being rolled back and its changes can be
        rolled back, the trx-cache's content is truncated.
      */
      error= cache_mngr->trx_cache.truncate(thd, all);
    }
  }
  else
  {
    /*
      If a statement is being rolled back, it is necessary to know
      exactly why a statement may not be safely rolled back as in
      some specific situations the trx-cache can be truncated.

      If a temporary table is created or dropped, the trx-cache is not
      truncated. Note that if the stmt-cache is used, there is nothing
      to truncate in the trx-cache.

      If a non-transactional table is updated and the binlog format is
      statement, the trx-cache is not truncated. The trx-cache is used
      when the direct option is off and a transactional table has been
      updated before the current statement in the context of the
      current transaction. Note that if the stmt-cache is used there is
      nothing to truncate in the trx-cache.

      If other binlog formats are used, updates to non-transactional
      tables are written to the stmt-cache and trx-cache can be safely
      truncated, if necessary.
    */
    if (thd->get_transaction()->has_dropped_temp_table(
          Transaction_ctx::STMT) ||
        thd->get_transaction()->has_created_temp_table(
          Transaction_ctx::STMT) ||
        (thd->get_transaction()->has_modified_non_trans_table(
          Transaction_ctx::STMT) &&
        thd->variables.binlog_format == BINLOG_FORMAT_STMT))
    {
      /*
        If the statement is being rolled back and dropped or created a
        temporary table or modified a non-transactional table and the
        statement-based replication is in use, the statement's changes
        in the trx-cache are preserved.
      */
      cache_mngr->trx_cache.set_prev_position(MY_OFF_T_UNDEF);
    }
    else
    {
      /*
        Otherwise, the statement's changes in the trx-cache are
        truncated.
      */
      error= cache_mngr->trx_cache.truncate(thd, all);
    }
  }
  if (stuff_logged)
  {
    Transaction_ctx *trn_ctx= thd->get_transaction();
    trn_ctx->store_commit_parent(max_committed_transaction.get_timestamp());
  }

  DBUG_PRINT("debug", ("error: %d", error));
  if (error == 0 && stuff_logged)
    error= ordered_commit(thd, all, /* skip_commit */ true);

  if (check_write_error(thd))
  {
    /*
      "all == true" means that a "rollback statement" triggered the error and
      this function was called. However, this must not happen as a rollback
      is written directly to the binary log. And in auto-commit mode, a single
      statement that is rolled back has the flag all == false.
    */
    DBUG_ASSERT(!all);
    /*
      We reach this point if the effect of a statement did not properly get into
      a cache and need to be rolled back.
    */
    error|= cache_mngr->trx_cache.truncate(thd, all);
  }

end:
  /* Deferred xa rollback to engines */
  if (!error && thd->lex->sql_command == SQLCOM_XA_ROLLBACK)
    error= ha_rollback_low(thd, all);
  /*
    When a statement errors out on auto-commit mode it is rollback
    implicitly, so the same should happen to its GTID.
  */
  if (!thd->in_active_multi_stmt_transaction())
    gtid_state->update_on_rollback(thd);

  /*
    TODO: some errors are overwritten, which may cause problem,
    fix it later.
  */
  DBUG_PRINT("return", ("error: %d", error));
  DBUG_RETURN(error);
}

/**
  @note
  How do we handle this (unlikely but legal) case:
  @verbatim
    [transaction] + [update to non-trans table] + [rollback to savepoint] ?
  @endverbatim
  The problem occurs when a savepoint is before the update to the
  non-transactional table. Then when there's a rollback to the savepoint, if we
  simply truncate the binlog cache, we lose the part of the binlog cache where
  the update is. If we want to not lose it, we need to write the SAVEPOINT
  command and the ROLLBACK TO SAVEPOINT command to the binlog cache. The latter
  is easy: it's just write at the end of the binlog cache, but the former
  should be *inserted* to the place where the user called SAVEPOINT. The
  solution is that when the user calls SAVEPOINT, we write it to the binlog
  cache (so no need to later insert it). As transactions are never intermixed
  in the binary log (i.e. they are serialized), we won't have conflicts with
  savepoint names when using mysqlbinlog or in the slave SQL thread.
  Then when ROLLBACK TO SAVEPOINT is called, if we updated some
  non-transactional table, we don't truncate the binlog cache but instead write
  ROLLBACK TO SAVEPOINT to it; otherwise we truncate the binlog cache (which
  will chop the SAVEPOINT command from the binlog cache, which is good as in
  that case there is no need to have it in the binlog).
*/

static int binlog_savepoint_set(handlerton *hton, THD *thd, void *sv)
{
  DBUG_ENTER("binlog_savepoint_set");
  int error= 1;

  String log_query;
  if (log_query.append(STRING_WITH_LEN("SAVEPOINT ")))
    DBUG_RETURN(error);
  else
    append_identifier(thd, &log_query, thd->lex->ident.str,
                      thd->lex->ident.length);

  int errcode= query_error_code(thd, thd->killed == THD::NOT_KILLED);
  Query_log_event qinfo(thd, log_query.c_ptr_safe(), log_query.length(),
                        TRUE, FALSE, TRUE, errcode);
  /* 
    We cannot record the position before writing the statement
    because a rollback to a savepoint (.e.g. consider it "S") would
    prevent the savepoint statement (i.e. "SAVEPOINT S") from being
    written to the binary log despite the fact that the server could
    still issue other rollback statements to the same savepoint (i.e. 
    "S"). 
    Given that the savepoint is valid until the server releases it,
    ie, until the transaction commits or it is released explicitly,
    we need to log it anyway so that we don't have "ROLLBACK TO S"
    or "RELEASE S" without the preceding "SAVEPOINT S" in the binary
    log.
  */
  if (!(error= mysql_bin_log.write_event(&qinfo)))
    binlog_trans_log_savepos(thd, (my_off_t*) sv);

  DBUG_RETURN(error);
}

static int binlog_savepoint_rollback(handlerton *hton, THD *thd, void *sv)
{
  DBUG_ENTER("binlog_savepoint_rollback");
  binlog_cache_mngr *const cache_mngr= thd_get_cache_mngr(thd);
  my_off_t pos= *(my_off_t*) sv;
  DBUG_ASSERT(pos != ~(my_off_t) 0);

  /*
    Write ROLLBACK TO SAVEPOINT to the binlog cache if we have updated some
    non-transactional table. Otherwise, truncate the binlog cache starting
    from the SAVEPOINT command.
  */
  if (trans_cannot_safely_rollback(thd))
  {
    String log_query;
    if (log_query.append(STRING_WITH_LEN("ROLLBACK TO ")) ||
        log_query.append("`") ||
        log_query.append(thd->lex->ident.str, thd->lex->ident.length) ||
        log_query.append("`"))
      DBUG_RETURN(1);
    int errcode= query_error_code(thd, thd->killed == THD::NOT_KILLED);
    Query_log_event qinfo(thd, log_query.c_ptr_safe(), log_query.length(),
                          TRUE, FALSE, TRUE, errcode);
    DBUG_RETURN(mysql_bin_log.write_event(&qinfo));
  }
  // Otherwise, we truncate the cache
  cache_mngr->trx_cache.restore_savepoint(pos);
  DBUG_RETURN(0);
}

/**
   purge logs, master and slave sides both, related error code
   convertor.
   Called from @c purge_error_message(), @c MYSQL_BIN_LOG::reset_logs()

   @param  res  an error code as used by purging routines

   @return the user level error code ER_*
*/
static uint purge_log_get_error_code(int res)
{
  uint errcode= 0;

  switch (res)  {
  case 0: break;
  case LOG_INFO_EOF:	errcode= ER_UNKNOWN_TARGET_BINLOG; break;
  case LOG_INFO_IO:	errcode= ER_IO_ERR_LOG_INDEX_READ; break;
  case LOG_INFO_INVALID:errcode= ER_BINLOG_PURGE_PROHIBITED; break;
  case LOG_INFO_SEEK:	errcode= ER_FSEEK_FAIL; break;
  case LOG_INFO_MEM:	errcode= ER_OUT_OF_RESOURCES; break;
  case LOG_INFO_FATAL:	errcode= ER_BINLOG_PURGE_FATAL_ERR; break;
  case LOG_INFO_IN_USE: errcode= ER_LOG_IN_USE; break;
  case LOG_INFO_EMFILE: errcode= ER_BINLOG_PURGE_EMFILE; break;
  default:		errcode= ER_LOG_PURGE_UNKNOWN_ERR; break;
  }

  return errcode;
}

/**
  Check whether binlog state allows to safely release MDL locks after
  rollback to savepoint.

  @param hton  The binlog handlerton.
  @param thd   The client thread that executes the transaction.

  @return true  - It is safe to release MDL locks.
          false - If it is not.
*/
static bool binlog_savepoint_rollback_can_release_mdl(handlerton *hton,
                                                      THD *thd)
{
  DBUG_ENTER("binlog_savepoint_rollback_can_release_mdl");
  /**
    If we have not updated any non-transactional tables rollback
    to savepoint will simply truncate binlog cache starting from
    SAVEPOINT command. So it should be safe to release MDL acquired
    after SAVEPOINT command in this case.
  */
  DBUG_RETURN(!trans_cannot_safely_rollback(thd));
}

#ifdef HAVE_REPLICATION
/**
  Adjust log offset in the binary log file for all running slaves
  This class implements call back function for do_for_all_thd().
  It is called for each thd in thd list to adjust offset.
*/
class Adjust_offset : public Do_THD_Impl
{
public:
  Adjust_offset(my_off_t value) : m_purge_offset(value) {}
  virtual void operator()(THD *thd)
  {
    LOG_INFO* linfo;
    mysql_mutex_lock(&thd->LOCK_thd_data);
    if ((linfo= thd->current_linfo))
    {
      /*
        Index file offset can be less that purge offset only if
        we just started reading the index file. In that case
        we have nothing to adjust.
      */
      if (linfo->index_file_offset < m_purge_offset)
        linfo->fatal = (linfo->index_file_offset != 0);
      else
        linfo->index_file_offset -= m_purge_offset;
    }
    mysql_mutex_unlock(&thd->LOCK_thd_data);
  }
private:
  my_off_t m_purge_offset;
};

/*
  Adjust the position pointer in the binary log file for all running slaves.

  SYNOPSIS
    adjust_linfo_offsets()
    purge_offset	Number of bytes removed from start of log index file

  NOTES
    - This is called when doing a PURGE when we delete lines from the
      index log file.

  REQUIREMENTS
    - Before calling this function, we have to ensure that no threads are
      using any binary log file before purge_offset.

  TODO
    - Inform the slave threads that they should sync the position
      in the binary log file with flush_relay_log_info.
      Now they sync is done for next read.
*/
static void adjust_linfo_offsets(my_off_t purge_offset)
{
  Adjust_offset adjust_offset(purge_offset);
  Global_THD_manager::get_instance()->do_for_all_thd(&adjust_offset);
}

/**
  This class implements Call back function for do_for_all_thd().
  It is called for each thd in thd list to count
  threads using bin log file
*/

class Log_in_use : public Do_THD_Impl
{
public:
  Log_in_use(const char* value) : m_log_name(value), m_count(0)
  {
    m_log_name_len = strlen(m_log_name) + 1;
  }
  virtual void operator()(THD *thd)
  {
    LOG_INFO* linfo;
    mysql_mutex_lock(&thd->LOCK_thd_data);
    if ((linfo = thd->current_linfo))
    {
      if(!memcmp(m_log_name, linfo->log_file_name, m_log_name_len))
      {
        sql_print_warning("file %s was not purged because it was being read"
                          "by thread number %u", m_log_name, thd->thread_id());
        m_count++;
      }
    }
    mysql_mutex_unlock(&thd->LOCK_thd_data);
  }
  int get_count() { return m_count; }
private:
  const char* m_log_name;
  size_t m_log_name_len;
  int m_count;
};

static int log_in_use(const char* log_name)
{
  Log_in_use log_in_use(log_name);
#ifndef DBUG_OFF
  if (current_thd)
    DEBUG_SYNC(current_thd,"purge_logs_after_lock_index_before_thread_count");
#endif
  Global_THD_manager::get_instance()->do_for_all_thd(&log_in_use);
  return log_in_use.get_count();
}

static bool purge_error_message(THD* thd, int res)
{
  uint errcode;

  if ((errcode= purge_log_get_error_code(res)) != 0)
  {
    my_error(errcode, MYF(0));
    return TRUE;
  }
  my_ok(thd);
  return FALSE;
}

#endif /* HAVE_REPLICATION */

int check_binlog_magic(IO_CACHE* log, const char** errmsg)
{
  char magic[4];
  DBUG_ASSERT(my_b_tell(log) == 0);

  if (my_b_read(log, (uchar*) magic, sizeof(magic)))
  {
    *errmsg = "I/O error reading the header from the binary log";
    sql_print_error("%s, errno=%d, io cache code=%d", *errmsg, my_errno,
		    log->error);
    return 1;
  }
  if (memcmp(magic, BINLOG_MAGIC, sizeof(magic)))
  {
    *errmsg = "Binlog has bad magic number;  It's not a binary log file that can be used by this version of MySQL";
    return 1;
  }
  return 0;
}


File open_binlog_file(IO_CACHE *log, const char *log_file_name, const char **errmsg)
{
  File file;
  DBUG_ENTER("open_binlog_file");

  if ((file= mysql_file_open(key_file_binlog,
                             log_file_name, O_RDONLY | O_BINARY | O_SHARE,
                             MYF(MY_WME))) < 0)
  {
    sql_print_error("Failed to open log (file '%s', errno %d)",
                    log_file_name, my_errno);
    *errmsg = "Could not open log file";
    goto err;
  }
  if (init_io_cache(log, file, IO_SIZE*2, READ_CACHE, 0, 0,
                    MYF(MY_WME|MY_DONT_CHECK_FILESIZE)))
  {
    sql_print_error("Failed to create a cache on log (file '%s')",
                    log_file_name);
    *errmsg = "Could not open log file";
    goto err;
  }
  if (check_binlog_magic(log,errmsg))
    goto err;
  DBUG_RETURN(file);

err:
  if (file >= 0)
  {
    mysql_file_close(file, MYF(0));
    end_io_cache(log);
  }
  DBUG_RETURN(-1);
}

/** 
  This function checks if a transactional table was updated by the
  current transaction.

  @param thd The client thread that executed the current statement.
  @return
    @c true if a transactional table was updated, @c false otherwise.
*/
bool
trans_has_updated_trans_table(const THD* thd)
{
  binlog_cache_mngr *const cache_mngr= thd_get_cache_mngr(thd);

  return (cache_mngr ? !cache_mngr->trx_cache.is_binlog_empty() : 0);
}

/** 
  This function checks if a transactional table was updated by the
  current statement.

  @param thd The client thread that executed the current statement.
  @return
    @c true if a transactional table was updated, @c false otherwise.
*/
bool
stmt_has_updated_trans_table(const THD *thd)
{
  const Ha_trx_info *ha_info;
  for (ha_info= thd->get_transaction()->ha_trx_info(Transaction_ctx::STMT);
       ha_info; ha_info= ha_info->next())
  {
    if (ha_info->is_trx_read_write() && ha_info->ht() != binlog_hton)
      return (TRUE);
  }
  return (FALSE);
}

/**
  This function checks if a transaction, either a multi-statement
  or a single statement transaction is about to commit or not.

  @param thd The client thread that executed the current statement.
  @param all Committing a transaction (i.e. TRUE) or a statement
             (i.e. FALSE).
  @return
    @c true if committing a transaction, otherwise @c false.
*/
bool ending_trans(THD* thd, const bool all)
{
  return (all || ending_single_stmt_trans(thd, all));
}

/**
  This function checks if a single statement transaction is about
  to commit or not.

  @param thd The client thread that executed the current statement.
  @param all Committing a transaction (i.e. TRUE) or a statement
             (i.e. FALSE).
  @return
    @c true if committing a single statement transaction, otherwise
    @c false.
*/
bool ending_single_stmt_trans(THD* thd, const bool all)
{
  return (!all && !thd->in_multi_stmt_transaction_mode());
}

/**
  This function checks if a transaction cannot be rolled back safely.

  @param thd The client thread that executed the current statement.
  @return
    @c true if cannot be safely rolled back, @c false otherwise.
*/
bool trans_cannot_safely_rollback(const THD* thd)
{
  binlog_cache_mngr *const cache_mngr= thd_get_cache_mngr(thd);

  return cache_mngr->trx_cache.cannot_rollback();
}

/**
  This function checks if current statement cannot be rollded back safely.

  @param thd The client thread that executed the current statement.
  @return
    @c true if cannot be safely rolled back, @c false otherwise.
*/
bool stmt_cannot_safely_rollback(const THD* thd)
{
  return thd->get_transaction()->cannot_safely_rollback(Transaction_ctx::STMT);
}

#ifndef EMBEDDED_LIBRARY
/**
  Execute a PURGE BINARY LOGS TO @<log@> command.

  @param thd Pointer to THD object for the client thread executing the
  statement.

  @param to_log Name of the last log to purge.

  @retval FALSE success
  @retval TRUE failure
*/
bool purge_master_logs(THD* thd, const char* to_log)
{
  char search_file_name[FN_REFLEN];
  if (!mysql_bin_log.is_open())
  {
    my_ok(thd);
    return FALSE;
  }

  mysql_bin_log.make_log_name(search_file_name, to_log);
  return purge_error_message(thd,
                             mysql_bin_log.purge_logs(search_file_name, false,
                                                      true/*need_lock_index=true*/,
                                                      true/*need_update_threads=true*/,
                                                      NULL, false));
}


/**
  Execute a PURGE BINARY LOGS BEFORE @<date@> command.

  @param thd Pointer to THD object for the client thread executing the
  statement.

  @param purge_time Date before which logs should be purged.

  @retval FALSE success
  @retval TRUE failure
*/
bool purge_master_logs_before_date(THD* thd, time_t purge_time)
{
  if (!mysql_bin_log.is_open())
  {
    my_ok(thd);
    return 0;
  }
  return purge_error_message(thd,
                             mysql_bin_log.purge_logs_before_date(purge_time,
                                                                  false));
}
#endif /* EMBEDDED_LIBRARY */

/*
  Helper function to get the error code of the query to be binlogged.
 */
int query_error_code(THD *thd, bool not_killed)
{
  int error;
  
  if (not_killed || (thd->killed == THD::KILL_BAD_DATA))
  {
    error= thd->is_error() ? thd->get_stmt_da()->mysql_errno() : 0;

    /* thd->get_stmt_da()->sql_errno() might be ER_SERVER_SHUTDOWN or
       ER_QUERY_INTERRUPTED, So here we need to make sure that error
       is not set to these errors when specified not_killed by the
       caller.
    */
    if (error == ER_SERVER_SHUTDOWN || error == ER_QUERY_INTERRUPTED)
      error= 0;
  }
  else
    error= thd->killed_errno();

  return error;
}


/**
  Copy content of 'from' file from offset to 'to' file.

  - We do the copy outside of the IO_CACHE as the cache
  buffers would just make things slower and more complicated.
  In most cases the copy loop should only do one read.

  @param from          File to copy.
  @param to            File to copy to.
  @param offset        Offset in 'from' file.


  @retval
    0    ok
  @retval
    -1    error
*/
static bool copy_file(IO_CACHE *from, IO_CACHE *to, my_off_t offset)
{
  int bytes_read;
  uchar io_buf[IO_SIZE*2];
  DBUG_ENTER("copy_file");

  mysql_file_seek(from->file, offset, MY_SEEK_SET, MYF(0));
  while(TRUE)
  {
    if ((bytes_read= (int) mysql_file_read(from->file, io_buf, sizeof(io_buf),
                                           MYF(MY_WME)))
        < 0)
      goto err;
    if (DBUG_EVALUATE_IF("fault_injection_copy_part_file", 1, 0))
      bytes_read= bytes_read/2;
    if (!bytes_read)
      break;                                    // end of file
    if (mysql_file_write(to->file, io_buf, bytes_read, MYF(MY_WME | MY_NABP)))
      goto err;
  }

  DBUG_RETURN(0);

err:
  DBUG_RETURN(1);
}


#ifdef HAVE_REPLICATION
/**
   Load data's io cache specific hook to be executed
   before a chunk of data is being read into the cache's buffer
   The fuction instantianates and writes into the binlog
   replication events along LOAD DATA processing.
   
   @param file  pointer to io-cache
   @retval 0 success
   @retval 1 failure
*/
int log_loaded_block(IO_CACHE* file)
{
  DBUG_ENTER("log_loaded_block");
  LOAD_FILE_INFO *lf_info;
  uint block_len;
  /* buffer contains position where we started last read */
  uchar* buffer= (uchar*) my_b_get_buffer_start(file);
  uint max_event_size= current_thd->variables.max_allowed_packet;
  lf_info= (LOAD_FILE_INFO*) file->arg;
  if (lf_info->thd->is_current_stmt_binlog_format_row())
    DBUG_RETURN(0);
  if (lf_info->last_pos_in_file != HA_POS_ERROR &&
      lf_info->last_pos_in_file >= my_b_get_pos_in_file(file))
    DBUG_RETURN(0);
  
  for (block_len= (uint) (my_b_get_bytes_in_buffer(file)); block_len > 0;
       buffer += min(block_len, max_event_size),
       block_len -= min(block_len, max_event_size))
  {
    lf_info->last_pos_in_file= my_b_get_pos_in_file(file);
    if (lf_info->wrote_create_file)
    {
      Append_block_log_event a(lf_info->thd, lf_info->thd->db().str, buffer,
                               min(block_len, max_event_size),
                               lf_info->log_delayed);
      if (mysql_bin_log.write_event(&a))
        DBUG_RETURN(1);
    }
    else
    {
      Begin_load_query_log_event b(lf_info->thd, lf_info->thd->db().str,
                                   buffer,
                                   min(block_len, max_event_size),
                                   lf_info->log_delayed);
      if (mysql_bin_log.write_event(&b))
        DBUG_RETURN(1);
      lf_info->wrote_create_file= 1;
    }
  }
  DBUG_RETURN(0);
}

/* Helper function for SHOW BINLOG/RELAYLOG EVENTS */
bool show_binlog_events(THD *thd, MYSQL_BIN_LOG *binary_log)
{
  Protocol *protocol= thd->get_protocol();
  List<Item> field_list;
  const char *errmsg = 0;
  bool ret = TRUE;
  IO_CACHE log;
  File file = -1;
  int old_max_allowed_packet= thd->variables.max_allowed_packet;
  LOG_INFO linfo;

  DBUG_ENTER("show_binlog_events");

  DBUG_ASSERT(thd->lex->sql_command == SQLCOM_SHOW_BINLOG_EVENTS ||
              thd->lex->sql_command == SQLCOM_SHOW_RELAYLOG_EVENTS);

  Format_description_log_event *description_event= new
    Format_description_log_event(3); /* MySQL 4.0 by default */

  if (binary_log->is_open())
  {
    LEX_MASTER_INFO *lex_mi= &thd->lex->mi;
    SELECT_LEX_UNIT *unit= thd->lex->unit;
    ha_rows event_count, limit_start, limit_end;
    my_off_t pos = max<my_off_t>(BIN_LOG_HEADER_SIZE, lex_mi->pos); // user-friendly
    char search_file_name[FN_REFLEN], *name;
    const char *log_file_name = lex_mi->log_file_name;
    mysql_mutex_t *log_lock = binary_log->get_log_lock();
    Log_event* ev;

    unit->set_limit(thd->lex->current_select());
    limit_start= unit->offset_limit_cnt;
    limit_end= unit->select_limit_cnt;

    name= search_file_name;
    if (log_file_name)
      binary_log->make_log_name(search_file_name, log_file_name);
    else
      name=0;					// Find first log

    linfo.index_file_offset = 0;

    if (binary_log->find_log_pos(&linfo, name, true/*need_lock_index=true*/))
    {
      errmsg = "Could not find target log";
      goto err;
    }

    mysql_mutex_lock(&thd->LOCK_thd_data);
    thd->current_linfo = &linfo;
    mysql_mutex_unlock(&thd->LOCK_thd_data);

    if ((file=open_binlog_file(&log, linfo.log_file_name, &errmsg)) < 0)
      goto err;

    /*
      to account binlog event header size
    */
    thd->variables.max_allowed_packet += MAX_LOG_EVENT_HEADER;

    DEBUG_SYNC(thd, "after_show_binlog_event_found_file");

    mysql_mutex_lock(log_lock);

    /*
      open_binlog_file() sought to position 4.
      Read the first event in case it's a Format_description_log_event, to
      know the format. If there's no such event, we are 3.23 or 4.x. This
      code, like before, can't read 3.23 binlogs.
      This code will fail on a mixed relay log (one which has Format_desc then
      Rotate then Format_desc).
    */
    ev= Log_event::read_log_event(&log, (mysql_mutex_t*)0, description_event,
                                   opt_master_verify_checksum);
    if (ev)
    {
      if (ev->get_type_code() == binary_log::FORMAT_DESCRIPTION_EVENT)
      {
        delete description_event;
        description_event= (Format_description_log_event*) ev;
      }
      else
        delete ev;
    }

    my_b_seek(&log, pos);

    if (!description_event->is_valid())
    {
      errmsg="Invalid Format_description event; could be out of memory";
      goto err;
    }

    for (event_count = 0;
         (ev = Log_event::read_log_event(&log, (mysql_mutex_t*) 0,
                                         description_event,
                                         opt_master_verify_checksum)); )
    {
      if (ev->get_type_code() == binary_log::FORMAT_DESCRIPTION_EVENT)
        description_event->common_footer->checksum_alg=
                           ev->common_footer->checksum_alg;

      if (event_count >= limit_start &&
	  ev->net_send(protocol, linfo.log_file_name, pos))
      {
	errmsg = "Net error";
	delete ev;
        mysql_mutex_unlock(log_lock);
	goto err;
      }

      pos = my_b_tell(&log);
      delete ev;

      if (++event_count >= limit_end)
	break;
    }

    if (event_count < limit_end && log.error)
    {
      errmsg = "Wrong offset or I/O error";
      mysql_mutex_unlock(log_lock);
      goto err;
    }

    mysql_mutex_unlock(log_lock);
  }
  // Check that linfo is still on the function scope.
  DEBUG_SYNC(thd, "after_show_binlog_events");

  ret= FALSE;

err:
  delete description_event;
  if (file >= 0)
  {
    end_io_cache(&log);
    mysql_file_close(file, MYF(MY_WME));
  }

  if (errmsg)
  {
    if(thd->lex->sql_command == SQLCOM_SHOW_RELAYLOG_EVENTS)
      my_error(ER_ERROR_WHEN_EXECUTING_COMMAND, MYF(0),
             "SHOW RELAYLOG EVENTS", errmsg);
    else
      my_error(ER_ERROR_WHEN_EXECUTING_COMMAND, MYF(0),
             "SHOW BINLOG EVENTS", errmsg);
  }
  else
    my_eof(thd);

  mysql_mutex_lock(&thd->LOCK_thd_data);
  thd->current_linfo = 0;
  mysql_mutex_unlock(&thd->LOCK_thd_data);
  thd->variables.max_allowed_packet= old_max_allowed_packet;
  DBUG_RETURN(ret);
}

/**
  Execute a SHOW BINLOG EVENTS statement.

  @param thd Pointer to THD object for the client thread executing the
  statement.

  @retval FALSE success
  @retval TRUE failure
*/
bool mysql_show_binlog_events(THD* thd)
{
  List<Item> field_list;
  DBUG_ENTER("mysql_show_binlog_events");

  DBUG_ASSERT(thd->lex->sql_command == SQLCOM_SHOW_BINLOG_EVENTS);

  Log_event::init_show_field_list(&field_list);
  if (thd->send_result_metadata(&field_list,
                                Protocol::SEND_NUM_ROWS | Protocol::SEND_EOF))
    DBUG_RETURN(TRUE);

  /*
    Wait for handlers to insert any pending information
    into the binlog.  For e.g. ndb which updates the binlog asynchronously
    this is needed so that the uses sees all its own commands in the binlog
  */
  ha_binlog_wait(thd);
  
  DBUG_RETURN(show_binlog_events(thd, &mysql_bin_log));
}

#endif /* HAVE_REPLICATION */


MYSQL_BIN_LOG::MYSQL_BIN_LOG(uint *sync_period,
                             enum cache_type io_cache_type_arg)
  :name(NULL), write_error(false), inited(false),
   io_cache_type(io_cache_type_arg),
#ifdef HAVE_PSI_INTERFACE
   m_key_LOCK_log(key_LOG_LOCK_log),
#endif
   bytes_written(0), file_id(1), open_count(1),
   sync_period_ptr(sync_period), sync_counter(0),
   is_relay_log(0), signal_cnt(0),
   checksum_alg_reset(binary_log::BINLOG_CHECKSUM_ALG_UNDEF),
   relay_log_checksum_alg(binary_log::BINLOG_CHECKSUM_ALG_UNDEF),
   previous_gtid_set_relaylog(0)
{
  log_state.atomic_set(LOG_CLOSED);
  /*
    We don't want to initialize locks here as such initialization depends on
    safe_mutex (when using safe_mutex) which depends on MY_INIT(), which is
    called only in main(). Doing initialization here would make it happen
    before main().
  */
  m_prep_xids.atomic_set(0);
  memset(&log_file, 0, sizeof(log_file));
  index_file_name[0] = 0;
  memset(&index_file, 0, sizeof(index_file));
  memset(&purge_index_file, 0, sizeof(purge_index_file));
  memset(&crash_safe_index_file, 0, sizeof(crash_safe_index_file));
}


/* this is called only once */

void MYSQL_BIN_LOG::cleanup()
{
  DBUG_ENTER("cleanup");
  if (inited)
  {
    inited= 0;
    close(LOG_CLOSE_INDEX|LOG_CLOSE_STOP_EVENT);
    mysql_mutex_destroy(&LOCK_log);
    mysql_mutex_destroy(&LOCK_index);
    mysql_mutex_destroy(&LOCK_commit);
    mysql_mutex_destroy(&LOCK_sync);
    mysql_mutex_destroy(&LOCK_binlog_end_pos);
    mysql_mutex_destroy(&LOCK_xids);
    mysql_cond_destroy(&update_cond);
    mysql_cond_destroy(&m_prep_xids_cond);
    stage_manager.deinit();
  }
  DBUG_VOID_RETURN;
}


void MYSQL_BIN_LOG::init_pthread_objects()
{
  DBUG_ASSERT(inited == 0);
  inited= 1;
  mysql_mutex_init(m_key_LOCK_log, &LOCK_log, MY_MUTEX_INIT_SLOW);
  mysql_mutex_init(m_key_LOCK_index, &LOCK_index, MY_MUTEX_INIT_SLOW);
  mysql_mutex_init(m_key_LOCK_commit, &LOCK_commit, MY_MUTEX_INIT_FAST);
  mysql_mutex_init(m_key_LOCK_sync, &LOCK_sync, MY_MUTEX_INIT_FAST);
  mysql_mutex_init(m_key_LOCK_binlog_end_pos, &LOCK_binlog_end_pos,
                   MY_MUTEX_INIT_FAST);
  mysql_mutex_init(m_key_LOCK_xids, &LOCK_xids, MY_MUTEX_INIT_FAST);
  mysql_cond_init(m_key_update_cond, &update_cond);
  mysql_cond_init(m_key_prep_xids_cond, &m_prep_xids_cond);
  stage_manager.init(
#ifdef HAVE_PSI_INTERFACE
                   m_key_LOCK_flush_queue,
                   m_key_LOCK_sync_queue,
                   m_key_LOCK_commit_queue,
                   m_key_LOCK_done, m_key_COND_done
#endif
                   );
}


/**
  Check if a string is a valid number.

  @param str			String to test
  @param res			Store value here
  @param allow_wildcards	Set to 1 if we should ignore '%' and '_'

  @note
    For the moment the allow_wildcards argument is not used
    Should be moved to some other file.

  @retval
    1	String is a number
  @retval
    0	String is not a number
*/

static bool is_number(const char *str,
                      ulong *res, bool allow_wildcards)
{
  int flag;
  const char *start;
  DBUG_ENTER("is_number");

  flag=0; start=str;
  while (*str++ == ' ') ;
  if (*--str == '-' || *str == '+')
    str++;
  while (my_isdigit(files_charset_info,*str) ||
	 (allow_wildcards && (*str == wild_many || *str == wild_one)))
  {
    flag=1;
    str++;
  }
  if (*str == '.')
  {
    for (str++ ;
	 my_isdigit(files_charset_info,*str) ||
	   (allow_wildcards && (*str == wild_many || *str == wild_one)) ;
	 str++, flag=1) ;
  }
  if (*str != 0 || flag == 0)
    DBUG_RETURN(0);
  if (res)
    *res=atol(start);
  DBUG_RETURN(1);			/* Number ok */
} /* is_number */


/*
  Maximum unique log filename extension.
  Note: setting to 0x7FFFFFFF due to atol windows
        overflow/truncate.
 */
#define MAX_LOG_UNIQUE_FN_EXT 0x7FFFFFFF

/*
   Number of warnings that will be printed to error log
   before extension number is exhausted.
*/
#define LOG_WARN_UNIQUE_FN_EXT_LEFT 1000

/**
  Find a unique filename for 'filename.#'.

  Set '#' to the highest existing log file extension plus one.

  This function will return nonzero if: (i) the generated name
  exceeds FN_REFLEN; (ii) if the number of extensions is exhausted;
  or (iii) some other error happened while examining the filesystem.

  @return
    nonzero if not possible to get unique filename.
*/

static int find_uniq_filename(char *name)
{
  uint                  i;
  char                  buff[FN_REFLEN], ext_buf[FN_REFLEN];
  struct st_my_dir     *dir_info= NULL;
  struct fileinfo *file_info;
  ulong                 max_found= 0, next= 0, number= 0;
  size_t		buf_length, length;
  char			*start, *end;
  int                   error= 0;
  DBUG_ENTER("find_uniq_filename");

  length= dirname_part(buff, name, &buf_length);
  start=  name + length;
  end=    strend(start);

  *end='.';
  length= (size_t) (end - start + 1);

  if ((DBUG_EVALUATE_IF("error_unique_log_filename", 1, 
      !(dir_info= my_dir(buff,MYF(MY_DONT_SORT))))))
  {						// This shouldn't happen
    my_stpcpy(end,".1");				// use name+1
    DBUG_RETURN(1);
  }
  file_info= dir_info->dir_entry;
  for (i= dir_info->number_off_files ; i-- ; file_info++)
  {
    if (strncmp(file_info->name, start, length) == 0 &&
	is_number(file_info->name+length, &number,0))
    {
      set_if_bigger(max_found, number);
    }
  }
  my_dirend(dir_info);

  /* check if reached the maximum possible extension number */
  if (max_found == MAX_LOG_UNIQUE_FN_EXT)
  {
    sql_print_error("Log filename extension number exhausted: %06lu. \
Please fix this by archiving old logs and \
updating the index files.", max_found);
    error= 1;
    goto end;
  }

  next= max_found + 1;
  if (sprintf(ext_buf, "%06lu", next)<0)
  {
    error= 1;
    goto end;
  }
  *end++='.';

  /* 
    Check if the generated extension size + the file name exceeds the
    buffer size used. If one did not check this, then the filename might be
    truncated, resulting in error.
   */
  if (((strlen(ext_buf) + (end - name)) >= FN_REFLEN))
  {
    sql_print_error("Log filename too large: %s%s (%zu). \
Please fix this by archiving old logs and updating the \
index files.", name, ext_buf, (strlen(ext_buf) + (end - name)));
    error= 1;
    goto end;
  }

  if (sprintf(end, "%06lu", next)<0)
  {
    error= 1;
    goto end;
  }

  /* print warning if reaching the end of available extensions. */
  if ((next > (MAX_LOG_UNIQUE_FN_EXT - LOG_WARN_UNIQUE_FN_EXT_LEFT)))
    sql_print_warning("Next log extension: %lu. \
Remaining log filename extensions: %lu. \
Please consider archiving some logs.", next, (MAX_LOG_UNIQUE_FN_EXT - next));

end:
  DBUG_RETURN(error);
}


int MYSQL_BIN_LOG::generate_new_name(char *new_name, const char *log_name)
{
  fn_format(new_name, log_name, mysql_data_home, "", 4);
  if (!fn_ext(log_name)[0])
  {
    if (find_uniq_filename(new_name))
    {
      my_printf_error(ER_NO_UNIQUE_LOGFILE,
                      ER_THD(current_thd, ER_NO_UNIQUE_LOGFILE),
                      MYF(ME_FATALERROR), log_name);
      sql_print_error(ER_DEFAULT(ER_NO_UNIQUE_LOGFILE), log_name);
      return 1;
    }
  }
  return 0;
}


/**
  @todo
  The following should be using fn_format();  We just need to
  first change fn_format() to cut the file name if it's too long.
*/
const char *MYSQL_BIN_LOG::generate_name(const char *log_name,
                                         const char *suffix,
                                         char *buff)
{
  if (!log_name || !log_name[0])
  {
    strmake(buff, default_logfile_name, FN_REFLEN - strlen(suffix) - 1);
    return (const char *)
      fn_format(buff, buff, "", suffix, MYF(MY_REPLACE_EXT|MY_REPLACE_DIR));
  }
  // get rid of extension to avoid problems

  char *p= fn_ext(log_name);
  uint length= (uint) (p - log_name);
  strmake(buff, log_name, min<size_t>(length, FN_REFLEN-1));
  return (const char*)buff;
}


bool MYSQL_BIN_LOG::init_and_set_log_file_name(const char *log_name,
                                               const char *new_name)
{
  if (new_name && !my_stpcpy(log_file_name, new_name))
    return TRUE;
  else if (!new_name && generate_new_name(log_file_name, log_name))
    return TRUE;

  return FALSE;
}


/**
  Open the logfile and init IO_CACHE.

  @param log_name            The name of the log to open
  @param new_name            The new name for the logfile.
                             NULL forces generate_new_name() to be called.

  @return true if error, false otherwise.
*/

bool MYSQL_BIN_LOG::open(
#ifdef HAVE_PSI_INTERFACE
                     PSI_file_key log_file_key,
#endif
                     const char *log_name,
                     const char *new_name)
{
  File file= -1;
  my_off_t pos= 0;
  int open_flags= O_CREAT | O_BINARY;
  DBUG_ENTER("MYSQL_BIN_LOG::open");

  write_error= 0;

  if (!(name= my_strdup(key_memory_MYSQL_LOG_name,
                        log_name, MYF(MY_WME))))
  {
    name= (char *)log_name; // for the error message
    goto err;
  }

  if (init_and_set_log_file_name(name, new_name) ||
      DBUG_EVALUATE_IF("fault_injection_init_name", 1, 0))
    goto err;

  if (io_cache_type == SEQ_READ_APPEND)
    open_flags |= O_RDWR | O_APPEND;
  else
    open_flags |= O_WRONLY;

  db[0]= 0;

#ifdef HAVE_PSI_INTERFACE
  /* Keep the key for reopen */
  m_log_file_key= log_file_key;
#endif

  if ((file= mysql_file_open(log_file_key,
                             log_file_name, open_flags,
                             MYF(MY_WME))) < 0)
    goto err;

  if ((pos= mysql_file_tell(file, MYF(MY_WME))) == MY_FILEPOS_ERROR)
  {
    if (my_errno == ESPIPE)
      pos= 0;
    else
      goto err;
  }

  if (init_io_cache(&log_file, file, IO_SIZE, io_cache_type, pos, 0,
                    MYF(MY_WME | MY_NABP | MY_WAIT_IF_FULL)))
    goto err;

  log_state.atomic_set(LOG_OPENED);
  DBUG_RETURN(0);

err:
  if (binlog_error_action == ABORT_SERVER)
  {
    THD *thd= current_thd;
    /*
      On fatal error when code enters here we should forcefully clear the
      previous errors so that a new critical error message can be pushed
      to the client side.
     */
    thd->clear_error();
    my_error(ER_BINLOG_LOGGING_IMPOSSIBLE, MYF(0), "Either disk is full or "
             "file system is read only while opening the binlog. Aborting the "
             "server");
    sql_print_error("Either disk is full or file system is read only while "
                    "opening the binlog. Aborting the server");
    thd->send_statement_status();
    _exit(MYSQLD_FAILURE_EXIT);
  }
  else
    sql_print_error("Could not open %s for logging (error %d). "
                    "Turning logging off for the whole duration "
                    "of the MySQL server process. To turn it on "
                    "again: fix the cause, shutdown the MySQL "
                    "server and restart it.",
                    name, errno);
  if (file >= 0)
    mysql_file_close(file, MYF(0));
  end_io_cache(&log_file);
  my_free(name);
  name= NULL;
  log_state.atomic_set(LOG_CLOSED);
  DBUG_RETURN(1);
}


bool MYSQL_BIN_LOG::open_index_file(const char *index_file_name_arg,
                                    const char *log_name, bool need_lock_index)
{
  File index_file_nr= -1;
  DBUG_ASSERT(!my_b_inited(&index_file));

  /*
    First open of this class instance
    Create an index file that will hold all file names uses for logging.
    Add new entries to the end of it.
  */
  myf opt= MY_UNPACK_FILENAME;
  if (!index_file_name_arg)
  {
    index_file_name_arg= log_name;    // Use same basename for index file
    opt= MY_UNPACK_FILENAME | MY_REPLACE_EXT;
  }
  fn_format(index_file_name, index_file_name_arg, mysql_data_home,
            ".index", opt);

  if (set_crash_safe_index_file_name(index_file_name_arg))
  {
    sql_print_error("MYSQL_BIN_LOG::set_crash_safe_index_file_name failed.");
    return TRUE;
  }

  /*
    We need move crash_safe_index_file to index_file if the index_file
    does not exist and crash_safe_index_file exists when mysqld server
    restarts.
  */
  if (my_access(index_file_name, F_OK) &&
      !my_access(crash_safe_index_file_name, F_OK) &&
      my_rename(crash_safe_index_file_name, index_file_name, MYF(MY_WME)))
  {
    sql_print_error("MYSQL_BIN_LOG::open_index_file failed to "
                    "move crash_safe_index_file to index file.");
    return TRUE;
  }

  if ((index_file_nr= mysql_file_open(m_key_file_log_index,
                                      index_file_name,
                                      O_RDWR | O_CREAT | O_BINARY,
                                      MYF(MY_WME))) < 0 ||
       mysql_file_sync(index_file_nr, MYF(MY_WME)) ||
       init_io_cache(&index_file, index_file_nr,
                     IO_SIZE, READ_CACHE,
                     mysql_file_seek(index_file_nr, 0L, MY_SEEK_END, MYF(0)),
                                     0, MYF(MY_WME | MY_WAIT_IF_FULL)) ||
      DBUG_EVALUATE_IF("fault_injection_openning_index", 1, 0))
  {
    /*
      TODO: all operations creating/deleting the index file or a log, should
      call my_sync_dir() or my_sync_dir_by_file() to be durable.
      TODO: file creation should be done with mysql_file_create()
      not mysql_file_open().
    */
    if (index_file_nr >= 0)
      mysql_file_close(index_file_nr, MYF(0));
    return TRUE;
  }

#ifdef HAVE_REPLICATION
  /*
    Sync the index by purging any binary log file that is not registered.
    In other words, either purge binary log files that were removed from
    the index but not purged from the file system due to a crash or purge
    any binary log file that was created but not register in the index
    due to a crash.
  */

  if (set_purge_index_file_name(index_file_name_arg) ||
      open_purge_index_file(FALSE) ||
      purge_index_entry(NULL, NULL, need_lock_index) ||
      close_purge_index_file() ||
      DBUG_EVALUATE_IF("fault_injection_recovering_index", 1, 0))
  {
    sql_print_error("MYSQL_BIN_LOG::open_index_file failed to sync the index "
                    "file.");
    return TRUE;
  }
#endif

  return FALSE;
}

/**
  Add the GTIDs from the given relaylog file and also
  update the IO thread transaction parser.

  @param filename Relaylog file to read from.
  @param retrieved_gtids Gtid_set to store the GTIDs found on the relaylog file.
  @param verify_checksum Set to true to verify event checksums.
  @param trx_parser The transaction boundary parser to be used in order to
  only add a GTID to the gtid_set after ensuring the transaction is fully
  stored on the relay log.
  @param gtid_partial_trx The gtid of the last incomplete transaction
  found in the relay log.

  @retval false The file was successfully read and all GTIDs from
  Previous_gtids and Gtid_log_event from complete transactions were added to
  the retrieved_set.
  @retval true There was an error during the procedure.
*/
static bool
read_gtids_and_update_trx_parser_from_relaylog(
  const char *filename,
  Gtid_set *retrieved_gtids,
  bool verify_checksum,
  Transaction_boundary_parser *trx_parser,
  Gtid *gtid_partial_trx)
{
  DBUG_ENTER("read_gtids_and_update_trx_parser_from_relaylog");
  DBUG_PRINT("info", ("Opening file %s", filename));

  DBUG_ASSERT(retrieved_gtids != NULL);
  DBUG_ASSERT(trx_parser != NULL);
#ifndef DBUG_OFF
  unsigned long event_counter= 0;
#endif

  /*
    Create a Format_description_log_event that is used to read the
    first event of the log.
  */
  Format_description_log_event fd_ev(BINLOG_VERSION), *fd_ev_p= &fd_ev;
  if (!fd_ev.is_valid())
    DBUG_RETURN(true);

  File file;
  IO_CACHE log;

  const char *errmsg= NULL;
  if ((file= open_binlog_file(&log, filename, &errmsg)) < 0)
  {
    sql_print_error("%s", errmsg);
    /*
      As read_gtids_from_binlog() will not throw error on truncated
      relaylog files, we should do the same here in order to keep the
      current behavior.
    */
    DBUG_RETURN(false);
  }

  /*
    Seek for Previous_gtids_log_event and Gtid_log_event events to
    gather information what has been processed so far.
  */
  my_b_seek(&log, BIN_LOG_HEADER_SIZE);
  Log_event *ev= NULL;
  bool error= false;
  bool seen_prev_gtids= false;
  ulong data_len= 0;

  while (!error &&
         (ev= Log_event::read_log_event(&log, 0, fd_ev_p, verify_checksum)) !=
         NULL)
  {
    DBUG_PRINT("info", ("Read event of type %s", ev->get_type_str()));
#ifndef DBUG_OFF
    event_counter++;
#endif

    data_len= uint4korr(ev->temp_buf + EVENT_LEN_OFFSET);
    if (trx_parser->feed_event(ev->temp_buf, data_len, fd_ev_p, false))
    {
      /*
        The transaction boundary parser found an error while parsing a
        sequence of events from the relaylog. As we don't know if the
        parsing has started from a reliable point (it might started in
        a relay log file that begins with the rest of a transaction
        that started in a previous relay log file), it is better to do
        nothing in this case. The boundary parser will fix itself once
        finding an event that represent a transaction boundary.

        Suppose the following relaylog:

         rl-bin.000011 | rl-bin.000012 | rl-bin.000013 | rl-bin-000014
        ---------------+---------------+---------------+---------------
         PREV_GTIDS    | PREV_GTIDS    | PREV_GTIDS    | PREV_GTIDS
         (empty)       | (UUID:1-2)    | (UUID:1-2)    | (UUID:1-2)
        ---------------+---------------+---------------+---------------
         XID           | QUERY(INSERT) | QUERY(INSERT) | XID
        ---------------+---------------+---------------+---------------
         GTID(UUID:2)  |
        ---------------+
         QUERY(CREATE  |
         TABLE t1 ...) |
        ---------------+
         GTID(UUID:3)  |
        ---------------+
         QUERY(BEGIN)  |
        ---------------+

        As it is impossible to determine the current Retrieved_Gtid_Set by only
        looking to the PREVIOUS_GTIDS on the last relay log file, and scanning
        events on it, we tried to find a relay log file that contains at least
        one GTID event during the backwards search.

        In the example, we will find a GTID only in rl-bin.000011, as the
        UUID:3 transaction was spanned across 4 relay log files.

        The transaction spanning can be caused by "FLUSH RELAY LOGS" commands
        on slave while it is queuing the transaction.

        So, in order to correctly add UUID:3 into Retrieved_Gtid_Set, we need
        to parse the relay log starting on the file we found the last GTID
        queued to know if the transaction was fully retrieved or not.

        Start scanning rl-bin.000011 after resetting the transaction parser
        will generate an error, as XID event is only expected inside a DML,
        but in this case, we can ignore this error and reset the parser.
      */
      trx_parser->reset();
      /*
        We also have to discard the GTID of the partial transaction that was
        not finished if there is one. This is needed supposing that an
        incomplete transaction was replicated with a GTID.

        GTID(1), QUERY(BEGIN), QUERY(INSERT), ANONYMOUS_GTID, QUERY(DROP ...)

        In the example above, without cleaning the gtid_partial_trx,
        the GTID(1) would be added to the Retrieved_Gtid_Set after the
        QUERY(DROP ...) event.

        GTID(1), QUERY(BEGIN), QUERY(INSERT), GTID(2), QUERY(DROP ...)

        In the example above the GTID(1) will also be discarded as the
        GTID(1) transaction is not complete.
      */
      if (!gtid_partial_trx->is_empty())
      {
        DBUG_PRINT("info", ("Discarding Gtid(%d, %lld) as the transaction "
                            "wasn't complete and we found an error in the"
                            "transaction boundary parser.",
                            gtid_partial_trx->sidno,
                            gtid_partial_trx->gno));
        gtid_partial_trx->clear();
      }
    }

    switch (ev->get_type_code())
    {
    case binary_log::FORMAT_DESCRIPTION_EVENT:
      if (fd_ev_p != &fd_ev)
        delete fd_ev_p;
      fd_ev_p= (Format_description_log_event *)ev;
      break;
    case binary_log::ROTATE_EVENT:
      // do nothing; just accept this event and go to next
      break;
    case binary_log::PREVIOUS_GTIDS_LOG_EVENT:
    {
      seen_prev_gtids= true;
      // add events to sets
      Previous_gtids_log_event *prev_gtids_ev= (Previous_gtids_log_event *)ev;
      if (prev_gtids_ev->add_to_set(retrieved_gtids) != 0)
      {
        error= true;
        break;
      }
#ifndef DBUG_OFF
      char* prev_buffer= prev_gtids_ev->get_str(NULL, NULL);
      DBUG_PRINT("info", ("Got Previous_gtids from file '%s': Gtid_set='%s'.",
                          filename, prev_buffer));
      my_free(prev_buffer);
#endif
      break;
    }
    case binary_log::GTID_LOG_EVENT:
    {
      /* If we didn't find any PREVIOUS_GTIDS in this file */
      if (!seen_prev_gtids)
      {
        my_error(ER_BINLOG_LOGICAL_CORRUPTION, MYF(0), filename,
                 "The first global transaction identifier was read, but "
                 "no other information regarding identifiers existing "
                 "on the previous log files was found.");
        error= true;
        break;
      }

      Gtid_log_event *gtid_ev= (Gtid_log_event *)ev;
      rpl_sidno sidno= gtid_ev->get_sidno(retrieved_gtids->get_sid_map());
      if (sidno < 0)
      {
        error= true;
        break;
      }
      else
      {
        if (retrieved_gtids->ensure_sidno(sidno) != RETURN_STATUS_OK)
        {
          error= true;
          break;
        }
        else
        {
          /*
            As are updating the transaction boundary parser while reading
            GTIDs from relay log files to fill the Retrieved_Gtid_Set, we
            should not add the GTID here as we don't know if the transaction
            is complete on the relay log yet.
          */
          gtid_partial_trx->set(sidno, gtid_ev->get_gno());
        }
        DBUG_PRINT("info", ("Found Gtid in relaylog file '%s': Gtid(%d, %lld).",
                            filename, sidno, gtid_ev->get_gno()));
      }
      break;
    }
    case binary_log::ANONYMOUS_GTID_LOG_EVENT:
    default:
      /*
        If we reached the end of a transaction after storing it's GTID
        in gtid_partial_trx variable, it is time to add this GTID to the
        retrieved_gtids set because the transaction is complete and there is no
        need for asking this transaction again.
      */
      if (trx_parser->is_not_inside_transaction())
      {
        if (!gtid_partial_trx->is_empty())
        {
          DBUG_PRINT("info", ("Adding Gtid to Retrieved_Gtid_Set as the "
                              "transaction was completed at "
                              "relaylog file '%s': Gtid(%d, %lld).",
                              filename, gtid_partial_trx->sidno,
                              gtid_partial_trx->gno));
          retrieved_gtids->_add_gtid(gtid_partial_trx->sidno,
                                     gtid_partial_trx->gno);
          gtid_partial_trx->clear();
        }
      }
      break;
    }
    if (ev != fd_ev_p)
      delete ev;
  }

  if (log.error < 0)
  {
    // This is not a fatal error; the log may just be truncated.
    // @todo but what other errors could happen? IO error?
    sql_print_warning("Error reading GTIDs from relaylog: %d", log.error);
  }

  if (fd_ev_p != &fd_ev)
  {
    delete fd_ev_p;
    fd_ev_p= &fd_ev;
  }

  mysql_file_close(file, MYF(MY_WME));
  end_io_cache(&log);

#ifndef DBUG_OFF
  sql_print_information("%lu events read in relaylog file '%s' for updating "
                        "Retrieved_Gtid_Set and/or IO thread transaction "
                        "parser state.",
                        event_counter, filename);
#endif

  DBUG_RETURN(error);
}

/**
  Reads GTIDs from the given binlog file.

  @param filename File to read from.
  @param all_gtids If not NULL, then the GTIDs from the
  Previous_gtids_log_event and from all Gtid_log_events are stored in
  this object.
  @param prev_gtids If not NULL, then the GTIDs from the
  Previous_gtids_log_events are stored in this object.
  @param first_gtid If not NULL, then the first GTID information from the
  file will be stored in this object.
  @param sid_map The sid_map object to use in the rpl_sidno generation
  of the Gtid_log_event. If lock is needed in the sid_map, the caller
  must hold it.
  @param verify_checksum Set to true to verify event checksums.

  @retval GOT_GTIDS The file was successfully read and it contains
  both Gtid_log_events and Previous_gtids_log_events.
  @retval GOT_PREVIOUS_GTIDS The file was successfully read and it
  contains Previous_gtids_log_events but no Gtid_log_events.
  @retval NO_GTIDS The file was successfully read and it does not
  contain GTID events.
  @retval ERROR Out of memory, or IO error, or malformed event
  structure, or the file is malformed (e.g., contains Gtid_log_events
  but no Previous_gtids_log_event).
  @retval TRUNCATED The file was truncated before the end of the
  first Previous_gtids_log_event.
*/
enum enum_read_gtids_from_binlog_status
{ GOT_GTIDS, GOT_PREVIOUS_GTIDS, NO_GTIDS, ERROR, TRUNCATED };
static enum_read_gtids_from_binlog_status
read_gtids_from_binlog(const char *filename, Gtid_set *all_gtids,
                       Gtid_set *prev_gtids, Gtid *first_gtid,
                       Sid_map* sid_map,
                       bool verify_checksum, bool is_relay_log)
{
  DBUG_ENTER("read_gtids_from_binlog");
  DBUG_PRINT("info", ("Opening file %s", filename));

  /*
    Create a Format_description_log_event that is used to read the
    first event of the log.
  */
  Format_description_log_event fd_ev(BINLOG_VERSION), *fd_ev_p= &fd_ev;
  if (!fd_ev.is_valid())
    DBUG_RETURN(ERROR);

  File file;
  IO_CACHE log;

  /*
    We assert here that both all_gtids and prev_gtids, if specified,
    uses the same sid_map as the one passed as a parameter. This is just
    to ensure that, if the sid_map needed some lock and was locked by
    the caller, the lock applies to all the GTID sets this function is
    dealing with.
  */
#ifndef DBUG_OFF
  if (all_gtids)
    DBUG_ASSERT(all_gtids->get_sid_map() == sid_map);
  if (prev_gtids)
    DBUG_ASSERT(prev_gtids->get_sid_map() == sid_map);
#endif

  const char *errmsg= NULL;
  if ((file= open_binlog_file(&log, filename, &errmsg)) < 0)
  {
    sql_print_error("%s", errmsg);
    /*
      We need to revisit the recovery procedure for relay log
      files. Currently, it is called after this routine.
      /Alfranio
    */
    DBUG_RETURN(TRUNCATED);
  }

  /*
    Seek for Previous_gtids_log_event and Gtid_log_event events to
    gather information what has been processed so far.
  */
  my_b_seek(&log, BIN_LOG_HEADER_SIZE);
  Log_event *ev= NULL;
  enum_read_gtids_from_binlog_status ret= NO_GTIDS;
  bool done= false;
  bool seen_first_gtid= false;
  while (!done &&
         (ev= Log_event::read_log_event(&log, 0, fd_ev_p, verify_checksum)) !=
         NULL)
  {
    DBUG_PRINT("info", ("Read event of type %s", ev->get_type_str()));
    switch (ev->get_type_code())
    {
    case binary_log::FORMAT_DESCRIPTION_EVENT:
      if (fd_ev_p != &fd_ev)
        delete fd_ev_p;
      fd_ev_p= (Format_description_log_event *)ev;
      break;
    case binary_log::ROTATE_EVENT:
      // do nothing; just accept this event and go to next
      break;
    case binary_log::PREVIOUS_GTIDS_LOG_EVENT:
    {
      ret= GOT_PREVIOUS_GTIDS;
      // add events to sets
      Previous_gtids_log_event *prev_gtids_ev=
        (Previous_gtids_log_event *)ev;
      if (all_gtids != NULL && prev_gtids_ev->add_to_set(all_gtids) != 0)
        ret= ERROR, done= true;
      else if (prev_gtids != NULL && prev_gtids_ev->add_to_set(prev_gtids) != 0)
        ret= ERROR, done= true;
#ifndef DBUG_OFF
      char* prev_buffer= prev_gtids_ev->get_str(NULL, NULL);
      DBUG_PRINT("info", ("Got Previous_gtids from file '%s': Gtid_set='%s'.",
                          filename, prev_buffer));
      my_free(prev_buffer);
#endif
      break;
    }
    case binary_log::GTID_LOG_EVENT:
    {
      DBUG_EXECUTE_IF("inject_fault_bug16502579", {
                      DBUG_PRINT("debug", ("GTID_LOG_EVENT found. Injected ret=NO_GTIDS."));
                      ret=NO_GTIDS;
                      });
      if (ret != GOT_GTIDS)
      {
        if (ret != GOT_PREVIOUS_GTIDS)
        {
          /*
            Since this routine is run on startup, there may not be a
            THD instance. Therefore, ER(X) cannot be used.
           */
          const char* msg_fmt= (current_thd != NULL) ?
                               ER_THD(current_thd, ER_BINLOG_LOGICAL_CORRUPTION) :
                               ER_DEFAULT(ER_BINLOG_LOGICAL_CORRUPTION);
          my_printf_error(ER_BINLOG_LOGICAL_CORRUPTION,
                          msg_fmt, MYF(0),
                          filename,
                          "The first global transaction identifier was read, but "
                          "no other information regarding identifiers existing "
                          "on the previous log files was found.");
          ret= ERROR, done= true;
          break;
        }
        else
          ret= GOT_GTIDS;
      }
      /*
        When all_gtids and first_gtid are all NULL, or when this is a relaylog,
        we just check if the binary/relay log contains at least one
        Gtid_log_event, so that we can distinguish the return values GOT_GTID
        and GOT_PREVIOUS_GTIDS. We don't need to read anything else from the
        binary/relay log.
        If all_gtids is requested (i.e., NOT NULL), we should
        continue to read all gtids.
        If just first_gtid was requested, we will be done after storing this
        Gtid_log_event info on it.
      */
      if (is_relay_log || (all_gtids == NULL && first_gtid == NULL))
      {
        ret= GOT_GTIDS, done= true;
      }
      else
      {
        Gtid_log_event *gtid_ev= (Gtid_log_event *)ev;
        rpl_sidno sidno= gtid_ev->get_sidno(sid_map);
        if (sidno < 0)
          ret= ERROR, done= true;
        else
        {
          if (all_gtids)
          {
            if (all_gtids->ensure_sidno(sidno) != RETURN_STATUS_OK)
              ret= ERROR, done= true;
            all_gtids->_add_gtid(sidno, gtid_ev->get_gno());
            DBUG_PRINT("info", ("Got Gtid from file '%s': Gtid(%d, %lld).",
                                filename, sidno, gtid_ev->get_gno()));
          }

          /* If the first GTID was requested, stores it */
          if (first_gtid && !seen_first_gtid)
          {
            first_gtid->set(sidno, gtid_ev->get_gno());
            seen_first_gtid= true;
            /* If the first_gtid was the only thing requested, we are done */
            if (all_gtids == NULL)
              ret= GOT_GTIDS, done= true;
          }
        }
      }
      break;
    }
    case binary_log::ANONYMOUS_GTID_LOG_EVENT:
    {
      /*
        When this is a relaylog, we just check if it contains
        at least one Anonymous_gtid_log_event after initialization
        (FDs, Rotates and PREVIOUS_GTIDS), so that we can distinguish the
        return values GOT_GTID and GOT_PREVIOUS_GTIDS.
        We don't need to read anything else from the relay log.
      */
      if (is_relay_log)
      {
        ret= GOT_GTIDS;
        done= true;
        break;
      }
    }
    default:
      // if we found any other event type without finding a
      // previous_gtids_log_event, then the rest of this binlog
      // cannot contain gtids
      if (ret != GOT_GTIDS && ret != GOT_PREVIOUS_GTIDS)
        done= true;
      /*
        The GTIDs of the relaylog files will be handled later
        because of the possibility of transactions be spanned
        along distinct relaylog files.
        So, if we found an ordinary event without finding the
        GTID but we already found the PREVIOUS_GTIDS, this probably
        means that the event is from a transaction that started on
        previous relaylog file.
      */
      if (ret == GOT_PREVIOUS_GTIDS && is_relay_log)
        done= true;
      break;
    }
    if (ev != fd_ev_p)
      delete ev;
    DBUG_PRINT("info", ("done=%d", done));
  }

  if (log.error < 0)
  {
    // This is not a fatal error; the log may just be truncated.

    // @todo but what other errors could happen? IO error?
    sql_print_warning("Error reading GTIDs from binary log: %d", log.error);
  }

  if (fd_ev_p != &fd_ev)
  {
    delete fd_ev_p;
    fd_ev_p= &fd_ev;
  }

  mysql_file_close(file, MYF(MY_WME));
  end_io_cache(&log);

  if (all_gtids)
    all_gtids->dbug_print("all_gtids");
  else
    DBUG_PRINT("info", ("all_gtids==NULL"));
  if (prev_gtids)
    prev_gtids->dbug_print("prev_gtids");
  else
    DBUG_PRINT("info", ("prev_gtids==NULL"));
  if (first_gtid == NULL)
    DBUG_PRINT("info", ("first_gtid==NULL"));
  else if (first_gtid->sidno == 0)
    DBUG_PRINT("info", ("first_gtid.sidno==0"));
  else
    first_gtid->dbug_print(sid_map, "first_gtid");

  DBUG_PRINT("info", ("returning %d", ret));
  DBUG_RETURN(ret);
}

bool MYSQL_BIN_LOG::find_first_log_not_in_gtid_set(char *binlog_file_name,
                                                   const Gtid_set *gtid_set,
                                                   Gtid *first_gtid,
                                                   const char **errmsg)
{
  DBUG_ENTER("MYSQL_BIN_LOG::gtid_read_start_binlog");
  /*
    Gather the set of files to be accessed.
  */
  list<string> filename_list;
  LOG_INFO linfo;
  int error;

  list<string>::reverse_iterator rit;
  Gtid_set binlog_previous_gtid_set(gtid_set->get_sid_map());

  mysql_mutex_lock(&LOCK_index);
  for (error= find_log_pos(&linfo, NULL, false/*need_lock_index=false*/);
       !error; error= find_next_log(&linfo, false/*need_lock_index=false*/))
  {
    DBUG_PRINT("info", ("read log filename '%s'", linfo.log_file_name));
    filename_list.push_back(string(linfo.log_file_name));
  }
  mysql_mutex_unlock(&LOCK_index);
  if (error != LOG_INFO_EOF)
  {
    *errmsg= "Failed to read the binary log index file while "
      "looking for the oldest binary log that contains any GTID "
      "that is not in the given gtid set";
    error= -1;
    goto end;
  }

  if (filename_list.empty())
  {
    *errmsg= "Could not find first log file name in binary log index file "
      "while looking for the oldest binary log that contains any GTID "
      "that is not in the given gtid set";
    error= -2;
    goto end;
  }

  /*
    Iterate over all the binary logs in reverse order, and read only
    the Previous_gtids_log_event, to find the first one, that is the
    subset of the given gtid set. Since every binary log begins with
    a Previous_gtids_log_event, that contains all GTIDs in all
    previous binary logs.
    We also ask for the first GTID in the binary log to know if we
    should send the FD event with the "created" field cleared or not.
  */
  DBUG_PRINT("info", ("Iterating backwards through binary logs, and reading "
                      "only the Previous_gtids_log_event, to find the first "
                      "one, that is the subset of the given gtid set."));
  rit= filename_list.rbegin();
  error= 0;
  while (rit != filename_list.rend())
  {
    const char *filename= rit->c_str();
    DBUG_PRINT("info", ("Read Previous_gtids_log_event from filename='%s'",
                        filename));
    switch (read_gtids_from_binlog(filename, NULL, &binlog_previous_gtid_set,
                                   first_gtid,
                                   binlog_previous_gtid_set.get_sid_map(),
                                   opt_master_verify_checksum, is_relay_log))
    {
    case ERROR:
      *errmsg= "Error reading header of binary log while looking for "
        "the oldest binary log that contains any GTID that is not in "
        "the given gtid set";
      error= -3;
      goto end;
    case NO_GTIDS:
      *errmsg= "Found old binary log without GTIDs while looking for "
        "the oldest binary log that contains any GTID that is not in "
        "the given gtid set";
      error= -4;
      goto end;
    case GOT_GTIDS:
    case GOT_PREVIOUS_GTIDS:
      if (binlog_previous_gtid_set.is_subset(gtid_set))
      {
        strcpy(binlog_file_name, filename);
        /*
          Verify that the selected binlog is not the first binlog,
        */
        DBUG_EXECUTE_IF("slave_reconnect_with_gtid_set_executed",
                        DBUG_ASSERT(strcmp(filename_list.begin()->c_str(),
                                           binlog_file_name) != 0););
        goto end;
      }
    case TRUNCATED:
      break;
    }
    binlog_previous_gtid_set.clear();

    rit++;
  }

  if (rit == filename_list.rend())
  {
    *errmsg= ER_THD(current_thd, ER_MASTER_HAS_PURGED_REQUIRED_GTIDS);
    error= -5;
  }

end:
  if (error)
    DBUG_PRINT("error", ("'%s'", *errmsg));
  filename_list.clear();
  DBUG_PRINT("info", ("returning %d", error));
  DBUG_RETURN(error != 0 ? true : false);
}

bool MYSQL_BIN_LOG::init_gtid_sets(Gtid_set *all_gtids, Gtid_set *lost_gtids,
                                   bool verify_checksum, bool need_lock,
                                   Transaction_boundary_parser *trx_parser,
                                   Gtid *gtid_partial_trx,
                                   bool is_server_starting)
{
  DBUG_ENTER("MYSQL_BIN_LOG::init_gtid_sets");
  DBUG_PRINT("info", ("lost_gtids=%p; so we are recovering a %s log; is_relay_log=%d",
                      lost_gtids, lost_gtids == NULL ? "relay" : "binary",
                      is_relay_log));

  /*
    If this is a relay log, we must have the IO thread Master_info trx_parser
    in order to correctly feed it with relay log events.
  */
#ifndef DBUG_OFF
  if (is_relay_log)
  {
    DBUG_ASSERT(trx_parser != NULL);
    DBUG_ASSERT(lost_gtids == NULL);
  }
#endif

  /*
    Acquires the necessary locks to ensure that logs are not either
    removed or updated when we are reading from it.
  */
  if (need_lock)
  {
    // We don't need LOCK_log if we are only going to read the initial
    // Prevoius_gtids_log_event and ignore the Gtid_log_events.
    if (all_gtids != NULL)
      mysql_mutex_lock(&LOCK_log);
    mysql_mutex_lock(&LOCK_index);
    global_sid_lock->wrlock();
  }
  else
  {
    if (all_gtids != NULL)
      mysql_mutex_assert_owner(&LOCK_log);
    mysql_mutex_assert_owner(&LOCK_index);
    global_sid_lock->assert_some_wrlock();
  }

  // Gather the set of files to be accessed.
  list<string> filename_list;
  LOG_INFO linfo;
  int error;

  list<string>::iterator it;
  list<string>::reverse_iterator rit;
  bool reached_first_file= false;

  /* Initialize the sid_map to be used in read_gtids_from_binlog */
  Sid_map *sid_map= NULL;
  if (all_gtids)
    sid_map= all_gtids->get_sid_map();
  else if (lost_gtids)
    sid_map= lost_gtids->get_sid_map();

  for (error= find_log_pos(&linfo, NULL, false/*need_lock_index=false*/); !error;
       error= find_next_log(&linfo, false/*need_lock_index=false*/))
  {
    DBUG_PRINT("info", ("read log filename '%s'", linfo.log_file_name));
    filename_list.push_back(string(linfo.log_file_name));
  }
  if (error != LOG_INFO_EOF)
  {
    DBUG_PRINT("error", ("Error reading %s index",
                         is_relay_log ? "relaylog" : "binlog"));
    goto end;
  }
  /*
    On server starting, one new empty binlog file is created and
    its file name is put into index file before initializing
    GLOBAL.GTID_EXECUTED AND GLOBAL.GTID_PURGED, it is not the
    last binlog file before the server restarts, so we remove
    its file name from filename_list.
  */
  if (is_server_starting && !is_relay_log && !filename_list.empty())
    filename_list.pop_back();

  error= 0;

  if (all_gtids != NULL)
  {
    DBUG_PRINT("info", ("Iterating backwards through %s logs, "
                        "looking for the last %s log that contains "
                        "a Previous_gtids_log_event.",
                        is_relay_log ? "relay" : "binary",
                        is_relay_log ? "relay" : "binary"));
    // Iterate over all files in reverse order until we find one that
    // contains a Previous_gtids_log_event.
    rit= filename_list.rbegin();
    bool can_stop_reading= false;
    reached_first_file= (rit == filename_list.rend());
    DBUG_PRINT("info", ("filename='%s' reached_first_file=%d",
                        reached_first_file ? "" : rit->c_str(),
                        reached_first_file));
    while (!can_stop_reading && !reached_first_file)
    {
      const char *filename= rit->c_str();
      rit++;
      reached_first_file= (rit == filename_list.rend());
      DBUG_PRINT("info", ("filename='%s' can_stop_reading=%d "
                          "reached_first_file=%d, ",
                          filename, can_stop_reading, reached_first_file));
      switch (read_gtids_from_binlog(filename, all_gtids,
                                     reached_first_file ? lost_gtids : NULL,
                                     NULL/* first_gtid */,
                                     sid_map, verify_checksum, is_relay_log))
      {
        case ERROR:
        {
          error= 1;
          goto end;
        }
        case GOT_GTIDS:
        {
          can_stop_reading= true;
          break;
        }
        case GOT_PREVIOUS_GTIDS:
        {
          /*
            If this is a binlog file, it is enough to have GOT_PREVIOUS_GTIDS.
            If this is a relaylog file, we need to find at least one GTID to
            start parsing the relay log to add GTID of transactions that might
            have spanned in distinct relaylog files.
          */
          if (!is_relay_log)
            can_stop_reading= true;
          break;
        }
        case NO_GTIDS:
        {
          /*
            Mysql server iterates backwards through binary logs, looking for
            the last binary log that contains a Previous_gtids_log_event for
            gathering the set of gtid_executed on server start. This may take
            very long time if it has many binary logs and almost all of them
            are out of filesystem cache. So if the binlog_gtid_simple_recovery
            is enabled, and the last binary log does not contain any GTID
            event, do not read any more binary logs, GLOBAL.GTID_EXECUTED and
            GLOBAL.GTID_PURGED should be empty in the case.
          */
          if (binlog_gtid_simple_recovery && is_server_starting &&
              !is_relay_log)
          {
            DBUG_ASSERT(all_gtids->is_empty());
            DBUG_ASSERT(lost_gtids->is_empty());
            goto end;
          }
          /*FALLTHROUGH*/
        }
        case TRUNCATED:
        {
          break;
        }
      }
    }

    /*
      If we use GTIDs and have partial transactions on the relay log,
      must check if it ends on next relay log files.
      We also need to feed the boundary parser with the rest of the
      relay log to put it in the correct state before receiving new
      events from the master in the case of GTID auto positioning be
      disabled.
    */
    if (is_relay_log)
    {
      /*
        Suppose the following relaylog:

         rl-bin.000001 | rl-bin.000002 | rl-bin.000003 | rl-bin-000004
        ---------------+---------------+---------------+---------------
         PREV_GTIDS    | PREV_GTIDS    | PREV_GTIDS    | PREV_GTIDS
         (empty)       | (UUID:1)      | (UUID:1)      | (UUID:1)
        ---------------+---------------+---------------+---------------
         GTID(UUID:1)  | QUERY(INSERT) | QUERY(INSERT) | XID
        ---------------+---------------+---------------+---------------
         QUERY(CREATE  |
         TABLE t1 ...) |
        ---------------+
         GTID(UUID:2)  |
        ---------------+
         QUERY(BEGIN)  |
        ---------------+

        As it is impossible to determine the current Retrieved_Gtid_Set by only
        looking to the PREVIOUS_GTIDS on the last relay log file, and scanning
        events on it, we tried to find a relay log file that contains at least
        one GTID event during the backwards search.

        In the example, we will find a GTID only in rl-bin.000001, as the
        UUID:2 transaction was spanned across 4 relay log files.

        The transaction spanning can be caused by "FLUSH RELAY LOGS" commands
        on slave while it is queuing the transaction.

        So, in order to correctly add UUID:2 into Retrieved_Gtid_Set, we need
        to parse the relay log starting on the file we found the last GTID
        queued to know if the transaction was fully retrieved or not.
      */

      /*
        Adjust the reverse iterator to point to the relaylog file we
        need to start parsing, as it was incremented after generating
        the relay log file name.
      */
      rit--;
      /* Reset the transaction parser before feeding it with events */
      trx_parser->reset();
      gtid_partial_trx->clear();

      DBUG_PRINT("info", ("Iterating forwards through relay logs, "
                          "updating the Retrieved_Gtid_Set and updating "
                          "IO thread trx parser before start."));
      for (it= find(filename_list.begin(), filename_list.end(), *rit);
           it != filename_list.end(); it++)
      {
        const char *filename= it->c_str();
        DBUG_PRINT("info", ("filename='%s'", filename));
        if (read_gtids_and_update_trx_parser_from_relaylog(filename, all_gtids,
                                                           true, trx_parser,
                                                           gtid_partial_trx))
        {
          error= 1;
          goto end;
        }
      }
    }
  }
  if (lost_gtids != NULL && !reached_first_file)
  {
    DBUG_PRINT("info", ("Iterating forwards through binary logs, looking for the first binary log that contains both a Previous_gtids_log_event and a Gtid_log_event."));
    for (it= filename_list.begin(); it != filename_list.end(); it++)
    {
      const char *filename= it->c_str();
      DBUG_PRINT("info", ("filename='%s'", filename));
      switch (read_gtids_from_binlog(filename, NULL, lost_gtids,
                                     NULL/* first_gtid */,
                                     sid_map, verify_checksum, is_relay_log))
      {
        case ERROR:
        {
          error= 1;
          /*FALLTHROUGH*/
        }
        case GOT_GTIDS:
        {
          goto end;
        }
        case NO_GTIDS:
        case GOT_PREVIOUS_GTIDS:
        {
          /*
            Mysql server iterates forwards through binary logs, looking for
            the first binary log that contains both Previous_gtids_log_event
            and gtid_log_event for gathering the set of gtid_purged on server
            start. It also iterates forwards through binary logs, looking for
            the first binary log that contains both Previous_gtids_log_event
            and gtid_log_event for gathering the set of gtid_purged when
            purging binary logs. This may take very long time if it has many
            binary logs and almost all of them are out of filesystem cache.
            So if the binlog_gtid_simple_recovery is enabled, we just
            initialize GLOBAL.GTID_PURGED from the first binary log, do not
            read any more binary logs.
          */
          if (binlog_gtid_simple_recovery && !is_relay_log)
            goto end;
          /*FALLTHROUGH*/
        }
        case TRUNCATED:
        {
          break;
        }
      }
    }
  }
end:
  if (all_gtids)
    all_gtids->dbug_print("all_gtids");
  if (lost_gtids)
    lost_gtids->dbug_print("lost_gtids");
  if (need_lock)
  {
    global_sid_lock->unlock();
    mysql_mutex_unlock(&LOCK_index);
    if (all_gtids != NULL)
      mysql_mutex_unlock(&LOCK_log);
  }
  filename_list.clear();
  DBUG_PRINT("info", ("returning %d", error));
  DBUG_RETURN(error != 0 ? true : false);
}


/**
  Open a (new) binlog file.

  - Open the log file and the index file. Register the new
  file name in it
  - When calling this when the file is in use, you must have a locks
  on LOCK_log and LOCK_index.

  @retval
    0	ok
  @retval
    1	error
*/

bool MYSQL_BIN_LOG::open_binlog(const char *log_name,
                                const char *new_name,
                                ulong max_size_arg,
                                bool null_created_arg,
                                bool need_lock_index,
                                bool need_sid_lock,
                                Format_description_log_event *extra_description_event)
{
  // lock_index must be acquired *before* sid_lock.
  DBUG_ASSERT(need_sid_lock || !need_lock_index);
  DBUG_ENTER("MYSQL_BIN_LOG::open_binlog(const char *, ...)");
  DBUG_PRINT("enter",("base filename: %s", log_name));

  mysql_mutex_assert_owner(get_log_lock());

  if (init_and_set_log_file_name(log_name, new_name))
  {
    sql_print_error("MYSQL_BIN_LOG::open failed to generate new file name.");
    DBUG_RETURN(1);
  }

  DBUG_PRINT("info", ("generated filename: %s", log_file_name));

  DEBUG_SYNC(current_thd, "after_log_file_name_initialized");

#ifdef HAVE_REPLICATION
  if (open_purge_index_file(TRUE) ||
      register_create_index_entry(log_file_name) ||
      sync_purge_index_file() ||
      DBUG_EVALUATE_IF("fault_injection_registering_index", 1, 0))
  {
    /**
      @todo: although this was introduced to appease valgrind
      when injecting emulated faults using fault_injection_registering_index
      it may be good to consider what actually happens when
      open_purge_index_file succeeds but register or sync fails.

      Perhaps we might need the code below in MYSQL_BIN_LOG::cleanup
      for "real life" purposes as well? 
    */
    DBUG_EXECUTE_IF("fault_injection_registering_index", {
      if (my_b_inited(&purge_index_file))
      {
        end_io_cache(&purge_index_file);
        my_close(purge_index_file.file, MYF(0));
      }
    });

    sql_print_error("MYSQL_BIN_LOG::open failed to sync the index file.");
    DBUG_RETURN(1);
  }
  DBUG_EXECUTE_IF("crash_create_non_critical_before_update_index", DBUG_SUICIDE(););
#endif

  write_error= 0;

  /* open the main log file */
  if (open(
#ifdef HAVE_PSI_INTERFACE
                      m_key_file_log,
#endif
                      log_name, new_name))
  {
#ifdef HAVE_REPLICATION
    close_purge_index_file();
#endif
    DBUG_RETURN(1);                            /* all warnings issued */
  }

  max_size= max_size_arg;

  open_count++;

  bool write_file_name_to_index_file=0;

  /* This must be before goto err. */
#ifndef DBUG_OFF
  binary_log_debug::debug_pretend_version_50034_in_binlog=
    DBUG_EVALUATE_IF("pretend_version_50034_in_binlog", true, false);
#endif
  Format_description_log_event s(BINLOG_VERSION);

  if (!my_b_filelength(&log_file))
  {
    /*
      The binary log file was empty (probably newly created)
      This is the normal case and happens when the user doesn't specify
      an extension for the binary log files.
      In this case we write a standard header to it.
    */
    if (my_b_safe_write(&log_file, (uchar*) BINLOG_MAGIC,
                        BIN_LOG_HEADER_SIZE))
      goto err;
    bytes_written+= BIN_LOG_HEADER_SIZE;
    write_file_name_to_index_file= 1;
  }

  /*
    don't set LOG_EVENT_BINLOG_IN_USE_F for SEQ_READ_APPEND io_cache
    as we won't be able to reset it later
  */
  if (io_cache_type == WRITE_CACHE)
  {
    s.common_header->flags|= LOG_EVENT_BINLOG_IN_USE_F;
  }

  if (is_relay_log)
  {
    /* relay-log */
    if (relay_log_checksum_alg == binary_log::BINLOG_CHECKSUM_ALG_UNDEF)
    {
      /* inherit master's A descriptor if one has been received */
      if (opt_slave_sql_verify_checksum == 0)
        /* otherwise use slave's local preference of RL events verification */
        relay_log_checksum_alg= binary_log::BINLOG_CHECKSUM_ALG_OFF;
      else
        relay_log_checksum_alg= static_cast<enum_binlog_checksum_alg>
                                (binlog_checksum_options);
    }
    s.common_footer->checksum_alg= relay_log_checksum_alg;
  }
  else
    /* binlog */
    s.common_footer->checksum_alg= static_cast<enum_binlog_checksum_alg>
                                     (binlog_checksum_options);

  DBUG_ASSERT((s.common_footer)->checksum_alg !=
               binary_log::BINLOG_CHECKSUM_ALG_UNDEF);
  if (!s.is_valid())
    goto err;
  s.dont_set_created= null_created_arg;
  /* Set LOG_EVENT_RELAY_LOG_F flag for relay log's FD */
  if (is_relay_log)
    s.set_relay_log_event();
  if (s.write(&log_file))
    goto err;
  bytes_written+= s.common_header->data_written;
  /*
    We need to revisit this code and improve it.
    See further comments in the mysqld.
    /Alfranio
  */
  if (current_thd)
  {
    Gtid_set logged_gtids_binlog(global_sid_map, global_sid_lock);
    Gtid_set* previous_logged_gtids;

    if (is_relay_log)
      previous_logged_gtids= previous_gtid_set_relaylog;
    else
      previous_logged_gtids= &logged_gtids_binlog;

    if (need_sid_lock)
      global_sid_lock->wrlock();
    else
      global_sid_lock->assert_some_wrlock();

    if (!is_relay_log)
    {
      const Gtid_set *executed_gtids= gtid_state->get_executed_gtids();
      const Gtid_set *gtids_only_in_table=
        gtid_state->get_gtids_only_in_table();
      /* logged_gtids_binlog= executed_gtids - gtids_only_in_table */
      if (logged_gtids_binlog.add_gtid_set(executed_gtids) !=
          RETURN_STATUS_OK)
      {
        if (need_sid_lock)
          global_sid_lock->unlock();
        goto err;
      }
      logged_gtids_binlog.remove_gtid_set(gtids_only_in_table);
    }
    DBUG_PRINT("info",("Generating PREVIOUS_GTIDS for %s file.",
                       is_relay_log ? "relaylog" : "binlog"));
    Previous_gtids_log_event prev_gtids_ev(previous_logged_gtids);
    if (is_relay_log)
      prev_gtids_ev.set_relay_log_event();
    if (need_sid_lock)
      global_sid_lock->unlock();
    prev_gtids_ev.common_footer->checksum_alg=
                                   (s.common_footer)->checksum_alg;
    if (prev_gtids_ev.write(&log_file))
      goto err;
    bytes_written+= prev_gtids_ev.common_header->data_written;
  }
  else // !(current_thd)
  {
    /*
      If the slave was configured before server restart, the server will
      generate a new relay log file without having current_thd, but this
      new relay log file must have a PREVIOUS_GTIDS event as we now
      generate the PREVIOUS_GTIDS event always.

      This is only needed for relay log files because the server will add
      the PREVIOUS_GTIDS of binary logs (when current_thd==NULL) after
      server's GTID initialization.

      During server's startup at mysqld_main(), from the binary/relay log
      initialization point of view, it will:
      1) Call init_server_components() that will generate a new binary log
         file but won't write the PREVIOUS_GTIDS event yet;
      2) Initialize server's GTIDs;
      3) Write the binary log PREVIOUS_GTIDS;
      4) Call init_slave() in where the new relay log file will be created
         after initializing relay log's Retrieved_Gtid_Set;
    */
    if (is_relay_log)
    {
      if (need_sid_lock)
        global_sid_lock->wrlock();
      else
        global_sid_lock->assert_some_wrlock();

      DBUG_PRINT("info",("Generating PREVIOUS_GTIDS for relaylog file."));
      Previous_gtids_log_event prev_gtids_ev(previous_gtid_set_relaylog);
      prev_gtids_ev.set_relay_log_event();

      if (need_sid_lock)
        global_sid_lock->unlock();

      prev_gtids_ev.common_footer->checksum_alg=
                                   (s.common_footer)->checksum_alg;
      if (prev_gtids_ev.write(&log_file))
        goto err;
      bytes_written+= prev_gtids_ev.common_header->data_written;
    }
  }
  if (extra_description_event &&
      extra_description_event->binlog_version>=4)
  {
    /*
      This is a relay log written to by the I/O slave thread.
      Write the event so that others can later know the format of this relay
      log.
      Note that this event is very close to the original event from the
      master (it has binlog version of the master, event types of the
      master), so this is suitable to parse the next relay log's event. It
      has been produced by
      Format_description_log_event::Format_description_log_event(char* buf,).
      Why don't we want to write the mi_description_event if this
      event is for format<4 (3.23 or 4.x): this is because in that case, the
      mi_description_event describes the data received from the
      master, but not the data written to the relay log (*conversion*),
      which is in format 4 (slave's).
    */
    /*
      Set 'created' to 0, so that in next relay logs this event does not
      trigger cleaning actions on the slave in
      Format_description_log_event::apply_event_impl().
    */
    extra_description_event->created= 0;
    /* Don't set log_pos in event header */
    extra_description_event->set_artificial_event();

    if (extra_description_event->write(&log_file))
      goto err;
    bytes_written+= extra_description_event->common_header->data_written;
  }
  if (flush_io_cache(&log_file) ||
      mysql_file_sync(log_file.file, MYF(MY_WME)))
    goto err;
  
  if (write_file_name_to_index_file)
  {
#ifdef HAVE_REPLICATION
    DBUG_EXECUTE_IF("crash_create_critical_before_update_index", DBUG_SUICIDE(););
#endif

    DBUG_ASSERT(my_b_inited(&index_file) != 0);

    /*
      The new log file name is appended into crash safe index file after
      all the content of index file is copyed into the crash safe index
      file. Then move the crash safe index file to index file.
    */
    DBUG_EXECUTE_IF("simulate_disk_full_on_open_binlog",
                    {DBUG_SET("+d,simulate_no_free_space_error");});
    if (DBUG_EVALUATE_IF("fault_injection_updating_index", 1, 0) ||
        add_log_to_index((uchar*) log_file_name, strlen(log_file_name),
                         need_lock_index))
    {
      DBUG_EXECUTE_IF("simulate_disk_full_on_open_binlog",
                      {
                        DBUG_SET("-d,simulate_file_write_error");
                        DBUG_SET("-d,simulate_no_free_space_error");
                        DBUG_SET("-d,simulate_disk_full_on_open_binlog");
                      });
      goto err;
    }

#ifdef HAVE_REPLICATION
    DBUG_EXECUTE_IF("crash_create_after_update_index", DBUG_SUICIDE(););
#endif
  }

  log_state.atomic_set(LOG_OPENED);
  /*
    At every rotate memorize the last transaction counter state to use it as
    offset at logging the transaction logical timestamps.
  */
  max_committed_transaction.update_offset(transaction_counter.get_timestamp());
  transaction_counter.update_offset(transaction_counter.get_timestamp());
#ifdef HAVE_REPLICATION
  close_purge_index_file();
#endif

  update_binlog_end_pos();
  DBUG_RETURN(0);

err:
#ifdef HAVE_REPLICATION
  if (is_inited_purge_index_file())
    purge_index_entry(NULL, NULL, need_lock_index);
  close_purge_index_file();
#endif
  end_io_cache(&log_file);
  end_io_cache(&index_file);
  my_free(name);
  name= NULL;
  log_state.atomic_set(LOG_CLOSED);
  if (binlog_error_action == ABORT_SERVER)
  {
    THD *thd= current_thd;
    /*
      On fatal error when code enters here we should forcefully clear the
      previous errors so that a new critical error message can be pushed
      to the client side.
     */
    thd->clear_error();
    my_error(ER_BINLOG_LOGGING_IMPOSSIBLE, MYF(0), "Either disk is full or "
             "file system is read only while opening the binlog. Aborting the "
             "server");
    sql_print_error("Either disk is full or file system is read only while "
                    "opening the binlog. Aborting the server");
    thd->send_statement_status();
    _exit(MYSQLD_FAILURE_EXIT);
  }
  else
    sql_print_error("Could not use %s for logging (error %d). "
                    "Turning logging off for the whole duration of the MySQL "
                    "server process. To turn it on again: fix the cause, "
                    "shutdown the MySQL server and restart it.", name, errno);
  DBUG_RETURN(1);
}


/**
  Move crash safe index file to index file.

  @param need_lock_index If true, LOCK_index will be acquired;
  otherwise it should already be held.

  @retval 0 ok
  @retval -1 error
*/
int MYSQL_BIN_LOG::move_crash_safe_index_file_to_index_file(bool need_lock_index)
{
  int error= 0;
  File fd= -1;
  DBUG_ENTER("MYSQL_BIN_LOG::move_crash_safe_index_file_to_index_file");

  if (need_lock_index)
    mysql_mutex_lock(&LOCK_index);
  else
    mysql_mutex_assert_owner(&LOCK_index);

  if (my_b_inited(&index_file))
  {
    end_io_cache(&index_file);
    if (mysql_file_close(index_file.file, MYF(0)) < 0)
    {
      error= -1;
      sql_print_error("MYSQL_BIN_LOG::move_crash_safe_index_file_to_index_file "
                      "failed to close the index file.");
      goto err;
    }
    mysql_file_delete(key_file_binlog_index, index_file_name, MYF(MY_WME));
  }

  DBUG_EXECUTE_IF("crash_create_before_rename_index_file", DBUG_SUICIDE(););
  if (my_rename(crash_safe_index_file_name, index_file_name, MYF(MY_WME)))
  {
    error= -1;
    sql_print_error("MYSQL_BIN_LOG::move_crash_safe_index_file_to_index_file "
                    "failed to move crash_safe_index_file to index file.");
    goto err;
  }
  DBUG_EXECUTE_IF("crash_create_after_rename_index_file", DBUG_SUICIDE(););

  if ((fd= mysql_file_open(key_file_binlog_index,
                           index_file_name,
                           O_RDWR | O_CREAT | O_BINARY,
                           MYF(MY_WME))) < 0 ||
           mysql_file_sync(fd, MYF(MY_WME)) ||
           init_io_cache(&index_file, fd, IO_SIZE, READ_CACHE,
                         mysql_file_seek(fd, 0L, MY_SEEK_END, MYF(0)),
                                         0, MYF(MY_WME | MY_WAIT_IF_FULL)))
  {
    error= -1;
    sql_print_error("MYSQL_BIN_LOG::move_crash_safe_index_file_to_index_file "
                    "failed to open the index file.");
    goto err;
  }

err:
  if (need_lock_index)
    mysql_mutex_unlock(&LOCK_index);
  DBUG_RETURN(error);
}


/**
  Append log file name to index file.

  - To make crash safe, we copy all the content of index file
  to crash safe index file firstly and then append the log
  file name to the crash safe index file. Finally move the
  crash safe index file to index file.

  @retval
    0   ok
  @retval
    -1   error
*/
int MYSQL_BIN_LOG::add_log_to_index(uchar* log_name,
                                    size_t log_name_len, bool need_lock_index)
{
  DBUG_ENTER("MYSQL_BIN_LOG::add_log_to_index");

  if (open_crash_safe_index_file())
  {
    sql_print_error("MYSQL_BIN_LOG::add_log_to_index failed to "
                    "open the crash safe index file.");
    goto err;
  }

  if (copy_file(&index_file, &crash_safe_index_file, 0))
  {
    sql_print_error("MYSQL_BIN_LOG::add_log_to_index failed to "
                    "copy index file to crash safe index file.");
    goto err;
  }

  if (my_b_write(&crash_safe_index_file, log_name, log_name_len) ||
      my_b_write(&crash_safe_index_file, (uchar*) "\n", 1) ||
      flush_io_cache(&crash_safe_index_file) ||
      mysql_file_sync(crash_safe_index_file.file, MYF(MY_WME)))
  {
    sql_print_error("MYSQL_BIN_LOG::add_log_to_index failed to "
                    "append log file name: %s, to crash "
                    "safe index file.", log_name);
    goto err;
  }

  if (close_crash_safe_index_file())
  {
    sql_print_error("MYSQL_BIN_LOG::add_log_to_index failed to "
                    "close the crash safe index file.");
    goto err;
  }

  if (move_crash_safe_index_file_to_index_file(need_lock_index))
  {
    sql_print_error("MYSQL_BIN_LOG::add_log_to_index failed to "
                    "move crash safe index file to index file.");
    goto err;
  }

  DBUG_RETURN(0);

err:
  DBUG_RETURN(-1);
}

int MYSQL_BIN_LOG::get_current_log(LOG_INFO* linfo)
{
  mysql_mutex_lock(&LOCK_log);
  int ret = raw_get_current_log(linfo);
  mysql_mutex_unlock(&LOCK_log);
  return ret;
}

int MYSQL_BIN_LOG::raw_get_current_log(LOG_INFO* linfo)
{
  strmake(linfo->log_file_name, log_file_name, sizeof(linfo->log_file_name)-1);
  linfo->pos = my_b_tell(&log_file);
  return 0;
}

bool MYSQL_BIN_LOG::check_write_error(THD *thd)
{
  DBUG_ENTER("MYSQL_BIN_LOG::check_write_error");

  bool checked= FALSE;

  if (!thd->is_error())
    DBUG_RETURN(checked);

  switch (thd->get_stmt_da()->mysql_errno())
  {
    case ER_TRANS_CACHE_FULL:
    case ER_STMT_CACHE_FULL:
    case ER_ERROR_ON_WRITE:
    case ER_BINLOG_LOGGING_IMPOSSIBLE:
      checked= TRUE;
    break;
  }
  DBUG_PRINT("return", ("checked: %s", YESNO(checked)));
  DBUG_RETURN(checked);
}

void MYSQL_BIN_LOG::set_write_error(THD *thd, bool is_transactional)
{
  DBUG_ENTER("MYSQL_BIN_LOG::set_write_error");

  write_error= 1;

  if (check_write_error(thd))
    DBUG_VOID_RETURN;

  if (my_errno == EFBIG)
  {
    if (is_transactional)
    {
      my_error(ER_TRANS_CACHE_FULL, MYF(MY_WME));
    }
    else
    {
      my_error(ER_STMT_CACHE_FULL, MYF(MY_WME));
    }
  }
  else
  {
    char errbuf[MYSYS_STRERROR_SIZE];
    my_error(ER_ERROR_ON_WRITE, MYF(MY_WME), name,
             errno, my_strerror(errbuf, sizeof(errbuf), errno));
  }

  DBUG_VOID_RETURN;
}

/**
  Find the position in the log-index-file for the given log name.

  @param[out] linfo The found log file name will be stored here, along
  with the byte offset of the next log file name in the index file.
  @param log_name Filename to find in the index file, or NULL if we
  want to read the first entry.
  @param need_lock_index If false, this function acquires LOCK_index;
  otherwise the lock should already be held by the caller.

  @note
    On systems without the truncate function the file will end with one or
    more empty lines.  These will be ignored when reading the file.

  @retval
    0			ok
  @retval
    LOG_INFO_EOF	        End of log-index-file found
  @retval
    LOG_INFO_IO		Got IO error while reading file
*/

int MYSQL_BIN_LOG::find_log_pos(LOG_INFO *linfo, const char *log_name,
                                bool need_lock_index)
{
  int error= 0;
  char *full_fname= linfo->log_file_name;
  char full_log_name[FN_REFLEN], fname[FN_REFLEN];
  size_t log_name_len= 0, fname_len= 0;
  DBUG_ENTER("find_log_pos");
  full_log_name[0]= full_fname[0]= 0;

  /*
    Mutex needed because we need to make sure the file pointer does not
    move from under our feet
  */
  if (need_lock_index)
    mysql_mutex_lock(&LOCK_index);
  else
    mysql_mutex_assert_owner(&LOCK_index);

  // extend relative paths for log_name to be searched
  if (log_name)
  {
    if(normalize_binlog_name(full_log_name, log_name, is_relay_log))
    {
      error= LOG_INFO_EOF;
      goto end;
    }
  }

  log_name_len= log_name ? strlen(full_log_name) : 0;
  DBUG_PRINT("enter", ("log_name: %s, full_log_name: %s", 
                       log_name ? log_name : "NULL", full_log_name));

  /* As the file is flushed, we can't get an error here */
  my_b_seek(&index_file, (my_off_t) 0);

  for (;;)
  {
    size_t length;
    my_off_t offset= my_b_tell(&index_file);

    DBUG_EXECUTE_IF("simulate_find_log_pos_error",
                    error=  LOG_INFO_EOF; break;);
    /* If we get 0 or 1 characters, this is the end of the file */
    if ((length= my_b_gets(&index_file, fname, FN_REFLEN)) <= 1)
    {
      /* Did not find the given entry; Return not found or error */
      error= !index_file.error ? LOG_INFO_EOF : LOG_INFO_IO;
      break;
    }

    // extend relative paths and match against full path
    if (normalize_binlog_name(full_fname, fname, is_relay_log))
    {
      error= LOG_INFO_EOF;
      break;
    }
    fname_len= strlen(full_fname);

    // if the log entry matches, null string matching anything
    if (!log_name ||
       (log_name_len == fname_len &&
       !memcmp(full_fname, full_log_name, log_name_len)))
    {
      DBUG_PRINT("info", ("Found log file entry"));
      linfo->index_file_start_offset= offset;
      linfo->index_file_offset = my_b_tell(&index_file);
      break;
    }
    linfo->entry_index++;
  }

end:  
  if (need_lock_index)
    mysql_mutex_unlock(&LOCK_index);
  DBUG_RETURN(error);
}


/**
  Find the position in the log-index-file for the given log name.

  @param[out] linfo The filename will be stored here, along with the
  byte offset of the next filename in the index file.

  @param need_lock_index If true, LOCK_index will be acquired;
  otherwise it should already be held by the caller.

  @note
    - Before calling this function, one has to call find_log_pos()
    to set up 'linfo'
    - Mutex needed because we need to make sure the file pointer does not move
    from under our feet

  @retval 0 ok
  @retval LOG_INFO_EOF End of log-index-file found
  @retval LOG_INFO_IO Got IO error while reading file
*/
int MYSQL_BIN_LOG::find_next_log(LOG_INFO* linfo, bool need_lock_index)
{
  int error= 0;
  size_t length;
  char fname[FN_REFLEN];
  char *full_fname= linfo->log_file_name;

  if (need_lock_index)
    mysql_mutex_lock(&LOCK_index);
  else
    mysql_mutex_assert_owner(&LOCK_index);

  /* As the file is flushed, we can't get an error here */
  my_b_seek(&index_file, linfo->index_file_offset);

  linfo->index_file_start_offset= linfo->index_file_offset;
  if ((length=my_b_gets(&index_file, fname, FN_REFLEN)) <= 1)
  {
    error = !index_file.error ? LOG_INFO_EOF : LOG_INFO_IO;
    goto err;
  }

  if (fname[0] != 0)
  {
    if(normalize_binlog_name(full_fname, fname, is_relay_log))
    {
      error= LOG_INFO_EOF;
      goto err;
    }
    length= strlen(full_fname);
  }

  linfo->index_file_offset= my_b_tell(&index_file);

err:
  if (need_lock_index)
    mysql_mutex_unlock(&LOCK_index);
  return error;
}

/**
  Find the relay log name following the given name from relay log index file.

  @param[in,out] log_name  The name is full path name.

  @return return 0 if it finds next relay log. Otherwise return the error code.
*/
int MYSQL_BIN_LOG::find_next_relay_log(char log_name[FN_REFLEN+1])
{
  LOG_INFO info;
  int error;
  char relative_path_name[FN_REFLEN+1];

  if (fn_format(relative_path_name, log_name+dirname_length(log_name),
                mysql_data_home, "", 0)
      == NullS)
    return 1;

  mysql_mutex_lock(&LOCK_index);

  error= find_log_pos(&info, relative_path_name, false);
  if (error == 0)
  {
    error= find_next_log(&info, false);
    if (error == 0)
      strcpy(log_name, info.log_file_name);
  }

  mysql_mutex_unlock(&LOCK_index);
  return error;
}

/**
  Removes files, as part of a RESET MASTER or RESET SLAVE statement,
  by deleting all logs refered to in the index file. Then, it starts
  writing to a new log file.

  The new index file will only contain this file.

  @param thd Thread

  @note
    If not called from slave thread, write start event to new log

  @retval
    0	ok
  @retval
    1   error
*/
bool MYSQL_BIN_LOG::reset_logs(THD* thd, bool delete_only)
{
  LOG_INFO linfo;
  bool error=0;
  int err;
  const char* save_name;
  DBUG_ENTER("reset_logs");

  /*
    Flush logs for storage engines, so that the last transaction
    is fsynced inside storage engines.
  */
  if (ha_flush_logs(NULL))
    DBUG_RETURN(1);

  ha_reset_logs(thd);

  /*
    We need to get both locks to be sure that no one is trying to
    write to the index log file.
  */
  mysql_mutex_lock(&LOCK_log);
  mysql_mutex_lock(&LOCK_index);

  global_sid_lock->wrlock();

  /* Save variables so that we can reopen the log */
  save_name=name;
  name=0;					// Protect against free
  close(LOG_CLOSE_TO_BE_OPENED);

  /*
    First delete all old log files and then update the index file.
    As we first delete the log files and do not use sort of logging,
    a crash may lead to an inconsistent state where the index has
    references to non-existent files.

    We need to invert the steps and use the purge_index_file methods
    in order to make the operation safe.
  */

  if ((err= find_log_pos(&linfo, NullS, false/*need_lock_index=false*/)) != 0)
  {
    uint errcode= purge_log_get_error_code(err);
    sql_print_error("Failed to locate old binlog or relay log files");
    my_error(errcode, MYF(0));
    error= 1;
    goto err;
  }

  for (;;)
  {
    if ((error= my_delete_allow_opened(linfo.log_file_name, MYF(0))) != 0)
    {
      if (my_errno == ENOENT) 
      {
        push_warning_printf(current_thd, Sql_condition::SL_WARNING,
                            ER_LOG_PURGE_NO_FILE,
                            ER_THD(current_thd, ER_LOG_PURGE_NO_FILE),
                            linfo.log_file_name);
        sql_print_information("Failed to delete file '%s'",
                              linfo.log_file_name);
        my_errno= 0;
        error= 0;
      }
      else
      {
        push_warning_printf(current_thd, Sql_condition::SL_WARNING,
                            ER_BINLOG_PURGE_FATAL_ERR,
                            "a problem with deleting %s; "
                            "consider examining correspondence "
                            "of your binlog index file "
                            "to the actual binlog files",
                            linfo.log_file_name);
        error= 1;
        goto err;
      }
    }
    if (find_next_log(&linfo, false/*need_lock_index=false*/))
      break;
  }

  /* Start logging with a new file */
  close(LOG_CLOSE_INDEX | LOG_CLOSE_TO_BE_OPENED);
  if ((error= my_delete_allow_opened(index_file_name, MYF(0))))	// Reset (open will update)
  {
    if (my_errno == ENOENT) 
    {
      push_warning_printf(current_thd, Sql_condition::SL_WARNING,
                          ER_LOG_PURGE_NO_FILE,
                          ER_THD(current_thd, ER_LOG_PURGE_NO_FILE),
                          index_file_name);
      sql_print_information("Failed to delete file '%s'",
                            index_file_name);
      my_errno= 0;
      error= 0;
    }
    else
    {
      push_warning_printf(current_thd, Sql_condition::SL_WARNING,
                          ER_BINLOG_PURGE_FATAL_ERR,
                          "a problem with deleting %s; "
                          "consider examining correspondence "
                          "of your binlog index file "
                          "to the actual binlog files",
                          index_file_name);
      error= 1;
      goto err;
    }
  }

#ifdef HAVE_REPLICATION
  /*
    For relay logs we clear the gtid state associated per channel(i.e rli)
    in the purge_relay_logs()
  */
  if (!is_relay_log)
  {
    if(gtid_state->clear(thd))
    {
      error= 1;
      goto err;
    }
    // don't clear global_sid_map because it's used by the relay log too
    if (gtid_state->init() != 0)
      goto err;
  }
#endif

  if (!delete_only)
  {
    if (!open_index_file(index_file_name, 0, false/*need_lock_index=false*/))
    if ((error= open_binlog(save_name, 0,
                            max_size, false,
                            false/*need_lock_index=false*/,
                            false/*need_sid_lock=false*/,
                            NULL)))
      goto err;
  }
  my_free((void *) save_name);

err:
  if (error == 1)
    name= const_cast<char*>(save_name);
  global_sid_lock->unlock();
  mysql_mutex_unlock(&LOCK_index);
  mysql_mutex_unlock(&LOCK_log);
  DBUG_RETURN(error);
}


/**
  Set the name of crash safe index file.

  @retval
    0   ok
  @retval
    1   error
*/
int MYSQL_BIN_LOG::set_crash_safe_index_file_name(const char *base_file_name)
{
  int error= 0;
  DBUG_ENTER("MYSQL_BIN_LOG::set_crash_safe_index_file_name");
  if (fn_format(crash_safe_index_file_name, base_file_name, mysql_data_home,
                ".index_crash_safe", MYF(MY_UNPACK_FILENAME | MY_SAFE_PATH |
                                         MY_REPLACE_EXT)) == NULL)
  {
    error= 1;
    sql_print_error("MYSQL_BIN_LOG::set_crash_safe_index_file_name failed "
                    "to set file name.");
  }
  DBUG_RETURN(error);
}


/**
  Open a (new) crash safe index file.

  @note
    The crash safe index file is a special file
    used for guaranteeing index file crash safe.
  @retval
    0   ok
  @retval
    1   error
*/
int MYSQL_BIN_LOG::open_crash_safe_index_file()
{
  int error= 0;
  File file= -1;

  DBUG_ENTER("MYSQL_BIN_LOG::open_crash_safe_index_file");

  if (!my_b_inited(&crash_safe_index_file))
  {
    if ((file= my_open(crash_safe_index_file_name, O_RDWR | O_CREAT | O_BINARY,
                       MYF(MY_WME))) < 0  ||
        init_io_cache(&crash_safe_index_file, file, IO_SIZE, WRITE_CACHE,
                      0, 0, MYF(MY_WME | MY_NABP | MY_WAIT_IF_FULL)))
    {
      error= 1;
      sql_print_error("MYSQL_BIN_LOG::open_crash_safe_index_file failed "
                      "to open temporary index file.");
    }
  }
  DBUG_RETURN(error);
}


/**
  Close the crash safe index file.

  @note
    The crash safe file is just closed, is not deleted.
    Because it is moved to index file later on.
  @retval
    0   ok
  @retval
    1   error
*/
int MYSQL_BIN_LOG::close_crash_safe_index_file()
{
  int error= 0;

  DBUG_ENTER("MYSQL_BIN_LOG::close_crash_safe_index_file");

  if (my_b_inited(&crash_safe_index_file))
  {
    end_io_cache(&crash_safe_index_file);
    error= my_close(crash_safe_index_file.file, MYF(0));
  }
  memset(&crash_safe_index_file, 0, sizeof(crash_safe_index_file));

  DBUG_RETURN(error);
}


/**
  Delete relay log files prior to rli->group_relay_log_name
  (i.e. all logs which are not involved in a non-finished group
  (transaction)), remove them from the index file and start on next
  relay log.

  IMPLEMENTATION

  - You must hold rli->data_lock before calling this function, since
    it writes group_relay_log_pos and similar fields of
    Relay_log_info.
  - Protects index file with LOCK_index
  - Delete relevant relay log files
  - Copy all file names after these ones to the front of the index file
  - If the OS has truncate, truncate the file, else fill it with \n'
  - Read the next file name from the index file and store in rli->linfo

  @param rli	       Relay log information
  @param included     If false, all relay logs that are strictly before
                      rli->group_relay_log_name are deleted ; if true, the
                      latter is deleted too (i.e. all relay logs
                      read by the SQL slave thread are deleted).

  @note
    - This is only called from the slave SQL thread when it has read
    all commands from a relay log and want to switch to a new relay log.
    - When this happens, we can be in an active transaction as
    a transaction can span over two relay logs
    (although it is always written as a single block to the master's binary
    log, hence cannot span over two master's binary logs).

  @retval
    0			ok
  @retval
    LOG_INFO_EOF	        End of log-index-file found
  @retval
    LOG_INFO_SEEK	Could not allocate IO cache
  @retval
    LOG_INFO_IO		Got IO error while reading file
*/

#ifdef HAVE_REPLICATION

int MYSQL_BIN_LOG::purge_first_log(Relay_log_info* rli, bool included)
{
  int error;
  char *to_purge_if_included= NULL;
  DBUG_ENTER("purge_first_log");

  DBUG_ASSERT(current_thd->system_thread == SYSTEM_THREAD_SLAVE_SQL);
  DBUG_ASSERT(is_relay_log);
  DBUG_ASSERT(is_open());
  DBUG_ASSERT(rli->slave_running == 1);
  DBUG_ASSERT(!strcmp(rli->linfo.log_file_name,rli->get_event_relay_log_name()));

  mysql_mutex_assert_owner(&rli->data_lock);

  mysql_mutex_lock(&LOCK_index);
  to_purge_if_included= my_strdup(key_memory_Relay_log_info_group_relay_log_name,
                                  rli->get_group_relay_log_name(), MYF(0));

  /*
    Read the next log file name from the index file and pass it back to
    the caller.
  */
  if((error=find_log_pos(&rli->linfo, rli->get_event_relay_log_name(),
                         false/*need_lock_index=false*/)) ||
     (error=find_next_log(&rli->linfo, false/*need_lock_index=false*/)))
  {
    char buff[22];
    sql_print_error("next log error: %d  offset: %s  log: %s included: %d",
                    error,
                    llstr(rli->linfo.index_file_offset,buff),
                    rli->get_event_relay_log_name(),
                    included);
    goto err;
  }

  /*
    Reset rli's coordinates to the current log.
  */
  rli->set_event_relay_log_pos(BIN_LOG_HEADER_SIZE);
  rli->set_event_relay_log_name(rli->linfo.log_file_name);

  /*
    If we removed the rli->group_relay_log_name file,
    we must update the rli->group* coordinates, otherwise do not touch it as the
    group's execution is not finished (e.g. COMMIT not executed)
  */
  if (included)
  {
    rli->set_group_relay_log_pos(BIN_LOG_HEADER_SIZE);
    rli->set_group_relay_log_name(rli->linfo.log_file_name);
    rli->notify_group_relay_log_name_update();
  }

  /* Store where we are in the new file for the execution thread */
  rli->flush_info(TRUE);

  DBUG_EXECUTE_IF("crash_before_purge_logs", DBUG_SUICIDE(););

  mysql_mutex_lock(&rli->log_space_lock);
  rli->relay_log.purge_logs(to_purge_if_included, included,
                            false/*need_lock_index=false*/,
                            false/*need_update_threads=false*/,
                            &rli->log_space_total, true);
  // Tell the I/O thread to take the relay_log_space_limit into account
  rli->ignore_log_space_limit= 0;
  mysql_mutex_unlock(&rli->log_space_lock);

  /*
    Ok to broadcast after the critical region as there is no risk of
    the mutex being destroyed by this thread later - this helps save
    context switches
  */
  mysql_cond_broadcast(&rli->log_space_cond);

  /*
   * Need to update the log pos because purge logs has been called 
   * after fetching initially the log pos at the begining of the method.
   */
  if((error=find_log_pos(&rli->linfo, rli->get_event_relay_log_name(),
                         false/*need_lock_index=false*/)))
  {
    char buff[22];
    sql_print_error("next log error: %d  offset: %s  log: %s included: %d",
                    error,
                    llstr(rli->linfo.index_file_offset,buff),
                    rli->get_group_relay_log_name(),
                    included);
    goto err;
  }

  /* If included was passed, rli->linfo should be the first entry. */
  DBUG_ASSERT(!included || rli->linfo.index_file_start_offset == 0);

err:
  my_free(to_purge_if_included);
  mysql_mutex_unlock(&LOCK_index);
  DBUG_RETURN(error);
}


/**
  Remove logs from index file.

  - To make crash safe, we copy the content of index file
  from index_file_start_offset recored in log_info to
  crash safe index file firstly and then move the crash
  safe index file to index file.

  @param log_info               Store here the found log file name and
                                position to the NEXT log file name in
                                the index file.

  @param need_update_threads    If we want to update the log coordinates
                                of all threads. False for relay logs,
                                true otherwise.

  @retval
    0    ok
  @retval
    LOG_INFO_IO    Got IO error while reading/writing file
*/
int MYSQL_BIN_LOG::remove_logs_from_index(LOG_INFO* log_info, bool need_update_threads)
{
  if (open_crash_safe_index_file())
  {
    sql_print_error("MYSQL_BIN_LOG::remove_logs_from_index failed to "
                    "open the crash safe index file.");
    goto err;
  }

  if (copy_file(&index_file, &crash_safe_index_file,
                log_info->index_file_start_offset))
  {
    sql_print_error("MYSQL_BIN_LOG::remove_logs_from_index failed to "
                    "copy index file to crash safe index file.");
    goto err;
  }

  if (close_crash_safe_index_file())
  {
    sql_print_error("MYSQL_BIN_LOG::remove_logs_from_index failed to "
                    "close the crash safe index file.");
    goto err;
  }
  DBUG_EXECUTE_IF("fault_injection_copy_part_file", DBUG_SUICIDE(););

  if (move_crash_safe_index_file_to_index_file(false/*need_lock_index=false*/))
  {
    sql_print_error("MYSQL_BIN_LOG::remove_logs_from_index failed to "
                    "move crash safe index file to index file.");
    goto err;
  }

  // now update offsets in index file for running threads
  if (need_update_threads)
    adjust_linfo_offsets(log_info->index_file_start_offset);
  return 0;

err:
  return LOG_INFO_IO;
}

/**
  Remove all logs before the given log from disk and from the index file.

  @param to_log	      Delete all log file name before this file.
  @param included            If true, to_log is deleted too.
  @param need_lock_index
  @param need_update_threads If we want to update the log coordinates of
                             all threads. False for relay logs, true otherwise.
  @param decrease_log_space  If not null, decrement this variable of
                             the amount of log space freed
  @param auto_purge          True if this is an automatic purge.

  @note
    If any of the logs before the deleted one is in use,
    only purge logs up to this one.

  @retval
    0			ok
  @retval
    LOG_INFO_EOF		to_log not found
    LOG_INFO_EMFILE             too many files opened
    LOG_INFO_FATAL              if any other than ENOENT error from
                                mysql_file_stat() or mysql_file_delete()
*/

int MYSQL_BIN_LOG::purge_logs(const char *to_log,
                              bool included,
                              bool need_lock_index,
                              bool need_update_threads,
                              ulonglong *decrease_log_space,
                              bool auto_purge)
{
  int error= 0, no_of_log_files_to_purge= 0, no_of_log_files_purged= 0;
  int no_of_threads_locking_log= 0;
  bool exit_loop= 0;
  LOG_INFO log_info;
  THD *thd= current_thd;
  DBUG_ENTER("purge_logs");
  DBUG_PRINT("info",("to_log= %s",to_log));

  if (need_lock_index)
    mysql_mutex_lock(&LOCK_index);
  else
    mysql_mutex_assert_owner(&LOCK_index);
  if ((error=find_log_pos(&log_info, to_log, false/*need_lock_index=false*/))) 
  {
    sql_print_error("MYSQL_BIN_LOG::purge_logs was called with file %s not "
                    "listed in the index.", to_log);
    goto err;
  }

  no_of_log_files_to_purge= log_info.entry_index;

  if ((error= open_purge_index_file(TRUE)))
  {
    sql_print_error("MYSQL_BIN_LOG::purge_logs failed to sync the index file.");
    goto err;
  }

  /*
    File name exists in index file; delete until we find this file
    or a file that is used.
  */
  if ((error=find_log_pos(&log_info, NullS, false/*need_lock_index=false*/)))
    goto err;

  while ((strcmp(to_log,log_info.log_file_name) || (exit_loop=included)))
  {
    if(is_active(log_info.log_file_name))
    {
      if(!auto_purge)
        push_warning_printf(thd, Sql_condition::SL_WARNING,
                            ER_WARN_PURGE_LOG_IS_ACTIVE,
                            ER_THD(thd, ER_WARN_PURGE_LOG_IS_ACTIVE),
                            log_info.log_file_name);
      break;
    }

    if ((no_of_threads_locking_log= log_in_use(log_info.log_file_name)))
    {
      if(!auto_purge)
        push_warning_printf(thd, Sql_condition::SL_WARNING,
                            ER_WARN_PURGE_LOG_IN_USE,
                            ER_THD(thd, ER_WARN_PURGE_LOG_IN_USE),
                            log_info.log_file_name,  no_of_threads_locking_log,
                            no_of_log_files_purged, no_of_log_files_to_purge);
      break;
    }
    no_of_log_files_purged++;

    if ((error= register_purge_index_entry(log_info.log_file_name)))
    {
      sql_print_error("MYSQL_BIN_LOG::purge_logs failed to copy %s to register file.",
                      log_info.log_file_name);
      goto err;
    }

    if (find_next_log(&log_info, false/*need_lock_index=false*/) || exit_loop)
      break;
  }

  DBUG_EXECUTE_IF("crash_purge_before_update_index", DBUG_SUICIDE(););

  if ((error= sync_purge_index_file()))
  {
    sql_print_error("MYSQL_BIN_LOG::purge_logs failed to flush register file.");
    goto err;
  }

  /* We know how many files to delete. Update index file. */
  if ((error=remove_logs_from_index(&log_info, need_update_threads)))
  {
    sql_print_error("MYSQL_BIN_LOG::purge_logs failed to update the index file");
    goto err;
  }

  // Update gtid_state->lost_gtids
  if (!is_relay_log)
  {
    global_sid_lock->wrlock();
    error= init_gtid_sets(NULL,
                          const_cast<Gtid_set *>(gtid_state->get_lost_gtids()),
                          opt_master_verify_checksum,
                          false/*false=don't need lock*/,
                          NULL/*trx_parser*/, NULL/*gtid_partial_trx*/);
    global_sid_lock->unlock();
    if (error)
      goto err;
  }

  DBUG_EXECUTE_IF("crash_purge_critical_after_update_index", DBUG_SUICIDE(););

err:

  int error_index= 0, close_error_index= 0;
  /* Read each entry from purge_index_file and delete the file. */
  if (is_inited_purge_index_file() &&
      (error_index= purge_index_entry(thd, decrease_log_space, false/*need_lock_index=false*/)))
    sql_print_error("MYSQL_BIN_LOG::purge_logs failed to process registered files"
                    " that would be purged.");

  close_error_index= close_purge_index_file();

  DBUG_EXECUTE_IF("crash_purge_non_critical_after_update_index", DBUG_SUICIDE(););

  if (need_lock_index)
    mysql_mutex_unlock(&LOCK_index);

  /*
    Error codes from purge logs take precedence.
    Then error codes from purging the index entry.
    Finally, error codes from closing the purge index file.
  */
  error= error ? error : (error_index ? error_index :
                          close_error_index);

  DBUG_RETURN(error);
}

int MYSQL_BIN_LOG::set_purge_index_file_name(const char *base_file_name)
{
  int error= 0;
  DBUG_ENTER("MYSQL_BIN_LOG::set_purge_index_file_name");
  if (fn_format(purge_index_file_name, base_file_name, mysql_data_home,
                ".~rec~", MYF(MY_UNPACK_FILENAME | MY_SAFE_PATH |
                              MY_REPLACE_EXT)) == NULL)
  {
    error= 1;
    sql_print_error("MYSQL_BIN_LOG::set_purge_index_file_name failed to set "
                      "file name.");
  }
  DBUG_RETURN(error);
}

int MYSQL_BIN_LOG::open_purge_index_file(bool destroy)
{
  int error= 0;
  File file= -1;

  DBUG_ENTER("MYSQL_BIN_LOG::open_purge_index_file");

  if (destroy)
    close_purge_index_file();

  if (!my_b_inited(&purge_index_file))
  {
    if ((file= my_open(purge_index_file_name, O_RDWR | O_CREAT | O_BINARY,
                       MYF(MY_WME))) < 0  ||
        init_io_cache(&purge_index_file, file, IO_SIZE,
                      (destroy ? WRITE_CACHE : READ_CACHE),
                      0, 0, MYF(MY_WME | MY_NABP | MY_WAIT_IF_FULL)))
    {
      error= 1;
      sql_print_error("MYSQL_BIN_LOG::open_purge_index_file failed to open register "
                      " file.");
    }
  }
  DBUG_RETURN(error);
}

int MYSQL_BIN_LOG::close_purge_index_file()
{
  int error= 0;

  DBUG_ENTER("MYSQL_BIN_LOG::close_purge_index_file");

  if (my_b_inited(&purge_index_file))
  {
    end_io_cache(&purge_index_file);
    error= my_close(purge_index_file.file, MYF(0));
  }
  my_delete(purge_index_file_name, MYF(0));
  memset(&purge_index_file, 0, sizeof(purge_index_file));

  DBUG_RETURN(error);
}

bool MYSQL_BIN_LOG::is_inited_purge_index_file()
{
  DBUG_ENTER("MYSQL_BIN_LOG::is_inited_purge_index_file");
  DBUG_RETURN (my_b_inited(&purge_index_file));
}

int MYSQL_BIN_LOG::sync_purge_index_file()
{
  int error= 0;
  DBUG_ENTER("MYSQL_BIN_LOG::sync_purge_index_file");

  if ((error= flush_io_cache(&purge_index_file)) ||
      (error= my_sync(purge_index_file.file, MYF(MY_WME))))
    DBUG_RETURN(error);

  DBUG_RETURN(error);
}

int MYSQL_BIN_LOG::register_purge_index_entry(const char *entry)
{
  int error= 0;
  DBUG_ENTER("MYSQL_BIN_LOG::register_purge_index_entry");

  if ((error=my_b_write(&purge_index_file, (const uchar*)entry, strlen(entry))) ||
      (error=my_b_write(&purge_index_file, (const uchar*)"\n", 1)))
    DBUG_RETURN (error);

  DBUG_RETURN(error);
}

int MYSQL_BIN_LOG::register_create_index_entry(const char *entry)
{
  DBUG_ENTER("MYSQL_BIN_LOG::register_create_index_entry");
  DBUG_RETURN(register_purge_index_entry(entry));
}

int MYSQL_BIN_LOG::purge_index_entry(THD *thd, ulonglong *decrease_log_space,
                                     bool need_lock_index)
{
  MY_STAT s;
  int error= 0;
  LOG_INFO log_info;
  LOG_INFO check_log_info;

  DBUG_ENTER("MYSQL_BIN_LOG:purge_index_entry");

  DBUG_ASSERT(my_b_inited(&purge_index_file));

  if ((error=reinit_io_cache(&purge_index_file, READ_CACHE, 0, 0, 0)))
  {
    sql_print_error("MYSQL_BIN_LOG::purge_index_entry failed to reinit register file "
                    "for read");
    goto err;
  }

  for (;;)
  {
    size_t length;

    if ((length=my_b_gets(&purge_index_file, log_info.log_file_name,
                          FN_REFLEN)) <= 1)
    {
      if (purge_index_file.error)
      {
        error= purge_index_file.error;
        sql_print_error("MYSQL_BIN_LOG::purge_index_entry error %d reading from "
                        "register file.", error);
        goto err;
      }

      /* Reached EOF */
      break;
    }

    /* Get rid of the trailing '\n' */
    log_info.log_file_name[length-1]= 0;

    if (!mysql_file_stat(m_key_file_log, log_info.log_file_name, &s, MYF(0)))
    {
      if (my_errno == ENOENT) 
      {
        /*
          It's not fatal if we can't stat a log file that does not exist;
          If we could not stat, we won't delete.
        */
        if (thd)
        {
          push_warning_printf(thd, Sql_condition::SL_WARNING,
                              ER_LOG_PURGE_NO_FILE,
                              ER_THD(thd, ER_LOG_PURGE_NO_FILE),
                              log_info.log_file_name);
        }
        sql_print_information("Failed to execute mysql_file_stat on file '%s'",
			      log_info.log_file_name);
        my_errno= 0;
      }
      else
      {
        /*
          Other than ENOENT are fatal
        */
        if (thd)
        {
          push_warning_printf(thd, Sql_condition::SL_WARNING,
                              ER_BINLOG_PURGE_FATAL_ERR,
                              "a problem with getting info on being purged %s; "
                              "consider examining correspondence "
                              "of your binlog index file "
                              "to the actual binlog files",
                              log_info.log_file_name);
        }
        else
        {
          sql_print_information("Failed to delete log file '%s'; "
                                "consider examining correspondence "
                                "of your binlog index file "
                                "to the actual binlog files",
                                log_info.log_file_name);
        }
        error= LOG_INFO_FATAL;
        goto err;
      }
    }
    else
    {
      if ((error= find_log_pos(&check_log_info, log_info.log_file_name,
                               need_lock_index)))
      {
        if (error != LOG_INFO_EOF)
        {
          if (thd)
          {
            push_warning_printf(thd, Sql_condition::SL_WARNING,
                                ER_BINLOG_PURGE_FATAL_ERR,
                                "a problem with deleting %s and "
                                "reading the binlog index file",
                                log_info.log_file_name);
          }
          else
          {
            sql_print_information("Failed to delete file '%s' and "
                                  "read the binlog index file",
                                  log_info.log_file_name);
          }
          goto err;
        }
           
        error= 0;
        if (!need_lock_index)
        {
          /*
            This is to avoid triggering an error in NDB.

            @todo: This is weird, what does NDB errors have to do with
            need_lock_index? Explain better or refactor /Sven
          */
          ha_binlog_index_purge_file(current_thd, log_info.log_file_name);
        }

        DBUG_PRINT("info",("purging %s",log_info.log_file_name));
        if (!mysql_file_delete(key_file_binlog, log_info.log_file_name, MYF(0)))
        {
          if (decrease_log_space)
            *decrease_log_space-= s.st_size;
        }
        else
        {
          if (my_errno == ENOENT)
          {
            if (thd)
            {
              push_warning_printf(thd, Sql_condition::SL_WARNING,
                                  ER_LOG_PURGE_NO_FILE,
                                  ER_THD(thd, ER_LOG_PURGE_NO_FILE),
                                  log_info.log_file_name);
            }
            sql_print_information("Failed to delete file '%s'",
                                  log_info.log_file_name);
            my_errno= 0;
          }
          else
          {
            if (thd)
            {
              push_warning_printf(thd, Sql_condition::SL_WARNING,
                                  ER_BINLOG_PURGE_FATAL_ERR,
                                  "a problem with deleting %s; "
                                  "consider examining correspondence "
                                  "of your binlog index file "
                                  "to the actual binlog files",
                                  log_info.log_file_name);
            }
            else
            {
              sql_print_information("Failed to delete file '%s'; "
                                    "consider examining correspondence "
                                    "of your binlog index file "
                                    "to the actual binlog files",
                                    log_info.log_file_name);
            }
            if (my_errno == EMFILE)
            {
              DBUG_PRINT("info",
                         ("my_errno: %d, set ret = LOG_INFO_EMFILE", my_errno));
              error= LOG_INFO_EMFILE;
              goto err;
            }
            error= LOG_INFO_FATAL;
            goto err;
          }
        }
      }
    }
  }

err:
  DBUG_RETURN(error);
}

/**
  Remove all logs before the given file date from disk and from the
  index file.

  @param purge_time	Delete all log files before given date.
  @param auto_purge     True if this is an automatic purge.

  @note
    If any of the logs before the deleted one is in use,
    only purge logs up to this one.

  @retval
    0				ok
  @retval
    LOG_INFO_PURGE_NO_ROTATE	Binary file that can't be rotated
    LOG_INFO_FATAL              if any other than ENOENT error from
                                mysql_file_stat() or mysql_file_delete()
*/

int MYSQL_BIN_LOG::purge_logs_before_date(time_t purge_time, bool auto_purge)
{
  int error;
  int no_of_threads_locking_log= 0, no_of_log_files_purged= 0;
  bool log_is_active= false, log_is_in_use= false;
  char to_log[FN_REFLEN], copy_log_in_use[FN_REFLEN];
  LOG_INFO log_info;
  MY_STAT stat_area;
  THD *thd= current_thd;

  DBUG_ENTER("purge_logs_before_date");

  mysql_mutex_lock(&LOCK_index);
  to_log[0]= 0;

  if ((error=find_log_pos(&log_info, NullS, false/*need_lock_index=false*/)))
    goto err;

  while (!(log_is_active= is_active(log_info.log_file_name)))
  {
    if ((no_of_threads_locking_log= log_in_use(log_info.log_file_name)))
    {
      if (!auto_purge)
      {
        log_is_in_use= true;
        strcpy(copy_log_in_use, log_info.log_file_name);
      }
      break;
    }
    no_of_log_files_purged++;

    if (!mysql_file_stat(m_key_file_log,
                         log_info.log_file_name, &stat_area, MYF(0)))
    {
      if (my_errno == ENOENT)
      {
        /*
          It's not fatal if we can't stat a log file that does not exist.
        */
        my_errno= 0;
      }
      else
      {
        /*
          Other than ENOENT are fatal
        */
        if (thd)
        {
          push_warning_printf(thd, Sql_condition::SL_WARNING,
                              ER_BINLOG_PURGE_FATAL_ERR,
                              "a problem with getting info on being purged %s; "
                              "consider examining correspondence "
                              "of your binlog index file "
                              "to the actual binlog files",
                              log_info.log_file_name);
        }
        else
        {
          sql_print_information("Failed to delete log file '%s'",
                                log_info.log_file_name);
        }
        error= LOG_INFO_FATAL;
        goto err;
      }
    }
    else
    {
      if (stat_area.st_mtime < purge_time) 
        strmake(to_log, 
                log_info.log_file_name, 
                sizeof(log_info.log_file_name) - 1);
      else
        break;
    }
    if (find_next_log(&log_info, false/*need_lock_index=false*/))
      break;
  }

  if (log_is_active)
  {
    if(!auto_purge)
      push_warning_printf(thd, Sql_condition::SL_WARNING,
                          ER_WARN_PURGE_LOG_IS_ACTIVE,
                          ER_THD(thd, ER_WARN_PURGE_LOG_IS_ACTIVE),
                          log_info.log_file_name);

  }

  if (log_is_in_use)
  {
    int no_of_log_files_to_purge= no_of_log_files_purged+1;
    while (strcmp(log_file_name, log_info.log_file_name))
    {
      if (mysql_file_stat(m_key_file_log, log_info.log_file_name,
                          &stat_area, MYF(0)))
      {
        if (stat_area.st_mtime < purge_time)
          no_of_log_files_to_purge++;
        else
          break;
      }
      if (find_next_log(&log_info, false/*need_lock_index=false*/))
      {
        no_of_log_files_to_purge++;
        break;
      }
    }

    push_warning_printf(thd, Sql_condition::SL_WARNING,
                        ER_WARN_PURGE_LOG_IN_USE,
                        ER_THD(thd, ER_WARN_PURGE_LOG_IN_USE),
                        copy_log_in_use, no_of_threads_locking_log,
                        no_of_log_files_purged, no_of_log_files_to_purge);
  }

  error= (to_log[0] ? purge_logs(to_log, true,
                                 false/*need_lock_index=false*/,
                                 true/*need_update_threads=true*/,
                                 (ulonglong *) 0, auto_purge) : 0);

err:
  mysql_mutex_unlock(&LOCK_index);
  DBUG_RETURN(error);
}
#endif /* HAVE_REPLICATION */


/**
  Create a new log file name.

  @param buf		buf of at least FN_REFLEN where new name is stored

  @note
    If file name will be longer then FN_REFLEN it will be truncated
*/

void MYSQL_BIN_LOG::make_log_name(char* buf, const char* log_ident)
{
  size_t dir_len = dirname_length(log_file_name); 
  if (dir_len >= FN_REFLEN)
    dir_len=FN_REFLEN-1;
  my_stpnmov(buf, log_file_name, dir_len);
  strmake(buf+dir_len, log_ident, FN_REFLEN - dir_len -1);
}


/**
  Check if we are writing/reading to the given log file.
*/

bool MYSQL_BIN_LOG::is_active(const char *log_file_name_arg)
{
  return !strcmp(log_file_name, log_file_name_arg);
}


void MYSQL_BIN_LOG::inc_prep_xids(THD *thd)
{
  DBUG_ENTER("MYSQL_BIN_LOG::inc_prep_xids");
#ifndef DBUG_OFF
  int result= m_prep_xids.atomic_add(1);
  DBUG_PRINT("debug", ("m_prep_xids: %d", result + 1));
#else
  (void) m_prep_xids.atomic_add(1);
#endif
  thd->get_transaction()->m_flags.xid_written= true;
  DBUG_VOID_RETURN;
}


void MYSQL_BIN_LOG::dec_prep_xids(THD *thd)
{
  DBUG_ENTER("MYSQL_BIN_LOG::dec_prep_xids");
  int32 result= m_prep_xids.atomic_add(-1);
  DBUG_PRINT("debug", ("m_prep_xids: %d", result - 1));
  thd->get_transaction()->m_flags.xid_written= false;
  /* If the old value was 1, it is zero now. */
  if (result == 1)
  {
    mysql_mutex_lock(&LOCK_xids);
    mysql_cond_signal(&m_prep_xids_cond);
    mysql_mutex_unlock(&LOCK_xids);
  }
  DBUG_VOID_RETURN;
}


/*
  Wrappers around new_file_impl to avoid using argument
  to control locking. The argument 1) less readable 2) breaks
  incapsulation 3) allows external access to the class without
  a lock (which is not possible with private new_file_without_locking
  method).
  
  @retval
    nonzero - error

*/

int MYSQL_BIN_LOG::new_file(Format_description_log_event *extra_description_event)
{
  return new_file_impl(true/*need_lock_log=true*/, extra_description_event);
}

/*
  @retval
    nonzero - error
*/
int MYSQL_BIN_LOG::new_file_without_locking(Format_description_log_event *extra_description_event)
{
  return new_file_impl(false/*need_lock_log=false*/, extra_description_event);
}


/**
  Start writing to a new log file or reopen the old file.

  @param need_lock_log If true, this function acquires LOCK_log;
  otherwise the caller should already have acquired it.

  @retval 0 success
  @retval nonzero - error

  @note The new file name is stored last in the index file
*/
int MYSQL_BIN_LOG::new_file_impl(bool need_lock_log, Format_description_log_event *extra_description_event)
{
  int error= 0;
  bool close_on_error= false;
  char new_name[FN_REFLEN], *new_name_ptr, *old_name, *file_to_open;

  DBUG_ENTER("MYSQL_BIN_LOG::new_file_impl");
  if (!is_open())
  {
    DBUG_PRINT("info",("log is closed"));
    DBUG_RETURN(error);
  }

  if (need_lock_log)
    mysql_mutex_lock(&LOCK_log);
  else
    mysql_mutex_assert_owner(&LOCK_log);
  DBUG_EXECUTE_IF("semi_sync_3-way_deadlock",
                  DEBUG_SYNC(current_thd, "before_rotate_binlog"););
  mysql_mutex_lock(&LOCK_xids);
  /*
    We need to ensure that the number of prepared XIDs are 0.

    If m_prep_xids is not zero:
    - We wait for storage engine commit, hence decrease m_prep_xids
    - We keep the LOCK_log to block new transactions from being
      written to the binary log.
   */
  while (get_prep_xids() > 0)
    mysql_cond_wait(&m_prep_xids_cond, &LOCK_xids);
  mysql_mutex_unlock(&LOCK_xids);

  mysql_mutex_lock(&LOCK_index);

  mysql_mutex_assert_owner(&LOCK_log);
  mysql_mutex_assert_owner(&LOCK_index);

  /* Reuse old name if not binlog and not update log */
  new_name_ptr= name;

  if (DBUG_EVALUATE_IF("expire_logs_always", 0, 1)
      && (error= ha_flush_logs(NULL)))
    goto end;

  /*
    If user hasn't specified an extension, generate a new log name
    We have to do this here and not in open as we want to store the
    new file name in the current binary log file.
  */
  if ((error= generate_new_name(new_name, name)))
    goto end;
  else
  {
    new_name_ptr=new_name;
    /*
      We log the whole file name for log file as the user may decide
      to change base names at some point.
    */
    Rotate_log_event r(new_name+dirname_length(new_name), 0, LOG_EVENT_OFFSET,
                       is_relay_log ? Rotate_log_event::RELAY_LOG : 0);
    /* 
      The current relay-log's closing Rotate event must have checksum
      value computed with an algorithm of the last relay-logged FD event.
    */
    if (is_relay_log)
      (r.common_footer)->checksum_alg= relay_log_checksum_alg;
    DBUG_ASSERT(!is_relay_log || relay_log_checksum_alg !=
                binary_log::BINLOG_CHECKSUM_ALG_UNDEF);
    if(DBUG_EVALUATE_IF("fault_injection_new_file_rotate_event",
                        (error=1), FALSE) ||
       (error= r.write(&log_file)))
    {
      char errbuf[MYSYS_STRERROR_SIZE];
      DBUG_EXECUTE_IF("fault_injection_new_file_rotate_event", errno=2;);
      close_on_error= true;
      my_printf_error(ER_ERROR_ON_WRITE,
                      ER_THD(current_thd, ER_CANT_OPEN_FILE),
                      MYF(ME_FATALERROR), name,
                      errno, my_strerror(errbuf, sizeof(errbuf), errno));
      goto end;
    }
    bytes_written += r.common_header->data_written;
  }

  if ((error= flush_io_cache(&log_file)))
  {
    close_on_error= true;
    goto end;
  }

  DEBUG_SYNC(current_thd, "after_rotate_event_appended");

  if (!is_relay_log)
  {
    /* Save set of GTIDs of the last binlog into table on binlog rotation */
    if ((error= gtid_state->save_gtids_of_last_binlog_into_table(true)))
    {
      close_on_error= true;
      goto end;
    }
  }

  old_name=name;
  name=0;				// Don't free name
  close(LOG_CLOSE_TO_BE_OPENED | LOG_CLOSE_INDEX);

  if (checksum_alg_reset != binary_log::BINLOG_CHECKSUM_ALG_UNDEF)
  {
    DBUG_ASSERT(!is_relay_log);
    DBUG_ASSERT(binlog_checksum_options != checksum_alg_reset);
    binlog_checksum_options= checksum_alg_reset;
  }
  /*
     Note that at this point, log_state != LOG_CLOSED (important for is_open()).
  */

  /*
     new_file() is only used for rotation (in FLUSH LOGS or because size >
     max_binlog_size or max_relay_log_size).
     If this is a binary log, the Format_description_log_event at the beginning of
     the new file should have created=0 (to distinguish with the
     Format_description_log_event written at server startup, which should
     trigger temp tables deletion on slaves.
  */

  /* reopen index binlog file, BUG#34582 */
  file_to_open= index_file_name;
  error= open_index_file(index_file_name, 0, false/*need_lock_index=false*/);
  if (!error)
  {
    /* reopen the binary log file. */
    file_to_open= new_name_ptr;
    error= open_binlog(old_name, new_name_ptr,
                       max_size, true/*null_created_arg=true*/,
                       false/*need_lock_index=false*/,
                       true/*need_sid_lock=true*/,
                       extra_description_event);
  }

  /* handle reopening errors */
  if (error)
  {
    char errbuf[MYSYS_STRERROR_SIZE];
    my_printf_error(ER_CANT_OPEN_FILE, ER_THD(current_thd, ER_CANT_OPEN_FILE),
                    MYF(ME_FATALERROR), file_to_open,
                    error, my_strerror(errbuf, sizeof(errbuf), error));
    close_on_error= true;
  }
  my_free(old_name);

end:

  if (error && close_on_error /* rotate, flush or reopen failed */)
  {
    /* 
      Close whatever was left opened.

      We are keeping the behavior as it exists today, ie,
      we disable logging and move on (see: BUG#51014).

      TODO: as part of WL#1790 consider other approaches:
       - kill mysql (safety);
       - try multiple locations for opening a log file;
       - switch server to protected/readonly mode
       - ...
    */
    close(LOG_CLOSE_INDEX);
    if (binlog_error_action == ABORT_SERVER)
    {
      THD *thd= current_thd;
      /*
        On fatal error when code enters here we should forcefully clear the
        previous errors so that a new critical error message can be pushed
        to the client side.
       */
      thd->clear_error();
      my_error(ER_BINLOG_LOGGING_IMPOSSIBLE, MYF(0), "Either disk is full or "
               "file system is read only while rotating the binlog. Aborting "
               "the server");
      sql_print_error("Either disk is full or file system is read only while "
                      "rotating the binlog. Aborting the server");
      thd->send_statement_status();
      _exit(MYSQLD_FAILURE_EXIT);
    }
    else
      sql_print_error("Could not open %s for logging (error %d). "
                      "Turning logging off for the whole duration "
                      "of the MySQL server process. To turn it on "
                      "again: fix the cause, shutdown the MySQL "
                      "server and restart it.",
                      new_name_ptr, errno);
  }

  mysql_mutex_unlock(&LOCK_index);
  if (need_lock_log)
    mysql_mutex_unlock(&LOCK_log);

  DBUG_RETURN(error);
}


#ifdef HAVE_REPLICATION
/**
  Called after an event has been written to the relay log by the IO
  thread.  This flushes and possibly syncs the file (according to the
  sync options), rotates the file if it has grown over the limit, and
  finally calls signal_update().

  @note The caller must hold LOCK_log before invoking this function.

  @param mi Master_info for the IO thread.

  @retval false success
  @retval true error
*/
bool MYSQL_BIN_LOG::after_append_to_relay_log(Master_info *mi)
{
  DBUG_ENTER("MYSQL_BIN_LOG::after_append_to_relay_log");
  DBUG_PRINT("info",("max_size: %lu",max_size));

  // Check pre-conditions
  mysql_mutex_assert_owner(&LOCK_log);
  mysql_mutex_assert_owner(&mi->data_lock);
  DBUG_ASSERT(is_relay_log);
  DBUG_ASSERT(current_thd->system_thread == SYSTEM_THREAD_SLAVE_IO);

  /*
    We allow the relay log rotation by relay log size
    only if the trx parser is not inside a transaction.
  */
  bool can_rotate= mi->transaction_parser.is_not_inside_transaction();

#ifndef DBUG_OFF
  if ((uint) my_b_append_tell(&log_file) >
      DBUG_EVALUATE_IF("rotate_slave_debug_group", 500, max_size) &&
      !can_rotate)
  {
    DBUG_PRINT("info",("Postponing the rotation by size waiting for "
                       "the end of the current transaction."));
  }
#endif

  // Flush and sync
  bool error= false;
  if (flush_and_sync(0) == 0 && can_rotate)
  {
    /*
      If the last event of the transaction has been flushed, we can add
      the GTID (if it is not empty) to the logged set, or else it will
      not be available in the Previous GTIDs of the next relay log file
      if we are going to rotate the relay log.
    */
    Gtid *last_gtid_queued= mi->get_last_gtid_queued();
    if (!last_gtid_queued->is_empty())
    {
      global_sid_lock->rdlock();
      mi->rli->add_logged_gtid(last_gtid_queued->sidno,
                               last_gtid_queued->gno);
      global_sid_lock->unlock();
      mi->clear_last_gtid_queued();
    }

    /*
      If relay log is too big, rotate. But only if not in the middle of a
      transaction when GTIDs are enabled.
      We now try to mimic the following master binlog behavior: "A transaction
      is written in one chunk to the binary log, so it is never split between
      several binary logs. Therefore, if you have big transactions, you might
      see binary log files larger than max_binlog_size."
    */
    if ((uint) my_b_append_tell(&log_file) >
        DBUG_EVALUATE_IF("rotate_slave_debug_group", 500, max_size))
    {
      error= new_file_without_locking(mi->get_mi_description_event());
    }
  }

  signal_update();

  DBUG_RETURN(error);
}


bool MYSQL_BIN_LOG::append_event(Log_event* ev, Master_info *mi)
{
  DBUG_ENTER("MYSQL_BIN_LOG::append");

  // check preconditions
  DBUG_ASSERT(log_file.type == SEQ_READ_APPEND);
  DBUG_ASSERT(is_relay_log);

  // acquire locks
  mysql_mutex_lock(&LOCK_log);

  // write data
  bool error = false;
  if (ev->write(&log_file) == 0)
  {
    bytes_written+= ev->common_header->data_written;
    error= after_append_to_relay_log(mi);
  }
  else
    error= true;

  mysql_mutex_unlock(&LOCK_log);
  DBUG_RETURN(error);
}


bool MYSQL_BIN_LOG::append_buffer(const char* buf, uint len, Master_info *mi)
{
  DBUG_ENTER("MYSQL_BIN_LOG::append_buffer");

  // check preconditions
  DBUG_ASSERT(log_file.type == SEQ_READ_APPEND);
  DBUG_ASSERT(is_relay_log);
  mysql_mutex_assert_owner(&LOCK_log);

  // write data
  bool error= false;
  if (my_b_append(&log_file,(uchar*) buf,len) == 0)
  {
    bytes_written += len;
    error= after_append_to_relay_log(mi);
  }
  else
    error= true;

  DBUG_RETURN(error);
}
#endif // ifdef HAVE_REPLICATION

bool MYSQL_BIN_LOG::flush_and_sync(const bool force)
{
  mysql_mutex_assert_owner(&LOCK_log);

  if (flush_io_cache(&log_file))
    return 1;

  std::pair<bool, bool> result= sync_binlog_file(force);

  return result.first;
}

void MYSQL_BIN_LOG::start_union_events(THD *thd, query_id_t query_id_param)
{
  DBUG_ASSERT(!thd->binlog_evt_union.do_union);
  thd->binlog_evt_union.do_union= TRUE;
  thd->binlog_evt_union.unioned_events= FALSE;
  thd->binlog_evt_union.unioned_events_trans= FALSE;
  thd->binlog_evt_union.first_query_id= query_id_param;
}

void MYSQL_BIN_LOG::stop_union_events(THD *thd)
{
  DBUG_ASSERT(thd->binlog_evt_union.do_union);
  thd->binlog_evt_union.do_union= FALSE;
}

bool MYSQL_BIN_LOG::is_query_in_union(THD *thd, query_id_t query_id_param)
{
  return (thd->binlog_evt_union.do_union && 
          query_id_param >= thd->binlog_evt_union.first_query_id);
}

/*
  Updates thd's position-of-next-event variables
  after a *real* write a file.
 */
void MYSQL_BIN_LOG::update_thd_next_event_pos(THD* thd)
{
  if (likely(thd != NULL))
  {
    thd->set_next_event_pos(log_file_name,
                            my_b_tell(&log_file));
  }
}

/*
  Moves the last bunch of rows from the pending Rows event to a cache (either
  transactional cache if is_transaction is @c true, or the non-transactional
  cache otherwise. Sets a new pending event.

  @param thd               a pointer to the user thread.
  @param evt               a pointer to the row event.
  @param is_transactional  @c true indicates a transactional cache,
                           otherwise @c false a non-transactional.
*/
int
MYSQL_BIN_LOG::flush_and_set_pending_rows_event(THD *thd,
                                                Rows_log_event* event,
                                                bool is_transactional)
{
  DBUG_ENTER("MYSQL_BIN_LOG::flush_and_set_pending_rows_event(event)");
  DBUG_ASSERT(mysql_bin_log.is_open());
  DBUG_PRINT("enter", ("event: 0x%lx", (long) event));

  int error= 0;
  binlog_cache_mngr *const cache_mngr= thd_get_cache_mngr(thd);

  DBUG_ASSERT(cache_mngr);

  binlog_cache_data *cache_data=
    cache_mngr->get_binlog_cache_data(is_transactional);

  DBUG_PRINT("info", ("cache_mngr->pending(): 0x%lx", (long) cache_data->pending()));

  if (Rows_log_event* pending= cache_data->pending())
  {
    /*
      Write pending event to the cache.
    */
    if (cache_data->write_event(thd, pending))
    {
      set_write_error(thd, is_transactional);
      if (check_write_error(thd) && cache_data &&
          stmt_cannot_safely_rollback(thd))
        cache_data->set_incident();
      delete pending;
      cache_data->set_pending(NULL);
      DBUG_RETURN(1);
    }

    delete pending;
  }

  cache_data->set_pending(event);

  DBUG_RETURN(error);
}

/**
  Write an event to the binary log.
*/

bool MYSQL_BIN_LOG::write_event(Log_event *event_info)
{
  THD *thd= event_info->thd;
  bool error= 1;
  DBUG_ENTER("MYSQL_BIN_LOG::write_event(Log_event *)");

  if (thd->binlog_evt_union.do_union)
  {
    /*
      In Stored function; Remember that function call caused an update.
      We will log the function call to the binary log on function exit
    */
    thd->binlog_evt_union.unioned_events= TRUE;
    thd->binlog_evt_union.unioned_events_trans |=
      event_info->is_using_trans_cache();
    DBUG_RETURN(0);
  }

  /*
    We only end the statement if we are in a top-level statement.  If
    we are inside a stored function, we do not end the statement since
    this will close all tables on the slave.
  */
  bool const end_stmt=
    thd->locked_tables_mode && thd->lex->requires_prelocking();
  if (thd->binlog_flush_pending_rows_event(end_stmt,
                                           event_info->is_using_trans_cache()))
    DBUG_RETURN(error);

  /*
     In most cases this is only called if 'is_open()' is true; in fact this is
     mostly called if is_open() *was* true a few instructions before, but it
     could have changed since.
  */
  if (likely(is_open()))
  {
#ifdef HAVE_REPLICATION
    /*
      In the future we need to add to the following if tests like
      "do the involved tables match (to be implemented)
      binlog_[wild_]{do|ignore}_table?" (WL#1049)"
    */
    const char *local_db= event_info->get_db();
    if ((thd && !(thd->variables.option_bits & OPTION_BIN_LOG)) ||
	(thd->lex->sql_command != SQLCOM_ROLLBACK_TO_SAVEPOINT &&
         thd->lex->sql_command != SQLCOM_SAVEPOINT &&
         (!event_info->is_no_filter_event() && 
          !binlog_filter->db_ok(local_db))))
      DBUG_RETURN(0);
#endif /* HAVE_REPLICATION */

    DBUG_ASSERT(event_info->is_using_trans_cache() || event_info->is_using_stmt_cache());
    
    if (binlog_start_trans_and_stmt(thd, event_info))
      DBUG_RETURN(error);

    bool is_trans_cache= event_info->is_using_trans_cache();
    binlog_cache_mngr *cache_mngr= thd_get_cache_mngr(thd);
    binlog_cache_data *cache_data= cache_mngr->get_binlog_cache_data(is_trans_cache);
    
    DBUG_PRINT("info",("event type: %d",event_info->get_type_code()));

    /*
       No check for auto events flag here - this write method should
       never be called if auto-events are enabled.

       Write first log events which describe the 'run environment'
       of the SQL command. If row-based binlogging, Insert_id, Rand
       and other kind of "setting context" events are not needed.
    */
    if (thd)
    {
      if (!thd->is_current_stmt_binlog_format_row())
      {
        if (thd->stmt_depends_on_first_successful_insert_id_in_prev_stmt)
        {
          Intvar_log_event e(thd,(uchar) binary_log::Intvar_event::LAST_INSERT_ID_EVENT,
                             thd->first_successful_insert_id_in_prev_stmt_for_binlog,
                             event_info->event_cache_type, event_info->event_logging_type);
          if (cache_data->write_event(thd, &e))
            goto err;
        }
        if (thd->auto_inc_intervals_in_cur_stmt_for_binlog.nb_elements() > 0)
        {
          DBUG_PRINT("info",("number of auto_inc intervals: %u",
                             thd->auto_inc_intervals_in_cur_stmt_for_binlog.
                             nb_elements()));
          Intvar_log_event e(thd, (uchar) binary_log::Intvar_event::INSERT_ID_EVENT,
                             thd->auto_inc_intervals_in_cur_stmt_for_binlog.
                             minimum(), event_info->event_cache_type,
                             event_info->event_logging_type);
          if (cache_data->write_event(thd, &e))
            goto err;
        }
        if (thd->rand_used)
        {
          Rand_log_event e(thd,thd->rand_saved_seed1,thd->rand_saved_seed2,
                           event_info->event_cache_type,
                           event_info->event_logging_type);
          if (cache_data->write_event(thd, &e))
            goto err;
        }
        if (!thd->user_var_events.empty())
        {
          for (size_t i= 0; i < thd->user_var_events.size(); i++)
          {
            Binlog_user_var_event *user_var_event= thd->user_var_events[i];

            /* setting flags for user var log event */
            uchar flags= User_var_log_event::UNDEF_F;
            if (user_var_event->unsigned_flag)
              flags|= User_var_log_event::UNSIGNED_F;

            User_var_log_event e(thd,
                                 user_var_event->user_var_event->entry_name.ptr(),
                                 user_var_event->user_var_event->entry_name.length(),
                                 user_var_event->value,
                                 user_var_event->length,
                                 user_var_event->type,
                                 user_var_event->charset_number, flags,
                                 event_info->event_cache_type,
                                 event_info->event_logging_type);
            if (cache_data->write_event(thd, &e))
              goto err;
          }
        }
      }
    }

    /*
      Write the event.
    */
    if (cache_data->write_event(thd, event_info))
      goto err;

    if (DBUG_EVALUATE_IF("injecting_fault_writing", 1, 0))
      goto err;

    /*
      After writing the event, if the trx-cache was used and any unsafe
      change was written into it, the cache is marked as cannot safely
      roll back.
    */
    if (is_trans_cache && stmt_cannot_safely_rollback(thd))
      cache_mngr->trx_cache.set_cannot_rollback();

    error= 0;

err:
    if (error)
    {
      set_write_error(thd, is_trans_cache);
      if (check_write_error(thd) && cache_data &&
          stmt_cannot_safely_rollback(thd))
        cache_data->set_incident();
    }
  }

  DBUG_RETURN(error);
}

/**
  The method executes rotation when LOCK_log is already acquired
  by the caller.

  @param force_rotate  caller can request the log rotation
  @param check_purge   is set to true if rotation took place

  @note
    If rotation fails, for instance the server was unable 
    to create a new log file, we still try to write an 
    incident event to the current log.

  @note The caller must hold LOCK_log when invoking this function.

  @retval
    nonzero - error in rotating routine.
*/
int MYSQL_BIN_LOG::rotate(bool force_rotate, bool* check_purge)
{
  int error= 0;
  DBUG_ENTER("MYSQL_BIN_LOG::rotate");

  DBUG_ASSERT(!is_relay_log);
  mysql_mutex_assert_owner(&LOCK_log);

  *check_purge= false;

  if (force_rotate || (my_b_tell(&log_file) >= (my_off_t) max_size))
  {
    if ((error= new_file_without_locking(NULL)))
    {
      /** 
        Be conservative... There are possible lost events (eg, 
        failing to log the Execute_load_query_log_event
        on a LOAD DATA while using a non-transactional
        table)!

        We give it a shot and try to write an incident event anyway
        to the current log. 
      */
      const char* err_msg= "The server was unable to create "
                           "a new log file.";
      if (!write_incident(current_thd, false/*need_lock_log=false*/,
                          err_msg, false/*do_flush_and_sync==false*/))
        flush_and_sync(0);
    }

    *check_purge= true;
  }
  DBUG_RETURN(error);
}

/**
  The method executes logs purging routine.

  @retval
    nonzero - error in rotating routine.
*/
void MYSQL_BIN_LOG::purge()
{
#ifdef HAVE_REPLICATION
  if (expire_logs_days)
  {
    DEBUG_SYNC(current_thd, "at_purge_logs_before_date");
    time_t purge_time= my_time(0) - expire_logs_days*24*60*60;
    DBUG_EXECUTE_IF("expire_logs_always",
                    { purge_time= my_time(0);});
    if (purge_time >= 0)
    {
      /*
        Flush logs for storage engines, so that the last transaction
        is fsynced inside storage engines.
      */
      ha_flush_logs(NULL);
      purge_logs_before_date(purge_time, true);
    }
  }
#endif
}

/**
  Execute a FLUSH LOGS statement.

  The method is a shortcut of @c rotate() and @c purge().
  LOCK_log is acquired prior to rotate and is released after it.

  @param force_rotate  caller can request the log rotation

  @retval
    nonzero - error in rotating routine.
*/
int MYSQL_BIN_LOG::rotate_and_purge(THD* thd, bool force_rotate)
{
  int error= 0;
  DBUG_ENTER("MYSQL_BIN_LOG::rotate_and_purge");
  bool check_purge= false;

  /*
    Wait for handlerton to insert any pending information into the binlog.
    For e.g. ha_ndbcluster which updates the binlog asynchronously this is
    needed so that the user see its own commands in the binlog.
  */
  ha_binlog_wait(thd);

  DBUG_ASSERT(!is_relay_log);
  mysql_mutex_lock(&LOCK_log);
  error= rotate(force_rotate, &check_purge);
  /*
    NOTE: Run purge_logs wo/ holding LOCK_log because it does not need
          the mutex. Otherwise causes various deadlocks.
  */
  mysql_mutex_unlock(&LOCK_log);

  if (!error && check_purge)
    purge();

  DBUG_RETURN(error);
}

uint MYSQL_BIN_LOG::next_file_id()
{
  uint res;
  mysql_mutex_lock(&LOCK_log);
  res = file_id++;
  mysql_mutex_unlock(&LOCK_log);
  return res;
}


/**
  Auxiliary function to read a page from the cache and set the given
  buffer pointer to point to the beginning of the page and the given
  length pointer to point to the end of it.

  @param cache IO_CACHE to read from
  @param[out] buf_p Will be set to point to the beginning of the page.
  @param[out] buf_len_p Will be set to the length of the buffer.

  @retval false Success
  @retval true Error reading from the cache.
*/
static bool read_cache_page(IO_CACHE *cache, uchar **buf_p, uint32 *buf_len_p)
{
  DBUG_ASSERT(*buf_len_p == 0);
  cache->read_pos= cache->read_end;
  *buf_len_p= my_b_fill(cache);
  *buf_p= cache->read_pos;
  return cache->error ? true : false;
}


/**
  Write the contents of the given IO_CACHE to the binary log.

  The cache will be reset as a READ_CACHE to be able to read the
  contents from it.

  The data will be post-processed: see class Binlog_event_writer for
  details.

  @param cache Events will be read from this IO_CACHE.
  @param writer Events will be written to this Binlog_event_writer.

  @retval true IO error.
  @retval false Success.

  @see MYSQL_BIN_LOG::write_cache
*/
bool MYSQL_BIN_LOG::do_write_cache(IO_CACHE *cache, Binlog_event_writer *writer)
{
  DBUG_ENTER("MYSQL_BIN_LOG::do_write_cache");

  DBUG_EXECUTE_IF("simulate_do_write_cache_failure",
                  {
                    /*
                       see binlog_cache_data::write_event() that reacts on
                       @c simulate_disk_full_at_flush_pending.
                    */
                    DBUG_SET("-d,simulate_do_write_cache_failure");
                    DBUG_RETURN(true);
                  });

#ifndef DBUG_OFF
  uint64 expected_total_len= my_b_tell(cache);
#endif

  if (reinit_io_cache(cache, READ_CACHE, 0, 0, 0))
    DBUG_RETURN(true);

  uchar *buf= cache->read_pos;
  uint32 buf_len= my_b_bytes_in_cache(cache);
  uint32 event_len= 0;
  uchar header[LOG_EVENT_HEADER_LEN];
  uint32 header_len= 0;

  /*
    Each iteration of this loop processes all or a part of
    1) an event header or 2) an event body from the IO_CACHE.
  */
  while (true)
  {
    /**
      Nothing in cache: try to refill, and if cache was ended here,
      return success.  This code is needed even on the first iteration
      of the loop, because reinit_io_cache may or may not fill the
      first page.
    */
    if (buf_len == 0)
    {
      if (read_cache_page(cache, &buf, &buf_len))
      {
        /**
          @todo: this can happen in case of disk corruption in the
          IO_CACHE.  We may have written a half transaction (even half
          event) to the binlog.  We should rollback the transaction
          and truncate the binlog.  /Sven
        */
        DBUG_ASSERT(0);
      }
      if (buf_len == 0)
      {
        /**
          @todo: this can happen in case of disk corruption in the
          IO_CACHE.  We may have written a half transaction (even half
          event) to the binlog.  We should rollback the transaction
          and truncate the binlog.  /Sven
        */
        DBUG_ASSERT(my_b_tell(cache) == expected_total_len);
        /* Arrive the end of the cache */
        DBUG_RETURN(false);
      }
    }

    /* Write event header into binlog */
    if (event_len == 0)
    {
      /* data in the buf may be smaller than header size.*/
      uint32 header_incr =
        std::min<uint32>(LOG_EVENT_HEADER_LEN - header_len, buf_len);

      memcpy(header + header_len, buf, header_incr);
      header_len += header_incr;
      buf += header_incr;
      buf_len -= header_incr;

      if (header_len == LOG_EVENT_HEADER_LEN)
      {
        // Flush event header.
        uchar *header_p= header;
        if (writer->write_event_part(&header_p, &header_len, &event_len))
          DBUG_RETURN(true);
        DBUG_ASSERT(header_len == 0);
      }
    }
    else
    {
      /* Write all or part of the event body to binlog */
      if (writer->write_event_part(&buf, &buf_len, &event_len))
        DBUG_RETURN(true);
    }
  }
}

/**
  Writes an incident event to the binary log.

  @param ev Incident event to be written
  @param need_lock_log If true, will acquire LOCK_log; otherwise the
  caller should already have acquired LOCK_log.
  @param err_msg Error message written to log file for the incident.
  @c do_flush_and_sync If true, will call flush_and_sync(), rotate() and
  purge().

  @retval false error
  @retval true success
*/
bool MYSQL_BIN_LOG::write_incident(Incident_log_event *ev, bool need_lock_log,
                                   const char* err_msg, bool do_flush_and_sync)
{
  uint error= 0;
  DBUG_ENTER("MYSQL_BIN_LOG::write_incident");
  DBUG_ASSERT(err_msg);

  if (!is_open())
    DBUG_RETURN(error);

  if (need_lock_log)
    mysql_mutex_lock(&LOCK_log);
  else
    mysql_mutex_assert_owner(&LOCK_log);

  // @todo make this work with the group log. /sven

  error= ev->write(&log_file);

  /*
    Write an error to log. So that user might have a chance
    to be alerted and explore incident details.
  */
  if (!error)
    sql_print_error("%s An incident event has been written to the binary "
                    "log which will stop the slaves.", err_msg);

  if (do_flush_and_sync)
  {
    if (!error && !(error= flush_and_sync()))
    {
      bool check_purge= false;
      update_binlog_end_pos();
      error= rotate(true, &check_purge);
      if (!error && check_purge)
        purge();
    }
  }

  if (need_lock_log)
    mysql_mutex_unlock(&LOCK_log);

  DBUG_RETURN(error);
}
/**
  Creates an incident event and writes it to the binary log.

  @param thd  Thread variable
  @param need_lock_log If the binary lock should be locked or not
  @param err_msg Error message written to log file for the incident.

  @retval
    0    error
  @retval
    1    success
*/
bool MYSQL_BIN_LOG::write_incident(THD *thd, bool need_lock_log,
                                   const char* err_msg,
                                   bool do_flush_and_sync)
{
  DBUG_ENTER("MYSQL_BIN_LOG::write_incident");

  if (!is_open())
    DBUG_RETURN(0);

  LEX_STRING write_error_msg= {(char*) err_msg, strlen(err_msg)};
  binary_log::Incident_event::enum_incident incident=
                              binary_log::Incident_event::INCIDENT_LOST_EVENTS;
  Incident_log_event ev(thd, incident, write_error_msg);

  DBUG_RETURN(write_incident(&ev, need_lock_log, err_msg, do_flush_and_sync));
}


/**
  Write the contents of the statement or transaction cache to the binary log.

  Comparison with do_write_cache:

  - do_write_cache is a lower-level function that only performs the
    actual write.

  - write_cache is a higher-level function that calls do_write_cache
    and additionally performs some maintenance tasks, including:
    - report any errors that occurred
    - write incident event if needed
    - update gtid_state
    - update thd.binlog_next_event_pos

  @param thd Thread variable

  @param cache_data Events will be read from the IO_CACHE of this
  cache_data object.

  @param writer Events will be written to this Binlog_event_writer.

  @retval true IO error.
  @retval false Success.

  @note We only come here if there is something in the cache.
  @note Whatever is in the cache is always a complete transaction.
  @note 'cache' needs to be reinitialized after this functions returns.
*/
bool MYSQL_BIN_LOG::write_cache(THD *thd, binlog_cache_data *cache_data,
                                Binlog_event_writer *writer)
{
  DBUG_ENTER("MYSQL_BIN_LOG::write_cache(THD *, binlog_cache_data *, bool)");

  IO_CACHE *cache= &cache_data->cache_log;
  bool incident= cache_data->has_incident();

  mysql_mutex_assert_owner(&LOCK_log);

  DBUG_ASSERT(is_open());
  if (likely(is_open()))                       // Should always be true
  {
    /*
      We only bother to write to the binary log if there is anything
      to write.

      @todo Is this check redundant? Probably this is only called if
      there is anything in the cache (see @note in comment above this
      function). Check if we can replace this by an assertion. /Sven
    */
    if (my_b_tell(cache) > 0)
    {
      DBUG_EXECUTE_IF("crash_before_writing_xid",
                      {
                        if ((write_error= do_write_cache(cache, writer)))
                          DBUG_PRINT("info", ("error writing binlog cache: %d",
                                              write_error));
                        flush_and_sync(true);
                        DBUG_PRINT("info", ("crashing before writing xid"));
                        DBUG_SUICIDE();
                      });
      if ((write_error= do_write_cache(cache, writer)))
        goto err;

      const char* err_msg= "Non-transactional changes did not get into "
                           "the binlog.";
      if (incident && write_incident(thd, false/*need_lock_log=false*/,
                                     err_msg,
                                     false/*do_flush_and_sync==false*/))
        goto err;

      DBUG_EXECUTE_IF("half_binlogged_transaction", DBUG_SUICIDE(););
      if (cache->error)				// Error on read
      {
        char errbuf[MYSYS_STRERROR_SIZE];
        sql_print_error(ER_DEFAULT(ER_ERROR_ON_READ), cache->file_name,
                        errno, my_strerror(errbuf, sizeof(errbuf), errno));
        write_error= true; // Don't give more errors
        goto err;
      }
    }
    update_thd_next_event_pos(thd);
  }

  DBUG_RETURN(false);

err:
  if (!write_error)
  {
    char errbuf[MYSYS_STRERROR_SIZE];
    write_error= true;
    sql_print_error(ER_DEFAULT(ER_ERROR_ON_WRITE), name,
                    errno, my_strerror(errbuf, sizeof(errbuf), errno));
  }
  thd->commit_error= THD::CE_FLUSH_ERROR;

  DBUG_RETURN(true);
}


/**
  Wait until we get a signal that the relay log has been updated.

  @param[in] thd        Thread variable
  @param[in] timeout    a pointer to a timespec;
                        NULL means to wait w/o timeout.

  @retval    0          if got signalled on update
  @retval    non-0      if wait timeout elapsed

  @note
    One must have a lock on LOCK_log before calling this function.
*/

int MYSQL_BIN_LOG::wait_for_update_relay_log(THD* thd, const struct timespec *timeout)
{
  int ret= 0;
  PSI_stage_info old_stage;
  DBUG_ENTER("wait_for_update_relay_log");

  thd->ENTER_COND(&update_cond, &LOCK_log,
                  &stage_slave_has_read_all_relay_log,
                  &old_stage);

  if (!timeout)
    mysql_cond_wait(&update_cond, &LOCK_log);
  else
    ret= mysql_cond_timedwait(&update_cond, &LOCK_log,
                              const_cast<struct timespec *>(timeout));
  mysql_mutex_unlock(&LOCK_log);
  thd->EXIT_COND(&old_stage);

  DBUG_RETURN(ret);
}

/**
  Wait until we get a signal that the binary log has been updated.
  Applies to master only.
     
  NOTES
  @param[in] thd        a THD struct
  @param[in] timeout    a pointer to a timespec;
                        NULL means to wait w/o timeout.
  @retval    0          if got signalled on update
  @retval    non-0      if wait timeout elapsed
  @note
    LOCK_log must be taken before calling this function.
    LOCK_log is being released while the thread is waiting.
    LOCK_log is released by the caller.
*/

int MYSQL_BIN_LOG::wait_for_update_bin_log(THD* thd,
                                           const struct timespec *timeout)
{
  int ret= 0;
  DBUG_ENTER("wait_for_update_bin_log");

  if (!timeout)
    mysql_cond_wait(&update_cond, &LOCK_binlog_end_pos);
  else
    ret= mysql_cond_timedwait(&update_cond, &LOCK_binlog_end_pos,
                              const_cast<struct timespec *>(timeout));
  DBUG_RETURN(ret);
}


/**
  Close the log file.

  @param exiting     Bitmask for one or more of the following bits:
          - LOG_CLOSE_INDEX : if we should close the index file
          - LOG_CLOSE_TO_BE_OPENED : if we intend to call open
                                     at once after close.
          - LOG_CLOSE_STOP_EVENT : write a 'stop' event to the log

  @note
    One can do an open on the object at once after doing a close.
    The internal structures are not freed until cleanup() is called
*/

void MYSQL_BIN_LOG::close(uint exiting)
{					// One can't set log_type here!
  DBUG_ENTER("MYSQL_BIN_LOG::close");
  DBUG_PRINT("enter",("exiting: %d", (int) exiting));
  if (log_state.atomic_get() == LOG_OPENED)
  {
#ifdef HAVE_REPLICATION
    if ((exiting & LOG_CLOSE_STOP_EVENT) != 0)
    {
      /**
        TODO(WL#7546): Change the implementation to Stop_event after write() is
        moved into libbinlogevents
      */
      Stop_log_event s;
      // the checksumming rule for relay-log case is similar to Rotate
        s.common_footer->checksum_alg= is_relay_log ? relay_log_checksum_alg :
                                       static_cast<enum_binlog_checksum_alg>
                                       (binlog_checksum_options);
      DBUG_ASSERT(!is_relay_log ||
                  relay_log_checksum_alg != binary_log::BINLOG_CHECKSUM_ALG_UNDEF);
      s.write(&log_file);
      bytes_written+= s.common_header->data_written;
      flush_io_cache(&log_file);
      update_binlog_end_pos();
    }
#endif /* HAVE_REPLICATION */

    /* don't pwrite in a file opened with O_APPEND - it doesn't work */
    if (log_file.type == WRITE_CACHE)
    {
      my_off_t offset= BIN_LOG_HEADER_SIZE + FLAGS_OFFSET;
      my_off_t org_position= mysql_file_tell(log_file.file, MYF(0));
      uchar flags= 0;            // clearing LOG_EVENT_BINLOG_IN_USE_F
      mysql_file_pwrite(log_file.file, &flags, 1, offset, MYF(0));
      /*
        Restore position so that anything we have in the IO_cache is written
        to the correct position.
        We need the seek here, as mysql_file_pwrite() is not guaranteed to keep the
        original position on system that doesn't support pwrite().
      */
      mysql_file_seek(log_file.file, org_position, MY_SEEK_SET, MYF(0));
    }

    /* this will cleanup IO_CACHE, sync and close the file */
    if (log_state.atomic_get() == LOG_OPENED)
    {
      end_io_cache(&log_file);

      if (mysql_file_sync(log_file.file, MYF(MY_WME)) && ! write_error)
      {
        char errbuf[MYSYS_STRERROR_SIZE];
        write_error= 1;
        sql_print_error(ER_DEFAULT(ER_ERROR_ON_WRITE), name, errno,
                        my_strerror(errbuf, sizeof(errbuf), errno));
      }

      if (mysql_file_close(log_file.file, MYF(MY_WME)) && ! write_error)
      {
        char errbuf[MYSYS_STRERROR_SIZE];
        write_error= 1;
        sql_print_error(ER_DEFAULT(ER_ERROR_ON_WRITE), name, errno,
                        my_strerror(errbuf, sizeof(errbuf), errno));
      }
    }

    log_state.atomic_set((exiting & LOG_CLOSE_TO_BE_OPENED) ? LOG_TO_BE_OPENED : LOG_CLOSED);
    my_free(name);
    name= NULL;
  }

  /*
    The following test is needed even if is_open() is not set, as we may have
    called a not complete close earlier and the index file is still open.
  */

  if ((exiting & LOG_CLOSE_INDEX) && my_b_inited(&index_file))
  {
    end_io_cache(&index_file);
    if (mysql_file_close(index_file.file, MYF(0)) < 0 && ! write_error)
    {
      char errbuf[MYSYS_STRERROR_SIZE];
      write_error= 1;
      sql_print_error(ER_DEFAULT(ER_ERROR_ON_WRITE), index_file_name,
                      errno, my_strerror(errbuf, sizeof(errbuf), errno));
    }
  }
  log_state.atomic_set((exiting & LOG_CLOSE_TO_BE_OPENED) ? LOG_TO_BE_OPENED : LOG_CLOSED);
  my_free(name);
  name= NULL;
  DBUG_VOID_RETURN;
}


void MYSQL_BIN_LOG::set_max_size(ulong max_size_arg)
{
  /*
    We need to take locks, otherwise this may happen:
    new_file() is called, calls open(old_max_size), then before open() starts,
    set_max_size() sets max_size to max_size_arg, then open() starts and
    uses the old_max_size argument, so max_size_arg has been overwritten and
    it's like if the SET command was never run.
  */
  DBUG_ENTER("MYSQL_BIN_LOG::set_max_size");
  mysql_mutex_lock(&LOCK_log);
  if (is_open())
    max_size= max_size_arg;
  mysql_mutex_unlock(&LOCK_log);
  DBUG_VOID_RETURN;
}

/****** transaction coordinator log for 2pc - binlog() based solution ******/

/**
  @todo
  keep in-memory list of prepared transactions
  (add to list in log(), remove on unlog())
  and copy it to the new binlog if rotated
  but let's check the behaviour of tc_log_page_waits first!
*/

int MYSQL_BIN_LOG::open_binlog(const char *opt_name)
{
  LOG_INFO log_info;
  int      error= 1;

  /*
    This function is used for 2pc transaction coordination.  Hence, it
    is never used for relay logs.
  */
  DBUG_ASSERT(!is_relay_log);
  DBUG_ASSERT(total_ha_2pc > 1 || (1 == total_ha_2pc && opt_bin_log));
  DBUG_ASSERT(opt_name && opt_name[0]);

  if (!my_b_inited(&index_file))
  {
    /* There was a failure to open the index file, can't open the binlog */
    cleanup();
    return 1;
  }

  if (using_heuristic_recover())
  {
    /* generate a new binlog to mask a corrupted one */
    mysql_mutex_lock(&LOCK_log);
    open_binlog(opt_name, 0, max_binlog_size, false,
                true/*need_lock_index=true*/,
                true/*need_sid_lock=true*/,
                NULL);
    mysql_mutex_unlock(&LOCK_log);
    cleanup();
    return 1;
  }

  if ((error= find_log_pos(&log_info, NullS, true/*need_lock_index=true*/)))
  {
    if (error != LOG_INFO_EOF)
      sql_print_error("find_log_pos() failed (error: %d)", error);
    else
      error= 0;
    goto err;
  }

  {
    const char *errmsg;
    IO_CACHE    log;
    File        file;
    Log_event  *ev=0;
    Format_description_log_event fdle(BINLOG_VERSION);
    char        log_name[FN_REFLEN];
    my_off_t    valid_pos= 0;
    my_off_t    binlog_size;
    MY_STAT     s;

    if (! fdle.is_valid())
      goto err;

    do
    {
      strmake(log_name, log_info.log_file_name, sizeof(log_name)-1);
    } while (!(error= find_next_log(&log_info, true/*need_lock_index=true*/)));

    if (error !=  LOG_INFO_EOF)
    {
      sql_print_error("find_log_pos() failed (error: %d)", error);
      goto err;
    }

    if ((file= open_binlog_file(&log, log_name, &errmsg)) < 0)
    {
      sql_print_error("%s", errmsg);
      goto err;
    }

    my_stat(log_name, &s, MYF(0));
    binlog_size= s.st_size;

    /*
      If the binary log was not properly closed it means that the server
      may have crashed. In that case, we need to call MYSQL_BIN_LOG::recover
      to:

        a) collect logged XIDs;
        b) complete the 2PC of the pending XIDs;
        c) collect the last valid position.

      Therefore, we do need to iterate over the binary log, even if
      total_ha_2pc == 1, to find the last valid group of events written.
      Later we will take this value and truncate the log if need be.
    */
    if ((ev= Log_event::read_log_event(&log, 0, &fdle,
                                       opt_master_verify_checksum)) &&
        ev->get_type_code() == binary_log::FORMAT_DESCRIPTION_EVENT &&
        (ev->common_header->flags & LOG_EVENT_BINLOG_IN_USE_F ||
         DBUG_EVALUATE_IF("eval_force_bin_log_recovery", true, false)))
    {
      sql_print_information("Recovering after a crash using %s", opt_name);
      valid_pos= my_b_tell(&log);
      error= recover(&log, (Format_description_log_event *)ev, &valid_pos);
    }
    else
      error=0;

    delete ev;
    end_io_cache(&log);
    mysql_file_close(file, MYF(MY_WME));

    if (error)
      goto err;

    /* Trim the crashed binlog file to last valid transaction
      or event (non-transaction) base on valid_pos. */
    if (valid_pos > 0)
    {
      if ((file= mysql_file_open(key_file_binlog, log_name,
                                 O_RDWR | O_BINARY, MYF(MY_WME))) < 0)
      {
        sql_print_error("Failed to open the crashed binlog file "
                        "when master server is recovering it.");
        return -1;
      }

      /* Change binlog file size to valid_pos */
      if (valid_pos < binlog_size)
      {
        if (my_chsize(file, valid_pos, 0, MYF(MY_WME)))
        {
          sql_print_error("Failed to trim the crashed binlog file "
                          "when master server is recovering it.");
          mysql_file_close(file, MYF(MY_WME));
          return -1;
        }
        else
        {
          sql_print_information("Crashed binlog file %s size is %llu, "
                                "but recovered up to %llu. Binlog trimmed to %llu bytes.",
                                log_name, binlog_size, valid_pos, valid_pos);
        }
      }

      /* Clear LOG_EVENT_BINLOG_IN_USE_F */
      my_off_t offset= BIN_LOG_HEADER_SIZE + FLAGS_OFFSET;
      uchar flags= 0;
      if (mysql_file_pwrite(file, &flags, 1, offset, MYF(0)) != 1)
      {
        sql_print_error("Failed to clear LOG_EVENT_BINLOG_IN_USE_F "
                        "for the crashed binlog file when master "
                        "server is recovering it.");
        mysql_file_close(file, MYF(MY_WME));
        return -1;
      }

      mysql_file_close(file, MYF(MY_WME));
    } //end if
  }

err:
  return error;
}

/** This is called on shutdown, after ha_panic. */
void MYSQL_BIN_LOG::close()
{
}

/*
  Prepare the transaction in the transaction coordinator.

  This function will prepare the transaction in the storage engines
  (by calling @c ha_prepare_low) what will write a prepare record
  to the log buffers.

  @retval 0    success
  @retval 1    error
*/
int MYSQL_BIN_LOG::prepare(THD *thd, bool all)
{
  DBUG_ENTER("MYSQL_BIN_LOG::prepare");

  DBUG_ASSERT(opt_bin_log);
  /*
    The applier thread explicitly overrides the value of sql_log_bin
    with the value of log_slave_updates.
  */
  DBUG_ASSERT(thd->slave_thread ?
              opt_log_slave_updates : thd->variables.sql_log_bin);

  /*
    Set HA_IGNORE_DURABILITY to not flush the prepared record of the
    transaction to the log of storage engine (for example, InnoDB
    redo log) during the prepare phase. So that we can flush prepared
    records of transactions to the log of storage engine in a group
    right before flushing them to binary log during binlog group
    commit flush stage. Reset to HA_REGULAR_DURABILITY at the
    beginning of parsing next command.
  */
  thd->durability_property= HA_IGNORE_DURABILITY;

  int error= ha_prepare_low(thd, all);

  DBUG_RETURN(error);
}

/**
  Commit the transaction in the transaction coordinator.

  This function will commit the sessions transaction in the binary log
  and in the storage engines (by calling @c ha_commit_low). If the
  transaction was successfully logged (or not successfully unlogged)
  but the commit in the engines did not succed, there is a risk of
  inconsistency between the engines and the binary log.

  For binary log group commit, the commit is separated into three
  parts:

  1. First part consists of filling the necessary caches and
     finalizing them (if they need to be finalized). After this,
     nothing is added to any of the caches.

  2. Second part execute an ordered flush and commit. This will be
     done using the group commit functionality in ordered_commit.

  3. Third part checks any errors resulting from the ordered commit
     and handles them appropriately.

  @retval RESULT_SUCCESS   success
  @retval RESULT_ABORTED   error, transaction was neither logged nor committed
  @retval RESULT_INCONSISTENT  error, transaction was logged but not committed
*/
TC_LOG::enum_result MYSQL_BIN_LOG::commit(THD *thd, bool all)
{
  DBUG_ENTER("MYSQL_BIN_LOG::commit");
  DBUG_PRINT("info", ("query='%s'",
                      thd == current_thd ? thd->query().str : NULL));
  TC_LOG::enum_result ret= write_binlog_and_commit_engine(thd, all);

  // In some cases, flush_binlog_and_commit_engine may never call
  // update_gtids_impl.  So we do it here.
  if (thd->pending_gtid_state_update)
  {
    DBUG_PRINT("info", ("write_binlog_and_commit_engine did not call gtid_state->update_on_[commit|rollback]."));
    switch (ret)
    {
    case RESULT_SUCCESS:
      gtid_state->update_on_commit(thd);
      break;
    case RESULT_ABORTED:
    case RESULT_INCONSISTENT:
      gtid_state->update_on_rollback(thd);
      break;
    }
  }

  DBUG_RETURN(ret);
}

TC_LOG::enum_result MYSQL_BIN_LOG::write_binlog_and_commit_engine(THD *thd,
                                                                  bool all)
{
  DBUG_ENTER("MYSQL_BIN_LOG::write_binlog_and_commit_engine");
  binlog_cache_mngr *cache_mngr= thd_get_cache_mngr(thd);
  Transaction_ctx *trn_ctx= thd->get_transaction();
  my_xid xid= trn_ctx->xid_state()->get_xid()->get_my_xid();
  bool stuff_logged= false;
  bool skip_commit= is_loggable_xa_prepare(thd);

  DBUG_PRINT("enter", ("thd: 0x%llx, all: %s, xid: %llu, cache_mngr: 0x%llx",
                       (ulonglong) thd, YESNO(all), (ulonglong) xid,
                       (ulonglong) cache_mngr));

  /*
    No cache manager means nothing to log, but we still have to commit
    the transaction.
   */
  if (cache_mngr == NULL)
  {
    if (!skip_commit && ha_commit_low(thd, all))
      DBUG_RETURN(RESULT_ABORTED);
    DBUG_RETURN(RESULT_SUCCESS);
  }

  Transaction_ctx::enum_trx_scope trx_scope=  all ? Transaction_ctx::SESSION :
                                                    Transaction_ctx::STMT;

  DBUG_PRINT("debug", ("in_transaction: %s, no_2pc: %s, rw_ha_count: %d",
                       YESNO(thd->in_multi_stmt_transaction_mode()),
                       YESNO(trn_ctx->no_2pc(trx_scope)),
                       trn_ctx->rw_ha_count(trx_scope)));
  DBUG_PRINT("debug",
             ("all.cannot_safely_rollback(): %s, trx_cache_empty: %s",
              YESNO(trn_ctx->cannot_safely_rollback(Transaction_ctx::SESSION)),
              YESNO(cache_mngr->trx_cache.is_binlog_empty())));
  DBUG_PRINT("debug",
             ("stmt.cannot_safely_rollback(): %s, stmt_cache_empty: %s",
              YESNO(trn_ctx->cannot_safely_rollback(Transaction_ctx::STMT)),
              YESNO(cache_mngr->stmt_cache.is_binlog_empty())));


  /*
    If there are no handlertons registered, there is nothing to
    commit. Note that DDLs are written earlier in this case (inside
    binlog_query).

    TODO: This can be a problem in those cases that there are no
    handlertons registered. DDLs are one example, but the other case
    is MyISAM. In this case, we could register a dummy handlerton to
    trigger the commit.

    Any statement that requires logging will call binlog_query before
    trans_commit_stmt, so an alternative is to use the condition
    "binlog_query called or stmt.ha_list != 0".
   */
  if (!all && !trn_ctx->is_active(trx_scope) &&
      cache_mngr->stmt_cache.is_binlog_empty())
    DBUG_RETURN(RESULT_SUCCESS);

  if (thd->lex->sql_command == SQLCOM_XA_COMMIT)
  {
    /* The Commit phase of the XA two phase logging. */

    DBUG_ASSERT(all);
    DBUG_ASSERT(!skip_commit || get_xa_opt(thd) == XA_ONE_PHASE);

    XID_STATE *xs= thd->get_transaction()->xid_state();

    if (DBUG_EVALUATE_IF("simulate_xa_commit_log_failure", true,
                         do_binlog_xa_commit_rollback(thd, xs->get_xid(),
                                                      true)))
      DBUG_RETURN(RESULT_ABORTED);
  }

  /*
    If there is anything in the stmt cache, and GTIDs are enabled,
    then this is a single statement outside a transaction and it is
    impossible that there is anything in the trx cache.  Hence, we
    write any empty group(s) to the stmt cache.

    Otherwise, we write any empty group(s) to the trx cache at the end
    of the transaction.
  */
  if (!cache_mngr->stmt_cache.is_binlog_empty())
  {
    /*
      Commit parent identification of non-transactional query has
      been deferred until now, except for the mixed transaction case.
    */
    trn_ctx->store_commit_parent(max_committed_transaction.get_timestamp());
    if (cache_mngr->stmt_cache.finalize(thd))
      DBUG_RETURN(RESULT_ABORTED);
    stuff_logged= true;
  }

  /*
    We commit the transaction if:
     - We are not in a transaction and committing a statement, or
     - We are in a transaction and a full transaction is committed.
    Otherwise, we accumulate the changes.
  */
  if (!cache_mngr->trx_cache.is_binlog_empty() &&
      ending_trans(thd, all))
  {
    const bool real_trans=
      (all || !trn_ctx->is_active(Transaction_ctx::SESSION));

    /*
      We are committing an XA transaction if it is a "real" transaction
      and has an XID assigned (because some handlerton registered). A
      transaction is "real" if either 'all' is true or the 'all.ha_list'
      is empty.

      Note: This is kind of strange since registering the binlog
      handlerton will then make the transaction XA, which is not really
      true. This occurs for example if a MyISAM statement is executed
      with row-based replication on.
    */
    if (is_loggable_xa_prepare(thd))
    {
      /* The prepare phase of XA transaction two phase logging. */
      int err= 0;
      bool one_phase= get_xa_opt(thd) == XA_ONE_PHASE;

      DBUG_ASSERT(thd->lex->sql_command != SQLCOM_XA_COMMIT || one_phase);

      XID_STATE *xs= thd->get_transaction()->xid_state();
      XA_prepare_log_event end_evt(thd, xs->get_xid(), one_phase);

      xs->set_binlogged(); // todo: move into ha_prepare()

      DBUG_ASSERT(skip_commit);

      err= cache_mngr->trx_cache.finalize(thd, &end_evt, xs);
      if (err)
        DBUG_RETURN(RESULT_ABORTED);
    }
    else if (real_trans && xid && trn_ctx->rw_ha_count(trx_scope) > 1 &&
             !trn_ctx->no_2pc(trx_scope))
    {
      Xid_log_event end_evt(thd, xid);
      if (cache_mngr->trx_cache.finalize(thd, &end_evt))
        DBUG_RETURN(RESULT_ABORTED);
    }
    else
    {
      Query_log_event end_evt(thd, STRING_WITH_LEN("COMMIT"),
                              true, FALSE, TRUE, 0, TRUE);
      if (cache_mngr->trx_cache.finalize(thd, &end_evt))
        DBUG_RETURN(RESULT_ABORTED);
    }
    stuff_logged= true;
  }

  /*
    This is part of the stmt rollback.
  */
  if (!all)
    cache_mngr->trx_cache.set_prev_position(MY_OFF_T_UNDEF);

  /*
    Now all the events are written to the caches, so we will commit
    the transaction in the engines. This is done using the group
    commit logic in ordered_commit, which will return when the
    transaction is committed.

    If the commit in the engines fail, we still have something logged
    to the binary log so we have to report this as a "bad" failure
    (failed to commit, but logged something).
  */
  if (stuff_logged)
  {
    if (RUN_HOOK(transaction,
                 before_commit,
                 (thd, all,
                  thd_get_cache_mngr(thd)->get_binlog_cache_log(true),
                  thd_get_cache_mngr(thd)->get_binlog_cache_log(false),
                  max<my_off_t>(max_binlog_cache_size,
                                max_binlog_stmt_cache_size))))
    {
      ha_rollback_low(thd, all);
      my_error(ER_RUN_HOOK_ERROR, MYF(0), "before_commit");
      DBUG_RETURN(RESULT_ABORTED);
    }
    /*
      Check whether the transaction should commit or abort given the
      plugin feedback.
    */
    if (thd->get_transaction()->get_rpl_transaction_ctx()->is_transaction_rollback())
    {
      ha_rollback_low(thd, all);
      my_error(ER_TRANSACTION_ROLLBACK_DURING_COMMIT, MYF(0));
      DBUG_RETURN(RESULT_ABORTED);
    }

    if (ordered_commit(thd, all, skip_commit))
      DBUG_RETURN(RESULT_INCONSISTENT);
  }
  else if (!skip_commit)
  {
    if (ha_commit_low(thd, all))
      DBUG_RETURN(RESULT_INCONSISTENT);
  }

  DBUG_RETURN(RESULT_SUCCESS);
}


/**
   Flush caches for session.

   @note @c set_trans_pos is called with a pointer to the file name
   that the binary log currently use and a rotation will change the
   contents of the variable.

   The position is used when calling the after_flush, after_commit,
   and after_rollback hooks, but these have been placed so that they
   occur before a rotation is executed.

   It is the responsibility of any plugin that use this position to
   copy it if they need it after the hook has returned.

   The current "global" transaction_counter is stepped and its new value
   is assigned to the transaction.
 */
std::pair<int,my_off_t>
MYSQL_BIN_LOG::flush_thread_caches(THD *thd)
{
  binlog_cache_mngr *cache_mngr= thd_get_cache_mngr(thd);
  my_off_t bytes= 0;
  bool wrote_xid= false;
  int error= cache_mngr->flush(thd, &bytes, &wrote_xid);
  if (!error && bytes > 0)
  {
    /*
      Note that set_trans_pos does not copy the file name. See
      this function documentation for more info.
    */
    thd->set_trans_pos(log_file_name, my_b_tell(&log_file));
    if (wrote_xid)
      inc_prep_xids(thd);
  }
  DBUG_PRINT("debug", ("bytes: %llu", bytes));
  return std::make_pair(error, bytes);
}


/**
  Execute the flush stage.

  @param total_bytes_var Pointer to variable that will be set to total
  number of bytes flushed, or NULL.

  @param rotate_var Pointer to variable that will be set to true if
  binlog rotation should be performed after releasing locks. If rotate
  is not necessary, the variable will not be touched.

  @return Error code on error, zero on success
 */

int
MYSQL_BIN_LOG::process_flush_stage_queue(my_off_t *total_bytes_var,
                                         bool *rotate_var,
                                         THD **out_queue_var)
{
  DBUG_ENTER("MYSQL_BIN_LOG::process_flush_stage_queue");
  #ifndef DBUG_OFF
  // number of flushes per group.
  int no_flushes= 0;
  #endif
  DBUG_ASSERT(total_bytes_var && rotate_var && out_queue_var);
  my_off_t total_bytes= 0;
  int flush_error= 1;
  mysql_mutex_assert_owner(&LOCK_log);

  /*
    Fetch the entire flush queue and empty it, so that the next batch
    has a leader. We must do this before invoking ha_flush_logs(...)
    for guaranteeing to flush prepared records of transactions before
    flushing them to binary log, which is required by crash recovery.
  */
  THD *first_seen= stage_manager.fetch_queue_for(Stage_manager::FLUSH_STAGE);
  DBUG_ASSERT(first_seen != NULL);
  /*
    We flush prepared records of transactions to the log of storage
    engine (for example, InnoDB redo log) in a group right before
    flushing them to binary log.
  */
  ha_flush_logs(NULL, true);
  DBUG_EXECUTE_IF("crash_after_flush_engine_log", DBUG_SUICIDE(););
  /* Flush thread caches to binary log. */
  for (THD *head= first_seen ; head ; head = head->next_to_commit)
  {
    std::pair<int,my_off_t> result= flush_thread_caches(head);
    total_bytes+= result.second;
    if (flush_error == 1)
      flush_error= result.first;
#ifndef DBUG_OFF
    no_flushes++;
#endif
  }

  *out_queue_var= first_seen;
  *total_bytes_var= total_bytes;
  if (total_bytes > 0 && my_b_tell(&log_file) >= (my_off_t) max_size)
    *rotate_var= true;
#ifndef DBUG_OFF
  DBUG_PRINT("info",("no_flushes:= %d", no_flushes));
  no_flushes= 0;
#endif
  DBUG_RETURN(flush_error);
}

/**
  The method is to be executed right before committing time.
  It must be invoked even if the transaction does not commit
  to engine being merely logged into the binary log.
  max_committed_transaction is updated with a greater timestamp
  value.
  As a side effect, the transaction context's sequence_number
  is reset.

  @param thd a pointer to THD instance
*/
void MYSQL_BIN_LOG::update_max_committed(THD *thd)
{
  Transaction_ctx *trn_ctx= thd->get_transaction();
  max_committed_transaction.set_if_greater(trn_ctx->sequence_number);
  /*
    sequence_number timestamp is unneeded anymore, so it's cleared off.
  */
  trn_ctx->sequence_number= SEQ_UNINIT;

  DBUG_ASSERT(trn_ctx->last_committed == SEQ_UNINIT ||
              thd->commit_error == THD::CE_FLUSH_ERROR);
}

/**
  Commit a sequence of sessions.

  This function commit an entire queue of sessions starting with the
  session in @c first. If there were an error in the flushing part of
  the ordered commit, the error code is passed in and all the threads
  are marked accordingly (but not committed).

  It will also add the GTIDs of the transactions to gtid_executed.

  @see MYSQL_BIN_LOG::ordered_commit

  @param thd The "master" thread
  @param first First thread in the queue of threads to commit
 */

void
MYSQL_BIN_LOG::process_commit_stage_queue(THD *thd, THD *first)
{
  mysql_mutex_assert_owner(&LOCK_commit);
  Thread_excursion excursion(thd);
#ifndef DBUG_OFF
  thd->get_transaction()->m_flags.ready_preempt= 1; // formality by the leader
#endif
  for (THD *head= first ; head ; head = head->next_to_commit)
  {
    DBUG_PRINT("debug", ("Thread ID: %u, commit_error: %d, flags.pending: %s",
                         head->thread_id(), head->commit_error,
                         YESNO(head->get_transaction()->m_flags.pending)));
    /*
      If flushing failed, set commit_error for the session, skip the
      transaction and proceed with the next transaction instead. This
      will mark all threads as failed, since the flush failed.

      If flush succeeded, attach to the session and commit it in the
      engines.
    */
#ifndef DBUG_OFF
    stage_manager.clear_preempt_status(head);
#endif
    update_max_committed(head);
    if (head->commit_error == THD::CE_NONE)
    {
      excursion.try_to_attach_to(head);
      bool all= head->get_transaction()->m_flags.real_commit;
      if (head->get_transaction()->m_flags.commit_low)
      {
        /* head is parked to have exited append() */
        DBUG_ASSERT(head->get_transaction()->m_flags.ready_preempt);
        /*
          storage engine commit
        */
        if (ha_commit_low(head, all, false))
          head->commit_error= THD::CE_COMMIT_ERROR;
      }
      DBUG_PRINT("debug", ("commit_error: %d, flags.pending: %s",
                           head->commit_error,
                           YESNO(head->get_transaction()->m_flags.pending)));
    }

    /* Handle the GTID of the thread */
    if (head->commit_error == THD::CE_NONE)
      gtid_state->update_on_commit(head);
    else
      gtid_state->update_on_rollback(head);

    /*
      Decrement the prepared XID counter after storage engine commit.
      We also need decrement the prepared XID when encountering a
      flush error or session attach error for avoiding 3-way deadlock
      among user thread, rotate thread and dump thread.
    */
    if (head->get_transaction()->m_flags.xid_written)
      dec_prep_xids(head);
  }
}

/**
  Process after commit for a sequence of sessions.

  @param thd The "master" thread
  @param first First thread in the queue of threads to commit
 */

void
MYSQL_BIN_LOG::process_after_commit_stage_queue(THD *thd, THD *first)
{
  Thread_excursion excursion(thd);
  for (THD *head= first; head; head= head->next_to_commit)
  {
    if (head->get_transaction()->m_flags.run_hooks &&
        head->commit_error == THD::CE_NONE)
    {

      /*
        TODO: This hook here should probably move outside/below this
              if and be the only after_commit invocation left in the
              code.
      */
      excursion.try_to_attach_to(head);
      bool all= head->get_transaction()->m_flags.real_commit;
      (void) RUN_HOOK(transaction, after_commit, (head, all));
      /*
        When after_commit finished for the transaction, clear the run_hooks flag.
        This allow other parts of the system to check if after_commit was called.
      */
      head->get_transaction()->m_flags.run_hooks= false;
    }
  }
}

#ifndef DBUG_OFF
/** Names for the stages. */
static const char* g_stage_name[] = {
  "FLUSH",
  "SYNC",
  "COMMIT",
};
#endif


/**
  Enter a stage of the ordered commit procedure.

  Entering is stage is done by:

  - Atomically enqueueing a queue of processes (which is just one for
    the first phase).

  - If the queue was empty, the thread is the leader for that stage
    and it should process the entire queue for that stage.

  - If the queue was not empty, the thread is a follower and can go
    waiting for the commit to finish.

  The function will lock the stage mutex if it was designated the
  leader for the phase.

  @param thd    Session structure
  @param stage  The stage to enter
  @param queue  Queue of threads to enqueue for the stage

  @retval true  The thread should "bail out" and go waiting for the
                commit to finish
  @retval false The thread is the leader for the stage and should do
                the processing.
*/

bool
MYSQL_BIN_LOG::change_stage(THD *thd,
                            Stage_manager::StageID stage, THD *queue,
                            mysql_mutex_t *leave_mutex,
                            mysql_mutex_t *enter_mutex)
{
  DBUG_ENTER("MYSQL_BIN_LOG::change_stage");
  DBUG_PRINT("enter", ("thd: 0x%llx, stage: %s, queue: 0x%llx",
                       (ulonglong) thd, g_stage_name[stage], (ulonglong) queue));
  DBUG_ASSERT(0 <= stage && stage < Stage_manager::STAGE_COUNTER);
  DBUG_ASSERT(enter_mutex);
  DBUG_ASSERT(queue);
  /*
    enroll_for will release the leave_mutex once the sessions are
    queued.
  */
  if (!stage_manager.enroll_for(stage, queue, leave_mutex))
  {
    DBUG_ASSERT(!thd_get_cache_mngr(thd)->dbug_any_finalized());
    DBUG_RETURN(true);
  }
  mysql_mutex_lock(enter_mutex);
  DBUG_RETURN(false);
}



/**
  Flush the I/O cache to file.

  Flush the binary log to the binlog file if any byte where written
  and signal that the binary log file has been updated if the flush
  succeeds.
*/

int
MYSQL_BIN_LOG::flush_cache_to_file(my_off_t *end_pos_var)
{
  if (DBUG_EVALUATE_IF("simulate_error_during_flush_cache_to_file", 1,
                       flush_io_cache(&log_file)))
  {
    if (binlog_error_action == ABORT_SERVER)
    {
      THD *thd= current_thd;
      /*
        On fatal error when code enters here we should forcefully clear the
        previous errors so that a new critical error message can be pushed
        to the client side.
       */
      thd->clear_error();
      my_error(ER_BINLOG_LOGGING_IMPOSSIBLE, MYF(0), "An error occured during "
                "flushing cache to file. 'binlog_error_action' is set to "
                "'ABORT_SERVER'. Hence aborting the server");
      sql_print_error("An error occured during flushing cache to file. "
                      "'binlog_error_action' is set to 'ABORT_SERVER'. "
                      "Hence aborting the server");
      thd->send_statement_status();
      _exit(MYSQLD_FAILURE_EXIT);
    }
    else
    {
      sql_print_error("An error occured during flushing cache to file. "
                      "'binlog_error_action' is set to 'IGNORE_ERROR'. "
                      "Hence turning logging off for the whole duration "
                      "of the MySQL server process. To turn it on "
                      "again: fix the cause, shutdown the MySQL "
                      "server and restart it.");
      close(LOG_CLOSE_INDEX|LOG_CLOSE_STOP_EVENT);
      return ER_ERROR_ON_WRITE;
    }
  }
  *end_pos_var= my_b_tell(&log_file);
  return 0;
}


/**
  Call fsync() to sync the file to disk.
*/
std::pair<bool, bool>
MYSQL_BIN_LOG::sync_binlog_file(bool force)
{
  bool synced= false;
  unsigned int sync_period= get_sync_period();
  if (force || (sync_period && ++sync_counter >= sync_period))
  {
    sync_counter= 0;
    if (mysql_file_sync(log_file.file, MYF(MY_WME)))
      return std::make_pair(true, synced);
    synced= true;
  }
  return std::make_pair(false, synced);
}


/**
   Helper function executed when leaving @c ordered_commit.

   This function contain the necessary code for fetching the error
   code, doing post-commit checks, and wrapping up the commit if
   necessary.

   It is typically called when enter_stage indicates that the thread
   should bail out, and also when the ultimate leader thread finishes
   executing @c ordered_commit.

   It is typically used in this manner:
   @code
   if (enter_stage(thd, Thread_queue::FLUSH_STAGE, thd, &LOCK_log))
     return finish_commit(thd);
   @endcode

   @return Error code if the session commit failed, or zero on
   success.
 */
int
MYSQL_BIN_LOG::finish_commit(THD *thd)
{
  DBUG_ENTER("MYSQL_BIN_LOG::finish_commit");
  DEBUG_SYNC(thd, "reached_finish_commit");
  if (thd->get_transaction()->sequence_number != SEQ_UNINIT)
    update_max_committed(thd);
  if (thd->get_transaction()->m_flags.commit_low)
  {
    const bool all= thd->get_transaction()->m_flags.real_commit;
    /*
      storage engine commit
    */
    if (thd->commit_error == THD::CE_NONE &&
        ha_commit_low(thd, all, false))
      thd->commit_error= THD::CE_COMMIT_ERROR;
    /*
      Decrement the prepared XID counter after storage engine commit
    */
    if (thd->get_transaction()->m_flags.xid_written)
      dec_prep_xids(thd);
    /*
      If commit succeeded, we call the after_commit hook

      TODO: This hook here should probably move outside/below this
            if and be the only after_commit invocation left in the
            code.
    */
    if ((thd->commit_error == THD::CE_NONE) &&
        thd->get_transaction()->m_flags.run_hooks)
    {
      (void) RUN_HOOK(transaction, after_commit, (thd, all));
      thd->get_transaction()->m_flags.run_hooks= false;
    }
  }
  else if (thd->get_transaction()->m_flags.xid_written)
    dec_prep_xids(thd);

  /*
    If the ordered commit didn't updated the GTIDs for this thd yet
    at process_commit_stage_queue (i.e. --binlog-order-commits=0)
    the thd still has the ownership of a GTID and we must handle it.
  */
  if (!thd->owned_gtid.is_empty())
  {
    /*
      Gtid is added to gtid_state.executed_gtids and removed from owned_gtids
      on update_on_commit().
    */
    if (thd->commit_error == THD::CE_NONE)
    {
      gtid_state->update_on_commit(thd);
    }
    else
      gtid_state->update_on_rollback(thd);
  }

  DBUG_EXECUTE_IF("leaving_finish_commit",
                  {
                    const char act[]=
                      "now SIGNAL signal_leaving_finish_commit";
                    DBUG_ASSERT(!debug_sync_set_action(current_thd,
                                                       STRING_WITH_LEN(act)));
                  };);

  DBUG_ASSERT(thd->commit_error || !thd->get_transaction()->m_flags.run_hooks);
  DBUG_ASSERT(!thd_get_cache_mngr(thd)->dbug_any_finalized());
  DBUG_PRINT("return", ("Thread ID: %u, commit_error: %d",
                        thd->thread_id(), thd->commit_error));
  DBUG_RETURN(thd->commit_error);
}

/**
   Auxiliary function used in ordered_commit.
*/
static inline int call_after_sync_hook(THD *queue_head)
{
  const char *log_file= NULL;
  my_off_t pos= 0;

  if (NO_HOOK(binlog_storage))
    return 0;

  DBUG_ASSERT(queue_head != NULL);
  for (THD *thd= queue_head; thd != NULL; thd= thd->next_to_commit)
    if (likely(thd->commit_error == THD::CE_NONE))
      thd->get_trans_fixed_pos(&log_file, &pos);

  if (DBUG_EVALUATE_IF("simulate_after_sync_hook_error", 1, 0) ||
      RUN_HOOK(binlog_storage, after_sync, (queue_head, log_file, pos)))
  {
    sql_print_error("Failed to run 'after_sync' hooks");
    return ER_ERROR_ON_WRITE;
  }
  return 0;
}

/**
  Flush and commit the transaction.

  This will execute an ordered flush and commit of all outstanding
  transactions and is the main function for the binary log group
  commit logic. The function performs the ordered commit in two
  phases.

  The first phase flushes the caches to the binary log and under
  LOCK_log and marks all threads that were flushed as not pending.

  The second phase executes under LOCK_commit and commits all
  transactions in order.

  The procedure is:

  1. Queue ourselves for flushing.
  2. Grab the log lock, which might result is blocking if the mutex is
     already held by another thread.
  3. If we were not committed while waiting for the lock
     1. Fetch the queue
     2. For each thread in the queue:
        a. Attach to it
        b. Flush the caches, saving any error code
     3. Flush and sync (depending on the value of sync_binlog).
     4. Signal that the binary log was updated
  4. Release the log lock
  5. Grab the commit lock
     1. For each thread in the queue:
        a. If there were no error when flushing and the transaction shall be committed:
           - Commit the transaction, saving the result of executing the commit.
  6. Release the commit lock
  7. Call purge, if any of the committed thread requested a purge.
  8. Return with the saved error code

  @todo The use of @c skip_commit is a hack that we use since the @c
  TC_LOG Interface does not contain functions to handle
  savepoints. Once the binary log is eliminated as a handlerton and
  the @c TC_LOG interface is extended with savepoint handling, this
  parameter can be removed.

  @param thd Session to commit transaction for
  @param all   This is @c true if this is a real transaction commit, and
               @c false otherwise.
  @param skip_commit
               This is @c true if the call to @c ha_commit_low should
               be skipped (it is handled by the caller somehow) and @c
               false otherwise (the normal case).
 */
int MYSQL_BIN_LOG::ordered_commit(THD *thd, bool all, bool skip_commit)
{
  DBUG_ENTER("MYSQL_BIN_LOG::ordered_commit");
  int flush_error= 0;
  my_off_t total_bytes= 0;
  bool do_rotate= false;

  /*
    These values are used while flushing a transaction, so clear
    everything.

    Notes:

    - It would be good if we could keep transaction coordinator
      log-specific data out of the THD structure, but that is not the
      case right now.

    - Everything in the transaction structure is reset when calling
      ha_commit_low since that calls Transaction_ctx::cleanup.
  */
  thd->get_transaction()->m_flags.pending= true;
  thd->commit_error= THD::CE_NONE;
  thd->next_to_commit= NULL;
  thd->durability_property= HA_IGNORE_DURABILITY;
  thd->get_transaction()->m_flags.real_commit= all;
  thd->get_transaction()->m_flags.xid_written= false;
  thd->get_transaction()->m_flags.commit_low= !skip_commit;
  thd->get_transaction()->m_flags.run_hooks= !skip_commit;
#ifndef DBUG_OFF
  /*
     The group commit Leader may have to wait for follower whose transaction
     is not ready to be preempted. Initially the status is pessimistic.
     Preemption guarding logics is necessary only when !DBUG_OFF is set.
     It won't be required for the dbug-off case as long as the follower won't
     execute any thread-specific write access code in this method, which is
     the case as of current.
  */
  thd->get_transaction()->m_flags.ready_preempt= 0;
#endif

  DBUG_PRINT("enter", ("flags.pending: %s, commit_error: %d, thread_id: %u",
                       YESNO(thd->get_transaction()->m_flags.pending),
                       thd->commit_error, thd->thread_id()));

  DEBUG_SYNC(thd, "bgc_before_flush_stage");

  /*
    Stage #1: flushing transactions to binary log

    While flushing, we allow new threads to enter and will process
    them in due time. Once the queue was empty, we cannot reap
    anything more since it is possible that a thread entered and
    appointed itself leader for the flush phase.
  */

#ifdef HAVE_REPLICATION
  if (has_commit_order_manager(thd))
  {
    Slave_worker *worker= dynamic_cast<Slave_worker *>(thd->rli_slave);
    Commit_order_manager *mngr= worker->get_commit_order_manager();

    if (mngr->wait_for_its_turn(worker, all))
    {
      thd->commit_error= THD::CE_COMMIT_ERROR;
      DBUG_RETURN(thd->commit_error);
    }

    if (change_stage(thd, Stage_manager::FLUSH_STAGE, thd, NULL, &LOCK_log))
      DBUG_RETURN(finish_commit(thd));
  }
  else
#endif
  if (change_stage(thd, Stage_manager::FLUSH_STAGE, thd, NULL, &LOCK_log))
  {
    DBUG_PRINT("return", ("Thread ID: %u, commit_error: %d",
                          thd->thread_id(), thd->commit_error));
    DBUG_RETURN(finish_commit(thd));
  }

  THD *wait_queue= NULL;
  flush_error= process_flush_stage_queue(&total_bytes, &do_rotate, &wait_queue);

  my_off_t flush_end_pos= 0;
  if (flush_error == 0 && total_bytes > 0)
    flush_error= flush_cache_to_file(&flush_end_pos);
  DBUG_EXECUTE_IF("crash_after_flush_binlog", DBUG_SUICIDE(););

  bool update_binlog_end_pos_after_sync= (get_sync_period() == 1);

  /*
    If the flush finished successfully, we can call the after_flush
    hook. Being invoked here, we have the guarantee that the hook is
    executed before the before/after_send_hooks on the dump thread
    preventing race conditions among these plug-ins.
  */
  if (flush_error == 0)
  {
    const char *file_name_ptr= log_file_name + dirname_length(log_file_name);
    DBUG_ASSERT(flush_end_pos != 0);
    if (RUN_HOOK(binlog_storage, after_flush,
                 (thd, file_name_ptr, flush_end_pos)))
    {
      sql_print_error("Failed to run 'after_flush' hooks");
      flush_error= ER_ERROR_ON_WRITE;
    }

    if (!update_binlog_end_pos_after_sync)
      update_binlog_end_pos();
    DBUG_EXECUTE_IF("crash_commit_after_log", DBUG_SUICIDE(););
  }

  DEBUG_SYNC(thd, "bgc_after_flush_stage_before_sync_stage");

  /*
    Stage #2: Syncing binary log file to disk
  */

  if (change_stage(thd, Stage_manager::SYNC_STAGE, wait_queue, &LOCK_log, &LOCK_sync))
  {
    DBUG_PRINT("return", ("Thread ID: %u, commit_error: %d",
                          thd->thread_id(), thd->commit_error));
    DBUG_RETURN(finish_commit(thd));
  }

  /* Shall introduce a delay. */
  stage_manager.wait_count_or_timeout(opt_binlog_group_commit_sync_no_delay_count,
                                      opt_binlog_group_commit_sync_delay,
                                      Stage_manager::SYNC_STAGE);

  THD *final_queue= stage_manager.fetch_queue_for(Stage_manager::SYNC_STAGE);
  if (flush_error == 0 && total_bytes > 0)
  {
    DEBUG_SYNC(thd, "before_sync_binlog_file");
    std::pair<bool, bool> result= sync_binlog_file(false);
    flush_error= result.first;
  }

  if (update_binlog_end_pos_after_sync)
  {
    THD *tmp_thd= final_queue;

    while (tmp_thd->next_to_commit != NULL)
      tmp_thd= tmp_thd->next_to_commit;

    update_binlog_end_pos(tmp_thd->get_trans_pos());
  }

  DEBUG_SYNC(thd, "bgc_after_sync_stage_before_commit_stage");

  /*
    Stage #3: Commit all transactions in order.

    This stage is skipped if we do not need to order the commits and
    each thread have to execute the handlerton commit instead.

    Howver, since we are keeping the lock from the previous stage, we
    need to unlock it if we skip the stage.
    We must also step commit_clock before the ha_commit_low() is called
    either in ordered fashion(by the leader of this stage) or by the tread
    themselves.
  */

  if (opt_binlog_order_commits)
  {
    if (change_stage(thd, Stage_manager::COMMIT_STAGE,
                     final_queue, &LOCK_sync, &LOCK_commit))
    {
      DBUG_PRINT("return", ("Thread ID: %u, commit_error: %d",
                            thd->thread_id(), thd->commit_error));
      DBUG_RETURN(finish_commit(thd));
    }
    THD *commit_queue= stage_manager.fetch_queue_for(Stage_manager::COMMIT_STAGE);
    DBUG_EXECUTE_IF("semi_sync_3-way_deadlock",
                    DEBUG_SYNC(thd, "before_process_commit_stage_queue"););

    if (flush_error == 0)
      flush_error= call_after_sync_hook(commit_queue);

    /*
      process_commit_stage_queue will call update_on_commit or
      update_on_rollback for the GTID owned by each thd in the queue.

      This will be done this way to guarantee that GTIDs are added to
      gtid_executed in order, to avoid creating unnecessary temporary
      gaps and keep gtid_executed as a single interval at all times.

      If we allow each thread to call update_on_commit only when they
      are at finish_commit, the GTID order cannot be guaranteed and
      temporary gaps may appear in gtid_executed. When this happen,
      the server would have to add and remove intervals from the
      Gtid_set, and adding and removing intervals requires a mutex,
      which would reduce performance.
    */
    process_commit_stage_queue(thd, commit_queue);
    mysql_mutex_unlock(&LOCK_commit);
    /*
      Process after_commit after LOCK_commit is released for avoiding
      3-way deadlock among user thread, rotate thread and dump thread.
    */
    process_after_commit_stage_queue(thd, commit_queue);
    final_queue= commit_queue;
  }
  else
  {
    mysql_mutex_unlock(&LOCK_sync);
    if (flush_error == 0)
      call_after_sync_hook(final_queue);
  }

  /* Commit done so signal all waiting threads */
  stage_manager.signal_done(final_queue);

  /*
    Finish the commit before executing a rotate, or run the risk of a
    deadlock. We don't need the return value here since it is in
    thd->commit_error, which is returned below.
  */
  (void) finish_commit(thd);

  /*
    If we need to rotate, we do it without commit error.
    Otherwise the thd->commit_error will be possibly reset.
   */
  if (do_rotate && thd->commit_error == THD::CE_NONE)
  {
    /*
      Do not force the rotate as several consecutive groups may
      request unnecessary rotations.

      NOTE: Run purge_logs wo/ holding LOCK_log because it does not
      need the mutex. Otherwise causes various deadlocks.
    */

    DEBUG_SYNC(thd, "ready_to_do_rotation");
    bool check_purge= false;
    mysql_mutex_lock(&LOCK_log);
    int error= rotate(false, &check_purge);
    mysql_mutex_unlock(&LOCK_log);

    if (error)
      thd->commit_error= THD::CE_COMMIT_ERROR;
    else if (check_purge)
      purge();
  }
  DBUG_RETURN(thd->commit_error);
}


/**
  MYSQLD server recovers from last crashed binlog.

  @param log           IO_CACHE of the crashed binlog.
  @param fdle          Format_description_log_event of the crashed binlog.
  @param valid_pos     The position of the last valid transaction or
                       event(non-transaction) of the crashed binlog.

  @retval
    0                  ok
  @retval
    1                  error
*/
int MYSQL_BIN_LOG::recover(IO_CACHE *log, Format_description_log_event *fdle,
                            my_off_t *valid_pos)
{
  Log_event  *ev;
  HASH xids;
  MEM_ROOT mem_root;
  /*
    The flag is used for handling the case that a transaction
    is partially written to the binlog.
  */
  bool in_transaction= FALSE;

  if (! fdle->is_valid() ||
      my_hash_init(&xids, &my_charset_bin, TC_LOG_PAGE_SIZE/3, 0,
                   sizeof(my_xid), 0, 0, MYF(0),
                   key_memory_binlog_recover_exec))
    goto err1;

  init_alloc_root(key_memory_binlog_recover_exec,
                  &mem_root, TC_LOG_PAGE_SIZE, TC_LOG_PAGE_SIZE);

  while ((ev= Log_event::read_log_event(log, 0, fdle, TRUE))
         && ev->is_valid())
  {
    if (ev->get_type_code() == binary_log::QUERY_EVENT &&
        !strcmp(((Query_log_event*)ev)->query, "BEGIN"))
      in_transaction= TRUE;

    if (ev->get_type_code() == binary_log::QUERY_EVENT &&
        !strcmp(((Query_log_event*)ev)->query, "COMMIT"))
    {
      DBUG_ASSERT(in_transaction == TRUE);
      in_transaction= FALSE;
    }
    else if (ev->get_type_code() == binary_log::XID_EVENT)
    {
      DBUG_ASSERT(in_transaction == TRUE);
      in_transaction= FALSE;
      Xid_log_event *xev=(Xid_log_event *)ev;
      uchar *x= (uchar *) memdup_root(&mem_root, (uchar*) &xev->xid,
                                      sizeof(xev->xid));
      if (!x || my_hash_insert(&xids, x))
        goto err2;
    }

    /*
      Recorded valid position for the crashed binlog file
      which did not contain incorrect events. The following
      positions increase the variable valid_pos:

      1 -
        ...
        <---> HERE IS VALID <--->
        GTID 
        BEGIN
        ...
        COMMIT
        ...
         
      2 -
        ...
        <---> HERE IS VALID <--->
        GTID 
        DDL/UTILITY
        ...

      In other words, the following positions do not increase
      the variable valid_pos:

      1 -
        GTID 
        <---> HERE IS VALID <--->
        ...

      2 -
        GTID 
        BEGIN
        <---> HERE IS VALID <--->
        ...
    */
    if (!log->error && !in_transaction &&
        !is_gtid_event(ev))
      *valid_pos= my_b_tell(log);

    delete ev;
  }

  /*
    Call ha_recover if and only if there is a registered engine that
    does 2PC, otherwise in DBUG builds calling ha_recover directly
    will result in an assert. (Production builds would be safe since
    ha_recover returns right away if total_ha_2pc <= opt_log_bin.)
   */
  if (total_ha_2pc > 1 && ha_recover(&xids))
    goto err2;

  free_root(&mem_root, MYF(0));
  my_hash_free(&xids);
  return 0;

err2:
  free_root(&mem_root, MYF(0));
  my_hash_free(&xids);
err1:
  sql_print_error("Crash recovery failed. Either correct the problem "
                  "(if it's, for example, out of memory error) and restart, "
                  "or delete (or rename) binary log and start mysqld with "
                  "--tc-heuristic-recover={commit|rollback}");
  return 1;
}

bool THD::is_binlog_cache_empty(bool is_transactional)
{
  DBUG_ENTER("THD::is_binlog_cache_empty(bool)");

  // If opt_bin_log==0, it is not safe to call thd_get_cache_mngr
  // because binlog_hton has not been completely set up.
  DBUG_ASSERT(opt_bin_log);
  binlog_cache_mngr *cache_mngr= thd_get_cache_mngr(this);

  // cache_mngr is NULL until we call thd->binlog_setup_trx_data, so
  // we assert that this has been done.
  DBUG_ASSERT(cache_mngr != NULL);

  binlog_cache_data *cache_data=
    cache_mngr->get_binlog_cache_data(is_transactional);
  DBUG_ASSERT(cache_data != NULL);

  DBUG_RETURN(cache_data->is_binlog_empty());
}

/*
  These functions are placed in this file since they need access to
  binlog_hton, which has internal linkage.
*/

int THD::binlog_setup_trx_data()
{
  DBUG_ENTER("THD::binlog_setup_trx_data");
  binlog_cache_mngr *cache_mngr= thd_get_cache_mngr(this);

  if (cache_mngr)
    DBUG_RETURN(0);                             // Already set up

  cache_mngr= (binlog_cache_mngr*) my_malloc(key_memory_binlog_cache_mngr,
                                             sizeof(binlog_cache_mngr), MYF(MY_ZEROFILL));
  if (!cache_mngr ||
      open_cached_file(&cache_mngr->stmt_cache.cache_log, mysql_tmpdir,
                       LOG_PREFIX, binlog_stmt_cache_size, MYF(MY_WME)) ||
      open_cached_file(&cache_mngr->trx_cache.cache_log, mysql_tmpdir,
                       LOG_PREFIX, binlog_cache_size, MYF(MY_WME)))
  {
    my_free(cache_mngr);
    DBUG_RETURN(1);                      // Didn't manage to set it up
  }
  DBUG_PRINT("debug", ("Set ha_data slot %d to 0x%llx", binlog_hton->slot, (ulonglong) cache_mngr));
  thd_set_ha_data(this, binlog_hton, cache_mngr);

  cache_mngr= new (thd_get_cache_mngr(this))
              binlog_cache_mngr(max_binlog_stmt_cache_size,
                                &binlog_stmt_cache_use,
                                &binlog_stmt_cache_disk_use,
                                max_binlog_cache_size,
                                &binlog_cache_use,
                                &binlog_cache_disk_use);
  DBUG_RETURN(0);
}

/**

*/
void register_binlog_handler(THD *thd, bool trx)
{
  DBUG_ENTER("register_binlog_handler");
  /*
    If this is the first call to this function while processing a statement,
    the transactional cache does not have a savepoint defined. So, in what
    follows:
      . an implicit savepoint is defined;
      . callbacks are registered;
      . binary log is set as read/write.

    The savepoint allows for truncating the trx-cache transactional changes
    fail. Callbacks are necessary to flush caches upon committing or rolling
    back a statement or a transaction. However, notifications do not happen
    if the binary log is set as read/write.
  */
  binlog_cache_mngr *cache_mngr= thd_get_cache_mngr(thd);
  if (cache_mngr->trx_cache.get_prev_position() == MY_OFF_T_UNDEF)
  {
    /*
      Set an implicit savepoint in order to be able to truncate a trx-cache.
    */
    my_off_t pos= 0;
    binlog_trans_log_savepos(thd, &pos);
    cache_mngr->trx_cache.set_prev_position(pos);

    /*
      Set callbacks in order to be able to call commmit or rollback.
    */
    if (trx)
      trans_register_ha(thd, TRUE, binlog_hton, NULL);
    trans_register_ha(thd, FALSE, binlog_hton, NULL);

    /*
      Set the binary log as read/write otherwise callbacks are not called.
    */
    thd->ha_data[binlog_hton->slot].ha_info[0].set_trx_read_write();
  }
  DBUG_VOID_RETURN;
}

/**
  Function to start a statement and optionally a transaction for the
  binary log.

  This function does three things:
    - Starts a transaction if not in autocommit mode or if a BEGIN
      statement has been seen.

    - Start a statement transaction to allow us to truncate the cache.

    - Save the currrent binlog position so that we can roll back the
      statement by truncating the cache.

      We only update the saved position if the old one was undefined,
      the reason is that there are some cases (e.g., for CREATE-SELECT)
      where the position is saved twice (e.g., both in
      Query_result_create::prepare() and THD::binlog_write_table_map()), but
      we should use the first. This means that calls to this function
      can be used to start the statement before the first table map
      event, to include some extra events.

  Note however that IMMEDIATE_LOGGING implies that the statement is
  written without BEGIN/COMMIT.

  @param thd         Thread variable
  @param start_event The first event requested to be written into the
                     binary log
 */
static int binlog_start_trans_and_stmt(THD *thd, Log_event *start_event)
{
  DBUG_ENTER("binlog_start_trans_and_stmt");
 
  /*
    Initialize the cache manager if this was not done yet.
  */ 
  if (thd->binlog_setup_trx_data())
    DBUG_RETURN(1);

  /*
    Retrieve the appropriated cache.
  */
  bool is_transactional= start_event->is_using_trans_cache();
  binlog_cache_mngr *cache_mngr= thd_get_cache_mngr(thd);
  binlog_cache_data *cache_data= cache_mngr->get_binlog_cache_data(is_transactional);
 
  /*
    If the event is requesting immediatly logging, there is no need to go
    further down and set savepoint and register callbacks.
  */ 
  if (start_event->is_using_immediate_logging())
    DBUG_RETURN(0);

  register_binlog_handler(thd, thd->in_multi_stmt_transaction_mode());

  /*
    If the cache is empty log "BEGIN" at the beginning of every transaction.
    Here, a transaction is either a BEGIN..COMMIT/ROLLBACK block or a single
    statement in autocommit mode.
  */
  if (cache_data->is_binlog_empty())
  {
    static const char begin[]= "BEGIN";
    const char *query= NULL;
    char buf[XID::ser_buf_size];
    char xa_start[sizeof("XA START") + 1 + sizeof(buf)];
    XID_STATE *xs= thd->get_transaction()->xid_state();
    int qlen= sizeof(begin) - 1;

    if (is_transactional && xs->has_state(XID_STATE::XA_ACTIVE))
    {
      /*
        XA-prepare logging case.
      */
      qlen= sprintf(xa_start, "XA START %s", xs->get_xid()->serialize(buf));
      query= xa_start;
    }
    else
    {
      /*
        Regular transaction case.
      */
      query= begin;
    }

    Query_log_event qinfo(thd, query, qlen,
                          is_transactional, false, true, 0, true);
    if (cache_data->write_event(thd, &qinfo))
      DBUG_RETURN(1);
  }

  DBUG_RETURN(0);
}

/**
  This function writes a table map to the binary log. 
  Note that in order to keep the signature uniform with related methods,
  we use a redundant parameter to indicate whether a transactional table
  was changed or not.
  Sometimes it will write a Rows_query_log_event into binary log before
  the table map too.
 
  @param table             a pointer to the table.
  @param is_transactional  @c true indicates a transactional table,
                           otherwise @c false a non-transactional.
  @param binlog_rows_query @c true indicates a Rows_query log event
                           will be binlogged before table map,
                           otherwise @c false indicates it will not
                           be binlogged.
  @return
    nonzero if an error pops up when writing the table map event
    or the Rows_query log event.
*/
int THD::binlog_write_table_map(TABLE *table, bool is_transactional,
                                bool binlog_rows_query)
{
  int error;
  DBUG_ENTER("THD::binlog_write_table_map");
  DBUG_PRINT("enter", ("table: 0x%lx  (%s: #%llu)",
                       (long) table, table->s->table_name.str,
                       table->s->table_map_id.id()));

  /* Pre-conditions */
  DBUG_ASSERT(is_current_stmt_binlog_format_row() && mysql_bin_log.is_open());
  DBUG_ASSERT(table->s->table_map_id.is_valid());

  Table_map_log_event
    the_event(this, table, table->s->table_map_id, is_transactional);

  binlog_start_trans_and_stmt(this, &the_event);

  binlog_cache_mngr *const cache_mngr= thd_get_cache_mngr(this);

  binlog_cache_data *cache_data=
    cache_mngr->get_binlog_cache_data(is_transactional);

  if (binlog_rows_query && this->query().str)
  {
    /* Write the Rows_query_log_event into binlog before the table map */
    Rows_query_log_event
      rows_query_ev(this, this->query().str, this->query().length);
    if ((error= cache_data->write_event(this, &rows_query_ev)))
      DBUG_RETURN(error);
  }

  if ((error= cache_data->write_event(this, &the_event)))
    DBUG_RETURN(error);

  binlog_table_maps++;
  DBUG_RETURN(0);
}

/**
  This function retrieves a pending row event from a cache which is
  specified through the parameter @c is_transactional. Respectively, when it
  is @c true, the pending event is returned from the transactional cache.
  Otherwise from the non-transactional cache.

  @param is_transactional  @c true indicates a transactional cache,
                           otherwise @c false a non-transactional.
  @return
    The row event if any. 
*/
Rows_log_event*
THD::binlog_get_pending_rows_event(bool is_transactional) const
{
  Rows_log_event* rows= NULL;
  binlog_cache_mngr *const cache_mngr= thd_get_cache_mngr(this);

  /*
    This is less than ideal, but here's the story: If there is no cache_mngr,
    prepare_pending_rows_event() has never been called (since the cache_mngr
    is set up there). In that case, we just return NULL.
   */
  if (cache_mngr)
  {
    binlog_cache_data *cache_data=
      cache_mngr->get_binlog_cache_data(is_transactional);

    rows= cache_data->pending();
  }
  return (rows);
}

/**
   @param db_param    db name c-string to be inserted into alphabetically sorted
                THD::binlog_accessed_db_names list.
                
                Note, that space for both the data and the node
                struct are allocated in THD::main_mem_root.
                The list lasts for the top-level query time and is reset
                in @c THD::cleanup_after_query().
*/
void
THD::add_to_binlog_accessed_dbs(const char *db_param)
{
  char *after_db;
  /*
    binlog_accessed_db_names list is to maintain the database
    names which are referenced in a given command.
    Prior to bug 17806014 fix, 'main_mem_root' memory root used
    to store this list. The 'main_mem_root' scope is till the end
    of the query. Hence it caused increasing memory consumption
    problem in big procedures like the ones mentioned below.
    Eg: CALL p1() where p1 is having 1,00,000 create and drop tables.
    'main_mem_root' is freed only at the end of the command CALL p1()'s
    execution. But binlog_accessed_db_names list scope is only till the
    individual statements specified the procedure(create/drop statements).
    Hence the memory allocated in 'main_mem_root' was left uncleared
    until the p1's completion, even though it is not required after
    completion of individual statements.

    Instead of using 'main_mem_root' whose scope is complete query execution,
    now the memroot is changed to use 'thd->mem_root' whose scope is until the
    individual statement in CALL p1(). 'thd->mem_root' is set to 'execute_mem_root'
    in the context of procedure and it's scope is till the individual statement
    in CALL p1() and thd->memroot is equal to 'main_mem_root' in the context
    of a normal 'top level query'.

    Eg: a) create table t1(i int); => If this function is called while
           processing this statement, thd->memroot is equal to &main_mem_root
           which will be freed immediately after executing this statement.
        b) CALL p1() -> p1 contains create table t1(i int); => If this function
           is called while processing create table statement which is inside
           a stored procedure, then thd->memroot is equal to 'execute_mem_root'
           which will be freed immediately after executing this statement.
    In both a and b case, thd->memroot will be freed immediately and will not
    increase memory consumption.

    A special case(stored functions/triggers):
    Consider the following example:
    create function f1(i int) returns int
    begin
      insert into db1.t1 values (1);
      insert into db2.t1 values (2);
    end;
    When we are processing SELECT f1(), the list should contain db1, db2 names.
    Since thd->mem_root contains 'execute_mem_root' in the context of
    stored function, the mem root will be freed after adding db1 in
    the list and when we are processing the second statement and when we try
    to add 'db2' in the db1's list, it will lead to crash as db1's memory
    is already freed. To handle this special case, if in_sub_stmt is set
    (which is true incase of stored functions/triggers), we use &main_mem_root,
    if not set we will use thd->memroot which changes it's value to
    'execute_mem_root' or '&main_mem_root' depends on the context.
   */
  MEM_ROOT *db_mem_root= in_sub_stmt ? &main_mem_root : mem_root;

  if (!binlog_accessed_db_names)
    binlog_accessed_db_names= new (db_mem_root) List<char>;

  if (binlog_accessed_db_names->elements >  MAX_DBS_IN_EVENT_MTS)
  {
    push_warning_printf(this, Sql_condition::SL_WARNING,
                        ER_MTS_UPDATED_DBS_GREATER_MAX,
                        ER_THD(this, ER_MTS_UPDATED_DBS_GREATER_MAX),
                        MAX_DBS_IN_EVENT_MTS);
    return;
  }

  after_db= strdup_root(db_mem_root, db_param);

  /* 
     sorted insertion is implemented with first rearranging data
     (pointer to char*) of the links and final appending of the least
     ordered data to create a new link in the list.
  */
  if (binlog_accessed_db_names->elements != 0)
  {
    List_iterator<char> it(*get_binlog_accessed_db_names());

    while (it++)
    {
      char *swap= NULL;
      char **ref_cur_db= it.ref();
      int cmp= strcmp(after_db, *ref_cur_db);

      DBUG_ASSERT(!swap || cmp < 0);
      
      if (cmp == 0)
      {
        after_db= NULL;  /* dup to ignore */
        break;
      }
      else if (swap || cmp > 0)
      {
        swap= *ref_cur_db;
        *ref_cur_db= after_db;
        after_db= swap;
      }
    }
  }
  if (after_db)
    binlog_accessed_db_names->push_back(after_db, db_mem_root);
}

/*
  Function to check whether the table in query uses a fulltext parser
  plugin or not.

  @param s - table share pointer.

  @retval TRUE - The table uses fulltext parser plugin.
  @retval FALSE - Otherwise.
*/
static bool inline fulltext_unsafe_set(TABLE_SHARE *s)
{
  for (unsigned int i= 0 ; i < s->keys ; i++)
  {
    if ((s->key_info[i].flags & HA_USES_PARSER) && s->keys_in_use.is_set(i))
      return TRUE;
  }
  return FALSE;
}

/**
  Decide on logging format to use for the statement and issue errors
  or warnings as needed.  The decision depends on the following
  parameters:

  - The logging mode, i.e., the value of binlog_format.  Can be
    statement, mixed, or row.

  - The type of statement.  There are three types of statements:
    "normal" safe statements; unsafe statements; and row injections.
    An unsafe statement is one that, if logged in statement format,
    might produce different results when replayed on the slave (e.g.,
    queries with a LIMIT clause).  A row injection is either a BINLOG
    statement, or a row event executed by the slave's SQL thread.

  - The capabilities of tables modified by the statement.  The
    *capabilities vector* for a table is a set of flags associated
    with the table.  Currently, it only includes two flags: *row
    capability flag* and *statement capability flag*.

    The row capability flag is set if and only if the engine can
    handle row-based logging. The statement capability flag is set if
    and only if the table can handle statement-based logging.

  Decision table for logging format
  ---------------------------------

  The following table summarizes how the format and generated
  warning/error depends on the tables' capabilities, the statement
  type, and the current binlog_format.

     Row capable        N NNNNNNNNN YYYYYYYYY YYYYYYYYY
     Statement capable  N YYYYYYYYY NNNNNNNNN YYYYYYYYY

     Statement type     * SSSUUUIII SSSUUUIII SSSUUUIII

     binlog_format      * SMRSMRSMR SMRSMRSMR SMRSMRSMR

     Logged format      - SS-S----- -RR-RR-RR SRRSRR-RR
     Warning/Error      1 --2732444 5--5--6-- ---7--6--

  Legend
  ------

  Row capable:    N - Some table not row-capable, Y - All tables row-capable
  Stmt capable:   N - Some table not stmt-capable, Y - All tables stmt-capable
  Statement type: (S)afe, (U)nsafe, or Row (I)njection
  binlog_format:  (S)TATEMENT, (M)IXED, or (R)OW
  Logged format:  (S)tatement or (R)ow
  Warning/Error:  Warnings and error messages are as follows:

  1. Error: Cannot execute statement: binlogging impossible since both
     row-incapable engines and statement-incapable engines are
     involved.

  2. Error: Cannot execute statement: binlogging impossible since
     BINLOG_FORMAT = ROW and at least one table uses a storage engine
     limited to statement-logging.

  3. Error: Cannot execute statement: binlogging of unsafe statement
     is impossible when storage engine is limited to statement-logging
     and BINLOG_FORMAT = MIXED.

  4. Error: Cannot execute row injection: binlogging impossible since
     at least one table uses a storage engine limited to
     statement-logging.

  5. Error: Cannot execute statement: binlogging impossible since
     BINLOG_FORMAT = STATEMENT and at least one table uses a storage
     engine limited to row-logging.

  6. Error: Cannot execute row injection: binlogging impossible since
     BINLOG_FORMAT = STATEMENT.

  7. Warning: Unsafe statement binlogged in statement format since
     BINLOG_FORMAT = STATEMENT.

  In addition, we can produce the following error (not depending on
  the variables of the decision diagram):

  8. Error: Cannot execute statement: binlogging impossible since more
     than one engine is involved and at least one engine is
     self-logging.

  For each error case above, the statement is prevented from being
  logged, we report an error, and roll back the statement.  For
  warnings, we set the thd->binlog_flags variable: the warning will be
  printed only if the statement is successfully logged.

  @see THD::binlog_query

  @param[in] tables Tables involved in the query

  @retval 0 No error; statement can be logged.
  @retval -1 One of the error conditions above applies (1, 2, 4, 5, or 6).
*/

int THD::decide_logging_format(TABLE_LIST *tables)
{
  DBUG_ENTER("THD::decide_logging_format");
  DBUG_PRINT("info", ("query: %s", query().str));
  DBUG_PRINT("info", ("variables.binlog_format: %lu",
                      variables.binlog_format));
  DBUG_PRINT("info", ("lex->get_stmt_unsafe_flags(): 0x%x",
                      lex->get_stmt_unsafe_flags()));

  DEBUG_SYNC(current_thd, "begin_decide_logging_format");

  reset_binlog_local_stmt_filter();

  /*
    We should not decide logging format if the binlog is closed or
    binlogging is off, or if the statement is filtered out from the
    binlog by filtering rules.
  */
  if (mysql_bin_log.is_open() && (variables.option_bits & OPTION_BIN_LOG) &&
      !(variables.binlog_format == BINLOG_FORMAT_STMT &&
        !binlog_filter->db_ok(m_db.str)))
  {
    /*
      Compute one bit field with the union of all the engine
      capabilities, and one with the intersection of all the engine
      capabilities.
    */
    handler::Table_flags flags_write_some_set= 0;
    handler::Table_flags flags_access_some_set= 0;
    handler::Table_flags flags_write_all_set=
      HA_BINLOG_ROW_CAPABLE | HA_BINLOG_STMT_CAPABLE;

    /* 
       If different types of engines are about to be updated.
       For example: Innodb and Falcon; Innodb and MyIsam.
    */
    my_bool multi_write_engine= FALSE;
    /*
       If different types of engines are about to be accessed 
       and any of them is about to be updated. For example:
       Innodb and Falcon; Innodb and MyIsam.
    */
    my_bool multi_access_engine= FALSE;
    /*
       Identifies if a table is changed.
    */
    my_bool is_write= FALSE;
    /*
       A pointer to a previous table that was changed.
    */
    TABLE* prev_write_table= NULL;
    /*
       A pointer to a previous table that was accessed.
    */
    TABLE* prev_access_table= NULL;
    /*
      True if at least one table is transactional.
    */
    bool write_to_some_transactional_table= false;
    /*
      True if at least one table is non-transactional.
    */
    bool write_to_some_non_transactional_table= false;
    /*
       True if all non-transactional tables that has been updated
       are temporary.
    */
    bool write_all_non_transactional_are_tmp_tables= true;
    /**
      The number of tables used in the current statement,
      that should be replicated.
    */
    uint replicated_tables_count= 0;
    /**
      The number of tables written to in the current statement,
      that should not be replicated.
      A table should not be replicated when it is considered
      'local' to a MySQL instance.
      Currently, these tables are:
      - mysql.slow_log
      - mysql.general_log
      - mysql.slave_relay_log_info
      - mysql.slave_master_info
      - mysql.slave_worker_info
      - performance_schema.*
      - TODO: information_schema.*
      In practice, from this list, only performance_schema.* tables
      are written to by user queries.
    */
    uint non_replicated_tables_count= 0;
    /**
      Indicate whether we alreadly reported a warning
      on modifying gtid_executed table.
    */
    bool warned_gtid_executed_table= false;
#ifndef DBUG_OFF
    {
      static const char *prelocked_mode_name[] = {
        "NON_PRELOCKED",
        "PRELOCKED",
        "PRELOCKED_UNDER_LOCK_TABLES",
      };
      DBUG_PRINT("debug", ("prelocked_mode: %s",
                           prelocked_mode_name[locked_tables_mode]));
    }
#endif

    /*
      Get the capabilities vector for all involved storage engines and
      mask out the flags for the binary log.
    */
    for (TABLE_LIST *table= tables; table; table= table->next_global)
    {
      if (table->is_placeholder())
        continue;

      handler::Table_flags const flags= table->table->file->ha_table_flags();

      DBUG_PRINT("info", ("table: %s; ha_table_flags: 0x%llx",
                          table->table_name, flags));

      if (table->table->no_replicate)
      {
        if (!warned_gtid_executed_table)
          warned_gtid_executed_table=
            gtid_state->warn_on_modify_gtid_table(this, table);
        /*
          The statement uses a table that is not replicated.
          The following properties about the table:
          - persistent / transient
          - transactional / non transactional
          - temporary / permanent
          - read or write
          - multiple engines involved because of this table
          are not relevant, as this table is completely ignored.
          Because the statement uses a non replicated table,
          using STATEMENT format in the binlog is impossible.
          Either this statement will be discarded entirely,
          or it will be logged (possibly partially) in ROW format.
        */
        lex->set_stmt_unsafe(LEX::BINLOG_STMT_UNSAFE_SYSTEM_TABLE);

        if (table->lock_type >= TL_WRITE_ALLOW_WRITE)
        {
          non_replicated_tables_count++;
          continue;
        }
      }

      replicated_tables_count++;

      my_bool trans= table->table->file->has_transactions();

      if (table->lock_type >= TL_WRITE_ALLOW_WRITE)
      {
        write_to_some_transactional_table=
          write_to_some_transactional_table || trans;

        write_to_some_non_transactional_table=
          write_to_some_non_transactional_table || !trans;

        if (prev_write_table && prev_write_table->file->ht !=
            table->table->file->ht)
          multi_write_engine= TRUE;

        if (table->table->s->tmp_table)
          lex->set_stmt_accessed_table(trans ? LEX::STMT_WRITES_TEMP_TRANS_TABLE :
                                               LEX::STMT_WRITES_TEMP_NON_TRANS_TABLE);
        else
          lex->set_stmt_accessed_table(trans ? LEX::STMT_WRITES_TRANS_TABLE :
                                               LEX::STMT_WRITES_NON_TRANS_TABLE);

        /*
         Non-transactional updates are allowed when row binlog format is
         used and all non-transactional tables are temporary.
         Binlog format is checked on THD::is_dml_gtid_compatible() method.
        */
        if (!trans)
          write_all_non_transactional_are_tmp_tables=
            write_all_non_transactional_are_tmp_tables &&
            table->table->s->tmp_table;

        flags_write_all_set &= flags;
        flags_write_some_set |= flags;
        is_write= TRUE;

        prev_write_table= table->table;

        /*
          It should be marked unsafe if a table which uses a fulltext parser
          plugin is modified. See also bug#48183.
        */
        if (!lex->is_stmt_unsafe(LEX::BINLOG_STMT_UNSAFE_FULLTEXT_PLUGIN))
        {
          if (fulltext_unsafe_set(table->table->s))
            lex->set_stmt_unsafe(LEX::BINLOG_STMT_UNSAFE_FULLTEXT_PLUGIN);
        }
      }
      if(lex->get_using_match())
      {
        if (fulltext_unsafe_set(table->table->s))
          lex->set_stmt_unsafe(LEX::BINLOG_STMT_UNSAFE_FULLTEXT_PLUGIN);
      }

      flags_access_some_set |= flags;

      if (lex->sql_command != SQLCOM_CREATE_TABLE ||
          (lex->sql_command == SQLCOM_CREATE_TABLE &&
          (lex->create_info.options & HA_LEX_CREATE_TMP_TABLE)))
      {
        if (table->table->s->tmp_table)
          lex->set_stmt_accessed_table(trans ? LEX::STMT_READS_TEMP_TRANS_TABLE :
                                               LEX::STMT_READS_TEMP_NON_TRANS_TABLE);
        else
          lex->set_stmt_accessed_table(trans ? LEX::STMT_READS_TRANS_TABLE :
                                               LEX::STMT_READS_NON_TRANS_TABLE);
      }

      if (prev_access_table && prev_access_table->file->ht !=
          table->table->file->ht)
         multi_access_engine= TRUE;

      prev_access_table= table->table;
    }
    DBUG_ASSERT(!is_write ||
                write_to_some_transactional_table ||
                write_to_some_non_transactional_table);
    /*
      write_all_non_transactional_are_tmp_tables may be true if any
      non-transactional table was not updated, so we fix its value here.
    */
    write_all_non_transactional_are_tmp_tables=
      write_all_non_transactional_are_tmp_tables &&
      write_to_some_non_transactional_table;

    DBUG_PRINT("info", ("flags_write_all_set: 0x%llx", flags_write_all_set));
    DBUG_PRINT("info", ("flags_write_some_set: 0x%llx", flags_write_some_set));
    DBUG_PRINT("info", ("flags_access_some_set: 0x%llx", flags_access_some_set));
    DBUG_PRINT("info", ("multi_write_engine: %d", multi_write_engine));
    DBUG_PRINT("info", ("multi_access_engine: %d", multi_access_engine));

    int error= 0;
    int unsafe_flags;

    bool multi_stmt_trans= in_multi_stmt_transaction_mode();
    bool trans_table= trans_has_updated_trans_table(this);
    bool binlog_direct= variables.binlog_direct_non_trans_update;

    if (lex->is_mixed_stmt_unsafe(multi_stmt_trans, binlog_direct,
                                  trans_table, tx_isolation))
      lex->set_stmt_unsafe(LEX::BINLOG_STMT_UNSAFE_MIXED_STATEMENT);
    else if (multi_stmt_trans && trans_table && !binlog_direct &&
             lex->stmt_accessed_table(LEX::STMT_WRITES_NON_TRANS_TABLE))
      lex->set_stmt_unsafe(LEX::BINLOG_STMT_UNSAFE_NONTRANS_AFTER_TRANS);

    /*
      If more than one engine is involved in the statement and at
      least one is doing it's own logging (is *self-logging*), the
      statement cannot be logged atomically, so we generate an error
      rather than allowing the binlog to become corrupt.
    */
    if (multi_write_engine &&
        (flags_write_some_set & HA_HAS_OWN_BINLOGGING))
      my_error((error= ER_BINLOG_MULTIPLE_ENGINES_AND_SELF_LOGGING_ENGINE),
               MYF(0));
    else if (multi_access_engine && flags_access_some_set & HA_HAS_OWN_BINLOGGING)
      lex->set_stmt_unsafe(LEX::BINLOG_STMT_UNSAFE_MULTIPLE_ENGINES_AND_SELF_LOGGING_ENGINE);

    /* both statement-only and row-only engines involved */
    if ((flags_write_all_set & (HA_BINLOG_STMT_CAPABLE | HA_BINLOG_ROW_CAPABLE)) == 0)
    {
      /*
        1. Error: Binary logging impossible since both row-incapable
           engines and statement-incapable engines are involved
      */
      my_error((error= ER_BINLOG_ROW_ENGINE_AND_STMT_ENGINE), MYF(0));
    }
    /* statement-only engines involved */
    else if ((flags_write_all_set & HA_BINLOG_ROW_CAPABLE) == 0)
    {
      if (lex->is_stmt_row_injection())
      {
        /*
          4. Error: Cannot execute row injection since table uses
             storage engine limited to statement-logging
        */
        my_error((error= ER_BINLOG_ROW_INJECTION_AND_STMT_ENGINE), MYF(0));
      }
      else if (variables.binlog_format == BINLOG_FORMAT_ROW &&
               sqlcom_can_generate_row_events(this))
      {
        /*
          2. Error: Cannot modify table that uses a storage engine
             limited to statement-logging when BINLOG_FORMAT = ROW
        */
        my_error((error= ER_BINLOG_ROW_MODE_AND_STMT_ENGINE), MYF(0));
      }
      else if ((unsafe_flags= lex->get_stmt_unsafe_flags()) != 0)
      {
        /*
          3. Error: Cannot execute statement: binlogging of unsafe
             statement is impossible when storage engine is limited to
             statement-logging and BINLOG_FORMAT = MIXED.
        */
        for (int unsafe_type= 0;
             unsafe_type < LEX::BINLOG_STMT_UNSAFE_COUNT;
             unsafe_type++)
          if (unsafe_flags & (1 << unsafe_type))
            my_error((error= ER_BINLOG_UNSAFE_AND_STMT_ENGINE), MYF(0),
                     ER_THD(current_thd,
                            LEX::binlog_stmt_unsafe_errcode[unsafe_type]));
      }
      /* log in statement format! */
    }
    /* no statement-only engines */
    else
    {
      /* binlog_format = STATEMENT */
      if (variables.binlog_format == BINLOG_FORMAT_STMT)
      {
        if (lex->is_stmt_row_injection())
        {
          /*
            6. Error: Cannot execute row injection since
               BINLOG_FORMAT = STATEMENT
          */
          my_error((error= ER_BINLOG_ROW_INJECTION_AND_STMT_MODE), MYF(0));
        }
        else if ((flags_write_all_set & HA_BINLOG_STMT_CAPABLE) == 0 &&
                 sqlcom_can_generate_row_events(this))
        {
          /*
            5. Error: Cannot modify table that uses a storage engine
               limited to row-logging when binlog_format = STATEMENT
          */
          my_error((error= ER_BINLOG_STMT_MODE_AND_ROW_ENGINE), MYF(0), "");
        }
        else if (is_write && (unsafe_flags= lex->get_stmt_unsafe_flags()) != 0)
        {
          /*
            7. Warning: Unsafe statement logged as statement due to
               binlog_format = STATEMENT
          */
          binlog_unsafe_warning_flags|= unsafe_flags;
          DBUG_PRINT("info", ("Scheduling warning to be issued by "
                              "binlog_query: '%s'",
                              ER_THD(current_thd, ER_BINLOG_UNSAFE_STATEMENT)));
          DBUG_PRINT("info", ("binlog_unsafe_warning_flags: 0x%x",
                              binlog_unsafe_warning_flags));
        }
        /* log in statement format! */
      }
      /* No statement-only engines and binlog_format != STATEMENT.
         I.e., nothing prevents us from row logging if needed. */
      else
      {
        if (lex->is_stmt_unsafe() || lex->is_stmt_row_injection()
            || (flags_write_all_set & HA_BINLOG_STMT_CAPABLE) == 0)
        {
#ifndef DBUG_OFF
          int flags= lex->get_stmt_unsafe_flags();
          DBUG_PRINT("info", ("setting row format for unsafe statement"));
          for (int i= 0; i < Query_tables_list::BINLOG_STMT_UNSAFE_COUNT; i++)
          {
            if (flags & (1 << i))
              DBUG_PRINT("info", ("unsafe reason: %s",
                                  ER_THD(current_thd,
                                         Query_tables_list::binlog_stmt_unsafe_errcode[i])));
          }
          DBUG_PRINT("info", ("is_row_injection=%d",
                              lex->is_stmt_row_injection()));
          DBUG_PRINT("info", ("stmt_capable=%llu",
                              (flags_write_all_set & HA_BINLOG_STMT_CAPABLE)));
#endif
          /* log in row format! */
          set_current_stmt_binlog_format_row_if_mixed();
        }
      }
    }

    if (non_replicated_tables_count > 0)
    {
      if ((replicated_tables_count == 0) || ! is_write)
      {
        DBUG_PRINT("info", ("decision: no logging, no replicated table affected"));
        set_binlog_local_stmt_filter();
      }
      else
      {
        if (! is_current_stmt_binlog_format_row())
        {
          my_error((error= ER_BINLOG_STMT_MODE_AND_NO_REPL_TABLES), MYF(0));
        }
        else
        {
          clear_binlog_local_stmt_filter();
        }
      }
    }
    else
    {
      clear_binlog_local_stmt_filter();
    }

    if (!error &&
        !is_dml_gtid_compatible(write_to_some_transactional_table,
                                write_to_some_non_transactional_table,
                                write_all_non_transactional_are_tmp_tables))
      error= 1;

    if (error) {
      DBUG_PRINT("info", ("decision: no logging since an error was generated"));
      DBUG_RETURN(-1);
    }

    if (is_write &&
        lex->sql_command != SQLCOM_END /* rows-event applying by slave */)
    {
      /*
        Master side of DML in the STMT format events parallelization.
        All involving table db:s are stored in a abc-ordered name list.
        In case the number of databases exceeds MAX_DBS_IN_EVENT_MTS maximum
        the list gathering breaks since it won't be sent to the slave.
      */
      for (TABLE_LIST *table= tables; table; table= table->next_global)
      {
        if (table->is_placeholder())
          continue;

        DBUG_ASSERT(table->table);

        if (table->table->file->referenced_by_foreign_key())
        {
          /* 
             FK-referenced dbs can't be gathered currently. The following
             event will be marked for sequential execution on slave.
          */
          binlog_accessed_db_names= NULL;
          add_to_binlog_accessed_dbs("");
          break;
        }
        if (!is_current_stmt_binlog_format_row())
          add_to_binlog_accessed_dbs(table->db);
      }
    }
    DBUG_PRINT("info", ("decision: logging in %s format",
                        is_current_stmt_binlog_format_row() ?
                        "ROW" : "STATEMENT"));

    if (variables.binlog_format == BINLOG_FORMAT_ROW &&
        (lex->sql_command == SQLCOM_UPDATE ||
         lex->sql_command == SQLCOM_UPDATE_MULTI ||
         lex->sql_command == SQLCOM_DELETE ||
         lex->sql_command == SQLCOM_DELETE_MULTI))
    {
      String table_names;
      /*
        Generate a warning for UPDATE/DELETE statements that modify a
        BLACKHOLE table, as row events are not logged in row format.
      */
      for (TABLE_LIST *table= tables; table; table= table->next_global)
      {
        if (table->is_placeholder())
          continue;
        if (table->table->file->ht->db_type == DB_TYPE_BLACKHOLE_DB &&
            table->lock_type >= TL_WRITE_ALLOW_WRITE)
        {
            table_names.append(table->table_name);
            table_names.append(",");
        }
      }
      if (!table_names.is_empty())
      {
        bool is_update= (lex->sql_command == SQLCOM_UPDATE ||
                         lex->sql_command == SQLCOM_UPDATE_MULTI);
        /*
          Replace the last ',' with '.' for table_names
        */
        table_names.replace(table_names.length()-1, 1, ".", 1);
        push_warning_printf(this, Sql_condition::SL_WARNING,
                            WARN_ON_BLOCKHOLE_IN_RBR,
                            ER_THD(this, WARN_ON_BLOCKHOLE_IN_RBR),
                            is_update ? "UPDATE" : "DELETE",
                            table_names.c_ptr());
      }
    }
  }
  else
  {
    DBUG_PRINT("info", ("decision: no logging since "
                        "mysql_bin_log.is_open() = %d "
                        "and (options & OPTION_BIN_LOG) = 0x%llx "
                        "and binlog_format = %lu "
                        "and binlog_filter->db_ok(db) = %d",
                        mysql_bin_log.is_open(),
                        (variables.option_bits & OPTION_BIN_LOG),
                        variables.binlog_format,
                        binlog_filter->db_ok(m_db.str)));

    for (TABLE_LIST *table= tables; table; table= table->next_global)
    {
      if (!table->is_placeholder() && table->table->no_replicate &&
          gtid_state->warn_on_modify_gtid_table(this, table))
        break;
    }
  }

  DEBUG_SYNC(current_thd, "end_decide_logging_format");

  DBUG_RETURN(0);
}


/**
  Given that a possible violation of gtid consistency has happened,
  checks if gtid-inconsistencies are forbidden by the current value of
  ENFORCE_GTID_CONSISTENCY and GTID_MODE. If forbidden, generates
  error or warning accordingly.

  @param thd The thread that has issued the GTID-violating statement.

  @param error_code The error code to use, if error or warning is to
  be generated.

  @param handle_error If the GTID-violation is going to generate an
  error, generate an error if handle_error is true. Skip the error if
  handle_error is false.

  @param handle_nonerror If the GTID-violation is not going to
  generate an error (i.e. either it generates a warning or is silent),
  increase the counter of GTID-violating transactions if
  handle_nonerror is true.  Also, if the GTID-violation is going to
  generate a warning, generate the warning if handle_nonerror is true.
  Skip increasing counter and skip generating a warning if
  handle_nonerror is false.

  The reason we have the handle_error and handle_nonerror paramters is
  that GTID-violation errors for DDL must be generated before the
  implicit commit, whereas warnings and counter increments must happen
  after the implicit commit; so there are two calls to this function.

  @retval false Error was generated.
  @retval true No error was generated (possibly a warning was generated).
*/
static bool handle_gtid_consistency_violation(THD *thd, int error_code,
                                              bool handle_error,
                                              bool handle_nonerror)
{
  DBUG_ENTER("handle_gtid_consistency_violation");

  enum_group_type gtid_next_type= thd->variables.gtid_next.type;
  global_sid_lock->rdlock();
  enum_gtid_consistency_mode gtid_consistency_mode=
    get_gtid_consistency_mode();
  enum_gtid_mode gtid_mode= get_gtid_mode(GTID_MODE_LOCK_SID);

  DBUG_PRINT("info", ("handle_error=%d handle_nonerror=%d "
                      "gtid_next.type=%d gtid_mode=%s "
                      "gtid_consistency_mode=%d error=%d query=%s",
                      handle_error,
                      handle_nonerror,
                      gtid_next_type,
                      get_gtid_mode_string(gtid_mode),
                      gtid_consistency_mode,
                      error_code,
                      thd->query().str));

  /*
    GTID violations should generate error if:
    - GTID_MODE=ON or ON_PERMISSIVE and GTID_NEXT='AUTOMATIC' (since the
      transaction is expected to commit using a GTID), or
    - GTID_NEXT='UUID:NUMBER' (since the transaction is expected to
      commit usinga GTID), or
    - ENFORCE_GTID_CONSISTENCY=ON.
  */
  if ((gtid_next_type == AUTOMATIC_GROUP &&
       gtid_mode >= GTID_MODE_ON_PERMISSIVE) ||
      gtid_next_type == GTID_GROUP ||
      gtid_consistency_mode == GTID_CONSISTENCY_MODE_ON)
  {
    global_sid_lock->unlock();
    if (handle_error)
      my_error(error_code, MYF(0));
    DBUG_RETURN(false);
  }
  else
  {
    /*
      If we are not generating an error, we must increase the counter
      of GTID-violating transactions.  This will prevent a concurrent
      client from executing a SET GTID_MODE or SET
      ENFORCE_GTID_CONSISTENCY statement that would be incompatible
      with this transaction.

      If the transaction had already been accounted as a gtid violating
      transaction, then don't increment the counters, just issue the
      warning below. This prevents calling
      begin_automatic_gtid_violating_transaction or
      begin_anonymous_gtid_violating_transaction multiple times for the
      same transaction, which would make the counter go out of sync.
    */
    if (handle_nonerror && !thd->has_gtid_consistency_violation)
    {
      if (gtid_next_type == AUTOMATIC_GROUP)
        gtid_state->begin_automatic_gtid_violating_transaction();
      else
      {
        DBUG_ASSERT(gtid_next_type == ANONYMOUS_GROUP);
        gtid_state->begin_anonymous_gtid_violating_transaction();
      }

      /*
        If a transaction generates multiple GTID violation conditions,
        it must still only update the counters once.  Hence we use
        this per-thread flag to keep track of whether the thread has a
        consistency or not.  This function must only be called if the
        transaction does not already have a GTID violation.
      */
      thd->has_gtid_consistency_violation= true;
    }

    global_sid_lock->unlock();

    // Generate warning if ENFORCE_GTID_CONSISTENCY = WARN.
    if (handle_nonerror && gtid_consistency_mode == GTID_CONSISTENCY_MODE_WARN)
    {
      // Need to print to log so that replication admin knows when users
      // have adjusted their workloads.
      sql_print_warning("%s", ER_DEFAULT(error_code));
      // Need to print to client so that users can adjust their workload.
      push_warning(thd, Sql_condition::SL_WARNING, error_code,
                   ER_THD(thd, error_code));
    }
    DBUG_RETURN(true);
  }
}


bool THD::is_ddl_gtid_compatible(bool handle_error, bool handle_nonerror)
{
  DBUG_ENTER("THD::is_ddl_gtid_compatible");

  // If @@session.sql_log_bin has been manually turned off (only
  // doable by SUPER), then no problem, we can execute any statement.
  if ((variables.option_bits & OPTION_BIN_LOG) == 0 ||
      mysql_bin_log.is_open() == false)
    DBUG_RETURN(true);

  DBUG_PRINT("info",
             ("SQLCOM_CREATE:%d CREATE-TMP:%d SELECT:%d SQLCOM_DROP:%d DROP-TMP:%d trx:%d",
              lex->sql_command == SQLCOM_CREATE_TABLE,
              (lex->sql_command == SQLCOM_CREATE_TABLE &&
               (lex->create_info.options & HA_LEX_CREATE_TMP_TABLE)),
              lex->select_lex->item_list.elements,
              lex->sql_command == SQLCOM_DROP_TABLE,
              (lex->sql_command == SQLCOM_DROP_TABLE && lex->drop_temporary),
              in_multi_stmt_transaction_mode()));

  if (lex->sql_command == SQLCOM_CREATE_TABLE &&
      !(lex->create_info.options & HA_LEX_CREATE_TMP_TABLE) &&
      lex->select_lex->item_list.elements)
  {
    /*
      CREATE ... SELECT (without TEMPORARY) is unsafe because if
      binlog_format=row it will be logged as a CREATE TABLE followed
      by row events, re-executed non-atomically as two transactions,
      and then written to the slave's binary log as two separate
      transactions with the same GTID.
    */
    bool ret= handle_gtid_consistency_violation(
      this, ER_GTID_UNSAFE_CREATE_SELECT, handle_error, handle_nonerror);
    DBUG_RETURN(ret);
  }
  else if ((lex->sql_command == SQLCOM_CREATE_TABLE &&
            (lex->create_info.options & HA_LEX_CREATE_TMP_TABLE) != 0) ||
           (lex->sql_command == SQLCOM_DROP_TABLE && lex->drop_temporary))
  {
    /*
      [CREATE|DROP] TEMPORARY TABLE is unsafe to execute
      inside a transaction because the table will stay and the
      transaction will be written to the slave's binary log with the
      GTID even if the transaction is rolled back.
    */
    if (in_multi_stmt_transaction_mode())
    {
      bool ret= handle_gtid_consistency_violation(
        this, ER_GTID_UNSAFE_CREATE_DROP_TEMPORARY_TABLE_IN_TRANSACTION,
        handle_error, handle_nonerror);
      DBUG_RETURN(ret);
    }
  }
  DBUG_RETURN(true);
}


bool
THD::is_dml_gtid_compatible(bool some_transactional_table,
                            bool some_non_transactional_table,
                            bool non_transactional_tables_are_tmp)
{
  DBUG_ENTER("THD::is_dml_gtid_compatible(bool, bool, bool)");

  // If @@session.sql_log_bin has been manually turned off (only
  // doable by SUPER), then no problem, we can execute any statement.
  if ((variables.option_bits & OPTION_BIN_LOG) == 0 ||
      mysql_bin_log.is_open() == false)
    DBUG_RETURN(true);

  /*
    Single non-transactional updates are allowed when not mixed
    together with transactional statements within a transaction.
    Furthermore, writing to transactional and non-transactional
    engines in a single statement is also disallowed.
    Multi-statement transactions on non-transactional tables are
    split into single-statement transactions when
    GTID_NEXT = "AUTOMATIC".

    Non-transactional updates are allowed when row binlog format is
    used and all non-transactional tables are temporary.

    The debug symbol "allow_gtid_unsafe_non_transactional_updates"
    disables the error.  This is useful because it allows us to run
    old tests that were not written with the restrictions of GTIDs in
    mind.
  */
  DBUG_PRINT("info", ("some_non_transactional_table=%d "
                      "some_transactional_table=%d "
                      "trans_has_updated_trans_table=%d "
                      "non_transactional_tables_are_tmp=%d "
                      "is_current_stmt_binlog_format_row=%d",
                      some_non_transactional_table,
                      some_transactional_table,
                      trans_has_updated_trans_table(this),
                      non_transactional_tables_are_tmp,
                      is_current_stmt_binlog_format_row()));
  if (some_non_transactional_table &&
      (some_transactional_table || trans_has_updated_trans_table(this)) &&
      !(non_transactional_tables_are_tmp &&
        is_current_stmt_binlog_format_row()) &&
      !DBUG_EVALUATE_IF("allow_gtid_unsafe_non_transactional_updates", 1, 0))
  {
    DBUG_RETURN(handle_gtid_consistency_violation(
      this, ER_GTID_UNSAFE_NON_TRANSACTIONAL_TABLE, true, true));
  }

  DBUG_RETURN(true);
}

/*
  Implementation of interface to write rows to the binary log through the
  thread.  The thread is responsible for writing the rows it has
  inserted/updated/deleted.
*/

#ifndef MYSQL_CLIENT

/*
  Template member function for ensuring that there is an rows log
  event of the apropriate type before proceeding.

  PRE CONDITION:
    - Events of type 'RowEventT' have the type code 'type_code'.
    
  POST CONDITION:
    If a non-NULL pointer is returned, the pending event for thread 'thd' will
    be an event of type 'RowEventT' (which have the type code 'type_code')
    will either empty or have enough space to hold 'needed' bytes.  In
    addition, the columns bitmap will be correct for the row, meaning that
    the pending event will be flushed if the columns in the event differ from
    the columns suppled to the function.

  RETURNS
    If no error, a non-NULL pending event (either one which already existed or
    the newly created one).
    If error, NULL.
 */

template <class RowsEventT> Rows_log_event* 
THD::binlog_prepare_pending_rows_event(TABLE* table, uint32 serv_id,
                                       size_t needed,
                                       bool is_transactional,
				       RowsEventT *hint __attribute__((unused)),
                                       const uchar* extra_row_info)
{
  DBUG_ENTER("binlog_prepare_pending_rows_event");

  /* Fetch the type code for the RowsEventT template parameter */
  int const general_type_code= RowsEventT::TYPE_CODE;

  Rows_log_event* pending= binlog_get_pending_rows_event(is_transactional);

  if (unlikely(pending && !pending->is_valid()))
    DBUG_RETURN(NULL);

  /*
    Check if the current event is non-NULL and a write-rows
    event. Also check if the table provided is mapped: if it is not,
    then we have switched to writing to a new table.
    If there is no pending event, we need to create one. If there is a pending
    event, but it's not about the same table id, or not of the same type
    (between Write, Update and Delete), or not the same affected columns, or
    going to be too big, flush this event to disk and create a new pending
    event.
  */
  if (!pending ||
      pending->server_id != serv_id || 
      pending->get_table_id() != table->s->table_map_id ||
      pending->get_general_type_code() != general_type_code ||
      pending->get_data_size() + needed > opt_binlog_rows_event_max_size ||
      pending->read_write_bitmaps_cmp(table) == FALSE ||
      !binlog_row_event_extra_data_eq(pending->get_extra_row_data(),
                                      extra_row_info))
  {
    /* Create a new RowsEventT... */
    Rows_log_event* const
	ev= new RowsEventT(this, table, table->s->table_map_id,
                           is_transactional, extra_row_info);
    if (unlikely(!ev))
      DBUG_RETURN(NULL);
    ev->server_id= serv_id; // I don't like this, it's too easy to forget.
    /*
      flush the pending event and replace it with the newly created
      event...
    */
    if (unlikely(
        mysql_bin_log.flush_and_set_pending_rows_event(this, ev,
                                                       is_transactional)))
    {
      delete ev;
      DBUG_RETURN(NULL);
    }

    DBUG_RETURN(ev);               /* This is the new pending event */
  }
  DBUG_RETURN(pending);        /* This is the current pending event */
}

/* Declare in unnamed namespace. */
namespace {

  /**
     Class to handle temporary allocation of memory for row data.

     The responsibilities of the class is to provide memory for
     packing one or two rows of packed data (depending on what
     constructor is called).

     In order to make the allocation more efficient for "simple" rows,
     i.e., rows that do not contain any blobs, a pointer to the
     allocated memory is of memory is stored in the table structure
     for simple rows.  If memory for a table containing a blob field
     is requested, only memory for that is allocated, and subsequently
     released when the object is destroyed.

   */
  class Row_data_memory {
  public:
    /**
      Build an object to keep track of a block-local piece of memory
      for storing a row of data.

      @param table
      Table where the pre-allocated memory is stored.

      @param length
      Length of data that is needed, if the record contain blobs.
     */
    Row_data_memory(TABLE *table, size_t const len1)
      : m_memory(0)
    {
#ifndef DBUG_OFF
      m_alloc_checked= FALSE;
#endif
      allocate_memory(table, len1);
      m_ptr[0]= has_memory() ? m_memory : 0;
      m_ptr[1]= 0;
    }

    Row_data_memory(TABLE *table, size_t const len1, size_t const len2)
      : m_memory(0)
    {
#ifndef DBUG_OFF
      m_alloc_checked= FALSE;
#endif
      allocate_memory(table, len1 + len2);
      m_ptr[0]= has_memory() ? m_memory        : 0;
      m_ptr[1]= has_memory() ? m_memory + len1 : 0;
    }

    ~Row_data_memory()
    {
      if (m_memory != 0 && m_release_memory_on_destruction)
        my_free(m_memory);
    }

    /**
       Is there memory allocated?

       @retval true There is memory allocated
       @retval false Memory allocation failed
     */
    bool has_memory() const {
#ifndef DBUG_OFF
      m_alloc_checked= TRUE;
#endif
      return m_memory != 0;
    }

    uchar *slot(uint s)
    {
      DBUG_ASSERT(s < sizeof(m_ptr)/sizeof(*m_ptr));
      DBUG_ASSERT(m_ptr[s] != 0);
      DBUG_ASSERT(m_alloc_checked == TRUE);
      return m_ptr[s];
    }

  private:
    void allocate_memory(TABLE *const table, size_t const total_length)
    {
      if (table->s->blob_fields == 0)
      {
        /*
          The maximum length of a packed record is less than this
          length. We use this value instead of the supplied length
          when allocating memory for records, since we don't know how
          the memory will be used in future allocations.

          Since table->s->reclength is for unpacked records, we have
          to add two bytes for each field, which can potentially be
          added to hold the length of a packed field.
        */
        size_t const maxlen= table->s->reclength + 2 * table->s->fields;

        /*
          Allocate memory for two records if memory hasn't been
          allocated. We allocate memory for two records so that it can
          be used when processing update rows as well.
        */
        if (table->write_row_record == 0)
          table->write_row_record=
            (uchar *) alloc_root(&table->mem_root, 2 * maxlen);
        m_memory= table->write_row_record;
        m_release_memory_on_destruction= FALSE;
      }
      else
      {
        m_memory= (uchar *) my_malloc(key_memory_Row_data_memory_memory,
                                      total_length, MYF(MY_WME));
        m_release_memory_on_destruction= TRUE;
      }
    }

#ifndef DBUG_OFF
    mutable bool m_alloc_checked;
#endif
    bool m_release_memory_on_destruction;
    uchar *m_memory;
    uchar *m_ptr[2];
  };

} // namespace

int THD::binlog_write_row(TABLE* table, bool is_trans, 
                          uchar const *record,
                          const uchar* extra_row_info)
{ 
  DBUG_ASSERT(is_current_stmt_binlog_format_row() && mysql_bin_log.is_open());

  /*
    Pack records into format for transfer. We are allocating more
    memory than needed, but that doesn't matter.
  */
  Row_data_memory memory(table, max_row_length(table, record));
  if (!memory.has_memory())
    return HA_ERR_OUT_OF_MEM;

  uchar *row_data= memory.slot(0);

  size_t const len= pack_row(table, table->write_set, row_data, record);

  Rows_log_event* const ev=
    binlog_prepare_pending_rows_event(table, server_id, len, is_trans,
                                      static_cast<Write_rows_log_event*>(0),
                                      extra_row_info);

  if (unlikely(ev == 0))
    return HA_ERR_OUT_OF_MEM;

  return ev->add_row_data(row_data, len);
}

int THD::binlog_update_row(TABLE* table, bool is_trans,
                           const uchar *before_record,
                           const uchar *after_record,
                           const uchar* extra_row_info)
{ 
  DBUG_ASSERT(is_current_stmt_binlog_format_row() && mysql_bin_log.is_open());
  int error= 0;

  /**
    Save a reference to the original read and write set bitmaps.
    We will need this to restore the bitmaps at the end.
   */
  MY_BITMAP *old_read_set= table->read_set;
  MY_BITMAP *old_write_set= table->write_set;

  /** 
     This will remove spurious fields required during execution but
     not needed for binlogging. This is done according to the:
     binlog-row-image option.
   */
  binlog_prepare_row_images(table);

  size_t const before_maxlen = max_row_length(table, before_record);
  size_t const after_maxlen  = max_row_length(table, after_record);

  Row_data_memory row_data(table, before_maxlen, after_maxlen);
  if (!row_data.has_memory())
    return HA_ERR_OUT_OF_MEM;

  uchar *before_row= row_data.slot(0);
  uchar *after_row= row_data.slot(1);

  size_t const before_size= pack_row(table, table->read_set, before_row,
                                        before_record);
  size_t const after_size= pack_row(table, table->write_set, after_row,
                                       after_record);

  DBUG_DUMP("before_record", before_record, table->s->reclength);
  DBUG_DUMP("after_record",  after_record, table->s->reclength);
  DBUG_DUMP("before_row",    before_row, before_size);
  DBUG_DUMP("after_row",     after_row, after_size);

  Rows_log_event* const ev=
    binlog_prepare_pending_rows_event(table, server_id,
				      before_size + after_size, is_trans,
				      static_cast<Update_rows_log_event*>(0),
                                      extra_row_info);

  if (unlikely(ev == 0))
    return HA_ERR_OUT_OF_MEM;

  error= ev->add_row_data(before_row, before_size) ||
         ev->add_row_data(after_row, after_size);

  /* restore read/write set for the rest of execution */
  table->column_bitmaps_set_no_signal(old_read_set,
                                      old_write_set);
  
  bitmap_clear_all(&table->tmp_set);

  return error;
}

int THD::binlog_delete_row(TABLE* table, bool is_trans, 
                           uchar const *record,
                           const uchar* extra_row_info)
{ 
  DBUG_ASSERT(is_current_stmt_binlog_format_row() && mysql_bin_log.is_open());
  int error= 0;

  /**
    Save a reference to the original read and write set bitmaps.
    We will need this to restore the bitmaps at the end.
   */
  MY_BITMAP *old_read_set= table->read_set;
  MY_BITMAP *old_write_set= table->write_set;

  /** 
     This will remove spurious fields required during execution but
     not needed for binlogging. This is done according to the:
     binlog-row-image option.
   */
  binlog_prepare_row_images(table);

  /* 
     Pack records into format for transfer. We are allocating more
     memory than needed, but that doesn't matter.
  */
  Row_data_memory memory(table, max_row_length(table, record));
  if (unlikely(!memory.has_memory()))
    return HA_ERR_OUT_OF_MEM;

  uchar *row_data= memory.slot(0);

  DBUG_DUMP("table->read_set", (uchar*) table->read_set->bitmap, (table->s->fields + 7) / 8);
  size_t const len= pack_row(table, table->read_set, row_data, record);

  Rows_log_event* const ev=
    binlog_prepare_pending_rows_event(table, server_id, len, is_trans,
				      static_cast<Delete_rows_log_event*>(0),
                                      extra_row_info);

  if (unlikely(ev == 0))
    return HA_ERR_OUT_OF_MEM;

  error= ev->add_row_data(row_data, len);

  /* restore read/write set for the rest of execution */
  table->column_bitmaps_set_no_signal(old_read_set,
                                      old_write_set);

  bitmap_clear_all(&table->tmp_set);
  return error;
}

void THD::binlog_prepare_row_images(TABLE *table) 
{
  DBUG_ENTER("THD::binlog_prepare_row_images");
  /** 
    Remove from read_set spurious columns. The write_set has been
    handled before in table->mark_columns_needed_for_update. 
   */

  DBUG_PRINT_BITSET("debug", "table->read_set (before preparing): %s", table->read_set);
  THD *thd= table->in_use;

  /** 
    if there is a primary key in the table (ie, user declared PK or a
    non-null unique index) and we dont want to ship the entire image,
    and the handler involved supports this.
   */
  if (table->s->primary_key < MAX_KEY &&
      (thd->variables.binlog_row_image < BINLOG_ROW_IMAGE_FULL) &&
      !ha_check_storage_engine_flag(table->s->db_type(), HTON_NO_BINLOG_ROW_OPT))
  {
    /**
      Just to be sure that tmp_set is currently not in use as
      the read_set already.
    */
    DBUG_ASSERT(table->read_set != &table->tmp_set);
    // Verify it's not used
    DBUG_ASSERT(bitmap_is_clear_all(&table->tmp_set));

    switch(thd->variables.binlog_row_image)
    {
      case BINLOG_ROW_IMAGE_MINIMAL:
        /* MINIMAL: Mark only PK */
        table->mark_columns_used_by_index_no_reset(table->s->primary_key,
                                                   &table->tmp_set);
        break;
      case BINLOG_ROW_IMAGE_NOBLOB:
        /** 
          NOBLOB: Remove unnecessary BLOB fields from read_set 
                  (the ones that are not part of PK).
         */
        bitmap_union(&table->tmp_set, table->read_set);
        for (Field **ptr=table->field ; *ptr ; ptr++)
        {
          Field *field= (*ptr);
          if ((field->type() == MYSQL_TYPE_BLOB) &&
              !(field->flags & PRI_KEY_FLAG))
            bitmap_clear_bit(&table->tmp_set, field->field_index);
        }
        break;
      default:
        DBUG_ASSERT(0); // impossible.
    }

    /* set the temporary read_set */
    table->column_bitmaps_set_no_signal(&table->tmp_set,
                                        table->write_set);
  }

  DBUG_PRINT_BITSET("debug", "table->read_set (after preparing): %s", table->read_set);
  DBUG_VOID_RETURN;
}


int THD::binlog_flush_pending_rows_event(bool stmt_end, bool is_transactional)
{
  DBUG_ENTER("THD::binlog_flush_pending_rows_event");
  /*
    We shall flush the pending event even if we are not in row-based
    mode: it might be the case that we left row-based mode before
    flushing anything (e.g., if we have explicitly locked tables).
   */
  if (!mysql_bin_log.is_open())
    DBUG_RETURN(0);

  /*
    Mark the event as the last event of a statement if the stmt_end
    flag is set.
  */
  int error= 0;
  if (Rows_log_event *pending= binlog_get_pending_rows_event(is_transactional))
  {
    if (stmt_end)
    {
      pending->set_flags(Rows_log_event::STMT_END_F);
      binlog_table_maps= 0;
    }

    error= mysql_bin_log.flush_and_set_pending_rows_event(this, 0,
                                                          is_transactional);
  }

  DBUG_RETURN(error);
}


/**
   binlog_row_event_extra_data_eq

   Comparator for two binlog row event extra data
   pointers.

   It compares their significant bytes.

   Null pointers are acceptable

   @param a
     first pointer

   @param b
     first pointer

   @return
     true if the referenced structures are equal
*/
bool
THD::binlog_row_event_extra_data_eq(const uchar* a,
                                    const uchar* b)
{
  return ((a == b) ||
          ((a != NULL) &&
           (b != NULL) &&
           (a[EXTRA_ROW_INFO_LEN_OFFSET] ==
            b[EXTRA_ROW_INFO_LEN_OFFSET]) &&
           (memcmp(a, b,
                   a[EXTRA_ROW_INFO_LEN_OFFSET]) == 0)));
}

#if !defined(DBUG_OFF)
static const char *
show_query_type(THD::enum_binlog_query_type qtype)
{
  switch (qtype) {
  case THD::ROW_QUERY_TYPE:
    return "ROW";
  case THD::STMT_QUERY_TYPE:
    return "STMT";
  case THD::QUERY_TYPE_COUNT:
  default:
    DBUG_ASSERT(0 <= qtype && qtype < THD::QUERY_TYPE_COUNT);
  }
  static char buf[64];
  sprintf(buf, "UNKNOWN#%d", qtype);
  return buf;
}
#endif

/**
  Auxiliary function to reset the limit unsafety warning suppression.
*/
static void reset_binlog_unsafe_suppression()
{
  DBUG_ENTER("reset_binlog_unsafe_suppression");
  unsafe_warning_suppression_is_activated= false;
  limit_unsafe_warning_count= 0;
  limit_unsafe_suppression_start_time= my_getsystime()/10000000;
  DBUG_VOID_RETURN;
}

/**
  Auxiliary function to print warning in the error log.
*/
static void print_unsafe_warning_to_log(int unsafe_type, char* buf,
                                        const char* query)
{
  DBUG_ENTER("print_unsafe_warning_in_log");
  sprintf(buf, ER_DEFAULT(ER_BINLOG_UNSAFE_STATEMENT),
          ER_DEFAULT(LEX::binlog_stmt_unsafe_errcode[unsafe_type]));
  sql_print_warning(ER_DEFAULT(ER_MESSAGE_AND_STATEMENT), buf, query);
  DBUG_VOID_RETURN;
}

/**
  Auxiliary function to check if the warning for limit unsafety should be
  thrown or suppressed. Details of the implementation can be found in the
  comments inline.

  @param buf         Buffer to hold the warning message text
  @param unsafe_type The type of unsafety.
  @param query       The actual query statement.

  TODO: Remove this function and implement a general service for all warnings
  that would prevent flooding the error log. => switch to log_throttle class?
*/
static void do_unsafe_limit_checkout(char* buf, int unsafe_type, const char* query)
{
  ulonglong now;
  DBUG_ENTER("do_unsafe_limit_checkout");
  DBUG_ASSERT(unsafe_type == LEX::BINLOG_STMT_UNSAFE_LIMIT);
  limit_unsafe_warning_count++;
  /*
    INITIALIZING:
    If this is the first time this function is called with log warning
    enabled, the monitoring the unsafe warnings should start.
  */
  if (limit_unsafe_suppression_start_time == 0)
  {
    limit_unsafe_suppression_start_time= my_getsystime()/10000000;
    print_unsafe_warning_to_log(unsafe_type, buf, query);
  }
  else
  {
    if (!unsafe_warning_suppression_is_activated)
      print_unsafe_warning_to_log(unsafe_type, buf, query);

    if (limit_unsafe_warning_count >=
        LIMIT_UNSAFE_WARNING_ACTIVATION_THRESHOLD_COUNT)
    {
      now= my_getsystime()/10000000;
      if (!unsafe_warning_suppression_is_activated)
      {
        /*
          ACTIVATION:
          We got LIMIT_UNSAFE_WARNING_ACTIVATION_THRESHOLD_COUNT warnings in
          less than LIMIT_UNSAFE_WARNING_ACTIVATION_TIMEOUT we activate the
          suppression.
        */
        if ((now-limit_unsafe_suppression_start_time) <=
                       LIMIT_UNSAFE_WARNING_ACTIVATION_TIMEOUT)
        {
          unsafe_warning_suppression_is_activated= true;
          DBUG_PRINT("info",("A warning flood has been detected and the limit \
unsafety warning suppression has been activated."));
        }
        else
        {
          /*
           there is no flooding till now, therefore we restart the monitoring
          */
          limit_unsafe_suppression_start_time= my_getsystime()/10000000;
          limit_unsafe_warning_count= 0;
        }
      }
      else
      {
        /*
          Print the suppression note and the unsafe warning.
        */
        sql_print_information("The following warning was suppressed %d times \
during the last %d seconds in the error log",
                              limit_unsafe_warning_count,
                              (int)
                              (now-limit_unsafe_suppression_start_time));
        print_unsafe_warning_to_log(unsafe_type, buf, query);
        /*
          DEACTIVATION: We got LIMIT_UNSAFE_WARNING_ACTIVATION_THRESHOLD_COUNT
          warnings in more than  LIMIT_UNSAFE_WARNING_ACTIVATION_TIMEOUT, the
          suppression should be deactivated.
        */
        if ((now - limit_unsafe_suppression_start_time) >
            LIMIT_UNSAFE_WARNING_ACTIVATION_TIMEOUT)
        {
          reset_binlog_unsafe_suppression();
          DBUG_PRINT("info",("The limit unsafety warning supression has been \
deactivated"));
        }
      }
      limit_unsafe_warning_count= 0;
    }
  }
  DBUG_VOID_RETURN;
}

/**
  Auxiliary method used by @c binlog_query() to raise warnings.

  The type of warning and the type of unsafeness is stored in
  THD::binlog_unsafe_warning_flags.
*/
void THD::issue_unsafe_warnings()
{
  char buf[MYSQL_ERRMSG_SIZE * 2];
  DBUG_ENTER("issue_unsafe_warnings");
  /*
    Ensure that binlog_unsafe_warning_flags is big enough to hold all
    bits.  This is actually a constant expression.
  */
  DBUG_ASSERT(LEX::BINLOG_STMT_UNSAFE_COUNT <=
              sizeof(binlog_unsafe_warning_flags) * CHAR_BIT);

  uint32 unsafe_type_flags= binlog_unsafe_warning_flags;

  /*
    For each unsafe_type, check if the statement is unsafe in this way
    and issue a warning.
  */
  for (int unsafe_type=0;
       unsafe_type < LEX::BINLOG_STMT_UNSAFE_COUNT;
       unsafe_type++)
  {
    if ((unsafe_type_flags & (1 << unsafe_type)) != 0)
    {
      push_warning_printf(this, Sql_condition::SL_NOTE,
                          ER_BINLOG_UNSAFE_STATEMENT,
                          ER_THD(this, ER_BINLOG_UNSAFE_STATEMENT),
                          ER_THD(this, LEX::binlog_stmt_unsafe_errcode[unsafe_type]));
      if (log_error_verbosity > 1)
      {
        if (unsafe_type == LEX::BINLOG_STMT_UNSAFE_LIMIT)
          do_unsafe_limit_checkout( buf, unsafe_type, query().str);
        else //cases other than LIMIT unsafety
          print_unsafe_warning_to_log(unsafe_type, buf, query().str);
      }
    }
  }
  DBUG_VOID_RETURN;
}

Logical_clock::Logical_clock()
  : state(SEQ_UNINIT), offset(0)
{}

/**
  Atomically fetch the current state.
  @return  not subtracted "absolute" value.
 */
inline int64 Logical_clock::get_timestamp()
{
  int64 retval= 0;
  DBUG_ENTER("Logical_clock::get_timestamp");
  retval= my_atomic_load64(&state);
  DBUG_RETURN(retval);
}

/**
  Steps the absolute value of the clock (state) to return
  an updated value.
  The caller must be sure to call the method in no concurrent
  execution context so either offset and state can't change.

  @return  incremented "absolute" value
 */
inline int64 Logical_clock::step()
{
  compile_time_assert(SEQ_UNINIT == 0);
  return ++state;
}

/**
  To try setting the clock *forward*.
  The clock does not change when the new value is in the past
  which is reflected by the new value and by offset.
  In other words the function main effects is described as
    state= max(state, new_value).
  Offset that exceeds the new value indicates the binary log rotation
  to render such new value useless.

  @param  new_val  a new value (offset included)
  @return a (new) value of state member regardless whether it's changed or not.
 */
inline int64 Logical_clock::set_if_greater(int64 new_val)
{
  longlong old_val= new_val - 1;
  bool cas_rc;

  DBUG_ENTER("Logical_clock::set_if_greater");

  DBUG_ASSERT(new_val > 0);

  if (new_val <= offset)
  {
    /*
      This function's invocation can be separated from the
      transaction's flushing by few rotations. A late to log
      transaction does not change the clock, similarly to how
      its timestamps are handled at flushing.
    */
    DBUG_RETURN(SEQ_UNINIT);
  }

  DBUG_ASSERT(new_val > 0);

  while (!(cas_rc= my_atomic_cas64(&state, &old_val, new_val)) &&
         old_val < new_val)
  {}

  DBUG_ASSERT(state >= new_val); // setting can't be done to past

  DBUG_ASSERT(cas_rc || old_val >= new_val);

  DBUG_RETURN(cas_rc ? new_val : old_val);
}

/**
  Log the current query.

  The query will be logged in either row format or statement format
  depending on the value of @c current_stmt_binlog_format_row field and
  the value of the @c qtype parameter.

  This function must be called:

  - After the all calls to ha_*_row() functions have been issued.

  - After any writes to system tables. Rationale: if system tables
    were written after a call to this function, and the master crashes
    after the call to this function and before writing the system
    tables, then the master and slave get out of sync.

  - Before tables are unlocked and closed.

  @see decide_logging_format

  @retval 0 Success

  @retval nonzero If there is a failure when writing the query (e.g.,
  write failure), then the error code is returned.
*/
int THD::binlog_query(THD::enum_binlog_query_type qtype, const char *query_arg,
                      size_t query_len, bool is_trans, bool direct,
                      bool suppress_use, int errcode)
{
  DBUG_ENTER("THD::binlog_query");
  DBUG_PRINT("enter", ("qtype: %s  query: '%s'",
                       show_query_type(qtype), query_arg));
  DBUG_ASSERT(query_arg && mysql_bin_log.is_open());

  if (get_binlog_local_stmt_filter() == BINLOG_FILTER_SET)
  {
    /*
      The current statement is to be ignored, and not written to
      the binlog. Do not call issue_unsafe_warnings().
    */
    DBUG_RETURN(0);
  }

  /*
    If we are not in prelocked mode, mysql_unlock_tables() will be
    called after this binlog_query(), so we have to flush the pending
    rows event with the STMT_END_F set to unlock all tables at the
    slave side as well.

    If we are in prelocked mode, the flushing will be done inside the
    top-most close_thread_tables().
  */
  if (this->locked_tables_mode <= LTM_LOCK_TABLES)
    if (int error= binlog_flush_pending_rows_event(TRUE, is_trans))
      DBUG_RETURN(error);

  /*
    Warnings for unsafe statements logged in statement format are
    printed in three places instead of in decide_logging_format().
    This is because the warnings should be printed only if the statement
    is actually logged. When executing decide_logging_format(), we cannot
    know for sure if the statement will be logged:

    1 - sp_head::execute_procedure which prints out warnings for calls to
    stored procedures.

    2 - sp_head::execute_function which prints out warnings for calls
    involving functions.

    3 - THD::binlog_query (here) which prints warning for top level
    statements not covered by the two cases above: i.e., if not insided a
    procedure and a function.
 
    Besides, we should not try to print these warnings if it is not
    possible to write statements to the binary log as it happens when
    the execution is inside a function, or generaly speaking, when
    the variables.option_bits & OPTION_BIN_LOG is false.
  */
  if ((variables.option_bits & OPTION_BIN_LOG) &&
      sp_runtime_ctx == NULL && !binlog_evt_union.do_union)
    issue_unsafe_warnings();

  switch (qtype) {
    /*
      ROW_QUERY_TYPE means that the statement may be logged either in
      row format or in statement format.  If
      current_stmt_binlog_format is row, it means that the
      statement has already been logged in row format and hence shall
      not be logged again.
    */
  case THD::ROW_QUERY_TYPE:
    DBUG_PRINT("debug",
               ("is_current_stmt_binlog_format_row: %d",
                is_current_stmt_binlog_format_row()));
    if (is_current_stmt_binlog_format_row())
      DBUG_RETURN(0);
    /* Fall through */

    /*
      STMT_QUERY_TYPE means that the query must be logged in statement
      format; it cannot be logged in row format.  This is typically
      used by DDL statements.  It is an error to use this query type
      if current_stmt_binlog_format_row is row.

      @todo Currently there are places that call this method with
      STMT_QUERY_TYPE and current_stmt_binlog_format is row.  Fix those
      places and add assert to ensure correct behavior. /Sven
    */
  case THD::STMT_QUERY_TYPE:
    /*
      The MYSQL_BIN_LOG::write() function will set the STMT_END_F flag and
      flush the pending rows event if necessary.
    */
    {
      Query_log_event qinfo(this, query_arg, query_len, is_trans, direct,
                            suppress_use, errcode);
      /*
        Binlog table maps will be irrelevant after a Query_log_event
        (they are just removed on the slave side) so after the query
        log event is written to the binary log, we pretend that no
        table maps were written.
       */
      int error= mysql_bin_log.write_event(&qinfo);
      binlog_table_maps= 0;
      DBUG_RETURN(error);
    }
    break;

  case THD::QUERY_TYPE_COUNT:
  default:
    DBUG_ASSERT(0 <= qtype && qtype < QUERY_TYPE_COUNT);
  }
  DBUG_RETURN(0);
}

#endif /* !defined(MYSQL_CLIENT) */

struct st_mysql_storage_engine binlog_storage_engine=
{ MYSQL_HANDLERTON_INTERFACE_VERSION };

/** @} */

mysql_declare_plugin(binlog)
{
  MYSQL_STORAGE_ENGINE_PLUGIN,
  &binlog_storage_engine,
  "binlog",
  "MySQL AB",
  "This is a pseudo storage engine to represent the binlog in a transaction",
  PLUGIN_LICENSE_GPL,
  binlog_init, /* Plugin Init */
  NULL, /* Plugin Deinit */
  0x0100 /* 1.0 */,
  NULL,                       /* status variables                */
  NULL,                       /* system variables                */
  NULL,                       /* config options                  */
  0,  
}
mysql_declare_plugin_end;<|MERGE_RESOLUTION|>--- conflicted
+++ resolved
@@ -18,12 +18,9 @@
 #include "my_stacktrace.h"                  // my_safe_print_system_time
 #include "current_thd.h"
 #include "debug_sync.h"                     // DEBUG_SYNC
-<<<<<<< HEAD
 #include "derror.h"                         // ER_THD
 #include "item_func.h"                      // user_var_entry
-=======
 #include "log.h"                            // sql_print_warning
->>>>>>> 04f4b76b
 #include "log_event.h"                      // Rows_log_event
 #include "mysqld.h"                         // sync_binlog_period ...
 #include "mysqld_thd_manager.h"             // Global_THD_manager
