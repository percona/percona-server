/* Copyright (c) 2009, 2019, Oracle and/or its affiliates. All rights reserved.

   This program is free software; you can redistribute it and/or modify
   it under the terms of the GNU General Public License, version 2.0,
   as published by the Free Software Foundation.

   This program is also distributed with certain software (including
   but not limited to OpenSSL) that is licensed under separate terms,
   as designated in a particular file or component or in included license
   documentation.  The authors of MySQL hereby grant you an additional
   permission to link the program and your derivative works with the
   separately licensed software that they have included with MySQL.

   This program is distributed in the hope that it will be useful,
   but WITHOUT ANY WARRANTY; without even the implied warranty of
   MERCHANTABILITY or FITNESS FOR A PARTICULAR PURPOSE.  See the
   GNU General Public License, version 2.0, for more details.

   You should have received a copy of the GNU General Public License
   along with this program; if not, write to the Free Software
   Foundation, Inc., 51 Franklin St, Fifth Floor, Boston, MA 02110-1301  USA */

#include "sql/binlog.h"

#include "my_config.h"

#include <errno.h>
#include <fcntl.h>
#include <limits.h>
#include <stdio.h>
#include <stdlib.h>

#include "lex_string.h"
#include "map_helpers.h"
#include "my_alloc.h"
#include "my_loglevel.h"
#include "my_macros.h"
#include "my_systime.h"
#include "my_thread.h"
#include "sql/check_stack.h"
#include "sql/clone_handler.h"
#include "sql_string.h"
#include "template_utils.h"
#ifdef HAVE_UNISTD_H
#include <unistd.h>
#endif
#include <algorithm>
#include <list>
#include <map>
#include <new>
#include <sstream>
#include <string>

#include "dur_prop.h"
#include "libbinlogevents/include/control_events.h"
#include "libbinlogevents/include/debug_vars.h"
#include "libbinlogevents/include/rows_event.h"
#include "libbinlogevents/include/statement_events.h"
#include "libbinlogevents/include/table_id.h"
#include "m_ctype.h"
#include "mf_wcomp.h"    // wild_one, wild_many
#include "mutex_lock.h"  // Mutex_lock
#include "my_base.h"
#include "my_bitmap.h"
#include "my_byteorder.h"
#include "my_compiler.h"
#include "my_dbug.h"
#include "my_dir.h"
#include "my_sqlcommand.h"
#include "my_stacktrace.h"  // my_safe_print_system_time
#include "my_thread_local.h"
#include "mysql/components/services/log_builtins.h"
#include "mysql/plugin.h"
#include "mysql/psi/mysql_file.h"
#include "mysql/service_mysql_alloc.h"
#include "mysql/thread_type.h"
#include "mysqld_error.h"
#include "partition_info.h"
#include "prealloced_array.h"
#include "sql/binlog_ostream.h"
#include "sql/binlog_reader.h"
#include "sql/create_field.h"
#include "sql/current_thd.h"
#include "sql/debug_sync.h"  // DEBUG_SYNC
#include "sql/derror.h"      // ER_THD
#include "sql/discrete_interval.h"
#include "sql/field.h"
#include "sql/handler.h"
#include "sql/item_func.h"  // user_var_entry
#include "sql/key.h"
#include "sql/log.h"
#include "sql/log_event.h"           // Rows_log_event
#include "sql/mysqld.h"              // sync_binlog_period ...
#include "sql/mysqld_thd_manager.h"  // Global_THD_manager
#include "sql/protocol.h"
#include "sql/psi_memory_key.h"
#include "sql/query_options.h"
#include "sql/rpl_filter.h"
#include "sql/rpl_gtid.h"
#include "sql/rpl_handler.h"  // RUN_HOOK
#include "sql/rpl_mi.h"       // Master_info
#include "sql/rpl_record.h"
#include "sql/rpl_rli.h"      // Relay_log_info
#include "sql/rpl_rli_pdb.h"  // Slave_worker
#include "sql/rpl_slave.h"
#include "sql/rpl_slave_commit_order_manager.h"  // Commit_order_manager
#include "sql/rpl_transaction_ctx.h"
#include "sql/rpl_trx_boundary_parser.h"  // Transaction_boundary_parser
#include "sql/rpl_utility.h"
#include "sql/sql_backup_lock.h"  // is_instance_backup_locked
#include "sql/sql_base.h"         // find_temporary_table
#include "sql/sql_bitmap.h"
#include "sql/sql_class.h"  // THD
#include "sql/sql_const.h"
#include "sql/sql_data_change.h"
#include "sql/sql_error.h"
#include "sql/sql_lex.h"
#include "sql/sql_list.h"
#include "sql/sql_parse.h"  // sqlcom_can_generate_row_events
#include "sql/sql_show.h"   // append_identifier
#include "sql/system_variables.h"
#include "sql/table.h"
#include "sql/transaction_info.h"
#include "sql/xa.h"
#include "sql_partition.h"
#include "thr_lock.h"

class Item;

using binary_log::checksum_crc32;
using std::list;
using std::max;
using std::min;
using std::string;

#define FLAGSTR(V, F) ((V) & (F) ? #F " " : "")
#define YESNO(X) ((X) ? "yes" : "no")

/**
  @defgroup Binary_Log Binary Log
  @{
 */

#define MY_OFF_T_UNDEF (~(my_off_t)0UL)

/*
  Constants required for the limit unsafe warnings suppression
 */
// seconds after which the limit unsafe warnings suppression will be activated
#define LIMIT_UNSAFE_WARNING_ACTIVATION_TIMEOUT 50
// number of limit unsafe warnings after which the suppression will be activated
#define LIMIT_UNSAFE_WARNING_ACTIVATION_THRESHOLD_COUNT 50

static ulonglong limit_unsafe_suppression_start_time = 0;
static bool unsafe_warning_suppression_is_activated = false;
static int limit_unsafe_warning_count = 0;

static handlerton *binlog_hton;
bool opt_binlog_order_commits = true;

const char *log_bin_index = nullptr;
const char *log_bin_basename = nullptr;

/* Size for IO_CACHE buffer for binlog & relay log */
ulong rpl_read_size;

MYSQL_BIN_LOG mysql_bin_log(&sync_binlog_period);

static int binlog_init(void *p);
static int binlog_start_trans_and_stmt(THD *thd, Log_event *start_event);
static int binlog_close_connection(handlerton *hton, THD *thd);
static int binlog_savepoint_set(handlerton *hton, THD *thd, void *sv);
static int binlog_savepoint_rollback(handlerton *hton, THD *thd, void *sv);
static bool binlog_savepoint_rollback_can_release_mdl(handlerton *hton,
                                                      THD *thd);
static int binlog_commit(handlerton *hton, THD *thd, bool all);
static int binlog_rollback(handlerton *hton, THD *thd, bool all);
static int binlog_prepare(handlerton *hton, THD *thd, bool all);
static xa_status_code binlog_xa_commit(handlerton *hton, XID *xid);
static xa_status_code binlog_xa_rollback(handlerton *hton, XID *xid);
static void exec_binlog_error_action_abort(const char *err_string);
static int binlog_recover(Binlog_file_reader *binlog_file_reader,
                          my_off_t *valid_pos);
static void binlog_prepare_row_images(const THD *thd, TABLE *table);

bool normalize_binlog_name(char *to, const char *from, bool is_relay_log) {
  DBUG_TRACE;
  bool error = false;
  char buff[FN_REFLEN];
  char *ptr = const_cast<char *>(from);
  char *opt_name = is_relay_log ? opt_relay_logname : opt_bin_logname;

  DBUG_ASSERT(from);

  /* opt_name is not null and not empty and from is a relative path */
  if (opt_name && opt_name[0] && from && !test_if_hard_path(from)) {
    // take the path from opt_name
    // take the filename from from
    char log_dirpart[FN_REFLEN], log_dirname[FN_REFLEN];
    size_t log_dirpart_len, log_dirname_len;
    dirname_part(log_dirpart, opt_name, &log_dirpart_len);
    dirname_part(log_dirname, from, &log_dirname_len);

    /* log may be empty => relay-log or log-bin did not
        hold paths, just filename pattern */
    if (log_dirpart_len > 0) {
      /* create the new path name */
      if (fn_format(buff, from + log_dirname_len, log_dirpart, "",
                    MYF(MY_UNPACK_FILENAME | MY_SAFE_PATH)) == nullptr) {
        error = true;
        goto end;
      }

      ptr = buff;
    }
  }

  DBUG_ASSERT(ptr);
  if (ptr) {
    size_t length = strlen(ptr);

    // Strips the CR+LF at the end of log name and \0-terminates it.
    if (length && ptr[length - 1] == '\n') {
      ptr[length - 1] = 0;
      length--;
      if (length && ptr[length - 1] == '\r') {
        ptr[length - 1] = 0;
        length--;
      }
    }
    if (!length) {
      error = true;
      goto end;
    }
    strmake(to, ptr, length);
  }
end:
  return error;
}

static int binlog_start_consistent_snapshot(handlerton *hton, THD *thd);
static int binlog_clone_consistent_snapshot(handlerton *hton, THD *thd,
                                            THD *from_thd);

ulonglong binlog_space_limit;

// The last published global binlog position
static char binlog_global_snapshot_file[FN_REFLEN];
static ulonglong binlog_global_snapshot_position;

// Binlog position variables for SHOW STATUS
static char binlog_snapshot_file[FN_REFLEN];
static ulonglong binlog_snapshot_position;
static std::string binlog_snapshot_gtid_executed;

static SHOW_VAR binlog_status_vars_detail[] = {
    {"snapshot_file", (char *)&binlog_snapshot_file, SHOW_CHAR,
     SHOW_SCOPE_GLOBAL},
    {"snapshot_position", (char *)&binlog_snapshot_position, SHOW_LONGLONG,
     SHOW_SCOPE_GLOBAL},
    {NullS, NullS, SHOW_LONG, SHOW_SCOPE_GLOBAL}};

/**
   Logical binlog file which wraps and hides the detail of lower layer storage
   implementation. Binlog code just use this class to control real storage
 */
class MYSQL_BIN_LOG::Binlog_ofile : public Basic_ostream {
 public:
  ~Binlog_ofile() override {
    DBUG_TRACE;
    close();
    return;
  }

  /**
     Opens the binlog file. It opens the lower layer storage.

     @param[in] log_file_key  The PSI_file_key for this stream
     @param[in] binlog_name  The file to be opened
     @param[in] flags  The flags used by IO_CACHE.
     @param[in] existing True if opening the file, false if creating a new one.

     @retval false  Success
     @retval true  Error
  */
  bool open(
#ifdef HAVE_PSI_INTERFACE
      PSI_file_key log_file_key,
#endif
      const char *binlog_name, myf flags, bool existing = false) {
    DBUG_TRACE;
    DBUG_ASSERT(m_pipeline_head == nullptr);

#ifndef DBUG_OFF
    {
#ifndef HAVE_PSI_INTERFACE
      PSI_file_key log_file_key = PSI_NOT_INSTRUMENTED;
#endif
      MY_STAT info;
      if (!mysql_file_stat(log_file_key, binlog_name, &info, MYF(0))) {
        DBUG_ASSERT(existing == !(my_errno() == ENOENT));
        set_my_errno(0);
      }
    }
#endif

    std::unique_ptr<IO_CACHE_ostream> file_ostream(new IO_CACHE_ostream);
    if (file_ostream->open(log_file_key, binlog_name, flags)) return true;

    m_pipeline_head = std::move(file_ostream);

    /* Setup encryption for new files if needed */
    if (!existing && rpl_encryption.is_enabled()) {
      std::unique_ptr<Binlog_encryption_ostream> encrypted_ostream(
          new Binlog_encryption_ostream());
      if (encrypted_ostream->open(std::move(m_pipeline_head))) return true;
      m_encrypted_header_size = encrypted_ostream->get_header_size();
      m_pipeline_head = std::move(encrypted_ostream);
    }

    return false;
  }

  /**
    Opens an existing binlog file. It opens the lower layer storage reusing the
    existing file password if needed.

    @param[in] log_file_key The PSI_file_key for this stream
    @param[in] binlog_name The file to be opened
    @param[in] flags The flags used by IO_CACHE.

    @retval std::unique_ptr A Binlog_ofile object pointer.
    @retval nullptr Error.
  */
  static std::unique_ptr<Binlog_ofile> open_existing(
#ifdef HAVE_PSI_INTERFACE
      PSI_file_key log_file_key,
#endif
      const char *binlog_name, myf flags) {
    DBUG_TRACE;
    std::unique_ptr<Rpl_encryption_header> header;
    unsigned char magic[BINLOG_MAGIC_SIZE];

    /* Open a simple istream to read the magic from the file */
    IO_CACHE_istream istream;
    if (istream.open(key_file_binlog, key_file_binlog_cache, binlog_name,
                     MYF(MY_WME | MY_DONT_CHECK_FILESIZE), rpl_read_size))
      return nullptr;
    if (istream.read(magic, BINLOG_MAGIC_SIZE) != BINLOG_MAGIC_SIZE)
      return nullptr;

    DBUG_ASSERT(Rpl_encryption_header::ENCRYPTION_MAGIC_SIZE ==
                BINLOG_MAGIC_SIZE);
    /* Identify the file type by the magic to get the encryption header */
    if (memcmp(magic, Rpl_encryption_header::ENCRYPTION_MAGIC,
               BINLOG_MAGIC_SIZE) == 0) {
      header = Rpl_encryption_header::get_header(&istream);
      if (header == nullptr) return nullptr;
    } else if (memcmp(magic, BINLOG_MAGIC, BINLOG_MAGIC_SIZE) != 0) {
      return nullptr;
    }

    /* Open the binlog_ofile */
    std::unique_ptr<Binlog_ofile> ret_ofile(new Binlog_ofile);
    if (ret_ofile->open(
#ifdef HAVE_PSI_INTERFACE
            log_file_key,
#endif
            binlog_name, flags, true)) {
      return nullptr;
    }

    if (header != nullptr) {
      /* Add the encryption stream on top of IO_CACHE */
      std::unique_ptr<Binlog_encryption_ostream> encrypted_ostream(
          new Binlog_encryption_ostream);
      ret_ofile->m_encrypted_header_size = header->get_header_size();
      encrypted_ostream->open(std::move(ret_ofile->m_pipeline_head),
                              std::move(header));
      ret_ofile->m_pipeline_head = std::move(encrypted_ostream);
      ret_ofile->set_encrypted();
    }
    return ret_ofile;
  }

  void close() {
    m_pipeline_head.reset(nullptr);
    m_position = 0;
    m_encrypted_header_size = 0;
  }

  /**
     Writes data into storage and maintains binlog position.

     @param[in] buffer  the data will be written
     @param[in] length  the length of the data

     @retval false  Success
     @retval true  Error
  */
  bool write(const unsigned char *buffer, my_off_t length) override {
    DBUG_ASSERT(m_pipeline_head != nullptr);

    if (m_pipeline_head->write(buffer, length)) return true;

    m_position += length;
    return false;
  }

  /**
     Updates some bytes in the binlog file. If is only used for clearing
     LOG_EVENT_BINLOG_IN_USE_F.

     @param[in] buffer  the data will be written
     @param[in] length  the length of the data
     @param[in] offset  the offset of the bytes will be updated

     @retval false  Success
     @retval true  Error
  */
  bool update(const unsigned char *buffer, my_off_t length, my_off_t offset) {
    DBUG_ASSERT(m_pipeline_head != nullptr);
    return m_pipeline_head->seek(offset) ||
           m_pipeline_head->write(buffer, length);
  }

  /**
     Truncates some data at the end of the binlog file.

     @param[in] offset  where the binlog file will be truncated to.

     @retval false  Success
     @retval true  Error
  */
  bool truncate(my_off_t offset) {
    DBUG_ASSERT(m_pipeline_head != nullptr);

    if (m_pipeline_head->truncate(offset)) return true;
    m_position = offset;
    return false;
  }

  bool flush() { return m_pipeline_head->flush(); }
  bool sync() { return m_pipeline_head->sync(); }
  bool flush_and_sync() { return flush() || sync(); }
  my_off_t position() { return m_position; }
  bool is_empty() { return position() == 0; }
  bool is_open() { return m_pipeline_head != nullptr; }
  /**
    Returns the encrypted header size of the binary log file.

    @retval 0 The file is not encrypted.
    @retval >0 The encryption header size.
  */
  int get_encrypted_header_size() { return m_encrypted_header_size; }
  /**
    Returns the real file size.

    While position() returns the "file size" from the plain binary log events
    stream point of view, this function considers the encryption header when it
    exists.

    @return The real file size considering the encryption header.
  */
  my_off_t get_real_file_size() { return m_position + m_encrypted_header_size; }
  /**
    Get the pipeline head.

    @retval  Returns the pipeline head or nullptr.
  */
  std::unique_ptr<Truncatable_ostream> get_pipeline_head() {
    return std::move(m_pipeline_head);
  }
  /**
    Check if the log file is encrypted.

    @retval  True if the log file is encrypted.
    @retval  False if the log file is not encrypted.
  */
  bool is_encrypted() { return m_encrypted; }
  /**
    Set that the log file is encrypted.
  */
  void set_encrypted() { m_encrypted = true; }

 private:
  my_off_t m_position = 0;
  int m_encrypted_header_size = 0;
  std::unique_ptr<Truncatable_ostream> m_pipeline_head;
  bool m_encrypted = false;
};

/**
  Helper class to switch to a new thread and then go back to the previous one,
  when the object is destroyed using RAII.

  This class is used to temporarily switch to another session (THD
  structure). It will set up thread specific "globals" correctly
  so that the POSIX thread looks exactly like the session attached to.
  However, PSI_thread info is not touched as it is required to show
  the actual physial view in PFS instrumentation i.e., it should
  depict as the real thread doing the work instead of thread it switched
  to.

  On destruction, the original session (which is supplied to the
  constructor) will be re-attached automatically. For example, with
  this code, the value of @c current_thd will be the same before and
  after execution of the code.

  @code
  {
    for (int i = 0 ; i < count ; ++i)
    {
      // here we are attached to current_thd
      // [...]
      Thd_backup_and_restore switch_thd(current_thd, other_thd[i]);
      // [...]
      // here we are attached to other_thd[i]
      // [...]
    }
    // here we are attached to current_thd
  }
  @endcode

  @warning The class is not designed to be inherited from.
 */

class Thd_backup_and_restore {
 public:
  /**
    Try to attach the POSIX thread to a session.

    @param[in] backup_thd    The thd to restore to when object is destructed.
    @param[in] new_thd       The thd to attach to.
   */

  Thd_backup_and_restore(THD *backup_thd, THD *new_thd)
      : m_backup_thd(backup_thd),
        m_new_thd(new_thd),
        m_new_thd_old_real_id(new_thd->real_id),
        m_new_thd_old_thread_stack(new_thd->thread_stack) {
    DBUG_ASSERT(m_backup_thd != nullptr && m_new_thd != nullptr);
    // Reset the state of the current thd.
    m_backup_thd->restore_globals();

    m_new_thd->thread_stack = m_backup_thd->thread_stack;
    m_new_thd->store_globals();
  }

  /**
      Restores to previous thd.
   */
  ~Thd_backup_and_restore() {
    /*
      Restore the global variables of the thd we previously attached to,
      to its original state. In other words, detach the m_new_thd.
    */
    m_new_thd->restore_globals();
    m_new_thd->real_id = m_new_thd_old_real_id;
    m_new_thd->thread_stack = m_new_thd_old_thread_stack;

    // Reset the global variables to the original state.
    m_backup_thd->store_globals();
  }

 private:
  THD *m_backup_thd;
  THD *m_new_thd;
  my_thread_t m_new_thd_old_real_id;
  const char *m_new_thd_old_thread_stack;
};

/**
  Caches for non-transactional and transactional data before writing
  it to the binary log.

  @todo All the access functions for the flags suggest that the
  encapsuling is not done correctly, so try to move any logic that
  requires access to the flags into the cache.
*/
class binlog_cache_data {
 public:
  binlog_cache_data(bool trx_cache_arg, ulong *ptr_binlog_cache_use_arg,
                    ulong *ptr_binlog_cache_disk_use_arg)
      : m_pending(nullptr),
        ptr_binlog_cache_use(ptr_binlog_cache_use_arg),
        ptr_binlog_cache_disk_use(ptr_binlog_cache_disk_use_arg) {
    flags.transactional = trx_cache_arg;
  }

  bool open(my_off_t cache_size, my_off_t max_cache_size) {
    return m_cache.open(cache_size, max_cache_size);
  }

  Binlog_cache_storage *get_cache() { return &m_cache; }
  int finalize(THD *thd, Log_event *end_event);
  int finalize(THD *thd, Log_event *end_event, XID_STATE *xs);
  int flush(THD *thd, my_off_t *bytes, bool *wrote_xid);
  int write_event(Log_event *event);
  size_t get_event_counter() { return event_counter; }

  virtual ~binlog_cache_data() {
    DBUG_ASSERT(is_binlog_empty());
    m_cache.close();
  }

  bool is_binlog_empty() const {
    DBUG_PRINT("debug", ("%s_cache - pending: 0x%llx, bytes: %llu",
                         (flags.transactional ? "trx" : "stmt"),
                         (ulonglong)pending(), (ulonglong)m_cache.length()));
    return pending() == nullptr && m_cache.is_empty();
  }

  bool is_finalized() const { return flags.finalized; }

  Rows_log_event *pending() const { return m_pending; }

  void set_pending(Rows_log_event *const pending) { m_pending = pending; }

  void set_incident(void) { flags.incident = true; }

  bool has_incident(void) const { return flags.incident; }

  bool has_xid() const {
    // There should only be an XID event if we are transactional
    DBUG_ASSERT((flags.transactional && flags.with_xid) || !flags.with_xid);
    return flags.with_xid;
  }

  bool is_trx_cache() const { return flags.transactional; }

  my_off_t get_byte_position() const { return m_cache.length(); }

  void cache_state_checkpoint(my_off_t pos_to_checkpoint) {
    // We only need to store the cache state for pos > 0
    if (pos_to_checkpoint) {
      cache_state state;
      state.with_rbr = flags.with_rbr;
      state.with_sbr = flags.with_sbr;
      state.with_start = flags.with_start;
      state.with_end = flags.with_end;
      state.with_content = flags.with_content;
      state.event_counter = event_counter;
      cache_state_map[pos_to_checkpoint] = state;
    }
  }

  void cache_state_rollback(my_off_t pos_to_rollback) {
    if (pos_to_rollback) {
      std::map<my_off_t, cache_state>::iterator it;
      it = cache_state_map.find(pos_to_rollback);
      if (it != cache_state_map.end()) {
        flags.with_rbr = it->second.with_rbr;
        flags.with_sbr = it->second.with_sbr;
        flags.with_start = it->second.with_start;
        flags.with_end = it->second.with_end;
        flags.with_content = it->second.with_content;
        event_counter = it->second.event_counter;
      } else
        DBUG_ASSERT(it == cache_state_map.end());
    }
    // Rolling back to pos == 0 means cleaning up the cache.
    else {
      flags.with_rbr = false;
      flags.with_sbr = false;
      flags.with_start = false;
      flags.with_end = false;
      flags.with_content = false;
      event_counter = 0;
    }
  }

  /**
     Reset the cache to unused state when the transaction is finished. It
     drops all data in the cache and clears the flags of the transaction state.
  */
  virtual void reset() {
    compute_statistics();
    remove_pending_event();

    if (m_cache.reset()) {
      LogErr(WARNING_LEVEL, ER_BINLOG_CANT_RESIZE_CACHE);
    }

    flags.incident = false;
    flags.with_xid = false;
    flags.immediate = false;
    flags.finalized = false;
    flags.with_sbr = false;
    flags.with_rbr = false;
    flags.with_start = false;
    flags.with_end = false;
    flags.with_content = false;

    /*
      The truncate function calls reinit_io_cache that calls my_b_flush_io_cache
      which may increase disk_writes. This breaks the disk_writes use by the
      binary log which aims to compute the ratio between in-memory cache usage
      and disk cache usage. To avoid this undesirable behavior, we reset the
      variable after truncating the cache.
    */
    cache_state_map.clear();
    event_counter = 0;
    DBUG_ASSERT(is_binlog_empty());
  }

  /**
    Returns information about the cache content with respect to
    the binlog_format of the events.

    This will be used to set a flag on GTID_LOG_EVENT stating that the
    transaction may have SBR statements or not, but the binlog dump
    will show this flag as "rbr_only" when it is not set. That's why
    an empty transaction should return true below, or else an empty
    transaction would be assumed as "rbr_only" even not having RBR
    events.

    When dumping a binary log content using mysqlbinlog client program,
    for any transaction assumed as "rbr_only" it will be printed a
    statement changing the transaction isolation level to READ COMMITTED.
    It doesn't make sense to have an empty transaction "requiring" this
    isolation level change.

    @return true  The cache have SBR events or is empty.
    @return false The cache contains a transaction with no SBR events.
   */
  bool may_have_sbr_stmts() { return flags.with_sbr || !flags.with_rbr; }

  /**
    Check if the binlog cache contains an empty transaction, which has
    two binlog events "BEGIN" and "COMMIT".

    @return true  The binlog cache contains an empty transaction.
    @return false Otherwise.
  */
  bool has_empty_transaction() {
    /*
      The empty transaction has two events in trx/stmt binlog cache
      and no changes: one is a transaction start and other is a transaction
      end (there should be no SBR changing content and no RBR events).
    */
    if (flags.with_start &&   // Has transaction start statement
        flags.with_end &&     // Has transaction end statement
        !flags.with_content)  // Has no other content than START/END
    {
      DBUG_ASSERT(event_counter == 2);  // Two events in the cache only
      DBUG_ASSERT(!flags.with_sbr);     // No statements changing content
      DBUG_ASSERT(!flags.with_rbr);     // No rows changing content
      DBUG_ASSERT(!flags.immediate);    // Not a DDL
      DBUG_ASSERT(
          !flags.with_xid);  // Not a XID trx and not an atomic DDL Query
      return true;
    }
    return false;
  }

  /**
    Check if the binlog cache is empty or contains an empty transaction,
    which has two binlog events "BEGIN" and "COMMIT".

    @return true  The binlog cache is empty or contains an empty transaction.
    @return false Otherwise.
  */
  bool is_empty_or_has_empty_transaction() {
    return is_binlog_empty() || has_empty_transaction();
  }

 protected:
  /*
    This structure should have all cache variables/flags that should be restored
    when a ROLLBACK TO SAVEPOINT statement be executed.
  */
  struct cache_state {
    bool with_sbr;
    bool with_rbr;
    bool with_start;
    bool with_end;
    bool with_content;
    size_t event_counter;
  };
  /*
    For every SAVEPOINT used, we will store a cache_state for the current
    binlog cache position. So, if a ROLLBACK TO SAVEPOINT is used, we can
    restore the cache_state values after truncating the binlog cache.
  */
  std::map<my_off_t, cache_state> cache_state_map;
  /*
    In order to compute the transaction size (because of possible extra checksum
    bytes), we need to keep track of how many events are in the binlog cache.
  */
  size_t event_counter = 0;
  /*
    It truncates the cache to a certain position. This includes deleting the
    pending event. It corresponds to rollback statement or rollback to
    a savepoint. It doesn't change transaction state.
   */
  void truncate(my_off_t pos) {
    DBUG_PRINT("info", ("truncating to position %lu", (ulong)pos));
    remove_pending_event();

    // TODO: check the return value.
    (void)m_cache.truncate(pos);
  }

  /**
     Flush pending event to the cache buffer.
   */
  int flush_pending_event(THD *thd) {
    if (m_pending) {
      m_pending->set_flags(Rows_log_event::STMT_END_F);
      if (int error = write_event(m_pending)) return error;
      thd->clear_binlog_table_maps();
    }
    return 0;
  }

  /**
    Remove the pending event.
   */
  int remove_pending_event() {
    delete m_pending;
    m_pending = nullptr;
    return 0;
  }
  struct Flags {
    /*
      Defines if this is either a trx-cache or stmt-cache, respectively, a
      transactional or non-transactional cache.
    */
    bool transactional : 1;

    /*
      This indicates that some events did not get into the cache and most likely
      it is corrupted.
    */
    bool incident : 1;

    /*
      This indicates that the cache should be written without BEGIN/END.
    */
    bool immediate : 1;

    /*
      This flag indicates that the buffer was finalized and has to be
      flushed to disk.
     */
    bool finalized : 1;

    /*
      This indicates that either the cache contain an XID event, or it's
      an atomic DDL Query-log-event. In the latter case the flag is set up
      on the statement level, namely when the Query-log-event is cached
      at time the DDL transaction is not committing.
      The flag therefore gets reset when the cache is cleaned due to
      the statement rollback, e.g in case of a DDL post-caching execution
      error.
      Any statement scope flag among other things must consider its
      reset policy when the statement is rolled back.
    */
    bool with_xid : 1;

    /*
      This indicates that the cache contain statements changing content.
    */
    bool with_sbr : 1;

    /*
      This indicates that the cache contain RBR event changing content.
    */
    bool with_rbr : 1;

    /*
      This indicates that the cache contain s transaction start statement.
    */
    bool with_start : 1;

    /*
      This indicates that the cache contain a transaction end event.
    */
    bool with_end : 1;

    /*
      This indicates that the cache contain content other than START/END.
    */
    bool with_content : 1;
  } flags;

 private:
  /*
    Storage for byte data. This binlog_cache_data will serialize
    events into bytes and put them into m_cache.
  */
  Binlog_cache_storage m_cache;

  /*
    Pending binrows event. This event is the event where the rows are currently
    written.
   */
  Rows_log_event *m_pending;

  /**
    This function computes binlog cache and disk usage.
  */
  void compute_statistics() {
    if (!is_binlog_empty()) {
      (*ptr_binlog_cache_use)++;
      if (m_cache.disk_writes() != 0) (*ptr_binlog_cache_disk_use)++;
    }
  }

  /*
    Stores a pointer to the status variable that keeps track of the in-memory
    cache usage. This corresponds to either
      . binlog_cache_use or binlog_stmt_cache_use.
  */
  ulong *ptr_binlog_cache_use;

  /*
    Stores a pointer to the status variable that keeps track of the disk
    cache usage. This corresponds to either
      . binlog_cache_disk_use or binlog_stmt_cache_disk_use.
  */
  ulong *ptr_binlog_cache_disk_use;

  binlog_cache_data &operator=(const binlog_cache_data &info);
  binlog_cache_data(const binlog_cache_data &info);
};

class binlog_stmt_cache_data : public binlog_cache_data {
 public:
  binlog_stmt_cache_data(bool trx_cache_arg, ulong *ptr_binlog_cache_use_arg,
                         ulong *ptr_binlog_cache_disk_use_arg)
      : binlog_cache_data(trx_cache_arg, ptr_binlog_cache_use_arg,
                          ptr_binlog_cache_disk_use_arg) {}

  using binlog_cache_data::finalize;

  int finalize(THD *thd);
};

int binlog_stmt_cache_data::finalize(THD *thd) {
  if (flags.immediate) {
    if (int error = finalize(thd, nullptr)) return error;
  } else {
    Query_log_event end_evt(thd, STRING_WITH_LEN("COMMIT"), false, false, true,
                            0, true);
    if (int error = finalize(thd, &end_evt)) return error;
  }
  return 0;
}

class binlog_trx_cache_data : public binlog_cache_data {
 public:
  binlog_trx_cache_data(bool trx_cache_arg, ulong *ptr_binlog_cache_use_arg,
                        ulong *ptr_binlog_cache_disk_use_arg)
      : binlog_cache_data(trx_cache_arg, ptr_binlog_cache_use_arg,
                          ptr_binlog_cache_disk_use_arg),
        m_cannot_rollback(false),
        before_stmt_pos(MY_OFF_T_UNDEF) {}

  void reset() {
    DBUG_TRACE;
    DBUG_PRINT("enter", ("before_stmt_pos: %llu", (ulonglong)before_stmt_pos));
    m_cannot_rollback = false;
    before_stmt_pos = MY_OFF_T_UNDEF;
    binlog_cache_data::reset();
    DBUG_PRINT("return", ("before_stmt_pos: %llu", (ulonglong)before_stmt_pos));
    return;
  }

  bool cannot_rollback() const { return m_cannot_rollback; }

  void set_cannot_rollback() { m_cannot_rollback = true; }

  my_off_t get_prev_position() const { return before_stmt_pos; }

  void set_prev_position(my_off_t pos) {
    DBUG_TRACE;
    DBUG_PRINT("enter", ("before_stmt_pos: %llu", (ulonglong)before_stmt_pos));
    before_stmt_pos = pos;
    cache_state_checkpoint(before_stmt_pos);
    DBUG_PRINT("return", ("before_stmt_pos: %llu", (ulonglong)before_stmt_pos));
    return;
  }

  void restore_prev_position() {
    DBUG_TRACE;
    DBUG_PRINT("enter", ("before_stmt_pos: %llu", (ulonglong)before_stmt_pos));
    binlog_cache_data::truncate(before_stmt_pos);
    cache_state_rollback(before_stmt_pos);
    before_stmt_pos = MY_OFF_T_UNDEF;
    /*
      Binlog statement rollback clears with_xid now as the atomic DDL statement
      marker which can be set as early as at event creation and caching.
    */
    flags.with_xid = false;
    DBUG_PRINT("return", ("before_stmt_pos: %llu", (ulonglong)before_stmt_pos));
    return;
  }

  void restore_savepoint(my_off_t pos) {
    DBUG_TRACE;
    DBUG_PRINT("enter", ("before_stmt_pos: %llu", (ulonglong)before_stmt_pos));
    binlog_cache_data::truncate(pos);
    if (pos <= before_stmt_pos) before_stmt_pos = MY_OFF_T_UNDEF;
    cache_state_rollback(pos);
    DBUG_PRINT("return", ("before_stmt_pos: %llu", (ulonglong)before_stmt_pos));
    return;
  }

  using binlog_cache_data::truncate;

  int truncate(THD *thd, bool all);

 private:
  /*
    It will be set true if any statement which cannot be rolled back safely
    is put in trx_cache.
  */
  bool m_cannot_rollback;

  /*
    Binlog position before the start of the current statement.
  */
  my_off_t before_stmt_pos;

  binlog_trx_cache_data &operator=(const binlog_trx_cache_data &info);
  binlog_trx_cache_data(const binlog_trx_cache_data &info);
};

class binlog_cache_mngr {
 public:
  binlog_cache_mngr(ulong *ptr_binlog_stmt_cache_use_arg,
                    ulong *ptr_binlog_stmt_cache_disk_use_arg,
                    ulong *ptr_binlog_cache_use_arg,
                    ulong *ptr_binlog_cache_disk_use_arg)
      : stmt_cache(false, ptr_binlog_stmt_cache_use_arg,
                   ptr_binlog_stmt_cache_disk_use_arg),
        trx_cache(true, ptr_binlog_cache_use_arg,
                  ptr_binlog_cache_disk_use_arg),
        has_logged_xid(false) {}

  bool init() {
    return stmt_cache.open(binlog_stmt_cache_size,
                           max_binlog_stmt_cache_size) ||
           trx_cache.open(binlog_cache_size, max_binlog_cache_size);
  }

  binlog_cache_data *get_binlog_cache_data(bool is_transactional) {
    if (is_transactional)
      return &trx_cache;
    else
      return &stmt_cache;
  }

  Binlog_cache_storage *get_stmt_cache() { return stmt_cache.get_cache(); }
  Binlog_cache_storage *get_trx_cache() { return trx_cache.get_cache(); }
  /**
    Convenience method to check if both caches are empty.
   */
  bool is_binlog_empty() const {
    return stmt_cache.is_binlog_empty() && trx_cache.is_binlog_empty();
  }

  /*
    clear stmt_cache and trx_cache if they are not empty
  */
  void reset() {
    if (!stmt_cache.is_binlog_empty()) stmt_cache.reset();
    if (!trx_cache.is_binlog_empty()) trx_cache.reset();
  }

#ifndef DBUG_OFF
  bool dbug_any_finalized() const {
    return stmt_cache.is_finalized() || trx_cache.is_finalized();
  }
#endif

  /*
    Convenience method to flush both caches to the binary log.

    @param bytes_written Pointer to variable that will be set to the
                         number of bytes written for the flush.
    @param wrote_xid     Pointer to variable that will be set to @c
                         true if any XID event was written to the
                         binary log. Otherwise, the variable will not
                         be touched.
    @return Error code on error, zero if no error.
   */
  int flush(THD *thd, my_off_t *bytes_written, bool *wrote_xid) {
    my_off_t stmt_bytes = 0;
    my_off_t trx_bytes = 0;
    DBUG_ASSERT(stmt_cache.has_xid() == 0);
    int error = stmt_cache.flush(thd, &stmt_bytes, wrote_xid);
    if (error) return error;
    DEBUG_SYNC(thd, "after_flush_stm_cache_before_flush_trx_cache");
    error = trx_cache.flush(thd, &trx_bytes, wrote_xid);
    if (error) return error;
    *bytes_written = stmt_bytes + trx_bytes;
    return 0;
  }

  /**
    Check if at least one of transacaction and statement binlog caches
    contains an empty transaction, other one is empty or contains an
    empty transaction.

    @return true  At least one of transacaction and statement binlog
                  caches an empty transaction, other one is emptry
                  or contains an empty transaction.
    @return false Otherwise.
  */
  bool has_empty_transaction() {
    return (trx_cache.is_empty_or_has_empty_transaction() &&
            stmt_cache.is_empty_or_has_empty_transaction() &&
            !is_binlog_empty());
  }

  /**
    Check if manager contains consistent snapshot of log coordinates
    and gtid_executed.

    @return true  Consistent snapshot available
    @return false Otherwise
   */
  bool has_consistent_snapshot() const {
    /**
      snapshot_gtid_executed can be empty string
      if gtid_mode=OFF.
     */

    return binlog_info.log_file_name[0] != '\0';
  }

  /**
    Removes consistent snapshot from cache.
   */
  void drop_consistent_snapshot() {
    binlog_info.log_file_name[0] = '\0';
    snapshot_gtid_executed.clear();
  }

  binlog_stmt_cache_data stmt_cache;
  binlog_trx_cache_data trx_cache;

  LOG_INFO binlog_info;
  std::string snapshot_gtid_executed;

  /*
    The bool flag is for preventing do_binlog_xa_commit_rollback()
    execution twice which can happen for "external" xa commit/rollback.
  */
  bool has_logged_xid;

 private:
  binlog_cache_mngr &operator=(const binlog_cache_mngr &info);
  binlog_cache_mngr(const binlog_cache_mngr &info);
};

static binlog_cache_mngr *thd_get_cache_mngr(const THD *thd) {
  /*
    If opt_bin_log is not set, binlog_hton->slot == -1 and hence
    thd_get_ha_data(thd, hton) segfaults.
  */
  DBUG_ASSERT(opt_bin_log);
  return (binlog_cache_mngr *)thd_get_ha_data(thd, binlog_hton);
}

/**
  Checks if the BINLOG_CACHE_SIZE's value is greater than MAX_BINLOG_CACHE_SIZE.
  If this happens, the BINLOG_CACHE_SIZE is set to MAX_BINLOG_CACHE_SIZE.
*/
void check_binlog_cache_size(THD *thd) {
  if (binlog_cache_size > max_binlog_cache_size) {
    if (thd) {
      push_warning_printf(
          thd, Sql_condition::SL_WARNING, ER_BINLOG_CACHE_SIZE_GREATER_THAN_MAX,
          ER_THD(thd, ER_BINLOG_CACHE_SIZE_GREATER_THAN_MAX),
          (ulong)binlog_cache_size, (ulong)max_binlog_cache_size);
    } else {
      LogErr(WARNING_LEVEL, ER_BINLOG_CACHE_SIZE_TOO_LARGE, binlog_cache_size,
             (ulong)max_binlog_cache_size);
    }
    binlog_cache_size = static_cast<ulong>(max_binlog_cache_size);
  }
}

/**
  Checks if the BINLOG_STMT_CACHE_SIZE's value is greater than
  MAX_BINLOG_STMT_CACHE_SIZE. If this happens, the BINLOG_STMT_CACHE_SIZE is set
  to MAX_BINLOG_STMT_CACHE_SIZE.
*/
void check_binlog_stmt_cache_size(THD *thd) {
  if (binlog_stmt_cache_size > max_binlog_stmt_cache_size) {
    if (thd) {
      push_warning_printf(
          thd, Sql_condition::SL_WARNING,
          ER_BINLOG_STMT_CACHE_SIZE_GREATER_THAN_MAX,
          ER_THD(thd, ER_BINLOG_STMT_CACHE_SIZE_GREATER_THAN_MAX),
          (ulong)binlog_stmt_cache_size, (ulong)max_binlog_stmt_cache_size);
    } else {
      LogErr(WARNING_LEVEL, ER_BINLOG_STMT_CACHE_SIZE_TOO_LARGE,
             binlog_stmt_cache_size, (ulong)max_binlog_stmt_cache_size);
    }
    binlog_stmt_cache_size = static_cast<ulong>(max_binlog_stmt_cache_size);
  }
}

/**
 Check whether binlog_hton has valid slot and enabled
*/
bool binlog_enabled() {
  return (binlog_hton && binlog_hton->slot != HA_SLOT_UNDEF);
}

/*
 Save position of binary log transaction cache.

 SYNPOSIS
   binlog_trans_log_savepos()

   thd      The thread to take the binlog data from
   pos      Pointer to variable where the position will be stored

 DESCRIPTION

   Save the current position in the binary log transaction cache into
   the variable pointed to by 'pos'
*/

static void binlog_trans_log_savepos(THD *thd, my_off_t *pos) {
  DBUG_TRACE;
  DBUG_ASSERT(pos != nullptr);
  binlog_cache_mngr *const cache_mngr = thd_get_cache_mngr(thd);
  DBUG_ASSERT(mysql_bin_log.is_open());
  *pos = cache_mngr->trx_cache.get_byte_position();
  DBUG_PRINT("return", ("position: %lu", (ulong)*pos));
  cache_mngr->trx_cache.cache_state_checkpoint(*pos);
}

static int binlog_dummy_recover(handlerton *, XA_recover_txn *, uint,
                                MEM_ROOT *) {
  return 0;
}

/**
  Auxiliary class to copy serialized events to the binary log and
  correct some of the fields that are not known until just before
  writing the event.

  This class allows feeding events in parts, so it is practical to use
  in do_write_cache() which reads events from an IO_CACHE where events
  may span mutiple cache pages.

  The following fields are fixed before writing the event:
  - end_log_pos is set
  - the checksum is computed if checksums are enabled
  - the length is incremented by the checksum size if checksums are enabled
*/
class Binlog_event_writer : public Basic_ostream {
  MYSQL_BIN_LOG::Binlog_ofile *m_binlog_file;
  bool have_checksum;
  ha_checksum initial_checksum;
  ha_checksum checksum;
  uint32 end_log_pos;
  THD *thd;
  uchar header[LOG_EVENT_HEADER_LEN];
  my_off_t header_len = 0;
  uint32 event_len = 0;

 public:
  /**
    Constructs a new Binlog_event_writer. Should be called once before
    starting to flush the transaction or statement cache to the
    binlog.

    @param binlog_file to write to.
    @param thd_arg THD to account written binlog byte statistics to
  */
  Binlog_event_writer(MYSQL_BIN_LOG::Binlog_ofile *binlog_file, THD *thd_arg)
      : m_binlog_file(binlog_file),
        have_checksum(binlog_checksum_options !=
                      binary_log::BINLOG_CHECKSUM_ALG_OFF),
        initial_checksum(my_checksum(0L, nullptr, 0)),
        checksum(initial_checksum),
        end_log_pos(binlog_file->position()),
        thd(thd_arg) {
    // Simulate checksum error
    if (DBUG_EVALUATE_IF("fault_injection_crc_value", 1, 0)) checksum--;
  }

  void update_header() {
    event_len = uint4korr(header + EVENT_LEN_OFFSET);

    // Increase end_log_pos
    end_log_pos += event_len;

    // Update event length if it has checksum
    if (have_checksum) {
      int4store(header + EVENT_LEN_OFFSET, event_len + BINLOG_CHECKSUM_LEN);
      end_log_pos += BINLOG_CHECKSUM_LEN;
    }

    // Store end_log_pos
    int4store(header + LOG_POS_OFFSET, end_log_pos);
    // update the checksum
    if (have_checksum) checksum = my_checksum(checksum, header, header_len);
  }

  bool write(const unsigned char *buffer, my_off_t length) override {
    DBUG_TRACE;

    while (length > 0) {
      /* Write event header into binlog */
      if (event_len == 0) {
        /* data in the buf may be smaller than header size.*/
        uint32 header_incr =
            std::min<uint32>(LOG_EVENT_HEADER_LEN - header_len, length);

        memcpy(header + header_len, buffer, header_incr);
        header_len += header_incr;
        buffer += header_incr;
        length -= header_incr;

        if (header_len == LOG_EVENT_HEADER_LEN) {
          update_header();
          if (m_binlog_file->write(header, header_len)) return true;

          event_len -= header_len;
          header_len = 0;
        }
      } else {
        my_off_t write_bytes = std::min<uint64>(length, event_len);

        if (m_binlog_file->write(buffer, write_bytes)) return true;

        // update the checksum
        if (have_checksum)
          checksum = my_checksum(checksum, buffer, write_bytes);

        event_len -= write_bytes;
        length -= write_bytes;
        buffer += write_bytes;

        // The whole event is copied, now add the checksum
        if (have_checksum && event_len == 0) {
          uchar checksum_buf[BINLOG_CHECKSUM_LEN];

          int4store(checksum_buf, checksum);
          if (m_binlog_file->write(checksum_buf, BINLOG_CHECKSUM_LEN))
            return true;
          checksum = initial_checksum;
        }
      }
    }
    return false;
  }
  /**
    Returns true if per event checksum is enabled.
  */
  bool is_checksum_enabled() { return have_checksum; }
};

/*
  this function is mostly a placeholder.
  conceptually, binlog initialization (now mostly done in MYSQL_BIN_LOG::open)
  should be moved here.
*/

static int binlog_init(void *p) {
  binlog_hton = (handlerton *)p;
  binlog_hton->state = opt_bin_log ? SHOW_OPTION_YES : SHOW_OPTION_NO;
  binlog_hton->db_type = DB_TYPE_BINLOG;
  binlog_hton->savepoint_offset = sizeof(my_off_t);
  binlog_hton->close_connection = binlog_close_connection;
  binlog_hton->savepoint_set = binlog_savepoint_set;
  binlog_hton->savepoint_rollback = binlog_savepoint_rollback;
  binlog_hton->savepoint_rollback_can_release_mdl =
      binlog_savepoint_rollback_can_release_mdl;
  binlog_hton->commit = binlog_commit;
  binlog_hton->commit_by_xid = binlog_xa_commit;
  binlog_hton->rollback = binlog_rollback;
  binlog_hton->rollback_by_xid = binlog_xa_rollback;
  binlog_hton->prepare = binlog_prepare;
  binlog_hton->start_consistent_snapshot = binlog_start_consistent_snapshot;
  binlog_hton->clone_consistent_snapshot = binlog_clone_consistent_snapshot;
  binlog_hton->recover = binlog_dummy_recover;
  binlog_hton->flags = HTON_NOT_USER_SELECTABLE | HTON_HIDDEN;
  return 0;
}

static int binlog_deinit(void *) {
  /* Using binlog as TC after the binlog has been unloaded, won't work */
  if (tc_log == &mysql_bin_log) tc_log = nullptr;
  binlog_hton = nullptr;
  return 0;
}

static int binlog_close_connection(handlerton *, THD *thd) {
  DBUG_TRACE;
  binlog_cache_mngr *const cache_mngr = thd_get_cache_mngr(thd);
  DBUG_ASSERT(cache_mngr->is_binlog_empty());
  DBUG_PRINT("debug", ("Set ha_data slot %d to 0x%llx", binlog_hton->slot,
                       (ulonglong) nullptr));
  thd_set_ha_data(thd, binlog_hton, nullptr);
  cache_mngr->~binlog_cache_mngr();
  my_free(cache_mngr);
  return 0;
}

int binlog_cache_data::write_event(Log_event *ev) {
  DBUG_TRACE;

  if (ev != nullptr) {
    DBUG_EXECUTE_IF("simulate_disk_full_at_flush_pending",
                    { DBUG_SET("+d,simulate_file_write_error"); });

    if (binary_event_serialize(ev, &m_cache)) {
      DBUG_EXECUTE_IF("simulate_disk_full_at_flush_pending", {
        DBUG_SET("-d,simulate_file_write_error");
        DBUG_SET("-d,simulate_disk_full_at_flush_pending");
        /*
           after +d,simulate_file_write_error the local cache
           is in unsane state. Since -d,simulate_file_write_error
           revokes the first simulation do_write_cache()
           can't be run without facing an assert.
           So it's blocked with the following 2nd simulation:
        */
        DBUG_SET("+d,simulate_do_write_cache_failure");
      });
      return 1;
    }
    if (ev->get_type_code() == binary_log::XID_EVENT) flags.with_xid = true;
    if (ev->is_using_immediate_logging()) flags.immediate = true;
    /* DDL gets marked as xid-requiring at its caching. */
    if (is_atomic_ddl_event(ev)) flags.with_xid = true;
    /* With respect to the event type being written */
    if (ev->is_sbr_logging_format()) flags.with_sbr = true;
    if (ev->is_rbr_logging_format()) flags.with_rbr = true;
    /* With respect to empty transactions */
    if (ev->starts_group()) flags.with_start = true;
    if (ev->ends_group()) flags.with_end = true;
    if (!ev->starts_group() && !ev->ends_group()) flags.with_content = true;
    event_counter++;
    DBUG_PRINT("debug",
               ("event_counter= %lu", static_cast<ulong>(event_counter)));
  }
  return 0;
}

bool MYSQL_BIN_LOG::assign_automatic_gtids_to_flush_group(THD *first_seen) {
  DBUG_TRACE;
  bool error = false;
  bool is_global_sid_locked = false;
  rpl_sidno locked_sidno = 0;

  for (THD *head = first_seen; head; head = head->next_to_commit) {
    DBUG_ASSERT(head->variables.gtid_next.type != UNDEFINED_GTID);

    /* Generate GTID */
    if (head->variables.gtid_next.type == AUTOMATIC_GTID) {
      if (!is_global_sid_locked) {
        global_sid_lock->rdlock();
        is_global_sid_locked = true;
      }
      if (gtid_state->generate_automatic_gtid(
              head,
              head->get_transaction()->get_rpl_transaction_ctx()->get_sidno(),
              head->get_transaction()->get_rpl_transaction_ctx()->get_gno(),
              &locked_sidno) != RETURN_STATUS_OK) {
        head->commit_error = THD::CE_FLUSH_ERROR;
        error = true;
      }
    } else {
      DBUG_PRINT("info",
                 ("thd->variables.gtid_next.type=%d "
                  "thd->owned_gtid.sidno=%d",
                  head->variables.gtid_next.type, head->owned_gtid.sidno));
      if (head->variables.gtid_next.type == ASSIGNED_GTID)
        DBUG_ASSERT(head->owned_gtid.sidno > 0);
      else {
        DBUG_ASSERT(head->variables.gtid_next.type == ANONYMOUS_GTID);
        DBUG_ASSERT(head->owned_gtid.sidno == THD::OWNED_SIDNO_ANONYMOUS);
      }
    }
  }

  if (locked_sidno > 0) gtid_state->unlock_sidno(locked_sidno);

  if (is_global_sid_locked) global_sid_lock->unlock();

  return error;
}

/**
  Write the Gtid_log_event to the binary log (prior to writing the
  statement or transaction cache).

  @param thd Thread that is committing.
  @param cache_data The cache that is flushing.
  @param writer The event will be written to this Binlog_event_writer object.

  @retval false Success.
  @retval true Error.
*/
bool MYSQL_BIN_LOG::write_gtid(THD *thd, binlog_cache_data *cache_data,
                               Binlog_event_writer *writer) {
  DBUG_TRACE;

  /*
    The GTID for the THD was assigned at
    assign_automatic_gtids_to_flush_group()
  */
  DBUG_ASSERT(thd->owned_gtid.sidno == THD::OWNED_SIDNO_ANONYMOUS ||
              thd->owned_gtid.sidno > 0);

  int64 sequence_number, last_committed;

  /* Generate logical timestamps for MTS */
  m_dependency_tracker.get_dependency(thd, sequence_number, last_committed);

  /*
    In case both the transaction cache and the statement cache are
    non-empty, both will be flushed in sequence and logged as
    different transactions. Then the second transaction must only
    be executed after the first one has committed. Therefore, we
    need to set last_committed for the second transaction equal to
    last_committed for the first transaction. This is done in
    binlog_cache_data::flush. binlog_cache_data::flush uses the
    condition trn_ctx->last_committed==SEQ_UNINIT to detect this
    situation, hence the need to set it here.
  */
  thd->get_transaction()->last_committed = SEQ_UNINIT;

  /*
    For delayed replication and also for the purpose of lag monitoring,
    we assume that the commit timestamp of the transaction is the time of
    executing this code (the time of writing the Gtid_log_event to the binary
    log).
  */
  ulonglong immediate_commit_timestamp = my_micro_time();

  /*
    When the original_commit_timestamp session variable is set to a value
    other than UNDEFINED_COMMIT_TIMESTAMP, it means that either the timestamp
    is known ( > 0 ) or the timestamp is not known ( == 0 ).
  */
  ulonglong original_commit_timestamp =
      thd->variables.original_commit_timestamp;
  /*
    When original_commit_timestamp == UNDEFINED_COMMIT_TIMESTAMP, we assume
    that:
    a) it is not known if this thread is a slave applier ( = 0 );
    b) this is a new transaction ( = immediate_commit_timestamp);
  */
  if (original_commit_timestamp == UNDEFINED_COMMIT_TIMESTAMP) {
    /*
      When applying a transaction using replication, assume that the
      original commit timestamp is not known (the transaction wasn't
      originated on the current server).
    */
    if (thd->slave_thread || thd->is_binlog_applier()) {
      original_commit_timestamp = 0;
    } else
    /* Assume that this transaction is original from this server */
    {
      DBUG_EXECUTE_IF("rpl_invalid_gtid_timestamp",
                      // add one our to the commit timestamps
                      immediate_commit_timestamp += 3600000000;);
      original_commit_timestamp = immediate_commit_timestamp;
    }
  } else {
    // Clear the session variable to have cleared states for next transaction.
    thd->variables.original_commit_timestamp = UNDEFINED_COMMIT_TIMESTAMP;
  }

  if (thd->slave_thread) {
    // log warning if the replication timestamps are invalid
    if (original_commit_timestamp > immediate_commit_timestamp &&
        !thd->rli_slave->get_c_rli()->gtid_timestamps_warning_logged) {
      LogErr(WARNING_LEVEL, ER_INVALID_REPLICATION_TIMESTAMPS);
      thd->rli_slave->get_c_rli()->gtid_timestamps_warning_logged = true;
    } else {
      if (thd->rli_slave->get_c_rli()->gtid_timestamps_warning_logged &&
          original_commit_timestamp <= immediate_commit_timestamp) {
        LogErr(WARNING_LEVEL, ER_RPL_TIMESTAMPS_RETURNED_TO_NORMAL);
        thd->rli_slave->get_c_rli()->gtid_timestamps_warning_logged = false;
      }
    }
  }

  uint32_t trx_immediate_server_version =
      do_server_version_int(::server_version);
  // Clear the session variable to have cleared states for next transaction.
  thd->variables.immediate_server_version = UNDEFINED_SERVER_VERSION;
  DBUG_EXECUTE_IF("fixed_server_version",
                  trx_immediate_server_version = 888888;);
  DBUG_EXECUTE_IF("gr_fixed_server_version",
                  trx_immediate_server_version = 777777;);

  /*
    When the original_server_version session variable is set to a value
    other than UNDEFINED_SERVER_VERSION, it means that either the
    server version is known or the server_version is not known
    (UNKNOWN_SERVER_VERSION).
  */
  uint32_t trx_original_server_version = thd->variables.original_server_version;

  /*
    When original_server_version == UNDEFINED_SERVER_VERSION, we assume
    that:
    a) it is not known if this thread is a slave applier ( = 0 );
    b) this is a new transaction ( = ::server_version);
  */
  if (trx_original_server_version == UNDEFINED_SERVER_VERSION) {
    /*
      When applying a transaction using replication, assume that the
      original server version is not known (the transaction wasn't
      originated on the current server).
    */
    if (thd->slave_thread || thd->is_binlog_applier()) {
      trx_original_server_version = UNKNOWN_SERVER_VERSION;
    } else
    /* Assume that this transaction is original from this server */
    {
      trx_original_server_version = trx_immediate_server_version;
    }
  } else {
    // Clear the session variable to have cleared states for next transaction.
    thd->variables.original_server_version = UNDEFINED_SERVER_VERSION;
  }
  /*
    Generate and write the Gtid_log_event.
  */
  Gtid_log_event gtid_event(
      thd, cache_data->is_trx_cache(), last_committed, sequence_number,
      cache_data->may_have_sbr_stmts(), original_commit_timestamp,
      immediate_commit_timestamp, trx_original_server_version,
      trx_immediate_server_version);
  // Set the transaction length, based on cache info
  gtid_event.set_trx_length_by_cache_size(cache_data->get_byte_position(),
                                          writer->is_checksum_enabled(),
                                          cache_data->get_event_counter());
  DBUG_PRINT("debug", ("cache_data->get_byte_position()= %llu",
                       cache_data->get_byte_position()));
  DBUG_PRINT("debug", ("cache_data->get_event_counter()= %lu",
                       static_cast<ulong>(cache_data->get_event_counter())));
  DBUG_PRINT("debug", ("writer->is_checksum_enabled()= %s",
                       YESNO(writer->is_checksum_enabled())));
  DBUG_PRINT("debug", ("gtid_event.get_event_length()= %lu",
                       static_cast<ulong>(gtid_event.get_event_length())));
  DBUG_PRINT("info",
             ("transaction_length= %llu", gtid_event.transaction_length));

  bool ret = gtid_event.write(writer);

  return ret;
}

int MYSQL_BIN_LOG::gtid_end_transaction(THD *thd) {
  DBUG_TRACE;

  DBUG_PRINT("info", ("query=%s", thd->query().str));

  if (thd->owned_gtid.sidno > 0) {
    DBUG_ASSERT(thd->variables.gtid_next.type == ASSIGNED_GTID);

    if (!opt_bin_log || (thd->slave_thread && !opt_log_slave_updates)) {
      /*
        If the binary log is disabled for this thread (either by
        log_bin=0 or sql_log_bin=0 or by log_slave_updates=0 for a
        slave thread), then the statement must not be written to the
        binary log.  In this case, we just save the GTID into the
        table directly.

        (This only happens for DDL, since DML will save the GTID into
        table and release ownership inside ha_commit_trans.)
      */
      if (gtid_state->save(thd) != 0) {
        gtid_state->update_on_rollback(thd);
        return 1;
      } else if (!has_commit_order_manager(thd)) {
        /*
          The gtid_state->save implicitly performs the commit, in the following
          stack:
            Gtid_state::save ->
            Gtid_table_persistor::save ->
            Gtid_table_access_context::deinit ->
            System_table_access::close_table ->
            ha_commit_trans ->
            Relay_log_info::pre_commit ->
            Slave_worker::commit_positions(THD*) ->
            Slave_worker::commit_positions(THD*,Log_event*,...) ->
            Slave_worker::flush_info ->
            Rpl_info_handler::flush_info ->
            Rpl_info_table::do_flush_info ->
            Rpl_info_table_access::close_table ->
            System_table_access::close_table ->
            ha_commit_trans ->
            MYSQL_BIN_LOG::commit ->
            ha_commit_low

          If slave-preserve-commit-order is disabled, it does not call
          update_on_commit from this stack. The reason is as follows:

          In the normal case of MYSQL_BIN_LOG::commit, where the transaction is
          going to be written to the binary log, it invokes
          MYSQL_BIN_LOG::ordered_commit, which updates the GTID state (the call
          gtid_state->update_commit_group(first) in process_commit_stage_queue).
          However, when MYSQL_BIN_LOG::commit is invoked from this stack, it is
          because the transaction is not going to be written to the binary log,
          and then MYSQL_BIN_LOG::commit has a special case that calls
          ha_commit_low directly, skipping ordered_commit. Therefore, the GTID
          state is not updated in this stack.

          On the other hand, if slave-preserve-commit-order is enabled, the
          logic that orders commit carries out a subset of the binlog group
          commit from within ha_commit_low, and this includes updating the GTID
          state. In particular, there is the following call stack under
          ha_commit_low:

            ha_commit_low ->
            Commit_order_manager::wait_and_finish ->
            Commit_order_manager::finish ->
            Commit_order_manager::flush_engine_and_signal_threads ->
            Gtid_state::update_commit_group

          Therefore, it is necessary to call update_on_commit only in case we
          are not using slave-preserve-commit-order here.
        */
        gtid_state->update_on_commit(thd);
      }
    } else {
      /*
        If statement is supposed to be written to binlog, we write it
        to the binary log.  Inserting into table and releasing
        ownership will be done in the binlog commit handler.
      */

      /*
        thd->cache_mngr may be uninitialized if the first transaction
        executed by the client is empty.
      */
      if (thd->binlog_setup_trx_data()) return 1;
      binlog_cache_data *cache_data = &thd_get_cache_mngr(thd)->trx_cache;

      // Generate BEGIN event
      Query_log_event qinfo(thd, STRING_WITH_LEN("BEGIN"), true, false, true, 0,
                            true);
      DBUG_ASSERT(!qinfo.is_using_immediate_logging());

      /*
        Write BEGIN event and then commit (which will generate commit
        event and Gtid_log_event)
      */
      DBUG_PRINT("debug", ("Writing to trx_cache"));
      if (cache_data->write_event(&qinfo) || mysql_bin_log.commit(thd, true))
        return 1;
    }
  } else if (thd->owned_gtid.sidno == THD::OWNED_SIDNO_ANONYMOUS ||
             /*
               A transaction with an empty owned gtid should call
               end_gtid_violating_transaction(...) to clear the
               flag thd->has_gtid_consistency_violatoin in case
               it is set. It missed the clear in ordered_commit,
               because its binlog transaction cache is empty.
             */
             thd->has_gtid_consistency_violation)

  {
    gtid_state->update_on_commit(thd);
  } else if (thd->variables.gtid_next.type == ASSIGNED_GTID &&
             thd->owned_gtid_is_empty()) {
    DBUG_ASSERT(thd->has_gtid_consistency_violation == false);
    gtid_state->update_on_commit(thd);
  }

  return 0;
}

bool MYSQL_BIN_LOG::reencrypt_logs() {
  DBUG_TRACE;

  if (!is_open()) return false;

  std::string error_message;
  /* Gather the set of files to be accessed. */
  list<string> filename_list;
  LOG_INFO linfo;
  int error = 0;
  list<string>::reverse_iterator rit;

  /* Read binary/relay log file names from index file. */
  mysql_mutex_lock(&LOCK_index);
  for (error = find_log_pos(&linfo, nullptr, false); !error;
       error = find_next_log(&linfo, false)) {
    filename_list.push_back(string(linfo.log_file_name));
  }
  mysql_mutex_unlock(&LOCK_index);
  if (error != LOG_INFO_EOF ||
      DBUG_EVALUATE_IF("fail_to_open_index_file", true, false)) {
    error_message.assign("I/O error reading index file '");
    error_message.append(index_file_name);
    error_message.append("'");
    goto err;
  }

  rit = filename_list.rbegin();
  /* Skip the last binary/relay log. */
  if (rit != filename_list.rend()) rit++;
  /* Iterate backwards through binary/relay logs. */
  while (rit != filename_list.rend()) {
    const char *filename = rit->c_str();
    DBUG_EXECUTE_IF("purge_logs_during_reencryption", {
      purge_logs(filename, true, true /*need_lock_index=true*/,
                 true /*need_update_threads=true*/, nullptr, false);
    });
    MUTEX_LOCK(lock, &LOCK_index);
    std::unique_ptr<Binlog_ofile> ofile(
        Binlog_ofile::open_existing(key_file_binlog, filename, MYF(MY_WME)));

    if (ofile == nullptr ||
        DBUG_EVALUATE_IF("fail_to_open_log_file", true, false) ||
        DBUG_EVALUATE_IF("fail_to_read_index_file", true, false)) {
      /* If we can not open the log file, check if it exists in index file. */
      error = find_log_pos(&linfo, filename, false);
      DBUG_EXECUTE_IF("fail_to_read_index_file", error = LOG_INFO_IO;);
      if (error == LOG_INFO_EOF) {
        /* If it does not exist in index file, re-encryption has finished. */
        if (current_thd->is_error()) current_thd->clear_error();
        break;
      } else if (error == 0) {
        /* If it exists in index file, failed to open the log file. */
        error_message.assign("Failed to open log file '");
        error_message.append(filename);
        error_message.append("'");
        goto err;
      } else if (error == LOG_INFO_IO) {
        /* Failed to read index file. */
        error_message.assign("I/O error reading index file '");
        error_message.append(index_file_name);
        error_message.append("'");
        goto err;
      }
    }

    if (ofile->is_encrypted()) {
      std::unique_ptr<Truncatable_ostream> pipeline_head =
          ofile->get_pipeline_head();
      std::unique_ptr<Binlog_encryption_ostream> binlog_encryption_ostream(
          down_cast<Binlog_encryption_ostream *>(pipeline_head.release()));

      auto ret_value = binlog_encryption_ostream->reencrypt();
      if (ret_value.first) {
        error_message.assign("Failed to re-encrypt log file '");
        error_message.append(filename);
        error_message.append("': ");
        error_message.append(ret_value.second.c_str());
        goto err;
      }
    }

    rit++;
  }

  filename_list.clear();

  return false;

err:
  if (current_thd->is_error()) current_thd->clear_error();
  my_error(ER_BINLOG_MASTER_KEY_ROTATION_FAIL_TO_REENCRYPT_LOG, MYF(0),
           error_message.c_str());
  filename_list.clear();

  return true;
}

/**
  This function finalizes the cache preparing for commit or rollback.

  The function just writes all the necessary events to the cache but
  does not flush the data to the binary log file. That is the role of
  the binlog_cache_data::flush function.

  @see binlog_cache_data::flush

  @param thd                The thread whose transaction should be flushed
  @param end_event          The end event either commit/rollback

  @return
    nonzero if an error pops up when flushing the cache.
*/
int binlog_cache_data::finalize(THD *thd, Log_event *end_event) {
  DBUG_TRACE;
  if (!is_binlog_empty()) {
    DBUG_ASSERT(!flags.finalized);
    if (int error = flush_pending_event(thd)) return error;
    if (int error = write_event(end_event)) return error;
    flags.finalized = true;
    DBUG_PRINT("debug", ("flags.finalized: %s", YESNO(flags.finalized)));
  }
  return 0;
}

/**
   The method writes XA END query to XA-prepared transaction's cache
   and calls the "basic" finalize().

   @return error code, 0 success
*/

int binlog_cache_data::finalize(THD *thd, Log_event *end_event, XID_STATE *xs) {
  int error = 0;
  char buf[XID::ser_buf_size];
  char query[sizeof("XA END") + 1 + sizeof(buf)];
  int qlen = sprintf(query, "XA END %s", xs->get_xid()->serialize(buf));
  Query_log_event qev(thd, query, qlen, true, false, true, 0);

  if ((error = write_event(&qev))) return error;

  return finalize(thd, end_event);
}

/**
  Flush caches to the binary log.

  If the cache is finalized, the cache will be flushed to the binary
  log file. If the cache is not finalized, nothing will be done.

  If flushing fails for any reason, an error will be reported and the
  cache will be reset. Flushing can fail in two circumstances:

  - It was not possible to write the cache to the file. In this case,
    it does not make sense to keep the cache.

  - The cache was successfully written to disk but post-flush actions
    (such as binary log rotation) failed. In this case, the cache is
    already written to disk and there is no reason to keep it.

  @see binlog_cache_data::finalize
 */
int binlog_cache_data::flush(THD *thd, my_off_t *bytes_written,
                             bool *wrote_xid) {
  /*
    Doing a commit or a rollback including non-transactional tables,
    i.e., ending a transaction where we might write the transaction
    cache to the binary log.

    We can always end the statement when ending a transaction since
    transactions are not allowed inside stored functions. If they
    were, we would have to ensure that we're not ending a statement
    inside a stored function.
  */
  DBUG_TRACE;
  DBUG_PRINT("debug", ("flags.finalized: %s", YESNO(flags.finalized)));
  int error = 0;
  if (flags.finalized) {
    my_off_t bytes_in_cache = m_cache.length();
    Transaction_ctx *trn_ctx = thd->get_transaction();

    DBUG_PRINT("debug", ("bytes_in_cache: %llu", bytes_in_cache));

    trn_ctx->sequence_number = mysql_bin_log.m_dependency_tracker.step();

    /*
      In case of two caches the transaction is split into two groups.
      The 2nd group is considered to be a successor of the 1st rather
      than to have a common commit parent with it.
      Notice that due to a simple method of detection that the current is
      the 2nd cache being flushed, the very first few transactions may be logged
      sequentially (a next one is tagged as if a preceding one is its
      commit parent).
    */
    if (trn_ctx->last_committed == SEQ_UNINIT)
      trn_ctx->last_committed = trn_ctx->sequence_number - 1;

    /*
      The GTID is written prior to flushing the statement cache, if
      the transaction has written to the statement cache; and prior to
      flushing the transaction cache if the transaction has written to
      the transaction cache.  If GTIDs are enabled, then transactional
      and non-transactional updates cannot be mixed, so at most one of
      the caches can be non-empty, so just one GTID will be
      generated. If GTIDs are disabled, then no GTID is generated at
      all; if both the transactional cache and the statement cache are
      non-empty then we get two Anonymous_gtid_log_events, which is
      correct.
    */
    Binlog_event_writer writer(mysql_bin_log.get_binlog_file(), thd);

    /* The GTID ownership process might set the commit_error */
    error = (thd->commit_error == THD::CE_FLUSH_ERROR);

    DBUG_EXECUTE_IF("simulate_binlog_flush_error", {
      if (rand() % 3 == 0) {
        thd->commit_error = THD::CE_FLUSH_ERROR;
      }
    };);

    if (!error)
      if ((error = mysql_bin_log.write_gtid(thd, this, &writer)))
        thd->commit_error = THD::CE_FLUSH_ERROR;
    if (!error) error = mysql_bin_log.write_cache(thd, this, &writer);

    if (flags.with_xid && error == 0) *wrote_xid = true;

    /*
      Reset have to be after the if above, since it clears the
      with_xid flag
    */
    reset();
    if (bytes_written) *bytes_written = bytes_in_cache;
  }
  DBUG_ASSERT(!flags.finalized);
  return error;
}

/**
  This function truncates the transactional cache upon committing or rolling
  back either a transaction or a statement.

  @param thd        The thread whose transaction should be flushed
  @param all        @c true means truncate the transaction, otherwise the
                    statement must be truncated.

  @return
    nonzero if an error pops up when truncating the transactional cache.
*/
int binlog_trx_cache_data::truncate(THD *thd, bool all) {
  DBUG_TRACE;
  int error = 0;

  DBUG_PRINT("info",
             ("thd->options={ %s %s}, transaction: %s",
              FLAGSTR(thd->variables.option_bits, OPTION_NOT_AUTOCOMMIT),
              FLAGSTR(thd->variables.option_bits, OPTION_BEGIN),
              all ? "all" : "stmt"));

  remove_pending_event();

  /*
    If rolling back an entire transaction or a single statement not
    inside a transaction, we reset the transaction cache.
    Even though formally the atomic DDL statement may not end multi-statement
    transaction the cache needs full resetting as there must
    be no other data in it but belonging to the DDL.
  */
  if (ending_trans(thd, all)) {
    if (has_incident()) {
      const char *err_msg =
          "Error happend while resetting the transaction "
          "cache for a rolled back transaction or a single "
          "statement not inside a transaction.";
      error = mysql_bin_log.write_incident(thd, true /*need_lock_log=true*/,
                                           err_msg);
    }
    reset();
  }
  /*
    If rolling back a statement in a transaction, we truncate the
    transaction cache to remove the statement.
  */
  else if (get_prev_position() != MY_OFF_T_UNDEF)
    restore_prev_position();

  thd->clear_binlog_table_maps();

  return error;
}

inline enum xa_option_words get_xa_opt(THD *thd) {
  enum xa_option_words xa_opt = XA_NONE;
  switch (thd->lex->sql_command) {
    case SQLCOM_XA_COMMIT:
      xa_opt =
          static_cast<Sql_cmd_xa_commit *>(thd->lex->m_sql_cmd)->get_xa_opt();
      break;
    default:
      break;
  }

  return xa_opt;
}

/**
   Predicate function yields true when XA transaction is
   being logged having a proper state ready for prepare or
   commit in one phase.

   @param thd    THD pointer of running transaction
   @return true  When the being prepared transaction should be binlogged,
           false otherwise.
*/

inline bool is_loggable_xa_prepare(THD *thd) {
  /*
    simulate_commit_failure is doing a trick with XID_STATE while
    the ongoing transaction is not XA, and therefore to be errored out,
    asserted below. In that case because of the
    latter fact the function returns @c false.
  */
  DBUG_EXECUTE_IF("simulate_commit_failure", {
    XID_STATE *xs = thd->get_transaction()->xid_state();
    DBUG_ASSERT((thd->is_error() && xs->get_state() == XID_STATE::XA_IDLE) ||
                xs->get_state() == XID_STATE::XA_NOTR);
  });

  return DBUG_EVALUATE_IF(
      "simulate_commit_failure", false,
      thd->get_transaction()->xid_state()->has_state(XID_STATE::XA_IDLE));
}

static int binlog_prepare(handlerton *, THD *thd, bool all) {
  DBUG_TRACE;
  if (!all) {
    thd->get_transaction()->store_commit_parent(
        mysql_bin_log.m_dependency_tracker.get_max_committed_timestamp());
  }

  return all && is_loggable_xa_prepare(thd) ? mysql_bin_log.commit(thd, true)
                                            : 0;
}

/**
   Logging XA commit/rollback of a prepared transaction.

   The function is called at XA-commit or XA-rollback logging via
   two paths: the recovered-or-slave-applier or immediately through
   the  XA-prepared transaction connection itself.
   It fills in appropiate event in the statement cache whenever
   xid state is marked with is_binlogged() flag that indicates
   the prepared part of the transaction must've been logged.

   About early returns from the function.
   In the recovered-or-slave-applier case the function may be called
   for the 2nd time, which has_logged_xid monitors.
   ONE_PHASE option to XA-COMMIT is handled to skip
   writing XA-commit event now.
   And the final early return check is for the read-only XA that is
   not to be logged.

   @param thd          THD handle
   @param xid          a pointer to XID object that is serialized
   @param commit       when @c true XA-COMMIT is to be logged,
                       and @c false when it's XA-ROLLBACK.
   @return error code, 0 success
*/

inline int do_binlog_xa_commit_rollback(THD *thd, XID *xid, bool commit) {
  DBUG_ASSERT(thd->lex->sql_command == SQLCOM_XA_COMMIT ||
              thd->lex->sql_command == SQLCOM_XA_ROLLBACK);

  XID_STATE *xid_state = thd->get_transaction()->xid_state();
  binlog_cache_mngr *cache_mngr = thd_get_cache_mngr(thd);

  if (cache_mngr != nullptr && cache_mngr->has_logged_xid) return 0;

  if (get_xa_opt(thd) == XA_ONE_PHASE) return 0;
  if (!xid_state->is_binlogged())
    return 0;  // nothing was really logged at prepare
  if (thd->is_error() && DBUG_EVALUATE_IF("simulate_xa_rm_error", 0, 1))
    return 0;  // don't binlog if there are some errors.

  DBUG_ASSERT(!xid->is_null() ||
              !(thd->variables.option_bits & OPTION_BIN_LOG));

  char buf[XID::ser_buf_size];
  char query[(sizeof("XA ROLLBACK")) + 1 + sizeof(buf)];
  int qlen = sprintf(query, "XA %s %s", commit ? "COMMIT" : "ROLLBACK",
                     xid->serialize(buf));
  Query_log_event qinfo(thd, query, qlen, false, true, true, 0, false);
  return mysql_bin_log.write_event(&qinfo);
}

static int binlog_start_consistent_snapshot(handlerton *hton, THD *thd) {
  DBUG_ENTER("binlog_start_consistent_snapshot");

  int err = thd->binlog_setup_trx_data();
  if (err) DBUG_RETURN(err);

  binlog_cache_mngr *const cache_mngr = thd_get_cache_mngr(thd);

  /* Server layer calls us with LOCK_log locked, so this is safe. */
  mysql_bin_log.raw_get_current_log(&cache_mngr->binlog_info);
  gtid_state->get_snapshot_gtid_executed(cache_mngr->snapshot_gtid_executed);

  trans_register_ha(thd, true, hton, nullptr);

  DBUG_RETURN(err);
}

static int binlog_clone_consistent_snapshot(handlerton *hton, THD *thd,
                                            THD *from_thd) {
  DBUG_ENTER("binlog_start_consistent_snapshot");

  const binlog_cache_mngr *from_cache_mngr =
      opt_bin_log
          ? static_cast<binlog_cache_mngr *>(thd_get_cache_mngr(from_thd))
          : nullptr;

  if (from_cache_mngr == nullptr) {
    push_warning_printf(thd, Sql_condition::SL_WARNING, HA_ERR_UNSUPPORTED,
                        "WITH CONSISTENT SNAPSHOT FROM SESSION was ignored for "
                        "binary log, because the specified session does not "
                        "have a consistent snapshot of binary log "
                        "coordinates.");
    DBUG_RETURN(0);
  }

  int err = thd->binlog_setup_trx_data();
  if (err) DBUG_RETURN(err);

  binlog_cache_mngr *const cache_mngr = thd_get_cache_mngr(thd);

  const my_off_t pos = from_cache_mngr->binlog_info.pos;
  char log_file_name[FN_REFLEN];
  strmake(log_file_name, from_cache_mngr->binlog_info.log_file_name,
          sizeof(log_file_name) - 1);

  mysql_mutex_lock(&thd->LOCK_thd_data);

  cache_mngr->snapshot_gtid_executed = from_cache_mngr->snapshot_gtid_executed;
  cache_mngr->binlog_info.pos = pos;
  strmake(cache_mngr->binlog_info.log_file_name, log_file_name,
          sizeof(cache_mngr->binlog_info.log_file_name) - 1);

  mysql_mutex_unlock(&thd->LOCK_thd_data);

  trans_register_ha(thd, true, hton, nullptr);

  DBUG_RETURN(err);
}

/**
   Logging XA commit/rollback of a prepared transaction in the case
   it was disconnected and resumed (recovered), or executed by a slave applier.

   @param thd         THD handle
   @param xid         a pointer to XID object
   @param commit      when @c true XA-COMMIT is logged, otherwise XA-ROLLBACK

   @return error code, 0 success
*/

inline xa_status_code binlog_xa_commit_or_rollback(THD *thd, XID *xid,
                                                   bool commit) {
  int error = 0;

#ifndef DBUG_OFF
  {
    binlog_cache_mngr *cache_mngr = thd_get_cache_mngr(thd);
    DBUG_ASSERT(!cache_mngr || !cache_mngr->has_logged_xid);
  }
#endif
  if (!(error = do_binlog_xa_commit_rollback(thd, xid, commit))) {
    /*
      Error can't be propagated naturally via result.
      A grand-caller has to access to it through thd's da.
      todo:
      Bug #20488921 ERROR PROPAGATION DOES FULLY WORK IN XA
      stands in the way of implementing a failure simulation
      for XA PREPARE/COMMIT/ROLLBACK.
    */
    binlog_cache_mngr *cache_mngr = thd_get_cache_mngr(thd);

    if (cache_mngr) cache_mngr->has_logged_xid = true;
    if (commit)
      error = mysql_bin_log.commit(thd, true);
    else
      error = mysql_bin_log.rollback(thd, true);
    if (cache_mngr) cache_mngr->has_logged_xid = false;
  }

  return error == TC_LOG::RESULT_SUCCESS ? XA_OK : XAER_RMERR;
}

static xa_status_code binlog_xa_commit(handlerton *, XID *xid) {
  return binlog_xa_commit_or_rollback(current_thd, xid, true);
}

static xa_status_code binlog_xa_rollback(handlerton *, XID *xid) {
  return binlog_xa_commit_or_rollback(current_thd, xid, false);
}

/**
  When a fatal error occurs due to which binary logging becomes impossible and
  the user specified binlog_error_action= ABORT_SERVER the following function is
  invoked. This function pushes the appropriate error message to client and logs
  the same to server error log and then aborts the server.

  @param err_string          Error string which specifies the exact error
                             message from the caller.

  @retval
    none
*/
static void exec_binlog_error_action_abort(const char *err_string) {
  THD *thd = current_thd;
  /*
    When the code enters here it means that there was an error at higher layer
    and my_error function could have been invoked to let the client know what
    went wrong during the execution.

    But these errors will not let the client know that the server is going to
    abort. Even if we add an additional my_error function call at this point
    client will be able to see only the first error message that was set
    during the very first invocation of my_error function call.

    The advantage of having multiple my_error function calls are visible when
    the server is up and running and user issues SHOW WARNINGS or SHOW ERROR
    calls. In this special scenario server will be immediately aborted and
    user will not be able execute the above SHOW commands.

    Hence we clear the previous errors and push one critical error message to
    clients.
   */
  if (thd) {
    if (thd->is_error()) thd->clear_error();
    /*
      Send error to both client and to the server error log.
    */
    my_error(ER_BINLOG_LOGGING_IMPOSSIBLE, MYF(ME_FATALERROR), err_string);
  }

  LogErr(ERROR_LEVEL, ER_BINLOG_LOGGING_NOT_POSSIBLE, err_string);
  flush_error_log_messages();

  if (thd) thd->send_statement_status();
  abort();
}

/**
  This function is called once after each statement.

  @todo This function is currently not used any more and will
  eventually be eliminated. The real commit job is done in the
  MYSQL_BIN_LOG::commit function.

  @see MYSQL_BIN_LOG::commit

  @see handlerton::commit
*/
static int binlog_commit(handlerton *, THD *, bool) {
  DBUG_TRACE;
  /*
    Nothing to do (any more) on commit.
   */
  return 0;
}

/**
  This function is called when a transaction or a statement is rolled back.

  @internal It is necessary to execute a rollback here if the
  transaction was rolled back because of executing a ROLLBACK TO
  SAVEPOINT command, but it is not used for normal rollback since
  MYSQL_BIN_LOG::rollback is called in that case.

  @todo Refactor code to introduce a <code>MYSQL_BIN_LOG::rollback(THD
  *thd, SAVEPOINT *sv)</code> function in @c TC_LOG and have that
  function execute the necessary work to rollback to a savepoint.

  @param thd   The client thread that executes the transaction.
  @param all   This is @c true if this is a real transaction rollback, and
               @false otherwise.

  @see handlerton::rollback
*/
static int binlog_rollback(handlerton *, THD *thd, bool all) {
  DBUG_TRACE;
  int error = 0;
  if (thd->lex->sql_command == SQLCOM_ROLLBACK_TO_SAVEPOINT)
    error = mysql_bin_log.rollback(thd, all);
  return error;
}

/**
  Write a rollback record of the transaction to the binary log.

  For binary log group commit, the rollback is separated into three
  parts:

  1. First part consists of filling the necessary caches and
     finalizing them (if they need to be finalized). After a cache is
     finalized, nothing can be added to the cache.

  2. Second part execute an ordered flush and commit. This will be
     done using the group commit functionality in @c ordered_commit.

     Since we roll back the transaction early, we call @c
     ordered_commit with the @c skip_commit flag set. The @c
     ha_commit_low call inside @c ordered_commit will then not be
     called.

  3. Third part checks any errors resulting from the flush and handles
     them appropriately.

  @see MYSQL_BIN_LOG::ordered_commit
  @see ha_commit_low
  @see ha_rollback_low

  @param thd Session to commit
  @param all This is @c true if this is a real transaction rollback, and
             @c false otherwise.

  @return Error code, or zero if there were no error.
 */

int MYSQL_BIN_LOG::rollback(THD *thd, bool all) {
  int error = 0;
  bool stuff_logged = false;
  binlog_cache_mngr *cache_mngr = thd_get_cache_mngr(thd);
  bool is_empty = false;

  DBUG_TRACE;
  DBUG_PRINT("enter",
             ("all: %s, cache_mngr: 0x%llx, thd->is_error: %s", YESNO(all),
              (ulonglong)cache_mngr, YESNO(thd->is_error())));
  /*
    Defer XA-transaction rollback until its XA-rollback event is recorded.
    When we are executing a ROLLBACK TO SAVEPOINT, we
    should only clear the caches since this function is called as part
    of the engine rollback.
    In other cases we roll back the transaction in the engines early
    since this will release locks and allow other transactions to
    start executing.
  */
  if (thd->lex->sql_command == SQLCOM_XA_ROLLBACK) {
    XID_STATE *xs = thd->get_transaction()->xid_state();

    DBUG_ASSERT(all || !xs->is_binlogged() ||
                (!xs->is_in_recovery() && thd->is_error()));
    /*
      Whenever cache_mngr is not initialized, the xa prepared
      transaction's binary logging status must not be set, unless the
      transaction is rolled back through an external connection which
      has binlogging switched off.
    */
    DBUG_ASSERT(cache_mngr || !xs->is_binlogged() ||
                !(is_open() && thd->variables.option_bits & OPTION_BIN_LOG));

    is_empty = !xs->is_binlogged();
    if ((error = do_binlog_xa_commit_rollback(thd, xs->get_xid(), false)))
      goto end;
    cache_mngr = thd_get_cache_mngr(thd);
  } else if (thd->lex->sql_command != SQLCOM_ROLLBACK_TO_SAVEPOINT) {
    /*
      Reset binlog_snapshot_% variables for the current connection so that the
      current coordinates are shown after committing a consistent snapshot
      transaction.
    */
    if (cache_mngr != nullptr) {
      mysql_mutex_lock(&thd->LOCK_thd_data);
      cache_mngr->drop_consistent_snapshot();
      mysql_mutex_unlock(&thd->LOCK_thd_data);
    }
    if ((error = ha_rollback_low(thd, all))) goto end;
  }

  /*
    If there is no cache manager, or if there is nothing in the
    caches, there are no caches to roll back, so we're trivially done
    unless XA-ROLLBACK that yet to run rollback_low().
  */
  if (cache_mngr == nullptr || cache_mngr->is_binlog_empty()) {
    goto end;
  }

  DBUG_PRINT("debug", ("all.cannot_safely_rollback(): %s, trx_cache_empty: %s",
                       YESNO(thd->get_transaction()->cannot_safely_rollback(
                           Transaction_ctx::SESSION)),
                       YESNO(cache_mngr->trx_cache.is_binlog_empty())));
  DBUG_PRINT("debug",
             ("stmt.cannot_safely_rollback(): %s, stmt_cache_empty: %s",
              YESNO(thd->get_transaction()->cannot_safely_rollback(
                  Transaction_ctx::STMT)),
              YESNO(cache_mngr->stmt_cache.is_binlog_empty())));

  /*
    If an incident event is set we do not flush the content of the statement
    cache because it may be corrupted.
  */
  if (cache_mngr->stmt_cache.has_incident()) {
    const char *err_msg =
        "The content of the statement cache is corrupted "
        "while writing a rollback record of the transaction "
        "to the binary log.";
    error = write_incident(thd, true /*need_lock_log=true*/, err_msg);
    cache_mngr->stmt_cache.reset();
  } else if (!cache_mngr->stmt_cache.is_binlog_empty()) {
    if (thd->lex->sql_command == SQLCOM_CREATE_TABLE &&
        thd->lex->select_lex->item_list.elements && /* With select */
        !(thd->lex->create_info->options & HA_LEX_CREATE_TMP_TABLE) &&
        thd->is_current_stmt_binlog_format_row()) {
      /*
        In row based binlog format, we reset the binlog statement cache
        when rolling back a single statement 'CREATE...SELECT' transaction,
        since the 'CREATE TABLE' event was put in the binlog statement cache.
      */
      cache_mngr->stmt_cache.reset();
    } else {
      if ((error = cache_mngr->stmt_cache.finalize(thd))) goto end;
      stuff_logged = true;
    }
  }

  if (ending_trans(thd, all)) {
    if (trans_cannot_safely_rollback(thd)) {
      const char xa_rollback_str[] = "XA ROLLBACK";
      /*
        sizeof(xa_rollback_str) and XID::ser_buf_size both allocate `\0',
        so one of the two is used for necessary in the xa case `space' char
      */
      char query[sizeof(xa_rollback_str) + XID::ser_buf_size] = "ROLLBACK";
      XID_STATE *xs = thd->get_transaction()->xid_state();

      if (thd->lex->sql_command == SQLCOM_XA_ROLLBACK) {
        /* this block is relevant only for not prepared yet and "local" xa trx
         */
        DBUG_ASSERT(
            thd->get_transaction()->xid_state()->has_state(XID_STATE::XA_IDLE));
        DBUG_ASSERT(!cache_mngr->has_logged_xid);

        sprintf(query, "%s ", xa_rollback_str);
        xs->get_xid()->serialize(query + sizeof(xa_rollback_str));
      }
      /*
        If the transaction is being rolled back and contains changes that
        cannot be rolled back, the trx-cache's content is flushed.
      */
      Query_log_event end_evt(thd, query, strlen(query), true, false, true, 0,
                              true);
      error = thd->lex->sql_command != SQLCOM_XA_ROLLBACK
                  ? cache_mngr->trx_cache.finalize(thd, &end_evt)
                  : cache_mngr->trx_cache.finalize(thd, &end_evt, xs);
      stuff_logged = true;
    } else {
      /*
        If the transaction is being rolled back and its changes can be
        rolled back, the trx-cache's content is truncated.
      */
      error = cache_mngr->trx_cache.truncate(thd, all);

      DBUG_EXECUTE_IF("ensure_binlog_cache_is_reset", {
        /* Assert that binlog cache is reset at rollback time. */
        DBUG_ASSERT(binlog_cache_is_reset);
        binlog_cache_is_reset = false;
      };);
    }
  } else {
    /*
      If a statement is being rolled back, it is necessary to know
      exactly why a statement may not be safely rolled back as in
      some specific situations the trx-cache can be truncated.

      If a temporary table is created or dropped, the trx-cache is not
      truncated. Note that if the stmt-cache is used, there is nothing
      to truncate in the trx-cache.

      If a non-transactional table is updated and the binlog format is
      statement, the trx-cache is not truncated. The trx-cache is used
      when the direct option is off and a transactional table has been
      updated before the current statement in the context of the
      current transaction. Note that if the stmt-cache is used there is
      nothing to truncate in the trx-cache.

      If other binlog formats are used, updates to non-transactional
      tables are written to the stmt-cache and trx-cache can be safely
      truncated, if necessary.
    */
    if (thd->get_transaction()->has_dropped_temp_table(Transaction_ctx::STMT) ||
        thd->get_transaction()->has_created_temp_table(Transaction_ctx::STMT) ||
        (thd->get_transaction()->has_modified_non_trans_table(
             Transaction_ctx::STMT) &&
         thd->variables.binlog_format == BINLOG_FORMAT_STMT)) {
      /*
        If the statement is being rolled back and dropped or created a
        temporary table or modified a non-transactional table and the
        statement-based replication is in use, the statement's changes
        in the trx-cache are preserved.
      */
      cache_mngr->trx_cache.set_prev_position(MY_OFF_T_UNDEF);
    } else {
      /*
        Otherwise, the statement's changes in the trx-cache are
        truncated.
      */
      error = cache_mngr->trx_cache.truncate(thd, all);
    }
  }
  if (stuff_logged) {
    Transaction_ctx *trn_ctx = thd->get_transaction();
    trn_ctx->store_commit_parent(
        m_dependency_tracker.get_max_committed_timestamp());
  }

  DBUG_PRINT("debug", ("error: %d", error));
  if (error == 0 && stuff_logged) {
    if (RUN_HOOK(
            transaction, before_commit,
            (thd, all, thd_get_cache_mngr(thd)->get_trx_cache(),
             thd_get_cache_mngr(thd)->get_stmt_cache(),
             max<my_off_t>(max_binlog_cache_size, max_binlog_stmt_cache_size),
             false))) {
      // Reset the thread OK status before changing the outcome.
      if (thd->get_stmt_da()->is_ok())
        thd->get_stmt_da()->reset_diagnostics_area();
      my_error(ER_RUN_HOOK_ERROR, MYF(0), "before_commit");
      return RESULT_ABORTED;
    }
#ifndef DBUG_OFF
    /*
      XA rollback is always accepted.
    */
    if (thd->get_transaction()
            ->get_rpl_transaction_ctx()
            ->is_transaction_rollback())
      DBUG_ASSERT(0);
#endif

    error = ordered_commit(thd, all, /* skip_commit */ true);
  }

  if (check_write_error(thd)) {
    /*
      "all == true" means that a "rollback statement" triggered the error and
      this function was called. However, this must not happen as a rollback
      is written directly to the binary log. And in auto-commit mode, a single
      statement that is rolled back has the flag all == false.
    */
    DBUG_ASSERT(!all);
    /*
      We reach this point if the effect of a statement did not properly get into
      a cache and need to be rolled back.
    */
    error |= cache_mngr->trx_cache.truncate(thd, all);
  }

end:
  /* Deferred xa rollback to engines */
  if (!error && thd->lex->sql_command == SQLCOM_XA_ROLLBACK) {
    error = ha_rollback_low(thd, all);
    if (!error && !thd->is_error()) {
      /*
        XA-rollback ignores the gtid_state, if the transaciton
        is empty.
      */
      if (is_empty && !thd->slave_thread) gtid_state->update_on_rollback(thd);
      /*
        XA-rollback commits the new gtid_state, if transaction
        is not empty.
      */
      else {
        gtid_state->update_on_commit(thd);
        /*
          Inform hook listeners that a XA ROLLBACK did commit, that
          is, did log a transaction to the binary log.
        */
        (void)RUN_HOOK(transaction, after_commit, (thd, all));
      }
    }
  }
  /*
    When a statement errors out on auto-commit mode it is rollback
    implicitly, so the same should happen to its GTID.
  */
  if (!thd->in_active_multi_stmt_transaction())
    gtid_state->update_on_rollback(thd);

  /*
    TODO: some errors are overwritten, which may cause problem,
    fix it later.
  */
  DBUG_PRINT("return", ("error: %d", error));
  return error;
}

/**
  @note
  How do we handle this (unlikely but legal) case:
  @verbatim
    [transaction] + [update to non-trans table] + [rollback to savepoint] ?
  @endverbatim
  The problem occurs when a savepoint is before the update to the
  non-transactional table. Then when there's a rollback to the savepoint, if we
  simply truncate the binlog cache, we lose the part of the binlog cache where
  the update is. If we want to not lose it, we need to write the SAVEPOINT
  command and the ROLLBACK TO SAVEPOINT command to the binlog cache. The latter
  is easy: it's just write at the end of the binlog cache, but the former
  should be *inserted* to the place where the user called SAVEPOINT. The
  solution is that when the user calls SAVEPOINT, we write it to the binlog
  cache (so no need to later insert it). As transactions are never intermixed
  in the binary log (i.e. they are serialized), we won't have conflicts with
  savepoint names when using mysqlbinlog or in the slave SQL thread.
  Then when ROLLBACK TO SAVEPOINT is called, if we updated some
  non-transactional table, we don't truncate the binlog cache but instead write
  ROLLBACK TO SAVEPOINT to it; otherwise we truncate the binlog cache (which
  will chop the SAVEPOINT command from the binlog cache, which is good as in
  that case there is no need to have it in the binlog).
*/

static int binlog_savepoint_set(handlerton *, THD *thd, void *sv) {
  DBUG_TRACE;
  int error = 1;

  String log_query;
  if (log_query.append(STRING_WITH_LEN("SAVEPOINT ")))
    return error;
  else
    append_identifier(thd, &log_query, thd->lex->ident.str,
                      thd->lex->ident.length);

  int errcode = query_error_code(thd, thd->killed == THD::NOT_KILLED);
  Query_log_event qinfo(thd, log_query.c_ptr_safe(), log_query.length(), true,
                        false, true, errcode);
  /*
    We cannot record the position before writing the statement
    because a rollback to a savepoint (.e.g. consider it "S") would
    prevent the savepoint statement (i.e. "SAVEPOINT S") from being
    written to the binary log despite the fact that the server could
    still issue other rollback statements to the same savepoint (i.e.
    "S").
    Given that the savepoint is valid until the server releases it,
    ie, until the transaction commits or it is released explicitly,
    we need to log it anyway so that we don't have "ROLLBACK TO S"
    or "RELEASE S" without the preceding "SAVEPOINT S" in the binary
    log.
  */
  if (!(error = mysql_bin_log.write_event(&qinfo)))
    binlog_trans_log_savepos(thd, (my_off_t *)sv);

  return error;
}

static int binlog_savepoint_rollback(handlerton *, THD *thd, void *sv) {
  DBUG_TRACE;
  binlog_cache_mngr *const cache_mngr = thd_get_cache_mngr(thd);
  my_off_t pos = *(my_off_t *)sv;
  DBUG_ASSERT(pos != ~(my_off_t)0);

  /*
    Write ROLLBACK TO SAVEPOINT to the binlog cache if we have updated some
    non-transactional table. Otherwise, truncate the binlog cache starting
    from the SAVEPOINT command.
  */
  if (trans_cannot_safely_rollback(thd)) {
    String log_query;
    if (log_query.append(STRING_WITH_LEN("ROLLBACK TO ")))
      return 1;
    else {
      /*
        Before writing identifier to the binlog, make sure to
        quote the identifier properly so as to prevent any SQL
        injection on the slave.
      */
      append_identifier(thd, &log_query, thd->lex->ident.str,
                        thd->lex->ident.length);
    }

    int errcode = query_error_code(thd, thd->killed == THD::NOT_KILLED);
    Query_log_event qinfo(thd, log_query.c_ptr_safe(), log_query.length(), true,
                          false, true, errcode);
    return mysql_bin_log.write_event(&qinfo);
  }
  // Otherwise, we truncate the cache
  cache_mngr->trx_cache.restore_savepoint(pos);
  /*
    When a SAVEPOINT is executed inside a stored function/trigger we force the
    pending event to be flushed with a STMT_END_F flag and clear the table maps
    as well to ensure that following DMLs will have a clean state to start
    with. ROLLBACK inside a stored routine has to finalize possibly existing
    current row-based pending event with cleaning up table maps. That ensures
    that following DMLs will have a clean state to start with.
   */
  if (thd->in_sub_stmt) thd->clear_binlog_table_maps();
  return 0;
}

/**
   purge logs, master and slave sides both, related error code
   convertor.
   Called from @c purge_error_message(), @c MYSQL_BIN_LOG::reset_logs()

   @param  res  an error code as used by purging routines

   @return the user level error code ER_*
*/
static uint purge_log_get_error_code(int res) {
  uint errcode = 0;

  switch (res) {
    case 0:
      break;
    case LOG_INFO_EOF:
      errcode = ER_UNKNOWN_TARGET_BINLOG;
      break;
    case LOG_INFO_IO:
      errcode = ER_IO_ERR_LOG_INDEX_READ;
      break;
    case LOG_INFO_INVALID:
      errcode = ER_BINLOG_PURGE_PROHIBITED;
      break;
    case LOG_INFO_SEEK:
      errcode = ER_FSEEK_FAIL;
      break;
    case LOG_INFO_MEM:
      errcode = ER_OUT_OF_RESOURCES;
      break;
    case LOG_INFO_FATAL:
      errcode = ER_BINLOG_PURGE_FATAL_ERR;
      break;
    case LOG_INFO_IN_USE:
      errcode = ER_LOG_IN_USE;
      break;
    case LOG_INFO_EMFILE:
      errcode = ER_BINLOG_PURGE_EMFILE;
      break;
    default:
      errcode = ER_LOG_PURGE_UNKNOWN_ERR;
      break;
  }

  return errcode;
}

/**
  Check whether binlog state allows to safely release MDL locks after
  rollback to savepoint.

  @param thd   The client thread that executes the transaction.

  @return true  - It is safe to release MDL locks.
          false - If it is not.
*/
static bool binlog_savepoint_rollback_can_release_mdl(handlerton *, THD *thd) {
  DBUG_TRACE;
  /**
    If we have not updated any non-transactional tables rollback
    to savepoint will simply truncate binlog cache starting from
    SAVEPOINT command. So it should be safe to release MDL acquired
    after SAVEPOINT command in this case.
  */
  return !trans_cannot_safely_rollback(thd);
}

/**
  Adjust log offset in the binary log file for all running slaves
  This class implements call back function for do_for_all_thd().
  It is called for each thd in thd list to adjust offset.
*/
class Adjust_offset : public Do_THD_Impl {
 public:
  Adjust_offset(my_off_t value) : m_purge_offset(value) {}
  virtual void operator()(THD *thd) {
    LOG_INFO *linfo;
    mysql_mutex_lock(&thd->LOCK_thd_data);
    if ((linfo = thd->current_linfo)) {
      /*
        Index file offset can be less that purge offset only if
        we just started reading the index file. In that case
        we have nothing to adjust.
      */
      if (linfo->index_file_offset < m_purge_offset)
        linfo->fatal = (linfo->index_file_offset != 0);
      else
        linfo->index_file_offset -= m_purge_offset;
    }
    mysql_mutex_unlock(&thd->LOCK_thd_data);
  }

 private:
  my_off_t m_purge_offset;
};

/*
  Adjust the position pointer in the binary log file for all running slaves.

  SYNOPSIS
    adjust_linfo_offsets()
    purge_offset	Number of bytes removed from start of log index file

  NOTES
    - This is called when doing a PURGE when we delete lines from the
      index log file.

  REQUIREMENTS
    - Before calling this function, we have to ensure that no threads are
      using any binary log file before purge_offset.

  TODO
    - Inform the slave threads that they should sync the position
      in the binary log file with flush_relay_log_info.
      Now they sync is done for next read.
*/
static void adjust_linfo_offsets(my_off_t purge_offset) {
  Adjust_offset adjust_offset(purge_offset);
  Global_THD_manager::get_instance()->do_for_all_thd(&adjust_offset);
}

/**
  This class implements Call back function for do_for_all_thd().
  It is called for each thd in thd list to count
  threads using bin log file
*/

class Log_in_use : public Do_THD_Impl {
 public:
  Log_in_use(const char *value) : m_log_name(value), m_count(0) {
    m_log_name_len = strlen(m_log_name) + 1;
  }
  virtual void operator()(THD *thd) {
    LOG_INFO *linfo;
    mysql_mutex_lock(&thd->LOCK_thd_data);
    if ((linfo = thd->current_linfo)) {
      if (!strncmp(m_log_name, linfo->log_file_name, m_log_name_len)) {
        LogErr(WARNING_LEVEL, ER_BINLOG_FILE_BEING_READ_NOT_PURGED, m_log_name,
               thd->thread_id());
        m_count++;
      }
    }
    mysql_mutex_unlock(&thd->LOCK_thd_data);
  }
  int get_count() { return m_count; }

 private:
  const char *m_log_name;
  size_t m_log_name_len;
  int m_count;
};

static int log_in_use(const char *log_name) {
  Log_in_use log_in_use(log_name);
#ifndef DBUG_OFF
  if (current_thd)
    DEBUG_SYNC(current_thd, "purge_logs_after_lock_index_before_thread_count");
#endif
  Global_THD_manager::get_instance()->do_for_all_thd(&log_in_use);
  return log_in_use.get_count();
}

static bool purge_error_message(THD *thd, int res) {
  uint errcode;

  if ((errcode = purge_log_get_error_code(res)) != 0) {
    my_error(errcode, MYF(0));
    return true;
  }
  my_ok(thd);
  return false;
}

bool is_transaction_empty(THD *thd) {
  DBUG_TRACE;
  int rw_ha_count = check_trx_rw_engines(thd, Transaction_ctx::SESSION);
  rw_ha_count += check_trx_rw_engines(thd, Transaction_ctx::STMT);
  return rw_ha_count == 0;
}

int check_trx_rw_engines(THD *thd, Transaction_ctx::enum_trx_scope trx_scope) {
  DBUG_TRACE;

  int rw_ha_count = 0;
  Ha_trx_info *ha_list =
      (Ha_trx_info *)thd->get_transaction()->ha_trx_info(trx_scope);

  for (Ha_trx_info *ha_info = ha_list; ha_info; ha_info = ha_info->next()) {
    if (ha_info->is_trx_read_write()) ++rw_ha_count;
  }
  return rw_ha_count;
}

bool is_empty_transaction_in_binlog_cache(const THD *thd) {
  DBUG_TRACE;

  binlog_cache_mngr *const cache_mngr = thd_get_cache_mngr(thd);
  if (cache_mngr != nullptr && cache_mngr->has_empty_transaction()) {
    return true;
  }

  return false;
}

/**
  This function checks if a transactional table was updated by the
  current transaction.

  @param thd The client thread that executed the current statement.
  @return
    @c true if a transactional table was updated, @c false otherwise.
*/
bool trans_has_updated_trans_table(const THD *thd) {
  binlog_cache_mngr *const cache_mngr = thd_get_cache_mngr(thd);

  return (cache_mngr ? !cache_mngr->trx_cache.is_binlog_empty() : 0);
}

/**
  This function checks if a transactional table was updated by the
  current statement.

  @param ha_list Registered storage engine handler list.
  @return
    @c true if a transactional table was updated, @c false otherwise.
*/
bool stmt_has_updated_trans_table(Ha_trx_info *ha_list) {
  const Ha_trx_info *ha_info;
  for (ha_info = ha_list; ha_info; ha_info = ha_info->next()) {
    if (ha_info->is_trx_read_write() && ha_info->ht() != binlog_hton)
      return (true);
  }
  return (false);
}

/**
  This function checks if a transaction, either a multi-statement
  or a single statement transaction is about to commit or not.

  @param thd The client thread that executed the current statement.
  @param all Committing a transaction (i.e. true) or a statement
             (i.e. false).
  @return
    @c true if committing a transaction, otherwise @c false.
*/
bool ending_trans(THD *thd, const bool all) {
  return (all || ending_single_stmt_trans(thd, all));
}

/**
  This function checks if a single statement transaction is about
  to commit or not.

  @param thd The client thread that executed the current statement.
  @param all Committing a transaction (i.e. true) or a statement
             (i.e. false).
  @return
    @c true if committing a single statement transaction, otherwise
    @c false.
*/
bool ending_single_stmt_trans(THD *thd, const bool all) {
  return (!all && !thd->in_multi_stmt_transaction_mode());
}

/**
  This function checks if a transaction cannot be rolled back safely.

  @param thd The client thread that executed the current statement.
  @return
    @c true if cannot be safely rolled back, @c false otherwise.
*/
bool trans_cannot_safely_rollback(const THD *thd) {
  binlog_cache_mngr *const cache_mngr = thd_get_cache_mngr(thd);

  return cache_mngr->trx_cache.cannot_rollback();
}

/**
  This function checks if current statement cannot be rollded back safely.

  @param thd The client thread that executed the current statement.
  @return
    @c true if cannot be safely rolled back, @c false otherwise.
*/
bool stmt_cannot_safely_rollback(const THD *thd) {
  return thd->get_transaction()->cannot_safely_rollback(Transaction_ctx::STMT);
}

/**
  Execute a PURGE BINARY LOGS TO @<log@> command.

  @param thd Pointer to THD object for the client thread executing the
  statement.

  @param to_log Name of the last log to purge.

  @retval false success
  @retval true failure
*/
bool purge_master_logs(THD *thd, const char *to_log) {
  char search_file_name[FN_REFLEN];
  if (!mysql_bin_log.is_open()) {
    my_ok(thd);
    return false;
  }

  mysql_bin_log.make_log_name(search_file_name, to_log);
  return purge_error_message(
      thd, mysql_bin_log.purge_logs(
               search_file_name, false, true /*need_lock_index=true*/,
               true /*need_update_threads=true*/, nullptr, false));
}

/**
  Execute a PURGE BINARY LOGS BEFORE @<date@> command.

  @param thd Pointer to THD object for the client thread executing the
  statement.

  @param purge_time Date before which logs should be purged.

  @retval false success
  @retval true failure
*/
bool purge_master_logs_before_date(THD *thd, time_t purge_time) {
  if (!mysql_bin_log.is_open()) {
    my_ok(thd);
    return false;
  }
  return purge_error_message(
      thd, mysql_bin_log.purge_logs_before_date(purge_time, false));
}

/*
  Helper function to get the error code of the query to be binlogged.
 */
int query_error_code(const THD *thd, bool not_killed) {
  int error;

  if (not_killed) {
    error = thd->is_error() ? thd->get_stmt_da()->mysql_errno() : 0;

    /* thd->get_stmt_da()->sql_errno() might be ER_SERVER_SHUTDOWN or
       ER_QUERY_INTERRUPTED, So here we need to make sure that error
       is not set to these errors when specified not_killed by the
       caller.
    */
    if (error == ER_SERVER_SHUTDOWN || error == ER_QUERY_INTERRUPTED) error = 0;
  } else
    error = thd->killed;

  return error;
}

/**
  Copy content of 'from' file from offset to 'to' file.

  - We do the copy outside of the IO_CACHE as the cache
  buffers would just make things slower and more complicated.
  In most cases the copy loop should only do one read.

  @param from          File to copy.
  @param to            File to copy to.
  @param offset        Offset in 'from' file.


  @retval
    0    ok
  @retval
    -1    error
*/
static bool copy_file(IO_CACHE *from, IO_CACHE *to, my_off_t offset) {
  int bytes_read;
  uchar io_buf[IO_SIZE * 2];
  DBUG_TRACE;

  mysql_file_seek(from->file, offset, MY_SEEK_SET, MYF(0));
  while (true) {
    if ((bytes_read = (int)mysql_file_read(from->file, io_buf, sizeof(io_buf),
                                           MYF(MY_WME))) < 0)
      goto err;
    if (DBUG_EVALUATE_IF("fault_injection_copy_part_file", 1, 0))
      bytes_read = bytes_read / 2;
    if (!bytes_read) break;  // end of file
    if (mysql_file_write(to->file, io_buf, bytes_read, MYF(MY_WME | MY_NABP)))
      goto err;
  }

  return false;

err:
  return true;
}

/**
   Load data's io cache specific hook to be executed
   before a chunk of data is being read into the cache's buffer
   The fuction instantianates and writes into the binlog
   replication events along LOAD DATA processing.

   @param file  pointer to io-cache
   @retval 0 success
   @retval 1 failure
*/
int log_loaded_block(IO_CACHE *file) {
  DBUG_TRACE;
  LOAD_FILE_INFO *lf_info;
  uint block_len;
  /* buffer contains position where we started last read */
  uchar *buffer = (uchar *)my_b_get_buffer_start(file);
  uint max_event_size = current_thd->variables.max_allowed_packet;
  lf_info = (LOAD_FILE_INFO *)file->arg;
  if (lf_info->thd->is_current_stmt_binlog_format_row()) return 0;
  if (lf_info->last_pos_in_file != HA_POS_ERROR &&
      lf_info->last_pos_in_file >= my_b_get_pos_in_file(file))
    return 0;

  for (block_len = (uint)(my_b_get_bytes_in_buffer(file)); block_len > 0;
       buffer += min(block_len, max_event_size),
      block_len -= min(block_len, max_event_size)) {
    lf_info->last_pos_in_file = my_b_get_pos_in_file(file);
    if (lf_info->logged_data_file) {
      Append_block_log_event a(lf_info->thd, lf_info->thd->db().str, buffer,
                               min(block_len, max_event_size),
                               lf_info->log_delayed);
      if (mysql_bin_log.write_event(&a)) return 1;
    } else {
      Begin_load_query_log_event b(lf_info->thd, lf_info->thd->db().str, buffer,
                                   min(block_len, max_event_size),
                                   lf_info->log_delayed);
      if (mysql_bin_log.write_event(&b)) return 1;
      lf_info->logged_data_file = true;
    }
  }
  return 0;
}

/* Helper function for SHOW BINLOG/RELAYLOG EVENTS */
template <class BINLOG_FILE_READER>
bool show_binlog_events(THD *thd, MYSQL_BIN_LOG *binary_log) {
  Protocol *protocol = thd->get_protocol();
  List<Item> field_list;
  const char *errmsg = nullptr;
  LOG_INFO linfo;

  DBUG_TRACE;

  DBUG_ASSERT(thd->lex->sql_command == SQLCOM_SHOW_BINLOG_EVENTS ||
              thd->lex->sql_command == SQLCOM_SHOW_RELAYLOG_EVENTS);

  if (binary_log->is_open()) {
    LEX_MASTER_INFO *lex_mi = &thd->lex->mi;
    SELECT_LEX_UNIT *unit = thd->lex->unit;
    ha_rows event_count, limit_start, limit_end;
    my_off_t pos =
        max<my_off_t>(BIN_LOG_HEADER_SIZE, lex_mi->pos);  // user-friendly
    char search_file_name[FN_REFLEN], *name;
    const char *log_file_name = lex_mi->log_file_name;

    unit->set_limit(thd, thd->lex->current_select());
    limit_start = unit->offset_limit_cnt;
    limit_end = unit->select_limit_cnt;

    name = search_file_name;
    if (log_file_name)
      binary_log->make_log_name(search_file_name, log_file_name);
    else
      name = 0;  // Find first log

    linfo.index_file_offset = 0;

    if (binary_log->find_log_pos(&linfo, name, true /*need_lock_index=true*/)) {
      errmsg = "Could not find target log";
      goto err;
    }

    mysql_mutex_lock(&thd->LOCK_thd_data);
    thd->current_linfo = &linfo;
    mysql_mutex_unlock(&thd->LOCK_thd_data);

    BINLOG_FILE_READER binlog_file_reader(
        opt_master_verify_checksum,
        std::max(thd->variables.max_allowed_packet,
                 binlog_row_event_max_size + MAX_LOG_EVENT_HEADER));

    if (binlog_file_reader.open(linfo.log_file_name, pos)) {
      errmsg = binlog_file_reader.get_error_str();
      goto err;
    }

    /*
      Adjust the pos to the correct starting offset of an event after the
      specified position if it is an invalid starting offset.
    */
    pos = binlog_file_reader.position();

    /*
      For 'in-active' binlog file, it is safe to read all events in it. But
      for 'active' binlog file, it is only safe to read the events before
      get_binlog_end_pos().

      Binlog rotation may happen after calling is_active(). In this case,
      end_pos will NOT be set to 0 while the file is actually not 'active'.
      It is safe, since 'end_pos' still expresses a correct position.
    */
    my_off_t end_pos = binary_log->get_binlog_end_pos();
    if (!binary_log->is_active(linfo.log_file_name)) end_pos = 0;

    DEBUG_SYNC(thd, "after_show_binlog_event_found_file");
    for (event_count = 0; event_count < limit_end; event_count++) {
      Log_event *ev = binlog_file_reader.read_event_object();
      if (ev == nullptr) {
        if (binlog_file_reader.has_fatal_error())
          errmsg = binlog_file_reader.get_error_str();
        break;
      }

      DEBUG_SYNC(thd, "wait_in_show_binlog_events_loop");
      if (event_count >= limit_start &&
          ev->net_send(protocol, linfo.log_file_name, pos)) {
        errmsg = "Net error";
        delete ev;
        goto err;
      }
      delete ev;
      pos = binlog_file_reader.position();
      if (end_pos > 0 && pos >= end_pos) break;
    }
  }
  // Check that linfo is still on the function scope.
  DEBUG_SYNC(thd, "after_show_binlog_events");

err:
  if (errmsg) {
    if (thd->lex->sql_command == SQLCOM_SHOW_RELAYLOG_EVENTS)
      my_error(ER_ERROR_WHEN_EXECUTING_COMMAND, MYF(0), "SHOW RELAYLOG EVENTS",
               errmsg);
    else
      my_error(ER_ERROR_WHEN_EXECUTING_COMMAND, MYF(0), "SHOW BINLOG EVENTS",
               errmsg);
  } else
    my_eof(thd);

  mysql_mutex_lock(&thd->LOCK_thd_data);
  thd->current_linfo = 0;
  mysql_mutex_unlock(&thd->LOCK_thd_data);
  return errmsg != nullptr;
}

bool show_binlog_events(THD *thd, MYSQL_BIN_LOG *binary_log) {
  if (binary_log->is_relay_log)
    return show_binlog_events<Relaylog_file_reader>(thd, binary_log);
  return show_binlog_events<Binlog_file_reader>(thd, binary_log);
}

/**
  Execute a SHOW BINLOG EVENTS statement.

  @param thd Pointer to THD object for the client thread executing the
  statement.

  @retval false success
  @retval true failure
*/
bool mysql_show_binlog_events(THD *thd) {
  List<Item> field_list;
  DBUG_TRACE;

  DBUG_ASSERT(thd->lex->sql_command == SQLCOM_SHOW_BINLOG_EVENTS);

  Log_event::init_show_field_list(&field_list);
  if (thd->send_result_metadata(&field_list,
                                Protocol::SEND_NUM_ROWS | Protocol::SEND_EOF))
    return true;

  /*
    Wait for handlers to insert any pending information
    into the binlog.  For e.g. ndb which updates the binlog asynchronously
    this is needed so that the uses sees all its own commands in the binlog
  */
  ha_binlog_wait(thd);

  return show_binlog_events(thd, &mysql_bin_log);
}

MYSQL_BIN_LOG::MYSQL_BIN_LOG(uint *sync_period, bool relay_log)
    : name(nullptr),
      write_error(false),
      inited(false),
      m_binlog_file(new Binlog_ofile()),
      m_key_LOCK_log(key_LOG_LOCK_log),
      bytes_written(0),
      binlog_space_total(0),
      file_id(1),
      sync_period_ptr(sync_period),
      sync_counter(0),
      is_relay_log(relay_log),
      checksum_alg_reset(binary_log::BINLOG_CHECKSUM_ALG_UNDEF),
      relay_log_checksum_alg(binary_log::BINLOG_CHECKSUM_ALG_UNDEF),
      previous_gtid_set_relaylog(nullptr),
      snapshot_lock_acquired(false),
      is_rotating_caused_by_incident(false) {
  /*
    We don't want to initialize locks here as such initialization depends on
    safe_mutex (when using safe_mutex) which depends on MY_INIT(), which is
    called only in main(). Doing initialization here would make it happen
    before main().
  */
  index_file_name[0] = 0;
}

MYSQL_BIN_LOG::~MYSQL_BIN_LOG() { delete m_binlog_file; }

/* this is called only once */

void MYSQL_BIN_LOG::cleanup() {
  DBUG_TRACE;
  if (inited) {
    inited = false;
    close(LOG_CLOSE_INDEX | LOG_CLOSE_STOP_EVENT, true /*need_lock_log=true*/,
          true /*need_lock_index=true*/);
    mysql_mutex_destroy(&LOCK_log);
    mysql_mutex_destroy(&LOCK_index);
    mysql_mutex_destroy(&LOCK_commit);
    mysql_mutex_destroy(&LOCK_sync);
    mysql_mutex_destroy(&LOCK_binlog_end_pos);
    mysql_mutex_destroy(&LOCK_xids);
    mysql_cond_destroy(&update_cond);
    mysql_cond_destroy(&m_prep_xids_cond);
    if (!is_relay_log) {
      Commit_stage_manager::get_instance().deinit();
    }
  }

  delete m_binlog_file;
  m_binlog_file = nullptr;
}

void MYSQL_BIN_LOG::init_pthread_objects() {
  DBUG_ASSERT(inited == 0);
  inited = true;

  mysql_mutex_init(m_key_LOCK_log, &LOCK_log, MY_MUTEX_INIT_SLOW);
  mysql_mutex_init(m_key_LOCK_index, &LOCK_index, MY_MUTEX_INIT_SLOW);
  mysql_mutex_init(m_key_LOCK_commit, &LOCK_commit, MY_MUTEX_INIT_FAST);
  mysql_mutex_init(m_key_LOCK_sync, &LOCK_sync, MY_MUTEX_INIT_FAST);
  mysql_mutex_init(m_key_LOCK_binlog_end_pos, &LOCK_binlog_end_pos,
                   MY_MUTEX_INIT_FAST);
  mysql_mutex_init(m_key_LOCK_xids, &LOCK_xids, MY_MUTEX_INIT_FAST);
  mysql_cond_init(m_key_update_cond, &update_cond);
  mysql_cond_init(m_key_prep_xids_cond, &m_prep_xids_cond);
  if (!is_relay_log) {
    Commit_stage_manager::get_instance().init(
        m_key_LOCK_flush_queue, m_key_LOCK_sync_queue, m_key_LOCK_commit_queue,
        m_key_LOCK_done, m_key_COND_done);
  }
}

/**
  Check if a string is a valid number.

  @param str			String to test
  @param res			Store value here
  @param allow_wildcards	Set to 1 if we should ignore '%' and '_'

  @note
    For the moment the allow_wildcards argument is not used
    Should be moved to some other file.

  @retval
    1	String is a number
  @retval
    0	String is not a number
*/

static bool is_number(const char *str, ulong *res, bool allow_wildcards) {
  int flag;
  const char *start;
  DBUG_TRACE;

  flag = 0;
  start = str;
  while (*str++ == ' ')
    ;
  if (*--str == '-' || *str == '+') str++;
  while (my_isdigit(files_charset_info, *str) ||
         (allow_wildcards && (*str == wild_many || *str == wild_one))) {
    flag = 1;
    str++;
  }
  if (*str == '.') {
    for (str++; my_isdigit(files_charset_info, *str) ||
                (allow_wildcards && (*str == wild_many || *str == wild_one));
         str++, flag = 1)
      ;
  }
  if (*str != 0 || flag == 0) return false;
  if (res) *res = atol(start);
  return true; /* Number ok */
} /* is_number */

/**
  Find a unique filename for 'filename.#'.

  Set '#' to the highest existing log file extension plus one.

  This function will return nonzero if: (i) the generated name
  exceeds FN_REFLEN; (ii) if the number of extensions is exhausted;
  or (iii) some other error happened while examining the filesystem.

  @return
    nonzero if not possible to get unique filename.
*/

static int find_uniq_filename(char *name, uint32 new_index_number) {
  uint i;
  char buff[FN_REFLEN], ext_buf[FN_REFLEN];
  MY_DIR *dir_info = nullptr;
  struct fileinfo *file_info;
  ulong max_found = 0, next = 0, number = 0;
  size_t buf_length, length;
  char *start, *end;
  int error = 0;
  DBUG_TRACE;

  length = dirname_part(buff, name, &buf_length);
  start = name + length;
  end = strend(start);

  *end = '.';
  length = (size_t)(end - start + 1);

  if ((DBUG_EVALUATE_IF(
          "error_unique_log_filename", 1,
          !(dir_info =
                my_dir(buff, MYF(MY_DONT_SORT)))))) {  // This shouldn't happen
    my_stpcpy(end, ".1");                              // use name+1
    return 1;
  }
  file_info = dir_info->dir_entry;
  for (i = dir_info->number_off_files; i--; file_info++) {
    if (strncmp(file_info->name, start, length) == 0 &&
        is_number(file_info->name + length, &number, false)) {
      max_found = std::max(max_found, number);
    }
  }
  my_dirend(dir_info);

  /* check if reached the maximum possible extension number */
  if (max_found >= MAX_LOG_UNIQUE_FN_EXT) {
    LogErr(ERROR_LEVEL, ER_BINLOG_FILE_EXTENSION_NUMBER_EXHAUSTED, max_found);
    error = 1;
    goto end;
  }

  if (new_index_number > 0) {
    /*
      If "new_index_number" was specified, this means we are handling a
      "RESET MASTER TO" command and the binary log was already purged
      so max_found should be 0.
    */
    DBUG_ASSERT(max_found == 0);
    next = new_index_number;
  } else
    next = max_found + 1;
  if (sprintf(ext_buf, "%06lu", next) < 0) {
    error = 1;
    goto end;
  }
  *end++ = '.';

  /*
    Check if the generated extension size + the file name exceeds the
    buffer size used. If one did not check this, then the filename might be
    truncated, resulting in error.
   */
  if (((strlen(ext_buf) + (end - name)) >= FN_REFLEN)) {
    LogErr(ERROR_LEVEL, ER_BINLOG_FILE_NAME_TOO_LONG, name, ext_buf,
           (strlen(ext_buf) + (end - name)));
    error = 1;
    goto end;
  }

  if (sprintf(end, "%06lu", next) < 0) {
    error = 1;
    goto end;
  }

  /* print warning if reaching the end of available extensions. */
  if (next > MAX_ALLOWED_FN_EXT_RESET_MASTER)
    LogErr(WARNING_LEVEL, ER_BINLOG_FILE_EXTENSION_NUMBER_RUNNING_LOW, next,
           (MAX_LOG_UNIQUE_FN_EXT - next));

end:
  return error;
}

int MYSQL_BIN_LOG::generate_new_name(char *new_name, const char *log_name,
                                     uint32 new_index_number) {
  fn_format(new_name, log_name, mysql_data_home, "", 4);
  if (!fn_ext(log_name)[0]) {
    if (find_uniq_filename(new_name, new_index_number)) {
      if (current_thd != nullptr)
        my_printf_error(ER_NO_UNIQUE_LOGFILE,
                        ER_THD(current_thd, ER_NO_UNIQUE_LOGFILE),
                        MYF(ME_FATALERROR), log_name);
      LogErr(ERROR_LEVEL, ER_FAILED_TO_GENERATE_UNIQUE_LOGFILE, log_name);
      return 1;
    }
  }
  return 0;
}

/**
  @todo
  The following should be using fn_format();  We just need to
  first change fn_format() to cut the file name if it's too long.
*/
const char *MYSQL_BIN_LOG::generate_name(const char *log_name,
                                         const char *suffix, char *buff) {
  if (!log_name || !log_name[0]) {
    if (is_relay_log || log_bin_supplied)
      strmake(buff, default_logfile_name, FN_REFLEN - strlen(suffix) - 1);
    else
      strmake(buff, default_binlogfile_name, FN_REFLEN - strlen(suffix) - 1);

    return (const char *)fn_format(buff, buff, "", suffix,
                                   MYF(MY_REPLACE_EXT | MY_REPLACE_DIR));
  }
  // get rid of extension to avoid problems

  const char *p = fn_ext(log_name);
  uint length = (uint)(p - log_name);
  strmake(buff, log_name, min<size_t>(length, FN_REFLEN - 1));
  return (const char *)buff;
}

bool MYSQL_BIN_LOG::init_and_set_log_file_name(const char *log_name,
                                               const char *new_name,
                                               uint32 new_index_number) {
  if (new_name && !my_stpcpy(log_file_name, new_name))
    return true;
  else if (!new_name &&
           generate_new_name(log_file_name, log_name, new_index_number))
    return true;

  return false;
}

/**
  Open the logfile and init IO_CACHE.

  @param log_file_key        The file instrumentation key for this file
  @param log_name            The name of the log to open
  @param new_name            The new name for the logfile.
                             NULL forces generate_new_name() to be called.
  @param new_index_number    The binary log file index number to start from
                             after the RESET MASTER TO command is called.

  @return true if error, false otherwise.
*/

bool MYSQL_BIN_LOG::open(PSI_file_key log_file_key, const char *log_name,
                         const char *new_name, uint32 new_index_number) {
  DBUG_TRACE;
  bool ret = false;

  write_error = false;
  myf flags = MY_WME | MY_NABP | MY_WAIT_IF_FULL;
  if (is_relay_log) flags = flags | MY_REPORT_WAITING_IF_FULL;

  if (!(name = my_strdup(key_memory_MYSQL_LOG_name, log_name, MYF(MY_WME)))) {
    goto err;
  }

  if (init_and_set_log_file_name(name, new_name, new_index_number) ||
      DBUG_EVALUATE_IF("fault_injection_init_name", 1, 0))
    goto err;

  db[0] = 0;

  /* Keep the key for reopen */
  m_log_file_key = log_file_key;

  /*
    LOCK_sync guarantees that no thread is calling m_binlog_file to sync data
    to disk when another thread is opening the new file
    (FLUSH LOG or RESET MASTER).
  */
  if (!is_relay_log) mysql_mutex_lock(&LOCK_sync);

  ret = m_binlog_file->open(log_file_key, log_file_name, flags);

  if (!is_relay_log) mysql_mutex_unlock(&LOCK_sync);

  if (ret) goto err;

  atomic_log_state = LOG_OPENED;
  return false;

err:
  if (binlog_error_action == ABORT_SERVER) {
    exec_binlog_error_action_abort(
        "Either disk is full, file system is read only or "
        "there was an encryption error while opening the binlog. "
        "Aborting the server.");
  } else
    LogErr(ERROR_LEVEL, ER_BINLOG_CANT_OPEN_FOR_LOGGING, log_name, errno);

  my_free(name);
  name = nullptr;
  atomic_log_state = LOG_CLOSED;
  return true;
}

bool MYSQL_BIN_LOG::open_index_file(const char *index_file_name_arg,
                                    const char *log_name,
                                    bool need_lock_index) {
  bool error = false;
  File index_file_nr = -1;
  if (need_lock_index)
    mysql_mutex_lock(&LOCK_index);
  else
    mysql_mutex_assert_owner(&LOCK_index);

  /*
    First open of this class instance
    Create an index file that will hold all file names uses for logging.
    Add new entries to the end of it.
  */
  myf opt = MY_UNPACK_FILENAME;

  if (my_b_inited(&index_file)) goto end;

  if (!index_file_name_arg) {
    index_file_name_arg = log_name;  // Use same basename for index file
    opt = MY_UNPACK_FILENAME | MY_REPLACE_EXT;
  }
  fn_format(index_file_name, index_file_name_arg, mysql_data_home, ".index",
            opt);

  if (set_crash_safe_index_file_name(index_file_name_arg)) {
    error = true;
    goto end;
  }

  /*
    We need move crash_safe_index_file to index_file if the index_file
    does not exist and crash_safe_index_file exists when mysqld server
    restarts.
  */
  if (my_access(index_file_name, F_OK) &&
      !my_access(crash_safe_index_file_name, F_OK) &&
      my_rename(crash_safe_index_file_name, index_file_name, MYF(MY_WME))) {
    LogErr(ERROR_LEVEL, ER_BINLOG_CANT_MOVE_TMP_TO_INDEX,
           "MYSQL_BIN_LOG::open_index_file");
    error = true;
    goto end;
  }

  if ((index_file_nr = mysql_file_open(m_key_file_log_index, index_file_name,
                                       O_RDWR | O_CREAT, MYF(MY_WME))) < 0 ||
      mysql_file_sync(index_file_nr, MYF(MY_WME)) ||
      init_io_cache_ext(&index_file, index_file_nr, IO_SIZE, READ_CACHE,
                        mysql_file_seek(index_file_nr, 0L, MY_SEEK_END, MYF(0)),
                        false, MYF(MY_WME | MY_WAIT_IF_FULL),
                        m_key_file_log_index_cache) ||
      DBUG_EVALUATE_IF("fault_injection_openning_index", 1, 0)) {
    /*
      TODO: all operations creating/deleting the index file or a log, should
      call my_sync_dir() or my_sync_dir_by_file() to be durable.
      TODO: file creation should be done with mysql_file_create()
      not mysql_file_open().
    */
    if (index_file_nr >= 0) mysql_file_close(index_file_nr, MYF(0));
    error = true;
    goto end;
  }

  /*
    Sync the index by purging any binary log file that is not registered.
    In other words, either purge binary log files that were removed from
    the index but not purged from the file system due to a crash or purge
    any binary log file that was created but not register in the index
    due to a crash.
  */

  if (set_purge_index_file_name(index_file_name_arg) ||
      open_purge_index_file(false) ||
      purge_index_entry(nullptr, nullptr, false) || close_purge_index_file() ||
      DBUG_EVALUATE_IF("fault_injection_recovering_index", 1, 0)) {
    LogErr(ERROR_LEVEL, ER_BINLOG_FAILED_TO_SYNC_INDEX_FILE);
    error = true;
    goto end;
  }

end:
  if (need_lock_index) mysql_mutex_unlock(&LOCK_index);
  return error;
}

/**
  Add the GTIDs from the given relaylog file and also
  update the IO thread transaction parser.

  @param filename Relaylog file to read from.
  @param retrieved_gtids Gtid_set to store the GTIDs found on the relaylog file.
  @param verify_checksum Set to true to verify event checksums.
  @param trx_parser The transaction boundary parser to be used in order to
  only add a GTID to the gtid_set after ensuring the transaction is fully
  stored on the relay log.
  @param partial_trx The trx_monitoring_info of the last incomplete transaction
  found in the relay log.

  @retval false The file was successfully read and all GTIDs from
  Previous_gtids and Gtid_log_event from complete transactions were added to
  the retrieved_set.
  @retval true There was an error during the procedure.
*/
static bool read_gtids_and_update_trx_parser_from_relaylog(
    const char *filename, Gtid_set *retrieved_gtids, bool verify_checksum,
    Transaction_boundary_parser *trx_parser,
    Gtid_monitoring_info *partial_trx) {
  DBUG_TRACE;
  DBUG_PRINT("info", ("Opening file %s", filename));

  DBUG_ASSERT(retrieved_gtids != nullptr);
  DBUG_ASSERT(trx_parser != nullptr);
#ifndef DBUG_OFF
  unsigned long event_counter = 0;
#endif
  bool error = false;

  Relaylog_file_reader relaylog_file_reader(verify_checksum);
  if (relaylog_file_reader.open(filename)) {
    LogErr(ERROR_LEVEL, ER_BINLOG_FILE_OPEN_FAILED,
           relaylog_file_reader.get_error_str());

    /*
      As read_gtids_from_binlog() will not throw error on truncated
      relaylog files, we should do the same here in order to keep the
      current behavior.
    */
    if (relaylog_file_reader.get_error_type() ==
        Binlog_read_error::CANNOT_GET_FILE_PASSWORD)
      error = true;
    return error;
  }

  Log_event *ev = nullptr;
  bool seen_prev_gtids = false;
  ulong data_len = 0;

  while (!error && (ev = relaylog_file_reader.read_event_object()) != nullptr) {
    DBUG_PRINT("info", ("Read event of type %s", ev->get_type_str()));
#ifndef DBUG_OFF
    event_counter++;
#endif

    data_len = uint4korr(ev->temp_buf + EVENT_LEN_OFFSET);

    bool info_error{false};
    binary_log::Log_event_basic_info log_event_info;
    std::tie(info_error, log_event_info) = extract_log_event_basic_info(
        ev->temp_buf, data_len,
        relaylog_file_reader.format_description_event());

    if (info_error || trx_parser->feed_event(log_event_info, false)) {
      /*
        The transaction boundary parser found an error while parsing a
        sequence of events from the relaylog. As we don't know if the
        parsing has started from a reliable point (it might started in
        a relay log file that begins with the rest of a transaction
        that started in a previous relay log file), it is better to do
        nothing in this case. The boundary parser will fix itself once
        finding an event that represent a transaction boundary.

        Suppose the following relaylog:

         rl-bin.000011 | rl-bin.000012 | rl-bin.000013 | rl-bin-000014
        ---------------+---------------+---------------+---------------
         PREV_GTIDS    | PREV_GTIDS    | PREV_GTIDS    | PREV_GTIDS
         (empty)       | (UUID:1-2)    | (UUID:1-2)    | (UUID:1-2)
        ---------------+---------------+---------------+---------------
         XID           | QUERY(INSERT) | QUERY(INSERT) | XID
        ---------------+---------------+---------------+---------------
         GTID(UUID:2)  |
        ---------------+
         QUERY(CREATE  |
         TABLE t1 ...) |
        ---------------+
         GTID(UUID:3)  |
        ---------------+
         QUERY(BEGIN)  |
        ---------------+

        As it is impossible to determine the current Retrieved_Gtid_Set by only
        looking to the PREVIOUS_GTIDS on the last relay log file, and scanning
        events on it, we tried to find a relay log file that contains at least
        one GTID event during the backwards search.

        In the example, we will find a GTID only in rl-bin.000011, as the
        UUID:3 transaction was spanned across 4 relay log files.

        The transaction spanning can be caused by "FLUSH RELAY LOGS" commands
        on slave while it is queuing the transaction.

        So, in order to correctly add UUID:3 into Retrieved_Gtid_Set, we need
        to parse the relay log starting on the file we found the last GTID
        queued to know if the transaction was fully retrieved or not.

        Start scanning rl-bin.000011 after resetting the transaction parser
        will generate an error, as XID event is only expected inside a DML,
        but in this case, we can ignore this error and reset the parser.
      */
      trx_parser->reset();
      /*
        We also have to discard the GTID of the partial transaction that was
        not finished if there is one. This is needed supposing that an
        incomplete transaction was replicated with a GTID.

        GTID(1), QUERY(BEGIN), QUERY(INSERT), ANONYMOUS_GTID, QUERY(DROP ...)

        In the example above, without cleaning the partial_trx,
        the GTID(1) would be added to the Retrieved_Gtid_Set after the
        QUERY(DROP ...) event.

        GTID(1), QUERY(BEGIN), QUERY(INSERT), GTID(2), QUERY(DROP ...)

        In the example above the GTID(1) will also be discarded as the
        GTID(1) transaction is not complete.
      */
      if (partial_trx->is_processing_trx_set()) {
        DBUG_PRINT("info", ("Discarding Gtid(%d, %lld) as the transaction "
                            "wasn't complete and we found an error in the"
                            "transaction boundary parser.",
                            partial_trx->get_processing_trx_gtid()->sidno,
                            partial_trx->get_processing_trx_gtid()->gno));
        partial_trx->clear_processing_trx();
      }
    }

    switch (ev->get_type_code()) {
      case binary_log::FORMAT_DESCRIPTION_EVENT:
      case binary_log::ROTATE_EVENT:
        // do nothing; just accept this event and go to next
        break;
      case binary_log::PREVIOUS_GTIDS_LOG_EVENT: {
        seen_prev_gtids = true;
        // add events to sets
        Previous_gtids_log_event *prev_gtids_ev =
            (Previous_gtids_log_event *)ev;
        if (prev_gtids_ev->add_to_set(retrieved_gtids) != 0) {
          error = true;
          break;
        }
#ifndef DBUG_OFF
        char *prev_buffer = prev_gtids_ev->get_str(nullptr, nullptr);
        DBUG_PRINT("info", ("Got Previous_gtids from file '%s': Gtid_set='%s'.",
                            filename, prev_buffer));
        my_free(prev_buffer);
#endif
        break;
      }
      case binary_log::GTID_LOG_EVENT: {
        /* If we didn't find any PREVIOUS_GTIDS in this file */
        if (!seen_prev_gtids) {
          my_error(ER_BINLOG_LOGICAL_CORRUPTION, MYF(0), filename,
                   "The first global transaction identifier was read, but "
                   "no other information regarding identifiers existing "
                   "on the previous log files was found.");
          error = true;
          break;
        }

        Gtid_log_event *gtid_ev = (Gtid_log_event *)ev;
        rpl_sidno sidno = gtid_ev->get_sidno(retrieved_gtids->get_sid_map());
        ulonglong immediate_commit_timestamp =
            gtid_ev->immediate_commit_timestamp;
        longlong original_commit_timestamp = gtid_ev->original_commit_timestamp;

        if (sidno < 0) {
          error = true;
          break;
        } else {
          if (retrieved_gtids->ensure_sidno(sidno) != RETURN_STATUS_OK) {
            error = true;
            break;
          } else {
            Gtid gtid = {sidno, gtid_ev->get_gno()};
            /*
              As are updating the transaction boundary parser while reading
              GTIDs from relay log files to fill the Retrieved_Gtid_Set, we
              should not add the GTID here as we don't know if the transaction
              is complete on the relay log yet.
            */
            partial_trx->start(gtid, original_commit_timestamp,
                               immediate_commit_timestamp);
          }
          DBUG_PRINT("info",
                     ("Found Gtid in relaylog file '%s': Gtid(%d, %lld).",
                      filename, sidno, gtid_ev->get_gno()));
        }
        break;
      }
      case binary_log::ANONYMOUS_GTID_LOG_EVENT:
      default:
        /*
          If we reached the end of a transaction after storing it's GTID
          in partial_trx structure, it is time to add this GTID to the
          retrieved_gtids set because the transaction is complete and there is
          no need for asking this transaction again.
        */
        if (trx_parser->is_not_inside_transaction()) {
          if (partial_trx->is_processing_trx_set()) {
            const Gtid *fully_retrieved_gtid;
            fully_retrieved_gtid = partial_trx->get_processing_trx_gtid();
            DBUG_PRINT("info", ("Adding Gtid to Retrieved_Gtid_Set as the "
                                "transaction was completed at "
                                "relaylog file '%s': Gtid(%d, %lld).",
                                filename, fully_retrieved_gtid->sidno,
                                fully_retrieved_gtid->gno));
            retrieved_gtids->_add_gtid(*fully_retrieved_gtid);
            /*
             We don't need to update the last queued structure here. We just
             want to have the information about the partial transaction left in
             the relay log.
            */
            partial_trx->clear();
          }
        }
        break;
    }
    delete ev;
  }

  if (relaylog_file_reader.has_fatal_error()) {
    // This is not a fatal error; the log may just be truncated.
    // @todo but what other errors could happen? IO error?
    LogErr(WARNING_LEVEL, ER_BINLOG_ERROR_READING_GTIDS_FROM_RELAY_LOG, -1);
    sql_print_warning(relaylog_file_reader.get_error_str());
  }

#ifndef DBUG_OFF
  LogErr(INFORMATION_LEVEL, ER_BINLOG_EVENTS_READ_FROM_RELAY_LOG_INFO,
         event_counter, filename);
#endif

  return error;
}

/**
  Reads GTIDs from the given binlog file.

  @param filename File to read from.
  @param all_gtids If not NULL, then the GTIDs from the
  Previous_gtids_log_event and from all Gtid_log_events are stored in
  this object.
  @param prev_gtids If not NULL, then the GTIDs from the
  Previous_gtids_log_events are stored in this object.
  @param first_gtid If not NULL, then the first GTID information from the
  file will be stored in this object.
  @param sid_map The sid_map object to use in the rpl_sidno generation
  of the Gtid_log_event. If lock is needed in the sid_map, the caller
  must hold it.
  @param verify_checksum Set to true to verify event checksums.

  @retval GOT_GTIDS The file was successfully read and it contains
  both Gtid_log_events and Previous_gtids_log_events.
  This is only possible if either all_gtids or first_gtid are not null.
  @retval GOT_PREVIOUS_GTIDS The file was successfully read and it
  contains Previous_gtids_log_events but no Gtid_log_events.
  For binary logs, if no all_gtids and no first_gtid are specified,
  this function will be done right after reading the PREVIOUS_GTIDS
  regardless of the rest of the content of the binary log file.
  @retval NO_GTIDS The file was successfully read and it does not
  contain GTID events.
  @retval ERROR Out of memory, or IO error, or malformed event
  structure, or the file is malformed (e.g., contains Gtid_log_events
  but no Previous_gtids_log_event).
  @retval TRUNCATED The file was truncated before the end of the
  first Previous_gtids_log_event.
*/
enum enum_read_gtids_from_binlog_status {
  GOT_GTIDS,
  GOT_PREVIOUS_GTIDS,
  NO_GTIDS,
  ERROR,
  TRUNCATED
};
static enum_read_gtids_from_binlog_status read_gtids_from_binlog(
    const char *filename, Gtid_set *all_gtids, Gtid_set *prev_gtids,
    Gtid *first_gtid, Sid_map *sid_map, bool verify_checksum,
    bool is_relay_log) {
  DBUG_TRACE;
  DBUG_PRINT("info", ("Opening file %s", filename));

#ifndef DBUG_OFF
  unsigned long event_counter = 0;
  /*
    We assert here that both all_gtids and prev_gtids, if specified,
    uses the same sid_map as the one passed as a parameter. This is just
    to ensure that, if the sid_map needed some lock and was locked by
    the caller, the lock applies to all the GTID sets this function is
    dealing with.
  */
  if (all_gtids) DBUG_ASSERT(all_gtids->get_sid_map() == sid_map);
  if (prev_gtids) DBUG_ASSERT(prev_gtids->get_sid_map() == sid_map);
#endif

  Binlog_file_reader binlog_file_reader(verify_checksum);
  if (binlog_file_reader.open(filename)) {
    LogErr(ERROR_LEVEL, ER_BINLOG_FILE_OPEN_FAILED,
           binlog_file_reader.get_error_str());
    /*
      We need to revisit the recovery procedure for relay log
      files. Currently, it is called after this routine.
      /Alfranio
    */
    if (binlog_file_reader.get_error_type() ==
        Binlog_read_error::CANNOT_GET_FILE_PASSWORD)
      return ERROR;
    return TRUNCATED;
  }

  Log_event *ev = nullptr;
  enum_read_gtids_from_binlog_status ret = NO_GTIDS;
  bool done = false;
  bool seen_first_gtid = false;
  while (!done && (ev = binlog_file_reader.read_event_object()) != nullptr) {
#ifndef DBUG_OFF
    event_counter++;
#endif
    DBUG_PRINT("info", ("Read event of type %s", ev->get_type_str()));
    switch (ev->get_type_code()) {
      case binary_log::FORMAT_DESCRIPTION_EVENT:
      case binary_log::ROTATE_EVENT:
        // do nothing; just accept this event and go to next
        break;
      case binary_log::PREVIOUS_GTIDS_LOG_EVENT: {
        ret = GOT_PREVIOUS_GTIDS;
        // add events to sets
        Previous_gtids_log_event *prev_gtids_ev =
            (Previous_gtids_log_event *)ev;
        if (all_gtids != nullptr && prev_gtids_ev->add_to_set(all_gtids) != 0)
          ret = ERROR, done = true;
        else if (prev_gtids != nullptr &&
                 prev_gtids_ev->add_to_set(prev_gtids) != 0)
          ret = ERROR, done = true;
#ifndef DBUG_OFF
        char *prev_buffer = prev_gtids_ev->get_str(nullptr, nullptr);
        DBUG_PRINT("info", ("Got Previous_gtids from file '%s': Gtid_set='%s'.",
                            filename, prev_buffer));
        my_free(prev_buffer);
#endif
        /*
          If this is not a relay log, the previous_gtids were asked and no
          all_gtids neither first_gtid were asked, it is fine to consider the
          job as done.
        */
        if (!is_relay_log && prev_gtids != nullptr && all_gtids == nullptr &&
            first_gtid == nullptr)
          done = true;
        DBUG_EXECUTE_IF("inject_fault_bug16502579", {
          DBUG_PRINT("debug", ("PREVIOUS_GTIDS_LOG_EVENT found. "
                               "Injected ret=NO_GTIDS."));
          if (ret == GOT_PREVIOUS_GTIDS) {
            ret = NO_GTIDS;
            done = false;
          }
        });
        break;
      }
      case binary_log::GTID_LOG_EVENT: {
        if (ret != GOT_GTIDS) {
          if (ret != GOT_PREVIOUS_GTIDS) {
            /*
              Since this routine is run on startup, there may not be a
              THD instance. Therefore, ER(X) cannot be used.
             */
            const char *msg_fmt =
                (current_thd != nullptr)
                    ? ER_THD(current_thd, ER_BINLOG_LOGICAL_CORRUPTION)
                    : ER_DEFAULT(ER_BINLOG_LOGICAL_CORRUPTION);
            my_printf_error(
                ER_BINLOG_LOGICAL_CORRUPTION, msg_fmt, MYF(0), filename,
                "The first global transaction identifier was read, but "
                "no other information regarding identifiers existing "
                "on the previous log files was found.");
            ret = ERROR, done = true;
            break;
          } else
            ret = GOT_GTIDS;
        }
        /*
          When this is a relaylog, we just check if the relay log contains at
          least one Gtid_log_event, so that we can distinguish the return values
          GOT_GTID and GOT_PREVIOUS_GTIDS. We don't need to read anything else
          from the relay log.
          When this is a binary log, if all_gtids is requested (i.e., NOT NULL),
          we should continue to read all gtids. If just first_gtid was
          requested, we will be done after storing this Gtid_log_event info on
          it.
        */
        if (is_relay_log) {
          ret = GOT_GTIDS, done = true;
        } else {
          Gtid_log_event *gtid_ev = (Gtid_log_event *)ev;
          rpl_sidno sidno = gtid_ev->get_sidno(sid_map);
          if (sidno < 0)
            ret = ERROR, done = true;
          else {
            if (all_gtids) {
              if (all_gtids->ensure_sidno(sidno) != RETURN_STATUS_OK)
                ret = ERROR, done = true;
              all_gtids->_add_gtid(sidno, gtid_ev->get_gno());
              DBUG_PRINT("info", ("Got Gtid from file '%s': Gtid(%d, %lld).",
                                  filename, sidno, gtid_ev->get_gno()));
            }

            /* If the first GTID was requested, stores it */
            if (first_gtid && !seen_first_gtid) {
              first_gtid->set(sidno, gtid_ev->get_gno());
              seen_first_gtid = true;
              /* If the first_gtid was the only thing requested, we are done */
              if (all_gtids == nullptr) ret = GOT_GTIDS, done = true;
            }
          }
        }
        break;
      }
      case binary_log::ANONYMOUS_GTID_LOG_EVENT: {
        /*
          When this is a relaylog, we just check if it contains
          at least one Anonymous_gtid_log_event after initialization
          (FDs, Rotates and PREVIOUS_GTIDS), so that we can distinguish the
          return values GOT_GTID and GOT_PREVIOUS_GTIDS.
          We don't need to read anything else from the relay log.
        */
        if (is_relay_log) {
          ret = GOT_GTIDS;
          done = true;
          break;
        }
        DBUG_ASSERT(prev_gtids == nullptr
                        ? true
                        : all_gtids != nullptr || first_gtid != nullptr);
      }
      // Fall through.
      default:
        // if we found any other event type without finding a
        // previous_gtids_log_event, then the rest of this binlog
        // cannot contain gtids
        if (ret != GOT_GTIDS && ret != GOT_PREVIOUS_GTIDS) done = true;
        /*
          The GTIDs of the relaylog files will be handled later
          because of the possibility of transactions be spanned
          along distinct relaylog files.
          So, if we found an ordinary event without finding the
          GTID but we already found the PREVIOUS_GTIDS, this probably
          means that the event is from a transaction that started on
          previous relaylog file.
        */
        if (ret == GOT_PREVIOUS_GTIDS && is_relay_log) done = true;
        break;
    }
    delete ev;
    DBUG_PRINT("info", ("done=%d", done));
  }

  if (binlog_file_reader.has_fatal_error()) {
    // This is not a fatal error; the log may just be truncated.

    // @todo but what other errors could happen? IO error?
    LogErr(WARNING_LEVEL, ER_BINLOG_ERROR_READING_GTIDS_FROM_BINARY_LOG, -1);
    sql_print_warning(binlog_file_reader.get_error_str());
  }

  if (all_gtids)
    all_gtids->dbug_print("all_gtids");
  else
    DBUG_PRINT("info", ("all_gtids==NULL"));
  if (prev_gtids)
    prev_gtids->dbug_print("prev_gtids");
  else
    DBUG_PRINT("info", ("prev_gtids==NULL"));
  if (first_gtid == nullptr)
    DBUG_PRINT("info", ("first_gtid==NULL"));
  else if (first_gtid->sidno == 0)
    DBUG_PRINT("info", ("first_gtid.sidno==0"));
  else
    first_gtid->dbug_print(sid_map, "first_gtid");

  DBUG_PRINT("info", ("returning %d", ret));
#ifndef DBUG_OFF
  if (!is_relay_log && prev_gtids != nullptr && all_gtids == nullptr &&
      first_gtid == nullptr)
    LogErr(INFORMATION_LEVEL, ER_BINLOG_EVENTS_READ_FROM_BINLOG_INFO,
           event_counter, filename);
#endif
  return ret;
}

bool MYSQL_BIN_LOG::find_first_log_not_in_gtid_set(char *binlog_file_name,
                                                   const Gtid_set *gtid_set,
                                                   Gtid *first_gtid,
                                                   const char **errmsg) {
  DBUG_TRACE;
  LOG_INFO linfo;
  auto log_index = this->get_log_index();
  std::list<std::string> filename_list = log_index.second;
  int error = log_index.first;
  list<string>::reverse_iterator rit;
  Gtid_set binlog_previous_gtid_set{gtid_set->get_sid_map()};

  if (error != LOG_INFO_EOF) {
    *errmsg =
        "Failed to read the binary log index file while "
        "looking for the oldest binary log that contains any GTID "
        "that is not in the given gtid set";
    error = -1;
    goto end;
  }

  if (filename_list.empty()) {
    *errmsg =
        "Could not find first log file name in binary log index file "
        "while looking for the oldest binary log that contains any GTID "
        "that is not in the given gtid set";
    error = -2;
    goto end;
  }

  /*
    Iterate over all the binary logs in reverse order, and read only
    the Previous_gtids_log_event, to find the first one, that is the
    subset of the given gtid set. Since every binary log begins with
    a Previous_gtids_log_event, that contains all GTIDs in all
    previous binary logs.
    We also ask for the first GTID in the binary log to know if we
    should send the FD event with the "created" field cleared or not.
  */
  DBUG_PRINT("info", ("Iterating backwards through binary logs, and reading "
                      "only the Previous_gtids_log_event, to find the first "
                      "one, that is the subset of the given gtid set."));
  rit = filename_list.rbegin();
  error = 0;
  while (rit != filename_list.rend()) {
    binlog_previous_gtid_set.clear();
    const char *filename = rit->c_str();
    DBUG_PRINT("info",
               ("Read Previous_gtids_log_event from filename='%s'", filename));
    switch (read_gtids_from_binlog(filename, nullptr, &binlog_previous_gtid_set,
                                   first_gtid,
                                   binlog_previous_gtid_set.get_sid_map(),
                                   opt_master_verify_checksum, is_relay_log)) {
      case ERROR:
        *errmsg =
            "Error reading header of binary log while looking for "
            "the oldest binary log that contains any GTID that is not in "
            "the given gtid set";
        error = -3;
        goto end;
      case NO_GTIDS:
        *errmsg =
            "Found old binary log without GTIDs while looking for "
            "the oldest binary log that contains any GTID that is not in "
            "the given gtid set";
        error = -4;
        goto end;
      case GOT_GTIDS:
      case GOT_PREVIOUS_GTIDS:
        if (binlog_previous_gtid_set.is_subset(gtid_set)) {
          strcpy(binlog_file_name, filename);
          /*
            Verify that the selected binlog is not the first binlog,
          */
          DBUG_EXECUTE_IF("slave_reconnect_with_gtid_set_executed",
                          DBUG_ASSERT(strcmp(filename_list.begin()->c_str(),
                                             binlog_file_name) != 0););
          goto end;
        }
      case TRUNCATED:
        break;
    }

    rit++;
  }

  if (rit == filename_list.rend()) {
    report_missing_gtids(&binlog_previous_gtid_set, gtid_set, errmsg);
    error = -5;
  }

end:
  if (error) DBUG_PRINT("error", ("'%s'", *errmsg));
  filename_list.clear();
  DBUG_PRINT("info", ("returning %d", error));
  return error != 0 ? true : false;
}

bool MYSQL_BIN_LOG::init_gtid_sets(Gtid_set *all_gtids, Gtid_set *lost_gtids,
                                   bool verify_checksum, bool need_lock,
                                   Transaction_boundary_parser *trx_parser,
                                   Gtid_monitoring_info *partial_trx,
                                   bool is_server_starting) {
  DBUG_TRACE;
  DBUG_PRINT(
      "info",
      ("lost_gtids=%p; so we are recovering a %s log; is_relay_log=%d",
       lost_gtids, lost_gtids == nullptr ? "relay" : "binary", is_relay_log));

  Checkable_rwlock *sid_lock =
      is_relay_log ? all_gtids->get_sid_map()->get_sid_lock() : global_sid_lock;
  /*
    If this is a relay log, we must have the IO thread Master_info trx_parser
    in order to correctly feed it with relay log events.
  */
#ifndef DBUG_OFF
  if (is_relay_log) {
    DBUG_ASSERT(trx_parser != nullptr);
    DBUG_ASSERT(lost_gtids == nullptr);
  }
#endif

  /*
    Acquires the necessary locks to ensure that logs are not either
    removed or updated when we are reading from it.
  */
  if (need_lock) {
    // We don't need LOCK_log if we are only going to read the initial
    // Prevoius_gtids_log_event and ignore the Gtid_log_events.
    if (all_gtids != nullptr) mysql_mutex_lock(&LOCK_log);
    mysql_mutex_lock(&LOCK_index);
    sid_lock->wrlock();
  } else {
    if (all_gtids != nullptr) mysql_mutex_assert_owner(&LOCK_log);
    mysql_mutex_assert_owner(&LOCK_index);
    sid_lock->assert_some_wrlock();
  }

  /* Initialize the sid_map to be used in read_gtids_from_binlog */
  Sid_map *sid_map = nullptr;
  if (all_gtids)
    sid_map = all_gtids->get_sid_map();
  else if (lost_gtids)
    sid_map = lost_gtids->get_sid_map();

  // Gather the set of files to be accessed.
  auto log_index = this->get_log_index(false);
  std::list<std::string> filename_list = log_index.second;
  int error = log_index.first;
  list<string>::iterator it;
  list<string>::reverse_iterator rit;
  bool reached_first_file = false;

  if (error != LOG_INFO_EOF) {
    DBUG_PRINT("error", ("Error reading %s index",
                         is_relay_log ? "relaylog" : "binlog"));
    goto end;
  }
  /*
    On server starting, one new empty binlog file is created and
    its file name is put into index file before initializing
    GLOBAL.GTID_EXECUTED AND GLOBAL.GTID_PURGED, it is not the
    last binlog file before the server restarts, so we remove
    its file name from filename_list.
  */
  if (is_server_starting && !is_relay_log && !filename_list.empty())
    filename_list.pop_back();

  error = 0;
  if (all_gtids != nullptr) {
    DBUG_PRINT("info", ("Iterating backwards through %s logs, "
                        "looking for the last %s log that contains "
                        "a Previous_gtids_log_event.",
                        is_relay_log ? "relay" : "binary",
                        is_relay_log ? "relay" : "binary"));
    // Iterate over all files in reverse order until we find one that
    // contains a Previous_gtids_log_event.
    rit = filename_list.rbegin();
    bool can_stop_reading = false;
    reached_first_file = (rit == filename_list.rend());
    DBUG_PRINT("info",
               ("filename='%s' reached_first_file=%d",
                reached_first_file ? "" : rit->c_str(), reached_first_file));
    while (!can_stop_reading && !reached_first_file) {
      const char *filename = rit->c_str();
      DBUG_ASSERT(rit != filename_list.rend());
      rit++;
      reached_first_file = (rit == filename_list.rend());
      DBUG_PRINT("info", ("filename='%s' can_stop_reading=%d "
                          "reached_first_file=%d, ",
                          filename, can_stop_reading, reached_first_file));
      switch (read_gtids_from_binlog(
          filename, all_gtids, reached_first_file ? lost_gtids : nullptr,
          nullptr /* first_gtid */, sid_map, verify_checksum, is_relay_log)) {
        case ERROR: {
          error = 1;
          goto end;
        }
        case GOT_GTIDS: {
          can_stop_reading = true;
          break;
        }
        case GOT_PREVIOUS_GTIDS: {
          /*
            If this is a binlog file, it is enough to have GOT_PREVIOUS_GTIDS.
            If this is a relaylog file, we need to find at least one GTID to
            start parsing the relay log to add GTID of transactions that might
            have spanned in distinct relaylog files.
          */
          if (!is_relay_log) can_stop_reading = true;
          break;
        }
        case NO_GTIDS: {
          /*
            Mysql server iterates backwards through binary logs, looking for
            the last binary log that contains a Previous_gtids_log_event for
            gathering the set of gtid_executed on server start. This may take
            very long time if it has many binary logs and almost all of them
            are out of filesystem cache. So if the binlog_gtid_simple_recovery
            is enabled, and the last binary log does not contain any GTID
            event, do not read any more binary logs, GLOBAL.GTID_EXECUTED and
            GLOBAL.GTID_PURGED should be empty in the case.
          */
          if (binlog_gtid_simple_recovery && is_server_starting &&
              !is_relay_log) {
            DBUG_ASSERT(all_gtids->is_empty());
            DBUG_ASSERT(lost_gtids->is_empty());
            goto end;
          }
          /*FALLTHROUGH*/
        }
        case TRUNCATED: {
          break;
        }
      }
    }

    /*
      If we use GTIDs and have partial transactions on the relay log,
      must check if it ends on next relay log files.
      We also need to feed the boundary parser with the rest of the
      relay log to put it in the correct state before receiving new
      events from the master in the case of GTID auto positioning be
      disabled.
    */
    if (is_relay_log && filename_list.size() > 0) {
      /*
        Suppose the following relaylog:

         rl-bin.000001 | rl-bin.000002 | rl-bin.000003 | rl-bin-000004
        ---------------+---------------+---------------+---------------
         PREV_GTIDS    | PREV_GTIDS    | PREV_GTIDS    | PREV_GTIDS
         (empty)       | (UUID:1)      | (UUID:1)      | (UUID:1)
        ---------------+---------------+---------------+---------------
         GTID(UUID:1)  | QUERY(INSERT) | QUERY(INSERT) | XID
        ---------------+---------------+---------------+---------------
         QUERY(CREATE  |
         TABLE t1 ...) |
        ---------------+
         GTID(UUID:2)  |
        ---------------+
         QUERY(BEGIN)  |
        ---------------+

        As it is impossible to determine the current Retrieved_Gtid_Set by only
        looking to the PREVIOUS_GTIDS on the last relay log file, and scanning
        events on it, we tried to find a relay log file that contains at least
        one GTID event during the backwards search.

        In the example, we will find a GTID only in rl-bin.000001, as the
        UUID:2 transaction was spanned across 4 relay log files.

        The transaction spanning can be caused by "FLUSH RELAY LOGS" commands
        on slave while it is queuing the transaction.

        So, in order to correctly add UUID:2 into Retrieved_Gtid_Set, we need
        to parse the relay log starting on the file we found the last GTID
        queued to know if the transaction was fully retrieved or not.
      */

      /*
        Adjust the reverse iterator to point to the relaylog file we
        need to start parsing, as it was incremented after generating
        the relay log file name.
      */
      DBUG_ASSERT(rit != filename_list.rbegin());
      rit--;
      DBUG_ASSERT(rit != filename_list.rend());
      /* Reset the transaction parser before feeding it with events */
      trx_parser->reset();
      partial_trx->clear();

      DBUG_PRINT("info", ("Iterating forwards through relay logs, "
                          "updating the Retrieved_Gtid_Set and updating "
                          "IO thread trx parser before start."));
      for (it = find(filename_list.begin(), filename_list.end(), *rit);
           it != filename_list.end(); it++) {
        const char *filename = it->c_str();
        DBUG_PRINT("info", ("filename='%s'", filename));
        if (read_gtids_and_update_trx_parser_from_relaylog(
                filename, all_gtids, true, trx_parser, partial_trx)) {
          error = 1;
          goto end;
        }
      }
    }
  }
  if (lost_gtids != nullptr && !reached_first_file) {
    /*
      This branch is only reacheable by a binary log. The relay log
      don't need to get lost_gtids information.

      A 5.6 server sets GTID_PURGED by rotating the binary log.

      A 5.6 server that had recently enabled GTIDs and set GTID_PURGED
      would have a sequence of binary logs like:

      master-bin.N  : No PREVIOUS_GTIDS (GTID wasn't enabled)
      master-bin.N+1: Has an empty PREVIOUS_GTIDS and a ROTATE
                      (GTID was enabled on startup)
      master-bin.N+2: Has a PREVIOUS_GTIDS with the content set by a
                      SET @@GLOBAL.GTID_PURGED + has GTIDs of some
                      transactions.

      If this 5.6 server be upgraded to 5.7 keeping its binary log files,
      this routine will have to find the first binary log that contains a
      PREVIOUS_GTIDS + a GTID event to ensure that the content of the
      GTID_PURGED will be correctly set (assuming binlog_gtid_simple_recovery
      is not enabled).
    */
    DBUG_PRINT("info", ("Iterating forwards through binary logs, looking for "
                        "the first binary log that contains both a "
                        "Previous_gtids_log_event and a Gtid_log_event."));
    DBUG_ASSERT(!is_relay_log);
    for (it = filename_list.begin(); it != filename_list.end(); it++) {
      /*
        We should pass a first_gtid to read_gtids_from_binlog when
        binlog_gtid_simple_recovery is disabled, or else it will return
        right after reading the PREVIOUS_GTIDS event to avoid stall on
        reading the whole binary log.
      */
      Gtid first_gtid = {0, 0};
      const char *filename = it->c_str();
      DBUG_PRINT("info", ("filename='%s'", filename));
      switch (read_gtids_from_binlog(
          filename, nullptr, lost_gtids,
          binlog_gtid_simple_recovery ? nullptr : &first_gtid, sid_map,
          verify_checksum, is_relay_log)) {
        case ERROR: {
          error = 1;
          /*FALLTHROUGH*/
        }
        case GOT_GTIDS: {
          goto end;
        }
        case NO_GTIDS:
        case GOT_PREVIOUS_GTIDS: {
          /*
            Mysql server iterates forwards through binary logs, looking for
            the first binary log that contains both Previous_gtids_log_event
            and gtid_log_event for gathering the set of gtid_purged on server
            start. It also iterates forwards through binary logs, looking for
            the first binary log that contains both Previous_gtids_log_event
            and gtid_log_event for gathering the set of gtid_purged when
            purging binary logs. This may take very long time if it has many
            binary logs and almost all of them are out of filesystem cache.
            So if the binlog_gtid_simple_recovery is enabled, we just
            initialize GLOBAL.GTID_PURGED from the first binary log, do not
            read any more binary logs.
          */
          if (binlog_gtid_simple_recovery) goto end;
          /*FALLTHROUGH*/
        }
        case TRUNCATED: {
          break;
        }
      }
    }
  }
end:
  if (all_gtids) all_gtids->dbug_print("all_gtids");
  if (lost_gtids) lost_gtids->dbug_print("lost_gtids");
  if (need_lock) {
    sid_lock->unlock();
    mysql_mutex_unlock(&LOCK_index);
    if (all_gtids != nullptr) mysql_mutex_unlock(&LOCK_log);
  }
  filename_list.clear();
  DBUG_PRINT("info", ("returning %d", error));
  return error != 0 ? true : false;
}

/**
  Open a (new) binlog file.

  - Open the log file and the index file. Register the new
  file name in it
  - When calling this when the file is in use, you must have a locks
  on LOCK_log and LOCK_index.

  @retval
    0	ok
  @retval
    1	error
*/

bool MYSQL_BIN_LOG::open_binlog(
    const char *log_name, const char *new_name, ulong max_size_arg,
    bool null_created_arg, bool need_lock_index, bool need_sid_lock,
    Format_description_log_event *extra_description_event,
    uint32 new_index_number) {
  // lock_index must be acquired *before* sid_lock.
  DBUG_ASSERT(need_sid_lock || !need_lock_index);
  DBUG_TRACE;
  DBUG_PRINT("enter", ("base filename: %s", log_name));

  mysql_mutex_assert_owner(get_log_lock());

  if (init_and_set_log_file_name(log_name, new_name, new_index_number)) {
    LogErr(ERROR_LEVEL, ER_BINLOG_CANT_GENERATE_NEW_FILE_NAME);
    return true;
  }

  DBUG_PRINT("info", ("generated filename: %s", log_file_name));

  if (open_purge_index_file(true) ||
      register_create_index_entry(log_file_name) || sync_purge_index_file() ||
      DBUG_EVALUATE_IF("fault_injection_registering_index", 1, 0)) {
    /**
      @todo: although this was introduced to appease valgrind
      when injecting emulated faults using fault_injection_registering_index
      it may be good to consider what actually happens when
      open_purge_index_file succeeds but register or sync fails.

      Perhaps we might need the code below in MYSQL_BIN_LOG::cleanup
      for "real life" purposes as well?
    */
    DBUG_EXECUTE_IF("fault_injection_registering_index", {
      if (my_b_inited(&purge_index_file)) {
        end_io_cache(&purge_index_file);
        mysql_file_close(purge_index_file.file, MYF(0));
      }
    });

    LogErr(ERROR_LEVEL, ER_BINLOG_FAILED_TO_SYNC_INDEX_FILE_IN_OPEN);
    return true;
  }
  DBUG_EXECUTE_IF("crash_create_non_critical_before_update_index",
                  DBUG_SUICIDE(););

  write_error = false;

  /* open the main log file */
  if (open(m_key_file_log, log_name, new_name, new_index_number)) {
    close_purge_index_file();
    return true; /* all warnings issued */
  }

  max_size = max_size_arg;

  bool write_file_name_to_index_file = false;

  /* This must be before goto err. */
#ifndef DBUG_OFF
  binary_log_debug::debug_pretend_version_50034_in_binlog =
      DBUG_EVALUATE_IF("pretend_version_50034_in_binlog", true, false);
#endif
  Format_description_log_event s;

  if (m_binlog_file->is_empty()) {
    /*
      The binary log file was empty (probably newly created)
      This is the normal case and happens when the user doesn't specify
      an extension for the binary log files.
      In this case we write a standard header to it.
    */
    if (m_binlog_file->write(pointer_cast<const uchar *>(BINLOG_MAGIC),
                             BIN_LOG_HEADER_SIZE))
      goto err;
    bytes_written += BIN_LOG_HEADER_SIZE;
    write_file_name_to_index_file = true;
  }

  /*
    don't set LOG_EVENT_BINLOG_IN_USE_F for the relay log
  */
  if (!is_relay_log) {
    s.common_header->flags |= LOG_EVENT_BINLOG_IN_USE_F;
  }

  if (is_relay_log) {
    /* relay-log */
    if (relay_log_checksum_alg == binary_log::BINLOG_CHECKSUM_ALG_UNDEF) {
      /* inherit master's A descriptor if one has been received */
      if (opt_slave_sql_verify_checksum == 0)
        /* otherwise use slave's local preference of RL events verification */
        relay_log_checksum_alg = binary_log::BINLOG_CHECKSUM_ALG_OFF;
      else
        relay_log_checksum_alg =
            static_cast<enum_binlog_checksum_alg>(binlog_checksum_options);
    }
  }

  if (!s.is_valid()) goto err;
  s.dont_set_created = null_created_arg;
  /* Set LOG_EVENT_RELAY_LOG_F flag for relay log's FD */
  if (is_relay_log) s.set_relay_log_event();
  if (write_event_to_binlog(&s)) goto err;

  /*
    We need to revisit this code and improve it.
    See further comments in the mysqld.
    /Alfranio
  */
  if (current_thd) {
    Checkable_rwlock *sid_lock = nullptr;
    Gtid_set logged_gtids_binlog(global_sid_map, global_sid_lock);
    Gtid_set *previous_logged_gtids;

    if (is_relay_log) {
      previous_logged_gtids = previous_gtid_set_relaylog;
      sid_lock = previous_gtid_set_relaylog->get_sid_map()->get_sid_lock();
    } else {
      previous_logged_gtids = &logged_gtids_binlog;
      sid_lock = global_sid_lock;
    }

    if (need_sid_lock)
      sid_lock->wrlock();
    else
      sid_lock->assert_some_wrlock();

    if (!is_relay_log) {
      const Gtid_set *executed_gtids = gtid_state->get_executed_gtids();
      const Gtid_set *gtids_only_in_table =
          gtid_state->get_gtids_only_in_table();
      /* logged_gtids_binlog= executed_gtids - gtids_only_in_table */
      if (logged_gtids_binlog.add_gtid_set(executed_gtids) !=
          RETURN_STATUS_OK) {
        if (need_sid_lock) sid_lock->unlock();
        goto err;
      }
      logged_gtids_binlog.remove_gtid_set(gtids_only_in_table);
    }
    DBUG_PRINT("info", ("Generating PREVIOUS_GTIDS for %s file.",
                        is_relay_log ? "relaylog" : "binlog"));
    Previous_gtids_log_event prev_gtids_ev(previous_logged_gtids);
    if (is_relay_log) prev_gtids_ev.set_relay_log_event();
    if (need_sid_lock) sid_lock->unlock();
    if (write_event_to_binlog(&prev_gtids_ev)) goto err;
  } else  // !(current_thd)
  {
    /*
      If the slave was configured before server restart, the server will
      generate a new relay log file without having current_thd, but this
      new relay log file must have a PREVIOUS_GTIDS event as we now
      generate the PREVIOUS_GTIDS event always.

      This is only needed for relay log files because the server will add
      the PREVIOUS_GTIDS of binary logs (when current_thd==NULL) after
      server's GTID initialization.

      During server's startup at mysqld_main(), from the binary/relay log
      initialization point of view, it will:
      1) Call init_server_components() that will generate a new binary log
         file but won't write the PREVIOUS_GTIDS event yet;
      2) Initialize server's GTIDs;
      3) Write the binary log PREVIOUS_GTIDS;
      4) Call init_slave() in where the new relay log file will be created
         after initializing relay log's Retrieved_Gtid_Set;
    */
    if (is_relay_log) {
      Sid_map *previous_gtid_sid_map =
          previous_gtid_set_relaylog->get_sid_map();
      Checkable_rwlock *sid_lock = previous_gtid_sid_map->get_sid_lock();

      if (need_sid_lock)
        sid_lock->wrlock();
      else
        sid_lock->assert_some_wrlock(); /* purecov: inspected */

      DBUG_PRINT("info", ("Generating PREVIOUS_GTIDS for relaylog file."));
      Previous_gtids_log_event prev_gtids_ev(previous_gtid_set_relaylog);
      prev_gtids_ev.set_relay_log_event();

      if (need_sid_lock) sid_lock->unlock();

      if (write_event_to_binlog(&prev_gtids_ev)) goto err;
    }
  }
  if (extra_description_event) {
    /*
      This is a relay log written to by the I/O slave thread.
      Write the event so that others can later know the format of this relay
      log.
      Note that this event is very close to the original event from the
      master (it has binlog version of the master, event types of the
      master), so this is suitable to parse the next relay log's event. It
      has been produced by
      Format_description_log_event::Format_description_log_event(char* buf,).
      Why don't we want to write the mi_description_event if this
      event is for format<4 (3.23 or 4.x): this is because in that case, the
      mi_description_event describes the data received from the
      master, but not the data written to the relay log (*conversion*),
      which is in format 4 (slave's).
    */
    /*
      Set 'created' to 0, so that in next relay logs this event does not
      trigger cleaning actions on the slave in
      Format_description_log_event::apply_event_impl().
    */
    extra_description_event->created = 0;
    /* Don't set log_pos in event header */
    extra_description_event->set_artificial_event();
    if (binary_event_serialize(extra_description_event, m_binlog_file))
      goto err;
    bytes_written += extra_description_event->common_header->data_written;
  }
  if (m_binlog_file->flush_and_sync()) goto err;

  if (write_file_name_to_index_file) {
    DBUG_EXECUTE_IF("crash_create_critical_before_update_index",
                    DBUG_SUICIDE(););
    DBUG_ASSERT(my_b_inited(&index_file) != 0);

    /*
      The new log file name is appended into crash safe index file after
      all the content of index file is copyed into the crash safe index
      file. Then move the crash safe index file to index file.
    */
    DBUG_EXECUTE_IF("simulate_disk_full_on_open_binlog",
                    { DBUG_SET("+d,simulate_no_free_space_error"); });
    if (DBUG_EVALUATE_IF("fault_injection_updating_index", 1, 0) ||
        add_log_to_index((uchar *)log_file_name, strlen(log_file_name),
                         need_lock_index)) {
      DBUG_EXECUTE_IF("simulate_disk_full_on_open_binlog", {
        DBUG_SET("-d,simulate_file_write_error");
        DBUG_SET("-d,simulate_no_free_space_error");
        DBUG_SET("-d,simulate_disk_full_on_open_binlog");
      });
      goto err;
    }

    DBUG_EXECUTE_IF("crash_create_after_update_index", DBUG_SUICIDE(););
  }

  atomic_log_state = LOG_OPENED;
  /*
    At every rotate memorize the last transaction counter state to use it as
    offset at logging the transaction logical timestamps.
  */
  m_dependency_tracker.rotate();

  close_purge_index_file();

  update_binlog_end_pos();
  return false;

err:
  if (is_inited_purge_index_file())
    purge_index_entry(nullptr, nullptr, need_lock_index);
  close_purge_index_file();
  if (binlog_error_action == ABORT_SERVER) {
    exec_binlog_error_action_abort(
        "Either disk is full, file system is read only or "
        "there was an encryption error while opening the binlog. "
        "Aborting the server.");
  } else {
    LogErr(ERROR_LEVEL, ER_BINLOG_CANT_USE_FOR_LOGGING,
           (new_name) ? new_name : name, errno);
    close(LOG_CLOSE_INDEX, false, need_lock_index);
  }
  return true;
}

/**
  Move crash safe index file to index file.

  @param need_lock_index If true, LOCK_index will be acquired;
  otherwise it should already be held.

  @retval 0 ok
  @retval -1 error
*/
int MYSQL_BIN_LOG::move_crash_safe_index_file_to_index_file(
    bool need_lock_index) {
  int error = 0;
  File fd = -1;
  DBUG_TRACE;
  int failure_trials = MYSQL_BIN_LOG::MAX_RETRIES_FOR_DELETE_RENAME_FAILURE;
  bool file_rename_status = false, file_delete_status = false;
  THD *thd = current_thd;

  if (need_lock_index)
    mysql_mutex_lock(&LOCK_index);
  else
    mysql_mutex_assert_owner(&LOCK_index);

  if (my_b_inited(&index_file)) {
    end_io_cache(&index_file);
    if (mysql_file_close(index_file.file, MYF(0)) < 0) {
      error = -1;
      LogErr(ERROR_LEVEL, ER_BINLOG_FAILED_TO_CLOSE_INDEX_FILE_WHILE_REBUILDING,
             index_file_name);
      /*
        Delete Crash safe index file here and recover the binlog.index
        state(index_file io_cache) from old binlog.index content.
       */
      mysql_file_delete(key_file_binlog_index, crash_safe_index_file_name,
                        MYF(0));

      goto recoverable_err;
    }

    /*
      Sometimes an outsider can lock index files for temporary viewing
      purpose. For eg: MEB locks binlog.index/relaylog.index to view
      the content of the file. During that small period of time, deletion
      of the file is not possible on some platforms(Eg: Windows)
      Server should retry the delete operation for few times instead of
      panicking immediately.
    */
    while ((file_delete_status == false) && (failure_trials > 0)) {
      if (DBUG_EVALUATE_IF("force_index_file_delete_failure", 1, 0)) break;

      DBUG_EXECUTE_IF("simulate_index_file_delete_failure", {
        /* This simulation causes the delete to fail */
        static char first_char = index_file_name[0];
        index_file_name[0] = 0;
        sql_print_information("Retrying delete");
        if (failure_trials == 1) index_file_name[0] = first_char;
      };);
      file_delete_status = !(mysql_file_delete(key_file_binlog_index,
                                               index_file_name, MYF(MY_WME)));
      --failure_trials;
      if (!file_delete_status) {
        my_sleep(1000);
        /* Clear the error before retrying. */
        if (failure_trials > 0) thd->clear_error();
      }
    }

    if (!file_delete_status) {
      error = -1;
      LogErr(ERROR_LEVEL,
             ER_BINLOG_FAILED_TO_DELETE_INDEX_FILE_WHILE_REBUILDING,
             index_file_name);
      /*
        Delete Crash safe file index file here and recover the binlog.index
        state(index_file io_cache) from old binlog.index content.
       */
      mysql_file_delete(key_file_binlog_index, crash_safe_index_file_name,
                        MYF(0));

      goto recoverable_err;
    }
  }

  DBUG_EXECUTE_IF("crash_create_before_rename_index_file", DBUG_SUICIDE(););
  /*
    Sometimes an outsider can lock index files for temporary viewing
    purpose. For eg: MEB locks binlog.index/relaylog.index to view
    the content of the file. During that small period of time, rename
    of the file is not possible on some platforms(Eg: Windows)
    Server should retry the rename operation for few times instead of panicking
    immediately.
  */
  failure_trials = MYSQL_BIN_LOG::MAX_RETRIES_FOR_DELETE_RENAME_FAILURE;
  while ((file_rename_status == false) && (failure_trials > 0)) {
    DBUG_EXECUTE_IF("simulate_crash_safe_index_file_rename_failure", {
      /* This simulation causes the rename to fail */
      static char first_char = index_file_name[0];
      index_file_name[0] = 0;
      sql_print_information("Retrying rename");
      if (failure_trials == 1) index_file_name[0] = first_char;
    };);
    file_rename_status =
        !(my_rename(crash_safe_index_file_name, index_file_name, MYF(MY_WME)));
    --failure_trials;
    if (!file_rename_status) {
      my_sleep(1000);
      /* Clear the error before retrying. */
      if (failure_trials > 0) thd->clear_error();
    }
  }
  if (!file_rename_status) {
    error = -1;
    LogErr(ERROR_LEVEL, ER_BINLOG_FAILED_TO_RENAME_INDEX_FILE_WHILE_REBUILDING,
           index_file_name);
    goto fatal_err;
  }
  DBUG_EXECUTE_IF("crash_create_after_rename_index_file", DBUG_SUICIDE(););

recoverable_err:
  if ((fd = mysql_file_open(key_file_binlog_index, index_file_name,
                            O_RDWR | O_CREAT, MYF(MY_WME))) < 0 ||
      mysql_file_sync(fd, MYF(MY_WME)) ||
      init_io_cache_ext(&index_file, fd, IO_SIZE, READ_CACHE,
                        mysql_file_seek(fd, 0L, MY_SEEK_END, MYF(0)), false,
                        MYF(MY_WME | MY_WAIT_IF_FULL),
                        key_file_binlog_index_cache)) {
    LogErr(ERROR_LEVEL, ER_BINLOG_FAILED_TO_OPEN_INDEX_FILE_AFTER_REBUILDING,
           index_file_name);
    goto fatal_err;
  }

  if (need_lock_index) mysql_mutex_unlock(&LOCK_index);
  return error;

fatal_err:
  /*
    This situation is very very rare to happen (unless there is some serious
    memory related issues like OOM) and should be treated as fatal error.
    Hence it is better to bring down the server without respecting
    'binlog_error_action' value here.
  */
  exec_binlog_error_action_abort(
      "MySQL server failed to update the "
      "binlog.index file's content properly. "
      "It might not be in sync with available "
      "binlogs and the binlog.index file state is in "
      "unrecoverable state. Aborting the server.");
  /*
    Server is aborted in the above function.
    This is dead code to make compiler happy.
   */
  return error;
}

/**
  Append log file name to index file.

  - To make crash safe, we copy all the content of index file
  to crash safe index file firstly and then append the log
  file name to the crash safe index file. Finally move the
  crash safe index file to index file.

  @retval
    0   ok
  @retval
    -1   error
*/
int MYSQL_BIN_LOG::add_log_to_index(uchar *log_name, size_t log_name_len,
                                    bool need_lock_index) {
  DBUG_TRACE;

  if (open_crash_safe_index_file()) {
    LogErr(ERROR_LEVEL, ER_BINLOG_CANT_OPEN_TMP_INDEX,
           "MYSQL_BIN_LOG::add_log_to_index");
    goto err;
  }

  if (copy_file(&index_file, &crash_safe_index_file, 0)) {
    LogErr(ERROR_LEVEL, ER_BINLOG_CANT_COPY_INDEX_TO_TMP,
           "MYSQL_BIN_LOG::add_log_to_index");
    goto err;
  }

  if (my_b_write(&crash_safe_index_file, log_name, log_name_len) ||
      my_b_write(&crash_safe_index_file, pointer_cast<const uchar *>("\n"),
                 1) ||
      flush_io_cache(&crash_safe_index_file) ||
      mysql_file_sync(crash_safe_index_file.file, MYF(MY_WME))) {
    LogErr(ERROR_LEVEL, ER_BINLOG_CANT_APPEND_LOG_TO_TMP_INDEX, log_name);
    goto err;
  }

  if (close_crash_safe_index_file()) {
    LogErr(ERROR_LEVEL, ER_BINLOG_CANT_CLOSE_TMP_INDEX,
           "MYSQL_BIN_LOG::add_log_to_index");
    goto err;
  }

  if (move_crash_safe_index_file_to_index_file(need_lock_index)) {
    LogErr(ERROR_LEVEL, ER_BINLOG_CANT_MOVE_TMP_TO_INDEX,
           "MYSQL_BIN_LOG::add_log_to_index");
    goto err;
  }

  return 0;

err:
  return -1;
}

int MYSQL_BIN_LOG::get_current_log(LOG_INFO *linfo,
                                   bool need_lock_log /*true*/) {
  if (need_lock_log) mysql_mutex_lock(&LOCK_log);
  int ret = raw_get_current_log(linfo);
  if (need_lock_log) mysql_mutex_unlock(&LOCK_log);
  return ret;
}

int MYSQL_BIN_LOG::raw_get_current_log(LOG_INFO *linfo) {
  strmake(linfo->log_file_name, log_file_name,
          sizeof(linfo->log_file_name) - 1);
  linfo->pos = m_binlog_file->position();
  linfo->encrypted_header_size = m_binlog_file->get_encrypted_header_size();
  return 0;
}

static bool check_write_error_code(uint error_code) {
  return error_code == ER_TRANS_CACHE_FULL ||
         error_code == ER_STMT_CACHE_FULL || error_code == ER_ERROR_ON_WRITE ||
         error_code == ER_BINLOG_LOGGING_IMPOSSIBLE;
}

bool MYSQL_BIN_LOG::check_write_error(const THD *thd) {
  DBUG_TRACE;

  if (!thd->is_error()) return false;

  bool checked = check_write_error_code(thd->get_stmt_da()->mysql_errno());

  if (!checked) {
    /* Check all conditions for one that matches the expected error */
    const Sql_condition *err;
    Diagnostics_area::Sql_condition_iterator it =
        thd->get_stmt_da()->sql_conditions();
    while ((err = it++) != nullptr && !checked) {
      checked = check_write_error_code(err->mysql_errno());
    }
  }
  DBUG_PRINT("return", ("checked: %s", YESNO(checked)));
  return checked;
}

void MYSQL_BIN_LOG::report_cache_write_error(THD *thd, bool is_transactional) {
  DBUG_TRACE;

  write_error = true;

  if (check_write_error(thd)) return;

  if (my_errno() == EFBIG) {
    if (is_transactional) {
      my_error(ER_TRANS_CACHE_FULL, MYF(MY_WME));
    } else {
      my_error(ER_STMT_CACHE_FULL, MYF(MY_WME));
    }
  } else {
    char errbuf[MYSYS_STRERROR_SIZE];
    my_error(ER_ERROR_ON_WRITE, MYF(MY_WME), name, errno,
             my_strerror(errbuf, sizeof(errbuf), errno));
  }
}

static int compare_log_name(const char *log_1, const char *log_2) {
  const char *log_1_basename = log_1 + dirname_length(log_1);
  const char *log_2_basename = log_2 + dirname_length(log_2);

  return strcmp(log_1_basename, log_2_basename);
}

/**
  Find the position in the log-index-file for the given log name.

  @param[out] linfo The found log file name will be stored here, along
  with the byte offset of the next log file name in the index file.
  @param log_name Filename to find in the index file, or NULL if we
  want to read the first entry.
  @param need_lock_index If false, this function acquires LOCK_index;
  otherwise the lock should already be held by the caller.

  @note
    On systems without the truncate function the file will end with one or
    more empty lines.  These will be ignored when reading the file.

  @retval
    0			ok
  @retval
    LOG_INFO_EOF	        End of log-index-file found
  @retval
    LOG_INFO_IO		Got IO error while reading file
*/

int MYSQL_BIN_LOG::find_log_pos(LOG_INFO *linfo, const char *log_name,
                                bool need_lock_index) {
  int error = 0;
  char *full_fname = linfo->log_file_name;
  char full_log_name[FN_REFLEN], fname[FN_REFLEN];
  DBUG_TRACE;
  full_log_name[0] = full_fname[0] = 0;

  /*
    Mutex needed because we need to make sure the file pointer does not
    move from under our feet
  */
  if (need_lock_index)
    mysql_mutex_lock(&LOCK_index);
  else
    mysql_mutex_assert_owner(&LOCK_index);

  if (!my_b_inited(&index_file)) {
    error = LOG_INFO_IO;
    goto end;
  }

  // extend relative paths for log_name to be searched
  if (log_name) {
    if (normalize_binlog_name(full_log_name, log_name, is_relay_log)) {
      error = LOG_INFO_EOF;
      goto end;
    }
  }

  DBUG_PRINT("enter", ("log_name: %s, full_log_name: %s",
                       log_name ? log_name : "NULL", full_log_name));

  /* As the file is flushed, we can't get an error here */
  my_b_seek(&index_file, (my_off_t)0);

  for (;;) {
    size_t length;
    my_off_t offset = my_b_tell(&index_file);

    DBUG_EXECUTE_IF("simulate_find_log_pos_error", error = LOG_INFO_EOF;
                    break;);
    /* If we get 0 or 1 characters, this is the end of the file */
    if ((length = my_b_gets(&index_file, fname, FN_REFLEN)) <= 1) {
      /* Did not find the given entry; Return not found or error */
      error = !index_file.error ? LOG_INFO_EOF : LOG_INFO_IO;
      break;
    }

    // extend relative paths and match against full path
    if (normalize_binlog_name(full_fname, fname, is_relay_log)) {
      error = LOG_INFO_EOF;
      break;
    }
    // if the log entry matches, null string matching anything
    if (!log_name || !compare_log_name(full_fname, full_log_name)) {
      DBUG_PRINT("info", ("Found log file entry"));
      linfo->index_file_start_offset = offset;
      linfo->index_file_offset = my_b_tell(&index_file);
      break;
    }
    linfo->entry_index++;
  }

end:
  if (need_lock_index) mysql_mutex_unlock(&LOCK_index);
  return error;
}

/**
  Find the position in the log-index-file for the given log name.

  @param[out] linfo The filename will be stored here, along with the
  byte offset of the next filename in the index file.

  @param need_lock_index If true, LOCK_index will be acquired;
  otherwise it should already be held by the caller.

  @note
    - Before calling this function, one has to call find_log_pos()
    to set up 'linfo'
    - Mutex needed because we need to make sure the file pointer does not move
    from under our feet

  @retval 0 ok
  @retval LOG_INFO_EOF End of log-index-file found
  @retval LOG_INFO_IO Got IO error while reading file
*/
int MYSQL_BIN_LOG::find_next_log(LOG_INFO *linfo, bool need_lock_index) {
  int error = 0;
  size_t length;
  char fname[FN_REFLEN];
  char *full_fname = linfo->log_file_name;

  if (need_lock_index)
    mysql_mutex_lock(&LOCK_index);
  else
    mysql_mutex_assert_owner(&LOCK_index);

  if (!my_b_inited(&index_file)) {
    error = LOG_INFO_IO;
    goto err;
  }
  /* As the file is flushed, we can't get an error here */
  my_b_seek(&index_file, linfo->index_file_offset);

  linfo->index_file_start_offset = linfo->index_file_offset;
  if ((length = my_b_gets(&index_file, fname, FN_REFLEN)) <= 1) {
    error = !index_file.error ? LOG_INFO_EOF : LOG_INFO_IO;
    goto err;
  }

  if (fname[0] != 0) {
    if (normalize_binlog_name(full_fname, fname, is_relay_log)) {
      error = LOG_INFO_EOF;
      goto err;
    }
    length = strlen(full_fname);
  }

  linfo->index_file_offset = my_b_tell(&index_file);

err:
  if (need_lock_index) mysql_mutex_unlock(&LOCK_index);
  return error;
}

/**
  Find the relay log name following the given name from relay log index file.

  @param[in,out] log_name  The name is full path name.

  @return return 0 if it finds next relay log. Otherwise return the error code.
*/
int MYSQL_BIN_LOG::find_next_relay_log(char log_name[FN_REFLEN + 1]) {
  LOG_INFO info;
  int error;
  char relative_path_name[FN_REFLEN + 1];

  if (fn_format(relative_path_name, log_name + dirname_length(log_name),
                mysql_data_home, "", 0) == NullS)
    return 1;

  mysql_mutex_lock(&LOCK_index);

  error = find_log_pos(&info, relative_path_name, false);
  if (error == 0) {
    error = find_next_log(&info, false);
    if (error == 0) strcpy(log_name, info.log_file_name);
  }

  mysql_mutex_unlock(&LOCK_index);
  return error;
}

std::pair<int, std::list<std::string>> MYSQL_BIN_LOG::get_log_index(
    bool need_lock_index) {
  DBUG_TRACE;
  LOG_INFO log_info;

  if (need_lock_index)
    mysql_mutex_lock(&LOCK_index);
  else
    mysql_mutex_assert_owner(&LOCK_index);

  std::list<std::string> filename_list;
  int error = 0;
  for (error =
           this->find_log_pos(&log_info, nullptr, false /*need_lock_index*/);
       error == 0;
       error = this->find_next_log(&log_info, false /*need_lock_index*/)) {
    filename_list.push_back(std::string(log_info.log_file_name));
  }

  if (need_lock_index) mysql_mutex_unlock(&LOCK_index);

  return std::make_pair(error, filename_list);
}

/**
  Removes files, as part of a RESET MASTER or RESET SLAVE statement,
  by deleting all logs referred to in the index file and the index
  file. Then, it creates a new index file and a new log file.

  The new index file will only contain the new log file.

  @param thd Thread
  @param delete_only If true, do not create a new index file and
  a new log file.

  @note
    If not called from slave thread, write start event to new log

  @retval
    0	ok
  @retval
    1   error
*/
bool MYSQL_BIN_LOG::reset_logs(THD *thd, bool delete_only) {
  LOG_INFO linfo;
  bool error = false;
  int err;
  const char *save_name = nullptr;
  Checkable_rwlock *sid_lock = nullptr;
  DBUG_TRACE;

  /*
    Flush logs for storage engines, so that the last transaction
    is persisted inside storage engines.
  */
  DBUG_ASSERT(!thd->is_log_reset());
  thd->set_log_reset();
  if (ha_flush_logs()) {
    thd->clear_log_reset();
    return true;
  }
  thd->clear_log_reset();

  ha_reset_logs(thd);

  /*
    We need to get both locks to be sure that no one is trying to
    write to the index log file.
  */
  mysql_mutex_lock(&LOCK_log);
  mysql_mutex_lock(&LOCK_index);

  if (is_relay_log)
    sid_lock = previous_gtid_set_relaylog->get_sid_map()->get_sid_lock();
  else
    sid_lock = global_sid_lock;
  sid_lock->wrlock();

  /* Save variables so that we can reopen the log */
  save_name = name;
  name = nullptr;  // Protect against free
  close(LOG_CLOSE_TO_BE_OPENED, false /*need_lock_log=false*/,
        false /*need_lock_index=false*/);

  /*
    First delete all old log files and then update the index file.
    As we first delete the log files and do not use sort of logging,
    a crash may lead to an inconsistent state where the index has
    references to non-existent files.

    We need to invert the steps and use the purge_index_file methods
    in order to make the operation safe.
  */

  if ((err = find_log_pos(&linfo, NullS, false /*need_lock_index=false*/)) !=
      0) {
    uint errcode = purge_log_get_error_code(err);
    LogErr(ERROR_LEVEL, ER_BINLOG_CANT_LOCATE_OLD_BINLOG_OR_RELAY_LOG_FILES);
    my_error(errcode, MYF(0));
    error = true;
    goto err;
  }

  for (;;) {
    if ((error = my_delete_allow_opened(linfo.log_file_name, MYF(0))) != 0) {
      if (my_errno() == ENOENT) {
        push_warning_printf(
            current_thd, Sql_condition::SL_WARNING, ER_LOG_PURGE_NO_FILE,
            ER_THD(current_thd, ER_LOG_PURGE_NO_FILE), linfo.log_file_name);
        LogErr(INFORMATION_LEVEL, ER_BINLOG_CANT_DELETE_FILE,
               linfo.log_file_name);
        set_my_errno(0);
        error = false;
      } else {
        push_warning_printf(current_thd, Sql_condition::SL_WARNING,
                            ER_BINLOG_PURGE_FATAL_ERR,
                            "a problem with deleting %s; "
                            "consider examining correspondence "
                            "of your binlog index file "
                            "to the actual binlog files",
                            linfo.log_file_name);
        error = true;
        goto err;
      }
    }
    if (find_next_log(&linfo, false /*need_lock_index=false*/)) break;
  }

  /* Start logging with a new file */
  close(LOG_CLOSE_INDEX | LOG_CLOSE_TO_BE_OPENED, false /*need_lock_log=false*/,
        false /*need_lock_index=false*/);
  if ((error = my_delete_allow_opened(index_file_name,
                                      MYF(0))))  // Reset (open will update)
  {
    if (my_errno() == ENOENT) {
      push_warning_printf(
          current_thd, Sql_condition::SL_WARNING, ER_LOG_PURGE_NO_FILE,
          ER_THD(current_thd, ER_LOG_PURGE_NO_FILE), index_file_name);
      LogErr(INFORMATION_LEVEL, ER_BINLOG_CANT_DELETE_FILE, index_file_name);
      set_my_errno(0);
      error = false;
    } else {
      push_warning_printf(current_thd, Sql_condition::SL_WARNING,
                          ER_BINLOG_PURGE_FATAL_ERR,
                          "a problem with deleting %s; "
                          "consider examining correspondence "
                          "of your binlog index file "
                          "to the actual binlog files",
                          index_file_name);
      error = true;
      goto err;
    }
  }
  DBUG_EXECUTE_IF("wait_for_kill_gtid_state_clear", {
    const char action[] = "now WAIT_FOR kill_gtid_state_clear";
    DBUG_ASSERT(!debug_sync_set_action(thd, STRING_WITH_LEN(action)));
  };);

  /*
    For relay logs we clear the gtid state associated per channel(i.e rli)
    in the purge_relay_logs()
  */
  if (!is_relay_log) {
    if (gtid_state->clear(thd)) {
      error = true;
    }
    /*
      Don't clear global_sid_map because gtid_state->clear() above didn't
      touched owned_gtids GTID set.
    */
    error = error || gtid_state->init();
  }

  if (!delete_only) {
    if (!open_index_file(index_file_name, 0, false /*need_lock_index=false*/))
      error = open_binlog(save_name, 0, max_size, false,
                          false /*need_lock_index=false*/,
                          false /*need_sid_lock=false*/, nullptr,
                          thd->lex->next_binlog_file_nr) ||
              error;
  }
  /* String has been duplicated, free old file-name */
  if (name != nullptr) {
    my_free(const_cast<char *>(save_name));
    save_name = nullptr;
  }

err:
  if (name == nullptr)
    name = const_cast<char *>(save_name);  // restore old file-name
  sid_lock->unlock();
  count_binlog_space(false);
  mysql_mutex_unlock(&LOCK_index);
  mysql_mutex_unlock(&LOCK_log);
  return error;
}

/**
  Set the name of crash safe index file.

  @retval
    0   ok
  @retval
    1   error
*/
int MYSQL_BIN_LOG::set_crash_safe_index_file_name(const char *base_file_name) {
  int error = 0;
  DBUG_TRACE;
  if (fn_format(crash_safe_index_file_name, base_file_name, mysql_data_home,
                ".index_crash_safe",
                MYF(MY_UNPACK_FILENAME | MY_SAFE_PATH | MY_REPLACE_EXT)) ==
      nullptr) {
    error = 1;
    LogErr(ERROR_LEVEL, ER_BINLOG_CANT_SET_TMP_INDEX_NAME);
  }
  return error;
}

/**
  Open a (new) crash safe index file.

  @note
    The crash safe index file is a special file
    used for guaranteeing index file crash safe.
  @retval
    0   ok
  @retval
    1   error
*/
int MYSQL_BIN_LOG::open_crash_safe_index_file() {
  int error = 0;
  File file = -1;

  DBUG_TRACE;

  if (!my_b_inited(&crash_safe_index_file)) {
    myf flags = MY_WME | MY_NABP | MY_WAIT_IF_FULL;
    if (is_relay_log) flags = flags | MY_REPORT_WAITING_IF_FULL;

<<<<<<< HEAD
    if ((file = mysql_file_open(m_key_file_log_index_crash_safe,
                                crash_safe_index_file_name, O_RDWR | O_CREAT,
                                MYF(MY_WME))) < 0 ||
        init_io_cache(&crash_safe_index_file, file, IO_SIZE, WRITE_CACHE, 0, 0,
                      flags)) {
=======
    if ((file = my_open(crash_safe_index_file_name, O_RDWR | O_CREAT,
                        MYF(MY_WME))) < 0 ||
        init_io_cache(&crash_safe_index_file, file, IO_SIZE, WRITE_CACHE, 0,
                      false, flags)) {
>>>>>>> cf930101
      error = 1;
      LogErr(ERROR_LEVEL, ER_BINLOG_FAILED_TO_OPEN_TEMPORARY_INDEX_FILE);
    }
  }
  return error;
}

/**
  Close the crash safe index file.

  @note
    The crash safe file is just closed, is not deleted.
    Because it is moved to index file later on.
  @retval
    0   ok
  @retval
    1   error
*/
int MYSQL_BIN_LOG::close_crash_safe_index_file() {
  int error = 0;

  DBUG_TRACE;

  if (my_b_inited(&crash_safe_index_file)) {
    end_io_cache(&crash_safe_index_file);
    error = mysql_file_close(crash_safe_index_file.file, MYF(0));
  }
  crash_safe_index_file = IO_CACHE();

  return error;
}

/**
  Remove logs from index file.

  - To make crash safe, we copy the content of index file
  from index_file_start_offset recored in log_info to
  crash safe index file firstly and then move the crash
  safe index file to index file.

  @param log_info               Store here the found log file name and
                                position to the NEXT log file name in
                                the index file.

  @param need_update_threads    If we want to update the log coordinates
                                of all threads. False for relay logs,
                                true otherwise.

  @retval
    0    ok
  @retval
    LOG_INFO_IO    Got IO error while reading/writing file
*/
int MYSQL_BIN_LOG::remove_logs_from_index(LOG_INFO *log_info,
                                          bool need_update_threads) {
  if (open_crash_safe_index_file()) {
    LogErr(ERROR_LEVEL, ER_BINLOG_CANT_OPEN_TMP_INDEX,
           "MYSQL_BIN_LOG::remove_logs_from_index");
    goto err;
  }

  if (copy_file(&index_file, &crash_safe_index_file,
                log_info->index_file_start_offset)) {
    LogErr(ERROR_LEVEL, ER_BINLOG_CANT_COPY_INDEX_TO_TMP,
           "MYSQL_BIN_LOG::remove_logs_from_index");
    goto err;
  }

  if (close_crash_safe_index_file()) {
    LogErr(ERROR_LEVEL, ER_BINLOG_CANT_CLOSE_TMP_INDEX,
           "MYSQL_BIN_LOG::remove_logs_from_index");
    goto err;
  }
  DBUG_EXECUTE_IF("fault_injection_copy_part_file", DBUG_SUICIDE(););

  if (move_crash_safe_index_file_to_index_file(
          false /*need_lock_index=false*/)) {
    LogErr(ERROR_LEVEL, ER_BINLOG_CANT_MOVE_TMP_TO_INDEX,
           "MYSQL_BIN_LOG::remove_logs_from_index");
    goto err;
  }

  // now update offsets in index file for running threads
  if (need_update_threads)
    adjust_linfo_offsets(log_info->index_file_start_offset);
  return 0;

err:
  return LOG_INFO_IO;
}

/**
  Remove all logs before the given log from disk and from the index file.

  @param to_log	      Delete all log file name before this file.
  @param included            If true, to_log is deleted too.
  @param need_lock_index
  @param need_update_threads If we want to update the log coordinates of
                             all threads. False for relay logs, true otherwise.
  @param decrease_log_space  If not null, decrement this variable of
                             the amount of log space freed
  @param auto_purge          True if this is an automatic purge.

  @note
    If any of the logs before the deleted one is in use,
    only purge logs up to this one.

  @retval
    0			ok
  @retval
    LOG_INFO_EOF		to_log not found
    LOG_INFO_EMFILE             too many files opened
    LOG_INFO_FATAL              if any other than ENOENT error from
                                mysql_file_stat() or mysql_file_delete()
*/

int MYSQL_BIN_LOG::purge_logs(const char *to_log, bool included,
                              bool need_lock_index, bool need_update_threads,
                              ulonglong *decrease_log_space, bool auto_purge) {
  int error = 0, no_of_log_files_to_purge = 0, no_of_log_files_purged = 0;
  int no_of_threads_locking_log = 0;
  bool exit_loop = false;
  LOG_INFO log_info;
  THD *thd = current_thd;
  DBUG_TRACE;
  DBUG_PRINT("info", ("to_log= %s", to_log));

  if (need_lock_index)
    mysql_mutex_lock(&LOCK_index);
  else
    mysql_mutex_assert_owner(&LOCK_index);
  if ((error =
           find_log_pos(&log_info, to_log, false /*need_lock_index=false*/))) {
    LogErr(ERROR_LEVEL, ER_BINLOG_PURGE_LOGS_CALLED_WITH_FILE_NOT_IN_INDEX,
           to_log);
    goto err;
  }

  no_of_log_files_to_purge = log_info.entry_index;

  if ((error = open_purge_index_file(true))) {
    LogErr(ERROR_LEVEL, ER_BINLOG_PURGE_LOGS_CANT_SYNC_INDEX_FILE);
    goto err;
  }

  /*
    File name exists in index file; delete until we find this file
    or a file that is used.
  */
  if ((error = find_log_pos(&log_info, NullS, false /*need_lock_index=false*/)))
    goto err;

  while ((compare_log_name(to_log, log_info.log_file_name) ||
          (exit_loop = included))) {
    if (is_active(log_info.log_file_name)) {
      if (!auto_purge)
        push_warning_printf(
            thd, Sql_condition::SL_WARNING, ER_WARN_PURGE_LOG_IS_ACTIVE,
            ER_THD(thd, ER_WARN_PURGE_LOG_IS_ACTIVE), log_info.log_file_name);
      break;
    }

    if ((no_of_threads_locking_log = log_in_use(log_info.log_file_name))) {
      if (!auto_purge)
        push_warning_printf(thd, Sql_condition::SL_WARNING,
                            ER_WARN_PURGE_LOG_IN_USE,
                            ER_THD(thd, ER_WARN_PURGE_LOG_IN_USE),
                            log_info.log_file_name, no_of_threads_locking_log,
                            no_of_log_files_purged, no_of_log_files_to_purge);
      break;
    }
    no_of_log_files_purged++;

    if ((error = register_purge_index_entry(log_info.log_file_name))) {
      LogErr(ERROR_LEVEL, ER_BINLOG_PURGE_LOGS_CANT_COPY_TO_REGISTER_FILE,
             log_info.log_file_name);
      goto err;
    }

    if (find_next_log(&log_info, false /*need_lock_index=false*/) || exit_loop)
      break;
  }

  DBUG_EXECUTE_IF("crash_purge_before_update_index", DBUG_SUICIDE(););

  if ((error = sync_purge_index_file())) {
    LogErr(ERROR_LEVEL, ER_BINLOG_PURGE_LOGS_CANT_FLUSH_REGISTER_FILE);
    goto err;
  }

  /* We know how many files to delete. Update index file. */
  if ((error = remove_logs_from_index(&log_info, need_update_threads))) {
    LogErr(ERROR_LEVEL, ER_BINLOG_PURGE_LOGS_CANT_UPDATE_INDEX_FILE);
    goto err;
  }

  // Update gtid_state->lost_gtids
  if (!is_relay_log) {
    global_sid_lock->wrlock();
    error = init_gtid_sets(
        nullptr, const_cast<Gtid_set *>(gtid_state->get_lost_gtids()),
        opt_master_verify_checksum, false /*false=don't need lock*/,
        nullptr /*trx_parser*/, nullptr /*partial_trx*/);
    global_sid_lock->unlock();
    if (error) goto err;
  }

  DBUG_EXECUTE_IF("crash_purge_critical_after_update_index", DBUG_SUICIDE(););

err:

  int error_index = 0, close_error_index = 0;
  /* Read each entry from purge_index_file and delete the file. */
  if (!error && is_inited_purge_index_file() &&
      (error_index = purge_index_entry(thd, decrease_log_space,
                                       false /*need_lock_index=false*/)))
    LogErr(ERROR_LEVEL, ER_BINLOG_PURGE_LOGS_FAILED_TO_PURGE_LOG);

  close_error_index = close_purge_index_file();

  DBUG_EXECUTE_IF("crash_purge_non_critical_after_update_index",
                  DBUG_SUICIDE(););

  count_binlog_space(false);
  if (need_lock_index) mysql_mutex_unlock(&LOCK_index);

  /*
    Error codes from purge logs take precedence.
    Then error codes from purging the index entry.
    Finally, error codes from closing the purge index file.
  */
  error = error ? error : (error_index ? error_index : close_error_index);

  return error;
}

int MYSQL_BIN_LOG::set_purge_index_file_name(const char *base_file_name) {
  int error = 0;
  DBUG_TRACE;
  if (fn_format(
          purge_index_file_name, base_file_name, mysql_data_home, ".~rec~",
          MYF(MY_UNPACK_FILENAME | MY_SAFE_PATH | MY_REPLACE_EXT)) == nullptr) {
    error = 1;
    LogErr(ERROR_LEVEL, ER_BINLOG_FAILED_TO_SET_PURGE_INDEX_FILE_NAME);
  }
  return error;
}

int MYSQL_BIN_LOG::open_purge_index_file(bool destroy) {
  int error = 0;
  File file = -1;

  DBUG_TRACE;

  if (destroy) close_purge_index_file();

  if (!my_b_inited(&purge_index_file)) {
    myf flags = MY_WME | MY_NABP | MY_WAIT_IF_FULL;
    if (is_relay_log) flags = flags | MY_REPORT_WAITING_IF_FULL;

    if ((file =
             mysql_file_open(m_key_file_log_index_purge, purge_index_file_name,
                             O_RDWR | O_CREAT, MYF(MY_WME))) < 0 ||
        init_io_cache(&purge_index_file, file, IO_SIZE,
                      (destroy ? WRITE_CACHE : READ_CACHE), 0, false, flags)) {
      error = 1;
      LogErr(ERROR_LEVEL, ER_BINLOG_FAILED_TO_OPEN_REGISTER_FILE);
    }
  }
  return error;
}

int MYSQL_BIN_LOG::close_purge_index_file() {
  int error = 0;

  DBUG_TRACE;

  if (my_b_inited(&purge_index_file)) {
    end_io_cache(&purge_index_file);
    error = mysql_file_close(purge_index_file.file, MYF(0));
  }
  my_delete(purge_index_file_name, MYF(0));
  new (&purge_index_file) IO_CACHE();

  return error;
}

bool MYSQL_BIN_LOG::is_inited_purge_index_file() {
  DBUG_TRACE;
  return my_b_inited(&purge_index_file);
}

int MYSQL_BIN_LOG::sync_purge_index_file() {
  int error = 0;
  DBUG_TRACE;

  if ((error = flush_io_cache(&purge_index_file)) ||
      (error = my_sync(purge_index_file.file, MYF(MY_WME))))
    return error;

  return error;
}

int MYSQL_BIN_LOG::register_purge_index_entry(const char *entry) {
  int error = 0;
  DBUG_TRACE;

  if ((error = my_b_write(&purge_index_file, (const uchar *)entry,
                          strlen(entry))) ||
      (error = my_b_write(&purge_index_file, (const uchar *)"\n", 1)))
    return error;

  return error;
}

int MYSQL_BIN_LOG::register_create_index_entry(const char *entry) {
  DBUG_TRACE;
  return register_purge_index_entry(entry);
}

int MYSQL_BIN_LOG::purge_index_entry(THD *thd, ulonglong *decrease_log_space,
                                     bool need_lock_index) {
  MY_STAT s;
  int error = 0;
  LOG_INFO log_info;
  LOG_INFO check_log_info;

  DBUG_TRACE;

  DBUG_ASSERT(my_b_inited(&purge_index_file));

  if ((error =
           reinit_io_cache(&purge_index_file, READ_CACHE, 0, false, false))) {
    LogErr(ERROR_LEVEL, ER_BINLOG_FAILED_TO_REINIT_REGISTER_FILE);
    goto err;
  }

  for (;;) {
    size_t length;

    if ((length = my_b_gets(&purge_index_file, log_info.log_file_name,
                            FN_REFLEN)) <= 1) {
      if (purge_index_file.error) {
        error = purge_index_file.error;
        LogErr(ERROR_LEVEL, ER_BINLOG_FAILED_TO_READ_REGISTER_FILE, error);
        goto err;
      }

      /* Reached EOF */
      break;
    }

    /* Get rid of the trailing '\n' */
    log_info.log_file_name[length - 1] = 0;

    if (!mysql_file_stat(m_key_file_log, log_info.log_file_name, &s, MYF(0))) {
      if (my_errno() == ENOENT) {
        /*
          It's not fatal if we can't stat a log file that does not exist;
          If we could not stat, we won't delete.
        */
        if (thd) {
          push_warning_printf(
              thd, Sql_condition::SL_WARNING, ER_LOG_PURGE_NO_FILE,
              ER_THD(thd, ER_LOG_PURGE_NO_FILE), log_info.log_file_name);
        }
        LogErr(INFORMATION_LEVEL, ER_CANT_STAT_FILE, log_info.log_file_name);
        set_my_errno(0);
      } else {
        /*
          Other than ENOENT are fatal
        */
        if (thd) {
          push_warning_printf(thd, Sql_condition::SL_WARNING,
                              ER_BINLOG_PURGE_FATAL_ERR,
                              "a problem with getting info on being purged %s; "
                              "consider examining correspondence "
                              "of your binlog index file "
                              "to the actual binlog files",
                              log_info.log_file_name);
        } else {
          LogErr(INFORMATION_LEVEL,
                 ER_BINLOG_CANT_DELETE_LOG_FILE_DOES_INDEX_MATCH_FILES,
                 log_info.log_file_name);
        }
        error = LOG_INFO_FATAL;
        goto err;
      }
    } else {
      if ((error = find_log_pos(&check_log_info, log_info.log_file_name,
                                need_lock_index))) {
        if (error != LOG_INFO_EOF) {
          if (thd) {
            push_warning_printf(thd, Sql_condition::SL_WARNING,
                                ER_BINLOG_PURGE_FATAL_ERR,
                                "a problem with deleting %s and "
                                "reading the binlog index file",
                                log_info.log_file_name);
          } else {
            LogErr(INFORMATION_LEVEL,
                   ER_BINLOG_CANT_DELETE_FILE_AND_READ_BINLOG_INDEX,
                   log_info.log_file_name);
          }
          goto err;
        }

        error = 0;
        if (!need_lock_index) {
          /*
            This is to avoid triggering an error in NDB.

            @todo: This is weird, what does NDB errors have to do with
            need_lock_index? Explain better or refactor /Sven
          */
          ha_binlog_index_purge_file(current_thd, log_info.log_file_name);
        }

        DBUG_PRINT("info", ("purging %s", log_info.log_file_name));
        if (!mysql_file_delete(key_file_binlog, log_info.log_file_name,
                               MYF(0))) {
          DBUG_EXECUTE_IF("wait_in_purge_index_entry", {
            const char action[] =
                "now SIGNAL in_purge_index_entry WAIT_FOR go_ahead_sql";
            DBUG_ASSERT(!debug_sync_set_action(thd, STRING_WITH_LEN(action)));
            DBUG_SET("-d,wait_in_purge_index_entry");
          };);

          if (decrease_log_space) *decrease_log_space -= s.st_size;
        } else {
          if (my_errno() == ENOENT) {
            if (thd) {
              push_warning_printf(
                  thd, Sql_condition::SL_WARNING, ER_LOG_PURGE_NO_FILE,
                  ER_THD(thd, ER_LOG_PURGE_NO_FILE), log_info.log_file_name);
            }
            LogErr(INFORMATION_LEVEL, ER_BINLOG_CANT_DELETE_FILE,
                   log_info.log_file_name);
            set_my_errno(0);
          } else {
            if (thd) {
              push_warning_printf(thd, Sql_condition::SL_WARNING,
                                  ER_BINLOG_PURGE_FATAL_ERR,
                                  "a problem with deleting %s; "
                                  "consider examining correspondence "
                                  "of your binlog index file "
                                  "to the actual binlog files",
                                  log_info.log_file_name);
            } else {
              LogErr(INFORMATION_LEVEL,
                     ER_BINLOG_CANT_DELETE_LOG_FILE_DOES_INDEX_MATCH_FILES,
                     log_info.log_file_name);
            }
            if (my_errno() == EMFILE) {
              DBUG_PRINT("info", ("my_errno: %d, set ret = LOG_INFO_EMFILE",
                                  my_errno()));
              error = LOG_INFO_EMFILE;
              goto err;
            }
            error = LOG_INFO_FATAL;
            goto err;
          }
        }
      }
    }
  }

err:
  return error;
}

/**
  Count a total size of binary logs (except the active one) to the variable
  binlog_space_total.

  @param need_lock_index  If true, this function acquires LOCK_index;
                          otherwise the caller should already have acquired it.

  @retval
    0			ok
  @retval
    LOG_INFO_FATAL      if any other than ENOENT error from
                        mysql_file_stat() or mysql_file_delete()
    LOG_INFO_EOF        End of log-index-file found
    LOG_INFO_IO         Got IO error while reading log-index-file
*/

int MYSQL_BIN_LOG::count_binlog_space(bool need_lock_index) {
  DBUG_ENTER("count_binlog_space");
  if (is_relay_log) DBUG_RETURN(0);

  if (need_lock_index)
    mysql_mutex_lock(&LOCK_index);
  else
    mysql_mutex_assert_owner(&LOCK_index);

  int error;
  LOG_INFO log_info;
  binlog_space_total = 0;
  if ((error = find_log_pos(&log_info, NullS, false /*need_lock_index=false*/)))
    goto done;

  MY_STAT stat_area;
  while (!(is_active(log_info.log_file_name))) {
    if (!mysql_file_stat(m_key_file_log, log_info.log_file_name, &stat_area,
                         MYF(0))) {
      if (my_errno() == ENOENT) {
        /*
          It's not fatal if we can't stat a log file that does not exist.
        */
        set_my_errno(0);
      } else {
        error = LOG_INFO_FATAL;
        goto done;
      }
    } else {
      binlog_space_total += stat_area.st_size;
    }
    if (find_next_log(&log_info, false /*need_lock_index=false*/)) break;
  }

  error = 0;

done:
  if (need_lock_index) mysql_mutex_unlock(&LOCK_index);
  DBUG_RETURN(error);
}

/**
  Purge old logs so that we have a total size lower than binlog_space_limit.

  @param need_lock_index  If true, this function acquires LOCK_index;
                          otherwise the caller should already have acquired it.

  @note
    If any of the logs before the deleted one is in use,
    only purge logs up to this one.

  @retval
    0				ok
  @retval
    LOG_INFO_FATAL      if any other than ENOENT error from
                        mysql_file_stat() or mysql_file_delete()
    LOG_INFO_EOF        End of log-index-file found
    LOG_INFO_IO         Got IO error while reading log-index-file
*/

int MYSQL_BIN_LOG::purge_logs_by_size(bool need_lock_index) {
  DBUG_ENTER("purge_logs_by_size");

  if (is_relay_log || !binlog_space_limit) DBUG_RETURN(0);

  if (need_lock_index)
    mysql_mutex_lock(&LOCK_index);
  else
    mysql_mutex_assert_owner(&LOCK_index);

  int error = 0;
  LOG_INFO log_info;
  const auto binlog_pos = m_binlog_file->position();
  count_binlog_space(false);

  if (!binlog_space_total ||
      binlog_space_total + binlog_pos <= binlog_space_limit)
    goto done;

  if ((error = find_log_pos(&log_info, NullS, false /*need_lock_index=false*/)))
    goto done;

  MY_STAT stat_area;
  char to_log[FN_REFLEN];
  to_log[0] = 0;
  while (!is_active(log_info.log_file_name)) {
    if (!mysql_file_stat(m_key_file_log, log_info.log_file_name, &stat_area,
                         MYF(0))) {
      if (my_errno() == ENOENT) {
        /*
          It's not fatal if we can't stat a log file that does not exist.
        */
        set_my_errno(0);
      } else {
        /*
          Other than ENOENT are fatal
        */
        THD *thd = current_thd;
        if (thd) {
          push_warning_printf(thd, Sql_condition::SL_WARNING,
                              ER_BINLOG_PURGE_FATAL_ERR,
                              "a problem with getting info on being purged %s; "
                              "consider examining correspondence "
                              "of your binlog index file "
                              "to the actual binlog files",
                              log_info.log_file_name);
        } else {
          LogErr(INFORMATION_LEVEL, ER_CANT_STAT_FILE, log_info.log_file_name);
        }
        error = LOG_INFO_FATAL;
        goto done;
      }
    }
    /* check if a total size of binary logs is bigger than binlog_space_limit
       if yes check if it is in use, if not in use then add
       it in the list of binary log files to be purged.
    */
    else if (binlog_space_total + binlog_pos > binlog_space_limit) {
      if ((log_in_use(log_info.log_file_name))) break;
      DBUG_PRINT("info", ("purge_logs_by_size binlog_space_total=%llu "
                          "binlog_pos=%llu sum=%llu\n",
                          binlog_space_total, binlog_pos,
                          binlog_space_total + binlog_pos));
      if (binlog_space_total >= (ulonglong)stat_area.st_size)
        binlog_space_total -= stat_area.st_size;
      else
        break;
      strmake(to_log, log_info.log_file_name,
              sizeof(log_info.log_file_name) - 1);
    } else
      break;
    if (find_next_log(&log_info, false /*need_lock_index=false*/)) break;
  }

  error = (to_log[0] ? purge_logs(to_log, true, false /*need_lock_index=false*/,
                                  true /*need_update_threads=true*/, NULL, true)
                     : 0);

done:
  if (need_lock_index) mysql_mutex_unlock(&LOCK_index);
  DBUG_RETURN(error);
}

/**
  Remove all logs before the given file date from disk and from the
  index file.

  @param purge_time	Delete all log files before given date.
  @param auto_purge     True if this is an automatic purge.

  @note
    If any of the logs before the deleted one is in use,
    only purge logs up to this one.

  @retval
    0				ok
  @retval
    LOG_INFO_PURGE_NO_ROTATE	Binary file that can't be rotated
    LOG_INFO_FATAL              if any other than ENOENT error from
                                mysql_file_stat() or mysql_file_delete()
*/

int MYSQL_BIN_LOG::purge_logs_before_date(time_t purge_time, bool auto_purge) {
  int error;
  int no_of_threads_locking_log = 0, no_of_log_files_purged = 0;
  bool log_is_active = false, log_is_in_use = false;
  char to_log[FN_REFLEN], copy_log_in_use[FN_REFLEN];
  LOG_INFO log_info;
  MY_STAT stat_area;
  THD *thd = current_thd;

  DBUG_TRACE;

  mysql_mutex_lock(&LOCK_index);
  to_log[0] = 0;

  if ((error = find_log_pos(&log_info, NullS, false /*need_lock_index=false*/)))
    goto err;

  while (!(log_is_active = is_active(log_info.log_file_name))) {
    if (!mysql_file_stat(m_key_file_log, log_info.log_file_name, &stat_area,
                         MYF(0))) {
      if (my_errno() == ENOENT) {
        /*
          It's not fatal if we can't stat a log file that does not exist.
        */
        set_my_errno(0);
      } else {
        /*
          Other than ENOENT are fatal
        */
        if (thd) {
          push_warning_printf(thd, Sql_condition::SL_WARNING,
                              ER_BINLOG_PURGE_FATAL_ERR,
                              "a problem with getting info on being purged %s; "
                              "consider examining correspondence "
                              "of your binlog index file "
                              "to the actual binlog files",
                              log_info.log_file_name);
        } else {
          LogErr(INFORMATION_LEVEL, ER_BINLOG_FAILED_TO_DELETE_LOG_FILE,
                 log_info.log_file_name);
        }
        error = LOG_INFO_FATAL;
        goto err;
      }
    }
    /* check if the binary log file is older than the purge_time
       if yes check if it is in use, if not in use then add
       it in the list of binary log files to be purged.
    */
    else if (stat_area.st_mtime < purge_time) {
      if ((no_of_threads_locking_log = log_in_use(log_info.log_file_name))) {
        if (!auto_purge) {
          log_is_in_use = true;
          strcpy(copy_log_in_use, log_info.log_file_name);
        }
        break;
      }
      strmake(to_log, log_info.log_file_name,
              sizeof(log_info.log_file_name) - 1);
      no_of_log_files_purged++;
    } else
      break;
    if (find_next_log(&log_info, false /*need_lock_index=false*/)) break;
  }

  if (log_is_active) {
    if (!auto_purge)
      push_warning_printf(
          thd, Sql_condition::SL_WARNING, ER_WARN_PURGE_LOG_IS_ACTIVE,
          ER_THD(thd, ER_WARN_PURGE_LOG_IS_ACTIVE), log_info.log_file_name);
  }

  if (log_is_in_use) {
    int no_of_log_files_to_purge = no_of_log_files_purged + 1;
    while (strcmp(log_file_name, log_info.log_file_name)) {
      if (mysql_file_stat(m_key_file_log, log_info.log_file_name, &stat_area,
                          MYF(0))) {
        if (stat_area.st_mtime < purge_time)
          no_of_log_files_to_purge++;
        else
          break;
      }
      if (find_next_log(&log_info, false /*need_lock_index=false*/)) {
        no_of_log_files_to_purge++;
        break;
      }
    }

    push_warning_printf(thd, Sql_condition::SL_WARNING,
                        ER_WARN_PURGE_LOG_IN_USE,
                        ER_THD(thd, ER_WARN_PURGE_LOG_IN_USE), copy_log_in_use,
                        no_of_threads_locking_log, no_of_log_files_purged,
                        no_of_log_files_to_purge);
  }

  error = (to_log[0] ? purge_logs(to_log, true, false /*need_lock_index=false*/,
                                  true /*need_update_threads=true*/,
                                  (ulonglong *)0, auto_purge)
                     : 0);

err:
  mysql_mutex_unlock(&LOCK_index);
  return error;
}

/**
  Create a new log file name.

  @param[out] buf       Buffer allocated with at least FN_REFLEN bytes where
                        new name is stored.
  @param      log_ident Identity of the binary/relay log.

  @note
    If file name will be longer then FN_REFLEN it will be truncated
*/

void MYSQL_BIN_LOG::make_log_name(char *buf, const char *log_ident) {
  size_t dir_len = dirname_length(log_file_name);
  if (dir_len >= FN_REFLEN) dir_len = FN_REFLEN - 1;
  my_stpnmov(buf, log_file_name, dir_len);
  strmake(buf + dir_len, log_ident, FN_REFLEN - dir_len - 1);
}

/**
  Check if we are writing/reading to the given log file.
*/

bool MYSQL_BIN_LOG::is_active(const char *log_file_name_arg) {
  return !compare_log_name(log_file_name, log_file_name_arg);
}

void MYSQL_BIN_LOG::inc_prep_xids(THD *thd) {
  DBUG_TRACE;
#ifndef DBUG_OFF
  int result = ++m_atomic_prep_xids;
  DBUG_PRINT("debug", ("m_atomic_prep_xids: %d", result));
#else
  m_atomic_prep_xids++;
#endif
  thd->get_transaction()->m_flags.xid_written = true;
}

void MYSQL_BIN_LOG::dec_prep_xids(THD *thd) {
  DBUG_TRACE;
  int32 result = --m_atomic_prep_xids;
  DBUG_PRINT("debug", ("m_atomic_prep_xids: %d", result));
  thd->get_transaction()->m_flags.xid_written = false;
  if (result == 0) {
    mysql_mutex_lock(&LOCK_xids);
    mysql_cond_signal(&m_prep_xids_cond);
    mysql_mutex_unlock(&LOCK_xids);
  }
}

/*
  Wrappers around new_file_impl to avoid using argument
  to control locking. The argument 1) less readable 2) breaks
  incapsulation 3) allows external access to the class without
  a lock (which is not possible with private new_file_without_locking
  method).

  @retval
    nonzero - error

*/

int MYSQL_BIN_LOG::new_file(
    Format_description_log_event *extra_description_event) {
  return new_file_impl(true /*need_lock_log=true*/, extra_description_event);
}

/*
  @retval
    nonzero - error
*/
int MYSQL_BIN_LOG::new_file_without_locking(
    Format_description_log_event *extra_description_event) {
  return new_file_impl(false /*need_lock_log=false*/, extra_description_event);
}

/**
  Start writing to a new log file or reopen the old file.

  @param need_lock_log If true, this function acquires LOCK_log;
  otherwise the caller should already have acquired it.

  @param extra_description_event The master's FDE to be written by the I/O
  thread while creating a new relay log file. This should be NULL for
  binary log files.

  @retval 0 success
  @retval nonzero - error

  @note The new file name is stored last in the index file
*/
int MYSQL_BIN_LOG::new_file_impl(
    bool need_lock_log, Format_description_log_event *extra_description_event) {
  int error = 0;
  bool close_on_error = false;
  char new_name[FN_REFLEN], *new_name_ptr = nullptr, *old_name, *file_to_open;
  const size_t ERR_CLOSE_MSG_LEN = 1024;
  char close_on_error_msg[ERR_CLOSE_MSG_LEN];
  memset(close_on_error_msg, 0, sizeof close_on_error_msg);

  DBUG_TRACE;
  if (!is_open()) {
    DBUG_PRINT("info", ("log is closed"));
    return error;
  }

  if (need_lock_log)
    mysql_mutex_lock(&LOCK_log);
  else
    mysql_mutex_assert_owner(&LOCK_log);
  DBUG_EXECUTE_IF("semi_sync_3-way_deadlock",
                  DEBUG_SYNC(current_thd, "before_rotate_binlog"););
  mysql_mutex_lock(&LOCK_xids);
  /*
    We need to ensure that the number of prepared XIDs are 0.

    If m_atomic_prep_xids is not zero:
    - We wait for storage engine commit, hence decrease m_atomic_prep_xids
    - We keep the LOCK_log to block new transactions from being
      written to the binary log.
   */
  while (get_prep_xids() > 0) {
    mysql_cond_wait(&m_prep_xids_cond, &LOCK_xids);
  }
  mysql_mutex_unlock(&LOCK_xids);

  mysql_mutex_lock(&LOCK_index);

  mysql_mutex_assert_owner(&LOCK_log);
  mysql_mutex_assert_owner(&LOCK_index);

  if (DBUG_EVALUATE_IF("expire_logs_always", 0, 1) &&
      (error = ha_flush_logs())) {
    goto end;
  }

  if (!is_relay_log) {
    /* Save set of GTIDs of the last binlog into table on binlog rotation */
    if ((error = gtid_state->save_gtids_of_last_binlog_into_table())) {
      if (error == ER_RPL_GTID_TABLE_CANNOT_OPEN) {
        close_on_error =
            m_binlog_file->get_real_file_size() >=
                static_cast<my_off_t>(max_size) ||
            DBUG_EVALUATE_IF("simulate_max_binlog_size", true, false);

        if (!close_on_error) {
          LogErr(ERROR_LEVEL, ER_BINLOG_UNABLE_TO_ROTATE_GTID_TABLE_READONLY,
                 "Current binlog file was flushed to disk and will be kept in "
                 "use.");
        } else {
          snprintf(close_on_error_msg, sizeof close_on_error_msg,
                   ER_THD(current_thd, ER_RPL_GTID_TABLE_CANNOT_OPEN), "mysql",
                   "gtid_executed");

          if (binlog_error_action != ABORT_SERVER)
            LogErr(WARNING_LEVEL,
                   ER_BINLOG_UNABLE_TO_ROTATE_GTID_TABLE_READONLY,
                   "Binary logging going to be disabled.");
        }

        DBUG_EXECUTE_IF("gtid_executed_readonly",
                        { DBUG_SET("-d,gtid_executed_readonly"); });
        DBUG_EXECUTE_IF("simulate_max_binlog_size",
                        { DBUG_SET("-d,simulate_max_binlog_size"); });
      } else {
        close_on_error = true;
        snprintf(close_on_error_msg, sizeof close_on_error_msg, "%s",
                 ER_THD(current_thd, ER_OOM_SAVE_GTIDS));
      }
      goto end;
    }
  }

  /*
    If user hasn't specified an extension, generate a new log name
    We have to do this here and not in open as we want to store the
    new file name in the current binary log file.
  */
  new_name_ptr = new_name;
  if ((error = generate_new_name(new_name, name))) {
    // Use the old name if generation of new name fails.
    strcpy(new_name, name);
    close_on_error = true;
    snprintf(close_on_error_msg, sizeof close_on_error_msg,
             ER_THD(current_thd, ER_NO_UNIQUE_LOGFILE), name);
    if (strlen(close_on_error_msg)) {
      close_on_error_msg[strlen(close_on_error_msg) - 1] = '\0';
    }
    goto end;
  }

  /*
    Make sure that the log_file is initialized before writing
    Rotate_log_event into it.
  */
  if (m_binlog_file->is_open()) {
    /*
      We log the whole file name for log file as the user may decide
      to change base names at some point.
    */
    Rotate_log_event r(new_name + dirname_length(new_name), 0, LOG_EVENT_OFFSET,
                       is_relay_log ? Rotate_log_event::RELAY_LOG : 0);

    if (DBUG_EVALUATE_IF("fault_injection_new_file_rotate_event", (error = 1),
                         false) ||
        (error = write_event_to_binlog(&r))) {
      char errbuf[MYSYS_STRERROR_SIZE];
      DBUG_EXECUTE_IF("fault_injection_new_file_rotate_event", errno = 2;);
      close_on_error = true;
      snprintf(close_on_error_msg, sizeof close_on_error_msg,
               ER_THD(current_thd, ER_ERROR_ON_WRITE), name, errno,
               my_strerror(errbuf, sizeof(errbuf), errno));
      my_printf_error(ER_ERROR_ON_WRITE, ER_THD(current_thd, ER_ERROR_ON_WRITE),
                      MYF(ME_FATALERROR), name, errno,
                      my_strerror(errbuf, sizeof(errbuf), errno));
      goto end;
    }

    if ((error = m_binlog_file->flush())) {
      close_on_error = true;
      snprintf(close_on_error_msg, sizeof close_on_error_msg, "%s",
               "Either disk is full or file system is read only");
      goto end;
    }
  }

  DEBUG_SYNC(current_thd, "after_rotate_event_appended");

  old_name = name;
  name = 0;  // Don't free name
  close(LOG_CLOSE_TO_BE_OPENED | LOG_CLOSE_INDEX, false /*need_lock_log=false*/,
        false /*need_lock_index=false*/);

  if (checksum_alg_reset != binary_log::BINLOG_CHECKSUM_ALG_UNDEF) {
    DBUG_ASSERT(!is_relay_log);
    DBUG_ASSERT(binlog_checksum_options != checksum_alg_reset);
    binlog_checksum_options = checksum_alg_reset;
  }
  /*
    Note that at this point, atomic_log_state != LOG_CLOSED
    (important for is_open()).
  */

  DEBUG_SYNC(current_thd, "binlog_rotate_between_close_and_open");
  /*
    new_file() is only used for rotation (in FLUSH LOGS or because size >
    max_binlog_size or max_relay_log_size).
    If this is a binary log, the Format_description_log_event at the beginning
    of the new file should have created=0 (to distinguish with the
    Format_description_log_event written at server startup, which should
    trigger temp tables deletion on slaves.
  */

  /* reopen index binlog file, BUG#34582 */
  file_to_open = index_file_name;
  error = open_index_file(index_file_name, 0, false /*need_lock_index=false*/);
  if (!error) {
    /* reopen the binary log file. */
    file_to_open = new_name_ptr;
    error = open_binlog(old_name, new_name_ptr, max_size,
                        true /*null_created_arg=true*/,
                        false /*need_lock_index=false*/,
                        true /*need_sid_lock=true*/, extra_description_event);
  }

  /* handle reopening errors */
  if (error) {
    char errbuf[MYSYS_STRERROR_SIZE];
    my_printf_error(ER_CANT_OPEN_FILE, ER_THD(current_thd, ER_CANT_OPEN_FILE),
                    MYF(ME_FATALERROR), file_to_open, error,
                    my_strerror(errbuf, sizeof(errbuf), error));
    close_on_error = true;
    snprintf(close_on_error_msg, sizeof close_on_error_msg,
             ER_THD(current_thd, ER_CANT_OPEN_FILE), file_to_open, error,
             my_strerror(errbuf, sizeof(errbuf), error));
  }
  my_free(old_name);

end:

  if (error && close_on_error /* rotate, flush or reopen failed */) {
    /*
      Close whatever was left opened.

      We are keeping the behavior as it exists today, ie,
      we disable logging and move on (see: BUG#51014).

      TODO: as part of WL#1790 consider other approaches:
       - kill mysql (safety);
       - try multiple locations for opening a log file;
       - switch server to protected/readonly mode
       - ...
    */
    if (binlog_error_action == ABORT_SERVER) {
      char abort_msg[ERR_CLOSE_MSG_LEN + 48];
      memset(abort_msg, 0, sizeof abort_msg);
      snprintf(abort_msg, sizeof abort_msg,
               "%s, while rotating the binlog. "
               "Aborting the server",
               close_on_error_msg);
      exec_binlog_error_action_abort(abort_msg);
    } else
      LogErr(ERROR_LEVEL, ER_BINLOG_CANT_OPEN_FOR_LOGGING,
             new_name_ptr != nullptr ? new_name_ptr : "new file", errno);

    close(LOG_CLOSE_INDEX, false /*need_lock_log=false*/,
          false /*need_lock_index=false*/);
  }

  mysql_mutex_unlock(&LOCK_index);
  if (need_lock_log) mysql_mutex_unlock(&LOCK_log);

  DEBUG_SYNC(current_thd, "after_disable_binlog");
  return error;
}

/**
  Called after an event has been written to the relay log by the IO
  thread.  This flushes and possibly syncs the file (according to the
  sync options), rotates the file if it has grown over the limit, and
  finally calls signal_update().

  @note The caller must hold LOCK_log before invoking this function.

  @param mi Master_info for the IO thread.

  @retval false success
  @retval true error
*/
bool MYSQL_BIN_LOG::after_write_to_relay_log(Master_info *mi) {
  DBUG_TRACE;
  DBUG_PRINT("info", ("max_size: %lu", max_size));

  // Check pre-conditions
  mysql_mutex_assert_owner(&LOCK_log);
  DBUG_ASSERT(is_relay_log);

  /*
    We allow the relay log rotation by relay log size
    only if the trx parser is not inside a transaction.
  */
  bool can_rotate = mi->transaction_parser.is_not_inside_transaction();

#ifndef DBUG_OFF
  if (m_binlog_file->get_real_file_size() >
          DBUG_EVALUATE_IF("rotate_slave_debug_group", 500, max_size) &&
      !can_rotate) {
    DBUG_PRINT("info", ("Postponing the rotation by size waiting for "
                        "the end of the current transaction."));
  }
#endif

  // Flush and sync
  bool error = flush_and_sync(false);
  if (error) {
    mi->report(ERROR_LEVEL, ER_SLAVE_RELAY_LOG_WRITE_FAILURE,
               ER_THD(current_thd, ER_SLAVE_RELAY_LOG_WRITE_FAILURE),
               "failed to flush event to relay log file");
    truncate_relaylog_file(mi, atomic_binlog_end_pos);
  } else {
    if (can_rotate) {
      mysql_mutex_lock(&mi->data_lock);
      /*
        If the last event of the transaction has been flushed, we can add
        the GTID (if it is not empty) to the logged set, or else it will
        not be available in the Previous GTIDs of the next relay log file
        if we are going to rotate the relay log.
      */
      const Gtid *last_gtid_queued = mi->get_queueing_trx_gtid();
      if (!last_gtid_queued->is_empty()) {
        mi->rli->get_sid_lock()->rdlock();
        DBUG_SIGNAL_WAIT_FOR(current_thd, "updating_received_transaction_set",
                             "reached_updating_received_transaction_set",
                             "continue_updating_received_transaction_set");
        mi->rli->add_logged_gtid(last_gtid_queued->sidno,
                                 last_gtid_queued->gno);
        mi->rli->get_sid_lock()->unlock();
      }

      if (mi->is_queueing_trx()) {
        mi->finished_queueing();
      }
      mysql_mutex_unlock(&mi->data_lock);

      /*
        If relay log is too big, rotate. But only if not in the middle of a
        transaction when GTIDs are enabled.

        Also rotate, if a deffered flush request has been placed.

        We now try to mimic the following master binlog behavior: "A transaction
        is written in one chunk to the binary log, so it is never split between
        several binary logs. Therefore, if you have big transactions, you might
        see binary log files larger than max_binlog_size."
      */
      if (m_binlog_file->get_real_file_size() >
              DBUG_EVALUATE_IF("rotate_slave_debug_group", 500, max_size) ||
          mi->is_rotate_requested()) {
        error = new_file_without_locking(mi->get_mi_description_event());
        mi->clear_rotate_requests();
      }
    }
  }

  lock_binlog_end_pos();
  mi->rli->ign_master_log_name_end[0] = 0;
  update_binlog_end_pos(false /*need_lock*/);
  harvest_bytes_written(mi->rli, true /*need_log_space_lock=true*/);
  unlock_binlog_end_pos();

  return error;
}

bool MYSQL_BIN_LOG::write_event(Log_event *ev, Master_info *mi) {
  DBUG_TRACE;

  DBUG_EXECUTE_IF("fail_to_write_ignored_event_to_relay_log", { return true; });
  // check preconditions
  DBUG_ASSERT(is_relay_log);

  mysql_mutex_assert_owner(&LOCK_log);

  // write data
  bool error = false;
  if (!binary_event_serialize(ev, m_binlog_file)) {
    bytes_written += ev->common_header->data_written;
    error = after_write_to_relay_log(mi);
  } else {
    mi->report(ERROR_LEVEL, ER_SLAVE_RELAY_LOG_WRITE_FAILURE,
               ER_THD(current_thd, ER_SLAVE_RELAY_LOG_WRITE_FAILURE),
               "failed to write event to the relay log file");
    truncate_relaylog_file(mi, atomic_binlog_end_pos);
    error = true;
  }

  return error;
}

bool MYSQL_BIN_LOG::write_buffer(uchar *buf, uint len, Master_info *mi) {
  DBUG_TRACE;

  // check preconditions
  DBUG_ASSERT(is_relay_log);
  mysql_mutex_assert_owner(&LOCK_log);

  // write data
  bool error = false;
  if (m_binlog_file->write(pointer_cast<const uchar *>(buf), len) == 0) {
    bytes_written += len;
    error = after_write_to_relay_log(mi);
  } else {
    mi->report(ERROR_LEVEL, ER_SLAVE_RELAY_LOG_WRITE_FAILURE,
               ER_THD(current_thd, ER_SLAVE_RELAY_LOG_WRITE_FAILURE),
               "failed to write event to the relay log file");
    truncate_relaylog_file(mi, atomic_binlog_end_pos);
    error = true;
  }

  return error;
}

bool MYSQL_BIN_LOG::flush() {
  return m_binlog_file->is_open() && m_binlog_file->flush();
}

bool MYSQL_BIN_LOG::flush_and_sync(const bool force) {
  mysql_mutex_assert_owner(&LOCK_log);

  if (m_binlog_file->flush()) return true;

  std::pair<bool, bool> result = sync_binlog_file(force);

  return result.first;
}

void MYSQL_BIN_LOG::start_union_events(THD *thd, query_id_t query_id_param) {
  DBUG_ASSERT(!thd->binlog_evt_union.do_union);
  thd->binlog_evt_union.do_union = true;
  thd->binlog_evt_union.unioned_events = false;
  thd->binlog_evt_union.unioned_events_trans = false;
  thd->binlog_evt_union.first_query_id = query_id_param;
}

void MYSQL_BIN_LOG::stop_union_events(THD *thd) {
  DBUG_ASSERT(thd->binlog_evt_union.do_union);
  thd->binlog_evt_union.do_union = false;
}

bool MYSQL_BIN_LOG::is_query_in_union(THD *thd, query_id_t query_id_param) {
  return (thd->binlog_evt_union.do_union &&
          query_id_param >= thd->binlog_evt_union.first_query_id);
}

/*
  Updates thd's position-of-next-event variables
  after a *real* write a file.
 */
void MYSQL_BIN_LOG::update_thd_next_event_pos(THD *thd) {
  if (likely(thd != nullptr)) {
    thd->set_next_event_pos(log_file_name, m_binlog_file->position());
  }
}

/*
  Moves the last bunch of rows from the pending Rows event to a cache (either
  transactional cache if is_transaction is @c true, or the non-transactional
  cache otherwise. Sets a new pending event.

  @param thd               a pointer to the user thread.
  @param evt               a pointer to the row event.
  @param is_transactional  @c true indicates a transactional cache,
                           otherwise @c false a non-transactional.
*/
int MYSQL_BIN_LOG::flush_and_set_pending_rows_event(THD *thd,
                                                    Rows_log_event *event,
                                                    bool is_transactional) {
  DBUG_TRACE;
  DBUG_ASSERT(mysql_bin_log.is_open());
  DBUG_PRINT("enter", ("event: %p", event));

  int error = 0;
  binlog_cache_mngr *const cache_mngr = thd_get_cache_mngr(thd);

  DBUG_ASSERT(cache_mngr);

  binlog_cache_data *cache_data =
      cache_mngr->get_binlog_cache_data(is_transactional);

  DBUG_PRINT("info", ("cache_mngr->pending(): %p", cache_data->pending()));

  if (Rows_log_event *pending = cache_data->pending()) {
    /*
      Write pending event to the cache.
    */
    if (cache_data->write_event(pending)) {
      report_cache_write_error(thd, is_transactional);
      if (check_write_error(thd) && cache_data &&
          stmt_cannot_safely_rollback(thd))
        cache_data->set_incident();
      delete pending;
      cache_data->set_pending(nullptr);
      return 1;
    }

    delete pending;
  }

  cache_data->set_pending(event);

  return error;
}

/**
  Write an event to the binary log cache.
*/

bool MYSQL_BIN_LOG::write_event(Log_event *event_info) {
  THD *thd = event_info->thd;
  bool error = true;
  DBUG_TRACE;

  if (thd->binlog_evt_union.do_union) {
    /*
      In Stored function; Remember that function call caused an update.
      We will log the function call to the binary log on function exit
    */
    thd->binlog_evt_union.unioned_events = true;
    thd->binlog_evt_union.unioned_events_trans |=
        event_info->is_using_trans_cache();
    return false;
  }

  /*
    We only end the statement if we are in a top-level statement.  If
    we are inside a stored function, we do not end the statement since
    this will close all tables on the slave. But there can be a special case
    where we are inside a stored function/trigger and a SAVEPOINT is being
    set in side the stored function/trigger. This SAVEPOINT execution will
    force the pending event to be flushed without an STMT_END_F flag. This
    will result in a case where following DMLs will be considered as part of
    same statement and result in data loss on slave. Hence in this case we
    force the end_stmt to be true.
  */
  bool const end_stmt =
      (thd->in_sub_stmt && thd->lex->sql_command == SQLCOM_SAVEPOINT)
          ? true
          : (thd->locked_tables_mode && thd->lex->requires_prelocking());
  if (thd->binlog_flush_pending_rows_event(end_stmt,
                                           event_info->is_using_trans_cache()))
    return error;

  /*
     In most cases this is only called if 'is_open()' is true; in fact this is
     mostly called if is_open() *was* true a few instructions before, but it
     could have changed since.
  */
  if (likely(is_open())) {
    /*
      In the future we need to add to the following if tests like
      "do the involved tables match (to be implemented)
      binlog_[wild_]{do|ignore}_table?" (WL#1049)"
    */
    const char *local_db = event_info->get_db();
    if ((thd && !(thd->variables.option_bits & OPTION_BIN_LOG)) ||
        (thd->lex->sql_command != SQLCOM_ROLLBACK_TO_SAVEPOINT &&
         thd->lex->sql_command != SQLCOM_SAVEPOINT &&
         (!event_info->is_no_filter_event() &&
          !binlog_filter->db_ok(local_db))))
      return false;

    DBUG_ASSERT(event_info->is_using_trans_cache() ||
                event_info->is_using_stmt_cache());

    if (binlog_start_trans_and_stmt(thd, event_info)) return error;

    bool is_trans_cache = event_info->is_using_trans_cache();
    binlog_cache_mngr *cache_mngr = thd_get_cache_mngr(thd);
    binlog_cache_data *cache_data =
        cache_mngr->get_binlog_cache_data(is_trans_cache);

    DBUG_PRINT("info", ("event type: %d", event_info->get_type_code()));

    /*
       No check for auto events flag here - this write method should
       never be called if auto-events are enabled.

       Write first log events which describe the 'run environment'
       of the SQL command. If row-based binlogging, Insert_id, Rand
       and other kind of "setting context" events are not needed.
    */
    if (thd) {
      if (!thd->is_current_stmt_binlog_format_row()) {
        if (thd->stmt_depends_on_first_successful_insert_id_in_prev_stmt) {
          Intvar_log_event e(
              thd, (uchar)binary_log::Intvar_event::LAST_INSERT_ID_EVENT,
              thd->first_successful_insert_id_in_prev_stmt_for_binlog,
              event_info->event_cache_type, event_info->event_logging_type);
          if (cache_data->write_event(&e)) goto err;
          if (event_info->is_using_immediate_logging())
            thd->binlog_bytes_written += e.header()->data_written;
        }
        if (thd->auto_inc_intervals_in_cur_stmt_for_binlog.nb_elements() > 0) {
          DBUG_PRINT(
              "info",
              ("number of auto_inc intervals: %u",
               thd->auto_inc_intervals_in_cur_stmt_for_binlog.nb_elements()));
          Intvar_log_event e(
              thd, (uchar)binary_log::Intvar_event::INSERT_ID_EVENT,
              thd->auto_inc_intervals_in_cur_stmt_for_binlog.minimum(),
              event_info->event_cache_type, event_info->event_logging_type);
          if (cache_data->write_event(&e)) goto err;
          if (event_info->is_using_immediate_logging())
            thd->binlog_bytes_written += e.header()->data_written;
        }
        if (thd->rand_used) {
          Rand_log_event e(thd, thd->rand_saved_seed1, thd->rand_saved_seed2,
                           event_info->event_cache_type,
                           event_info->event_logging_type);
          if (cache_data->write_event(&e)) goto err;
          if (event_info->is_using_immediate_logging())
            thd->binlog_bytes_written += e.header()->data_written;
        }
        if (!thd->user_var_events.empty()) {
          for (size_t i = 0; i < thd->user_var_events.size(); i++) {
            Binlog_user_var_event *user_var_event = thd->user_var_events[i];

            /* setting flags for user var log event */
            uchar flags = User_var_log_event::UNDEF_F;
            if (user_var_event->unsigned_flag)
              flags |= User_var_log_event::UNSIGNED_F;

            User_var_log_event e(
                thd, user_var_event->user_var_event->entry_name.ptr(),
                user_var_event->user_var_event->entry_name.length(),
                user_var_event->value, user_var_event->length,
                user_var_event->type, user_var_event->charset_number, flags,
                event_info->event_cache_type, event_info->event_logging_type);
            if (cache_data->write_event(&e)) goto err;
            if (event_info->is_using_immediate_logging())
              thd->binlog_bytes_written += e.header()->data_written;
          }
        }
      }
    }

    /*
      Write the event.
    */
    if (cache_data->write_event(event_info)) goto err;

    if (DBUG_EVALUATE_IF("injecting_fault_writing", 1, 0)) goto err;
    if (event_info->is_using_immediate_logging())
      thd->binlog_bytes_written += event_info->common_header->data_written;

    /*
      After writing the event, if the trx-cache was used and any unsafe
      change was written into it, the cache is marked as cannot safely
      roll back.
    */
    if (is_trans_cache && stmt_cannot_safely_rollback(thd))
      cache_mngr->trx_cache.set_cannot_rollback();

    error = false;

  err:
    if (error) {
      report_cache_write_error(thd, is_trans_cache);
      if (check_write_error(thd) && cache_data &&
          stmt_cannot_safely_rollback(thd))
        cache_data->set_incident();
    }
  }

  return error;
}

/**
  The method executes rotation when LOCK_log is already acquired
  by the caller.

  @param force_rotate  caller can request the log rotation
  @param check_purge   is set to true if rotation took place

  @note
    If rotation fails, for instance the server was unable
    to create a new log file, we still try to write an
    incident event to the current log.

  @note The caller must hold LOCK_log when invoking this function.

  @retval
    nonzero - error in rotating routine.
*/
int MYSQL_BIN_LOG::rotate(bool force_rotate, bool *check_purge) {
  int error = 0;
  DBUG_TRACE;

  DBUG_ASSERT(!is_relay_log);
  mysql_mutex_assert_owner(&LOCK_log);

  *check_purge = false;

  if (DBUG_EVALUATE_IF("force_rotate", 1, 0) || force_rotate ||
      (m_binlog_file->get_real_file_size() >= (my_off_t)max_size) ||
      DBUG_EVALUATE_IF("simulate_max_binlog_size", true, false)) {
    error = new_file_without_locking(nullptr);
    *check_purge = true;
    publish_coordinates_for_global_status();
  }
  return error;
}

/**
  The method executes logs purging routine.
*/
void MYSQL_BIN_LOG::purge() {
  if (expire_logs_days || binlog_expire_logs_seconds) {
    DEBUG_SYNC(current_thd, "at_purge_logs_before_date");
    time_t purge_time = 0;

    if (binlog_expire_logs_seconds) {
      purge_time = my_time(0) - binlog_expire_logs_seconds;
    } else
      purge_time = my_time(0) - expire_logs_days * 24 * 60 * 60;

    DBUG_EXECUTE_IF("expire_logs_always", { purge_time = my_time(0); });
    if (purge_time >= 0) {
      Is_instance_backup_locked_result is_instance_locked =
          is_instance_backup_locked(current_thd);

      if (is_instance_locked == Is_instance_backup_locked_result::OOM) {
        exec_binlog_error_action_abort(
            "Out of memory happened while checking if "
            "instance was locked for backup");
      }
      if (is_instance_locked == Is_instance_backup_locked_result::NOT_LOCKED) {
        /*
          Flush logs for storage engines, so that the last transaction
          is persisted inside storage engines.
        */
        ha_flush_logs();
        purge_logs_before_date(purge_time, true);
      }
    }
  }
  if (binlog_space_limit) purge_logs_by_size(true);
}

/**
  Execute a FLUSH LOGS statement.

  The method is a shortcut of @c rotate() and @c purge().
  LOCK_log is acquired prior to rotate and is released after it.

  @param thd           Current session.
  @param force_rotate  caller can request the log rotation

  @retval
    nonzero - error in rotating routine.
*/
int MYSQL_BIN_LOG::rotate_and_purge(THD *thd, bool force_rotate) {
  int error = 0;
  DBUG_TRACE;
  bool check_purge = false;

  /*
    FLUSH BINARY LOGS command should ignore 'read-only' and 'super_read_only'
    options so that it can update 'mysql.gtid_executed' replication repository
    table.
  */
  thd->set_skip_readonly_check();
  /*
    Wait for handlerton to insert any pending information into the binlog.
    For e.g. ha_ndbcluster which updates the binlog asynchronously this is
    needed so that the user see its own commands in the binlog.
  */
  ha_binlog_wait(thd);

  DBUG_ASSERT(!is_relay_log);
  mysql_mutex_lock(&LOCK_log);
  error = rotate(force_rotate, &check_purge);
  /*
    NOTE: Run purge_logs wo/ holding LOCK_log because it does not need
          the mutex. Otherwise causes various deadlocks.
  */
  mysql_mutex_unlock(&LOCK_log);

  if (!error && check_purge) purge();

  return error;
}

uint MYSQL_BIN_LOG::next_file_id() {
  uint res;
  mysql_mutex_lock(&LOCK_log);
  res = file_id++;
  mysql_mutex_unlock(&LOCK_log);
  return res;
}

int MYSQL_BIN_LOG::get_gtid_executed(Sid_map *sid_map, Gtid_set *gtid_set) {
  DBUG_TRACE;
  int error = 0;

  mysql_mutex_lock(&mysql_bin_log.LOCK_commit);
  global_sid_lock->wrlock();

  enum_return_status return_status = global_sid_map->copy(sid_map);
  if (return_status != RETURN_STATUS_OK) {
    error = 1;
    goto end;
  }

  return_status = gtid_set->add_gtid_set(gtid_state->get_executed_gtids());
  if (return_status != RETURN_STATUS_OK) error = 1;

end:
  global_sid_lock->unlock();
  mysql_mutex_unlock(&mysql_bin_log.LOCK_commit);

  return error;
}

/**
  Write the contents of the given IO_CACHE to the binary log.

  The cache will be reset as a READ_CACHE to be able to read the
  contents from it.

  The data will be post-processed: see class Binlog_event_writer for
  details.

  @param cache Events will be read from this IO_CACHE.
  @param writer Events will be written to this Binlog_event_writer.

  @retval true IO error.
  @retval false Success.

  @see MYSQL_BIN_LOG::write_cache
*/
bool MYSQL_BIN_LOG::do_write_cache(Binlog_cache_storage *cache,
                                   Binlog_event_writer *writer) {
  DBUG_TRACE;

  DBUG_EXECUTE_IF("simulate_do_write_cache_failure", {
    /*
       see binlog_cache_data::write_event() that reacts on
       @c simulate_disk_full_at_flush_pending.
    */
    DBUG_SET("-d,simulate_do_write_cache_failure");
    return true;
  });

#ifndef DBUG_OFF
  uint64 expected_total_len = cache->length();
  DBUG_PRINT("info", ("bytes in cache= %" PRIu64, expected_total_len));
#endif

  bool error = false;
  if (cache->copy_to(writer, &error)) {
    if (error) report_binlog_write_error();
    return true;
  }
  return false;
}

/**
  Writes an incident event to stmt_cache.

  @param ev Incident event to be written
  @param thd Thread variable
  @param need_lock_log If true, will acquire LOCK_log; otherwise the
  caller should already have acquired LOCK_log.
  @param err_msg Error message written to log file for the incident.
  @param do_flush_and_sync If true, will call flush_and_sync(), rotate() and
  purge().

  @retval false error
  @retval true success
*/
bool MYSQL_BIN_LOG::write_incident(Incident_log_event *ev, THD *thd,
                                   bool need_lock_log, const char *err_msg,
                                   bool do_flush_and_sync) {
  uint error = 0;
  DBUG_TRACE;
  DBUG_ASSERT(err_msg);

  if (!is_open()) return error;

  binlog_cache_mngr *const cache_mngr = thd_get_cache_mngr(thd);

#ifndef DBUG_OFF
  if (DBUG_EVALUATE_IF("simulate_write_incident_event_into_binlog_directly", 1,
                       0) &&
      !cache_mngr->stmt_cache.is_binlog_empty()) {
    /* The stmt_cache contains corruption data, so we can reset it. */
    cache_mngr->stmt_cache.reset();
  }
#endif

  /*
    If there is no binlog cache then we write incidents directly
    into the binlog. If caller needs GTIDs it has to setup the
    binlog cache (for the injector thread).
  */
  if (cache_mngr == nullptr ||
      DBUG_EVALUATE_IF("simulate_write_incident_event_into_binlog_directly", 1,
                       0)) {
    if (need_lock_log)
      mysql_mutex_lock(&LOCK_log);
    else
      mysql_mutex_assert_owner(&LOCK_log);
    /* Write an incident event into binlog directly. */
    error = write_event_to_binlog(ev);
    /*
      Write an error to log. So that user might have a chance
      to be alerted and explore incident details.
    */
    if (!error)
      LogErr(ERROR_LEVEL, ER_BINLOG_LOGGING_INCIDENT_TO_STOP_SLAVES, err_msg);
  } else  // (cache_mngr != NULL)
  {
    if (!cache_mngr->stmt_cache.is_binlog_empty()) {
      /* The stmt_cache contains corruption data, so we can reset it. */
      cache_mngr->stmt_cache.reset();
    }
    if (!cache_mngr->trx_cache.is_binlog_empty()) {
      /* The trx_cache contains corruption data, so we can reset it. */
      cache_mngr->trx_cache.reset();
    }
    /*
      Write the incident event into stmt_cache, so that a GTID is generated and
      written for it prior to flushing the stmt_cache.
    */
    binlog_cache_data *cache_data = cache_mngr->get_binlog_cache_data(false);
    if ((error = cache_data->write_event(ev))) {
      LogErr(ERROR_LEVEL, ER_BINLOG_EVENT_WRITE_TO_STMT_CACHE_FAILED);
      cache_mngr->stmt_cache.reset();
      return error;
    }

    if (need_lock_log)
      mysql_mutex_lock(&LOCK_log);
    else
      mysql_mutex_assert_owner(&LOCK_log);
  }

  if (do_flush_and_sync) {
    if (!error && !(error = flush_and_sync())) {
      bool check_purge = false;
      update_binlog_end_pos();
      is_rotating_caused_by_incident = true;
      error = rotate(true, &check_purge);
      is_rotating_caused_by_incident = false;
      if (!error && check_purge) purge();
    }
  }

  if (need_lock_log) mysql_mutex_unlock(&LOCK_log);

  /*
    Write an error to log. So that user might have a chance
    to be alerted and explore incident details.
  */
  if (!error && cache_mngr != nullptr)
    LogErr(ERROR_LEVEL, ER_BINLOG_LOGGING_INCIDENT_TO_STOP_SLAVES, err_msg);

  return error;
}

bool MYSQL_BIN_LOG::write_dml_directly(THD *thd, const char *stmt,
                                       size_t stmt_len) {
  bool ret = false;
  /* backup the original command */
  enum_sql_command save_sql_command = thd->lex->sql_command;

  /* Fake it as a DELETE statement, so it can be binlogged correctly */
  thd->lex->sql_command = SQLCOM_DELETE;

  if (thd->binlog_query(THD::STMT_QUERY_TYPE, stmt, stmt_len, false, false,
                        false, 0) ||
      commit(thd, false) != TC_LOG::RESULT_SUCCESS) {
    ret = true;
  }

  thd->lex->sql_command = save_sql_command;
  return ret;
}

/**
  Creates an incident event and writes it to the binary log.

  @param thd  Thread variable
  @param need_lock_log If the binary lock should be locked or not
  @param err_msg Error message written to log file for the incident.
  @param do_flush_and_sync If true, will call flush_and_sync(), rotate() and
  purge().

  @retval
    0    error
  @retval
    1    success
*/
bool MYSQL_BIN_LOG::write_incident(THD *thd, bool need_lock_log,
                                   const char *err_msg,
                                   bool do_flush_and_sync) {
  DBUG_TRACE;

  if (!is_open()) return false;

  LEX_CSTRING write_error_msg = {err_msg, strlen(err_msg)};
  binary_log::Incident_event::enum_incident incident =
      binary_log::Incident_event::INCIDENT_LOST_EVENTS;
  Incident_log_event ev(thd, incident, write_error_msg);

  return write_incident(&ev, thd, need_lock_log, err_msg, do_flush_and_sync);
}

/*
  Write the event into current binlog directly without going though a session
  binlog cache. It will update the event's log_pos and set checksum accordingly.
  binary_event_serialize can be called directly if log_pos should not be
  updated.
*/
inline bool MYSQL_BIN_LOG::write_event_to_binlog(Log_event *ev) {
  ev->common_footer->checksum_alg =
      is_relay_log
          ? relay_log_checksum_alg
          : static_cast<enum_binlog_checksum_alg>(binlog_checksum_options);
  DBUG_ASSERT(ev->common_footer->checksum_alg !=
              binary_log::BINLOG_CHECKSUM_ALG_UNDEF);

  /*
    Stores current position into log_pos, it is used to calculate correcty
    end_log_pos by adding data_written in Log_event::write_header().
  */
  ev->common_header->log_pos = m_binlog_file->position();

  if (binary_event_serialize(ev, m_binlog_file)) return true;

  add_bytes_written(ev->common_header->data_written);
  return false;
}

/* Write the event into current binlog and flush and sync */
bool MYSQL_BIN_LOG::write_event_to_binlog_and_sync(Log_event *ev) {
  if (write_event_to_binlog(ev) || m_binlog_file->flush() ||
      m_binlog_file->sync())
    return true;

  update_binlog_end_pos();
  return false;
}

/**
  Write the contents of the statement or transaction cache to the binary log.

  Comparison with do_write_cache:

  - do_write_cache is a lower-level function that only performs the
    actual write.

  - write_cache is a higher-level function that calls do_write_cache
    and additionally performs some maintenance tasks, including:
    - report any errors that occurred
    - write incident event if needed
    - update gtid_state
    - update thd.binlog_next_event_pos

  @param thd Thread variable

  @param cache_data Events will be read from the IO_CACHE of this
  cache_data object.

  @param writer Events will be written to this Binlog_event_writer.

  @retval true IO error.
  @retval false Success.

  @note We only come here if there is something in the cache.
  @note Whatever is in the cache is always a complete transaction.
  @note 'cache' needs to be reinitialized after this functions returns.
*/
bool MYSQL_BIN_LOG::write_cache(THD *thd, binlog_cache_data *cache_data,
                                Binlog_event_writer *writer) {
  DBUG_TRACE;

  Binlog_cache_storage *cache = cache_data->get_cache();
  bool incident = cache_data->has_incident();

  mysql_mutex_assert_owner(&LOCK_log);

  DBUG_ASSERT(is_open());
  if (likely(is_open()))  // Should always be true
  {
    /*
      We only bother to write to the binary log if there is anything
      to write.

      @todo Is this check redundant? Probably this is only called if
      there is anything in the cache (see @note in comment above this
      function). Check if we can replace this by an assertion. /Sven
    */
    if (!cache->is_empty()) {
      DBUG_EXECUTE_IF("crash_before_writing_xid", {
        if (do_write_cache(cache, writer))
          DBUG_PRINT("info", ("error writing binlog cache: %d", write_error));
        flush_and_sync(true);
        DBUG_PRINT("info", ("crashing before writing xid"));
        DBUG_SUICIDE();
      });
      if (do_write_cache(cache, writer)) goto err;

      const char *err_msg =
          "Non-transactional changes did not get into "
          "the binlog.";
      if (incident &&
          write_incident(thd, false /*need_lock_log=false*/, err_msg,
                         false /*do_flush_and_sync==false*/)) {
        report_binlog_write_error();
        goto err;
      }
      DBUG_EXECUTE_IF("half_binlogged_transaction", DBUG_SUICIDE(););
    }
    update_thd_next_event_pos(thd);
  }

  return false;

err:
  thd->commit_error = THD::CE_FLUSH_ERROR;

  return true;
}

void MYSQL_BIN_LOG::report_binlog_write_error() {
  char errbuf[MYSYS_STRERROR_SIZE];

  write_error = true;
  LogErr(ERROR_LEVEL, ER_FAILED_TO_WRITE_TO_FILE, name, errno,
         my_strerror(errbuf, sizeof(errbuf), errno));
}

/**
  Wait until we get a signal that the binary log has been updated.
  Applies to master only.

  NOTES
  @param[in] timeout    a pointer to a timespec;
                        NULL means to wait w/o timeout.
  @retval    0          if got signalled on update
  @retval    non-0      if wait timeout elapsed
  @note
    LOCK_binlog_end_pos must be taken before calling this function.
    LOCK_binlog_end_pos is being released while the thread is waiting.
    LOCK_binlog_end_pos is released by the caller.
*/

int MYSQL_BIN_LOG::wait_for_update(const struct timespec *timeout) {
  int ret = 0;
  DBUG_TRACE;

  if (!timeout)
    mysql_cond_wait(&update_cond, &LOCK_binlog_end_pos);
  else
    ret = mysql_cond_timedwait(&update_cond, &LOCK_binlog_end_pos,
                               const_cast<struct timespec *>(timeout));
  return ret;
}

/**
  Close the log file.

  @param exiting     Bitmask for one or more of the following bits:
          - LOG_CLOSE_INDEX : if we should close the index file
          - LOG_CLOSE_TO_BE_OPENED : if we intend to call open
                                     at once after close.
          - LOG_CLOSE_STOP_EVENT : write a 'stop' event to the log

  @param need_lock_log If true, this function acquires LOCK_log;
  otherwise the caller should already have acquired it.

  @param need_lock_index If true, this function acquires LOCK_index;
  otherwise the caller should already have acquired it.

  @note
    One can do an open on the object at once after doing a close.
    The internal structures are not freed until cleanup() is called
*/

void MYSQL_BIN_LOG::close(
    uint exiting, bool need_lock_log,
    bool need_lock_index) {  // One can't set log_type here!
  DBUG_TRACE;
  DBUG_PRINT("enter", ("exiting: %d", (int)exiting));
  if (need_lock_log)
    mysql_mutex_lock(&LOCK_log);
  else
    mysql_mutex_assert_owner(&LOCK_log);

  if (atomic_log_state == LOG_OPENED) {
    if ((exiting & LOG_CLOSE_STOP_EVENT) != 0) {
      /**
        TODO(WL#7546): Change the implementation to Stop_event after write() is
        moved into libbinlogevents
      */
      Stop_log_event s;
      // the checksumming rule for relay-log case is similar to Rotate
      s.common_footer->checksum_alg =
          is_relay_log
              ? relay_log_checksum_alg
              : static_cast<enum_binlog_checksum_alg>(binlog_checksum_options);
      DBUG_ASSERT(!is_relay_log || relay_log_checksum_alg !=
                                       binary_log::BINLOG_CHECKSUM_ALG_UNDEF);
      if (!write_event_to_binlog(&s) && !m_binlog_file->flush())
        update_binlog_end_pos();
    }

    /* The following update should not be done in relay log files */
    if (!is_relay_log) {
      my_off_t offset = BIN_LOG_HEADER_SIZE + FLAGS_OFFSET;
      uchar flags = 0;  // clearing LOG_EVENT_BINLOG_IN_USE_F
      (void)m_binlog_file->update(&flags, 1, offset);
    }

    if (m_binlog_file->flush_and_sync() && !write_error) {
      report_binlog_write_error();
    }

    /*
      LOCK_sync to guarantee that no thread is calling m_binlog_file
      to sync data to disk when another thread is closing m_binlog_file.
    */
    if (!is_relay_log) mysql_mutex_lock(&LOCK_sync);
    m_binlog_file->close();
    if (!is_relay_log) mysql_mutex_unlock(&LOCK_sync);

    atomic_log_state =
        (exiting & LOG_CLOSE_TO_BE_OPENED) ? LOG_TO_BE_OPENED : LOG_CLOSED;
    my_free(name);
    name = nullptr;
  }

  /*
    The following test is needed even if is_open() is not set, as we may have
    called a not complete close earlier and the index file is still open.
  */

  if (need_lock_index)
    mysql_mutex_lock(&LOCK_index);
  else
    mysql_mutex_assert_owner(&LOCK_index);

  if ((exiting & LOG_CLOSE_INDEX) && my_b_inited(&index_file)) {
    end_io_cache(&index_file);
    if (mysql_file_close(index_file.file, MYF(0)) < 0 && !write_error) {
      report_binlog_write_error();
    }
  }

  if (need_lock_index) mysql_mutex_unlock(&LOCK_index);

  atomic_log_state =
      (exiting & LOG_CLOSE_TO_BE_OPENED) ? LOG_TO_BE_OPENED : LOG_CLOSED;
  my_free(name);
  name = nullptr;

  if (need_lock_log) mysql_mutex_unlock(&LOCK_log);
}

void MYSQL_BIN_LOG::harvest_bytes_written(Relay_log_info *rli,
                                          bool need_log_space_lock) {
#ifndef DBUG_OFF
  char buf1[22], buf2[22];
#endif

  DBUG_TRACE;
  if (need_log_space_lock)
    mysql_mutex_lock(&rli->log_space_lock);
  else
    mysql_mutex_assert_owner(&rli->log_space_lock);
  rli->log_space_total += bytes_written;
  DBUG_PRINT("info",
             ("relay_log_space: %s  bytes_written: %s",
              llstr(rli->log_space_total, buf1), llstr(bytes_written, buf2)));
  bytes_written = 0;
  if (need_log_space_lock) mysql_mutex_unlock(&rli->log_space_lock);
}

void MYSQL_BIN_LOG::set_max_size(ulong max_size_arg) {
  /*
    We need to take locks, otherwise this may happen:
    new_file() is called, calls open(old_max_size), then before open() starts,
    set_max_size() sets max_size to max_size_arg, then open() starts and
    uses the old_max_size argument, so max_size_arg has been overwritten and
    it's like if the SET command was never run.
  */
  DBUG_TRACE;
  mysql_mutex_lock(&LOCK_log);
  if (is_open()) max_size = max_size_arg;
  mysql_mutex_unlock(&LOCK_log);
}

/****** transaction coordinator log for 2pc - binlog() based solution ******/

/**
  @todo
  keep in-memory list of prepared transactions
  (add to list in log(), remove on unlog())
  and copy it to the new binlog if rotated
  but let's check the behaviour of tc_log_page_waits first!
*/

int MYSQL_BIN_LOG::open_binlog(const char *opt_name) {
  LOG_INFO log_info;
  int error = 1;

  /*
    This function is used for 2pc transaction coordination.  Hence, it
    is never used for relay logs.
  */
  DBUG_ASSERT(!is_relay_log);
  DBUG_ASSERT(total_ha_2pc > 1 || (1 == total_ha_2pc && opt_bin_log));
  DBUG_ASSERT(opt_name && opt_name[0]);

  if (!my_b_inited(&index_file)) {
    /* There was a failure to open the index file, can't open the binlog */
    cleanup();
    return 1;
  }

  if (using_heuristic_recover()) {
    /* generate a new binlog to mask a corrupted one */
    mysql_mutex_lock(&LOCK_log);
    open_binlog(opt_name, 0, max_binlog_size, false,
                true /*need_lock_index=true*/, true /*need_sid_lock=true*/,
                nullptr);
    mysql_mutex_unlock(&LOCK_log);
    cleanup();
    return 1;
  }

  if ((error = find_log_pos(&log_info, NullS, true /*need_lock_index=true*/))) {
    if (error != LOG_INFO_EOF)
      LogErr(ERROR_LEVEL, ER_BINLOG_CANT_FIND_LOG_IN_INDEX, error);
    else
      error = 0;
    goto err;
  }

  {
    Log_event *ev = nullptr;
    char log_name[FN_REFLEN];
    my_off_t valid_pos = 0;
    my_off_t binlog_size = 0;

    do {
      strmake(log_name, log_info.log_file_name, sizeof(log_name) - 1);
    } while (
        !(error = find_next_log(&log_info, true /*need_lock_index=true*/)));

    if (error != LOG_INFO_EOF) {
      LogErr(ERROR_LEVEL, ER_BINLOG_CANT_FIND_LOG_IN_INDEX, error);
      goto err;
    }

    Binlog_file_reader binlog_file_reader(opt_master_verify_checksum);
    if (binlog_file_reader.open(log_name)) {
      LogErr(ERROR_LEVEL, ER_BINLOG_FILE_OPEN_FAILED,
             binlog_file_reader.get_error_str());
      goto err;
    }

    /*
      If the binary log was not properly closed it means that the server
      may have crashed. In that case, we need to call MYSQL_BIN_LOG::recover
      to:

        a) collect logged XIDs;
        b) complete the 2PC of the pending XIDs;
        c) collect the last valid position.

      Therefore, we do need to iterate over the binary log, even if
      total_ha_2pc == 1, to find the last valid group of events written.
      Later we will take this value and truncate the log if need be.
    */
    if ((ev = binlog_file_reader.read_event_object()) &&
        ev->get_type_code() == binary_log::FORMAT_DESCRIPTION_EVENT &&
        (ev->common_header->flags & LOG_EVENT_BINLOG_IN_USE_F ||
         DBUG_EVALUATE_IF("eval_force_bin_log_recovery", true, false))) {
      LogErr(INFORMATION_LEVEL, ER_BINLOG_RECOVERING_AFTER_CRASH_USING,
             opt_name);
      valid_pos = binlog_file_reader.position();
      error = binlog_recover(&binlog_file_reader, &valid_pos);
      binlog_size = binlog_file_reader.ifile()->length();
    } else
      error = 0;

    delete ev;

    if (error) goto err;

    /* Trim the crashed binlog file to last valid transaction
      or event (non-transaction) base on valid_pos. */
    if (valid_pos > 0) {
      std::unique_ptr<Binlog_ofile> ofile(
          Binlog_ofile::open_existing(key_file_binlog, log_name, MYF(MY_WME)));

      if (!ofile) {
        LogErr(ERROR_LEVEL, ER_BINLOG_CANT_OPEN_CRASHED_BINLOG);
        return -1;
      }

      /* Change binlog file size to valid_pos */
      if (valid_pos < binlog_size) {
        if (ofile->truncate(valid_pos)) {
          LogErr(ERROR_LEVEL, ER_BINLOG_CANT_TRIM_CRASHED_BINLOG);
          return -1;
        }
        LogErr(INFORMATION_LEVEL, ER_BINLOG_CRASHED_BINLOG_TRIMMED, log_name,
               binlog_size, valid_pos, valid_pos);
      }

      /* Clear LOG_EVENT_BINLOG_IN_USE_F */
      uchar flags = 0;
      if (ofile->update(&flags, 1, BIN_LOG_HEADER_SIZE + FLAGS_OFFSET)) {
        LogErr(ERROR_LEVEL,
               ER_BINLOG_CANT_CLEAR_IN_USE_FLAG_FOR_CRASHED_BINLOG);
        return -1;
      }
    }  // end if (valid_pos > 0)
  }

err:
  return error;
}

/**
 Truncate the active relay log file in the specified position.

  @param mi Master_info of the channel going to truncate the relay log file.
  @param truncate_pos The position to truncate the active relay log file.
  @return False on success and true on failure.
*/
bool MYSQL_BIN_LOG::truncate_relaylog_file(Master_info *mi,
                                           my_off_t truncate_pos) {
  DBUG_TRACE;
  DBUG_ASSERT(is_relay_log);
  mysql_mutex_assert_owner(&LOCK_log);
  Relay_log_info *rli = mi->rli;
  bool error = false;

  /*
    If the relay log was closed by an error (binlog_error_action=IGNORE_ERROR)
    this truncate function should produce no result as the relay log is already
    in really bad shape.
  */
  if (!is_open()) {
    return false;
  }

  my_off_t relaylog_file_size = m_binlog_file->position();

  if (truncate_pos > 0 && truncate_pos < relaylog_file_size) {
    if (m_binlog_file->truncate(truncate_pos)) {
      mi->report(ERROR_LEVEL, ER_SLAVE_RELAY_LOG_WRITE_FAILURE,
                 ER_THD(current_thd, ER_SLAVE_RELAY_LOG_WRITE_FAILURE),
                 "failed to truncate relay log file");
      error = true;
    } else {
      LogErr(INFORMATION_LEVEL, ER_SLAVE_RELAY_LOG_TRUNCATE_INFO, log_file_name,
             relaylog_file_size, truncate_pos);

      // Re-init the SQL thread IO_CACHE
      DBUG_ASSERT(strcmp(rli->get_event_relay_log_name(), log_file_name) ||
                  rli->get_event_relay_log_pos() <= truncate_pos);
      rli->notify_relay_log_truncated();
    }
  }
  return error;
}

/** This is called on shutdown, after ha_panic. */
void MYSQL_BIN_LOG::close() {}

/*
  Prepare the transaction in the transaction coordinator.

  This function will prepare the transaction in the storage engines
  (by calling @c ha_prepare_low) what will write a prepare record
  to the log buffers.

  @retval 0    success
  @retval 1    error
*/
int MYSQL_BIN_LOG::prepare(THD *thd, bool all) {
  DBUG_TRACE;

  DBUG_ASSERT(opt_bin_log);
  /*
    The applier thread explicitly overrides the value of sql_log_bin
    with the value of log_slave_updates.
    We may also end up here in some cases if we have a transaction with two
    active transactional storage engines, such as is the case if this is a
    replication applier and log_slave_updates=0.
  */
  DBUG_ASSERT((thd->slave_thread ? opt_log_slave_updates
                                 : thd->variables.sql_log_bin) ||
              total_ha_2pc > 1);

  /*
    Set HA_IGNORE_DURABILITY to not flush the prepared record of the
    transaction to the log of storage engine (for example, InnoDB
    redo log) during the prepare phase. So that we can flush prepared
    records of transactions to the log of storage engine in a group
    right before flushing them to binary log during binlog group
    commit flush stage. Reset to HA_REGULAR_DURABILITY at the
    beginning of parsing next command.
  */
  thd->durability_property = HA_IGNORE_DURABILITY;

  int error = ha_prepare_low(thd, all);

  return error;
}

/**
  Commit the transaction in the transaction coordinator.

  This function will commit the sessions transaction in the binary log
  and in the storage engines (by calling @c ha_commit_low). If the
  transaction was successfully logged (or not successfully unlogged)
  but the commit in the engines did not succed, there is a risk of
  inconsistency between the engines and the binary log.

  For binary log group commit, the commit is separated into three
  parts:

  1. First part consists of filling the necessary caches and
     finalizing them (if they need to be finalized). After this,
     nothing is added to any of the caches.

  2. Second part execute an ordered flush and commit. This will be
     done using the group commit functionality in ordered_commit.

  3. Third part checks any errors resulting from the ordered commit
     and handles them appropriately.

  @retval RESULT_SUCCESS   success
  @retval RESULT_ABORTED   error, transaction was neither logged nor committed
  @retval RESULT_INCONSISTENT  error, transaction was logged but not committed
*/
TC_LOG::enum_result MYSQL_BIN_LOG::commit(THD *thd, bool all) {
  DBUG_TRACE;
  DBUG_PRINT("info",
             ("query='%s'", thd == current_thd ? thd->query().str : nullptr));
  binlog_cache_mngr *cache_mngr = thd_get_cache_mngr(thd);
  Transaction_ctx *trn_ctx = thd->get_transaction();
  my_xid xid = trn_ctx->xid_state()->get_xid()->get_my_xid();
  bool stmt_stuff_logged = false;
  bool trx_stuff_logged = false;
  bool skip_commit = is_loggable_xa_prepare(thd);
  bool is_atomic_ddl = false;

  DBUG_PRINT("enter", ("thd: 0x%llx, all: %s, xid: %llu, cache_mngr: 0x%llx",
                       (ulonglong)thd, YESNO(all), (ulonglong)xid,
                       (ulonglong)cache_mngr));

  /*
    No cache manager means nothing to log, but we still have to commit
    the transaction.
   */
  if (cache_mngr == nullptr) {
    if (!skip_commit && ha_commit_low(thd, all)) return RESULT_ABORTED;
    return RESULT_SUCCESS;
  }

  /*
    Reset binlog_snapshot_% variables for the current connection so that the
    current coordinates are shown after committing a consistent snapshot
    transaction.
  */
  if (all) {
    mysql_mutex_lock(&thd->LOCK_thd_data);
    cache_mngr->drop_consistent_snapshot();
    mysql_mutex_unlock(&thd->LOCK_thd_data);
  }

  Transaction_ctx::enum_trx_scope trx_scope =
      all ? Transaction_ctx::SESSION : Transaction_ctx::STMT;

  DBUG_PRINT("debug", ("in_transaction: %s, no_2pc: %s, rw_ha_count: %d",
                       YESNO(thd->in_multi_stmt_transaction_mode()),
                       YESNO(trn_ctx->no_2pc(trx_scope)),
                       trn_ctx->rw_ha_count(trx_scope)));
  DBUG_PRINT("debug",
             ("all.cannot_safely_rollback(): %s, trx_cache_empty: %s",
              YESNO(trn_ctx->cannot_safely_rollback(Transaction_ctx::SESSION)),
              YESNO(cache_mngr->trx_cache.is_binlog_empty())));
  DBUG_PRINT("debug",
             ("stmt.cannot_safely_rollback(): %s, stmt_cache_empty: %s",
              YESNO(trn_ctx->cannot_safely_rollback(Transaction_ctx::STMT)),
              YESNO(cache_mngr->stmt_cache.is_binlog_empty())));

  /*
    If there are no handlertons registered, there is nothing to
    commit. Note that DDLs are written earlier in this case (inside
    binlog_query).

    TODO: This can be a problem in those cases that there are no
    handlertons registered. DDLs are one example, but the other case
    is MyISAM. In this case, we could register a dummy handlerton to
    trigger the commit.

    Any statement that requires logging will call binlog_query before
    trans_commit_stmt, so an alternative is to use the condition
    "binlog_query called or stmt.ha_list != 0".
   */
  if (!all && !trn_ctx->is_active(trx_scope) &&
      cache_mngr->stmt_cache.is_binlog_empty())
    return RESULT_SUCCESS;

  if (thd->lex->sql_command == SQLCOM_XA_COMMIT) {
    /* The Commit phase of the XA two phase logging. */

#ifndef DBUG_OFF
    bool one_phase = get_xa_opt(thd) == XA_ONE_PHASE;
    DBUG_ASSERT(all || (thd->slave_thread && one_phase));
    DBUG_ASSERT(!skip_commit || one_phase);
#endif

    XID_STATE *xs = thd->get_transaction()->xid_state();
    if (DBUG_EVALUATE_IF(
            "simulate_xa_commit_log_failure", true,
            do_binlog_xa_commit_rollback(thd, xs->get_xid(), true)))
      return RESULT_ABORTED;
  }

  if (!cache_mngr->stmt_cache.is_binlog_empty()) {
    /*
      Commit parent identification of non-transactional query has
      been deferred until now, except for the mixed transaction case.
    */
    trn_ctx->store_commit_parent(
        m_dependency_tracker.get_max_committed_timestamp());
    if (cache_mngr->stmt_cache.finalize(thd)) return RESULT_ABORTED;
    stmt_stuff_logged = true;
  }

  /*
    We commit the transaction if:
     - We are not in a transaction and committing a statement, or
     - We are in a transaction and a full transaction is committed.
    Otherwise, we accumulate the changes.
  */
  if (!cache_mngr->trx_cache.is_binlog_empty() && ending_trans(thd, all) &&
      !trx_stuff_logged) {
    const bool real_trans =
        (all || !trn_ctx->is_active(Transaction_ctx::SESSION));

    bool one_phase = get_xa_opt(thd) == XA_ONE_PHASE;
    bool is_loggable_xa = is_loggable_xa_prepare(thd);
    XID_STATE *xs = thd->get_transaction()->xid_state();

    /*
      Log and finalize transaction cache regarding XA PREPARE/XA COMMIT ONE
      PHASE if one of the following statements is true:
      - If it is a loggable XA transaction in prepare state;
      - If it is a transaction being commited with 'XA COMMIT ONE PHASE',
      statement and is not an empty transaction when GTID_NEXT is set to a
      manual GTID.

      For other XA COMMIT ONE PHASE statements that already have been finalized
      or are finalizing empty transactions when GTID_NEXT is set to a manual
      GTID, just let the execution flow get into the final 'else' branch and log
      a final 'COMMIT;' statement.
    */
    if (is_loggable_xa ||  // XA transaction in prepare state
        (thd->lex->sql_command == SQLCOM_XA_COMMIT &&  // Is a 'XA COMMIT
         one_phase &&                                  // ONE PHASE'
         xs != nullptr &&                              // and it has not yet
         !xs->is_binlogged() &&                        // been logged
         (thd->owned_gtid.sidno <= 0 ||  // and GTID_NEXT is NOT set to a
                                         // manual GTID
          !xs->has_state(XID_STATE::XA_NOTR))))  // and the transaction is NOT
                                                 // empty and NOT finalized in
                                                 // 'trans_xa_commit'
    {
      /* The prepare phase of XA transaction two phase logging. */
      int err = 0;

      DBUG_ASSERT(thd->lex->sql_command != SQLCOM_XA_COMMIT || one_phase);

      XA_prepare_log_event end_evt(thd, xs->get_xid(), one_phase);

      DBUG_ASSERT(!is_loggable_xa || skip_commit);

      err = cache_mngr->trx_cache.finalize(thd, &end_evt, xs);
      if (err) return RESULT_ABORTED;
      if (is_loggable_xa)
        if (DBUG_EVALUATE_IF("simulate_xa_prepare_failure_in_cache_finalize",
                             true, false))
          return RESULT_ABORTED;
    }
    /*
      If is atomic DDL, finalize cache for DDL and no further logging is needed.
    */
    else if ((is_atomic_ddl = cache_mngr->trx_cache.has_xid())) {
      if (cache_mngr->trx_cache.finalize(thd, nullptr)) return RESULT_ABORTED;
    }
    /*
      We are committing a 2PC transaction if it is a "real" transaction
      and has an XID assigned (because some handlerton registered). A
      transaction is "real" if either 'all' is true or
      'trn_ctx->is_active(Transaction_ctx::SESSION)' is not true.

      Note: This is kind of strange since registering the binlog
      handlerton will then make the transaction 2PC, which is not really
      true. This occurs for example if a MyISAM statement is executed
      with row-based replication on.
    */
    else if (real_trans && xid && trn_ctx->rw_ha_count(trx_scope) > 1 &&
             !trn_ctx->no_2pc(trx_scope)) {
      Xid_log_event end_evt(thd, xid);
      if (cache_mngr->trx_cache.finalize(thd, &end_evt)) return RESULT_ABORTED;
    }
    /*
      No further action needed and no special case applies, log a final
      'COMMIT' statement and finalize the transaction cache.

      Empty transactions finalized with 'XA COMMIT ONE PHASE' will be covered
      by this branch.
     */
    else {
      Query_log_event end_evt(thd, STRING_WITH_LEN("COMMIT"), true, false, true,
                              0, true);
      if (cache_mngr->trx_cache.finalize(thd, &end_evt)) return RESULT_ABORTED;
    }
    trx_stuff_logged = true;
  }

  /*
    This is part of the stmt rollback.
  */
  if (!all) cache_mngr->trx_cache.set_prev_position(MY_OFF_T_UNDEF);

  /*
    Now all the events are written to the caches, so we will commit
    the transaction in the engines. This is done using the group
    commit logic in ordered_commit, which will return when the
    transaction is committed.

    If the commit in the engines fail, we still have something logged
    to the binary log so we have to report this as a "bad" failure
    (failed to commit, but logged something).
  */
  if (stmt_stuff_logged || trx_stuff_logged) {
    if (RUN_HOOK(
            transaction, before_commit,
            (thd, all, thd_get_cache_mngr(thd)->get_trx_cache(),
             thd_get_cache_mngr(thd)->get_stmt_cache(),
             max<my_off_t>(max_binlog_cache_size, max_binlog_stmt_cache_size),
             is_atomic_ddl)) ||
        DBUG_EVALUATE_IF("simulate_failure_in_before_commit_hook", true,
                         false)) {
      ha_rollback_low(thd, all);
      gtid_state->update_on_rollback(thd);
      thd_get_cache_mngr(thd)->reset();
      // Reset the thread OK status before changing the outcome.
      if (thd->get_stmt_da()->is_ok())
        thd->get_stmt_da()->reset_diagnostics_area();
      my_error(ER_RUN_HOOK_ERROR, MYF(0), "before_commit");
      return RESULT_ABORTED;
    }
    /*
      Check whether the transaction should commit or abort given the
      plugin feedback.
    */
    if (thd->get_transaction()
            ->get_rpl_transaction_ctx()
            ->is_transaction_rollback() ||
        (DBUG_EVALUATE_IF("simulate_transaction_rollback_request", true,
                          false))) {
      ha_rollback_low(thd, all);
      gtid_state->update_on_rollback(thd);
      thd_get_cache_mngr(thd)->reset();
      if (thd->get_stmt_da()->is_ok())
        thd->get_stmt_da()->reset_diagnostics_area();
      my_error(ER_TRANSACTION_ROLLBACK_DURING_COMMIT, MYF(0));
      return RESULT_ABORTED;
    }

    int rc = ordered_commit(thd, all, skip_commit);

    if (rc) return RESULT_INCONSISTENT;

    DBUG_EXECUTE_IF("ensure_binlog_cache_is_reset", {
      /* Assert that binlog cache is reset at commit time. */
      DBUG_ASSERT(binlog_cache_is_reset);
      binlog_cache_is_reset = false;
    };);

    /*
      Mark the flag m_is_binlogged to true only after we are done
      with checking all the error cases.
    */
    if (is_loggable_xa_prepare(thd)) {
      thd->get_transaction()->xid_state()->set_binlogged();
      /*
        Inform hook listeners that a XA PREPARE did commit, that
        is, did log a transaction to the binary log.
      */
      (void)RUN_HOOK(transaction, after_commit, (thd, all));
    }
  } else if (!skip_commit) {
    if (ha_commit_low(thd, all)) return RESULT_INCONSISTENT;
  }

  return RESULT_SUCCESS;
}

/**
   Flush caches for session.

   @note @c set_trans_pos is called with a pointer to the file name
   that the binary log currently use and a rotation will change the
   contents of the variable.

   The position is used when calling the after_flush, after_commit,
   and after_rollback hooks, but these have been placed so that they
   occur before a rotation is executed.

   It is the responsibility of any plugin that use this position to
   copy it if they need it after the hook has returned.

   The current "global" transaction_counter is stepped and its new value
   is assigned to the transaction.
 */
std::pair<int, my_off_t> MYSQL_BIN_LOG::flush_thread_caches(THD *thd) {
  binlog_cache_mngr *cache_mngr = thd_get_cache_mngr(thd);
  my_off_t bytes = 0;
  bool wrote_xid = false;
  int error = cache_mngr->flush(thd, &bytes, &wrote_xid);
  if (!error && bytes > 0) {
    /*
      Note that set_trans_pos does not copy the file name. See
      this function documentation for more info.
    */
    thd->set_trans_pos(log_file_name, m_binlog_file->position());
    if (wrote_xid) inc_prep_xids(thd);
  }
  DBUG_PRINT("debug", ("bytes: %llu", bytes));
  return std::make_pair(error, bytes);
}

void MYSQL_BIN_LOG::init_thd_variables(THD *thd, bool all, bool skip_commit) {
  /*
    These values are used while committing a transaction, so clear
    everything.

    Notes:

    - It would be good if we could keep transaction coordinator
      log-specific data out of the THD structure, but that is not the
      case right now.

    - Everything in the transaction structure is reset when calling
      ha_commit_low since that calls Transaction_ctx::cleanup.
  */
  thd->tx_commit_pending = true;
  thd->commit_error = THD::CE_NONE;
  thd->next_to_commit = nullptr;
  thd->durability_property = HA_IGNORE_DURABILITY;
  thd->get_transaction()->m_flags.real_commit = all;
  thd->get_transaction()->m_flags.xid_written = false;
  thd->get_transaction()->m_flags.commit_low = !skip_commit;
  thd->get_transaction()->m_flags.run_hooks = !skip_commit;
#ifndef DBUG_OFF
  /*
     The group commit Leader may have to wait for follower whose transaction
     is not ready to be preempted. Initially the status is pessimistic.
     Preemption guarding logics is necessary only when !DBUG_OFF is set.
     It won't be required for the dbug-off case as long as the follower won't
     execute any thread-specific write access code in this method, which is
     the case as of current.
  */
  thd->get_transaction()->m_flags.ready_preempt = 0;
#endif
}

THD *MYSQL_BIN_LOG::fetch_and_process_flush_stage_queue(
    const bool check_and_skip_flush_logs) {
  /*
    Fetch the entire flush queue and empty it, so that the next batch
    has a leader. We must do this before invoking ha_flush_logs(...)
    for guaranteeing to flush prepared records of transactions before
    flushing them to binary log, which is required by crash recovery.
  */
  Commit_stage_manager::get_instance().lock_queue(
      Commit_stage_manager::BINLOG_FLUSH_STAGE);

  THD *first_seen =
      Commit_stage_manager::get_instance().fetch_queue_skip_acquire_lock(
          Commit_stage_manager::BINLOG_FLUSH_STAGE);
  DBUG_ASSERT(first_seen != NULL);

  THD *commit_order_thd =
      Commit_stage_manager::get_instance().fetch_queue_skip_acquire_lock(
          Commit_stage_manager::COMMIT_ORDER_FLUSH_STAGE);

  Commit_stage_manager::get_instance().unlock_queue(
      Commit_stage_manager::BINLOG_FLUSH_STAGE);

  if (!check_and_skip_flush_logs ||
      (check_and_skip_flush_logs && commit_order_thd != nullptr)) {
    /*
      We flush prepared records of transactions to the log of storage
      engine (for example, InnoDB redo log) in a group right before
      flushing them to binary log.
    */
    ha_flush_logs(true);
  }

  /*
    The transactions are flushed to the disk and so threads
    executing slave preserve commit order can be unblocked.
  */
  Commit_stage_manager::get_instance()
      .process_final_stage_for_ordered_commit_group(commit_order_thd);
  return first_seen;
}

int MYSQL_BIN_LOG::process_flush_stage_queue(my_off_t *total_bytes_var,
                                             bool *rotate_var,
                                             THD **out_queue_var) {
  DBUG_TRACE;
#ifndef DBUG_OFF
  // number of flushes per group.
  int no_flushes = 0;
#endif
  DBUG_ASSERT(total_bytes_var && rotate_var && out_queue_var);
  my_off_t total_bytes = 0;
  int flush_error = 1;
  mysql_mutex_assert_owner(&LOCK_log);

  THD *first_seen = fetch_and_process_flush_stage_queue();
  DBUG_EXECUTE_IF("crash_after_flush_engine_log", DBUG_SUICIDE(););
  assign_automatic_gtids_to_flush_group(first_seen);
  /* Flush thread caches to binary log. */
  for (THD *head = first_seen; head; head = head->next_to_commit) {
    std::pair<int, my_off_t> result = flush_thread_caches(head);
    total_bytes += result.second;
    if (flush_error == 1) flush_error = result.first;
#ifndef DBUG_OFF
    no_flushes++;
#endif
  }

  *out_queue_var = first_seen;
  *total_bytes_var = total_bytes;
  if (total_bytes > 0 &&
      (m_binlog_file->get_real_file_size() >= (my_off_t)max_size ||
       DBUG_EVALUATE_IF("simulate_max_binlog_size", true, false)))
    *rotate_var = true;
#ifndef DBUG_OFF
  DBUG_PRINT("info", ("no_flushes:= %d", no_flushes));
  no_flushes = 0;
#endif
  return flush_error;
}

/**
  Commit a sequence of sessions.

  This function commit an entire queue of sessions starting with the
  session in @c first. If there were an error in the flushing part of
  the ordered commit, the error code is passed in and all the threads
  are marked accordingly (but not committed).

  It will also add the GTIDs of the transactions to gtid_executed.

  @see MYSQL_BIN_LOG::ordered_commit

  @param thd The "master" thread
  @param first First thread in the queue of threads to commit
 */

void MYSQL_BIN_LOG::process_commit_stage_queue(THD *thd, THD *first) {
  mysql_mutex_assert_owner(&LOCK_commit);
#ifndef DBUG_OFF
  thd->get_transaction()->m_flags.ready_preempt =
      true;  // formality by the leader
#endif
  for (THD *head = first; head; head = head->next_to_commit) {
    DBUG_PRINT("debug", ("Thread ID: %u, commit_error: %d, commit_pending: %s",
                         head->thread_id(), head->commit_error,
                         YESNO(head->tx_commit_pending)));
    DBUG_EXECUTE_IF(
        "block_leader_after_delete",
        if (thd != head) { DBUG_SET("+d,after_delete_wait"); };);
    /*
      If flushing failed, set commit_error for the session, skip the
      transaction and proceed with the next transaction instead. This
      will mark all threads as failed, since the flush failed.

      If flush succeeded, attach to the session and commit it in the
      engines.
    */
#ifndef DBUG_OFF
    Commit_stage_manager::get_instance().clear_preempt_status(head);
#endif
    if (head->get_transaction()->sequence_number != SEQ_UNINIT) {
      mysql_mutex_lock(&LOCK_slave_trans_dep_tracker);
      m_dependency_tracker.update_max_committed(head);
      mysql_mutex_unlock(&LOCK_slave_trans_dep_tracker);
    }
    /*
      Flush/Sync error should be ignored and continue
      to commit phase. And thd->commit_error cannot be
      COMMIT_ERROR at this moment.
    */
    DBUG_ASSERT(head->commit_error != THD::CE_COMMIT_ERROR);
    Thd_backup_and_restore switch_thd(thd, head);
    bool all = head->get_transaction()->m_flags.real_commit;
    if (head->get_transaction()->m_flags.commit_low) {
      /* head is parked to have exited append() */
      DBUG_ASSERT(head->get_transaction()->m_flags.ready_preempt);
      /*
        storage engine commit
       */
      if (ha_commit_low(head, all, false))
        head->commit_error = THD::CE_COMMIT_ERROR;
    }
    DBUG_PRINT("debug", ("commit_error: %d, commit_pending: %s",
                         head->commit_error, YESNO(head->tx_commit_pending)));
  }

  /*
    Handle the GTID of the threads.
    gtid_executed table is kept updated even though transactions fail to be
    logged. That's required by slave auto positioning.
  */
  gtid_state->update_commit_group(first);

  for (THD *head = first; head; head = head->next_to_commit) {
    /*
      Decrement the prepared XID counter after storage engine commit.
      We also need decrement the prepared XID when encountering a
      flush error or session attach error for avoiding 3-way deadlock
      among user thread, rotate thread and dump thread.
    */
    if (head->get_transaction()->m_flags.xid_written) dec_prep_xids(head);
  }
}

/**
  Process after commit for a sequence of sessions.

  @param thd The "master" thread
  @param first First thread in the queue of threads to commit
 */

void MYSQL_BIN_LOG::process_after_commit_stage_queue(THD *thd, THD *first) {
  for (THD *head = first; head; head = head->next_to_commit) {
    if (head->get_transaction()->m_flags.run_hooks &&
        head->commit_error != THD::CE_COMMIT_ERROR) {
      /*
        TODO: This hook here should probably move outside/below this
              if and be the only after_commit invocation left in the
              code.
      */
      Thd_backup_and_restore switch_thd(thd, head);
      bool all = head->get_transaction()->m_flags.real_commit;
      (void)RUN_HOOK(transaction, after_commit, (head, all));
      /*
        When after_commit finished for the transaction, clear the run_hooks
        flag. This allow other parts of the system to check if after_commit was
        called.
      */
      head->get_transaction()->m_flags.run_hooks = false;
    }
  }
}

#ifndef DBUG_OFF
/** Names for the stages. */
static const char *g_stage_name[] = {
    "FLUSH",
    "SYNC",
    "COMMIT",
};
#endif

bool MYSQL_BIN_LOG::change_stage(THD *thd MY_ATTRIBUTE((unused)),
                                 Commit_stage_manager::StageID stage,
                                 THD *queue, mysql_mutex_t *leave_mutex,
                                 mysql_mutex_t *enter_mutex) {
  DBUG_TRACE;
  DBUG_PRINT("enter", ("thd: 0x%llx, stage: %s, queue: 0x%llx", (ulonglong)thd,
                       g_stage_name[stage], (ulonglong)queue));
  DBUG_ASSERT(0 <= stage && stage < Commit_stage_manager::STAGE_COUNTER);
  DBUG_ASSERT(enter_mutex);
  DBUG_ASSERT(queue);
  /*
    enroll_for will release the leave_mutex once the sessions are
    queued.
  */
  if (!Commit_stage_manager::get_instance().enroll_for(
          stage, queue, leave_mutex, enter_mutex)) {
    DBUG_ASSERT(!thd_get_cache_mngr(thd)->dbug_any_finalized());
    return true;
  }

  return false;
}

/**
  Flush the I/O cache to file.

  Flush the binary log to the binlog file if any byte where written
  and signal that the binary log file has been updated if the flush
  succeeds.
*/

int MYSQL_BIN_LOG::flush_cache_to_file(my_off_t *end_pos_var) {
  if (m_binlog_file->flush()) {
    THD *thd = current_thd;
    thd->commit_error = THD::CE_FLUSH_ERROR;
    return ER_ERROR_ON_WRITE;
  }
  *end_pos_var = m_binlog_file->position();
  return 0;
}

/**
  Call fsync() to sync the file to disk.
*/
std::pair<bool, bool> MYSQL_BIN_LOG::sync_binlog_file(bool force) {
  bool synced = false;
  unsigned int sync_period = get_sync_period();
  if (force || (sync_period && ++sync_counter >= sync_period)) {
    sync_counter = 0;

    /*
      There is a chance that binlog file could be closed by 'RESET MASTER' or
      or 'FLUSH LOGS' just after the leader releases LOCK_log and before it
      acquires LOCK_sync log. So it should check if m_binlog_file is opened.
    */
    if (DBUG_EVALUATE_IF("simulate_error_during_sync_binlog_file", 1,
                         m_binlog_file->is_open() && m_binlog_file->sync())) {
      THD *thd = current_thd;
      thd->commit_error = THD::CE_SYNC_ERROR;
      return std::make_pair(true, synced);
    }
    synced = true;
  }
  return std::make_pair(false, synced);
}

/**
   Helper function executed when leaving @c ordered_commit.

   This function contain the necessary code for fetching the error
   code, doing post-commit checks, and wrapping up the commit if
   necessary.

   It is typically called when enter_stage indicates that the thread
   should bail out, and also when the ultimate leader thread finishes
   executing @c ordered_commit.

   It is typically used in this manner:
   @code
   if (enter_stage(thd, Thread_queue::BINLOG_FLUSH_STAGE, thd, &LOCK_log))
     return finish_commit(thd);
   @endcode

   @return Error code if the session commit failed, or zero on
   success.
 */
int MYSQL_BIN_LOG::finish_commit(THD *thd) {
  DBUG_TRACE;
  DEBUG_SYNC(thd, "reached_finish_commit");
  /*
    In some unlikely situations, it can happen that binary
    log is closed before the thread flushes it's cache.
    In that case, clear the caches before doing commit.
  */
  if (unlikely(!is_open())) {
    binlog_cache_mngr *cache_mngr = thd_get_cache_mngr(thd);
    if (cache_mngr) cache_mngr->reset();
  }
  if (thd->get_transaction()->sequence_number != SEQ_UNINIT) {
    mysql_mutex_lock(&LOCK_slave_trans_dep_tracker);
    m_dependency_tracker.update_max_committed(thd);
    mysql_mutex_unlock(&LOCK_slave_trans_dep_tracker);
  }
  if (thd->get_transaction()->m_flags.commit_low) {
    const bool all = thd->get_transaction()->m_flags.real_commit;
    /*
      Now flush error and sync erros are ignored and we are continuing and
      committing. And at this time, commit_error cannot be COMMIT_ERROR.
    */
    DBUG_ASSERT(thd->commit_error != THD::CE_COMMIT_ERROR);

    /*
      Acquire a shared lock to block commits if an X lock has been acquired by
      LOCK TABLES FOR BACKUP or START TRANSACTION WITH CONSISTENT SNAPSHOT. We
      only reach this code if binlog_order_commits=0.
    */
    DBUG_ASSERT(opt_binlog_order_commits == 0);

    slock();

    /*
      storage engine commit
    */
    if (ha_commit_low(thd, all, false))
      thd->commit_error = THD::CE_COMMIT_ERROR;

    sunlock();
    /*
      Decrement the prepared XID counter after storage engine commit
    */
    if (thd->get_transaction()->m_flags.xid_written) dec_prep_xids(thd);
    /*
      If commit succeeded, we call the after_commit hook

      TODO: This hook here should probably move outside/below this
            if and be the only after_commit invocation left in the
            code.
    */
    if ((thd->commit_error != THD::CE_COMMIT_ERROR) &&
        thd->get_transaction()->m_flags.run_hooks) {
      (void)RUN_HOOK(transaction, after_commit, (thd, all));
      thd->get_transaction()->m_flags.run_hooks = false;
    }
  } else if (thd->get_transaction()->m_flags.xid_written)
    dec_prep_xids(thd);

  /*
    If the ordered commit didn't updated the GTIDs for this thd yet
    at process_commit_stage_queue (i.e. --binlog-order-commits=0)
    the thd still has the ownership of a GTID and we must handle it.
  */
  if (!thd->owned_gtid_is_empty()) {
    /*
      Gtid is added to gtid_state.executed_gtids and removed from owned_gtids
      on update_on_commit().
    */
    if (thd->commit_error == THD::CE_NONE) {
      gtid_state->update_on_commit(thd);
    } else
      gtid_state->update_on_rollback(thd);
  }

  DBUG_EXECUTE_IF("leaving_finish_commit", {
    const char act[] = "now SIGNAL signal_leaving_finish_commit";
    DBUG_ASSERT(!debug_sync_set_action(current_thd, STRING_WITH_LEN(act)));
  };);

  DBUG_ASSERT(thd->commit_error || !thd->get_transaction()->m_flags.run_hooks);
  DBUG_ASSERT(!thd_get_cache_mngr(thd)->dbug_any_finalized());
  DBUG_PRINT("return", ("Thread ID: %u, commit_error: %d", thd->thread_id(),
                        thd->commit_error));
  /*
    flush or sync errors are handled by the leader of the group
    (using binlog_error_action). Hence treat only COMMIT_ERRORs as errors.
  */
  return thd->commit_error == THD::CE_COMMIT_ERROR;
}

/**
   Auxiliary function used in ordered_commit.
*/
static inline int call_after_sync_hook(THD *queue_head) {
  const char *log_file = nullptr;
  my_off_t pos = 0;

  if (NO_HOOK(binlog_storage)) return 0;

  DBUG_ASSERT(queue_head != nullptr);
  for (THD *thd = queue_head; thd != nullptr; thd = thd->next_to_commit)
    if (likely(thd->commit_error == THD::CE_NONE))
      thd->get_trans_fixed_pos(&log_file, &pos);

  if (DBUG_EVALUATE_IF("simulate_after_sync_hook_error", 1, 0) ||
      RUN_HOOK(binlog_storage, after_sync, (queue_head, log_file, pos))) {
    LogErr(ERROR_LEVEL, ER_BINLOG_FAILED_TO_RUN_AFTER_SYNC_HOOK);
    return ER_ERROR_ON_WRITE;
  }
  return 0;
}

/**
  Helper function to handle flush or sync stage errors.
  If binlog_error_action= ABORT_SERVER, server will be aborted
  after reporting the error to the client.
  If binlog_error_action= IGNORE_ERROR, binlog will be closed
  for the reset of the life time of the server. close() call is protected
  with LOCK_log to avoid any parallel operations on binary log.

  @param thd Thread object that faced flush/sync error
  @param need_lock_log
                       > Indicates true if LOCk_log is needed before closing
                         binlog (happens when we are handling sync error)
                       > Indicates false if LOCK_log is already acquired
                         by the thread (happens when we are handling flush
                         error)
*/
void MYSQL_BIN_LOG::handle_binlog_flush_or_sync_error(THD *thd,
                                                      bool need_lock_log) {
  char errmsg[MYSQL_ERRMSG_SIZE];
  sprintf(
      errmsg,
      "An error occurred during %s stage of the commit. "
      "'binlog_error_action' is set to '%s'.",
      thd->commit_error == THD::CE_FLUSH_ERROR ? "flush" : "sync",
      binlog_error_action == ABORT_SERVER ? "ABORT_SERVER" : "IGNORE_ERROR");
  if (binlog_error_action == ABORT_SERVER) {
    char err_buff[MYSQL_ERRMSG_SIZE + 27];
    sprintf(err_buff, "%s Hence aborting the server.", errmsg);
    exec_binlog_error_action_abort(err_buff);
  } else {
    DEBUG_SYNC(thd, "before_binlog_closed_due_to_error");
    if (need_lock_log)
      mysql_mutex_lock(&LOCK_log);
    else
      mysql_mutex_assert_owner(&LOCK_log);
    /*
      It can happen that other group leader encountered
      error and already closed the binary log. So print
      error only if it is in open state. But we should
      call close() always just in case if the previous
      close did not close index file.
    */
    if (is_open()) {
      LogErr(ERROR_LEVEL, ER_TURNING_LOGGING_OFF_FOR_THE_DURATION, errmsg);
    }
    close(LOG_CLOSE_INDEX | LOG_CLOSE_STOP_EVENT, false /*need_lock_log=false*/,
          true /*need_lock_index=true*/);
    /*
      If there is a write error (flush/sync stage) and if
      binlog_error_action=IGNORE_ERROR, clear the error
      and allow the commit to happen in storage engine.
    */
    if (check_write_error(thd)) { /* we have DA_ERROR */
      thd->clear_error(); /* sets thd->get_stmt_da()->status() to DA_EMPTY */
      /* For SQLCOM_COMMIT, ROLLBACK, ROLLBACK TO SAVEPOINT, there is already
      my_ok() in mysql_execute_command. Doing double my_ok() is not allowed. So
      we avoid that here */
      if (thd_sql_command(thd) != SQLCOM_COMMIT &&
          thd_sql_command(thd) != SQLCOM_ROLLBACK &&
          thd_sql_command(thd) != SQLCOM_ROLLBACK_TO_SAVEPOINT) {
        my_ok(thd); /* sets thd->get_stmt_da()->status() to DA_OK */
      }
    }

    if (need_lock_log) mysql_mutex_unlock(&LOCK_log);
    DEBUG_SYNC(thd, "after_binlog_closed_due_to_error");
  }
}

int MYSQL_BIN_LOG::ordered_commit(THD *thd, bool all, bool skip_commit) {
  DBUG_TRACE;
  int flush_error = 0, sync_error = 0;
  my_off_t total_bytes = 0;
  bool do_rotate = false;

  DBUG_EXECUTE_IF("crash_commit_before_log", DBUG_SUICIDE(););
  init_thd_variables(thd, all, skip_commit);
  DBUG_PRINT("enter", ("commit_pending: %s, commit_error: %d, thread_id: %u",
                       YESNO(thd->tx_commit_pending), thd->commit_error,
                       thd->thread_id()));

  DEBUG_SYNC(thd, "bgc_before_flush_stage");

  /*
    Stage #0: ensure slave threads commit order as they appear in the slave's
              relay log for transactions flushing to binary log.

    This will make thread wait until its turn to commit.
    Commit_order_manager maintains it own queue and its own order for the
    commit. So Stage#0 doesn't maintain separate StageID.
  */
  if (Commit_order_manager::wait_for_its_turn_before_flush_stage(thd) ||
      ending_trans(thd, all) ||
      Commit_order_manager::get_rollback_status(thd)) {
    if (Commit_order_manager::wait(thd)) {
      return thd->commit_error;
    }
  }

  /*
    Stage #1: flushing transactions to binary log

    While flushing, we allow new threads to enter and will process
    them in due time. Once the queue was empty, we cannot reap
    anything more since it is possible that a thread entered and
    appointed itself leader for the flush phase.
  */

  if (change_stage(thd, Commit_stage_manager::BINLOG_FLUSH_STAGE, thd, NULL,
                   &LOCK_log)) {
    DBUG_PRINT("return", ("Thread ID: %u, commit_error: %d", thd->thread_id(),
                          thd->commit_error));
    return finish_commit(thd);
  }

  THD *wait_queue = nullptr, *final_queue = nullptr;
  mysql_mutex_t *leave_mutex_before_commit_stage = nullptr;
  my_off_t flush_end_pos = 0;
  bool update_binlog_end_pos_after_sync;
  if (unlikely(!is_open())) {
    final_queue = fetch_and_process_flush_stage_queue(true);
    leave_mutex_before_commit_stage = &LOCK_log;
    /*
      binary log is closed, flush stage and sync stage should be
      ignored. Binlog cache should be cleared, but instead of doing
      it here, do that work in 'finish_commit' function so that
      leader and followers thread caches will be cleared.
    */
    goto commit_stage;
  }
  DEBUG_SYNC(thd, "waiting_in_the_middle_of_flush_stage");
  flush_error =
      process_flush_stage_queue(&total_bytes, &do_rotate, &wait_queue);

  if (flush_error == 0 && total_bytes > 0)
    flush_error = flush_cache_to_file(&flush_end_pos);
  DBUG_EXECUTE_IF("crash_after_flush_binlog", DBUG_SUICIDE(););

  update_binlog_end_pos_after_sync = (get_sync_period() == 1);

  /*
    If the flush finished successfully, we can call the after_flush
    hook. Being invoked here, we have the guarantee that the hook is
    executed before the before/after_send_hooks on the dump thread
    preventing race conditions among these plug-ins.
  */
  if (flush_error == 0) {
    const char *file_name_ptr = log_file_name + dirname_length(log_file_name);
    DBUG_ASSERT(flush_end_pos != 0);
    if (RUN_HOOK(binlog_storage, after_flush,
                 (thd, file_name_ptr, flush_end_pos))) {
      LogErr(ERROR_LEVEL, ER_BINLOG_FAILED_TO_RUN_AFTER_FLUSH_HOOK);
      flush_error = ER_ERROR_ON_WRITE;
    }

    if (!update_binlog_end_pos_after_sync) update_binlog_end_pos();

    DBUG_EXECUTE_IF("crash_commit_after_log", DBUG_SUICIDE(););
  }

  if (flush_error) {
    /*
      Handle flush error (if any) after leader finishes it's flush stage.
    */
    handle_binlog_flush_or_sync_error(thd, false /* need_lock_log */);
  }

  publish_coordinates_for_global_status();

  DEBUG_SYNC(thd, "bgc_after_flush_stage_before_sync_stage");

  /*
    Stage #2: Syncing binary log file to disk
  */

  if (change_stage(thd, Commit_stage_manager::SYNC_STAGE, wait_queue, &LOCK_log,
                   &LOCK_sync)) {
    DBUG_PRINT("return", ("Thread ID: %u, commit_error: %d", thd->thread_id(),
                          thd->commit_error));
    return finish_commit(thd);
  }

  /*
    Shall introduce a delay only if it is going to do sync
    in this ongoing SYNC stage. The "+1" used below in the
    if condition is to count the ongoing sync stage.
    When sync_binlog=0 (where we never do sync in BGC group),
    it is considered as a special case and delay will be executed
    for every group just like how it is done when sync_binlog= 1.
  */
  if (!flush_error && (sync_counter + 1 >= get_sync_period()))
    Commit_stage_manager::get_instance().wait_count_or_timeout(
        opt_binlog_group_commit_sync_no_delay_count,
        opt_binlog_group_commit_sync_delay, Commit_stage_manager::SYNC_STAGE);

  final_queue = Commit_stage_manager::get_instance().fetch_queue_acquire_lock(
      Commit_stage_manager::SYNC_STAGE);

  if (flush_error == 0 && total_bytes > 0) {
    DEBUG_SYNC(thd, "before_sync_binlog_file");
    std::pair<bool, bool> result = sync_binlog_file(false);
    sync_error = result.first;
  }

  if (update_binlog_end_pos_after_sync) {
    THD *tmp_thd = final_queue;
    const char *binlog_file = nullptr;
    my_off_t pos = 0;
    while (tmp_thd->next_to_commit != nullptr)
      tmp_thd = tmp_thd->next_to_commit;
    if (flush_error == 0 && sync_error == 0) {
      tmp_thd->get_trans_fixed_pos(&binlog_file, &pos);
      update_binlog_end_pos(binlog_file, pos);
    }
  }

  DEBUG_SYNC(thd, "bgc_after_sync_stage_before_commit_stage");

  leave_mutex_before_commit_stage = &LOCK_sync;
  /*
    Stage #3: Commit all transactions in order.

    This stage is skipped if we do not need to order the commits and
    each thread have to execute the handlerton commit instead.

    Howver, since we are keeping the lock from the previous stage, we
    need to unlock it if we skip the stage.

    We must also step commit_clock before the ha_commit_low() is called
    either in ordered fashion(by the leader of this stage) or by the tread
    themselves.

    We are delaying the handling of sync error until
    all locks are released but we should not enter into
    commit stage if binlog_error_action is ABORT_SERVER.
  */
commit_stage:
  /* Clone needs binlog commit order. */
  if ((opt_binlog_order_commits || Clone_handler::need_commit_order()) &&
      (sync_error == 0 || binlog_error_action != ABORT_SERVER)) {
    if (change_stage(thd, Commit_stage_manager::COMMIT_STAGE, final_queue,
                     leave_mutex_before_commit_stage, &LOCK_commit)) {
      DBUG_PRINT("return", ("Thread ID: %u, commit_error: %d", thd->thread_id(),
                            thd->commit_error));
      return finish_commit(thd);
    }
    THD *commit_queue =
        Commit_stage_manager::get_instance().fetch_queue_acquire_lock(
            Commit_stage_manager::COMMIT_STAGE);
    DBUG_EXECUTE_IF("semi_sync_3-way_deadlock",
                    DEBUG_SYNC(thd, "before_process_commit_stage_queue"););

    if (flush_error == 0 && sync_error == 0)
      sync_error = call_after_sync_hook(commit_queue);

    /*
      process_commit_stage_queue will call update_on_commit or
      update_on_rollback for the GTID owned by each thd in the queue.

      This will be done this way to guarantee that GTIDs are added to
      gtid_executed in order, to avoid creating unnecessary temporary
      gaps and keep gtid_executed as a single interval at all times.

      If we allow each thread to call update_on_commit only when they
      are at finish_commit, the GTID order cannot be guaranteed and
      temporary gaps may appear in gtid_executed. When this happen,
      the server would have to add and remove intervals from the
      Gtid_set, and adding and removing intervals requires a mutex,
      which would reduce performance.
    */
    process_commit_stage_queue(thd, commit_queue);
    mysql_mutex_unlock(&LOCK_commit);
    /*
      Process after_commit after LOCK_commit is released for avoiding
      3-way deadlock among user thread, rotate thread and dump thread.
    */
    process_after_commit_stage_queue(thd, commit_queue);
    final_queue = commit_queue;
  } else {
    if (leave_mutex_before_commit_stage)
      mysql_mutex_unlock(leave_mutex_before_commit_stage);
    if (flush_error == 0 && sync_error == 0)
      sync_error = call_after_sync_hook(final_queue);
  }

  /*
    Handle sync error after we release all locks in order to avoid deadlocks
  */
  if (sync_error)
    handle_binlog_flush_or_sync_error(thd, true /* need_lock_log */);

  DEBUG_SYNC(thd, "before_signal_done");
  /* Commit done so signal all waiting threads */
  Commit_stage_manager::get_instance().signal_done(final_queue);
  DBUG_EXECUTE_IF("block_leader_after_delete", {
    const char action[] = "now SIGNAL leader_proceed";
    DBUG_ASSERT(!debug_sync_set_action(thd, STRING_WITH_LEN(action)));
  };);

  /*
    Finish the commit before executing a rotate, or run the risk of a
    deadlock. We don't need the return value here since it is in
    thd->commit_error, which is returned below.
  */
  (void)finish_commit(thd);
  DEBUG_SYNC(thd, "bgc_after_commit_stage_before_rotation");

  /*
    If we need to rotate, we do it without commit error.
    Otherwise the thd->commit_error will be possibly reset.
   */
  if (DBUG_EVALUATE_IF("force_rotate", 1, 0) ||
      (do_rotate && thd->commit_error == THD::CE_NONE &&
       !is_rotating_caused_by_incident)) {
    /*
      Do not force the rotate as several consecutive groups may
      request unnecessary rotations.

      NOTE: Run purge_logs wo/ holding LOCK_log because it does not
      need the mutex. Otherwise causes various deadlocks.
    */

    DEBUG_SYNC(thd, "ready_to_do_rotation");
    bool check_purge = false;
    mysql_mutex_lock(&LOCK_log);
    /*
      If rotate fails then depends on binlog_error_action variable
      appropriate action will be taken inside rotate call.
    */
    int error = rotate(false, &check_purge);
    mysql_mutex_unlock(&LOCK_log);

    if (error)
      thd->commit_error = THD::CE_COMMIT_ERROR;
    else if (check_purge)
      purge();
  }

  if (binlog_space_limit && binlog_space_total &&
      binlog_space_total + m_binlog_file->position() > binlog_space_limit)
    purge_logs_by_size(true);

  /*
    flush or sync errors are handled above (using binlog_error_action).
    Hence treat only COMMIT_ERRORs as errors.
  */
  return thd->commit_error == THD::CE_COMMIT_ERROR;
}

/**
  MYSQLD server recovers from last crashed binlog.

  @param[in] binlog_file_reader Binlog_file_reader of the crashed binlog.
  @param[out] valid_pos The position of the last valid transaction or
                        event(non-transaction) of the crashed binlog.
                        valid_pos must be non-NULL.

  After a crash, storage engines may contain transactions that are
  prepared but not committed (in theory any engine, in practice
  InnoDB).  This function uses the binary log as the source of truth
  to determine which of these transactions should be committed and
  which should be rolled back.

  The function collects the XIDs of all transactions that are
  completely written to the binary log into a hash, and passes this
  hash to the storage engines through the ha_recover function in the
  handler interface.  This tells the storage engines to commit all
  prepared transactions that are in the set, and to roll back all
  prepared transactions that are not in the set.

  To compute the hash, this function iterates over the last binary log
  only (i.e. it assumes that 'log' is the last binary log).  It
  instantiates each event.  For XID-events (i.e. commit to InnoDB), it
  extracts the xid from the event and stores it in the hash.

  It is enough to iterate over only the last binary log because when
  the binary log is rotated we force engines to commit (and we fsync
  the old binary log).

  @retval 0 Success
  @retval 1 Out of memory, or storage engine returns error.
*/
static int binlog_recover(Binlog_file_reader *binlog_file_reader,
                          my_off_t *valid_pos) {
  Log_event *ev;
  /*
    The flag is used for handling the case that a transaction
    is partially written to the binlog.
  */
  bool in_transaction = false;
  int memory_page_size = my_getpagesize();

  {
    MEM_ROOT mem_root(key_memory_binlog_recover_exec, memory_page_size);
    memroot_unordered_set<my_xid> xids(&mem_root);

    while ((ev = binlog_file_reader->read_event_object())) {
      if (ev->get_type_code() == binary_log::QUERY_EVENT &&
          !strcmp(((Query_log_event *)ev)->query, "BEGIN"))
        in_transaction = true;

      if (ev->get_type_code() == binary_log::QUERY_EVENT &&
          !strcmp(((Query_log_event *)ev)->query, "COMMIT")) {
        DBUG_ASSERT(in_transaction == true);
        in_transaction = false;
      } else if (ev->get_type_code() == binary_log::XID_EVENT ||
                 is_atomic_ddl_event(ev)) {
        my_xid xid;

        if (ev->get_type_code() == binary_log::XID_EVENT) {
          DBUG_ASSERT(in_transaction == true);
          in_transaction = false;
          Xid_log_event *xev = (Xid_log_event *)ev;
          xid = xev->xid;
        } else {
          xid = ((Query_log_event *)ev)->ddl_xid;
        }

        if (!xids.insert(xid).second) goto err1;
      }

      /*
        Recorded valid position for the crashed binlog file
        which did not contain incorrect events. The following
        positions increase the variable valid_pos:

        1 -
          ...
          <---> HERE IS VALID <--->
          GTID
          BEGIN
          ...
          COMMIT
          ...

        2 -
          ...
          <---> HERE IS VALID <--->
          GTID
          DDL/UTILITY
          ...

        In other words, the following positions do not increase
        the variable valid_pos:

        1 -
          GTID
          <---> HERE IS VALID <--->
          ...

        2 -
          GTID
          BEGIN
          <---> HERE IS VALID <--->
          ...
      */
      if (!in_transaction && !is_gtid_event(ev))
        *valid_pos = binlog_file_reader->position();

      delete ev;
    }

    /*
      Call ha_recover if and only if there is a registered engine that
      does 2PC, otherwise in DBUG builds calling ha_recover directly
      will result in an assert. (Production builds would be safe since
      ha_recover returns right away if total_ha_2pc <= opt_log_bin.)
     */
    if (total_ha_2pc > 1 && ha_recover(&xids)) goto err1;
  }

  return 0;

err1:
  LogErr(ERROR_LEVEL, ER_BINLOG_CRASH_RECOVERY_FAILED);
  return 1;
}

/*
  Copy out the non-directory part of binlog position filename for the
  `binlog_snapshot_file' status variable, same way as it is done for
  SHOW MASTER STATUS.
*/
static void set_binlog_snapshot_file(const char *src) {
  mysql_mutex_assert_owner(&LOCK_status);

  int dir_len = dirname_length(src);
  strmake(binlog_snapshot_file, src + dir_len,
          sizeof(binlog_snapshot_file) - 1);
}

/** Copy the current binlog coordinates to the variables used for the
not-in-consistent-snapshot case of SHOW STATUS */
void MYSQL_BIN_LOG::publish_coordinates_for_global_status(void) const {
  mysql_mutex_assert_owner(&LOCK_log);

  mysql_mutex_lock(&LOCK_status);
  strcpy(binlog_global_snapshot_file, log_file_name);
  binlog_global_snapshot_position = m_binlog_file->position();
  mysql_mutex_unlock(&LOCK_status);
}

void MYSQL_BIN_LOG::xlock(void) {
  mysql_mutex_lock(&LOCK_log);

  DBUG_ASSERT(!snapshot_lock_acquired);

  /*
    We must ensure that no writes to binlog and no commits to storage engines
    occur after function is called for START TRANSACTION FOR CONSISTENT
    SNAPSHOT. With binlog_order_commits=1 (the default) flushing to binlog is
    performed under the LOCK_log mutex and commits are done under the
    LOCK_commit mutex, both in the stage leader thread. So acquiring those 2
    mutexes is sufficient to guarantee atomicity.

    With binlog_order_commits=0 commits are performed in parallel by separate
    threads with each acquiring a shared lock on LOCK_consistent_snapshot.

    binlog_order_commits is a dynamic variable, so we have to keep track what
    primitives should be used in xunlock().
  */
  if (opt_binlog_order_commits) {
    mysql_mutex_lock(&LOCK_commit);
  } else {
    snapshot_lock_acquired = true;
    mysql_rwlock_wrlock(&LOCK_consistent_snapshot);
  }
}

void MYSQL_BIN_LOG::xunlock(void) {
  if (!snapshot_lock_acquired) {
    mysql_mutex_unlock(&LOCK_commit);
  } else {
    mysql_rwlock_unlock(&LOCK_consistent_snapshot);
    snapshot_lock_acquired = false;
  }

  mysql_mutex_unlock(&LOCK_log);
}

void MYSQL_BIN_LOG::report_missing_purged_gtids(
    const Gtid_set *slave_executed_gtid_set, const char **errmsg) {
  DBUG_TRACE;
  THD *thd = current_thd;
  Gtid_set gtid_missing(gtid_state->get_lost_gtids()->get_sid_map());
  gtid_missing.add_gtid_set(gtid_state->get_lost_gtids());
  gtid_missing.remove_gtid_set(slave_executed_gtid_set);

  String tmp_uuid;

  /* Protects thd->user_vars. */
  mysql_mutex_lock(&current_thd->LOCK_thd_data);
  const auto it = current_thd->user_vars.find("slave_uuid");
  if (it != current_thd->user_vars.end() && it->second->length() > 0) {
    tmp_uuid.copy(it->second->ptr(), it->second->length(), NULL);
  }
  mysql_mutex_unlock(&current_thd->LOCK_thd_data);

  char *missing_gtids = NULL;
  char *slave_executed_gtids = NULL;
  gtid_missing.to_string(&missing_gtids, NULL);
  slave_executed_gtid_set->to_string(&slave_executed_gtids, NULL);

  /*
     Log the information about the missing purged GTIDs to the error log.
  */
  std::ostringstream log_info;
  log_info << "The missing transactions are '" << missing_gtids << "'";

  LogErr(WARNING_LEVEL, ER_FOUND_MISSING_GTIDS, tmp_uuid.ptr(),
         log_info.str().c_str());

  /*
     Send the information about the slave executed GTIDs and missing
     purged GTIDs to slave if the message is less than MYSQL_ERRMSG_SIZE.
  */
  std::ostringstream gtid_info;
  gtid_info << "The GTID set sent by the slave is '" << slave_executed_gtids
            << "', and the missing transactions are '" << missing_gtids << "'";
  *errmsg = ER_THD(thd, ER_MASTER_HAS_PURGED_REQUIRED_GTIDS);

  /* Don't consider the "%s" in the format string. Subtract 2 from the
     total length */
  int total_length = (strlen(*errmsg) - 2 + gtid_info.str().length());

  DBUG_EXECUTE_IF("simulate_long_missing_gtids",
                  { total_length = MYSQL_ERRMSG_SIZE + 1; });

  if (total_length > MYSQL_ERRMSG_SIZE)
    gtid_info.str(
        "The GTID sets and the missing purged transactions are too"
        " long to print in this message. For more information,"
        " please see the master's error log or the manual for"
        " GTID_SUBTRACT");

  /* Buffer for formatting the message about the missing GTIDs. */
  static char buff[MYSQL_ERRMSG_SIZE];
  snprintf(buff, MYSQL_ERRMSG_SIZE, *errmsg, gtid_info.str().c_str());
  *errmsg = const_cast<const char *>(buff);

  my_free(missing_gtids);
  my_free(slave_executed_gtids);
}

void MYSQL_BIN_LOG::report_missing_gtids(
    const Gtid_set *previous_gtid_set, const Gtid_set *slave_executed_gtid_set,
    const char **errmsg) {
  DBUG_TRACE;
  THD *thd = current_thd;
  char *missing_gtids = NULL;
  char *slave_executed_gtids = NULL;
  Gtid_set gtid_missing(slave_executed_gtid_set->get_sid_map());
  gtid_missing.add_gtid_set(slave_executed_gtid_set);
  gtid_missing.remove_gtid_set(previous_gtid_set);
  gtid_missing.to_string(&missing_gtids, NULL);
  slave_executed_gtid_set->to_string(&slave_executed_gtids, NULL);

  String tmp_uuid;

  /* Protects thd->user_vars. */
  mysql_mutex_lock(&current_thd->LOCK_thd_data);
  const auto it = current_thd->user_vars.find("slave_uuid");
  if (it != current_thd->user_vars.end() && it->second->length() > 0) {
    tmp_uuid.copy(it->second->ptr(), it->second->length(), NULL);
  }
  mysql_mutex_unlock(&current_thd->LOCK_thd_data);

  /*
     Log the information about the missing purged GTIDs to the error log.
  */
  std::ostringstream log_info;
  log_info << "If the binary log files have been deleted from disk,"
              " check the consistency of 'GTID_PURGED' variable."
              " The missing transactions are '"
           << missing_gtids << "'";
  LogErr(WARNING_LEVEL, ER_FOUND_MISSING_GTIDS, tmp_uuid.ptr(),
         log_info.str().c_str());
  /*
     Send the information about the slave executed GTIDs and missing
     purged GTIDs to slave if the message is less than MYSQL_ERRMSG_SIZE.
  */
  std::ostringstream gtid_info;
  gtid_info << "The GTID set sent by the slave is '" << slave_executed_gtids
            << "', and the missing transactions are '" << missing_gtids << "'";
  *errmsg = ER_THD(thd, ER_MASTER_HAS_PURGED_REQUIRED_GTIDS);

  /* Don't consider the "%s" in the format string. Subtract 2 from the
     total length */
  if ((strlen(*errmsg) - 2 + gtid_info.str().length()) > MYSQL_ERRMSG_SIZE)
    gtid_info.str(
        "The GTID sets and the missing purged transactions are too"
        " long to print in this message. For more information,"
        " please see the master's error log or the manual for"
        " GTID_SUBTRACT");
  /* Buffer for formatting the message about the missing GTIDs. */
  static char buff[MYSQL_ERRMSG_SIZE];
  snprintf(buff, MYSQL_ERRMSG_SIZE, *errmsg, gtid_info.str().c_str());
  *errmsg = const_cast<const char *>(buff);
  my_free(missing_gtids);
  my_free(slave_executed_gtids);
}

void MYSQL_BIN_LOG::update_binlog_end_pos(bool need_lock) {
  if (need_lock)
    lock_binlog_end_pos();
  else
    mysql_mutex_assert_owner(&LOCK_binlog_end_pos);
  atomic_binlog_end_pos = m_binlog_file->position();
  signal_update();
  if (need_lock) unlock_binlog_end_pos();
}

inline void MYSQL_BIN_LOG::update_binlog_end_pos(const char *file,
                                                 my_off_t pos) {
  lock_binlog_end_pos();
  if (is_active(file) && (pos > atomic_binlog_end_pos))
    atomic_binlog_end_pos = pos;
  signal_update();
  unlock_binlog_end_pos();
}

bool THD::is_binlog_cache_empty(bool is_transactional) const {
  DBUG_TRACE;

  // If opt_bin_log==0, it is not safe to call thd_get_cache_mngr
  // because binlog_hton has not been completely set up.
  DBUG_ASSERT(opt_bin_log);
  binlog_cache_mngr *cache_mngr = thd_get_cache_mngr(this);

  // cache_mngr is NULL until we call thd->binlog_setup_trx_data, so
  // we assert that this has been done.
  DBUG_ASSERT(cache_mngr != nullptr);

  binlog_cache_data *cache_data =
      cache_mngr->get_binlog_cache_data(is_transactional);
  DBUG_ASSERT(cache_data != nullptr);

  return cache_data->is_binlog_empty();
}

/*
  These functions are placed in this file since they need access to
  binlog_hton, which has internal linkage.
*/

int THD::binlog_setup_trx_data() {
  DBUG_TRACE;
  binlog_cache_mngr *cache_mngr = thd_get_cache_mngr(this);

  if (cache_mngr) return 0;  // Already set up

  cache_mngr = (binlog_cache_mngr *)my_malloc(key_memory_binlog_cache_mngr,
                                              sizeof(binlog_cache_mngr),
                                              MYF(MY_ZEROFILL));
  if (!cache_mngr) {
    return 1;  // Didn't manage to set it up
  }

  cache_mngr = new (cache_mngr)
      binlog_cache_mngr(&binlog_stmt_cache_use, &binlog_stmt_cache_disk_use,
                        &binlog_cache_use, &binlog_cache_disk_use);
  if (cache_mngr->init()) {
    cache_mngr->~binlog_cache_mngr();
    my_free(cache_mngr);
    return 1;
  }

  DBUG_PRINT("debug", ("Set ha_data slot %d to 0x%llx", binlog_hton->slot,
                       (ulonglong)cache_mngr));
  thd_set_ha_data(this, binlog_hton, cache_mngr);

  return 0;
}

/**

*/
void register_binlog_handler(THD *thd, bool trx) {
  DBUG_TRACE;
  /*
    If this is the first call to this function while processing a statement,
    the transactional cache does not have a savepoint defined. So, in what
    follows:
      . an implicit savepoint is defined;
      . callbacks are registered;
      . binary log is set as read/write.

    The savepoint allows for truncating the trx-cache transactional changes
    fail. Callbacks are necessary to flush caches upon committing or rolling
    back a statement or a transaction. However, notifications do not happen
    if the binary log is set as read/write.
  */
  binlog_cache_mngr *cache_mngr = thd_get_cache_mngr(thd);
  if (cache_mngr->trx_cache.get_prev_position() == MY_OFF_T_UNDEF) {
    /*
      Set an implicit savepoint in order to be able to truncate a trx-cache.
    */
    my_off_t pos = 0;
    binlog_trans_log_savepos(thd, &pos);
    cache_mngr->trx_cache.set_prev_position(pos);

    /*
      Set callbacks in order to be able to call commmit or rollback.
    */
    if (trx) trans_register_ha(thd, true, binlog_hton, nullptr);
    trans_register_ha(thd, false, binlog_hton, nullptr);

    /*
      Set the binary log as read/write otherwise callbacks are not called.
    */
    thd->get_ha_data(binlog_hton->slot)->ha_info[0].set_trx_read_write();
  }
}

/**
  Function to start a statement and optionally a transaction for the
  binary log.

  This function does three things:
    - Starts a transaction if not in autocommit mode or if a BEGIN
      statement has been seen.

    - Start a statement transaction to allow us to truncate the cache.

    - Save the currrent binlog position so that we can roll back the
      statement by truncating the cache.

      We only update the saved position if the old one was undefined,
      the reason is that there are some cases (e.g., for CREATE-SELECT)
      where the position is saved twice (e.g., both in
      Query_result_create::prepare() and THD::binlog_write_table_map()), but
      we should use the first. This means that calls to this function
      can be used to start the statement before the first table map
      event, to include some extra events.

  Note however that IMMEDIATE_LOGGING implies that the statement is
  written without BEGIN/COMMIT.

  @param thd         Thread variable
  @param start_event The first event requested to be written into the
                     binary log
 */
static int binlog_start_trans_and_stmt(THD *thd, Log_event *start_event) {
  DBUG_TRACE;

  /*
    Initialize the cache manager if this was not done yet.
  */
  if (thd->binlog_setup_trx_data()) return 1;

  /*
    Retrieve the appropriated cache.
  */
  bool is_transactional = start_event->is_using_trans_cache();
  binlog_cache_mngr *cache_mngr = thd_get_cache_mngr(thd);
  binlog_cache_data *cache_data =
      cache_mngr->get_binlog_cache_data(is_transactional);

  /*
    If the event is requesting immediatly logging, there is no need to go
    further down and set savepoint and register callbacks.
  */
  if (start_event->is_using_immediate_logging()) return 0;

  register_binlog_handler(thd, thd->in_multi_stmt_transaction_mode());

  /* Transactional DDL is logged traditionally without BEGIN. */
  if (is_atomic_ddl_event(start_event)) return 0;

  /*
    If the cache is empty log "BEGIN" at the beginning of every transaction.
    Here, a transaction is either a BEGIN..COMMIT/ROLLBACK block or a single
    statement in autocommit mode.
  */
  if (cache_data->is_binlog_empty()) {
    static const char begin[] = "BEGIN";
    const char *query = nullptr;
    char buf[XID::ser_buf_size];
    char xa_start[sizeof("XA START") + 1 + sizeof(buf)];
    XID_STATE *xs = thd->get_transaction()->xid_state();
    int qlen = sizeof(begin) - 1;

    if (is_transactional && xs->has_state(XID_STATE::XA_ACTIVE)) {
      /*
        XA-prepare logging case.
      */
      qlen = sprintf(xa_start, "XA START %s", xs->get_xid()->serialize(buf));
      query = xa_start;
    } else {
      /*
        Regular transaction case.
      */
      query = begin;
    }

    Query_log_event qinfo(thd, query, qlen, is_transactional, false, true, 0,
                          true);
    if (cache_data->write_event(&qinfo)) return 1;
  }

  return 0;
}

/**
  This function writes a table map to the binary log.
  Note that in order to keep the signature uniform with related methods,
  we use a redundant parameter to indicate whether a transactional table
  was changed or not.
  Sometimes it will write a Rows_query_log_event into binary log before
  the table map too.

  @param table             a pointer to the table.
  @param is_transactional  @c true indicates a transactional table,
                           otherwise @c false a non-transactional.
  @param binlog_rows_query @c true indicates a Rows_query log event
                           will be binlogged before table map,
                           otherwise @c false indicates it will not
                           be binlogged.
  @return
    nonzero if an error pops up when writing the table map event
    or the Rows_query log event.
*/
int THD::binlog_write_table_map(TABLE *table, bool is_transactional,
                                bool binlog_rows_query) {
  int error;
  DBUG_TRACE;
  DBUG_PRINT("enter", ("table: %p (%s: #%llu)", table, table->s->table_name.str,
                       table->s->table_map_id.id()));

  /* Pre-conditions */
  DBUG_ASSERT(is_current_stmt_binlog_format_row() && mysql_bin_log.is_open());
  DBUG_ASSERT(table->s->table_map_id.is_valid());

  Table_map_log_event the_event(this, table, table->s->table_map_id,
                                is_transactional);

  binlog_start_trans_and_stmt(this, &the_event);

  binlog_cache_mngr *const cache_mngr = thd_get_cache_mngr(this);

  binlog_cache_data *cache_data =
      cache_mngr->get_binlog_cache_data(is_transactional);

  if (binlog_rows_query && this->query().str) {
    /* Write the Rows_query_log_event into binlog before the table map */
    Rows_query_log_event rows_query_ev(this, this->query().str,
                                       this->query().length);
    if ((error = cache_data->write_event(&rows_query_ev))) return error;
  }

  if ((error = cache_data->write_event(&the_event))) return error;

  binlog_table_maps++;
  return 0;
}

/**
  This function retrieves a pending row event from a cache which is
  specified through the parameter @c is_transactional. Respectively, when it
  is @c true, the pending event is returned from the transactional cache.
  Otherwise from the non-transactional cache.

  @param is_transactional  @c true indicates a transactional cache,
                           otherwise @c false a non-transactional.
  @return
    The row event if any.
*/
Rows_log_event *THD::binlog_get_pending_rows_event(
    bool is_transactional) const {
  Rows_log_event *rows = nullptr;
  binlog_cache_mngr *const cache_mngr = thd_get_cache_mngr(this);

  /*
    This is less than ideal, but here's the story: If there is no cache_mngr,
    prepare_pending_rows_event() has never been called (since the cache_mngr
    is set up there). In that case, we just return NULL.
   */
  if (cache_mngr) {
    binlog_cache_data *cache_data =
        cache_mngr->get_binlog_cache_data(is_transactional);

    rows = cache_data->pending();
  }
  return (rows);
}

/**
   @param db_param    db name c-string to be inserted into alphabetically sorted
                THD::binlog_accessed_db_names list.

                Note, that space for both the data and the node
                struct are allocated in THD::main_mem_root.
                The list lasts for the top-level query time and is reset
                in @c THD::cleanup_after_query().
*/
void THD::add_to_binlog_accessed_dbs(const char *db_param) {
  char *after_db;
  /*
    binlog_accessed_db_names list is to maintain the database
    names which are referenced in a given command.
    Prior to bug 17806014 fix, 'main_mem_root' memory root used
    to store this list. The 'main_mem_root' scope is till the end
    of the query. Hence it caused increasing memory consumption
    problem in big procedures like the ones mentioned below.
    Eg: CALL p1() where p1 is having 1,00,000 create and drop tables.
    'main_mem_root' is freed only at the end of the command CALL p1()'s
    execution. But binlog_accessed_db_names list scope is only till the
    individual statements specified the procedure(create/drop statements).
    Hence the memory allocated in 'main_mem_root' was left uncleared
    until the p1's completion, even though it is not required after
    completion of individual statements.

    Instead of using 'main_mem_root' whose scope is complete query execution,
    now the memroot is changed to use 'thd->mem_root' whose scope is until the
    individual statement in CALL p1(). 'thd->mem_root' is set to
    'execute_mem_root' in the context of procedure and it's scope is till the
    individual statement in CALL p1() and thd->memroot is equal to
    'main_mem_root' in the context of a normal 'top level query'.

    Eg: a) create table t1(i int); => If this function is called while
           processing this statement, thd->memroot is equal to &main_mem_root
           which will be freed immediately after executing this statement.
        b) CALL p1() -> p1 contains create table t1(i int); => If this function
           is called while processing create table statement which is inside
           a stored procedure, then thd->memroot is equal to 'execute_mem_root'
           which will be freed immediately after executing this statement.
    In both a and b case, thd->memroot will be freed immediately and will not
    increase memory consumption.

    A special case(stored functions/triggers):
    Consider the following example:
    create function f1(i int) returns int
    begin
      insert into db1.t1 values (1);
      insert into db2.t1 values (2);
    end;
    When we are processing SELECT f1(), the list should contain db1, db2 names.
    Since thd->mem_root contains 'execute_mem_root' in the context of
    stored function, the mem root will be freed after adding db1 in
    the list and when we are processing the second statement and when we try
    to add 'db2' in the db1's list, it will lead to crash as db1's memory
    is already freed. To handle this special case, if in_sub_stmt is set
    (which is true incase of stored functions/triggers), we use &main_mem_root,
    if not set we will use thd->memroot which changes it's value to
    'execute_mem_root' or '&main_mem_root' depends on the context.
   */
  MEM_ROOT *db_mem_root = in_sub_stmt ? &main_mem_root : mem_root;

  if (!binlog_accessed_db_names)
    binlog_accessed_db_names = new (db_mem_root) List<char>;

  if (binlog_accessed_db_names->elements > MAX_DBS_IN_EVENT_MTS) {
    push_warning_printf(
        this, Sql_condition::SL_WARNING, ER_MTS_UPDATED_DBS_GREATER_MAX,
        ER_THD(this, ER_MTS_UPDATED_DBS_GREATER_MAX), MAX_DBS_IN_EVENT_MTS);
    return;
  }

  after_db = strdup_root(db_mem_root, db_param);

  /*
     sorted insertion is implemented with first rearranging data
     (pointer to char*) of the links and final appending of the least
     ordered data to create a new link in the list.
  */
  if (binlog_accessed_db_names->elements != 0) {
    List_iterator<char> it(*get_binlog_accessed_db_names());

    while (it++) {
      char *swap = nullptr;
      char **ref_cur_db = it.ref();
      int cmp = strcmp(after_db, *ref_cur_db);

      DBUG_ASSERT(!swap || cmp < 0);

      if (cmp == 0) {
        after_db = nullptr; /* dup to ignore */
        break;
      } else if (swap || cmp > 0) {
        swap = *ref_cur_db;
        *ref_cur_db = after_db;
        after_db = swap;
      }
    }
  }
  if (after_db) binlog_accessed_db_names->push_back(after_db, db_mem_root);
}

/*
  Tells if two (or more) tables have auto_increment columns and we want to
  lock those tables with a write lock.

  SYNOPSIS
    has_two_write_locked_tables_with_auto_increment
      tables        Table list

  NOTES:
    Call this function only when you have established the list of all tables
    which you'll want to update (including stored functions, triggers, views
    inside your statement).
*/

static bool has_write_table_with_auto_increment(TABLE_LIST *tables) {
  for (TABLE_LIST *table = tables; table; table = table->next_global) {
    /* we must do preliminary checks as table->table may be NULL */
    if (!table->is_placeholder() && table->table->found_next_number_field &&
        (table->lock_descriptor().type >= TL_WRITE_ALLOW_WRITE))
      return true;
  }

  return false;
}

/*
   checks if we have select tables in the table list and write tables
   with auto-increment column.

  SYNOPSIS
   has_two_write_locked_tables_with_auto_increment_and_select
      tables        Table list

  RETURN VALUES

   -true if the table list has atleast one table with auto-increment column


         and atleast one table to select from.
   -false otherwise
*/

static bool has_write_table_with_auto_increment_and_select(TABLE_LIST *tables) {
  bool has_select = false;
  bool has_auto_increment_tables = has_write_table_with_auto_increment(tables);
  for (TABLE_LIST *table = tables; table; table = table->next_global) {
    if (!table->is_placeholder() &&
        (table->lock_descriptor().type <= TL_READ_NO_INSERT)) {
      has_select = true;
      break;
    }
  }
  return (has_select && has_auto_increment_tables);
}

/*
  Tells if there is a table whose auto_increment column is a part
  of a compound primary key while is not the first column in
  the table definition.

  @param tables Table list

  @return true if the table exists, fais if does not.
*/

static bool has_write_table_auto_increment_not_first_in_pk(TABLE_LIST *tables) {
  for (TABLE_LIST *table = tables; table; table = table->next_global) {
    /* we must do preliminary checks as table->table may be NULL */
    if (!table->is_placeholder() && table->table->found_next_number_field &&
        (table->lock_descriptor().type >= TL_WRITE_ALLOW_WRITE) &&
        table->table->s->next_number_keypart != 0)
      return true;
  }

  return false;
}

/**
  Checks if a table has a column with a non-deterministic DEFAULT expression.
*/
static bool has_nondeterministic_default(const TABLE *table) {
  return std::any_of(
      table->field, table->field + table->s->fields, [](const Field *field) {
        return field->m_default_val_expr != nullptr &&
               field->m_default_val_expr->get_stmt_unsafe_flags() != 0;
      });
}

/**
  Checks if a TABLE_LIST contains a table that has been opened for writing, and
  that has a column with a non-deterministic DEFAULT expression.
*/
static bool has_write_table_with_nondeterministic_default(
    const TABLE_LIST *tables) {
  for (const TABLE_LIST *table = tables; table != nullptr;
       table = table->next_global) {
    /* we must do preliminary checks as table->table may be NULL */
    if (!table->is_placeholder() &&
        table->lock_descriptor().type >= TL_WRITE_ALLOW_WRITE &&
        has_nondeterministic_default(table->table))
      return true;
  }
  return false;
}

/*
  Function to check whether the table in query uses a fulltext parser
  plugin or not.

  @param s - table share pointer.

  @retval true - The table uses fulltext parser plugin.
  @retval false - Otherwise.
*/
static bool inline fulltext_unsafe_set(TABLE_SHARE *s) {
  for (unsigned int i = 0; i < s->keys; i++) {
    if ((s->key_info[i].flags & HA_USES_PARSER) && s->keys_in_use.is_set(i))
      return true;
  }
  return false;
}
#ifndef DBUG_OFF
const char *get_locked_tables_mode_name(
    enum_locked_tables_mode locked_tables_mode) {
  switch (locked_tables_mode) {
    case LTM_NONE:
      return "LTM_NONE";
    case LTM_LOCK_TABLES:
      return "LTM_LOCK_TABLES";
    case LTM_PRELOCKED:
      return "LTM_PRELOCKED";
    case LTM_PRELOCKED_UNDER_LOCK_TABLES:
      return "LTM_PRELOCKED_UNDER_LOCK_TABLES";
    default:
      return "Unknown table lock mode";
  }
}
#endif

/**
  Decide on logging format to use for the statement and issue errors
  or warnings as needed.  The decision depends on the following
  parameters:

  - The logging mode, i.e., the value of binlog_format.  Can be
    statement, mixed, or row.

  - The type of statement.  There are three types of statements:
    "normal" safe statements; unsafe statements; and row injections.
    An unsafe statement is one that, if logged in statement format,
    might produce different results when replayed on the slave (e.g.,
    queries with a LIMIT clause).  A row injection is either a BINLOG
    statement, or a row event executed by the slave's SQL thread.

  - The capabilities of tables modified by the statement.  The
    *capabilities vector* for a table is a set of flags associated
    with the table.  Currently, it only includes two flags: *row
    capability flag* and *statement capability flag*.

    The row capability flag is set if and only if the engine can
    handle row-based logging. The statement capability flag is set if
    and only if the table can handle statement-based logging.

  Decision table for logging format
  ---------------------------------

  The following table summarizes how the format and generated
  warning/error depends on the tables' capabilities, the statement
  type, and the current binlog_format.

     Row capable        N NNNNNNNNN YYYYYYYYY YYYYYYYYY
     Statement capable  N YYYYYYYYY NNNNNNNNN YYYYYYYYY

     Statement type     * SSSUUUIII SSSUUUIII SSSUUUIII

     binlog_format      * SMRSMRSMR SMRSMRSMR SMRSMRSMR

     Logged format      - SS-S----- -RR-RR-RR SRRSRR-RR
     Warning/Error      1 --2732444 5--5--6-- ---7--6--

  Legend
  ------

  Row capable:    N - Some table not row-capable, Y - All tables row-capable
  Stmt capable:   N - Some table not stmt-capable, Y - All tables stmt-capable
  Statement type: (S)afe, (U)nsafe, or Row (I)njection
  binlog_format:  (S)TATEMENT, (M)IXED, or (R)OW
  Logged format:  (S)tatement or (R)ow
  Warning/Error:  Warnings and error messages are as follows:

  1. Error: Cannot execute statement: binlogging impossible since both
     row-incapable engines and statement-incapable engines are
     involved.

  2. Error: Cannot execute statement: binlogging impossible since
     BINLOG_FORMAT = ROW and at least one table uses a storage engine
     limited to statement-logging.

  3. Error: Cannot execute statement: binlogging of unsafe statement
     is impossible when storage engine is limited to statement-logging
     and BINLOG_FORMAT = MIXED.

  4. Error: Cannot execute row injection: binlogging impossible since
     at least one table uses a storage engine limited to
     statement-logging.

  5. Error: Cannot execute statement: binlogging impossible since
     BINLOG_FORMAT = STATEMENT and at least one table uses a storage
     engine limited to row-logging.

  6. Error: Cannot execute row injection: binlogging impossible since
     BINLOG_FORMAT = STATEMENT.

  7. Warning: Unsafe statement binlogged in statement format since
     BINLOG_FORMAT = STATEMENT.

  In addition, we can produce the following error (not depending on
  the variables of the decision diagram):

  8. Error: Cannot execute statement: binlogging impossible since more
     than one engine is involved and at least one engine is
     self-logging.

  9. Error: Do not allow users to modify a gtid_executed table
     explicitly by a XA transaction.

  For each error case above, the statement is prevented from being
  logged, we report an error, and roll back the statement.  For
  warnings, we set the thd->binlog_flags variable: the warning will be
  printed only if the statement is successfully logged.

  @see THD::binlog_query

  @param[in] tables Tables involved in the query

  @retval 0 No error; statement can be logged.
  @retval -1 One of the error conditions above applies (1, 2, 4, 5, 6 or 9).
*/

int THD::decide_logging_format(TABLE_LIST *tables) {
  DBUG_TRACE;
  DBUG_PRINT("info", ("query: %s", query().str));
  DBUG_PRINT("info", ("variables.binlog_format: %lu", variables.binlog_format));
  DBUG_PRINT("info", ("lex->get_stmt_unsafe_flags(): 0x%x",
                      lex->get_stmt_unsafe_flags()));

#if defined(ENABLED_DEBUG_SYNC)
  if (!is_attachable_ro_transaction_active())
    DEBUG_SYNC(this, "begin_decide_logging_format");
#endif

  reset_binlog_local_stmt_filter();

  /*
    We should not decide logging format if the binlog is closed or
    binlogging is off, or if the statement is filtered out from the
    binlog by filtering rules.
  */
  if (mysql_bin_log.is_open() && (variables.option_bits & OPTION_BIN_LOG) &&
      !(variables.binlog_format == BINLOG_FORMAT_STMT &&
        !binlog_filter->db_ok(m_db.str))) {
    /*
      Compute one bit field with the union of all the engine
      capabilities, and one with the intersection of all the engine
      capabilities.
    */
    handler::Table_flags flags_write_some_set = 0;
    handler::Table_flags flags_access_some_set = 0;
    handler::Table_flags flags_write_all_set =
        HA_BINLOG_ROW_CAPABLE | HA_BINLOG_STMT_CAPABLE;

    /*
       If different types of engines are about to be updated.
       For example: Innodb and Falcon; Innodb and MyIsam.
    */
    bool multi_write_engine = false;
    /*
       If different types of engines are about to be accessed
       and any of them is about to be updated. For example:
       Innodb and Falcon; Innodb and MyIsam.
    */
    bool multi_access_engine = false;
    /*
      Track if statement creates or drops a temporary table
      and log in ROW if it does.
*/
    bool is_create_drop_temp_table = false;
    /*
       Identifies if a table is changed.
    */
    bool is_write = false;
    /*
       A pointer to a previous table that was changed.
    */
    TABLE *prev_write_table = nullptr;
    /*
       A pointer to a previous table that was accessed.
    */
    TABLE *prev_access_table = nullptr;
    /*
      True if at least one table is transactional.
    */
    bool write_to_some_transactional_table = false;
    /*
      True if at least one table is non-transactional.
    */
    bool write_to_some_non_transactional_table = false;
    /*
       True if all non-transactional tables that has been updated
       are temporary.
    */
    bool write_all_non_transactional_are_tmp_tables = true;
    /**
      The number of tables used in the current statement,
      that should be replicated.
    */
    uint replicated_tables_count = 0;
    /**
      The number of tables written to in the current statement,
      that should not be replicated.
      A table should not be replicated when it is considered
      'local' to a MySQL instance.
      Currently, these tables are:
      - mysql.slow_log
      - mysql.general_log
      - mysql.slave_relay_log_info
      - mysql.slave_master_info
      - mysql.slave_worker_info
      - performance_schema.*
      - TODO: information_schema.*
      In practice, from this list, only performance_schema.* tables
      are written to by user queries.
    */
    uint non_replicated_tables_count = 0;
    /**
      Indicate whether we alreadly reported a warning
      on modifying gtid_executed table.
    */
    int warned_gtid_executed_table = 0;
#ifndef DBUG_OFF
    {
      DBUG_PRINT("debug", ("prelocked_mode: %s",
                           get_locked_tables_mode_name(locked_tables_mode)));
    }
#endif

    if (variables.binlog_format != BINLOG_FORMAT_ROW && tables) {
      /*
        DML statements that modify a table with an auto_increment column based
        on rows selected from a table are unsafe as the order in which the rows
        are fetched fron the select tables cannot be determined and may differ
        on master and slave.
       */
      if (has_write_table_with_auto_increment_and_select(tables))
        lex->set_stmt_unsafe(LEX::BINLOG_STMT_UNSAFE_WRITE_AUTOINC_SELECT);

      if (has_write_table_auto_increment_not_first_in_pk(tables))
        lex->set_stmt_unsafe(LEX::BINLOG_STMT_UNSAFE_AUTOINC_NOT_FIRST);

      /*
        A query that modifies autoinc column in sub-statement can make the
        master and slave inconsistent.
        We can solve these problems in mixed mode by switching to binlogging
        if at least one updated table is used by sub-statement
       */
      if (lex->requires_prelocking() &&
          has_write_table_with_auto_increment(lex->first_not_own_table()))
        lex->set_stmt_unsafe(LEX::BINLOG_STMT_UNSAFE_AUTOINC_COLUMNS);

      /*
        A query that modifies a table with a non-deterministic column default
        expression in a substatement, can make the master and the slave
        inconsistent. Switch to row logging in mixed mode, and raise a warning
        in statement mode.
      */
      if (lex->requires_prelocking() &&
          has_write_table_with_nondeterministic_default(
              lex->first_not_own_table()))
        lex->set_stmt_unsafe(
            LEX::BINLOG_STMT_UNSAFE_DEFAULT_EXPRESSION_IN_SUBSTATEMENT);
    }

    /*
      Get the capabilities vector for all involved storage engines and
      mask out the flags for the binary log.
    */
    for (TABLE_LIST *table = tables; table; table = table->next_global) {
      if (table->is_placeholder()) {
        /*
          Detect if this is a CREATE TEMPORARY or DROP of a
          temporary table. This will be used later in determining whether to
          log in ROW or STMT if MIXED replication is being used.
        */
        if (!is_create_drop_temp_table && !table->table &&
            ((lex->sql_command == SQLCOM_CREATE_TABLE &&
              (lex->create_info->options & HA_LEX_CREATE_TMP_TABLE)) ||
             ((lex->sql_command == SQLCOM_DROP_TABLE ||
               lex->sql_command == SQLCOM_TRUNCATE) &&
              find_temporary_table(this, table)))) {
          is_create_drop_temp_table = true;
        }
        continue;
      }
      handler::Table_flags const flags = table->table->file->ha_table_flags();

      DBUG_PRINT("info", ("table: %s; ha_table_flags: 0x%llx",
                          table->table_name, flags));

      if (table->table->no_replicate) {
        if (!warned_gtid_executed_table) {
          warned_gtid_executed_table =
              gtid_state->warn_or_err_on_modify_gtid_table(this, table);
          /*
            Do not allow users to modify the gtid_executed table
            explicitly by a XA transaction.
          */
          if (warned_gtid_executed_table == 2) return -1;
        }
        /*
          The statement uses a table that is not replicated.
          The following properties about the table:
          - persistent / transient
          - transactional / non transactional
          - temporary / permanent
          - read or write
          - multiple engines involved because of this table
          are not relevant, as this table is completely ignored.
          Because the statement uses a non replicated table,
          using STATEMENT format in the binlog is impossible.
          Either this statement will be discarded entirely,
          or it will be logged (possibly partially) in ROW format.
        */
        lex->set_stmt_unsafe(LEX::BINLOG_STMT_UNSAFE_SYSTEM_TABLE);

        if (table->lock_descriptor().type >= TL_WRITE_ALLOW_WRITE) {
          non_replicated_tables_count++;
          continue;
        }
      }

      replicated_tables_count++;

      bool trans = table->table->file->has_transactions();

      if (table->lock_descriptor().type >= TL_WRITE_ALLOW_WRITE) {
        write_to_some_transactional_table =
            write_to_some_transactional_table || trans;

        write_to_some_non_transactional_table =
            write_to_some_non_transactional_table || !trans;

        if (prev_write_table &&
            prev_write_table->file->ht != table->table->file->ht)
          multi_write_engine = true;

        if (table->table->s->tmp_table)
          lex->set_stmt_accessed_table(
              trans ? LEX::STMT_WRITES_TEMP_TRANS_TABLE
                    : LEX::STMT_WRITES_TEMP_NON_TRANS_TABLE);
        else
          lex->set_stmt_accessed_table(trans
                                           ? LEX::STMT_WRITES_TRANS_TABLE
                                           : LEX::STMT_WRITES_NON_TRANS_TABLE);

        /*
         Non-transactional updates are allowed when row binlog format is
         used and all non-transactional tables are temporary.
         Binlog format is checked on THD::is_dml_gtid_compatible() method.
        */
        if (!trans)
          write_all_non_transactional_are_tmp_tables =
              write_all_non_transactional_are_tmp_tables &&
              table->table->s->tmp_table;

        flags_write_all_set &= flags;
        flags_write_some_set |= flags;
        is_write = true;

        prev_write_table = table->table;

        /*
          It should be marked unsafe if a table which uses a fulltext parser
          plugin is modified. See also bug#48183.
        */
        if (!lex->is_stmt_unsafe(LEX::BINLOG_STMT_UNSAFE_FULLTEXT_PLUGIN)) {
          if (fulltext_unsafe_set(table->table->s))
            lex->set_stmt_unsafe(LEX::BINLOG_STMT_UNSAFE_FULLTEXT_PLUGIN);
        }
        /*
          INSERT...ON DUPLICATE KEY UPDATE on a table with more than one unique
          keys can be unsafe. Check for it if the flag is already not marked for
          the given statement.
        */
        if (!lex->is_stmt_unsafe(LEX::BINLOG_STMT_UNSAFE_INSERT_TWO_KEYS) &&
            lex->sql_command == SQLCOM_INSERT &&
            lex->duplicates == DUP_UPDATE) {
          uint keys = table->table->s->keys, i = 0, unique_keys = 0;
          for (KEY *keyinfo = table->table->s->key_info;
               i < keys && unique_keys <= 1; i++, keyinfo++) {
            if (keyinfo->flags & HA_NOSAME) unique_keys++;
          }
          if (unique_keys > 1)
            lex->set_stmt_unsafe(LEX::BINLOG_STMT_UNSAFE_INSERT_TWO_KEYS);
        }
      }
      if (lex->get_using_match()) {
        if (fulltext_unsafe_set(table->table->s))
          lex->set_stmt_unsafe(LEX::BINLOG_STMT_UNSAFE_FULLTEXT_PLUGIN);
      }

      flags_access_some_set |= flags;

      if (lex->sql_command != SQLCOM_CREATE_TABLE ||
          (lex->sql_command == SQLCOM_CREATE_TABLE &&
           ((lex->create_info->options & HA_LEX_CREATE_TMP_TABLE) ||
            (table->lock_descriptor().type < TL_WRITE_ALLOW_WRITE)))) {
        if (table->table->s->tmp_table)
          lex->set_stmt_accessed_table(
              trans ? LEX::STMT_READS_TEMP_TRANS_TABLE
                    : LEX::STMT_READS_TEMP_NON_TRANS_TABLE);
        else
          lex->set_stmt_accessed_table(trans ? LEX::STMT_READS_TRANS_TABLE
                                             : LEX::STMT_READS_NON_TRANS_TABLE);
      }

      if (prev_access_table &&
          prev_access_table->file->ht != table->table->file->ht)
        multi_access_engine = true;

      prev_access_table = table->table;
    }
    DBUG_ASSERT(!is_write || write_to_some_transactional_table ||
                write_to_some_non_transactional_table);
    /*
      write_all_non_transactional_are_tmp_tables may be true if any
      non-transactional table was not updated, so we fix its value here.
    */
    write_all_non_transactional_are_tmp_tables =
        write_all_non_transactional_are_tmp_tables &&
        write_to_some_non_transactional_table;

    DBUG_PRINT("info", ("flags_write_all_set: 0x%llx", flags_write_all_set));
    DBUG_PRINT("info", ("flags_write_some_set: 0x%llx", flags_write_some_set));
    DBUG_PRINT("info",
               ("flags_access_some_set: 0x%llx", flags_access_some_set));
    DBUG_PRINT("info", ("multi_write_engine: %d", multi_write_engine));
    DBUG_PRINT("info", ("multi_access_engine: %d", multi_access_engine));

    int error = 0;
    int unsafe_flags;

    /*
      With transactional data dictionary, CREATE TABLE runs as one statement
      in a multi-statement transaction internally. Revert this for the
      purposes of determining mixed statement safety.
    */
    const bool multi_stmt_trans = lex->sql_command != SQLCOM_CREATE_TABLE &&
                                  in_multi_stmt_transaction_mode();
    bool trans_table = trans_has_updated_trans_table(this);
    bool binlog_direct = variables.binlog_direct_non_trans_update;

    if (lex->is_mixed_stmt_unsafe(multi_stmt_trans, binlog_direct, trans_table,
                                  tx_isolation))
      lex->set_stmt_unsafe(LEX::BINLOG_STMT_UNSAFE_MIXED_STATEMENT);
    else if (multi_stmt_trans && trans_table && !binlog_direct &&
             lex->stmt_accessed_table(LEX::STMT_WRITES_NON_TRANS_TABLE))
      lex->set_stmt_unsafe(LEX::BINLOG_STMT_UNSAFE_NONTRANS_AFTER_TRANS);

    /*
      If more than one engine is involved in the statement and at
      least one is doing it's own logging (is *self-logging*), the
      statement cannot be logged atomically, so we generate an error
      rather than allowing the binlog to become corrupt.
    */
    if (multi_write_engine && (flags_write_some_set & HA_HAS_OWN_BINLOGGING))
      my_error((error = ER_BINLOG_MULTIPLE_ENGINES_AND_SELF_LOGGING_ENGINE),
               MYF(0));
    else if (multi_access_engine &&
             flags_access_some_set & HA_HAS_OWN_BINLOGGING)
      lex->set_stmt_unsafe(
          LEX::BINLOG_STMT_UNSAFE_MULTIPLE_ENGINES_AND_SELF_LOGGING_ENGINE);

    /* XA is unsafe for statements */
    if (is_write &&
        !get_transaction()->xid_state()->has_state(XID_STATE::XA_NOTR))
      lex->set_stmt_unsafe(LEX::BINLOG_STMT_UNSAFE_XA);

    DBUG_EXECUTE_IF("make_stmt_only_engines",
                    { flags_write_all_set = HA_BINLOG_STMT_CAPABLE; };);

    /* both statement-only and row-only engines involved */
    if ((flags_write_all_set &
         (HA_BINLOG_STMT_CAPABLE | HA_BINLOG_ROW_CAPABLE)) == 0) {
      /*
        1. Error: Binary logging impossible since both row-incapable
           engines and statement-incapable engines are involved
      */
      my_error((error = ER_BINLOG_ROW_ENGINE_AND_STMT_ENGINE), MYF(0));
    }
    /* statement-only engines involved */
    else if ((flags_write_all_set & HA_BINLOG_ROW_CAPABLE) == 0) {
      if (lex->is_stmt_row_injection()) {
        /*
          4. Error: Cannot execute row injection since table uses
             storage engine limited to statement-logging
        */
        my_error((error = ER_BINLOG_ROW_INJECTION_AND_STMT_ENGINE), MYF(0));
      } else if (variables.binlog_format == BINLOG_FORMAT_ROW &&
                 sqlcom_can_generate_row_events(this->lex->sql_command)) {
        /*
          2. Error: Cannot modify table that uses a storage engine
             limited to statement-logging when BINLOG_FORMAT = ROW
        */
        my_error((error = ER_BINLOG_ROW_MODE_AND_STMT_ENGINE), MYF(0));
      } else if (variables.binlog_format == BINLOG_FORMAT_MIXED &&
                 ((unsafe_flags = lex->get_stmt_unsafe_flags()) != 0)) {
        /*
          3. Error: Cannot execute statement: binlogging of unsafe
             statement is impossible when storage engine is limited to
             statement-logging and BINLOG_FORMAT = MIXED.
        */
        for (int unsafe_type = 0; unsafe_type < LEX::BINLOG_STMT_UNSAFE_COUNT;
             unsafe_type++)
          if (unsafe_flags & (1 << unsafe_type))
            my_error(
                (error = ER_BINLOG_UNSAFE_AND_STMT_ENGINE), MYF(0),
                ER_THD_NONCONST(current_thd,
                                LEX::binlog_stmt_unsafe_errcode[unsafe_type]));
      } else if (is_write &&
                 ((unsafe_flags = lex->get_stmt_unsafe_flags()) != 0)) {
        /*
          7. Warning: Unsafe statement logged as statement due to
             binlog_format = STATEMENT
        */
        binlog_unsafe_warning_flags |= unsafe_flags;
        DBUG_PRINT("info", ("Scheduling warning to be issued by "
                            "binlog_query: '%s'",
                            ER_THD(current_thd, ER_BINLOG_UNSAFE_STATEMENT)));
        DBUG_PRINT("info", ("binlog_unsafe_warning_flags: 0x%x",
                            binlog_unsafe_warning_flags));
      }
      /* log in statement format! */
    }
    /* no statement-only engines */
    else {
      /* binlog_format = STATEMENT */
      if (variables.binlog_format == BINLOG_FORMAT_STMT) {
        if (lex->is_stmt_row_injection()) {
          /*
            6. Error: Cannot execute row injection since
               BINLOG_FORMAT = STATEMENT
          */
          my_error((error = ER_BINLOG_ROW_INJECTION_AND_STMT_MODE), MYF(0));
        } else if ((flags_write_all_set & HA_BINLOG_STMT_CAPABLE) == 0 &&
                   sqlcom_can_generate_row_events(this->lex->sql_command)) {
          /*
            5. Error: Cannot modify table that uses a storage engine
               limited to row-logging when binlog_format = STATEMENT
          */
          my_error((error = ER_BINLOG_STMT_MODE_AND_ROW_ENGINE), MYF(0), "");
        } else if (is_write &&
                   (unsafe_flags = lex->get_stmt_unsafe_flags()) != 0) {
          /*
            7. Warning: Unsafe statement logged as statement due to
               binlog_format = STATEMENT
          */
          binlog_unsafe_warning_flags |= unsafe_flags;
          DBUG_PRINT("info", ("Scheduling warning to be issued by "
                              "binlog_query: '%s'",
                              ER_THD(current_thd, ER_BINLOG_UNSAFE_STATEMENT)));
          DBUG_PRINT("info", ("binlog_unsafe_warning_flags: 0x%x",
                              binlog_unsafe_warning_flags));
        }
        /* log in statement format! */
      }
      /* No statement-only engines and binlog_format != STATEMENT.
         I.e., nothing prevents us from row logging if needed. */
      else {
        if (lex->is_stmt_unsafe() || lex->is_stmt_row_injection() ||
            (flags_write_all_set & HA_BINLOG_STMT_CAPABLE) == 0 ||
            lex->stmt_accessed_table(LEX::STMT_READS_TEMP_TRANS_TABLE) ||
            lex->stmt_accessed_table(LEX::STMT_READS_TEMP_NON_TRANS_TABLE) ||
            is_create_drop_temp_table) {
#ifndef DBUG_OFF
          int flags = lex->get_stmt_unsafe_flags();
          DBUG_PRINT("info", ("setting row format for unsafe statement"));
          for (int i = 0; i < Query_tables_list::BINLOG_STMT_UNSAFE_COUNT;
               i++) {
            if (flags & (1 << i))
              DBUG_PRINT(
                  "info",
                  ("unsafe reason: %s",
                   ER_THD_NONCONST(
                       current_thd,
                       Query_tables_list::binlog_stmt_unsafe_errcode[i])));
          }
          DBUG_PRINT("info",
                     ("is_row_injection=%d", lex->is_stmt_row_injection()));
          DBUG_PRINT("info", ("stmt_capable=%llu",
                              (flags_write_all_set & HA_BINLOG_STMT_CAPABLE)));
#endif
          /* log in row format! */
          set_current_stmt_binlog_format_row_if_mixed();
        }
      }
    }

    if (non_replicated_tables_count > 0) {
      if ((replicated_tables_count == 0) || !is_write) {
        DBUG_PRINT("info",
                   ("decision: no logging, no replicated table affected"));
        set_binlog_local_stmt_filter();
      } else {
        if (!is_current_stmt_binlog_format_row()) {
          my_error((error = ER_BINLOG_STMT_MODE_AND_NO_REPL_TABLES), MYF(0));
        } else {
          clear_binlog_local_stmt_filter();
        }
      }
    } else {
      clear_binlog_local_stmt_filter();
    }

    if (!error &&
        !is_dml_gtid_compatible(write_to_some_transactional_table,
                                write_to_some_non_transactional_table,
                                write_all_non_transactional_are_tmp_tables))
      error = 1;

    if (error) {
      DBUG_PRINT("info", ("decision: no logging since an error was generated"));
      return -1;
    }

    if (is_write &&
        lex->sql_command != SQLCOM_END /* rows-event applying by slave */) {
      /*
        Master side of DML in the STMT format events parallelization.
        All involving table db:s are stored in a abc-ordered name list.
        In case the number of databases exceeds MAX_DBS_IN_EVENT_MTS maximum
        the list gathering breaks since it won't be sent to the slave.
      */
      for (TABLE_LIST *table = tables; table; table = table->next_global) {
        if (table->is_placeholder()) continue;

        DBUG_ASSERT(table->table);

        if (table->table->s->is_referenced_by_foreign_key()) {
          /*
             FK-referenced dbs can't be gathered currently. The following
             event will be marked for sequential execution on slave.
          */
          binlog_accessed_db_names = nullptr;
          add_to_binlog_accessed_dbs("");
          break;
        }
        if (!is_current_stmt_binlog_format_row())
          add_to_binlog_accessed_dbs(table->db);
      }
    }
    DBUG_PRINT("info",
               ("decision: logging in %s format",
                is_current_stmt_binlog_format_row() ? "ROW" : "STATEMENT"));

    if (variables.binlog_format == BINLOG_FORMAT_ROW &&
        (lex->sql_command == SQLCOM_UPDATE ||
         lex->sql_command == SQLCOM_UPDATE_MULTI ||
         lex->sql_command == SQLCOM_DELETE ||
         lex->sql_command == SQLCOM_DELETE_MULTI)) {
      String table_names;
      /*
        Generate a warning for UPDATE/DELETE statements that modify a
        BLACKHOLE table, as row events are not logged in row format.
      */
      for (TABLE_LIST *table = tables; table; table = table->next_global) {
        if (table->is_placeholder()) continue;
        if (table->table->file->ht->db_type == DB_TYPE_BLACKHOLE_DB &&
            table->lock_descriptor().type >= TL_WRITE_ALLOW_WRITE) {
          table_names.append(table->table_name);
          table_names.append(",");
        }
      }
      if (!table_names.is_empty()) {
        bool is_update = (lex->sql_command == SQLCOM_UPDATE ||
                          lex->sql_command == SQLCOM_UPDATE_MULTI);
        /*
          Replace the last ',' with '.' for table_names
        */
        table_names.replace(table_names.length() - 1, 1, ".", 1);
        push_warning_printf(
            this, Sql_condition::SL_WARNING, WARN_ON_BLOCKHOLE_IN_RBR,
            ER_THD(this, WARN_ON_BLOCKHOLE_IN_RBR),
            is_update ? "UPDATE" : "DELETE", table_names.c_ptr());
      }
    }
  } else {
    DBUG_PRINT(
        "info",
        ("decision: no logging since "
         "mysql_bin_log.is_open() = %d "
         "and (options & OPTION_BIN_LOG) = 0x%llx "
         "and binlog_format = %lu "
         "and binlog_filter->db_ok(db) = %d",
         mysql_bin_log.is_open(), (variables.option_bits & OPTION_BIN_LOG),
         variables.binlog_format, binlog_filter->db_ok(m_db.str)));

    for (TABLE_LIST *table = tables; table; table = table->next_global) {
      if (!table->is_placeholder() && table->table->no_replicate &&
          gtid_state->warn_or_err_on_modify_gtid_table(this, table))
        break;
    }
  }

#if defined(ENABLED_DEBUG_SYNC)
  if (!is_attachable_ro_transaction_active())
    DEBUG_SYNC(this, "end_decide_logging_format");
#endif

  return 0;
}

/**
  Given that a possible violation of gtid consistency has happened,
  checks if gtid-inconsistencies are forbidden by the current value of
  ENFORCE_GTID_CONSISTENCY and GTID_MODE. If forbidden, generates
  error or warning accordingly.

  @param thd The thread that has issued the GTID-violating statement.

  @param error_code The error code to use, if error or warning is to
  be generated.

  @param log_error_code The error code to use, if error message is to
  be logged.

  @retval false Error was generated.
  @retval true No error was generated (possibly a warning was generated).
*/
static bool handle_gtid_consistency_violation(THD *thd, int error_code,
                                              int log_error_code) {
  DBUG_TRACE;

  enum_gtid_type gtid_next_type = thd->variables.gtid_next.type;
  global_sid_lock->rdlock();
  enum_gtid_consistency_mode gtid_consistency_mode =
      get_gtid_consistency_mode();
  enum_gtid_mode gtid_mode = get_gtid_mode(GTID_MODE_LOCK_SID);

  DBUG_PRINT("info", ("gtid_next.type=%d gtid_mode=%s "
                      "gtid_consistency_mode=%d error=%d query=%s",
                      gtid_next_type, get_gtid_mode_string(gtid_mode),
                      gtid_consistency_mode, error_code, thd->query().str));

  /*
    GTID violations should generate error if:
    - GTID_MODE=ON or ON_PERMISSIVE and GTID_NEXT='AUTOMATIC' (since the
      transaction is expected to commit using a GTID), or
    - GTID_NEXT='UUID:NUMBER' (since the transaction is expected to
      commit usinga GTID), or
    - ENFORCE_GTID_CONSISTENCY=ON.
  */
  if ((gtid_next_type == AUTOMATIC_GTID &&
       gtid_mode >= GTID_MODE_ON_PERMISSIVE) ||
      gtid_next_type == ASSIGNED_GTID ||
      gtid_consistency_mode == GTID_CONSISTENCY_MODE_ON) {
    global_sid_lock->unlock();
    my_error(error_code, MYF(0));
    return false;
  } else {
    /*
      If we are not generating an error, we must increase the counter
      of GTID-violating transactions.  This will prevent a concurrent
      client from executing a SET GTID_MODE or SET
      ENFORCE_GTID_CONSISTENCY statement that would be incompatible
      with this transaction.

      If the transaction had already been accounted as a gtid violating
      transaction, then don't increment the counters, just issue the
      warning below. This prevents calling
      begin_automatic_gtid_violating_transaction or
      begin_anonymous_gtid_violating_transaction multiple times for the
      same transaction, which would make the counter go out of sync.
    */
    if (!thd->has_gtid_consistency_violation) {
      if (gtid_next_type == AUTOMATIC_GTID)
        gtid_state->begin_automatic_gtid_violating_transaction();
      else {
        DBUG_ASSERT(gtid_next_type == ANONYMOUS_GTID);
        gtid_state->begin_anonymous_gtid_violating_transaction();
      }

      /*
        If a transaction generates multiple GTID violation conditions,
        it must still only update the counters once.  Hence we use
        this per-thread flag to keep track of whether the thread has a
        consistency or not.  This function must only be called if the
        transaction does not already have a GTID violation.
      */
      thd->has_gtid_consistency_violation = true;
    }

    global_sid_lock->unlock();

    // Generate warning if ENFORCE_GTID_CONSISTENCY = WARN.
    if (gtid_consistency_mode == GTID_CONSISTENCY_MODE_WARN) {
      // Need to print to log so that replication admin knows when users
      // have adjusted their workloads.
      LogErr(WARNING_LEVEL, log_error_code);
      // Need to print to client so that users can adjust their workload.
      push_warning(thd, Sql_condition::SL_WARNING, error_code,
                   ER_THD_NONCONST(thd, error_code));
    }
    return true;
  }
}

bool THD::is_ddl_gtid_compatible() {
  DBUG_TRACE;

  // If @@session.sql_log_bin has been manually turned off (only
  // doable by SUPER), then no problem, we can execute any statement.
  if ((variables.option_bits & OPTION_BIN_LOG) == 0 ||
      mysql_bin_log.is_open() == false)
    return true;

  DBUG_PRINT("info",
             ("SQLCOM_CREATE:%d CREATE-TMP:%d SELECT:%d SQLCOM_DROP:%d "
              "DROP-TMP:%d trx:%d",
              lex->sql_command == SQLCOM_CREATE_TABLE,
              (lex->sql_command == SQLCOM_CREATE_TABLE &&
               (lex->create_info->options & HA_LEX_CREATE_TMP_TABLE)),
              lex->select_lex->item_list.elements,
              lex->sql_command == SQLCOM_DROP_TABLE,
              (lex->sql_command == SQLCOM_DROP_TABLE && lex->drop_temporary),
              in_multi_stmt_transaction_mode()));

  if (lex->sql_command == SQLCOM_CREATE_TABLE &&
      !(lex->create_info->options & HA_LEX_CREATE_TMP_TABLE) &&
      lex->select_lex->item_list.elements) {
    /*
      CREATE ... SELECT (without TEMPORARY) is unsafe because if
      binlog_format=row it will be logged as a CREATE TABLE followed
      by row events, re-executed non-atomically as two transactions,
      and then written to the slave's binary log as two separate
      transactions with the same GTID.
    */
    bool ret = handle_gtid_consistency_violation(
        this, ER_GTID_UNSAFE_CREATE_SELECT,
        ER_RPL_GTID_UNSAFE_STMT_CREATE_SELECT);
    return ret;
  } else if ((lex->sql_command == SQLCOM_CREATE_TABLE &&
              (lex->create_info->options & HA_LEX_CREATE_TMP_TABLE) != 0) ||
             (lex->sql_command == SQLCOM_DROP_TABLE && lex->drop_temporary)) {
    /*
      When @@session.binlog_format=statement, [CREATE|DROP] TEMPORARY TABLE
      is unsafe to execute inside a transaction or Procedure, because the
      [CREATE|DROP] statement on the temporary table will be executed and
      written into binary log with a GTID even if the transaction or
      Procedure is rolled back.
    */
    if (variables.binlog_format == BINLOG_FORMAT_STMT &&
        (in_multi_stmt_transaction_mode() || in_sub_stmt)) {
      bool ret = handle_gtid_consistency_violation(
          this, ER_CLIENT_GTID_UNSAFE_CREATE_DROP_TEMP_TABLE_IN_TRX_IN_SBR,
          ER_SERVER_GTID_UNSAFE_CREATE_DROP_TEMP_TABLE_IN_TRX_IN_SBR);
      return ret;
    }
  }
  return true;
}

bool THD::is_dml_gtid_compatible(bool some_transactional_table,
                                 bool some_non_transactional_table,
                                 bool non_transactional_tables_are_tmp) {
  DBUG_TRACE;

  // If @@session.sql_log_bin has been manually turned off (only
  // doable by SUPER), then no problem, we can execute any statement.
  if ((variables.option_bits & OPTION_BIN_LOG) == 0 ||
      mysql_bin_log.is_open() == false)
    return true;

  /*
    Single non-transactional updates are allowed when not mixed
    together with transactional statements within a transaction.
    Furthermore, writing to transactional and non-transactional
    engines in a single statement is also disallowed.
    Multi-statement transactions on non-transactional tables are
    split into single-statement transactions when
    GTID_NEXT = "AUTOMATIC".

    Non-transactional updates are allowed when row binlog format is
    used and all non-transactional tables are temporary.

    The debug symbol "allow_gtid_unsafe_non_transactional_updates"
    disables the error.  This is useful because it allows us to run
    old tests that were not written with the restrictions of GTIDs in
    mind.
  */
  DBUG_PRINT("info", ("some_non_transactional_table=%d "
                      "some_transactional_table=%d "
                      "trans_has_updated_trans_table=%d "
                      "non_transactional_tables_are_tmp=%d "
                      "is_current_stmt_binlog_format_row=%d",
                      some_non_transactional_table, some_transactional_table,
                      trans_has_updated_trans_table(this),
                      non_transactional_tables_are_tmp,
                      is_current_stmt_binlog_format_row()));
  if (some_non_transactional_table &&
      (some_transactional_table || trans_has_updated_trans_table(this)) &&
      !(non_transactional_tables_are_tmp &&
        is_current_stmt_binlog_format_row()) &&
      !DBUG_EVALUATE_IF("allow_gtid_unsafe_non_transactional_updates", 1, 0)) {
    return handle_gtid_consistency_violation(
        this, ER_GTID_UNSAFE_NON_TRANSACTIONAL_TABLE,
        ER_RPL_GTID_UNSAFE_STMT_ON_NON_TRANS_TABLE);
  }

  return true;
}

/*
  Implementation of interface to write rows to the binary log through the
  thread.  The thread is responsible for writing the rows it has
  inserted/updated/deleted.
*/

/*
  Template member function for ensuring that there is an rows log
  event of the apropriate type before proceeding.

  PRE CONDITION:
    - Events of type 'RowEventT' have the type code 'type_code'.

  POST CONDITION:
    If a non-NULL pointer is returned, the pending event for thread 'thd' will
    be an event of type 'RowEventT' (which have the type code 'type_code')
    will either empty or have enough space to hold 'needed' bytes.  In
    addition, the columns bitmap will be correct for the row, meaning that
    the pending event will be flushed if the columns in the event differ from
    the columns suppled to the function.

  RETURNS
    If no error, a non-NULL pending event (either one which already existed or
    the newly created one).
    If error, NULL.
 */

template <class RowsEventT>
Rows_log_event *THD::binlog_prepare_pending_rows_event(
    TABLE *table, uint32 serv_id, size_t needed, bool is_transactional,
    const unsigned char *extra_row_info, uint32 source_part_id) {
  DBUG_TRACE;

  /* Fetch the type code for the RowsEventT template parameter */
  int const general_type_code = RowsEventT::TYPE_CODE;

  partition_info *part_info = table->part_info;
  auto part_id = get_rpl_part_id(part_info);

  Rows_log_event *pending = binlog_get_pending_rows_event(is_transactional);

  if (unlikely(pending && !pending->is_valid())) return nullptr;

  /*
    Check if the current event is non-NULL and a write-rows
    event. Also check if the table provided is mapped: if it is not,
    then we have switched to writing to a new table.
    If there is no pending event, we need to create one. If there is a pending
    event, but it's not about the same table id, or not of the same type
    (between Write, Update and Delete), or not the same affected columns, or
    going to be too big, flush this event to disk and create a new pending
    event.

    We do not need to check that the pending event and the new event
    have the same setting for partial json updates, because
    partialness of json can only be changed outside transactions.
  */
  if (!pending || pending->server_id != serv_id ||
      pending->get_table_id() != table->s->table_map_id ||
      pending->get_general_type_code() != general_type_code ||
      pending->get_data_size() + needed > binlog_row_event_max_size ||
      pending->read_write_bitmaps_cmp(table) == false ||
      !(pending->m_extra_row_info.compare_extra_row_info(
          extra_row_info, part_id, source_part_id))) {
    /* Create a new RowsEventT... */
    Rows_log_event *const ev = new RowsEventT(
        this, table, table->s->table_map_id, is_transactional, extra_row_info);
    if (unlikely(!ev)) return nullptr;
    ev->server_id = serv_id;  // I don't like this, it's too easy to forget.
    /*
      flush the pending event and replace it with the newly created
      event...
    */
    if (unlikely(mysql_bin_log.flush_and_set_pending_rows_event(
            this, ev, is_transactional))) {
      delete ev;
      return nullptr;
    }

    return ev; /* This is the new pending event */
  }
  return pending; /* This is the current pending event */
}

/* Declare in unnamed namespace. */
namespace {

/**
   Class to handle temporary allocation of memory for row data.

   The responsibilities of the class is to provide memory for
   packing one or two rows of packed data (depending on what
   constructor is called).

   In order to make the allocation more efficient for rows without blobs,
   a pointer to the allocated memory is stored in the table structure
   for such rows.  If memory for a table containing a blob field
   is requested, only memory for that is allocated, and subsequently
   released when the object is destroyed.

 */
class Row_data_memory {
 public:
  /**
    Build an object to keep track of a block-local piece of memory
    for storing a row of data.

    @param table
    Table where the pre-allocated memory is stored.

    @param data
    Pointer to the table record.
   */
  Row_data_memory(TABLE *table, const uchar *data) : m_memory(0) {
#ifndef DBUG_OFF
    m_alloc_checked = false;
#endif
    allocate_memory(table, max_row_length(table, data));
    m_ptr[0] = has_memory() ? m_memory : 0;
    m_ptr[1] = 0;
  }

  Row_data_memory(TABLE *table, const uchar *data1, const uchar *data2,
                  ulonglong value_options = 0)
      : m_memory(0) {
#ifndef DBUG_OFF
    m_alloc_checked = false;
#endif
    size_t len1 = max_row_length(table, data1);
    size_t len2 = max_row_length(table, data2, value_options);
    allocate_memory(table, len1 + len2);
    m_ptr[0] = has_memory() ? m_memory : 0;
    m_ptr[1] = has_memory() ? m_memory + len1 : 0;
  }

  ~Row_data_memory() {
    if (m_memory != 0 && m_release_memory_on_destruction) my_free(m_memory);
  }

  /**
     Is there memory allocated?

     @retval true There is memory allocated
     @retval false Memory allocation failed
   */
  bool has_memory() const {
#ifndef DBUG_OFF
    m_alloc_checked = true;
#endif
    return m_memory != 0;
  }

  uchar *slot(uint s) {
    DBUG_ASSERT(s < sizeof(m_ptr) / sizeof(*m_ptr));
    DBUG_ASSERT(m_ptr[s] != 0);
    DBUG_ASSERT(m_alloc_checked == true);
    return m_ptr[s];
  }

 private:
  /**
    Compute an upper bound on the amount of memory needed.

    This may return an over-approximation.

    @param table The table
    @param data The server's row record.
    @param value_options The value of @@global.binlog_row_value_options
  */
  size_t max_row_length(TABLE *table, const uchar *data,
                        ulonglong value_options = 0) {
    TABLE_SHARE *table_s = table->s;
    Replicated_columns_view fields{table, Replicated_columns_view::OUTBOUND};
    /*
      The server stores rows using "records".  A record is a sequence of bytes
      which contains values or pointers to values for all fields (columns).  The
      server uses table_s->reclength bytes for a row record.

      The layout of a record is roughly:

      - N+1+B bits, packed into CEIL((N+1+B)/8) bytes, where N is the number of
        nullable columns in the table, and B is the sum of the number of bits of
        all BIT columns.

      - A sequence of serialized fields, each corresponding to a non-BIT,
        non-NULL column in the table.

        For variable-length columns, the first component of the serialized field
        is a length, stored using 1, 2, 3, or 4 bytes depending on the maximum
        length for the data type.

        For most data types, the next component of the serialized field is the
        actual data.  But for for VARCHAR, VARBINARY, TEXT, BLOB, and JSON, the
        next component of the serialized field is a serialized pointer,
        i.e. sizeof(pointer) bytes, which point to another memory area where the
        actual data is stored.

      The layout of a row image in the binary log is roughly:

      - If this is an after-image and partial JSON is enabled, 1 byte containing
        value_options.  If the PARTIAL_JSON bit of value_options is set, this is
        followed by P bits (the "partial_bits"), packed into CEIL(P) bytes,
        where P is the number of JSON columns in the table.

      - M bits (the "null_bits"), packed into CEIL(M) bytes, where M is the
        number of columns in the image.

      - A sequence of serialized fields, each corresponding to a non-NULL column
        in the row image.

        For variable-length columns, the first component of the serialized field
        is a length, stored using 1, 2, 3, or 4 bytes depending on the maximum
        length for the data type.

        For most data types, the next component of the serialized field is the
        actual field data.  But for JSON fields where the corresponding bit of
        the partial_bits is 1, this is a sequence of diffs instead.

      Now we try to use table_s->reclength to estimate how much memory to
      allocate for a row image in the binlog.  Due to the differences this will
      only be an upper bound.  Notice the differences:

      - The binlog may only include a subset of the fields (the row image),
        whereas reclength contains space for all fields.

      - BIT columns are not packed together with NULL bits in the binlog, so up
        to 1 more byte per BIT column may be needed.

      - The binlog has a null bit even for non-nullable fields, whereas the
        reclength only contains space nullable fields, so the binlog may need up
        to CEIL(table_s->fields/8) more bytes.

      - The binlog only has a null bit for fields in the image, whereas the
        reclength contains space for all fields.

      - The binlog contains the full blob whereas the record only contains
        sizeof(pointer) bytes.

      - The binlog contains value_options and partial_bits.  So this may use up
        to 1+CEIL(table_s->fields/8) more bytes.

      - The binlog may contain partial JSON.  This is guaranteed to be smaller
        than the size of the full value.

      - There may exist columns that, due to their nature, are not replicated,
        for instance, hidden generated columns used for functional indexes.

      For those data types that are not stored using a pointer, the size of the
      field in the binary log is at most 2 bytes more than what the field
      contributes to in table_s->reclength, because those data types use at most
      1 byte for the length and waste less than a byte on extra padding and
      extra bits in null_bits or BIT columns.

      For those data types that are stored using a pointer, the size of the
      field in the binary log is at most 2 bytes more than what the field
      contributes to in table_s->reclength, plus the size of the data.  The size
      of the pointer is at least 4 on all supported platforms, so it is bigger
      than what is used by partial_bits, value_format, or any waste due to extra
      padding and extra bits in null_bits.
    */
    size_t length = table_s->reclength + 2 * (fields.filtered_size());

    for (uint i = 0; i < table_s->blob_fields; i++) {
      if (fields.is_excluded(table_s->blob_field[i])) continue;

      Field *field = table->field[table_s->blob_field[i]];
      Field_blob *field_blob = down_cast<Field_blob *>(field);

      if (field_blob->type() == MYSQL_TYPE_JSON &&
          (value_options & PARTIAL_JSON_UPDATES) != 0) {
        Field_json *field_json = down_cast<Field_json *>(field_blob);
        length += field_json->get_diff_vector_and_length(value_options);
      } else
        length +=
            field_blob->get_length(data + field_blob->offset(table->record[0]));
    }
    return length;
  }

  void allocate_memory(TABLE *const table, const size_t total_length) {
    if (table->s->blob_fields == 0) {
      /*
        The maximum length of a packed record is less than this
        length. We use this value instead of the supplied length
        when allocating memory for records, since we don't know how
        the memory will be used in future allocations.

        Since table->s->reclength is for unpacked records, we have
        to add two bytes for each field, which can potentially be
        added to hold the length of a packed field.
      */
      size_t const maxlen = table->s->reclength + 2 * table->s->fields;

      /*
        Allocate memory for two records if memory hasn't been
        allocated. We allocate memory for two records so that it can
        be used when processing update rows as well.
      */
      if (table->write_row_record == 0)
        table->write_row_record = (uchar *)table->mem_root.Alloc(2 * maxlen);
      m_memory = table->write_row_record;
      m_release_memory_on_destruction = false;
    } else {
      m_memory = (uchar *)my_malloc(key_memory_Row_data_memory_memory,
                                    total_length, MYF(MY_WME));
      m_release_memory_on_destruction = true;
    }
  }

#ifndef DBUG_OFF
  mutable bool m_alloc_checked;
#endif
  bool m_release_memory_on_destruction;
  uchar *m_memory;
  uchar *m_ptr[2];
};

}  // namespace

int THD::binlog_write_row(TABLE *table, bool is_trans, uchar const *record,
                          const unsigned char *extra_row_info) {
  DBUG_ASSERT(is_current_stmt_binlog_format_row() && mysql_bin_log.is_open());

  /*
    Pack records into format for transfer. We are allocating more
    memory than needed, but that doesn't matter.
  */
  Row_data_memory memory(table, record);
  if (!memory.has_memory()) return HA_ERR_OUT_OF_MEM;

  uchar *row_data = memory.slot(0);

  size_t const len = pack_row(table, table->write_set, row_data, record,
                              enum_row_image_type::WRITE_AI);

  Rows_log_event *const ev =
      binlog_prepare_pending_rows_event<Write_rows_log_event>(
          table, server_id, len, is_trans, extra_row_info);

  if (unlikely(ev == 0)) return HA_ERR_OUT_OF_MEM;

  return ev->add_row_data(row_data, len);
}

int THD::binlog_update_row(TABLE *table, bool is_trans,
                           const uchar *before_record,
                           const uchar *after_record,
                           const unsigned char *extra_row_info) {
  DBUG_ASSERT(is_current_stmt_binlog_format_row() && mysql_bin_log.is_open());
  int error = 0;

  /**
    Save a reference to the original read and write set bitmaps.
    We will need this to restore the bitmaps at the end.
   */
  MY_BITMAP *old_read_set = table->read_set;
  MY_BITMAP *old_write_set = table->write_set;

  /**
     This will remove spurious fields required during execution but
     not needed for binlogging. This is done according to the:
     binlog-row-image option.
   */
  binlog_prepare_row_images(this, table);

  Row_data_memory row_data(table, before_record, after_record,
                           variables.binlog_row_value_options);
  if (!row_data.has_memory()) return HA_ERR_OUT_OF_MEM;

  uchar *before_row = row_data.slot(0);
  uchar *after_row = row_data.slot(1);

  size_t const before_size =
      pack_row(table, table->read_set, before_row, before_record,
               enum_row_image_type::UPDATE_BI);
  size_t const after_size = pack_row(
      table, table->write_set, after_row, after_record,
      enum_row_image_type::UPDATE_AI, variables.binlog_row_value_options);

  DBUG_DUMP("before_record", before_record, table->s->reclength);
  DBUG_DUMP("after_record", after_record, table->s->reclength);
  DBUG_DUMP("before_row", before_row, before_size);
  DBUG_DUMP("after_row", after_row, after_size);

  partition_info *part_info = table->part_info;
  uint32 source_part_id = binary_log::Rows_event::Extra_row_info::UNDEFINED;
  if (part_info) {
    uint32 new_part_id = binary_log::Rows_event::Extra_row_info::UNDEFINED;
    longlong func_value = 0;
    get_parts_for_update(before_record, after_record, table->record[0],
                         part_info, &source_part_id, &new_part_id, &func_value);
  }

  Rows_log_event *const ev =
      binlog_prepare_pending_rows_event<Update_rows_log_event>(
          table, server_id, before_size + after_size, is_trans, extra_row_info,
          source_part_id);

  if (part_info) {
    ev->m_extra_row_info.set_source_partition_id(source_part_id);
  }
  if (unlikely(ev == 0)) return HA_ERR_OUT_OF_MEM;

  error = ev->add_row_data(before_row, before_size) ||
          ev->add_row_data(after_row, after_size);

  /* restore read/write set for the rest of execution */
  table->column_bitmaps_set_no_signal(old_read_set, old_write_set);

  bitmap_clear_all(&table->tmp_set);

  return error;
}

int THD::binlog_delete_row(TABLE *table, bool is_trans, uchar const *record,
                           const unsigned char *extra_row_info) {
  DBUG_ASSERT(is_current_stmt_binlog_format_row() && mysql_bin_log.is_open());
  int error = 0;

  /**
    Save a reference to the original read and write set bitmaps.
    We will need this to restore the bitmaps at the end.
   */
  MY_BITMAP *old_read_set = table->read_set;
  MY_BITMAP *old_write_set = table->write_set;

  /**
     This will remove spurious fields required during execution but
     not needed for binlogging. This is done according to the:
     binlog-row-image option.
   */
  binlog_prepare_row_images(this, table);

  /*
     Pack records into format for transfer. We are allocating more
     memory than needed, but that doesn't matter.
  */
  Row_data_memory memory(table, record);
  if (unlikely(!memory.has_memory())) return HA_ERR_OUT_OF_MEM;

  uchar *row_data = memory.slot(0);

  DBUG_DUMP("table->read_set", (uchar *)table->read_set->bitmap,
            (table->s->fields + 7) / 8);
  size_t const len = pack_row(table, table->read_set, row_data, record,
                              enum_row_image_type::DELETE_BI);

  Rows_log_event *const ev =
      binlog_prepare_pending_rows_event<Delete_rows_log_event>(
          table, server_id, len, is_trans, extra_row_info);

  if (unlikely(ev == 0)) return HA_ERR_OUT_OF_MEM;

  error = ev->add_row_data(row_data, len);

  /* restore read/write set for the rest of execution */
  table->column_bitmaps_set_no_signal(old_read_set, old_write_set);

  bitmap_clear_all(&table->tmp_set);
  return error;
}

void binlog_prepare_row_images(const THD *thd, TABLE *table) {
  DBUG_TRACE;
  /**
    Remove from read_set spurious columns. The write_set has been
    handled before in table->mark_columns_needed_for_update.
   */

  DBUG_PRINT_BITSET("debug", "table->read_set (before preparing): %s",
                    table->read_set);

  /**
    if there is a primary key in the table (ie, user declared PK or a
    non-null unique index) and we dont want to ship the entire image,
    and the handler involved supports this.
   */
  if (table->s->primary_key < MAX_KEY &&
      (thd->variables.binlog_row_image < BINLOG_ROW_IMAGE_FULL) &&
      !ha_check_storage_engine_flag(table->s->db_type(),
                                    HTON_NO_BINLOG_ROW_OPT)) {
    /**
      Just to be sure that tmp_set is currently not in use as
      the read_set already.
    */
    DBUG_ASSERT(table->read_set != &table->tmp_set);
    // Verify it's not used
    DBUG_ASSERT(bitmap_is_clear_all(&table->tmp_set));

    switch (thd->variables.binlog_row_image) {
      case BINLOG_ROW_IMAGE_MINIMAL:
        /* MINIMAL: Mark only PK */
        table->mark_columns_used_by_index_no_reset(table->s->primary_key,
                                                   &table->tmp_set);
        break;
      case BINLOG_ROW_IMAGE_NOBLOB:
        /**
          NOBLOB: Remove unnecessary BLOB fields from read_set
                  (the ones that are not part of PK).
         */
        bitmap_union(&table->tmp_set, table->read_set);
        for (Field **ptr = table->field; *ptr; ptr++) {
          Field *field = (*ptr);
          if ((field->type() == MYSQL_TYPE_BLOB) &&
              !(field->flags & PRI_KEY_FLAG))
            bitmap_clear_bit(&table->tmp_set, field->field_index);
        }
        break;
      default:
        DBUG_ASSERT(0);  // impossible.
    }

    /* set the temporary read_set */
    table->column_bitmaps_set_no_signal(&table->tmp_set, table->write_set);
  }

  DBUG_PRINT_BITSET("debug", "table->read_set (after preparing): %s",
                    table->read_set);
}

int THD::binlog_flush_pending_rows_event(bool stmt_end, bool is_transactional) {
  DBUG_TRACE;
  /*
    We shall flush the pending event even if we are not in row-based
    mode: it might be the case that we left row-based mode before
    flushing anything (e.g., if we have explicitly locked tables).
   */
  if (!mysql_bin_log.is_open()) return 0;

  /*
    Mark the event as the last event of a statement if the stmt_end
    flag is set.
  */
  int error = 0;
  if (Rows_log_event *pending =
          binlog_get_pending_rows_event(is_transactional)) {
    if (stmt_end) {
      pending->set_flags(Rows_log_event::STMT_END_F);
      binlog_table_maps = 0;
    }

    error = mysql_bin_log.flush_and_set_pending_rows_event(this, 0,
                                                           is_transactional);
  }

  return error;
}

#if !defined(DBUG_OFF)
static const char *show_query_type(THD::enum_binlog_query_type qtype) {
  switch (qtype) {
    case THD::ROW_QUERY_TYPE:
      return "ROW";
    case THD::STMT_QUERY_TYPE:
      return "STMT";
    case THD::QUERY_TYPE_COUNT:
    default:
      DBUG_ASSERT(0 <= qtype && qtype < THD::QUERY_TYPE_COUNT);
  }
  static char buf[64];
  sprintf(buf, "UNKNOWN#%d", qtype);
  return buf;
}
#endif

/**
  Auxiliary function to reset the limit unsafety warning suppression.
*/
static void reset_binlog_unsafe_suppression() {
  DBUG_TRACE;
  unsafe_warning_suppression_is_activated = false;
  limit_unsafe_warning_count = 0;
  limit_unsafe_suppression_start_time = my_getsystime() / 10000000;
}

/**
  Auxiliary function to print warning in the error log.
*/
static void print_unsafe_warning_to_log(int unsafe_type, char *buf,
                                        const char *query) {
  DBUG_TRACE;
  sprintf(buf, ER_DEFAULT(ER_BINLOG_UNSAFE_STATEMENT),
          ER_DEFAULT_NONCONST(LEX::binlog_stmt_unsafe_errcode[unsafe_type]));
  LogErr(WARNING_LEVEL, ER_BINLOG_UNSAFE_MESSAGE_AND_STATEMENT, buf, query);
}

/**
  Auxiliary function to check if the warning for limit unsafety should be
  thrown or suppressed. Details of the implementation can be found in the
  comments inline.

  @param buf         Buffer to hold the warning message text
  @param unsafe_type The type of unsafety.
  @param query       The actual query statement.

  TODO: Remove this function and implement a general service for all warnings
  that would prevent flooding the error log. => switch to log_throttle class?
*/
static void do_unsafe_limit_checkout(char *buf, int unsafe_type,
                                     const char *query) {
  ulonglong now;
  DBUG_TRACE;
  DBUG_ASSERT(unsafe_type == LEX::BINLOG_STMT_UNSAFE_LIMIT);
  limit_unsafe_warning_count++;
  /*
    INITIALIZING:
    If this is the first time this function is called with log warning
    enabled, the monitoring the unsafe warnings should start.
  */
  if (limit_unsafe_suppression_start_time == 0) {
    limit_unsafe_suppression_start_time = my_getsystime() / 10000000;
    print_unsafe_warning_to_log(unsafe_type, buf, query);
  } else {
    if (!unsafe_warning_suppression_is_activated)
      print_unsafe_warning_to_log(unsafe_type, buf, query);

    if (limit_unsafe_warning_count >=
        LIMIT_UNSAFE_WARNING_ACTIVATION_THRESHOLD_COUNT) {
      now = my_getsystime() / 10000000;
      if (!unsafe_warning_suppression_is_activated) {
        /*
          ACTIVATION:
          We got LIMIT_UNSAFE_WARNING_ACTIVATION_THRESHOLD_COUNT warnings in
          less than LIMIT_UNSAFE_WARNING_ACTIVATION_TIMEOUT we activate the
          suppression.
        */
        if ((now - limit_unsafe_suppression_start_time) <=
            LIMIT_UNSAFE_WARNING_ACTIVATION_TIMEOUT) {
          unsafe_warning_suppression_is_activated = true;
          DBUG_PRINT("info", ("A warning flood has been detected and the limit \
unsafety warning suppression has been activated."));
        } else {
          /*
           there is no flooding till now, therefore we restart the monitoring
          */
          limit_unsafe_suppression_start_time = my_getsystime() / 10000000;
          limit_unsafe_warning_count = 0;
        }
      } else {
        /*
          Print the suppression note and the unsafe warning.
        */
        LogErr(INFORMATION_LEVEL, ER_BINLOG_WARNING_SUPPRESSED,
               limit_unsafe_warning_count,
               (int)(now - limit_unsafe_suppression_start_time));
        print_unsafe_warning_to_log(unsafe_type, buf, query);
        /*
          DEACTIVATION: We got LIMIT_UNSAFE_WARNING_ACTIVATION_THRESHOLD_COUNT
          warnings in more than  LIMIT_UNSAFE_WARNING_ACTIVATION_TIMEOUT, the
          suppression should be deactivated.
        */
        if ((now - limit_unsafe_suppression_start_time) >
            LIMIT_UNSAFE_WARNING_ACTIVATION_TIMEOUT) {
          reset_binlog_unsafe_suppression();
          DBUG_PRINT("info", ("The limit unsafety warning supression has been \
deactivated"));
        }
      }
      limit_unsafe_warning_count = 0;
    }
  }
}

/**
  Auxiliary method used by @c binlog_query() to raise warnings.

  The type of warning and the type of unsafeness is stored in
  THD::binlog_unsafe_warning_flags.
*/
void THD::issue_unsafe_warnings() {
  char buf[MYSQL_ERRMSG_SIZE * 2];
  DBUG_TRACE;
  /*
    Ensure that binlog_unsafe_warning_flags is big enough to hold all
    bits.  This is actually a constant expression.
  */
  DBUG_ASSERT(LEX::BINLOG_STMT_UNSAFE_COUNT <=
              sizeof(binlog_unsafe_warning_flags) * CHAR_BIT);

  uint32 unsafe_type_flags = binlog_unsafe_warning_flags;

  if ((unsafe_type_flags & (1U << LEX::BINLOG_STMT_UNSAFE_LIMIT)) != 0) {
    if ((lex->sql_command == SQLCOM_DELETE ||
         lex->sql_command == SQLCOM_UPDATE) &&
        lex->select_lex->select_limit) {
      ORDER *order = (ORDER *)((lex->select_lex->order_list.elements)
                                   ? lex->select_lex->order_list.first
                                   : nullptr);
      if ((lex->select_lex->select_limit &&
           lex->select_lex->select_limit->fixed &&
           lex->select_lex->select_limit->val_int() == 0) ||
          is_order_deterministic(lex->query_tables,
                                 lex->select_lex->where_cond(), order)) {
        unsafe_type_flags &= ~(1U << LEX::BINLOG_STMT_UNSAFE_LIMIT);
      }
    }
    if ((lex->sql_command == SQLCOM_INSERT_SELECT ||
         lex->sql_command == SQLCOM_REPLACE_SELECT) &&
        order_deterministic) {
      unsafe_type_flags &= ~(1U << LEX::BINLOG_STMT_UNSAFE_LIMIT);
    }
  }

  /*
    For each unsafe_type, check if the statement is unsafe in this way
    and issue a warning.
  */
  for (int unsafe_type = 0; unsafe_type < LEX::BINLOG_STMT_UNSAFE_COUNT;
       unsafe_type++) {
    if ((unsafe_type_flags & (1 << unsafe_type)) != 0) {
      push_warning_printf(
          this, Sql_condition::SL_NOTE, ER_BINLOG_UNSAFE_STATEMENT,
          ER_THD(this, ER_BINLOG_UNSAFE_STATEMENT),
          ER_THD_NONCONST(this, LEX::binlog_stmt_unsafe_errcode[unsafe_type]));
      if (log_error_verbosity > 1 && opt_log_unsafe_statements) {
        if (unsafe_type == LEX::BINLOG_STMT_UNSAFE_LIMIT)
          do_unsafe_limit_checkout(buf, unsafe_type, query().str);
        else  // cases other than LIMIT unsafety
          print_unsafe_warning_to_log(unsafe_type, buf, query().str);
      }
    }
  }
}

/**
  Log the current query.

  The query will be logged in either row format or statement format
  depending on the value of @c current_stmt_binlog_format_row field and
  the value of the @c qtype parameter.

  This function must be called:

  - After the all calls to ha_*_row() functions have been issued.

  - After any writes to system tables. Rationale: if system tables
    were written after a call to this function, and the master crashes
    after the call to this function and before writing the system
    tables, then the master and slave get out of sync.

  - Before tables are unlocked and closed.

  @see decide_logging_format

  @retval 0 Success

  @retval nonzero If there is a failure when writing the query (e.g.,
  write failure), then the error code is returned.
*/
int THD::binlog_query(THD::enum_binlog_query_type qtype, const char *query_arg,
                      size_t query_len, bool is_trans, bool direct,
                      bool suppress_use, int errcode) {
  DBUG_TRACE;
  DBUG_PRINT("enter",
             ("qtype: %s  query: '%s'", show_query_type(qtype), query_arg));
  DBUG_ASSERT(query_arg && mysql_bin_log.is_open());

  if (get_binlog_local_stmt_filter() == BINLOG_FILTER_SET) {
    /*
      The current statement is to be ignored, and not written to
      the binlog. Do not call issue_unsafe_warnings().
    */
    return 0;
  }

  /*
    If we are not in prelocked mode, mysql_unlock_tables() will be
    called after this binlog_query(), so we have to flush the pending
    rows event with the STMT_END_F set to unlock all tables at the
    slave side as well.

    If we are in prelocked mode, the flushing will be done inside the
    top-most close_thread_tables().
  */
  if (this->locked_tables_mode <= LTM_LOCK_TABLES)
    if (int error = binlog_flush_pending_rows_event(true, is_trans))
      return error;

  /*
    Warnings for unsafe statements logged in statement format are
    printed in three places instead of in decide_logging_format().
    This is because the warnings should be printed only if the statement
    is actually logged. When executing decide_logging_format(), we cannot
    know for sure if the statement will be logged:

    1 - sp_head::execute_procedure which prints out warnings for calls to
    stored procedures.

    2 - sp_head::execute_function which prints out warnings for calls
    involving functions.

    3 - THD::binlog_query (here) which prints warning for top level
    statements not covered by the two cases above: i.e., if not insided a
    procedure and a function.

    Besides, we should not try to print these warnings if it is not
    possible to write statements to the binary log as it happens when
    the execution is inside a function, or generaly speaking, when
    the variables.option_bits & OPTION_BIN_LOG is false.
  */
  if ((variables.option_bits & OPTION_BIN_LOG) && sp_runtime_ctx == nullptr &&
      !binlog_evt_union.do_union) {
    issue_unsafe_warnings();
    order_deterministic = true;
  }

  switch (qtype) {
      /*
        ROW_QUERY_TYPE means that the statement may be logged either in
        row format or in statement format.  If
        current_stmt_binlog_format is row, it means that the
        statement has already been logged in row format and hence shall
        not be logged again.
      */
    case THD::ROW_QUERY_TYPE:
      DBUG_PRINT("debug", ("is_current_stmt_binlog_format_row: %d",
                           is_current_stmt_binlog_format_row()));
      if (is_current_stmt_binlog_format_row()) return 0;
      /* Fall through */

      /*
        STMT_QUERY_TYPE means that the query must be logged in statement
        format; it cannot be logged in row format.  This is typically
        used by DDL statements.  It is an error to use this query type
        if current_stmt_binlog_format_row is row.

        @todo Currently there are places that call this method with
        STMT_QUERY_TYPE and current_stmt_binlog_format is row.  Fix those
        places and add assert to ensure correct behavior. /Sven
      */
    case THD::STMT_QUERY_TYPE:
      /*
        The MYSQL_BIN_LOG::write() function will set the STMT_END_F flag and
        flush the pending rows event if necessary.
      */
      {
        Query_log_event qinfo(this, query_arg, query_len, is_trans, direct,
                              suppress_use, errcode);
        /*
          Binlog table maps will be irrelevant after a Query_log_event
          (they are just removed on the slave side) so after the query
          log event is written to the binary log, we pretend that no
          table maps were written.
         */
        int error = mysql_bin_log.write_event(&qinfo);
        binlog_table_maps = 0;
        return error;
      }
      break;

    case THD::QUERY_TYPE_COUNT:
    default:
      DBUG_ASSERT(0 <= qtype && qtype < QUERY_TYPE_COUNT);
  }
  return 0;
}

static const binlog_cache_mngr *get_cache_mngr(THD *thd) {
  const binlog_cache_mngr *cache_mngr =
      (thd && opt_bin_log)
          ? static_cast<binlog_cache_mngr *>(thd_get_ha_data(thd, binlog_hton))
          : nullptr;

  return cache_mngr;
}

static int show_binlog_vars(THD *thd, SHOW_VAR *var,
                            char *buff MY_ATTRIBUTE((unused))) {
  mysql_mutex_assert_owner(&LOCK_status);

  const binlog_cache_mngr *cache_mngr = get_cache_mngr(thd);

  if (cache_mngr && cache_mngr->has_consistent_snapshot()) {
    set_binlog_snapshot_file(cache_mngr->binlog_info.log_file_name);
    binlog_snapshot_position = cache_mngr->binlog_info.pos;
  } else if (mysql_bin_log.is_open()) {
    set_binlog_snapshot_file(binlog_global_snapshot_file);
    binlog_snapshot_position = binlog_global_snapshot_position;
  } else {
    binlog_snapshot_file[0] = '\0';
    binlog_snapshot_position = 0;
  }
  var->type = SHOW_ARRAY;
  var->value = reinterpret_cast<char *>(&binlog_status_vars_detail);
  return 0;
}

static int show_binlog_snapshot_gtid_executed(
    THD *thd, SHOW_VAR *var, char *buff MY_ATTRIBUTE((unused))) {
  mysql_mutex_assert_owner(&LOCK_status);

  const binlog_cache_mngr *cache_mngr = get_cache_mngr(thd);

  if (cache_mngr && cache_mngr->has_consistent_snapshot()) {
    binlog_snapshot_gtid_executed = cache_mngr->snapshot_gtid_executed;
  } else if (mysql_bin_log.is_open()) {
    binlog_snapshot_gtid_executed = "not-in-consistent-snapshot";
  } else {
    binlog_snapshot_gtid_executed.clear();
  }

  var->type = SHOW_CHAR;
  var->value = const_cast<char *>(binlog_snapshot_gtid_executed.c_str());
  return 0;
}

static SHOW_VAR binlog_status_vars_top[] = {
    {"Binlog", (char *)&show_binlog_vars, SHOW_FUNC, SHOW_SCOPE_GLOBAL},
    {"Binlog_snapshot_gtid_executed",
     (char *)&show_binlog_snapshot_gtid_executed, SHOW_FUNC, SHOW_SCOPE_GLOBAL},
    {NullS, NullS, SHOW_LONG, SHOW_SCOPE_GLOBAL}};

struct st_mysql_storage_engine binlog_storage_engine = {
    MYSQL_HANDLERTON_INTERFACE_VERSION};

/** @} */

mysql_declare_plugin(binlog){
    MYSQL_STORAGE_ENGINE_PLUGIN,
    &binlog_storage_engine,
    "binlog",
    "MySQL AB",
    "This is a pseudo storage engine to represent the binlog in a transaction",
    PLUGIN_LICENSE_GPL,
    binlog_init,   /* Plugin Init */
    nullptr,       /* Plugin Check uninstall */
    binlog_deinit, /* Plugin Deinit */
    0x0100 /* 1.0 */,
    binlog_status_vars_top, /* status variables                */
    nullptr,                /* system variables                */
    nullptr,                /* config options                  */
    0,
} mysql_declare_plugin_end;<|MERGE_RESOLUTION|>--- conflicted
+++ resolved
@@ -5650,18 +5650,11 @@
     myf flags = MY_WME | MY_NABP | MY_WAIT_IF_FULL;
     if (is_relay_log) flags = flags | MY_REPORT_WAITING_IF_FULL;
 
-<<<<<<< HEAD
     if ((file = mysql_file_open(m_key_file_log_index_crash_safe,
                                 crash_safe_index_file_name, O_RDWR | O_CREAT,
                                 MYF(MY_WME))) < 0 ||
-        init_io_cache(&crash_safe_index_file, file, IO_SIZE, WRITE_CACHE, 0, 0,
-                      flags)) {
-=======
-    if ((file = my_open(crash_safe_index_file_name, O_RDWR | O_CREAT,
-                        MYF(MY_WME))) < 0 ||
         init_io_cache(&crash_safe_index_file, file, IO_SIZE, WRITE_CACHE, 0,
                       false, flags)) {
->>>>>>> cf930101
       error = 1;
       LogErr(ERROR_LEVEL, ER_BINLOG_FAILED_TO_OPEN_TEMPORARY_INDEX_FILE);
     }
