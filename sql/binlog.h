#ifndef BINLOG_H_INCLUDED
/* Copyright (c) 2010, 2015, Oracle and/or its affiliates. All rights reserved.

   This program is free software; you can redistribute it and/or modify
   it under the terms of the GNU General Public License as published by
   the Free Software Foundation; version 2 of the License.

   This program is distributed in the hope that it will be useful,
   but WITHOUT ANY WARRANTY; without even the implied warranty of
   MERCHANTABILITY or FITNESS FOR A PARTICULAR PURPOSE.  See the
   GNU General Public License for more details.

   You should have received a copy of the GNU General Public License
   along with this program; if not, write to the Free Software Foundation,
   51 Franklin Street, Suite 500, Boston, MA 02110-1335 USA */

#define BINLOG_H_INCLUDED

#include "my_global.h"
#include "m_string.h"                  // llstr
#include "binlog_event.h"              // enum_binlog_checksum_alg
#include "mysqld.h"                    // opt_relay_logname
#include "tc_log.h"                    // TC_LOG
#include "atomic_class.h"

class Relay_log_info;
class Master_info;
class Slave_worker;
class Format_description_log_event;
class Transaction_boundary_parser;
class Rows_log_event;
class Rows_query_log_event;
class Incident_log_event;
class Log_event;
class Gtid_set;
struct Gtid;

typedef int64 query_id_t;

/**
  Logical timestamp generator for logical timestamping binlog transactions.
  A transaction is associated with two sequence numbers see
  @c Transaction_ctx::last_committed and @c Transaction_ctx::sequence_number.
  The class provides necessary interfaces including that of
  generating a next consecutive value for the latter.
*/
class  Logical_clock
{
private:
  int64 state;
  /*
    Offset is subtracted from the actual "absolute time" value at
    logging a replication event. That is the event holds logical
    timestamps in the "relative" format. They are meaningful only in
    the context of the current binlog.
    The member is updated (incremented) per binary log rotation.
  */
  int64 offset;
public:
  Logical_clock();
  int64 step();
  int64 set_if_greater(int64 new_val);
  int64 get_timestamp();
  int64 get_offset() { return offset; }
  /*
    Updates the offset.
    This operation is invoked when binlog rotates and at that time
    there can't any concurrent step() callers so no need to guard
    the assignement.
  */
  void update_offset(int64 new_offset)
  {
    DBUG_ASSERT(offset <= new_offset);

    offset= new_offset;
  }
  ~Logical_clock() { }
};

/**
  Class for maintaining the commit stages for binary log group commit.
 */
class Stage_manager {
public:
  class Mutex_queue {
    friend class Stage_manager;
  public:
    Mutex_queue()
      : m_first(NULL), m_last(&m_first), m_size(0)
    {
    }

    void init(
#ifdef HAVE_PSI_INTERFACE
              PSI_mutex_key key_LOCK_queue
#endif
              ) {
      mysql_mutex_init(key_LOCK_queue, &m_lock, MY_MUTEX_INIT_FAST);
    }

    void deinit() {
      mysql_mutex_destroy(&m_lock);
    }

    bool is_empty() const {
      return m_first == NULL;
    }

    /** Append a linked list of threads to the queue */
    bool append(THD *first);

    /**
       Fetch the entire queue for a stage.

       This will fetch the entire queue in one go.
    */
    THD *fetch_and_empty();

    std::pair<bool,THD*> pop_front();

    inline int32 get_size()
    {
      return my_atomic_load32(&m_size);
    }

  private:
    void lock() { mysql_mutex_lock(&m_lock); }
    void unlock() { mysql_mutex_unlock(&m_lock); }

    /**
       Pointer to the first thread in the queue, or NULL if the queue is
       empty.
    */
    THD *m_first;

    /**
       Pointer to the location holding the end of the queue.

       This is either @c &first, or a pointer to the @c next_to_commit of
       the last thread that is enqueued.
    */
    THD **m_last;

    /** size of the queue */
    int32 m_size;

    /** Lock for protecting the queue. */
    mysql_mutex_t m_lock;
  } __attribute__((aligned(CPU_LEVEL1_DCACHE_LINESIZE)));

public:
  Stage_manager()
  {
  }

  ~Stage_manager()
  {
  }

  /**
     Constants for queues for different stages.
   */
  enum StageID {
    FLUSH_STAGE,
    SYNC_STAGE,
    COMMIT_STAGE,
    STAGE_COUNTER
  };

  void init(
#ifdef HAVE_PSI_INTERFACE
            PSI_mutex_key key_LOCK_flush_queue,
            PSI_mutex_key key_LOCK_sync_queue,
            PSI_mutex_key key_LOCK_commit_queue,
            PSI_mutex_key key_LOCK_done,
            PSI_cond_key key_COND_done
#endif
            )
  {
    mysql_mutex_init(key_LOCK_done, &m_lock_done, MY_MUTEX_INIT_FAST);
    mysql_cond_init(key_COND_done, &m_cond_done);
#ifndef DBUG_OFF
    /* reuse key_COND_done 'cos a new PSI object would be wasteful in !DBUG_OFF */
    mysql_cond_init(key_COND_done, &m_cond_preempt);
#endif
    m_queue[FLUSH_STAGE].init(
#ifdef HAVE_PSI_INTERFACE
                              key_LOCK_flush_queue
#endif
                              );
    m_queue[SYNC_STAGE].init(
#ifdef HAVE_PSI_INTERFACE
                             key_LOCK_sync_queue
#endif
                             );
    m_queue[COMMIT_STAGE].init(
#ifdef HAVE_PSI_INTERFACE
                               key_LOCK_commit_queue
#endif
                               );
  }

  void deinit()
  {
    for (size_t i = 0 ; i < STAGE_COUNTER ; ++i)
      m_queue[i].deinit();
    mysql_cond_destroy(&m_cond_done);
    mysql_mutex_destroy(&m_lock_done);
  }

  /**
    Enroll a set of sessions for a stage.

    This will queue the session thread for writing and flushing.

    If the thread being queued is assigned as stage leader, it will
    return immediately.

    If wait_if_follower is true the thread is not the stage leader,
    the thread will be wait for the queue to be processed by the
    leader before it returns.
    In DBUG-ON version the follower marks is preempt status as ready.

    @param stage Stage identifier for the queue to append to.
    @param first Queue to append.
    @param stage_mutex
                 Pointer to the currently held stage mutex, or NULL if
                 we're not in a stage.

    @retval true  Thread is stage leader.
    @retval false Thread was not stage leader and processing has been done.
   */
  bool enroll_for(StageID stage, THD *first, mysql_mutex_t *stage_mutex);

  std::pair<bool,THD*> pop_front(StageID stage)
  {
    return m_queue[stage].pop_front();
  }

#ifndef DBUG_OFF
  /**
     The method ensures the follower's execution path can be preempted
     by the leader's thread.
     Preempt status of @c head follower is checked to engange the leader
     into waiting when set.

     @param head  THD* of a follower thread
  */
  void clear_preempt_status(THD *head);
#endif

  /**
    Fetch the entire queue and empty it.

    @return Pointer to the first session of the queue.
   */
  THD *fetch_queue_for(StageID stage) {
    DBUG_PRINT("debug", ("Fetching queue for stage %d", stage));
    return m_queue[stage].fetch_and_empty();
  }

  /**
    Introduces a wait operation on the executing thread.  The
    waiting is done until the timeout elapses or count is
    reached (whichever comes first).

    If count == 0, then the session will wait until the timeout
    elapses. If timeout == 0, then there is no waiting.

    @param usec     the number of microseconds to wait.
    @param count    wait for as many as count to join the queue the
                    session is waiting on
    @param stage    which stage queue size to compare count against.
   */
  time_t wait_count_or_timeout(ulong count, time_t usec, StageID stage);

  void signal_done(THD *queue);

private:
  /**
     Queues for sessions.

     We need two queues:
     - Waiting. Threads waiting to be processed
     - Committing. Threads waiting to be committed.
   */
  Mutex_queue m_queue[STAGE_COUNTER];

  /** Condition variable to indicate that the commit was processed */
  mysql_cond_t m_cond_done;

  /** Mutex used for the condition variable above */
  mysql_mutex_t m_lock_done;
#ifndef DBUG_OFF
  /** Flag is set by Leader when it starts waiting for follower's all-clear */
  bool leader_await_preempt_status;

  /** Condition variable to indicate a follower started waiting for commit */
  mysql_cond_t m_cond_preempt;
#endif
};

/* log info errors */
#define LOG_INFO_EOF -1
#define LOG_INFO_IO  -2
#define LOG_INFO_INVALID -3
#define LOG_INFO_SEEK -4
#define LOG_INFO_MEM -6
#define LOG_INFO_FATAL -7
#define LOG_INFO_IN_USE -8
#define LOG_INFO_EMFILE -9

/* bitmap to MYSQL_BIN_LOG::close() */
#define LOG_CLOSE_INDEX		1
#define LOG_CLOSE_TO_BE_OPENED	2
#define LOG_CLOSE_STOP_EVENT	4


/*
  Note that we destroy the lock mutex in the destructor here.
  This means that object instances cannot be destroyed/go out of scope
  until we have reset thd->current_linfo to NULL;
 */
typedef struct st_log_info
{
  char log_file_name[FN_REFLEN];
  my_off_t index_file_offset, index_file_start_offset;
  my_off_t pos;
  bool fatal; // if the purge happens to give us a negative offset
  int entry_index; //used in purge_logs(), calculatd in find_log_pos().
  st_log_info()
    : index_file_offset(0), index_file_start_offset(0),
      pos(0), fatal(0), entry_index(0)
    {
      log_file_name[0] = '\0';
    }
} LOG_INFO;

/*
  TODO use mmap instead of IO_CACHE for binlog
  (mmap+fsync is two times faster than write+fsync)
*/

class MYSQL_BIN_LOG: public TC_LOG
{
  enum enum_log_state { LOG_OPENED, LOG_CLOSED, LOG_TO_BE_OPENED };

  /* LOCK_log is inited by init_pthread_objects() */
  mysql_mutex_t LOCK_log;
  char *name;
  char log_file_name[FN_REFLEN];
  char db[NAME_LEN + 1];
  bool write_error, inited;
  IO_CACHE log_file;
  const enum cache_type io_cache_type;
#ifdef HAVE_PSI_INTERFACE
  /** Instrumentation key to use for file io in @c log_file */
  PSI_file_key m_log_file_key;
  /** The instrumentation key to use for @ LOCK_log. */
  PSI_mutex_key m_key_LOCK_log;
  /** The instrumentation key to use for @ LOCK_index. */
  PSI_mutex_key m_key_LOCK_index;
  /** The instrumentation key to use for @ LOCK_binlog_end_pos. */
  PSI_mutex_key m_key_LOCK_binlog_end_pos;

  PSI_mutex_key m_key_COND_done;

  PSI_mutex_key m_key_LOCK_commit_queue;
  PSI_mutex_key m_key_LOCK_done;
  PSI_mutex_key m_key_LOCK_flush_queue;
  PSI_mutex_key m_key_LOCK_sync_queue;
  /** The instrumentation key to use for @ LOCK_commit. */
  PSI_mutex_key m_key_LOCK_commit;
  /** The instrumentation key to use for @ LOCK_sync. */
  PSI_mutex_key m_key_LOCK_sync;
  /** The instrumentation key to use for @ LOCK_xids. */
  PSI_mutex_key m_key_LOCK_xids;
  /** The instrumentation key to use for @ update_cond. */
  PSI_cond_key m_key_update_cond;
  /** The instrumentation key to use for @ prep_xids_cond. */
  PSI_cond_key m_key_prep_xids_cond;
  /** The instrumentation key to use for opening the log file. */
  PSI_file_key m_key_file_log;
  /** The instrumentation key to use for opening the log index file. */
  PSI_file_key m_key_file_log_index;
#endif
  /* POSIX thread objects are inited by init_pthread_objects() */
  mysql_mutex_t LOCK_index;
  mysql_mutex_t LOCK_commit;
  mysql_mutex_t LOCK_sync;
  mysql_mutex_t LOCK_binlog_end_pos;
  mysql_mutex_t LOCK_xids;
  mysql_cond_t update_cond;

  my_off_t binlog_end_pos;
  ulonglong bytes_written;
  IO_CACHE index_file;
  char index_file_name[FN_REFLEN];
  /*
    crash_safe_index_file is temp file used for guaranteeing
    index file crash safe when master server restarts.
  */
  IO_CACHE crash_safe_index_file;
  char crash_safe_index_file_name[FN_REFLEN];
  /*
    purge_file is a temp file used in purge_logs so that the index file
    can be updated before deleting files from disk, yielding better crash
    recovery. It is created on demand the first time purge_logs is called
    and then reused for subsequent calls. It is cleaned up in cleanup().
  */
  IO_CACHE purge_index_file;
  char purge_index_file_name[FN_REFLEN];
  /*
     The max size before rotation (usable only if log_type == LOG_BIN: binary
     logs and relay logs).
     For a binlog, max_size should be max_binlog_size.
     For a relay log, it should be max_relay_log_size if this is non-zero,
     max_binlog_size otherwise.
     max_size is set in init(), and dynamically changed (when one does SET
     GLOBAL MAX_BINLOG_SIZE|MAX_RELAY_LOG_SIZE) by fix_max_binlog_size and
     fix_max_relay_log_size).
  */
  ulong max_size;

  // current file sequence number for load data infile binary logging
  uint file_id;
  uint open_count;				// For replication
  int readers_count;

  /* pointer to the sync period variable, for binlog this will be
     sync_binlog_period, for relay log this will be
     sync_relay_log_period
  */
  uint *sync_period_ptr;
  uint sync_counter;

  mysql_cond_t m_prep_xids_cond;
  Atomic_int32 m_prep_xids;

  /**
    Increment the prepared XID counter.
   */
  void inc_prep_xids(THD *thd);

  /**
    Decrement the prepared XID counter.

    Signal m_prep_xids_cond if the counter reaches zero.
   */
  void dec_prep_xids(THD *thd);

  int32 get_prep_xids() {
    int32 result= m_prep_xids.atomic_get();
    return result;
  }

  inline uint get_sync_period()
  {
    return *sync_period_ptr;
  }

  int write_to_file(IO_CACHE *cache);
  /*
    This is used to start writing to a new log file. The difference from
    new_file() is locking. new_file_without_locking() does not acquire
    LOCK_log.
  */
  int new_file_without_locking(Format_description_log_event *extra_description_event);
  int new_file_impl(bool need_lock, Format_description_log_event *extra_description_event);

  /** Manage the stages in ordered_commit. */
  Stage_manager stage_manager;
  void do_flush(THD *thd);

  bool open(
#ifdef HAVE_PSI_INTERFACE
            PSI_file_key log_file_key,
#endif
            const char *log_name,
            const char *new_name);
  bool init_and_set_log_file_name(const char *log_name,
                                  const char *new_name);
  int generate_new_name(char *new_name, const char *log_name);

public:
  const char *generate_name(const char *log_name, const char *suffix,
                            char *buff);
  bool is_open() { return log_state.atomic_get() != LOG_CLOSED; }

  /* This is relay log */
  bool is_relay_log;
  ulong signal_cnt;  // update of the counter is checked by heartbeat
  uint8 checksum_alg_reset; // to contain a new value when binlog is rotated
  /*
    Holds the last seen in Relay-Log FD's checksum alg value.
    The initial value comes from the slave's local FD that heads
    the very first Relay-Log file. In the following the value may change
    with each received master's FD_m.
    Besides to be used in verification events that IO thread receives
    (except the 1st fake Rotate, see @c Master_info:: checksum_alg_before_fd), 
    the value specifies if/how to compute checksum for slave's local events
    and the first fake Rotate (R_f^1) coming from the master.
    R_f^1 needs logging checksum-compatibly with the RL's heading FD_s.

    Legends for the checksum related comments:

    FD     - Format-Description event,
    R      - Rotate event
    R_f    - the fake Rotate event
    E      - an arbirary event

    The underscore indexes for any event
    `_s'   indicates the event is generated by Slave
    `_m'   - by Master

    Two special underscore indexes of FD:
    FD_q   - Format Description event for queuing   (relay-logging)
    FD_e   - Format Description event for executing (relay-logging)

    Upper indexes:
    E^n    - n:th event is a sequence

    RL     - Relay Log
    (A)    - checksum algorithm descriptor value
    FD.(A) - the value of (A) in FD
  */
  binary_log::enum_binlog_checksum_alg relay_log_checksum_alg;

  MYSQL_BIN_LOG(uint *sync_period,
                enum cache_type io_cache_type_arg);
  /*
    note that there's no destructor ~MYSQL_BIN_LOG() !
    The reason is that we don't want it to be automatically called
    on exit() - but only during the correct shutdown process
  */

#ifdef HAVE_PSI_INTERFACE
  void set_psi_keys(PSI_mutex_key key_LOCK_index,
                    PSI_mutex_key key_LOCK_commit,
                    PSI_mutex_key key_LOCK_commit_queue,
                    PSI_mutex_key key_LOCK_done,
                    PSI_mutex_key key_LOCK_flush_queue,
                    PSI_mutex_key key_LOCK_log,
                    PSI_mutex_key key_LOCK_binlog_end_pos,
                    PSI_mutex_key key_LOCK_sync,
                    PSI_mutex_key key_LOCK_sync_queue,
                    PSI_mutex_key key_LOCK_xids,
                    PSI_cond_key key_COND_done,
                    PSI_cond_key key_update_cond,
                    PSI_cond_key key_prep_xids_cond,
                    PSI_file_key key_file_log,
                    PSI_file_key key_file_log_index)
  {
    m_key_COND_done= key_COND_done;

    m_key_LOCK_commit_queue= key_LOCK_commit_queue;
    m_key_LOCK_done= key_LOCK_done;
    m_key_LOCK_flush_queue= key_LOCK_flush_queue;
    m_key_LOCK_sync_queue= key_LOCK_sync_queue;

    m_key_LOCK_index= key_LOCK_index;
    m_key_LOCK_log= key_LOCK_log;
    m_key_LOCK_binlog_end_pos= key_LOCK_binlog_end_pos;
    m_key_LOCK_commit= key_LOCK_commit;
    m_key_LOCK_sync= key_LOCK_sync;
    m_key_LOCK_xids= key_LOCK_xids;
    m_key_update_cond= key_update_cond;
    m_key_prep_xids_cond= key_prep_xids_cond;
    m_key_file_log= key_file_log;
    m_key_file_log_index= key_file_log_index;
  }
#endif

public:
  /* Committed transactions timestamp */
   Logical_clock max_committed_transaction;
  /* "Prepared" transactions timestamp */
   Logical_clock transaction_counter;
  void update_max_committed(THD *thd);

  /**
    Find the oldest binary log that contains any GTID that
    is not in the given gtid set.

    @param[out] binlog_file_name, the file name of oldest binary log found
    @param[in]  gtid_set, the given gtid set
    @param[out] first_gtid, the first GTID information from the binary log
                file returned at binlog_file_name
    @param[out] errmsg, the error message outputted, which is left untouched
                if the function returns false
    @return false on success, true on error.
  */
  bool find_first_log_not_in_gtid_set(char *binlog_file_name,
                                      const Gtid_set *gtid_set,
                                      Gtid *first_gtid,
                                      const char **errmsg);

  /**
    Reads the set of all GTIDs in the binary log, and the set of all
    lost GTIDs in the binary log, and stores each set in respective
    argument.

    @param gtid_set Will be filled with all GTIDs in this binary log.
    @param lost_groups Will be filled with all GTIDs in the
    Previous_gtids_log_event of the first binary log that has a
    Previous_gtids_log_event.
    @param verify_checksum If true, checksums will be checked.
    @param need_lock If true, LOCK_log, LOCK_index, and
    global_sid_lock->wrlock are acquired; otherwise they are asserted
    to be taken already.
    @param trx_parser [out] This will be used to return the actual
    relaylog transaction parser state because of the possibility
    of partial transactions.
    @param [out] gtid_partial_trx If a transaction was left incomplete
    on the relaylog, it's GTID should be returned to be used in the
    case of the rest of the transaction be added to the relaylog.
    @param is_server_starting True if the server is starting.
    @return false on success, true on error.
  */
  bool init_gtid_sets(Gtid_set *gtid_set, Gtid_set *lost_groups,
                      bool verify_checksum,
                      bool need_lock,
                      Transaction_boundary_parser *trx_parser,
                      Gtid *gtid_partial_trx,
                      bool is_server_starting= false);

  void set_previous_gtid_set_relaylog(Gtid_set *previous_gtid_set_param)
  {
    DBUG_ASSERT(is_relay_log);
    previous_gtid_set_relaylog= previous_gtid_set_param;
  }
  /**
    If the thread owns a GTID, this function generates an empty
    transaction and releases ownership of the GTID.

    - If the binary log is disabled for this thread, the GTID is
      inserted directly into the mysql.gtid_executed table and the
      GTID is included in @@global.gtid_executed.  (This only happens
      for DDL, since DML will save the GTID into table and release
      ownership inside ha_commit_trans.)

    - If the binary log is enabled for this thread, an empty
      transaction consisting of GTID, BEGIN, COMMIT is written to the
      binary log, the GTID is included in @@global.gtid_executed, and
      the GTID is added to the mysql.gtid_executed table on the next
      binlog rotation.

    This function must be called by any committing statement (COMMIT,
    implicitly committing statements, or Xid_log_event), after the
    statement has completed execution, regardless of whether the
    statement updated the database.

    This logic ensures that an empty transaction is generated for the
    following cases:

    - Explicit empty transaction:
      SET GTID_NEXT = 'UUID:NUMBER'; BEGIN; COMMIT;

    - Transaction or DDL that gets completely filtered out in the
      slave thread.

    @param thd The committing thread

    @retval 0 Success
    @retval nonzero Error
  */
  int gtid_end_transaction(THD *thd);
private:
  Atomic_int32 log_state; /* atomic enum_log_state */

  /* The previous gtid set in relay log. */
  Gtid_set* previous_gtid_set_relaylog;

  int open(const char *opt_name) { return open_binlog(opt_name); }
  bool change_stage(THD *thd, Stage_manager::StageID stage,
                    THD* queue, mysql_mutex_t *leave,
                    mysql_mutex_t *enter);
  std::pair<int,my_off_t> flush_thread_caches(THD *thd);
  int flush_cache_to_file(my_off_t *flush_end_pos);
  int finish_commit(THD *thd);
  std::pair<bool, bool> sync_binlog_file(bool force);
  void process_commit_stage_queue(THD *thd, THD *queue);
  void process_after_commit_stage_queue(THD *thd, THD *first);
  int process_flush_stage_queue(my_off_t *total_bytes_var, bool *rotate_var,
                                THD **out_queue_var);
  int ordered_commit(THD *thd, bool all, bool skip_commit = false);
public:
  int open_binlog(const char *opt_name);
  void close();
  enum_result commit(THD *thd, bool all);
  int rollback(THD *thd, bool all);
  int prepare(THD *thd, bool all);
  int recover(IO_CACHE *log, Format_description_log_event *fdle,
              my_off_t *valid_pos);
  int recover(IO_CACHE *log, Format_description_log_event *fdle);
#if !defined(MYSQL_CLIENT)

  void update_thd_next_event_pos(THD *thd);
  int flush_and_set_pending_rows_event(THD *thd, Rows_log_event* event,
                                       bool is_transactional);

#endif /* !defined(MYSQL_CLIENT) */
  void add_bytes_written(ulonglong inc)
  {
    bytes_written += inc;
  }
  void reset_bytes_written()
  {
    bytes_written = 0;
  }
  void harvest_bytes_written(ulonglong* counter)
  {
#ifndef DBUG_OFF
    char buf1[22],buf2[22];
#endif
    DBUG_ENTER("harvest_bytes_written");
    (*counter)+=bytes_written;
    DBUG_PRINT("info",("counter: %s  bytes_written: %s", llstr(*counter,buf1),
		       llstr(bytes_written,buf2)));
    bytes_written=0;
    DBUG_VOID_RETURN;
  }
  void set_max_size(ulong max_size_arg);
  void signal_update()
  {
    DBUG_ENTER("MYSQL_BIN_LOG::signal_update");
    signal_cnt++;
    mysql_cond_broadcast(&update_cond);
    DBUG_VOID_RETURN;
  }

  void update_binlog_end_pos()
  {
    /*
      binlog_end_pos is used only on master's binlog right now. It is possible
      to use it on relay log.
    */
    if (is_relay_log)
      signal_update();
    else
    {
      lock_binlog_end_pos();
      binlog_end_pos= my_b_tell(&log_file);
      signal_update();
      unlock_binlog_end_pos();
    }
  }

  void update_binlog_end_pos(my_off_t pos)
  {
    lock_binlog_end_pos();
    if (pos > binlog_end_pos)
      binlog_end_pos= pos;
    signal_update();
    unlock_binlog_end_pos();
  }

  int wait_for_update_relay_log(THD* thd, const struct timespec * timeout);
  int wait_for_update_bin_log(THD* thd, const struct timespec * timeout);
  bool do_write_cache(IO_CACHE *cache, class Binlog_event_writer *writer);
public:
  void init_pthread_objects();
  void cleanup();
  /**
    Create a new binary log.
    @param log_name Name of binlog
    @param new_name Name of binlog, too. todo: what's the difference
    between new_name and log_name?
    @param max_size The size at which this binlog will be rotated.
    @param null_created If false, and a Format_description_log_event
    is written, then the Format_description_log_event will have the
    timestamp 0. Otherwise, it the timestamp will be the time when the
    event was written to the log.
    @param need_lock_index If true, LOCK_index is acquired; otherwise
    LOCK_index must be taken by the caller.
    @param need_sid_lock If true, the read lock on global_sid_lock
    will be acquired.  Otherwise, the caller must hold the read lock
    on global_sid_lock.
  */
  bool open_binlog(const char *log_name,
                   const char *new_name,
                   ulong max_size,
                   bool null_created,
                   bool need_lock_index, bool need_sid_lock,
                   Format_description_log_event *extra_description_event);
  bool open_index_file(const char *index_file_name_arg,
                       const char *log_name, bool need_lock_index);
  /* Use this to start writing a new log file */
  int new_file(Format_description_log_event *extra_description_event);

  bool write_event(Log_event* event_info);
  bool write_cache(THD *thd, class binlog_cache_data *binlog_cache_data,
                   class Binlog_event_writer *writer);
  bool write_gtid(THD *thd, binlog_cache_data *cache_data,
                  class Binlog_event_writer *writer);

  void set_write_error(THD *thd, bool is_transactional);
  bool check_write_error(THD *thd);
  bool write_incident(THD *thd, bool need_lock_log,
                      const char* err_msg,
                      bool do_flush_and_sync= true);
  bool write_incident(Incident_log_event *ev, bool need_lock_log,
                      const char* err_msg,
                      bool do_flush_and_sync= true);

  void start_union_events(THD *thd, query_id_t query_id_param);
  void stop_union_events(THD *thd);
  bool is_query_in_union(THD *thd, query_id_t query_id_param);

#ifdef HAVE_REPLICATION
  bool append_buffer(const char* buf, uint len, Master_info *mi);
  bool append_event(Log_event* ev, Master_info *mi);
private:
  bool after_append_to_relay_log(Master_info *mi);
#endif // ifdef HAVE_REPLICATION
public:

  void make_log_name(char* buf, const char* log_ident);
  bool is_active(const char* log_file_name);
  int remove_logs_from_index(LOG_INFO* linfo, bool need_update_threads);
  int rotate(bool force_rotate, bool* check_purge);
  void purge();
  int rotate_and_purge(THD* thd, bool force_rotate);
  /**
     Flush binlog cache and synchronize to disk.

     This function flushes events in binlog cache to binary log file,
     it will do synchronizing according to the setting of system
     variable 'sync_binlog'. If file is synchronized, @c synced will
     be set to 1, otherwise 0.

     @param[out] synced if not NULL, set to 1 if file is synchronized, otherwise 0
     @param[in] force if TRUE, ignores the 'sync_binlog' and synchronizes the file.

     @retval 0 Success
     @retval other Failure
  */
  bool flush_and_sync(const bool force= false);
  int purge_logs(const char *to_log, bool included,
                 bool need_lock_index, bool need_update_threads,
                 ulonglong *decrease_log_space, bool auto_purge);
  int purge_logs_before_date(time_t purge_time, bool auto_purge);
  int purge_first_log(Relay_log_info* rli, bool included);
  int set_crash_safe_index_file_name(const char *base_file_name);
  int open_crash_safe_index_file();
  int close_crash_safe_index_file();
  int add_log_to_index(uchar* log_file_name, size_t name_len,
                       bool need_lock_index);
  int move_crash_safe_index_file_to_index_file(bool need_lock_index);
  int set_purge_index_file_name(const char *base_file_name);
  int open_purge_index_file(bool destroy);
  bool is_inited_purge_index_file();
  int close_purge_index_file();
  int clean_purge_index_file();
  int sync_purge_index_file();
  int register_purge_index_entry(const char* entry);
  int register_create_index_entry(const char* entry);
  int purge_index_entry(THD *thd, ulonglong *decrease_log_space,
                        bool need_lock_index);
  bool reset_logs(THD* thd, bool delete_only= false);
  void close(uint exiting);

  // iterating through the log index file
  int find_log_pos(LOG_INFO* linfo, const char* log_name,
                   bool need_lock_index);
  int find_next_log(LOG_INFO* linfo, bool need_lock_index);
<<<<<<< HEAD
  int find_next_relay_log(char log_name[FN_REFLEN+1]);
  int get_current_log(LOG_INFO* linfo);
=======
  int get_current_log(LOG_INFO* linfo, bool need_lock_log= true);
>>>>>>> 739ac254
  int raw_get_current_log(LOG_INFO* linfo);
  uint next_file_id();
  inline char* get_index_fname() { return index_file_name;}
  inline char* get_log_fname() { return log_file_name; }
  inline char* get_name() { return name; }
  inline mysql_mutex_t* get_log_lock() { return &LOCK_log; }
  inline mysql_cond_t* get_log_cond() { return &update_cond; }
  inline IO_CACHE* get_log_file() { return &log_file; }

  inline void lock_index() { mysql_mutex_lock(&LOCK_index);}
  inline void unlock_index() { mysql_mutex_unlock(&LOCK_index);}
  inline IO_CACHE *get_index_file() { return &index_file;}
  inline uint32 get_open_count() { return open_count; }

  /*
    It is called by the threads(e.g. dump thread) which want to read
    hot log without LOCK_log protection.
  */
  my_off_t get_binlog_end_pos() const
  {
    mysql_mutex_assert_not_owner(&LOCK_log);
    mysql_mutex_assert_owner(&LOCK_binlog_end_pos);
    return binlog_end_pos;
  }
  mysql_mutex_t* get_binlog_end_pos_lock() { return &LOCK_binlog_end_pos; }
  void lock_binlog_end_pos() { mysql_mutex_lock(&LOCK_binlog_end_pos); }
  void unlock_binlog_end_pos() { mysql_mutex_unlock(&LOCK_binlog_end_pos); }
};

typedef struct st_load_file_info
{
  THD* thd;
  my_off_t last_pos_in_file;
  bool wrote_create_file, log_delayed;
} LOAD_FILE_INFO;

extern MYSQL_PLUGIN_IMPORT MYSQL_BIN_LOG mysql_bin_log;

bool trans_has_updated_trans_table(const THD* thd);
bool stmt_has_updated_trans_table(const THD *thd);
bool ending_trans(THD* thd, const bool all);
bool ending_single_stmt_trans(THD* thd, const bool all);
bool trans_cannot_safely_rollback(const THD* thd);
bool stmt_cannot_safely_rollback(const THD* thd);

int log_loaded_block(IO_CACHE* file);

/**
  Open a single binary log file for reading.
*/
File open_binlog_file(IO_CACHE *log, const char *log_file_name,
                      const char **errmsg);
int check_binlog_magic(IO_CACHE* log, const char** errmsg);
bool purge_master_logs(THD* thd, const char* to_log);
bool purge_master_logs_before_date(THD* thd, time_t purge_time);
bool show_binlog_events(THD *thd, MYSQL_BIN_LOG *binary_log);
bool mysql_show_binlog_events(THD* thd);
void check_binlog_cache_size(THD *thd);
void check_binlog_stmt_cache_size(THD *thd);
bool binlog_enabled();
void register_binlog_handler(THD *thd, bool trx);
int query_error_code(THD *thd, bool not_killed);

extern const char *log_bin_index;
extern const char *log_bin_basename;
extern bool opt_binlog_order_commits;

/**
  Turns a relative log binary log path into a full path, based on the
  opt_bin_logname or opt_relay_logname. Also trims the cr-lf at the
  end of the full_path before return to avoid any server startup
  problem on windows.

  @param from         The log name we want to make into an absolute path.
  @param to           The buffer where to put the results of the 
                      normalization.
  @param is_relay_log Switch that makes is used inside to choose which
                      option (opt_bin_logname or opt_relay_logname) to
                      use when calculating the base path.

  @returns true if a problem occurs, false otherwise.
 */

inline bool normalize_binlog_name(char *to, const char *from, bool is_relay_log)
{
  DBUG_ENTER("normalize_binlog_name");
  bool error= false;
  char buff[FN_REFLEN];
  char *ptr= (char*) from;
  char *opt_name= is_relay_log ? opt_relay_logname : opt_bin_logname;

  DBUG_ASSERT(from);

  /* opt_name is not null and not empty and from is a relative path */
  if (opt_name && opt_name[0] && from && !test_if_hard_path(from))
  {
    // take the path from opt_name
    // take the filename from from 
    char log_dirpart[FN_REFLEN], log_dirname[FN_REFLEN];
    size_t log_dirpart_len, log_dirname_len;
    dirname_part(log_dirpart, opt_name, &log_dirpart_len);
    dirname_part(log_dirname, from, &log_dirname_len);

    /* log may be empty => relay-log or log-bin did not 
        hold paths, just filename pattern */
    if (log_dirpart_len > 0)
    {
      /* create the new path name */
      if(fn_format(buff, from+log_dirname_len, log_dirpart, "",
                   MYF(MY_UNPACK_FILENAME | MY_SAFE_PATH)) == NULL)
      {
        error= true;
        goto end;
      }

      ptr= buff;
    }
  }

  DBUG_ASSERT(ptr);
  if (ptr)
  {
    size_t length= strlen(ptr);

    // Strips the CR+LF at the end of log name and \0-terminates it.
    if (length && ptr[length-1] == '\n')
    {
      ptr[length-1]= 0;
      length--;
      if (length && ptr[length-1] == '\r')
      {
        ptr[length-1]= 0;
        length--;
      }
    }
    if (!length)
    {
      error= true;
      goto end;
    }
    strmake(to, ptr, length);
  }
end:
  DBUG_RETURN(error);
}
#endif /* BINLOG_H_INCLUDED */<|MERGE_RESOLUTION|>--- conflicted
+++ resolved
@@ -864,12 +864,8 @@
   int find_log_pos(LOG_INFO* linfo, const char* log_name,
                    bool need_lock_index);
   int find_next_log(LOG_INFO* linfo, bool need_lock_index);
-<<<<<<< HEAD
   int find_next_relay_log(char log_name[FN_REFLEN+1]);
-  int get_current_log(LOG_INFO* linfo);
-=======
   int get_current_log(LOG_INFO* linfo, bool need_lock_log= true);
->>>>>>> 739ac254
   int raw_get_current_log(LOG_INFO* linfo);
   uint next_file_id();
   inline char* get_index_fname() { return index_file_name;}
