/*
   Copyright (c) 2013, 2015, Oracle and/or its affiliates. All rights reserved.

   This program is free software; you can redistribute it and/or modify
   it under the terms of the GNU General Public License as published by
   the Free Software Foundation; version 2 of the License.

   This program is distributed in the hope that it will be useful,
   but WITHOUT ANY WARRANTY; without even the implied warranty of
   MERCHANTABILITY or FITNESS FOR A PARTICULAR PURPOSE.  See the
   GNU General Public License for more details.

   You should have received a copy of the GNU General Public License
   along with this program; if not, write to the Free Software
   Foundation, Inc., 51 Franklin St, Fifth Floor, Boston, MA 02110-1301  USA
*/

#ifndef CONNECTION_HANDLER_MANAGER_INCLUDED
#define CONNECTION_HANDLER_MANAGER_INCLUDED

#include "my_global.h"
#include "mysql/psi/mysql_thread.h"  // mysql_mutex_t
#include "connection_handler.h"      // Connection_handler

class Channel_info;
class THD;


/**
  Functions to notify interested connection handlers
  of events like begining of wait and end of wait and post-kill
  notification events.
*/
struct THD_event_functions
{
  void (*thd_wait_begin)(THD* thd, int wait_type);
  void (*thd_wait_end)(THD* thd);
  void (*post_kill_notification)(THD* thd);
};


/**
  This is a singleton class that provides various connection management
  related functionalities, most importantly dispatching new connections
  to the currently active Connection_handler.
*/
class Connection_handler_manager
{
  // Singleton instance to Connection_handler_manager
  static Connection_handler_manager* m_instance;

  static mysql_mutex_t LOCK_connection_count;
  static mysql_cond_t COND_connection_count;

  // Pointer to current connection handler in use
  Connection_handler* m_connection_handler;
  // Pointer to extra connection handler
  Connection_handler* m_extra_connection_handler;
  // Pointer to saved connection handler
  Connection_handler* m_saved_connection_handler;
  // Saved scheduler_type
  ulong m_saved_thread_handling;

  // Status variables
  ulong m_aborted_connects;
  ulong m_connection_errors_max_connection; // Protected by LOCK_connection_count


  /**
    Constructor to instantiate an instance of this class.
  */
  Connection_handler_manager(Connection_handler *connection_handler,
                             Connection_handler *extra_connection_handler)
  : m_connection_handler(connection_handler),
    m_extra_connection_handler(extra_connection_handler),
    m_saved_connection_handler(NULL),
    m_saved_thread_handling(0),
    m_aborted_connects(0),
    m_connection_errors_max_connection(0)
  { }

  ~Connection_handler_manager()
  {
    delete m_connection_handler;
    delete m_extra_connection_handler;
    if (m_saved_connection_handler)
      delete m_saved_connection_handler;
  }

  /* Make this class non-copyable */
  Connection_handler_manager(const Connection_handler_manager&);
  Connection_handler_manager& operator=(const Connection_handler_manager&);

public:
  /**
    thread_handling enumeration.

    The default of --thread-handling is the first one in the
    thread_handling_names array, this array has to be consistent with
    the order in this array, so to change default one has to change the
    first entry in this enum and the first entry in the
    thread_handling_names array.

    @note The last entry of the enumeration is also used to mark the
    thread handling as dynamic. In this case the name of the thread
    handling is fetched from the name of the plugin that implements it.
  */
  enum scheduler_types
  {
    SCHEDULER_ONE_THREAD_PER_CONNECTION=0,
    SCHEDULER_NO_THREADS,
    SCHEDULER_THREAD_POOL,
    SCHEDULER_TYPES_COUNT
  };

  // Status variables. Must be static as they are used by the signal handler.
  static uint connection_count;          // Protected by LOCK_connection_count
  static uint extra_connection_count;    // Protected by LOCK_connection_count
  static ulong max_used_connections;     // Protected by LOCK_connection_count
  static ulong max_used_connections_time;// Protected by LOCK_connection_count

  // System variable
  static ulong thread_handling;

  // Functions for lock wait and post-kill notification events
  static THD_event_functions *event_functions;
  // Saved event functions
  static THD_event_functions *saved_event_functions;

  /**
     Maximum number of threads that can be created by the current
     connection handler. Must be static as it is used by the signal handler.
  */
  static uint max_threads;

  /**
    Singleton method to return an instance of this class.
  */
  static Connection_handler_manager* get_instance()
  {
    DBUG_ASSERT(m_instance != NULL);
    return m_instance;
  }

  /**
    Initialize the connection handler manager.
    Must be called before get_instance() can be used.

    @return true if initialization failed, false otherwise.
  */
  static bool init();

  /**
    Destroy the singleton instance.
  */
  static void destroy_instance();

  /**
    Check if the current number of connections are below or equal
    the value given by the max_connections server system variable.

    @param extra_port_connection true if it is the extra port connections which
    need to be validated

    @return true if a new connection can be accepted, false otherwise.
  */
  bool valid_connection_count(bool extra_port_connection);

  /**
    Increment connection count if max_connections is not exceeded.

    @param    extra_port_connection true if it is the extra connection count
    which needs to be checked and bumped

    @retval
      true   max_connections NOT exceeded
      false  max_connections reached
  */
  bool check_and_incr_conn_count(bool extra_port_connection);

  /**
    Reset the max_used_connections counter to the number of current
    connections.
  */
  static void reset_max_used_connections();

  /**
    Decrease the number of current connections.

    @param extra_port_connection true if it is the extra connection count which
    needs to be decreased
  */
  static void dec_connection_count(bool extra_port_connection)
  {
    mysql_mutex_lock(&LOCK_connection_count);
<<<<<<< HEAD
    if (extra_port_connection)
      extra_connection_count--;
    else
      connection_count--;
=======
    connection_count--;
    /*
      Notify shutdown thread when last connection is done with its job
    */
    if (connection_count == 0)
      mysql_cond_signal(&COND_connection_count);
>>>>>>> 67d52e7c
    mysql_mutex_unlock(&LOCK_connection_count);
  }

  void inc_aborted_connects()
  {
    m_aborted_connects++;
  }

  ulong aborted_connects() const
  {
    return m_aborted_connects;
  }

  /**
    @note This is a dirty read.
  */
  ulong connection_errors_max_connection() const
  {
    return m_connection_errors_max_connection;
  }

  /**
    Dynamically load a connection handler implemented as a plugin.
    The current connection handler will be saved so that it can
    later be restored by unload_connection_handler().
  */
  void load_connection_handler(Connection_handler* conn_handler);

  /**
    Unload the connection handler previously loaded by
    load_connection_handler(). The previous connection handler will
    be restored.

    @return true if unload failed (no previous connection handler was found).
  */
  bool unload_connection_handler();

  /**
    Process a new incoming connection.

    @param channel_info    Pointer to Channel_info object containing
                           connection channel information.
  */
  void process_new_connection(Channel_info* channel_info);

  /**
    Waits until all connections are done with their job. In other words,
    wat till connection_count to become zero.
  */
  static void wait_till_no_connection();
};
#endif // CONNECTION_HANDLER_MANAGER_INCLUDED.<|MERGE_RESOLUTION|>--- conflicted
+++ resolved
@@ -193,19 +193,15 @@
   static void dec_connection_count(bool extra_port_connection)
   {
     mysql_mutex_lock(&LOCK_connection_count);
-<<<<<<< HEAD
     if (extra_port_connection)
       extra_connection_count--;
     else
       connection_count--;
-=======
-    connection_count--;
     /*
       Notify shutdown thread when last connection is done with its job
     */
-    if (connection_count == 0)
+    if (connection_count == 0 && extra_connection_count == 0)
       mysql_cond_signal(&COND_connection_count);
->>>>>>> 67d52e7c
     mysql_mutex_unlock(&LOCK_connection_count);
   }
 
