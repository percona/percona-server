/* Copyright (c) 2014, 2017 Oracle and/or its affiliates. All rights reserved.

   This program is free software; you can redistribute it and/or modify
   it under the terms of the GNU General Public License as published by
   the Free Software Foundation; version 2 of the License.

   This program is distributed in the hope that it will be useful,
   but WITHOUT ANY WARRANTY; without even the implied warranty of
   MERCHANTABILITY or FITNESS FOR A PARTICULAR PURPOSE.  See the
   GNU General Public License for more details.

   You should have received a copy of the GNU General Public License
   along with this program; if not, write to the Free Software Foundation,
   51 Franklin Street, Suite 500, Boston, MA 02110-1335 USA */

#ifndef DD__DICTIONARY_INCLUDED
#define DD__DICTIONARY_INCLUDED


#include "my_compiler.h"
#include "dd/string_type.h"                    // dd::String_type

class THD;
class MDL_ticket;

namespace dd {

///////////////////////////////////////////////////////////////////////////

class Collation;
class Object_table;
class Schema;

namespace cache {
  class Dictionary_client;
}

///////////////////////////////////////////////////////////////////////////

/// Main interface class enabling users to operate on data dictionary.
class Dictionary
{
public:
  /**
    Get dictionary object for a given dictionary table name.
    If the given schema_name and table_name is not a dictionary
    table name, then the function returns NULL.

    @returns Pointer to dictionary object for the given
             dictionary table name, else NULL.
  */
  virtual const Object_table *get_dd_table(
    const String_type &schema_name,
    const String_type &table_name) const = 0;

public:
  /////////////////////////////////////////////////////////////////////////
  // Auxiliary operations.
  /////////////////////////////////////////////////////////////////////////

  /**
    Check if the given schema name is 'mysql', which where
    the DD tables are stored.

    @param schema_name    Schema name to check.

    @returns true - If schema_name is 'mysql'
    @returns false - If schema_name is not 'mysql'
  */
  virtual bool is_dd_schema_name(const String_type &schema_name) const = 0;

  /**
    Check if given table name is a dictionary table name.

    @param schema_name    Schema name to check.
    @param table_name     Table name to check.

    @returns true -  If given table name is a dictionary table.
    @returns false - If table name is not a dictionary table.
  */
  virtual bool is_dd_table_name(const String_type &schema_name,
                                const String_type &table_name) const = 0;

  /**
    Get the error code representing the type name string for a dictionary
    or system table.

    Necessary to support localization of error messages.

    @param schema_name    Schema name to check.
    @param table_name     Table name to check.

    @returns The error code representing the type name associated with the table,
             for being used in error messages.
  */
  virtual int table_type_error_code(const String_type &schema_name,
                                    const String_type &table_name) const = 0;

  /**
    Check if given table name can be accessed by the given thread type.

    @param is_dd_internal_thread    'true' if this is a DD internal
                                    thread.
    @param is_ddl_statement         'true' if this is a DDL statement.
    @param schema_name              Schema name to check.
    @param schema_length            Length of schema name to check.
    @param table_name               Table name to check.

    @returns true -  If given table name is accessible by the thread type.
    @returns false - If table name is not accessible.
  */
  virtual bool is_dd_table_access_allowed(bool is_dd_internal_thread,
                                          bool is_ddl_statement,
                                          const char *schema_name,
                                          size_t schema_length,
                                          const char *table_name) const= 0;

  /**
    Check if given table name is a system view name.

    @param schema_name              Schema name to check.
    @param table_name               Table name to check.
    @param[out] hidden              Pointer to boolean flag indicating
                                    if the object is hidden.

    @returns true -  If given table name is a system view.
    @returns false - If table name is not a system view.
  */
  virtual bool is_system_view_name(const char *schema_name,
                                   const char *table_name,
                                   bool *hidden) const = 0;

  /**
    Check if given table name is a system view name.

    @param schema_name              Schema name to check.
    @param table_name               Table name to check.

    @returns true -  If given table name is a system view.
    @returns false - If table name is not a system view.
  */
  virtual bool is_system_view_name(const char *schema_name,
                                   const char *table_name) const = 0;

public:
  // Destructor to cleanup data dictionary instance upon server shutdown.
  virtual ~Dictionary()
  { }
};

///////////////////////////////////////////////////////////////////////////

//
// MDL wrapper functions
//

/**
  @brief
    Acquire shared metadata lock on the given table name with
    explicit duration.

  @param thd - THD to which lock belongs to.
  @param schema_name    - Schema name
  @param table_name     - Table name
  @param no_wait        - Use try_acquire_lock() if no_wait is true.
                          else use acquire_lock() with
                          thd->variables.lock_wait_timeout timeout value.
  @param out_mdl_ticket - This is a OUT parameter, a pointer to MDL_ticket
                          upon successful lock attempt.

*/
bool acquire_shared_table_mdl(THD *thd,
                              const char *schema_name,
                              const char *table_name,
                              bool no_wait,
<<<<<<< HEAD
                              MDL_ticket **out_mdl_ticket);

bool acquire_exclusive_table_mdl(THD *thd,
                              const char *schema_name,
                              const char *table_name,
                              bool no_wait,
                              MDL_ticket **out_mdl_ticket);
=======
                              MDL_ticket **out_mdl_ticket)
  MY_ATTRIBUTE((warn_unused_result));
>>>>>>> 0c8ab2e8

/**
  Predicate to check if we have a shared meta data lock on the
  submitted schema qualified table name.

  @param    thd            Thread context.
  @param    schema_name    Schema name.
  @param    table_name     Table name.

  @retval   true           The thread context has a lock.
  @retval   false          The thread context does not have a lock.
*/

bool has_shared_table_mdl(THD *thd,
                          const char *schema_name,
                          const char *table_name);


/**
  Predicate to check if we have an exclusive meta data lock on the
  submitted schema qualified table name.

  @param    thd            Thread context.
  @param    schema_name    Schema name.
  @param    table_name     Table name.

  @retval   true           The thread context has a lock.
  @retval   false          The thread context does not have a lock.
*/

bool has_exclusive_table_mdl(THD *thd,
                             const char *schema_name,
                             const char *table_name);


/**
  Acquire an exclusive metadata lock on the given tablespace name with
  transaction duration.

  @param       thd           THD to which lock belongs.
  @param       tablespace_name  Tablespace name
  @param       no_wait        Use try_acquire_lock() if no_wait is true,
                              else use acquire_lock() with
                              thd->variables.lock_wait_timeout timeout value.

  @retval      true           Failure, e.g. a lock wait timeout.
  @retval      false          Successful lock acquisition.
*/

bool acquire_exclusive_tablespace_mdl(THD *thd,
                                      const char *tablespace_name,
                                      bool no_wait)
  MY_ATTRIBUTE((warn_unused_result));


/**
  Acquire a shared metadata lock on the given tablespace name with
  transaction duration.

  @param       thd           THD to which lock belongs.
  @param       tablespace_name  Tablespace name
  @param       no_wait        Use try_acquire_lock() if no_wait is true,
                              else use acquire_lock() with
                              thd->variables.lock_wait_timeout timeout value.

  @retval      true           Failure, e.g. a lock wait timeout.
  @retval      false          Successful lock acquisition.
*/
bool acquire_shared_tablespace_mdl(THD *thd,
                                   const char *tablespace_name,
                                   bool no_wait)
  MY_ATTRIBUTE((warn_unused_result));


/**
  Predicate to check if we have a shared meta data lock on the
  submitted tablespace name.

  @param    thd              Thread context.
  @param    tablespace_name  Tablespace name.

  @retval   true             The thread context has a lock.
  @retval   false            The thread context does not have a lock.
*/

bool has_shared_tablespace_mdl(THD *thd,
                               const char *tablespace_name);


/**
  Predicate to check if we have an exclusive meta data lock on the
  submitted tablespace name.

  @param    thd              Thread context.
  @param    tablespace_name  Tablespace name.

  @retval   true             The thread context has a lock.
  @retval   false            The thread context does not have a lock.
*/

bool has_exclusive_tablespace_mdl(THD *thd,
                                  const char *tablespace_name);


/**
  Acquire exclusive metadata lock on the given table name with
  TRANSACTIONAL duration.

  @param[in]  thd              THD to which lock belongs to.
  @param[in]  schema_name      Schema name
  @param[in]  table_name       Table name
  @param[in]  no_wait          Use try_acquire_lock() if no_wait is true.
                               else use acquire_lock() with
                               thd->variables.lock_wait_timeout timeout value.
  @param[out] out_mdl_ticket   A pointer to MDL_ticket upon successful lock
                               attempt.
*/

bool acquire_exclusive_table_mdl(THD *thd,
                                 const char *schema_name,
                                 const char *table_name,
                                 bool no_wait,
                                 MDL_ticket **out_mdl_ticket)
  MY_ATTRIBUTE((warn_unused_result));


/**
  Acquire exclusive metadata lock on the given schema name with
  explicit duration.

  @param[in]  thd              THD to which lock belongs to.
  @param[in]  schema_name      Schema name
  @param[in]  no_wait          Use try_acquire_lock() if no_wait is true.
                               else use acquire_lock() with
                               thd->variables.lock_wait_timeout timeout value.
  @param[out] out_mdl_ticket   A pointer to MDL_ticket upon successful lock
                               attempt.
*/

bool acquire_exclusive_schema_mdl(THD *thd,
                                 const char *schema_name,
                                 bool no_wait,
                                 MDL_ticket **out_mdl_ticket)
  MY_ATTRIBUTE((warn_unused_result));

/**
  @brief
    Release MDL_EXPLICIT lock held by a ticket

  @param thd - THD to which lock belongs to.
  @param mdl_ticket - Lock ticket.

*/
void release_mdl(THD *thd, MDL_ticket *mdl_ticket);

/** Get Dictionary_client from THD object (the latter is opaque * in SEs). */
cache::Dictionary_client *get_dd_client(THD *thd);
}

#endif // DD__DICTIONARY_INCLUDED<|MERGE_RESOLUTION|>--- conflicted
+++ resolved
@@ -173,18 +173,8 @@
                               const char *schema_name,
                               const char *table_name,
                               bool no_wait,
-<<<<<<< HEAD
-                              MDL_ticket **out_mdl_ticket);
-
-bool acquire_exclusive_table_mdl(THD *thd,
-                              const char *schema_name,
-                              const char *table_name,
-                              bool no_wait,
-                              MDL_ticket **out_mdl_ticket);
-=======
                               MDL_ticket **out_mdl_ticket)
   MY_ATTRIBUTE((warn_unused_result));
->>>>>>> 0c8ab2e8
 
 /**
   Predicate to check if we have a shared meta data lock on the
