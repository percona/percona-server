/* Copyright (c) 2014, 2017 Oracle and/or its affiliates. All rights reserved.

   This program is free software; you can redistribute it and/or modify
   it under the terms of the GNU General Public License as published by
   the Free Software Foundation; version 2 of the License.

   This program is distributed in the hope that it will be useful,
   but WITHOUT ANY WARRANTY; without even the implied warranty of
   MERCHANTABILITY or FITNESS FOR A PARTICULAR PURPOSE.  See the
   GNU General Public License for more details.

   You should have received a copy of the GNU General Public License
   along with this program; if not, write to the Free Software Foundation,
   51 Franklin Street, Suite 500, Boston, MA 02110-1335 USA */

#include "sql/dd/impl/bootstrapper.h"

#include <stddef.h>
#include <sys/types.h>
#include <memory>
#include <new>
#include <string>
#include <utility>
#include <vector>

#include "binary_log_types.h"
#include "dd/cache/dictionary_client.h"       // dd::cache::Dictionary_client
#include "dd/dd.h"                            // dd::create_object
#include "dd/dd_table.h"                      // dd::get_sql_type_by_field_info
#include "dd/impl/cache/shared_dictionary_cache.h"// Shared_dictionary_cache
#include "dd/impl/cache/storage_adapter.h"    // Storage_adapter
#include "dd/impl/dictionary_impl.h"          // dd::Dictionary_impl
#include "dd/impl/system_registry.h"          // dd::System_tables
#include "dd/impl/tables/character_sets.h"    // dd::tables::Character_sets
#include "dd/impl/tables/collations.h"        // dd::tables::Collations
#include "dd/impl/tables/dd_properties.h"     // dd::tables::DD_properties
#include "dd/impl/types/plugin_table_impl.h"  // dd::Plugin_table_impl
#include "dd/impl/types/schema_impl.h"        // dd::Schema_impl
#include "dd/impl/types/table_impl.h"         // dd::Table_impl
#include "dd/impl/types/tablespace_impl.h"    // dd::Table_impl
#include "dd/info_schema/metadata.h"          // dd::info_schema::install_IS...
#include "dd/object_id.h"
#include "dd/properties.h"                    // dd::Properties
#include "dd/types/column.h"                  // dd::Column
#include "dd/types/object_table.h"            // dd::Object_table
#include "dd/types/object_table_definition.h" // dd::Object_table_definition
#include "dd/types/schema.h"
#include "dd/types/table.h"
#include "dd/types/tablespace.h"
#include "dd/types/tablespace_file.h"         // dd::Tablespace_file
#include "dd/types/view.h"                    // dd::View
#include "dd/upgrade/upgrade.h"               // dd::migrate_event_to_dd
#include "error_handler.h"                    // No_such_table_error_handler
#include "handler.h"                          // dict_init_mode_t
#include "lex_string.h"
#include "log.h"                              // sql_print_warning()
#include "m_ctype.h"
#include "m_string.h"                         // STRING_WITH_LEN
#include "mdl.h"
#include "my_dbug.h"
#include "mysql/plugin.h"
#include "mysql/psi/mysql_file.h"             // mysql_file_rename
#include "my_inttypes.h"
#include "my_sys.h"
#include "mysql/plugin.h"
#include "mysqld.h"
#include "mysqld_error.h"
#include "sql_base.h"                         // close_thread_tables
#include "sql_class.h"                        // THD
#include "sql_error.h"
#include "sql_list.h"
#include "sql_prepare.h"                      // Ed_connection
#include "sql_profile.h"
#include "sql_show.h"                         // get_schema_table()
#include "sql_table.h"                        // build_tablename
#include "system_variables.h"
#include "table.h"
#include "transaction.h"                      // trans_rollback

// Execute a single SQL query.
bool execute_query(THD *thd, const dd::String_type &q_buf)
{
  Ed_connection con(thd);
  LEX_STRING str;
  thd->make_lex_string(&str, q_buf.c_str(), q_buf.length(), false);
  return con.execute_direct(str);
}

using namespace dd;

///////////////////////////////////////////////////////////////////////////

namespace dd {

// Helper function to do rollback or commit, depending on error.
bool end_transaction(THD *thd, bool error)
{
  if (error)
  {
    // Rollback the statement before we can rollback the real transaction.
    trans_rollback_stmt(thd);
    trans_rollback(thd);
  }
  else if (trans_commit_stmt(thd) || trans_commit(thd))
  {
    error= true;
    trans_rollback(thd);
  }

  // Close tables etc. and release MDL locks, regardless of error.
  close_thread_tables(thd);
  thd->mdl_context.release_transactional_locks();
  return error;
}

} // end namespace dd

namespace {
  bootstrap::enum_bootstrap_stage bootstrap_stage=
          dd::bootstrap::BOOTSTRAP_NOT_STARTED;

// Initialize recovery in the DDSE.
bool DDSE_dict_recover(THD *thd,
                       dict_recovery_mode_t dict_recovery_mode,
                       uint version)
{
  handlerton *ddse= ha_resolve_by_legacy_type(thd, DB_TYPE_INNODB);
  if (ddse->dict_recover == nullptr)
    return true;

  bool error= ddse->dict_recover(dict_recovery_mode, version);

  /*
    Commit when tablespaces have been initialized, since in that
    case, tablespace meta data is added.
  */
  if (dict_recovery_mode == DICT_RECOVERY_INITIALIZE_TABLESPACES)
    return dd::end_transaction(thd, error);

  return error;
}


// Create meta data of the predefined tablespaces.
void create_predefined_tablespaces(THD *thd)
{
  /*
    Create dd::Tablespace objects and store them (which will add their meta
    data to the storage adapter registry of DD entities). The tablespaces
    are already created physically in the DDSE, so we only need to create
    the corresponding meta data.
  */
  for (System_tablespaces::Const_iterator it=
         System_tablespaces::instance()->begin();
       it != System_tablespaces::instance()->end(); ++it)
  {
    const Plugin_tablespace *tablespace_def= (*it)->entity();

    // Create the dd::Tablespace object.
    std::unique_ptr<Tablespace> tablespace(dd::create_object<Tablespace>());
    tablespace->set_name(tablespace_def->get_name());
    tablespace->set_options_raw(tablespace_def->get_options());
    tablespace->set_se_private_data_raw(tablespace_def->get_se_private_data());
    tablespace->set_engine(tablespace_def->get_engine());

    // Loop over the tablespace files, create dd::Tablespace_file objects.
    List <const Plugin_tablespace::Plugin_tablespace_file> files=
      tablespace_def->get_files();
    List_iterator<const Plugin_tablespace::Plugin_tablespace_file>
      file_it(files);
    const Plugin_tablespace::Plugin_tablespace_file *file= NULL;
    while ((file= file_it++))
    {
      Tablespace_file *space_file= tablespace->add_file();
      space_file->set_filename(file->get_name());
      space_file->set_se_private_data_raw(file->get_se_private_data());
    }

    // Here, we just want to populate the core registry in the storage
    // adapter. We do not want to have the object registered in the
    // uncommitted registry, this will only add complexity to the
    // DD cache usage during bootstrap. Thus, we call the storage adapter
    // directly instead of going through the dictionary client.
    dd::cache::Storage_adapter::instance()->store(thd, tablespace.get());
  }
  bootstrap_stage= bootstrap::BOOTSTRAP_PREPARED;
}


// Create and use the dictionary schema.
bool create_dd_schema(THD *thd)
{
  return execute_query(thd, dd::String_type("CREATE SCHEMA ") +
                            dd::String_type(MYSQL_SCHEMA_NAME.str) +
                            dd::String_type(" DEFAULT COLLATE '") +
                            dd::String_type(default_charset_info->name)+"'")
  || execute_query(thd, dd::String_type("USE ") +
                          dd::String_type(MYSQL_SCHEMA_NAME.str));
}


/*
  Execute create table statements. This will create the meta data for
  the table. During initial start, the table will also be created
  physically in the DDSE.
*/
bool create_tables(THD *thd)
{
  // Iterate over DD tables, create tables.
  System_tables::Const_iterator it= System_tables::instance()->begin();

  // Make sure the dd_properties table is the first element.
#ifndef DBUG_OFF
  const Object_table_definition *dd_properties_def=
          dd::tables::DD_properties::instance().table_definition(thd);
  DBUG_ASSERT(*it != nullptr);
  const Object_table_definition *first_def=
          (*it)->entity()->table_definition(thd);
  DBUG_ASSERT(dd_properties_def != nullptr && first_def != nullptr &&
          first_def == dd_properties_def);
#endif

  bool error= false;
  for (; it != System_tables::instance()->end(); ++it)
  {
    const Object_table_definition *table_def=
            (*it)->entity()->table_definition(thd);

    if (table_def == nullptr ||
             execute_query(thd, table_def->build_ddl_create_table()))
    {
      error= true;
      break;
    }
  }

  // The modified objects are now reflected in the core registry in the
  // storage adapter. We remove the objects from the uncommitted registry
  // because their presence there will just complicate handling during
  // bootstrap.
  thd->dd_client()->rollback_modified_objects();

  if (error)
    return true;

  bootstrap_stage= bootstrap::BOOTSTRAP_CREATED;

  return false;
}


/*
  Acquire exclusive meta data locks for the DD schema, tablespace and
  table names.
*/
bool acquire_exclusive_mdl(THD *thd)
{
  // All MDL requests.
  MDL_request_list mdl_requests;

  // Prepare MDL request for the schema name.
  MDL_request schema_request;
  MDL_REQUEST_INIT(&schema_request, MDL_key::SCHEMA,
                   MYSQL_SCHEMA_NAME.str,
                   "",
                   MDL_EXCLUSIVE,
                   MDL_TRANSACTION);
  mdl_requests.push_front(&schema_request);

  // Prepare MDL request for the tablespace name.
  MDL_request tablespace_request;
  MDL_REQUEST_INIT(&tablespace_request, MDL_key::TABLESPACE,
                   "",
                   MYSQL_TABLESPACE_NAME.str,
                   MDL_EXCLUSIVE,
                   MDL_TRANSACTION);
  mdl_requests.push_front(&tablespace_request);

  // Prepare MDL requests for all tables names.
  for (System_tables::Const_iterator it= System_tables::instance()->begin();
       it != System_tables::instance()->end(); ++it)
  {
    MDL_request *table_request= new (thd->mem_root) MDL_request;
    if (table_request == NULL)
      return true;

    MDL_REQUEST_INIT(table_request, MDL_key::TABLE,
                     MYSQL_SCHEMA_NAME.str,
                     (*it)->entity()->name().c_str(),
                     MDL_EXCLUSIVE,
                     MDL_TRANSACTION);
    mdl_requests.push_front(table_request);
  }

  // Finally, acquire all the MDL locks.
  return (thd->mdl_context.acquire_locks(&mdl_requests,
                                         thd->variables.lock_wait_timeout));
}


/*
  Acquire the DD schema, tablespace and table objects. Clone the objects,
  reset ID, store persistently, and update the storage adapter.
*/
bool flush_meta_data(THD *thd)
{
  // Acquire exclusive meta data locks for the relevant DD objects.
  if (acquire_exclusive_mdl(thd))
    return true;

  {
    /*
      Use a scoped auto releaser to make sure the cached objects are released
      before the shared cache is reset.
    */
    dd::cache::Dictionary_client::Auto_releaser releaser(thd->dd_client());

    // Acquire the DD schema and tablespace.
    const Schema *dd_schema= nullptr;
    const Tablespace *dd_tspace= nullptr;
    if (thd->dd_client()->acquire(dd::String_type(MYSQL_SCHEMA_NAME.str),
                                  &dd_schema) ||
        thd->dd_client()->acquire(dd::String_type(MYSQL_TABLESPACE_NAME.str),
                                  &dd_tspace))
      return dd::end_transaction(thd, true);

    // Acquire the DD table objects.
    for (System_tables::Const_iterator it= System_tables::instance()->begin();
         it != System_tables::instance()->end(); ++it)
    {
      const dd::Table *dd_table= nullptr;
      if (thd->dd_client()->acquire(MYSQL_SCHEMA_NAME.str,
                                    (*it)->entity()->name(), &dd_table))
        return dd::end_transaction(thd, true);
    }

    /*
      We have now populated the shared cache with the core objects. The
      scoped auto releaser makes sure we will not evict the objects from
      the shared cache until the auto releaser exits scope. Thus, within
      the scope of the auto releaser, we can modify the contents of the
      core registry in the storage adapter without risking that this will
      interfere with the contents of the shared cache, because the DD
      transactions will acquire the core objects from the shared cache.
    */

    /*
      Modify and store the DD schema without changing the cached copy.
      Cannot use acquire_for_modification() here, because that would
      make the DD sub-transactions (e.g. when calling store()) see a
      partially modified set of core objects, where e.g. the mysql
      schema object has got its new, real id (from the auto-inc column
      in the dd.schemata table), whereas the core DD table objects still
      refer to the id that was allocated when creating the scaffolding.
      This comment also applies to the modification of tablespaces
      and tables.
    */
    std::unique_ptr<Schema_impl> dd_schema_clone(
      dynamic_cast<Schema_impl*>(dd_schema->clone()));

    // We must set the ID to INVALID to enable storing the object.
    dd_schema_clone->set_id(INVALID_OBJECT_ID);
    if (dd::cache::Storage_adapter::instance()->store(thd,
          static_cast<Schema*>(dd_schema_clone.get())))
      return dd::end_transaction(thd, true);

    // Make sure the registry of the core DD objects is updated.
    dd::cache::Storage_adapter::instance()->core_drop(thd, dd_schema);
    dd::cache::Storage_adapter::instance()->core_store(thd,
      static_cast<Schema*>(dd_schema_clone.get()));

    // Make sure the ID after storing is as expected.
    DBUG_ASSERT(dd_schema_clone->id() == 1);

    // Update and store the DD tablespace without changing the cached copy.
    std::unique_ptr<Tablespace_impl> dd_tspace_clone(nullptr);
    if (dd_tspace != nullptr)
    {
      dd_tspace_clone.reset(
        dynamic_cast<Tablespace_impl*>(dd_tspace->clone()));

      // We must set the ID to INVALID to enable storing the object.
      dd_tspace_clone->set_id(INVALID_OBJECT_ID);
      if (dd::cache::Storage_adapter::instance()->store(thd,
            static_cast<Tablespace*>(dd_tspace_clone.get())))
        return dd::end_transaction(thd, true);

      // Make sure the registry of the core DD objects is updated.
      dd::cache::Storage_adapter::instance()->core_drop(thd, dd_tspace);
      dd::cache::Storage_adapter::instance()->core_store(thd,
            static_cast<Tablespace*>(dd_tspace_clone.get()));

      // Make sure the ID after storing is as expected.
      DBUG_ASSERT(dd_tspace_clone->id() == 1);
    }

    // Update and store the DD table objects without changing the cached copy.
    for (System_tables::Const_iterator it= System_tables::instance()->begin();
         it != System_tables::instance()->end(); ++it)
    {
      const dd::Table *dd_table= nullptr;
      if (thd->dd_client()->acquire(MYSQL_SCHEMA_NAME.str,
                                    (*it)->entity()->name(), &dd_table))
        return dd::end_transaction(thd, true);

      std::unique_ptr<Table_impl> dd_table_clone(
              dynamic_cast<Table_impl*>(dd_table->clone()));

      // We must set the ID to INVALID to enable storing the object.
      dd_table_clone->set_id(INVALID_OBJECT_ID);

      // Change the schema and tablespace id to match the ids of the
      // persisted objects.
      dd_table_clone->set_schema_id(dd_schema_clone->id());
      if (dd_tspace != nullptr)
        dd_table_clone->set_tablespace_id(dd_tspace_clone->id());
      if (dd::cache::Storage_adapter::instance()->store(thd,
            static_cast<Table*>(dd_table_clone.get())))
        return dd::end_transaction(thd, true);

      // No need to keep non-core dd tables in the core registry.
      (void) dd::cache::Storage_adapter::instance()->core_drop(thd, dd_table);
      // Make sure the registry of the core DD objects is updated.
      if ((*it)->property() == System_tables::Types::CORE)
          dd::cache::Storage_adapter::instance()->core_store(thd,
            static_cast<Table*>(dd_table_clone.get()));
    }

    // Update and store the predefined tablespace objects. The DD tablespace
    // has already been stored above, so we iterate only over the tablespaces
    // of type PREDEFINED_DDSE.
    for (System_tablespaces::Const_iterator it=
           System_tablespaces::instance()->begin(
             System_tablespaces::Types::PREDEFINED_DDSE);
         it != System_tablespaces::instance()->end();
         it= System_tablespaces::instance()->next(it,
               System_tablespaces::Types::PREDEFINED_DDSE))
    {
      const dd::Tablespace *tspace= nullptr;
      if (thd->dd_client()->acquire((*it)->key().second, &tspace))
        return dd::end_transaction(thd, true);

      std::unique_ptr<Tablespace_impl> tspace_clone(
              dynamic_cast<Tablespace_impl*>(tspace->clone()));

      // We must set the ID to INVALID to enable storing the object.
      tspace_clone->set_id(INVALID_OBJECT_ID);
      if (dd::cache::Storage_adapter::instance()->store(thd,
            static_cast<Tablespace*>(tspace_clone.get())))
        return dd::end_transaction(thd, true);

      // Only the DD tablespace is needed to handle cache misses, so we can
      // just drop the predefined tablespaces from the core registry now that
      // it has been persisted.
      (void) dd::cache::Storage_adapter::instance()->core_drop(thd, tspace);
    }
  }

  // Now, the auto releaser has released the objects, and we can go ahead and
  // reset the shared cache.
  dd::cache::Shared_dictionary_cache::instance()->reset(true);
  bootstrap_stage= bootstrap::BOOTSTRAP_SYNCED;

  return dd::end_transaction(thd, false);
}


/*
  Acquire the DD schema, tablespace and table objects. Read the "real"
  objects from the DD tables, and replace the contents of the core
  registry in the storage adapter.
*/
bool sync_meta_data(THD *thd)
{
  // Acquire exclusive meta data locks for the relevant DD objects.
  if (acquire_exclusive_mdl(thd))
    return true;
  {
    // Acquire the DD schema and tablespace.
    const Schema *dd_schema= nullptr;
    const Tablespace *dd_tspace= nullptr;
    dd::cache::Dictionary_client::Auto_releaser releaser(thd->dd_client());
    if (thd->dd_client()->acquire(dd::String_type(MYSQL_SCHEMA_NAME.str),
                                  &dd_schema) ||
        thd->dd_client()->acquire(dd::String_type(MYSQL_TABLESPACE_NAME.str),
                                  &dd_tspace))
      return dd::end_transaction(thd, true);

    // Acquire the DD table objects.
    for (System_tables::Const_iterator it= System_tables::instance()->begin();
         it != System_tables::instance()->end(); ++it)
    {
      const dd::Table *dd_table= nullptr;
      if (thd->dd_client()->acquire(MYSQL_SCHEMA_NAME.str,
                                    (*it)->entity()->name(), &dd_table))
        return dd::end_transaction(thd, true);
    }

    /*
      We have now populated the shared cache with the core objects. The
      scoped auto releaser makes sure we will not evict the objects from
      the shared cache until the auto releaser exits scope. Thus, within
      the scope of the auto releaser, we can modify the contents of the
      core registry in the storage adapter without risking that this will
      interfere with the contents of the shared cache, because the DD
      transactions will acquire the core objects from the shared cache.
    */

    // Sync the DD schema and tablespace.
    Schema::name_key_type schema_key;
    dd_schema->update_name_key(&schema_key);
    if (dd::cache::Storage_adapter::instance()->core_sync(thd, schema_key,
                                                          dd_schema))
      return dd::end_transaction(thd, true);

    if (dd_tspace)
    {
      Tablespace::name_key_type tspace_key;
      dd_tspace->update_name_key(&tspace_key);
      if (dd::cache::Storage_adapter::instance()->core_sync(thd, tspace_key,
                                                            dd_tspace))
        return dd::end_transaction(thd, true);
    }

    // Get the synced DD schema object id. Needed for the DD table name keys.
    Object_id dd_schema_id= cache::Storage_adapter::instance()->
      core_get_id<Schema>(schema_key);

    // Sync the DD tables.
    for (System_tables::Const_iterator it= System_tables::instance()->begin();
         it != System_tables::instance()->end(); ++it)
    {
      Abstract_table::name_key_type table_key;
      const dd::Table *dd_table= nullptr;
      if (thd->dd_client()->acquire(MYSQL_SCHEMA_NAME.str,
                                    (*it)->entity()->name(), &dd_table))
        return dd::end_transaction(thd, true);

      Abstract_table::update_name_key(&table_key, dd_schema_id,
                                      dd_table->name());
      dd::cache::Storage_adapter::instance()->core_drop(thd, dd_table);
      if ((*it)->property() == System_tables::Types::CORE)
        if (dd::cache::Storage_adapter::instance()->core_sync(thd, table_key,
                                                              dd_table))
          return dd::end_transaction(thd, true);
    }

    /*
      The DD tablespace has already been refreshed above, so we iterate only
      over the tablespaces with type PREDEFINED_DDSE. These can be dropped
      from the storage adapter.
    */
    for (System_tablespaces::Const_iterator it=
           System_tablespaces::instance()->begin(
             System_tablespaces::Types::PREDEFINED_DDSE);
         it != System_tablespaces::instance()->end();
         it= System_tablespaces::instance()->next(it,
               System_tablespaces::Types::PREDEFINED_DDSE))
    {
      const Tablespace *tspace= nullptr;
      if (thd->dd_client()->acquire((*it)->entity()->get_name(), &tspace))
        return dd::end_transaction(thd, true);

      dd::cache::Storage_adapter::instance()->core_drop(thd, tspace);
    }
  }

  // Now, the auto releaser has released the objects, and we can go ahead and
  // reset the shared cache.
  dd::cache::Shared_dictionary_cache::instance()->reset(true);
  bootstrap_stage= bootstrap::BOOTSTRAP_SYNCED;

  // Commit and flush tables to force re-opening using the refreshed meta data.
  if (end_transaction(thd, false) || execute_query(thd, "FLUSH TABLES"))
    return true;

  // Reset the DDSE local dictionary cache.
  handlerton *ddse= ha_resolve_by_legacy_type(thd, DB_TYPE_INNODB);
  if (ddse->dict_cache_reset == nullptr)
    return true;

  for (System_tables::Const_iterator it=
         System_tables::instance()->begin(System_tables::Types::CORE);
       it != System_tables::instance()->end(); it=
         System_tables::instance()->next(it, System_tables::Types::CORE))
    ddse->dict_cache_reset(MYSQL_SCHEMA_NAME.str, (*it)->entity()->name().c_str());

  return false;
}


// Insert additional data into the tables.
bool populate_tables(THD *thd)
{
  // Iterate over DD tables, populate tables.
  bool error= false;
  for (System_tables::Const_iterator it= System_tables::instance()->begin();
       it != System_tables::instance()->end(); ++it)
  {
    // Retrieve list of SQL statements to execute.
    const Object_table_definition *table_def=
            (*it)->entity()->table_definition(thd);
    if (table_def == nullptr)
      return dd::end_transaction(thd, true);

    std::vector<dd::String_type> stmt= table_def->dml_populate_statements();
    for (std::vector<dd::String_type>::iterator stmt_it= stmt.begin();
           stmt_it != stmt.end() && !error; ++stmt_it)
      error= execute_query(thd, *stmt_it);

    // Commit the statement based population.
    error= dd::end_transaction(thd, error);

    // If no error, call the low level table population method, and commit it.
    if (!error)
    {
      error= (*it)->entity()->populate(thd);
      error= dd::end_transaction(thd, error);
    }
  }
  bootstrap_stage= bootstrap::BOOTSTRAP_POPULATED;

  return error;
}


// Execute alter table statements to add cyclic foreign keys.
bool add_cyclic_foreign_keys(THD *thd)
{
  // Iterate over DD tables, add foreign keys.
  for (System_tables::Const_iterator it= System_tables::instance()->begin();
       it != System_tables::instance()->end(); ++it)
  {
    const Object_table_definition *table_def=
            (*it)->entity()->table_definition(thd);
    if (table_def == nullptr ||
        execute_query(thd, table_def->build_ddl_add_cyclic_foreign_keys()))
      return true;

    // Acquire the table object, maintain table hiding.
    dd::Table *table= nullptr;
    if (thd->dd_client()->acquire_for_modification(
          dd::String_type(MYSQL_SCHEMA_NAME.str),
          (*it)->entity()->name(), &table))
      return true;

    if ((table->hidden() == dd::Abstract_table::HT_HIDDEN_SYSTEM) !=
        (*it)->entity()->hidden())
    {
      table->set_hidden((*it)->entity()->hidden() ?
                        dd::Abstract_table::HT_HIDDEN_SYSTEM:
                        dd::Abstract_table::HT_VISIBLE);
      if (thd->dd_client()->update(table))
        return dd::end_transaction(thd, true);
    }
    dd::end_transaction(thd, false);
  }
  return false;
}


// Re-populate character sets and collations upon normal restart.
bool repopulate_charsets_and_collations(THD *thd)
{
  /*
    If we are in read-only mode, we skip re-populating. Here, 'opt_readonly'
    is the value of the '--read-only' option.
  */
  if (opt_readonly)
  {
    sql_print_warning("Skip re-populating collations and character "
                      "sets tables in read-only mode.");
    return false;
  }

  /*
    We must also check if the DDSE is started in a way that makes the DD
    read only. For now, we only support InnoDB as SE for the DD. The call
    to retrieve the handlerton for the DDSE should be replaced by a more
    generic mechanism.
  */
  handlerton *ddse= ha_resolve_by_legacy_type(thd, DB_TYPE_INNODB);
  if (ddse->is_dict_readonly && ddse->is_dict_readonly())
  {
    sql_print_warning("Skip re-populating collations and character "
                      "sets tables in InnoDB read-only mode.");
    return false;
  }

  // Otherwise, turn off FK checks, re-populate and commit.
  // The FK checks must be turned off since the collations and
  // character sets reference each other.
  bool error= execute_query(thd, "SET FOREIGN_KEY_CHECKS= 0") ||
              tables::Collations::instance().populate(thd) ||
              tables::Character_sets::instance().populate(thd);

  /*
    We must commit the re-population before executing a new query, which
    expects the transaction to be empty, and finally, turn FK checks back on.
  */
  error|= dd::end_transaction(thd, error);
  error|= execute_query(thd, "SET FOREIGN_KEY_CHECKS= 1");
  bootstrap_stage= bootstrap::BOOTSTRAP_POPULATED;

  return error;
}


/*
  Verify that the storage adapter contains the core DD objects and
  nothing else.
*/
bool verify_core_objects_present(THD *thd)
{
  // Verify that the DD schema is present, and get its id.
  Schema::name_key_type schema_key;
  Schema::update_name_key(&schema_key, MYSQL_SCHEMA_NAME.str);
  Object_id dd_schema_id= cache::Storage_adapter::instance()->
    core_get_id<Schema>(schema_key);

  DBUG_ASSERT(dd_schema_id != INVALID_OBJECT_ID);
  if (dd_schema_id == INVALID_OBJECT_ID)
  {
    sql_print_error("Unable to start server. The data dictionary schema "
                    "'%s' does not exist.", MYSQL_SCHEMA_NAME.str);
    return dd::end_transaction(thd, true);
  }
  DBUG_ASSERT(cache::Storage_adapter::instance()->
          core_size<Schema>() == 1);

  // Verify that the core DD tables are present.
#ifndef DBUG_OFF
  size_t n_core_tables= 0;
#endif
  for (System_tables::Const_iterator it= System_tables::instance()->begin(
         System_tables::Types::CORE);
       it != System_tables::instance()->end();
       it= System_tables::instance()->next(it,
             System_tables::Types::CORE))
  {
#ifndef DBUG_OFF
    n_core_tables++;
#endif
    Table::name_key_type table_key;
    Table::update_name_key(&table_key, dd_schema_id,
                           (*it)->entity()->name());
    Object_id dd_table_id= cache::Storage_adapter::instance()->
      core_get_id<Table>(table_key);

    DBUG_ASSERT(dd_table_id != INVALID_OBJECT_ID);
    if (dd_table_id == INVALID_OBJECT_ID)
    {
      sql_print_error("Unable to start server. The data dictionary table "
                      "'%s' does not exist.", (*it)->entity()->name().c_str());
      return dd::end_transaction(thd, true);
    }
  }
  DBUG_ASSERT(cache::Storage_adapter::instance()->
          core_size<Abstract_table>() == n_core_tables);

  // Verify that the system tablespace is present.
#ifndef DBUG_OFF
  Tablespace::name_key_type tspace_key;
  Tablespace::update_name_key(&tspace_key, MYSQL_TABLESPACE_NAME.str);
  Object_id dd_tspace_id= cache::Storage_adapter::instance()->
    core_get_id<Tablespace>(tspace_key);
#endif

  /*
    TODO: No DD tablespace yet. Enable verification later when InnoDB
    worklogs are pushed.

  DBUG_ASSERT(dd_tspace_id != INVALID_OBJECT_ID);
  if (dd_tspace_id == INVALID_OBJECT_ID)
  {
    sql_print_error("Unable to start server. The data dictionary tablespace "
                    "'%s' does not exist.", MYSQL_TABLESPACE_NAME.str);
    return dd::end_transaction(thd, true);
  }
  */

  DBUG_ASSERT(cache::Storage_adapter::instance()->
          core_size<Tablespace>() == (dd_tspace_id != INVALID_OBJECT_ID));

  bootstrap_stage= bootstrap::BOOTSTRAP_FINISHED;

  return dd::end_transaction(thd, false);
}
} // namespace anonymoous

///////////////////////////////////////////////////////////////////////////

namespace dd {
namespace bootstrap {


// Return the current stage of bootstrapping.
enum_bootstrap_stage stage()
{ return bootstrap_stage; }


/*
  Do the necessary DD-related initialization in the DDSE, and get the
  predefined tables and tablespaces.
*/
bool DDSE_dict_init(THD *thd,
                    dict_init_mode_t dict_init_mode,
                    uint version)
{
  handlerton *ddse= ha_resolve_by_legacy_type(thd, DB_TYPE_INNODB);

  // The lists with element wrappers are mem root allocated. The wrapped
  // instances are owned by the DDSE.
  List<const Plugin_table> plugin_tables;
  List<const Plugin_tablespace> plugin_tablespaces;
  if (ddse->dict_init == nullptr ||
      ddse->dict_init(dict_init_mode, version,
                      &plugin_tables, &plugin_tablespaces))
    return true;

  /*
    Iterate over the table definitions, create Plugin_table instances,
    and add them to the System_tables registry. The Plugin_table instances
    will later be used to execute CREATE TABLE statements to actually
    create the tables.
  */
  List_iterator<const Plugin_table> table_it(plugin_tables);
  const Plugin_table *table= nullptr;
  while ((table= table_it++))
  {
    Plugin_table_impl *plugin_table= new (std::nothrow) Plugin_table_impl(
            table->get_name(),
            table->get_table_definition(),
            table->get_table_options(),
            Dictionary_impl::get_target_dd_version());
    System_tables::instance()->add(MYSQL_SCHEMA_NAME.str, table->get_name(),
                                   System_tables::Types::SUPPORT, plugin_table);
  }

  /*
    Iterate over the tablespace definitions, add the names and the
    tablespace meta data to the System_tablespaces registry. The
    meta data will be used later to create dd::Tablespace objects.
    The Plugin_tablespace instances are owned by the DDSE.
  */
  List_iterator<const Plugin_tablespace> tablespace_it(plugin_tablespaces);
  const Plugin_tablespace *tablespace= nullptr;
  while ((tablespace= tablespace_it++))
  {
    // Add the name and the object instance to the registry with the
    // appropriate property.
    if (my_strcasecmp(system_charset_info, MYSQL_TABLESPACE_NAME.str,
                      tablespace->get_name()) == 0)
      System_tablespaces::instance()->add(tablespace->get_name(),
                                          System_tablespaces::Types::DD,
                                          tablespace);
    else
      System_tablespaces::instance()->add(tablespace->get_name(),
                            System_tablespaces::Types::PREDEFINED_DDSE,
                            tablespace);
  }

  return false;
}


// Initialize the data dictionary.
bool initialize_dictionary(THD *thd, bool is_dd_upgrade,
                           Dictionary_impl *d)
{
  if (is_dd_upgrade)
    bootstrap_stage= bootstrap::BOOTSTRAP_STARTED;

  create_predefined_tablespaces(thd);
  if (create_dd_schema(thd) ||
      create_tables(thd))
    return true;

  if (is_dd_upgrade)
  {
    // Add status to mark creation of dictionary in InnoDB.
    // Till this step, no new undo log is created by InnoDB.
    if (upgrade::Upgrade_status().update(
          upgrade::Upgrade_status::enum_stage::DICT_TABLES_CREATED))
      return true;
  }

  DBUG_EXECUTE_IF("dd_upgrade_stage_2",
                  if (is_dd_upgrade)
                  {
                    /*
                      Server will crash will upgrading 5.7 data directory.
                      This will leave server is an inconsistent state.
                      File tracking upgrade will have Stage 2 written in it.
                      Next restart of server on same data directory should
                      revert all changes done by upgrade and data directory
                      should be reusable by 5.7 server.
                    */
                    DBUG_SUICIDE();
                  }
                 );


  if (DDSE_dict_recover(thd, DICT_RECOVERY_INITIALIZE_SERVER,
                        d->get_target_dd_version()) ||
      execute_query(thd, "SET FOREIGN_KEY_CHECKS= 0") ||
      flush_meta_data(thd) ||
      DDSE_dict_recover(thd, DICT_RECOVERY_INITIALIZE_TABLESPACES,
                        d->get_target_dd_version()) ||
      populate_tables(thd) ||
      add_cyclic_foreign_keys(thd) ||
      execute_query(thd, "SET FOREIGN_KEY_CHECKS= 1") ||
      verify_core_objects_present(thd))
    return true;
  return false;
}


// First time server start and initialization of the data dictionary.
bool initialize(THD *thd)
{
  bootstrap_stage= bootstrap::BOOTSTRAP_STARTED;

  /*
    Set tx_read_only to false to allow installing DD tables even
    if the server is started with --transaction-read-only=true.
  */
  thd->variables.tx_read_only= false;
  thd->tx_read_only= false;

  Disable_autocommit_guard autocommit_guard(thd);

  Dictionary_impl *d= dd::Dictionary_impl::instance();
  DBUG_ASSERT(d);
  cache::Dictionary_client::Auto_releaser releaser(thd->dd_client());

  /*
    Each step in the install process below is committed independently,
    either implicitly (for e.g. "CREATE TABLE") or explicitly (for the
    operations in the "populate()" methods). Thus, there is no need to
    commit explicitly here.
  */
  if (DDSE_dict_init(thd, DICT_INIT_CREATE_FILES,
                     d->get_target_dd_version()) ||
      initialize_dictionary(thd, false, d))
    return true;

  DBUG_ASSERT(d->get_target_dd_version() == d->get_actual_dd_version(thd));
  sql_print_information("Installed data dictionary with version %d",
                        d->get_target_dd_version());
  return false;
}


// Normal server restart.
bool restart(THD *thd)
{
  bootstrap_stage= bootstrap::BOOTSTRAP_STARTED;

  /*
    Set tx_read_only to false to allow installing DD tables even
    if the server is started with --transaction-read-only=true.
  */
  thd->variables.tx_read_only= false;
  thd->tx_read_only= false;

  Disable_autocommit_guard autocommit_guard(thd);

  Dictionary_impl *d= dd::Dictionary_impl::instance();
  DBUG_ASSERT(d);
  cache::Dictionary_client::Auto_releaser releaser(thd->dd_client());

  create_predefined_tablespaces(thd);

  if (create_dd_schema(thd) ||
      create_tables(thd) ||
      sync_meta_data(thd) ||
      DDSE_dict_recover(thd, DICT_RECOVERY_RESTART_SERVER,
                        d->get_actual_dd_version(thd)) ||
      repopulate_charsets_and_collations(thd) ||
      verify_core_objects_present(thd))
    return true;

  sql_print_information("Found data dictionary with version %d",
                        d->get_actual_dd_version(thd));
  return false;
}


// Initialize dictionary in case of server restart.
void recover_innodb_upon_upgrade(THD *thd)
{
  Dictionary_impl *d= dd::Dictionary_impl::instance();
  create_predefined_tablespaces(thd);
<<<<<<< HEAD

  // Mark flag true as DD creation uses it to get version number
  opt_initialize= true;
  // Mark flag true to escape creation of tables inside SE.
  dd_upgrade_skip_se= true;

  /*
    This will create dd::Table objects for DD tables in DD cache.
    Tables will not be created inside SE.

    Ignore ER_TOO_LONG_KEY for dictionary tables. Do not print the error in
    error log as we are creating only the cached objects and not physical
    tables.
    TODO: Workaround due to bug#20629014. Remove when the bug is fixed.
  */
  thd->push_internal_handler(&key_error_handler);
  bootstrap_error_handler.set_log_error(false);
  bool error =false;
  bootstrap_error_handler.set_log_error(true);
  thd->pop_internal_handler();
  if (error)
    return true;

  // Disable InnoDB warning in case it does not find mysql.version table, and
  // ignore error at the SQL layer.
  ulong saved_verbosity= log_error_verbosity;
  log_error_verbosity= 1;
  No_such_table_error_handler error_handler;
  thd->push_internal_handler(&error_handler);
  bootstrap_error_handler.set_log_error(false);

  bool exists= false;
  exists= true;
  uint dd_version= 1;

  // Reset log error verbosity and pop internal error handler.
  log_error_verbosity= saved_verbosity;
  thd->pop_internal_handler();
  bootstrap_error_handler.set_log_error(true);

  if (exists)
  {
    if (dd_version == d->get_target_dd_version())
    {
      /*
        Delete dd::Schema and dd::Table objects from DD Cache to proceed for
        normal server startup.
      */
      // TODO: Enable while fixing upgrade code.
      // dd::cache::Shared_dictionary_cache::instance()->reset(false);
      opt_initialize= false;
      /*
        Ignore ER_TOO_LONG_KEY for dictionary tables during restart.
        Do not print the error in error log as we are creating only the
        cached objects and not physical tables.
        TODO: Workaround due to bug#20629014. Remove when the bug is fixed.
      */
      thd->push_internal_handler(&key_error_handler);
      bootstrap_error_handler.set_log_error(false);
      error= restart(thd);
      bootstrap_error_handler.set_log_error(true);
      thd->pop_internal_handler();
      return error;
    }
    else
    {
      /*
        This branch has to be extended in the future to handle cases
        when upgrading between different versions of DD.
      */
      sql_print_error("Found partially upgraded DD. Aborting upgrade and "
                      "deleting all DD tables. Start the upgrade process "
                      "again.");
      delete_dictionary_and_cleanup(thd);
      return true;
     }
  }

  /*
   "Create New DD tables in DD and storage engine. Mark dd_upgrade_flag
    to true to escape creation of mysql.innodb_index_stats and
    mysql.innodb_table_stats inside SE.
  */
  dd_upgrade_skip_se= false;
  dd_upgrade_flag= true;

  // Delete dd::Table objects from DD Cache to proceed for upgrade.
  dd::cache::Shared_dictionary_cache::instance()->reset(false);

  if (check_for_dd_tables())
  {
    sql_print_error("Found .frm file with same name as one of the "
                    " Dictionary Tables.");
    return true;
  }

=======
  // RAII to handle error in execution of CREATE TABLE.
  Key_length_error_handler key_error_handler;
>>>>>>> 7cecc90f
  /*
    Ignore ER_TOO_LONG_KEY for dictionary tables during restart.
    Do not print the error in error log as we are creating only the
    cached objects and not physical tables.
TODO: Workaround due to bug#20629014. Remove when the bug is fixed.
   */
  thd->push_internal_handler(&key_error_handler);
  if (create_dd_schema(thd) ||
      create_tables(thd) ||
      DDSE_dict_recover(thd, DICT_RECOVERY_RESTART_SERVER,
                        d->get_actual_dd_version(thd)))
  { 
    // Error is not be handled in this case as we are on cleanup code path.
    sql_print_warning("Error in initializing dictionary, upgrade will "
                      "do a cleanup and exit");
  }
  thd->pop_internal_handler();
  return;
}


bool setup_dd_objects_and_collations(THD *thd)
{
  // Continue with server startup.
  bootstrap_stage= bootstrap::BOOTSTRAP_CREATED;

  /*
    Set tx_read_only to false to allow installing DD tables even
    if the server is started with --transaction-read-only=true.
  */
  thd->variables.tx_read_only= false;
  thd->tx_read_only= false;

  Disable_autocommit_guard autocommit_guard(thd);

  Dictionary_impl *d= dd::Dictionary_impl::instance();
  DBUG_ASSERT(d);

  DBUG_ASSERT(d->get_target_dd_version() == d->get_actual_dd_version(thd));

  if (sync_meta_data(thd) ||
      repopulate_charsets_and_collations(thd) ||
      verify_core_objects_present(thd))
  {
    return true;
  }
  else
  {
    sql_print_information("Found data dictionary with version %d",
                          d->get_actual_dd_version(thd));

  }

  return false;
}


} // namespace bootstrap
} // namespace dd<|MERGE_RESOLUTION|>--- conflicted
+++ resolved
@@ -992,107 +992,8 @@
 {
   Dictionary_impl *d= dd::Dictionary_impl::instance();
   create_predefined_tablespaces(thd);
-<<<<<<< HEAD
-
-  // Mark flag true as DD creation uses it to get version number
-  opt_initialize= true;
-  // Mark flag true to escape creation of tables inside SE.
-  dd_upgrade_skip_se= true;
-
-  /*
-    This will create dd::Table objects for DD tables in DD cache.
-    Tables will not be created inside SE.
-
-    Ignore ER_TOO_LONG_KEY for dictionary tables. Do not print the error in
-    error log as we are creating only the cached objects and not physical
-    tables.
-    TODO: Workaround due to bug#20629014. Remove when the bug is fixed.
-  */
-  thd->push_internal_handler(&key_error_handler);
-  bootstrap_error_handler.set_log_error(false);
-  bool error =false;
-  bootstrap_error_handler.set_log_error(true);
-  thd->pop_internal_handler();
-  if (error)
-    return true;
-
-  // Disable InnoDB warning in case it does not find mysql.version table, and
-  // ignore error at the SQL layer.
-  ulong saved_verbosity= log_error_verbosity;
-  log_error_verbosity= 1;
-  No_such_table_error_handler error_handler;
-  thd->push_internal_handler(&error_handler);
-  bootstrap_error_handler.set_log_error(false);
-
-  bool exists= false;
-  exists= true;
-  uint dd_version= 1;
-
-  // Reset log error verbosity and pop internal error handler.
-  log_error_verbosity= saved_verbosity;
-  thd->pop_internal_handler();
-  bootstrap_error_handler.set_log_error(true);
-
-  if (exists)
-  {
-    if (dd_version == d->get_target_dd_version())
-    {
-      /*
-        Delete dd::Schema and dd::Table objects from DD Cache to proceed for
-        normal server startup.
-      */
-      // TODO: Enable while fixing upgrade code.
-      // dd::cache::Shared_dictionary_cache::instance()->reset(false);
-      opt_initialize= false;
-      /*
-        Ignore ER_TOO_LONG_KEY for dictionary tables during restart.
-        Do not print the error in error log as we are creating only the
-        cached objects and not physical tables.
-        TODO: Workaround due to bug#20629014. Remove when the bug is fixed.
-      */
-      thd->push_internal_handler(&key_error_handler);
-      bootstrap_error_handler.set_log_error(false);
-      error= restart(thd);
-      bootstrap_error_handler.set_log_error(true);
-      thd->pop_internal_handler();
-      return error;
-    }
-    else
-    {
-      /*
-        This branch has to be extended in the future to handle cases
-        when upgrading between different versions of DD.
-      */
-      sql_print_error("Found partially upgraded DD. Aborting upgrade and "
-                      "deleting all DD tables. Start the upgrade process "
-                      "again.");
-      delete_dictionary_and_cleanup(thd);
-      return true;
-     }
-  }
-
-  /*
-   "Create New DD tables in DD and storage engine. Mark dd_upgrade_flag
-    to true to escape creation of mysql.innodb_index_stats and
-    mysql.innodb_table_stats inside SE.
-  */
-  dd_upgrade_skip_se= false;
-  dd_upgrade_flag= true;
-
-  // Delete dd::Table objects from DD Cache to proceed for upgrade.
-  dd::cache::Shared_dictionary_cache::instance()->reset(false);
-
-  if (check_for_dd_tables())
-  {
-    sql_print_error("Found .frm file with same name as one of the "
-                    " Dictionary Tables.");
-    return true;
-  }
-
-=======
   // RAII to handle error in execution of CREATE TABLE.
   Key_length_error_handler key_error_handler;
->>>>>>> 7cecc90f
   /*
     Ignore ER_TOO_LONG_KEY for dictionary tables during restart.
     Do not print the error in error log as we are creating only the
