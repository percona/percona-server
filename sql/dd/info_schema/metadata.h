/* Copyright (c) 2017, 2023, Oracle and/or its affiliates.

   This program is free software; you can redistribute it and/or modify
   it under the terms of the GNU General Public License, version 2.0,
   as published by the Free Software Foundation.

   This program is also distributed with certain software (including
   but not limited to OpenSSL) that is licensed under separate terms,
   as designated in a particular file or component or in included license
   documentation.  The authors of MySQL hereby grant you an additional
   permission to link the program and your derivative works with the
   separately licensed software that they have included with MySQL.

   This program is distributed in the hope that it will be useful,
   but WITHOUT ANY WARRANTY; without even the implied warranty of
   MERCHANTABILITY or FITNESS FOR A PARTICULAR PURPOSE.  See the
   GNU General Public License, version 2.0, for more details.

   You should have received a copy of the GNU General Public License
   along with this program; if not, write to the Free Software
   Foundation, Inc., 51 Franklin St, Fifth Floor, Boston, MA 02110-1301  USA */

#ifndef SQL_DD_METADATA_H
#define SQL_DD_METADATA_H

#include <mysql/plugin.h>  // st_plugin_int

#include "mysql_version.h"       // MYSQL_VERSION_ID
#include "sql/dd/string_type.h"  // dd::String_type

class THD;
struct st_plugin_int;

namespace dd {
namespace info_schema {

/**
  The version of the current information_schema system views.

  This version number is stored on disk in the data dictionary.
  Every time the information_schema structure changes,
  this version number must change.

  The numbering to use is the MySQL version number
  of the first MySQL version that published a given database schema.
  The format is Mmmdd with M=Major, m=minor, d=dot,
  so that MySQL 8.0.4 is encoded as 80004.

  Historical I_S version number published:

  1: Published in 8.0.3-RC.
  ------------------------
  Introduced in MySQL 8.0.0 by WL#6599. Never published in a GA version.

  80011: Published in 8.0 GA.
  ------------------------------------
  Changes from version 1:

  - Bug#27309116: Add a new column `external_language` to `mysql`.`routines`
    and update `information_schema`.`routines` to reflect this column.

  - Bug#27593348: INFORMATION_SCHEMA.STATISTICS FIELD TYPE CHANGE.
    Changes the column I_S.STATISTICS.NON_UNIQUE type from VARCHAR
    to INT.

  80012: Published in 8.0.12
  ------------------------------------
  Changes from version 80011:

  - Bug#27945704 UNABLE TO JOIN TABLE_CONSTRAINTS AND REFERENTIAL_CONSTRAINTS
    Changes the collation of I_S columns that project index name and
    constraint name to use utf8_tolower_ci.

  - WL#11864 Implement I_S.VIEW_TABLE_USAGE and I_S.VIEW_ROUTINE_USAGE

  - WL#1075 adds one column to INFORMATION_SCHEMA.STATISTICS: "EXPRESSION".
    This column prints out the expression for functional key parts, or SQL NULL
    if it is a regular key part. For functional key parts, COLUMN_NAME is set to
    SQL NULL.

  80013: Published in 8.0.13
  ------------------------------------
  Changes from version 80012

  - WL#11000 ST_Distance with units
    Adds a new view `information_schema`.`st_units_of_measure` with columns
    `UNIT_NAME`, `CONVERSION_FACTOR`, `DESCRIPTION`, and `UNIT_TYPE`. This view
    contains the supported spatial units.

  80014: Published in 8.0.14
  ------------------------------------
  There are no changes from version 80013. Hence server version 80014 used
  I_S version 80013.

  80015: Not published.
  ----------------------------------------------------------------------------
  There are no changes from version 80014. Hence server version 80015 used
  I_S version 80013.

  80016: Published in 8.0.16
  ------------------------------------
  Changes from version 80015.

  - WL#929 - CHECK CONSTRAINTS
    New INFORMATION_SCHEMA table CHECK_CONSTRAINTS is introduced and
    INFORMATION_SCHEMA.TABLE_CONSTRAINTS is modified to include check
    constraints defined on the table.

  - WL#12261 Control (enforce and disable) table encryption
    - Add new column information_schema.schemata.default_encryption
    - information_schema.tables.options UDF definition is changed to pass
      schema default encryption.

  80017: Published in 8.0.17
  ------------------------------------
  Changes from version 80016:

  - WL#12984 INFORMATION_SCHEMA and metadata related to secondary engine.
    Changes system view definitions of
    INFORMATION_SCHEMA.TABLES.CREATE_OPTIONS and
  INFORMATION_SCHEMA.COLUMNS.EXTRA.

  - Bug#29406053: OPTIMIZER_SWITCH DERIVED_MERGE=OFF CAUSES TABLE COMMENTS
                  "... IS NOT BASE TABLE"
    Modifies the INFORMATION_SCHEMA.TABLES dynamic column definitions to
    return NULL, if it finds a view.

  80018: Published in 8.0.18
  ------------------------------------
  Changes from version 80017:

  - Bug#28278220: wrong column type , view , binary
    Changes type of following I_S table column's
      KEY_COLUMN_USAGE:    CONSTRAINT_NAME, POSITION_IN_UNIQUE_CONSTRAINT,
                           REFERENCED_TABLE_SCHEMA, FIELD_REFERENCED_TABLE_NAME,
                           REFERENCED_COLUMN_NAME

      TABLE_CONSTRAINTS:   CONSTRAINT_NAME.
    Column metadata of views on these system views or tables created using
    CREATE TABLE SELECT from these system views will *not* be similar to one
    created with previous version of system views.

  - Bug#29870919: INFORMATION SCHEMA STATS EXPIRY RESULTS IN BAD
                  STATS FOR PARTITIONED TABLES
    This bug changes definition of I_S.STATISTICS.

  80019: Not published (see below)
  ------------------------------------
  Changes from version 80018:

  - WL#10895 INFORMATION_SCHEMA views for Roles.
    Adds new system view definitions for roles.
       INFORMATION_SCHEMA.APPLICABLE_ROLES;
       INFORMATION_SCHEMA.ADMINISTRABLE_ROLE_AUTHORIZATIONS;
       INFORMATION_SCHEMA.ENABLED_ROLES;
       INFORMATION_SCHEMA.ROLE_TABLE_GRANTS;
       INFORMATION_SCHEMA.ROLE_COLUMN_GRANTS;
       INFORMATION_SCHEMA.ROLE_ROUTINE_GRANTS;

  80020: Published by mistake in server version 8.0.19. To correct this,
  we set the IS version number to 800201 in mysql server version 8.0.20.
  Then, in server version 8.0.21, we're back on track with IS_version 80021.
  ------------------------------------
  Changes from version 80018:

  - Bug#29871530: MYSQL 8.0 INFORMATION_SCHEMA.EVENTS NOT
                  OBSERVING CUSTOM TIMEZONE
    This bug updates LAST_EXECUTED to include time zones in
    I_S.EVENTS.

  800201: Published in 8.0.20
  ------------------------------------
  Changes from version 80020:

  - Bug#30263373: INCORRECT OUTPUT FROM TABLE_FUNCTION_JSON::PRINT()
    This bug updates the character set of columns returned from JSON_TABLE
    expressions in INFORMATION_SCHEMA views.

  80021: Published in 8.0.21
  ------------------------------------
  Changes from version 800201:

     - WL#13562 CREATE/ALTER USER COMMENT 'JSON'

     - WL#13341: Store options for secondary engines.

     - Bug#30766181 and Bug#30216864 updates I_S.KEY_COLUMN_USAGE and
       I_S.TABLE_CONSTRAINTS views.

  80022: Published in 8.0.22
  ------------------------------------
  Changes from version 80021:

  - WL#13369: Added new I_S view 'SCHEMATA_EXTENSIONS'.
  - Bug #31427410: Added a WHERE clause to I_S.USER_ATTRIBUTES

  80023: Published in 8.0.23
  ------------------------------------
  Changes from version 80022:

  - WL#12819: Affects size of I_S.KEYWORDS.WORD column length.
    Following bug was raised for the same.
    Bug#31982157 THE KEYWORD LEN IN I_S GETS UPDATED WHEN
    A KEYWORD > EXISTING MAX LEN IS ADDED

  - WL#10905: INFORMATION_SCHEMA.COLUMNS table is modified to list "INVISIBLE"
              value in EXTRA column for INVISIBLE columns.

  80024..80028: Not published.
  ----------------------------------------------------------------------------
  There are no changes from version 80023. Hence server versions 80024..80028
  uses I_S version 80023.

  80029: Published in 8.0.29
  ------------------------------------
  Changes from version 80023:

  - Bug#33781534: INFORMATION_SCHEMA.KEY_COLUMN_USAGE table is modified to
                  list invisible columns with key constraints.

  80030: Published in 8.0.30
  ------------------------------------
  Changes from version 80029:
  - Bug #33787300 Rename utf8_xxx collations to utf8mb3_xxx

  - WL#13784: Following INFORMATION_SCHEMA tables are modified to skip listing
              generated invisible primary key and key column when system
              variable show_gipk_in_create_table_and_information_schema = OFF,
                INFORMATION_SCHEMA.COLUMNS
                INFORMATION_SCHEMA.COLUMNS_EXTENSIONS
                INFORMATION_SCHEMA.KEY_COLUMN_USAGE
                INFORMATION_SCHEMA.STATISTICS
                INFORMATION_SCHEMA.TABLE_CONSTRAINTS
                INFORMATION_SCHEMA.TABLE_CONSTRAINTS_EXTENSIONS

  80031..80033: Not published.
  ----------------------------------------------------------------------------
  There are no changes from version 80030. Hence server versions 80031..80033
  uses I_S version 80030.

  80034: Current
  ----------------------------------------------------------------------------
  Changes from version 80030:
  - WL#15454: INFORMATION_SCHEMA.ROUTINES is modified so that ROUTINE_BODY
              now depends on the value of EXTERNAL_LANGUAGE

  80035: Next IS version number after the previous is public.
  ------------------------------------
  Changes from version 80035:
<<<<<<< HEAD
*/

static const uint IS_DD_VERSION = 80033;
=======

  80200:
  ----------------------------------------------------------------------------
  Changes:
  - WL#14190: Replace old terms in replication SQL commands on the SOURCE
      Changed the status column of information_schema.events to show
      correct terminology

*/

static const uint IS_DD_VERSION = 80200;
>>>>>>> 87307d4d
static_assert((IS_DD_VERSION <= MYSQL_VERSION_ID) ||
                  ((IS_DD_VERSION == 800201) && (MYSQL_VERSION_ID >= 80020)),
              "This release can not use a version number from the future");

/**
  Initialize INFORMATION_SCHEMA system views.

  @param thd    Thread context.

  @return       Upon failure, return true, otherwise false.
*/
bool initialize(THD *thd);

/**
  Initialize non DD based INFORMATION_SCHEMA system views.

  @param thd    Thread context.

  @return       Upon failure, return true, otherwise false.
*/
bool init_non_dd_based_system_view(THD *thd);

/**
  Create INFORMATION_SCHEMA system views.

  @param thd    Thread context.

  @return       Upon failure, return true, otherwise false.
*/
bool create_system_views(THD *thd);

bool create_system_views(THD *thd, bool is_dd_based, bool only_comp_dict);

/**
  Store the server I_S table metadata into dictionary, once during MySQL
  server bootstrap.

  @param thd    Thread context.

  @return       Upon failure, return true, otherwise false.
*/
bool store_server_I_S_metadata(THD *thd);

/**
  Store I_S table metadata into dictionary, during MySQL server startup.

  @param thd    Thread context.

  @return       Upon failure, return true, otherwise false.
*/
bool update_I_S_metadata(THD *thd);

/**
  Store dynamic I_S plugin table metadata into dictionary, during INSTALL
  command execution.

  @param thd         Thread context.
  @param plugin_int  I_S Plugin of which the metadata is to be stored.

  @return       Upon failure, return true, otherwise false.
*/
bool store_dynamic_plugin_I_S_metadata(THD *thd, st_plugin_int *plugin_int);

/**
  Remove I_S view metadata from dictionary. This is used
  UNINSTALL and server restart procedure when I_S version is changed.

  @param thd         Thread context.
  @param view_name   I_S view name of which the metadata is to be stored.

  @return       Upon failure, return true, otherwise false.
*/
bool remove_I_S_view_metadata(THD *thd, const dd::String_type &view_name);

/**
  Get create view definition for the given I_S system view.

  @param schema_name Schema name.
  @param view_name   I_S view name.
  @param definition  [out] The CREATE VIEW command to create system view.
                           A pointer to a preallocated string should be
                           supplied.

  @return       Upon failure, return true, otherwise false.
*/
bool get_I_S_view_definition(const dd::String_type &schema_name,
                             const dd::String_type &view_name,
                             dd::String_type *definition);

}  // namespace info_schema
}  // namespace dd

#endif  // SQL_DD_METADATA_H<|MERGE_RESOLUTION|>--- conflicted
+++ resolved
@@ -247,11 +247,6 @@
   80035: Next IS version number after the previous is public.
   ------------------------------------
   Changes from version 80035:
-<<<<<<< HEAD
-*/
-
-static const uint IS_DD_VERSION = 80033;
-=======
 
   80200:
   ----------------------------------------------------------------------------
@@ -263,7 +258,6 @@
 */
 
 static const uint IS_DD_VERSION = 80200;
->>>>>>> 87307d4d
 static_assert((IS_DD_VERSION <= MYSQL_VERSION_ID) ||
                   ((IS_DD_VERSION == 800201) && (MYSQL_VERSION_ID >= 80020)),
               "This release can not use a version number from the future");
