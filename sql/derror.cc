--- conflicted
+++ resolved
@@ -136,25 +136,17 @@
                                          lc_messages_dir, "", 4),
                                O_RDONLY | O_SHARE | O_BINARY,
                                MYF(0))) < 0)
-<<<<<<< HEAD
     {
       sql_print_error("Can't find messagefile '%s'", name);
       goto open_err;
     }
-    sql_print_error("An old style --language value with language \
-                    specific part detected: %s", lc_messages_dir);
-    sql_print_error("Use --lc-messages-dir without language \
-                    specific part instead.");
-=======
-      goto err;
 
     sql_print_warning("Using pre 5.5 semantics to load error messages from %s.",
                       lc_messages_dir);
-    
+
     sql_print_warning("If this is not intended, refer to the documentation for "
                       "valid usage of --lc-messages-dir and --language "
                       "parameters.");
->>>>>>> 148ba2cf
   }
 
   // Read the header from the file
