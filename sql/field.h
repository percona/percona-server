--- conflicted
+++ resolved
@@ -15,15 +15,6 @@
    You should have received a copy of the GNU General Public License
    along with this program; if not, write to the Free Software
    Foundation, Inc., 51 Franklin St, Fifth Floor, Boston, MA 02110-1301  USA */
-<<<<<<< HEAD
-
-#include "mysqld.h"                             /* system_charset_info */
-#include "table.h"                              /* TABLE */
-#include "sql_string.h"                         /* String */
-#include "my_decimal.h"                         /* my_decimal */
-#include "sql_error.h"                          /* MYSQL_ERROR */
-
-=======
 
 #include "mysqld.h"                             /* system_charset_info */
 #include "table.h"                              /* TABLE */
@@ -31,7 +22,6 @@
 #include "my_decimal.h"                         /* my_decimal */
 #include "sql_error.h"                          /* Sql_condition */
 
->>>>>>> dc6b39e1
 #define DATETIME_DEC                     6
 
 class Send_field;
@@ -567,7 +557,6 @@
   }
 #endif
 
-<<<<<<< HEAD
 #ifndef MCP_WL3627
   ha_storage_media field_storage_type() const
   {
@@ -592,8 +581,6 @@
   }
 #endif
 
-=======
->>>>>>> dc6b39e1
   /* Hash value */
   virtual void hash(ulong *nr, ulong *nr2);
   friend int cre_myisam(char * name, register TABLE *form, uint options,
@@ -2136,9 +2123,6 @@
   int  store(double nr);
   int  store(longlong nr, bool unsigned_val);
   int  store_decimal(const my_decimal *);
-<<<<<<< HEAD
-  int  reset(void) { return !maybe_null() || Field_blob::reset(); }
-=======
 
   /**
     Non-nullable GEOMETRY types cannot have defaults,
@@ -2146,7 +2130,6 @@
    */
   int reset(void) { return Field_blob::reset() || !maybe_null(); }
 
->>>>>>> dc6b39e1
   geometry_type get_geometry_type() { return geom_type; };
   Field_geom *clone(MEM_ROOT *mem_root) const {
     DBUG_ASSERT(type() == MYSQL_TYPE_GEOMETRY);
