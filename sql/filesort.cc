/*
   Copyright (c) 2000, 2018, Oracle and/or its affiliates. All rights reserved.
   Copyright (c) 2018, Percona and/or its affiliates. All rights reserved.
   Copyright (c) 2009, 2015, MariaDB

   This program is free software; you can redistribute it and/or modify
   it under the terms of the GNU General Public License, version 2.0,
   as published by the Free Software Foundation.

   This program is also distributed with certain software (including
   but not limited to OpenSSL) that is licensed under separate terms,
   as designated in a particular file or component or in included license
   documentation.  The authors of MySQL hereby grant you an additional
   permission to link the program and your derivative works with the
   separately licensed software that they have included with MySQL.

   This program is distributed in the hope that it will be useful,
   but WITHOUT ANY WARRANTY; without even the implied warranty of
   MERCHANTABILITY or FITNESS FOR A PARTICULAR PURPOSE.  See the
   GNU General Public License, version 2.0, for more details.

   You should have received a copy of the GNU General Public License
   along with this program; if not, write to the Free Software
   Foundation, Inc., 51 Franklin St, Fifth Floor, Boston, MA 02110-1301  USA */

/**
  @file sql/filesort.cc
  Sorts a database.
*/

#include "sql/filesort.h"

#include <limits.h>
#include <math.h>
#include <stdio.h>
#include <string.h>
#include <algorithm>
#include <atomic>
#include <limits>
#include <memory>
#include <new>
#include <type_traits>
#include <vector>

#include "add_with_saturate.h"
#include "binary_log_types.h"
#include "binlog_config.h"
#include "decimal.h"
#include "m_ctype.h"
#include "my_bitmap.h"
#include "my_byteorder.h"
#include "my_compiler.h"
#include "my_dbug.h"
#include "my_inttypes.h"
#include "my_loglevel.h"
#include "my_macros.h"
#include "my_pointer_arithmetic.h"
#include "my_sys.h"
#include "mysql/components/services/log_builtins.h"
#include "mysql/components/services/log_shared.h"
#include "mysql/psi/mysql_file.h"
#include "mysql/service_mysql_alloc.h"
#include "mysql/udf_registration_types.h"
#include "mysql_com.h"
#include "mysqld_error.h"
#include "priority_queue.h"
#include "sql/auth/sql_security_ctx.h"
#include "sql/bounded_queue.h"
#include "sql/cmp_varlen_keys.h"
#include "sql/current_thd.h"
#include "sql/debug_sync.h"
#include "sql/derror.h"
#include "sql/error_handler.h"
#include "sql/field.h"
#include "sql/filesort_utils.h"
#include "sql/handler.h"
#include "sql/item.h"
#include "sql/item_subselect.h"
#include "sql/json_dom.h"  // Json_wrapper
#include "sql/key_spec.h"
#include "sql/log.h"
#include "sql/malloc_allocator.h"
#include "sql/merge_many_buff.h"
#include "sql/my_decimal.h"
#include "sql/mysqld.h"  // mysql_tmpdir
#include "sql/opt_costmodel.h"
#include "sql/opt_range.h"  // QUICK
#include "sql/opt_trace.h"
#include "sql/opt_trace_context.h"
#include "sql/psi_memory_key.h"
#include "sql/sort_param.h"
#include "sql/sql_array.h"
#include "sql/sql_base.h"
#include "sql/sql_bitmap.h"
#include "sql/sql_class.h"
#include "sql/sql_const.h"
#include "sql/sql_error.h"
#include "sql/sql_executor.h"  // QEP_TAB
#include "sql/sql_lex.h"
#include "sql/sql_optimizer.h"  // JOIN
#include "sql/sql_sort.h"
#include "sql/system_variables.h"
#include "sql/table.h"
#include "sql/thr_malloc.h"
#include "sql_string.h"
#include "template_utils.h"

using Mysql::Nullable;
using std::max;
using std::min;

namespace {

struct Mem_compare_queue_key {
  Mem_compare_queue_key() : m_compare_length(0), m_param(nullptr) {}

  Mem_compare_queue_key(const Mem_compare_queue_key &that)
      : m_compare_length(that.m_compare_length), m_param(that.m_param) {}

  bool operator()(const uchar *s1, const uchar *s2) const {
    if (m_param)
      return cmp_varlen_keys(m_param->local_sortorder, m_param->use_hash, s1,
                             s2);

    // memcmp(s1, s2, 0) is guaranteed to return zero.
    return memcmp(s1, s2, m_compare_length) < 0;
  }

  size_t m_compare_length;
  Sort_param *m_param;
};

}  // namespace

/* functions defined in this file */

static ha_rows read_all_rows(
    THD *thd, Sort_param *param, QEP_TAB *qep_tab, Filesort_info *fs_info,
    IO_CACHE *buffer_file, IO_CACHE *chunk_file,
    Bounded_queue<uchar *, uchar *, Sort_param, Mem_compare_queue_key> *pq,
    RowIterator *source_iterator, ha_rows *found_rows);
static int write_keys(Sort_param *param, Filesort_info *fs_info, uint count,
                      IO_CACHE *buffer_file, IO_CACHE *tempfile);
static void register_used_fields(Sort_param *param);
static int merge_index(THD *thd, Sort_param *param, Sort_buffer sort_buffer,
                       Merge_chunk_array chunk_array, IO_CACHE *tempfile,
                       IO_CACHE *outfile);
static bool save_index(Sort_param *param, uint count, Filesort_info *table_sort,
                       Sort_result *sort_result);

static bool check_if_pq_applicable(Opt_trace_context *trace, Sort_param *param,
                                   Filesort_info *info, TABLE *table,
                                   ha_rows records, ulong memory_available,
                                   bool keep_addon_fields);

void Sort_param::init_for_filesort(Filesort *file_sort,
                                   Bounds_checked_array<st_sort_field> sf_array,
                                   uint sortlen, TABLE *table,
                                   ulong max_length_for_sort_data,
                                   ha_rows maxrows, bool sort_positions) {
  DBUG_ASSERT(max_rows == 0);  // function should not be called twice
  m_fixed_sort_length = sortlen;
  m_force_stable_sort = file_sort->m_force_stable_sort;
  ref_length = table->file->ref_length;

  local_sortorder = sf_array;

  if (table->file->ha_table_flags() & HA_FAST_KEY_READ)
    m_addon_fields_status = Addon_fields_status::using_heap_table;
  else if (table->fulltext_searched)
    m_addon_fields_status = Addon_fields_status::fulltext_searched;
  else if (sort_positions)
    m_addon_fields_status = Addon_fields_status::keep_rowid;
  else {
    /*
      Get the descriptors of all fields whose values are appended
      to sorted fields and get its total length in m_addon_length.
    */
    addon_fields = file_sort->get_addon_fields(
        max_length_for_sort_data, table->field, m_fixed_sort_length,
        &m_addon_fields_status, &m_addon_length, &m_packable_length);
  }
  if (using_addon_fields()) {
    fixed_res_length = m_addon_length;
  } else {
    fixed_res_length = ref_length;
    /*
      The reference to the record is considered
      as an additional sorted field
    */
    AddWithSaturate(ref_length, &m_fixed_sort_length);
  }

  m_num_varlen_keys = count_varlen_keys();
  m_num_json_keys = count_json_keys();
  if (using_varlen_keys()) {
    AddWithSaturate(size_of_varlength_field, &m_fixed_sort_length);
  }
  /*
    Add hash at the end of sort key to order cut values correctly.
    Needed for GROUPing, rather than for ORDERing.
  */
  if (using_json_keys()) {
    use_hash = true;
    AddWithSaturate(sizeof(ulonglong), &m_fixed_sort_length);
  }

  m_fixed_rec_length = AddWithSaturate(m_fixed_sort_length, m_addon_length);
  max_rows = maxrows;
}

void Sort_param::try_to_pack_addons(ulong max_length_for_sort_data) {
  if (!using_addon_fields() ||  // no addons, or
      using_packed_addons())    // already packed
    return;

  if (!Addon_fields::can_pack_addon_fields(fixed_res_length)) {
    m_addon_fields_status = Addon_fields_status::row_too_large;
    return;
  }
  const uint sz = Addon_fields::size_of_length_field;
  if (m_fixed_rec_length + sz > max_length_for_sort_data) {
    m_addon_fields_status = Addon_fields_status::row_too_large;
    return;
  }

  // Heuristic: skip packing if potential savings are less than 10 bytes.
  if (m_packable_length < (10 + sz)) {
    m_addon_fields_status = Addon_fields_status::skip_heuristic;
    return;
  }

  Addon_fields_array::iterator addonf = addon_fields->begin();
  for (; addonf != addon_fields->end(); ++addonf) {
    addonf->offset += sz;
    addonf->null_offset += sz;
  }
  addon_fields->set_using_packed_addons(true);
  m_using_packed_addons = true;

  m_addon_length += sz;
  fixed_res_length += sz;
  m_fixed_rec_length += sz;
}

int Sort_param::count_varlen_keys() const {
  int retval = 0;
  for (const auto &sf : local_sortorder) {
    if (sf.is_varlen) {
      ++retval;
    }
  }
  return retval;
}

int Sort_param::count_json_keys() const {
  int retval = 0;
  for (const auto &sf : local_sortorder) {
    if (sf.field_type == MYSQL_TYPE_JSON) {
      ++retval;
    }
  }
  return retval;
}

size_t Sort_param::get_record_length(uchar *p) const {
  uchar *start_of_payload = get_start_of_payload(p);
  uint size_of_payload = using_packed_addons()
                             ? Addon_fields::read_addon_length(start_of_payload)
                             : fixed_res_length;
  uchar *end_of_payload = start_of_payload + size_of_payload;
  return end_of_payload - p;
}

void Sort_param::get_rec_and_res_len(uchar *record_start, uint *recl,
                                     uint *resl) {
  if (!using_packed_addons() && !using_varlen_keys()) {
    *recl = m_fixed_rec_length;
    *resl = fixed_res_length;
    return;
  }
  uchar *plen = get_start_of_payload(record_start);
  if (using_packed_addons())
    *resl = Addon_fields::read_addon_length(plen);
  else
    *resl = fixed_res_length;
  DBUG_ASSERT(*resl <= fixed_res_length);
  const uchar *record_end = plen + *resl;
  *recl = static_cast<uint>(record_end - record_start);
}

static void trace_filesort_information(Opt_trace_context *trace,
                                       const st_sort_field *sortorder,
                                       uint s_length) {
  if (!trace->is_started()) return;

  Opt_trace_array trace_filesort(trace, "filesort_information");
  for (; s_length--; sortorder++) {
    Opt_trace_object oto(trace);
    oto.add_alnum("direction", sortorder->reverse ? "desc" : "asc");

    if (sortorder->field) {
      TABLE *t = sortorder->field->table;
      if (strlen(t->alias) != 0)
        oto.add_utf8_table(t->pos_in_table_list);
      else
        oto.add_alnum("table", "intermediate_tmp_table");
      oto.add_alnum("field", sortorder->field->field_name
                                 ? sortorder->field->field_name
                                 : "tmp_table_column");
    } else
      oto.add("expression", sortorder->item);
  }
}

/**
  Sort a table.
  Creates a set of pointers that can be used to read the rows
  in sorted order. This should be done with the functions
  in records.cc.

  Before calling filesort, one must have done
  table->file->info(HA_STATUS_VARIABLE)

  The result set is stored in table->sort.io_cache or
  table->sort.sorted_result, or left in the main filesort buffer.

  @param      thd            Current thread
  @param      filesort       How to sort the table
  @param      sort_positions Set to true if we want to force sorting by position
                             (Needed by UPDATE/INSERT or ALTER TABLE or
                              when rowids are required by executor)
  @param      source_iterator Where to read the rows to be sorted from.
  @param      sort_result    Where to store the sort result.
  @param[out] found_rows     Store the number of found rows here.
                             This is the number of found rows after
                             applying WHERE condition.
  @param[out] returned_rows  Number of rows in the result, could be less than
                             found_rows if LIMIT is provided.

  @note
    If we sort by position (like if sort_positions is 1) filesort() will
    call table->prepare_for_position().

  @returns   False if success, true if error
*/

bool filesort(THD *thd, Filesort *filesort, bool sort_positions,
              RowIterator *source_iterator, Sort_result *sort_result,
              ha_rows *found_rows, ha_rows *returned_rows) {
  int error;
  ulong memory_available = thd->variables.sortbuff_size;
  ha_rows num_rows_found = HA_POS_ERROR;
  ha_rows num_rows_estimate = HA_POS_ERROR;
  IO_CACHE tempfile;    // Temporary file for storing intermediate results.
  IO_CACHE chunk_file;  // For saving Merge_chunk structs.
  IO_CACHE *outfile;    // Contains the final, sorted result.
  Sort_param param;
  Opt_trace_context *const trace = &thd->opt_trace;
  QEP_TAB *const qep_tab = filesort->qep_tab;
  TABLE *const table = qep_tab->table();
  ha_rows max_rows = filesort->limit;
  uint s_length = 0;

  DBUG_ENTER("filesort");

  if (!(s_length = filesort->sort_order_length()))
    DBUG_RETURN(true); /* purecov: inspected */

  /*
    We need a nameless wrapper, since we may be inside the "steps" of
    "join_execution".
  */
  Opt_trace_object trace_wrapper(trace);
  if (qep_tab->join())
    trace_wrapper.add("sorting_table_in_plan_at_position", qep_tab->idx());
  trace_filesort_information(trace, filesort->sortorder, s_length);

  DBUG_ASSERT(!table->reginfo.join_tab);
  DBUG_ASSERT(qep_tab == table->reginfo.qep_tab);
  Item_subselect *const subselect =
      qep_tab->join() ? qep_tab->join()->select_lex->master_unit()->item : NULL;

  DEBUG_SYNC(thd, "filesort_start");

  DBUG_ASSERT(sort_result->sorted_result == NULL);
  sort_result->sorted_result_in_fsbuf = false;

  outfile = sort_result->io_cache;
  my_b_clear(&tempfile);
  my_b_clear(&chunk_file);
  error = 1;

  param.init_for_filesort(filesort, make_array(filesort->sortorder, s_length),
                          sortlength(thd, filesort->sortorder, s_length), table,
                          thd->variables.max_length_for_sort_data, max_rows,
                          sort_positions);

  table->sort.addon_fields = param.addon_fields;

  /*
    TODO: Now that we read from RowIterators, the situation is a lot more
    complicated than just “quick is range scan, everything else is full scan”.
   */
  if (qep_tab->quick())
    thd->inc_status_sort_range();
  else
    thd->inc_status_sort_scan();

  thd->query_plan_flags |= QPLAN_FILESORT;

  // If number of rows is not known, use as much of sort buffer as possible.
  num_rows_estimate = table->file->estimate_rows_upper_bound();

  Bounded_queue<uchar *, uchar *, Sort_param, Mem_compare_queue_key> pq(
      param.max_record_length(),
      (Malloc_allocator<uchar *>(key_memory_Filesort_info_record_pointers)));

  if (check_if_pq_applicable(trace, &param, &table->sort, table,
                             num_rows_estimate, memory_available,
                             subselect != NULL)) {
    DBUG_PRINT("info", ("filesort PQ is applicable"));
    /*
      For PQ queries (with limit) we know exactly how many pointers/records
      we have in the buffer, so to simplify things, we initialize
      all pointers here. (We cannot pack fields anyways, so there is no
      point in doing incremental allocation).
     */
    if (table->sort.preallocate_records(param.max_rows_per_buffer)) {
      my_error(ER_OUT_OF_SORTMEMORY, ME_FATALERROR);
      LogErr(ERROR_LEVEL, ER_SERVER_OUT_OF_SORTMEMORY);
      goto err;
    }

    if (pq.init(param.max_rows, &param, table->sort.get_sort_keys())) {
      /*
       If we fail to init pq, we have to give up:
       out of memory means my_malloc() will call my_error().
      */
      DBUG_PRINT("info", ("failed to allocate PQ"));
      table->sort.free_sort_buffer();
      DBUG_ASSERT(thd->is_error());
      goto err;
    }
    filesort->using_pq = true;
    param.using_pq = true;
    param.m_addon_fields_status = Addon_fields_status::using_priority_queue;
  } else {
    DBUG_PRINT("info", ("filesort PQ is not applicable"));
    filesort->using_pq = false;
    param.using_pq = false;

    /*
      When sorting using priority queue, we cannot use packed addons.
      Without PQ, we can try.
    */
    param.try_to_pack_addons(thd->variables.max_length_for_sort_data);

    /*
      NOTE: param.max_rows_per_buffer is merely informative (for optimizer
      trace) in this case, not actually used.
    */
    if (num_rows_estimate < MERGEBUFF2) num_rows_estimate = MERGEBUFF2;
    ha_rows keys =
        memory_available / (param.max_record_length() + sizeof(char *));
    param.max_rows_per_buffer =
        min(num_rows_estimate > 0 ? num_rows_estimate : 1, keys);

    table->sort.set_max_size(memory_available, param.max_record_length());
  }

  param.sort_form = table;

  // New scope, because subquery execution must be traced within an array.
  {
    Opt_trace_array ota(trace, "filesort_execution");
    num_rows_found = read_all_rows(
        thd, &param, qep_tab, &table->sort, &chunk_file, &tempfile,
        param.using_pq ? &pq : nullptr, source_iterator, found_rows);
    if (num_rows_found == HA_POS_ERROR) goto err;
  }

  size_t num_chunks, num_initial_chunks;
  if (my_b_inited(&chunk_file)) {
    num_chunks =
        static_cast<size_t>(my_b_tell(&chunk_file)) / sizeof(Merge_chunk);
  } else {
    num_chunks = 0;
  }

  num_initial_chunks = num_chunks;

  if (num_chunks == 0)  // The whole set is in memory
  {
    ha_rows rows_in_chunk = param.using_pq ? pq.num_elements() : num_rows_found;
    if (save_index(&param, rows_in_chunk, &table->sort, sort_result)) goto err;
  } else {
<<<<<<< HEAD
    thd->query_plan_flags |= QPLAN_FILESORT_DISK;

    // We will need an extra buffer in rr_unpack_from_tempfile()
=======
    // We will need an extra buffer in SortFileIndirectIterator
>>>>>>> e4924f36
    if (table->sort.addon_fields != nullptr &&
        !(table->sort.addon_fields->allocate_addon_buf(param.m_addon_length)))
      goto err; /* purecov: inspected */

    table->sort.read_chunk_descriptors(&chunk_file, num_chunks);
    if (table->sort.merge_chunks.is_null()) goto err; /* purecov: inspected */

    close_cached_file(&chunk_file);

    /* Open cached file if it isn't open */
    if (!my_b_inited(outfile) &&
        open_cached_file(outfile, mysql_tmpdir, TEMP_PREFIX, READ_RECORD_BUFFER,
                         MYF(MY_WME)))
      goto err;
    if (reinit_io_cache(outfile, WRITE_CACHE, 0L, 0, 0)) goto err;

    param.max_rows_per_buffer = static_cast<uint>(
        table->sort.max_size_in_bytes() / param.max_record_length());

    Bounds_checked_array<uchar> merge_buf = table->sort.get_contiguous_buffer();
    if (merge_buf.array() == nullptr) {
      my_error(ER_OUT_OF_SORTMEMORY, ME_FATALERROR);
      LogErr(ERROR_LEVEL, ER_SERVER_OUT_OF_SORTMEMORY);
      goto err;
    }
    if (merge_many_buff(thd, &param, merge_buf, table->sort.merge_chunks,
                        &num_chunks, &tempfile))
      goto err;
    if (flush_io_cache(&tempfile) ||
        reinit_io_cache(&tempfile, READ_CACHE, 0L, 0, 0))
      goto err;
    if (merge_index(
            thd, &param, merge_buf,
            Merge_chunk_array(table->sort.merge_chunks.begin(), num_chunks),
            &tempfile, outfile))
      goto err;
  }

  if (trace->is_started()) {
    char buffer[100];
    String sort_mode(buffer, sizeof(buffer), &my_charset_bin);
    sort_mode.length(0);
    sort_mode.append("<");
    if (param.using_varlen_keys())
      sort_mode.append("varlen_sort_key");
    else
      sort_mode.append("fixed_sort_key");
    sort_mode.append(", ");
    sort_mode.append(param.using_packed_addons()
                         ? "packed_additional_fields"
                         : param.using_addon_fields() ? "additional_fields"
                                                      : "rowid");
    sort_mode.append(">");

    const char *algo_text[] = {"none", "std::sort", "std::stable_sort"};

    Opt_trace_object filesort_summary(trace, "filesort_summary");
    filesort_summary.add("memory_available", memory_available)
        .add("key_size", param.max_compare_length())
        .add("row_size", param.max_record_length())
        .add("max_rows_per_buffer", param.max_rows_per_buffer)
        .add("num_rows_estimate", num_rows_estimate)
        .add("num_rows_found", num_rows_found)
        .add("num_initial_chunks_spilled_to_disk", num_initial_chunks)
        .add("peak_memory_used", table->sort.peak_memory_used())
        .add_alnum("sort_algorithm", algo_text[param.m_sort_algorithm]);
    if (!param.using_packed_addons())
      filesort_summary.add_alnum(
          "unpacked_addon_fields",
          addon_fields_text(param.m_addon_fields_status));
    filesort_summary.add_alnum("sort_mode", sort_mode.c_ptr());
  }

  if (num_rows_found > param.max_rows) {
    // If read_all_rows() produced more results than the query LIMIT.
    num_rows_found = param.max_rows;
  }
  error = 0;

err:
  if (!subselect || !subselect->is_uncacheable()) {
    if (!sort_result->sorted_result_in_fsbuf) table->sort.free_sort_buffer();
    my_free(table->sort.merge_chunks.array());
    table->sort.merge_chunks = Merge_chunk_array(NULL, 0);
  }
  close_cached_file(&tempfile);
  close_cached_file(&chunk_file);
  if (my_b_inited(outfile)) {
    if (flush_io_cache(outfile)) error = 1;
    {
      my_off_t save_pos = outfile->pos_in_file;
      /* For following reads */
      if (reinit_io_cache(outfile, READ_CACHE, 0L, 0, 0)) error = 1;
      outfile->end_of_file = save_pos;
    }
  }
  if (error) {
    DBUG_ASSERT(thd->is_error() || thd->killed);

    /*
      Guard against Bug#11745656 -- KILL QUERY should not send "server shutdown"
      to client!
    */
    const char *cause = thd->killed ? ((thd->killed == THD::KILL_CONNECTION &&
                                        !connection_events_loop_aborted())
                                           ? ER_THD(thd, THD::KILL_QUERY)
                                           : ER_THD(thd, thd->killed))
                                    : thd->get_stmt_da()->message_text();
    const char *msg = ER_THD(thd, ER_FILESORT_TERMINATED);

    my_printf_error(ER_FILSORT_ABORT, "%s: %s", MYF(0), msg, cause);

    if (thd->is_fatal_error) {
      LogEvent()
          .type(LOG_TYPE_ERROR)
          .subsys(LOG_SUBSYSTEM_TAG)
          .prio(INFORMATION_LEVEL)
          .errcode(ER_FILESORT_TERMINATED)
          .user(thd->security_context()->priv_user())
          .host(thd->security_context()->host_or_ip())
          .thread_id(thd->thread_id())
          .message(
              "%s, host: %s, user: %s, thread: %u, error: %s, "
              "query: %-.4096s",
              msg, thd->security_context()->host_or_ip().str,
              thd->security_context()->priv_user().str, thd->thread_id(), cause,
              thd->query().str);
    }
  } else
    thd->inc_status_sort_rows(num_rows_found);
  *returned_rows = num_rows_found;

  DBUG_PRINT("exit", ("num_rows: %ld found_rows: %ld",
                      static_cast<long>(num_rows_found),
                      static_cast<long>(*found_rows)));
  DBUG_RETURN(error);
} /* filesort */

void filesort_free_buffers(TABLE *table, bool full) {
  DBUG_ENTER("filesort_free_buffers");

  table->unique_result.sorted_result.reset();
  DBUG_ASSERT(!table->unique_result.sorted_result_in_fsbuf);
  table->unique_result.sorted_result_in_fsbuf = false;

  if (full) {
    table->sort.free_sort_buffer();
    my_free(table->sort.merge_chunks.array());
    table->sort.merge_chunks = Merge_chunk_array(NULL, 0);
    table->sort.addon_fields = NULL;
  }

  DBUG_VOID_RETURN;
}

Filesort::Filesort(QEP_TAB *tab_arg, ORDER *order, ha_rows limit_arg,
                   bool force_stable_sort)
    : qep_tab(tab_arg),
      limit(limit_arg),
      sortorder(NULL),
      using_pq(false),
      m_force_stable_sort(
          force_stable_sort),  // keep relative order of equiv. elts
      addon_fields(NULL) {
  // Switch to the right slice if applicable, so that we fetch out the correct
  // items from order_arg.
  if (qep_tab->join() != nullptr) {
    DBUG_ASSERT(qep_tab->join()->m_ordered_index_usage !=
                (order == qep_tab->join()->order
                     ? JOIN::ORDERED_INDEX_ORDER_BY
                     : JOIN::ORDERED_INDEX_GROUP_BY));
    Switch_ref_item_slice slice_switch(qep_tab->join(),
                                       qep_tab->ref_item_slice);
    m_sort_order_length = make_sortorder(order);
  } else {
    m_sort_order_length = make_sortorder(order);
  }
}

uint Filesort::make_sortorder(ORDER *order) {
  uint count;
  st_sort_field *sort, *pos;
  ORDER *ord;
  DBUG_ENTER("Filesort::make_sortorder");

  count = 0;
  for (ord = order; ord; ord = ord->next) count++;
  DBUG_ASSERT(count > 0);

  const size_t sortorder_size = sizeof(*sortorder) * (count + 1);
  if (sortorder == nullptr)
    sortorder = static_cast<st_sort_field *>(sql_alloc(sortorder_size));
  if (sortorder == nullptr) DBUG_RETURN(0); /* purecov: inspected */
  memset(sortorder, 0, sortorder_size);

  pos = sort = sortorder;
  for (ord = order; ord; ord = ord->next, pos++) {
    Item *const item = ord->item[0], *const real_item = item->real_item();
    if (real_item->type() == Item::FIELD_ITEM) {
      /*
        Could be a field, or Item_view_ref/Item_ref wrapping a field
        If it is an Item_outer_ref, only_full_group_by has been switched off.
      */
      DBUG_ASSERT(
          item->type() == Item::FIELD_ITEM ||
          (item->type() == Item::REF_ITEM &&
           (down_cast<Item_ref *>(item)->ref_type() == Item_ref::VIEW_REF ||
            down_cast<Item_ref *>(item)->ref_type() == Item_ref::OUTER_REF ||
            down_cast<Item_ref *>(item)->ref_type() == Item_ref::REF)));
      pos->field = down_cast<Item_field *>(real_item)->field;
    } else if (real_item->type() == Item::SUM_FUNC_ITEM &&
               !real_item->const_item()) {
      // Aggregate, or Item_aggregate_ref
      DBUG_ASSERT(item->type() == Item::SUM_FUNC_ITEM ||
                  (item->type() == Item::REF_ITEM &&
                   static_cast<Item_ref *>(item)->ref_type() ==
                       Item_ref::AGGREGATE_REF));
      pos->field = item->get_tmp_table_field();
    } else if (real_item->type() == Item::COPY_STR_ITEM) {  // Blob patch
      pos->item = static_cast<Item_copy *>(real_item)->get_item();
    } else
      pos->item = item;
    pos->reverse = (ord->direction == ORDER_DESC);
    DBUG_ASSERT(pos->field != NULL || pos->item != NULL);
    DBUG_PRINT("info", ("sorting on %s: %s", (pos->field ? "field" : "item"),
                        (pos->field ? pos->field->field_name : "")));
  }
  DBUG_RETURN(count);
}

void Filesort_info::read_chunk_descriptors(IO_CACHE *chunk_file, uint count) {
  DBUG_ENTER("Filesort_info::read_chunk_descriptors");

  // If we already have a chunk array, we're doing sort in a subquery.
  if (!merge_chunks.is_null() && merge_chunks.size() < count) {
    my_free(merge_chunks.array());             /* purecov: inspected */
    merge_chunks = Merge_chunk_array(NULL, 0); /* purecov: inspected */
  }

  void *rawmem = merge_chunks.array();
  const size_t length = sizeof(Merge_chunk) * count;
  if (NULL == rawmem) {
    rawmem = my_malloc(key_memory_Filesort_info_merge, length, MYF(MY_WME));
    if (rawmem == NULL) DBUG_VOID_RETURN; /* purecov: inspected */
  }

  if (reinit_io_cache(chunk_file, READ_CACHE, 0L, 0, 0) ||
      my_b_read(chunk_file, static_cast<uchar *>(rawmem), length)) {
    my_free(rawmem); /* purecov: inspected */
    rawmem = NULL;   /* purecov: inspected */
    count = 0;       /* purecov: inspected */
  }

  merge_chunks = Merge_chunk_array(static_cast<Merge_chunk *>(rawmem), count);
  DBUG_VOID_RETURN;
}

#ifndef DBUG_OFF
/*
  Print a text, SQL-like record representation into dbug trace.

  Note: this function is a work in progress: at the moment
   - column read bitmap is ignored (can print garbage for unused columns)
   - there is no quoting
*/
static void dbug_print_record(TABLE *table, bool print_rowid) {
  char buff[1024];
  Field **pfield;
  String tmp(buff, sizeof(buff), &my_charset_bin);
  DBUG_LOCK_FILE;

  fprintf(DBUG_FILE, "record (");
  for (pfield = table->field; *pfield; pfield++)
    fprintf(DBUG_FILE, "%s%s", (*pfield)->field_name, (pfield[1]) ? ", " : "");
  fprintf(DBUG_FILE, ") = ");

  fprintf(DBUG_FILE, "(");
  for (pfield = table->field; *pfield; pfield++) {
    Field *field = *pfield;

    if (field->is_null()) {
      if (fwrite("NULL", sizeof(char), 4, DBUG_FILE) != 4) {
        goto unlock_file_and_quit;
      }
    }

    if (field->type() == MYSQL_TYPE_BIT)
      (void)field->val_int_as_str(&tmp, 1);
    else
      field->val_str(&tmp);

    if (fwrite(tmp.ptr(), sizeof(char), tmp.length(), DBUG_FILE) !=
        tmp.length()) {
      goto unlock_file_and_quit;
    }

    if (pfield[1]) {
      if (fwrite(", ", sizeof(char), 2, DBUG_FILE) != 2) {
        goto unlock_file_and_quit;
      }
    }
  }
  fprintf(DBUG_FILE, ")");
  if (print_rowid) {
    fprintf(DBUG_FILE, " rowid ");
    for (uint i = 0; i < table->file->ref_length; i++) {
      fprintf(DBUG_FILE, "%x", table->file->ref[i]);
    }
  }
  fprintf(DBUG_FILE, "\n");
unlock_file_and_quit:
  DBUG_UNLOCK_FILE;
}
#endif

/// Error handler for filesort.
class Filesort_error_handler : public Internal_error_handler {
  THD *m_thd;                 ///< The THD in which filesort is executed.
  bool m_seen_not_supported;  ///< Has a not supported warning has been seen?
 public:
  /**
    Create an error handler and push it onto the error handler
    stack. The handler will be automatically popped from the error
    handler stack when it is destroyed.
  */
  Filesort_error_handler(THD *thd) : m_thd(thd), m_seen_not_supported(false) {
    thd->push_internal_handler(this);
  }

  /**
    Pop the error handler from the error handler stack, and destroy
    it.
  */
  ~Filesort_error_handler() { m_thd->pop_internal_handler(); }

  /**
    Handle a condition.

    The handler will make sure that no more than a single
    ER_NOT_SUPPORTED_YET warning will be seen by the higher
    layers. This warning is generated by Json_wrapper::make_sort_key()
    for every value that it doesn't know how to create a sort key
    for. It is sufficient for the higher layers to report this warning
    only once per sort.
  */
  virtual bool handle_condition(THD *, uint sql_errno, const char *,
                                Sql_condition::enum_severity_level *level,
                                const char *) {
    if (*level == Sql_condition::SL_WARNING &&
        sql_errno == ER_NOT_SUPPORTED_YET) {
      if (m_seen_not_supported) return true;
      m_seen_not_supported = true;
    }

    return false;
  }
};

static bool alloc_and_make_sortkey(Sort_param *param, Filesort_info *fs_info,
                                   uchar *ref_pos) {
  size_t min_bytes = 1;
  for (;;) {  // Termination condition within loop.
    Bounds_checked_array<uchar> sort_key_buf =
        fs_info->get_next_record_pointer(min_bytes);
    if (sort_key_buf.array() == nullptr) return true;
    const uint rec_sz = param->make_sortkey(sort_key_buf, ref_pos);
    if (rec_sz > sort_key_buf.size()) {
      // The record wouldn't fit. Try again, asking for a larger buffer.
      min_bytes = sort_key_buf.size() + 1;
    } else {
      fs_info->commit_used_memory(rec_sz);
      return false;
    }
  }
}

static const Item::enum_walk walk_subquery =
    Item::enum_walk(Item::WALK_POSTFIX | Item::WALK_SUBQUERY);

/**
  Read all rows, and write them into a temporary file
  (if we run out of space in the sort buffer).
  All produced sequences are guaranteed to be non-empty.

  @param thd               Thread handle
  @param param             Sorting parameter
  @param qep_tab           Parameters for which data to read (see
                           source_iterator).
  @param fs_info           Struct containing sort buffer etc.
  @param chunk_file        File to write Merge_chunks describing sorted segments
                           in tempfile.
  @param tempfile          File to write sorted sequences of sortkeys to.
  @param pq                If !NULL, use it for keeping top N elements
  @param source_iterator   Where to read the rows to be sorted from.
  @param [out] found_rows  The number of FOUND_ROWS().
                           For a query with LIMIT, this value will typically
                           be larger than the function return value.

  @note
    Basic idea:
    @verbatim
     while (get_next_sortkey())
     {
       if (using priority queue)
         push sort key into queue
       else
       {
         try to put sort key into buffer;
         if (no free space in sort buffer)
         {
           do {
             allocate new, larger buffer;
             retry putting sort key into buffer;
           } until (record fits or no space for new buffer)
           if (no space for new buffer)
           {
             sort record pointers (all buffers);
             dump sorted sequence to 'tempfile';
             dump Merge_chunk describing sequence location into 'chunk_file';
           }
         }
         if (key was packed)
           tell sort buffer the actual number of bytes used;
       }
     }
     if (buffer has some elements && dumped at least once)
       sort-dump-dump as above;
     else
       don't sort, leave sort buffer to be sorted by caller.
  @endverbatim

  @returns
    Number of records written on success.
  @returns
    HA_POS_ERROR on error.
*/

static ha_rows read_all_rows(
    THD *thd, Sort_param *param, QEP_TAB *qep_tab, Filesort_info *fs_info,
    IO_CACHE *chunk_file, IO_CACHE *tempfile,
    Bounded_queue<uchar *, uchar *, Sort_param, Mem_compare_queue_key> *pq,
    RowIterator *source_iterator, ha_rows *found_rows) {
  /*
    Set up an error handler for filesort. It is automatically pushed
    onto the internal error handler stack upon creation, and will be
    popped off the stack automatically when the handler goes out of
    scope.
  */
  Filesort_error_handler error_handler(thd);

  DBUG_ENTER("read_all_rows");
  DBUG_PRINT("info", ("using: %s", (qep_tab->condition()
                                        ? qep_tab->quick() ? "ranges" : "where"
                                        : "every row")));

  int error = 0;
  TABLE *sort_form = param->sort_form;
  handler *file = sort_form->file;
  *found_rows = 0;
  uchar *ref_pos = &file->ref[0];

  DBUG_EXECUTE_IF("bug14365043_1", DBUG_SET("+d,ha_rnd_init_fail"););
  if (source_iterator->Init()) {
    DBUG_RETURN(HA_POS_ERROR);
  }

  // Now modify the read bitmaps, so that we are sure to get the rows
  // that we need for the sort (ie., the fields to sort on) as well as
  // the actual fields we want to return. We need to do this after Init()
  // has run, as Init() may want to set its own bitmaps and we don't want
  // it to overwrite ours. This is fairly ugly, though; we could end up
  // setting fields that the access method doesn't actually need (e.g.
  // if we set a condition that the access method can satisfy using an
  // index only), and in theory also clear fields it _would_ need, although
  // the latter should never happen in practice. A better solution would
  // involve communicating which extra fields we need down to the
  // RowIterator, instead of just overwriting the read set.

  /* Remember original bitmaps */
  MY_BITMAP *save_read_set = sort_form->read_set;
  MY_BITMAP *save_write_set = sort_form->write_set;
  /*
    Set up temporary column read map for columns used by sort and verify
    it's not used
  */
  DBUG_ASSERT(sort_form->tmp_set.n_bits == 0 ||
              bitmap_is_clear_all(&sort_form->tmp_set));

  // Temporary set for register_used_fields and mark_field_in_map()
  sort_form->read_set = &sort_form->tmp_set;
  // Include fields used for sorting in the read_set.
  register_used_fields(param);

  // Include fields used by conditions in the read_set.
  if (qep_tab->condition()) {
    Mark_field mf(sort_form, MARK_COLUMNS_TEMP);
    qep_tab->condition()->walk(&Item::mark_field_in_map, walk_subquery,
                               (uchar *)&mf);
  }
  // Include fields used by pushed conditions in the read_set.
  if (qep_tab->table()->file->pushed_idx_cond) {
    Mark_field mf(sort_form, MARK_COLUMNS_TEMP);
    qep_tab->table()->file->pushed_idx_cond->walk(&Item::mark_field_in_map,
                                                  walk_subquery, (uchar *)&mf);
  }
  sort_form->column_bitmaps_set(&sort_form->tmp_set, &sort_form->tmp_set);

  DEBUG_SYNC(thd, "after_index_merge_phase1");
  ha_rows num_total_records = 0, num_records_this_chunk = 0;
  uint num_written_chunks = 0;
  if (pq == nullptr) {
    fs_info->reset();
    fs_info->clear_peak_memory_used();
  }
  for (;;) {
    DBUG_EXECUTE_IF("bug19656296", DBUG_SET("+d,ha_rnd_next_deadlock"););
    if ((error = source_iterator->Read())) {
      break;
    }
    // Note where we are, for the case where we are not using addon fields.
    file->position(sort_form->record[0]);
    DBUG_EXECUTE_IF("debug_filesort", dbug_print_record(sort_form, true););

    if (thd->killed) {
      DBUG_PRINT("info", ("Sort killed by user"));
      num_total_records = HA_POS_ERROR;
      goto cleanup;
    }

    bool skip_record;
    if (!qep_tab->skip_record(thd, &skip_record) && !skip_record) {
      ++(*found_rows);
      num_total_records++;
      if (pq)
        pq->push(ref_pos);
      else {
        bool out_of_mem = alloc_and_make_sortkey(param, fs_info, ref_pos);
        if (out_of_mem) {
          // Out of room, so flush chunk to disk (if there's anything to flush).
          if (num_records_this_chunk > 0) {
            if (write_keys(param, fs_info, num_records_this_chunk, chunk_file,
                           tempfile)) {
              num_total_records = HA_POS_ERROR;
              goto cleanup;
            }
            num_records_this_chunk = 0;
            num_written_chunks++;
            fs_info->reset();

            // Now we should have room for a new row.
            out_of_mem = alloc_and_make_sortkey(param, fs_info, ref_pos);
          }

          // If we're still out of memory after flushing to disk, give up.
          if (out_of_mem) {
            my_error(ER_OUT_OF_SORTMEMORY, ME_FATALERROR);
            LogErr(ERROR_LEVEL, ER_SERVER_OUT_OF_SORTMEMORY);
            num_total_records = HA_POS_ERROR;
            goto cleanup;
          }
        }

        num_records_this_chunk++;
      }
    }
    /*
      Don't try unlocking the row if skip_record reported an error since in
      this case the transaction might have been rolled back already.
    */
    else if (!thd->is_error())
      file->unlock_row();
    /* It does not make sense to read more keys in case of a fatal error */
    if (thd->is_error()) break;
  }

  if (thd->is_error()) {
    num_total_records = HA_POS_ERROR;
    goto cleanup;
  }

  /* Signal we should use orignal column read and write maps */
  sort_form->column_bitmaps_set(save_read_set, save_write_set);

  DBUG_PRINT("test",
             ("error: %d  num_written_chunks: %d", error, num_written_chunks));
  if (error == 1) {
    num_total_records = HA_POS_ERROR;
    goto cleanup;
  }
  if (num_written_chunks != 0 && num_records_this_chunk != 0 &&
      write_keys(param, fs_info, num_records_this_chunk, chunk_file,
                 tempfile)) {
    num_total_records = HA_POS_ERROR;  // purecov: inspected
    goto cleanup;
  }

cleanup:
  // Clear tmp_set so it can be used elsewhere
  bitmap_clear_all(&sort_form->tmp_set);

  DBUG_PRINT("info", ("read_all_rows return %lu", (ulong)num_total_records));

  DBUG_RETURN(num_total_records);
} /* read_all_rows */

/**
  @details
  Sort the buffer and write:
  -# the sorted sequence to tempfile
  -# a Merge_chunk describing the sorted sequence position to chunk_file

  @param param          Sort parameters
  @param fs_info        Contains the buffer to be sorted and written.
  @param count          Number of records to write.
  @param chunk_file     One 'Merge_chunk' struct will be written into this file.
                        The Merge_chunk::{file_pos, count} will indicate where
                        the sorted data was stored.
  @param tempfile       The sorted sequence will be written into this file.

  @returns
    0 OK
  @returns
    1 Error
*/

static int write_keys(Sort_param *param, Filesort_info *fs_info, uint count,
                      IO_CACHE *chunk_file, IO_CACHE *tempfile) {
  Merge_chunk merge_chunk;
  DBUG_ENTER("write_keys");

  fs_info->sort_buffer(param, count);

  if (!my_b_inited(chunk_file) &&
      open_cached_file(chunk_file, mysql_tmpdir, TEMP_PREFIX, DISK_BUFFER_SIZE,
                       MYF(MY_WME)))
    DBUG_RETURN(1);

  if (!my_b_inited(tempfile) &&
      open_cached_file(tempfile, mysql_tmpdir, TEMP_PREFIX, DISK_BUFFER_SIZE,
                       MYF(MY_WME)))
    DBUG_RETURN(1); /* purecov: inspected */

  // Check that we wont have more chunks than we can possibly keep in memory.
  if (my_b_tell(chunk_file) + sizeof(Merge_chunk) > (ulonglong)UINT_MAX)
    DBUG_RETURN(1); /* purecov: inspected */

  merge_chunk.set_file_position(my_b_tell(tempfile));
  if (static_cast<ha_rows>(count) > param->max_rows) {
    // Write only SELECT LIMIT rows to the file
    count = static_cast<uint>(param->max_rows); /* purecov: inspected */
  }
  merge_chunk.set_rowcount(static_cast<ha_rows>(count));

  for (uint ix = 0; ix < count; ++ix) {
    uchar *record = fs_info->get_sorted_record(ix);
    size_t rec_length = param->get_record_length(record);

    if (my_b_write(tempfile, record, rec_length))
      DBUG_RETURN(1); /* purecov: inspected */
  }

  if (my_b_write(chunk_file, reinterpret_cast<uchar *>(&merge_chunk),
                 sizeof(merge_chunk)))
    DBUG_RETURN(1); /* purecov: inspected */

  DBUG_RETURN(0);
} /* write_keys */

#ifdef WORDS_BIGENDIAN
const bool Is_big_endian = true;
#else
const bool Is_big_endian = false;
#endif
static void copy_native_longlong(uchar *to, size_t to_length, longlong val,
                                 bool is_unsigned) {
  copy_integer<Is_big_endian>(to, to_length,
                              static_cast<uchar *>(static_cast<void *>(&val)),
                              sizeof(longlong), is_unsigned);
}

/**
  Make a sort key for the JSON value in an Item.

  This function is called by Sort_param::make_sortkey(). We don't want
  it to be inlined, since that seemed to have a negative impact on
  some performance tests.

  @param[in]     item    The item for which to create a sort key.

  @param[out]    to      Pointer into the buffer to which the sort key should
                         be written. It will point to where the data portion
                         of the key should start.

  @param[out]    null_indicator
                         For nullable items, the NULL indicator byte.
                         (Ignored otherwise.) Should be initialized by the
                         caller to a value that indicates not NULL.

  @param[in]     length  The length of the sort key, not including the NULL
                         indicator byte at the beginning of the sort key for
                         nullable items.

  @param[in,out] hash    The hash key of the JSON values in the current row.

  @returns
    length of the key stored
*/
NO_INLINE
static uint make_json_sort_key(Item *item, uchar *to, uchar *null_indicator,
                               size_t length, ulonglong *hash) {
  DBUG_ASSERT(!item->maybe_null || *null_indicator == 1);

  Json_wrapper wr;
  if (item->val_json(&wr)) {
    // An error occurred, no point to continue making key, set it to null.
    if (item->maybe_null) *null_indicator = 0;
    return 0;
  }

  if (item->null_value) {
    /*
      Got NULL. The sort key should be all zeros. The caller has
      already tentatively set the NULL indicator byte at *null_indicator to
      not-NULL, so we need to clear that byte too.
    */
    if (item->maybe_null) {
      // Don't store anything but null flag.
      *null_indicator = 0;
      return 0;
    }
    /* purecov: begin inspected */
    DBUG_PRINT("warning", ("Got null on something that shouldn't be null"));
    DBUG_ASSERT(false);
    return 0;
    /* purecov: end */
  }

  size_t actual_length = wr.make_sort_key(to, length);
  *hash = wr.make_hash_key(hash);
  return actual_length;
}

namespace {

/*
  Returns true if writing the given uint8_t would overflow <to> past <to_end>.
  Writes the value and advances <to> otherwise.
*/
inline bool write_uint8_overflows(uint8_t val, uchar *to_end, uchar **to) {
  if (to_end - *to < 1) return true;
  **to = val;
  (*to)++;
  return false;
}

/*
  Returns true if writing <num_bytes> zeros would overflow <to> past <to_end>.
  Writes the zeros and advances <to> otherwise.
*/
inline bool clear_overflows(size_t num_bytes, uchar *to_end, uchar **to) {
  if (static_cast<size_t>(to_end - *to) < num_bytes) return true;
  memset(*to, 0, num_bytes);
  *to += num_bytes;
  return false;
}

/*
  Returns true if advancing <to> by <num_bytes> would put it past <to_end>.
  Advances <to> otherwise (does not write anything to the buffer).
*/
inline bool advance_overflows(size_t num_bytes, uchar *to_end, uchar **to) {
  if (static_cast<size_t>(to_end - *to) < num_bytes) return true;
  *to += num_bytes;
  return false;
}

/*
  Writes a NULL indicator byte (if the field may be NULL), leaves space for a
  varlength prefix (if varlen and not NULL), and then the actual sort key.
  Returns the length of the key, sans NULL indicator byte and varlength prefix,
  or UINT_MAX if the value would not provably fit within the given bounds.
*/
size_t make_sortkey_from_field(Field *field, Nullable<size_t> dst_length,
                               uchar *to, uchar *to_end, bool *maybe_null) {
  bool is_varlen = !dst_length.has_value();

  *maybe_null = field->maybe_null();
  if (field->maybe_null()) {
    if (write_uint8_overflows(field->is_null() ? 0 : 1, to_end, &to))
      return UINT_MAX;
    if (field->is_null()) {
      if (is_varlen) {
        // Don't store anything except the NULL flag.
        return 0;
      }
      if (clear_overflows(dst_length.value(), to_end, &to)) return UINT_MAX;
      return dst_length.value();
    }
  }

  size_t actual_length;
  if (is_varlen) {
    if (advance_overflows(VARLEN_PREFIX, to_end, &to)) return UINT_MAX;
    size_t max_length = to_end - to;
    if (max_length % 2 != 0) {
      // Heed the contract that strnxfrm needs an even number of bytes.
      --max_length;
    }
    actual_length = field->make_sort_key(to, max_length);
    if (actual_length >= max_length) {
      /*
        The sort key either fit perfectly, or overflowed; we can't distinguish
        between the two, so we have to count it as overflow.
      */
      return UINT_MAX;
    }
  } else {
    if (static_cast<size_t>(to_end - to) < dst_length.value()) return UINT_MAX;
    actual_length = field->make_sort_key(to, dst_length.value());
    DBUG_ASSERT(actual_length == dst_length.value());
  }
  return actual_length;
}

/*
  Writes a NULL indicator byte (if the field may be NULL), leaves space for a
  varlength prefix (if varlen and not NULL), and then the actual sort key.
  Returns the length of the key, sans NULL indicator byte and varlength prefix,
  or UINT_MAX if the value would not provably fit within the given bounds.
*/
size_t make_sortkey_from_item(Item *item, Item_result result_type,
                              Nullable<size_t> dst_length, String *tmp_buffer,
                              uchar *to, uchar *to_end, bool *maybe_null,
                              ulonglong *hash) {
  bool is_varlen = !dst_length.has_value();

  uchar *null_indicator = nullptr;
  *maybe_null = item->maybe_null;
  if (item->maybe_null) {
    null_indicator = to;
    /*
      Assume not NULL by default. Will be overwritten if needed.
      Note that we can't check item->null_value at this time,
      because it will only get properly set after a call to val_*().
    */
    if (write_uint8_overflows(1, to_end, &to)) return UINT_MAX;
  }

  if (is_varlen) {
    // Check that there is room for the varlen prefix, and advance past it.
    if (advance_overflows(VARLEN_PREFIX, to_end, &to)) return UINT_MAX;
  } else {
    // Check that there is room for the fixed-size value.
    if (static_cast<size_t>(to_end - to) < dst_length.value()) return UINT_MAX;
  }

  switch (result_type) {
    case STRING_RESULT: {
      if (item->data_type() == MYSQL_TYPE_JSON) {
        DBUG_ASSERT(is_varlen);
        return make_json_sort_key(item, to, null_indicator, to_end - to, hash);
      }

      const CHARSET_INFO *cs = item->collation.collation;

      String *res = item->val_str(tmp_buffer);
      if (res == nullptr)  // Value is NULL.
      {
        DBUG_ASSERT(item->maybe_null);
        if (is_varlen) {
          // Don't store anything except the NULL flag.
          return 0;
        }
        *null_indicator = 0;
        memset(to, 0, dst_length.value());
        return dst_length.value();
      }

      uint src_length = static_cast<uint>(res->length());
      char *from = (char *)res->ptr();

      size_t actual_length;
      if (is_varlen) {
        size_t max_length = to_end - to;
        if (max_length % 2 != 0) {
          // Heed the contract that strnxfrm needs an even number of bytes.
          --max_length;
        }
        actual_length =
            cs->coll->strnxfrm(cs, to, max_length, item->max_char_length(),
                               (uchar *)from, src_length, 0);
        if (actual_length == max_length) {
          /*
            The sort key eithen fit perfectly, or overflowed; we can't
            distinguish between the two, so we have to count it as overflow.
          */
          return UINT_MAX;
        }
      } else {
        actual_length = cs->coll->strnxfrm(
            cs, to, dst_length.value(), item->max_char_length(), (uchar *)from,
            src_length, MY_STRXFRM_PAD_TO_MAXLEN);
        DBUG_ASSERT(actual_length == dst_length.value());
      }
      DBUG_ASSERT(to + actual_length <= to_end);
      return actual_length;
    }
    case INT_RESULT: {
      DBUG_ASSERT(!is_varlen);
      longlong value = item->data_type() == MYSQL_TYPE_TIME
                           ? item->val_time_temporal()
                           : item->is_temporal_with_date()
                                 ? item->val_date_temporal()
                                 : item->val_int();
      /*
        Note: item->null_value can't be trusted alone here; there are cases
        (for the DATE data type in particular) where we can have
        item->null_value set without maybe_null being set! This really should be
        cleaned up, but until that happens, we need to have a more conservative
        check.
      */
      if (item->maybe_null && item->null_value) {
        *null_indicator = 0;
        memset(to, 0, dst_length.value());
      } else
        copy_native_longlong(to, dst_length.value(), value,
                             item->unsigned_flag);
      return dst_length.value();
    }
    case DECIMAL_RESULT: {
      DBUG_ASSERT(!is_varlen);
      my_decimal dec_buf, *dec_val = item->val_decimal(&dec_buf);
      /*
        Note: item->null_value can't be trusted alone here; there are cases
        where we can have item->null_value set without maybe_null being set!
        (There are also cases where dec_val can return non-nullptr even in
        the case of a NULL result.) This really should be cleaned up, but until
        that happens, we need to have a more conservative check.
      */
      if (item->maybe_null && item->null_value) {
        *null_indicator = 0;
        memset(to, 0, dst_length.value());
      } else if (dst_length.value() < DECIMAL_MAX_FIELD_SIZE) {
        uchar buf[DECIMAL_MAX_FIELD_SIZE];
        my_decimal2binary(E_DEC_FATAL_ERROR, dec_val, buf,
                          item->max_length - (item->decimals ? 1 : 0),
                          item->decimals);
        memcpy(to, buf, dst_length.value());
      } else {
        my_decimal2binary(E_DEC_FATAL_ERROR, dec_val, to,
                          item->max_length - (item->decimals ? 1 : 0),
                          item->decimals);
      }
      return dst_length.value();
    }
    case REAL_RESULT: {
      DBUG_ASSERT(!is_varlen);
      double value = item->val_real();
      if (item->null_value) {
        DBUG_ASSERT(item->maybe_null);
        *null_indicator = 0;
        memset(to, 0, dst_length.value());
      } else if (dst_length.value() < sizeof(double)) {
        uchar buf[sizeof(double)];
        change_double_for_sort(value, buf);
        memcpy(to, buf, dst_length.value());
      } else {
        change_double_for_sort(value, to);
      }
      return dst_length.value();
    }
    case ROW_RESULT:
    default:
      // This case should never be choosen
      DBUG_ASSERT(0);
      return dst_length.value();
  }
}

}  // namespace

uint Sort_param::make_sortkey(Bounds_checked_array<uchar> dst,
                              const uchar *ref_pos) {
  uchar *to = dst.array();
  uchar *to_end = dst.array() + dst.size();
  uchar *orig_to = to;
  const st_sort_field *sort_field;
  ulonglong hash = 0;

  if (using_varlen_keys()) {
    to += size_of_varlength_field;
    if (to >= to_end) return UINT_MAX;
  }
  for (sort_field = local_sortorder.begin();
       sort_field != local_sortorder.end(); sort_field++) {
    if (to >= to_end ||
        (!sort_field->is_varlen &&
         static_cast<size_t>(to_end - to) < sort_field->length)) {
      return UINT_MAX;
    }

    bool maybe_null;
    Nullable<size_t> dst_length;
    if (!sort_field->is_varlen) dst_length = sort_field->length;
    uint actual_length;
    if (sort_field->field) {
      Field *field = sort_field->field;
      DBUG_ASSERT(sort_field->field_type == field->type());

      actual_length =
          make_sortkey_from_field(field, dst_length, to, to_end, &maybe_null);

      if (sort_field->field_type == MYSQL_TYPE_JSON) {
        DBUG_ASSERT(use_hash);
        unique_hash(field, &hash);
      }
    } else {  // Item
      Item *item = sort_field->item;
      DBUG_ASSERT(sort_field->field_type == item->data_type());

      actual_length =
          make_sortkey_from_item(item, sort_field->result_type, dst_length,
                                 &tmp_buffer, to, to_end, &maybe_null, &hash);
    }

    if (actual_length == UINT_MAX) {
      // Overflow.
      return UINT_MAX;
    }

    /*
      Now advance past the key that was just written, reversing the parts that
      we need to reverse.
    */

    bool is_null = maybe_null && *to == 0;
    if (maybe_null) {
      DBUG_ASSERT(*to == 0 || *to == 1);
      if (sort_field->reverse && is_null) {
        *to = 0xff;
      }
      ++to;
    }

    // Fill out the varlen prefix if it exists.
    if (sort_field->is_varlen && !is_null) {
      int4store(to, actual_length + VARLEN_PREFIX);
      to += VARLEN_PREFIX;
    }

    // Reverse the key if needed.
    if (sort_field->reverse) {
      while (actual_length--) {
        *to = (uchar)(~*to);
        to++;
      }
    } else {
      to += actual_length;
    }
  }

  if (use_hash) {
    if (to_end - to < 8) return UINT_MAX;
    int8store(to, hash);
    to += 8;
  }

  if (using_varlen_keys()) {
    // Store the length of the record as a whole.
    Sort_param::store_varlen_key_length(orig_to,
                                        static_cast<uint>(to - orig_to));
  }

  if (using_addon_fields()) {
    /*
      Save field values appended to sorted fields.
      First null bit indicators are appended then field values follow.
    */
    uchar *nulls = to;
    uchar *p_len = to;

    Addon_fields_array::const_iterator addonf = addon_fields->begin();
    if (clear_overflows(addonf->offset, to_end, &to)) return UINT_MAX;
    if (addon_fields->using_packed_addons()) {
      for (; addonf != addon_fields->end(); ++addonf) {
        Field *field = addonf->field;
        if (addonf->null_bit && field->is_null()) {
          nulls[addonf->null_offset] |= addonf->null_bit;
        } else {
          to = field->pack(to, field->ptr, to_end - to,
                           field->table->s->db_low_byte_first);
          if (to >= to_end) return UINT_MAX;
        }
      }
      Addon_fields::store_addon_length(p_len, to - p_len);
    } else {
      for (; addonf != addon_fields->end(); ++addonf) {
        Field *field = addonf->field;
        if (static_cast<size_t>(to_end - to) < addonf->max_length) {
          return UINT_MAX;
        }
        if (addonf->null_bit && field->is_null()) {
          nulls[addonf->null_offset] |= addonf->null_bit;
        } else {
          uchar *ptr MY_ATTRIBUTE((unused)) = field->pack(
              to, field->ptr, to_end - to, field->table->s->db_low_byte_first);
          DBUG_ASSERT(ptr <= to + addonf->max_length);
        }
        to += addonf->max_length;
      }
    }
    DBUG_PRINT("info", ("make_sortkey %p %u", orig_to,
                        static_cast<unsigned>(to - p_len)));
  } else {
    if (static_cast<size_t>(to_end - to) < ref_length) {
      return UINT_MAX;
    }

    /* Save filepos last */
    memcpy(to, ref_pos, ref_length);
    to += ref_length;
  }
  return to - orig_to;
}

/*
  Register fields used by sorting in the sorted table's read set
*/

static void register_used_fields(Sort_param *param) {
  Bounds_checked_array<st_sort_field>::const_iterator sort_field;
  TABLE *table = param->sort_form;
  MY_BITMAP *bitmap = table->read_set;
  Mark_field mf(table, MARK_COLUMNS_TEMP);

  for (sort_field = param->local_sortorder.begin();
       sort_field != param->local_sortorder.end(); sort_field++) {
    Field *field;
    if ((field = sort_field->field)) {
      if (field->table == table) {
        bitmap_set_bit(bitmap, field->field_index);
        if (field->is_virtual_gcol()) table->mark_gcol_in_maps(field);
      }
    } else {  // Item
      sort_field->item->walk(&Item::mark_field_in_map, walk_subquery,
                             (uchar *)&mf);
    }
  }

  if (param->using_addon_fields()) {
    Addon_fields_array::const_iterator addonf = param->addon_fields->begin();
    for (; addonf != param->addon_fields->end(); ++addonf) {
      Field *field = addonf->field;
      bitmap_set_bit(bitmap, field->field_index);
      if (field->is_virtual_gcol()) table->mark_gcol_in_maps(field);
    }
  } else {
    /* Save filepos last */
    table->prepare_for_position();
  }
}

/**
  This function is used only if the entire result set fits in memory.

  For addon fields, we keep the result in the filesort buffer.
  This saves us a lot of memcpy calls.

  For row references, we copy the final sorted result into a buffer,
  but we do not copy the actual sort-keys, as they are no longer needed.
  We could have kept the result in the sort buffere here as well,
  but the new buffer - containing only row references - is probably a
  lot smaller.

  The result data will be unpacked by SortBufferIterator
  or SortBufferIndirectIterator

  Note that SortBufferIterator does not have access to a Sort_param.
  It does however have access to a Filesort_info, which knows whether
  we have variable sized keys or not.
  TODO: consider templatizing SortBufferIterator on is_varlen or not.

  @param [in]     param      Sort parameters.
  @param          count      Number of records
  @param [in,out] table_sort Information used by SortBufferIterator /
                             SortBufferIndirectIterator
  @param [out]    sort_result Where to store the actual result
 */
static bool save_index(Sort_param *param, uint count, Filesort_info *table_sort,
                       Sort_result *sort_result) {
  uchar *to;
  DBUG_ENTER("save_index");

  table_sort->set_sort_length(param->max_compare_length(),
                              param->using_varlen_keys());

  table_sort->sort_buffer(param, count);

  if (param->using_addon_fields()) {
    sort_result->sorted_result_in_fsbuf = true;
    DBUG_RETURN(0);
  }

  sort_result->sorted_result_in_fsbuf = false;
  const size_t buf_size = param->fixed_res_length * count;

  DBUG_ASSERT(sort_result->sorted_result == NULL);
  sort_result->sorted_result.reset(static_cast<uchar *>(my_malloc(
      key_memory_Filesort_info_record_pointers, buf_size, MYF(MY_WME))));
  if (!(to = sort_result->sorted_result.get()))
    DBUG_RETURN(1); /* purecov: inspected */
  sort_result->sorted_result_end = sort_result->sorted_result.get() + buf_size;

  uint res_length = param->fixed_res_length;
  for (uint ix = 0; ix < count; ++ix) {
    uchar *record = table_sort->get_sorted_record(ix);
    uchar *start_of_payload = param->get_start_of_payload(record);
    memcpy(to, start_of_payload, res_length);
    to += res_length;
  }
  DBUG_RETURN(0);
}

/**
  Test whether priority queue is worth using to get top elements of an
  ordered result set. If it is, then allocates buffer for required amount of
  records

  @param trace            Current trace context.
  @param param            Sort parameters.
  @param filesort_info    Filesort information.
  @param table            Table to sort.
  @param num_rows         Estimate of number of rows in source record set.
  @param memory_available Memory available for sorting.
  @param keep_addon_fields Do not try to strip off addon fields.

  DESCRIPTION
    Given a query like this:
      SELECT ... FROM t ORDER BY a1,...,an LIMIT max_rows;
    This function tests whether a priority queue should be used to keep
    the result. Necessary conditions are:
    - estimate that it is actually cheaper than merge-sort
    - enough memory to store the @<max_rows@> records.

    If we don't have space for @<max_rows@> records, but we *do* have
    space for @<max_rows@> keys, we may rewrite 'table' to sort with
    references to records instead of additional data.
    (again, based on estimates that it will actually be cheaper).

   @returns
    true  - if it's ok to use PQ
    false - PQ will be slower than merge-sort, or there is not enough memory.
*/

bool check_if_pq_applicable(Opt_trace_context *trace, Sort_param *param,
                            Filesort_info *filesort_info, TABLE *table,
                            ha_rows num_rows, ulong memory_available,
                            bool keep_addon_fields) {
  DBUG_ENTER("check_if_pq_applicable");

  /*
    How much Priority Queue sort is slower than qsort.
    Measurements (see unit test) indicate that PQ is roughly 3 times slower.
  */
  const double PQ_slowness = 3.0;

  Opt_trace_object trace_filesort(trace,
                                  "filesort_priority_queue_optimization");
  if (param->max_rows == HA_POS_ERROR) {
    trace_filesort.add("usable", false)
        .add_alnum("cause", "not applicable (no LIMIT)");
    DBUG_RETURN(false);
  }

  trace_filesort.add("limit", param->max_rows);

  if (param->max_rows + 2 >= UINT_MAX) {
    trace_filesort.add("usable", false).add_alnum("cause", "limit too large");
    DBUG_RETURN(false);
  }
  if (param->max_record_length() >= 0xFFFFFFFFu) {
    trace_filesort.add("usable", false)
        .add_alnum("cause", "contains records of unbounded length");
    DBUG_RETURN(false);
  }

  ulong num_available_keys =
      memory_available / (param->max_record_length() + sizeof(char *));
  // We need 1 extra record in the buffer, when using PQ.
  param->max_rows_per_buffer = (uint)param->max_rows + 1;

  if (num_rows < num_available_keys) {
    // The whole source set fits into memory.
    if (param->max_rows < num_rows / PQ_slowness) {
      filesort_info->set_max_size(memory_available, param->max_record_length());
      trace_filesort.add("chosen", true);
      DBUG_RETURN(filesort_info->max_size_in_bytes() > 0);
    } else {
      // PQ will be slower.
      trace_filesort.add("chosen", false).add_alnum("cause", "sort_is_cheaper");
      DBUG_RETURN(false);
    }
  }

  // Do we have space for LIMIT rows in memory?
  if (param->max_rows_per_buffer < num_available_keys) {
    filesort_info->set_max_size(memory_available, param->max_record_length());
    trace_filesort.add("chosen", true);
    DBUG_RETURN(filesort_info->max_size_in_bytes() > 0);
  }

  // Try to strip off addon fields.
  if (!keep_addon_fields && param->using_addon_fields()) {
    const ulong row_length =
        param->max_compare_length() + param->ref_length + sizeof(char *);
    num_available_keys = memory_available / row_length;

    Opt_trace_object trace_addon(trace, "strip_additional_fields");
    trace_addon.add("row_size", row_length);

    // Can we fit all the keys in memory?
    if (param->max_rows_per_buffer >= num_available_keys) {
      trace_addon.add("chosen", false).add_alnum("cause", "not_enough_space");
    } else {
      const Cost_model_table *cost_model = table->cost_model();
      const double sort_merge_cost = get_merge_many_buffs_cost_fast(
          num_rows, num_available_keys, row_length, cost_model);
      trace_addon.add("sort_merge_cost", sort_merge_cost);
      /*
        PQ has cost:
        (insert + qsort) * log(queue size) * key_compare_cost() +
        cost of file lookup afterwards.
        The lookup cost is a bit pessimistic: we take table scan cost and
        assume that on average we find the row after scanning half of the file.
        A better estimate would be lookup cost, but note that we are doing
        random lookups here, rather than sequential scan.
      */
      const double pq_cpu_cost =
          (PQ_slowness * num_rows + param->max_rows_per_buffer) *
          cost_model->key_compare_cost(log((double)param->max_rows_per_buffer));
      const Cost_estimate scan_cost = table->file->table_scan_cost();
      const double pq_io_cost = param->max_rows * scan_cost.total_cost() / 2.0;
      const double pq_cost = pq_cpu_cost + pq_io_cost;
      trace_addon.add("priority_queue_cost", pq_cost);

      if (sort_merge_cost < pq_cost) {
        trace_addon.add("chosen", false);
        DBUG_RETURN(false);
      }

      trace_addon.add("chosen", true);
      filesort_info->set_max_size(
          memory_available, param->max_compare_length() + param->ref_length);
      if (filesort_info->max_size_in_bytes() > 0) {
        // Make attached data to be references instead of fields.
        filesort_info->addon_fields = NULL;
        param->addon_fields = NULL;

        param->fixed_res_length = param->ref_length;
        param->set_max_compare_length(param->max_compare_length() +
                                      param->ref_length);
        param->set_max_record_length(param->max_compare_length());

        DBUG_RETURN(true);
      }
    }
  }
  DBUG_RETURN(false);
}

/**
  Read from a disk file into the merge chunk's buffer. We generally read as
  many complete rows as we can, except when bounded by max_keys() or rowcount().
  Incomplete rows will be left in the file.

  @returns
    Number of bytes read, or (uint)-1 if something went wrong.
*/
static uint read_to_buffer(IO_CACHE *fromfile, Merge_chunk *merge_chunk,
                           Sort_param *param) {
  DBUG_ENTER("read_to_buffer");
  uint rec_length = param->max_record_length();
  ha_rows count;

  const bool packed_addon_fields = param->using_packed_addons();
  const bool using_varlen_keys = param->using_varlen_keys();

  if (merge_chunk->rowcount() > 0) {
    size_t bytes_to_read;
    if (packed_addon_fields || using_varlen_keys) {
      count = merge_chunk->rowcount();
      bytes_to_read = min(merge_chunk->buffer_size(),
                          static_cast<size_t>(fromfile->end_of_file -
                                              merge_chunk->file_position()));
    } else {
      count = min(merge_chunk->max_keys(), merge_chunk->rowcount());
      bytes_to_read = rec_length * static_cast<size_t>(count);
      if (count == 0) {
        // Not even room for the first row.
        my_error(ER_OUT_OF_SORTMEMORY, ME_FATALERROR);
        LogErr(ERROR_LEVEL, ER_SERVER_OUT_OF_SORTMEMORY);
        DBUG_RETURN((uint)-1);
      }
    }

    DBUG_PRINT("info",
               ("read_to_buffer %p at file_pos %llu bytes %llu", merge_chunk,
                static_cast<ulonglong>(merge_chunk->file_position()),
                static_cast<ulonglong>(bytes_to_read)));
    if (my_b_pread(fromfile, merge_chunk->buffer_start(), bytes_to_read,
                   merge_chunk->file_position()))
      DBUG_RETURN((uint)-1); /* purecov: inspected */

    size_t num_bytes_read;
    if (packed_addon_fields || using_varlen_keys) {
      /*
        The last record read is most likely not complete here.
        We need to loop through all the records, reading the length fields,
        and then "chop off" the final incomplete record.
       */
      uchar *record = merge_chunk->buffer_start();
      uint ix = 0;
      for (; ix < count; ++ix) {
        if (using_varlen_keys &&
            (record + Sort_param::size_of_varlength_field) >=
                merge_chunk->buffer_end())
          break;  // Incomplete record.

        uchar *start_of_payload = param->get_start_of_payload(record);
        if (start_of_payload >= merge_chunk->buffer_end())
          break;  // Incomplete record.

        if (packed_addon_fields &&
            start_of_payload + Addon_fields::size_of_length_field >=
                merge_chunk->buffer_end())
          break;  // Incomplete record.

        const uint res_length =
            packed_addon_fields
                ? Addon_fields::read_addon_length(start_of_payload)
                : param->fixed_res_length;

        if (start_of_payload + res_length >= merge_chunk->buffer_end())
          break;  // Incomplete record.

        DBUG_ASSERT(res_length > 0);
        record = start_of_payload + res_length;
      }
      if (ix == 0) {
        // Not even room for the first row.
        my_error(ER_OUT_OF_SORTMEMORY, ME_FATALERROR);
        LogErr(ERROR_LEVEL, ER_SERVER_OUT_OF_SORTMEMORY);
        DBUG_RETURN((uint)-1);
      }
      count = ix;
      num_bytes_read = record - merge_chunk->buffer_start();
      DBUG_PRINT("info", ("read %llu bytes of complete records",
                          static_cast<ulonglong>(bytes_to_read)));
    } else
      num_bytes_read = bytes_to_read;

    merge_chunk->init_current_key();
    merge_chunk->advance_file_position(num_bytes_read);
    merge_chunk->decrement_rowcount(count);
    merge_chunk->set_mem_count(count);
    DBUG_RETURN(num_bytes_read);
  }

  DBUG_RETURN(0);
} /* read_to_buffer */

namespace {

/**
  This struct is used for merging chunks for filesort()
  For filesort() with fixed-size keys we use memcmp to compare rows.
  For variable length keys, we use cmp_varlen_keys to compare rows.
 */
struct Merge_chunk_greater {
  size_t m_len;
  Sort_param *m_param;

  // CTOR for filesort() with fixed-size keys
  explicit Merge_chunk_greater(size_t len) : m_len(len), m_param(nullptr) {}

  // CTOR for filesort() with varlen keys
  explicit Merge_chunk_greater(Sort_param *param) : m_len(0), m_param(param) {}

  bool operator()(Merge_chunk *a, Merge_chunk *b) {
    uchar *key1 = a->current_key();
    uchar *key2 = b->current_key();
    // Fixed len keys
    if (m_len) return memcmp(key1, key2, m_len) > 0;

    if (m_param)
      return !cmp_varlen_keys(m_param->local_sortorder, m_param->use_hash, key1,
                              key2);

    // We can actually have zero-length sort key for filesort().
    return false;
  }
};

}  // namespace

/**
  Merge buffers to one buffer.

  @param thd
  @param param          Sort parameter
  @param from_file      File with source data (Merge_chunks point to this file)
  @param to_file        File to write the sorted result data.
  @param sort_buffer    Buffer for data to store up to MERGEBUFF2 sort keys.
  @param [out] last_chunk Store here Merge_chunk describing data written to
                        to_file.
  @param chunk_array    Array of chunks to merge.
  @param flag           0 - write full record, 1 - write addon/ref

  @returns
    0      OK
  @returns
    other  error
*/
static int merge_buffers(THD *thd, Sort_param *param, IO_CACHE *from_file,
                         IO_CACHE *to_file, Sort_buffer sort_buffer,
                         Merge_chunk *last_chunk, Merge_chunk_array chunk_array,
                         int flag) {
  int error = 0;
  uint rec_length, res_length;
  size_t sort_length;
  ha_rows max_rows, org_max_rows;
  my_off_t to_start_filepos;
  uchar *strpos;
  Merge_chunk *merge_chunk;
  std::atomic<THD::killed_state> *killed = &thd->killed;
  std::atomic<THD::killed_state> not_killable{THD::NOT_KILLED};
  DBUG_ENTER("merge_buffers");

  thd->inc_status_sort_merge_passes();
  thd->query_plan_fsort_passes++;
  if (param->not_killable) {
    killed = &not_killable;
    not_killable = THD::NOT_KILLED;
  }

  rec_length = param->max_record_length();
  res_length = param->fixed_res_length;
  sort_length = param->max_compare_length();
  uint offset = (flag == 0) ? 0 : (rec_length - res_length);
  to_start_filepos = my_b_tell(to_file);
  strpos = sort_buffer.array();
  org_max_rows = max_rows = param->max_rows;

  // Only relevant for fixed-length rows.
  ha_rows maxcount = param->max_rows_per_buffer / chunk_array.size();

  Merge_chunk_greater mcl = param->using_varlen_keys()
                                ? Merge_chunk_greater(param)
                                : Merge_chunk_greater(sort_length);
  Priority_queue<Merge_chunk *,
                 std::vector<Merge_chunk *, Malloc_allocator<Merge_chunk *>>,
                 Merge_chunk_greater>
  queue(mcl, Malloc_allocator<Merge_chunk *>(key_memory_Filesort_info_merge));

  if (queue.reserve(chunk_array.size())) DBUG_RETURN(1);

  for (merge_chunk = chunk_array.begin(); merge_chunk != chunk_array.end();
       merge_chunk++) {
    const size_t chunk_sz = sort_buffer.size() / chunk_array.size();
    merge_chunk->set_buffer(strpos, strpos + chunk_sz);

    merge_chunk->set_max_keys(maxcount);
    strpos += chunk_sz;
    error = static_cast<int>(read_to_buffer(from_file, merge_chunk, param));

    if (error == -1) DBUG_RETURN(error); /* purecov: inspected */
    // If less data in buffers than expected
    merge_chunk->set_max_keys(merge_chunk->mem_count());
    (void)queue.push(merge_chunk);
  }

  while (queue.size() > 1) {
    if (*killed) {
      DBUG_RETURN(1); /* purecov: inspected */
    }
    for (;;) {
      merge_chunk = queue.top();
      {
        param->get_rec_and_res_len(merge_chunk->current_key(), &rec_length,
                                   &res_length);
        const uint bytes_to_write = (flag == 0) ? rec_length : res_length;

        if (flag && param->using_varlen_keys())
          offset = rec_length - res_length;

        DBUG_PRINT("info", ("write record at %llu len %u", my_b_tell(to_file),
                            bytes_to_write));
        if (my_b_write(to_file, merge_chunk->current_key() + offset,
                       bytes_to_write)) {
          DBUG_RETURN(1); /* purecov: inspected */
        }
        if (!--max_rows) {
          error = 0; /* purecov: inspected */
          goto end;  /* purecov: inspected */
        }
      }

      merge_chunk->advance_current_key(rec_length);
      merge_chunk->decrement_mem_count();
      if (0 == merge_chunk->mem_count()) {
        if (!(error = (int)read_to_buffer(from_file, merge_chunk, param))) {
          queue.pop();
          reuse_freed_buff(merge_chunk, &queue);
          break; /* One buffer have been removed */
        } else if (error == -1)
          DBUG_RETURN(error); /* purecov: inspected */
      }
      /*
        The Merge_chunk at the queue's top had one of its keys consumed, thus
        it may now rank differently in the comparison order of the queue, so:
      */
      queue.update_top();
    }
  }
  merge_chunk = queue.top();
  merge_chunk->set_buffer(sort_buffer.array(),
                          sort_buffer.array() + sort_buffer.size());
  merge_chunk->set_max_keys(param->max_rows_per_buffer);

  do {
    if (merge_chunk->mem_count() > max_rows) {
      merge_chunk->set_mem_count(max_rows); /* Don't write too many records */
      merge_chunk->set_rowcount(0);         /* Don't read more */
    }
    max_rows -= merge_chunk->mem_count();

    for (uint ix = 0; ix < merge_chunk->mem_count(); ++ix) {
      param->get_rec_and_res_len(merge_chunk->current_key(), &rec_length,
                                 &res_length);
      const uint bytes_to_write = (flag == 0) ? rec_length : res_length;

      if (flag && param->using_varlen_keys()) offset = rec_length - res_length;

      if (my_b_write(to_file, merge_chunk->current_key() + offset,
                     bytes_to_write)) {
        DBUG_RETURN(1); /* purecov: inspected */
      }
      merge_chunk->advance_current_key(rec_length);
    }
  } while ((error = (int)read_to_buffer(from_file, merge_chunk, param)) != -1 &&
           error != 0);

end:
  last_chunk->set_rowcount(min(org_max_rows - max_rows, param->max_rows));
  last_chunk->set_file_position(to_start_filepos);

  DBUG_RETURN(error);
} /* merge_buffers */

/* Do a merge to output-file (save only positions) */

static int merge_index(THD *thd, Sort_param *param, Sort_buffer sort_buffer,
                       Merge_chunk_array chunk_array, IO_CACHE *tempfile,
                       IO_CACHE *outfile) {
  DBUG_ENTER("merge_index");
  if (merge_buffers(thd,
                    param,                // param
                    tempfile,             // from_file
                    outfile,              // to_file
                    sort_buffer,          // sort_buffer
                    chunk_array.begin(),  // last_chunk [out]
                    chunk_array,
                    1))  // flag
    DBUG_RETURN(1);      /* purecov: inspected */
  DBUG_RETURN(0);
} /* merge_index */

/**
  Calculate length of sort key.

  @param thd			  Thread handler
  @param sortorder		  Order of items to sort
  @param s_length	          Number of items to sort

  @note
    sortorder->length is updated for each sort item.

  @return
    Total length of sort buffer in bytes
*/

uint sortlength(THD *thd, st_sort_field *sortorder, uint s_length) {
  uint total_length = 0;

  // Heed the contract that strnxfrm() needs an even number of bytes.
  const uint max_sort_length_even = (thd->variables.max_sort_length + 1) & ~1;

  for (; s_length--; sortorder++) {
    bool is_string_type = false;
    if (sortorder->field) {
      const Field *field = sortorder->field;
      const CHARSET_INFO *cs = field->sort_charset();
      sortorder->length = field->sort_length();
      sortorder->is_varlen = field->sort_key_is_varlen();

      // How many bytes do we need (including sort weights) for strnxfrm()?
      if (sortorder->length < (10 << 20)) {  // 10 MB.
        sortorder->length = cs->coll->strnxfrmlen(cs, sortorder->length);
      } else {
        /*
          If over 10 MB, just set the length as effectively infinite, so we
          don't get overflows in strnxfrmlen().
         */
        sortorder->length = 0xFFFFFFFFu;
      }

      sortorder->maybe_null = field->maybe_null();
      sortorder->field_type = field->type();
      is_string_type =
          field->result_type() == STRING_RESULT && !field->is_temporal();
    } else {
      const Item *item = sortorder->item;
      sortorder->result_type = item->result_type();
      sortorder->field_type = item->data_type();
      if (sortorder->field_type == MYSQL_TYPE_JSON)
        sortorder->is_varlen = true;
      else
        sortorder->is_varlen = false;
      if (item->is_temporal()) sortorder->result_type = INT_RESULT;
      switch (sortorder->result_type) {
        case STRING_RESULT: {
          const CHARSET_INFO *cs = item->collation.collation;
          sortorder->length = item->max_length;

          if (cs->pad_attribute == NO_PAD) {
            sortorder->is_varlen = true;
          }

          if (sortorder->length < (10 << 20)) {  // 10 MB.
            // How many bytes do we need (including sort weights) for
            // strnxfrm()?
            sortorder->length = cs->coll->strnxfrmlen(cs, sortorder->length);
          } else {
            /*
              If over 10 MB, just set the length as effectively infinite, so we
              don't get overflows in strnxfrmlen().
             */
            sortorder->length = 0xFFFFFFFFu;
          }
          is_string_type = true;
          break;
        }
        case INT_RESULT:
#if SIZEOF_LONG_LONG > 4
          sortorder->length = 8;  // Size of intern longlong
#else
          sortorder->length = 4;
#endif
          break;
        case DECIMAL_RESULT:
          sortorder->length = my_decimal_get_binary_size(
              item->max_length - (item->decimals ? 1 : 0), item->decimals);
          break;
        case REAL_RESULT:
          sortorder->length = sizeof(double);
          break;
        case ROW_RESULT:
        default:
          // This case should never be choosen
          DBUG_ASSERT(0);
          break;
      }
      sortorder->maybe_null = item->maybe_null;
    }
    if (!sortorder->is_varlen && is_string_type) {
      /*
        We would love to never have to care about max_sort_length anymore,
        but that would make it impossible for us to sort blobs (TEXT) with
        PAD SPACE collations, since those are not variable-length (the padding
        is serialized as part of the sort key) and thus require infinite space.
        Thus, as long as we need to sort such fields by storing their sort
        keys, we need to heed max_sort_length for such fields.
      */
      sortorder->length = std::min(sortorder->length, max_sort_length_even);
    }

    if (sortorder->maybe_null)
      AddWithSaturate(1u, &total_length);  // Place for NULL marker
    if (sortorder->is_varlen)
      AddWithSaturate(VARLEN_PREFIX, &sortorder->length);
    AddWithSaturate(sortorder->length, &total_length);
  }
  sortorder->field = NULL;  // end marker
  DBUG_PRINT("info", ("sort_length: %u", total_length));
  return total_length;
}

/**
  Get descriptors of fields appended to sorted fields and
  calculate their total length.

  The function first finds out what fields are used in the result set.
  Then it calculates the length of the buffer to store the values of
  these fields together with the value of sort values.
  If the calculated length is not greater than max_length_for_sort_data
  the function allocates memory for an array of descriptors containing
  layouts for the values of the non-sorted fields in the buffer and
  fills them.

  @param max_length_for_sort_data Value of session variable.
  @param ptabfield             Array of references to the table fields
  @param sortlength            Total length of sorted fields
  @param[out] addon_fields_status Reason for *not* using packed addon fields
  @param[out] plength          Total length of appended fields
  @param[out] ppackable_length Total length of appended fields having a
                               packable type

  @note
    The null bits for the appended values are supposed to be put together
    and stored into the buffer just ahead of the value of the first field.

  @return
    Pointer to the layout descriptors for the appended fields, if any
  @returns
    NULL   if we do not store field values with sort data.
*/

Addon_fields *Filesort::get_addon_fields(
    ulong max_length_for_sort_data, Field **ptabfield, uint sortlength,
    Addon_fields_status *addon_fields_status, uint *plength,
    uint *ppackable_length) {
  Field **pfield;
  Field *field;
  uint total_length = 0;
  uint packable_length = 0;
  uint num_fields = 0;
  uint null_fields = 0;
  TABLE *const table = qep_tab->table();
  MY_BITMAP *read_set = table->read_set;

  // Locate the effective index for the table to be sorted (if any)
  const uint index = qep_tab->effective_index();
  /*
    filter_covering is true if access is via an index that is covering,
    regardless of whether the access is by the covering index or by
    index and base table, since the query has to be fulfilled with fields
    from that index only.
    This information is later used to filter out base columns for virtual
    generated columns, since these are only needed when reading the table.
    During sorting, trust that values for all generated columns have been
    materialized, which means that base columns are no longer necessary.
  */
  const bool filter_covering = index != MAX_KEY &&
                               table->covering_keys.is_set(index) &&
                               table->index_contains_some_virtual_gcol(index);

  /*
    If there is a reference to a field in the query add it
    to the the set of appended fields.
    Note for future refinement:
    This this a too strong condition.
    Actually we need only the fields referred in the
    result set. And for some of them it makes sense to use
    the values directly from sorted fields.
  */
  *plength = *ppackable_length = 0;
  *addon_fields_status = Addon_fields_status::unknown_status;

  for (pfield = ptabfield; (field = *pfield); pfield++) {
    if (!bitmap_is_set(read_set, field->field_index)) continue;
    // part_of_key is empty for a BLOB, so apply this check before the next.
    if (field->flags & BLOB_FLAG) {
      DBUG_ASSERT(addon_fields == NULL);
      *addon_fields_status = Addon_fields_status::row_contains_blob;
      return NULL;
    }
    if (filter_covering && !field->part_of_key.is_set(index))
      continue;  // See explanation above filter_covering

    const uint field_length = field->max_packed_col_length();
    total_length += field_length;

    const enum_field_types field_type = field->type();
    if (field->maybe_null() || field_type == MYSQL_TYPE_STRING ||
        field_type == MYSQL_TYPE_VARCHAR || field_type == MYSQL_TYPE_VAR_STRING)
      packable_length += field_length;
    if (field->maybe_null()) null_fields++;
    num_fields++;
  }
  if (0 == num_fields) return NULL;

  total_length += (null_fields + 7) / 8;

  *ppackable_length = packable_length;

  if (total_length + sortlength > max_length_for_sort_data) {
    DBUG_ASSERT(addon_fields == NULL);
    *addon_fields_status = Addon_fields_status::max_length_for_sort_data;
    return NULL;
  }

  if (addon_fields == NULL) {
    void *rawmem1 = sql_alloc(sizeof(Addon_fields));
    void *rawmem2 = sql_alloc(sizeof(Sort_addon_field) * num_fields);
    if (rawmem1 == NULL || rawmem2 == NULL)
      return NULL; /* purecov: inspected */
    Addon_fields_array addon_array(static_cast<Sort_addon_field *>(rawmem2),
                                   num_fields);
    addon_fields = new (rawmem1) Addon_fields(addon_array);
  } else {
    /*
      Allocate memory only once, reuse descriptor array and buffer.
      Set using_packed_addons here, and size/offset details below.
     */
    DBUG_ASSERT(num_fields == addon_fields->num_field_descriptors());
    addon_fields->set_using_packed_addons(false);
  }

  *plength = total_length;

  uint length = (null_fields + 7) / 8;
  null_fields = 0;
  Addon_fields_array::iterator addonf = addon_fields->begin();
  for (pfield = ptabfield; (field = *pfield); pfield++) {
    if (!bitmap_is_set(read_set, field->field_index)) continue;
    if (filter_covering && !field->part_of_key.is_set(index)) continue;
    DBUG_ASSERT(addonf != addon_fields->end());

    addonf->field = field;
    addonf->offset = length;
    if (field->maybe_null()) {
      addonf->null_offset = null_fields / 8;
      addonf->null_bit = 1 << (null_fields & 7);
      null_fields++;
    } else {
      addonf->null_offset = 0;
      addonf->null_bit = 0;
    }
    addonf->max_length = field->max_packed_col_length();
    DBUG_PRINT("info", ("addon_field %s max_length %u",
                        addonf->field->field_name, addonf->max_length));

    length += addonf->max_length;
    addonf++;
  }

  DBUG_PRINT("info", ("addon_length: %d", length));
  return addon_fields;
}

/*
** functions to change a double or float to a sortable string
** The following should work for IEEE
*/

void change_double_for_sort(double nr, uchar *to) {
  /*
    -0.0 and +0.0 compare identically, so make sure they use exactly the same
    bit pattern.
  */
  if (nr == 0.0) nr = 0.0;

  /*
    Positive doubles sort exactly as ints; negative doubles need
    bit flipping. The bit flipping sets the upper bit to 0
    unconditionally, so put 1 in there for positive numbers
    (so they sort later for our unsigned comparison).
    NOTE: This does not sort infinities or NaN correctly.
  */
  int64 nr_int;
  memcpy(&nr_int, &nr, sizeof(nr));
  nr_int = (nr_int ^ (nr_int >> 63)) | ((~nr_int) & 0x8000000000000000ULL);

  // TODO: Make store64be() or similar.
  memcpy(to, &nr_int, sizeof(nr_int));
#if !defined(WORDS_BIGENDIAN)
  using std::swap;
  swap(to[0], to[7]);
  swap(to[1], to[6]);
  swap(to[2], to[5]);
  swap(to[3], to[4]);
#endif
}<|MERGE_RESOLUTION|>--- conflicted
+++ resolved
@@ -495,13 +495,9 @@
     ha_rows rows_in_chunk = param.using_pq ? pq.num_elements() : num_rows_found;
     if (save_index(&param, rows_in_chunk, &table->sort, sort_result)) goto err;
   } else {
-<<<<<<< HEAD
     thd->query_plan_flags |= QPLAN_FILESORT_DISK;
 
-    // We will need an extra buffer in rr_unpack_from_tempfile()
-=======
     // We will need an extra buffer in SortFileIndirectIterator
->>>>>>> e4924f36
     if (table->sort.addon_fields != nullptr &&
         !(table->sort.addon_fields->allocate_addon_buf(param.m_addon_length)))
       goto err; /* purecov: inspected */
