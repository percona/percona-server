<<<<<<< HEAD
/* Copyright (c) 2000, 2012, Oracle and/or its affiliates. All rights reserved.
=======
/*
   Copyright (c) 2000, 2013, Oracle and/or its affiliates. All rights reserved.
>>>>>>> f6dfd7d7

   This program is free software; you can redistribute it and/or modify
   it under the terms of the GNU General Public License as published by
   the Free Software Foundation; version 2 of the License.

   This program is distributed in the hope that it will be useful,
   but WITHOUT ANY WARRANTY; without even the implied warranty of
   MERCHANTABILITY or FITNESS FOR A PARTICULAR PURPOSE.  See the
   GNU General Public License for more details.

   You should have received a copy of the GNU General Public License
   along with this program; if not, write to the Free Software
   Foundation, Inc., 51 Franklin Street, Fifth Floor, Boston, MA  02110-1301, USA */


/**
  @file

  @brief
  Sorts a database
*/

#include "sql_priv.h"
#include "filesort.h"
#include "unireg.h"                      // REQUIRED by other includes
#ifdef HAVE_STDDEF_H
#include <stddef.h>			/* for macro offsetof */
#endif
#include <m_ctype.h>
#include "sql_sort.h"
#include "probes_mysql.h"
#include "sql_test.h"                           // TEST_filesort
#include "opt_range.h"                          // SQL_SELECT
#include "debug_sync.h"

/// How to write record_ref.
#define WRITE_REF(file,from) \
if (my_b_write((file),(uchar*) (from),param->ref_length)) \
  DBUG_RETURN(1);

	/* functions defined in this file */

static size_t char_array_size(uint fields, uint length);
static uchar **make_char_array(uchar **old_pos, uint fields,
                               uint length, myf my_flag);
static uchar *read_buffpek_from_file(IO_CACHE *buffer_file, uint count,
                                     uchar *buf);
static ha_rows find_all_keys(SORTPARAM *param,SQL_SELECT *select,
			     uchar * *sort_keys, IO_CACHE *buffer_file,
			     IO_CACHE *tempfile);
static int write_keys(SORTPARAM *param,uchar * *sort_keys,
		      uint count, IO_CACHE *buffer_file, IO_CACHE *tempfile);
static void make_sortkey(SORTPARAM *param,uchar *to, uchar *ref_pos);
static void register_used_fields(SORTPARAM *param);
static int merge_index(SORTPARAM *param,uchar *sort_buffer,
		       BUFFPEK *buffpek,
		       uint maxbuffer,IO_CACHE *tempfile,
		       IO_CACHE *outfile);
static bool save_index(SORTPARAM *param,uchar **sort_keys, uint count, 
                       FILESORT_INFO *table_sort);
static uint suffix_length(ulong string_length);
static uint sortlength(THD *thd, SORT_FIELD *sortorder, uint s_length,
		       bool *multi_byte_charset);
static SORT_ADDON_FIELD *get_addon_fields(THD *thd, Field **ptabfield,
                                          uint sortlength, uint *plength);
static void unpack_addon_fields(struct st_sort_addon_field *addon_field,
                                uchar *buff);
/**
  Sort a table.
  Creates a set of pointers that can be used to read the rows
  in sorted order. This should be done with the functions
  in records.cc.

  Before calling filesort, one must have done
  table->file->info(HA_STATUS_VARIABLE)

  The result set is stored in table->io_cache or
  table->record_pointers.

  @param thd           Current thread
  @param table		Table to sort
  @param sortorder	How to sort the table
  @param s_length	Number of elements in sortorder
  @param select		condition to apply to the rows
  @param max_rows	Return only this many rows
  @param sort_positions	Set to 1 if we want to force sorting by position
			(Needed by UPDATE/INSERT or ALTER TABLE)
  @param examined_rows	Store number of examined rows here

  @note
    If we sort by position (like if sort_positions is 1) filesort() will
    call table->prepare_for_position().

  @retval
    HA_POS_ERROR	Error
  @retval
    \#			Number of rows
  @retval
    examined_rows	will be set to number of examined rows
*/

ha_rows filesort(THD *thd, TABLE *table, SORT_FIELD *sortorder, uint s_length,
		 SQL_SELECT *select, ha_rows max_rows,
                 bool sort_positions, ha_rows *examined_rows)
{
  int error;
  ulong memory_available= thd->variables.sortbuff_size;
  uint maxbuffer;
  BUFFPEK *buffpek;
  ha_rows num_rows= HA_POS_ERROR;
  uchar **sort_keys= 0;
  IO_CACHE tempfile, buffpek_pointers, *outfile; 
  SORTPARAM param;
  bool multi_byte_charset;
  DBUG_ENTER("filesort");
  DBUG_EXECUTE("info",TEST_filesort(sortorder,s_length););
#ifdef SKIP_DBUG_IN_FILESORT
  DBUG_PUSH("");		/* No DBUG here */
#endif
  FILESORT_INFO table_sort;
  TABLE_LIST *tab= table->pos_in_table_list;
  Item_subselect *subselect= tab ? tab->containing_subselect() : 0;

  MYSQL_FILESORT_START(table->s->db.str, table->s->table_name.str);
  DEBUG_SYNC(thd, "filesort_start");

  /*
   Release InnoDB's adaptive hash index latch (if holding) before
   running a sort.
  */
  ha_release_temporary_latches(thd);

  /* 
    Don't use table->sort in filesort as it is also used by 
    QUICK_INDEX_MERGE_SELECT. Work with a copy and put it back at the end 
    when index_merge select has finished with it.
  */
  memcpy(&table_sort, &table->sort, sizeof(FILESORT_INFO));
  table->sort.io_cache= NULL;
  DBUG_ASSERT(table_sort.record_pointers == NULL);
  
  outfile= table_sort.io_cache;
  my_b_clear(&tempfile);
  my_b_clear(&buffpek_pointers);
  buffpek=0;
  error= 1;
  bzero((char*) &param,sizeof(param));
  param.sort_length= sortlength(thd, sortorder, s_length, &multi_byte_charset);
  param.ref_length= table->file->ref_length;
  param.addon_field= 0;
  param.addon_length= 0;
  if (!(table->file->ha_table_flags() & HA_FAST_KEY_READ) &&
      !table->fulltext_searched && !sort_positions)
  {
    /* 
      Get the descriptors of all fields whose values are appended 
      to sorted fields and get its total length in param.spack_length.
    */
    param.addon_field= get_addon_fields(thd, table->field, 
                                        param.sort_length,
                                        &param.addon_length);
  }

  table_sort.addon_buf= 0;
  table_sort.addon_length= param.addon_length;
  table_sort.addon_field= param.addon_field;
  table_sort.unpack= unpack_addon_fields;
  if (param.addon_field)
  {
    param.res_length= param.addon_length;
    if (!(table_sort.addon_buf= (uchar *) my_malloc(param.addon_length,
                                                    MYF(MY_WME))))
      goto err;
  }
  else
  {
    param.res_length= param.ref_length;
    /* 
      The reference to the record is considered 
      as an additional sorted field
    */
    param.sort_length+= param.ref_length;
  }
  param.rec_length= param.sort_length+param.addon_length;
  param.max_rows= max_rows;

  if (select && select->quick)
    status_var_increment(thd->status_var.filesort_range_count);
  else
    status_var_increment(thd->status_var.filesort_scan_count);

  // If number of rows is not known, use as much of sort buffer as possible. 
  num_rows= table->file->estimate_rows_upper_bound();

  if (multi_byte_charset &&
      !(param.tmp_buffer= (char*) my_malloc(param.sort_length,MYF(MY_WME))))
    goto err;

  {
    const ulong min_sort_memory=
<<<<<<< HEAD
      max(MIN_SORT_MEMORY, param.sort_length * MERGEBUFF2);
=======
      max(MIN_SORT_MEMORY,
          ALIGN_SIZE(MERGEBUFF2 * (param.rec_length + sizeof(uchar*))));
>>>>>>> f6dfd7d7
    while (memory_available >= min_sort_memory)
    {
      ulong keys= memory_available / (param.rec_length + sizeof(char*));
      param.keys=(uint) min(num_rows, keys);
      if (table_sort.sort_keys &&
          table_sort.sort_keys_size != char_array_size(param.keys,
                                                       param.rec_length))
      {
        my_free(table_sort.sort_keys);
        table_sort.sort_keys= NULL;
        table_sort.sort_keys_size= 0;
      }
      if ((table_sort.sort_keys=
           make_char_array(table_sort.sort_keys,
                           param.keys, param.rec_length, MYF(0))))
      {
        table_sort.sort_keys_size=
          char_array_size(param.keys, param.rec_length);
        break;
      }
      ulong old_memory_available= memory_available;
      memory_available= memory_available/4*3;
      if (memory_available < min_sort_memory &&
          old_memory_available > min_sort_memory)
        memory_available= min_sort_memory;
    }
    sort_keys= table_sort.sort_keys;
    if (memory_available < min_sort_memory)
    {
      my_error(ER_OUT_OF_SORTMEMORY,MYF(ME_ERROR + ME_FATALERROR));
      goto err;
    }
  }
  if (open_cached_file(&buffpek_pointers,mysql_tmpdir,TEMP_PREFIX,
		       DISK_BUFFER_SIZE, MYF(MY_WME)))
    goto err;

  param.sort_form= table;
  param.end=(param.local_sortorder=sortorder)+s_length;
  num_rows= find_all_keys(&param,
                          select,
                          sort_keys,
                          &buffpek_pointers,
                          &tempfile);
  if (num_rows == HA_POS_ERROR)
    goto err;
  maxbuffer= (uint) (my_b_tell(&buffpek_pointers)/sizeof(*buffpek));

  if (maxbuffer == 0)			// The whole set is in memory
  {
    if (save_index(&param,sort_keys,(uint) num_rows, &table_sort))
      goto err;
  }
  else
  {
    /* filesort cannot handle zero-length records during merge. */
    DBUG_ASSERT(param.sort_length != 0);

    if (table_sort.buffpek && table_sort.buffpek_len < maxbuffer)
    {
      my_free(table_sort.buffpek);
      table_sort.buffpek= 0;
    }
    if (!(table_sort.buffpek=
          (uchar *) read_buffpek_from_file(&buffpek_pointers, maxbuffer,
                                 table_sort.buffpek)))
      goto err;
    buffpek= (BUFFPEK *) table_sort.buffpek;
    table_sort.buffpek_len= maxbuffer;
    close_cached_file(&buffpek_pointers);
	/* Open cached file if it isn't open */
    if (! my_b_inited(outfile) &&
	open_cached_file(outfile,mysql_tmpdir,TEMP_PREFIX,READ_RECORD_BUFFER,
			  MYF(MY_WME)))
      goto err;
    if (reinit_io_cache(outfile,WRITE_CACHE,0L,0,0))
      goto err;

    /*
      Use also the space previously used by string pointers in sort_buffer
      for temporary key storage.
    */
    param.keys= table_sort.sort_keys_size / param.rec_length;
    maxbuffer--;				// Offset from 0
    if (merge_many_buff(&param,(uchar*) sort_keys,buffpek,&maxbuffer,
			&tempfile))
      goto err;
    if (flush_io_cache(&tempfile) ||
	reinit_io_cache(&tempfile,READ_CACHE,0L,0,0))
      goto err;
    if (merge_index(&param,
                    (uchar*) sort_keys,
                    buffpek,
                    maxbuffer,
                    &tempfile,
		    outfile))
      goto err;
  }

  if (num_rows > param.max_rows)
  {
    // If find_all_keys() produced more results than the query LIMIT.
    num_rows= param.max_rows;
  }
  error= 0;

 err:
  my_free(param.tmp_buffer);
  if (!subselect || !subselect->is_uncacheable())
  {
    my_free(sort_keys);
    table_sort.sort_keys= 0;
    table_sort.sort_keys_size= 0;
    my_free(buffpek);
    table_sort.buffpek= 0;
    table_sort.buffpek_len= 0;
  }
  close_cached_file(&tempfile);
  close_cached_file(&buffpek_pointers);
  if (my_b_inited(outfile))
  {
    if (flush_io_cache(outfile))
      error=1;
    {
      my_off_t save_pos=outfile->pos_in_file;
      /* For following reads */
      if (reinit_io_cache(outfile,READ_CACHE,0L,0,0))
	error=1;
      outfile->end_of_file=save_pos;
    }
  }
  if (error)
  {
    int kill_errno= thd->killed_errno();
    DBUG_ASSERT(thd->is_error() || kill_errno);
    my_printf_error(ER_FILSORT_ABORT,
                    "%s: %s",
                    MYF(ME_ERROR + ME_WAITTANG),
                    ER_THD(thd, ER_FILSORT_ABORT),
<<<<<<< HEAD
                    kill_errno ? ER(kill_errno) : thd->stmt_da->message());
=======
                    kill_errno ? ((kill_errno == THD::KILL_CONNECTION &&
                                 !shutdown_in_progress) ? ER(THD::KILL_QUERY) :
                                                          ER(kill_errno)) :
                                 thd->stmt_da->message());
>>>>>>> f6dfd7d7
                    
    if (global_system_variables.log_warnings > 1)
    {
      sql_print_warning("%s, host: %s, user: %s, thread: %lu, query: %-.4096s",
                        ER_THD(thd, ER_FILSORT_ABORT),
                        thd->security_ctx->host_or_ip,
                        &thd->security_ctx->priv_user[0],
                        (ulong) thd->thread_id,
                        thd->query());
    }
  }
  else
    statistic_add(thd->status_var.filesort_rows,
		  (ulong) num_rows, &LOCK_status);
  *examined_rows= param.examined_rows;
#ifdef SKIP_DBUG_IN_FILESORT
  DBUG_POP();			/* Ok to DBUG */
#endif
  memcpy(&table->sort, &table_sort, sizeof(FILESORT_INFO));
  DBUG_PRINT("exit",("num_rows: %ld", (long) num_rows));
  MYSQL_FILESORT_DONE(error, num_rows);
  DBUG_RETURN(error ? HA_POS_ERROR : num_rows);
} /* filesort */


void filesort_free_buffers(TABLE *table, bool full)
{
  DBUG_ENTER("filesort_free_buffers");
  my_free(table->sort.record_pointers);
  table->sort.record_pointers= NULL;

  if (full)
  {
    my_free(table->sort.sort_keys);
    table->sort.sort_keys= NULL;
    table->sort.sort_keys_size= 0;
    my_free(table->sort.buffpek);
    table->sort.buffpek= NULL;
    table->sort.buffpek_len= 0;
  }

  my_free(table->sort.addon_buf);
  my_free(table->sort.addon_field);
  table->sort.addon_buf= NULL;
  table->sort.addon_field= NULL;
  DBUG_VOID_RETURN;
}

/** Make a array of string pointers. */

static size_t char_array_size(uint fields, uint length)
{
  return fields * (length + sizeof(uchar*));
}


static uchar **make_char_array(uchar **old_pos, uint fields,
                               uint length, myf my_flag)
{
  register uchar **pos;
  uchar *char_pos;
  DBUG_ENTER("make_char_array");

  DBUG_EXECUTE_IF("make_char_array_fail",
                  DBUG_SET("+d,simulate_out_of_memory"););

  if (old_pos ||
      (old_pos= (uchar**) my_malloc(char_array_size(fields, length), my_flag)))
  {
    pos=old_pos;
    char_pos= ((uchar*)(pos+fields)) -length;
    while (fields--)
    {
      *(pos++) = (char_pos+= length);
    }
  }

  DBUG_RETURN(old_pos);
} /* make_char_array */


/** Read 'count' number of buffer pointers into memory. */

static uchar *read_buffpek_from_file(IO_CACHE *buffpek_pointers, uint count,
                                     uchar *buf)
{
  ulong length= sizeof(BUFFPEK)*count;
  uchar *tmp= buf;
  DBUG_ENTER("read_buffpek_from_file");
  if (count > UINT_MAX/sizeof(BUFFPEK))
    return 0; /* sizeof(BUFFPEK)*count will overflow */
  if (!tmp)
    tmp= (uchar *)my_malloc(length, MYF(MY_WME));
  if (tmp)
  {
    if (reinit_io_cache(buffpek_pointers,READ_CACHE,0L,0,0) ||
	my_b_read(buffpek_pointers, (uchar*) tmp, length))
    {
      my_free(tmp);
      tmp=0;
    }
  }
  DBUG_RETURN(tmp);
}

#ifndef DBUG_OFF
/*
  Print a text, SQL-like record representation into dbug trace.

  Note: this function is a work in progress: at the moment
   - column read bitmap is ignored (can print garbage for unused columns)
   - there is no quoting
*/
static void dbug_print_record(TABLE *table, bool print_rowid)
{
  char buff[1024];
  Field **pfield;
  String tmp(buff,sizeof(buff),&my_charset_bin);
  DBUG_LOCK_FILE;
  
  fprintf(DBUG_FILE, "record (");
  for (pfield= table->field; *pfield ; pfield++)
    fprintf(DBUG_FILE, "%s%s", (*pfield)->field_name, (pfield[1])? ", ":"");
  fprintf(DBUG_FILE, ") = ");

  fprintf(DBUG_FILE, "(");
  for (pfield= table->field; *pfield ; pfield++)
  {
    Field *field=  *pfield;

    if (field->is_null())
      fwrite("NULL", sizeof(char), 4, DBUG_FILE);
   
    if (field->type() == MYSQL_TYPE_BIT)
      (void) field->val_int_as_str(&tmp, 1);
    else
      field->val_str(&tmp);

    fwrite(tmp.ptr(),sizeof(char),tmp.length(),DBUG_FILE);
    if (pfield[1])
      fwrite(", ", sizeof(char), 2, DBUG_FILE);
  }
  fprintf(DBUG_FILE, ")");
  if (print_rowid)
  {
    fprintf(DBUG_FILE, " rowid ");
    for (uint i=0; i < table->file->ref_length; i++)
    {
      fprintf(DBUG_FILE, "%x", (uchar)table->file->ref[i]);
    }
  }
  fprintf(DBUG_FILE, "\n");
  DBUG_UNLOCK_FILE;
}
#endif 

/**
  Search after sort_keys and write them into tempfile.
  All produced sequences are guaranteed to be non-empty.

  @param param             Sorting parameter
  @param select            Use this to get source data
  @param sort_keys         Array of pointers to sort key + addon buffers.
  @param buffpek_pointers  File to write BUFFPEKs describing sorted segments
                           in tempfile.
  @param tempfile          File to write sorted sequences of sortkeys to.

  @note
    Basic idea:
    @verbatim
     while (get_next_sortkey())
     {
       if (no free space in sort_keys buffers)
       {
         sort sort_keys buffer;
         dump sorted sequence to 'tempfile';
         dump BUFFPEK describing sequence location into 'buffpek_pointers';
       }
       put sort key into 'sort_keys';
     }
     if (sort_keys has some elements && dumped at least once)
       sort-dump-dump as above;
     else
       don't sort, leave sort_keys array to be sorted by caller.
  @endverbatim

  @retval
    Number of records written on success.
  @retval
    HA_POS_ERROR on error.
*/

static ha_rows find_all_keys(SORTPARAM *param, SQL_SELECT *select,
			     uchar **sort_keys,
			     IO_CACHE *buffpek_pointers,
			     IO_CACHE *tempfile)
{
  int error,flag,quick_select;
  uint idx,indexpos,ref_length;
  uchar *ref_pos,*next_pos,ref_buff[MAX_REFLENGTH];
  my_off_t record;
  TABLE *sort_form;
  THD *thd= current_thd;
  volatile THD::killed_state *killed= &thd->killed;
  handler *file;
  MY_BITMAP *save_read_set, *save_write_set;
  bool skip_record;
  DBUG_ENTER("find_all_keys");
  DBUG_PRINT("info",("using: %s",
                     (select ? select->quick ? "ranges" : "where":
                      "every row")));

  idx=indexpos=0;
  error=quick_select=0;
  sort_form=param->sort_form;
  file=sort_form->file;
  ref_length=param->ref_length;
  ref_pos= ref_buff;
  quick_select=select && select->quick;
  record=0;
  flag= ((file->ha_table_flags() & HA_REC_NOT_IN_SEQ) || quick_select);
  if (flag)
    ref_pos= &file->ref[0];
  next_pos=ref_pos;
  if (!quick_select)
  {
    next_pos=(uchar*) 0;			/* Find records in sequence */
    DBUG_EXECUTE_IF("bug14365043_1",
                    DBUG_SET("+d,ha_rnd_init_fail"););
    if ((error= file->ha_rnd_init(1)))
    {
      file->print_error(error, MYF(0));
      DBUG_RETURN(HA_POS_ERROR);
    }
    file->extra_opt(HA_EXTRA_CACHE,
		    current_thd->variables.read_buff_size);
  }

  if (quick_select)
  {
    if (select->quick->reset())
      DBUG_RETURN(HA_POS_ERROR);
  }

  /* Remember original bitmaps */
  save_read_set=  sort_form->read_set;
  save_write_set= sort_form->write_set;
  /* Set up temporary column read map for columns used by sort */
  bitmap_clear_all(&sort_form->tmp_set);
  /* Temporary set for register_used_fields and register_field_in_read_map */
  sort_form->read_set= &sort_form->tmp_set;
  register_used_fields(param);
  if (select && select->cond)
    select->cond->walk(&Item::register_field_in_read_map, 1,
                       (uchar*) sort_form);
  sort_form->column_bitmaps_set(&sort_form->tmp_set, &sort_form->tmp_set);

  for (;;)
  {
    if (quick_select)
    {
      if ((error= select->quick->get_next()))
        break;
      file->position(sort_form->record[0]);
      DBUG_EXECUTE_IF("debug_filesort", dbug_print_record(sort_form, TRUE););
    }
    else					/* Not quick-select */
    {
      {
	error= file->rnd_next(sort_form->record[0]);
	if (!flag)
	{
	  my_store_ptr(ref_pos,ref_length,record); // Position to row
	  record+= sort_form->s->db_record_offset;
	}
	else if (!error)
	  file->position(sort_form->record[0]);
      }
      if (error && error != HA_ERR_RECORD_DELETED)
	break;
    }

    if (*killed)
    {
      DBUG_PRINT("info",("Sort killed by user"));
      if (!quick_select)
      {
        (void) file->extra(HA_EXTRA_NO_CACHE);
        file->ha_rnd_end();
      }
      DBUG_RETURN(HA_POS_ERROR);		/* purecov: inspected */
    }
    if (error == 0)
      param->examined_rows++;
    if (!error && (!select ||
                   (!select->skip_record(thd, &skip_record) && !skip_record)))
    {
      if (idx == param->keys)
      {
	if (write_keys(param, sort_keys,
                       idx, buffpek_pointers, tempfile))
	  DBUG_RETURN(HA_POS_ERROR);
	idx= 0;
	indexpos++;
      }
      make_sortkey(param,sort_keys[idx++],ref_pos);
    }
    else
      file->unlock_row();
    /* It does not make sense to read more keys in case of a fatal error */
    if (thd->is_error())
      break;
  }
  if (!quick_select)
  {
    (void) file->extra(HA_EXTRA_NO_CACHE);	/* End cacheing of records */
    if (!next_pos)
      file->ha_rnd_end();
  }

  if (thd->is_error())
    DBUG_RETURN(HA_POS_ERROR);
  
  /* Signal we should use orignal column read and write maps */
  sort_form->column_bitmaps_set(save_read_set, save_write_set);

  DBUG_PRINT("test",("error: %d  indexpos: %d",error,indexpos));
  if (error != HA_ERR_END_OF_FILE)
  {
    file->print_error(error,MYF(ME_ERROR | ME_WAITTANG)); // purecov: inspected
    DBUG_RETURN(HA_POS_ERROR);			/* purecov: inspected */
  }
  if (indexpos && idx &&
      write_keys(param, sort_keys,
                 idx, buffpek_pointers, tempfile))
    DBUG_RETURN(HA_POS_ERROR);			/* purecov: inspected */
  const ha_rows retval=
    my_b_inited(tempfile) ?
    (ha_rows) (my_b_tell(tempfile)/param->rec_length) : idx;
  DBUG_RETURN(retval);
} /* find_all_keys */


/**
  @details
  Sort the buffer and write:
  -# the sorted sequence to tempfile
  -# a BUFFPEK describing the sorted sequence position to buffpek_pointers

    (was: Skriver en buffert med nycklar till filen)

  @param param             Sort parameters
  @param sort_keys         Array of pointers to keys to sort
  @param count             Number of elements in sort_keys array
  @param buffpek_pointers  One 'BUFFPEK' struct will be written into this file.
                           The BUFFPEK::{file_pos, count} will indicate where
                           the sorted data was stored.
  @param tempfile          The sorted sequence will be written into this file.

  @retval
    0 OK
  @retval
    1 Error
*/

static int
write_keys(SORTPARAM *param, register uchar **sort_keys, uint count,
           IO_CACHE *buffpek_pointers, IO_CACHE *tempfile)
{
  size_t sort_length, rec_length;
  uchar **end;
  BUFFPEK buffpek;
  DBUG_ENTER("write_keys");

  sort_length= param->sort_length;
  rec_length= param->rec_length;
#ifdef MC68000
  quicksort(sort_keys,count,sort_length);
#else
  my_string_ptr_sort((uchar*) sort_keys, (uint) count, sort_length);
#endif
  if (!my_b_inited(tempfile) &&
      open_cached_file(tempfile, mysql_tmpdir, TEMP_PREFIX, DISK_BUFFER_SIZE,
                       MYF(MY_WME)))
    goto err;                                   /* purecov: inspected */
  /* check we won't have more buffpeks than we can possibly keep in memory */
  if (my_b_tell(buffpek_pointers) + sizeof(BUFFPEK) > (ulonglong)UINT_MAX)
    goto err;
  buffpek.file_pos= my_b_tell(tempfile);
  if ((ha_rows) count > param->max_rows)
    count=(uint) param->max_rows;               /* purecov: inspected */
  buffpek.count=(ha_rows) count;
  for (end=sort_keys+count ; sort_keys != end ; sort_keys++)
    if (my_b_write(tempfile, (uchar*) *sort_keys, (uint) rec_length))
      goto err;
  if (my_b_write(buffpek_pointers, (uchar*) &buffpek, sizeof(buffpek)))
    goto err;
  DBUG_RETURN(0);

err:
  DBUG_RETURN(1);
} /* write_keys */


/**
  Store length as suffix in high-byte-first order.
*/

static inline void store_length(uchar *to, uint length, uint pack_length)
{
  switch (pack_length) {
  case 1:
    *to= (uchar) length;
    break;
  case 2:
    mi_int2store(to, length);
    break;
  case 3:
    mi_int3store(to, length);
    break;
  default:
    mi_int4store(to, length);
    break;
  }
}


/** Make a sort-key from record. */

static void make_sortkey(register SORTPARAM *param,
			 register uchar *to, uchar *ref_pos)
{
  reg3 Field *field;
  reg1 SORT_FIELD *sort_field;
  reg5 uint length;

  for (sort_field=param->local_sortorder ;
       sort_field != param->end ;
       sort_field++)
  {
    bool maybe_null=0;
    if ((field=sort_field->field))
    {						// Field
      if (field->maybe_null())
      {
	if (field->is_null())
	{
	  if (sort_field->reverse)
	    bfill(to,sort_field->length+1,(char) 255);
	  else
	    bzero((char*) to,sort_field->length+1);
	  to+= sort_field->length+1;
	  continue;
	}
	else
	  *to++=1;
      }
      field->sort_string(to, sort_field->length);
    }
    else
    {						// Item
      Item *item=sort_field->item;
      maybe_null= item->maybe_null;
      switch (sort_field->result_type) {
      case STRING_RESULT:
      {
        CHARSET_INFO *cs=item->collation.collation;
        char fill_char= ((cs->state & MY_CS_BINSORT) ? (char) 0 : ' ');
        int diff;
        uint sort_field_length;

        if (maybe_null)
          *to++=1;
        /* All item->str() to use some extra byte for end null.. */
        String tmp((char*) to,sort_field->length+4,cs);
        String *res= item->str_result(&tmp);
        if (!res)
        {
          if (maybe_null)
            bzero((char*) to-1,sort_field->length+1);
          else
          {
            /* purecov: begin deadcode */
            /*
              This should only happen during extreme conditions if we run out
              of memory or have an item marked not null when it can be null.
              This code is here mainly to avoid a hard crash in this case.
            */
            DBUG_ASSERT(0);
            DBUG_PRINT("warning",
                       ("Got null on something that shouldn't be null"));
            bzero((char*) to,sort_field->length);	// Avoid crash
            /* purecov: end */
          }
          break;
        }
        length= res->length();
        sort_field_length= sort_field->length - sort_field->suffix_length;
        diff=(int) (sort_field_length - length);
        if (diff < 0)
        {
          diff=0;
          length= sort_field_length;
        }
        if (sort_field->suffix_length)
        {
          /* Store length last in result_string */
          store_length(to + sort_field_length, length,
                       sort_field->suffix_length);
        }
        if (sort_field->need_strxnfrm)
        {
          char *from=(char*) res->ptr();
          uint tmp_length;
          if ((uchar*) from == to)
          {
            set_if_smaller(length,sort_field->length);
            memcpy(param->tmp_buffer,from,length);
            from=param->tmp_buffer;
          }
          tmp_length= my_strnxfrm(cs,to,sort_field->length,
                                  (uchar*) from, length);
          DBUG_ASSERT(tmp_length == sort_field->length);
        }
        else
        {
          my_strnxfrm(cs,(uchar*)to,length,(const uchar*)res->ptr(),length);
          cs->cset->fill(cs, (char *)to+length,diff,fill_char);
        }
        break;
      }
      case INT_RESULT:
	{
          longlong value= item->val_int_result();
          if (maybe_null)
          {
	    *to++=1;				/* purecov: inspected */
            if (item->null_value)
            {
              if (maybe_null)
                bzero((char*) to-1,sort_field->length+1);
              else
              {
                DBUG_PRINT("warning",
                           ("Got null on something that shouldn't be null"));
                bzero((char*) to,sort_field->length);
              }
              break;
            }
          }
#if SIZEOF_LONG_LONG > 4
	  to[7]= (uchar) value;
	  to[6]= (uchar) (value >> 8);
	  to[5]= (uchar) (value >> 16);
	  to[4]= (uchar) (value >> 24);
	  to[3]= (uchar) (value >> 32);
	  to[2]= (uchar) (value >> 40);
	  to[1]= (uchar) (value >> 48);
          if (item->unsigned_flag)                    /* Fix sign */
            to[0]= (uchar) (value >> 56);
          else
            to[0]= (uchar) (value >> 56) ^ 128;	/* Reverse signbit */
#else
	  to[3]= (uchar) value;
	  to[2]= (uchar) (value >> 8);
	  to[1]= (uchar) (value >> 16);
          if (item->unsigned_flag)                    /* Fix sign */
            to[0]= (uchar) (value >> 24);
          else
            to[0]= (uchar) (value >> 24) ^ 128;	/* Reverse signbit */
#endif
	  break;
	}
      case DECIMAL_RESULT:
        {
          my_decimal dec_buf, *dec_val= item->val_decimal_result(&dec_buf);
          if (maybe_null)
          {
            if (item->null_value)
            { 
              bzero((char*)to, sort_field->length+1);
              to++;
              break;
            }
            *to++=1;
          }
          my_decimal2binary(E_DEC_FATAL_ERROR, dec_val, to,
                            item->max_length - (item->decimals ? 1:0),
                            item->decimals);
         break;
        }
      case REAL_RESULT:
	{
          double value= item->val_result();
	  if (maybe_null)
          {
            if (item->null_value)
            {
              bzero((char*) to,sort_field->length+1);
              to++;
              break;
            }
	    *to++=1;
          }
	  change_double_for_sort(value,(uchar*) to);
	  break;
	}
      case ROW_RESULT:
      default: 
	// This case should never be choosen
	DBUG_ASSERT(0);
	break;
      }
    }
    if (sort_field->reverse)
    {							/* Revers key */
      if (maybe_null)
        to[-1]= ~to[-1];
      length=sort_field->length;
      while (length--)
      {
	*to = (uchar) (~ *to);
	to++;
      }
    }
    else
      to+= sort_field->length;
  }

  if (param->addon_field)
  {
    /* 
      Save field values appended to sorted fields.
      First null bit indicators are appended then field values follow.
      In this implementation we use fixed layout for field values -
      the same for all records.
    */
    SORT_ADDON_FIELD *addonf= param->addon_field;
    uchar *nulls= to;
    DBUG_ASSERT(addonf != 0);
    bzero((char *) nulls, addonf->offset);
    to+= addonf->offset;
    for ( ; (field= addonf->field) ; addonf++)
    {
      if (addonf->null_bit && field->is_null())
      {
        nulls[addonf->null_offset]|= addonf->null_bit;
      }
      else
      {
        (void) field->pack(to, field->ptr);
      }
      to+= addonf->length;
    }
  }
  else
  {
    /* Save filepos last */
    memcpy((uchar*) to, ref_pos, (size_t) param->ref_length);
  }
  return;
}


/*
  Register fields used by sorting in the sorted table's read set
*/

static void register_used_fields(SORTPARAM *param)
{
  reg1 SORT_FIELD *sort_field;
  TABLE *table=param->sort_form;
  MY_BITMAP *bitmap= table->read_set;

  for (sort_field= param->local_sortorder ;
       sort_field != param->end ;
       sort_field++)
  {
    Field *field;
    if ((field= sort_field->field))
    {
      if (field->table == table)
      bitmap_set_bit(bitmap, field->field_index);
    }
    else
    {						// Item
      sort_field->item->walk(&Item::register_field_in_read_map, 1,
                             (uchar *) table);
    }
  }

  if (param->addon_field)
  {
    SORT_ADDON_FIELD *addonf= param->addon_field;
    Field *field;
    for ( ; (field= addonf->field) ; addonf++)
      bitmap_set_bit(bitmap, field->field_index);
  }
  else
  {
    /* Save filepos last */
    table->prepare_for_position();
  }
}


static bool save_index(SORTPARAM *param, uchar **sort_keys, uint count, 
                       FILESORT_INFO *table_sort)
{
  uint offset,res_length;
  uchar *to;
  DBUG_ENTER("save_index");

  my_string_ptr_sort((uchar*) sort_keys, (uint) count, param->sort_length);
  res_length= param->res_length;
  offset= param->rec_length-res_length;
  if ((ha_rows) count > param->max_rows)
    count=(uint) param->max_rows;
  if (!(to= table_sort->record_pointers= 
        (uchar*) my_malloc(res_length*count, MYF(MY_WME))))
    DBUG_RETURN(1);                 /* purecov: inspected */
  for (uchar **end= sort_keys+count ; sort_keys != end ; sort_keys++)
  {
    memcpy(to, *sort_keys+offset, res_length);
    to+= res_length;
  }
  DBUG_RETURN(0);
}


/** Merge buffers to make < MERGEBUFF2 buffers. */

int merge_many_buff(SORTPARAM *param, uchar *sort_buffer,
		    BUFFPEK *buffpek, uint *maxbuffer, IO_CACHE *t_file)
{
  register uint i;
  IO_CACHE t_file2,*from_file,*to_file,*temp;
  BUFFPEK *lastbuff;
  DBUG_ENTER("merge_many_buff");

  if (*maxbuffer < MERGEBUFF2)
    DBUG_RETURN(0);				/* purecov: inspected */
  if (flush_io_cache(t_file) ||
      open_cached_file(&t_file2,mysql_tmpdir,TEMP_PREFIX,DISK_BUFFER_SIZE,
			MYF(MY_WME)))
    DBUG_RETURN(1);				/* purecov: inspected */

  from_file= t_file ; to_file= &t_file2;
  while (*maxbuffer >= MERGEBUFF2)
  {
    if (reinit_io_cache(from_file,READ_CACHE,0L,0,0))
      goto cleanup;
    if (reinit_io_cache(to_file,WRITE_CACHE,0L,0,0))
      goto cleanup;
    lastbuff=buffpek;
    for (i=0 ; i <= *maxbuffer-MERGEBUFF*3/2 ; i+=MERGEBUFF)
    {
      if (merge_buffers(param,from_file,to_file,sort_buffer,lastbuff++,
			buffpek+i,buffpek+i+MERGEBUFF-1,0))
      goto cleanup;
    }
    if (merge_buffers(param,from_file,to_file,sort_buffer,lastbuff++,
		      buffpek+i,buffpek+ *maxbuffer,0))
      break;					/* purecov: inspected */
    if (flush_io_cache(to_file))
      break;					/* purecov: inspected */
    temp=from_file; from_file=to_file; to_file=temp;
    setup_io_cache(from_file);
    setup_io_cache(to_file);
    *maxbuffer= (uint) (lastbuff-buffpek)-1;
  }
cleanup:
  close_cached_file(to_file);			// This holds old result
  if (to_file == t_file)
  {
    *t_file=t_file2;				// Copy result file
    setup_io_cache(t_file);
  }

  DBUG_RETURN(*maxbuffer >= MERGEBUFF2);	/* Return 1 if interrupted */
} /* merge_many_buff */


/**
  Read data to buffer.

  @retval
    (uint)-1 if something goes wrong
*/

uint read_to_buffer(IO_CACHE *fromfile, BUFFPEK *buffpek,
		    uint rec_length)
{
  register uint count;
  uint length;

  if ((count=(uint) min((ha_rows) buffpek->max_keys,buffpek->count)))
  {
    if (mysql_file_pread(fromfile->file, (uchar*) buffpek->base,
                         (length= rec_length*count),
                         buffpek->file_pos, MYF_RW))
      return((uint) -1);			/* purecov: inspected */
    buffpek->key=buffpek->base;
    buffpek->file_pos+= length;			/* New filepos */
    buffpek->count-=	count;
    buffpek->mem_count= count;
  }
  return (count*rec_length);
} /* read_to_buffer */


/**
  Put all room used by freed buffer to use in adjacent buffer.

  Note, that we can't simply distribute memory evenly between all buffers,
  because new areas must not overlap with old ones.

  @param[in] queue      list of non-empty buffers, without freed buffer
  @param[in] reuse      empty buffer
  @param[in] key_length key length
*/

void reuse_freed_buff(QUEUE *queue, BUFFPEK *reuse, uint key_length)
{
  uchar *reuse_end= reuse->base + reuse->max_keys * key_length;
  for (uint i= 0; i < queue->elements; ++i)
  {
    BUFFPEK *bp= (BUFFPEK *) queue_element(queue, i);
    if (bp->base + bp->max_keys * key_length == reuse->base)
    {
      bp->max_keys+= reuse->max_keys;
      return;
    }
    else if (bp->base == reuse_end)
    {
      bp->base= reuse->base;
      bp->max_keys+= reuse->max_keys;
      return;
    }
  }
  DBUG_ASSERT(0);
}


/**
  Merge buffers to one buffer.

  @param param        Sort parameter
  @param from_file    File with source data (BUFFPEKs point to this file)
  @param to_file      File to write the sorted result data.
  @param sort_buffer  Buffer for data to store up to MERGEBUFF2 sort keys.
  @param lastbuff     OUT Store here BUFFPEK describing data written to to_file
  @param Fb           First element in source BUFFPEKs array
  @param Tb           Last element in source BUFFPEKs array
  @param flag

  @retval
    0      OK
  @retval
    other  error
*/

int merge_buffers(SORTPARAM *param, IO_CACHE *from_file,
                  IO_CACHE *to_file, uchar *sort_buffer,
                  BUFFPEK *lastbuff, BUFFPEK *Fb, BUFFPEK *Tb,
                  int flag)
{
  int error;
  uint rec_length,res_length,offset;
  size_t sort_length;
  ulong maxcount;
  ha_rows max_rows,org_max_rows;
  my_off_t to_start_filepos;
  uchar *strpos;
  BUFFPEK *buffpek;
  QUEUE queue;
  qsort2_cmp cmp;
  void *first_cmp_arg;
  volatile THD::killed_state *killed= &current_thd->killed;
  THD::killed_state not_killable;
  DBUG_ENTER("merge_buffers");

  status_var_increment(current_thd->status_var.filesort_merge_passes);
  if (param->not_killable)
  {
    killed= &not_killable;
    not_killable= THD::NOT_KILLED;
  }

  error=0;
  rec_length= param->rec_length;
  res_length= param->res_length;
  sort_length= param->sort_length;
  offset= rec_length-res_length;
  maxcount= (ulong) (param->keys/((uint) (Tb-Fb) +1));
  to_start_filepos= my_b_tell(to_file);
  strpos= (uchar*) sort_buffer;
  org_max_rows=max_rows= param->max_rows;

  /* The following will fire if there is not enough space in sort_buffer */
  DBUG_ASSERT(maxcount!=0);
  
  if (param->unique_buff)
  {
    cmp= param->compare;
    first_cmp_arg= (void *) &param->cmp_context;
  }
  else
  {
    cmp= get_ptr_compare(sort_length);
    first_cmp_arg= (void*) &sort_length;
  }
  if (init_queue(&queue, (uint) (Tb-Fb)+1, offsetof(BUFFPEK,key), 0,
                 (queue_compare) cmp, first_cmp_arg))
    DBUG_RETURN(1);                                /* purecov: inspected */
  for (buffpek= Fb ; buffpek <= Tb ; buffpek++)
  {
    buffpek->base= strpos;
    buffpek->max_keys= maxcount;
    strpos+=
      (uint) (error= (int) read_to_buffer(from_file, buffpek, rec_length));
    if (error == -1)
      goto err;					/* purecov: inspected */
    buffpek->max_keys= buffpek->mem_count;	// If less data in buffers than expected
    queue_insert(&queue, (uchar*) buffpek);
  }

  if (param->unique_buff)
  {
    /* 
       Called by Unique::get()
       Copy the first argument to param->unique_buff for unique removal.
       Store it also in 'to_file'.

       This is safe as we know that there is always more than one element
       in each block to merge (This is guaranteed by the Unique:: algorithm
    */
    buffpek= (BUFFPEK*) queue_top(&queue);
    memcpy(param->unique_buff, buffpek->key, rec_length);
    if (my_b_write(to_file, (uchar*) buffpek->key, rec_length))
    {
      error=1; goto err;                        /* purecov: inspected */
    }
    buffpek->key+= rec_length;
    buffpek->mem_count--;
    if (!--max_rows)
    {
      error= 0;                                       /* purecov: inspected */
      goto end;                                       /* purecov: inspected */
    }
    queue_replaced(&queue);                        // Top element has been used
  }
  else
    cmp= 0;                                        // Not unique

  while (queue.elements > 1)
  {
    if (*killed)
    {
      error= 1; goto err;                        /* purecov: inspected */
    }
    for (;;)
    {
      buffpek= (BUFFPEK*) queue_top(&queue);
      if (cmp)                                        // Remove duplicates
      {
        if (!(*cmp)(first_cmp_arg, &(param->unique_buff),
                    (uchar**) &buffpek->key))
              goto skip_duplicate;
            memcpy(param->unique_buff, (uchar*) buffpek->key, rec_length);
      }
      if (flag == 0)
      {
        if (my_b_write(to_file,(uchar*) buffpek->key, rec_length))
        {
          error=1; goto err;                        /* purecov: inspected */
        }
      }
      else
      {
        if (my_b_write(to_file, (uchar*) buffpek->key+offset, res_length))
        {
          error=1; goto err;                        /* purecov: inspected */
        }
      }
      if (!--max_rows)
      {
        error= 0;                               /* purecov: inspected */
        goto end;                               /* purecov: inspected */
      }

    skip_duplicate:
      buffpek->key+= rec_length;
      if (! --buffpek->mem_count)
      {
        if (!(error= (int) read_to_buffer(from_file,buffpek,
                                          rec_length)))
        {
          (void) queue_remove(&queue,0);
          reuse_freed_buff(&queue, buffpek, rec_length);
          break;                        /* One buffer have been removed */
        }
        else if (error == -1)
          goto err;                        /* purecov: inspected */
      }
      queue_replaced(&queue);              /* Top element has been replaced */
    }
  }
  buffpek= (BUFFPEK*) queue_top(&queue);
  buffpek->base= sort_buffer;
  buffpek->max_keys= param->keys;

  /*
    As we know all entries in the buffer are unique, we only have to
    check if the first one is the same as the last one we wrote
  */
  if (cmp)
  {
    if (!(*cmp)(first_cmp_arg, &(param->unique_buff), (uchar**) &buffpek->key))
    {
      buffpek->key+= rec_length;         // Remove duplicate
      --buffpek->mem_count;
    }
  }

  do
  {
    if ((ha_rows) buffpek->mem_count > max_rows)
    {                                        /* Don't write too many records */
      buffpek->mem_count= (uint) max_rows;
      buffpek->count= 0;                        /* Don't read more */
    }
    max_rows-= buffpek->mem_count;
    if (flag == 0)
    {
      if (my_b_write(to_file,(uchar*) buffpek->key,
                     (rec_length*buffpek->mem_count)))
      {
        error= 1; goto err;                        /* purecov: inspected */
      }
    }
    else
    {
      register uchar *end;
      strpos= buffpek->key+offset;
      for (end= strpos+buffpek->mem_count*rec_length ;
           strpos != end ;
           strpos+= rec_length)
      {     
        if (my_b_write(to_file, (uchar *) strpos, res_length))
        {
          error=1; goto err;                        
        }
      }
    }
  }
  while ((error=(int) read_to_buffer(from_file,buffpek, rec_length))
         != -1 && error != 0);

end:
  lastbuff->count= min(org_max_rows-max_rows, param->max_rows);
  lastbuff->file_pos= to_start_filepos;
err:
  delete_queue(&queue);
  DBUG_RETURN(error);
} /* merge_buffers */


	/* Do a merge to output-file (save only positions) */

static int merge_index(SORTPARAM *param, uchar *sort_buffer,
		       BUFFPEK *buffpek, uint maxbuffer,
		       IO_CACHE *tempfile, IO_CACHE *outfile)
{
  DBUG_ENTER("merge_index");
  if (merge_buffers(param,tempfile,outfile,sort_buffer,buffpek,buffpek,
		    buffpek+maxbuffer,1))
    DBUG_RETURN(1);				/* purecov: inspected */
  DBUG_RETURN(0);
} /* merge_index */


static uint suffix_length(ulong string_length)
{
  if (string_length < 256)
    return 1;
  if (string_length < 256L*256L)
    return 2;
  if (string_length < 256L*256L*256L)
    return 3;
  return 4;                                     // Can't sort longer than 4G
}



/**
  Calculate length of sort key.

  @param thd			  Thread handler
  @param sortorder		  Order of items to sort
  @param s_length	          Number of items to sort
  @param[out] multi_byte_charset Set to 1 if we are using multi-byte charset
                                 (In which case we have to use strxnfrm())

  @note
    sortorder->length is updated for each sort item.
  @n
    sortorder->need_strxnfrm is set 1 if we have to use strxnfrm

  @return
    Total length of sort buffer in bytes
*/

static uint
sortlength(THD *thd, SORT_FIELD *sortorder, uint s_length,
           bool *multi_byte_charset)
{
  reg2 uint length;
  CHARSET_INFO *cs;
  *multi_byte_charset= 0;

  length=0;
  for (; s_length-- ; sortorder++)
  {
    sortorder->need_strxnfrm= 0;
    sortorder->suffix_length= 0;
    if (sortorder->field)
    {
      cs= sortorder->field->sort_charset();
      sortorder->length= sortorder->field->sort_length();

      if (use_strnxfrm((cs=sortorder->field->sort_charset())))
      {
        sortorder->need_strxnfrm= 1;
        *multi_byte_charset= 1;
        sortorder->length= cs->coll->strnxfrmlen(cs, sortorder->length);
      }
      if (sortorder->field->maybe_null())
	length++;				// Place for NULL marker
    }
    else
    {
      sortorder->result_type= sortorder->item->result_type();
      if (sortorder->item->result_as_longlong())
        sortorder->result_type= INT_RESULT;
      switch (sortorder->result_type) {
      case STRING_RESULT:
	sortorder->length=sortorder->item->max_length;
        set_if_smaller(sortorder->length, thd->variables.max_sort_length);
	if (use_strnxfrm((cs=sortorder->item->collation.collation)))
	{ 
          sortorder->length= cs->coll->strnxfrmlen(cs, sortorder->length);
	  sortorder->need_strxnfrm= 1;
	  *multi_byte_charset= 1;
	}
        else if (cs == &my_charset_bin)
        {
          /* Store length last to be able to sort blob/varbinary */
          sortorder->suffix_length= suffix_length(sortorder->length);
          sortorder->length+= sortorder->suffix_length;
        }
	break;
      case INT_RESULT:
#if SIZEOF_LONG_LONG > 4
	sortorder->length=8;			// Size of intern longlong
#else
	sortorder->length=4;
#endif
	break;
      case DECIMAL_RESULT:
        sortorder->length=
          my_decimal_get_binary_size(sortorder->item->max_length - 
                                     (sortorder->item->decimals ? 1 : 0),
                                     sortorder->item->decimals);
        break;
      case REAL_RESULT:
	sortorder->length=sizeof(double);
	break;
      case ROW_RESULT:
      default: 
	// This case should never be choosen
	DBUG_ASSERT(0);
	break;
      }
      if (sortorder->item->maybe_null)
	length++;				// Place for NULL marker
    }
    set_if_smaller(sortorder->length, thd->variables.max_sort_length);
    length+=sortorder->length;
  }
  sortorder->field= (Field*) 0;			// end marker
  DBUG_PRINT("info",("sort_length: %d",length));
  return length;
}


/**
  Get descriptors of fields appended to sorted fields and
  calculate its total length.

  The function first finds out what fields are used in the result set.
  Then it calculates the length of the buffer to store the values of
  these fields together with the value of sort values. 
  If the calculated length is not greater than max_length_for_sort_data
  the function allocates memory for an array of descriptors containing
  layouts for the values of the non-sorted fields in the buffer and
  fills them.

  @param thd                 Current thread
  @param ptabfield           Array of references to the table fields
  @param sortlength          Total length of sorted fields
  @param[out] plength        Total length of appended fields

  @note
    The null bits for the appended values are supposed to be put together
    and stored the buffer just ahead of the value of the first field.

  @return
    Pointer to the layout descriptors for the appended fields, if any
  @retval
    NULL   if we do not store field values with sort data.
*/

static SORT_ADDON_FIELD *
get_addon_fields(THD *thd, Field **ptabfield, uint sortlength, uint *plength)
{
  Field **pfield;
  Field *field;
  SORT_ADDON_FIELD *addonf;
  uint length= 0;
  uint fields= 0;
  uint null_fields= 0;
  MY_BITMAP *read_set= (*ptabfield)->table->read_set;

  /*
    If there is a reference to a field in the query add it
    to the the set of appended fields.
    Note for future refinement:
    This this a too strong condition.
    Actually we need only the fields referred in the
    result set. And for some of them it makes sense to use 
    the values directly from sorted fields.
  */
  *plength= 0;

  for (pfield= ptabfield; (field= *pfield) ; pfield++)
  {
    if (!bitmap_is_set(read_set, field->field_index))
      continue;
    if (field->flags & BLOB_FLAG)
      return 0;
    length+= field->max_packed_col_length(field->pack_length());
    if (field->maybe_null())
      null_fields++;
    fields++;
  } 
  if (!fields)
    return 0;
  length+= (null_fields+7)/8;

  if (length+sortlength > thd->variables.max_length_for_sort_data ||
      !(addonf= (SORT_ADDON_FIELD *) my_malloc(sizeof(SORT_ADDON_FIELD)*
                                               (fields+1), MYF(MY_WME))))
    return 0;

  *plength= length;
  length= (null_fields+7)/8;
  null_fields= 0;
  for (pfield= ptabfield; (field= *pfield) ; pfield++)
  {
    if (!bitmap_is_set(read_set, field->field_index))
      continue;
    addonf->field= field;
    addonf->offset= length;
    if (field->maybe_null())
    {
      addonf->null_offset= null_fields/8;
      addonf->null_bit= 1<<(null_fields & 7);
      null_fields++;
    }
    else
    {
      addonf->null_offset= 0;
      addonf->null_bit= 0;
    }
    addonf->length= field->max_packed_col_length(field->pack_length());
    length+= addonf->length;
    addonf++;
  }
  addonf->field= 0;     // Put end marker
  
  DBUG_PRINT("info",("addon_length: %d",length));
  return (addonf-fields);
}


/**
  Copy (unpack) values appended to sorted fields from a buffer back to
  their regular positions specified by the Field::ptr pointers.

  @param addon_field     Array of descriptors for appended fields
  @param buff            Buffer which to unpack the value from

  @note
    The function is supposed to be used only as a callback function
    when getting field values for the sorted result set.

  @return
    void.
*/

static void 
unpack_addon_fields(struct st_sort_addon_field *addon_field, uchar *buff)
{
  Field *field;
  SORT_ADDON_FIELD *addonf= addon_field;

  for ( ; (field= addonf->field) ; addonf++)
  {
    if (addonf->null_bit && (addonf->null_bit & buff[addonf->null_offset]))
    {
      field->set_null();
      continue;
    }
    field->set_notnull();
    field->unpack(field->ptr, buff + addonf->offset);
  }
}

/*
** functions to change a double or float to a sortable string
** The following should work for IEEE
*/

#define DBL_EXP_DIG (sizeof(double)*8-DBL_MANT_DIG)

void change_double_for_sort(double nr,uchar *to)
{
  uchar *tmp=(uchar*) to;
  if (nr == 0.0)
  {						/* Change to zero string */
    tmp[0]=(uchar) 128;
    bzero((char*) tmp+1,sizeof(nr)-1);
  }
  else
  {
#ifdef WORDS_BIGENDIAN
    memcpy(tmp, &nr, sizeof(nr));
#else
    {
      uchar *ptr= (uchar*) &nr;
#if defined(__FLOAT_WORD_ORDER) && (__FLOAT_WORD_ORDER == __BIG_ENDIAN)
      tmp[0]= ptr[3]; tmp[1]=ptr[2]; tmp[2]= ptr[1]; tmp[3]=ptr[0];
      tmp[4]= ptr[7]; tmp[5]=ptr[6]; tmp[6]= ptr[5]; tmp[7]=ptr[4];
#else
      tmp[0]= ptr[7]; tmp[1]=ptr[6]; tmp[2]= ptr[5]; tmp[3]=ptr[4];
      tmp[4]= ptr[3]; tmp[5]=ptr[2]; tmp[6]= ptr[1]; tmp[7]=ptr[0];
#endif
    }
#endif
    if (tmp[0] & 128)				/* Negative */
    {						/* make complement */
      uint i;
      for (i=0 ; i < sizeof(nr); i++)
	tmp[i]=tmp[i] ^ (uchar) 255;
    }
    else
    {					/* Set high and move exponent one up */
      ushort exp_part=(((ushort) tmp[0] << 8) | (ushort) tmp[1] |
		       (ushort) 32768);
      exp_part+= (ushort) 1 << (16-1-DBL_EXP_DIG);
      tmp[0]= (uchar) (exp_part >> 8);
      tmp[1]= (uchar) exp_part;
    }
  }
}<|MERGE_RESOLUTION|>--- conflicted
+++ resolved
@@ -1,9 +1,5 @@
-<<<<<<< HEAD
-/* Copyright (c) 2000, 2012, Oracle and/or its affiliates. All rights reserved.
-=======
 /*
    Copyright (c) 2000, 2013, Oracle and/or its affiliates. All rights reserved.
->>>>>>> f6dfd7d7
 
    This program is free software; you can redistribute it and/or modify
    it under the terms of the GNU General Public License as published by
@@ -204,12 +200,8 @@
 
   {
     const ulong min_sort_memory=
-<<<<<<< HEAD
-      max(MIN_SORT_MEMORY, param.sort_length * MERGEBUFF2);
-=======
       max(MIN_SORT_MEMORY,
           ALIGN_SIZE(MERGEBUFF2 * (param.rec_length + sizeof(uchar*))));
->>>>>>> f6dfd7d7
     while (memory_available >= min_sort_memory)
     {
       ulong keys= memory_available / (param.rec_length + sizeof(char*));
@@ -349,14 +341,10 @@
                     "%s: %s",
                     MYF(ME_ERROR + ME_WAITTANG),
                     ER_THD(thd, ER_FILSORT_ABORT),
-<<<<<<< HEAD
-                    kill_errno ? ER(kill_errno) : thd->stmt_da->message());
-=======
                     kill_errno ? ((kill_errno == THD::KILL_CONNECTION &&
                                  !shutdown_in_progress) ? ER(THD::KILL_QUERY) :
                                                           ER(kill_errno)) :
                                  thd->stmt_da->message());
->>>>>>> f6dfd7d7
                     
     if (global_system_variables.log_warnings > 1)
     {
