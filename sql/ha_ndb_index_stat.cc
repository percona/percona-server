--- conflicted
+++ resolved
@@ -37,16 +37,7 @@
 // Do we have waiter...
 static bool ndb_index_stat_waiter= false;
 
-<<<<<<< HEAD
 #include "ndb_thd.h"
-=======
-extern handlerton *ndbcluster_hton;
-
-inline
-void
-set_thd_ndb(THD *thd, Thd_ndb *thd_ndb)
-{ thd_set_ha_data(thd, ndbcluster_hton, thd_ndb); }
->>>>>>> 6ff61c8a
 
 // Typedefs for long names 
 typedef NdbDictionary::Table NDBTAB;
