--- conflicted
+++ resolved
@@ -48,10 +48,7 @@
 extern const char *opt_ndbcluster_connectstring;
 extern ulong opt_ndb_cache_check_time;
 extern ulong opt_ndb_wait_connected;
-<<<<<<< HEAD
-=======
 extern ulong opt_ndb_cluster_connection_pool;
->>>>>>> f2414a6b
 
 // ndb interface initialization/cleanup
 #ifdef  __cplusplus
@@ -6870,15 +6867,6 @@
     sleep(1);
   }
 
-<<<<<<< HEAD
-  if (res == 0)
-  {
-    connect_callback();
-    DBUG_PRINT("info",("NDBCLUSTER storage engine at %s on port %d",
-                       g_ndb_cluster_connection->get_connected_host(),
-                       g_ndb_cluster_connection->get_connected_port()));
-    {
-=======
   {
     g_ndb_cluster_connection_pool_alloc= opt_ndb_cluster_connection_pool;
     g_ndb_cluster_connection_pool= (Ndb_cluster_connection**)
@@ -6932,26 +6920,10 @@
                   g_ndb_cluster_connection_pool[i]->get_connected_host(),
                   g_ndb_cluster_connection_pool[i]->get_connected_port()));
 
->>>>>>> f2414a6b
       struct timeval now_time;
       gettimeofday(&now_time, 0);
       ulong wait_until_ready_time = (end_time.tv_sec > now_time.tv_sec) ?
         end_time.tv_sec - now_time.tv_sec : 1;
-<<<<<<< HEAD
-      res= g_ndb_cluster_connection->wait_until_ready(wait_until_ready_time,3);
-    }
-    if (res == 0)
-    {
-      sql_print_information("NDB: all storage nodes connected");
-    }
-    else if (res > 0)
-    {
-      sql_print_information("NDB: some storage nodes connected");
-    }
-    else if (res < 0)
-    {
-      sql_print_information("NDB: no storage nodes connected (timed out)");
-=======
       res= g_ndb_cluster_connection_pool[i]->
         wait_until_ready(wait_until_ready_time,3);
       if (res == 0)
@@ -6966,7 +6938,6 @@
       {
         sql_print_information("NDB[%u]: no storage nodes connected (timed out)", i);
       }
->>>>>>> f2414a6b
     }
   } 
   else if (res == 1)
