--- conflicted
+++ resolved
@@ -5133,13 +5133,8 @@
   }
   m_active_trans= trans;
   // Start of statement
-<<<<<<< HEAD
-  reset_state_at_execute();
-=======
   m_ops_pending= 0;
   m_blobs_pending= FALSE;
-  thd->set_current_stmt_binlog_row_based_if_mixed();
->>>>>>> 5b07607f
 
   DBUG_RETURN(error);
 }
