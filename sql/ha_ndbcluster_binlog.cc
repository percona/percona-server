--- conflicted
+++ resolved
@@ -1014,7 +1014,6 @@
 static bool
 ndb_schema_table__create(THD *thd)
 {
-<<<<<<< HEAD
   DBUG_ENTER("ndb_schema_table__create");
 
   /* NOTE! Updating this table schema must be reflected in ndb_restore */
@@ -1023,8 +1022,12 @@
                              STRING_WITH_LEN("mysql"),
                              STRING_WITH_LEN("ndb_schema"),
                              // table_definition
-                             "db VARBINARY(63) NOT NULL,"
-                             "name VARBINARY(63) NOT NULL,"
+                             "db VARBINARY("
+                             NDB_MAX_DDL_NAME_BYTESIZE_STR
+                             ") NOT NULL,"
+                             "name VARBINARY("
+                             NDB_MAX_DDL_NAME_BYTESIZE_STR
+                             ") NOT NULL,"
                              "slock BINARY(32) NOT NULL,"
                              "query BLOB NOT NULL,"
                              "node_id INT UNSIGNED NOT NULL,"
@@ -1036,86 +1039,6 @@
                              // table_options
                              "ENGINE=NDB CHARACTER SET latin1");
   DBUG_RETURN(res);
-=======
-  DBUG_ENTER("ndbcluster_create_schema_table");
-
-  /*
-    Check if we already have the schema table.
-    If so it should have been discovered at startup
-    and thus have a share
-  */
-
-  if (ndbcluster_check_ndb_schema_share())
-    DBUG_RETURN(0);
-
-  if (g_ndb_cluster_connection->get_no_ready() <= 0)
-    DBUG_RETURN(0);
-
-  char buf[1024 + 1], *end;
-
-  if (opt_ndb_extra_logging)
-    sql_print_information("NDB: Creating " NDB_REP_DB "." NDB_SCHEMA_TABLE);
-
-  /*
-    Check if schema table exists in MySQL "dictionary"
-    if so, remove it since there is none in Ndb
-  */
-  {
-    build_table_filename(buf, sizeof(buf) - 1,
-                         NDB_REP_DB, NDB_SCHEMA_TABLE, reg_ext, 0);
-    if (my_delete(buf, MYF(0)) == 0)
-    {
-      /*
-        The .frm file existed and was deleted from disk.
-        It's possible that someone has tried to use it and thus
-        it might have been inserted in the table definition cache.
-        It must be flushed to avoid that it exist only in the
-        table definition cache.
-      */
-      if (opt_ndb_extra_logging)
-        sql_print_information("NDB: Flushing " NDB_REP_DB "." NDB_SCHEMA_TABLE);
-
-      end= strmov(buf, "FLUSH TABLE " NDB_REP_DB "." NDB_SCHEMA_TABLE);
-      const int no_print_error[1]= {0};
-      run_query(thd, buf, end, no_print_error, TRUE, TRUE);
-    }
-  }
-
-  /*
-    Update the defines below to reflect the table schema
-  */
-  end= strmov(buf, "CREATE TABLE IF NOT EXISTS "
-                   NDB_REP_DB "." NDB_SCHEMA_TABLE
-                   " ( db VARBINARY("
-                   NDB_MAX_DDL_NAME_BYTESIZE_STR
-                   ") NOT NULL,"
-                   " name VARBINARY("
-                   NDB_MAX_DDL_NAME_BYTESIZE_STR
-                   ") NOT NULL,"
-                   " slock BINARY(32) NOT NULL,"
-                   " query BLOB NOT NULL,"
-                   " node_id INT UNSIGNED NOT NULL,"
-                   " epoch BIGINT UNSIGNED NOT NULL,"
-                   " id INT UNSIGNED NOT NULL,"
-                   " version INT UNSIGNED NOT NULL,"
-                   " type INT UNSIGNED NOT NULL,"
-                   " PRIMARY KEY USING HASH (db,name) ) ENGINE=NDB CHARACTER SET latin1");
-
-  const int no_print_error[]= { ER_TABLE_EXISTS_ERROR,
-                                /**
-                                 * 157(no-connection) has no special ER_
-                                 *   but simply gives ER_CANT_CREATE_TABLE
-                                 */
-                                ER_CANT_CREATE_TABLE,
-                                701,
-                                702,
-                                721, // Table already exist
-                                4009,
-                                0}; // do not print error 701 etc
-  run_query(thd, buf, end, no_print_error, TRUE, TRUE);
-
-  DBUG_RETURN(0);
->>>>>>> 76cc3fe9
 }
 
 class Thd_ndb_options_guard
