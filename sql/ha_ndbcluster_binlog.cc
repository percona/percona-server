--- conflicted
+++ resolved
@@ -277,15 +277,9 @@
     NOTE! Don't use this function for new implementation, backward
     compat. only
   */
-<<<<<<< HEAD
 
   Ndb_local_connection mysqld(thd);
 
-=======
-
-  Ndb_local_connection mysqld(thd);
-
->>>>>>> ec15ad1a
   /*
     Run the query, suppress some errors from being printed
     to log and ignore any error returned
@@ -1208,13 +1202,8 @@
                              "ENGINE=NDB CHARACTER SET latin1");
   DBUG_RETURN(res);
 }
-<<<<<<< HEAD
-
-
-=======
-
-
->>>>>>> ec15ad1a
+
+
 static bool
 ndb_schema_table__create(THD *thd)
 {
