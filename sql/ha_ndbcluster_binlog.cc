--- conflicted
+++ resolved
@@ -1,22 +1,18 @@
 /*
-<<<<<<< HEAD
-   Copyright (c) 2000, 2013, Oracle and/or its affiliates. All rights reserved.
-=======
   Copyright (c) 2006, 2013, Oracle and/or its affiliates. All rights reserved.
->>>>>>> 5da2ffc7
-
-   This program is free software; you can redistribute it and/or modify
-   it under the terms of the GNU General Public License as published by
-   the Free Software Foundation; version 2 of the License.
-
-   This program is distributed in the hope that it will be useful,
-   but WITHOUT ANY WARRANTY; without even the implied warranty of
-   MERCHANTABILITY or FITNESS FOR A PARTICULAR PURPOSE.  See the
-   GNU General Public License for more details.
-
-   You should have received a copy of the GNU General Public License
-   along with this program; if not, write to the Free Software
-   Foundation, Inc., 51 Franklin St, Fifth Floor, Boston, MA 02110-1301  USA
+
+  This program is free software; you can redistribute it and/or modify
+  it under the terms of the GNU General Public License as published by
+  the Free Software Foundation; version 2 of the License.
+
+  This program is distributed in the hope that it will be useful,
+  but WITHOUT ANY WARRANTY; without even the implied warranty of
+  MERCHANTABILITY or FITNESS FOR A PARTICULAR PURPOSE.  See the
+  GNU General Public License for more details.
+
+  You should have received a copy of the GNU General Public License
+  along with this program; if not, write to the Free Software
+  Foundation, Inc., 51 Franklin St, Fifth Floor, Boston, MA 02110-1301  USA
 */
 
 #include "ha_ndbcluster_glue.h"
@@ -4048,6 +4044,11 @@
 
   // Close the tables this thread has opened
   close_thread_tables(thd);
+  /*
+    There should be no need for rolling back transaction due to deadlock
+    (since ndb_binlog_index is non transactional).
+  */
+  DBUG_ASSERT(! thd->transaction_rollback_request);
 
   // Release MDL locks on the opened table
   thd->mdl_context.release_transactional_locks();
@@ -5080,31 +5081,8 @@
                       msg);
   }
 
-<<<<<<< HEAD
   if (rc != 0)
     DBUG_RETURN(ER_NDB_REPLICATION_SCHEMA_ERROR);
-=======
-add_ndb_binlog_index_err:
-  thd->stmt_da->can_overwrite_status= TRUE;
-  thd->is_error() ? trans_rollback_stmt(thd) : trans_commit_stmt(thd);
-  thd->stmt_da->can_overwrite_status= FALSE;
-  close_thread_tables(thd);
-  /*
-    There should be no need for rolling back transaction due to deadlock
-    (since ndb_binlog_index is non transactional).
-  */
-  DBUG_ASSERT(! thd->transaction_rollback_request);
-
-  thd->mdl_context.release_transactional_locks();
-  ndb_binlog_index= 0;
-  thd->variables.option_bits= saved_options;
-  return error;
-}
-
-/*********************************************************************
-  Functions for start, stop, wait for ndbcluster binlog thread
-*********************************************************************/
->>>>>>> 5da2ffc7
 
   *binlog_flags= rep_tab_reader.get_binlog_flags();
   const char* conflict_fn_spec= rep_tab_reader.get_conflict_fn_spec();
