/* Copyright (c) 2005, 2010, Oracle and/or its affiliates. All rights reserved.

  This program is free software; you can redistribute it and/or modify
  it under the terms of the GNU General Public License as published by
  the Free Software Foundation; version 2 of the License.

  This program is distributed in the hope that it will be useful,
  but WITHOUT ANY WARRANTY; without even the implied warranty of
  MERCHANTABILITY or FITNESS FOR A PARTICULAR PURPOSE.  See the
  GNU General Public License for more details.

  You should have received a copy of the GNU General Public License
  along with this program; if not, write to the Free Software Foundation,
  51 Franklin Street, Suite 500, Boston, MA 02110-1335 USA */

/*
  This handler was developed by Mikael Ronstrom for version 5.1 of MySQL.
  It is an abstraction layer on top of other handlers such as MyISAM,
  InnoDB, Federated, Berkeley DB and so forth. Partitioned tables can also
  be handled by a storage engine. The current example of this is NDB
  Cluster that has internally handled partitioning. This have benefits in
  that many loops needed in the partition handler can be avoided.

  Partitioning has an inherent feature which in some cases is positive and
  in some cases is negative. It splits the data into chunks. This makes
  the data more manageable, queries can easily be parallelised towards the
  parts and indexes are split such that there are less levels in the
  index trees. The inherent disadvantage is that to use a split index
  one has to scan all index parts which is ok for large queries but for
  small queries it can be a disadvantage.

  Partitioning lays the foundation for more manageable databases that are
  extremely large. It does also lay the foundation for more parallelism
  in the execution of queries. This functionality will grow with later
  versions of MySQL.

  You can enable it in your buld by doing the following during your build
  process:
  ./configure --with-partition

  The partition is setup to use table locks. It implements an partition "SHARE"
  that is inserted into a hash by table name. You can use this to store
  information of state that any partition handler object will be able to see
  if it is using the same table.

  Please read the object definition in ha_partition.h before reading the rest
  if this file.
*/

#ifdef __GNUC__
#pragma implementation				// gcc: Class implementation
#endif

#include "sql_priv.h"
#include "sql_parse.h"                          // append_file_to_dir
#include "binlog.h"                             // mysql_bin_log

#ifdef WITH_PARTITION_STORAGE_ENGINE
#include "ha_partition.h"
#include "sql_table.h"                        // tablename_to_filename
#include "key.h"
#include "sql_plugin.h"
#include "table.h"                           /* HA_DATA_PARTITION */

#include "debug_sync.h"

static const char *ha_par_ext= ".par";

/****************************************************************************
                MODULE create/delete handler object
****************************************************************************/

static handler *partition_create_handler(handlerton *hton,
                                         TABLE_SHARE *share,
                                         MEM_ROOT *mem_root);
static uint partition_flags();
static uint alter_table_flags(uint flags);


static int partition_initialize(void *p)
{

  handlerton *partition_hton;
  partition_hton= (handlerton *)p;

  partition_hton->state= SHOW_OPTION_YES;
  partition_hton->db_type= DB_TYPE_PARTITION_DB;
  partition_hton->create= partition_create_handler;
  partition_hton->partition_flags= partition_flags;
  partition_hton->alter_table_flags= alter_table_flags;
  partition_hton->flags= HTON_NOT_USER_SELECTABLE |
                         HTON_HIDDEN |
                         HTON_TEMPORARY_NOT_SUPPORTED;

  return 0;
}

/*
  Create new partition handler

  SYNOPSIS
    partition_create_handler()
    table                       Table object

  RETURN VALUE
    New partition object
*/

static handler *partition_create_handler(handlerton *hton, 
                                         TABLE_SHARE *share,
                                         MEM_ROOT *mem_root)
{
  ha_partition *file= new (mem_root) ha_partition(hton, share);
  if (file && file->initialize_partition(mem_root))
  {
    delete file;
    file= 0;
  }
  return file;
}

/*
  HA_CAN_PARTITION:
  Used by storage engines that can handle partitioning without this
  partition handler
  (Partition, NDB)

  HA_CAN_UPDATE_PARTITION_KEY:
  Set if the handler can update fields that are part of the partition
  function.

  HA_CAN_PARTITION_UNIQUE:
  Set if the handler can handle unique indexes where the fields of the
  unique key are not part of the fields of the partition function. Thus
  a unique key can be set on all fields.

  HA_USE_AUTO_PARTITION
  Set if the handler sets all tables to be partitioned by default.
*/

static uint partition_flags()
{
  return HA_CAN_PARTITION;
}

static uint alter_table_flags(uint flags __attribute__((unused)))
{
  return (HA_PARTITION_FUNCTION_SUPPORTED |
          HA_FAST_CHANGE_PARTITION);
}

const uint32 ha_partition::NO_CURRENT_PART_ID= NOT_A_PARTITION_ID;

/*
  Constructor method

  SYNOPSIS
    ha_partition()
    table                       Table object

  RETURN VALUE
    NONE
*/

ha_partition::ha_partition(handlerton *hton, TABLE_SHARE *share)
  :handler(hton, share), m_part_info(NULL), m_create_handler(FALSE),
   m_is_sub_partitioned(0)
{
  DBUG_ENTER("ha_partition::ha_partition(table)");
  init_handler_variables();
  DBUG_VOID_RETURN;
}


/*
  Constructor method

  SYNOPSIS
    ha_partition()
    part_info                       Partition info

  RETURN VALUE
    NONE
*/

ha_partition::ha_partition(handlerton *hton, partition_info *part_info)
  :handler(hton, NULL), m_part_info(part_info), m_create_handler(TRUE),
   m_is_sub_partitioned(m_part_info->is_sub_partitioned())
{
  DBUG_ENTER("ha_partition::ha_partition(part_info)");
  init_handler_variables();
  DBUG_ASSERT(m_part_info);
  DBUG_VOID_RETURN;
}


/*
  Initialize handler object

  SYNOPSIS
    init_handler_variables()

  RETURN VALUE
    NONE
*/

void ha_partition::init_handler_variables()
{
  active_index= MAX_KEY;
  m_mode= 0;
  m_open_test_lock= 0;
  m_file_buffer= NULL;
  m_name_buffer_ptr= NULL;
  m_engine_array= NULL;
  m_file= NULL;
  m_file_tot_parts= 0;
  m_reorged_file= NULL;
  m_new_file= NULL;
  m_reorged_parts= 0;
  m_added_file= NULL;
  m_tot_parts= 0;
  m_pkey_is_clustered= 0;
  m_lock_type= F_UNLCK;
  m_part_spec.start_part= NO_CURRENT_PART_ID;
  m_scan_value= 2;
  m_ref_length= 0;
  m_part_spec.end_part= NO_CURRENT_PART_ID;
  m_index_scan_type= partition_no_index_scan;
  m_start_key.key= NULL;
  m_start_key.length= 0;
  m_myisam= FALSE;
  m_innodb= FALSE;
  m_extra_cache= FALSE;
  m_extra_cache_size= 0;
  m_extra_prepare_for_update= FALSE;
  m_extra_cache_part_id= NO_CURRENT_PART_ID;
  m_handler_status= handler_not_initialized;
  m_low_byte_first= 1;
  m_part_field_array= NULL;
  m_ordered_rec_buffer= NULL;
  m_top_entry= NO_CURRENT_PART_ID;
  m_rec_length= 0;
  m_last_part= 0;
  m_rec0= 0;
  m_curr_key_info[0]= NULL;
  m_curr_key_info[1]= NULL;
  is_clone= FALSE,
  m_part_func_monotonicity_info= NON_MONOTONIC;
  auto_increment_lock= FALSE;
  auto_increment_safe_stmt_log_lock= FALSE;
  /*
    this allows blackhole to work properly
  */
  m_num_locks= 0;

#ifdef DONT_HAVE_TO_BE_INITALIZED
  m_start_key.flag= 0;
  m_ordered= TRUE;
#endif
}


const char *ha_partition::table_type() const
{ 
  // we can do this since we only support a single engine type
  return m_file[0]->table_type(); 
}


/*
  Destructor method

  SYNOPSIS
    ~ha_partition()

  RETURN VALUE
    NONE
*/

ha_partition::~ha_partition()
{
  DBUG_ENTER("ha_partition::~ha_partition()");
  if (m_file != NULL)
  {
    uint i;
    for (i= 0; i < m_tot_parts; i++)
      delete m_file[i];
  }
  my_free(m_ordered_rec_buffer);

  clear_handler_file();
  DBUG_VOID_RETURN;
}


/*
  Initialize partition handler object

  SYNOPSIS
    initialize_partition()
    mem_root			Allocate memory through this

  RETURN VALUE
    1                         Error
    0                         Success

  DESCRIPTION

  The partition handler is only a layer on top of other engines. Thus it
  can't really perform anything without the underlying handlers. Thus we
  add this method as part of the allocation of a handler object.

  1) Allocation of underlying handlers
     If we have access to the partition info we will allocate one handler
     instance for each partition.
  2) Allocation without partition info
     The cases where we don't have access to this information is when called
     in preparation for delete_table and rename_table and in that case we
     only need to set HA_FILE_BASED. In that case we will use the .par file
     that contains information about the partitions and their engines and
     the names of each partition.
  3) Table flags initialisation
     We need also to set table flags for the partition handler. This is not
     static since it depends on what storage engines are used as underlying
     handlers.
     The table flags is set in this routine to simulate the behaviour of a
     normal storage engine
     The flag HA_FILE_BASED will be set independent of the underlying handlers
  4) Index flags initialisation
     When knowledge exists on the indexes it is also possible to initialize the
     index flags. Again the index flags must be initialized by using the under-
     lying handlers since this is storage engine dependent.
     The flag HA_READ_ORDER will be reset for the time being to indicate no
     ordered output is available from partition handler indexes. Later a merge
     sort will be performed using the underlying handlers.
  5) primary_key_is_clustered, has_transactions and low_byte_first is
     calculated here.

*/

bool ha_partition::initialize_partition(MEM_ROOT *mem_root)
{
  handler **file_array, *file;
  ulonglong check_table_flags;
  DBUG_ENTER("ha_partition::initialize_partition");

  if (m_create_handler)
  {
    m_tot_parts= m_part_info->get_tot_partitions();
    DBUG_ASSERT(m_tot_parts > 0);
    if (new_handlers_from_part_info(mem_root))
      DBUG_RETURN(1);
  }
  else if (!table_share || !table_share->normalized_path.str)
  {
    /*
      Called with dummy table share (delete, rename and alter table).
      Don't need to set-up anything.
    */
    DBUG_RETURN(0);
  }
  else if (get_from_handler_file(table_share->normalized_path.str, mem_root))
  {
    my_error(ER_FAILED_READ_FROM_PAR_FILE, MYF(0));
    DBUG_RETURN(1);
  }
  /*
    We create all underlying table handlers here. We do it in this special
    method to be able to report allocation errors.

    Set up low_byte_first, primary_key_is_clustered and
    has_transactions since they are called often in all kinds of places,
    other parameters are calculated on demand.
    Verify that all partitions have the same table_flags.
  */
  check_table_flags= m_file[0]->ha_table_flags();
  m_low_byte_first= m_file[0]->low_byte_first();
  m_pkey_is_clustered= TRUE;
  file_array= m_file;
  do
  {
    file= *file_array;
    if (m_low_byte_first != file->low_byte_first())
    {
      // Cannot have handlers with different endian
      my_error(ER_MIX_HANDLER_ERROR, MYF(0));
      DBUG_RETURN(1);
    }
    if (!file->primary_key_is_clustered())
      m_pkey_is_clustered= FALSE;
    if (check_table_flags != file->ha_table_flags())
    {
      my_error(ER_MIX_HANDLER_ERROR, MYF(0));
      DBUG_RETURN(1);
    }
  } while (*(++file_array));
  m_handler_status= handler_initialized;
  DBUG_RETURN(0);
}

/****************************************************************************
                MODULE meta data changes
****************************************************************************/
/*
  Delete a table

  SYNOPSIS
    delete_table()
    name                    Full path of table name

  RETURN VALUE
    >0                        Error
    0                         Success

  DESCRIPTION
    Used to delete a table. By the time delete_table() has been called all
    opened references to this table will have been closed (and your globally
    shared references released. The variable name will just be the name of
    the table. You will need to remove any files you have created at this
    point.

    If you do not implement this, the default delete_table() is called from
    handler.cc and it will delete all files with the file extentions returned
    by bas_ext().

    Called from handler.cc by delete_table and  ha_create_table(). Only used
    during create if the table_flag HA_DROP_BEFORE_CREATE was specified for
    the storage engine.
*/

int ha_partition::delete_table(const char *name)
{
  DBUG_ENTER("ha_partition::delete_table");

  DBUG_RETURN(del_ren_cre_table(name, NULL, NULL, NULL));
}


/*
  Rename a table

  SYNOPSIS
    rename_table()
    from                      Full path of old table name
    to                        Full path of new table name

  RETURN VALUE
    >0                        Error
    0                         Success

  DESCRIPTION
    Renames a table from one name to another from alter table call.

    If you do not implement this, the default rename_table() is called from
    handler.cc and it will rename all files with the file extentions returned
    by bas_ext().

    Called from sql_table.cc by mysql_rename_table().
*/

int ha_partition::rename_table(const char *from, const char *to)
{
  DBUG_ENTER("ha_partition::rename_table");

  DBUG_RETURN(del_ren_cre_table(from, to, NULL, NULL));
}


/*
  Create the handler file (.par-file)

  SYNOPSIS
    create_handler_files()
    name                              Full path of table name
    create_info                       Create info generated for CREATE TABLE

  RETURN VALUE
    >0                        Error
    0                         Success

  DESCRIPTION
    create_handler_files is called to create any handler specific files
    before opening the file with openfrm to later call ::create on the
    file object.
    In the partition handler this is used to store the names of partitions
    and types of engines in the partitions.
*/

int ha_partition::create_handler_files(const char *path,
                                       const char *old_path,
                                       int action_flag,
                                       HA_CREATE_INFO *create_info)
{
  DBUG_ENTER("ha_partition::create_handler_files()");

  /*
    We need to update total number of parts since we might write the handler
    file as part of a partition management command
  */
  if (action_flag == CHF_DELETE_FLAG ||
      action_flag == CHF_RENAME_FLAG)
  {
    char name[FN_REFLEN];
    char old_name[FN_REFLEN];

    strxmov(name, path, ha_par_ext, NullS);
    strxmov(old_name, old_path, ha_par_ext, NullS);
    if ((action_flag == CHF_DELETE_FLAG &&
         mysql_file_delete(key_file_partition, name, MYF(MY_WME))) ||
        (action_flag == CHF_RENAME_FLAG &&
         mysql_file_rename(key_file_partition, old_name, name, MYF(MY_WME))))
    {
      DBUG_RETURN(TRUE);
    }
  }
  else if (action_flag == CHF_CREATE_FLAG)
  {
    if (create_handler_file(path))
    {
      my_error(ER_CANT_CREATE_HANDLER_FILE, MYF(0));
      DBUG_RETURN(1);
    }
  }
  DBUG_RETURN(0);
}


/*
  Create a partitioned table

  SYNOPSIS
    create()
    name                              Full path of table name
    table_arg                         Table object
    create_info                       Create info generated for CREATE TABLE

  RETURN VALUE
    >0                        Error
    0                         Success

  DESCRIPTION
    create() is called to create a table. The variable name will have the name
    of the table. When create() is called you do not need to worry about
    opening the table. Also, the FRM file will have already been created so
    adjusting create_info will not do you any good. You can overwrite the frm
    file at this point if you wish to change the table definition, but there
    are no methods currently provided for doing that.

    Called from handler.cc by ha_create_table().
*/

int ha_partition::create(const char *name, TABLE *table_arg,
			 HA_CREATE_INFO *create_info)
{
  char t_name[FN_REFLEN];
  DBUG_ENTER("ha_partition::create");

  strmov(t_name, name);
  DBUG_ASSERT(*fn_rext((char*)name) == '\0');
  if (del_ren_cre_table(t_name, NULL, table_arg, create_info))
  {
    handler::delete_table(t_name);
    DBUG_RETURN(1);
  }
  DBUG_RETURN(0);
}


/*
  Drop partitions as part of ALTER TABLE of partitions

  SYNOPSIS
    drop_partitions()
    path                        Complete path of db and table name

  RETURN VALUE
    >0                          Failure
    0                           Success

  DESCRIPTION
    Use part_info object on handler object to deduce which partitions to
    drop (each partition has a state attached to it)
*/

int ha_partition::drop_partitions(const char *path)
{
  List_iterator<partition_element> part_it(m_part_info->partitions);
  char part_name_buff[FN_REFLEN];
  uint num_parts= m_part_info->partitions.elements;
  uint num_subparts= m_part_info->num_subparts;
  uint i= 0;
  uint name_variant;
  int  ret_error;
  int  error= 0;
  DBUG_ENTER("ha_partition::drop_partitions");

  /*
    Assert that it works without HA_FILE_BASED and lower_case_table_name = 2.
    We use m_file[0] as long as all partitions have the same storage engine.
  */
  DBUG_ASSERT(!strcmp(path, get_canonical_filename(m_file[0], path,
                                                   part_name_buff)));
  do
  {
    partition_element *part_elem= part_it++;
    if (part_elem->part_state == PART_TO_BE_DROPPED)
    {
      handler *file;
      /*
        This part is to be dropped, meaning the part or all its subparts.
      */
      name_variant= NORMAL_PART_NAME;
      if (m_is_sub_partitioned)
      {
        List_iterator<partition_element> sub_it(part_elem->subpartitions);
        uint j= 0, part;
        do
        {
          partition_element *sub_elem= sub_it++;
          part= i * num_subparts + j;
          create_subpartition_name(part_name_buff, path,
                                   part_elem->partition_name,
                                   sub_elem->partition_name, name_variant);
          file= m_file[part];
          DBUG_PRINT("info", ("Drop subpartition %s", part_name_buff));
          if ((ret_error= file->ha_delete_table(part_name_buff)))
            error= ret_error;
          if (deactivate_ddl_log_entry(sub_elem->log_entry->entry_pos))
            error= 1;
        } while (++j < num_subparts);
      }
      else
      {
        create_partition_name(part_name_buff, path,
                              part_elem->partition_name, name_variant,
                              TRUE);
        file= m_file[i];
        DBUG_PRINT("info", ("Drop partition %s", part_name_buff));
        if ((ret_error= file->ha_delete_table(part_name_buff)))
          error= ret_error;
        if (deactivate_ddl_log_entry(part_elem->log_entry->entry_pos))
          error= 1;
      }
      if (part_elem->part_state == PART_IS_CHANGED)
        part_elem->part_state= PART_NORMAL;
      else
        part_elem->part_state= PART_IS_DROPPED;
    }
  } while (++i < num_parts);
  (void) sync_ddl_log();
  DBUG_RETURN(error);
}


/*
  Rename partitions as part of ALTER TABLE of partitions

  SYNOPSIS
    rename_partitions()
    path                        Complete path of db and table name

  RETURN VALUE
    TRUE                        Failure
    FALSE                       Success

  DESCRIPTION
    When reorganising partitions, adding hash partitions and coalescing
    partitions it can be necessary to rename partitions while holding
    an exclusive lock on the table.
    Which partitions to rename is given by state of partitions found by the
    partition info struct referenced from the handler object
*/

int ha_partition::rename_partitions(const char *path)
{
  List_iterator<partition_element> part_it(m_part_info->partitions);
  List_iterator<partition_element> temp_it(m_part_info->temp_partitions);
  char part_name_buff[FN_REFLEN];
  char norm_name_buff[FN_REFLEN];
  uint num_parts= m_part_info->partitions.elements;
  uint part_count= 0;
  uint num_subparts= m_part_info->num_subparts;
  uint i= 0;
  uint j= 0;
  int error= 0;
  int ret_error;
  uint temp_partitions= m_part_info->temp_partitions.elements;
  handler *file;
  partition_element *part_elem, *sub_elem;
  DBUG_ENTER("ha_partition::rename_partitions");

  /*
    Assert that it works without HA_FILE_BASED and lower_case_table_name = 2.
    We use m_file[0] as long as all partitions have the same storage engine.
  */
  DBUG_ASSERT(!strcmp(path, get_canonical_filename(m_file[0], path,
                                                   norm_name_buff)));

  DEBUG_SYNC(ha_thd(), "before_rename_partitions");
  if (temp_partitions)
  {
    /*
      These are the reorganised partitions that have already been copied.
      We delete the partitions and log the delete by inactivating the
      delete log entry in the table log. We only need to synchronise
      these writes before moving to the next loop since there is no
      interaction among reorganised partitions, they cannot have the
      same name.
    */
    do
    {
      part_elem= temp_it++;
      if (m_is_sub_partitioned)
      {
        List_iterator<partition_element> sub_it(part_elem->subpartitions);
        j= 0;
        do
        {
          sub_elem= sub_it++;
          file= m_reorged_file[part_count++];
          create_subpartition_name(norm_name_buff, path,
                                   part_elem->partition_name,
                                   sub_elem->partition_name,
                                   NORMAL_PART_NAME);
          DBUG_PRINT("info", ("Delete subpartition %s", norm_name_buff));
          if ((ret_error= file->ha_delete_table(norm_name_buff)))
            error= ret_error;
          else if (deactivate_ddl_log_entry(sub_elem->log_entry->entry_pos))
            error= 1;
          else
            sub_elem->log_entry= NULL; /* Indicate success */
        } while (++j < num_subparts);
      }
      else
      {
        file= m_reorged_file[part_count++];
        create_partition_name(norm_name_buff, path,
                              part_elem->partition_name, NORMAL_PART_NAME,
                              TRUE);
        DBUG_PRINT("info", ("Delete partition %s", norm_name_buff));
        if ((ret_error= file->ha_delete_table(norm_name_buff)))
          error= ret_error;
        else if (deactivate_ddl_log_entry(part_elem->log_entry->entry_pos))
          error= 1;
        else
          part_elem->log_entry= NULL; /* Indicate success */
      }
    } while (++i < temp_partitions);
    (void) sync_ddl_log();
  }
  i= 0;
  do
  {
    /*
       When state is PART_IS_CHANGED it means that we have created a new
       TEMP partition that is to be renamed to normal partition name and
       we are to delete the old partition with currently the normal name.
       
       We perform this operation by
       1) Delete old partition with normal partition name
       2) Signal this in table log entry
       3) Synch table log to ensure we have consistency in crashes
       4) Rename temporary partition name to normal partition name
       5) Signal this to table log entry
       It is not necessary to synch the last state since a new rename
       should not corrupt things if there was no temporary partition.

       The only other parts we need to cater for are new parts that
       replace reorganised parts. The reorganised parts were deleted
       by the code above that goes through the temp_partitions list.
       Thus the synch above makes it safe to simply perform step 4 and 5
       for those entries.
    */
    part_elem= part_it++;
    if (part_elem->part_state == PART_IS_CHANGED ||
        part_elem->part_state == PART_TO_BE_DROPPED ||
        (part_elem->part_state == PART_IS_ADDED && temp_partitions))
    {
      if (m_is_sub_partitioned)
      {
        List_iterator<partition_element> sub_it(part_elem->subpartitions);
        uint part;

        j= 0;
        do
        {
          sub_elem= sub_it++;
          part= i * num_subparts + j;
          create_subpartition_name(norm_name_buff, path,
                                   part_elem->partition_name,
                                   sub_elem->partition_name,
                                   NORMAL_PART_NAME);
          if (part_elem->part_state == PART_IS_CHANGED)
          {
            file= m_reorged_file[part_count++];
            DBUG_PRINT("info", ("Delete subpartition %s", norm_name_buff));
            if ((ret_error= file->ha_delete_table(norm_name_buff)))
              error= ret_error;
            else if (deactivate_ddl_log_entry(sub_elem->log_entry->entry_pos))
              error= 1;
            (void) sync_ddl_log();
          }
          file= m_new_file[part];
          create_subpartition_name(part_name_buff, path,
                                   part_elem->partition_name,
                                   sub_elem->partition_name,
                                   TEMP_PART_NAME);
          DBUG_PRINT("info", ("Rename subpartition from %s to %s",
                     part_name_buff, norm_name_buff));
          if ((ret_error= file->ha_rename_table(part_name_buff,
                                                norm_name_buff)))
            error= ret_error;
          else if (deactivate_ddl_log_entry(sub_elem->log_entry->entry_pos))
            error= 1;
          else
            sub_elem->log_entry= NULL;
        } while (++j < num_subparts);
      }
      else
      {
        create_partition_name(norm_name_buff, path,
                              part_elem->partition_name, NORMAL_PART_NAME,
                              TRUE);
        if (part_elem->part_state == PART_IS_CHANGED)
        {
          file= m_reorged_file[part_count++];
          DBUG_PRINT("info", ("Delete partition %s", norm_name_buff));
          if ((ret_error= file->ha_delete_table(norm_name_buff)))
            error= ret_error;
          else if (deactivate_ddl_log_entry(part_elem->log_entry->entry_pos))
            error= 1;
          (void) sync_ddl_log();
        }
        file= m_new_file[i];
        create_partition_name(part_name_buff, path,
                              part_elem->partition_name, TEMP_PART_NAME,
                              TRUE);
        DBUG_PRINT("info", ("Rename partition from %s to %s",
                   part_name_buff, norm_name_buff));
        if ((ret_error= file->ha_rename_table(part_name_buff,
                                              norm_name_buff)))
          error= ret_error;
        else if (deactivate_ddl_log_entry(part_elem->log_entry->entry_pos))
          error= 1;
        else
          part_elem->log_entry= NULL;
      }
    }
  } while (++i < num_parts);
  (void) sync_ddl_log();
  DBUG_RETURN(error);
}


#define OPTIMIZE_PARTS 1
#define ANALYZE_PARTS 2
#define CHECK_PARTS   3
#define REPAIR_PARTS 4
#define ASSIGN_KEYCACHE_PARTS 5
#define PRELOAD_KEYS_PARTS 6

static const char *opt_op_name[]= {NULL,
                                   "optimize", "analyze", "check", "repair",
                                   "assign_to_keycache", "preload_keys"};

/*
  Optimize table

  SYNOPSIS
    optimize()
    thd               Thread object
    check_opt         Check/analyze/repair/optimize options

  RETURN VALUES
    >0                Error
    0                 Success
*/

int ha_partition::optimize(THD *thd, HA_CHECK_OPT *check_opt)
{
  DBUG_ENTER("ha_partition::optimize");

  DBUG_RETURN(handle_opt_partitions(thd, check_opt, OPTIMIZE_PARTS));
}


/*
  Analyze table

  SYNOPSIS
    analyze()
    thd               Thread object
    check_opt         Check/analyze/repair/optimize options

  RETURN VALUES
    >0                Error
    0                 Success
*/

int ha_partition::analyze(THD *thd, HA_CHECK_OPT *check_opt)
{
  DBUG_ENTER("ha_partition::analyze");

  DBUG_RETURN(handle_opt_partitions(thd, check_opt, ANALYZE_PARTS));
}


/*
  Check table

  SYNOPSIS
    check()
    thd               Thread object
    check_opt         Check/analyze/repair/optimize options

  RETURN VALUES
    >0                Error
    0                 Success
*/

int ha_partition::check(THD *thd, HA_CHECK_OPT *check_opt)
{
  DBUG_ENTER("ha_partition::check");

  DBUG_RETURN(handle_opt_partitions(thd, check_opt, CHECK_PARTS));
}


/*
  Repair table

  SYNOPSIS
    repair()
    thd               Thread object
    check_opt         Check/analyze/repair/optimize options

  RETURN VALUES
    >0                Error
    0                 Success
*/

int ha_partition::repair(THD *thd, HA_CHECK_OPT *check_opt)
{
  DBUG_ENTER("ha_partition::repair");

  DBUG_RETURN(handle_opt_partitions(thd, check_opt, REPAIR_PARTS));
}

/**
  Assign to keycache

  @param thd          Thread object
  @param check_opt    Check/analyze/repair/optimize options

  @return
    @retval >0        Error
    @retval 0         Success
*/

int ha_partition::assign_to_keycache(THD *thd, HA_CHECK_OPT *check_opt)
{
  DBUG_ENTER("ha_partition::assign_to_keycache");

  DBUG_RETURN(handle_opt_partitions(thd, check_opt, ASSIGN_KEYCACHE_PARTS));
}

<<<<<<< HEAD

/**
  Preload to keycache

  @param thd          Thread object
  @param check_opt    Check/analyze/repair/optimize options

  @return
    @retval >0        Error
    @retval 0         Success
*/

int ha_partition::preload_keys(THD *thd, HA_CHECK_OPT *check_opt)
{
  DBUG_ENTER("ha_partition::preload_keys");

  DBUG_RETURN(handle_opt_partitions(thd, check_opt, PRELOAD_KEYS_PARTS));
}

=======

/**
  Preload to keycache

  @param thd          Thread object
  @param check_opt    Check/analyze/repair/optimize options

  @return
    @retval >0        Error
    @retval 0         Success
*/

int ha_partition::preload_keys(THD *thd, HA_CHECK_OPT *check_opt)
{
  DBUG_ENTER("ha_partition::preload_keys");

  DBUG_RETURN(handle_opt_partitions(thd, check_opt, PRELOAD_KEYS_PARTS));
}

>>>>>>> adda25c7
 
/*
  Handle optimize/analyze/check/repair of one partition

  SYNOPSIS
    handle_opt_part()
    thd                      Thread object
    check_opt                Options
    file                     Handler object of partition
    flag                     Optimize/Analyze/Check/Repair flag

  RETURN VALUE
    >0                        Failure
    0                         Success
*/

static int handle_opt_part(THD *thd, HA_CHECK_OPT *check_opt,
                           handler *file, uint flag)
{
  int error;
  DBUG_ENTER("handle_opt_part");
  DBUG_PRINT("enter", ("flag = %u", flag));

  if (flag == OPTIMIZE_PARTS)
    error= file->ha_optimize(thd, check_opt);
  else if (flag == ANALYZE_PARTS)
    error= file->ha_analyze(thd, check_opt);
  else if (flag == CHECK_PARTS)
    error= file->ha_check(thd, check_opt);
  else if (flag == REPAIR_PARTS)
    error= file->ha_repair(thd, check_opt);
  else if (flag == ASSIGN_KEYCACHE_PARTS)
    error= file->assign_to_keycache(thd, check_opt);
  else if (flag == PRELOAD_KEYS_PARTS)
    error= file->preload_keys(thd, check_opt);
  else
  {
    DBUG_ASSERT(FALSE);
    error= 1;
  }
  if (error == HA_ADMIN_ALREADY_DONE)
    error= 0;
  DBUG_RETURN(error);
}


/*
   print a message row formatted for ANALYZE/CHECK/OPTIMIZE/REPAIR TABLE 
   (modelled after mi_check_print_msg)
   TODO: move this into the handler, or rewrite mysql_admin_table.
*/
static bool print_admin_msg(THD* thd, const char* msg_type,
                            const char* db_name, const char* table_name,
                            const char* op_name, const char *fmt, ...)
{
  va_list args;
  Protocol *protocol= thd->protocol;
  uint length, msg_length;
  char msgbuf[MI_MAX_MSG_BUF];
  char name[NAME_LEN*2+2];

  va_start(args, fmt);
  msg_length= my_vsnprintf(msgbuf, sizeof(msgbuf), fmt, args);
  va_end(args);
  msgbuf[sizeof(msgbuf) - 1] = 0; // healthy paranoia


  if (!thd->vio_ok())
  {
    sql_print_error("%s", msgbuf);
    return TRUE;
  }

  length=(uint) (strxmov(name, db_name, ".", table_name,NullS) - name);
  /*
     TODO: switch from protocol to push_warning here. The main reason we didn't
     it yet is parallel repair. Due to following trace:
     mi_check_print_msg/push_warning/sql_alloc/my_pthread_getspecific_ptr.

     Also we likely need to lock mutex here (in both cases with protocol and
     push_warning).
  */
  DBUG_PRINT("info",("print_admin_msg:  %s, %s, %s, %s", name, op_name,
                     msg_type, msgbuf));
  protocol->prepare_for_resend();
  protocol->store(name, length, system_charset_info);
  protocol->store(op_name, system_charset_info);
  protocol->store(msg_type, system_charset_info);
  protocol->store(msgbuf, msg_length, system_charset_info);
  if (protocol->write())
  {
    sql_print_error("Failed on my_net_write, writing to stderr instead: %s\n",
                    msgbuf);
    return TRUE;
  }
  return FALSE;
}


/*
  Handle optimize/analyze/check/repair of partitions

  SYNOPSIS
    handle_opt_partitions()
    thd                      Thread object
    check_opt                Options
    flag                     Optimize/Analyze/Check/Repair flag

  RETURN VALUE
    >0                        Failure
    0                         Success
*/

int ha_partition::handle_opt_partitions(THD *thd, HA_CHECK_OPT *check_opt,
                                        uint flag)
{
  List_iterator<partition_element> part_it(m_part_info->partitions);
  uint num_parts= m_part_info->num_parts;
  uint num_subparts= m_part_info->num_subparts;
  uint i= 0;
  int error;
  DBUG_ENTER("ha_partition::handle_opt_partitions");
  DBUG_PRINT("enter", ("flag= %u", flag));

  do
  {
    partition_element *part_elem= part_it++;
    /*
      when ALTER TABLE <CMD> PARTITION ...
      it should only do named partitions, otherwise all partitions
    */
    if (!(thd->lex->alter_info.flags & ALTER_ADMIN_PARTITION) ||
        part_elem->part_state == PART_ADMIN)
    {
      if (m_is_sub_partitioned)
      {
        List_iterator<partition_element> subpart_it(part_elem->subpartitions);
        partition_element *sub_elem;
        uint j= 0, part;
        do
        {
          sub_elem= subpart_it++;
          part= i * num_subparts + j;
          DBUG_PRINT("info", ("Optimize subpartition %u (%s)",
                     part, sub_elem->partition_name));
          if ((error= handle_opt_part(thd, check_opt, m_file[part], flag)))
          {
            /* print a line which partition the error belongs to */
            if (error != HA_ADMIN_NOT_IMPLEMENTED &&
                error != HA_ADMIN_ALREADY_DONE &&
                error != HA_ADMIN_TRY_ALTER)
            {
              print_admin_msg(thd, "error", table_share->db.str, table->alias,
                              opt_op_name[flag],
                              "Subpartition %s returned error", 
                              sub_elem->partition_name);
            }
            /* reset part_state for the remaining partitions */
            do
            {
              if (part_elem->part_state == PART_ADMIN)
                part_elem->part_state= PART_NORMAL;
            } while ((part_elem= part_it++));
            DBUG_RETURN(error);
          }
        } while (++j < num_subparts);
      }
      else
      {
        DBUG_PRINT("info", ("Optimize partition %u (%s)", i,
                            part_elem->partition_name));
        if ((error= handle_opt_part(thd, check_opt, m_file[i], flag)))
        {
          /* print a line which partition the error belongs to */
          if (error != HA_ADMIN_NOT_IMPLEMENTED &&
              error != HA_ADMIN_ALREADY_DONE &&
              error != HA_ADMIN_TRY_ALTER)
          {
            print_admin_msg(thd, "error", table_share->db.str, table->alias,
                            opt_op_name[flag], "Partition %s returned error", 
                            part_elem->partition_name);
          }
          /* reset part_state for the remaining partitions */
          do
          {
            if (part_elem->part_state == PART_ADMIN)
              part_elem->part_state= PART_NORMAL;
          } while ((part_elem= part_it++));
          DBUG_RETURN(error);
        }
      }
      part_elem->part_state= PART_NORMAL;
    }
  } while (++i < num_parts);
  DBUG_RETURN(FALSE);
}


/**
  @brief Check and repair the table if neccesary

  @param thd    Thread object

  @retval TRUE  Error/Not supported
  @retval FALSE Success
*/

bool ha_partition::check_and_repair(THD *thd)
{
  handler **file= m_file;
  DBUG_ENTER("ha_partition::check_and_repair");

  do
  {
    if ((*file)->ha_check_and_repair(thd))
      DBUG_RETURN(TRUE);
  } while (*(++file));
  DBUG_RETURN(FALSE);
}
 

/**
  @breif Check if the table can be automatically repaired

  @retval TRUE  Can be auto repaired
  @retval FALSE Cannot be auto repaired
*/

bool ha_partition::auto_repair() const
{
  DBUG_ENTER("ha_partition::auto_repair");

  /*
    As long as we only support one storage engine per table,
    we can use the first partition for this function.
  */
  DBUG_RETURN(m_file[0]->auto_repair());
}


/**
  @breif Check if the table is crashed

  @retval TRUE  Crashed
  @retval FALSE Not crashed
*/

bool ha_partition::is_crashed() const
{
  handler **file= m_file;
  DBUG_ENTER("ha_partition::is_crashed");

  do
  {
    if ((*file)->is_crashed())
      DBUG_RETURN(TRUE);
  } while (*(++file));
  DBUG_RETURN(FALSE);
}
 

/*
  Prepare by creating a new partition

  SYNOPSIS
    prepare_new_partition()
    table                      Table object
    create_info                Create info from CREATE TABLE
    file                       Handler object of new partition
    part_name                  partition name

  RETURN VALUE
    >0                         Error
    0                          Success
*/

int ha_partition::prepare_new_partition(TABLE *tbl,
                                        HA_CREATE_INFO *create_info,
                                        handler *file, const char *part_name,
                                        partition_element *p_elem)
{
  int error;
  DBUG_ENTER("prepare_new_partition");

  if ((error= set_up_table_before_create(tbl, part_name, create_info,
                                         0, p_elem)))
    goto error_create;
  if ((error= file->ha_create(part_name, tbl, create_info)))
  {
    /*
      Added for safety, InnoDB reports HA_ERR_FOUND_DUPP_KEY
      if the table/partition already exists.
      If we return that error code, then print_error would try to
      get_dup_key on a non-existing partition.
      So return a more reasonable error code.
    */
    if (error == HA_ERR_FOUND_DUPP_KEY)
      error= HA_ERR_TABLE_EXIST;
    goto error_create;
  }
  DBUG_PRINT("info", ("partition %s created", part_name));
  if ((error= file->ha_open(tbl, part_name, m_mode, m_open_test_lock)))
    goto error_open;
  DBUG_PRINT("info", ("partition %s opened", part_name));
  /*
    Note: if you plan to add another call that may return failure,
    better to do it before external_lock() as cleanup_new_partition()
    assumes that external_lock() is last call that may fail here.
    Otherwise see description for cleanup_new_partition().
  */
  if ((error= file->ha_external_lock(ha_thd(), F_WRLCK)))
    goto error_external_lock;
  DBUG_PRINT("info", ("partition %s external locked", part_name));

  DBUG_RETURN(0);
error_external_lock:
  (void) file->ha_close();
error_open:
  (void) file->ha_delete_table(part_name);
error_create:
  DBUG_RETURN(error);
}


/*
  Cleanup by removing all created partitions after error

  SYNOPSIS
    cleanup_new_partition()
    part_count             Number of partitions to remove

  RETURN VALUE
    NONE

  DESCRIPTION
    This function is called immediately after prepare_new_partition() in
    case the latter fails.

    In prepare_new_partition() last call that may return failure is
    external_lock(). That means if prepare_new_partition() fails,
    partition does not have external lock. Thus no need to call
    external_lock(F_UNLCK) here.

  TODO:
    We must ensure that in the case that we get an error during the process
    that we call external_lock with F_UNLCK, close the table and delete the
    table in the case where we have been successful with prepare_handler.
    We solve this by keeping an array of successful calls to prepare_handler
    which can then be used to undo the call.
*/

void ha_partition::cleanup_new_partition(uint part_count)
{
  DBUG_ENTER("ha_partition::cleanup_new_partition");

  if (m_added_file)
  {
    THD *thd= ha_thd();
    handler **file= m_added_file;
    while ((part_count > 0) && (*file))
    {
      (*file)->ha_external_lock(thd, F_UNLCK);
      (*file)->ha_close();

      /* Leave the (*file)->ha_delete_table(part_name) to the ddl-log */

      file++;
      part_count--;
    }
    m_added_file= NULL;
  }
  DBUG_VOID_RETURN;
}

/*
  Implement the partition changes defined by ALTER TABLE of partitions

  SYNOPSIS
    change_partitions()
    create_info                 HA_CREATE_INFO object describing all
                                fields and indexes in table
    path                        Complete path of db and table name
    out: copied                 Output parameter where number of copied
                                records are added
    out: deleted                Output parameter where number of deleted
                                records are added
    pack_frm_data               Reference to packed frm file
    pack_frm_len                Length of packed frm file

  RETURN VALUE
    >0                        Failure
    0                         Success

  DESCRIPTION
    Add and copy if needed a number of partitions, during this operation
    no other operation is ongoing in the server. This is used by
    ADD PARTITION all types as well as by REORGANIZE PARTITION. For
    one-phased implementations it is used also by DROP and COALESCE
    PARTITIONs.
    One-phased implementation needs the new frm file, other handlers will
    get zero length and a NULL reference here.
*/

int ha_partition::change_partitions(HA_CREATE_INFO *create_info,
                                    const char *path,
                                    ulonglong * const copied,
                                    ulonglong * const deleted,
                                    const uchar *pack_frm_data
                                    __attribute__((unused)),
                                    size_t pack_frm_len
                                    __attribute__((unused)))
{
  List_iterator<partition_element> part_it(m_part_info->partitions);
  List_iterator <partition_element> t_it(m_part_info->temp_partitions);
  char part_name_buff[FN_REFLEN];
  uint num_parts= m_part_info->partitions.elements;
  uint num_subparts= m_part_info->num_subparts;
  uint i= 0;
  uint num_remain_partitions, part_count, orig_count;
  handler **new_file_array;
  int error= 1;
  bool first;
  uint temp_partitions= m_part_info->temp_partitions.elements;
  THD *thd= ha_thd();
  DBUG_ENTER("ha_partition::change_partitions");

  /*
    Assert that it works without HA_FILE_BASED and lower_case_table_name = 2.
    We use m_file[0] as long as all partitions have the same storage engine.
  */
  DBUG_ASSERT(!strcmp(path, get_canonical_filename(m_file[0], path,
                                                   part_name_buff)));
  m_reorged_parts= 0;
  if (!m_part_info->is_sub_partitioned())
    num_subparts= 1;

  /*
    Step 1:
      Calculate number of reorganised partitions and allocate space for
      their handler references.
  */
  if (temp_partitions)
  {
    m_reorged_parts= temp_partitions * num_subparts;
  }
  else
  {
    do
    {
      partition_element *part_elem= part_it++;
      if (part_elem->part_state == PART_CHANGED ||
          part_elem->part_state == PART_REORGED_DROPPED)
      {
        m_reorged_parts+= num_subparts;
      }
    } while (++i < num_parts);
  }
  if (m_reorged_parts &&
      !(m_reorged_file= (handler**)sql_calloc(sizeof(handler*)*
                                              (m_reorged_parts + 1))))
  {
    mem_alloc_error(sizeof(handler*)*(m_reorged_parts+1));
    DBUG_RETURN(ER_OUTOFMEMORY);
  }

  /*
    Step 2:
      Calculate number of partitions after change and allocate space for
      their handler references.
  */
  num_remain_partitions= 0;
  if (temp_partitions)
  {
    num_remain_partitions= num_parts * num_subparts;
  }
  else
  {
    part_it.rewind();
    i= 0;
    do
    {
      partition_element *part_elem= part_it++;
      if (part_elem->part_state == PART_NORMAL ||
          part_elem->part_state == PART_TO_BE_ADDED ||
          part_elem->part_state == PART_CHANGED)
      {
        num_remain_partitions+= num_subparts;
      }
    } while (++i < num_parts);
  }
  if (!(new_file_array= (handler**)sql_calloc(sizeof(handler*)*
                                            (2*(num_remain_partitions + 1)))))
  {
    mem_alloc_error(sizeof(handler*)*2*(num_remain_partitions+1));
    DBUG_RETURN(ER_OUTOFMEMORY);
  }
  m_added_file= &new_file_array[num_remain_partitions + 1];

  /*
    Step 3:
      Fill m_reorged_file with handler references and NULL at the end
  */
  if (m_reorged_parts)
  {
    i= 0;
    part_count= 0;
    first= TRUE;
    part_it.rewind();
    do
    {
      partition_element *part_elem= part_it++;
      if (part_elem->part_state == PART_CHANGED ||
          part_elem->part_state == PART_REORGED_DROPPED)
      {
        memcpy((void*)&m_reorged_file[part_count],
               (void*)&m_file[i*num_subparts],
               sizeof(handler*)*num_subparts);
        part_count+= num_subparts;
      }
      else if (first && temp_partitions &&
               part_elem->part_state == PART_TO_BE_ADDED)
      {
        /*
          When doing an ALTER TABLE REORGANIZE PARTITION a number of
          partitions is to be reorganised into a set of new partitions.
          The reorganised partitions are in this case in the temp_partitions
          list. We copy all of them in one batch and thus we only do this
          until we find the first partition with state PART_TO_BE_ADDED
          since this is where the new partitions go in and where the old
          ones used to be.
        */
        first= FALSE;
        DBUG_ASSERT(((i*num_subparts) + m_reorged_parts) <= m_file_tot_parts);
        memcpy((void*)m_reorged_file, &m_file[i*num_subparts],
               sizeof(handler*)*m_reorged_parts);
      }
    } while (++i < num_parts);
  }

  /*
    Step 4:
      Fill new_array_file with handler references. Create the handlers if
      needed.
  */
  i= 0;
  part_count= 0;
  orig_count= 0;
  first= TRUE;
  part_it.rewind();
  do
  {
    partition_element *part_elem= part_it++;
    if (part_elem->part_state == PART_NORMAL)
    {
      DBUG_ASSERT(orig_count + num_subparts <= m_file_tot_parts);
      memcpy((void*)&new_file_array[part_count], (void*)&m_file[orig_count],
             sizeof(handler*)*num_subparts);
      part_count+= num_subparts;
      orig_count+= num_subparts;
    }
    else if (part_elem->part_state == PART_CHANGED ||
             part_elem->part_state == PART_TO_BE_ADDED)
    {
      uint j= 0;
      do
      {
        if (!(new_file_array[part_count++]=
              get_new_handler(table->s,
                              thd->mem_root,
                              part_elem->engine_type)))
        {
          mem_alloc_error(sizeof(handler));
          DBUG_RETURN(ER_OUTOFMEMORY);
        }
      } while (++j < num_subparts);
      if (part_elem->part_state == PART_CHANGED)
        orig_count+= num_subparts;
      else if (temp_partitions && first)
      {
        orig_count+= (num_subparts * temp_partitions);
        first= FALSE;
      }
    }
  } while (++i < num_parts);
  first= FALSE;
  /*
    Step 5:
      Create the new partitions and also open, lock and call external_lock
      on them to prepare them for copy phase and also for later close
      calls
  */
  i= 0;
  part_count= 0;
  part_it.rewind();
  do
  {
    partition_element *part_elem= part_it++;
    if (part_elem->part_state == PART_TO_BE_ADDED ||
        part_elem->part_state == PART_CHANGED)
    {
      /*
        A new partition needs to be created PART_TO_BE_ADDED means an
        entirely new partition and PART_CHANGED means a changed partition
        that will still exist with either more or less data in it.
      */
      uint name_variant= NORMAL_PART_NAME;
      if (part_elem->part_state == PART_CHANGED ||
          (part_elem->part_state == PART_TO_BE_ADDED && temp_partitions))
        name_variant= TEMP_PART_NAME;
      if (m_part_info->is_sub_partitioned())
      {
        List_iterator<partition_element> sub_it(part_elem->subpartitions);
        uint j= 0, part;
        do
        {
          partition_element *sub_elem= sub_it++;
          create_subpartition_name(part_name_buff, path,
                                   part_elem->partition_name,
                                   sub_elem->partition_name,
                                   name_variant);
          part= i * num_subparts + j;
          DBUG_PRINT("info", ("Add subpartition %s", part_name_buff));
          if ((error= prepare_new_partition(table, create_info,
                                            new_file_array[part],
                                            (const char *)part_name_buff,
                                            sub_elem)))
          {
            cleanup_new_partition(part_count);
            DBUG_RETURN(error);
          }
          m_added_file[part_count++]= new_file_array[part];
        } while (++j < num_subparts);
      }
      else
      {
        create_partition_name(part_name_buff, path,
                              part_elem->partition_name, name_variant,
                              TRUE);
        DBUG_PRINT("info", ("Add partition %s", part_name_buff));
        if ((error= prepare_new_partition(table, create_info,
                                          new_file_array[i],
                                          (const char *)part_name_buff,
                                          part_elem)))
        {
          cleanup_new_partition(part_count);
          DBUG_RETURN(error);
        }
        m_added_file[part_count++]= new_file_array[i];
      }
    }
  } while (++i < num_parts);

  /*
    Step 6:
      State update to prepare for next write of the frm file.
  */
  i= 0;
  part_it.rewind();
  do
  {
    partition_element *part_elem= part_it++;
    if (part_elem->part_state == PART_TO_BE_ADDED)
      part_elem->part_state= PART_IS_ADDED;
    else if (part_elem->part_state == PART_CHANGED)
      part_elem->part_state= PART_IS_CHANGED;
    else if (part_elem->part_state == PART_REORGED_DROPPED)
      part_elem->part_state= PART_TO_BE_DROPPED;
  } while (++i < num_parts);
  for (i= 0; i < temp_partitions; i++)
  {
    partition_element *part_elem= t_it++;
    DBUG_ASSERT(part_elem->part_state == PART_TO_BE_REORGED);
    part_elem->part_state= PART_TO_BE_DROPPED;
  }
  m_new_file= new_file_array;
  if ((error= copy_partitions(copied, deleted)))
  {
    /*
      Close and unlock the new temporary partitions.
      They will later be deleted through the ddl-log.
    */
    cleanup_new_partition(part_count);
  }
  DBUG_RETURN(error);
}


/*
  Copy partitions as part of ALTER TABLE of partitions

  SYNOPSIS
    copy_partitions()
    out:copied                 Number of records copied
    out:deleted                Number of records deleted

  RETURN VALUE
    >0                         Error code
    0                          Success

  DESCRIPTION
    change_partitions has done all the preparations, now it is time to
    actually copy the data from the reorganised partitions to the new
    partitions.
*/

int ha_partition::copy_partitions(ulonglong * const copied,
                                  ulonglong * const deleted)
{
  uint reorg_part= 0;
  int result= 0;
  longlong func_value;
  DBUG_ENTER("ha_partition::copy_partitions");

  if (m_part_info->linear_hash_ind)
  {
    if (m_part_info->part_type == HASH_PARTITION)
      set_linear_hash_mask(m_part_info, m_part_info->num_parts);
    else
      set_linear_hash_mask(m_part_info, m_part_info->num_subparts);
  }

  while (reorg_part < m_reorged_parts)
  {
    handler *file= m_reorged_file[reorg_part];
    uint32 new_part;

    late_extra_cache(reorg_part);
    if ((result= file->ha_rnd_init(1)))
      goto error;
    while (TRUE)
    {
      if ((result= file->ha_rnd_next(m_rec0)))
      {
        if (result == HA_ERR_RECORD_DELETED)
          continue;                              //Probably MyISAM
        if (result != HA_ERR_END_OF_FILE)
          goto error;
        /*
          End-of-file reached, break out to continue with next partition or
          end the copy process.
        */
        break;
      }
      /* Found record to insert into new handler */
      if (m_part_info->get_partition_id(m_part_info, &new_part,
                                        &func_value))
      {
        /*
           This record is in the original table but will not be in the new
           table since it doesn't fit into any partition any longer due to
           changed partitioning ranges or list values.
        */
        (*deleted)++;
      }
      else
      {
        THD *thd= ha_thd();
        /* Copy record to new handler */
        (*copied)++;
        tmp_disable_binlog(thd); /* Do not replicate the low-level changes. */
        result= m_new_file[new_part]->ha_write_row(m_rec0);
        reenable_binlog(thd);
        if (result)
          goto error;
      }
    }
    late_extra_no_cache(reorg_part);
    file->ha_rnd_end();
    reorg_part++;
  }
  DBUG_RETURN(FALSE);
error:
  m_reorged_file[reorg_part]->ha_rnd_end();
  DBUG_RETURN(result);
}


/*
  Update create info as part of ALTER TABLE

  SYNOPSIS
    update_create_info()
    create_info                   Create info from ALTER TABLE

  RETURN VALUE
    NONE

  DESCRIPTION
    Method empty so far
*/

void ha_partition::update_create_info(HA_CREATE_INFO *create_info)
{
  /*
    Fix for bug#38751, some engines needs info-calls in ALTER.
    Archive need this since it flushes in ::info.
    HA_STATUS_AUTO is optimized so it will not always be forwarded
    to all partitions, but HA_STATUS_VARIABLE will.
  */
  info(HA_STATUS_VARIABLE);

  info(HA_STATUS_AUTO);

  if (!(create_info->used_fields & HA_CREATE_USED_AUTO))
    create_info->auto_increment_value= stats.auto_increment_value;

  create_info->data_file_name= create_info->index_file_name = NULL;
  return;
}


void ha_partition::change_table_ptr(TABLE *table_arg, TABLE_SHARE *share)
{
  handler **file_array;
  table= table_arg;
  table_share= share;
  /*
    m_file can be NULL when using an old cached table in DROP TABLE, when the
    table just has REMOVED PARTITIONING, see Bug#42438
  */
  if (m_file)
  {
    file_array= m_file;
    DBUG_ASSERT(*file_array);
    do
    {
      (*file_array)->change_table_ptr(table_arg, share);
    } while (*(++file_array));
  }

  if (m_added_file && m_added_file[0])
  {
    /* if in middle of a drop/rename etc */
    file_array= m_added_file;
    do
    {
      (*file_array)->change_table_ptr(table_arg, share);
    } while (*(++file_array));
  }
}

/*
  Change comments specific to handler

  SYNOPSIS
    update_table_comment()
    comment                       Original comment

  RETURN VALUE
    new comment 

  DESCRIPTION
    No comment changes so far
*/

char *ha_partition::update_table_comment(const char *comment)
{
  return (char*) comment;                       /* Nothing to change */
}



/*
  Handle delete, rename and create table

  SYNOPSIS
    del_ren_cre_table()
    from                    Full path of old table
    to                      Full path of new table
    table_arg               Table object
    create_info             Create info

  RETURN VALUE
    >0                      Error
    0                       Success

  DESCRIPTION
    Common routine to handle delete_table and rename_table.
    The routine uses the partition handler file to get the
    names of the partition instances. Both these routines
    are called after creating the handler without table
    object and thus the file is needed to discover the
    names of the partitions and the underlying storage engines.
*/

uint ha_partition::del_ren_cre_table(const char *from,
				     const char *to,
				     TABLE *table_arg,
				     HA_CREATE_INFO *create_info)
{
  int save_error= 0;
  int error;
  char from_buff[FN_REFLEN], to_buff[FN_REFLEN], from_lc_buff[FN_REFLEN],
       to_lc_buff[FN_REFLEN];
  char *name_buffer_ptr;
  const char *from_path;
  const char *to_path= NULL;
  uint i;
  handler **file, **abort_file;
  DBUG_ENTER("del_ren_cre_table()");

  /* Not allowed to create temporary partitioned tables */
  if (create_info && create_info->options & HA_LEX_CREATE_TMP_TABLE)
  {
    my_error(ER_PARTITION_NO_TEMPORARY, MYF(0));
    DBUG_RETURN(TRUE);
  }

  if (get_from_handler_file(from, ha_thd()->mem_root))
    DBUG_RETURN(TRUE);
  DBUG_ASSERT(m_file_buffer);
  DBUG_PRINT("enter", ("from: (%s) to: (%s)", from, to ? to : "(nil)"));
  name_buffer_ptr= m_name_buffer_ptr;
  file= m_file;
  if (to == NULL && table_arg == NULL)
  {
    /*
      Delete table, start by delete the .par file. If error, break, otherwise
      delete as much as possible.
    */
    if ((error= handler::delete_table(from)))
      DBUG_RETURN(error);
  }
  /*
    Since ha_partition has HA_FILE_BASED, it must alter underlying table names
    if they do not have HA_FILE_BASED and lower_case_table_names == 2.
    See Bug#37402, for Mac OS X.
    The appended #P#<partname>[#SP#<subpartname>] will remain in current case.
    Using the first partitions handler, since mixing handlers is not allowed.
  */
  from_path= get_canonical_filename(*file, from, from_lc_buff);
  if (to != NULL)
    to_path= get_canonical_filename(*file, to, to_lc_buff);
  i= 0;
  do
  {
    create_partition_name(from_buff, from_path, name_buffer_ptr,
                          NORMAL_PART_NAME, FALSE);

    if (to != NULL)
    {						// Rename branch
      create_partition_name(to_buff, to_path, name_buffer_ptr,
                            NORMAL_PART_NAME, FALSE);
      error= (*file)->ha_rename_table(from_buff, to_buff);
      if (error)
        goto rename_error;
    }
    else if (table_arg == NULL)			// delete branch
      error= (*file)->ha_delete_table(from_buff);
    else
    {
      if ((error= set_up_table_before_create(table_arg, from_buff,
                                             create_info, i, NULL)) ||
          ((error= (*file)->ha_create(from_buff, table_arg, create_info))))
        goto create_error;
    }
    name_buffer_ptr= strend(name_buffer_ptr) + 1;
    if (error)
      save_error= error;
    i++;
  } while (*(++file));
  if (to != NULL)
  {
    if ((error= handler::rename_table(from, to)))
    {
      /* Try to revert everything, ignore errors */
      (void) handler::rename_table(to, from);
      goto rename_error;
    }
  }
  DBUG_RETURN(save_error);
create_error:
  name_buffer_ptr= m_name_buffer_ptr;
  for (abort_file= file, file= m_file; file < abort_file; file++)
  {
    create_partition_name(from_buff, from_path, name_buffer_ptr, NORMAL_PART_NAME,
                          FALSE);
    (void) (*file)->ha_delete_table((const char*) from_buff);
    name_buffer_ptr= strend(name_buffer_ptr) + 1;
  }
  DBUG_RETURN(error);
rename_error:
  name_buffer_ptr= m_name_buffer_ptr;
  for (abort_file= file, file= m_file; file < abort_file; file++)
  {
    /* Revert the rename, back from 'to' to the original 'from' */
    create_partition_name(from_buff, from_path, name_buffer_ptr,
                          NORMAL_PART_NAME, FALSE);
    create_partition_name(to_buff, to_path, name_buffer_ptr,
                          NORMAL_PART_NAME, FALSE);
    /* Ignore error here */
    (void) (*file)->ha_rename_table(to_buff, from_buff);
    name_buffer_ptr= strend(name_buffer_ptr) + 1;
  }
  DBUG_RETURN(error);
}

/*
  Find partition based on partition id

  SYNOPSIS
    find_partition_element()
    part_id                   Partition id of partition looked for

  RETURN VALUE
    >0                        Reference to partition_element
    0                         Partition not found
*/

partition_element *ha_partition::find_partition_element(uint part_id)
{
  uint i;
  uint curr_part_id= 0;
  List_iterator_fast <partition_element> part_it(m_part_info->partitions);

  for (i= 0; i < m_part_info->num_parts; i++)
  {
    partition_element *part_elem;
    part_elem= part_it++;
    if (m_is_sub_partitioned)
    {
      uint j;
      List_iterator_fast <partition_element> sub_it(part_elem->subpartitions);
      for (j= 0; j < m_part_info->num_subparts; j++)
      {
	part_elem= sub_it++;
	if (part_id == curr_part_id++)
	  return part_elem;
      }
    }
    else if (part_id == curr_part_id++)
      return part_elem;
  }
  DBUG_ASSERT(0);
  my_error(ER_OUT_OF_RESOURCES, MYF(ME_FATALERROR));
  return NULL;
}


/*
   Set up table share object before calling create on underlying handler

   SYNOPSIS
     set_up_table_before_create()
     table                       Table object
     info                        Create info
     part_id                     Partition id of partition to set-up

   RETURN VALUE
     TRUE                        Error
     FALSE                       Success

   DESCRIPTION
     Set up
     1) Comment on partition
     2) MAX_ROWS, MIN_ROWS on partition
     3) Index file name on partition
     4) Data file name on partition
*/

int ha_partition::set_up_table_before_create(TABLE *tbl,
                    const char *partition_name_with_path, 
                    HA_CREATE_INFO *info,
                    uint part_id,
                    partition_element *part_elem)
{
  int error= 0;
  const char *partition_name;
  THD *thd= ha_thd();
  DBUG_ENTER("set_up_table_before_create");

  if (!part_elem)
  {
    part_elem= find_partition_element(part_id);
    if (!part_elem)
      DBUG_RETURN(1);                             // Fatal error
  }
  tbl->s->max_rows= part_elem->part_max_rows;
  tbl->s->min_rows= part_elem->part_min_rows;
  partition_name= strrchr(partition_name_with_path, FN_LIBCHAR);
  if ((part_elem->index_file_name &&
      (error= append_file_to_dir(thd,
                                 (const char**)&part_elem->index_file_name,
                                 partition_name+1))) ||
      (part_elem->data_file_name &&
      (error= append_file_to_dir(thd,
                                 (const char**)&part_elem->data_file_name,
                                 partition_name+1))))
  {
    DBUG_RETURN(error);
  }
  info->index_file_name= part_elem->index_file_name;
  info->data_file_name= part_elem->data_file_name;
  DBUG_RETURN(0);
}


/*
  Add two names together

  SYNOPSIS
    name_add()
    out:dest                          Destination string
    first_name                        First name
    sec_name                          Second name

  RETURN VALUE
    >0                                Error
    0                                 Success

  DESCRIPTION
    Routine used to add two names with '_' in between then. Service routine
    to create_handler_file
    Include the NULL in the count of characters since it is needed as separator
    between the partition names.
*/

static uint name_add(char *dest, const char *first_name, const char *sec_name)
{
  return (uint) (strxmov(dest, first_name, "#SP#", sec_name, NullS) -dest) + 1;
}


/*
  Create the special .par file

  SYNOPSIS
    create_handler_file()
    name                      Full path of table name

  RETURN VALUE
    >0                        Error code
    0                         Success

  DESCRIPTION
    Method used to create handler file with names of partitions, their
    engine types and the number of partitions.
*/

bool ha_partition::create_handler_file(const char *name)
{
  partition_element *part_elem, *subpart_elem;
  uint i, j, part_name_len, subpart_name_len;
  uint tot_partition_words, tot_name_len, num_parts;
  uint tot_parts= 0;
  uint tot_len_words, tot_len_byte, chksum, tot_name_words;
  char *name_buffer_ptr;
  uchar *file_buffer, *engine_array;
  bool result= TRUE;
  char file_name[FN_REFLEN];
  char part_name[FN_REFLEN];
  char subpart_name[FN_REFLEN];
  File file;
  List_iterator_fast <partition_element> part_it(m_part_info->partitions);
  DBUG_ENTER("create_handler_file");

  num_parts= m_part_info->partitions.elements;
  DBUG_PRINT("info", ("table name = %s, num_parts = %u", name,
                      num_parts));
  tot_name_len= 0;
  for (i= 0; i < num_parts; i++)
  {
    part_elem= part_it++;
    if (part_elem->part_state != PART_NORMAL &&
        part_elem->part_state != PART_TO_BE_ADDED &&
        part_elem->part_state != PART_CHANGED)
      continue;
    tablename_to_filename(part_elem->partition_name, part_name,
                          FN_REFLEN);
    part_name_len= strlen(part_name);
    if (!m_is_sub_partitioned)
    {
      tot_name_len+= part_name_len + 1;
      tot_parts++;
    }
    else
    {
      List_iterator_fast <partition_element> sub_it(part_elem->subpartitions);
      for (j= 0; j < m_part_info->num_subparts; j++)
      {
	subpart_elem= sub_it++;
        tablename_to_filename(subpart_elem->partition_name,
                              subpart_name,
                              FN_REFLEN);
	subpart_name_len= strlen(subpart_name);
	tot_name_len+= part_name_len + subpart_name_len + 5;
        tot_parts++;
      }
    }
  }
  /*
     File format:
     Length in words              4 byte
     Checksum                     4 byte
     Total number of partitions   4 byte
     Array of engine types        n * 4 bytes where
     n = (m_tot_parts + 3)/4
     Length of name part in bytes 4 bytes
     Name part                    m * 4 bytes where
     m = ((length_name_part + 3)/4)*4

     All padding bytes are zeroed
  */
  tot_partition_words= (tot_parts + 3) / 4;
  tot_name_words= (tot_name_len + 3) / 4;
  tot_len_words= 4 + tot_partition_words + tot_name_words;
  tot_len_byte= 4 * tot_len_words;
  if (!(file_buffer= (uchar *) my_malloc(tot_len_byte, MYF(MY_ZEROFILL))))
    DBUG_RETURN(TRUE);
  engine_array= (file_buffer + 12);
  name_buffer_ptr= (char*) (file_buffer + ((4 + tot_partition_words) * 4));
  part_it.rewind();
  for (i= 0; i < num_parts; i++)
  {
    part_elem= part_it++;
    if (part_elem->part_state != PART_NORMAL &&
        part_elem->part_state != PART_TO_BE_ADDED &&
        part_elem->part_state != PART_CHANGED)
      continue;
    if (!m_is_sub_partitioned)
    {
      tablename_to_filename(part_elem->partition_name, part_name, FN_REFLEN);
      name_buffer_ptr= strmov(name_buffer_ptr, part_name)+1;
      *engine_array= (uchar) ha_legacy_type(part_elem->engine_type);
      DBUG_PRINT("info", ("engine: %u", *engine_array));
      engine_array++;
    }
    else
    {
      List_iterator_fast <partition_element> sub_it(part_elem->subpartitions);
      for (j= 0; j < m_part_info->num_subparts; j++)
      {
	subpart_elem= sub_it++;
        tablename_to_filename(part_elem->partition_name, part_name,
                              FN_REFLEN);
        tablename_to_filename(subpart_elem->partition_name, subpart_name,
                              FN_REFLEN);
	name_buffer_ptr+= name_add(name_buffer_ptr,
				   part_name,
				   subpart_name);
        *engine_array= (uchar) ha_legacy_type(subpart_elem->engine_type);
        DBUG_PRINT("info", ("engine: %u", *engine_array));
	engine_array++;
      }
    }
  }
  chksum= 0;
  int4store(file_buffer, tot_len_words);
  int4store(file_buffer + 8, tot_parts);
  int4store(file_buffer + 12 + (tot_partition_words * 4), tot_name_len);
  for (i= 0; i < tot_len_words; i++)
    chksum^= uint4korr(file_buffer + 4 * i);
  int4store(file_buffer + 4, chksum);
  /*
    Remove .frm extension and replace with .par
    Create and write and close file
    to be used at open, delete_table and rename_table
  */
  fn_format(file_name, name, "", ha_par_ext, MY_APPEND_EXT);
  if ((file= mysql_file_create(key_file_partition,
                               file_name, CREATE_MODE, O_RDWR | O_TRUNC,
                               MYF(MY_WME))) >= 0)
  {
    result= mysql_file_write(file, (uchar *) file_buffer, tot_len_byte,
                             MYF(MY_WME | MY_NABP)) != 0;
    (void) mysql_file_close(file, MYF(0));
  }
  else
    result= TRUE;
  my_free(file_buffer);
  DBUG_RETURN(result);
}

/*
  Clear handler variables and free some memory

  SYNOPSIS
    clear_handler_file()

  RETURN VALUE 
    NONE
*/

void ha_partition::clear_handler_file()
{
  if (m_engine_array)
    plugin_unlock_list(NULL, m_engine_array, m_tot_parts);
  my_free(m_file_buffer);
  my_free(m_engine_array);
  m_file_buffer= NULL;
  m_engine_array= NULL;
}

/*
  Create underlying handler objects

  SYNOPSIS
    create_handlers()
    mem_root		Allocate memory through this

  RETURN VALUE
    TRUE                  Error
    FALSE                 Success
*/

bool ha_partition::create_handlers(MEM_ROOT *mem_root)
{
  uint i;
  uint alloc_len= (m_tot_parts + 1) * sizeof(handler*);
  handlerton *hton0;
  DBUG_ENTER("create_handlers");

  if (!(m_file= (handler **) alloc_root(mem_root, alloc_len)))
    DBUG_RETURN(TRUE);
  m_file_tot_parts= m_tot_parts;
  bzero((char*) m_file, alloc_len);
  for (i= 0; i < m_tot_parts; i++)
  {
    handlerton *hton= plugin_data(m_engine_array[i], handlerton*);
    if (!(m_file[i]= get_new_handler(table_share, mem_root,
                                     hton)))
      DBUG_RETURN(TRUE);
    DBUG_PRINT("info", ("engine_type: %u", hton->db_type));
  }
  /* For the moment we only support partition over the same table engine */
  hton0= plugin_data(m_engine_array[0], handlerton*);
  if (hton0 == myisam_hton)
  {
    DBUG_PRINT("info", ("MyISAM"));
    m_myisam= TRUE;
  }
  /* INNODB may not be compiled in... */
  else if (ha_legacy_type(hton0) == DB_TYPE_INNODB)
  {
    DBUG_PRINT("info", ("InnoDB"));
    m_innodb= TRUE;
  }
  DBUG_RETURN(FALSE);
}

/*
  Create underlying handler objects from partition info

  SYNOPSIS
    new_handlers_from_part_info()
    mem_root		Allocate memory through this

  RETURN VALUE
    TRUE                  Error
    FALSE                 Success
*/

bool ha_partition::new_handlers_from_part_info(MEM_ROOT *mem_root)
{
  uint i, j, part_count;
  partition_element *part_elem;
  uint alloc_len= (m_tot_parts + 1) * sizeof(handler*);
  List_iterator_fast <partition_element> part_it(m_part_info->partitions);
  DBUG_ENTER("ha_partition::new_handlers_from_part_info");

  if (!(m_file= (handler **) alloc_root(mem_root, alloc_len)))
  {
    mem_alloc_error(alloc_len);
    goto error_end;
  }
  m_file_tot_parts= m_tot_parts;
  bzero((char*) m_file, alloc_len);
  DBUG_ASSERT(m_part_info->num_parts > 0);

  i= 0;
  part_count= 0;
  /*
    Don't know the size of the underlying storage engine, invent a number of
    bytes allocated for error message if allocation fails
  */
  do
  {
    part_elem= part_it++;
    if (m_is_sub_partitioned)
    {
      for (j= 0; j < m_part_info->num_subparts; j++)
      {
	if (!(m_file[part_count++]= get_new_handler(table_share, mem_root,
                                                    part_elem->engine_type)))
          goto error;
	DBUG_PRINT("info", ("engine_type: %u",
                   (uint) ha_legacy_type(part_elem->engine_type)));
      }
    }
    else
    {
      if (!(m_file[part_count++]= get_new_handler(table_share, mem_root,
                                                  part_elem->engine_type)))
        goto error;
      DBUG_PRINT("info", ("engine_type: %u",
                 (uint) ha_legacy_type(part_elem->engine_type)));
    }
  } while (++i < m_part_info->num_parts);
  if (part_elem->engine_type == myisam_hton)
  {
    DBUG_PRINT("info", ("MyISAM"));
    m_myisam= TRUE;
  }
  DBUG_RETURN(FALSE);
error:
  mem_alloc_error(sizeof(handler));
error_end:
  DBUG_RETURN(TRUE);
}


/*
  Get info about partition engines and their names from the .par file

  SYNOPSIS
    get_from_handler_file()
    name                        Full path of table name
    mem_root			Allocate memory through this

  RETURN VALUE
    TRUE                        Error
    FALSE                       Success

  DESCRIPTION
    Open handler file to get partition names, engine types and number of
    partitions.
*/

bool ha_partition::get_from_handler_file(const char *name, MEM_ROOT *mem_root)
{
  char buff[FN_REFLEN], *address_tot_name_len;
  File file;
  char *file_buffer, *name_buffer_ptr;
  handlerton **engine_array;
  uint i, len_bytes, len_words, tot_partition_words, tot_name_words, chksum;
  DBUG_ENTER("ha_partition::get_from_handler_file");
  DBUG_PRINT("enter", ("table name: '%s'", name));

  if (m_file_buffer)
    DBUG_RETURN(FALSE);
  fn_format(buff, name, "", ha_par_ext, MY_APPEND_EXT);

  /* Following could be done with mysql_file_stat to read in whole file */
  if ((file= mysql_file_open(key_file_partition,
                             buff, O_RDONLY | O_SHARE, MYF(0))) < 0)
    DBUG_RETURN(TRUE);
  if (mysql_file_read(file, (uchar *) &buff[0], 8, MYF(MY_NABP)))
    goto err1;
  len_words= uint4korr(buff);
  len_bytes= 4 * len_words;
  if (!(file_buffer= (char*) my_malloc(len_bytes, MYF(0))))
    goto err1;
  mysql_file_seek(file, 0, MY_SEEK_SET, MYF(0));
  if (mysql_file_read(file, (uchar *) file_buffer, len_bytes, MYF(MY_NABP)))
    goto err2;

  chksum= 0;
  for (i= 0; i < len_words; i++)
    chksum ^= uint4korr((file_buffer) + 4 * i);
  if (chksum)
    goto err2;
  m_tot_parts= uint4korr((file_buffer) + 8);
  DBUG_PRINT("info", ("No of parts = %u", m_tot_parts));
  tot_partition_words= (m_tot_parts + 3) / 4;
  engine_array= (handlerton **) my_alloca(m_tot_parts * sizeof(handlerton*));
  for (i= 0; i < m_tot_parts; i++)
  {
    engine_array[i]= ha_resolve_by_legacy_type(ha_thd(),
                                               (enum legacy_db_type)
                                               *(uchar *) ((file_buffer) +
                                                           12 + i));
    if (!engine_array[i])
      goto err3;
  }
  address_tot_name_len= file_buffer + 12 + 4 * tot_partition_words;
  tot_name_words= (uint4korr(address_tot_name_len) + 3) / 4;
  if (len_words != (tot_partition_words + tot_name_words + 4))
    goto err3;
  name_buffer_ptr= file_buffer + 16 + 4 * tot_partition_words;
  (void) mysql_file_close(file, MYF(0));
  m_file_buffer= file_buffer;          // Will be freed in clear_handler_file()
  m_name_buffer_ptr= name_buffer_ptr;
  
  if (!(m_engine_array= (plugin_ref*)
                my_malloc(m_tot_parts * sizeof(plugin_ref), MYF(MY_WME))))
    goto err3;

  for (i= 0; i < m_tot_parts; i++)
    m_engine_array[i]= ha_lock_engine(NULL, engine_array[i]);

  my_afree((gptr) engine_array);
    
  if (!m_file && create_handlers(mem_root))
  {
    clear_handler_file();
    DBUG_RETURN(TRUE);
  }
  DBUG_RETURN(FALSE);

err3:
  my_afree((gptr) engine_array);
err2:
  my_free(file_buffer);
err1:
  (void) mysql_file_close(file, MYF(0));
  DBUG_RETURN(TRUE);
}


/****************************************************************************
                MODULE open/close object
****************************************************************************/


/**
  A destructor for partition-specific TABLE_SHARE data.
*/

void ha_data_partition_destroy(HA_DATA_PARTITION* ha_part_data)
{
  if (ha_part_data)
  {
    mysql_mutex_destroy(&ha_part_data->LOCK_auto_inc);
  }
}

/*
  Open handler object

  SYNOPSIS
    open()
    name                  Full path of table name
    mode                  Open mode flags
    test_if_locked        ?

  RETURN VALUE
    >0                    Error
    0                     Success

  DESCRIPTION
    Used for opening tables. The name will be the name of the file.
    A table is opened when it needs to be opened. For instance
    when a request comes in for a select on the table (tables are not
    open and closed for each request, they are cached).

    Called from handler.cc by handler::ha_open(). The server opens all tables
    by calling ha_open() which then calls the handler specific open().
*/

int ha_partition::open(const char *name, int mode, uint test_if_locked)
{
  char *name_buffer_ptr= m_name_buffer_ptr;
  int error;
  uint alloc_len;
  handler **file;
  char name_buff[FN_REFLEN];
  bool is_not_tmp_table= (table_share->tmp_table == NO_TMP_TABLE);
  ulonglong check_table_flags= 0;
  DBUG_ENTER("ha_partition::open");

  DBUG_ASSERT(table->s == table_share);
  ref_length= 0;
  m_mode= mode;
  m_open_test_lock= test_if_locked;
  m_part_field_array= m_part_info->full_part_field_array;
  if (get_from_handler_file(name, &table->mem_root))
    DBUG_RETURN(1);
  m_start_key.length= 0;
  m_rec0= table->record[0];
  m_rec_length= table_share->reclength;
  alloc_len= m_tot_parts * (m_rec_length + PARTITION_BYTES_IN_POS);
  alloc_len+= table_share->max_key_length;
  if (!m_ordered_rec_buffer)
  {
    if (!(m_ordered_rec_buffer= (uchar*)my_malloc(alloc_len, MYF(MY_WME))))
    {
      DBUG_RETURN(1);
    }
    {
      /*
        We set-up one record per partition and each record has 2 bytes in
        front where the partition id is written. This is used by ordered
        index_read.
        We also set-up a reference to the first record for temporary use in
        setting up the scan.
      */
      char *ptr= (char*)m_ordered_rec_buffer;
      uint i= 0;
      do
      {
        int2store(ptr, i);
        ptr+= m_rec_length + PARTITION_BYTES_IN_POS;
      } while (++i < m_tot_parts);
      m_start_key.key= (const uchar*)ptr;
    }
  }

  /* Initialize the bitmap we use to minimize ha_start_bulk_insert calls */
  if (bitmap_init(&m_bulk_insert_started, NULL, m_tot_parts + 1, FALSE))
    DBUG_RETURN(1);
  bitmap_clear_all(&m_bulk_insert_started);
  /* Initialize the bitmap we use to determine what partitions are used */
  if (!is_clone)
  {
    if (bitmap_init(&(m_part_info->used_partitions), NULL, m_tot_parts, TRUE))
    {
      bitmap_free(&m_bulk_insert_started);
      DBUG_RETURN(1);
    }
    bitmap_set_all(&(m_part_info->used_partitions));
  }

  file= m_file;
  do
  {
    create_partition_name(name_buff, name, name_buffer_ptr, NORMAL_PART_NAME,
                          FALSE);
    if ((error= (*file)->ha_open(table, (const char*) name_buff, mode,
                                 test_if_locked)))
      goto err_handler;
    m_num_locks+= (*file)->lock_count();
    name_buffer_ptr+= strlen(name_buffer_ptr) + 1;
    set_if_bigger(ref_length, ((*file)->ref_length));
    /*
      Verify that all partitions have the same set of table flags.
      Mask all flags that partitioning enables/disables.
    */
    if (!check_table_flags)
    {
      check_table_flags= (((*file)->ha_table_flags() &
                           ~(PARTITION_DISABLED_TABLE_FLAGS)) |
                          (PARTITION_ENABLED_TABLE_FLAGS));
    }
    else if (check_table_flags != (((*file)->ha_table_flags() &
                                    ~(PARTITION_DISABLED_TABLE_FLAGS)) |
                                   (PARTITION_ENABLED_TABLE_FLAGS)))
    {
      error= HA_ERR_INITIALIZATION;
      goto err_handler;
    }
  } while (*(++file));
  key_used_on_scan= m_file[0]->key_used_on_scan;
  implicit_emptied= m_file[0]->implicit_emptied;
  /*
    Add 2 bytes for partition id in position ref length.
    ref_length=max_in_all_partitions(ref_length) + PARTITION_BYTES_IN_POS
  */
  ref_length+= PARTITION_BYTES_IN_POS;
  m_ref_length= ref_length;
  /*
    Release buffer read from .par file. It will not be reused again after
    being opened once.
  */
  clear_handler_file();
  /*
    Initialize priority queue, initialized to reading forward.
  */
  if ((error= init_queue(&m_queue, m_tot_parts, (uint) PARTITION_BYTES_IN_POS,
                         0, key_rec_cmp, (void*)this)))
    goto err_handler;

  /*
    Use table_share->ha_part_data to share auto_increment_value among
    all handlers for the same table.
  */
  if (is_not_tmp_table)
    mysql_mutex_lock(&table_share->LOCK_ha_data);
  if (!table_share->ha_part_data)
  {
    /* currently only needed for auto_increment */
    table_share->ha_part_data= (HA_DATA_PARTITION*)
                                   alloc_root(&table_share->mem_root,
                                              sizeof(HA_DATA_PARTITION));
    if (!table_share->ha_part_data)
    {
      if (is_not_tmp_table)
        mysql_mutex_unlock(&table_share->LOCK_ha_data);
      goto err_handler;
    }
    DBUG_PRINT("info", ("table_share->ha_part_data 0x%p",
                        table_share->ha_part_data));
    bzero(table_share->ha_part_data, sizeof(HA_DATA_PARTITION));
    table_share->ha_part_data_destroy= ha_data_partition_destroy;
    mysql_mutex_init(key_PARTITION_LOCK_auto_inc,
                     &table_share->ha_part_data->LOCK_auto_inc,
                     MY_MUTEX_INIT_FAST);
  }
  if (is_not_tmp_table)
    mysql_mutex_unlock(&table_share->LOCK_ha_data);
  /*
    Some handlers update statistics as part of the open call. This will in
    some cases corrupt the statistics of the partition handler and thus
    to ensure we have correct statistics we call info from open after
    calling open on all individual handlers.
  */
  m_handler_status= handler_opened;
  if (m_part_info->part_expr)
    m_part_func_monotonicity_info=
                            m_part_info->part_expr->get_monotonicity_info();
  else if (m_part_info->list_of_part_fields)
    m_part_func_monotonicity_info= MONOTONIC_STRICT_INCREASING;
  info(HA_STATUS_VARIABLE | HA_STATUS_CONST);
  DBUG_RETURN(0);

err_handler:
  DEBUG_SYNC(ha_thd(), "partition_open_error");
  while (file-- != m_file)
    (*file)->ha_close();
  bitmap_free(&m_bulk_insert_started);
  if (!is_clone)
    bitmap_free(&(m_part_info->used_partitions));

  DBUG_RETURN(error);
}

handler *ha_partition::clone(MEM_ROOT *mem_root)
{
  handler *new_handler= get_new_handler(table->s, mem_root,
                                        table->s->db_type());
  ((ha_partition*)new_handler)->m_part_info= m_part_info;
  ((ha_partition*)new_handler)->is_clone= TRUE;
  if (new_handler && !new_handler->ha_open(table,
                                           table->s->normalized_path.str,
                                           table->db_stat,
                                           HA_OPEN_IGNORE_IF_LOCKED))
    return new_handler;
  return NULL;
}


/*
  Close handler object

  SYNOPSIS
    close()

  RETURN VALUE
    >0                   Error code
    0                    Success

  DESCRIPTION
    Called from sql_base.cc, sql_select.cc, and table.cc.
    In sql_select.cc it is only used to close up temporary tables or during
    the process where a temporary table is converted over to being a
    myisam table.
    For sql_base.cc look at close_data_tables().
*/

int ha_partition::close(void)
{
  bool first= TRUE;
  handler **file;
  DBUG_ENTER("ha_partition::close");

  DBUG_ASSERT(table->s == table_share);
  delete_queue(&m_queue);
  bitmap_free(&m_bulk_insert_started);
  if (!is_clone)
    bitmap_free(&(m_part_info->used_partitions));
  file= m_file;

repeat:
  do
  {
    (*file)->ha_close();
  } while (*(++file));

  if (first && m_added_file && m_added_file[0])
  {
    file= m_added_file;
    first= FALSE;
    goto repeat;
  }

  m_handler_status= handler_closed;
  DBUG_RETURN(0);
}

/****************************************************************************
                MODULE start/end statement
****************************************************************************/
/*
  A number of methods to define various constants for the handler. In
  the case of the partition handler we need to use some max and min
  of the underlying handlers in most cases.
*/

/*
  Set external locks on table

  SYNOPSIS
    external_lock()
    thd                    Thread object
    lock_type              Type of external lock

  RETURN VALUE
    >0                   Error code
    0                    Success

  DESCRIPTION
    First you should go read the section "locking functions for mysql" in
    lock.cc to understand this.
    This create a lock on the table. If you are implementing a storage engine
    that can handle transactions look at ha_berkeley.cc to see how you will
    want to go about doing this. Otherwise you should consider calling
    flock() here.
    Originally this method was used to set locks on file level to enable
    several MySQL Servers to work on the same data. For transactional
    engines it has been "abused" to also mean start and end of statements
    to enable proper rollback of statements and transactions. When LOCK
    TABLES has been issued the start_stmt method takes over the role of
    indicating start of statement but in this case there is no end of
    statement indicator(?).

    Called from lock.cc by lock_external() and unlock_external(). Also called
    from sql_table.cc by copy_data_between_tables().
*/

int ha_partition::external_lock(THD *thd, int lock_type)
{
  bool first= TRUE;
  uint error;
  handler **file;
  DBUG_ENTER("ha_partition::external_lock");

  DBUG_ASSERT(!auto_increment_lock && !auto_increment_safe_stmt_log_lock);
  file= m_file;
  m_lock_type= lock_type;

repeat:
  do
  {
    DBUG_PRINT("info", ("external_lock(thd, %d) iteration %d",
                        lock_type, (int) (file - m_file)));
    if ((error= (*file)->ha_external_lock(thd, lock_type)))
    {
      if (F_UNLCK != lock_type)
        goto err_handler;
    }
  } while (*(++file));

  if (first && m_added_file && m_added_file[0])
  {
    DBUG_ASSERT(lock_type == F_UNLCK);
    file= m_added_file;
    first= FALSE;
    goto repeat;
  }
  DBUG_RETURN(0);

err_handler:
  while (file-- != m_file)
  {
    (*file)->ha_external_lock(thd, F_UNLCK);
  }
  DBUG_RETURN(error);
}


/*
  Get the lock(s) for the table and perform conversion of locks if needed

  SYNOPSIS
    store_lock()
    thd                   Thread object
    to                    Lock object array
    lock_type             Table lock type

  RETURN VALUE
    >0                   Error code
    0                    Success

  DESCRIPTION
    The idea with handler::store_lock() is the following:

    The statement decided which locks we should need for the table
    for updates/deletes/inserts we get WRITE locks, for SELECT... we get
    read locks.

    Before adding the lock into the table lock handler (see thr_lock.c)
    mysqld calls store lock with the requested locks.  Store lock can now
    modify a write lock to a read lock (or some other lock), ignore the
    lock (if we don't want to use MySQL table locks at all) or add locks
    for many tables (like we do when we are using a MERGE handler).

    Berkeley DB for partition  changes all WRITE locks to TL_WRITE_ALLOW_WRITE
    (which signals that we are doing WRITES, but we are still allowing other
    reader's and writer's.

    When releasing locks, store_lock() is also called. In this case one
    usually doesn't have to do anything.

    store_lock is called when holding a global mutex to ensure that only
    one thread at a time changes the locking information of tables.

    In some exceptional cases MySQL may send a request for a TL_IGNORE;
    This means that we are requesting the same lock as last time and this
    should also be ignored. (This may happen when someone does a flush
    table when we have opened a part of the tables, in which case mysqld
    closes and reopens the tables and tries to get the same locks as last
    time).  In the future we will probably try to remove this.

    Called from lock.cc by get_lock_data().
*/

THR_LOCK_DATA **ha_partition::store_lock(THD *thd,
					 THR_LOCK_DATA **to,
					 enum thr_lock_type lock_type)
{
  handler **file;
  DBUG_ENTER("ha_partition::store_lock");
  file= m_file;
  do
  {
    DBUG_PRINT("info", ("store lock %d iteration", (int) (file - m_file)));
    to= (*file)->store_lock(thd, to, lock_type);
  } while (*(++file));
  DBUG_RETURN(to);
}

/*
  Start a statement when table is locked

  SYNOPSIS
    start_stmt()
    thd                  Thread object
    lock_type            Type of external lock

  RETURN VALUE
    >0                   Error code
    0                    Success

  DESCRIPTION
    This method is called instead of external lock when the table is locked
    before the statement is executed.
*/

int ha_partition::start_stmt(THD *thd, thr_lock_type lock_type)
{
  int error= 0;
  handler **file;
  DBUG_ENTER("ha_partition::start_stmt");

  file= m_file;
  do
  {
    if ((error= (*file)->start_stmt(thd, lock_type)))
      break;
  } while (*(++file));
  DBUG_RETURN(error);
}


/*
  Get number of lock objects returned in store_lock

  SYNOPSIS
    lock_count()

  RETURN VALUE
    Number of locks returned in call to store_lock

  DESCRIPTION
    Returns the number of store locks needed in call to store lock.
    We return number of partitions since we call store_lock on each
    underlying handler. Assists the above functions in allocating
    sufficient space for lock structures.
*/

uint ha_partition::lock_count() const
{
  DBUG_ENTER("ha_partition::lock_count");
  DBUG_PRINT("info", ("m_num_locks %d", m_num_locks));
  DBUG_RETURN(m_num_locks);
}


/*
  Unlock last accessed row

  SYNOPSIS
    unlock_row()

  RETURN VALUE
    NONE

  DESCRIPTION
    Record currently processed was not in the result set of the statement
    and is thus unlocked. Used for UPDATE and DELETE queries.
*/

void ha_partition::unlock_row()
{
  DBUG_ENTER("ha_partition::unlock_row");
  m_file[m_last_part]->unlock_row();
  DBUG_VOID_RETURN;
}

/**
  Check if semi consistent read was used

  SYNOPSIS
    was_semi_consistent_read()

  RETURN VALUE
    TRUE   Previous read was a semi consistent read
    FALSE  Previous read was not a semi consistent read

  DESCRIPTION
    See handler.h:
    In an UPDATE or DELETE, if the row under the cursor was locked by another
    transaction, and the engine used an optimistic read of the last
    committed row value under the cursor, then the engine returns 1 from this
    function. MySQL must NOT try to update this optimistic value. If the
    optimistic value does not match the WHERE condition, MySQL can decide to
    skip over this row. Currently only works for InnoDB. This can be used to
    avoid unnecessary lock waits.

    If this method returns nonzero, it will also signal the storage
    engine that the next read will be a locking re-read of the row.
*/
bool ha_partition::was_semi_consistent_read()
{
  DBUG_ENTER("ha_partition::was_semi_consistent_read");
  DBUG_ASSERT(m_last_part < m_tot_parts &&
              bitmap_is_set(&(m_part_info->used_partitions), m_last_part));
  DBUG_RETURN(m_file[m_last_part]->was_semi_consistent_read());
}

/**
  Use semi consistent read if possible

  SYNOPSIS
    try_semi_consistent_read()
    yes   Turn on semi consistent read

  RETURN VALUE
    NONE

  DESCRIPTION
    See handler.h:
    Tell the engine whether it should avoid unnecessary lock waits.
    If yes, in an UPDATE or DELETE, if the row under the cursor was locked
    by another transaction, the engine may try an optimistic read of
    the last committed row value under the cursor.
    Note: prune_partitions are already called before this call, so using
    pruning is OK.
*/
void ha_partition::try_semi_consistent_read(bool yes)
{
  handler **file;
  DBUG_ENTER("ha_partition::try_semi_consistent_read");
  
  for (file= m_file; *file; file++)
  {
    if (bitmap_is_set(&(m_part_info->used_partitions), (file - m_file)))
      (*file)->try_semi_consistent_read(yes);
  }
  DBUG_VOID_RETURN;
}


/****************************************************************************
                MODULE change record
****************************************************************************/

/*
  Insert a row to the table

  SYNOPSIS
    write_row()
    buf                        The row in MySQL Row Format

  RETURN VALUE
    >0                         Error code
    0                          Success

  DESCRIPTION
    write_row() inserts a row. buf() is a byte array of data, normally
    record[0].

    You can use the field information to extract the data from the native byte
    array type.

    Example of this would be:
    for (Field **field=table->field ; *field ; field++)
    {
      ...
    }

    See ha_tina.cc for a variant of extracting all of the data as strings.
    ha_berkeley.cc has a variant of how to store it intact by "packing" it
    for ha_berkeley's own native storage type.

    Called from item_sum.cc, item_sum.cc, sql_acl.cc, sql_insert.cc,
    sql_insert.cc, sql_select.cc, sql_table.cc, sql_udf.cc, and sql_update.cc.

    ADDITIONAL INFO:

    We have to set timestamp fields and auto_increment fields, because those
    may be used in determining which partition the row should be written to.
*/

int ha_partition::write_row(uchar * buf)
{
  uint32 part_id;
  int error;
  longlong func_value;
  bool have_auto_increment= table->next_number_field && buf == table->record[0];
  my_bitmap_map *old_map;
  THD *thd= ha_thd();
  timestamp_auto_set_type saved_timestamp_type= table->timestamp_field_type;
  ulong saved_sql_mode= thd->variables.sql_mode;
  bool saved_auto_inc_field_not_null= table->auto_increment_field_not_null;
#ifdef NOT_NEEDED
  uchar *rec0= m_rec0;
#endif
  DBUG_ENTER("ha_partition::write_row");
  DBUG_ASSERT(buf == m_rec0);

  /* If we have a timestamp column, update it to the current time */
  if (table->timestamp_field_type & TIMESTAMP_AUTO_SET_ON_INSERT)
    table->timestamp_field->set_time();
  table->timestamp_field_type= TIMESTAMP_NO_AUTO_SET;

  /*
    If we have an auto_increment column and we are writing a changed row
    or a new row, then update the auto_increment value in the record.
  */
  if (have_auto_increment)
  {
    if (!table_share->ha_part_data->auto_inc_initialized &&
        !table_share->next_number_keypart)
    {
      /*
        If auto_increment in table_share is not initialized, start by
        initializing it.
      */
      info(HA_STATUS_AUTO);
    }
    error= update_auto_increment();

    /*
      If we have failed to set the auto-increment value for this row,
      it is highly likely that we will not be able to insert it into
      the correct partition. We must check and fail if neccessary.
    */
    if (error)
      goto exit;

    /*
      Don't allow generation of auto_increment value the partitions handler.
      If a partitions handler would change the value, then it might not
      match the partition any longer.
      This can occur if 'SET INSERT_ID = 0; INSERT (NULL)',
      So allow this by adding 'MODE_NO_AUTO_VALUE_ON_ZERO' to sql_mode.
      The partitions handler::next_insert_id must always be 0. Otherwise
      we need to forward release_auto_increment, or reset it for all
      partitions.
    */
    if (table->next_number_field->val_int() == 0)
    {
      table->auto_increment_field_not_null= TRUE;
      thd->variables.sql_mode|= MODE_NO_AUTO_VALUE_ON_ZERO;
    }
  }

  old_map= dbug_tmp_use_all_columns(table, table->read_set);
#ifdef NOT_NEEDED
  if (likely(buf == rec0))
#endif
    error= m_part_info->get_partition_id(m_part_info, &part_id,
                                         &func_value);
#ifdef NOT_NEEDED
  else
  {
    set_field_ptr(m_part_field_array, buf, rec0);
    error= m_part_info->get_partition_id(m_part_info, &part_id,
                                         &func_value);
    set_field_ptr(m_part_field_array, rec0, buf);
  }
#endif
  dbug_tmp_restore_column_map(table->read_set, old_map);
  if (unlikely(error))
  {
    m_part_info->err_value= func_value;
    goto exit;
  }
  m_last_part= part_id;
  DBUG_PRINT("info", ("Insert in partition %d", part_id));
  start_part_bulk_insert(thd, part_id);

  tmp_disable_binlog(thd); /* Do not replicate the low-level changes. */
  error= m_file[part_id]->ha_write_row(buf);
  if (have_auto_increment && !table->s->next_number_keypart)
    set_auto_increment_if_higher(table->next_number_field);
  reenable_binlog(thd);
exit:
  thd->variables.sql_mode= saved_sql_mode;
  table->auto_increment_field_not_null= saved_auto_inc_field_not_null;
  table->timestamp_field_type= saved_timestamp_type;
  DBUG_RETURN(error);
}


/*
  Update an existing row

  SYNOPSIS
    update_row()
    old_data                 Old record in MySQL Row Format
    new_data                 New record in MySQL Row Format

  RETURN VALUE
    >0                         Error code
    0                          Success

  DESCRIPTION
    Yes, update_row() does what you expect, it updates a row. old_data will
    have the previous row record in it, while new_data will have the newest
    data in it.
    Keep in mind that the server can do updates based on ordering if an
    ORDER BY clause was used. Consecutive ordering is not guarenteed.

    Called from sql_select.cc, sql_acl.cc, sql_update.cc, and sql_insert.cc.
    new_data is always record[0]
    old_data is normally record[1] but may be anything
*/

int ha_partition::update_row(const uchar *old_data, uchar *new_data)
{
  THD *thd= ha_thd();
  uint32 new_part_id, old_part_id;
  int error= 0;
  longlong func_value;
  timestamp_auto_set_type orig_timestamp_type= table->timestamp_field_type;
  DBUG_ENTER("ha_partition::update_row");

  /*
    We need to set timestamp field once before we calculate
    the partition. Then we disable timestamp calculations
    inside m_file[*]->update_row() methods
  */
  if (orig_timestamp_type & TIMESTAMP_AUTO_SET_ON_UPDATE)
    table->timestamp_field->set_time();
  table->timestamp_field_type= TIMESTAMP_NO_AUTO_SET;

  if ((error= get_parts_for_update(old_data, new_data, table->record[0],
                                   m_part_info, &old_part_id, &new_part_id,
                                   &func_value)))
  {
    m_part_info->err_value= func_value;
    goto exit;
  }

  m_last_part= new_part_id;
  start_part_bulk_insert(thd, new_part_id);
  if (new_part_id == old_part_id)
  {
    DBUG_PRINT("info", ("Update in partition %d", new_part_id));
    tmp_disable_binlog(thd); /* Do not replicate the low-level changes. */
    error= m_file[new_part_id]->ha_update_row(old_data, new_data);
    reenable_binlog(thd);
    goto exit;
  }
  else
  {
    Field *saved_next_number_field= table->next_number_field;
    /*
      Don't allow generation of auto_increment value for update.
      table->next_number_field is never set on UPDATE.
      But is set for INSERT ... ON DUPLICATE KEY UPDATE,
      and since update_row() does not generate or update an auto_inc value,
      we cannot have next_number_field set when moving a row
      to another partition with write_row(), since that could
      generate/update the auto_inc value.
      This gives the same behavior for partitioned vs non partitioned tables.
    */
    table->next_number_field= NULL;
    DBUG_PRINT("info", ("Update from partition %d to partition %d",
			old_part_id, new_part_id));
    tmp_disable_binlog(thd); /* Do not replicate the low-level changes. */
    error= m_file[new_part_id]->ha_write_row(new_data);
    reenable_binlog(thd);
    table->next_number_field= saved_next_number_field;
    if (error)
      goto exit;

    tmp_disable_binlog(thd); /* Do not replicate the low-level changes. */
    error= m_file[old_part_id]->ha_delete_row(old_data);
    reenable_binlog(thd);
    if (error)
    {
#ifdef IN_THE_FUTURE
      (void) m_file[new_part_id]->delete_last_inserted_row(new_data);
#endif
      goto exit;
    }
  }

exit:
  /*
    if updating an auto_increment column, update
    table_share->ha_part_data->next_auto_inc_val if needed.
    (not to be used if auto_increment on secondary field in a multi-column
    index)
    mysql_update does not set table->next_number_field, so we use
    table->found_next_number_field instead.
  */
  if (table->found_next_number_field && new_data == table->record[0] &&
      !table->s->next_number_keypart)
  {
    if (!table_share->ha_part_data->auto_inc_initialized)
      info(HA_STATUS_AUTO);
    set_auto_increment_if_higher(table->found_next_number_field);
  }
  table->timestamp_field_type= orig_timestamp_type;
  DBUG_RETURN(error);
}


/*
  Remove an existing row

  SYNOPSIS
    delete_row
    buf                      Deleted row in MySQL Row Format

  RETURN VALUE
    >0                       Error Code
    0                        Success

  DESCRIPTION
    This will delete a row. buf will contain a copy of the row to be deleted.
    The server will call this right after the current row has been read
    (from either a previous rnd_xxx() or index_xxx() call).
    If you keep a pointer to the last row or can access a primary key it will
    make doing the deletion quite a bit easier.
    Keep in mind that the server does no guarentee consecutive deletions.
    ORDER BY clauses can be used.

    Called in sql_acl.cc and sql_udf.cc to manage internal table information.
    Called in sql_delete.cc, sql_insert.cc, and sql_select.cc. In sql_select
    it is used for removing duplicates while in insert it is used for REPLACE
    calls.

    buf is either record[0] or record[1]
*/

int ha_partition::delete_row(const uchar *buf)
{
  uint32 part_id;
  int error;
  THD *thd= ha_thd();
  DBUG_ENTER("ha_partition::delete_row");

  if ((error= get_part_for_delete(buf, m_rec0, m_part_info, &part_id)))
  {
    DBUG_RETURN(error);
  }
  m_last_part= part_id;
  tmp_disable_binlog(thd);
  error= m_file[part_id]->ha_delete_row(buf);
  reenable_binlog(thd);
  DBUG_RETURN(error);
}


/*
  Delete all rows in a table

  SYNOPSIS
    delete_all_rows()

  RETURN VALUE
    >0                       Error Code
    0                        Success

  DESCRIPTION
    Used to delete all rows in a table. Both for cases of truncate and
    for cases where the optimizer realizes that all rows will be
    removed as a result of a SQL statement.

    Called from item_sum.cc by Item_func_group_concat::clear(),
    Item_sum_count_distinct::clear(), and Item_func_group_concat::clear().
    Called from sql_delete.cc by mysql_delete().
    Called from sql_select.cc by JOIN::reinit().
    Called from sql_union.cc by st_select_lex_unit::exec().
*/

int ha_partition::delete_all_rows()
{
  int error;
  handler **file;
  DBUG_ENTER("ha_partition::delete_all_rows");

  file= m_file;
  do
  {
    if ((error= (*file)->ha_delete_all_rows()))
      DBUG_RETURN(error);
  } while (*(++file));
  DBUG_RETURN(0);
}


/**
  Manually truncate the table.

  @retval  0    Success.
  @retval  > 0  Error code.
*/

int ha_partition::truncate()
{
  int error;
  handler **file;
  DBUG_ENTER("ha_partition::truncate");

  /*
    TRUNCATE also means resetting auto_increment. Hence, reset
    it so that it will be initialized again at the next use.
  */
  lock_auto_increment();
  table_share->ha_part_data->next_auto_inc_val= 0;
  table_share->ha_part_data->auto_inc_initialized= FALSE;
  unlock_auto_increment();

  file= m_file;
  do
  {
    if ((error= (*file)->ha_truncate()))
      DBUG_RETURN(error);
  } while (*(++file));
  DBUG_RETURN(0);
}


/**
  Truncate a set of specific partitions.

  @remark Auto increment value will be truncated in that partition as well!

  ALTER TABLE t TRUNCATE PARTITION ...
*/

int ha_partition::truncate_partition(Alter_info *alter_info)
{
  int error= 0;
  List_iterator<partition_element> part_it(m_part_info->partitions);
  uint num_parts= m_part_info->num_parts;
  uint num_subparts= m_part_info->num_subparts;
  uint i= 0;
  uint num_parts_set= alter_info->partition_names.elements;
  uint num_parts_found= set_part_state(alter_info, m_part_info,
                                        PART_ADMIN);
  DBUG_ENTER("ha_partition::truncate_partition");

  /*
    TRUNCATE also means resetting auto_increment. Hence, reset
    it so that it will be initialized again at the next use.
  */
  lock_auto_increment();
  table_share->ha_part_data->next_auto_inc_val= 0;
  table_share->ha_part_data->auto_inc_initialized= FALSE;
  unlock_auto_increment();

  if (num_parts_set != num_parts_found &&
      (!(alter_info->flags & ALTER_ALL_PARTITION)))
    DBUG_RETURN(HA_ERR_NO_PARTITION_FOUND);

  do
  {
    partition_element *part_elem= part_it++;
    if (part_elem->part_state == PART_ADMIN)
    {
      if (m_is_sub_partitioned)
      {
        List_iterator<partition_element>
                                    subpart_it(part_elem->subpartitions);
        partition_element *sub_elem;
        uint j= 0, part;
        do
        {
          sub_elem= subpart_it++;
          part= i * num_subparts + j;
          DBUG_PRINT("info", ("truncate subpartition %u (%s)",
                              part, sub_elem->partition_name));
          if ((error= m_file[part]->ha_truncate()))
            break;
        } while (++j < num_subparts);
      }
      else
      {
        DBUG_PRINT("info", ("truncate partition %u (%s)", i,
                            part_elem->partition_name));
        error= m_file[i]->ha_truncate();
      }
      part_elem->part_state= PART_NORMAL;
    }
  } while (!error && (++i < num_parts));
  DBUG_RETURN(error);
}


/*
  Start a large batch of insert rows

  SYNOPSIS
    start_bulk_insert()
    rows                  Number of rows to insert

  RETURN VALUE
    NONE

  DESCRIPTION
    rows == 0 means we will probably insert many rows
*/
void ha_partition::start_bulk_insert(ha_rows rows)
{
  DBUG_ENTER("ha_partition::start_bulk_insert");

  m_bulk_inserted_rows= 0;
  bitmap_clear_all(&m_bulk_insert_started);
  /* use the last bit for marking if bulk_insert_started was called */
  bitmap_set_bit(&m_bulk_insert_started, m_tot_parts);
  DBUG_VOID_RETURN;
}


/*
  Check if start_bulk_insert has been called for this partition,
  if not, call it and mark it called
*/
void ha_partition::start_part_bulk_insert(THD *thd, uint part_id)
{
  long old_buffer_size;
  if (!bitmap_is_set(&m_bulk_insert_started, part_id) &&
      bitmap_is_set(&m_bulk_insert_started, m_tot_parts))
  {
    old_buffer_size= thd->variables.read_buff_size;
    /* Update read_buffer_size for this partition */
    thd->variables.read_buff_size= estimate_read_buffer_size(old_buffer_size);
    m_file[part_id]->ha_start_bulk_insert(guess_bulk_insert_rows());
    bitmap_set_bit(&m_bulk_insert_started, part_id);
    thd->variables.read_buff_size= old_buffer_size;
  }
  m_bulk_inserted_rows++;
}

/*
  Estimate the read buffer size for each partition.
  SYNOPSIS
    ha_partition::estimate_read_buffer_size()
    original_size  read buffer size originally set for the server
  RETURN VALUE
    estimated buffer size.
  DESCRIPTION
    If the estimated number of rows to insert is less than 10 (but not 0)
    the new buffer size is same as original buffer size.
    In case of first partition of when partition function is monotonic 
    new buffer size is same as the original buffer size.
    For rest of the partition total buffer of 10*original_size is divided 
    equally if number of partition is more than 10 other wise each partition
    will be allowed to use original buffer size.
*/
long ha_partition::estimate_read_buffer_size(long original_size)
{
  /*
    If number of rows to insert is less than 10, but not 0,
    return original buffer size.
  */
  if (estimation_rows_to_insert && (estimation_rows_to_insert < 10))
    return (original_size);
  /*
    If first insert/partition and monotonic partition function,
    allow using buffer size originally set.
   */
  if (!m_bulk_inserted_rows &&
      m_part_func_monotonicity_info != NON_MONOTONIC &&
      m_tot_parts > 1)
    return original_size;
  /*
    Allow total buffer used in all partition to go up to 10*read_buffer_size.
    11*read_buffer_size in case of monotonic partition function.
  */

  if (m_tot_parts < 10)
      return original_size;
  return (original_size * 10 / m_tot_parts);
}

/*
  Try to predict the number of inserts into this partition.

  If less than 10 rows (including 0 which means Unknown)
    just give that as a guess
  If monotonic partitioning function was used
    guess that 50 % of the inserts goes to the first partition
  For all other cases, guess on equal distribution between the partitions
*/ 
ha_rows ha_partition::guess_bulk_insert_rows()
{
  DBUG_ENTER("guess_bulk_insert_rows");

  if (estimation_rows_to_insert < 10)
    DBUG_RETURN(estimation_rows_to_insert);

  /* If first insert/partition and monotonic partition function, guess 50%.  */
  if (!m_bulk_inserted_rows && 
      m_part_func_monotonicity_info != NON_MONOTONIC &&
      m_tot_parts > 1)
    DBUG_RETURN(estimation_rows_to_insert / 2);

  /* Else guess on equal distribution (+1 is to avoid returning 0/Unknown) */
  if (m_bulk_inserted_rows < estimation_rows_to_insert)
    DBUG_RETURN(((estimation_rows_to_insert - m_bulk_inserted_rows)
                / m_tot_parts) + 1);
  /* The estimation was wrong, must say 'Unknown' */
  DBUG_RETURN(0);
}


/*
  Finish a large batch of insert rows

  SYNOPSIS
    end_bulk_insert()

  RETURN VALUE
    >0                      Error code
    0                       Success

  Note: end_bulk_insert can be called without start_bulk_insert
        being called, see bug¤44108.

*/

int ha_partition::end_bulk_insert()
{
  int error= 0;
  uint i;
  DBUG_ENTER("ha_partition::end_bulk_insert");

  if (!bitmap_is_set(&m_bulk_insert_started, m_tot_parts))
    DBUG_RETURN(error);

  for (i= 0; i < m_tot_parts; i++)
  {
    int tmp;
    if (bitmap_is_set(&m_bulk_insert_started, i) &&
        (tmp= m_file[i]->ha_end_bulk_insert()))
      error= tmp;
  }
  bitmap_clear_all(&m_bulk_insert_started);
  DBUG_RETURN(error);
}


/****************************************************************************
                MODULE full table scan
****************************************************************************/
/*
  Initialize engine for random reads

  SYNOPSIS
    ha_partition::rnd_init()
    scan	0  Initialize for random reads through rnd_pos()
		1  Initialize for random scan through rnd_next()

  RETURN VALUE
    >0          Error code
    0           Success

  DESCRIPTION 
    rnd_init() is called when the server wants the storage engine to do a
    table scan or when the server wants to access data through rnd_pos.

    When scan is used we will scan one handler partition at a time.
    When preparing for rnd_pos we will init all handler partitions.
    No extra cache handling is needed when scannning is not performed.

    Before initialising we will call rnd_end to ensure that we clean up from
    any previous incarnation of a table scan.
    Called from filesort.cc, records.cc, sql_handler.cc, sql_select.cc,
    sql_table.cc, and sql_update.cc.
*/

int ha_partition::rnd_init(bool scan)
{
  int error;
  uint i= 0;
  uint32 part_id;
  DBUG_ENTER("ha_partition::rnd_init");

  /*
    For operations that may need to change data, we may need to extend
    read_set.
  */
  if (m_lock_type == F_WRLCK)
  {
    /*
      If write_set contains any of the fields used in partition and
      subpartition expression, we need to set all bits in read_set because
      the row may need to be inserted in a different [sub]partition. In
      other words update_row() can be converted into write_row(), which
      requires a complete record.
    */
    if (bitmap_is_overlapping(&m_part_info->full_part_field_set,
                              table->write_set))
      bitmap_set_all(table->read_set);
    else
    {
      /*
        Some handlers only read fields as specified by the bitmap for the
        read set. For partitioned handlers we always require that the
        fields of the partition functions are read such that we can
        calculate the partition id to place updated and deleted records.
      */
      bitmap_union(table->read_set, &m_part_info->full_part_field_set);
    }
  }

  /* Now we see what the index of our first important partition is */
  DBUG_PRINT("info", ("m_part_info->used_partitions: 0x%lx",
                      (long) m_part_info->used_partitions.bitmap));
  part_id= bitmap_get_first_set(&(m_part_info->used_partitions));
  DBUG_PRINT("info", ("m_part_spec.start_part %d", part_id));

  if (MY_BIT_NONE == part_id)
  {
    error= 0;
    goto err1;
  }

  /*
    We have a partition and we are scanning with rnd_next
    so we bump our cache
  */
  DBUG_PRINT("info", ("rnd_init on partition %d", part_id));
  if (scan)
  {
    /*
      rnd_end() is needed for partitioning to reset internal data if scan
      is already in use
    */
    rnd_end();
    late_extra_cache(part_id);
    if ((error= m_file[part_id]->ha_rnd_init(scan)))
      goto err;
  }
  else
  {
    for (i= part_id; i < m_tot_parts; i++)
    {
      if (bitmap_is_set(&(m_part_info->used_partitions), i))
      {
        if ((error= m_file[i]->ha_rnd_init(scan)))
          goto err;
      }
    }
  }
  m_scan_value= scan;
  m_part_spec.start_part= part_id;
  m_part_spec.end_part= m_tot_parts - 1;
  DBUG_PRINT("info", ("m_scan_value=%d", m_scan_value));
  DBUG_RETURN(0);

err:
  while ((int)--i >= (int)part_id)
  {
    if (bitmap_is_set(&(m_part_info->used_partitions), i))
      m_file[i]->ha_rnd_end();
  }
err1:
  m_scan_value= 2;
  m_part_spec.start_part= NO_CURRENT_PART_ID;
  DBUG_RETURN(error);
}


/*
  End of a table scan

  SYNOPSIS
    rnd_end()

  RETURN VALUE
    >0          Error code
    0           Success
*/

int ha_partition::rnd_end()
{
  handler **file;
  DBUG_ENTER("ha_partition::rnd_end");
  switch (m_scan_value) {
  case 2:                                       // Error
    break;
  case 1:
    if (NO_CURRENT_PART_ID != m_part_spec.start_part)         // Table scan
    {
      late_extra_no_cache(m_part_spec.start_part);
      m_file[m_part_spec.start_part]->ha_rnd_end();
    }
    break;
  case 0:
    file= m_file;
    do
    {
      if (bitmap_is_set(&(m_part_info->used_partitions), (file - m_file)))
        (*file)->ha_rnd_end();
    } while (*(++file));
    break;
  }
  m_scan_value= 2;
  m_part_spec.start_part= NO_CURRENT_PART_ID;
  DBUG_RETURN(0);
}

/*
  read next row during full table scan (scan in random row order)

  SYNOPSIS
    rnd_next()
    buf		buffer that should be filled with data

  RETURN VALUE
    >0          Error code
    0           Success

  DESCRIPTION
    This is called for each row of the table scan. When you run out of records
    you should return HA_ERR_END_OF_FILE.
    The Field structure for the table is the key to getting data into buf
    in a manner that will allow the server to understand it.

    Called from filesort.cc, records.cc, sql_handler.cc, sql_select.cc,
    sql_table.cc, and sql_update.cc.
*/

int ha_partition::rnd_next(uchar *buf)
{
  handler *file;
  int result= HA_ERR_END_OF_FILE;
  uint part_id= m_part_spec.start_part;
  DBUG_ENTER("ha_partition::rnd_next");

  if (NO_CURRENT_PART_ID == part_id)
  {
    /*
      The original set of partitions to scan was empty and thus we report
      the result here.
    */
    goto end;
  }
  
  DBUG_ASSERT(m_scan_value == 1);
  file= m_file[part_id];
  
  while (TRUE)
  {
    result= file->ha_rnd_next(buf);
    if (!result)
    {
      m_last_part= part_id;
      m_part_spec.start_part= part_id;
      table->status= 0;
      DBUG_RETURN(0);
    }

    /*
      if we get here, then the current partition ha_rnd_next returned failure
    */
    if (result == HA_ERR_RECORD_DELETED)
      continue;                               // Probably MyISAM

    if (result != HA_ERR_END_OF_FILE)
      goto end_dont_reset_start_part;         // Return error

    /* End current partition */
    late_extra_no_cache(part_id);
    DBUG_PRINT("info", ("rnd_end on partition %d", part_id));
    if ((result= file->ha_rnd_end()))
      break;
    
    /* Shift to next partition */
    while (++part_id < m_tot_parts &&
           !bitmap_is_set(&(m_part_info->used_partitions), part_id))
      ;
    if (part_id >= m_tot_parts)
    {
      result= HA_ERR_END_OF_FILE;
      break;
    }
    m_last_part= part_id;
    m_part_spec.start_part= part_id;
    file= m_file[part_id];
    DBUG_PRINT("info", ("rnd_init on partition %d", part_id));
    if ((result= file->ha_rnd_init(1)))
      break;
    late_extra_cache(part_id);
  }

end:
  m_part_spec.start_part= NO_CURRENT_PART_ID;
end_dont_reset_start_part:
  table->status= STATUS_NOT_FOUND;
  DBUG_RETURN(result);
}


/*
  Save position of current row

  SYNOPSIS
    position()
    record             Current record in MySQL Row Format

  RETURN VALUE
    NONE

  DESCRIPTION
    position() is called after each call to rnd_next() if the data needs
    to be ordered. You can do something like the following to store
    the position:
    ha_store_ptr(ref, ref_length, current_position);

    The server uses ref to store data. ref_length in the above case is
    the size needed to store current_position. ref is just a byte array
    that the server will maintain. If you are using offsets to mark rows, then
    current_position should be the offset. If it is a primary key like in
    BDB, then it needs to be a primary key.

    Called from filesort.cc, sql_select.cc, sql_delete.cc and sql_update.cc.
*/

void ha_partition::position(const uchar *record)
{
  handler *file= m_file[m_last_part];
  DBUG_ENTER("ha_partition::position");

  file->position(record);
  int2store(ref, m_last_part);
  memcpy((ref + PARTITION_BYTES_IN_POS), file->ref,
	 (ref_length - PARTITION_BYTES_IN_POS));

#ifdef SUPPORTING_PARTITION_OVER_DIFFERENT_ENGINES
#ifdef HAVE_purify
  bzero(ref + PARTITION_BYTES_IN_POS + ref_length,
        max_ref_length-ref_length);
#endif /* HAVE_purify */
#endif
  DBUG_VOID_RETURN;
}


void ha_partition::column_bitmaps_signal()
{
    handler::column_bitmaps_signal();
    bitmap_union(table->read_set, &m_part_info->full_part_field_set);
}
 

/*
  Read row using position

  SYNOPSIS
    rnd_pos()
    out:buf                     Row read in MySQL Row Format
    position                    Position of read row

  RETURN VALUE
    >0                          Error code
    0                           Success

  DESCRIPTION
    This is like rnd_next, but you are given a position to use
    to determine the row. The position will be of the type that you stored in
    ref. You can use ha_get_ptr(pos,ref_length) to retrieve whatever key
    or position you saved when position() was called.
    Called from filesort.cc records.cc sql_insert.cc sql_select.cc
    sql_update.cc.
*/

int ha_partition::rnd_pos(uchar * buf, uchar *pos)
{
  uint part_id;
  handler *file;
  DBUG_ENTER("ha_partition::rnd_pos");

  part_id= uint2korr((const uchar *) pos);
  DBUG_ASSERT(part_id < m_tot_parts);
  file= m_file[part_id];
  m_last_part= part_id;
  DBUG_RETURN(file->ha_rnd_pos(buf, (pos + PARTITION_BYTES_IN_POS)));
}


/*
  Read row using position using given record to find

  SYNOPSIS
    rnd_pos_by_record()
    record             Current record in MySQL Row Format

  RETURN VALUE
    >0                 Error code
    0                  Success

  DESCRIPTION
    this works as position()+rnd_pos() functions, but does some extra work,
    calculating m_last_part - the partition to where the 'record'
    should go.

    called from replication (log_event.cc)
*/

int ha_partition::rnd_pos_by_record(uchar *record)
{
  DBUG_ENTER("ha_partition::rnd_pos_by_record");

  if (unlikely(get_part_for_delete(record, m_rec0, m_part_info, &m_last_part)))
    DBUG_RETURN(1);

  DBUG_RETURN(handler::rnd_pos_by_record(record));
}


/****************************************************************************
                MODULE index scan
****************************************************************************/
/*
  Positions an index cursor to the index specified in the handle. Fetches the
  row if available. If the key value is null, begin at the first key of the
  index.

  There are loads of optimisations possible here for the partition handler.
  The same optimisations can also be checked for full table scan although
  only through conditions and not from index ranges.
  Phase one optimisations:
    Check if the fields of the partition function are bound. If so only use
    the single partition it becomes bound to.
  Phase two optimisations:
    If it can be deducted through range or list partitioning that only a
    subset of the partitions are used, then only use those partitions.
*/

/*
  Initialize handler before start of index scan

  SYNOPSIS
    index_init()
    inx                Index number
    sorted             Is rows to be returned in sorted order

  RETURN VALUE
    >0                 Error code
    0                  Success

  DESCRIPTION
    index_init is always called before starting index scans (except when
    starting through index_read_idx and using read_range variants).
*/

int ha_partition::index_init(uint inx, bool sorted)
{
  int error= 0;
  handler **file;
  DBUG_ENTER("ha_partition::index_init");

  DBUG_PRINT("info", ("inx %u sorted %u", inx, sorted));
  active_index= inx;
  m_part_spec.start_part= NO_CURRENT_PART_ID;
  m_start_key.length= 0;
  m_ordered= sorted;
  m_curr_key_info[0]= table->key_info+inx;
  if (m_pkey_is_clustered && table->s->primary_key != MAX_KEY)
  {
    /*
      if PK is clustered, then the key cmp must use the pk to
      differentiate between equal key in given index.
    */
    DBUG_PRINT("info", ("Clustered pk, using pk as secondary cmp"));
    m_curr_key_info[1]= table->key_info+table->s->primary_key;
    m_curr_key_info[2]= NULL;
  }
  else
    m_curr_key_info[1]= NULL;
  /*
    Some handlers only read fields as specified by the bitmap for the
    read set. For partitioned handlers we always require that the
    fields of the partition functions are read such that we can
    calculate the partition id to place updated and deleted records.
    But this is required for operations that may need to change data only.
  */
  if (m_lock_type == F_WRLCK)
    bitmap_union(table->read_set, &m_part_info->full_part_field_set);
  if (sorted)
  {
    /*
      An ordered scan is requested. We must make sure all fields of the 
      used index are in the read set, as partitioning requires them for
      sorting (see ha_partition::handle_ordered_index_scan).

      The SQL layer may request an ordered index scan without having index
      fields in the read set when
       - it needs to do an ordered scan over an index prefix.
       - it evaluates ORDER BY with SELECT COUNT(*) FROM t1.

      TODO: handle COUNT(*) queries via unordered scan.
    */
    uint i;
    KEY **key_info= m_curr_key_info;
    do
    {
      for (i= 0; i < (*key_info)->key_parts; i++)
        bitmap_set_bit(table->read_set,
                       (*key_info)->key_part[i].field->field_index);
    } while (*(++key_info));
  }
  file= m_file;
  do
  {
    /* TODO RONM: Change to index_init() when code is stable */
    if (bitmap_is_set(&(m_part_info->used_partitions), (file - m_file)))
      if ((error= (*file)->ha_index_init(inx, sorted)))
      {
        DBUG_ASSERT(0);                           // Should never happen
        break;
      }
  } while (*(++file));
  DBUG_RETURN(error);
}


/*
  End of index scan

  SYNOPSIS
    index_end()

  RETURN VALUE
    >0                 Error code
    0                  Success

  DESCRIPTION
    index_end is called at the end of an index scan to clean up any
    things needed to clean up.
*/

int ha_partition::index_end()
{
  int error= 0;
  handler **file;
  DBUG_ENTER("ha_partition::index_end");

  active_index= MAX_KEY;
  m_part_spec.start_part= NO_CURRENT_PART_ID;
  file= m_file;
  do
  {
    int tmp;
    /* TODO RONM: Change to index_end() when code is stable */
    if (bitmap_is_set(&(m_part_info->used_partitions), (file - m_file)))
      if ((tmp= (*file)->ha_index_end()))
        error= tmp;
  } while (*(++file));
  DBUG_RETURN(error);
}


/*
  Read one record in an index scan and start an index scan

  SYNOPSIS
    index_read_map()
    buf                    Read row in MySQL Row Format
    key                    Key parts in consecutive order
    keypart_map            Which part of key is used
    find_flag              What type of key condition is used

  RETURN VALUE
    >0                 Error code
    0                  Success

  DESCRIPTION
    index_read_map starts a new index scan using a start key. The MySQL Server
    will check the end key on its own. Thus to function properly the
    partitioned handler need to ensure that it delivers records in the sort
    order of the MySQL Server.
    index_read_map can be restarted without calling index_end on the previous
    index scan and without calling index_init. In this case the index_read_map
    is on the same index as the previous index_scan. This is particularly
    used in conjuntion with multi read ranges.
*/

int ha_partition::index_read_map(uchar *buf, const uchar *key,
                                 key_part_map keypart_map,
                                 enum ha_rkey_function find_flag)
{
  DBUG_ENTER("ha_partition::index_read_map");
  end_range= 0;
  m_index_scan_type= partition_index_read;
  m_start_key.key= key;
  m_start_key.keypart_map= keypart_map;
  m_start_key.flag= find_flag;
  DBUG_RETURN(common_index_read(buf, TRUE));
}


/*
  Common routine for a number of index_read variants

  SYNOPSIS
    ha_partition::common_index_read()
      buf             Buffer where the record should be returned
      have_start_key  TRUE <=> the left endpoint is available, i.e. 
                      we're in index_read call or in read_range_first
                      call and the range has left endpoint

                      FALSE <=> there is no left endpoint (we're in
                      read_range_first() call and the range has no left
                      endpoint)
 
  DESCRIPTION
    Start scanning the range (when invoked from read_range_first()) or doing 
    an index lookup (when invoked from index_read_XXX):
     - If possible, perform partition selection
     - Find the set of partitions we're going to use
     - Depending on whether we need ordering:
        NO:  Get the first record from first used partition (see 
             handle_unordered_scan_next_partition)
        YES: Fill the priority queue and get the record that is the first in
             the ordering

  RETURN
    0      OK 
    other  HA_ERR_END_OF_FILE or other error code.
*/

int ha_partition::common_index_read(uchar *buf, bool have_start_key)
{
  int error;
  uint UNINIT_VAR(key_len); /* used if have_start_key==TRUE */
  bool reverse_order= FALSE;
  DBUG_ENTER("ha_partition::common_index_read");

  DBUG_PRINT("info", ("m_ordered %u m_ordered_scan_ong %u have_start_key %u",
                      m_ordered, m_ordered_scan_ongoing, have_start_key));

  if (have_start_key)
  {
    m_start_key.length= key_len= calculate_key_len(table, active_index, 
                                                   m_start_key.key,
                                                   m_start_key.keypart_map);
    DBUG_ASSERT(key_len);
  }
  if ((error= partition_scan_set_up(buf, have_start_key)))
  {
    DBUG_RETURN(error);
  }

  if (have_start_key && 
      (m_start_key.flag == HA_READ_PREFIX_LAST ||
       m_start_key.flag == HA_READ_PREFIX_LAST_OR_PREV ||
       m_start_key.flag == HA_READ_BEFORE_KEY))
  {
    reverse_order= TRUE;
    m_ordered_scan_ongoing= TRUE;
  }
  DBUG_PRINT("info", ("m_ordered %u m_o_scan_ong %u have_start_key %u",
                      m_ordered, m_ordered_scan_ongoing, have_start_key));
  if (!m_ordered_scan_ongoing ||
      (have_start_key && m_start_key.flag == HA_READ_KEY_EXACT &&
       !m_pkey_is_clustered &&
       key_len >= m_curr_key_info[0]->key_length))
   {
    /*
      We use unordered index scan either when read_range is used and flag
      is set to not use ordered or when an exact key is used and in this
      case all records will be sorted equal and thus the sort order of the
      resulting records doesn't matter.
      We also use an unordered index scan when the number of partitions to
      scan is only one.
      The unordered index scan will use the partition set created.
      Need to set unordered scan ongoing since we can come here even when
      it isn't set.
    */
    DBUG_PRINT("info", ("doing unordered scan"));
    m_ordered_scan_ongoing= FALSE;
    error= handle_unordered_scan_next_partition(buf);
  }
  else
  {
    /*
      In all other cases we will use the ordered index scan. This will use
      the partition set created by the get_partition_set method.
    */
    error= handle_ordered_index_scan(buf, reverse_order);
  }
  DBUG_RETURN(error);
}


/*
  Start an index scan from leftmost record and return first record

  SYNOPSIS
    index_first()
    buf                 Read row in MySQL Row Format

  RETURN VALUE
    >0                  Error code
    0                   Success

  DESCRIPTION
    index_first() asks for the first key in the index.
    This is similar to index_read except that there is no start key since
    the scan starts from the leftmost entry and proceeds forward with
    index_next.

    Called from opt_range.cc, opt_sum.cc, sql_handler.cc,
    and sql_select.cc.
*/

int ha_partition::index_first(uchar * buf)
{
  DBUG_ENTER("ha_partition::index_first");

  end_range= 0;
  m_index_scan_type= partition_index_first;
  DBUG_RETURN(common_first_last(buf));
}


/*
  Start an index scan from rightmost record and return first record
  
  SYNOPSIS
    index_last()
    buf                 Read row in MySQL Row Format

  RETURN VALUE
    >0                  Error code
    0                   Success

  DESCRIPTION
    index_last() asks for the last key in the index.
    This is similar to index_read except that there is no start key since
    the scan starts from the rightmost entry and proceeds forward with
    index_prev.

    Called from opt_range.cc, opt_sum.cc, sql_handler.cc,
    and sql_select.cc.
*/

int ha_partition::index_last(uchar * buf)
{
  DBUG_ENTER("ha_partition::index_last");

  m_index_scan_type= partition_index_last;
  DBUG_RETURN(common_first_last(buf));
}

/*
  Common routine for index_first/index_last

  SYNOPSIS
    ha_partition::common_first_last()
  
  see index_first for rest
*/

int ha_partition::common_first_last(uchar *buf)
{
  int error;

  if ((error= partition_scan_set_up(buf, FALSE)))
    return error;
  if (!m_ordered_scan_ongoing &&
      m_index_scan_type != partition_index_last)
    return handle_unordered_scan_next_partition(buf);
  return handle_ordered_index_scan(buf, FALSE);
}


/*
  Read last using key

  SYNOPSIS
    index_read_last_map()
    buf                   Read row in MySQL Row Format
    key                   Key
    keypart_map           Which part of key is used

  RETURN VALUE
    >0                    Error code
    0                     Success

  DESCRIPTION
    This is used in join_read_last_key to optimise away an ORDER BY.
    Can only be used on indexes supporting HA_READ_ORDER
*/

int ha_partition::index_read_last_map(uchar *buf, const uchar *key,
                                      key_part_map keypart_map)
{
  DBUG_ENTER("ha_partition::index_read_last");

  m_ordered= TRUE;				// Safety measure
  end_range= 0;
  m_index_scan_type= partition_index_read_last;
  m_start_key.key= key;
  m_start_key.keypart_map= keypart_map;
  m_start_key.flag= HA_READ_PREFIX_LAST;
  DBUG_RETURN(common_index_read(buf, TRUE));
}


/*
  Optimization of the default implementation to take advantage of dynamic
  partition pruning.
*/
int ha_partition::index_read_idx_map(uchar *buf, uint index,
                                     const uchar *key,
                                     key_part_map keypart_map,
                                     enum ha_rkey_function find_flag)
{
  int error= HA_ERR_KEY_NOT_FOUND;
  DBUG_ENTER("ha_partition::index_read_idx_map");

  if (find_flag == HA_READ_KEY_EXACT)
  {
    uint part;
    m_start_key.key= key;
    m_start_key.keypart_map= keypart_map;
    m_start_key.flag= find_flag;
    m_start_key.length= calculate_key_len(table, index, m_start_key.key,
                                          m_start_key.keypart_map);

    get_partition_set(table, buf, index, &m_start_key, &m_part_spec);

    /* 
      We have either found exactly 1 partition
      (in which case start_part == end_part)
      or no matching partitions (start_part > end_part)
    */
    DBUG_ASSERT(m_part_spec.start_part >= m_part_spec.end_part);

    for (part= m_part_spec.start_part; part <= m_part_spec.end_part; part++)
    {
      if (bitmap_is_set(&(m_part_info->used_partitions), part))
      {
        error= m_file[part]->ha_index_read_idx_map(buf, index, key,
                                                   keypart_map, find_flag);
        if (error != HA_ERR_KEY_NOT_FOUND &&
            error != HA_ERR_END_OF_FILE)
          break;
      }
    }
  }
  else
  {
    /*
      If not only used with READ_EXACT, we should investigate if possible
      to optimize for other find_flag's as well.
    */
    DBUG_ASSERT(0);
    /* fall back on the default implementation */
    error= handler::index_read_idx_map(buf, index, key, keypart_map, find_flag);
  }
  DBUG_RETURN(error);
}


/*
  Read next record in a forward index scan

  SYNOPSIS
    index_next()
    buf                   Read row in MySQL Row Format

  RETURN VALUE
    >0                    Error code
    0                     Success

  DESCRIPTION
    Used to read forward through the index.
*/

int ha_partition::index_next(uchar * buf)
{
  DBUG_ENTER("ha_partition::index_next");

  /*
    TODO(low priority):
    If we want partition to work with the HANDLER commands, we
    must be able to do index_last() -> index_prev() -> index_next()
  */
  DBUG_ASSERT(m_index_scan_type != partition_index_last);
  if (!m_ordered_scan_ongoing)
  {
    DBUG_RETURN(handle_unordered_next(buf, FALSE));
  }
  DBUG_RETURN(handle_ordered_next(buf, FALSE));
}


/*
  Read next record special

  SYNOPSIS
    index_next_same()
    buf                   Read row in MySQL Row Format
    key                   Key
    keylen                Length of key

  RETURN VALUE
    >0                    Error code
    0                     Success

  DESCRIPTION
    This routine is used to read the next but only if the key is the same
    as supplied in the call.
*/

int ha_partition::index_next_same(uchar *buf, const uchar *key, uint keylen)
{
  DBUG_ENTER("ha_partition::index_next_same");

  DBUG_ASSERT(keylen == m_start_key.length);
  DBUG_ASSERT(m_index_scan_type != partition_index_last);
  if (!m_ordered_scan_ongoing)
    DBUG_RETURN(handle_unordered_next(buf, TRUE));
  DBUG_RETURN(handle_ordered_next(buf, TRUE));
}


/*
  Read next record when performing index scan backwards

  SYNOPSIS
    index_prev()
    buf                   Read row in MySQL Row Format

  RETURN VALUE
    >0                    Error code
    0                     Success

  DESCRIPTION
    Used to read backwards through the index.
*/

int ha_partition::index_prev(uchar * buf)
{
  DBUG_ENTER("ha_partition::index_prev");

  /* TODO: read comment in index_next */
  DBUG_ASSERT(m_index_scan_type != partition_index_first);
  DBUG_RETURN(handle_ordered_prev(buf));
}


/*
  Start a read of one range with start and end key

  SYNOPSIS
    read_range_first()
    start_key           Specification of start key
    end_key             Specification of end key
    eq_range_arg        Is it equal range
    sorted              Should records be returned in sorted order

  RETURN VALUE
    >0                    Error code
    0                     Success

  DESCRIPTION
    We reimplement read_range_first since we don't want the compare_key
    check at the end. This is already performed in the partition handler.
    read_range_next is very much different due to that we need to scan
    all underlying handlers.
*/

int ha_partition::read_range_first(const key_range *start_key,
				   const key_range *end_key,
				   bool eq_range_arg, bool sorted)
{
  int error;
  DBUG_ENTER("ha_partition::read_range_first");

  m_ordered= sorted;
  eq_range= eq_range_arg;
  end_range= 0;
  if (end_key)
  {
    end_range= &save_end_range;
    save_end_range= *end_key;
    key_compare_result_on_equal=
      ((end_key->flag == HA_READ_BEFORE_KEY) ? 1 :
       (end_key->flag == HA_READ_AFTER_KEY) ? -1 : 0);
  }

  range_key_part= m_curr_key_info[0]->key_part;
  if (start_key)
    m_start_key= *start_key;
  else
    m_start_key.key= NULL;

  m_index_scan_type= partition_read_range;
  error= common_index_read(m_rec0, test(start_key));
  DBUG_RETURN(error);
}


/*
  Read next record in read of a range with start and end key

  SYNOPSIS
    read_range_next()

  RETURN VALUE
    >0                    Error code
    0                     Success
*/

int ha_partition::read_range_next()
{
  DBUG_ENTER("ha_partition::read_range_next");

  if (m_ordered_scan_ongoing)
  {
    DBUG_RETURN(handle_ordered_next(table->record[0], eq_range));
  }
  DBUG_RETURN(handle_unordered_next(table->record[0], eq_range));
}


/*
  Common routine to set up index scans

  SYNOPSIS
    ha_partition::partition_scan_set_up()
      buf            Buffer to later return record in (this function
                     needs it to calculcate partitioning function
                     values)

      idx_read_flag  TRUE <=> m_start_key has range start endpoint which 
                     probably can be used to determine the set of partitions
                     to scan.
                     FALSE <=> there is no start endpoint.

  DESCRIPTION
    Find out which partitions we'll need to read when scanning the specified
    range.

    If we need to scan only one partition, set m_ordered_scan_ongoing=FALSE
    as we will not need to do merge ordering.

  RETURN VALUE
    >0                    Error code
    0                     Success
*/

int ha_partition::partition_scan_set_up(uchar * buf, bool idx_read_flag)
{
  DBUG_ENTER("ha_partition::partition_scan_set_up");

  if (idx_read_flag)
    get_partition_set(table,buf,active_index,&m_start_key,&m_part_spec);
  else
  {
    m_part_spec.start_part= 0;
    m_part_spec.end_part= m_tot_parts - 1;
  }
  if (m_part_spec.start_part > m_part_spec.end_part)
  {
    /*
      We discovered a partition set but the set was empty so we report
      key not found.
    */
    DBUG_PRINT("info", ("scan with no partition to scan"));
    table->status= STATUS_NOT_FOUND;
    DBUG_RETURN(HA_ERR_END_OF_FILE);
  }
  if (m_part_spec.start_part == m_part_spec.end_part)
  {
    /*
      We discovered a single partition to scan, this never needs to be
      performed using the ordered index scan.
    */
    DBUG_PRINT("info", ("index scan using the single partition %d",
			m_part_spec.start_part));
    m_ordered_scan_ongoing= FALSE;
  }
  else
  {
    /*
      Set m_ordered_scan_ongoing according how the scan should be done
      Only exact partitions are discovered atm by get_partition_set.
      Verify this, also bitmap must have at least one bit set otherwise
      the result from this table is the empty set.
    */
    uint start_part= bitmap_get_first_set(&(m_part_info->used_partitions));
    if (start_part == MY_BIT_NONE)
    {
      DBUG_PRINT("info", ("scan with no partition to scan"));
      table->status= STATUS_NOT_FOUND;
      DBUG_RETURN(HA_ERR_END_OF_FILE);
    }
    if (start_part > m_part_spec.start_part)
      m_part_spec.start_part= start_part;
    DBUG_ASSERT(m_part_spec.start_part < m_tot_parts);
    m_ordered_scan_ongoing= m_ordered;
  }
  DBUG_ASSERT(m_part_spec.start_part < m_tot_parts &&
              m_part_spec.end_part < m_tot_parts);
  DBUG_RETURN(0);
}


/****************************************************************************
  Unordered Index Scan Routines
****************************************************************************/
/*
  Common routine to handle index_next with unordered results

  SYNOPSIS
    handle_unordered_next()
    out:buf                       Read row in MySQL Row Format
    next_same                     Called from index_next_same

  RETURN VALUE
    HA_ERR_END_OF_FILE            End of scan
    0                             Success
    other                         Error code

  DESCRIPTION
    These routines are used to scan partitions without considering order.
    This is performed in two situations.
    1) In read_multi_range this is the normal case
    2) When performing any type of index_read, index_first, index_last where
    all fields in the partition function is bound. In this case the index
    scan is performed on only one partition and thus it isn't necessary to
    perform any sort.
*/

int ha_partition::handle_unordered_next(uchar *buf, bool is_next_same)
{
  handler *file= m_file[m_part_spec.start_part];
  int error;
  DBUG_ENTER("ha_partition::handle_unordered_next");

  /*
    We should consider if this should be split into three functions as
    partition_read_range is_next_same are always local constants
  */

  if (m_index_scan_type == partition_read_range)
  {
    if (!(error= file->read_range_next()))
    {
      m_last_part= m_part_spec.start_part;
      DBUG_RETURN(0);
    }
  }
  else if (is_next_same)
  {
    if (!(error= file->ha_index_next_same(buf, m_start_key.key,
                                          m_start_key.length)))
    {
      m_last_part= m_part_spec.start_part;
      DBUG_RETURN(0);
    }
  }
  else 
  {
    if (!(error= file->ha_index_next(buf)))
    {
      m_last_part= m_part_spec.start_part;
      DBUG_RETURN(0);                           // Row was in range
    }
  }

  if (error == HA_ERR_END_OF_FILE)
  {
    m_part_spec.start_part++;                    // Start using next part
    error= handle_unordered_scan_next_partition(buf);
  }
  DBUG_RETURN(error);
}


/*
  Handle index_next when changing to new partition

  SYNOPSIS
    handle_unordered_scan_next_partition()
    buf                       Read row in MySQL Row Format

  RETURN VALUE
    HA_ERR_END_OF_FILE            End of scan
    0                             Success
    other                         Error code

  DESCRIPTION
    This routine is used to start the index scan on the next partition.
    Both initial start and after completing scan on one partition.
*/

int ha_partition::handle_unordered_scan_next_partition(uchar * buf)
{
  uint i;
  DBUG_ENTER("ha_partition::handle_unordered_scan_next_partition");

  for (i= m_part_spec.start_part; i <= m_part_spec.end_part; i++)
  {
    int error;
    handler *file;

    if (!(bitmap_is_set(&(m_part_info->used_partitions), i)))
      continue;
    file= m_file[i];
    m_part_spec.start_part= i;
    switch (m_index_scan_type) {
    case partition_read_range:
      DBUG_PRINT("info", ("read_range_first on partition %d", i));
      error= file->read_range_first(m_start_key.key? &m_start_key: NULL,
                                    end_range, eq_range, FALSE);
      break;
    case partition_index_read:
      DBUG_PRINT("info", ("index_read on partition %d", i));
      error= file->ha_index_read_map(buf, m_start_key.key,
                                     m_start_key.keypart_map,
                                     m_start_key.flag);
      break;
    case partition_index_first:
      DBUG_PRINT("info", ("index_first on partition %d", i));
      error= file->ha_index_first(buf);
      break;
    case partition_index_first_unordered:
      /*
        We perform a scan without sorting and this means that we
        should not use the index_first since not all handlers
        support it and it is also unnecessary to restrict sort
        order.
      */
      DBUG_PRINT("info", ("read_range_first on partition %d", i));
      table->record[0]= buf;
      error= file->read_range_first(0, end_range, eq_range, 0);
      table->record[0]= m_rec0;
      break;
    default:
      DBUG_ASSERT(FALSE);
      DBUG_RETURN(1);
    }
    if (!error)
    {
      m_last_part= i;
      DBUG_RETURN(0);
    }
    if ((error != HA_ERR_END_OF_FILE) && (error != HA_ERR_KEY_NOT_FOUND))
      DBUG_RETURN(error);
    DBUG_PRINT("info", ("HA_ERR_END_OF_FILE on partition %d", i));
  }
  m_part_spec.start_part= NO_CURRENT_PART_ID;
  DBUG_RETURN(HA_ERR_END_OF_FILE);
}


/*
  Common routine to start index scan with ordered results

  SYNOPSIS
    handle_ordered_index_scan()
    out:buf                       Read row in MySQL Row Format

  RETURN VALUE
    HA_ERR_END_OF_FILE            End of scan
    0                             Success
    other                         Error code

  DESCRIPTION
    This part contains the logic to handle index scans that require ordered
    output. This includes all except those started by read_range_first with
    the flag ordered set to FALSE. Thus most direct index_read and all
    index_first and index_last.

    We implement ordering by keeping one record plus a key buffer for each
    partition. Every time a new entry is requested we will fetch a new
    entry from the partition that is currently not filled with an entry.
    Then the entry is put into its proper sort position.

    Returning a record is done by getting the top record, copying the
    record to the request buffer and setting the partition as empty on
    entries.
*/

int ha_partition::handle_ordered_index_scan(uchar *buf, bool reverse_order)
{
  uint i;
  uint j= 0;
  bool found= FALSE;
  DBUG_ENTER("ha_partition::handle_ordered_index_scan");

  m_top_entry= NO_CURRENT_PART_ID;
  queue_remove_all(&m_queue);

  DBUG_PRINT("info", ("m_part_spec.start_part %d", m_part_spec.start_part));
  for (i= m_part_spec.start_part; i <= m_part_spec.end_part; i++)
  {
    if (!(bitmap_is_set(&(m_part_info->used_partitions), i)))
      continue;
    uchar *rec_buf_ptr= rec_buf(i);
    int error;
    handler *file= m_file[i];

    switch (m_index_scan_type) {
    case partition_index_read:
      error= file->ha_index_read_map(rec_buf_ptr,
                                     m_start_key.key,
                                     m_start_key.keypart_map,
                                     m_start_key.flag);
      break;
    case partition_index_first:
      error= file->ha_index_first(rec_buf_ptr);
      reverse_order= FALSE;
      break;
    case partition_index_last:
      error= file->ha_index_last(rec_buf_ptr);
      reverse_order= TRUE;
      break;
    case partition_index_read_last:
      error= file->index_read_last_map(rec_buf_ptr,
                                       m_start_key.key,
                                       m_start_key.keypart_map);
      reverse_order= TRUE;
      break;
    case partition_read_range:
    {
      /* 
        This can only read record to table->record[0], as it was set when
        the table was being opened. We have to memcpy data ourselves.
      */
      error= file->read_range_first(m_start_key.key? &m_start_key: NULL,
                                    end_range, eq_range, TRUE);
      memcpy(rec_buf_ptr, table->record[0], m_rec_length);
      reverse_order= FALSE;
      break;
    }
    default:
      DBUG_ASSERT(FALSE);
      DBUG_RETURN(HA_ERR_END_OF_FILE);
    }
    if (!error)
    {
      found= TRUE;
      /*
        Initialize queue without order first, simply insert
      */
      queue_element(&m_queue, j++)= (uchar*)queue_buf(i);
    }
    else if (error != HA_ERR_KEY_NOT_FOUND && error != HA_ERR_END_OF_FILE)
    {
      DBUG_RETURN(error);
    }
  }
  if (found)
  {
    /*
      We found at least one partition with data, now sort all entries and
      after that read the first entry and copy it to the buffer to return in.
    */
    queue_set_max_at_top(&m_queue, reverse_order);
    queue_set_cmp_arg(&m_queue, (void*)m_curr_key_info);
    m_queue.elements= j;
    queue_fix(&m_queue);
    return_top_record(buf);
    table->status= 0;
    DBUG_PRINT("info", ("Record returned from partition %d", m_top_entry));
    DBUG_RETURN(0);
  }
  DBUG_RETURN(HA_ERR_END_OF_FILE);
}


/*
  Return the top record in sort order

  SYNOPSIS
    return_top_record()
    out:buf                  Row returned in MySQL Row Format

  RETURN VALUE
    NONE
*/

void ha_partition::return_top_record(uchar *buf)
{
  uint part_id;
  uchar *key_buffer= queue_top(&m_queue);
  uchar *rec_buffer= key_buffer + PARTITION_BYTES_IN_POS;

  part_id= uint2korr(key_buffer);
  memcpy(buf, rec_buffer, m_rec_length);
  m_last_part= part_id;
  m_top_entry= part_id;
}


/*
  Common routine to handle index_next with ordered results

  SYNOPSIS
    handle_ordered_next()
    out:buf                       Read row in MySQL Row Format
    next_same                     Called from index_next_same

  RETURN VALUE
    HA_ERR_END_OF_FILE            End of scan
    0                             Success
    other                         Error code
*/

int ha_partition::handle_ordered_next(uchar *buf, bool is_next_same)
{
  int error;
  uint part_id= m_top_entry;
  handler *file= m_file[part_id];
  DBUG_ENTER("ha_partition::handle_ordered_next");
  
  if (m_index_scan_type == partition_read_range)
  {
    error= file->read_range_next();
    memcpy(rec_buf(part_id), table->record[0], m_rec_length);
  }
  else if (!is_next_same)
    error= file->ha_index_next(rec_buf(part_id));
  else
    error= file->ha_index_next_same(rec_buf(part_id), m_start_key.key,
                                    m_start_key.length);
  if (error)
  {
    if (error == HA_ERR_END_OF_FILE)
    {
      /* Return next buffered row */
      queue_remove(&m_queue, (uint) 0);
      if (m_queue.elements)
      {
         DBUG_PRINT("info", ("Record returned from partition %u (2)",
                     m_top_entry));
         return_top_record(buf);
         table->status= 0;
         error= 0;
      }
    }
    DBUG_RETURN(error);
  }
  queue_replaced(&m_queue);
  return_top_record(buf);
  DBUG_PRINT("info", ("Record returned from partition %u", m_top_entry));
  DBUG_RETURN(0);
}


/*
  Common routine to handle index_prev with ordered results

  SYNOPSIS
    handle_ordered_prev()
    out:buf                       Read row in MySQL Row Format

  RETURN VALUE
    HA_ERR_END_OF_FILE            End of scan
    0                             Success
    other                         Error code
*/

int ha_partition::handle_ordered_prev(uchar *buf)
{
  int error;
  uint part_id= m_top_entry;
  handler *file= m_file[part_id];
  DBUG_ENTER("ha_partition::handle_ordered_prev");

  if ((error= file->ha_index_prev(rec_buf(part_id))))
  {
    if (error == HA_ERR_END_OF_FILE)
    {
      queue_remove(&m_queue, (uint) 0);
      if (m_queue.elements)
      {
	return_top_record(buf);
	DBUG_PRINT("info", ("Record returned from partition %d (2)",
			    m_top_entry));
        error= 0;
        table->status= 0;
      }
    }
    DBUG_RETURN(error);
  }
  queue_replaced(&m_queue);
  return_top_record(buf);
  DBUG_PRINT("info", ("Record returned from partition %d", m_top_entry));
  DBUG_RETURN(0);
}


/****************************************************************************
                MODULE information calls
****************************************************************************/

/*
  These are all first approximations of the extra, info, scan_time
  and read_time calls
*/

/*
  General method to gather info from handler

  SYNOPSIS
    info()
    flag              Specifies what info is requested

  RETURN VALUE
    NONE

  DESCRIPTION
    ::info() is used to return information to the optimizer.
    Currently this table handler doesn't implement most of the fields
    really needed. SHOW also makes use of this data
    Another note, if your handler doesn't proved exact record count,
    you will probably want to have the following in your code:
    if (records < 2)
      records = 2;
    The reason is that the server will optimize for cases of only a single
    record. If in a table scan you don't know the number of records
    it will probably be better to set records to two so you can return
    as many records as you need.

    Along with records a few more variables you may wish to set are:
      records
      deleted
      data_file_length
      index_file_length
      delete_length
      check_time
    Take a look at the public variables in handler.h for more information.

    Called in:
      filesort.cc
      ha_heap.cc
      item_sum.cc
      opt_sum.cc
      sql_delete.cc
     sql_delete.cc
     sql_derived.cc
      sql_select.cc
      sql_select.cc
      sql_select.cc
      sql_select.cc
      sql_select.cc
      sql_show.cc
      sql_show.cc
      sql_show.cc
      sql_show.cc
      sql_table.cc
      sql_union.cc
      sql_update.cc

    Some flags that are not implemented
      HA_STATUS_POS:
        This parameter is never used from the MySQL Server. It is checked in a
        place in MyISAM so could potentially be used by MyISAM specific
        programs.
      HA_STATUS_NO_LOCK:
      This is declared and often used. It's only used by MyISAM.
      It means that MySQL doesn't need the absolute latest statistics
      information. This may save the handler from doing internal locks while
      retrieving statistics data.
*/

int ha_partition::info(uint flag)
{
  DBUG_ENTER("ha_partition::info");

  if (flag & HA_STATUS_AUTO)
  {
    bool auto_inc_is_first_in_idx= (table_share->next_number_keypart == 0);
    DBUG_PRINT("info", ("HA_STATUS_AUTO"));
    if (!table->found_next_number_field)
      stats.auto_increment_value= 0;
    else if (table_share->ha_part_data->auto_inc_initialized)
    {
      lock_auto_increment();
      stats.auto_increment_value= table_share->ha_part_data->next_auto_inc_val;
      unlock_auto_increment();
    }
    else
    {
      lock_auto_increment();
      /* to avoid two concurrent initializations, check again when locked */
      if (table_share->ha_part_data->auto_inc_initialized)
        stats.auto_increment_value=
                                 table_share->ha_part_data->next_auto_inc_val;
      else
      {
        handler *file, **file_array;
        ulonglong auto_increment_value= 0;
        file_array= m_file;
        DBUG_PRINT("info",
                   ("checking all partitions for auto_increment_value"));
        do
        {
          file= *file_array;
          file->info(HA_STATUS_AUTO);
          set_if_bigger(auto_increment_value,
                        file->stats.auto_increment_value);
        } while (*(++file_array));

        DBUG_ASSERT(auto_increment_value);
        stats.auto_increment_value= auto_increment_value;
        if (auto_inc_is_first_in_idx)
        {
          set_if_bigger(table_share->ha_part_data->next_auto_inc_val,
                        auto_increment_value);
          table_share->ha_part_data->auto_inc_initialized= TRUE;
          DBUG_PRINT("info", ("initializing next_auto_inc_val to %lu",
                       (ulong) table_share->ha_part_data->next_auto_inc_val));
        }
      }
      unlock_auto_increment();
    }
  }
  if (flag & HA_STATUS_VARIABLE)
  {
    DBUG_PRINT("info", ("HA_STATUS_VARIABLE"));
    /*
      Calculates statistical variables
      records:           Estimate of number records in table
      We report sum (always at least 2 if not empty)
      deleted:           Estimate of number holes in the table due to
      deletes
      We report sum
      data_file_length:  Length of data file, in principle bytes in table
      We report sum
      index_file_length: Length of index file, in principle bytes in
      indexes in the table
      We report sum
      delete_length: Length of free space easily used by new records in table
      We report sum
      mean_record_length:Mean record length in the table
      We calculate this
      check_time:        Time of last check (only applicable to MyISAM)
      We report last time of all underlying handlers
    */
    handler *file, **file_array;
    stats.records= 0;
    stats.deleted= 0;
    stats.data_file_length= 0;
    stats.index_file_length= 0;
    stats.check_time= 0;
    stats.delete_length= 0;
    file_array= m_file;
    do
    {
      if (bitmap_is_set(&(m_part_info->used_partitions), (file_array - m_file)))
      {
        file= *file_array;
        file->info(HA_STATUS_VARIABLE);
        stats.records+= file->stats.records;
        stats.deleted+= file->stats.deleted;
        stats.data_file_length+= file->stats.data_file_length;
        stats.index_file_length+= file->stats.index_file_length;
        stats.delete_length+= file->stats.delete_length;
        if (file->stats.check_time > stats.check_time)
          stats.check_time= file->stats.check_time;
      }
    } while (*(++file_array));
    if (stats.records && stats.records < 2 &&
        !(m_file[0]->ha_table_flags() & HA_STATS_RECORDS_IS_EXACT))
      stats.records= 2;
    if (stats.records > 0)
      stats.mean_rec_length= (ulong) (stats.data_file_length / stats.records);
    else
      stats.mean_rec_length= 0;
  }
  if (flag & HA_STATUS_CONST)
  {
    DBUG_PRINT("info", ("HA_STATUS_CONST"));
    /*
      Recalculate loads of constant variables. MyISAM also sets things
      directly on the table share object.

      Check whether this should be fixed since handlers should not
      change things directly on the table object.

      Monty comment: This should NOT be changed!  It's the handlers
      responsibility to correct table->s->keys_xxxx information if keys
      have been disabled.

      The most important parameters set here is records per key on
      all indexes. block_size and primar key ref_length.

      For each index there is an array of rec_per_key.
      As an example if we have an index with three attributes a,b and c
      we will have an array of 3 rec_per_key.
      rec_per_key[0] is an estimate of number of records divided by
      number of unique values of the field a.
      rec_per_key[1] is an estimate of the number of records divided
      by the number of unique combinations of the fields a and b.
      rec_per_key[2] is an estimate of the number of records divided
      by the number of unique combinations of the fields a,b and c.

      Many handlers only set the value of rec_per_key when all fields
      are bound (rec_per_key[2] in the example above).

      If the handler doesn't support statistics, it should set all of the
      above to 0.

      We first scans through all partitions to get the one holding most rows.
      We will then allow the handler with the most rows to set
      the rec_per_key and use this as an estimate on the total table.

      max_data_file_length:     Maximum data file length
      We ignore it, is only used in
      SHOW TABLE STATUS
      max_index_file_length:    Maximum index file length
      We ignore it since it is never used
      block_size:               Block size used
      We set it to the value of the first handler
      ref_length:               We set this to the value calculated
      and stored in local object
      create_time:              Creation time of table

      So we calculate these constants by using the variables from the
      handler with most rows.
    */
    handler *file, **file_array;
    ulonglong max_records= 0;
    uint32 i= 0;
    uint32 handler_instance= 0;

    file_array= m_file;
    do
    {
      file= *file_array;
      /* Get variables if not already done */
      if (!(flag & HA_STATUS_VARIABLE) ||
          !bitmap_is_set(&(m_part_info->used_partitions),
                         (file_array - m_file)))
        file->info(HA_STATUS_VARIABLE);
      if (file->stats.records > max_records)
      {
        max_records= file->stats.records;
        handler_instance= i;
      }
      i++;
    } while (*(++file_array));

    file= m_file[handler_instance];
    file->info(HA_STATUS_CONST);
    stats.block_size= file->stats.block_size;
    stats.create_time= file->stats.create_time;
    ref_length= m_ref_length;
  }
  if (flag & HA_STATUS_ERRKEY)
  {
    handler *file= m_file[m_last_part];
    DBUG_PRINT("info", ("info: HA_STATUS_ERRKEY"));
    /*
      This flag is used to get index number of the unique index that
      reported duplicate key
      We will report the errkey on the last handler used and ignore the rest
      Note: all engines does not support HA_STATUS_ERRKEY, so set errkey.
    */
    file->errkey= errkey;
    file->info(HA_STATUS_ERRKEY);
    errkey= file->errkey;
  }
  if (flag & HA_STATUS_TIME)
  {
    handler *file, **file_array;
    DBUG_PRINT("info", ("info: HA_STATUS_TIME"));
    /*
      This flag is used to set the latest update time of the table.
      Used by SHOW commands
      We will report the maximum of these times
    */
    stats.update_time= 0;
    file_array= m_file;
    do
    {
      file= *file_array;
      file->info(HA_STATUS_TIME);
      if (file->stats.update_time > stats.update_time)
	stats.update_time= file->stats.update_time;
    } while (*(++file_array));
  }
  DBUG_RETURN(0);
}


void ha_partition::get_dynamic_partition_info(PARTITION_STATS *stat_info,
                                              uint part_id)
{
  handler *file= m_file[part_id];
  file->info(HA_STATUS_CONST | HA_STATUS_TIME | HA_STATUS_VARIABLE |
             HA_STATUS_NO_LOCK);

  stat_info->records=              file->stats.records;
  stat_info->mean_rec_length=      file->stats.mean_rec_length;
  stat_info->data_file_length=     file->stats.data_file_length;
  stat_info->max_data_file_length= file->stats.max_data_file_length;
  stat_info->index_file_length=    file->stats.index_file_length;
  stat_info->delete_length=        file->stats.delete_length;
  stat_info->create_time=          file->stats.create_time;
  stat_info->update_time=          file->stats.update_time;
  stat_info->check_time=           file->stats.check_time;
  stat_info->check_sum= 0;
  if (file->ha_table_flags() & HA_HAS_CHECKSUM)
    stat_info->check_sum= file->checksum();
  return;
}


/**
  General function to prepare handler for certain behavior.

  @param[in]    operation       operation to execute
    operation              Operation type for extra call

  @return       status
    @retval     0               success
    @retval     >0              error code

  @detail

  extra() is called whenever the server wishes to send a hint to
  the storage engine. The MyISAM engine implements the most hints.

  We divide the parameters into the following categories:
  1) Operations used by most handlers
  2) Operations used by some non-MyISAM handlers
  3) Operations used only by MyISAM
  4) Operations only used by temporary tables for query processing
  5) Operations only used by MyISAM internally
  6) Operations not used at all
  7) Operations only used by federated tables for query processing
  8) Operations only used by NDB
  9) Operations only used by MERGE

  The partition handler need to handle category 1), 2) and 3).

  1) Operations used by most handlers
  -----------------------------------
  HA_EXTRA_RESET:
    This option is used by most handlers and it resets the handler state
    to the same state as after an open call. This includes releasing
    any READ CACHE or WRITE CACHE or other internal buffer used.

    It is called from the reset method in the handler interface. There are
    three instances where this is called.
    1) After completing a INSERT ... SELECT ... query the handler for the
       table inserted into is reset
    2) It is called from close_thread_table which in turn is called from
       close_thread_tables except in the case where the tables are locked
       in which case ha_commit_stmt is called instead.
       It is only called from here if refresh_version hasn't changed and the
       table is not an old table when calling close_thread_table.
       close_thread_tables is called from many places as a general clean up
       function after completing a query.
    3) It is called when deleting the QUICK_RANGE_SELECT object if the
       QUICK_RANGE_SELECT object had its own handler object. It is called
       immediatley before close of this local handler object.
  HA_EXTRA_KEYREAD:
  HA_EXTRA_NO_KEYREAD:
    These parameters are used to provide an optimisation hint to the handler.
    If HA_EXTRA_KEYREAD is set it is enough to read the index fields, for
    many handlers this means that the index-only scans can be used and it
    is not necessary to use the real records to satisfy this part of the
    query. Index-only scans is a very important optimisation for disk-based
    indexes. For main-memory indexes most indexes contain a reference to the
    record and thus KEYREAD only says that it is enough to read key fields.
    HA_EXTRA_NO_KEYREAD disables this for the handler, also HA_EXTRA_RESET
    will disable this option.
    The handler will set HA_KEYREAD_ONLY in its table flags to indicate this
    feature is supported.
  HA_EXTRA_FLUSH:
    Indication to flush tables to disk, is supposed to be used to
    ensure disk based tables are flushed at end of query execution.
    Currently is never used.

  2) Operations used by some non-MyISAM handlers
  ----------------------------------------------
  HA_EXTRA_KEYREAD_PRESERVE_FIELDS:
    This is a strictly InnoDB feature that is more or less undocumented.
    When it is activated InnoDB copies field by field from its fetch
    cache instead of all fields in one memcpy. Have no idea what the
    purpose of this is.
    Cut from include/my_base.h:
    When using HA_EXTRA_KEYREAD, overwrite only key member fields and keep
    other fields intact. When this is off (by default) InnoDB will use memcpy
    to overwrite entire row.
  HA_EXTRA_IGNORE_DUP_KEY:
  HA_EXTRA_NO_IGNORE_DUP_KEY:
    Informs the handler to we will not stop the transaction if we get an
    duplicate key errors during insert/upate.
    Always called in pair, triggered by INSERT IGNORE and other similar
    SQL constructs.
    Not used by MyISAM.

  3) Operations used only by MyISAM
  ---------------------------------
  HA_EXTRA_NORMAL:
    Only used in MyISAM to reset quick mode, not implemented by any other
    handler. Quick mode is also reset in MyISAM by HA_EXTRA_RESET.

    It is called after completing a successful DELETE query if the QUICK
    option is set.

  HA_EXTRA_QUICK:
    When the user does DELETE QUICK FROM table where-clause; this extra
    option is called before the delete query is performed and
    HA_EXTRA_NORMAL is called after the delete query is completed.
    Temporary tables used internally in MySQL always set this option

    The meaning of quick mode is that when deleting in a B-tree no merging
    of leafs is performed. This is a common method and many large DBMS's
    actually only support this quick mode since it is very difficult to
    merge leaves in a tree used by many threads concurrently.

  HA_EXTRA_CACHE:
    This flag is usually set with extra_opt along with a cache size.
    The size of this buffer is set by the user variable
    record_buffer_size. The value of this cache size is the amount of
    data read from disk in each fetch when performing a table scan.
    This means that before scanning a table it is normal to call
    extra with HA_EXTRA_CACHE and when the scan is completed to call
    HA_EXTRA_NO_CACHE to release the cache memory.

    Some special care is taken when using this extra parameter since there
    could be a write ongoing on the table in the same statement. In this
    one has to take special care since there might be a WRITE CACHE as
    well. HA_EXTRA_CACHE specifies using a READ CACHE and using
    READ CACHE and WRITE CACHE at the same time is not possible.

    Only MyISAM currently use this option.

    It is set when doing full table scans using rr_sequential and
    reset when completing such a scan with end_read_record
    (resetting means calling extra with HA_EXTRA_NO_CACHE).

    It is set in filesort.cc for MyISAM internal tables and it is set in
    a multi-update where HA_EXTRA_CACHE is called on a temporary result
    table and after that ha_rnd_init(0) on table to be updated
    and immediately after that HA_EXTRA_NO_CACHE on table to be updated.

    Apart from that it is always used from init_read_record but not when
    used from UPDATE statements. It is not used from DELETE statements
    with ORDER BY and LIMIT but it is used in normal scan loop in DELETE
    statements. The reason here is that DELETE's in MyISAM doesn't move
    existings data rows.

    It is also set in copy_data_between_tables when scanning the old table
    to copy over to the new table.
    And it is set in join_init_read_record where quick objects are used
    to perform a scan on the table. In this case the full table scan can
    even be performed multiple times as part of the nested loop join.

    For purposes of the partition handler it is obviously necessary to have
    special treatment of this extra call. If we would simply pass this
    extra call down to each handler we would allocate
    cache size * no of partitions amount of memory and this is not
    necessary since we will only scan one partition at a time when doing
    full table scans.

    Thus we treat it by first checking whether we have MyISAM handlers in
    the table, if not we simply ignore the call and if we have we will
    record the call but will not call any underlying handler yet. Then
    when performing the sequential scan we will check this recorded value
    and call extra_opt whenever we start scanning a new partition.

  HA_EXTRA_NO_CACHE:
    When performing a UNION SELECT HA_EXTRA_NO_CACHE is called from the
    flush method in the select_union class.
    It is used to some extent when insert delayed inserts.
    See HA_EXTRA_RESET_STATE for use in conjunction with delete_all_rows().

    It should be ok to call HA_EXTRA_NO_CACHE on all underlying handlers
    if they are MyISAM handlers. Other handlers we can ignore the call
    for. If no cache is in use they will quickly return after finding
    this out. And we also ensure that all caches are disabled and no one
    is left by mistake.
    In the future this call will probably be deleted and we will instead call
    ::reset();

  HA_EXTRA_WRITE_CACHE:
    See above, called from various places. It is mostly used when we
    do INSERT ... SELECT
    No special handling to save cache space is developed currently.

  HA_EXTRA_PREPARE_FOR_UPDATE:
    This is called as part of a multi-table update. When the table to be
    updated is also scanned then this informs MyISAM handler to drop any
    caches if dynamic records are used (fixed size records do not care
    about this call). We pass this along to the first partition to scan, and
    flag that it is to be called after HA_EXTRA_CACHE when moving to the next
    partition to scan.

  HA_EXTRA_PREPARE_FOR_DROP:
    Only used by MyISAM, called in preparation for a DROP TABLE.
    It's used mostly by Windows that cannot handle dropping an open file.
    On other platforms it has the same effect as HA_EXTRA_FORCE_REOPEN.

  HA_EXTRA_PREPARE_FOR_RENAME:
    Informs the handler we are about to attempt a rename of the table.

  HA_EXTRA_READCHECK:
  HA_EXTRA_NO_READCHECK:
    Only one call to HA_EXTRA_NO_READCHECK from ha_open where it says that
    this is not needed in SQL. The reason for this call is that MyISAM sets
    the READ_CHECK_USED in the open call so the call is needed for MyISAM
    to reset this feature.
    The idea with this parameter was to inform of doing/not doing a read
    check before applying an update. Since SQL always performs a read before
    applying the update No Read Check is needed in MyISAM as well.

    This is a cut from Docs/myisam.txt
     Sometimes you might want to force an update without checking whether
     another user has changed the record since you last read it. This is
     somewhat dangerous, so it should ideally not be used. That can be
     accomplished by wrapping the mi_update() call in two calls to mi_extra(),
     using these functions:
     HA_EXTRA_NO_READCHECK=5                 No readcheck on update
     HA_EXTRA_READCHECK=6                    Use readcheck (def)

  HA_EXTRA_FORCE_REOPEN:
    Only used by MyISAM, called when altering table, closing tables to
    enforce a reopen of the table files.

  4) Operations only used by temporary tables for query processing
  ----------------------------------------------------------------
  HA_EXTRA_RESET_STATE:
    Same as reset() except that buffers are not released. If there is
    a READ CACHE it is reinit'ed. A cache is reinit'ed to restart reading
    or to change type of cache between READ CACHE and WRITE CACHE.

    This extra function is always called immediately before calling
    delete_all_rows on the handler for temporary tables.
    There are cases however when HA_EXTRA_RESET_STATE isn't called in
    a similar case for a temporary table in sql_union.cc and in two other
    cases HA_EXTRA_NO_CACHE is called before and HA_EXTRA_WRITE_CACHE
    called afterwards.
    The case with HA_EXTRA_NO_CACHE and HA_EXTRA_WRITE_CACHE means
    disable caching, delete all rows and enable WRITE CACHE. This is
    used for temporary tables containing distinct sums and a
    functional group.

    The only case that delete_all_rows is called on non-temporary tables
    is in sql_delete.cc when DELETE FROM table; is called by a user.
    In this case no special extra calls are performed before or after this
    call.

    The partition handler should not need to bother about this one. It
    should never be called.

  HA_EXTRA_NO_ROWS:
    Don't insert rows indication to HEAP and MyISAM, only used by temporary
    tables used in query processing.
    Not handled by partition handler.

  5) Operations only used by MyISAM internally
  --------------------------------------------
  HA_EXTRA_REINIT_CACHE:
    This call reinitializes the READ CACHE described above if there is one
    and otherwise the call is ignored.

    We can thus safely call it on all underlying handlers if they are
    MyISAM handlers. It is however never called so we don't handle it at all.
  HA_EXTRA_FLUSH_CACHE:
    Flush WRITE CACHE in MyISAM. It is only from one place in the code.
    This is in sql_insert.cc where it is called if the table_flags doesn't
    contain HA_DUPLICATE_POS. The only handler having the HA_DUPLICATE_POS
    set is the MyISAM handler and so the only handler not receiving this
    call is MyISAM.
    Thus in effect this call is called but never used. Could be removed
    from sql_insert.cc
  HA_EXTRA_NO_USER_CHANGE:
    Only used by MyISAM, never called.
    Simulates lock_type as locked.
  HA_EXTRA_WAIT_LOCK:
  HA_EXTRA_WAIT_NOLOCK:
    Only used by MyISAM, called from MyISAM handler but never from server
    code on top of the handler.
    Sets lock_wait on/off
  HA_EXTRA_NO_KEYS:
    Only used MyISAM, only used internally in MyISAM handler, never called
    from server level.
  HA_EXTRA_KEYREAD_CHANGE_POS:
  HA_EXTRA_REMEMBER_POS:
  HA_EXTRA_RESTORE_POS:
  HA_EXTRA_PRELOAD_BUFFER_SIZE:
  HA_EXTRA_CHANGE_KEY_TO_DUP:
  HA_EXTRA_CHANGE_KEY_TO_UNIQUE:
    Only used by MyISAM, never called.

  6) Operations not used at all
  -----------------------------
  HA_EXTRA_KEY_CACHE:
  HA_EXTRA_NO_KEY_CACHE:
    This parameters are no longer used and could be removed.

  7) Operations only used by federated tables for query processing
  ----------------------------------------------------------------
  HA_EXTRA_INSERT_WITH_UPDATE:
    Inform handler that an "INSERT...ON DUPLICATE KEY UPDATE" will be
    executed. This condition is unset by HA_EXTRA_NO_IGNORE_DUP_KEY.

  8) Operations only used by NDB
  ------------------------------
  HA_EXTRA_DELETE_CANNOT_BATCH:
  HA_EXTRA_UPDATE_CANNOT_BATCH:
    Inform handler that delete_row()/update_row() cannot batch deletes/updates
    and should perform them immediately. This may be needed when table has 
    AFTER DELETE/UPDATE triggers which access to subject table.
    These flags are reset by the handler::extra(HA_EXTRA_RESET) call.

  9) Operations only used by MERGE
  ------------------------------
  HA_EXTRA_ADD_CHILDREN_LIST:
  HA_EXTRA_ATTACH_CHILDREN:
  HA_EXTRA_IS_ATTACHED_CHILDREN:
  HA_EXTRA_DETACH_CHILDREN:
    Special actions for MERGE tables. Ignore.
*/

int ha_partition::extra(enum ha_extra_function operation)
{
  DBUG_ENTER("ha_partition:extra");
  DBUG_PRINT("info", ("operation: %d", (int) operation));

  switch (operation) {
    /* Category 1), used by most handlers */
  case HA_EXTRA_KEYREAD:
  case HA_EXTRA_NO_KEYREAD:
  case HA_EXTRA_FLUSH:
    DBUG_RETURN(loop_extra(operation));

    /* Category 2), used by non-MyISAM handlers */
  case HA_EXTRA_IGNORE_DUP_KEY:
  case HA_EXTRA_NO_IGNORE_DUP_KEY:
  case HA_EXTRA_KEYREAD_PRESERVE_FIELDS:
  {
    if (!m_myisam)
      DBUG_RETURN(loop_extra(operation));
    break;
  }

  /* Category 3), used by MyISAM handlers */
  case HA_EXTRA_PREPARE_FOR_RENAME:
    DBUG_RETURN(prepare_for_rename());
    break;
  case HA_EXTRA_PREPARE_FOR_UPDATE:
    /*
      Needs to be run on the first partition in the range now, and 
      later in late_extra_cache, when switching to a new partition to scan.
    */
    m_extra_prepare_for_update= TRUE;
    if (m_part_spec.start_part != NO_CURRENT_PART_ID)
    {
      if (!m_extra_cache)
        m_extra_cache_part_id= m_part_spec.start_part;
      DBUG_ASSERT(m_extra_cache_part_id == m_part_spec.start_part);
      (void) m_file[m_part_spec.start_part]->extra(HA_EXTRA_PREPARE_FOR_UPDATE);
    }
    break;
  case HA_EXTRA_NORMAL:
  case HA_EXTRA_QUICK:
  case HA_EXTRA_FORCE_REOPEN:
  case HA_EXTRA_PREPARE_FOR_DROP:
  case HA_EXTRA_FLUSH_CACHE:
  {
    if (m_myisam)
      DBUG_RETURN(loop_extra(operation));
    break;
  }
  case HA_EXTRA_NO_READCHECK:
  {
    /*
      This is only done as a part of ha_open, which is also used in
      ha_partition::open, so no need to do anything.
    */
    break;
  }
  case HA_EXTRA_CACHE:
  {
    prepare_extra_cache(0);
    break;
  }
  case HA_EXTRA_NO_CACHE:
  {
    int ret= 0;
    if (m_extra_cache_part_id != NO_CURRENT_PART_ID)
      ret= m_file[m_extra_cache_part_id]->extra(HA_EXTRA_NO_CACHE);
    m_extra_cache= FALSE;
    m_extra_cache_size= 0;
    m_extra_prepare_for_update= FALSE;
    m_extra_cache_part_id= NO_CURRENT_PART_ID;
    DBUG_RETURN(ret);
  }
  case HA_EXTRA_WRITE_CACHE:
  {
    m_extra_cache= FALSE;
    m_extra_cache_size= 0;
    m_extra_prepare_for_update= FALSE;
    m_extra_cache_part_id= NO_CURRENT_PART_ID;
    DBUG_RETURN(loop_extra(operation));
  }
  case HA_EXTRA_IGNORE_NO_KEY:
  case HA_EXTRA_NO_IGNORE_NO_KEY:
  {
    /*
      Ignore as these are specific to NDB for handling
      idempotency
     */
    break;
  }
  case HA_EXTRA_WRITE_CAN_REPLACE:
  case HA_EXTRA_WRITE_CANNOT_REPLACE:
  {
    /*
      Informs handler that write_row() can replace rows which conflict
      with row being inserted by PK/unique key without reporting error
      to the SQL-layer.

      This optimization is not safe for partitioned table in general case
      since we may have to put new version of row into partition which is
      different from partition in which old version resides (for example
      when we partition by non-PK column or by some column which is not
      part of unique key which were violated).
      And since NDB which is the only engine at the moment that supports
      this optimization handles partitioning on its own we simple disable
      it here. (BTW for NDB this optimization is safe since it supports
      only KEY partitioning and won't use this optimization for tables
      which have additional unique constraints).
    */
    break;
  }
    /* Category 7), used by federated handlers */
  case HA_EXTRA_INSERT_WITH_UPDATE:
    DBUG_RETURN(loop_extra(operation));
    /* Category 8) Operations only used by NDB */
  case HA_EXTRA_DELETE_CANNOT_BATCH:
  case HA_EXTRA_UPDATE_CANNOT_BATCH:
  {
    /* Currently only NDB use the *_CANNOT_BATCH */
    break;
  }
    /* Category 9) Operations only used by MERGE */
  case HA_EXTRA_ADD_CHILDREN_LIST:
  case HA_EXTRA_ATTACH_CHILDREN:
  case HA_EXTRA_IS_ATTACHED_CHILDREN:
  case HA_EXTRA_DETACH_CHILDREN:
  {
    /* Special actions for MERGE tables. Ignore. */
    break;
  }
  /*
    http://dev.mysql.com/doc/refman/5.1/en/partitioning-limitations.html
    says we no longer support logging to partitioned tables, so we fail
    here.
  */
  case HA_EXTRA_MARK_AS_LOG_TABLE:
    DBUG_RETURN(ER_UNSUPORTED_LOG_ENGINE);
  default:
  {
    /* Temporary crash to discover what is wrong */
    DBUG_ASSERT(0);
    break;
  }
  }
  DBUG_RETURN(0);
}


/*
  Special extra call to reset extra parameters

  SYNOPSIS
    reset()

  RETURN VALUE
    >0                   Error code
    0                    Success

  DESCRIPTION
    Called at end of each statement to reste buffers
*/

int ha_partition::reset(void)
{
  int result= 0, tmp;
  handler **file;
  DBUG_ENTER("ha_partition::reset");
  if (m_part_info)
    bitmap_set_all(&m_part_info->used_partitions);
  file= m_file;
  do
  {
    if ((tmp= (*file)->ha_reset()))
      result= tmp;
  } while (*(++file));
  DBUG_RETURN(result);
}

/*
  Special extra method for HA_EXTRA_CACHE with cachesize as extra parameter

  SYNOPSIS
    extra_opt()
    operation                      Must be HA_EXTRA_CACHE
    cachesize                      Size of cache in full table scan

  RETURN VALUE
    >0                   Error code
    0                    Success
*/

int ha_partition::extra_opt(enum ha_extra_function operation, ulong cachesize)
{
  DBUG_ENTER("ha_partition::extra_opt()");

  DBUG_ASSERT(HA_EXTRA_CACHE == operation);
  prepare_extra_cache(cachesize);
  DBUG_RETURN(0);
}


/*
  Call extra on handler with HA_EXTRA_CACHE and cachesize

  SYNOPSIS
    prepare_extra_cache()
    cachesize                Size of cache for full table scan

  RETURN VALUE
    NONE
*/

void ha_partition::prepare_extra_cache(uint cachesize)
{
  DBUG_ENTER("ha_partition::prepare_extra_cache()");
  DBUG_PRINT("info", ("cachesize %u", cachesize));

  m_extra_cache= TRUE;
  m_extra_cache_size= cachesize;
  if (m_part_spec.start_part != NO_CURRENT_PART_ID)
  {
    late_extra_cache(m_part_spec.start_part);
  }
  DBUG_VOID_RETURN;
}


/*
  Prepares our new and reorged handlers for rename or delete

  SYNOPSIS
    prepare_for_delete()

  RETURN VALUE
    >0                    Error code
    0                     Success
*/

int ha_partition::prepare_for_rename()
{
  int result= 0, tmp;
  handler **file;
  DBUG_ENTER("ha_partition::prepare_for_rename()");
  
  if (m_new_file != NULL)
  {
    for (file= m_new_file; *file; file++)
      if ((tmp= (*file)->extra(HA_EXTRA_PREPARE_FOR_RENAME)))
        result= tmp;      
    for (file= m_reorged_file; *file; file++)
      if ((tmp= (*file)->extra(HA_EXTRA_PREPARE_FOR_RENAME)))
        result= tmp;   
    DBUG_RETURN(result);   
  }
  
  DBUG_RETURN(loop_extra(HA_EXTRA_PREPARE_FOR_RENAME));
}

/*
  Call extra on all partitions

  SYNOPSIS
    loop_extra()
    operation             extra operation type

  RETURN VALUE
    >0                    Error code
    0                     Success
*/

int ha_partition::loop_extra(enum ha_extra_function operation)
{
  int result= 0, tmp;
  handler **file;
  bool is_select;
  DBUG_ENTER("ha_partition::loop_extra()");
  
  is_select= (thd_sql_command(ha_thd()) == SQLCOM_SELECT);
  for (file= m_file; *file; file++)
  {
    if (!is_select ||
        bitmap_is_set(&(m_part_info->used_partitions), file - m_file))
    {
      if ((tmp= (*file)->extra(operation)))
        result= tmp;
    }
  }
  DBUG_RETURN(result);
}


/*
  Call extra(HA_EXTRA_CACHE) on next partition_id

  SYNOPSIS
    late_extra_cache()
    partition_id               Partition id to call extra on

  RETURN VALUE
    NONE
*/

void ha_partition::late_extra_cache(uint partition_id)
{
  handler *file;
  DBUG_ENTER("ha_partition::late_extra_cache");
  DBUG_PRINT("info", ("extra_cache %u prepare %u partid %u size %u",
                      m_extra_cache, m_extra_prepare_for_update,
                      partition_id, m_extra_cache_size));

  if (!m_extra_cache && !m_extra_prepare_for_update)
    DBUG_VOID_RETURN;
  file= m_file[partition_id];
  if (m_extra_cache)
  {
    if (m_extra_cache_size == 0)
      (void) file->extra(HA_EXTRA_CACHE);
    else
      (void) file->extra_opt(HA_EXTRA_CACHE, m_extra_cache_size);
  }
  if (m_extra_prepare_for_update)
  {
    (void) file->extra(HA_EXTRA_PREPARE_FOR_UPDATE);
  }
  m_extra_cache_part_id= partition_id;
  DBUG_VOID_RETURN;
}


/*
  Call extra(HA_EXTRA_NO_CACHE) on next partition_id

  SYNOPSIS
    late_extra_no_cache()
    partition_id               Partition id to call extra on

  RETURN VALUE
    NONE
*/

void ha_partition::late_extra_no_cache(uint partition_id)
{
  handler *file;
  DBUG_ENTER("ha_partition::late_extra_no_cache");

  if (!m_extra_cache && !m_extra_prepare_for_update)
    DBUG_VOID_RETURN;
  file= m_file[partition_id];
  (void) file->extra(HA_EXTRA_NO_CACHE);
  DBUG_ASSERT(partition_id == m_extra_cache_part_id);
  m_extra_cache_part_id= NO_CURRENT_PART_ID;
  DBUG_VOID_RETURN;
}


/****************************************************************************
                MODULE optimiser support
****************************************************************************/

/*
  Get keys to use for scanning

  SYNOPSIS
    keys_to_use_for_scanning()

  RETURN VALUE
    key_map of keys usable for scanning
*/

const key_map *ha_partition::keys_to_use_for_scanning()
{
  DBUG_ENTER("ha_partition::keys_to_use_for_scanning");

  DBUG_RETURN(m_file[0]->keys_to_use_for_scanning());
}

#define MAX_PARTS_FOR_OPTIMIZER_CALLS 10
/*
  Prepare start variables for estimating optimizer costs.

  @param[out] num_used_parts  Number of partitions after pruning.
  @param[out] check_min_num   Number of partitions to call.
  @param[out] first           first used partition.
*/
void ha_partition::partitions_optimizer_call_preparations(uint *first,
                                                          uint *num_used_parts,
                                                          uint *check_min_num)
{
  *first= bitmap_get_first_set(&(m_part_info->used_partitions));
  *num_used_parts= bitmap_bits_set(&(m_part_info->used_partitions));
  *check_min_num= min(MAX_PARTS_FOR_OPTIMIZER_CALLS, *num_used_parts);
}


/*
  Return time for a scan of the table

  SYNOPSIS
    scan_time()

  RETURN VALUE
    time for scan
*/

double ha_partition::scan_time()
{
  double scan_time= 0.0;
  uint first, part_id, num_used_parts, check_min_num, partitions_called= 0;
  DBUG_ENTER("ha_partition::scan_time");

  partitions_optimizer_call_preparations(&first, &num_used_parts, &check_min_num);
  for (part_id= first; partitions_called < num_used_parts ; part_id++)
  {
    if (!bitmap_is_set(&(m_part_info->used_partitions), part_id))
      continue;
    scan_time+= m_file[part_id]->scan_time();
    partitions_called++;
    if (partitions_called >= check_min_num && scan_time != 0.0)
    {
      DBUG_RETURN(scan_time *
                      (double) num_used_parts / (double) partitions_called);
    }
  }
  DBUG_RETURN(scan_time);
}


/*
  Estimate rows for records_in_range or estimate_rows_upper_bound.

  @param is_records_in_range  call records_in_range instead of
                              estimate_rows_upper_bound.
  @param inx                  (only for records_in_range) index to use.
  @param min_key              (only for records_in_range) start of range.
  @param max_key              (only for records_in_range) end of range.

  @return Number of rows or HA_POS_ERROR.
*/
ha_rows ha_partition::estimate_rows(bool is_records_in_range, uint inx,
                                    key_range *min_key, key_range *max_key)
{
  ha_rows rows, estimated_rows= 0;
  uint first, part_id, num_used_parts, check_min_num, partitions_called= 0;
  DBUG_ENTER("ha_partition::records_in_range");

  partitions_optimizer_call_preparations(&first, &num_used_parts, &check_min_num);
  for (part_id= first; partitions_called < num_used_parts ; part_id++)
  {
    if (!bitmap_is_set(&(m_part_info->used_partitions), part_id))
      continue;
    if (is_records_in_range)
      rows= m_file[part_id]->records_in_range(inx, min_key, max_key);
    else
      rows= m_file[part_id]->estimate_rows_upper_bound();
    if (rows == HA_POS_ERROR)
      DBUG_RETURN(HA_POS_ERROR);
    estimated_rows+= rows;
    partitions_called++;
    if (partitions_called >= check_min_num && estimated_rows)
    {
      DBUG_RETURN(estimated_rows * num_used_parts / partitions_called);
    }
  }
  DBUG_RETURN(estimated_rows);
}


/*
  Find number of records in a range

  SYNOPSIS
    records_in_range()
    inx                  Index number
    min_key              Start of range
    max_key              End of range

  RETURN VALUE
    Number of rows in range

  DESCRIPTION
    Given a starting key, and an ending key estimate the number of rows that
    will exist between the two. end_key may be empty which in case determine
    if start_key matches any rows.

    Called from opt_range.cc by check_quick_keys().

    monty: MUST be called for each range and added.
          Note that MySQL will assume that if this returns 0 there is no
          matching rows for the range!
*/

ha_rows ha_partition::records_in_range(uint inx, key_range *min_key,
				       key_range *max_key)
{
  DBUG_ENTER("ha_partition::records_in_range");

  DBUG_RETURN(estimate_rows(TRUE, inx, min_key, max_key));
}


/*
  Estimate upper bound of number of rows

  SYNOPSIS
    estimate_rows_upper_bound()

  RETURN VALUE
    Number of rows
*/

ha_rows ha_partition::estimate_rows_upper_bound()
{
  DBUG_ENTER("ha_partition::estimate_rows_upper_bound");

  DBUG_RETURN(estimate_rows(FALSE, 0, NULL, NULL));
}


/*
  Get time to read

  SYNOPSIS
    read_time()
    index                Index number used
    ranges               Number of ranges
    rows                 Number of rows

  RETURN VALUE
    time for read

  DESCRIPTION
    This will be optimised later to include whether or not the index can
    be used with partitioning. To achieve we need to add another parameter
    that specifies how many of the index fields that are bound in the ranges.
    Possibly added as a new call to handlers.
*/

double ha_partition::read_time(uint index, uint ranges, ha_rows rows)
{
  DBUG_ENTER("ha_partition::read_time");

  DBUG_RETURN(m_file[0]->read_time(index, ranges, rows));
}


/**
  Number of rows in table. see handler.h

  SYNOPSIS
    records()

  RETURN VALUE
    Number of total rows in a partitioned table.
*/

ha_rows ha_partition::records()
{
  ha_rows rows, tot_rows= 0;
  handler **file;
  DBUG_ENTER("ha_partition::records");

  file= m_file;
  do
  {
    rows= (*file)->records();
    if (rows == HA_POS_ERROR)
      DBUG_RETURN(HA_POS_ERROR);
    tot_rows+= rows;
  } while (*(++file));
  DBUG_RETURN(tot_rows);
}


/*
  Is it ok to switch to a new engine for this table

  SYNOPSIS
    can_switch_engine()

  RETURN VALUE
    TRUE                  Ok
    FALSE                 Not ok

  DESCRIPTION
    Used to ensure that tables with foreign key constraints are not moved
    to engines without foreign key support.
*/

bool ha_partition::can_switch_engines()
{
  handler **file;
  DBUG_ENTER("ha_partition::can_switch_engines");
 
  file= m_file;
  do
  {
    if (!(*file)->can_switch_engines())
      DBUG_RETURN(FALSE);
  } while (*(++file));
  DBUG_RETURN(TRUE);
}


/*
  Is table cache supported

  SYNOPSIS
    table_cache_type()

*/

uint8 ha_partition::table_cache_type()
{
  DBUG_ENTER("ha_partition::table_cache_type");

  DBUG_RETURN(m_file[0]->table_cache_type());
}


/****************************************************************************
                MODULE print messages
****************************************************************************/

const char *ha_partition::index_type(uint inx)
{
  DBUG_ENTER("ha_partition::index_type");

  DBUG_RETURN(m_file[0]->index_type(inx));
}


enum row_type ha_partition::get_row_type() const
{
  handler **file;
  enum row_type type= (*m_file)->get_row_type();

  for (file= m_file, file++; *file; file++)
  {
    enum row_type part_type= (*file)->get_row_type();
    if (part_type != type)
      return ROW_TYPE_NOT_USED;
  }

  return type;
}


void ha_partition::print_error(int error, myf errflag)
{
  THD *thd= ha_thd();
  DBUG_ENTER("ha_partition::print_error");

  /* Should probably look for my own errors first */
  DBUG_PRINT("enter", ("error: %d", error));

  if ((error == HA_ERR_NO_PARTITION_FOUND) &&
      ! (thd->lex->alter_info.flags & ALTER_TRUNCATE_PARTITION))
    m_part_info->print_no_partition_found(table);
  else
  {
    /* In case m_file has not been initialized, like in bug#42438 */
    if (m_file)
      m_file[m_last_part]->print_error(error, errflag);
    else
      handler::print_error(error, errflag);
  }
  DBUG_VOID_RETURN;
}


bool ha_partition::get_error_message(int error, String *buf)
{
  DBUG_ENTER("ha_partition::get_error_message");

  /* Should probably look for my own errors first */

  /* In case m_file has not been initialized, like in bug#42438 */
  if (m_file)
    DBUG_RETURN(m_file[m_last_part]->get_error_message(error, buf));
  DBUG_RETURN(handler::get_error_message(error, buf));

}


/****************************************************************************
                MODULE handler characteristics
****************************************************************************/
/**
  alter_table_flags must be on handler/table level, not on hton level
  due to the ha_partition hton does not know what the underlying hton is.
*/
uint ha_partition::alter_table_flags(uint flags)
{
  uint flags_to_return, flags_to_check;
  DBUG_ENTER("ha_partition::alter_table_flags");

  flags_to_return= ht->alter_table_flags(flags);
  flags_to_return|= m_file[0]->alter_table_flags(flags); 

  /*
    If one partition fails we must be able to revert the change for the other,
    already altered, partitions. So both ADD and DROP can only be supported in
    pairs.
  */
  flags_to_check= HA_ONLINE_ADD_INDEX_NO_WRITES;
  flags_to_check|= HA_ONLINE_DROP_INDEX_NO_WRITES;
  if ((flags_to_return & flags_to_check) != flags_to_check)
    flags_to_return&= ~flags_to_check;
  flags_to_check= HA_ONLINE_ADD_UNIQUE_INDEX_NO_WRITES;
  flags_to_check|= HA_ONLINE_DROP_UNIQUE_INDEX_NO_WRITES;
  if ((flags_to_return & flags_to_check) != flags_to_check)
    flags_to_return&= ~flags_to_check;
  flags_to_check= HA_ONLINE_ADD_PK_INDEX_NO_WRITES;
  flags_to_check|= HA_ONLINE_DROP_PK_INDEX_NO_WRITES;
  if ((flags_to_return & flags_to_check) != flags_to_check)
    flags_to_return&= ~flags_to_check;
  flags_to_check= HA_ONLINE_ADD_INDEX;
  flags_to_check|= HA_ONLINE_DROP_INDEX;
  if ((flags_to_return & flags_to_check) != flags_to_check)
    flags_to_return&= ~flags_to_check;
  flags_to_check= HA_ONLINE_ADD_UNIQUE_INDEX;
  flags_to_check|= HA_ONLINE_DROP_UNIQUE_INDEX;
  if ((flags_to_return & flags_to_check) != flags_to_check)
    flags_to_return&= ~flags_to_check;
  flags_to_check= HA_ONLINE_ADD_PK_INDEX;
  flags_to_check|= HA_ONLINE_DROP_PK_INDEX;
  if ((flags_to_return & flags_to_check) != flags_to_check)
    flags_to_return&= ~flags_to_check;
  DBUG_RETURN(flags_to_return);
}


/**
  check if copy of data is needed in alter table.
*/
bool ha_partition::check_if_incompatible_data(HA_CREATE_INFO *create_info,
                                              uint table_changes)
{
  handler **file;
  bool ret= COMPATIBLE_DATA_YES;

  /*
    The check for any partitioning related changes have already been done
    in mysql_alter_table (by fix_partition_func), so it is only up to
    the underlying handlers.
  */
  for (file= m_file; *file; file++)
    if ((ret=  (*file)->check_if_incompatible_data(create_info,
                                                   table_changes)) !=
        COMPATIBLE_DATA_YES)
      break;
  return ret;
}


/**
  Support of fast or online add/drop index
*/
int ha_partition::add_index(TABLE *table_arg, KEY *key_info, uint num_of_keys)
{
  handler **file;
  int ret= 0;

  DBUG_ENTER("ha_partition::add_index");
  /*
    There has already been a check in fix_partition_func in mysql_alter_table
    before this call, which checks for unique/primary key violations of the
    partitioning function. So no need for extra check here.
  */
  for (file= m_file; *file; file++)
    if ((ret=  (*file)->add_index(table_arg, key_info, num_of_keys)))
      goto err;
  DBUG_RETURN(ret);
err:
  if (file > m_file)
  {
    uint *key_numbers= (uint*) ha_thd()->alloc(sizeof(uint) * num_of_keys);
    uint old_num_of_keys= table_arg->s->keys;
    uint i;
    /* The newly created keys have the last id's */
    for (i= 0; i < num_of_keys; i++)
      key_numbers[i]= i + old_num_of_keys;
    if (!table_arg->key_info)
      table_arg->key_info= key_info;
    while (--file >= m_file)
    {
      (void) (*file)->prepare_drop_index(table_arg, key_numbers, num_of_keys);
      (void) (*file)->final_drop_index(table_arg);
    }
    if (table_arg->key_info == key_info)
      table_arg->key_info= NULL;
  }
  DBUG_RETURN(ret);
}


int ha_partition::prepare_drop_index(TABLE *table_arg, uint *key_num,
                                 uint num_of_keys)
{
  handler **file;
  int ret= 0;

  /*
    DROP INDEX does not affect partitioning.
  */
  for (file= m_file; *file; file++)
    if ((ret=  (*file)->prepare_drop_index(table_arg, key_num, num_of_keys)))
      break;
  return ret;
}


int ha_partition::final_drop_index(TABLE *table_arg)
{
  handler **file;
  int ret= HA_ERR_WRONG_COMMAND;

  for (file= m_file; *file; file++)
    if ((ret=  (*file)->final_drop_index(table_arg)))
      break;
  return ret;
}


/*
  If frm_error() is called then we will use this to to find out what file
  extensions exist for the storage engine. This is also used by the default
  rename_table and delete_table method in handler.cc.
*/

static const char *ha_partition_ext[]=
{
  ha_par_ext, NullS
};

const char **ha_partition::bas_ext() const
{ return ha_partition_ext; }


uint ha_partition::min_of_the_max_uint(
                       uint (handler::*operator_func)(void) const) const
{
  handler **file;
  uint min_of_the_max= ((*m_file)->*operator_func)();

  for (file= m_file+1; *file; file++)
  {
    uint tmp= ((*file)->*operator_func)();
    set_if_smaller(min_of_the_max, tmp);
  }
  return min_of_the_max;
}


uint ha_partition::max_supported_key_parts() const
{
  return min_of_the_max_uint(&handler::max_supported_key_parts);
}


uint ha_partition::max_supported_key_length() const
{
  return min_of_the_max_uint(&handler::max_supported_key_length);
}


uint ha_partition::max_supported_key_part_length() const
{
  return min_of_the_max_uint(&handler::max_supported_key_part_length);
}


uint ha_partition::max_supported_record_length() const
{
  return min_of_the_max_uint(&handler::max_supported_record_length);
}


uint ha_partition::max_supported_keys() const
{
  return min_of_the_max_uint(&handler::max_supported_keys);
}


uint ha_partition::extra_rec_buf_length() const
{
  handler **file;
  uint max= (*m_file)->extra_rec_buf_length();

  for (file= m_file, file++; *file; file++)
    if (max < (*file)->extra_rec_buf_length())
      max= (*file)->extra_rec_buf_length();
  return max;
}


uint ha_partition::min_record_length(uint options) const
{
  handler **file;
  uint max= (*m_file)->min_record_length(options);

  for (file= m_file, file++; *file; file++)
    if (max < (*file)->min_record_length(options))
      max= (*file)->min_record_length(options);
  return max;
}


/****************************************************************************
                MODULE compare records
****************************************************************************/
/*
  Compare two positions

  SYNOPSIS
    cmp_ref()
    ref1                   First position
    ref2                   Second position

  RETURN VALUE
    <0                     ref1 < ref2
    0                      Equal
    >0                     ref1 > ref2

  DESCRIPTION
    We get two references and need to check if those records are the same.
    If they belong to different partitions we decide that they are not
    the same record. Otherwise we use the particular handler to decide if
    they are the same. Sort in partition id order if not equal.
*/

int ha_partition::cmp_ref(const uchar *ref1, const uchar *ref2)
{
  uint part_id;
  my_ptrdiff_t diff1, diff2;
  handler *file;
  DBUG_ENTER("ha_partition::cmp_ref");

  if ((ref1[0] == ref2[0]) && (ref1[1] == ref2[1]))
  {
    part_id= uint2korr(ref1);
    file= m_file[part_id];
    DBUG_ASSERT(part_id < m_tot_parts);
    DBUG_RETURN(file->cmp_ref((ref1 + PARTITION_BYTES_IN_POS),
			      (ref2 + PARTITION_BYTES_IN_POS)));
  }
  diff1= ref2[1] - ref1[1];
  diff2= ref2[0] - ref1[0];
  if (diff1 > 0)
  {
    DBUG_RETURN(-1);
  }
  if (diff1 < 0)
  {
    DBUG_RETURN(+1);
  }
  if (diff2 > 0)
  {
    DBUG_RETURN(-1);
  }
  DBUG_RETURN(+1);
}


/****************************************************************************
                MODULE auto increment
****************************************************************************/


int ha_partition::reset_auto_increment(ulonglong value)
{
  handler **file= m_file;
  int res;
  DBUG_ENTER("ha_partition::reset_auto_increment");
  lock_auto_increment();
  table_share->ha_part_data->auto_inc_initialized= FALSE;
  table_share->ha_part_data->next_auto_inc_val= 0;
  do
  {
    if ((res= (*file)->ha_reset_auto_increment(value)) != 0)
      break;
  } while (*(++file));
  unlock_auto_increment();
  DBUG_RETURN(res);
}


/**
  This method is called by update_auto_increment which in turn is called
  by the individual handlers as part of write_row. We use the
  table_share->ha_part_data->next_auto_inc_val, or search all
  partitions for the highest auto_increment_value if not initialized or
  if auto_increment field is a secondary part of a key, we must search
  every partition when holding a mutex to be sure of correctness.
*/

void ha_partition::get_auto_increment(ulonglong offset, ulonglong increment,
                                      ulonglong nb_desired_values,
                                      ulonglong *first_value,
                                      ulonglong *nb_reserved_values)
{
  DBUG_ENTER("ha_partition::get_auto_increment");
  DBUG_PRINT("info", ("offset: %lu inc: %lu desired_values: %lu "
                      "first_value: %lu", (ulong) offset, (ulong) increment,
                      (ulong) nb_desired_values, (ulong) *first_value));
  DBUG_ASSERT(increment && nb_desired_values);
  *first_value= 0;
  if (table->s->next_number_keypart)
  {
    /*
      next_number_keypart is != 0 if the auto_increment column is a secondary
      column in the index (it is allowed in MyISAM)
    */
    DBUG_PRINT("info", ("next_number_keypart != 0"));
    ulonglong nb_reserved_values_part;
    ulonglong first_value_part, max_first_value;
    handler **file= m_file;
    first_value_part= max_first_value= *first_value;
    /* Must lock and find highest value among all partitions. */
    lock_auto_increment();
    do
    {
      /* Only nb_desired_values = 1 makes sense */
      (*file)->get_auto_increment(offset, increment, 1,
                                 &first_value_part, &nb_reserved_values_part);
      if (first_value_part == ~(ulonglong)(0)) // error in one partition
      {
        *first_value= first_value_part;
        /* log that the error was between table/partition handler */
        sql_print_error("Partition failed to reserve auto_increment value");
        unlock_auto_increment();
        DBUG_VOID_RETURN;
      }
      DBUG_PRINT("info", ("first_value_part: %lu", (ulong) first_value_part));
      set_if_bigger(max_first_value, first_value_part);
    } while (*(++file));
    *first_value= max_first_value;
    *nb_reserved_values= 1;
    unlock_auto_increment();
  }
  else
  {
    THD *thd= ha_thd();
    /*
      This is initialized in the beginning of the first write_row call.
    */
    DBUG_ASSERT(table_share->ha_part_data->auto_inc_initialized);
    /*
      Get a lock for handling the auto_increment in table_share->ha_part_data
      for avoiding two concurrent statements getting the same number.
    */ 

    lock_auto_increment();

    /*
      In a multi-row insert statement like INSERT SELECT and LOAD DATA
      where the number of candidate rows to insert is not known in advance
      we must hold a lock/mutex for the whole statement if we have statement
      based replication. Because the statement-based binary log contains
      only the first generated value used by the statement, and slaves assumes
      all other generated values used by this statement were consecutive to
      this first one, we must exclusively lock the generator until the statement
      is done.
    */
    if (!auto_increment_safe_stmt_log_lock &&
        thd->lex->sql_command != SQLCOM_INSERT &&
        mysql_bin_log.is_open() &&
        !thd->is_current_stmt_binlog_format_row() &&
        (thd->variables.option_bits & OPTION_BIN_LOG))
    {
      DBUG_PRINT("info", ("locking auto_increment_safe_stmt_log_lock"));
      auto_increment_safe_stmt_log_lock= TRUE;
    }

    /* this gets corrected (for offset/increment) in update_auto_increment */
    *first_value= table_share->ha_part_data->next_auto_inc_val;
    table_share->ha_part_data->next_auto_inc_val+=
                                              nb_desired_values * increment;

    unlock_auto_increment();
    DBUG_PRINT("info", ("*first_value: %lu", (ulong) *first_value));
    *nb_reserved_values= nb_desired_values;
  }
  DBUG_VOID_RETURN;
}

void ha_partition::release_auto_increment()
{
  DBUG_ENTER("ha_partition::release_auto_increment");

  if (table->s->next_number_keypart)
  {
    for (uint i= 0; i < m_tot_parts; i++)
      m_file[i]->ha_release_auto_increment();
  }
  else if (next_insert_id)
  {
    ulonglong next_auto_inc_val;
    lock_auto_increment();
    next_auto_inc_val= table_share->ha_part_data->next_auto_inc_val;
    /*
      If the current auto_increment values is lower than the reserved
      value, and the reserved value was reserved by this thread,
      we can lower the reserved value.
    */
    if (next_insert_id < next_auto_inc_val &&
        auto_inc_interval_for_cur_row.maximum() >= next_auto_inc_val)
    {
      THD *thd= ha_thd();
      /*
        Check that we do not lower the value because of a failed insert
        with SET INSERT_ID, i.e. forced/non generated values.
      */
      if (thd->auto_inc_intervals_forced.maximum() < next_insert_id)
        table_share->ha_part_data->next_auto_inc_val= next_insert_id;
    }
    DBUG_PRINT("info", ("table_share->ha_part_data->next_auto_inc_val: %lu",
                        (ulong) table_share->ha_part_data->next_auto_inc_val));

    /* Unlock the multi row statement lock taken in get_auto_increment */
    if (auto_increment_safe_stmt_log_lock)
    {
      auto_increment_safe_stmt_log_lock= FALSE;
      DBUG_PRINT("info", ("unlocking auto_increment_safe_stmt_log_lock"));
    }

    unlock_auto_increment();
  }
  DBUG_VOID_RETURN;
}

/****************************************************************************
                MODULE initialize handler for HANDLER call
****************************************************************************/

void ha_partition::init_table_handle_for_HANDLER()
{
  return;
}


/****************************************************************************
                MODULE enable/disable indexes
****************************************************************************/

/*
  Disable indexes for a while
  SYNOPSIS
    disable_indexes()
    mode                      Mode
  RETURN VALUES
    0                         Success
    != 0                      Error
*/

int ha_partition::disable_indexes(uint mode)
{
  handler **file;
  int error= 0;

  for (file= m_file; *file; file++)
  {
    if ((error= (*file)->ha_disable_indexes(mode)))
      break;
  }
  return error;
}


/*
  Enable indexes again
  SYNOPSIS
    enable_indexes()
    mode                      Mode
  RETURN VALUES
    0                         Success
    != 0                      Error
*/

int ha_partition::enable_indexes(uint mode)
{
  handler **file;
  int error= 0;

  for (file= m_file; *file; file++)
  {
    if ((error= (*file)->ha_enable_indexes(mode)))
      break;
  }
  return error;
}


/*
  Check if indexes are disabled
  SYNOPSIS
    indexes_are_disabled()

  RETURN VALUES
    0                      Indexes are enabled
    != 0                   Indexes are disabled
*/

int ha_partition::indexes_are_disabled(void)
{
  handler **file;
  int error= 0;

  for (file= m_file; *file; file++)
  {
    if ((error= (*file)->indexes_are_disabled()))
      break;
  }
  return error;
}


struct st_mysql_storage_engine partition_storage_engine=
{ MYSQL_HANDLERTON_INTERFACE_VERSION };

mysql_declare_plugin(partition)
{
  MYSQL_STORAGE_ENGINE_PLUGIN,
  &partition_storage_engine,
  "partition",
  "Mikael Ronstrom, MySQL AB",
  "Partition Storage Engine Helper",
  PLUGIN_LICENSE_GPL,
  partition_initialize, /* Plugin Init */
  NULL, /* Plugin Deinit */
  0x0100, /* 1.0 */
  NULL,                       /* status variables                */
  NULL,                       /* system variables                */
  NULL                        /* config options                  */
}
mysql_declare_plugin_end;

#endif<|MERGE_RESOLUTION|>--- conflicted
+++ resolved
@@ -964,7 +964,6 @@
   DBUG_RETURN(handle_opt_partitions(thd, check_opt, ASSIGN_KEYCACHE_PARTS));
 }
 
-<<<<<<< HEAD
 
 /**
   Preload to keycache
@@ -984,27 +983,6 @@
   DBUG_RETURN(handle_opt_partitions(thd, check_opt, PRELOAD_KEYS_PARTS));
 }
 
-=======
-
-/**
-  Preload to keycache
-
-  @param thd          Thread object
-  @param check_opt    Check/analyze/repair/optimize options
-
-  @return
-    @retval >0        Error
-    @retval 0         Success
-*/
-
-int ha_partition::preload_keys(THD *thd, HA_CHECK_OPT *check_opt)
-{
-  DBUG_ENTER("ha_partition::preload_keys");
-
-  DBUG_RETURN(handle_opt_partitions(thd, check_opt, PRELOAD_KEYS_PARTS));
-}
-
->>>>>>> adda25c7
  
 /*
   Handle optimize/analyze/check/repair of one partition
