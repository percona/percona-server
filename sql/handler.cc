/* Copyright (C) 2000-2006 MySQL AB

   This program is free software; you can redistribute it and/or modify
   it under the terms of the GNU General Public License as published by
   the Free Software Foundation; version 2 of the License.

   This program is distributed in the hope that it will be useful,
   but WITHOUT ANY WARRANTY; without even the implied warranty of
   MERCHANTABILITY or FITNESS FOR A PARTICULAR PURPOSE.  See the
   GNU General Public License for more details.

   You should have received a copy of the GNU General Public License
   along with this program; if not, write to the Free Software
   Foundation, Inc., 59 Temple Place, Suite 330, Boston, MA  02111-1307  USA */

/** @file handler.cc

    @brief
  Handler-calling-functions
*/

#ifdef USE_PRAGMA_IMPLEMENTATION
#pragma implementation				// gcc: Class implementation
#endif

#include "mysql_priv.h"
#include "rpl_filter.h"


#include <myisampack.h>
#include <errno.h>

#ifdef WITH_PARTITION_STORAGE_ENGINE
#include "ha_partition.h"
#endif

/*
  While we have legacy_db_type, we have this array to
  check for dups and to find handlerton from legacy_db_type.
  Remove when legacy_db_type is finally gone
*/
st_plugin_int *hton2plugin[MAX_HA];

<<<<<<< HEAD
static handlerton *installed_htons[128];

#define BITMAP_STACKBUF_SIZE (128/8)

KEY_CREATE_INFO default_key_create_info= { HA_KEY_ALG_UNDEF, 0, {NullS,0} };

=======
>>>>>>> 98e57576
/* number of entries in handlertons[] */
ulong total_ha= 0;
/* number of storage engines (from handlertons[]) that support 2pc */
ulong total_ha_2pc= 0;
/* size of savepoint storage area (see ha_init) */
ulong savepoint_alloc_size= 0;

static const LEX_STRING sys_table_aliases[]=
{
  { C_STRING_WITH_LEN("INNOBASE") },  { C_STRING_WITH_LEN("INNODB") },
  { C_STRING_WITH_LEN("NDB") },       { C_STRING_WITH_LEN("NDBCLUSTER") },
  { C_STRING_WITH_LEN("HEAP") },      { C_STRING_WITH_LEN("MEMORY") },
  { C_STRING_WITH_LEN("MERGE") },     { C_STRING_WITH_LEN("MRG_MYISAM") },
  {NullS, 0}
};

const char *ha_row_type[] = {
  "", "FIXED", "DYNAMIC", "COMPRESSED", "REDUNDANT", "COMPACT", "?","?","?"
};

const char *tx_isolation_names[] =
{ "READ-UNCOMMITTED", "READ-COMMITTED", "REPEATABLE-READ", "SERIALIZABLE",
  NullS};
TYPELIB tx_isolation_typelib= {array_elements(tx_isolation_names)-1,"",
			       tx_isolation_names, NULL};

static TYPELIB known_extensions= {0,"known_exts", NULL, NULL};
uint known_extensions_id= 0;


/** @brief
  Return the default storage engine handlerton for thread

  SYNOPSIS
    ha_default_handlerton(thd)
    thd         current thread

  RETURN
    pointer to handlerton
*/
handlerton *ha_default_handlerton(THD *thd)
{
  return (thd->variables.table_type != NULL) ?
          thd->variables.table_type :
          (global_system_variables.table_type != NULL ?
           global_system_variables.table_type : myisam_hton);
}


/** @brief
  Return the storage engine handlerton for the supplied name
  
  SYNOPSIS
    ha_resolve_by_name(thd, name)
    thd         current thread
    name        name of storage engine
  
  RETURN
    pointer to handlerton
*/
handlerton *ha_resolve_by_name(THD *thd, const LEX_STRING *name)
{
  const LEX_STRING *table_alias;
  st_plugin_int *plugin;

redo:
  /* my_strnncoll is a macro and gcc doesn't do early expansion of macro */
  if (thd && !my_charset_latin1.coll->strnncoll(&my_charset_latin1,
                           (const uchar *)name->str, name->length,
                           (const uchar *)STRING_WITH_LEN("DEFAULT"), 0))
    return ha_default_handlerton(thd);

  if ((plugin= plugin_lock(name, MYSQL_STORAGE_ENGINE_PLUGIN)))
  {
    handlerton *hton= (handlerton *)plugin->data;
    if (!(hton->flags & HTON_NOT_USER_SELECTABLE))
      return hton;
    plugin_unlock(plugin);
  }

  /*
    We check for the historical aliases.
  */
  for (table_alias= sys_table_aliases; table_alias->str; table_alias+= 2)
  {
    if (!my_strnncoll(&my_charset_latin1,
                      (const uchar *)name->str, name->length,
                      (const uchar *)table_alias->str, table_alias->length))
    {
      name= table_alias + 1;
      goto redo;
    }
  }

  return NULL;
}


const char *ha_get_storage_engine(enum legacy_db_type db_type)
{
  switch (db_type) {
  case DB_TYPE_DEFAULT:
    return "DEFAULT";
  default:
    if (db_type > DB_TYPE_UNKNOWN && db_type < DB_TYPE_DEFAULT &&
        installed_htons[db_type])
      return hton2plugin[installed_htons[db_type]->slot]->name.str;
    /* fall through */
  case DB_TYPE_UNKNOWN:
    return "UNKNOWN";
  }
}


#ifdef NOT_USED
static handler *create_default(TABLE_SHARE *table, MEM_ROOT *mem_root)
{
  handlerton *hton= ha_default_handlerton(current_thd);
  return (hton && hton->create) ? hton->create(hton, table, mem_root) : NULL;
}
#endif


handlerton *ha_resolve_by_legacy_type(THD *thd, enum legacy_db_type db_type)
{
  switch (db_type) {
  case DB_TYPE_DEFAULT:
    return ha_default_handlerton(thd);
  case DB_TYPE_UNKNOWN:
    return NULL;
  default:
    if (db_type > DB_TYPE_UNKNOWN && db_type < DB_TYPE_DEFAULT)
      return installed_htons[db_type];
    return NULL;
  }
}


/** @brief
  Use other database handler if databasehandler is not compiled in
*/
handlerton *ha_checktype(THD *thd, enum legacy_db_type database_type,
                          bool no_substitute, bool report_error)
{
  handlerton *hton= ha_resolve_by_legacy_type(thd, database_type);
  if (ha_storage_engine_is_enabled(hton))
    return hton;

  if (no_substitute)
  {
    if (report_error)
    {
      const char *engine_name= ha_get_storage_engine(database_type);
      my_error(ER_FEATURE_DISABLED,MYF(0),engine_name,engine_name);
    }
    return NULL;
  }

  switch (database_type) {
#ifndef NO_HASH
  case DB_TYPE_HASH:
    return ha_resolve_by_legacy_type(thd, DB_TYPE_HASH);
#endif
  case DB_TYPE_MRG_ISAM:
    return ha_resolve_by_legacy_type(thd, DB_TYPE_MRG_MYISAM);
  default:
    break;
  }

  return ha_default_handlerton(thd);
} /* ha_checktype */


handler *get_new_handler(TABLE_SHARE *share, MEM_ROOT *alloc,
                         handlerton *db_type)
{
  handler *file;
  DBUG_ENTER("get_new_handler");
  DBUG_PRINT("enter", ("alloc: 0x%lx", (long) alloc));

  if (db_type && db_type->state == SHOW_OPTION_YES && db_type->create)
  {
    if ((file= db_type->create(db_type, share, alloc)))
      file->init();
    DBUG_RETURN(file);
  }
  /*
    Try the default table type
    Here the call to current_thd() is ok as we call this function a lot of
    times but we enter this branch very seldom.
  */
  DBUG_RETURN(get_new_handler(share, alloc,
                              current_thd->variables.table_type));
}


#ifdef WITH_PARTITION_STORAGE_ENGINE
handler *get_ha_partition(partition_info *part_info)
{
  ha_partition *partition;
  DBUG_ENTER("get_ha_partition");
  if ((partition= new ha_partition(partition_hton, part_info)))
  {
    if (partition->initialise_partition(current_thd->mem_root))
    {
      delete partition;
      partition= 0;
    }
    else
      partition->init();
  }
  else
  {
    my_error(ER_OUTOFMEMORY, MYF(0), sizeof(ha_partition));
  }
  DBUG_RETURN(((handler*) partition));
}
#endif


/** @brief
  Register handler error messages for use with my_error().

  SYNOPSIS
    ha_init_errors()

  RETURN
    0           OK
    != 0        Error
*/
static int ha_init_errors(void)
{
#define SETMSG(nr, msg) errmsgs[(nr) - HA_ERR_FIRST]= (msg)
  const char    **errmsgs;

  /* Allocate a pointer array for the error message strings. */
  /* Zerofill it to avoid uninitialized gaps. */
  if (! (errmsgs= (const char**) my_malloc(HA_ERR_ERRORS * sizeof(char*),
                                           MYF(MY_WME | MY_ZEROFILL))))
    return 1;

  /* Set the dedicated error messages. */
  SETMSG(HA_ERR_KEY_NOT_FOUND,          ER(ER_KEY_NOT_FOUND));
  SETMSG(HA_ERR_FOUND_DUPP_KEY,         ER(ER_DUP_KEY));
  SETMSG(HA_ERR_RECORD_CHANGED,         "Update wich is recoverable");
  SETMSG(HA_ERR_WRONG_INDEX,            "Wrong index given to function");
  SETMSG(HA_ERR_CRASHED,                ER(ER_NOT_KEYFILE));
  SETMSG(HA_ERR_WRONG_IN_RECORD,        ER(ER_CRASHED_ON_USAGE));
  SETMSG(HA_ERR_OUT_OF_MEM,             "Table handler out of memory");
  SETMSG(HA_ERR_NOT_A_TABLE,            "Incorrect file format '%.64s'");
  SETMSG(HA_ERR_WRONG_COMMAND,          "Command not supported");
  SETMSG(HA_ERR_OLD_FILE,               ER(ER_OLD_KEYFILE));
  SETMSG(HA_ERR_NO_ACTIVE_RECORD,       "No record read in update");
  SETMSG(HA_ERR_RECORD_DELETED,         "Intern record deleted");
  SETMSG(HA_ERR_RECORD_FILE_FULL,       ER(ER_RECORD_FILE_FULL));
  SETMSG(HA_ERR_INDEX_FILE_FULL,        "No more room in index file '%.64s'");
  SETMSG(HA_ERR_END_OF_FILE,            "End in next/prev/first/last");
  SETMSG(HA_ERR_UNSUPPORTED,            ER(ER_ILLEGAL_HA));
  SETMSG(HA_ERR_TO_BIG_ROW,             "Too big row");
  SETMSG(HA_WRONG_CREATE_OPTION,        "Wrong create option");
  SETMSG(HA_ERR_FOUND_DUPP_UNIQUE,      ER(ER_DUP_UNIQUE));
  SETMSG(HA_ERR_UNKNOWN_CHARSET,        "Can't open charset");
  SETMSG(HA_ERR_WRONG_MRG_TABLE_DEF,    ER(ER_WRONG_MRG_TABLE));
  SETMSG(HA_ERR_CRASHED_ON_REPAIR,      ER(ER_CRASHED_ON_REPAIR));
  SETMSG(HA_ERR_CRASHED_ON_USAGE,       ER(ER_CRASHED_ON_USAGE));
  SETMSG(HA_ERR_LOCK_WAIT_TIMEOUT,      ER(ER_LOCK_WAIT_TIMEOUT));
  SETMSG(HA_ERR_LOCK_TABLE_FULL,        ER(ER_LOCK_TABLE_FULL));
  SETMSG(HA_ERR_READ_ONLY_TRANSACTION,  ER(ER_READ_ONLY_TRANSACTION));
  SETMSG(HA_ERR_LOCK_DEADLOCK,          ER(ER_LOCK_DEADLOCK));
  SETMSG(HA_ERR_CANNOT_ADD_FOREIGN,     ER(ER_CANNOT_ADD_FOREIGN));
  SETMSG(HA_ERR_NO_REFERENCED_ROW,      ER(ER_NO_REFERENCED_ROW_2));
  SETMSG(HA_ERR_ROW_IS_REFERENCED,      ER(ER_ROW_IS_REFERENCED_2));
  SETMSG(HA_ERR_NO_SAVEPOINT,           "No savepoint with that name");
  SETMSG(HA_ERR_NON_UNIQUE_BLOCK_SIZE,  "Non unique key block size");
  SETMSG(HA_ERR_NO_SUCH_TABLE,          "No such table: '%.64s'");
  SETMSG(HA_ERR_TABLE_EXIST,            ER(ER_TABLE_EXISTS_ERROR));
  SETMSG(HA_ERR_NO_CONNECTION,          "Could not connect to storage engine");
  SETMSG(HA_ERR_TABLE_DEF_CHANGED,      ER(ER_TABLE_DEF_CHANGED));
  SETMSG(HA_ERR_FOREIGN_DUPLICATE_KEY,  "FK constraint would lead to duplicate key");
  SETMSG(HA_ERR_TABLE_NEEDS_UPGRADE,    ER(ER_TABLE_NEEDS_UPGRADE));
  SETMSG(HA_ERR_TABLE_READONLY,         ER(ER_OPEN_AS_READONLY));
  SETMSG(HA_ERR_AUTOINC_READ_FAILED,    ER(ER_AUTOINC_READ_FAILED));
  SETMSG(HA_ERR_AUTOINC_ERANGE,         ER(ER_WARN_DATA_OUT_OF_RANGE));

  /* Register the error messages for use with my_error(). */
  return my_error_register(errmsgs, HA_ERR_FIRST, HA_ERR_LAST);
}


/** @brief
  Unregister handler error messages.

  SYNOPSIS
    ha_finish_errors()

  RETURN
    0           OK
    != 0        Error
*/
static int ha_finish_errors(void)
{
  const char    **errmsgs;

  /* Allocate a pointer array for the error message strings. */
  if (! (errmsgs= my_error_unregister(HA_ERR_FIRST, HA_ERR_LAST)))
    return 1;
  my_free((gptr) errmsgs, MYF(0));
  return 0;
}


int ha_finalize_handlerton(st_plugin_int *plugin)
{
  handlerton *hton= (handlerton *)plugin->data;
  DBUG_ENTER("ha_finalize_handlerton");

  switch (hton->state)
  {
  case SHOW_OPTION_NO:
  case SHOW_OPTION_DISABLED:
    break;
  case SHOW_OPTION_YES:
    if (installed_htons[hton->db_type] == hton)
      installed_htons[hton->db_type]= NULL;
    break;
  };

  if (hton->panic)
    hton->panic(hton, HA_PANIC_CLOSE);

  if (plugin->plugin->deinit)
  {
    /*
      Today we have no defined/special behavior for uninstalling
      engine plugins.
    */
    DBUG_PRINT("info", ("Deinitializing plugin: '%s'", plugin->name.str));
    if (plugin->plugin->deinit(NULL))
    {
      DBUG_PRINT("warning", ("Plugin '%s' deinit function returned error.",
                             plugin->name.str));
    }
  }

  my_free((gptr)hton, MYF(0));

  DBUG_RETURN(0);
}


int ha_initialize_handlerton(st_plugin_int *plugin)
{
  handlerton *hton;
  DBUG_ENTER("ha_initialize_handlerton");

  hton= (handlerton *)my_malloc(sizeof(handlerton),
                                MYF(MY_WME | MY_ZEROFILL));
  /* Historical Requirement */
  plugin->data= hton; // shortcut for the future
  if (plugin->plugin->init)
  {
    if (plugin->plugin->init(hton))
    {
      sql_print_error("Plugin '%s' init function returned error.",
                      plugin->name.str);
      goto err;
    }
  }

  /*
    the switch below and hton->state should be removed when
    command-line options for plugins will be implemented
  */
  switch (hton->state) {
  case SHOW_OPTION_NO:
    break;
  case SHOW_OPTION_YES:
    {
      uint tmp;
      /* now check the db_type for conflict */
      if (hton->db_type <= DB_TYPE_UNKNOWN ||
          hton->db_type >= DB_TYPE_DEFAULT ||
          installed_htons[hton->db_type])
      {
        int idx= (int) DB_TYPE_FIRST_DYNAMIC;

        while (idx < (int) DB_TYPE_DEFAULT && installed_htons[idx])
          idx++;

        if (idx == (int) DB_TYPE_DEFAULT)
        {
          sql_print_warning("Too many storage engines!");
          DBUG_RETURN(1);
        }
        if (hton->db_type != DB_TYPE_UNKNOWN)
          sql_print_warning("Storage engine '%s' has conflicting typecode. "
                            "Assigning value %d.", plugin->plugin->name, idx);
        hton->db_type= (enum legacy_db_type) idx;
      }
      installed_htons[hton->db_type]= hton;
      tmp= hton->savepoint_offset;
      hton->savepoint_offset= savepoint_alloc_size;
      savepoint_alloc_size+= tmp;
      hton->slot= total_ha++;
      hton2plugin[hton->slot]=plugin;
      if (hton->prepare)
        total_ha_2pc++;
      break;
    }
    /* fall through */
  default:
    hton->state= SHOW_OPTION_DISABLED;
    break;
  }
  
  /* 
    This is entirely for legacy. We will create a new "disk based" hton and a 
    "memory" hton which will be configurable longterm. We should be able to 
    remove partition and myisammrg.
  */
  switch (hton->db_type) {
  case DB_TYPE_HEAP:
    heap_hton= hton;
    break;
  case DB_TYPE_MYISAM:
    myisam_hton= hton;
    break;
  case DB_TYPE_PARTITION_DB:
    partition_hton= hton;
    break;
  default:
    break;
  };

  DBUG_RETURN(0);
err:
  DBUG_RETURN(1);
}

int ha_init()
{
  int error= 0;
  DBUG_ENTER("ha_init");

  if (ha_init_errors())
    DBUG_RETURN(1);

  DBUG_ASSERT(total_ha < MAX_HA);
  /*
    Check if there is a transaction-capable storage engine besides the
    binary log (which is considered a transaction-capable storage engine in
    counting total_ha)
  */
  opt_using_transactions= total_ha>(ulong)opt_bin_log;
  savepoint_alloc_size+= sizeof(SAVEPOINT);
  DBUG_RETURN(error);
}

int ha_end()
{
  int error= 0;
  DBUG_ENTER("ha_end");


  /* 
    This should be eventualy based  on the graceful shutdown flag.
    So if flag is equal to HA_PANIC_CLOSE, the deallocate
    the errors.
  */
  if (ha_finish_errors())
    error= 1;

  DBUG_RETURN(error);
}

static my_bool dropdb_handlerton(THD *unused1, st_plugin_int *plugin,
                                 void *path)
{
  handlerton *hton= (handlerton *)plugin->data;
  if (hton->state == SHOW_OPTION_YES && hton->drop_database)
    hton->drop_database(hton, (char *)path);
  return FALSE;
}


void ha_drop_database(char* path)
{
  plugin_foreach(NULL, dropdb_handlerton, MYSQL_STORAGE_ENGINE_PLUGIN, path);
}


static my_bool closecon_handlerton(THD *thd, st_plugin_int *plugin,
                                   void *unused)
{
  handlerton *hton= (handlerton *)plugin->data;
  /*
    there's no need to rollback here as all transactions must
    be rolled back already
  */
  if (hton->state == SHOW_OPTION_YES && hton->close_connection &&
      thd->ha_data[hton->slot])
    hton->close_connection(hton, thd);
  return FALSE;
}


/** @brief
  don't bother to rollback here, it's done already
*/
void ha_close_connection(THD* thd)
{
  plugin_foreach(thd, closecon_handlerton, MYSQL_STORAGE_ENGINE_PLUGIN, 0);
}

/* ========================================================================
 ======================= TRANSACTIONS ===================================*/

/** @brief
  Register a storage engine for a transaction

  DESCRIPTION
    Every storage engine MUST call this function when it starts
    a transaction or a statement (that is it must be called both for the
    "beginning of transaction" and "beginning of statement").
    Only storage engines registered for the transaction/statement
    will know when to commit/rollback it.

  NOTE
    trans_register_ha is idempotent - storage engine may register many
    times per transaction.

*/
void trans_register_ha(THD *thd, bool all, handlerton *ht_arg)
{
  THD_TRANS *trans;
  handlerton **ht;
  DBUG_ENTER("trans_register_ha");
  DBUG_PRINT("enter",("%s", all ? "all" : "stmt"));

  if (all)
  {
    trans= &thd->transaction.all;
    thd->server_status|= SERVER_STATUS_IN_TRANS;
  }
  else
    trans= &thd->transaction.stmt;

  for (ht=trans->ht; *ht; ht++)
    if (*ht == ht_arg)
      DBUG_VOID_RETURN;  /* already registered, return */

  trans->ht[trans->nht++]=ht_arg;
  DBUG_ASSERT(*ht == ht_arg);
  trans->no_2pc|=(ht_arg->prepare==0);
  if (thd->transaction.xid_state.xid.is_null())
    thd->transaction.xid_state.xid.set(thd->query_id);
  DBUG_VOID_RETURN;
}

/** @brief
  RETURN
      0  - ok
      1  - error, transaction was rolled back
*/
int ha_prepare(THD *thd)
{
  int error=0, all=1;
  THD_TRANS *trans=all ? &thd->transaction.all : &thd->transaction.stmt;
  handlerton **ht=trans->ht;
  DBUG_ENTER("ha_prepare");
#ifdef USING_TRANSACTIONS
  if (trans->nht)
  {
    for (; *ht; ht++)
    {
      int err;
      statistic_increment(thd->status_var.ha_prepare_count,&LOCK_status);
      if ((*ht)->prepare)
      {
        if ((err= (*(*ht)->prepare)(*ht, thd, all)))
        {
          my_error(ER_ERROR_DURING_COMMIT, MYF(0), err);
          ha_rollback_trans(thd, all);
          error=1;
          break;
        }
      }
      else
      {
        push_warning_printf(thd, MYSQL_ERROR::WARN_LEVEL_WARN,
                            ER_ILLEGAL_HA, ER(ER_ILLEGAL_HA),
                            hton2plugin[(*ht)->slot]->name.str);
      }
    }
  }
#endif /* USING_TRANSACTIONS */
  DBUG_RETURN(error);
}

/** @brief
  RETURN
      0  - ok
      1  - transaction was rolled back
      2  - error during commit, data may be inconsistent
*/
int ha_commit_trans(THD *thd, bool all)
{
  int error= 0, cookie= 0;
  THD_TRANS *trans= all ? &thd->transaction.all : &thd->transaction.stmt;
  bool is_real_trans= all || thd->transaction.all.nht == 0;
  handlerton **ht= trans->ht;
  my_xid xid= thd->transaction.xid_state.xid.get_my_xid();
  DBUG_ENTER("ha_commit_trans");

  if (thd->in_sub_stmt)
  {
    /*
      Since we don't support nested statement transactions in 5.0,
      we can't commit or rollback stmt transactions while we are inside
      stored functions or triggers. So we simply do nothing now.
      TODO: This should be fixed in later ( >= 5.1) releases.
    */
    if (!all)
      DBUG_RETURN(0);
    /*
      We assume that all statements which commit or rollback main transaction
      are prohibited inside of stored functions or triggers. So they should
      bail out with error even before ha_commit_trans() call. To be 100% safe
      let us throw error in non-debug builds.
    */
    DBUG_ASSERT(0);
    my_error(ER_COMMIT_NOT_ALLOWED_IN_SF_OR_TRG, MYF(0));
    DBUG_RETURN(2);
  }
#ifdef USING_TRANSACTIONS
  if (trans->nht)
  {
    if (is_real_trans && wait_if_global_read_lock(thd, 0, 0))
    {
      ha_rollback_trans(thd, all);
      DBUG_RETURN(1);
    }

    if (   is_real_trans
        && opt_readonly
        && ! (thd->security_ctx->master_access & SUPER_ACL)
        && ! thd->slave_thread
       )
    {
      my_error(ER_OPTION_PREVENTS_STATEMENT, MYF(0), "--read-only");
      ha_rollback_trans(thd, all);
      error= 1;
      goto end;
    }

    DBUG_EXECUTE_IF("crash_commit_before", abort(););

    /* Close all cursors that can not survive COMMIT */
    if (is_real_trans)                          /* not a statement commit */
      thd->stmt_map.close_transient_cursors();

    if (!trans->no_2pc && trans->nht > 1)
    {
      for (; *ht && !error; ht++)
      {
        int err;
        if ((err= (*(*ht)->prepare)(*ht, thd, all)))
        {
          my_error(ER_ERROR_DURING_COMMIT, MYF(0), err);
          error= 1;
        }
        statistic_increment(thd->status_var.ha_prepare_count,&LOCK_status);
      }
      DBUG_EXECUTE_IF("crash_commit_after_prepare", abort(););
      if (error || (is_real_trans && xid &&
                    (error= !(cookie= tc_log->log_xid(thd, xid)))))
      {
        ha_rollback_trans(thd, all);
        error= 1;
        goto end;
      }
      DBUG_EXECUTE_IF("crash_commit_after_log", abort(););
    }
    error=ha_commit_one_phase(thd, all) ? (cookie ? 2 : 1) : 0;
    DBUG_EXECUTE_IF("crash_commit_before_unlog", abort(););
    if (cookie)
      tc_log->unlog(cookie, xid);
    DBUG_EXECUTE_IF("crash_commit_after", abort(););
end:
    if (is_real_trans)
      start_waiting_global_read_lock(thd);
  }
#endif /* USING_TRANSACTIONS */
  DBUG_RETURN(error);
}

/** @brief
  NOTE - this function does not care about global read lock.
  A caller should.
*/
int ha_commit_one_phase(THD *thd, bool all)
{
  int error=0;
  THD_TRANS *trans=all ? &thd->transaction.all : &thd->transaction.stmt;
  bool is_real_trans=all || thd->transaction.all.nht == 0;
  handlerton **ht=trans->ht;
  DBUG_ENTER("ha_commit_one_phase");
#ifdef USING_TRANSACTIONS
  if (trans->nht)
  {
    for (ht=trans->ht; *ht; ht++)
    {
      int err;
      if ((err= (*(*ht)->commit)(*ht, thd, all)))
      {
        my_error(ER_ERROR_DURING_COMMIT, MYF(0), err);
        error=1;
      }
      statistic_increment(thd->status_var.ha_commit_count,&LOCK_status);
      *ht= 0;
    }
    trans->nht=0;
    trans->no_2pc=0;
    if (is_real_trans)
      thd->transaction.xid_state.xid.null();
    if (all)
    {
#ifdef HAVE_QUERY_CACHE
      if (thd->transaction.changed_tables)
        query_cache.invalidate(thd->transaction.changed_tables);
#endif
      thd->variables.tx_isolation=thd->session_tx_isolation;
      thd->transaction.cleanup();
    }
  }
#endif /* USING_TRANSACTIONS */
  DBUG_RETURN(error);
}


int ha_rollback_trans(THD *thd, bool all)
{
  int error=0;
  THD_TRANS *trans=all ? &thd->transaction.all : &thd->transaction.stmt;
  bool is_real_trans=all || thd->transaction.all.nht == 0;
  DBUG_ENTER("ha_rollback_trans");
  if (thd->in_sub_stmt)
  {
    /*
      If we are inside stored function or trigger we should not commit or
      rollback current statement transaction. See comment in ha_commit_trans()
      call for more information.
    */
    if (!all)
      DBUG_RETURN(0);
    DBUG_ASSERT(0);
    my_error(ER_COMMIT_NOT_ALLOWED_IN_SF_OR_TRG, MYF(0));
    DBUG_RETURN(1);
  }
#ifdef USING_TRANSACTIONS
  if (trans->nht)
  {
    /* Close all cursors that can not survive ROLLBACK */
    if (is_real_trans)                          /* not a statement commit */
      thd->stmt_map.close_transient_cursors();

    for (handlerton **ht=trans->ht; *ht; ht++)
    {
      int err;
      if ((err= (*(*ht)->rollback)(*ht, thd, all)))
      { // cannot happen
        my_error(ER_ERROR_DURING_ROLLBACK, MYF(0), err);
        error=1;
      }
      statistic_increment(thd->status_var.ha_rollback_count,&LOCK_status);
      *ht= 0;
    }
    trans->nht=0;
    trans->no_2pc=0;
    if (is_real_trans)
      thd->transaction.xid_state.xid.null();
    if (all)
    {
      thd->variables.tx_isolation=thd->session_tx_isolation;
      thd->transaction.cleanup();
    }
  }
#endif /* USING_TRANSACTIONS */
  /*
    If a non-transactional table was updated, warn; don't warn if this is a
    slave thread (because when a slave thread executes a ROLLBACK, it has
    been read from the binary log, so it's 100% sure and normal to produce
    error ER_WARNING_NOT_COMPLETE_ROLLBACK. If we sent the warning to the
    slave SQL thread, it would not stop the thread but just be printed in
    the error log; but we don't want users to wonder why they have this
    message in the error log, so we don't send it.
  */
  if (is_real_trans && (thd->options & OPTION_STATUS_NO_TRANS_UPDATE) &&
      !thd->slave_thread && thd->killed != THD::KILL_CONNECTION)
    push_warning(thd, MYSQL_ERROR::WARN_LEVEL_WARN,
                 ER_WARNING_NOT_COMPLETE_ROLLBACK,
                 ER(ER_WARNING_NOT_COMPLETE_ROLLBACK));
  DBUG_RETURN(error);
}

/** @brief
  This is used to commit or rollback a single statement depending on the value
  of error. Note that if the autocommit is on, then the following call inside
  InnoDB will commit or rollback the whole transaction (= the statement). The
  autocommit mechanism built into InnoDB is based on counting locks, but if
  the user has used LOCK TABLES then that mechanism does not know to do the
  commit.
*/
int ha_autocommit_or_rollback(THD *thd, int error)
{
  DBUG_ENTER("ha_autocommit_or_rollback");
#ifdef USING_TRANSACTIONS
  if (thd->transaction.stmt.nht)
  {
    if (!error)
    {
      if (ha_commit_stmt(thd))
	error=1;
    }
    else
      (void) ha_rollback_stmt(thd);

    thd->variables.tx_isolation=thd->session_tx_isolation;
  }
#endif
  DBUG_RETURN(error);
}


struct xahton_st {
  XID *xid;
  int result;
};

static my_bool xacommit_handlerton(THD *unused1, st_plugin_int *plugin,
                                   void *arg)
{
  handlerton *hton= (handlerton *)plugin->data;
  if (hton->state == SHOW_OPTION_YES && hton->recover)
  {
    hton->commit_by_xid(hton, ((struct xahton_st *)arg)->xid);
    ((struct xahton_st *)arg)->result= 0;
  }
  return FALSE;
}

static my_bool xarollback_handlerton(THD *unused1, st_plugin_int *plugin,
                                     void *arg)
{
  handlerton *hton= (handlerton *)plugin->data;
  if (hton->state == SHOW_OPTION_YES && hton->recover)
  {
    hton->rollback_by_xid(hton, ((struct xahton_st *)arg)->xid);
    ((struct xahton_st *)arg)->result= 0;
  }
  return FALSE;
}


int ha_commit_or_rollback_by_xid(XID *xid, bool commit)
{
  struct xahton_st xaop;
  xaop.xid= xid;
  xaop.result= 1;

  plugin_foreach(NULL, commit ? xacommit_handlerton : xarollback_handlerton,
                 MYSQL_STORAGE_ENGINE_PLUGIN, &xaop);

  return xaop.result;
}


#ifndef DBUG_OFF
/* this does not need to be multi-byte safe or anything */
static char* xid_to_str(char *buf, XID *xid)
{
  int i;
  char *s=buf;
  *s++='\'';
  for (i=0; i < xid->gtrid_length+xid->bqual_length; i++)
  {
    uchar c=(uchar)xid->data[i];
    /* is_next_dig is set if next character is a number */
    bool is_next_dig= FALSE;
    if (i < XIDDATASIZE)
    {
      char ch= xid->data[i+1];
      is_next_dig= (ch >= '0' && ch <='9');
    }
    if (i == xid->gtrid_length)
    {
      *s++='\'';
      if (xid->bqual_length)
      {
        *s++='.';
        *s++='\'';
      }
    }
    if (c < 32 || c > 126)
    {
      *s++='\\';
      /*
        If next character is a number, write current character with
        3 octal numbers to ensure that the next number is not seen
        as part of the octal number
      */
      if (c > 077 || is_next_dig)
        *s++=_dig_vec_lower[c >> 6];
      if (c > 007 || is_next_dig)
        *s++=_dig_vec_lower[(c >> 3) & 7];
      *s++=_dig_vec_lower[c & 7];
    }
    else
    {
      if (c == '\'' || c == '\\')
        *s++='\\';
      *s++=c;
    }
  }
  *s++='\'';
  *s=0;
  return buf;
}
#endif

/** @brief
  recover() step of xa

  NOTE
   there are three modes of operation:

   - automatic recover after a crash
     in this case commit_list != 0, tc_heuristic_recover==0
     all xids from commit_list are committed, others are rolled back

   - manual (heuristic) recover
     in this case commit_list==0, tc_heuristic_recover != 0
     DBA has explicitly specified that all prepared transactions should
     be committed (or rolled back).

   - no recovery (MySQL did not detect a crash)
     in this case commit_list==0, tc_heuristic_recover == 0
     there should be no prepared transactions in this case.
*/
struct xarecover_st
{
  int len, found_foreign_xids, found_my_xids;
  XID *list;
  HASH *commit_list;
  bool dry_run;
};

static my_bool xarecover_handlerton(THD *unused, st_plugin_int *plugin,
                                    void *arg)
{
  handlerton *hton= (handlerton *)plugin->data;
  struct xarecover_st *info= (struct xarecover_st *) arg;
  int got;

  if (hton->state == SHOW_OPTION_YES && hton->recover)
  {
    while ((got= hton->recover(hton, info->list, info->len)) > 0 )
    {
      sql_print_information("Found %d prepared transaction(s) in %s",
                            got, hton2plugin[hton->slot]->name.str);
      for (int i=0; i < got; i ++)
      {
        my_xid x=info->list[i].get_my_xid();
        if (!x) // not "mine" - that is generated by external TM
        {
#ifndef DBUG_OFF
          char buf[XIDDATASIZE*4+6]; // see xid_to_str
          sql_print_information("ignore xid %s", xid_to_str(buf, info->list+i));
#endif
          xid_cache_insert(info->list+i, XA_PREPARED);
          info->found_foreign_xids++;
          continue;
        }
        if (info->dry_run)
        {
          info->found_my_xids++;
          continue;
        }
        // recovery mode
        if (info->commit_list ?
            hash_search(info->commit_list, (byte *)&x, sizeof(x)) != 0 :
            tc_heuristic_recover == TC_HEURISTIC_RECOVER_COMMIT)
        {
#ifndef DBUG_OFF
          char buf[XIDDATASIZE*4+6]; // see xid_to_str
          sql_print_information("commit xid %s", xid_to_str(buf, info->list+i));
#endif
          hton->commit_by_xid(hton, info->list+i);
        }
        else
        {
#ifndef DBUG_OFF
          char buf[XIDDATASIZE*4+6]; // see xid_to_str
          sql_print_information("rollback xid %s",
                                xid_to_str(buf, info->list+i));
#endif
          hton->rollback_by_xid(hton, info->list+i);
        }
      }
      if (got < info->len)
        break;
    }
  }
  return FALSE;
}

int ha_recover(HASH *commit_list)
{
  struct xarecover_st info;
  DBUG_ENTER("ha_recover");
  info.found_foreign_xids= info.found_my_xids= 0;
  info.commit_list= commit_list;
  info.dry_run= (info.commit_list==0 && tc_heuristic_recover==0);
  info.list= NULL;

  /* commit_list and tc_heuristic_recover cannot be set both */
  DBUG_ASSERT(info.commit_list==0 || tc_heuristic_recover==0);
  /* if either is set, total_ha_2pc must be set too */
  DBUG_ASSERT(info.dry_run || total_ha_2pc>(ulong)opt_bin_log);

  if (total_ha_2pc <= (ulong)opt_bin_log)
    DBUG_RETURN(0);

  if (info.commit_list)
    sql_print_information("Starting crash recovery...");

#ifndef WILL_BE_DELETED_LATER
  /*
    for now, only InnoDB supports 2pc. It means we can always safely
    rollback all pending transactions, without risking inconsistent data
  */
  DBUG_ASSERT(total_ha_2pc == (ulong) opt_bin_log+1); // only InnoDB and binlog
  tc_heuristic_recover= TC_HEURISTIC_RECOVER_ROLLBACK; // forcing ROLLBACK
  info.dry_run=FALSE;
#endif

  for (info.len= MAX_XID_LIST_SIZE ; 
       info.list==0 && info.len > MIN_XID_LIST_SIZE; info.len/=2)
  {
    info.list=(XID *)my_malloc(info.len*sizeof(XID), MYF(0));
  }
  if (!info.list)
  {
    sql_print_error(ER(ER_OUTOFMEMORY), info.len*sizeof(XID));
    DBUG_RETURN(1);
  }

  plugin_foreach(NULL, xarecover_handlerton, 
                 MYSQL_STORAGE_ENGINE_PLUGIN, &info);

  my_free((gptr)info.list, MYF(0));
  if (info.found_foreign_xids)
    sql_print_warning("Found %d prepared XA transactions", 
                      info.found_foreign_xids);
  if (info.dry_run && info.found_my_xids)
  {
    sql_print_error("Found %d prepared transactions! It means that mysqld was "
                    "not shut down properly last time and critical recovery "
                    "information (last binlog or %s file) was manually deleted "
                    "after a crash. You have to start mysqld with "
                    "--tc-heuristic-recover switch to commit or rollback "
                    "pending transactions.",
                    info.found_my_xids, opt_tc_log_file);
    DBUG_RETURN(1);
  }
  if (info.commit_list)
    sql_print_information("Crash recovery finished.");
  DBUG_RETURN(0);
}

/** @brief
  return the list of XID's to a client, the same way SHOW commands do

  NOTE
    I didn't find in XA specs that an RM cannot return the same XID twice,
    so mysql_xa_recover does not filter XID's to ensure uniqueness.
    It can be easily fixed later, if necessary.
*/
bool mysql_xa_recover(THD *thd)
{
  List<Item> field_list;
  Protocol *protocol= thd->protocol;
  int i=0;
  XID_STATE *xs;
  DBUG_ENTER("mysql_xa_recover");

  field_list.push_back(new Item_int("formatID",0,11));
  field_list.push_back(new Item_int("gtrid_length",0,11));
  field_list.push_back(new Item_int("bqual_length",0,11));
  field_list.push_back(new Item_empty_string("data",XIDDATASIZE));

  if (protocol->send_fields(&field_list,
                            Protocol::SEND_NUM_ROWS | Protocol::SEND_EOF))
    DBUG_RETURN(1);

  pthread_mutex_lock(&LOCK_xid_cache);
  while ((xs= (XID_STATE*)hash_element(&xid_cache, i++)))
  {
    if (xs->xa_state==XA_PREPARED)
    {
      protocol->prepare_for_resend();
      protocol->store_longlong((longlong)xs->xid.formatID, FALSE);
      protocol->store_longlong((longlong)xs->xid.gtrid_length, FALSE);
      protocol->store_longlong((longlong)xs->xid.bqual_length, FALSE);
      protocol->store(xs->xid.data, xs->xid.gtrid_length+xs->xid.bqual_length,
                      &my_charset_bin);
      if (protocol->write())
      {
        pthread_mutex_unlock(&LOCK_xid_cache);
        DBUG_RETURN(1);
      }
    }
  }

  pthread_mutex_unlock(&LOCK_xid_cache);
  send_eof(thd);
  DBUG_RETURN(0);
}

/** @brief
  This function should be called when MySQL sends rows of a SELECT result set
  or the EOF mark to the client. It releases a possible adaptive hash index
  S-latch held by thd in InnoDB and also releases a possible InnoDB query
  FIFO ticket to enter InnoDB. To save CPU time, InnoDB allows a thd to
  keep them over several calls of the InnoDB handler interface when a join
  is executed. But when we let the control to pass to the client they have
  to be released because if the application program uses mysql_use_result(),
  it may deadlock on the S-latch if the application on another connection
  performs another SQL query. In MySQL-4.1 this is even more important because
  there a connection can have several SELECT queries open at the same time.

  arguments:
  thd:           the thread handle of the current connection
  return value:  always 0
*/
static my_bool release_temporary_latches(THD *thd, st_plugin_int *plugin,
                                 void *unused)
{
  handlerton *hton= (handlerton *)plugin->data;

  if (hton->state == SHOW_OPTION_YES && hton->release_temporary_latches)
    hton->release_temporary_latches(hton, thd);

  return FALSE;
}


int ha_release_temporary_latches(THD *thd)
{
  plugin_foreach(thd, release_temporary_latches, MYSQL_STORAGE_ENGINE_PLUGIN, 
                 NULL);

  return 0;
}

int ha_rollback_to_savepoint(THD *thd, SAVEPOINT *sv)
{
  int error=0;
  THD_TRANS *trans= (thd->in_sub_stmt ? &thd->transaction.stmt :
                                        &thd->transaction.all);
  handlerton **ht=trans->ht, **end_ht;
  DBUG_ENTER("ha_rollback_to_savepoint");

  trans->nht=sv->nht;
  trans->no_2pc=0;
  end_ht=ht+sv->nht;
  /*
    rolling back to savepoint in all storage engines that were part of the
    transaction when the savepoint was set
  */
  for (; ht < end_ht; ht++)
  {
    int err;
    DBUG_ASSERT((*ht)->savepoint_set != 0);
    if ((err= (*(*ht)->savepoint_rollback)(*ht, thd, (byte *)(sv+1)+(*ht)->savepoint_offset)))
    { // cannot happen
      my_error(ER_ERROR_DURING_ROLLBACK, MYF(0), err);
      error=1;
    }
    statistic_increment(thd->status_var.ha_savepoint_rollback_count,
                        &LOCK_status);
    trans->no_2pc|=(*ht)->prepare == 0;
  }
  /*
    rolling back the transaction in all storage engines that were not part of
    the transaction when the savepoint was set
  */
  for (; *ht ; ht++)
  {
    int err;
    if ((err= (*(*ht)->rollback)(*ht, thd, !thd->in_sub_stmt)))
    { // cannot happen
      my_error(ER_ERROR_DURING_ROLLBACK, MYF(0), err);
      error=1;
    }
    statistic_increment(thd->status_var.ha_rollback_count,&LOCK_status);
    *ht=0; // keep it conveniently zero-filled
  }
  DBUG_RETURN(error);
}

/** @brief
  note, that according to the sql standard (ISO/IEC 9075-2:2003)
  section "4.33.4 SQL-statements and transaction states",
  SAVEPOINT is *not* transaction-initiating SQL-statement
*/
int ha_savepoint(THD *thd, SAVEPOINT *sv)
{
  int error=0;
  THD_TRANS *trans= (thd->in_sub_stmt ? &thd->transaction.stmt :
                                        &thd->transaction.all);
  handlerton **ht=trans->ht;
  DBUG_ENTER("ha_savepoint");
#ifdef USING_TRANSACTIONS
  for (; *ht; ht++)
  {
    int err;
    if (! (*ht)->savepoint_set)
    {
      my_error(ER_CHECK_NOT_IMPLEMENTED, MYF(0), "SAVEPOINT");
      error=1;
      break;
    }
    if ((err= (*(*ht)->savepoint_set)(*ht, thd, (byte *)(sv+1)+(*ht)->savepoint_offset)))
    { // cannot happen
      my_error(ER_GET_ERRNO, MYF(0), err);
      error=1;
    }
    statistic_increment(thd->status_var.ha_savepoint_count,&LOCK_status);
  }
  sv->nht=trans->nht;
#endif /* USING_TRANSACTIONS */
  DBUG_RETURN(error);
}

int ha_release_savepoint(THD *thd, SAVEPOINT *sv)
{
  int error=0;
  THD_TRANS *trans= (thd->in_sub_stmt ? &thd->transaction.stmt :
                                        &thd->transaction.all);
  handlerton **ht=trans->ht, **end_ht;
  DBUG_ENTER("ha_release_savepoint");

  end_ht=ht+sv->nht;
  for (; ht < end_ht; ht++)
  {
    int err;
    if (!(*ht)->savepoint_release)
      continue;
    if ((err= (*(*ht)->savepoint_release)(*ht, thd, 
                                          (byte *)(sv+1)+
                                          (*ht)->savepoint_offset)))
    { // cannot happen
      my_error(ER_GET_ERRNO, MYF(0), err);
      error=1;
    }
  }
  DBUG_RETURN(error);
}


static my_bool snapshot_handlerton(THD *thd, st_plugin_int *plugin,
                                   void *arg)
{
  handlerton *hton= (handlerton *)plugin->data;
  if (hton->state == SHOW_OPTION_YES &&
      hton->start_consistent_snapshot)
  {
    hton->start_consistent_snapshot(hton, thd);
    *((bool *)arg)= false;
  }
  return FALSE;
}

int ha_start_consistent_snapshot(THD *thd)
{
  bool warn= true;

  plugin_foreach(thd, snapshot_handlerton, MYSQL_STORAGE_ENGINE_PLUGIN, &warn);

  /*
    Same idea as when one wants to CREATE TABLE in one engine which does not
    exist:
  */
  if (warn)
    push_warning(thd, MYSQL_ERROR::WARN_LEVEL_WARN, ER_UNKNOWN_ERROR,
                 "This MySQL server does not support any "
                 "consistent-read capable storage engine");
  return 0;
}


static my_bool flush_handlerton(THD *thd, st_plugin_int *plugin,
                                void *arg)
{
  handlerton *hton= (handlerton *)plugin->data;
  if (hton->state == SHOW_OPTION_YES && hton->flush_logs && 
      hton->flush_logs(hton))
    return TRUE;
  return FALSE;
}


bool ha_flush_logs(handlerton *db_type)
{
  if (db_type == NULL)
  {
    if (plugin_foreach(NULL, flush_handlerton,
                          MYSQL_STORAGE_ENGINE_PLUGIN, 0))
      return TRUE;
  }
  else
  {
    if (db_type->state != SHOW_OPTION_YES ||
        (db_type->flush_logs && db_type->flush_logs(db_type)))
      return TRUE;
  }
  return FALSE;
}

/** @brief
  This should return ENOENT if the file doesn't exists.
  The .frm file will be deleted only if we return 0 or ENOENT
*/
int ha_delete_table(THD *thd, handlerton *table_type, const char *path,
                    const char *db, const char *alias, bool generate_warning)
{
  handler *file;
  char tmp_path[FN_REFLEN];
  int error;
  TABLE dummy_table;
  TABLE_SHARE dummy_share;
  DBUG_ENTER("ha_delete_table");

  bzero((char*) &dummy_table, sizeof(dummy_table));
  bzero((char*) &dummy_share, sizeof(dummy_share));
  dummy_table.s= &dummy_share;

  /* DB_TYPE_UNKNOWN is used in ALTER TABLE when renaming only .frm files */
  if (table_type == NULL ||
      ! (file=get_new_handler(&dummy_share, thd->mem_root, table_type)))
    DBUG_RETURN(ENOENT);

  if (lower_case_table_names == 2 && !(file->ha_table_flags() & HA_FILE_BASED))
  {
    /* Ensure that table handler get path in lower case */
    strmov(tmp_path, path);
    my_casedn_str(files_charset_info, tmp_path);
    path= tmp_path;
  }
  if ((error= file->delete_table(path)) && generate_warning)
  {
    /*
      Because file->print_error() use my_error() to generate the error message
      we must store the error state in thd, reset it and restore it to
      be able to get hold of the error message.
      (We should in the future either rewrite handler::print_error() or make
      a nice method of this.
    */
    bool query_error= thd->query_error;
    sp_rcontext *spcont= thd->spcont;
    SELECT_LEX *current_select= thd->lex->current_select;
    char buff[sizeof(thd->net.last_error)];
    char new_error[sizeof(thd->net.last_error)];
    int last_errno= thd->net.last_errno;

    strmake(buff, thd->net.last_error, sizeof(buff)-1);
    thd->query_error= 0;
    thd->spcont= 0;
    thd->lex->current_select= 0;
    thd->net.last_error[0]= 0;

    /* Fill up strucutures that print_error may need */
    dummy_share.path.str= (char*) path;
    dummy_share.path.length= strlen(path);
    dummy_share.db.str= (char*) db;
    dummy_share.db.length= strlen(db);
    dummy_share.table_name.str= (char*) alias;
    dummy_share.table_name.length= strlen(alias);
    dummy_table.alias= alias;

    file->print_error(error, 0);
    strmake(new_error, thd->net.last_error, sizeof(buff)-1);

    /* restore thd */
    thd->query_error= query_error;
    thd->spcont= spcont;
    thd->lex->current_select= current_select;
    thd->net.last_errno= last_errno;
    strmake(thd->net.last_error, buff, sizeof(buff)-1);
    push_warning(thd, MYSQL_ERROR::WARN_LEVEL_ERROR, error, new_error);
  }
  delete file;
  DBUG_RETURN(error);
}

/****************************************************************************
** General handler functions
****************************************************************************/
handler *handler::clone(MEM_ROOT *mem_root)
{
  handler *new_handler= get_new_handler(table->s, mem_root, table->s->db_type);
  if (new_handler && !new_handler->ha_open(table,
                                           table->s->normalized_path.str,
                                           table->db_stat,
                                           HA_OPEN_IGNORE_IF_LOCKED))
    return new_handler;
  return NULL;
}



void handler::ha_statistic_increment(ulong SSV::*offset) const
{
  statistic_increment(table->in_use->status_var.*offset, &LOCK_status);
}


bool handler::check_if_log_table_locking_is_allowed(uint sql_command,
                                                    ulong type, TABLE *table)
{
  /*
    Deny locking of the log tables, which is incompatible with
    concurrent insert. The routine is not called if the table is
    being locked from a logger THD (general_log_thd or slow_log_thd)
    or from a privileged thread (see log.cc for details)
  */
  if (table->s->log_table &&
      sql_command != SQLCOM_TRUNCATE &&
      sql_command != SQLCOM_ALTER_TABLE &&
      !(sql_command == SQLCOM_FLUSH &&
        type & REFRESH_LOG) &&
      (table->reginfo.lock_type >= TL_READ_NO_INSERT))
  {
    /*
      The check  >= TL_READ_NO_INSERT denies all write locks
      plus the only read lock (TL_READ_NO_INSERT itself)
    */
    table->reginfo.lock_type == TL_READ_NO_INSERT ?
      my_error(ER_CANT_READ_LOCK_LOG_TABLE, MYF(0)) :
        my_error(ER_CANT_WRITE_LOCK_LOG_TABLE, MYF(0));
    return FALSE;
  }
  return TRUE;
}

/** @brief
  Open database-handler.

  IMPLEMENTATION
    Try O_RDONLY if cannot open as O_RDWR
    Don't wait for locks if not HA_OPEN_WAIT_IF_LOCKED is set
*/
int handler::ha_open(TABLE *table_arg, const char *name, int mode,
                     int test_if_locked)
{
  int error;
  DBUG_ENTER("handler::ha_open");
  DBUG_PRINT("enter",
             ("name: %s  db_type: %d  db_stat: %d  mode: %d  lock_test: %d",
              name, ht->db_type, table_arg->db_stat, mode,
              test_if_locked));

  table= table_arg;
  DBUG_ASSERT(table->s == table_share);
  DBUG_ASSERT(alloc_root_inited(&table->mem_root));

  if ((error=open(name,mode,test_if_locked)))
  {
    if ((error == EACCES || error == EROFS) && mode == O_RDWR &&
	(table->db_stat & HA_TRY_READ_ONLY))
    {
      table->db_stat|=HA_READ_ONLY;
      error=open(name,O_RDONLY,test_if_locked);
    }
  }
  if (error)
  {
    my_errno= error;                            /* Safeguard */
    DBUG_PRINT("error",("error: %d  errno: %d",error,errno));
  }
  else
  {
    if (table->s->db_options_in_use & HA_OPTION_READ_ONLY_DATA)
      table->db_stat|=HA_READ_ONLY;
    (void) extra(HA_EXTRA_NO_READCHECK);	// Not needed in SQL

    if (!(ref= (byte*) alloc_root(&table->mem_root, ALIGN_SIZE(ref_length)*2)))
    {
      close();
      error=HA_ERR_OUT_OF_MEM;
    }
    else
      dup_ref=ref+ALIGN_SIZE(ref_length);
    cached_table_flags= table_flags();
  }
  DBUG_RETURN(error);
}


/** @brief
  Read first row (only) from a table
  This is never called for InnoDB tables, as these table types
  has the HA_STATS_RECORDS_IS_EXACT set.
*/
int handler::read_first_row(byte * buf, uint primary_key)
{
  register int error;
  DBUG_ENTER("handler::read_first_row");

  statistic_increment(table->in_use->status_var.ha_read_first_count,
                      &LOCK_status);

  /*
    If there is very few deleted rows in the table, find the first row by
    scanning the table.
    TODO remove the test for HA_READ_ORDER
  */
  if (stats.deleted < 10 || primary_key >= MAX_KEY ||
      !(index_flags(primary_key, 0, 0) & HA_READ_ORDER))
  {
    (void) ha_rnd_init(1);
    while ((error= rnd_next(buf)) == HA_ERR_RECORD_DELETED) ;
    (void) ha_rnd_end();
  }
  else
  {
    /* Find the first row through the primary key */
    (void) ha_index_init(primary_key, 0);
    error=index_first(buf);
    (void) ha_index_end();
  }
  DBUG_RETURN(error);
}

/** @brief
  Generate the next auto-increment number based on increment and offset:
  computes the lowest number
  - strictly greater than "nr"
  - of the form: auto_increment_offset + N * auto_increment_increment

  In most cases increment= offset= 1, in which case we get:
  1,2,3,4,5,...
  If increment=10 and offset=5 and previous number is 1, we get:
  1,5,15,25,35,...
*/
inline ulonglong
compute_next_insert_id(ulonglong nr,struct system_variables *variables)
{
  if (variables->auto_increment_increment == 1)
    return (nr+1); // optimization of the formula below
  nr= (((nr+ variables->auto_increment_increment -
         variables->auto_increment_offset)) /
       (ulonglong) variables->auto_increment_increment);
  return (nr* (ulonglong) variables->auto_increment_increment +
          variables->auto_increment_offset);
}


void handler::adjust_next_insert_id_after_explicit_value(ulonglong nr)
{
  /*
    If we have set THD::next_insert_id previously and plan to insert an
    explicitely-specified value larger than this, we need to increase
    THD::next_insert_id to be greater than the explicit value.
  */
  if ((next_insert_id > 0) && (nr >= next_insert_id))
    set_next_insert_id(compute_next_insert_id(nr, &table->in_use->variables));
}


/** @brief
  Computes the largest number X:
  - smaller than or equal to "nr"
  - of the form: auto_increment_offset + N * auto_increment_increment
  where N>=0.

  SYNOPSIS
    prev_insert_id
      nr            Number to "round down"
      variables     variables struct containing auto_increment_increment and
                    auto_increment_offset

  RETURN
    The number X if it exists, "nr" otherwise.
*/
inline ulonglong
prev_insert_id(ulonglong nr, struct system_variables *variables)
{
  if (unlikely(nr < variables->auto_increment_offset))
  {
    /*
      There's nothing good we can do here. That is a pathological case, where
      the offset is larger than the column's max possible value, i.e. not even
      the first sequence value may be inserted. User will receive warning.
    */
    DBUG_PRINT("info",("auto_increment: nr: %lu cannot honour "
                       "auto_increment_offset: %lu",
                       (ulong) nr, variables->auto_increment_offset));
    return nr;
  }
  if (variables->auto_increment_increment == 1)
    return nr; // optimization of the formula below
  nr= (((nr - variables->auto_increment_offset)) /
       (ulonglong) variables->auto_increment_increment);
  return (nr * (ulonglong) variables->auto_increment_increment +
          variables->auto_increment_offset);
}


/*
  Update the auto_increment field if necessary

  SYNOPSIS
    update_auto_increment()

  RETURN
    0	ok
    HA_ERR_AUTOINC_READ_FAILED
     	get_auto_increment() was called and returned ~(ulonglong) 0
    HA_ERR_AUTOINC_ERANGE
        storing value in field caused strict mode failure.
    

  IMPLEMENTATION

    Updates the record's Field of type NEXT_NUMBER if:

  - If column value is set to NULL (in which case
    auto_increment_field_not_null is 0)
  - If column is set to 0 and (sql_mode & MODE_NO_AUTO_VALUE_ON_ZERO) is not
    set. In the future we will only set NEXT_NUMBER fields if one sets them
    to NULL (or they are not included in the insert list).

    In those cases, we check if the currently reserved interval still has
    values we have not used. If yes, we pick the smallest one and use it.
    Otherwise:

  - If a list of intervals has been provided to the statement via SET
    INSERT_ID or via an Intvar_log_event (in a replication slave), we pick the
    first unused interval from this list, consider it as reserved.

  - Otherwise we set the column for the first row to the value
    next_insert_id(get_auto_increment(column))) which is usually
    max-used-column-value+1.
    We call get_auto_increment() for the first row in a multi-row
    statement. get_auto_increment() will tell us the interval of values it
    reserved for us.

  - In both cases, for the following rows we use those reserved values without
    calling the handler again (we just progress in the interval, computing
    each new value from the previous one). Until we have exhausted them, then
    we either take the next provided interval or call get_auto_increment()
    again to reserve a new interval.

  - In both cases, the reserved intervals are remembered in
    thd->auto_inc_intervals_in_cur_stmt_for_binlog if statement-based
    binlogging; the last reserved interval is remembered in
    auto_inc_interval_for_cur_row.

    The idea is that generated auto_increment values are predictable and
    independent of the column values in the table.  This is needed to be
    able to replicate into a table that already has rows with a higher
    auto-increment value than the one that is inserted.

    After we have already generated an auto-increment number and the user
    inserts a column with a higher value than the last used one, we will
    start counting from the inserted value.

    This function's "outputs" are: the table's auto_increment field is filled
    with a value, thd->next_insert_id is filled with the value to use for the
    next row, if a value was autogenerated for the current row it is stored in
    thd->insert_id_for_cur_row, if get_auto_increment() was called
    thd->auto_inc_interval_for_cur_row is modified, if that interval is not
    present in thd->auto_inc_intervals_in_cur_stmt_for_binlog it is added to
    this list.

   TODO

    Replace all references to "next number" or NEXT_NUMBER to
    "auto_increment", everywhere (see below: there is
    table->auto_increment_field_not_null, and there also exists
    table->next_number_field, it's not consistent).

*/

#define AUTO_INC_DEFAULT_NB_ROWS 1 // Some prefer 1024 here
#define AUTO_INC_DEFAULT_NB_MAX_BITS 16
#define AUTO_INC_DEFAULT_NB_MAX ((1 << AUTO_INC_DEFAULT_NB_MAX_BITS) - 1)

int handler::update_auto_increment()
{
  ulonglong nr, nb_reserved_values;
  bool append= FALSE;
  THD *thd= table->in_use;
  struct system_variables *variables= &thd->variables;
  bool auto_increment_field_not_null;
  DBUG_ENTER("handler::update_auto_increment");

  /*
    next_insert_id is a "cursor" into the reserved interval, it may go greater
    than the interval, but not smaller.
  */
  DBUG_ASSERT(next_insert_id >= auto_inc_interval_for_cur_row.minimum());
  auto_increment_field_not_null= table->auto_increment_field_not_null;
  table->auto_increment_field_not_null= FALSE; // to reset for next row

  if ((nr= table->next_number_field->val_int()) != 0 ||
      auto_increment_field_not_null &&
      thd->variables.sql_mode & MODE_NO_AUTO_VALUE_ON_ZERO)
  {
    /*
      Update next_insert_id if we had already generated a value in this
      statement (case of INSERT VALUES(null),(3763),(null):
      the last NULL needs to insert 3764, not the value of the first NULL plus
      1).
    */
    adjust_next_insert_id_after_explicit_value(nr);
    insert_id_for_cur_row= 0; // didn't generate anything
    DBUG_RETURN(0);
  }

  if ((nr= next_insert_id) >= auto_inc_interval_for_cur_row.maximum())
  {
    /* next_insert_id is beyond what is reserved, so we reserve more. */
    const Discrete_interval *forced=
      thd->auto_inc_intervals_forced.get_next();
    if (forced != NULL)
    {
      nr= forced->minimum();
      nb_reserved_values= forced->values();
    }
    else
    {
      /*
        handler::estimation_rows_to_insert was set by
        handler::ha_start_bulk_insert(); if 0 it means "unknown".
      */
      uint nb_already_reserved_intervals=
        thd->auto_inc_intervals_in_cur_stmt_for_binlog.nb_elements();
      ulonglong nb_desired_values;
      /*
        If an estimation was given to the engine:
        - use it.
        - if we already reserved numbers, it means the estimation was
        not accurate, then we'll reserve 2*AUTO_INC_DEFAULT_NB_ROWS the 2nd
        time, twice that the 3rd time etc.
        If no estimation was given, use those increasing defaults from the
        start, starting from AUTO_INC_DEFAULT_NB_ROWS.
        Don't go beyond a max to not reserve "way too much" (because
        reservation means potentially losing unused values).
      */
      if (nb_already_reserved_intervals == 0 &&
          (estimation_rows_to_insert > 0))
        nb_desired_values= estimation_rows_to_insert;
      else /* go with the increasing defaults */
      {
        /* avoid overflow in formula, with this if() */
        if (nb_already_reserved_intervals <= AUTO_INC_DEFAULT_NB_MAX_BITS)
        {
          nb_desired_values= AUTO_INC_DEFAULT_NB_ROWS * 
            (1 << nb_already_reserved_intervals);
          set_if_smaller(nb_desired_values, AUTO_INC_DEFAULT_NB_MAX);
        }
        else
          nb_desired_values= AUTO_INC_DEFAULT_NB_MAX;
      }
      /* This call ignores all its parameters but nr, currently */
      get_auto_increment(variables->auto_increment_offset,
                         variables->auto_increment_increment,
                         nb_desired_values, &nr,
                         &nb_reserved_values);
      if (nr == ~(ulonglong) 0)
        DBUG_RETURN(HA_ERR_AUTOINC_READ_FAILED);  // Mark failure
      
      /*
        That rounding below should not be needed when all engines actually
        respect offset and increment in get_auto_increment(). But they don't
        so we still do it. Wonder if for the not-first-in-index we should do
        it. Hope that this rounding didn't push us out of the interval; even
        if it did we cannot do anything about it (calling the engine again
        will not help as we inserted no row).
      */
      nr= compute_next_insert_id(nr-1, variables);
    }
    
    if (table->s->next_number_key_offset == 0)
    {
      /* We must defer the appending until "nr" has been possibly truncated */
      append= TRUE;
    }
    else
    {
      /*
        For such auto_increment there is no notion of interval, just a
        singleton. The interval is not even stored in
        thd->auto_inc_interval_for_cur_row, so we are sure to call the engine
        for next row.
      */
      DBUG_PRINT("info",("auto_increment: special not-first-in-index"));
    }
  }

  DBUG_PRINT("info",("auto_increment: %lu", (ulong) nr));

  if (unlikely(table->next_number_field->store((longlong) nr, TRUE)))
  {
    /*
      first test if the query was aborted due to strict mode constraints
    */
    if (thd->killed == THD::KILL_BAD_DATA)
      DBUG_RETURN(HA_ERR_AUTOINC_ERANGE);

    /*
      field refused this value (overflow) and truncated it, use the result of
      the truncation (which is going to be inserted); however we try to
      decrease it to honour auto_increment_* variables.
      That will shift the left bound of the reserved interval, we don't
      bother shifting the right bound (anyway any other value from this
      interval will cause a duplicate key).
    */
    nr= prev_insert_id(table->next_number_field->val_int(), variables);
    if (unlikely(table->next_number_field->store((longlong) nr, TRUE)))
      nr= table->next_number_field->val_int();
  }
  if (append)
  {
    auto_inc_interval_for_cur_row.replace(nr, nb_reserved_values,
                                          variables->auto_increment_increment);
    /* Row-based replication does not need to store intervals in binlog */
    if (!thd->current_stmt_binlog_row_based)
        thd->auto_inc_intervals_in_cur_stmt_for_binlog.append(auto_inc_interval_for_cur_row.minimum(),
                                                              auto_inc_interval_for_cur_row.values(),
                                                              variables->auto_increment_increment);
  }

  /*
    Record this autogenerated value. If the caller then
    succeeds to insert this value, it will call
    record_first_successful_insert_id_in_cur_stmt()
    which will set first_successful_insert_id_in_cur_stmt if it's not
    already set.
  */
  insert_id_for_cur_row= nr;
  /*
    Set next insert id to point to next auto-increment value to be able to
    handle multi-row statements.
  */
  set_next_insert_id(compute_next_insert_id(nr, variables));

  DBUG_RETURN(0);
}


/** @brief
  MySQL signal that it changed the column bitmap

  USAGE
    This is for handlers that needs to setup their own column bitmaps.
    Normally the handler should set up their own column bitmaps in
    index_init() or rnd_init() and in any column_bitmaps_signal() call after
    this.

    The handler is allowd to do changes to the bitmap after a index_init or
    rnd_init() call is made as after this, MySQL will not use the bitmap
    for any program logic checking.
*/
void handler::column_bitmaps_signal()
{
  DBUG_ENTER("column_bitmaps_signal");
  DBUG_PRINT("info", ("read_set: 0x%lx  write_set: 0x%lx", (long) table->read_set,
                      (long) table->write_set));
  DBUG_VOID_RETURN;
}


/** @brief
  Reserves an interval of auto_increment values from the handler.

  SYNOPSIS
    get_auto_increment()
    offset              
    increment
    nb_desired_values   how many values we want
    first_value         (OUT) the first value reserved by the handler
    nb_reserved_values  (OUT) how many values the handler reserved

  offset and increment means that we want values to be of the form
  offset + N * increment, where N>=0 is integer.
  If the function sets *first_value to ~(ulonglong)0 it means an error.
  If the function sets *nb_reserved_values to ULONGLONG_MAX it means it has
  reserved to "positive infinite".
*/
void handler::get_auto_increment(ulonglong offset, ulonglong increment,
                                 ulonglong nb_desired_values,
                                 ulonglong *first_value,
                                 ulonglong *nb_reserved_values)
{
  ulonglong nr;
  int error;

  (void) extra(HA_EXTRA_KEYREAD);
  table->mark_columns_used_by_index_no_reset(table->s->next_number_index,
                                        table->read_set);
  column_bitmaps_signal();
  index_init(table->s->next_number_index, 1);
  if (!table->s->next_number_key_offset)
  {						// Autoincrement at key-start
    error=index_last(table->record[1]);
    /*
      MySQL implicitely assumes such method does locking (as MySQL decides to
      use nr+increment without checking again with the handler, in
      handler::update_auto_increment()), so reserves to infinite.
    */
    *nb_reserved_values= ULONGLONG_MAX;
  }
  else
  {
    byte key[MAX_KEY_LENGTH];
    key_copy(key, table->record[0],
             table->key_info + table->s->next_number_index,
             table->s->next_number_key_offset);
    error= index_read(table->record[1], key, table->s->next_number_key_offset,
                      HA_READ_PREFIX_LAST);
    /*
      MySQL needs to call us for next row: assume we are inserting ("a",null)
      here, we return 3, and next this statement will want to insert
      ("b",null): there is no reason why ("b",3+1) would be the good row to
      insert: maybe it already exists, maybe 3+1 is too large...
    */
    *nb_reserved_values= 1;
  }

  if (error)
    nr=1;
  else
    nr= ((ulonglong) table->next_number_field->
         val_int_offset(table->s->rec_buff_length)+1);
  index_end();
  (void) extra(HA_EXTRA_NO_KEYREAD);
  *first_value= nr;
}


void handler::ha_release_auto_increment()
{
  release_auto_increment();
  insert_id_for_cur_row= 0;
  auto_inc_interval_for_cur_row.replace(0, 0, 0);
  if (next_insert_id > 0)
  {
    next_insert_id= 0;
    /*
      this statement used forced auto_increment values if there were some,
      wipe them away for other statements.
    */
    table->in_use->auto_inc_intervals_forced.empty();
  }
}


void handler::print_keydup_error(uint key_nr, const char *msg)
{
  /* Write the duplicated key in the error message */
  char key[MAX_KEY_LENGTH];
  String str(key,sizeof(key),system_charset_info);

  if (key_nr == MAX_KEY)
  {
    /* Key is unknown */
    str.copy("", 0, system_charset_info);
    my_printf_error(ER_DUP_ENTRY_WITH_KEY_NAME, msg,
		    MYF(0), str.c_ptr(), "*UNKNOWN*");
  }
  else
  {
    /* Table is opened and defined at this point */
    key_unpack(&str,table,(uint) key_nr);
    uint max_length=MYSQL_ERRMSG_SIZE-(uint) strlen(msg);
    if (str.length() >= max_length)
    {
      str.length(max_length-4);
      str.append(STRING_WITH_LEN("..."));
    }
    my_printf_error(ER_DUP_ENTRY_WITH_KEY_NAME, msg,
		    MYF(0), str.c_ptr(), table->key_info[key_nr].name);
  }
}


/** @brief
  Print error that we got from handler function

  NOTE
   In case of delete table it's only safe to use the following parts of
   the 'table' structure:
     table->s->path
     table->alias
*/
void handler::print_error(int error, myf errflag)
{
  DBUG_ENTER("handler::print_error");
  DBUG_PRINT("enter",("error: %d",error));

  int textno=ER_GET_ERRNO;
  switch (error) {
  case EACCES:
    textno=ER_OPEN_AS_READONLY;
    break;
  case EAGAIN:
    textno=ER_FILE_USED;
    break;
  case ENOENT:
    textno=ER_FILE_NOT_FOUND;
    break;
  case HA_ERR_KEY_NOT_FOUND:
  case HA_ERR_NO_ACTIVE_RECORD:
  case HA_ERR_END_OF_FILE:
    textno=ER_KEY_NOT_FOUND;
    break;
  case HA_ERR_WRONG_MRG_TABLE_DEF:
    textno=ER_WRONG_MRG_TABLE;
    break;
  case HA_ERR_FOUND_DUPP_KEY:
  {
    uint key_nr=get_dup_key(error);
    if ((int) key_nr >= 0)
    {
      print_keydup_error(key_nr, ER(ER_DUP_ENTRY_WITH_KEY_NAME));
      DBUG_VOID_RETURN;
    }
    textno=ER_DUP_KEY;
    break;
  }
  case HA_ERR_FOREIGN_DUPLICATE_KEY:
  {
    uint key_nr= get_dup_key(error);
    if ((int) key_nr >= 0)
    {
      uint max_length;
      /* Write the key in the error message */
      char key[MAX_KEY_LENGTH];
      String str(key,sizeof(key),system_charset_info);
      /* Table is opened and defined at this point */
      key_unpack(&str,table,(uint) key_nr);
      max_length= (MYSQL_ERRMSG_SIZE-
                   (uint) strlen(ER(ER_FOREIGN_DUPLICATE_KEY)));
      if (str.length() >= max_length)
      {
        str.length(max_length-4);
        str.append(STRING_WITH_LEN("..."));
      }
      my_error(ER_FOREIGN_DUPLICATE_KEY, MYF(0), table_share->table_name.str,
        str.c_ptr(), key_nr+1);
      DBUG_VOID_RETURN;
    }
    textno= ER_DUP_KEY;
    break;
  }
  case HA_ERR_NULL_IN_SPATIAL:
    my_error(ER_CANT_CREATE_GEOMETRY_OBJECT, MYF(0));
    DBUG_VOID_RETURN;
  case HA_ERR_FOUND_DUPP_UNIQUE:
    textno=ER_DUP_UNIQUE;
    break;
  case HA_ERR_RECORD_CHANGED:
    textno=ER_CHECKREAD;
    break;
  case HA_ERR_CRASHED:
    textno=ER_NOT_KEYFILE;
    break;
  case HA_ERR_WRONG_IN_RECORD:
    textno= ER_CRASHED_ON_USAGE;
    break;
  case HA_ERR_CRASHED_ON_USAGE:
    textno=ER_CRASHED_ON_USAGE;
    break;
  case HA_ERR_NOT_A_TABLE:
    textno= error;
    break;
  case HA_ERR_CRASHED_ON_REPAIR:
    textno=ER_CRASHED_ON_REPAIR;
    break;
  case HA_ERR_OUT_OF_MEM:
    textno=ER_OUT_OF_RESOURCES;
    break;
  case HA_ERR_WRONG_COMMAND:
    textno=ER_ILLEGAL_HA;
    break;
  case HA_ERR_OLD_FILE:
    textno=ER_OLD_KEYFILE;
    break;
  case HA_ERR_UNSUPPORTED:
    textno=ER_UNSUPPORTED_EXTENSION;
    break;
  case HA_ERR_RECORD_FILE_FULL:
  case HA_ERR_INDEX_FILE_FULL:
    textno=ER_RECORD_FILE_FULL;
    break;
  case HA_ERR_LOCK_WAIT_TIMEOUT:
    textno=ER_LOCK_WAIT_TIMEOUT;
    break;
  case HA_ERR_LOCK_TABLE_FULL:
    textno=ER_LOCK_TABLE_FULL;
    break;
  case HA_ERR_LOCK_DEADLOCK:
    textno=ER_LOCK_DEADLOCK;
    break;
  case HA_ERR_READ_ONLY_TRANSACTION:
    textno=ER_READ_ONLY_TRANSACTION;
    break;
  case HA_ERR_CANNOT_ADD_FOREIGN:
    textno=ER_CANNOT_ADD_FOREIGN;
    break;
  case HA_ERR_ROW_IS_REFERENCED:
  {
    String str;
    get_error_message(error, &str);
    my_error(ER_ROW_IS_REFERENCED_2, MYF(0), str.c_ptr_safe());
    DBUG_VOID_RETURN;
  }
  case HA_ERR_NO_REFERENCED_ROW:
  {
    String str;
    get_error_message(error, &str);
    my_error(ER_NO_REFERENCED_ROW_2, MYF(0), str.c_ptr_safe());
    DBUG_VOID_RETURN;
  }
  case HA_ERR_TABLE_DEF_CHANGED:
    textno=ER_TABLE_DEF_CHANGED;
    break;
  case HA_ERR_NO_SUCH_TABLE:
    my_error(ER_NO_SUCH_TABLE, MYF(0), table_share->db.str,
             table_share->table_name.str);
    break;
  case HA_ERR_RBR_LOGGING_FAILED:
    textno= ER_BINLOG_ROW_LOGGING_FAILED;
    break;
  case HA_ERR_DROP_INDEX_FK:
  {
    const char *ptr= "???";
    uint key_nr= get_dup_key(error);
    if ((int) key_nr >= 0)
      ptr= table->key_info[key_nr].name;
    my_error(ER_DROP_INDEX_FK, MYF(0), ptr);
    DBUG_VOID_RETURN;
  }
  case HA_ERR_TABLE_NEEDS_UPGRADE:
    textno=ER_TABLE_NEEDS_UPGRADE;
    break;
  case HA_ERR_TABLE_READONLY:
    textno= ER_OPEN_AS_READONLY;
    break;
  case HA_ERR_AUTOINC_READ_FAILED:
    textno= ER_AUTOINC_READ_FAILED;
    break;
  case HA_ERR_AUTOINC_ERANGE:
    textno= ER_WARN_DATA_OUT_OF_RANGE;
    break;
  default:
    {
      /* The error was "unknown" to this function.
	 Ask handler if it has got a message for this error */
      bool temporary= FALSE;
      String str;
      temporary= get_error_message(error, &str);
      if (!str.is_empty())
      {
	const char* engine= table_type();
	if (temporary)
	  my_error(ER_GET_TEMPORARY_ERRMSG, MYF(0), error, str.ptr(), engine);
	else
	  my_error(ER_GET_ERRMSG, MYF(0), error, str.ptr(), engine);
      }
      else
	my_error(ER_GET_ERRNO,errflag,error);
      DBUG_VOID_RETURN;
    }
  }
  my_error(textno, errflag, table_share->table_name.str, error);
  DBUG_VOID_RETURN;
}


/** @brief
   Return an error message specific to this handler

   SYNOPSIS
   error        error code previously returned by handler
   buf          Pointer to String where to add error message

   Returns true if this is a temporary error
*/
bool handler::get_error_message(int error, String* buf)
{
  return FALSE;
}


int handler::ha_check_for_upgrade(HA_CHECK_OPT *check_opt)
{
  KEY *keyinfo, *keyend;
  KEY_PART_INFO *keypart, *keypartend;

  if (!table->s->mysql_version)
  {
    /* check for blob-in-key error */
    keyinfo= table->key_info;
    keyend= table->key_info + table->s->keys;
    for (; keyinfo < keyend; keyinfo++)
    {
      keypart= keyinfo->key_part;
      keypartend= keypart + keyinfo->key_parts;
      for (; keypart < keypartend; keypart++)
      {
        if (!keypart->fieldnr)
          continue;
        Field *field= table->field[keypart->fieldnr-1];
        if (field->type() == MYSQL_TYPE_BLOB)
        {
          if (check_opt->sql_flags & TT_FOR_UPGRADE)
            check_opt->flags= T_MEDIUM;
          return HA_ADMIN_NEEDS_CHECK;
        }
      }
    }
  }
  return check_for_upgrade(check_opt);
}


int handler::check_old_types()
{
  Field** field;

  if (!table->s->mysql_version)
  {
    /* check for bad DECIMAL field */
    for (field= table->field; (*field); field++)
    {
      if ((*field)->type() == MYSQL_TYPE_NEWDECIMAL)
      {
        return HA_ADMIN_NEEDS_ALTER;
      }
      if ((*field)->type() == MYSQL_TYPE_VAR_STRING)
      {
        return HA_ADMIN_NEEDS_ALTER;
      }
    }
  }
  return 0;
}


static bool update_frm_version(TABLE *table)
{
  char path[FN_REFLEN];
  File file;
  int result= 1;
  DBUG_ENTER("update_frm_version");

  if (table->s->mysql_version != MYSQL_VERSION_ID)
    DBUG_RETURN(0);

  strxmov(path, table->s->normalized_path.str, reg_ext, NullS);

  if ((file= my_open(path, O_RDWR|O_BINARY, MYF(MY_WME))) >= 0)
  {
    uchar version[4];
    char *key= table->s->table_cache_key.str;
    uint key_length= table->s->table_cache_key.length;
    TABLE *entry;
    HASH_SEARCH_STATE state;

    int4store(version, MYSQL_VERSION_ID);

    if ((result= my_pwrite(file,(byte*) version,4,51L,MYF_RW)))
      goto err;

    for (entry=(TABLE*) hash_first(&open_cache,(byte*) key,key_length, &state);
         entry;
         entry= (TABLE*) hash_next(&open_cache,(byte*) key,key_length, &state))
      entry->s->mysql_version= MYSQL_VERSION_ID;
  }
err:
  if (file >= 0)
    VOID(my_close(file,MYF(MY_WME)));
  DBUG_RETURN(result);
}



/** @brief
  Return key if error because of duplicated keys */
uint handler::get_dup_key(int error)
{
  DBUG_ENTER("handler::get_dup_key");
  table->file->errkey  = (uint) -1;
  if (error == HA_ERR_FOUND_DUPP_KEY || error == HA_ERR_FOREIGN_DUPLICATE_KEY ||
      error == HA_ERR_FOUND_DUPP_UNIQUE || error == HA_ERR_NULL_IN_SPATIAL ||
      error == HA_ERR_DROP_INDEX_FK)
    info(HA_STATUS_ERRKEY | HA_STATUS_NO_LOCK);
  DBUG_RETURN(table->file->errkey);
}


/** @brief
  Delete all files with extension from bas_ext()

  SYNOPSIS
    delete_table()
    name		Base name of table

  NOTES
    We assume that the handler may return more extensions than
    was actually used for the file.

  RETURN
    0   If we successfully deleted at least one file from base_ext and
	didn't get any other errors than ENOENT
    #   Error
*/
int handler::delete_table(const char *name)
{
  int error= 0;
  int enoent_or_zero= ENOENT;                   // Error if no file was deleted
  char buff[FN_REFLEN];

  for (const char **ext=bas_ext(); *ext ; ext++)
  {
    fn_format(buff, name, "", *ext, MY_UNPACK_FILENAME|MY_APPEND_EXT);
    if (my_delete_with_symlink(buff, MYF(0)))
    {
      if ((error= my_errno) != ENOENT)
	break;
    }
    else
      enoent_or_zero= 0;                        // No error for ENOENT
    error= enoent_or_zero;
  }
  return error;
}


int handler::rename_table(const char * from, const char * to)
{
  int error= 0;
  for (const char **ext= bas_ext(); *ext ; ext++)
  {
    if (rename_file_ext(from, to, *ext))
    {
      if ((error=my_errno) != ENOENT)
	break;
      error= 0;
    }
  }
  return error;
}


void handler::drop_table(const char *name)
{
  close();
  delete_table(name);
}


/** @brief
   Performs checks upon the table.

   SYNOPSIS
   check()
   thd                thread doing CHECK TABLE operation
   check_opt          options from the parser

   NOTES

   RETURN
   HA_ADMIN_OK                 Successful upgrade
   HA_ADMIN_NEEDS_UPGRADE      Table has structures requiring upgrade
   HA_ADMIN_NEEDS_ALTER        Table has structures requiring ALTER TABLE
   HA_ADMIN_NOT_IMPLEMENTED
*/
int handler::ha_check(THD *thd, HA_CHECK_OPT *check_opt)
{
  int error;

  if ((table->s->mysql_version >= MYSQL_VERSION_ID) &&
      (check_opt->sql_flags & TT_FOR_UPGRADE))
    return 0;

  if (table->s->mysql_version < MYSQL_VERSION_ID)
  {
    if ((error= check_old_types()))
      return error;
    error= ha_check_for_upgrade(check_opt);
    if (error && (error != HA_ADMIN_NEEDS_CHECK))
      return error;
    if (!error && (check_opt->sql_flags & TT_FOR_UPGRADE))
      return 0;
  }
  if ((error= check(thd, check_opt)))
    return error;
  return update_frm_version(table);
}


int handler::ha_repair(THD* thd, HA_CHECK_OPT* check_opt)
{
  int result;
  if ((result= repair(thd, check_opt)))
    return result;
  return update_frm_version(table);
}


/** @brief
  Tell the storage engine that it is allowed to "disable transaction" in the
  handler. It is a hint that ACID is not required - it is used in NDB for
  ALTER TABLE, for example, when data are copied to temporary table.
  A storage engine may treat this hint any way it likes. NDB for example
  starts to commit every now and then automatically.
  This hint can be safely ignored.
*/
int ha_enable_transaction(THD *thd, bool on)
{
  int error=0;

  DBUG_ENTER("ha_enable_transaction");
  thd->transaction.on= on;
  if (on)
  {
    /*
      Now all storage engines should have transaction handling enabled.
      But some may have it enabled all the time - "disabling" transactions
      is an optimization hint that storage engine is free to ignore.
      So, let's commit an open transaction (if any) now.
    */
    if (!(error= ha_commit_stmt(thd)))
      error= end_trans(thd, COMMIT);
  }
  DBUG_RETURN(error);
}

int handler::index_next_same(byte *buf, const byte *key, uint keylen)
{
  int error;
  if (!(error=index_next(buf)))
  {
    if (key_cmp_if_same(table, key, active_index, keylen))
    {
      table->status=STATUS_NOT_FOUND;
      error=HA_ERR_END_OF_FILE;
    }
  }
  return error;
}


void handler::get_dynamic_partition_info(PARTITION_INFO *stat_info,
                                         uint part_id)
{
  info(HA_STATUS_CONST | HA_STATUS_TIME | HA_STATUS_VARIABLE |
       HA_STATUS_NO_LOCK);
  stat_info->records=              stats.records;
  stat_info->mean_rec_length=      stats.mean_rec_length;
  stat_info->data_file_length=     stats.data_file_length;
  stat_info->max_data_file_length= stats.max_data_file_length;
  stat_info->index_file_length=    stats.index_file_length;
  stat_info->delete_length=        stats.delete_length;
  stat_info->create_time=          stats.create_time;
  stat_info->update_time=          stats.update_time;
  stat_info->check_time=           stats.check_time;
  stat_info->check_sum=            0;
  if (table_flags() & (ulong) HA_HAS_CHECKSUM)
    stat_info->check_sum= checksum();
  return;
}


/****************************************************************************
** Some general functions that isn't in the handler class
****************************************************************************/

/** @brief
  Initiates table-file and calls appropriate database-creator

  NOTES
    We must have a write lock on LOCK_open to be sure no other thread
    interferes with table
    
  RETURN
   0  ok
   1  error
*/
int ha_create_table(THD *thd, const char *path,
                    const char *db, const char *table_name,
                    HA_CREATE_INFO *create_info,
		    bool update_create_info)
{
  int error= 1;
  TABLE table;
  char name_buff[FN_REFLEN];
  const char *name;
  TABLE_SHARE share;
  DBUG_ENTER("ha_create_table");
  
  init_tmp_table_share(&share, db, 0, table_name, path);
  if (open_table_def(thd, &share, 0) ||
      open_table_from_share(thd, &share, "", 0, (uint) READ_ALL, 0, &table,
                            TRUE))
    goto err;

  if (update_create_info)
    update_create_info_from_table(create_info, &table);

  name= share.path.str;
  if (lower_case_table_names == 2 &&
      !(table.file->ha_table_flags() & HA_FILE_BASED))
  {
    /* Ensure that handler gets name in lower case */
    strmov(name_buff, name);
    my_casedn_str(files_charset_info, name_buff);
    name= name_buff;
  }

  error= table.file->create(name, &table, create_info);
  VOID(closefrm(&table, 0));
  if (error)
  {
    strxmov(name_buff, db, ".", table_name, NullS);
    my_error(ER_CANT_CREATE_TABLE, MYF(ME_BELL+ME_WAITTANG), name_buff, error);
  }
err:
  free_table_share(&share);
  DBUG_RETURN(error != 0);
}

/** @brief
  Try to discover table from engine

  NOTES
    If found, write the frm file to disk.

  RETURN VALUES:
  -1    Table did not exists
   0    Table created ok
   > 0  Error, table existed but could not be created

*/
int ha_create_table_from_engine(THD* thd, const char *db, const char *name)
{
  int error;
  const void *frmblob;
  uint frmlen;
  char path[FN_REFLEN];
  HA_CREATE_INFO create_info;
  TABLE table;
  TABLE_SHARE share;
  DBUG_ENTER("ha_create_table_from_engine");
  DBUG_PRINT("enter", ("name '%s'.'%s'", db, name));

  bzero((char*) &create_info,sizeof(create_info));
  if ((error= ha_discover(thd, db, name, &frmblob, &frmlen)))
  {
    /* Table could not be discovered and thus not created */
    DBUG_RETURN(error);
  }

  /*
    Table exists in handler and could be discovered
    frmblob and frmlen are set, write the frm to disk
  */

  (void)strxnmov(path,FN_REFLEN-1,mysql_data_home,"/",db,"/",name,NullS);
  // Save the frm file
  error= writefrm(path, frmblob, frmlen);
  my_free((char*) frmblob, MYF(0));
  if (error)
    DBUG_RETURN(2);

  init_tmp_table_share(&share, db, 0, name, path);
  if (open_table_def(thd, &share, 0))
  {
    DBUG_RETURN(3);
  }
  if (open_table_from_share(thd, &share, "" ,0, 0, 0, &table, FALSE))
  {
    free_table_share(&share);
    DBUG_RETURN(3);
  }

  update_create_info_from_table(&create_info, &table);
  create_info.table_options|= HA_OPTION_CREATE_FROM_ENGINE;

  if (lower_case_table_names == 2 &&
      !(table.file->ha_table_flags() & HA_FILE_BASED))
  {
    /* Ensure that handler gets name in lower case */
    my_casedn_str(files_charset_info, path);
  }
  error=table.file->create(path,&table,&create_info);
  VOID(closefrm(&table, 1));

  DBUG_RETURN(error != 0);
}

void st_ha_check_opt::init()
{
  flags= sql_flags= 0;
  sort_buffer_size = current_thd->variables.myisam_sort_buff_size;
}


/*****************************************************************************
  Key cache handling.

  This code is only relevant for ISAM/MyISAM tables

  key_cache->cache may be 0 only in the case where a key cache is not
  initialized or when we where not able to init the key cache in a previous
  call to ha_init_key_cache() (probably out of memory)
*****************************************************************************/

/** @brief
  Init a key cache if it has not been initied before
*/
int ha_init_key_cache(const char *name, KEY_CACHE *key_cache)
{
  DBUG_ENTER("ha_init_key_cache");

  if (!key_cache->key_cache_inited)
  {
    pthread_mutex_lock(&LOCK_global_system_variables);
    long tmp_buff_size= (long) key_cache->param_buff_size;
    long tmp_block_size= (long) key_cache->param_block_size;
    uint division_limit= key_cache->param_division_limit;
    uint age_threshold=  key_cache->param_age_threshold;
    pthread_mutex_unlock(&LOCK_global_system_variables);
    DBUG_RETURN(!init_key_cache(key_cache,
				tmp_block_size,
				tmp_buff_size,
				division_limit, age_threshold));
  }
  DBUG_RETURN(0);
}


/** @brief
  Resize key cache
*/
int ha_resize_key_cache(KEY_CACHE *key_cache)
{
  DBUG_ENTER("ha_resize_key_cache");

  if (key_cache->key_cache_inited)
  {
    pthread_mutex_lock(&LOCK_global_system_variables);
    long tmp_buff_size= (long) key_cache->param_buff_size;
    long tmp_block_size= (long) key_cache->param_block_size;
    uint division_limit= key_cache->param_division_limit;
    uint age_threshold=  key_cache->param_age_threshold;
    pthread_mutex_unlock(&LOCK_global_system_variables);
    DBUG_RETURN(!resize_key_cache(key_cache, tmp_block_size,
				  tmp_buff_size,
				  division_limit, age_threshold));
  }
  DBUG_RETURN(0);
}


/** @brief
  Change parameters for key cache (like size)
*/
int ha_change_key_cache_param(KEY_CACHE *key_cache)
{
  if (key_cache->key_cache_inited)
  {
    pthread_mutex_lock(&LOCK_global_system_variables);
    uint division_limit= key_cache->param_division_limit;
    uint age_threshold=  key_cache->param_age_threshold;
    pthread_mutex_unlock(&LOCK_global_system_variables);
    change_key_cache_param(key_cache, division_limit, age_threshold);
  }
  return 0;
}

/** @brief
  Free memory allocated by a key cache
*/
int ha_end_key_cache(KEY_CACHE *key_cache)
{
  end_key_cache(key_cache, 1);		// Can never fail
  return 0;
}

/** @brief
  Move all tables from one key cache to another one
*/
int ha_change_key_cache(KEY_CACHE *old_key_cache,
			KEY_CACHE *new_key_cache)
{
  mi_change_key_cache(old_key_cache, new_key_cache);
  return 0;
}


/** @brief
  Try to discover one table from handler(s)

  RETURN
   -1  : Table did not exists
    0  : OK. In this case *frmblob and *frmlen are set
    >0 : error.  frmblob and frmlen may not be set
*/
struct st_discover_args
{
  const char *db;
  const char *name;
  const void** frmblob; 
  uint* frmlen;
};

static my_bool discover_handlerton(THD *thd, st_plugin_int *plugin,
                                   void *arg)
{
  st_discover_args *vargs= (st_discover_args *)arg;
  handlerton *hton= (handlerton *)plugin->data;
  if (hton->state == SHOW_OPTION_YES && hton->discover &&
      (!(hton->discover(hton, thd, vargs->db, vargs->name, 
                        vargs->frmblob, 
                        vargs->frmlen))))
    return TRUE;

  return FALSE;
}

int ha_discover(THD *thd, const char *db, const char *name,
		const void **frmblob, uint *frmlen)
{
  int error= -1; // Table does not exist in any handler
  DBUG_ENTER("ha_discover");
  DBUG_PRINT("enter", ("db: %s, name: %s", db, name));
  st_discover_args args= {db, name, frmblob, frmlen};

  if (is_prefix(name,tmp_file_prefix)) /* skip temporary tables */
    DBUG_RETURN(error);

  if (plugin_foreach(thd, discover_handlerton,
                 MYSQL_STORAGE_ENGINE_PLUGIN, &args))
    error= 0;

  if (!error)
    statistic_increment(thd->status_var.ha_discover_count,&LOCK_status);
  DBUG_RETURN(error);
}


/** @brief
  Call this function in order to give the handler the possibility 
  to ask engine if there are any new tables that should be written to disk 
  or any dropped tables that need to be removed from disk
*/
struct st_find_files_args
{
  const char *db;
  const char *path;
  const char *wild;
  bool dir;
  List<char> *files;
};

static my_bool find_files_handlerton(THD *thd, st_plugin_int *plugin,
                                   void *arg)
{
  st_find_files_args *vargs= (st_find_files_args *)arg;
  handlerton *hton= (handlerton *)plugin->data;


  if (hton->state == SHOW_OPTION_YES && hton->find_files)
      if (hton->find_files(hton, thd, vargs->db, vargs->path, vargs->wild, 
                          vargs->dir, vargs->files))
        return TRUE;

  return FALSE;
}

int
ha_find_files(THD *thd,const char *db,const char *path,
	      const char *wild, bool dir, List<char> *files)
{
  int error= 0;
  DBUG_ENTER("ha_find_files");
  DBUG_PRINT("enter", ("db: '%s'  path: '%s'  wild: '%s'  dir: %d", 
		       db, path, wild ? wild : "NULL", dir));
  st_find_files_args args= {db, path, wild, dir, files};

  plugin_foreach(thd, find_files_handlerton,
                 MYSQL_STORAGE_ENGINE_PLUGIN, &args);
  /* The return value is not currently used */
  DBUG_RETURN(error);
}


/** @brief
  Ask handler if the table exists in engine

  RETURN
    HA_ERR_NO_SUCH_TABLE     Table does not exist
    HA_ERR_TABLE_EXIST       Table exists
    #                        Error code

*/
struct st_table_exists_in_engine_args
{
  const char *db;
  const char *name;
};

static my_bool table_exists_in_engine_handlerton(THD *thd, st_plugin_int *plugin,
                                   void *arg)
{
  st_table_exists_in_engine_args *vargs= (st_table_exists_in_engine_args *)arg;
  handlerton *hton= (handlerton *)plugin->data;

  if (hton->state == SHOW_OPTION_YES && hton->table_exists_in_engine)
    if ((hton->table_exists_in_engine(hton, thd, vargs->db, vargs->name)) == 1)
      return TRUE;

  return FALSE;
}

int ha_table_exists_in_engine(THD* thd, const char* db, const char* name)
{
  int error= HA_ERR_NO_SUCH_TABLE;
  DBUG_ENTER("ha_table_exists_in_engine");
  DBUG_PRINT("enter", ("db: %s, name: %s", db, name));
  st_table_exists_in_engine_args args= {db, name};
  error= plugin_foreach(thd, table_exists_in_engine_handlerton,
                 MYSQL_STORAGE_ENGINE_PLUGIN, &args);
  DBUG_PRINT("exit", ("error: %d", error));
  DBUG_RETURN(error);
}

#ifdef HAVE_NDB_BINLOG
/*
  TODO: change this into a dynamic struct
  List<handlerton> does not work as
  1. binlog_end is called when MEM_ROOT is gone
  2. cannot work with thd MEM_ROOT as memory should be freed
*/
#define MAX_HTON_LIST_ST 63
struct hton_list_st
{
  handlerton *hton[MAX_HTON_LIST_ST];
  uint sz;
};

struct binlog_func_st
{
  enum_binlog_func fn;
  void *arg;
};

/** @brief
  Listing handlertons first to avoid recursive calls and deadlock
*/
static my_bool binlog_func_list(THD *thd, st_plugin_int *plugin, void *arg)
{
  hton_list_st *hton_list= (hton_list_st *)arg;
  handlerton *hton= (handlerton *)plugin->data;
  if (hton->state == SHOW_OPTION_YES && hton->binlog_func)
  {
    uint sz= hton_list->sz;
    if (sz == MAX_HTON_LIST_ST-1)
    {
      /* list full */
      return FALSE;
    }
    hton_list->hton[sz]= hton;
    hton_list->sz= sz+1;
  }
  return FALSE;
}

static my_bool binlog_func_foreach(THD *thd, binlog_func_st *bfn)
{
  hton_list_st hton_list;
  uint i, sz;

  hton_list.sz= 0;
  plugin_foreach(thd, binlog_func_list,
                 MYSQL_STORAGE_ENGINE_PLUGIN, &hton_list);

  for (i= 0, sz= hton_list.sz; i < sz ; i++)
    hton_list.hton[i]->binlog_func(hton_list.hton[i], thd, bfn->fn, bfn->arg);
  return FALSE;
}

int ha_reset_logs(THD *thd)
{
  binlog_func_st bfn= {BFN_RESET_LOGS, 0};
  binlog_func_foreach(thd, &bfn);
  return 0;
}

void ha_reset_slave(THD* thd)
{
  binlog_func_st bfn= {BFN_RESET_SLAVE, 0};
  binlog_func_foreach(thd, &bfn);
}

void ha_binlog_wait(THD* thd)
{
  binlog_func_st bfn= {BFN_BINLOG_WAIT, 0};
  binlog_func_foreach(thd, &bfn);
}

int ha_binlog_end(THD* thd)
{
  binlog_func_st bfn= {BFN_BINLOG_END, 0};
  binlog_func_foreach(thd, &bfn);
  return 0;
}

int ha_binlog_index_purge_file(THD *thd, const char *file)
{
  binlog_func_st bfn= {BFN_BINLOG_PURGE_FILE, (void *)file};
  binlog_func_foreach(thd, &bfn);
  return 0;
}

struct binlog_log_query_st
{
  enum_binlog_command binlog_command;
  const char *query;
  uint query_length;
  const char *db;
  const char *table_name;
};

static my_bool binlog_log_query_handlerton2(THD *thd,
                                            handlerton *hton,
                                            void *args)
{
  struct binlog_log_query_st *b= (struct binlog_log_query_st*)args;
  if (hton->state == SHOW_OPTION_YES && hton->binlog_log_query)
    hton->binlog_log_query(hton, thd,
                           b->binlog_command,
                           b->query,
                           b->query_length,
                           b->db,
                           b->table_name);
  return FALSE;
}

static my_bool binlog_log_query_handlerton(THD *thd,
                                           st_plugin_int *plugin,
                                           void *args)
{
  return binlog_log_query_handlerton2(thd, (handlerton *)plugin->data, args);
}

void ha_binlog_log_query(THD *thd, handlerton *hton,
                         enum_binlog_command binlog_command,
                         const char *query, uint query_length,
                         const char *db, const char *table_name)
{
  struct binlog_log_query_st b;
  b.binlog_command= binlog_command;
  b.query= query;
  b.query_length= query_length;
  b.db= db;
  b.table_name= table_name;
  if (hton == 0)
    plugin_foreach(thd, binlog_log_query_handlerton,
                   MYSQL_STORAGE_ENGINE_PLUGIN, &b);
  else
    binlog_log_query_handlerton2(thd, hton, &b);
}
#endif

/** @brief
  Read the first row of a multi-range set.

  SYNOPSIS
    read_multi_range_first()
    found_range_p       Returns a pointer to the element in 'ranges' that
                        corresponds to the returned row.
    ranges              An array of KEY_MULTI_RANGE range descriptions.
    range_count         Number of ranges in 'ranges'.
    sorted		If result should be sorted per key.
    buffer              A HANDLER_BUFFER for internal handler usage.

  NOTES
    Record is read into table->record[0].
    *found_range_p returns a valid value only if read_multi_range_first()
    returns 0.
    Sorting is done within each range. If you want an overall sort, enter
    'ranges' with sorted ranges.

  RETURN
    0			OK, found a row
    HA_ERR_END_OF_FILE	No rows in range
    #			Error code
*/
int handler::read_multi_range_first(KEY_MULTI_RANGE **found_range_p,
                                    KEY_MULTI_RANGE *ranges, uint range_count,
                                    bool sorted, HANDLER_BUFFER *buffer)
{
  int result= HA_ERR_END_OF_FILE;
  DBUG_ENTER("handler::read_multi_range_first");
  multi_range_sorted= sorted;
  multi_range_buffer= buffer;

  table->mark_columns_used_by_index_no_reset(active_index, table->read_set);
  table->column_bitmaps_set(table->read_set, table->write_set);

  for (multi_range_curr= ranges, multi_range_end= ranges + range_count;
       multi_range_curr < multi_range_end;
       multi_range_curr++)
  {
    result= read_range_first(multi_range_curr->start_key.length ?
                             &multi_range_curr->start_key : 0,
                             multi_range_curr->end_key.length ?
                             &multi_range_curr->end_key : 0,
                             test(multi_range_curr->range_flag & EQ_RANGE),
                             multi_range_sorted);
    if (result != HA_ERR_END_OF_FILE)
      break;
  }

  *found_range_p= multi_range_curr;
  DBUG_PRINT("exit",("result %d", result));
  DBUG_RETURN(result);
}


/** @brief
  Read the next row of a multi-range set.

  SYNOPSIS
    read_multi_range_next()
    found_range_p       Returns a pointer to the element in 'ranges' that
                        corresponds to the returned row.

  NOTES
    Record is read into table->record[0].
    *found_range_p returns a valid value only if read_multi_range_next()
    returns 0.

  RETURN
    0			OK, found a row
    HA_ERR_END_OF_FILE	No (more) rows in range
    #			Error code
*/
int handler::read_multi_range_next(KEY_MULTI_RANGE **found_range_p)
{
  int result;
  DBUG_ENTER("handler::read_multi_range_next");

  /* We should not be called after the last call returned EOF. */
  DBUG_ASSERT(multi_range_curr < multi_range_end);

  do
  {
    /* Save a call if there can be only one row in range. */
    if (multi_range_curr->range_flag != (UNIQUE_RANGE | EQ_RANGE))
    {
      result= read_range_next();

      /* On success or non-EOF errors jump to the end. */
      if (result != HA_ERR_END_OF_FILE)
        break;
    }
    else
    {
      /*
        We need to set this for the last range only, but checking this
        condition is more expensive than just setting the result code.
      */
      result= HA_ERR_END_OF_FILE;
    }

    /* Try the next range(s) until one matches a record. */
    for (multi_range_curr++;
         multi_range_curr < multi_range_end;
         multi_range_curr++)
    {
      result= read_range_first(multi_range_curr->start_key.length ?
                               &multi_range_curr->start_key : 0,
                               multi_range_curr->end_key.length ?
                               &multi_range_curr->end_key : 0,
                               test(multi_range_curr->range_flag & EQ_RANGE),
                               multi_range_sorted);
      if (result != HA_ERR_END_OF_FILE)
        break;
    }
  }
  while ((result == HA_ERR_END_OF_FILE) &&
         (multi_range_curr < multi_range_end));

  *found_range_p= multi_range_curr;
  DBUG_PRINT("exit",("handler::read_multi_range_next: result %d", result));
  DBUG_RETURN(result);
}


/** @brief
  Read first row between two ranges.
  Store ranges for future calls to read_range_next

  SYNOPSIS
    read_range_first()
    start_key		Start key. Is 0 if no min range
    end_key		End key.  Is 0 if no max range
    eq_range_arg	Set to 1 if start_key == end_key		
    sorted		Set to 1 if result should be sorted per key

  NOTES
    Record is read into table->record[0]

  RETURN
    0			Found row
    HA_ERR_END_OF_FILE	No rows in range
    #			Error code
*/
int handler::read_range_first(const key_range *start_key,
			      const key_range *end_key,
			      bool eq_range_arg, bool sorted)
{
  int result;
  DBUG_ENTER("handler::read_range_first");

  eq_range= eq_range_arg;
  end_range= 0;
  if (end_key)
  {
    end_range= &save_end_range;
    save_end_range= *end_key;
    key_compare_result_on_equal= ((end_key->flag == HA_READ_BEFORE_KEY) ? 1 :
				  (end_key->flag == HA_READ_AFTER_KEY) ? -1 : 0);
  }
  range_key_part= table->key_info[active_index].key_part;

  if (!start_key)			// Read first record
    result= index_first(table->record[0]);
  else
    result= index_read(table->record[0],
		       start_key->key,
		       start_key->length,
		       start_key->flag);
  if (result)
    DBUG_RETURN((result == HA_ERR_KEY_NOT_FOUND) 
		? HA_ERR_END_OF_FILE
		: result);

  DBUG_RETURN (compare_key(end_range) <= 0 ? 0 : HA_ERR_END_OF_FILE);
}


/** @brief
  Read next row between two ranges.

  SYNOPSIS
    read_range_next()

  NOTES
    Record is read into table->record[0]

  RETURN
    0			Found row
    HA_ERR_END_OF_FILE	No rows in range
    #			Error code
*/
int handler::read_range_next()
{
  int result;
  DBUG_ENTER("handler::read_range_next");

  if (eq_range)
  {
    /* We trust that index_next_same always gives a row in range */
    DBUG_RETURN(index_next_same(table->record[0],
                                end_range->key,
                                end_range->length));
  }
  result= index_next(table->record[0]);
  if (result)
    DBUG_RETURN(result);
  DBUG_RETURN(compare_key(end_range) <= 0 ? 0 : HA_ERR_END_OF_FILE);
}


/** @brief
  Compare if found key (in row) is over max-value

  SYNOPSIS
    compare_key
    range		range to compare to row. May be 0 for no range
 
  NOTES
    See key.cc::key_cmp() for details

  RETURN
    The return value is SIGN(key_in_row - range_key):

    0			Key is equal to range or 'range' == 0 (no range)
   -1			Key is less than range
    1			Key is larger than range
*/
int handler::compare_key(key_range *range)
{
  int cmp;
  if (!range)
    return 0;					// No max range
  cmp= key_cmp(range_key_part, range->key, range->length);
  if (!cmp)
    cmp= key_compare_result_on_equal;
  return cmp;
}

int handler::index_read_idx(byte * buf, uint index, const byte * key,
			     uint key_len, enum ha_rkey_function find_flag)
{
  int error= ha_index_init(index, 0);
  if (!error)
    error= index_read(buf, key, key_len, find_flag);
  if (!error)
    error= ha_index_end();
  return error;
}


/** @brief
  Returns a list of all known extensions.

  SYNOPSIS
    ha_known_exts()

  NOTES
    No mutexes, worst case race is a minor surplus memory allocation
    We have to recreate the extension map if mysqld is restarted (for example
    within libmysqld)

  RETURN VALUE
    pointer		pointer to TYPELIB structure
*/
static my_bool exts_handlerton(THD *unused, st_plugin_int *plugin,
                               void *arg)
{
  List<char> *found_exts= (List<char> *) arg;
  handlerton *hton= (handlerton *)plugin->data;
  handler *file;
  if (hton->state == SHOW_OPTION_YES && hton->create &&
      (file= hton->create(hton, (TABLE_SHARE*) 0, current_thd->mem_root)))
  {
    List_iterator_fast<char> it(*found_exts);
    const char **ext, *old_ext;

    for (ext= file->bas_ext(); *ext; ext++)
    {
      while ((old_ext= it++))
      {
        if (!strcmp(old_ext, *ext))
	  break;
      }
      if (!old_ext)
        found_exts->push_back((char *) *ext);

      it.rewind();
    }
    delete file;
  }
  return FALSE;
}

TYPELIB *ha_known_exts(void)
{
  if (!known_extensions.type_names || mysys_usage_id != known_extensions_id)
  {
    List<char> found_exts;
    const char **ext, *old_ext;

    known_extensions_id= mysys_usage_id;
    found_exts.push_back((char*) triggers_file_ext);
    found_exts.push_back((char*) trigname_file_ext);

    plugin_foreach(NULL, exts_handlerton,
                   MYSQL_STORAGE_ENGINE_PLUGIN, &found_exts);

    ext= (const char **) my_once_alloc(sizeof(char *)*
                                       (found_exts.elements+1),
                                       MYF(MY_WME | MY_FAE));

    DBUG_ASSERT(ext != 0);
    known_extensions.count= found_exts.elements;
    known_extensions.type_names= ext;

    List_iterator_fast<char> it(found_exts);
    while ((old_ext= it++))
      *ext++= old_ext;
    *ext= 0;
  }
  return &known_extensions;
}


static bool stat_print(THD *thd, const char *type, uint type_len,
                       const char *file, uint file_len,
                       const char *status, uint status_len)
{
  Protocol *protocol= thd->protocol;
  protocol->prepare_for_resend();
  protocol->store(type, type_len, system_charset_info);
  protocol->store(file, file_len, system_charset_info);
  protocol->store(status, status_len, system_charset_info);
  if (protocol->write())
    return TRUE;
  return FALSE;
}


static my_bool showstat_handlerton(THD *thd, st_plugin_int *plugin,
                                   void *arg)
{
  enum ha_stat_type stat= *(enum ha_stat_type *) arg;
  handlerton *hton= (handlerton *)plugin->data;
  if (hton->state == SHOW_OPTION_YES && hton->show_status &&
      hton->show_status(hton, thd, stat_print, stat))
    return TRUE;
  return FALSE;
}

bool ha_show_status(THD *thd, handlerton *db_type, enum ha_stat_type stat)
{
  List<Item> field_list;
  Protocol *protocol= thd->protocol;
  bool result;

  field_list.push_back(new Item_empty_string("Type",10));
  field_list.push_back(new Item_empty_string("Name",FN_REFLEN));
  field_list.push_back(new Item_empty_string("Status",10));

  if (protocol->send_fields(&field_list,
                            Protocol::SEND_NUM_ROWS | Protocol::SEND_EOF))
    return TRUE;

  if (db_type == NULL)
  {
    result= plugin_foreach(thd, showstat_handlerton,
                           MYSQL_STORAGE_ENGINE_PLUGIN, &stat);
  }
  else
  {
    if (db_type->state != SHOW_OPTION_YES)
    {
      const LEX_STRING *name=&hton2plugin[db_type->slot]->name;
      result= stat_print(thd, name->str, name->length,
                         "", 0, "DISABLED", 8) ? 1 : 0;
    }
    else
      result= db_type->show_status &&
              db_type->show_status(db_type, thd, stat_print, stat) ? 1 : 0;
  }

  if (!result)
    send_eof(thd);
  return result;
}

/*
  Function to check if the conditions for row-based binlogging is
  correct for the table.

  A row in the given table should be replicated if:
  - Row-based replication is enabled in the current thread
  - The binlog is enabled
  - It is not a temporary table
  - The binary log is open
  - The database the table resides in shall be binlogged (binlog_*_db rules)
  - table is not mysql.event
*/

/* The Sun compiler cannot instantiate the template below if this is
   declared static, but it works by putting it into an anonymous
   namespace. */
namespace {
  bool check_table_binlog_row_based(THD *thd, TABLE *table)
  {
    if (table->s->cached_row_logging_check == -1)
    {
      int const check(table->s->tmp_table == NO_TMP_TABLE &&
                      binlog_filter->db_ok(table->s->db.str) &&
                      !table->no_replicate);
      table->s->cached_row_logging_check= check;
    }

    DBUG_ASSERT(table->s->cached_row_logging_check == 0 ||
                table->s->cached_row_logging_check == 1);

    return (thd->current_stmt_binlog_row_based &&
            (thd->options & OPTION_BIN_LOG) &&
            mysql_bin_log.is_open() &&
            table->s->cached_row_logging_check);
  }
}

/** @brief
   Write table maps for all (manually or automatically) locked tables
   to the binary log.

   SYNOPSIS
     write_locked_table_maps()
       thd     Pointer to THD structure

   DESCRIPTION
       This function will generate and write table maps for all tables
       that are locked by the thread 'thd'.  Either manually locked
       (stored in THD::locked_tables) and automatically locked (stored
       in THD::lock) are considered.
   
   RETURN VALUE
       0   All OK
       1   Failed to write all table maps

   SEE ALSO
       THD::lock
       THD::locked_tables
*/
namespace
{
  int write_locked_table_maps(THD *thd)
  {
    DBUG_ENTER("write_locked_table_maps");
    DBUG_PRINT("enter", ("thd: 0x%lx  thd->lock: 0x%lx  thd->locked_tables: 0x%lx  "
                         "thd->extra_lock: 0x%lx",
                         (long) thd, (long) thd->lock,
                         (long) thd->locked_tables, (long) thd->extra_lock));

    if (thd->get_binlog_table_maps() == 0)
    {
      MYSQL_LOCK *locks[3];
      locks[0]= thd->extra_lock;
      locks[1]= thd->lock;
      locks[2]= thd->locked_tables;
      for (uint i= 0 ; i < sizeof(locks)/sizeof(*locks) ; ++i )
      {
        MYSQL_LOCK const *const lock= locks[i];
        if (lock == NULL)
          continue;

        TABLE **const end_ptr= lock->table + lock->table_count;
        for (TABLE **table_ptr= lock->table ; 
             table_ptr != end_ptr ;
             ++table_ptr)
        {
          TABLE *const table= *table_ptr;
          DBUG_PRINT("info", ("Checking table %s", table->s->table_name.str));
          if (table->current_lock == F_WRLCK &&
              check_table_binlog_row_based(thd, table))
          {
            int const has_trans= table->file->has_transactions();
            int const error= thd->binlog_write_table_map(table, has_trans);
            /*
              If an error occurs, it is the responsibility of the caller to
              roll back the transaction.
            */
            if (unlikely(error))
              DBUG_RETURN(1);
          }
        }
      }
    }
    DBUG_RETURN(0);
  }

  template<class RowsEventT> int
  binlog_log_row(TABLE* table,
                 const byte *before_record,
                 const byte *after_record)
  {
    if (table->file->ha_table_flags() & HA_HAS_OWN_BINLOGGING)
      return 0;
    bool error= 0;
    THD *const thd= table->in_use;

    if (check_table_binlog_row_based(thd, table))
    {
      MY_BITMAP cols;
      /* Potential buffer on the stack for the bitmap */
      uint32 bitbuf[BITMAP_STACKBUF_SIZE/sizeof(uint32)];
      uint n_fields= table->s->fields;
      my_bool use_bitbuf= n_fields <= sizeof(bitbuf)*8;

      /*
        If there are no table maps written to the binary log, this is
        the first row handled in this statement. In that case, we need
        to write table maps for all locked tables to the binary log.
      */
      if (likely(!(error= bitmap_init(&cols,
                                      use_bitbuf ? bitbuf : NULL,
                                      (n_fields + 7) & ~7UL,
                                      FALSE))))
      {
        bitmap_set_all(&cols);
        if (likely(!(error= write_locked_table_maps(thd))))
        {
          error=
            RowsEventT::binlog_row_logging_function(thd, table,
                                                    table->file->
                                                    has_transactions(),
                                                    &cols, table->s->fields,
                                                    before_record,
                                                    after_record);
        }
        if (!use_bitbuf)
          bitmap_free(&cols);
      }
    }
    return error ? HA_ERR_RBR_LOGGING_FAILED : 0;
  }

  /*
    Instantiate the versions we need for the above template function,
    because we have -fno-implicit-template as compiling option.
  */

  template int
  binlog_log_row<Write_rows_log_event>(TABLE *, const byte *, const byte *);

  template int
  binlog_log_row<Delete_rows_log_event>(TABLE *, const byte *, const byte *);

  template int
  binlog_log_row<Update_rows_log_event>(TABLE *, const byte *, const byte *);
}


int handler::ha_external_lock(THD *thd, int lock_type)
{
  DBUG_ENTER("handler::ha_external_lock");
  /*
    Whether this is lock or unlock, this should be true, and is to verify that
    if get_auto_increment() was called (thus may have reserved intervals or
    taken a table lock), ha_release_auto_increment() was too.
  */
  DBUG_ASSERT(next_insert_id == 0);
  DBUG_RETURN(external_lock(thd, lock_type));
}


/** @brief
  Check handler usage and reset state of file to after 'open'
*/
int handler::ha_reset()
{
  DBUG_ENTER("ha_reset");
  /* Check that we have called all proper deallocation functions */
  DBUG_ASSERT((byte*) table->def_read_set.bitmap +
              table->s->column_bitmap_size ==
              (byte*) table->def_write_set.bitmap);
  DBUG_ASSERT(bitmap_is_set_all(&table->s->all_set));
  DBUG_ASSERT(table->key_read == 0);
  /* ensure that ha_index_end / ha_rnd_end has been called */
  DBUG_ASSERT(inited == NONE);
  /* Free cache used by filesort */
  free_io_cache(table);
  DBUG_RETURN(reset());
}


int handler::ha_write_row(byte *buf)
{
  int error;
  if (unlikely(error= write_row(buf)))
    return error;
  if (unlikely(error= binlog_log_row<Write_rows_log_event>(table, 0, buf)))
    return error;
  return 0;
}

int handler::ha_update_row(const byte *old_data, byte *new_data)
{
  int error;

  /*
    Some storage engines require that the new record is in record[0]
    (and the old record is in record[1]).
   */
  DBUG_ASSERT(new_data == table->record[0]);

  if (unlikely(error= update_row(old_data, new_data)))
    return error;
  if (unlikely(error= binlog_log_row<Update_rows_log_event>(table, old_data, new_data)))
    return error;
  return 0;
}

int handler::ha_delete_row(const byte *buf)
{
  int error;
  if (unlikely(error= delete_row(buf)))
    return error;
  if (unlikely(error= binlog_log_row<Delete_rows_log_event>(table, buf, 0)))
    return error;
  return 0;
}



/** @brief
  use_hidden_primary_key() is called in case of an update/delete when
  (table_flags() and HA_PRIMARY_KEY_REQUIRED_FOR_DELETE) is defined
  but we don't have a primary key
*/
void handler::use_hidden_primary_key()
{
  /* fallback to use all columns in the table to identify row */
  table->use_all_columns();
}


/** @brief
  Dummy function which accept information about log files which is not need
  by handlers
*/
void signal_log_not_needed(struct handlerton, char *log_file)
{
  DBUG_ENTER("signal_log_not_needed");
  DBUG_PRINT("enter", ("logfile '%s'", log_file));
  DBUG_VOID_RETURN;
}


#ifdef TRANS_LOG_MGM_EXAMPLE_CODE
/*
  Example of transaction log management functions based on assumption that logs
  placed into a directory
*/
#include <my_dir.h>
#include <my_sys.h>
int example_of_iterator_using_for_logs_cleanup(handlerton *hton)
{
  void *buffer;
  int res= 1;
  struct handler_iterator iterator;
  struct handler_log_file_data data;

  if (!hton->create_iterator)
    return 1; /* iterator creator is not supported */

  if ((*hton->create_iterator)(hton, HA_TRANSACTLOG_ITERATOR, &iterator) !=
      HA_ITERATOR_OK)
  {
    /* error during creation of log iterator or iterator is not supported */
    return 1;
  }
  while((*iterator.next)(&iterator, (void*)&data) == 0)
  {
    printf("%s\n", data.filename.str);
    if (data.status == HA_LOG_STATUS_FREE &&
        my_delete(data.filename.str, MYF(MY_WME)))
      goto err;
  }
  res= 0;
err:
  (*iterator.destroy)(&iterator);
  return res;
}


/*
  Here we should get info from handler where it save logs but here is
  just example, so we use constant.
  IMHO FN_ROOTDIR ("/") is safe enough for example, because nobody has
  rights on it except root and it consist of directories only at lest for
  *nix (sorry, can't find windows-safe solution here, but it is only example).
*/
#define fl_dir FN_ROOTDIR


/** @brief
  Dummy function to return log status should be replaced by function which
  really detect the log status and check that the file is a log of this
  handler.
*/
enum log_status fl_get_log_status(char *log)
{
  MY_STAT stat_buff;
  if (my_stat(log, &stat_buff, MYF(0)))
    return HA_LOG_STATUS_INUSE;
  return HA_LOG_STATUS_NOSUCHLOG;
}


struct fl_buff
{
  LEX_STRING *names;
  enum log_status *statuses;
  uint32 entries;
  uint32 current;
};


int fl_log_iterator_next(struct handler_iterator *iterator,
                          void *iterator_object)
{
  struct fl_buff *buff= (struct fl_buff *)iterator->buffer;
  struct handler_log_file_data *data=
    (struct handler_log_file_data *) iterator_object;
  if (buff->current >= buff->entries)
    return 1;
  data->filename= buff->names[buff->current];
  data->status= buff->statuses[buff->current];
  buff->current++;
  return 0;
}


void fl_log_iterator_destroy(struct handler_iterator *iterator)
{
  my_free((gptr)iterator->buffer, MYF(MY_ALLOW_ZERO_PTR));
}


/** @brief
  returns buffer, to be assigned in handler_iterator struct
*/
enum handler_create_iterator_result
fl_log_iterator_buffer_init(struct handler_iterator *iterator)
{
  MY_DIR *dirp;
  struct fl_buff *buff;
  char *name_ptr;
  byte *ptr;
  FILEINFO *file;
  uint32 i;

  /* to be able to make my_free without crash in case of error */
  iterator->buffer= 0;

  if (!(dirp = my_dir(fl_dir, MYF(0))))
  {
    return HA_ITERATOR_ERROR;
  }
  if ((ptr= (byte*)my_malloc(ALIGN_SIZE(sizeof(fl_buff)) +
                             ((ALIGN_SIZE(sizeof(LEX_STRING)) +
                               sizeof(enum log_status) +
                               + FN_REFLEN) *
                              (uint) dirp->number_off_files),
                             MYF(0))) == 0)
  {
    return HA_ITERATOR_ERROR;
  }
  buff= (struct fl_buff *)ptr;
  buff->entries= buff->current= 0;
  ptr= ptr + (ALIGN_SIZE(sizeof(fl_buff)));
  buff->names= (LEX_STRING*) (ptr);
  ptr= ptr + ((ALIGN_SIZE(sizeof(LEX_STRING)) *
               (uint) dirp->number_off_files));
  buff->statuses= (enum log_status *)(ptr);
  name_ptr= (char *)(ptr + (sizeof(enum log_status) *
                            (uint) dirp->number_off_files));
  for (i=0 ; i < (uint) dirp->number_off_files  ; i++)
  {
    enum log_status st;
    file= dirp->dir_entry + i;
    if ((file->name[0] == '.' &&
         ((file->name[1] == '.' && file->name[2] == '\0') ||
            file->name[1] == '\0')))
      continue;
    if ((st= fl_get_log_status(file->name)) == HA_LOG_STATUS_NOSUCHLOG)
      continue;
    name_ptr= strxnmov(buff->names[buff->entries].str= name_ptr,
                       FN_REFLEN, fl_dir, file->name, NullS);
    buff->names[buff->entries].length= (name_ptr -
                                        buff->names[buff->entries].str) - 1;
    buff->statuses[buff->entries]= st;
    buff->entries++;
  }

  iterator->buffer= buff;
  iterator->next= &fl_log_iterator_next;
  iterator->destroy= &fl_log_iterator_destroy;
  return HA_ITERATOR_OK;
}


/* An example of a iterator creator */
enum handler_create_iterator_result
fl_create_iterator(enum handler_iterator_type type,
                   struct handler_iterator *iterator)
{
  switch(type) {
  case HA_TRANSACTLOG_ITERATOR:
    return fl_log_iterator_buffer_init(iterator);
  default:
    return HA_ITERATOR_UNSUPPORTED;
  }
}
#endif /*TRANS_LOG_MGM_EXAMPLE_CODE*/<|MERGE_RESOLUTION|>--- conflicted
+++ resolved
@@ -41,15 +41,12 @@
 */
 st_plugin_int *hton2plugin[MAX_HA];
 
-<<<<<<< HEAD
 static handlerton *installed_htons[128];
 
 #define BITMAP_STACKBUF_SIZE (128/8)
 
 KEY_CREATE_INFO default_key_create_info= { HA_KEY_ALG_UNDEF, 0, {NullS,0} };
 
-=======
->>>>>>> 98e57576
 /* number of entries in handlertons[] */
 ulong total_ha= 0;
 /* number of storage engines (from handlertons[]) that support 2pc */
