--- conflicted
+++ resolved
@@ -2074,14 +2074,11 @@
         const size_t distinct_values = get_num_distinct_values();
         if (distinct_values == 0) {
           *selectivity = 0.0;  // Field is NULL for all rows.
-<<<<<<< HEAD
-=======
         } else if (distinct_values == 1) {
           // Special case of all rows having the same value for this field.
           // Setting the selectivity to 0.0 would be an error, as we may
           // test against a value different from that single distinct value.
           *selectivity = Item_func_ne::kMinSelectivityForUnknownValue;
->>>>>>> 824e2b40
         } else {
           // We do not know the value of items[1], but we assume that it
           // is uniformely distributed over the distinct values of
