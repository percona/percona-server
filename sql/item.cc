--- conflicted
+++ resolved
@@ -8326,23 +8326,17 @@
           // Add the view reference to the select expression list as hidden
           // item.
           m_ref_item = qb->add_hidden_item(*reference);
-<<<<<<< HEAD
-=======
           // Increment the reference count as the expression is now part
           // of the select list. The call to link_referenced_item()
           // later will account for the reference from this Item_ref object.
           (*reference)->increment_ref_count();
->>>>>>> 05e4357f
           *reference = this;
         } else {
           Item_field *fld = new Item_field(
               thd, context, from_field->table->pos_in_table_list, from_field);
           if (fld == nullptr) return true;
           m_ref_item = qb->add_hidden_item(fld);
-<<<<<<< HEAD
-=======
           fld->increment_ref_count();
->>>>>>> 05e4357f
         }
       }
     }
