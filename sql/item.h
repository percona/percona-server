--- conflicted
+++ resolved
@@ -3345,11 +3345,8 @@
   virtual bool cache_value()= 0;
   bool basic_const_item() const
   { return test(example && example->basic_const_item());}
-<<<<<<< HEAD
   bool walk (Item_processor processor, bool walk_subquery, uchar *argument);
-=======
   virtual void clear() { null_value= TRUE; value_cached= FALSE; }
->>>>>>> 0dab0f21
 };
 
 
