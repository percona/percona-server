#ifndef ITEM_INCLUDED
#define ITEM_INCLUDED

/* Copyright (c) 2000, 2016, Oracle and/or its affiliates. All rights reserved.

   This program is free software; you can redistribute it and/or modify
   it under the terms of the GNU General Public License as published by
   the Free Software Foundation; version 2 of the License.

   This program is distributed in the hope that it will be useful,
   but WITHOUT ANY WARRANTY; without even the implied warranty of
   MERCHANTABILITY or FITNESS FOR A PARTICULAR PURPOSE.  See the
   GNU General Public License for more details.

   You should have received a copy of the GNU General Public License
   along with this program; if not, write to the Free Software
   Foundation, Inc., 51 Franklin St, Fifth Floor, Boston, MA 02110-1301  USA */

#include "field.h"       // Derivation
#include "parse_tree_node_base.h" // Parse_tree_node
#include "sql_array.h"   // Bounds_checked_array
#include "trigger_def.h" // enum_trigger_variable_type
#include "table_trigger_field_support.h" // Table_trigger_field_support
#include "mysql/service_parser.h"

class user_var_entry;
class Json_wrapper;

typedef Bounds_checked_array<Item*> Ref_ptr_array;

void item_init(void);			/* Init item functions */

/**
  Default condition filtering (selectivity) values used by
  get_filtering_effect() and friends when better estimates
  (statistics) are not available for a predicate.
*/
/**
  For predicates that are always satisfied. Must be 1.0 or the filter
  calculation logic will break down.
*/
#define COND_FILTER_ALLPASS 1.0f
/// Filtering effect for equalities: col1 = col2
#define COND_FILTER_EQUALITY 0.1f
/// Filtering effect for inequalities: col1 > col2
#define COND_FILTER_INEQUALITY 0.3333f
/// Filtering effect for between: col1 BETWEEN a AND b
#define COND_FILTER_BETWEEN 0.1111f
/**
   Value is out-of-date, will need recalculation.
   This is used by post-greedy-search logic which changes the access method and thus
   makes obsolete the filtering value calculated by best_access_path(). For
  example, test_if_skip_sort_order().
*/
#define COND_FILTER_STALE -1.0f
/**
   A special subcase of the above:
   - if this is table/index/range scan, and
   - rows_fetched is how many rows we will examine, and
   - rows_fetched is less than the number of rows in the table (as determined
   by test_if_cheaper_ordering() and test_if_skip_sort_order()).
   Unlike the ordinary case where rows_fetched:
   - is set by calculate_scan_cost(), and
   - is how many rows pass the constant condition (so, less than we will
   examine), and
   - the actual rows_fetched to show in EXPLAIN is the number of rows in the
   table (== rows which we will examine), and
   - the constant condition's effect has to be moved to filter_effect for
   EXPLAIN.
*/
#define COND_FILTER_STALE_NO_CONST -2.0f


static inline uint32
char_to_byte_length_safe(uint32 char_length_arg, uint32 mbmaxlen_arg)
{
   ulonglong tmp= ((ulonglong) char_length_arg) * mbmaxlen_arg;
   return (tmp > UINT_MAX32) ? (uint32) UINT_MAX32 : (uint32) tmp;
}


/*
   "Declared Type Collation"
   A combination of collation and its derivation.

  Flags for collation aggregation modes:
  MY_COLL_ALLOW_SUPERSET_CONV  - allow conversion to a superset
  MY_COLL_ALLOW_COERCIBLE_CONV - allow conversion of a coercible value
                                 (i.e. constant).
  MY_COLL_ALLOW_CONV           - allow any kind of conversion
                                 (combination of the above two)
  MY_COLL_ALLOW_NUMERIC_CONV   - if all items were numbers, convert to
                                 @@character_set_connection
  MY_COLL_DISALLOW_NONE        - don't allow return DERIVATION_NONE
                                 (e.g. when aggregating for comparison)
  MY_COLL_CMP_CONV             - combination of MY_COLL_ALLOW_CONV
                                 and MY_COLL_DISALLOW_NONE
*/

#define MY_COLL_ALLOW_SUPERSET_CONV   1
#define MY_COLL_ALLOW_COERCIBLE_CONV  2
#define MY_COLL_DISALLOW_NONE         4
#define MY_COLL_ALLOW_NUMERIC_CONV    8

#define MY_COLL_ALLOW_CONV (MY_COLL_ALLOW_SUPERSET_CONV | MY_COLL_ALLOW_COERCIBLE_CONV)
#define MY_COLL_CMP_CONV   (MY_COLL_ALLOW_CONV | MY_COLL_DISALLOW_NONE)

class DTCollation {
public:
  const CHARSET_INFO *collation;
  enum Derivation derivation;
  uint repertoire;
  
  void set_repertoire_from_charset(const CHARSET_INFO *cs)
  {
    repertoire= cs->state & MY_CS_PUREASCII ?
                MY_REPERTOIRE_ASCII : MY_REPERTOIRE_UNICODE30;
  }
  DTCollation()
  {
    collation= &my_charset_bin;
    derivation= DERIVATION_NONE;
    repertoire= MY_REPERTOIRE_UNICODE30;
  }
  DTCollation(const CHARSET_INFO *collation_arg, Derivation derivation_arg)
  {
    collation= collation_arg;
    derivation= derivation_arg;
    set_repertoire_from_charset(collation_arg);
  }
  void set(const DTCollation &dt)
  { 
    collation= dt.collation;
    derivation= dt.derivation;
    repertoire= dt.repertoire;
  }
  void set(const CHARSET_INFO *collation_arg, Derivation derivation_arg)
  {
    collation= collation_arg;
    derivation= derivation_arg;
    set_repertoire_from_charset(collation_arg);
  }
  void set(const CHARSET_INFO *collation_arg,
           Derivation derivation_arg,
           uint repertoire_arg)
  {
    collation= collation_arg;
    derivation= derivation_arg;
    repertoire= repertoire_arg;
  }
  void set_numeric()
  {
    collation= &my_charset_numeric;
    derivation= DERIVATION_NUMERIC;
    repertoire= MY_REPERTOIRE_NUMERIC;
  }
  void set(const CHARSET_INFO *collation_arg)
  {
    collation= collation_arg;
    set_repertoire_from_charset(collation_arg);
  }
  void set(Derivation derivation_arg)
  { derivation= derivation_arg; }
  void set_repertoire(uint repertoire_arg)
  { repertoire= repertoire_arg; }
  bool aggregate(DTCollation &dt, uint flags= 0);
  bool set(DTCollation &dt1, DTCollation &dt2, uint flags= 0)
  { set(dt1); return aggregate(dt2, flags); }
  const char *derivation_name() const
  {
    switch(derivation)
    {
      case DERIVATION_NUMERIC:   return "NUMERIC";
      case DERIVATION_IGNORABLE: return "IGNORABLE";
      case DERIVATION_COERCIBLE: return "COERCIBLE";
      case DERIVATION_IMPLICIT:  return "IMPLICIT";
      case DERIVATION_SYSCONST:  return "SYSCONST";
      case DERIVATION_EXPLICIT:  return "EXPLICIT";
      case DERIVATION_NONE:      return "NONE";
      default: return "UNKNOWN";
    }
  }
};


/**
  Class used as argument to Item::walk() together with mark_field_in_map()
*/
class Mark_field
{
public:
  Mark_field(TABLE *table, enum_mark_columns mark) :
  table(table), mark(mark)
  {}
  Mark_field(enum_mark_columns mark) :
  table(NULL), mark(mark)
  {}

  TABLE *const table;
  const enum_mark_columns mark;
};


/**
  Class used as argument to Item::walk() together with used_tables_for_level()
*/
class Used_tables
{
public:
  explicit Used_tables(st_select_lex *select) :
  select(select), used_tables(0)
  {}

  st_select_lex *const select;        ///< Level for which data is accumulated
  table_map used_tables;              ///< Accumulated used tables data
};

/*************************************************************************/

/**
  Storage for name strings.
  Enpowers Simple_cstring with allocation routines from the sql_strmake family.

  This class must stay as small as possible as we often 
  pass it into functions using call-by-value evaluation.

  Don't add new members or virual methods into this class!
*/
class Name_string: public Simple_cstring
{
private:
  void set_or_copy(const char *str, size_t length, bool is_null_terminated)
  {
    if (is_null_terminated)
      set(str, length);
    else
      copy(str, length);  
  }
public:
  Name_string(): Simple_cstring() {}
  /*
    Please do NOT add constructor Name_string(const char *str) !
    It will involve hidden strlen() call, which can affect
    performance negatively. Use Name_string(str, len) instead.
  */
  Name_string(const char *str, size_t length):
    Simple_cstring(str, length) {}
  Name_string(const LEX_STRING str): Simple_cstring(str) {}
  Name_string(const char *str, size_t length, bool is_null_terminated):
    Simple_cstring()
  {
    set_or_copy(str, length, is_null_terminated);
  }
  Name_string(const LEX_STRING str, bool is_null_terminated):
    Simple_cstring()
  {
    set_or_copy(str.str, str.length, is_null_terminated);
  }
  /**
    Allocate space using sql_strmake() or sql_strmake_with_convert().
  */
  void copy(const char *str, size_t length, const CHARSET_INFO *cs);
  /**
    Variants for copy(), for various argument combinations.
  */
  void copy(const char *str, size_t length)
  {
    copy(str, length, system_charset_info);
  }
  void copy(const char *str)
  {
    copy(str, (str ? strlen(str) : 0), system_charset_info);
  }
  void copy(const LEX_STRING lex)
  {
    copy(lex.str, lex.length);
  }
  void copy(const LEX_STRING *lex)
  {
    copy(lex->str, lex->length);
  }
  void copy(const Name_string str)
  {
    copy(str.ptr(), str.length());
  }
  /**
    Compare name to another name in C string, case insensitively.
  */
  bool eq(const char *str) const
  {
    DBUG_ASSERT(str && ptr());
    return my_strcasecmp(system_charset_info, ptr(), str) == 0;
  }
  bool eq_safe(const char *str) const
  {
    return is_set() && str && eq(str);
  }
  /**
    Compare name to another name in Name_string, case insensitively.
  */
  bool eq(const Name_string name) const
  {
    return eq(name.ptr());
  }
  bool eq_safe(const Name_string name) const
  {
    return is_set() && name.is_set() && eq(name);
  }
};


#define NAME_STRING(x)  Name_string(C_STRING_WITH_LEN(x))


extern const Name_string null_name_string;


/**
  Storage for Item names.
  Adds "autogenerated" flag and warning functionality to Name_string.
*/
class Item_name_string: public Name_string
{
private:
  bool m_is_autogenerated; /* indicates if name of this Item
                              was autogenerated or set by user */
public:
  Item_name_string(): Name_string(), m_is_autogenerated(true)
  { }
  Item_name_string(const Name_string name)
    :Name_string(name), m_is_autogenerated(true)
  { }
  /**
    Set m_is_autogenerated flag to the given value.
  */
  void set_autogenerated(bool is_autogenerated)
  {
    m_is_autogenerated= is_autogenerated;
  }
  /**
    Return the auto-generated flag.
  */
  bool is_autogenerated() const { return m_is_autogenerated; }
  using Name_string::copy;
  /**
    Copy name together with autogenerated flag.
    Produce a warning if name was cut.
  */
  void copy(const char *str_arg, size_t length_arg, const CHARSET_INFO *cs_arg,
           bool is_autogenerated_arg);
};



/*************************************************************************/
/*
  A framework to easily handle different return types for hybrid items
  (hybrid item is an item whose operand can be of any type, e.g. integer,
  real, decimal).
*/

struct Hybrid_type_traits;

struct Hybrid_type
{
  longlong integer;

  double real;
  /*
    Use two decimal buffers interchangeably to speed up += operation
    which has no native support in decimal library.
    Hybrid_type+= arg is implemented as dec_buf[1]= dec_buf[0] + arg.
    The third decimal is used as a handy temporary storage.
  */
  my_decimal dec_buf[3];
  int used_dec_buf_no;

  /*
    Traits moved to a separate class to
      a) be able to easily change object traits in runtime
      b) they work as a differentiator for the union above
  */
  const Hybrid_type_traits *traits;

  Hybrid_type() {}
  /* XXX: add traits->copy() when needed */
  Hybrid_type(const Hybrid_type &rhs) :traits(rhs.traits) {}
};


/* Hybryd_type_traits interface + default implementation for REAL_RESULT */

struct Hybrid_type_traits
{
  virtual Item_result type() const { return REAL_RESULT; }

  virtual void
  fix_length_and_dec(Item *item, Item *arg) const;

  /* Hybrid_type operations. */
  virtual void set_zero(Hybrid_type *val) const { val->real= 0.0; }
  virtual void add(Hybrid_type *val, Field *f) const
  { val->real+= f->val_real(); }
  virtual void div(Hybrid_type *val, ulonglong u) const
  { val->real/= ulonglong2double(u); }

  virtual longlong val_int(Hybrid_type *val, bool unsigned_flag) const
  { return (longlong) rint(val->real); }
  virtual double val_real(Hybrid_type *val) const { return val->real; }
  virtual my_decimal *val_decimal(Hybrid_type *val, my_decimal *buf) const;
  virtual String *val_str(Hybrid_type *val, String *buf, uint8 decimals) const;
  static const Hybrid_type_traits *instance();
  Hybrid_type_traits() {}
  virtual ~Hybrid_type_traits() {}
};


struct Hybrid_type_traits_decimal: public Hybrid_type_traits
{
  virtual Item_result type() const { return DECIMAL_RESULT; }

  virtual void
  fix_length_and_dec(Item *arg, Item *item) const;

  /* Hybrid_type operations. */
  virtual void set_zero(Hybrid_type *val) const;
  virtual void add(Hybrid_type *val, Field *f) const;
  virtual void div(Hybrid_type *val, ulonglong u) const;

  virtual longlong val_int(Hybrid_type *val, bool unsigned_flag) const;
  virtual double val_real(Hybrid_type *val) const;
  virtual my_decimal *val_decimal(Hybrid_type *val, my_decimal *buf) const
  { return &val->dec_buf[val->used_dec_buf_no]; }
  virtual String *val_str(Hybrid_type *val, String *buf, uint8 decimals) const;
  static const Hybrid_type_traits_decimal *instance();
  Hybrid_type_traits_decimal() {};
};


struct Hybrid_type_traits_integer: public Hybrid_type_traits
{
  virtual Item_result type() const { return INT_RESULT; }

  virtual void
  fix_length_and_dec(Item *arg, Item *item) const;

  /* Hybrid_type operations. */
  virtual void set_zero(Hybrid_type *val) const
  { val->integer= 0; }
  virtual void add(Hybrid_type *val, Field *f) const
  { val->integer+= f->val_int(); }
  virtual void div(Hybrid_type *val, ulonglong u) const
  { val->integer/= (longlong) u; }

  virtual longlong val_int(Hybrid_type *val, bool unsigned_flag) const
  { return val->integer; }
  virtual double val_real(Hybrid_type *val) const
  { return (double) val->integer; }
  virtual my_decimal *val_decimal(Hybrid_type *val, my_decimal *buf) const
  {
    int2my_decimal(E_DEC_FATAL_ERROR, val->integer, 0, &val->dec_buf[2]);
    return &val->dec_buf[2];
  }
  virtual String *val_str(Hybrid_type *val, String *buf, uint8 decimals) const
  { buf->set(val->integer, &my_charset_bin); return buf;}
  static const Hybrid_type_traits_integer *instance();
  Hybrid_type_traits_integer() {};
};


/*
  Instances of Name_resolution_context store the information necesary for
  name resolution of Items and other context analysis of a query made in
  fix_fields().

  This structure is a part of SELECT_LEX, a pointer to this structure is
  assigned when an item is created (which happens mostly during  parsing
  (sql_yacc.yy)), but the structure itself will be initialized after parsing
  is complete

  TODO: move subquery of INSERT ... SELECT and CREATE ... SELECT to
  separate SELECT_LEX which allow to remove tricks of changing this
  structure before and after INSERT/CREATE and its SELECT to make correct
  field name resolution.
*/
struct Name_resolution_context: Sql_alloc
{
  /*
    The name resolution context to search in when an Item cannot be
    resolved in this context (the context of an outer select)
  */
  Name_resolution_context *outer_context;
  /// Link to next name res context with the same query block as the base
  Name_resolution_context *next_context;

  /*
    List of tables used to resolve the items of this context.  Usually these
    are tables from the FROM clause of SELECT statement.  The exceptions are
    INSERT ... SELECT and CREATE ... SELECT statements, where SELECT
    subquery is not moved to a separate SELECT_LEX.  For these types of
    statements we have to change this member dynamically to ensure correct
    name resolution of different parts of the statement.
  */
  TABLE_LIST *table_list;
  /*
    In most cases the two table references below replace 'table_list' above
    for the purpose of name resolution. The first and last name resolution
    table references allow us to search only in a sub-tree of the nested
    join tree in a FROM clause. This is needed for NATURAL JOIN, JOIN ... USING
    and JOIN ... ON. 
  */
  TABLE_LIST *first_name_resolution_table;
  /*
    Last table to search in the list of leaf table references that begins
    with first_name_resolution_table.
  */
  TABLE_LIST *last_name_resolution_table;

  /*
    SELECT_LEX item belong to, in case of merged VIEW it can differ from
    SELECT_LEX where item was created, so we can't use table_list/field_list
    from there
  */
  st_select_lex *select_lex;

  /*
    Processor of errors caused during Item name resolving, now used only to
    hide underlying tables in errors about views (i.e. it substitute some
    errors for views)
  */
  bool view_error_handler;
  TABLE_LIST *view_error_handler_arg;

  /**
    When TRUE, items are resolved in this context against
    SELECT_LEX::item_list, SELECT_lex::group_list and
    this->table_list. If FALSE, items are resolved only against
    this->table_list.

    @see st_select_lex::item_list, st_select_lex::group_list
  */
  bool resolve_in_select_list;

  /*
    Security context of this name resolution context. It's used for views
    and is non-zero only if the view is defined with SQL SECURITY DEFINER.
  */
  Security_context *security_ctx;

  Name_resolution_context()
    :outer_context(NULL), next_context(NULL),
    table_list(NULL), select_lex(NULL),
    view_error_handler_arg(NULL), security_ctx(NULL)
    {}

  void init()
  {
    resolve_in_select_list= FALSE;
    view_error_handler= false;
    first_name_resolution_table= NULL;
    last_name_resolution_table= NULL;
  }

  void resolve_in_table_list_only(TABLE_LIST *tables)
  {
    table_list= first_name_resolution_table= tables;
    resolve_in_select_list= FALSE;
  }
};


/*
  Store and restore the current state of a name resolution context.
*/

class Name_resolution_context_state
{
private:
  TABLE_LIST *save_table_list;
  TABLE_LIST *save_first_name_resolution_table;
  TABLE_LIST *save_next_name_resolution_table;
  bool        save_resolve_in_select_list;
  TABLE_LIST *save_next_local;

public:
  Name_resolution_context_state() {}          /* Remove gcc warning */

public:
  /* Save the state of a name resolution context. */
  void save_state(Name_resolution_context *context, TABLE_LIST *table_list)
  {
    save_table_list=                  context->table_list;
    save_first_name_resolution_table= context->first_name_resolution_table;
    save_resolve_in_select_list=      context->resolve_in_select_list;
    save_next_local=                  table_list->next_local;
    save_next_name_resolution_table=  table_list->next_name_resolution_table;
  }

  /* Restore a name resolution context from saved state. */
  void restore_state(Name_resolution_context *context, TABLE_LIST *table_list)
  {
    table_list->next_local=                save_next_local;
    table_list->next_name_resolution_table= save_next_name_resolution_table;
    context->table_list=                   save_table_list;
    context->first_name_resolution_table=  save_first_name_resolution_table;
    context->resolve_in_select_list=       save_resolve_in_select_list;
  }

  TABLE_LIST *get_first_name_resolution_table()
  {
    return save_first_name_resolution_table;
  }
};


/*
  This enum is used to report information about monotonicity of function
  represented by Item* tree.
  Monotonicity is defined only for Item* trees that represent table
  partitioning expressions (i.e. have no subselects/user vars/PS parameters
  etc etc). An Item* tree is assumed to have the same monotonicity properties
  as its correspoinding function F:

  [signed] longlong F(field1, field2, ...) {
    put values of field_i into table record buffer;
    return item->val_int(); 
  }

  NOTE
  At the moment function monotonicity is not well defined (and so may be
  incorrect) for Item trees with parameters/return types that are different
  from INT_RESULT, may be NULL, or are unsigned.
  It will be possible to address this issue once the related partitioning bugs
  (BUG#16002, BUG#15447, BUG#13436) are fixed.

  The NOT_NULL enums are used in TO_DAYS, since TO_DAYS('2001-00-00') returns
  NULL which puts those rows into the NULL partition, but
  '2000-12-31' < '2001-00-00' < '2001-01-01'. So special handling is needed
  for this (see Bug#20577).
*/

typedef enum monotonicity_info 
{
   NON_MONOTONIC,              /* none of the below holds */
   MONOTONIC_INCREASING,       /* F() is unary and (x < y) => (F(x) <= F(y)) */
   MONOTONIC_INCREASING_NOT_NULL,  /* But only for valid/real x and y */
   MONOTONIC_STRICT_INCREASING,/* F() is unary and (x < y) => (F(x) <  F(y)) */
   MONOTONIC_STRICT_INCREASING_NOT_NULL  /* But only for valid/real x and y */
} enum_monotonicity_info;


/**
   A type for SQL-like 3-valued Booleans: true/false/unknown.
*/
class Bool3
{
public:
  /// @returns an instance set to "FALSE"
  static const Bool3 false3() { return Bool3(v_FALSE); }
  /// @returns an instance set to "UNKNOWN"
  static const Bool3 unknown3() { return Bool3(v_UNKNOWN); }
  /// @returns an instance set to "TRUE"
  static const Bool3 true3() { return Bool3(v_TRUE); }

  bool is_true() const { return m_val == v_TRUE; }
  bool is_unknown() const { return m_val == v_UNKNOWN; }
  bool is_false() const { return m_val == v_FALSE; }

private:
  enum value { v_FALSE, v_UNKNOWN, v_TRUE };
  /// This is private; instead, use false3()/etc.
  Bool3(value v) : m_val(v) {}

  value m_val;
  /*
    No operator to convert Bool3 to bool (or int) - intentionally: how
    would you map UNKNOWN3 to true/false?
    It is because we want to block such conversions that Bool3 is a class
    instead of a plain enum.
  */
};

/*************************************************************************/

class sp_rcontext;


class Settable_routine_parameter
{
public:
  /*
    Set required privileges for accessing the parameter.

    SYNOPSIS
      set_required_privilege()
        rw        if 'rw' is true then we are going to read and set the
                  parameter, so SELECT and UPDATE privileges might be
                  required, otherwise we only reading it and SELECT
                  privilege might be required.
  */
  Settable_routine_parameter() {}
  virtual ~Settable_routine_parameter() {}
  virtual void set_required_privilege(bool rw) {};

  /*
    Set parameter value.

    SYNOPSIS
      set_value()
        thd       thread handle
        ctx       context to which parameter belongs (if it is local
                  variable).
        it        item which represents new value

    RETURN
      FALSE if parameter value has been set,
      TRUE if error has occured.
  */
  virtual bool set_value(THD *thd, sp_rcontext *ctx, Item **it)= 0;

  virtual void set_out_param_info(Send_field *info) {}

  virtual const Send_field *get_out_param_info() const
  { return NULL; }
};


typedef bool (Item::*Item_processor) (uchar *arg);
/*
  Analyzer function
    SYNOPSIS
      argp   in/out IN:  Analysis parameter
                    OUT: Parameter to be passed to the transformer

    RETURN 
      TRUE   Invoke the transformer
      FALSE  Don't do it

*/
typedef bool (Item::*Item_analyzer) (uchar **argp);
typedef Item* (Item::*Item_transformer) (uchar *arg);
typedef void (*Cond_traverser) (const Item *item, void *arg);


class Item : public Parse_tree_node
{
  typedef Parse_tree_node super;

  Item(const Item &);			/* Prevent use of these */
  void operator=(Item &);
  /* Cache of the result of is_expensive(). */
  int8 is_expensive_cache;
  virtual bool is_expensive_processor(uchar *arg) { return false; }

protected:
  /**
     Sets the result value of the function an empty string, using the current
     character set. No memory is allocated.
     @retval A pointer to the str_value member.
   */
  String *make_empty_result() {
    str_value.set("", 0, collation.collation);
    return &str_value; 
  }

public:
  static void *operator new(size_t size) throw ()
  { return sql_alloc(size); }
  static void *operator new(size_t size, MEM_ROOT *mem_root) throw ()
  { return alloc_root(mem_root, size); }
  static void operator delete(void *ptr,size_t size) { TRASH(ptr, size); }
  static void operator delete(void *ptr, MEM_ROOT *mem_root) {}

  enum Type {INVALID_ITEM= 0,
             FIELD_ITEM, FUNC_ITEM, SUM_FUNC_ITEM, STRING_ITEM,
	     INT_ITEM, REAL_ITEM, NULL_ITEM, VARBIN_ITEM,
	     COPY_STR_ITEM, FIELD_AVG_ITEM, DEFAULT_VALUE_ITEM,
	     PROC_ITEM,COND_ITEM, REF_ITEM, FIELD_STD_ITEM,
	     FIELD_VARIANCE_ITEM, INSERT_VALUE_ITEM,
             SUBSELECT_ITEM, ROW_ITEM, CACHE_ITEM, TYPE_HOLDER,
             PARAM_ITEM, TRIGGER_FIELD_ITEM, DECIMAL_ITEM,
             XPATH_NODESET, XPATH_NODESET_CMP,
             VIEW_FIXER_ITEM};

  enum cond_result { COND_UNDEF,COND_OK,COND_TRUE,COND_FALSE };

  enum traverse_order { POSTFIX, PREFIX };

  /**
    @todo
    -# Move this away from the Item class. It is a property of the
    visitor in what direction the traversal is done, not of the visitee.

    -# Make this two booleans instead. There are two orthogonal flags here.
  */
  enum enum_walk
  {
    WALK_PREFIX=   0x01,
    WALK_POSTFIX=  0x02,
    WALK_SUBQUERY= 0x04,
    WALK_SUBQUERY_PREFIX= 0x05,
    WALK_SUBQUERY_POSTFIX= 0x06
  };
  
  /* Reuse size, only used by SP local variable assignment, otherwize 0 */
  uint rsize;

  /*
    str_values's main purpose is to be used to cache the value in
    save_in_field
  */
  String str_value;

  Item_name_string item_name;  /* Name from select */
  Item_name_string orig_name;  /* Original item name (if it was renamed)*/

  /**
     Intrusive list pointer for free list. If not null, points to the next
     Item on some Query_arena's free list. For instance, stored procedures
     have their own Query_arena's.

     @see Query_arena::free_list
   */
  Item *next;
  uint32 max_length;                    /* Maximum length, in bytes */
  /**
     This member has several successive meanings, depending on the phase we're
     in:
     - during field resolution: it contains the index, in the "all_fields"
     list, of the expression to which this field belongs; or a special
     constant UNDEF_POS; see st_select_lex::cur_pos_in_all_fields and
     match_exprs_for_only_full_group_by().
     - when attaching conditions to tables: it says whether some condition
     needs to be attached or can be omitted (for example because it is already
     implemented by 'ref' access)
     - when pushing index conditions: it says whether a condition uses only
     indexed columns
     - when creating an internal temporary table: it says how to store BIT
     fields
     - when we change DISTINCT to GROUP BY: it is used for book-keeping of
     fields.
  */
  int marker;
  uint8 decimals;
  /**
    True if this item may be null.

    For items that represent rows, it is true if one of the columns
    may be null.

    For items that represent scalar or row subqueries, it is true if
    one of the returned columns could be null, or if the subquery
    could return zero rows.
  */
  my_bool maybe_null;
  my_bool null_value;			/* if item is null */
  my_bool unsigned_flag;
  my_bool with_sum_func;
  my_bool fixed;                        /* If item fixed with fix_fields */
  DTCollation collation;
  Item_result cmp_context;              /* Comparison context */
  /*
    If this item was created in runtime memroot,it cannot be used for
    substitution in subquery transformation process
   */
  bool runtime_item;

private:
  /**
    True if this is an expression from the select list of a derived table
    which is actually used by outer query.
  */
  bool derived_used;

protected:
  my_bool with_subselect;               /* If this item is a subselect or some
                                           of its arguments is or contains a
                                           subselect. Computed by fix_fields
                                           and updated by update_used_tables. */
  my_bool with_stored_program;          /* If this item is a stored program
                                           or some of its arguments is or
                                           contains a stored program.
                                           Computed by fix_fields and updated
                                           by update_used_tables. */

  /**
    This variable is a cache of 'Needed tables are locked'. True if either
    'No tables locks is needed' or 'Needed tables are locked'.
    If tables are used, then it will be set to
    current_thd->lex->is_query_tables_locked().

    It is used when checking const_item()/can_be_evaluated_now().
  */
  bool tables_locked_cache;
  const bool is_parser_item; // true if allocated directly by the parser

  /*
    Checks if the items provided as parameter offend the deprecated behavior
    on binary operations and if so, a warning will be sent.

    @param      a item to check
    @param      b item to check, may be NULL
   */
  static void check_deprecated_bin_op(const Item *a, const Item *b);
 public:
  // alloc & destruct is done as start of select using sql_alloc
  Item();
  /**
    Parse-time context-independent constructor.

    This constructor and caller constructors of child classes must not
    access/change thd->lex (including thd->lex->current_select(),
    thd->m_parser_state etc structures).

    If we need to finalize the construction of the object, then we move
    all context-sensitive code to the itemize() virtual function.

    The POS parameter marks this constructor and other context-independent
    constructors of child classes for easy recognition/separation from other
    (context-dependent) constructors.
  */
  explicit Item(const POS &);
  /*
    Constructor used by Item_field, Item_ref & aggregate (sum) functions.
    Used for duplicating lists in processing queries with temporary
    tables
    Also it used for Item_cond_and/Item_cond_or for creating
    top AND/OR structure of WHERE clause to protect it of
    optimisation changes in prepared statements
  */
  Item(THD *thd, Item *item);
  virtual ~Item()
  {
#ifdef EXTRA_DEBUG
    item_name.set(0);
#endif
  }		/*lint -e1509 */

private:
  /*
    Hide the contextualize*() functions: call/override the itemize()
    in Item class tree instead.

    Note: contextualize_() is an intermediate function. Remove it together
    with Parse_tree_node::contextualize_().
  */
  virtual bool contextualize(Parse_context *pc) { DBUG_ASSERT(0); return true; }
  virtual bool contextualize_(Parse_context *pc) { DBUG_ASSERT(0); return true; }

protected:
  /**
    Helper function to skip itemize() for grammar-allocated items

    @param [out] res    pointer to "this"

    @retval true        can skip itemize()
    @retval false       can't skip: the item is allocated directly by the parser
  */
  bool skip_itemize(Item **res)
  {
    *res= this;
    return !is_parser_item;
  }
public:
  /**
    The same as contextualize()/contextualize_() but with additional parameter
    
    This function finalize the construction of Item objects (see the Item(POS)
    constructor): we can access/change parser contexts from the itemize()
    function.

    @param        pc    current parse context
    @param  [out] res   pointer to "this" or to a newly allocated
                        replacement object to use in the Item tree instead

    @retval false       success
    @retval true        syntax/OOM/etc error
  */
  virtual bool itemize(Parse_context *pc, Item **res);

  void rename(char *new_name);
  void init_make_field(Send_field *tmp_field,enum enum_field_types type);
  virtual void cleanup();
  virtual void make_field(Send_field *field);
  virtual Field *make_string_field(TABLE *table);
  virtual bool fix_fields(THD *, Item **);
  /**
    Fix after tables have been moved from one select_lex level to the parent
    level, e.g by semijoin conversion.
    Basically re-calculate all attributes dependent on the tables.

    @param parent_select  select_lex that tables are moved to.
    @param removed_select select_lex that tables are moved away from,
                          child of parent_select.
  */
  virtual void fix_after_pullout(st_select_lex *parent_select,
                                 st_select_lex *removed_select)
  {};
  /*
    should be used in case where we are sure that we do not need
    complete fix_fields() procedure.
  */
  inline void quick_fix_field() { fixed= 1; }

protected:
  /**
    Helper function which does all of the work for
    save_in_field(Field*, bool), except some error checking common to
    all subclasses, which is performed by save_in_field() itself.

    Subclasses that need to specialize the behaviour of
    save_in_field(), should override this function instead of
    save_in_field().

    @param[in,out] field  the field to save the item into
    @param no_conversions whether or not to allow conversions of the value

    @return the status from saving into the field
      @retval TYPE_OK    item saved without any errors or warnings
      @retval != TYPE_OK there were errors or warnings when saving the item
  */
  virtual type_conversion_status save_in_field_inner(Field *field,
                                                     bool no_conversions);
public:
  /**
    Save the item into a field but do not emit any warnings.

    @param field         field to save the item into
    @param no_coversions whether or not to allow conversions of the value

    @return the status from saving into the field
      @retval TYPE_OK    item saved without any issues
      @retval != TYPE_OK there were issues saving the item
  */
  type_conversion_status save_in_field_no_warnings(Field *field,
                                                   bool no_conversions);
  /**
    Save a temporal value in packed longlong format into a Field.
    Used in optimizer.

    Subclasses that need to specialize this function, should override
    save_in_field_inner().

    @param[in,out] field  the field to save the item into
    @param no_conversions whether or not to allow conversions of the value

    @return the status from saving into the field
      @retval TYPE_OK    item saved without any errors or warnings
      @retval != TYPE_OK there were errors or warnings when saving the item
  */
  type_conversion_status save_in_field(Field *field, bool no_conversions);

  virtual void save_org_in_field(Field *field)
  { save_in_field(field, true); }

  virtual type_conversion_status save_safe_in_field(Field *field)
  { return save_in_field(field, true); }

  virtual bool send(Protocol *protocol, String *str);
  bool evaluate(THD *thd, String *str);
  virtual bool eq(const Item *, bool binary_cmp) const;
  virtual Item_result result_type() const { return REAL_RESULT; }
  /**
    Result type when an item appear in a numeric context.
    See Field::numeric_context_result_type() for more comments.
  */
  virtual enum Item_result numeric_context_result_type() const
  {
    if (is_temporal())
      return decimals ? DECIMAL_RESULT : INT_RESULT;
    if (result_type() == STRING_RESULT)
      return REAL_RESULT; 
    return result_type();
  }
  /**
    Similar to result_type() but makes DATE, DATETIME, TIMESTAMP
    pretend to be numbers rather than strings.
  */
  inline enum Item_result temporal_with_date_as_number_result_type() const
  {
    return is_temporal_with_date() ? 
           (decimals ? DECIMAL_RESULT : INT_RESULT) : result_type();
  }
  virtual Item_result cast_to_int_type() const { return result_type(); }
  virtual enum_field_types string_field_type() const;
  virtual enum_field_types field_type() const;
  virtual enum Type type() const =0;
  
  /*
    Return information about function monotonicity. See comment for
    enum_monotonicity_info for details. This function can only be called
    after fix_fields() call.
  */
  virtual enum_monotonicity_info get_monotonicity_info() const
  { return NON_MONOTONIC; }

  /*
    Convert "func_arg $CMP$ const" half-interval into "FUNC(func_arg) $CMP2$ const2"

    SYNOPSIS
      val_int_endpoint()
        left_endp  FALSE  <=> The interval is "x < const" or "x <= const"
                   TRUE   <=> The interval is "x > const" or "x >= const"

        incl_endp  IN   FALSE <=> the comparison is '<' or '>'
                        TRUE  <=> the comparison is '<=' or '>='
                   OUT  The same but for the "F(x) $CMP$ F(const)" comparison

    DESCRIPTION
      This function is defined only for unary monotonic functions. The caller
      supplies the source half-interval

         x $CMP$ const

      The value of const is supplied implicitly as the value this item's
      argument, the form of $CMP$ comparison is specified through the
      function's arguments. The calle returns the result interval
         
         F(x) $CMP2$ F(const)
      
      passing back F(const) as the return value, and the form of $CMP2$ 
      through the out parameter. NULL values are assumed to be comparable and
      be less than any non-NULL values.

    RETURN
      The output range bound, which equal to the value of val_int()
        - If the value of the function is NULL then the bound is the 
          smallest possible value of LLONG_MIN 
  */
  virtual longlong val_int_endpoint(bool left_endp, bool *incl_endp)
  { DBUG_ASSERT(0); return 0; }


  /* valXXX methods must return NULL or 0 or 0.0 if null_value is set. */
  /*
    Return double precision floating point representation of item.

    SYNOPSIS
      val_real()

    RETURN
      In case of NULL value return 0.0 and set null_value flag to TRUE.
      If value is not null null_value flag will be reset to FALSE.
  */
  virtual double val_real()=0;
  /*
    Return integer representation of item.

    SYNOPSIS
      val_int()

    RETURN
      In case of NULL value return 0 and set null_value flag to TRUE.
      If value is not null null_value flag will be reset to FALSE.
  */
  virtual longlong val_int()=0;
  /**
    Return date value of item in packed longlong format.
  */
  virtual longlong val_date_temporal();
  /**
    Return time value of item in packed longlong format.
  */
  virtual longlong val_time_temporal();
  /**
    Return date or time value of item in packed longlong format,
    depending on item field type.
  */
  longlong val_temporal_by_field_type()
  {
    if (field_type() == MYSQL_TYPE_TIME)
      return val_time_temporal();
    DBUG_ASSERT(is_temporal_with_date());
    return val_date_temporal();
  }
  /**
    Get date or time value in packed longlong format.
    Before conversion from MYSQL_TIME to packed format,
    the MYSQL_TIME value is rounded to "dec" fractional digits.
  */
  longlong val_temporal_with_round(enum_field_types type, uint8 dec);

  /*
    This is just a shortcut to avoid the cast. You should still use
    unsigned_flag to check the sign of the item.
  */
  inline ulonglong val_uint() { return (ulonglong) val_int(); }
  /*
    Return string representation of this item object.

    SYNOPSIS
      val_str()
      str   an allocated buffer this or any nested Item object can use to
            store return value of this method.

    NOTE
      Buffer passed via argument  should only be used if the item itself
      doesn't have an own String buffer. In case when the item maintains
      it's own string buffer, it's preferable to return it instead to
      minimize number of mallocs/memcpys.
      The caller of this method can modify returned string, but only in case
      when it was allocated on heap, (is_alloced() is true).  This allows
      the caller to efficiently use a buffer allocated by a child without
      having to allocate a buffer of it's own. The buffer, given to
      val_str() as argument, belongs to the caller and is later used by the
      caller at it's own choosing.
      A few implications from the above:
      - unless you return a string object which only points to your buffer
        but doesn't manages it you should be ready that it will be
        modified.
      - even for not allocated strings (is_alloced() == false) the caller
        can change charset (see Item_func_{typecast/binary}. XXX: is this
        a bug?
      - still you should try to minimize data copying and return internal
        object whenever possible.

    RETURN
      In case of NULL value return 0 (NULL pointer) and set null_value flag
      to TRUE.
      If value is not null null_value flag will be reset to FALSE.
  */
  virtual String *val_str(String *str)=0;

  /*
    Returns string representation of this item in ASCII format.

    SYNOPSIS
      val_str_ascii()
      str - similar to val_str();

    NOTE
      This method is introduced for performance optimization purposes.

      1. val_str() result of some Items in string context
      depends on @@character_set_results.
      @@character_set_results can be set to a "real multibyte" character
      set like UCS2, UTF16, UTF32. (We'll use only UTF32 in the examples
      below for convenience.)

      So the default string result of such functions
      in these circumstances is real multi-byte character set, like UTF32.

      For example, all numbers in string context
      return result in @@character_set_results:

      SELECT CONCAT(20010101); -> UTF32

      We do sprintf() first (to get ASCII representation)
      and then convert to UTF32;
      
      So these kind "data sources" can use ASCII representation
      internally, but return multi-byte data only because
      @@character_set_results wants so.
      Therefore, conversion from ASCII to UTF32 is applied internally.


      2. Some other functions need in fact ASCII input.

      For example,
        inet_aton(), GeometryFromText(), Convert_TZ(), GET_FORMAT().

      Similar, fields of certain type, like DATE, TIME,
      when you insert string data into them, expect in fact ASCII input.
      If they get non-ASCII input, for example UTF32, they
      convert input from UTF32 to ASCII, and then use ASCII
      representation to do further processing.


      3. Now imagine we pass result of a data source of the first type
         to a data destination of the second type.

      What happens:
        a. data source converts data from ASCII to UTF32, because
           @@character_set_results wants so and passes the result to
           data destination.
        b. data destination gets UTF32 string.
        c. data destination converts UTF32 string to ASCII,
           because it needs ASCII representation to be able to handle data
           correctly.

      As a result we get two steps of unnecessary conversion:
      From ASCII to UTF32, then from UTF32 to ASCII.

      A better way to handle these situations is to pass ASCII
      representation directly from the source to the destination.

      This is why val_str_ascii() introduced.

    RETURN
      Similar to val_str()
  */
  virtual String *val_str_ascii(String *str);
  
  /*
    Return decimal representation of item with fixed point.

    SYNOPSIS
      val_decimal()
      decimal_buffer  buffer which can be used by Item for returning value
                      (but can be not)

    NOTE
      Returned value should not be changed if it is not the same which was
      passed via argument.

    RETURN
      Return pointer on my_decimal (it can be other then passed via argument)
        if value is not NULL (null_value flag will be reset to FALSE).
      In case of NULL value it return 0 pointer and set null_value flag
        to TRUE.
  */
  virtual my_decimal *val_decimal(my_decimal *decimal_buffer)= 0;
  /*
    Return boolean value of item.

    RETURN
      FALSE value is false or NULL
      TRUE value is true (not equal to 0)
  */
  virtual bool val_bool();
  virtual String *val_nodeset(String*) { return 0; }

  /**
    Get a JSON value from an Item.

    All subclasses that can return a JSON value, should override this
    function. The function in the base class is not expected to be
    called. If it is called, it most likely means that some subclass
    is missing an override of val_json().

    @param[in,out] result The resulting Json_wrapper.

    @return false if successful, true on failure
  */
  /* purecov: begin deadcode */
  virtual bool val_json(Json_wrapper *result)
  {
    DBUG_ABORT();
    my_error(ER_NOT_SUPPORTED_YET, MYF(0), "item type for JSON");
    return error_json();
  }
  /* purecov: end */

  /**
    Calculate the filter contribution that is relevant for table
    'filter_for_table' for this item.

    @param filter_for_table  The table we are calculating filter effect for
    @param read_tables       Tables earlier in the join sequence.
                             Predicates for table 'filter_for_table' that
                             rely on values from these tables can be part of
                             the filter effect.
    @param fields_to_ignore  Fields in 'filter_for_table' that should not
                             be part of the filter calculation. The filtering
                             effect of these fields is already part of the
                             calculation somehow (e.g. because there is a
                             predicate "col = <const>", and the optimizer
                             has decided to do ref access on 'col').
    @param rows_in_table     The number of rows in table 'filter_for_table'

    @return                  the filtering effect (between 0 and 1) this
                             Item contributes with.
  */
  virtual float get_filtering_effect(table_map filter_for_table,
                                     table_map read_tables,
                                     const MY_BITMAP *fields_to_ignore,
                                     double rows_in_table)
  {
    // Filtering effect cannot be calculated for a table already read.
    DBUG_ASSERT((read_tables & filter_for_table) == 0);
    return COND_FILTER_ALLPASS;
  }


  /**
    Get the value to return from val_json() in case of errors.

    @see Item::error_bool

    @return The value val_json() should return, which is true.
  */
  bool error_json()
  {
    null_value= maybe_null;
    return true;
  }


protected:
  /* Helper functions, see item_sum.cc */
  String *val_string_from_real(String *str);
  String *val_string_from_int(String *str);
  String *val_string_from_decimal(String *str);
  String *val_string_from_date(String *str);
  String *val_string_from_datetime(String *str);
  String *val_string_from_time(String *str);
  my_decimal *val_decimal_from_real(my_decimal *decimal_value);
  my_decimal *val_decimal_from_int(my_decimal *decimal_value);
  my_decimal *val_decimal_from_string(my_decimal *decimal_value);
  my_decimal *val_decimal_from_date(my_decimal *decimal_value);
  my_decimal *val_decimal_from_time(my_decimal *decimal_value);
  longlong val_int_from_decimal();
  longlong val_int_from_date();
  longlong val_int_from_time();
  longlong val_int_from_datetime();
  double val_real_from_decimal();


  /**
    Get the value to return from val_bool() in case of errors.

    This function is called from val_bool() when an error has occured
    and we need to return something to abort evaluation of the
    item. The expected pattern in val_bool() is

      if (<error condition>)
      {
        my_error(...)
        return error_bool();
      }

    @return The value val_bool() should return.
  */
  bool error_bool()
  {
    null_value= maybe_null;
    return false;
  }


  /**
    Get the value to return from val_decimal() in case of errors.

    @see Item::error_bool

    The expected pattern is to use the buffer given as parameter to
    val_decimal:

      my_decimal *Item_foo::val_decimal(my_decimal *decimal_buffer)
      {
        ...
        if (<error condition>)
        {
          my_error(...)
          return error_decimal(decimal_buffer);
        }
        ...
      }

    @param decimal_buffer Buffer used for returning value.

    @return The value val_decimal() should return.
  */
  my_decimal *error_decimal(my_decimal *decimal_buffer)
  {
    if (!maybe_null)
      my_decimal_set_zero(decimal_buffer);
    null_value= maybe_null;
    return null_value ? NULL : decimal_buffer;
  }


  /**
    Get the value to return from val_int() in case of errors.

    @see Item::error_bool

    @return The value val_int() should return.
  */
  int error_int()
  {
    null_value= maybe_null;
    return 0;
  }


  /**
    Get the value to return from val_real() in case of errors.

    @see Item::error_bool

    @return The value val_real() should return.
  */
  double error_real()
  {
    null_value= maybe_null;
    return 0.0;
  }


  /**
    Get the value to return from val_str() in case of errors.

    @see Item::error_bool

    @return The value val_str() should return.
  */
  String *error_str()
  {
    null_value= maybe_null;
    return null_value ? NULL : make_empty_result();
  }


  /**
    Convert val_str() to date in MYSQL_TIME
  */
  bool get_date_from_string(MYSQL_TIME *ltime, my_time_flags_t flags);
  /**
    Convert val_real() to date in MYSQL_TIME
  */
  bool get_date_from_real(MYSQL_TIME *ltime, my_time_flags_t flags);
  /**
    Convert val_decimal() to date in MYSQL_TIME
  */
  bool get_date_from_decimal(MYSQL_TIME *ltime, my_time_flags_t flags);
  /**
    Convert val_int() to date in MYSQL_TIME
  */
  bool get_date_from_int(MYSQL_TIME *ltime, my_time_flags_t flags);
  /**
    Convert get_time() from time to date in MYSQL_TIME
  */
  bool get_date_from_time(MYSQL_TIME *ltime);

  /**
    Convert a numeric type to date
  */
  bool get_date_from_numeric(MYSQL_TIME *ltime, my_time_flags_t fuzzydate);

  /**
    Convert a non-temporal type to date
  */
  bool get_date_from_non_temporal(MYSQL_TIME *ltime, my_time_flags_t fuzzydate);

  /**
    Convert val_str() to time in MYSQL_TIME
  */
  bool get_time_from_string(MYSQL_TIME *ltime);
  /**
    Convert val_real() to time in MYSQL_TIME
  */
  bool get_time_from_real(MYSQL_TIME *ltime);
  /**
    Convert val_decimal() to time in MYSQL_TIME
  */
  bool get_time_from_decimal(MYSQL_TIME *ltime);
  /**
    Convert val_int() to time in MYSQL_TIME
  */
  bool get_time_from_int(MYSQL_TIME *ltime);
  /**
    Convert date to time
  */
  bool get_time_from_date(MYSQL_TIME *ltime);
  /**
    Convert datetime to time
  */
  bool get_time_from_datetime(MYSQL_TIME *ltime);

  /**
    Convert a numeric type to time
  */
  bool get_time_from_numeric(MYSQL_TIME *ltime);

  /**
    Convert a non-temporal type to time
  */
  bool get_time_from_non_temporal(MYSQL_TIME *ltime);

public:

  type_conversion_status save_time_in_field(Field *field);
  type_conversion_status save_date_in_field(Field *field);
  type_conversion_status save_str_value_in_field(Field *field, String *result);

  virtual Field *get_tmp_table_field() { return 0; }
  /* This is also used to create fields in CREATE ... SELECT: */
  virtual Field *tmp_table_field(TABLE *t_arg) { return 0; }
  virtual const char *full_name() const
  {
    return item_name.is_set() ? item_name.ptr() : "???";
  }

  /*
    *result* family of methods is analog of *val* family (see above) but
    return value of result_field of item if it is present. If Item have not
    result field, it return val(). This methods set null_value flag in same
    way as *val* methods do it.
  */
  virtual double  val_result() { return val_real(); }
  virtual longlong val_int_result() { return val_int(); }
  /**
    Get time value in packed longlong format. NULL is converted to 0.
  */
  virtual longlong val_time_temporal_result() { return val_time_temporal(); }
  /**
    Get date value in packed longlong format. NULL is converted to 0.
  */
  virtual longlong val_date_temporal_result() { return val_date_temporal(); }
  virtual String *str_result(String* tmp) { return val_str(tmp); }
  virtual my_decimal *val_decimal_result(my_decimal *val)
  { return val_decimal(val); }
  virtual bool val_bool_result() { return val_bool(); }
  virtual bool is_null_result() { return is_null(); }

  /* bit map of tables used by item */
  virtual table_map used_tables() const { return (table_map) 0L; }
  /*
    Return table map of tables that can't be NULL tables (tables that are
    used in a context where if they would contain a NULL row generated
    by a LEFT or RIGHT join, the item would not be true).
    This expression is used on WHERE item to determinate if a LEFT JOIN can be
    converted to a normal join.
    Generally this function should return used_tables() if the function
    would return null if any of the arguments are null
    As this is only used in the beginning of optimization, the value don't
    have to be updated in update_used_tables()
  */
  virtual table_map not_null_tables() const { return used_tables(); }
  /*
    Returns true if this is a simple constant item like an integer, not
    a constant expression. Used in the optimizer to propagate basic constants.
  */
  virtual bool basic_const_item() const { return 0; }
  /* cloning of constant items (0 if it is not const) */
  virtual Item *clone_item() { return 0; }
  virtual cond_result eq_cmp_result() const { return COND_OK; }
  inline uint float_length(uint decimals_par) const
  { return decimals != NOT_FIXED_DEC ? (DBL_DIG+2+decimals_par) : DBL_DIG+8;}
  virtual uint decimal_precision() const;
  inline int decimal_int_part() const
  { return my_decimal_int_part(decimal_precision(), decimals); }
  /**
    TIME precision of the item: 0..6
  */
  virtual uint time_precision();
  /**
    DATETIME precision of the item: 0..6
  */
  virtual uint datetime_precision();
  /* 
    Returns true if this is constant (during query execution, i.e. its value
    will not change until next fix_fields) and its value is known.
    When the default implementation of used_tables() is effective, this
    function will always return true (because used_tables() is empty).
  */
  virtual bool const_item() const
  {
    if (used_tables() == 0)
      return can_be_evaluated_now();
    return false;
  }
  /* 
    Returns true if this is constant but its value may be not known yet.
    (Can be used for parameters of prep. stmts or of stored procedures.)
  */
  virtual bool const_during_execution() const 
  { return (used_tables() & ~PARAM_TABLE_BIT) == 0; }

  /**
    This method is used for to:
      - to generate a view definition query (SELECT-statement);
      - to generate a SQL-query for EXPLAIN EXTENDED;
      - to generate a SQL-query to be shown in INFORMATION_SCHEMA;
      - to generate a SQL-query that looks like a prepared statement for query_rewrite
      - debug.

    For more information about view definition query, INFORMATION_SCHEMA
    query and why they should be generated from the Item-tree, @see
    mysql_register_view().
  */
  virtual inline void print(String *str, enum_query_type query_type)
  {
    str->append(full_name());
  }

  void print_item_w_name(String *, enum_query_type query_type);
  /**
     Prints the item when it's part of ORDER BY and GROUP BY.
     @param  str            String to print to
     @param  query_type     How to format the item
     @param  used_alias     Whether item was referenced with alias.
  */
  void print_for_order(String *str, enum_query_type query_type,
                       bool used_alias);

  virtual void update_used_tables() {}

  virtual void split_sum_func(THD *thd, Ref_ptr_array ref_pointer_array,
                              List<Item> &fields) {}
  /* Called for items that really have to be split */
  void split_sum_func2(THD *thd, Ref_ptr_array ref_pointer_array,
                       List<Item> &fields,
                       Item **ref, bool skip_registered);
  virtual bool get_date(MYSQL_TIME *ltime, my_time_flags_t fuzzydate)= 0;
  virtual bool get_time(MYSQL_TIME *ltime)= 0;
  /**
    Get timestamp in "struct timeval" format.
    @retval  false on success
    @retval  true  on error
  */
  virtual bool get_timeval(struct timeval *tm, int *warnings);
  virtual bool get_date_result(MYSQL_TIME *ltime, my_time_flags_t fuzzydate)
  { return get_date(ltime,fuzzydate); }
  /*
    The method allows to determine nullness of a complex expression 
    without fully evaluating it, instead of calling val/result*() then 
    checking null_value. Used in Item_func_isnull/Item_func_isnotnull
    and Item_sum_count/Item_sum_count_distinct.
    Any new item which can be NULL must implement this method.
  */
  virtual bool is_null() { return 0; }

  /*
   Make sure the null_value member has a correct value.
  */
  virtual void update_null_value () { (void) val_int(); }

  /*
    Inform the item that there will be no distinction between its result
    being FALSE or NULL.

    NOTE
      This function will be called for eg. Items that are top-level AND-parts
      of the WHERE clause. Items implementing this function (currently
      Item_cond_and and subquery-related item) enable special optimizations
      when they are "top level".
  */
  virtual void top_level_item() {}
  /*
    set field of temporary table for Item which can be switched on temporary
    table during query processing (grouping and so on)
  */
  virtual void set_result_field(Field *field) {}
  virtual bool is_result_field() { return 0; }
  virtual bool is_bool_func() { return 0; }
  virtual void save_in_result_field(bool no_conversions) {}
  /*
    Set value of aggregate function in case of no rows for grouping were found.
    Also used for subqueries with outer references in SELECT list.
  */
  virtual void no_rows_in_result() {}
  virtual Item *copy_or_same(THD *thd) { return this; }
  virtual Item *copy_andor_structure(THD *thd) { return this; }
  virtual Item *real_item() { return this; }
  virtual Item *substitutional_item()
  {
    return  runtime_item ? real_item() : this;
  }
  virtual void set_runtime_created() { runtime_item= true; }
  virtual Item *get_tmp_table_item(THD *thd) { return copy_or_same(thd); }

  static const CHARSET_INFO *default_charset();
  virtual const CHARSET_INFO *compare_collation() { return NULL; }

  /*
    For backward compatibility, to make numeric
    data types return "binary" charset in client-side metadata.
  */
  virtual const CHARSET_INFO *charset_for_protocol(void) const
  {
    return result_type() == STRING_RESULT ? collation.collation :
                                            &my_charset_bin;
  };

  /**
    Traverses a tree of Items in prefix and/or postfix order.
    Optionally walks into subqueries.

    @param processor   processor function to be invoked per item
                       returns true to abort traversal, false to continue
    @param walk        controls how to traverse the item tree
                       WALK_PREFIX:  call processor before invoking children
                       WALK_POSTFIX: call processor after invoking children
                       WALK_SUBQUERY go down into subqueries
                       walk values are bit-coded and may be combined.
                       Omitting both WALK_PREFIX and WALK_POSTFIX is undefined
                       behaviour.
    @param arg         Optional pointer to a walk-specific object

    @retval      false walk succeeded
    @retval      true  walk aborted
                       by agreement, an error may have been reported
  */

  virtual bool walk(Item_processor processor, enum_walk walk, uchar *arg)
  {
    return (this->*processor)(arg);
  }

  virtual Item* transform(Item_transformer transformer, uchar *arg);

  /*
    This function performs a generic "compilation" of the Item tree.
    The process of compilation is assumed to go as follows: 
    
    compile()
    { 
      if (this->*some_analyzer(...))
      {
        compile children if any;
        return this->*some_transformer(...);
      }
      else
        return this;
    }

    i.e. analysis is performed top-down while transformation is done
    bottom-up. If no transformation is applied, the item is returned unchanged.
    A transformation error is indicated by returning a NULL pointer. Notice
    that the analyzer function should never cause an error.
  */
  virtual Item* compile(Item_analyzer analyzer, uchar **arg_p,
                        Item_transformer transformer, uchar *arg_t)
  {
    if ((this->*analyzer) (arg_p))
      return ((this->*transformer) (arg_t));
    return this;
  }

   virtual void traverse_cond(Cond_traverser traverser,
                              void *arg, traverse_order order)
   {
     (*traverser)(this, arg);
   }

  /*
    This is used to get the most recent version of any function in
    an item tree. The version is the version where a MySQL function
    was introduced in. So any function which is added should use
    this function and set the int_arg to maximum of the input data
    and their own version info.
  */
  virtual bool intro_version(uchar *int_arg) { return false; }

  virtual bool remove_fixed(uchar * arg) { fixed= 0; return false; }
  virtual bool cleanup_processor(uchar *arg);
  virtual bool collect_item_field_processor(uchar * arg) { return 0; }

  /**
    Item::walk function. Set bit in table->tmp_set for all fields in
    table 'arg' that are referred to by the Item.
  */
  virtual bool add_field_to_set_processor(uchar * arg) { return false; }

  /// A processor to handle the select lex visitor framework.
  virtual bool visitor_processor(uchar *arg);

  /**
    Item::walk function. Set bit in table->cond_set for all fields of
    all tables that are referred to by the Item.
  */
  virtual bool add_field_to_cond_set_processor(uchar *unused) {return false; }

  /**
     Visitor interface for removing all column expressions (Item_field) in
     this expression tree from a bitmap. @See walk()

     @param arg  A MY_BITMAP* cast to unsigned char*, where the bits represent
                 Field::field_index values.
   */
  virtual bool remove_column_from_bitmap(uchar *arg) { return false; }
  virtual bool find_item_in_field_list_processor(uchar *arg) { return false; }
  virtual bool change_context_processor(uchar *context) { return false; }
  virtual bool reset_query_id_processor(uchar *query_id_arg) { return false; }
  virtual bool find_item_processor(uchar *arg) { return this == (void *) arg; }
  virtual bool mark_field_in_map(uchar *arg) { return false; }
  /**
    Return used table information for the specified query block (level).
    For a field that is resolved from this query block, return the table number.
    For a field that is resolved from a query block outer to the specified one,
    return OUTER_REF_TABLE_BIT

    @param[in,out] arg pointer to an instance of class Used_tables, which is
                       constructed with the query block as argument.
                       The used tables information is accumulated in the field
                       used_tables in this class. 

    @note This function is used to update used tables information after
          merging a query block (a subquery) with its parent.
  */
  virtual bool used_tables_for_level(uchar *arg) { return false; }
  virtual bool check_column_privileges(uchar *arg) { return false; }
  virtual bool inform_item_in_cond_of_tab(uchar *arg) { return false; }
  /**
     Clean up after removing the item from the item tree.

     @param arg Pointer to the st_select_lex from which the walk started, i.e.,
                the st_select_lex that contained the clause that was removed.
  */
  virtual bool clean_up_after_removal(uchar *arg) { return false; }

  /**
    Propagate components that use referenced columns from derived tables.
    Some columns from derived tables may be determined to be unused, but
    may actually reference other columns that are used. This function will
    return true for such columns when called with Item::walk(), which then
    means that this column can also be marked as used.
    @see also SELECT_LEX::delete_unused_merged_columns().
  */
  virtual bool propagate_derived_used(uchar *arg) { return is_derived_used(); }

  /// @see Distinct_check::check_query()
  virtual bool aggregate_check_distinct(uchar *arg)
  { return false; }
  /// @see Group_check::check_query()
  virtual bool aggregate_check_group(uchar *arg)
  { return false; }
  /// @see Group_check::analyze_conjunct()
  virtual bool is_strong_side_column_not_in_fd(uchar *arg)
  { return false; }
  /// @see Group_check::is_in_fd_of_underlying()
  virtual bool is_column_not_in_fd(uchar *arg)
  { return false; }
  virtual Bool3 local_column(const st_select_lex *sl) const
  { return Bool3::false3(); }

  virtual bool cache_const_expr_analyzer(uchar **arg);
  virtual Item* cache_const_expr_transformer(uchar *arg);

  /**
     Analyzer for finding Item_field by name
     
     @param arg  Field name to search for
     
     @return TRUE Go deeper in item tree.  (Found Item or not an Item_field)
     @return FALSE Don't go deeper in item tree. (Item_field with other name)
  */
  virtual bool item_field_by_name_analyzer(uchar **arg) { return true; };

  /**
     Simple transformer that returns the argument if this is an Item_field.
     The new item will inherit it's name to maintain aliases.

     @param arg Item to replace Item_field

     @return argument if this is an Item_field
     @return this otherwise.
  */
  virtual Item* item_field_by_name_transformer(uchar *arg) { return this; }

  virtual bool equality_substitution_analyzer(uchar **arg) { return false; }

  virtual Item* equality_substitution_transformer(uchar *arg) { return this; }

  /*
    Check if a partition function is allowed
    SYNOPSIS
      check_partition_func_processor()
      int_arg                        Ignored
    RETURN VALUE
      TRUE                           Partition function not accepted
      FALSE                          Partition function accepted

    DESCRIPTION
    check_partition_func_processor is used to check if a partition function
    uses an allowed function. An allowed function will always ensure that
    X=Y guarantees that also part_function(X)=part_function(Y) where X is
    a set of partition fields and so is Y. The problems comes mainly from
    character sets where two equal strings can be quite unequal. E.g. the
    german character for double s is equal to 2 s.

    The default is that an item is not allowed
    in a partition function. Allowed functions
    can never depend on server version, they cannot depend on anything
    related to the environment. They can also only depend on a set of
    fields in the table itself. They cannot depend on other tables and
    cannot contain any queries and cannot contain udf's or similar.
    If a new Item class is defined and it inherits from a class that is
    allowed in a partition function then it is very important to consider
    whether this should be inherited to the new class. If not the function
    below should be defined in the new Item class.

    The general behaviour is that most integer functions are allowed.
    If the partition function contains any multi-byte collations then
    the function check_part_func_fields will report an error on the
    partition function independent of what functions are used. So the
    only character sets allowed are single character collation and
    even for those only a limited set of functions are allowed. The
    problem with multi-byte collations is that almost every string
    function has the ability to change things such that two strings
    that are equal will not be equal after manipulated by a string
    function. E.g. two strings one contains a double s, there is a
    special german character that is equal to two s. Now assume a
    string function removes one character at this place, then in
    one the double s will be removed and in the other there will
    still be one s remaining and the strings are no longer equal
    and thus the partition function will not sort equal strings into
    the same partitions.

    So the check if a partition function is valid is two steps. First
    check that the field types are valid, next check that the partition
    function is valid. The current set of partition functions valid
    assumes that there are no multi-byte collations amongst the partition
    fields.
  */
  virtual bool check_partition_func_processor(uchar *bool_arg) { return true;}
  virtual bool subst_argument_checker(uchar **arg)
  { 
    if (*arg)
      *arg= NULL; 
    return true;     
  }
  virtual bool explain_subquery_checker(uchar **arg) { return true; }
  virtual Item *explain_subquery_propagator(uchar *arg) { return this; }

  virtual Item *equal_fields_propagator(uchar * arg) { return this; }
  virtual bool set_no_const_sub(uchar *arg) { return false; }
  virtual Item *replace_equal_field(uchar * arg) { return this; }
  /*
    Check if an expression value has allowed arguments, like DATE/DATETIME
    for date functions. Also used by partitioning code to reject
    timezone-dependent expressions in a (sub)partitioning function.
  */
  virtual bool check_valid_arguments_processor(uchar *arg) { return false; }

  /**
    Find a function of a given type

    @param   arg     the function type to search (enum Item_func::Functype)
    @return
      @retval TRUE   the function type we're searching for is found
      @retval FALSE  the function type wasn't found

    @description
      This function can be used (together with Item::walk()) to find functions
      in an item tree fragment.
  */
  virtual bool find_function_processor (uchar *arg)
  {
    return FALSE;
  }

 /**
   Check if an expression/function is allowed for a virtual column

   @param[in,out] int_arg  An array of two integers. Used only for
   Item_field. The first cell passes the field's number in the table. The
   second cell is an out parameter containing the error code.

   @returns true if function is not accepted
  */
  virtual bool check_gcol_func_processor(uchar *int_arg)
  { return true; }

  /**
    @brief  update_indexed_column_map
    Update columns map for index.

    @param int_arg It's useless 
    @return  false successfully update 
    */
  virtual bool update_indexed_column_map(uchar *int_arg) { return false; }

  /*
    For SP local variable returns pointer to Item representing its
    current value and pointer to current Item otherwise.
  */
  virtual Item *this_item() { return this; }
  virtual const Item *this_item() const { return this; }

  /*
    For SP local variable returns address of pointer to Item representing its
    current value and pointer passed via parameter otherwise.
  */
  virtual Item **this_item_addr(THD *thd, Item **addr_arg) { return addr_arg; }

  // Row emulation
  virtual uint cols() { return 1; }
  virtual Item* element_index(uint i) { return this; }
  virtual Item** addr(uint i) { return 0; }
  virtual bool check_cols(uint c);
  // It is not row => null inside is impossible
  virtual bool null_inside() { return 0; }
  // used in row subselects to get value of elements
  virtual void bring_value() {}

  Field *tmp_table_field_from_field_type(TABLE *table, bool fixed_length);
  virtual Item_field *field_for_view_update() { return 0; }

  virtual Item *neg_transformer(THD *thd) { return NULL; }
  virtual Item *update_value_transformer(uchar *select_arg) { return this; }
  virtual Item *safe_charset_converter(const CHARSET_INFO *tocs);
  void delete_self()
  {
    cleanup();
    delete this;
  }

  virtual bool is_splocal() { return 0; } /* Needed for error checking */

  /*
    Return Settable_routine_parameter interface of the Item.  Return 0
    if this Item is not Settable_routine_parameter.
  */
  virtual Settable_routine_parameter *get_settable_routine_parameter()
  {
    return 0;
  }
  inline bool is_temporal_with_date() const
  {
    return is_temporal_type_with_date(field_type());
  }
  inline bool is_temporal_with_date_and_time() const
  {
    return is_temporal_type_with_date_and_time(field_type());
  }
  inline bool is_temporal_with_time() const
  {
    return is_temporal_type_with_time(field_type());
  }
  inline bool is_temporal() const
  {
    return is_temporal_type(field_type());
  }
  /**
    Check whether this and the given item has compatible comparison context.
    Used by the equality propagation. See Item_field::equal_fields_propagator.

    @return
      TRUE  if the context is the same or if fields could be
            compared as DATETIME values by the Arg_comparator.
      FALSE otherwise.
  */
  inline bool has_compatible_context(Item *item) const
  {
    /* Same context. */
    if (cmp_context == (Item_result)-1 || item->cmp_context == cmp_context)
      return TRUE;
    /* DATETIME comparison context. */
    if (is_temporal_with_date())
      return item->is_temporal_with_date() ||
             item->cmp_context == STRING_RESULT;
    if (item->is_temporal_with_date())
      return is_temporal_with_date() || cmp_context == STRING_RESULT;
    return FALSE;
  }
  virtual Field::geometry_type get_geometry_type() const
    { return Field::GEOM_GEOMETRY; };
  String *check_well_formed_result(String *str,
                                   bool send_error,
                                   bool truncate);
  bool eq_by_collation(Item *item, bool binary_cmp, const CHARSET_INFO *cs); 

  /*
    Test whether an expression is expensive to compute. Used during
    optimization to avoid computing expensive expressions during this
    phase. Also used to force temp tables when sorting on expensive
    functions.
    TODO:
    Normally we should have a method:
      cost Item::execution_cost(),
    where 'cost' is either 'double' or some structure of various cost
    parameters.
  */
  virtual bool is_expensive()
  {
    if (is_expensive_cache < 0)
      is_expensive_cache= walk(&Item::is_expensive_processor, WALK_POSTFIX,
                               NULL);
    return MY_TEST(is_expensive_cache);
  }
  virtual bool can_be_evaluated_now() const;
  uint32 max_char_length() const
  { return max_length / collation.collation->mbmaxlen; }
  void fix_length_and_charset(uint32 max_char_length_arg,
                              const CHARSET_INFO *cs)
  {
    max_length= char_to_byte_length_safe(max_char_length_arg, cs->mbmaxlen);
    collation.collation= cs;
  }
  void fix_char_length(uint32 max_char_length_arg)
  {
    max_length= char_to_byte_length_safe(max_char_length_arg,
                                         collation.collation->mbmaxlen);
  }
  void fix_char_length_ulonglong(ulonglong max_char_length_arg)
  {
    ulonglong max_result_length= max_char_length_arg *
                                 collation.collation->mbmaxlen;
    if (max_result_length >= MAX_BLOB_WIDTH)
    {
      max_length= MAX_BLOB_WIDTH;
      maybe_null= 1;
    }
    else
      max_length= (uint32) max_result_length;
  }
  void fix_length_and_charset_datetime(uint32 max_char_length_arg)
  {
    collation.set(&my_charset_numeric, DERIVATION_NUMERIC, MY_REPERTOIRE_ASCII);
    fix_char_length(max_char_length_arg);
  }
  void fix_length_and_dec_and_charset_datetime(uint32 max_char_length_arg,
                                               uint8 dec_arg)
  {
    decimals= dec_arg;
    fix_length_and_charset_datetime(max_char_length_arg +
                                    (dec_arg ? dec_arg + 1 : 0));
  }
  /*
    Return TRUE if the item points to a column of an outer-joined table.
  */
  virtual bool is_outer_field() const { DBUG_ASSERT(fixed); return FALSE; }

  /**
     Check if an item either is a blob field, or will be represented as a BLOB
     field if a field is created based on this item.

     @retval TRUE  If a field based on this item will be a BLOB field,
     @retval FALSE Otherwise.
  */
  bool is_blob_field() const;

  /**
    Checks if this item or any of its decendents contains a subquery.
  */
  virtual bool has_subquery() const { return with_subselect; }
  virtual bool has_stored_program() const { return with_stored_program; }
  /// Whether this Item was created by the IN->EXISTS subquery transformation
  virtual bool created_by_in2exists() const { return false; }

  // @return true if an expression in select list of derived table is used
  bool is_derived_used() const { return derived_used; }

  // Set an expression from select list of derived table as used
  void set_derived_used() { derived_used= true; }

  void mark_subqueries_optimized_away()
  {
    if (has_subquery())
      walk(&Item::subq_opt_away_processor, WALK_POSTFIX, NULL);
  }

  /**
    Analyzer function for GC substitution. @see substitute_gc()
  */
  virtual bool gc_subst_analyzer(uchar **arg) { return false; }
  /**
    Transformer function for GC substitution. @see substitute_gc()
  */
  virtual Item *gc_subst_transformer(uchar *arg) { return this; }
  /**
    Check if this item is of a type that is eligible for GC
    substitution. All items that belong to subclasses of Item_func are
    eligible for substitution. @see substitute_gc()
  */
  bool can_be_substituted_for_gc() const
  {
    const Type t= type();
    return t == FUNC_ITEM || t == COND_ITEM;
  }
private:
  virtual bool subq_opt_away_processor(uchar *arg) { return false; }
};


class sp_head;


class Item_basic_constant :public Item
{
  table_map used_table_map;
public:
  Item_basic_constant(): Item(), used_table_map(0) {};
  explicit Item_basic_constant(const POS &pos): Item(pos), used_table_map(0) {};

  void set_used_tables(table_map map) { used_table_map= map; }
  table_map used_tables() const { return used_table_map; }
  bool check_gcol_func_processor(uchar *int_arg) { return false;}
  /* to prevent drop fixed flag (no need parent cleanup call) */
  void cleanup()
  {
    /*
      Restore the original field name as it might not have been allocated
      in the statement memory. If the name is auto generated, it must be
      done again between subsequent executions of a prepared statement.
    */
    if (orig_name.is_set())
      item_name= orig_name;
  }
};


/*****************************************************************************
  The class is a base class for representation of stored routine variables in
  the Item-hierarchy. There are the following kinds of SP-vars:
    - local variables (Item_splocal);
    - CASE expression (Item_case_expr);
*****************************************************************************/

class Item_sp_variable :public Item
{
protected:
  /*
    THD, which is stored in fix_fields() and is used in this_item() to avoid
    current_thd use.
  */
  THD *m_thd;

public:
  Name_string m_name;

public:
#ifndef DBUG_OFF
  /*
    Routine to which this Item_splocal belongs. Used for checking if correct
    runtime context is used for variable handling.
  */
  sp_head *m_sp;
#endif

public:
  Item_sp_variable(const Name_string sp_var_name);

public:
  bool fix_fields(THD *thd, Item **);

  double val_real();
  longlong val_int();
  String *val_str(String *sp);
  my_decimal *val_decimal(my_decimal *decimal_value);
  bool get_date(MYSQL_TIME *ltime, my_time_flags_t fuzzydate);
  bool get_time(MYSQL_TIME *ltime);
  bool is_null();

public:
  inline void make_field(Send_field *field);  
  inline bool send(Protocol *protocol, String *str);

protected:
  inline type_conversion_status save_in_field_inner(Field *field,
                                                    bool no_conversions);
};

/*****************************************************************************
  Item_sp_variable inline implementation.
*****************************************************************************/

inline void Item_sp_variable::make_field(Send_field *field)
{
  Item *it= this_item();
  it->item_name.copy(item_name.is_set() ? item_name : m_name);
  it->make_field(field);
}

inline type_conversion_status
Item_sp_variable::save_in_field_inner(Field *field, bool no_conversions)
{
  return this_item()->save_in_field(field, no_conversions);
}

inline bool Item_sp_variable::send(Protocol *protocol, String *str)
{
  return this_item()->send(protocol, str);
}


/*****************************************************************************
  A reference to local SP variable (incl. reference to SP parameter), used in
  runtime.
*****************************************************************************/

class Item_splocal :public Item_sp_variable,
                    private Settable_routine_parameter
{
  uint m_var_idx;

  Type m_type;
  Item_result m_result_type;
  enum_field_types m_field_type;
public:
  /*
    If this variable is a parameter in LIMIT clause.
    Used only during NAME_CONST substitution, to not append
    NAME_CONST to the resulting query and thus not break
    the slave.
  */
  bool limit_clause_param;
  /* 
    Position of this reference to SP variable in the statement (the
    statement itself is in sp_instr_stmt::m_query).
    This is valid only for references to SP variables in statements,
    excluding DECLARE CURSOR statement. It is used to replace references to SP
    variables with NAME_CONST calls when putting statements into the binary
    log.
    Value of 0 means that this object doesn't corresponding to reference to
    SP variable in query text.
  */
  uint pos_in_query;
  /*
    Byte length of SP variable name in the statement (see pos_in_query).
    The value of this field may differ from the name_length value because
    name_length contains byte length of UTF8-encoded item name, but
    the query string (see sp_instr_stmt::m_query) is currently stored with
    a charset from the SET NAMES statement.
  */
  uint len_in_query;

  Item_splocal(const Name_string sp_var_name, uint sp_var_idx,
               enum_field_types sp_var_type,
               uint pos_in_q= 0, uint len_in_q= 0);

  bool is_splocal() { return 1; } /* Needed for error checking */

  Item *this_item();
  const Item *this_item() const;
  Item **this_item_addr(THD *thd, Item **);

  virtual void print(String *str, enum_query_type query_type);

public:
  inline uint get_var_idx() const;

  inline enum Type type() const;
  inline Item_result result_type() const;
  inline enum_field_types field_type() const { return m_field_type; }
  bool val_json(Json_wrapper *result);

private:
  bool set_value(THD *thd, sp_rcontext *ctx, Item **it);

public:
  Settable_routine_parameter *get_settable_routine_parameter()
  {
    return this;
  }
};

/*****************************************************************************
  Item_splocal inline implementation.
*****************************************************************************/

inline uint Item_splocal::get_var_idx() const
{
  return m_var_idx;
}

inline enum Item::Type Item_splocal::type() const
{
  return m_type;
}

inline Item_result Item_splocal::result_type() const
{
  return m_result_type;
}


/*****************************************************************************
  A reference to case expression in SP, used in runtime.
*****************************************************************************/

class Item_case_expr :public Item_sp_variable
{
public:
  Item_case_expr(uint case_expr_id);

public:
  Item *this_item();
  const Item *this_item() const;
  Item **this_item_addr(THD *thd, Item **);

  inline enum Type type() const;
  inline Item_result result_type() const;

public:
  /*
    NOTE: print() is intended to be used from views and for debug.
    Item_case_expr can not occur in views, so here it is only for debug
    purposes.
  */
  virtual void print(String *str, enum_query_type query_type);

private:
  uint m_case_expr_id;
};

/*****************************************************************************
  Item_case_expr inline implementation.
*****************************************************************************/

inline enum Item::Type Item_case_expr::type() const
{
  return this_item()->type();
}

inline Item_result Item_case_expr::result_type() const
{
  return this_item()->result_type();
}


/*
  NAME_CONST(given_name, const_value). 
  This 'function' has all properties of the supplied const_value (which is 
  assumed to be a literal constant), and the name given_name. 

  This is used to replace references to SP variables when we write PROCEDURE
  statements into the binary log.

  TODO
    Together with Item_splocal and Item::this_item() we can actually extract
    common a base of this class and Item_splocal. Maybe it is possible to
    extract a common base with class Item_ref, too.
*/

class Item_name_const : public Item
{
  typedef Item super;

  Item *value_item;
  Item *name_item;
  bool valid_args;
public:
  Item_name_const(const POS &pos, Item *name_arg, Item *val);

  virtual bool itemize(Parse_context *pc, Item **res);
  bool fix_fields(THD *, Item **);

  enum Type type() const;
  double val_real();
  longlong val_int();
  String *val_str(String *sp);
  my_decimal *val_decimal(my_decimal *);
  bool get_date(MYSQL_TIME *ltime, my_time_flags_t fuzzydate);
  bool get_time(MYSQL_TIME *ltime);
  bool is_null();
  virtual void print(String *str, enum_query_type query_type);

  Item_result result_type() const
  {
    return value_item->result_type();
  }

  bool send(Protocol *protocol, String *str)
  {
    return value_item->send(protocol, str);
  }

protected:
  type_conversion_status save_in_field_inner(Field *field, bool no_conversions)
  {
    return value_item->save_in_field(field, no_conversions);
  }
};

bool agg_item_collations(DTCollation &c, const char *name,
                         Item **items, uint nitems, uint flags, int item_sep);
bool agg_item_collations_for_comparison(DTCollation &c, const char *name,
                                        Item **items, uint nitems, uint flags);
bool agg_item_set_converter(DTCollation &coll, const char *fname,
                            Item **args, uint nargs, uint flags, int item_sep);
bool agg_item_charsets(DTCollation &c, const char *name,
                       Item **items, uint nitems, uint flags, int item_sep);
inline bool
agg_item_charsets_for_string_result(DTCollation &c, const char *name,
                                    Item **items, uint nitems,
                                    int item_sep= 1)
{
  uint flags= MY_COLL_ALLOW_SUPERSET_CONV |
              MY_COLL_ALLOW_COERCIBLE_CONV |
              MY_COLL_ALLOW_NUMERIC_CONV;
  return agg_item_charsets(c, name, items, nitems, flags, item_sep);
}
inline bool
agg_item_charsets_for_comparison(DTCollation &c, const char *name,
                                 Item **items, uint nitems,
                                 int item_sep= 1)
{
  uint flags= MY_COLL_ALLOW_SUPERSET_CONV |
              MY_COLL_ALLOW_COERCIBLE_CONV |
              MY_COLL_DISALLOW_NONE;
  return agg_item_charsets(c, name, items, nitems, flags, item_sep);
}
inline bool
agg_item_charsets_for_string_result_with_comparison(DTCollation &c,
                                                    const char *name,
                                                    Item **items, uint nitems,
                                                    int item_sep= 1)
{
  uint flags= MY_COLL_ALLOW_SUPERSET_CONV |
              MY_COLL_ALLOW_COERCIBLE_CONV |
              MY_COLL_ALLOW_NUMERIC_CONV |
              MY_COLL_DISALLOW_NONE;
  return agg_item_charsets(c, name, items, nitems, flags, item_sep);
}


class Item_num: public Item_basic_constant
{
  typedef Item_basic_constant super;
public:
  Item_num() { collation.set_numeric(); } /* Remove gcc warning */
  explicit Item_num(const POS &pos) : super(pos)
  { collation.set_numeric(); }

  virtual Item_num *neg()= 0;
  Item *safe_charset_converter(const CHARSET_INFO *tocs);
  bool check_partition_func_processor(uchar *int_arg) { return false;}
};

#define NO_CACHED_FIELD_INDEX ((uint)(-1))

class st_select_lex;
class Item_ident :public Item
{
  typedef Item super;

protected:
  /* 
    We have to store initial values of db_name, table_name and field_name
    to be able to restore them during cleanup() because they can be 
    updated during fix_fields() to values from Field object and life-time 
    of those is shorter than life-time of Item_field.
  */
  const char *orig_db_name;
  const char *orig_table_name;
  const char *orig_field_name;
  bool m_alias_of_expr; ///< if this Item's name is alias of SELECT expression

public:
  Name_resolution_context *context;
  const char *db_name;
  const char *table_name;
  const char *field_name;

  /* 
    Cached value of index for this field in table->field array, used by prep. 
    stmts for speeding up their re-execution. Holds NO_CACHED_FIELD_INDEX 
    if index value is not known.
  */
  uint cached_field_index;
  /*
    Cached pointer to table which contains this field, used for the same reason
    by prep. stmt. too in case then we have not-fully qualified field.
    0 - means no cached value.
    @todo Notice that this is usually the same as Item_field::table_ref.
          cached_table should be replaced by table_ref ASAP.
  */
  TABLE_LIST *cached_table;
  st_select_lex *depended_from;

  Item_ident(Name_resolution_context *context_arg,
             const char *db_name_arg, const char *table_name_arg,
             const char *field_name_arg);
  Item_ident(const POS &pos,
             const char *db_name_arg, const char *table_name_arg,
             const char *field_name_arg);

  Item_ident(THD *thd, Item_ident *item);

  virtual bool itemize(Parse_context *pc, Item **res);

  const char *full_name() const;
  virtual void fix_after_pullout(st_select_lex *parent_select,
                                 st_select_lex *removed_select);
  void cleanup();
  virtual bool aggregate_check_distinct(uchar *arg);
  virtual bool aggregate_check_group(uchar *arg);
  Bool3 local_column(const st_select_lex *sl) const;

  virtual void print(String *str, enum_query_type query_type)
  {
    print(str, query_type, db_name, table_name);
  }
protected:
  /**
    Function to print column name for a table

    To print a column for a permanent table (picks up database and table from
    Item_ident object):

       item->print(str, qt)

    To print a column for a temporary table:

       item->print(str, qt, specific_db, specific_table)

    Items of temporary table fields have empty/NULL values of table_name and
    db_name. To print column names in a 3D form (`database`.`table`.`column`),
    this function prints db_name_arg and table_name_arg parameters instead of
    this->db_name and this->table_name respectively.

    @param [out] str            Output string buffer.
    @param       query_type     Bitmap to control printing details.
    @param       db_name_arg    String to output as a column database name.
    @param       table_name_arg String to output as a column table name.
  */
  void print(String *str, enum_query_type query_type,
             const char *db_name_arg,
             const char *table_name_arg) const;
public:
  virtual bool change_context_processor(uchar *cntx)
  {
    context= reinterpret_cast<Name_resolution_context *>(cntx);
    return false;
  }

  /// @returns true if this Item's name is alias of SELECT expression
  bool is_alias_of_expr() const { return m_alias_of_expr; }
  /// Marks that this Item's name is alias of SELECT expression
  void set_alias_of_expr() { m_alias_of_expr= true; }

  bool walk(Item_processor processor, enum_walk walk, uchar *arg)
  {
    /*
      Item_ident processors like aggregate_check*() use
      WALK_PREFIX|WALK_POSTFIX and depend on the processor being called twice
      then.
    */
    return ((walk & WALK_PREFIX) && (this->*processor)(arg)) ||
           ((walk & WALK_POSTFIX) && (this->*processor)(arg));
  }

  /**
     @returns true if a part of this Item's full name (name or table name) is
     an alias.
  */
  virtual bool alias_name_used() const { return m_alias_of_expr; }
  friend bool insert_fields(THD *thd, Name_resolution_context *context,
                            const char *db_name,
                            const char *table_name, List_iterator<Item> *it,
                            bool any_privileges);
  bool is_strong_side_column_not_in_fd(uchar *arg);
  bool is_column_not_in_fd(uchar *arg);
};


class Item_ident_for_show :public Item
{
public:
  Field *field;
  const char *db_name;
  const char *table_name;

  Item_ident_for_show(Field *par_field, const char *db_arg,
                      const char *table_name_arg)
    :field(par_field), db_name(db_arg), table_name(table_name_arg)
  {}

  enum Type type() const { return FIELD_ITEM; }
  double val_real() { return field->val_real(); }
  longlong val_int() { return field->val_int(); }
  String *val_str(String *str) { return field->val_str(str); }
  my_decimal *val_decimal(my_decimal *dec) { return field->val_decimal(dec); }
  bool get_date(MYSQL_TIME *ltime, my_time_flags_t fuzzydate)
  {
    return field->get_date(ltime, fuzzydate);
  }
  bool get_time(MYSQL_TIME *ltime)
  {
    return field->get_time(ltime);
  }
  void make_field(Send_field *tmp_field);
  CHARSET_INFO *charset_for_protocol(void) const
  { return (CHARSET_INFO *)field->charset_for_protocol(); }
};


class Item_equal;
class COND_EQUAL;

class Item_field :public Item_ident
{
  typedef Item_ident super;

protected:
  void set_field(Field *field);
  type_conversion_status save_in_field_inner(Field *field, bool no_conversions);
public:
  /**
    Table containing this resolved field. This is required e.g for calculation
    of table map. Notice that for the following types of "tables",
    no TABLE_LIST object is assigned and hence table_ref is NULL:
     - Temporary tables assigned by join optimizer for sorting and aggregation.
     - Stored procedure dummy tables.
    For fields referencing such tables, table number is always 0, and other
    uses of table_ref is not needed.
  */
  TABLE_LIST *table_ref;
  Field *field;
  Field *result_field;
  Item_equal *item_equal;
  bool no_const_subst;
  /*
    if any_privileges set to TRUE then here real effective privileges will
    be stored
  */
  uint have_privileges;
  /* field need any privileges (for VIEW creation) */
  bool any_privileges;

  Item_field(Name_resolution_context *context_arg,
             const char *db_arg,const char *table_name_arg,
             const char *field_name_arg);
  Item_field(const POS &pos,
             const char *db_arg,const char *table_name_arg,
             const char *field_name_arg);

  /*
    Constructor needed to process subquery with temporary tables (see Item).
    Notice that it will have no name resolution context.
  */
  Item_field(THD *thd, Item_field *item);
  /*
    Ensures that field, table, and database names will live as long as
    Item_field (this is important in prepared statements).
  */
  Item_field(THD *thd, Name_resolution_context *context_arg, Field *field);
  /*
    If this constructor is used, fix_fields() won't work, because
    db_name, table_name and column_name are unknown. It's necessary to call
    reset_field() before fix_fields() for all fields created this way.
  */
  Item_field(Field *field);

  virtual bool itemize(Parse_context *pc, Item **res);

  enum Type type() const { return FIELD_ITEM; }
  bool eq(const Item *item, bool binary_cmp) const;
  double val_real();
  longlong val_int();
  longlong val_time_temporal();
  longlong val_date_temporal();
  my_decimal *val_decimal(my_decimal *);
  String *val_str(String*);
  bool val_json(Json_wrapper *result);
  double val_result();
  longlong val_int_result();
  longlong val_time_temporal_result();
  longlong val_date_temporal_result();
  String *str_result(String* tmp);
  my_decimal *val_decimal_result(my_decimal *);
  bool val_bool_result();
  bool is_null_result();
  bool send(Protocol *protocol, String *str_arg);
  void reset_field(Field *f);
  bool fix_fields(THD *, Item **);
  void make_field(Send_field *tmp_field);
  void save_org_in_field(Field *field);
  table_map used_tables() const;
  enum Item_result result_type () const
  {
    return field->result_type();
  }
  enum Item_result numeric_context_result_type() const
  {
    return field->numeric_context_result_type();
  }
  Item_result cast_to_int_type() const
  {
    return field->cast_to_int_type();
  }
  enum_field_types field_type() const
  {
    return field->type();
  }
  enum_monotonicity_info get_monotonicity_info() const
  {
    return MONOTONIC_STRICT_INCREASING;
  }
  longlong val_int_endpoint(bool left_endp, bool *incl_endp);
  Field *get_tmp_table_field() { return result_field; }
  Field *tmp_table_field(TABLE *t_arg) { return result_field; }
  bool get_date(MYSQL_TIME *ltime, my_time_flags_t fuzzydate);
  bool get_date_result(MYSQL_TIME *ltime, my_time_flags_t fuzzydate);
  bool get_time(MYSQL_TIME *ltime);
  bool get_timeval(struct timeval *tm, int *warnings);
  bool is_null() { return field->is_null(); }
  void update_null_value();
  Item *get_tmp_table_item(THD *thd);
  bool collect_item_field_processor(uchar * arg);
  bool add_field_to_set_processor(uchar *arg);
  bool add_field_to_cond_set_processor(uchar *unused);
  bool remove_column_from_bitmap(uchar * arg);
  bool find_item_in_field_list_processor(uchar *arg);
  bool check_gcol_func_processor(uchar *int_arg);
  bool mark_field_in_map(uchar *arg);
  bool used_tables_for_level(uchar *arg);
  bool check_column_privileges(uchar *arg);
  bool check_partition_func_processor(uchar *int_arg) { return false; }
  void cleanup();
  Item_equal *find_item_equal(COND_EQUAL *cond_equal);
  bool subst_argument_checker(uchar **arg);
  Item *equal_fields_propagator(uchar *arg);
  bool set_no_const_sub(uchar *arg);
  Item *replace_equal_field(uchar *arg);
  inline uint32 max_disp_length() { return field->max_display_length(); }
  Item_field *field_for_view_update() { return this; }
  Item *safe_charset_converter(const CHARSET_INFO *tocs);
  int fix_outer_field(THD *thd, Field **field, Item **reference);
  virtual Item *update_value_transformer(uchar *select_arg);
  virtual bool item_field_by_name_analyzer(uchar **arg);
  virtual Item* item_field_by_name_transformer(uchar *arg);
  virtual void print(String *str, enum_query_type query_type);
  bool is_outer_field() const
  {
    DBUG_ASSERT(fixed);
    return table_ref->outer_join || table_ref->outer_join_nest();
  }
  Field::geometry_type get_geometry_type() const
  {
    DBUG_ASSERT(field_type() == MYSQL_TYPE_GEOMETRY);
    return field->get_geometry_type();
  }
  const CHARSET_INFO *charset_for_protocol(void) const
  { return field->charset_for_protocol(); }

#ifndef DBUG_OFF
  void dbug_print()
  {
    fprintf(DBUG_FILE, "<field ");
    if (field)
    {
      fprintf(DBUG_FILE, "'%s.%s': ", field->table->alias, field->field_name);
      field->dbug_print();
    }
    else
      fprintf(DBUG_FILE, "NULL");

    fprintf(DBUG_FILE, ", result_field: ");
    if (result_field)
    {
      fprintf(DBUG_FILE, "'%s.%s': ",
              result_field->table->alias, result_field->field_name);
      result_field->dbug_print();
    }
    else
      fprintf(DBUG_FILE, "NULL");
    fprintf(DBUG_FILE, ">\n");
  }
#endif

  float get_filtering_effect(table_map filter_for_table,
                             table_map read_tables,
                             const MY_BITMAP *fields_to_ignore,
                             double rows_in_table);

  /**
    Returns the probability for the predicate "col OP <val>" to be
    true for a row in the case where no index statistics or range
    estimates are available for 'col'.

    The probability depends on the number of rows in the table: it is by
    default 'default_filter', but never lower than 1/max_distinct_values
    (e.g. number of rows in the table, or the number of distinct values
    possible for the datatype if the field provides that kind of
    information).

    @param max_distinct_values The maximum number of distinct values,
                               typically the number of rows in the table
    @param default_filter      The default filter for the predicate

    @return the estimated filtering effect for this predicate
  */

  float get_cond_filter_default_probability(double max_distinct_values,
                                            float default_filter) const;

  friend class Item_default_value;
  friend class Item_insert_value;
  friend class st_select_lex_unit;

  /**
     @note that field->table->alias_name_used is reliable only if
     thd->lex->need_correct_ident() is true.
  */
  virtual bool alias_name_used() const
  { return m_alias_of_expr ||
      // maybe the qualifying table was given an alias ("t1 AS foo"):
      (field ? field->table->alias_name_used : false);
 }
};

class Item_null :public Item_basic_constant
{
  typedef Item_basic_constant super;

  void init()
  {
    maybe_null= null_value= TRUE;
    max_length= 0;
    fixed= 1;
    collation.set(&my_charset_bin, DERIVATION_IGNORABLE);
  }
protected:
  type_conversion_status save_in_field_inner(Field *field, bool no_conversions);
public:
  Item_null()
  {
    init();
    item_name= NAME_STRING("NULL");
  }
  explicit Item_null(const POS &pos) : super(pos)
  {
    init();
    item_name= NAME_STRING("NULL");
  }

  Item_null(const Name_string &name_par)
  {
    init();
    item_name= name_par;
  }

  virtual bool itemize(Parse_context *pc, Item **res);

  enum Type type() const { return NULL_ITEM; }
  bool eq(const Item *item, bool binary_cmp) const;
  double val_real();
  longlong val_int();
  longlong val_time_temporal() { return val_int(); }
  longlong val_date_temporal() { return val_int(); }
  String *val_str(String *str);
  my_decimal *val_decimal(my_decimal *);
  bool get_date(MYSQL_TIME *ltime, my_time_flags_t fuzzydate)
  {
    return true;
  }
  bool get_time(MYSQL_TIME *ltime)
  {
    return true;
  }
  bool val_json(Json_wrapper *wr);
  type_conversion_status save_safe_in_field(Field *field);
  bool send(Protocol *protocol, String *str);
  enum Item_result result_type () const { return STRING_RESULT; }
  enum_field_types field_type() const   { return MYSQL_TYPE_NULL; }
  bool basic_const_item() const { return 1; }
  Item *clone_item() { return new Item_null(item_name); }
  bool is_null() { return 1; }

  virtual inline void print(String *str, enum_query_type query_type)
  {
    str->append(query_type == QT_NORMALIZED_FORMAT ? "?" : "NULL");
  }

  Item *safe_charset_converter(const CHARSET_INFO *tocs);
  bool check_partition_func_processor(uchar *int_arg) {return false;}
};

/**
  An item representing NULL values for use with ROLLUP.

  When grouping WITH ROLLUP, Item_null_result items are created to
  represent NULL values in the grouping columns of the ROLLUP rows. To
  avoid type problems during execution, these objects are created with
  the same field and result types as the fields of the columns they
  belong to.
 */
class Item_null_result :public Item_null
{
  /** Field type for this NULL value */
  enum_field_types fld_type;
  /** Result type for this NULL value */
  Item_result res_type;

public:
  Field *result_field;
  Item_null_result(enum_field_types fld_type, Item_result res_type)
    : Item_null(), fld_type(fld_type), res_type(res_type), result_field(0) {}
  bool is_result_field() { return result_field != 0; }
  void save_in_result_field(bool no_conversions)
  {
    save_in_field(result_field, no_conversions);
  }
  bool check_partition_func_processor(uchar *int_arg) {return true;}
  enum_field_types field_type() const { return fld_type; }
  Item_result result_type() const { return res_type; }
  bool check_gcol_func_processor(uchar *int_arg)
  { return true; }
};  

/* Item represents one placeholder ('?') of prepared statement */

class Item_param :public Item,
                  private Settable_routine_parameter
{
<<<<<<< HEAD
  typedef Item super;

  char cnvbuf[MAX_FIELD_WIDTH];
  String cnvstr;
  Item *cnvitem;

protected:
  type_conversion_status save_in_field_inner(Field *field, bool no_conversions);

=======
>>>>>>> 974a4ad4
public:
  enum enum_item_param_state
  {
    NO_VALUE, NULL_VALUE, INT_VALUE, REAL_VALUE,
    STRING_VALUE, TIME_VALUE, LONG_DATA_VALUE,
    DECIMAL_VALUE
  } state;

  /*
    A buffer for string and long data values. Historically all allocated
    values returned from val_str() were treated as eligible to
    modification. I. e. in some cases Item_func_concat can append it's
    second argument to return value of the first one. Because of that we
    can't return the original buffer holding string data from val_str(),
    and have to have one buffer for data and another just pointing to
    the data. This is the latter one and it's returned from val_str().
    Can not be declared inside the union as it's not a POD type.
  */
  String str_value_ptr;
  my_decimal decimal_value;
  union
  {
    longlong integer;
    double   real;
    /*
      Character sets conversion info for string values.
      Character sets of client and connection defined at bind time are used
      for all conversions, even if one of them is later changed (i.e.
      between subsequent calls to mysql_stmt_execute).
    */
    struct CONVERSION_INFO
    {
      const CHARSET_INFO *character_set_client;
      const CHARSET_INFO *character_set_of_placeholder;
      /*
        This points at character set of connection if conversion
        to it is required (i. e. if placeholder typecode is not BLOB).
        Otherwise it's equal to character_set_client (to simplify
        check in convert_str_value()).
      */
      const CHARSET_INFO *final_character_set_of_str_value;
    } cs_info;
    MYSQL_TIME     time;
  } value;

  /* Cached values for virtual methods to save us one switch.  */
  enum Item_result item_result_type;
  enum Type item_type;

  /*
    Used when this item is used in a temporary table.
    This is NOT placeholder metadata sent to client, as this value
    is assigned after sending metadata (in setup_one_conversion_function).
    For example in case of 'SELECT ?' you'll get MYSQL_TYPE_STRING both
    in result set and placeholders metadata, no matter what type you will
    supply for this placeholder in mysql_stmt_execute.
  */
  enum enum_field_types param_type;
  /*
    Offset of placeholder inside statement text. Used to create
    no-placeholders version of this statement for the binary log.
  */
  uint pos_in_query;

  Item_param(const POS &pos, uint pos_in_query_arg);

  virtual bool itemize(Parse_context *pc, Item **item);

  enum Item_result result_type () const { return item_result_type; }
  enum Type type() const { return item_type; }
  enum_field_types field_type() const { return param_type; }

  double val_real();
  longlong val_int();
  my_decimal *val_decimal(my_decimal*);
  String *val_str(String*);
  bool get_time(MYSQL_TIME *tm);
  bool get_date(MYSQL_TIME *tm, my_time_flags_t fuzzydate);

  void set_null();
  void set_int(longlong i, uint32 max_length_arg);
  void set_double(double i);
  void set_decimal(const char *str, ulong length);
  void set_decimal(const my_decimal *dv);
  bool set_str(const char *str, size_t length);
  bool set_longdata(const char *str, ulong length);
  void set_time(MYSQL_TIME *tm, timestamp_type type, uint32 max_length_arg);
  bool set_from_user_var(THD *thd, const user_var_entry *entry);
  void reset();
  /*
    Assign placeholder value from bind data.
    Note, that 'len' has different semantics in embedded library (as we
    don't need to check that packet is not broken there). See
    sql_prepare.cc for details.
  */
  void (*set_param_func)(Item_param *param, uchar **pos, ulong len);

  const String *query_val_str(THD *thd, String *str) const;

  bool convert_str_value(THD *thd);

  /*
    If value for parameter was not set we treat it as non-const
    so noone will use parameters value in fix_fields still
    parameter is constant during execution.
  */
  virtual table_map used_tables() const
  { return state != NO_VALUE ? (table_map)0 : PARAM_TABLE_BIT; }
  virtual void print(String *str, enum_query_type query_type);
  bool is_null()
  { DBUG_ASSERT(state != NO_VALUE); return state == NULL_VALUE; }
  bool basic_const_item() const;
  /*
    This method is used to make a copy of a basic constant item when
    propagating constants in the optimizer. The reason to create a new
    item and not use the existing one is not precisely known (2005/04/16).
    Probably we are trying to preserve tree structure of items, in other
    words, avoid pointing at one item from two different nodes of the tree.
    Return a new basic constant item if parameter value is a basic
    constant, assert otherwise. This method is called only if
    basic_const_item returned TRUE.
  */
  Item *safe_charset_converter(const CHARSET_INFO *tocs);
  Item *clone_item();
  /*
    Implement by-value equality evaluation if parameter value
    is set and is a basic constant (integer, real or string).
    Otherwise return FALSE.
  */
  bool eq(const Item *item, bool binary_cmp) const;
  /** Item is a argument to a limit clause. */
  bool limit_clause_param;
  void set_param_type_and_swap_value(Item_param *from);

private:
  virtual inline Settable_routine_parameter *
    get_settable_routine_parameter()
  {
    return this;
  }

  virtual bool set_value(THD *thd, sp_rcontext *ctx, Item **it);

  virtual void set_out_param_info(Send_field *info);

public:
  virtual const Send_field *get_out_param_info() const;

  virtual void make_field(Send_field *field);

private:
  Send_field *m_out_param_info;
};


class Item_int :public Item_num
{
  typedef Item_num super;
public:
  longlong value;
  Item_int(int32 i,uint length= MY_INT32_NUM_DECIMAL_DIGITS)
    :value((longlong) i)
    { max_length=length; fixed= 1; }
  Item_int(const POS &pos, int32 i,uint length= MY_INT32_NUM_DECIMAL_DIGITS)
    :super(pos), value((longlong) i)
  { max_length=length; fixed= 1; }

  Item_int(longlong i,uint length= MY_INT64_NUM_DECIMAL_DIGITS)
    :value(i)
    { max_length=length; fixed= 1; }
  Item_int(ulonglong i, uint length= MY_INT64_NUM_DECIMAL_DIGITS)
    :value((longlong)i)
    { max_length=length; fixed= 1; unsigned_flag= 1; }
  Item_int(Item_int *item_arg)
  {
    value= item_arg->value;
    item_name= item_arg->item_name;
    max_length= item_arg->max_length;
    fixed= 1;
  }

  Item_int(const Name_string &name_arg, longlong i, uint length) :value(i)
  {
    max_length= length;
    item_name= name_arg;
    fixed= 1;
  }
  Item_int(const POS &pos, const Name_string &name_arg, longlong i, uint length)
    :super(pos), value(i)
  {
    max_length= length;
    item_name= name_arg;
    fixed= 1;
  }

  Item_int(const char *str_arg, uint length)
  { init(str_arg, length); }
  Item_int(const POS &pos, const char *str_arg, uint length) : super(pos)
  { init(str_arg, length); }

private:
  void init(const char *str_arg, uint length);

protected:
  type_conversion_status save_in_field_inner(Field *field, bool no_conversions);

public:
  enum Type type() const { return INT_ITEM; }
  enum Item_result result_type () const { return INT_RESULT; }
  enum_field_types field_type() const { return MYSQL_TYPE_LONGLONG; }
  longlong val_int() { DBUG_ASSERT(fixed == 1); return value; }
  double val_real() { DBUG_ASSERT(fixed == 1); return (double) value; }
  my_decimal *val_decimal(my_decimal *);
  String *val_str(String*);
  bool get_date(MYSQL_TIME *ltime, my_time_flags_t fuzzydate)
  {
    return get_date_from_int(ltime, fuzzydate);
  }
  bool get_time(MYSQL_TIME *ltime)
  {
    return get_time_from_int(ltime);
  }
  bool basic_const_item() const { return 1; }
  Item *clone_item() { return new Item_int(this); }
  virtual void print(String *str, enum_query_type query_type);
  Item_num *neg() { value= -value; return this; }
  uint decimal_precision() const
  { return (uint)(max_length - MY_TEST(value < 0)); }
  bool eq(const Item *, bool binary_cmp) const;
  bool check_partition_func_processor(uchar *bool_arg) { return false;}
  bool check_gcol_func_processor(uchar *int_arg) { return false;}
};


/**
  Item_int with value==0 and length==1
*/
class Item_int_0 :public Item_int
{
public:
  Item_int_0() :Item_int(NAME_STRING("0"), 0, 1) {}
  explicit
  Item_int_0(const POS &pos) :Item_int(pos, NAME_STRING("0"), 0, 1) {}
};


/*
  Item_temporal is used to store numeric representation
  of time/date/datetime values for queries like:

     WHERE datetime_column NOT IN
     ('2006-04-25 10:00:00','2006-04-25 10:02:00', ...);

  and for SHOW/INFORMATION_SCHEMA purposes (see sql_show.cc)

  TS-TODO: Can't we use Item_time_literal, Item_date_literal,
  TS-TODO: and Item_datetime_literal for this purpose?
*/
class Item_temporal :public Item_int
{
  enum_field_types cached_field_type;
protected:
  type_conversion_status save_in_field_inner(Field *field, bool no_conversions);
public:
  Item_temporal(enum_field_types field_type_arg, longlong i): Item_int(i),
    cached_field_type(field_type_arg)
  {
    DBUG_ASSERT(is_temporal_type(field_type_arg));
  }
  Item_temporal(enum_field_types field_type_arg, const Name_string &name_arg,
                longlong i, uint length): Item_int(i),
    cached_field_type(field_type_arg)
  {
    DBUG_ASSERT(is_temporal_type(field_type_arg));
    max_length= length;
    item_name= name_arg;
    fixed= 1;
  }
  Item *clone_item() { return new Item_temporal(field_type(), value); }
  longlong val_time_temporal() { return val_int(); }
  longlong val_date_temporal() { return val_int(); }
  bool get_date(MYSQL_TIME *ltime, my_time_flags_t fuzzydate)
  {
    DBUG_ASSERT(0);
    return false;
  }
  bool get_time(MYSQL_TIME *ltime)
  {
    DBUG_ASSERT(0);
    return false;
  }
  enum_field_types field_type() const
  {
    return cached_field_type;
  }
};


class Item_uint :public Item_int
{
protected:
  type_conversion_status save_in_field_inner(Field *field, bool no_conversions);
public:
  Item_uint(const char *str_arg, uint length)
    :Item_int(str_arg, length) { unsigned_flag= 1; }
  Item_uint(const POS &pos, const char *str_arg, uint length)
    :Item_int(pos, str_arg, length) { unsigned_flag= 1; }

  Item_uint(ulonglong i) :Item_int(i, 10) {}
  Item_uint(const Name_string &name_arg, longlong i, uint length)
    :Item_int(name_arg, i, length) { unsigned_flag= 1; }
  double val_real()
    { DBUG_ASSERT(fixed == 1); return ulonglong2double((ulonglong)value); }
  String *val_str(String*);

  Item *clone_item() { return new Item_uint(item_name, value, max_length); }
  virtual void print(String *str, enum_query_type query_type);
  Item_num *neg ();
  uint decimal_precision() const { return max_length; }
};


/* decimal (fixed point) constant */
class Item_decimal :public Item_num
{
  typedef Item_num super;
protected:
  my_decimal decimal_value;
  type_conversion_status save_in_field_inner(Field *field, bool no_conversions);
public:
  Item_decimal(const POS &pos,
               const char *str_arg, uint length, const CHARSET_INFO *charset);
  Item_decimal(const Name_string &name_arg,
               const my_decimal *val_arg, uint decimal_par, uint length);
  Item_decimal(my_decimal *value_par);
  Item_decimal(longlong val, bool unsig);
  Item_decimal(double val, int precision, int scale);
  Item_decimal(const uchar *bin, int precision, int scale);

  enum Type type() const { return DECIMAL_ITEM; }
  enum Item_result result_type () const { return DECIMAL_RESULT; }
  enum_field_types field_type() const { return MYSQL_TYPE_NEWDECIMAL; }
  longlong val_int();
  double val_real();
  String *val_str(String*);
  my_decimal *val_decimal(my_decimal *val) { return &decimal_value; }
  bool get_date(MYSQL_TIME *ltime, my_time_flags_t fuzzydate)
  {
    return get_date_from_decimal(ltime, fuzzydate);
  }
  bool get_time(MYSQL_TIME *ltime)
  {
    return get_time_from_decimal(ltime);
  }
  bool basic_const_item() const { return 1; }
  Item *clone_item()
  {
    return new Item_decimal(item_name, &decimal_value, decimals, max_length);
  }
  virtual void print(String *str, enum_query_type query_type);
  Item_num *neg()
  {
    my_decimal_neg(&decimal_value);
    unsigned_flag= !decimal_value.sign();
    return this;
  }
  uint decimal_precision() const { return decimal_value.precision(); }
  bool eq(const Item *, bool binary_cmp) const;
  void set_decimal_value(my_decimal *value_par);
  bool check_partition_func_processor(uchar *bool_arg) { return false;}
};


class Item_float :public Item_num
{
  typedef Item_num super;

  Name_string presentation;
public:
  double value;
  // Item_real() :value(0) {}
  Item_float(const char *str_arg, uint length)
  { init(str_arg, length); }
  Item_float(const POS &pos, const char *str_arg, uint length) : super(pos)
  { init(str_arg, length); }

  Item_float(const Name_string name_arg,
             double val_arg, uint decimal_par, uint length)
    :value(val_arg)
  {
    presentation= name_arg;
    item_name= name_arg;
    decimals= (uint8) decimal_par;
    max_length= length;
    fixed= 1;
  }
  Item_float(const POS &pos, const Name_string name_arg,
             double val_arg, uint decimal_par, uint length)
    :super(pos), value(val_arg)
  {
    presentation= name_arg;
    item_name= name_arg;
    decimals= (uint8) decimal_par;
    max_length= length;
    fixed= 1;
  }

  Item_float(double value_par, uint decimal_par) :value(value_par)
  {
    decimals= (uint8) decimal_par;
    fixed= 1;
  }

private:
  void init(const char *str_arg, uint length);

protected:
  type_conversion_status save_in_field_inner(Field *field, bool no_conversions);

public:
  enum Type type() const { return REAL_ITEM; }
  enum_field_types field_type() const { return MYSQL_TYPE_DOUBLE; }
  double val_real() { DBUG_ASSERT(fixed == 1); return value; }
  longlong val_int()
  {
    DBUG_ASSERT(fixed == 1);
    if (value <= (double) LLONG_MIN)
    {
       return LLONG_MIN;
    }
    else if (value >= (double) (ulonglong) LLONG_MAX)
    {
      return LLONG_MAX;
    }
    return (longlong) rint(value);
  }
  String *val_str(String*);
  my_decimal *val_decimal(my_decimal *);
  bool get_date(MYSQL_TIME *ltime, my_time_flags_t fuzzydate)
  {
    return get_date_from_real(ltime, fuzzydate);
  }
  bool get_time(MYSQL_TIME *ltime)
  {
    return get_time_from_real(ltime);
  }
  bool basic_const_item() const { return 1; }
  Item *clone_item()
  { return new Item_float(item_name, value, decimals, max_length); }
  Item_num *neg() { value= -value; return this; }
  virtual void print(String *str, enum_query_type query_type);
  bool eq(const Item *, bool binary_cmp) const;
};


class Item_static_float_func :public Item_float
{
  const Name_string func_name;
public:
  Item_static_float_func(const POS &pos, const Name_string &name_arg,
                         double val_arg, uint decimal_par, uint length)
    :Item_float(pos, null_name_string,
                val_arg, decimal_par, length), func_name(name_arg)
  {}

  virtual inline void print(String *str, enum_query_type query_type)
  {
    str->append(func_name);
  }

  Item *safe_charset_converter(const CHARSET_INFO *tocs);
};


class Item_string :public Item_basic_constant
{
  typedef Item_basic_constant super;

protected:
  explicit Item_string(const POS &pos) : super(pos), m_cs_specified(FALSE) {}
  void init(const char *str, size_t length,
            const CHARSET_INFO *cs, Derivation dv, uint repertoire)
  {
    str_value.set_or_copy_aligned(str, length, cs);
    collation.set(cs, dv, repertoire);
    /*
      We have to have a different max_length than 'length' here to
      ensure that we get the right length if we do use the item
      to create a new table. In this case max_length must be the maximum
      number of chars for a string of this type because we in Create_field::
      divide the max_length with mbmaxlen).
    */
    max_length= static_cast<uint32>(str_value.numchars() * cs->mbmaxlen);
    item_name.copy(str, length, cs);
    decimals=NOT_FIXED_DEC;
    // it is constant => can be used without fix_fields (and frequently used)
    fixed= 1;
    /*
      Check if the string has any character that can't be
      interpreted using the relevant charset.
    */
    check_well_formed_result(&str_value, false, false);
  }
  type_conversion_status save_in_field_inner(Field *field, bool no_conversions);
public:
  /* Create from a string, set name from the string itself. */
  Item_string(const char *str, size_t length,
              const CHARSET_INFO *cs, Derivation dv= DERIVATION_COERCIBLE,
              uint repertoire= MY_REPERTOIRE_UNICODE30)
    : m_cs_specified(FALSE)
  {
    init(str, length, cs, dv, repertoire);
  }
  Item_string(const POS &pos, const char *str, size_t length,
              const CHARSET_INFO *cs, Derivation dv= DERIVATION_COERCIBLE,
              uint repertoire= MY_REPERTOIRE_UNICODE30)
    : super(pos), m_cs_specified(FALSE)
  {
    init(str, length, cs, dv, repertoire);
  }

  /* Just create an item and do not fill string representation */
  Item_string(const CHARSET_INFO *cs, Derivation dv= DERIVATION_COERCIBLE)
    : m_cs_specified(FALSE)
  {
    collation.set(cs, dv);
    max_length= 0;
    decimals= NOT_FIXED_DEC;
    fixed= 1;
  }

  /* Create from the given name and string. */
  Item_string(const Name_string name_par, const char *str, size_t length,
              const CHARSET_INFO *cs, Derivation dv= DERIVATION_COERCIBLE,
              uint repertoire= MY_REPERTOIRE_UNICODE30)
    : m_cs_specified(FALSE)
  {
    str_value.set_or_copy_aligned(str, length, cs);
    collation.set(cs, dv, repertoire);
    max_length= static_cast<uint32>(str_value.numchars() * cs->mbmaxlen);
    item_name= name_par;
    decimals=NOT_FIXED_DEC;
    // it is constant => can be used without fix_fields (and frequently used)
    fixed= 1;
  }
  Item_string(const POS &pos, const Name_string name_par, const char *str, size_t length,
              const CHARSET_INFO *cs, Derivation dv= DERIVATION_COERCIBLE,
              uint repertoire= MY_REPERTOIRE_UNICODE30)
    : super(pos), m_cs_specified(FALSE)
  {
    str_value.set_or_copy_aligned(str, length, cs);
    collation.set(cs, dv, repertoire);
    max_length= static_cast<uint32>(str_value.numchars()*cs->mbmaxlen);
    item_name= name_par;
    decimals=NOT_FIXED_DEC;
    // it is constant => can be used without fix_fields (and frequently used)
    fixed= 1;
  }

  /* Create from the given name and string. */
  Item_string(const POS &pos,
              const Name_string name_par, const LEX_STRING &literal,
              const CHARSET_INFO *cs, Derivation dv= DERIVATION_COERCIBLE,
              uint repertoire= MY_REPERTOIRE_UNICODE30)
    : super(pos), m_cs_specified(FALSE)
  {
    str_value.set_or_copy_aligned(literal.str ? literal.str : "",
                                  literal.str ? literal.length : 0, cs);
    collation.set(cs, dv, repertoire);
    max_length= static_cast<uint32>(str_value.numchars()*cs->mbmaxlen);
    item_name= name_par;
    decimals=NOT_FIXED_DEC;
    // it is constant => can be used without fix_fields (and frequently used)
    fixed= 1;
  }

  /*
    This is used in stored procedures to avoid memory leaks and
    does a deep copy of its argument.
  */
  void set_str_with_copy(const char *str_arg, uint length_arg)
  {
    str_value.copy(str_arg, length_arg, collation.collation);
    max_length= static_cast<uint32>(str_value.numchars() *
                                    collation.collation->mbmaxlen);
  }
  void set_repertoire_from_value()
  {
    collation.repertoire= my_string_repertoire(str_value.charset(),
                                               str_value.ptr(),
                                               str_value.length());
  }
  enum Type type() const { return STRING_ITEM; }
  double val_real();
  longlong val_int();
  String *val_str(String*)
  {
    DBUG_ASSERT(fixed == 1);
    return &str_value;
  }
  my_decimal *val_decimal(my_decimal *);
  bool get_date(MYSQL_TIME *ltime, my_time_flags_t fuzzydate)
  {
    return get_date_from_string(ltime, fuzzydate);
  }
  bool get_time(MYSQL_TIME *ltime)
  {
    return get_time_from_string(ltime);
  }
  enum Item_result result_type () const { return STRING_RESULT; }
  enum_field_types field_type() const { return MYSQL_TYPE_VARCHAR; }
  bool basic_const_item() const { return 1; }
  bool eq(const Item *item, bool binary_cmp) const;
  Item *clone_item() 
  {
    return new Item_string(static_cast<Name_string>(item_name), str_value.ptr(),
    			   str_value.length(), collation.collation);
  }
  Item *safe_charset_converter(const CHARSET_INFO *tocs);
  Item *charset_converter(const CHARSET_INFO *tocs, bool lossless);
  inline void append(char *str, size_t length)
  {
    str_value.append(str, length);
    max_length= static_cast<uint32>(str_value.numchars() *
                                    collation.collation->mbmaxlen);
  }
  virtual void print(String *str, enum_query_type query_type);
  bool check_partition_func_processor(uchar *int_arg) {return false;}

  /**
    Return TRUE if character-set-introducer was explicitly specified in the
    original query for this item (text literal).

    This operation is to be called from Item_string::print(). The idea is
    that when a query is generated (re-constructed) from the Item-tree,
    character-set-introducers should appear only for those literals, where
    they were explicitly specified by the user. Otherwise, that may lead to
    loss collation information (character set introducers implies default
    collation for the literal).

    Basically, that makes sense only for views and hopefully will be gone
    one day when we start using original query as a view definition.

    @return This operation returns the value of m_cs_specified attribute.
      @retval TRUE if character set introducer was explicitly specified in
      the original query.
      @retval FALSE otherwise.
  */
  inline bool is_cs_specified() const
  {
    return m_cs_specified;
  }

  /**
    Set the value of m_cs_specified attribute.

    m_cs_specified attribute shows whether character-set-introducer was
    explicitly specified in the original query for this text literal or
    not. The attribute makes sense (is used) only for views.

    This operation is to be called from the parser during parsing an input
    query.
  */
  inline void set_cs_specified(bool cs_specified)
  {
    m_cs_specified= cs_specified;
  }

private:
  bool m_cs_specified;
};


longlong 
longlong_from_string_with_check (const CHARSET_INFO *cs,
                                 const char *cptr, char *end);
double 
double_from_string_with_check (const CHARSET_INFO *cs,
                               const char *cptr, char *end);

class Item_static_string_func :public Item_string
{
  const Name_string func_name;
public:
  Item_static_string_func(const Name_string &name_par,
                          const char *str, size_t length, const CHARSET_INFO *cs,
                          Derivation dv= DERIVATION_COERCIBLE)
    :Item_string(null_name_string, str, length, cs, dv), func_name(name_par)
  {}
  Item_static_string_func(const POS &pos, const Name_string &name_par,
                          const char *str, size_t length, const CHARSET_INFO *cs,
                          Derivation dv= DERIVATION_COERCIBLE)
    :Item_string(pos, null_name_string, str, length, cs, dv),
     func_name(name_par)
  {}

  Item *safe_charset_converter(const CHARSET_INFO *tocs);

  virtual inline void print(String *str, enum_query_type query_type)
  {
    str->append(func_name);
  }

  bool check_partition_func_processor(uchar *int_arg) {return true;}
  bool check_gcol_func_processor(uchar *int_arg)
  { return true; }
};


/* for show tables */
class Item_partition_func_safe_string: public Item_string
{
public:
  Item_partition_func_safe_string(const Name_string name, size_t length,
                                  const CHARSET_INFO *cs= NULL):
    Item_string(name, NullS, 0, cs)
  {
    max_length= static_cast<uint32>(length);
  }
};


class Item_blob :public Item_partition_func_safe_string
{
public:
  Item_blob(const char *name, size_t length) :
    Item_partition_func_safe_string(Name_string(name, strlen(name)),
                                    length, &my_charset_bin)
  { }
  enum Type type() const { return TYPE_HOLDER; }
  enum_field_types field_type() const { return MYSQL_TYPE_BLOB; }
};


/**
  Item_empty_string -- is a utility class to put an item into List<Item>
  which is then used in protocol.send_result_set_metadata() when sending SHOW output to
  the client.
*/

class Item_empty_string :public Item_partition_func_safe_string
{
public:
  Item_empty_string(const char *header, size_t length,
                    const CHARSET_INFO *cs= NULL) :
    Item_partition_func_safe_string(Name_string(header, strlen(header)),
                                    0, cs ? cs : &my_charset_utf8_general_ci)
    {
      max_length= static_cast<uint32>(length * collation.collation->mbmaxlen);
    }
  void make_field(Send_field *field);
};


class Item_return_int :public Item_int
{
  enum_field_types int_field_type;
public:
  Item_return_int(const char *name_arg, uint length,
		  enum_field_types field_type_arg, longlong value= 0)
    :Item_int(Name_string(name_arg, name_arg ? strlen(name_arg) : 0),
              value, length), int_field_type(field_type_arg)
  {
    unsigned_flag=1;
  }
  enum_field_types field_type() const { return int_field_type; }
};


class Item_hex_string: public Item_basic_constant
{
  typedef Item_basic_constant super;

protected:
  type_conversion_status save_in_field_inner(Field *field, bool no_conversions);

public:
  Item_hex_string();
  explicit Item_hex_string(const POS &pos) : super(pos) {}

  Item_hex_string(const char *str,uint str_length);
  Item_hex_string(const POS &pos, const LEX_STRING &literal);

  enum Type type() const { return VARBIN_ITEM; }
  double val_real()
  { 
    DBUG_ASSERT(fixed == 1); 
    return (double) (ulonglong) Item_hex_string::val_int();
  }
  longlong val_int();
  bool basic_const_item() const { return 1; }
  Item *clone_item()
  {
    return new Item_hex_string(str_value.ptr(), max_length);
  }
  String *val_str(String*) { DBUG_ASSERT(fixed == 1); return &str_value; }
  my_decimal *val_decimal(my_decimal *);
  bool get_date(MYSQL_TIME *ltime, my_time_flags_t fuzzydate)
  {
    return get_date_from_string(ltime, fuzzydate);
  }
  bool get_time(MYSQL_TIME *ltime)
  {
    return get_time_from_string(ltime);
  }
  enum Item_result result_type () const { return STRING_RESULT; }
  Item_result numeric_context_result_type() const { return INT_RESULT; }
  enum Item_result cast_to_int_type() const { return INT_RESULT; }
  enum_field_types field_type() const { return MYSQL_TYPE_VARCHAR; }
  virtual void print(String *str, enum_query_type query_type);
  bool eq(const Item *item, bool binary_cmp) const;
  virtual Item *safe_charset_converter(const CHARSET_INFO *tocs);
  bool check_partition_func_processor(uchar *int_arg) {return false;}
  static LEX_STRING make_hex_str(const char *str, size_t str_length);
private:
  void hex_string_init(const char *str, uint str_length);
};


class Item_bin_string: public Item_hex_string
{
  typedef Item_hex_string super;

public:
  Item_bin_string(const char *str, size_t str_length)
  { bin_string_init(str, str_length); }
  Item_bin_string(const POS &pos, const LEX_STRING &literal) : super(pos)
  { bin_string_init(literal.str, literal.length); }

  static LEX_STRING make_bin_str(const char *str, size_t str_length);

private:
  void bin_string_init(const char *str, size_t str_length);
};

class Item_result_field :public Item	/* Item with result field */
{
public:
  Field *result_field;				/* Save result here */
  Item_result_field() :result_field(0) {}
  explicit Item_result_field(const POS &pos) :Item(pos), result_field(0) {}

  // Constructor used for Item_sum/Item_cond_and/or (see Item comment)
  Item_result_field(THD *thd, Item_result_field *item):
    Item(thd, item), result_field(item->result_field)
  {}
  ~Item_result_field() {}			/* Required with gcc 2.95 */
  Field *get_tmp_table_field() { return result_field; }
  Field *tmp_table_field(TABLE *t_arg) { return result_field; }
  table_map used_tables() const { return 1; }
  virtual void fix_length_and_dec()=0;
  void set_result_field(Field *field) { result_field= field; }
  bool is_result_field() { return 1; }
  void save_in_result_field(bool no_conversions)
  {
    save_in_field(result_field, no_conversions);
  }
  void cleanup();
  /*
    This method is used for debug purposes to print the name of an
    item to the debug log. The second use of this method is as
    a helper function of print() and error messages, where it is
    applicable. To suit both goals it should return a meaningful,
    distinguishable and sintactically correct string. This method
    should not be used for runtime type identification, use enum
    {Sum}Functype and Item_func::functype()/Item_sum::sum_func()
    instead.
    Added here, to the parent class of both Item_func and Item_sum_func.

    NOTE: for Items inherited from Item_sum, func_name() return part of
    function name till first argument (including '(') to make difference in
    names for functions with 'distinct' clause and without 'distinct' and
    also to make printing of items inherited from Item_sum uniform.
  */
  virtual const char *func_name() const= 0;
  bool check_gcol_func_processor(uchar *int_arg) { return false;}
};


class Item_ref :public Item_ident
{
protected:
  void set_properties();
  type_conversion_status save_in_field_inner(Field *field, bool no_conversions);
public:
  enum Ref_Type { REF, DIRECT_REF, VIEW_REF, OUTER_REF, AGGREGATE_REF };
  Field *result_field;			 /* Save result here */
  Item **ref;
private:
  /**
    'ref' can be set (to non-NULL) in the constructor or afterwards.
    The second case means that we are doing resolution, possibly pointing
    'ref' to a non-permanent Item. To not have 'ref' become dangling at the
    end of execution, and to start clean for the resolution of the next
    execution, 'ref' must be restored to NULL. rollback_item_tree_changes()
    does not handle restoration of Item** values, so we need this dedicated
    Boolean.
  */
  const bool chop_ref;
public:
  Item_ref(Name_resolution_context *context_arg,
           const char *db_arg, const char *table_name_arg,
           const char *field_name_arg)
    :Item_ident(context_arg, db_arg, table_name_arg, field_name_arg),
    result_field(0), ref(NULL), chop_ref(!ref) {}
  Item_ref(const POS &pos,
           const char *db_arg, const char *table_name_arg,
           const char *field_name_arg)
    :Item_ident(pos, db_arg, table_name_arg, field_name_arg),
     result_field(0), ref(NULL), chop_ref(!ref)
  {}

  /*
    This constructor is used in two scenarios:
    A) *item = NULL
      No initialization is performed, fix_fields() call will be necessary.
      
    B) *item points to an Item this Item_ref will refer to. This is 
      used for GROUP BY. fix_fields() will not be called in this case,
      so we call set_properties to make this item "fixed". set_properties
      performs a subset of action Item_ref::fix_fields does, and this subset
      is enough for Item_ref's used in GROUP BY.
    
    TODO we probably fix a superset of problems like in BUG#6658. Check this 
         with Bar, and if we have a more broader set of problems like this.
  */
  Item_ref(Name_resolution_context *context_arg, Item **item,
           const char *table_name_arg, const char *field_name_arg,
           bool alias_of_expr_arg= false);

  /* Constructor need to process subselect with temporary tables (see Item) */
  Item_ref(THD *thd, Item_ref *item)
    :Item_ident(thd, item), result_field(item->result_field), ref(item->ref),
    chop_ref(!ref) {}
  enum Type type() const		{ return REF_ITEM; }
  bool eq(const Item *item, bool binary_cmp) const
  { 
    Item *it= ((Item *) item)->real_item();
    return ref && (*ref)->eq(it, binary_cmp);
  }
  double val_real();
  longlong val_int();
  longlong val_time_temporal();
  longlong val_date_temporal();
  my_decimal *val_decimal(my_decimal *);
  bool val_bool();
  String *val_str(String* tmp);
  bool val_json(Json_wrapper *result);
  bool is_null();
  bool get_date(MYSQL_TIME *ltime, my_time_flags_t fuzzydate);
  double val_result();
  longlong val_int_result();
  String *str_result(String* tmp);
  my_decimal *val_decimal_result(my_decimal *);
  bool val_bool_result();
  bool is_null_result();
  bool send(Protocol *prot, String *tmp);
  void make_field(Send_field *field);
  bool fix_fields(THD *, Item **);
  void fix_after_pullout(st_select_lex *parent_select,
                         st_select_lex *removed_select);
  void save_org_in_field(Field *field);
  enum Item_result result_type () const { return (*ref)->result_type(); }
  enum_field_types field_type() const   { return (*ref)->field_type(); }
  Field *get_tmp_table_field()
  { return result_field ? result_field : (*ref)->get_tmp_table_field(); }
  Item *get_tmp_table_item(THD *thd);
  bool const_item() const
  {
    return (*ref)->const_item() && (used_tables() == 0);
  }
  table_map used_tables() const		
  {
    return depended_from ? OUTER_REF_TABLE_BIT : (*ref)->used_tables(); 
  }
  void update_used_tables() 
  { 
    if (!depended_from) 
      (*ref)->update_used_tables(); 
  }

  table_map not_null_tables() const
  {
    /*
      It can happen that our 'depended_from' member is set but the
      'depended_from' member of the referenced item is not (example: if a
      field in a subquery belongs to an outer merged view), so we first test
      ours:
    */
    return depended_from ? OUTER_REF_TABLE_BIT : (*ref)->not_null_tables();
  }
  void set_result_field(Field *field)	{ result_field= field; }
  bool is_result_field() { return 1; }
  void save_in_result_field(bool no_conversions)
  {
    (*ref)->save_in_field(result_field, no_conversions);
  }
  Item *real_item()
  {
    return ref ? (*ref)->real_item() : this;
  }
  bool walk(Item_processor processor, enum_walk walk, uchar *arg)
  {
    return
      ((walk & WALK_PREFIX) && (this->*processor)(arg)) ||
      // For having clauses 'ref' will consistently =NULL.
      (ref != NULL ? (*ref)->walk(processor, walk, arg) :false) ||
      ((walk & WALK_POSTFIX) && (this->*processor)(arg));
  }
  virtual Item* transform(Item_transformer, uchar *arg);
  virtual Item* compile(Item_analyzer analyzer, uchar **arg_p,
                        Item_transformer transformer, uchar *arg_t);
  virtual bool explain_subquery_checker(uchar **arg)
  {
    /*
      Always return false: we don't need to go deeper into referenced
      expression tree since we have to mark aliased subqueries at
      their original places (select list, derived tables), not by
      references from other expression (order by etc).
    */
    return false;
  }
  virtual void print(String *str, enum_query_type query_type);
  void cleanup();
  Item_field *field_for_view_update()
    { return (*ref)->field_for_view_update(); }
  virtual Ref_Type ref_type() const { return REF; }

  // Row emulation: forwarding of ROW-related calls to ref
  uint cols()
  {
    return ref && result_type() == ROW_RESULT ? (*ref)->cols() : 1;
  }
  Item* element_index(uint i)
  {
    return ref && result_type() == ROW_RESULT ? (*ref)->element_index(i) : this;
  }
  Item** addr(uint i)
  {
    return ref && result_type() == ROW_RESULT ? (*ref)->addr(i) : 0;
  }
  bool check_cols(uint c)
  {
    return ref && result_type() == ROW_RESULT ? (*ref)->check_cols(c) 
                                              : Item::check_cols(c);
  }
  bool null_inside()
  {
    return ref && result_type() == ROW_RESULT ? (*ref)->null_inside() : 0;
  }
  void bring_value()
  { 
    if (ref && result_type() == ROW_RESULT)
      (*ref)->bring_value();
  }
  bool get_time(MYSQL_TIME *ltime)
  {
    DBUG_ASSERT(fixed);
    return (*ref)->get_time(ltime);
  }
  virtual bool basic_const_item() const { return ref && (*ref)->basic_const_item(); }
  bool is_outer_field() const
  {
    DBUG_ASSERT(fixed);
    DBUG_ASSERT(ref);
    return (*ref)->is_outer_field();
  }

  /**
    Checks if the item tree that ref points to contains a subquery.
  */
  virtual bool has_subquery() const 
  { 
    DBUG_ASSERT(ref);
    return (*ref)->has_subquery();
  }

  /**
    Checks if the item tree that ref points to contains a stored program.
  */
  virtual bool has_stored_program() const 
  { 
    DBUG_ASSERT(ref);
    return (*ref)->has_stored_program();
  }

  virtual bool created_by_in2exists() const
  {
    return (*ref)->created_by_in2exists();
  }
};


/*
  The same as Item_ref, but get value from val_* family of method to get
  value of item on which it referred instead of result* family.
*/
class Item_direct_ref :public Item_ref
{
public:
  Item_direct_ref(Name_resolution_context *context_arg, Item **item,
                  const char *table_name_arg,
                  const char *field_name_arg,
                  bool alias_of_expr_arg= false)
    :Item_ref(context_arg, item, table_name_arg,
              field_name_arg, alias_of_expr_arg)
  {}
  /* Constructor need to process subselect with temporary tables (see Item) */
  Item_direct_ref(THD *thd, Item_direct_ref *item) : Item_ref(thd, item) {}

  double val_real();
  longlong val_int();
  longlong val_time_temporal();
  longlong val_date_temporal();
  String *val_str(String* tmp);
  my_decimal *val_decimal(my_decimal *);
  bool val_bool();
  bool is_null();
  bool get_date(MYSQL_TIME *ltime, my_time_flags_t fuzzydate);
  virtual Ref_Type ref_type() const { return DIRECT_REF; }
};

/**
  Class for fields from derived tables and views.
  The same as Item_direct_ref, but call fix_fields() of reference if
  not called yet.
*/
class Item_direct_view_ref :public Item_direct_ref
{
  typedef Item_direct_ref super;

public:
  Item_direct_view_ref(Name_resolution_context *context_arg,
                       Item **item,
                       const char *alias_name_arg,
                       const char *table_name_arg,
                       const char *field_name_arg,
                       TABLE_LIST *tl)
    : Item_direct_ref(context_arg, item, alias_name_arg, field_name_arg),
      first_inner_table(NULL)
  {
    orig_table_name= table_name_arg;
    cached_table= tl;
    if (cached_table->is_inner_table_of_outer_join())
    {
      maybe_null= true;
      first_inner_table= cached_table->any_outer_leaf_table();
      // @todo delete this when WL#6570 is implemented
      (*ref)->maybe_null= true;
    }
  }

  /*
    We share one underlying Item_field, so we have to disable
    build_equal_items_for_cond().
    TODO: Implement multiple equality optimization for views.
  */
  virtual bool subst_argument_checker(uchar **arg)
  {
    return false;
  }

  bool fix_fields(THD *, Item **);
  bool eq(const Item *item, bool binary_cmp) const;
  Item *get_tmp_table_item(THD *thd)
  {
    Item *item= Item_ref::get_tmp_table_item(thd);
    item->item_name= item_name;
    return item;
  }
  virtual Ref_Type ref_type() const { return VIEW_REF; }

  virtual bool check_column_privileges(uchar *arg);
  virtual bool mark_field_in_map(uchar *arg)
  {
    /*
      If this referenced column is marked as used, flag underlying
      selected item from a derived table/view as used.
    */
    Mark_field *mark_field= (Mark_field *)arg;
    if (mark_field->mark != MARK_COLUMNS_NONE)
      (*ref)->set_derived_used();
    return false;
  }
  virtual longlong val_int();
  virtual double val_real();
  virtual my_decimal *val_decimal(my_decimal *dec);
  virtual String *val_str(String *str);
  virtual bool val_bool();
  virtual bool val_json(Json_wrapper *wr);
  virtual bool is_null();
  virtual bool send(Protocol *prot, String *tmp);

protected:
  virtual type_conversion_status save_in_field_inner(Field *field,
                                                     bool no_conversions);

private:
  /// @return true if item is from a null-extended row from an outer join
  bool has_null_row() const
  {
    return first_inner_table && first_inner_table->table->has_null_row();
  }

  /**
    If this column belongs to a view that is an inner table of an outer join,
    then this field points to the first leaf table of the view, otherwise NULL.
  */
  TABLE_LIST *first_inner_table;
};


/*
  Class for outer fields.
  An object of this class is created when the select where the outer field was
  resolved is a grouping one. After it has been fixed the ref field will point
  to either an Item_ref or an Item_direct_ref object which will be used to
  access the field.
  The ref field may also point to an Item_field instance.
  See also comments for the fix_inner_refs() and the
  Item_field::fix_outer_field() functions.
*/

class Item_sum;
class Item_outer_ref :public Item_direct_ref
{
public:
  Item *outer_ref;
  /* The aggregate function under which this outer ref is used, if any. */
  Item_sum *in_sum_func;
  /*
    TRUE <=> that the outer_ref is already present in the select list
    of the outer select.
  */
  bool found_in_select_list;
  Item_outer_ref(Name_resolution_context *context_arg,
                 Item_field *outer_field_arg)
    :Item_direct_ref(context_arg, 0, outer_field_arg->table_name,
                     outer_field_arg->field_name),
    outer_ref(outer_field_arg), in_sum_func(0),
    found_in_select_list(0)
  {
    ref= &outer_ref;
    set_properties();
    fixed= 0;
  }
  Item_outer_ref(Name_resolution_context *context_arg, Item **item,
                 const char *table_name_arg, const char *field_name_arg,
                 bool alias_of_expr_arg)
    :Item_direct_ref(context_arg, item, table_name_arg, field_name_arg,
                     alias_of_expr_arg),
    outer_ref(0), in_sum_func(0), found_in_select_list(1)
  {}
  void save_in_result_field(bool no_conversions)
  {
    outer_ref->save_org_in_field(result_field);
  }
  bool fix_fields(THD *, Item **);
  void fix_after_pullout(st_select_lex *parent_select,
                         st_select_lex *removed_select);
  table_map used_tables() const
  {
    return (*ref)->const_item() ? 0 : OUTER_REF_TABLE_BIT;
  }
  table_map not_null_tables() const { return 0; }

  virtual Ref_Type ref_type() const { return OUTER_REF; }
};


class Item_in_subselect;


/*
  An object of this class:
   - Converts val_XXX() calls to ref->val_XXX_result() calls, like Item_ref.
   - Sets owner->was_null=TRUE if it has returned a NULL value from any
     val_XXX() function. This allows to inject an Item_ref_null_helper
     object into subquery and then check if the subquery has produced a row
     with NULL value.
*/

class Item_ref_null_helper: public Item_ref
{
protected:
  Item_in_subselect* owner;
public:
  Item_ref_null_helper(Name_resolution_context *context_arg,
                       Item_in_subselect* master, Item **item,
		       const char *table_name_arg, const char *field_name_arg)
    :Item_ref(context_arg, item, table_name_arg, field_name_arg),
     owner(master) {}
  double val_real();
  longlong val_int();
  longlong val_time_temporal();
  longlong val_date_temporal();
  String* val_str(String* s);
  my_decimal *val_decimal(my_decimal *);
  bool val_bool();
  bool get_date(MYSQL_TIME *ltime, my_time_flags_t fuzzydate);
  virtual void print(String *str, enum_query_type query_type);
  /*
    we add RAND_TABLE_BIT to prevent moving this item from HAVING to WHERE
  */
  table_map used_tables() const
  {
    return (depended_from ?
            OUTER_REF_TABLE_BIT :
            (*ref)->used_tables() | RAND_TABLE_BIT);
  }
};

/*
  The following class is used to optimize comparing of bigint columns.
  We need to save the original item ('ref') to be able to call
  ref->save_in_field(). This is used to create index search keys.
  
  An instance of Item_int_with_ref may have signed or unsigned integer value.
  
*/

class Item_int_with_ref :public Item_int
{
protected:
  Item *ref;
  type_conversion_status save_in_field_inner(Field *field, bool no_conversions)
  {
    return ref->save_in_field(field, no_conversions);
  }
public:
  Item_int_with_ref(longlong i, Item *ref_arg, my_bool unsigned_arg) :
    Item_int(i), ref(ref_arg)
  {
    unsigned_flag= unsigned_arg;
  }
  Item *clone_item();
  virtual Item *real_item() { return ref; }
};


/*
  Similar to Item_int_with_ref, but to optimize comparing of temporal columns.
*/
class Item_temporal_with_ref :public Item_int_with_ref
{
private:
  enum_field_types cached_field_type;
public:
  Item_temporal_with_ref(enum_field_types field_type_arg,
                         uint8 decimals_arg, longlong i, Item *ref_arg,
                         bool unsigned_flag):
    Item_int_with_ref(i, ref_arg, unsigned_flag),
    cached_field_type(field_type_arg)
  {
    decimals= decimals_arg;
  }
  enum_field_types field_type() const { return cached_field_type; }
  void print(String *str, enum_query_type query_type);
  bool get_date(MYSQL_TIME *ltime, my_time_flags_t fuzzydate)
  {
    DBUG_ASSERT(0);
    return true;
  }
  bool get_time(MYSQL_TIME *ltime)
  {
    DBUG_ASSERT(0);
    return true;
  }

};


/*
  Item_datetime_with_ref is used to optimize queries like:
    SELECT ... FROM t1 WHERE date_or_datetime_column = 20110101101010;
  The numeric constant is replaced to Item_datetime_with_ref
  by convert_constant_item().
*/
class Item_datetime_with_ref :public Item_temporal_with_ref
{
public:
  /**
    Constructor for Item_datetime_with_ref.
    @param    field_type_arg Data type: MYSQL_TYPE_DATE or MYSQL_TYPE_DATETIME
    @param    decimals_arg   Number of fractional digits.
    @param    i              Temporal value in packed format.
    @param    ref_arg        Pointer to the original numeric Item.
  */
  Item_datetime_with_ref(enum_field_types field_type_arg,
                         uint8 decimals_arg, longlong i, Item *ref_arg):
    Item_temporal_with_ref(field_type_arg, decimals_arg, i, ref_arg, true)
  {
  }
  Item *clone_item();
  longlong val_date_temporal() { return val_int(); }
  longlong val_time_temporal()
  {
    DBUG_ASSERT(0);
    return val_int();
  }
};


/*
  Item_time_with_ref is used to optimize queries like:
    SELECT ... FROM t1 WHERE time_column = 20110101101010;
  The numeric constant is replaced to Item_time_with_ref
  by convert_constant_item().
*/
class Item_time_with_ref :public Item_temporal_with_ref
{
public:
  /**
    Constructor for Item_time_with_ref.
    @param    decimals_arg   Number of fractional digits.
    @param    i              Temporal value in packed format.
    @param    ref_arg        Pointer to the original numeric Item.
  */
  Item_time_with_ref(uint8 decimals_arg, longlong i, Item *ref_arg):
    Item_temporal_with_ref(MYSQL_TYPE_TIME, decimals_arg, i, ref_arg, 0)
  {
  }
  Item *clone_item();
  longlong val_time_temporal() { return val_int(); }
  longlong val_date_temporal()
  {
    DBUG_ASSERT(0);
    return val_int();
  }
};


/**
  Base class to implement typed value caching Item classes

  Item_copy_ classes are very similar to the corresponding Item_
  classes (e.g. Item_copy_int is similar to Item_int) but they add
  the following additional functionality to Item_ :
    1. Nullability
    2. Possibility to store the value not only on instantiation time,
       but also later.
  Item_copy_ classes are a functionality subset of Item_cache_ 
  classes, as e.g. they don't support comparisons with the original Item
  as Item_cache_ classes do.
  Item_copy_ classes are used in GROUP BY calculation.
  TODO: Item_copy should be made an abstract interface and Item_copy_
  classes should inherit both the respective Item_ class and the interface.
  Ideally we should drop Item_copy_ classes altogether and merge 
  their functionality to Item_cache_ (and these should be made to inherit
  from Item_).
*/

class Item_copy :public Item
{
protected:  

  /**
    Stores the type of the resulting field that would be used to store the data
    in the cache. This is to avoid calls to the original item.
  */
  enum enum_field_types cached_field_type;

  /** The original item that is copied */
  Item *item;

  /**
    Stores the result type of the original item, so it can be returned
    without calling the original item's method
  */
  Item_result cached_result_type;

  /**
    Constructor of the Item_copy class

    stores metadata information about the original class as well as a 
    pointer to it.
  */
  Item_copy(Item *i)
  {
    item= i;
    null_value=maybe_null=item->maybe_null;
    decimals=item->decimals;
    max_length=item->max_length;
    item_name= item->item_name;
    cached_field_type= item->field_type();
    cached_result_type= item->result_type();
    unsigned_flag= item->unsigned_flag;
    fixed= item->fixed;
    collation.set(item->collation);
  }

  virtual type_conversion_status save_in_field_inner(Field *field,
                                                     bool no_conversions) = 0;

public:
  /** 
    Factory method to create the appropriate subclass dependent on the type of 
    the original item.

    @param item      the original item.
  */  
  static Item_copy *create (Item *item);

  /** 
    Update the cache with the value of the original item
   
    This is the method that updates the cached value.
    It must be explicitly called by the user of this class to store the value 
    of the orginal item in the cache.
    @returns false if OK, true on error.
  */  
  virtual bool copy(const THD *thd) = 0;

  Item *get_item() { return item; }
  /** All of the subclasses should have the same type tag */
  enum Type type() const { return COPY_STR_ITEM; }
  enum_field_types field_type() const { return cached_field_type; }
  enum Item_result result_type () const { return cached_result_type; }

  void make_field(Send_field *field) { item->make_field(field); }
  table_map used_tables() const { return (table_map) 1L; }
  bool const_item() const { return 0; }
  bool is_null() { return null_value; }

  virtual void no_rows_in_result()
  {
    item->no_rows_in_result();
  }

  /*  
    Override the methods below as pure virtual to make sure all the 
    sub-classes implement them.
  */  

  virtual String *val_str(String*) = 0;
  virtual my_decimal *val_decimal(my_decimal *) = 0;
  virtual double val_real() = 0;
  virtual longlong val_int() = 0;
  virtual bool get_date(MYSQL_TIME *ltime, my_time_flags_t fuzzydate)= 0;
  virtual bool get_time(MYSQL_TIME *ltime)= 0;
  /* purecov: begin deadcode */
  virtual bool val_json(Json_wrapper *wr)
  {
    DBUG_ABORT();
    my_error(ER_NOT_SUPPORTED_YET, MYF(0), "item type for JSON");
    return error_json();
  }
  /* purecov: end */
};

/**
 Implementation of a string cache.
 
 Uses Item::str_value for storage
*/ 
class Item_copy_string : public Item_copy
{
protected:
  type_conversion_status save_in_field_inner(Field *field, bool no_conversions);
public:
  Item_copy_string (Item *item) : Item_copy(item) {}

  String *val_str(String*);
  my_decimal *val_decimal(my_decimal *);
  double val_real();
  longlong val_int();
  bool get_date(MYSQL_TIME *ltime, my_time_flags_t fuzzydate);
  bool get_time(MYSQL_TIME *ltime);
  virtual bool copy(const THD *thd);
};

class Item_copy_json : public Item_copy
{
  Json_wrapper *m_value;
protected:
  virtual type_conversion_status save_in_field_inner(Field *field,
                                                     bool no_conversions);
public:
  explicit Item_copy_json(Item *item);
  virtual ~Item_copy_json();
  virtual bool copy(const THD *thd);
  virtual bool val_json(Json_wrapper *);
  virtual String *val_str(String*);
  virtual my_decimal *val_decimal(my_decimal *);
  virtual double val_real();
  virtual longlong val_int();
  virtual bool get_date(MYSQL_TIME *ltime, my_time_flags_t fuzzydate);
  virtual bool get_time(MYSQL_TIME *ltime);
};


class Item_copy_int : public Item_copy
{
protected:  
  longlong cached_value; 
  type_conversion_status save_in_field_inner(Field *field, bool no_conversions);
public:
  Item_copy_int (Item *i) : Item_copy(i) {}

  virtual String *val_str(String*);
  virtual my_decimal *val_decimal(my_decimal *);
  virtual double val_real()
  {
    return null_value ? 0.0 : (double) cached_value;
  }
  virtual longlong val_int()
  {
    return null_value ? 0LL : cached_value;
  }
  bool get_date(MYSQL_TIME *ltime, my_time_flags_t fuzzydate)
  {
    return get_date_from_int(ltime, fuzzydate);
  }
  bool get_time(MYSQL_TIME *ltime)
  {
    return get_time_from_int(ltime);
  }
  virtual bool copy(const THD *thd);
};


class Item_copy_uint : public Item_copy_int
{
public:
  Item_copy_uint (Item *item) : Item_copy_int(item) 
  {
    unsigned_flag= 1;
  }

  String *val_str(String*);
  double val_real()
  {
    return null_value ? 0.0 : (double) (ulonglong) cached_value;
  }
};


class Item_copy_float : public Item_copy
{
protected:  
  double cached_value; 
  type_conversion_status save_in_field_inner(Field *field, bool no_conversions);
public:
  Item_copy_float (Item *i) : Item_copy(i) {}

  String *val_str(String*);
  my_decimal *val_decimal(my_decimal *);
  double val_real()
  {
    return null_value ? 0.0 : cached_value;
  }
  longlong val_int()
  {
    return (longlong) rint(val_real());
  }
  bool get_date(MYSQL_TIME *ltime, my_time_flags_t fuzzydate)
  {
    return get_date_from_real(ltime, fuzzydate);
  }
  bool get_time(MYSQL_TIME *ltime)
  {
    return get_time_from_real(ltime);
  }
  virtual bool copy(const THD *thd);
};


class Item_copy_decimal : public Item_copy
{
protected:  
  my_decimal cached_value;
  type_conversion_status save_in_field_inner(Field *field, bool no_conversions);
public:
  Item_copy_decimal (Item *i) : Item_copy(i) {}

  String *val_str(String*);
  my_decimal *val_decimal(my_decimal *) 
  { 
    return null_value ? NULL: &cached_value; 
  }
  double val_real();
  longlong val_int();
  bool get_date(MYSQL_TIME *ltime, my_time_flags_t fuzzydate)
  {
    return get_date_from_decimal(ltime, fuzzydate);
  }
  bool get_time(MYSQL_TIME *ltime)
  {
    return get_time_from_decimal(ltime);
  }
  virtual bool copy(const THD *thd);
};


class Cached_item :public Sql_alloc
{
public:
  my_bool null_value;
  Cached_item() :null_value(0) {}
  virtual bool cmp(void)=0;
  virtual ~Cached_item(); /*line -e1509 */
};

class Cached_item_str :public Cached_item
{
  Item *item;
  uint32 value_max_length;
  String value,tmp_value;
public:
  Cached_item_str(THD *thd, Item *arg);
  bool cmp(void);
  ~Cached_item_str();                           // Deallocate String:s
};


/// Cached_item subclass for JSON values.
class Cached_item_json : public Cached_item
{
  Item *m_item;              ///< The item whose value to cache.
  Json_wrapper *m_value;     ///< The cached JSON value.
public:
  explicit Cached_item_json(Item *item);
  ~Cached_item_json();
  bool cmp();
};


class Cached_item_real :public Cached_item
{
  Item *item;
  double value;
public:
  Cached_item_real(Item *item_par) :item(item_par),value(0.0) {}
  bool cmp(void);
};

class Cached_item_int :public Cached_item
{
  Item *item;
  longlong value;
public:
  Cached_item_int(Item *item_par) :item(item_par),value(0) {}
  bool cmp(void);
};

class Cached_item_temporal :public Cached_item
{
  Item *item;
  longlong value;
public:
  Cached_item_temporal(Item *item_par) :item(item_par), value(0) {}
  bool cmp(void);
};


class Cached_item_decimal :public Cached_item
{
  Item *item;
  my_decimal value;
public:
  Cached_item_decimal(Item *item_par);
  bool cmp(void);
};

class Cached_item_field :public Cached_item
{
  uchar *buff;
  Field *field;
  uint length;

public:
#ifndef DBUG_OFF
  void dbug_print()
  {
    uchar *org_ptr;
    org_ptr= field->ptr;
    fprintf(DBUG_FILE, "new: ");
    field->dbug_print();
    field->ptr= buff;
    fprintf(DBUG_FILE, ", old: ");
    field->dbug_print();
    field->ptr= org_ptr;
    fprintf(DBUG_FILE, "\n");
  }
#endif
  Cached_item_field(Field *arg_field) : field(arg_field)
  {
    field= arg_field;
    /* TODO: take the memory allocation below out of the constructor. */
    buff= (uchar*) sql_calloc(length=field->pack_length());
  }
  bool cmp(void);
};

class Item_default_value : public Item_field
{
  typedef Item_field super;

protected:
  type_conversion_status save_in_field_inner(Field *field, bool no_conversions);

public:
  Item *arg;
  Item_default_value(const POS &pos, Item *a= NULL)
  : super(pos, NULL, NULL, NULL), arg(a)
  {}
  virtual bool itemize(Parse_context *pc, Item **res);
  enum Type type() const { return DEFAULT_VALUE_ITEM; }
  bool eq(const Item *item, bool binary_cmp) const;
  bool fix_fields(THD *, Item **);
  virtual void print(String *str, enum_query_type query_type);
  table_map used_tables() const { return (table_map)0L; }
  Item *get_tmp_table_item(THD *thd) { return copy_or_same(thd); }

  bool walk(Item_processor processor, enum_walk walk, uchar *args)
  {
    return ((walk & WALK_PREFIX) && (this->*processor)(args)) ||
           (arg && arg->walk(processor, walk, args)) ||
           ((walk & WALK_POSTFIX) && (this->*processor)(args));
  }

  Item *transform(Item_transformer transformer, uchar *args);
};

/*
  Item_insert_value -- an implementation of VALUES() function.
  You can use the VALUES(col_name) function in the UPDATE clause
  to refer to column values from the INSERT portion of the INSERT
  ... UPDATE statement. In other words, VALUES(col_name) in the
  UPDATE clause refers to the value of col_name that would be
  inserted, had no duplicate-key conflict occurred.
  In all other places this function returns NULL.
*/

class Item_insert_value : public Item_field
{
protected:
  type_conversion_status save_in_field_inner(Field *field_arg,
                                             bool no_conversions)
  {
    return Item_field::save_in_field_inner(field_arg, no_conversions);
  }
public:
  Item *arg;
  Item_insert_value(const POS &pos, Item *a)
    :Item_field(pos, NULL, NULL, NULL),
     arg(a) {}

  virtual bool itemize(Parse_context *pc, Item **res)
  {
    if (skip_itemize(res))
      return false;
    return super::itemize(pc, res) || arg->itemize(pc, &arg);
  }

  bool eq(const Item *item, bool binary_cmp) const;
  bool fix_fields(THD *, Item **);
  virtual void print(String *str, enum_query_type query_type);
  /* 
   We use RAND_TABLE_BIT to prevent Item_insert_value from
   being treated as a constant and precalculated before execution
  */
  table_map used_tables() const { return RAND_TABLE_BIT; }

  bool walk(Item_processor processor, enum_walk walk, uchar *args)
  {
    return ((walk & WALK_PREFIX) && (this->*processor)(args)) ||
           arg->walk(processor, walk, args) ||
           ((walk & WALK_POSTFIX) && (this->*processor)(args));
  }
  bool check_gcol_func_processor(uchar *int_arg)
  { return true; }
};


/*
  Represents NEW/OLD version of field of row which is
  changed/read in trigger.

  Note: For this item main part of actual binding to Field object happens
        not during fix_fields() call (like for Item_field) but right after
        parsing of trigger definition, when table is opened, with special
        setup_field() call. On fix_fields() stage we simply choose one of
        two Field instances representing either OLD or NEW version of this
        field.
*/
class Item_trigger_field : public Item_field,
                           private Settable_routine_parameter
{
public:
  /* Is this item represents row from NEW or OLD row ? */
  enum_trigger_variable_type trigger_var_type;
  /* Next in list of all Item_trigger_field's in trigger */
  Item_trigger_field *next_trg_field;
  /*
    Next list of Item_trigger_field's in "sp_head::
    m_list_of_trig_fields_item_lists".
  */
  SQL_I_List<Item_trigger_field> *next_trig_field_list;
  /* Index of the field in the TABLE::field array */
  uint field_idx;
  /* Pointer to an instance of Table_trigger_field_support interface */
  Table_trigger_field_support *triggers;

  Item_trigger_field(Name_resolution_context *context_arg,
                     enum_trigger_variable_type trigger_var_type_arg,
                     const char *field_name_arg,
                     ulong priv, const bool ro)
    :Item_field(context_arg,
               (const char *)NULL, (const char *)NULL, field_name_arg),
     trigger_var_type(trigger_var_type_arg), next_trig_field_list(NULL),
     field_idx((uint)-1), original_privilege(priv),
     want_privilege(priv), table_grants(NULL), read_only (ro)
  {}
  Item_trigger_field(const POS &pos,
                     enum_trigger_variable_type trigger_var_type_arg,
                     const char *field_name_arg,
                     ulong priv, const bool ro)
    :Item_field(pos, NULL, NULL, field_name_arg),
     trigger_var_type(trigger_var_type_arg),
     field_idx((uint)-1), original_privilege(priv),
     want_privilege(priv), table_grants(NULL), read_only (ro)
  {}
  void setup_field(THD *thd,
                   Table_trigger_field_support *table_triggers,
                   GRANT_INFO *table_grant_info);
  enum Type type() const { return TRIGGER_FIELD_ITEM; }
  bool eq(const Item *item, bool binary_cmp) const;
  bool fix_fields(THD *, Item **);
  virtual void print(String *str, enum_query_type query_type);
  table_map used_tables() const { return (table_map)0L; }
  Field *get_tmp_table_field() { return 0; }
  Item *copy_or_same(THD *thd) { return this; }
  Item *get_tmp_table_item(THD *thd) { return copy_or_same(thd); }
  void cleanup();

private:
  void set_required_privilege(bool rw);
  bool set_value(THD *thd, sp_rcontext *ctx, Item **it);

public:
  Settable_routine_parameter *get_settable_routine_parameter()
  {
    return (read_only ? 0 : this);
  }

  bool set_value(THD *thd, Item **it)
  {
    bool ret= set_value(thd, NULL, it);
    if (!ret)
      bitmap_set_bit(triggers->get_subject_table()->fields_set_during_insert,
                     field_idx);
    return ret;
  }

private:
  /*
    'want_privilege' holds privileges required to perform operation on
    this trigger field (SELECT_ACL if we are going to read it and
    UPDATE_ACL if we are going to update it).  It is initialized at
    parse time but can be updated later if this trigger field is used
    as OUT or INOUT parameter of stored routine (in this case
    set_required_privilege() is called to appropriately update
    want_privilege and cleanup() is responsible for restoring of
    original want_privilege once parameter's value is updated).
  */
  ulong original_privilege;
  ulong want_privilege;
  GRANT_INFO *table_grants;
  /*
    Trigger field is read-only unless it belongs to the NEW row in a
    BEFORE INSERT of BEFORE UPDATE trigger.
  */
  bool read_only;
};


class Item_cache: public Item_basic_constant
{
protected:
  Item *example;
  table_map used_table_map;
  /**
    Field that this object will get value from. This is used by 
    index-based subquery engines to detect and remove the equality injected 
    by IN->EXISTS transformation.
  */  
  Field *cached_field;
  enum enum_field_types cached_field_type;
  /*
    TRUE <=> cache holds value of the last stored item (i.e actual value).
    store() stores item to be cached and sets this flag to FALSE.
    On the first call of val_xxx function if this flag is set to FALSE the 
    cache_value() will be called to actually cache value of saved item.
    cache_value() will set this flag to TRUE.
  */
  bool value_cached;
public:
  Item_cache():
    example(0), used_table_map(0), cached_field(0),
    cached_field_type(MYSQL_TYPE_STRING),
    value_cached(0)
  {
    fixed= 1; 
    maybe_null= null_value= 1;
  }
  Item_cache(enum_field_types field_type_arg):
    example(0), used_table_map(0), cached_field(0),
    cached_field_type(field_type_arg),
    value_cached(0)
  {
    fixed= 1;
    maybe_null= null_value= 1;
  }

  void set_used_tables(table_map map) { used_table_map= map; }

  virtual void fix_after_pullout(st_select_lex *parent_select,
                                 st_select_lex *removed_select)
  {
    if (example == NULL)
      return;
    example->fix_after_pullout(parent_select, removed_select);
    used_table_map= example->used_tables();
  }

  virtual bool allocate(uint i) { return 0; }
  virtual bool setup(Item *item)
  {
    example= item;
    max_length= item->max_length;
    decimals= item->decimals;
    collation.set(item->collation);
    unsigned_flag= item->unsigned_flag;
    with_subselect|= item->has_subquery();
    with_stored_program|= item->has_stored_program();
    if (item->type() == FIELD_ITEM)
    {
      cached_field= ((Item_field *)item)->field;
      if (((Item_field *)item)->table_ref)
        used_table_map= ((Item_field *)item)->table_ref->map();
    }
    else
    {
      used_table_map= item->used_tables();
    }
    return 0;
  };
  enum Type type() const { return CACHE_ITEM; }
  enum_field_types field_type() const { return cached_field_type; }
  static Item_cache* get_cache(const Item *item);
  static Item_cache* get_cache(const Item* item, const Item_result type);
  table_map used_tables() const { return used_table_map; }
  virtual void keep_array() {}
  virtual void print(String *str, enum_query_type query_type);
  bool eq_def(Field *field) 
  { 
    return cached_field ? cached_field->eq_def (field) : FALSE;
  }
  bool eq(const Item *item, bool binary_cmp) const
  {
    return this == item;
  }
  /**
     Check if saved item has a non-NULL value.
     Will cache value of saved item if not already done. 
     @return TRUE if cached value is non-NULL.
   */
  bool has_value();

  /** 
    If this item caches a field value, return pointer to underlying field.

    @return Pointer to field, or NULL if this is not a cache for a field value.
  */
  Field* field() { return cached_field; }

  /**
    Assigns to the cache the expression to be cached. Does not evaluate it.
    @param item  the expression to be cached
  */
  virtual void store(Item *item);

  /**
    Force an item to be null. Used for empty subqueries to avoid attempts to
    evaluate expressions which could have uninitialized columns due to
    bypassing the subquery exec.
  */
  void store_null()
  {
    DBUG_ASSERT(maybe_null);
    value_cached= true;
    null_value= true;
  }

  virtual bool cache_value()= 0;
  bool basic_const_item() const
  { return MY_TEST(example && example->basic_const_item());}
  bool walk (Item_processor processor, enum_walk walk, uchar *arg);
  virtual void clear() { null_value= TRUE; value_cached= FALSE; }
  bool is_null() { return value_cached ? null_value : example->is_null(); }
  bool check_gcol_func_processor(uchar *int_arg) { return true;}
  Item_result result_type() const
  {
    if (!example)
      return INT_RESULT;
    return Field::result_merge_type(example->field_type());
  }
};


class Item_cache_int: public Item_cache
{
protected:
  longlong value;
public:
  Item_cache_int(): Item_cache(),
    value(0) {}
  Item_cache_int(enum_field_types field_type_arg):
    Item_cache(field_type_arg), value(0) {}

  virtual void store(Item *item){ Item_cache::store(item); }
  void store(Item *item, longlong val_arg);
  double val_real();
  longlong val_int();
  longlong val_time_temporal() { return val_int(); }
  longlong val_date_temporal() { return val_int(); }
  String* val_str(String *str);
  my_decimal *val_decimal(my_decimal *);
  bool get_date(MYSQL_TIME *ltime, my_time_flags_t fuzzydate)
  {
    return get_date_from_int(ltime, fuzzydate);
  }
  bool get_time(MYSQL_TIME *ltime)
  {
    return get_time_from_int(ltime);
  }
  enum Item_result result_type() const { return INT_RESULT; }
  bool cache_value();
};


class Item_cache_real: public Item_cache
{
  double value;
public:
  Item_cache_real(): Item_cache(),
    value(0) {}

  double val_real();
  longlong val_int();
  String* val_str(String *str);
  my_decimal *val_decimal(my_decimal *);
  bool get_date(MYSQL_TIME *ltime, my_time_flags_t fuzzydate)
  {
    return get_date_from_real(ltime, fuzzydate);
  }
  bool get_time(MYSQL_TIME *ltime)
  {
    return get_time_from_real(ltime);
  }
  enum Item_result result_type() const { return REAL_RESULT; }
  bool cache_value();
};


class Item_cache_decimal: public Item_cache
{
protected:
  my_decimal decimal_value;
public:
  Item_cache_decimal(): Item_cache() {}

  double val_real();
  longlong val_int();
  String* val_str(String *str);
  my_decimal *val_decimal(my_decimal *);
  bool get_date(MYSQL_TIME *ltime, my_time_flags_t fuzzydate)
  {
    return get_date_from_decimal(ltime, fuzzydate);
  }
  bool get_time(MYSQL_TIME *ltime)
  {
    return get_time_from_decimal(ltime);
  }
  enum Item_result result_type() const { return DECIMAL_RESULT; }
  bool cache_value();
};


class Item_cache_str: public Item_cache
{
  char buffer[STRING_BUFFER_USUAL_SIZE];
  String *value, value_buff;
  bool is_varbinary;

protected:
  type_conversion_status save_in_field_inner(Field *field, bool no_conversions);

public:
  Item_cache_str(const Item *item) :
    Item_cache(item->field_type()), value(0),
    is_varbinary(item->type() == FIELD_ITEM &&
                 cached_field_type == MYSQL_TYPE_VARCHAR &&
                 !((const Item_field *) item)->field->has_charset())
  {
    collation.set(const_cast<DTCollation&>(item->collation));
  }
  double val_real();
  longlong val_int();
  String* val_str(String *);
  my_decimal *val_decimal(my_decimal *);
  bool get_date(MYSQL_TIME *ltime, my_time_flags_t fuzzydate)
  {
    return get_date_from_string(ltime, fuzzydate);
  }
  bool get_time(MYSQL_TIME *ltime)
  {
    return get_time_from_string(ltime);
  }
  enum Item_result result_type() const { return STRING_RESULT; }
  const CHARSET_INFO *charset() const { return value->charset(); };
  bool cache_value();
};

class Item_cache_row: public Item_cache
{
  Item_cache  **values;
  uint item_count;
  bool save_array;
public:
  Item_cache_row()
    :Item_cache(), values(0), item_count(2),
    save_array(0) {}
  
  /*
    'allocate' used only in row transformer, to preallocate space for row 
    cache.
  */
  bool allocate(uint num);
  /*
    'setup' is needed only by row => it not called by simple row subselect
    (only by IN subselect (in subselect optimizer))
  */
  bool setup(Item *item);
  void store(Item *item);
  void illegal_method_call(const char *);
  void make_field(Send_field *)
  {
    illegal_method_call((const char*)"make_field");
  };
  double val_real()
  {
    illegal_method_call((const char*)"val");
    return 0;
  };
  longlong val_int()
  {
    illegal_method_call((const char*)"val_int");
    return 0;
  };
  String *val_str(String *)
  {
    illegal_method_call((const char*)"val_str");
    return 0;
  };
  my_decimal *val_decimal(my_decimal *val)
  {
    illegal_method_call((const char*)"val_decimal");
    return 0;
  };
  bool get_date(MYSQL_TIME *ltime, my_time_flags_t fuzzydate)
  {
    illegal_method_call((const char *) "get_date");
    return true;
  }
  bool get_time(MYSQL_TIME *ltime)
  {
    illegal_method_call((const char *) "get_time");
    return true;
  }

  enum Item_result result_type() const { return ROW_RESULT; }
  
  uint cols() { return item_count; }
  Item *element_index(uint i) { return values[i]; }
  Item **addr(uint i) { return (Item **) (values + i); }
  bool check_cols(uint c);
  bool null_inside();
  void bring_value();
  void keep_array() { save_array= 1; }
  void cleanup()
  {
    DBUG_ENTER("Item_cache_row::cleanup");
    Item_cache::cleanup();
    if (save_array)
      memset(values, 0, item_count*sizeof(Item**));
    else
      values= 0;
    DBUG_VOID_RETURN;
  }
  bool cache_value();
};


class Item_cache_datetime: public Item_cache
{
protected:
  String str_value;
  longlong int_value;
  bool str_value_cached;
public:
  Item_cache_datetime(enum_field_types field_type_arg):
    Item_cache(field_type_arg), int_value(0), str_value_cached(0)
  {
    cmp_context= STRING_RESULT;
  }

  void store(Item *item, longlong val_arg);
  void store(Item *item);
  double val_real();
  longlong val_int();
  longlong val_time_temporal();
  longlong val_date_temporal();
  String* val_str(String *str);
  my_decimal *val_decimal(my_decimal *);
  bool get_date(MYSQL_TIME *ltime, my_time_flags_t fuzzydate);
  bool get_time(MYSQL_TIME *ltime);
  enum Item_result result_type() const { return STRING_RESULT; }
  /*
    In order to avoid INT <-> STRING conversion of a DATETIME value
    two cache_value functions are introduced. One (cache_value) caches STRING
    value, another (cache_value_int) - INT value. Thus this cache item
    completely relies on the ability of the underlying item to do the
    correct conversion.
  */
  bool cache_value_int();
  bool cache_value();
  void clear() { Item_cache::clear(); str_value_cached= FALSE; }
};


/// An item cache for values of type JSON.
class Item_cache_json: public Item_cache
{
  Json_wrapper *m_value;
public:
  Item_cache_json();
  ~Item_cache_json();
  bool cache_value();
  bool val_json(Json_wrapper *wr);
  longlong val_int();
  String *val_str(String *str);
  Item_result result_type() const
  {
    if (!example)
      return STRING_RESULT; // override default int
    return Field::result_merge_type(example->field_type());
  }

  double val_real();
  my_decimal *val_decimal(my_decimal *val);
  bool get_date(MYSQL_TIME *ltime, my_time_flags_t fuzzydate);
  bool get_time(MYSQL_TIME *ltime);
};


/*
  Item_type_holder used to store type. name, length of Item for UNIONS &
  derived tables.

  Item_type_holder do not need cleanup() because its time of live limited by
  single SP/PS execution.
*/
class Item_type_holder: public Item
{
protected:
  TYPELIB *enum_set_typelib;
  enum_field_types fld_type;
  Field::geometry_type geometry_type;

  void get_full_info(Item *item);

  /* It is used to count decimal precision in join_types */
  int prev_decimal_int_part;
public:
  Item_type_holder(THD*, Item*);

  Item_result result_type() const;
  enum_field_types field_type() const { return fld_type; };
  enum Type type() const { return TYPE_HOLDER; }
  double val_real();
  longlong val_int();
  my_decimal *val_decimal(my_decimal *);
  String *val_str(String*);
  bool get_date(MYSQL_TIME *ltime, my_time_flags_t fuzzydate)
  {
    DBUG_ASSERT(0);
    return true;
  }
  bool get_time(MYSQL_TIME *ltime)
  {
    DBUG_ASSERT(0);
    return true;
  }
  bool join_types(THD *thd, Item *);
  Field *make_field_by_type(TABLE *table);
  static uint32 display_length(Item *item);
  static enum_field_types get_real_type(Item *);
  Field::geometry_type get_geometry_type() const { return geometry_type; };
  virtual void make_field(Send_field *field)
  {
    Item::make_field(field);
    // Item_type_holder is used for unions and effectively sends Fields
    field->field= true;
  }
};


class st_select_lex;
void mark_select_range_as_dependent(THD *thd,
                                    st_select_lex *last_select,
                                    st_select_lex *current_sel,
                                    Field *found_field, Item *found_item,
                                    Item_ident *resolved_item);

extern Cached_item *new_Cached_item(THD *thd, Item *item,
                                    bool use_result_field);
extern Item_result item_cmp_type(Item_result a,Item_result b);
extern bool resolve_const_item(THD *thd, Item **ref, Item *cmp_item);
extern int stored_field_cmp_to_item(THD *thd, Field *field, Item *item);

extern const String my_null_string;
void convert_and_print(String *from_str, String *to_str,
                       const CHARSET_INFO *to_cs);
#ifndef DBUG_OFF
bool is_fixed_or_outer_ref(const Item *ref);
#endif

#endif /* ITEM_INCLUDED */<|MERGE_RESOLUTION|>--- conflicted
+++ resolved
@@ -3078,18 +3078,11 @@
 class Item_param :public Item,
                   private Settable_routine_parameter
 {
-<<<<<<< HEAD
   typedef Item super;
-
-  char cnvbuf[MAX_FIELD_WIDTH];
-  String cnvstr;
-  Item *cnvitem;
 
 protected:
   type_conversion_status save_in_field_inner(Field *field, bool no_conversions);
 
-=======
->>>>>>> 974a4ad4
 public:
   enum enum_item_param_state
   {
