/* Copyright (c) 2000, 2010 Oracle and/or its affiliates. All rights reserved.

   This program is free software; you can redistribute it and/or modify
   it under the terms of the GNU General Public License as published by
   the Free Software Foundation; version 2 of the License.

   This program is distributed in the hope that it will be useful,
   but WITHOUT ANY WARRANTY; without even the implied warranty of
   MERCHANTABILITY or FITNESS FOR A PARTICULAR PURPOSE.  See the
   GNU General Public License for more details.

   You should have received a copy of the GNU General Public License
   along with this program; if not, write to the Free Software Foundation,
   51 Franklin Street, Suite 500, Boston, MA 02110-1335 USA */


/**
  @file

  @brief
  This file defines all compare functions
*/

#ifdef USE_PRAGMA_IMPLEMENTATION
#pragma implementation				// gcc: Class implementation
#endif

#include "sql_priv.h"
#include <m_ctype.h>
#include "sql_select.h"
#include "sql_parse.h"                          // check_stack_overrun
#include "sql_time.h"                  // make_truncated_value_warning

static bool convert_constant_item(THD *, Item_field *, Item **);
static longlong
get_year_value(THD *thd, Item ***item_arg, Item **cache_arg,
               Item *warn_item, bool *is_null);

static Item_result item_store_type(Item_result a, Item *item,
                                   my_bool unsigned_flag)
{
  Item_result b= item->result_type();

  if (a == STRING_RESULT || b == STRING_RESULT)
    return STRING_RESULT;
  else if (a == REAL_RESULT || b == REAL_RESULT)
    return REAL_RESULT;
  else if (a == DECIMAL_RESULT || b == DECIMAL_RESULT ||
           unsigned_flag != item->unsigned_flag)
    return DECIMAL_RESULT;
  else
    return INT_RESULT;
}

static void agg_result_type(Item_result *type, Item **items, uint nitems)
{
  Item **item, **item_end;
  my_bool unsigned_flag= 0;

  *type= STRING_RESULT;
  /* Skip beginning NULL items */
  for (item= items, item_end= item + nitems; item < item_end; item++)
  {
    if ((*item)->type() != Item::NULL_ITEM)
    {
      *type= (*item)->result_type();
      unsigned_flag= (*item)->unsigned_flag;
      item++;
      break;
    }
  }
  /* Combine result types. Note: NULL items don't affect the result */
  for (; item < item_end; item++)
  {
    if ((*item)->type() != Item::NULL_ITEM)
      *type= item_store_type(*type, *item, unsigned_flag);
  }
}


/*
  Compare row signature of two expressions

  SYNOPSIS:
    cmp_row_type()
    item1          the first expression
    item2         the second expression

  DESCRIPTION
    The function checks that two expressions have compatible row signatures
    i.e. that the number of columns they return are the same and that if they
    are both row expressions then each component from the first expression has 
    a row signature compatible with the signature of the corresponding component
    of the second expression.

  RETURN VALUES
    1  type incompatibility has been detected
    0  otherwise
*/

static int cmp_row_type(Item* item1, Item* item2)
{
  uint n= item1->cols();
  if (item2->check_cols(n))
    return 1;
  for (uint i=0; i<n; i++)
  {
    if (item2->element_index(i)->check_cols(item1->element_index(i)->cols()) ||
        (item1->element_index(i)->result_type() == ROW_RESULT &&
         cmp_row_type(item1->element_index(i), item2->element_index(i))))
      return 1;
  }
  return 0;
}


/**
  Aggregates result types from the array of items.

  SYNOPSIS:
    agg_cmp_type()
    type   [out] the aggregated type
    items        array of items to aggregate the type from
    nitems       number of items in the array

  DESCRIPTION
    This function aggregates result types from the array of items. Found type
    supposed to be used later for comparison of values of these items.
    Aggregation itself is performed by the item_cmp_type() function.
  @param[out] type    the aggregated type
  @param      items        array of items to aggregate the type from
  @param      nitems       number of items in the array

  @retval
    1  type incompatibility has been detected
  @retval
    0  otherwise
*/

static int agg_cmp_type(Item_result *type, Item **items, uint nitems)
{
  uint i;
  type[0]= items[0]->result_type();
  for (i= 1 ; i < nitems ; i++)
  {
    type[0]= item_cmp_type(type[0], items[i]->result_type());
    /*
      When aggregating types of two row expressions we have to check
      that they have the same cardinality and that each component
      of the first row expression has a compatible row signature with
      the signature of the corresponding component of the second row
      expression.
    */ 
    if (type[0] == ROW_RESULT && cmp_row_type(items[0], items[i]))
      return 1;     // error found: invalid usage of rows
  }
  return 0;
}


/**
  @brief Aggregates field types from the array of items.

  @param[in] items  array of items to aggregate the type from
  @paran[in] nitems number of items in the array

  @details This function aggregates field types from the array of items.
    Found type is supposed to be used later as the result field type
    of a multi-argument function.
    Aggregation itself is performed by the Field::field_type_merge()
    function.

  @note The term "aggregation" is used here in the sense of inferring the
    result type of a function from its argument types.

  @return aggregated field type.
*/

enum_field_types agg_field_type(Item **items, uint nitems)
{
  uint i;
  if (!nitems || items[0]->result_type() == ROW_RESULT )
    return (enum_field_types)-1;
  enum_field_types res= items[0]->field_type();
  for (i= 1 ; i < nitems ; i++)
    res= Field::field_type_merge(res, items[i]->field_type());
  return res;
}

/*
  Collects different types for comparison of first item with each other items

  SYNOPSIS
    collect_cmp_types()
      items             Array of items to collect types from
      nitems            Number of items in the array
      skip_nulls        Don't collect types of NULL items if TRUE

  DESCRIPTION
    This function collects different result types for comparison of the first
    item in the list with each of the remaining items in the 'items' array.

  RETURN
    0 - if row type incompatibility has been detected (see cmp_row_type)
    Bitmap of collected types - otherwise
*/

static uint collect_cmp_types(Item **items, uint nitems, bool skip_nulls= FALSE)
{
  uint i;
  uint found_types;
  Item_result left_result= items[0]->result_type();
  DBUG_ASSERT(nitems > 1);
  found_types= 0;
  for (i= 1; i < nitems ; i++)
  {
    if (skip_nulls && items[i]->type() == Item::NULL_ITEM)
      continue; // Skip NULL constant items
    if ((left_result == ROW_RESULT || 
         items[i]->result_type() == ROW_RESULT) &&
        cmp_row_type(items[0], items[i]))
      return 0;
    found_types|= 1<< (uint)item_cmp_type(left_result,
                                           items[i]->result_type());
  }
  /*
   Even if all right-hand items are NULLs and we are skipping them all, we need
   at least one type bit in the found_type bitmask.
  */
  if (skip_nulls && !found_types)
    found_types= 1 << (uint)left_result;
  return found_types;
}

static void my_coll_agg_error(DTCollation &c1, DTCollation &c2,
                              const char *fname)
{
  my_error(ER_CANT_AGGREGATE_2COLLATIONS, MYF(0),
           c1.collation->name,c1.derivation_name(),
           c2.collation->name,c2.derivation_name(),
           fname);
}


Item_bool_func2* Eq_creator::create(Item *a, Item *b) const
{
  return new Item_func_eq(a, b);
}


Item_bool_func2* Ne_creator::create(Item *a, Item *b) const
{
  return new Item_func_ne(a, b);
}


Item_bool_func2* Gt_creator::create(Item *a, Item *b) const
{
  return new Item_func_gt(a, b);
}


Item_bool_func2* Lt_creator::create(Item *a, Item *b) const
{
  return new Item_func_lt(a, b);
}


Item_bool_func2* Ge_creator::create(Item *a, Item *b) const
{
  return new Item_func_ge(a, b);
}


Item_bool_func2* Le_creator::create(Item *a, Item *b) const
{
  return new Item_func_le(a, b);
}

/*
  Test functions
  Most of these  returns 0LL if false and 1LL if true and
  NULL if some arg is NULL.
*/

longlong Item_func_not::val_int()
{
  DBUG_ASSERT(fixed == 1);
  bool value= args[0]->val_bool();
  null_value=args[0]->null_value;
  return ((!null_value && value == 0) ? 1 : 0);
}

/*
  We put any NOT expression into parenthesis to avoid
  possible problems with internal view representations where
  any '!' is converted to NOT. It may cause a problem if
  '!' is used in an expression together with other operators
  whose precedence is lower than the precedence of '!' yet
  higher than the precedence of NOT.
*/

void Item_func_not::print(String *str, enum_query_type query_type)
{
  str->append('(');
  Item_func::print(str, query_type);
  str->append(')');
}

/**
  special NOT for ALL subquery.
*/


longlong Item_func_not_all::val_int()
{
  DBUG_ASSERT(fixed == 1);
  bool value= args[0]->val_bool();

  /*
    return TRUE if there was records in underlying select in max/min
    optimization (ALL subquery)
  */
  if (empty_underlying_subquery())
    return 1;

  null_value= args[0]->null_value;
  return ((!null_value && value == 0) ? 1 : 0);
}


bool Item_func_not_all::empty_underlying_subquery()
{
  return ((test_sum_item && !test_sum_item->any_value()) ||
          (test_sub_item && !test_sub_item->any_value()));
}

void Item_func_not_all::print(String *str, enum_query_type query_type)
{
  if (show)
    Item_func::print(str, query_type);
  else
    args[0]->print(str, query_type);
}


/**
  Special NOP (No OPeration) for ALL subquery. It is like
  Item_func_not_all.

  @return
    (return TRUE if underlying subquery do not return rows) but if subquery
    returns some rows it return same value as argument (TRUE/FALSE).
*/

longlong Item_func_nop_all::val_int()
{
  DBUG_ASSERT(fixed == 1);
  longlong value= args[0]->val_int();

  /*
    return FALSE if there was records in underlying select in max/min
    optimization (SAME/ANY subquery)
  */
  if (empty_underlying_subquery())
    return 0;

  null_value= args[0]->null_value;
  return (null_value || value == 0) ? 0 : 1;
}


/**
  Convert a constant item to an int and replace the original item.

    The function converts a constant expression or string to an integer.
    On successful conversion the original item is substituted for the
    result of the item evaluation.
    This is done when comparing DATE/TIME of different formats and
    also when comparing bigint to strings (in which case strings
    are converted to bigints).

  @param  thd             thread handle
  @param  field           item will be converted using the type of this field
  @param[in,out] item     reference to the item to convert

  @note
    This function is called only at prepare stage.
    As all derived tables are filled only after all derived tables
    are prepared we do not evaluate items with subselects here because
    they can contain derived tables and thus we may attempt to use a
    table that has not been populated yet.

  @retval
    0  Can't convert item
  @retval
    1  Item was replaced with an integer version of the item
*/

static bool convert_constant_item(THD *thd, Item_field *field_item,
                                  Item **item)
{
  Field *field= field_item->field;
  int result= 0;

  if (!(*item)->with_subselect && (*item)->const_item())
  {
    TABLE *table= field->table;
    ulonglong orig_sql_mode= thd->variables.sql_mode;
    enum_check_fields orig_count_cuted_fields= thd->count_cuted_fields;
    my_bitmap_map *old_maps[2];
    ulonglong UNINIT_VAR(orig_field_val); /* original field value if valid */

    LINT_INIT(old_maps[0]);
    LINT_INIT(old_maps[1]);

    if (table)
      dbug_tmp_use_all_columns(table, old_maps, 
                               table->read_set, table->write_set);
    /* For comparison purposes allow invalid dates like 2000-01-32 */
    thd->variables.sql_mode= (orig_sql_mode & ~MODE_NO_ZERO_DATE) | 
                             MODE_INVALID_DATES;
    thd->count_cuted_fields= CHECK_FIELD_IGNORE;

    /*
      Store the value of the field/constant if it references an outer field
      because the call to save_in_field below overrides that value.
      Don't save field value if no data has been read yet.
      Outer constant values are always saved.
    */
    bool save_field_value= (field_item->depended_from &&
                            (field_item->const_item() ||
                             !(field->table->status & STATUS_NO_RECORD)));
    if (save_field_value)
      orig_field_val= field->val_int();
    if (!(*item)->is_null() && !(*item)->save_in_field(field, 1))
    {
      Item *tmp= new Item_int_with_ref(field->val_int(), *item,
                                       test(field->flags & UNSIGNED_FLAG));
      if (tmp)
        thd->change_item_tree(item, tmp);
      result= 1;					// Item was replaced
    }
    /* Restore the original field value. */
    if (save_field_value)
    {
      result= field->store(orig_field_val, TRUE);
      /* orig_field_val must be a valid value that can be restored back. */
      DBUG_ASSERT(!result);
    }
    thd->variables.sql_mode= orig_sql_mode;
    thd->count_cuted_fields= orig_count_cuted_fields;
    if (table)
      dbug_tmp_restore_column_maps(table->read_set, table->write_set, old_maps);
  }
  return result;
}


void Item_bool_func2::fix_length_and_dec()
{
  max_length= 1;				     // Function returns 0 or 1
  THD *thd;

  /*
    As some compare functions are generated after sql_yacc,
    we have to check for out of memory conditions here
  */
  if (!args[0] || !args[1])
    return;

  /* 
    We allow to convert to Unicode character sets in some cases.
    The conditions when conversion is possible are:
    - arguments A and B have different charsets
    - A wins according to coercibility rules
    - character set of A is superset for character set of B
   
    If all of the above is true, then it's possible to convert
    B into the character set of A, and then compare according
    to the collation of A.
  */

  
  DTCollation coll;
  if (args[0]->result_type() == STRING_RESULT &&
      args[1]->result_type() == STRING_RESULT &&
      agg_arg_charsets_for_comparison(coll, args, 2))
    return;
    
  args[0]->cmp_context= args[1]->cmp_context=
    item_cmp_type(args[0]->result_type(), args[1]->result_type());
  // Make a special case of compare with fields to get nicer DATE comparisons

  if (functype() == LIKE_FUNC)  // Disable conversion in case of LIKE function.
  {
    set_cmp_func();
    return;
  }

  thd= current_thd;
  if (!thd->is_context_analysis_only())
  {
    if (args[0]->real_item()->type() == FIELD_ITEM)
    {
      Item_field *field_item= (Item_field*) (args[0]->real_item());
      if (field_item->field->can_be_compared_as_longlong() &&
          !(field_item->is_datetime() &&
            args[1]->result_type() == STRING_RESULT))
      {
        if (convert_constant_item(thd, field_item, &args[1]))
        {
          cmp.set_cmp_func(this, tmp_arg, tmp_arg+1,
                           INT_RESULT);		// Works for all types.
          args[0]->cmp_context= args[1]->cmp_context= INT_RESULT;
          return;
        }
      }
    }
    if (args[1]->real_item()->type() == FIELD_ITEM)
    {
      Item_field *field_item= (Item_field*) (args[1]->real_item());
      if (field_item->field->can_be_compared_as_longlong() &&
          !(field_item->is_datetime() &&
            args[0]->result_type() == STRING_RESULT))
      {
        if (convert_constant_item(thd, field_item, &args[0]))
        {
          cmp.set_cmp_func(this, tmp_arg, tmp_arg+1,
                           INT_RESULT); // Works for all types.
          args[0]->cmp_context= args[1]->cmp_context= INT_RESULT;
          return;
        }
      }
    }
  }
  set_cmp_func();
}


int Arg_comparator::set_compare_func(Item_result_field *item, Item_result type)
{
  owner= item;
  func= comparator_matrix[type]
                         [is_owner_equal_func()];

  switch (type) {
  case ROW_RESULT:
  {
    uint n= (*a)->cols();
    if (n != (*b)->cols())
    {
      my_error(ER_OPERAND_COLUMNS, MYF(0), n);
      comparators= 0;
      return 1;
    }
    if (!(comparators= new Arg_comparator[n]))
      return 1;
    for (uint i=0; i < n; i++)
    {
      if ((*a)->element_index(i)->cols() != (*b)->element_index(i)->cols())
      {
	my_error(ER_OPERAND_COLUMNS, MYF(0), (*a)->element_index(i)->cols());
	return 1;
      }
      if (comparators[i].set_cmp_func(owner, (*a)->addr(i), (*b)->addr(i),
                                      set_null))
        return 1;
    }
    break;
  }
  case STRING_RESULT:
  {
    /*
      We must set cmp_charset here as we may be called from for an automatic
      generated item, like in natural join
    */
    if (cmp_collation.set((*a)->collation, (*b)->collation) || 
	cmp_collation.derivation == DERIVATION_NONE)
    {
      my_coll_agg_error((*a)->collation, (*b)->collation,
                        owner->func_name());
      return 1;
    }
    if (cmp_collation.collation == &my_charset_bin)
    {
      /*
	We are using BLOB/BINARY/VARBINARY, change to compare byte by byte,
	without removing end space
      */
      if (func == &Arg_comparator::compare_string)
	func= &Arg_comparator::compare_binary_string;
      else if (func == &Arg_comparator::compare_e_string)
	func= &Arg_comparator::compare_e_binary_string;

      /*
        As this is binary compassion, mark all fields that they can't be
        transformed. Otherwise we would get into trouble with comparisons
        like:
        WHERE col= 'j' AND col LIKE BINARY 'j'
        which would be transformed to:
        WHERE col= 'j'
      */
      (*a)->walk(&Item::set_no_const_sub, FALSE, (uchar*) 0);
      (*b)->walk(&Item::set_no_const_sub, FALSE, (uchar*) 0);
    }
    break;
  }
  case INT_RESULT:
  {
    if (func == &Arg_comparator::compare_int_signed)
    {
      if ((*a)->unsigned_flag)
        func= (((*b)->unsigned_flag)?
               &Arg_comparator::compare_int_unsigned :
               &Arg_comparator::compare_int_unsigned_signed);
      else if ((*b)->unsigned_flag)
        func= &Arg_comparator::compare_int_signed_unsigned;
    }
    else if (func== &Arg_comparator::compare_e_int)
    {
      if ((*a)->unsigned_flag ^ (*b)->unsigned_flag)
        func= &Arg_comparator::compare_e_int_diff_signedness;
    }
    break;
  }
  case DECIMAL_RESULT:
    break;
  case REAL_RESULT:
  {
    if ((*a)->decimals < NOT_FIXED_DEC && (*b)->decimals < NOT_FIXED_DEC)
    {
      precision= 5 / log_10[max((*a)->decimals, (*b)->decimals) + 1];
      if (func == &Arg_comparator::compare_real)
        func= &Arg_comparator::compare_real_fixed;
      else if (func == &Arg_comparator::compare_e_real)
        func= &Arg_comparator::compare_e_real_fixed;
    }
    break;
  }
  default:
    DBUG_ASSERT(0);
  }
  return 0;
}

/**
  Parse date provided in a string to a MYSQL_TIME.

  @param[in]   thd        Thread handle
  @param[in]   str        A string to convert
  @param[in]   warn_type  Type of the timestamp for issuing the warning
  @param[in]   warn_name  Field name for issuing the warning
  @param[out]  l_time     The MYSQL_TIME objects is initialized.

  Parses a date provided in the string str into a MYSQL_TIME object. If the
  string contains an incorrect date or doesn't correspond to a date at all
  then a warning is issued. The warn_type and the warn_name arguments are used
  as the name and the type of the field when issuing the warning. If any input
  was discarded (trailing or non-timestamp-y characters), return value will be
  TRUE.

  @return Status flag
  @retval FALSE Success.
  @retval True Indicates failure.
*/

bool get_mysql_time_from_str(THD *thd, String *str, timestamp_type warn_type, 
                             const char *warn_name, MYSQL_TIME *l_time)
{
  bool value;
  int error;
  enum_mysql_timestamp_type timestamp_type;

  timestamp_type= 
    str_to_datetime(str->ptr(), str->length(), l_time,
                    (TIME_FUZZY_DATE | MODE_INVALID_DATES |
                     (thd->variables.sql_mode &
                      (MODE_NO_ZERO_IN_DATE | MODE_NO_ZERO_DATE))),
                    &error);

  if (timestamp_type == MYSQL_TIMESTAMP_DATETIME || 
      timestamp_type == MYSQL_TIMESTAMP_DATE)
    /*
      Do not return yet, we may still want to throw a "trailing garbage"
      warning.
    */
    value= FALSE;
  else
  {
    value= TRUE;
    error= 1;                                   /* force warning */
  }

  if (error > 0)
    make_truncated_value_warning(thd, MYSQL_ERROR::WARN_LEVEL_WARN,
                                 str->ptr(), str->length(),
                                 warn_type, warn_name);

  return value;
}


/**
  @brief Convert date provided in a string to the int representation.

  @param[in]   thd        thread handle
  @param[in]   str        a string to convert
  @param[in]   warn_type  type of the timestamp for issuing the warning
  @param[in]   warn_name  field name for issuing the warning
  @param[out]  error_arg  could not extract a DATE or DATETIME

  @details Convert date provided in the string str to the int
    representation.  If the string contains wrong date or doesn't
    contain it at all then a warning is issued.  The warn_type and
    the warn_name arguments are used as the name and the type of the
    field when issuing the warning.

  @return
    converted value. 0 on error and on zero-dates -- check 'failure'
*/
static ulonglong get_date_from_str(THD *thd, String *str, 
                                   timestamp_type warn_type, 
                                   const char *warn_name, bool *error_arg)
{
  MYSQL_TIME l_time;
  *error_arg= get_mysql_time_from_str(thd, str, warn_type, warn_name, &l_time);

  if (*error_arg)
    return 0;
  return TIME_to_ulonglong_datetime(&l_time);
}


/*
  Check whether compare_datetime() can be used to compare items.

  SYNOPSIS
    Arg_comparator::can_compare_as_dates()
    a, b          [in]  items to be compared
    const_value   [out] converted value of the string constant, if any

  DESCRIPTION
    Check several cases when the DATE/DATETIME comparator should be used.
    The following cases are checked:
      1. Both a and b is a DATE/DATETIME field/function returning string or
         int result.
      2. Only a or b is a DATE/DATETIME field/function returning string or
         int result and the other item (b or a) is an item with string result.
         If the second item is a constant one then it's checked to be
         convertible to the DATE/DATETIME type. If the constant can't be
         converted to a DATE/DATETIME then the compare_datetime() comparator
         isn't used and the warning about wrong DATE/DATETIME value is issued.
      In all other cases (date-[int|real|decimal]/[int|real|decimal]-date)
      the comparison is handled by other comparators.
    If the datetime comparator can be used and one the operands of the
    comparison is a string constant that was successfully converted to a
    DATE/DATETIME type then the result of the conversion is returned in the
    const_value if it is provided.  If there is no constant or
    compare_datetime() isn't applicable then the *const_value remains
    unchanged.

  RETURN
    the found type of date comparison
*/

enum Arg_comparator::enum_date_cmp_type
Arg_comparator::can_compare_as_dates(Item *a, Item *b, ulonglong *const_value)
{
  enum enum_date_cmp_type cmp_type= CMP_DATE_DFLT;
  Item *str_arg= 0, *date_arg= 0;

  if (a->type() == Item::ROW_ITEM || b->type() == Item::ROW_ITEM)
    return CMP_DATE_DFLT;

  if (a->is_datetime())
  {
    if (b->is_datetime())
      cmp_type= CMP_DATE_WITH_DATE;
    else if (b->result_type() == STRING_RESULT)
    {
      cmp_type= CMP_DATE_WITH_STR;
      date_arg= a;
      str_arg= b;
    }
  }
  else if (b->is_datetime() && a->result_type() == STRING_RESULT)
  {
    cmp_type= CMP_STR_WITH_DATE;
    date_arg= b;
    str_arg= a;
  }

  if (cmp_type != CMP_DATE_DFLT)
  {
    THD *thd= current_thd;
    /*
      Do not cache GET_USER_VAR() function as its const_item() may return TRUE
      for the current thread but it still may change during the execution.
      Don't use cache while in the context analysis mode only (i.e. for 
      EXPLAIN/CREATE VIEW and similar queries). Cache is useless in such 
      cases and can cause problems. For example evaluating subqueries can 
      confuse storage engines since in context analysis mode tables 
      aren't locked.
    */
    if (!thd->is_context_analysis_only() &&
        cmp_type != CMP_DATE_WITH_DATE && str_arg->const_item() &&
        (str_arg->type() != Item::FUNC_ITEM ||
        ((Item_func*)str_arg)->functype() != Item_func::GUSERVAR_FUNC))
    {
      ulonglong value;
      bool error;
      String tmp, *str_val= 0;
      timestamp_type t_type= (date_arg->field_type() == MYSQL_TYPE_DATE ?
                              MYSQL_TIMESTAMP_DATE : MYSQL_TIMESTAMP_DATETIME);

      str_val= str_arg->val_str(&tmp);
      if (str_arg->null_value)
        return CMP_DATE_DFLT;
      value= get_date_from_str(thd, str_val, t_type, date_arg->name, &error);
      if (error)
        return CMP_DATE_DFLT;
      if (const_value)
        *const_value= value;
    }
  }
  return cmp_type;
}


/*
  Retrieves correct TIME value from the given item.

  SYNOPSIS
    get_time_value()
    thd                 thread handle
    item_arg   [in/out] item to retrieve TIME value from
    cache_arg  [in/out] pointer to place to store the cache item to
    warn_item  [in]     unused
    is_null    [out]    TRUE <=> the item_arg is null

  DESCRIPTION
    Retrieves the correct TIME value from given item for comparison by the
    compare_datetime() function.
    If item's result can be compared as longlong then its int value is used
    and a value returned by get_time function is used otherwise.
    If an item is a constant one then its value is cached and it isn't
    get parsed again. An Item_cache_int object is used for for cached values.
    It seamlessly substitutes the original item.  The cache item is marked as
    non-constant to prevent re-caching it again.

  RETURN
    obtained value
*/

longlong
get_time_value(THD *thd, Item ***item_arg, Item **cache_arg,
               Item *warn_item, bool *is_null)
{
  longlong value;
  Item *item= **item_arg;
  MYSQL_TIME ltime;

  if (item->result_as_longlong())
  {
    value= item->val_int();
    *is_null= item->null_value;
  }
  else
  {
    *is_null= item->get_time(&ltime);
    value= !*is_null ? (longlong) TIME_to_ulonglong_datetime(&ltime) *
                                  (ltime.neg ? -1 : 1) : 0;
  }
  /*
    Do not cache GET_USER_VAR() function as its const_item() may return TRUE
    for the current thread but it still may change during the execution.
  */
  if (item->const_item() && cache_arg &&
      item->type() != Item::CACHE_ITEM &&
      (item->type() != Item::FUNC_ITEM ||
       ((Item_func*)item)->functype() != Item_func::GUSERVAR_FUNC))
  {
    Item_cache_int *cache= new Item_cache_int();
    /* Mark the cache as non-const to prevent re-caching. */
    cache->set_used_tables(1);
    cache->store(item, value);
    *cache_arg= cache;
    *item_arg= cache_arg;
  }
  return value;
}


int Arg_comparator::set_cmp_func(Item_result_field *owner_arg,
                                        Item **a1, Item **a2,
                                        Item_result type)
{
  enum enum_date_cmp_type cmp_type;
  ulonglong const_value= (ulonglong)-1;
  thd= current_thd;
  owner= owner_arg;
  set_null= set_null && owner_arg;
  a= a1;
  b= a2;
  thd= current_thd;

  if ((cmp_type= can_compare_as_dates(*a, *b, &const_value)))
  {
    a_type= (*a)->field_type();
    b_type= (*b)->field_type();
    a_cache= 0;
    b_cache= 0;

    if (const_value != (ulonglong)-1)
    {
      /*
        cache_converted_constant can't be used here because it can't
        correctly convert a DATETIME value from string to int representation.
      */
      Item_cache_int *cache= new Item_cache_int();
      /* Mark the cache as non-const to prevent re-caching. */
      cache->set_used_tables(1);
      if (!(*a)->is_datetime())
      {
        cache->store((*a), const_value);
        a_cache= cache;
        a= (Item **)&a_cache;
      }
      else
      {
        cache->store((*b), const_value);
        b_cache= cache;
        b= (Item **)&b_cache;
      }
    }
    is_nulls_eq= is_owner_equal_func();
    func= &Arg_comparator::compare_datetime;
    get_value_a_func= &get_datetime_value;
    get_value_b_func= &get_datetime_value;
    cmp_collation.set(&my_charset_numeric);
    set_cmp_context_for_datetime();
    return 0;
  }
  else if (type == STRING_RESULT && (*a)->field_type() == MYSQL_TYPE_TIME &&
           (*b)->field_type() == MYSQL_TYPE_TIME)
  {
    /* Compare TIME values as integers. */
    a_cache= 0;
    b_cache= 0;
    is_nulls_eq= is_owner_equal_func();
    func= &Arg_comparator::compare_datetime;
    get_value_a_func= &get_time_value;
    get_value_b_func= &get_time_value;
    set_cmp_context_for_datetime();
    return 0;
  }
  else if (type == STRING_RESULT &&
           (*a)->result_type() == STRING_RESULT &&
           (*b)->result_type() == STRING_RESULT)
  {
    DTCollation coll;
    coll.set((*a)->collation.collation);
    if (agg_item_set_converter(coll, owner->func_name(),
                               b, 1, MY_COLL_CMP_CONV, 1))
      return 1;
  }
  else if (try_year_cmp_func(type))
    return 0;

  a= cache_converted_constant(thd, a, &a_cache, type);
  b= cache_converted_constant(thd, b, &b_cache, type);
  return set_compare_func(owner_arg, type);
}


/*
  Helper function to call from Arg_comparator::set_cmp_func()
*/

bool Arg_comparator::try_year_cmp_func(Item_result type)
{
  if (type == ROW_RESULT)
    return FALSE;

  bool a_is_year= (*a)->field_type() == MYSQL_TYPE_YEAR;
  bool b_is_year= (*b)->field_type() == MYSQL_TYPE_YEAR;

  if (!a_is_year && !b_is_year)
    return FALSE;

  if (a_is_year && b_is_year)
  {
    get_value_a_func= &get_year_value;
    get_value_b_func= &get_year_value;
  }
  else if (a_is_year && (*b)->is_datetime())
  {
    get_value_a_func= &get_year_value;
    get_value_b_func= &get_datetime_value;
  }
  else if (b_is_year && (*a)->is_datetime())
  {
    get_value_b_func= &get_year_value;
    get_value_a_func= &get_datetime_value;
  }
  else
    return FALSE;

  is_nulls_eq= is_owner_equal_func();
  func= &Arg_comparator::compare_datetime;
  set_cmp_context_for_datetime();

  return TRUE;
}

/**
  Convert and cache a constant.

  @param value      [in]  An item to cache
  @param cache_item [out] Placeholder for the cache item
  @param type       [in]  Comparison type

  @details
    When given item is a constant and its type differs from comparison type
    then cache its value to avoid type conversion of this constant on each
    evaluation. In this case the value is cached and the reference to the cache
    is returned.
    Original value is returned otherwise.

  @return cache item or original value.
*/

Item** Arg_comparator::cache_converted_constant(THD *thd_arg, Item **value,
                                                Item **cache_item,
                                                Item_result type)
{
  /* Don't need cache if doing context analysis only. */
  if (!thd_arg->is_context_analysis_only() &&
      (*value)->const_item() && type != (*value)->result_type())
  {
    Item_cache *cache= Item_cache::get_cache(*value, type);
    cache->setup(*value);
    *cache_item= cache;
    return cache_item;
  }
  return value;
}


void Arg_comparator::set_datetime_cmp_func(Item_result_field *owner_arg,
                                           Item **a1, Item **b1)
{
  thd= current_thd;
  owner= owner_arg;
  a= a1;
  b= b1;
  a_type= (*a)->field_type();
  b_type= (*b)->field_type();
  a_cache= 0;
  b_cache= 0;
  is_nulls_eq= FALSE;
  func= &Arg_comparator::compare_datetime;
  get_value_a_func= &get_datetime_value;
  get_value_b_func= &get_datetime_value;
  set_cmp_context_for_datetime();
}


/*
  Retrieves correct DATETIME value from given item.

  SYNOPSIS
    get_datetime_value()
    thd                 thread handle
    item_arg   [in/out] item to retrieve DATETIME value from
    cache_arg  [in/out] pointer to place to store the caching item to
    warn_item  [in]     item for issuing the conversion warning
    is_null    [out]    TRUE <=> the item_arg is null

  DESCRIPTION
    Retrieves the correct DATETIME value from given item for comparison by the
    compare_datetime() function.
    If item's result can be compared as longlong then its int value is used
    and its string value is used otherwise. Strings are always parsed and
    converted to int values by the get_date_from_str() function.
    This allows us to compare correctly string dates with missed insignificant
    zeros. If an item is a constant one then its value is cached and it isn't
    get parsed again. An Item_cache_int object is used for caching values. It
    seamlessly substitutes the original item.  The cache item is marked as
    non-constant to prevent re-caching it again.  In order to compare
    correctly DATE and DATETIME items the result of the former are treated as
    a DATETIME with zero time (00:00:00).

  RETURN
    obtained value
*/

longlong
get_datetime_value(THD *thd, Item ***item_arg, Item **cache_arg,
                   Item *warn_item, bool *is_null)
{
  longlong value= 0;
  String buf, *str= 0;
  Item *item= **item_arg;

  if (item->result_as_longlong())
  {
    value= item->val_int();
    *is_null= item->null_value;
    enum_field_types f_type= item->field_type();
    /*
      Item_date_add_interval may return MYSQL_TYPE_STRING as the result
      field type. To detect that the DATE value has been returned we
      compare it with 100000000L - any DATE value should be less than it.
      Don't shift cached DATETIME values up for the second time.
    */
    if (f_type == MYSQL_TYPE_DATE ||
        (f_type != MYSQL_TYPE_DATETIME && value < 100000000L))
      value*= 1000000L;
  }
  else
  {
    str= item->val_str(&buf);
    *is_null= item->null_value;
  }
  if (*is_null)
    return ~(ulonglong) 0;
  /*
    Convert strings to the integer DATE/DATETIME representation.
    Even if both dates provided in strings we can't compare them directly as
    strings as there is no warranty that they are correct and do not miss
    some insignificant zeros.
  */
  if (str)
  {
    bool error;
    enum_field_types f_type= warn_item->field_type();
    timestamp_type t_type= f_type ==
      MYSQL_TYPE_DATE ? MYSQL_TIMESTAMP_DATE : MYSQL_TIMESTAMP_DATETIME;
    value= (longlong) get_date_from_str(thd, str, t_type, warn_item->name, &error);
    /*
      If str did not contain a valid date according to the current
      SQL_MODE, get_date_from_str() has already thrown a warning,
      and we don't want to throw NULL on invalid date (see 5.2.6
      "SQL modes" in the manual), so we're done here.
    */
  }
  /*
    Do not cache GET_USER_VAR() function as its const_item() may return TRUE
    for the current thread but it still may change during the execution.
  */
  if (item->const_item() && cache_arg &&
      item->type() != Item::CACHE_ITEM &&
      (item->type() != Item::FUNC_ITEM ||
       ((Item_func*)item)->functype() != Item_func::GUSERVAR_FUNC))
  {
    Item_cache_int *cache= new Item_cache_int(MYSQL_TYPE_DATETIME);
    /* Mark the cache as non-const to prevent re-caching. */
    cache->set_used_tables(1);
    cache->store(item, value);
    *cache_arg= cache;
    *item_arg= cache_arg;
  }
  return value;
}


/*
  Retrieves YEAR value of 19XX-00-00 00:00:00 form from given item.

  SYNOPSIS
    get_year_value()
    thd                 thread handle
    item_arg   [in/out] item to retrieve YEAR value from
    cache_arg  [in/out] pointer to place to store the caching item to
    warn_item  [in]     item for issuing the conversion warning
    is_null    [out]    TRUE <=> the item_arg is null

  DESCRIPTION
    Retrieves the YEAR value of 19XX form from given item for comparison by the
    compare_datetime() function.
    Converts year to DATETIME of form YYYY-00-00 00:00:00 for the compatibility
    with the get_datetime_value function result.

  RETURN
    obtained value
*/

static longlong
get_year_value(THD *thd, Item ***item_arg, Item **cache_arg,
               Item *warn_item, bool *is_null)
{
  longlong value= 0;
  Item *item= **item_arg;

  value= item->val_int();
  *is_null= item->null_value;
  if (*is_null)
    return ~(ulonglong) 0;

  /*
    Coerce value to the 19XX form in order to correctly compare
    YEAR(2) & YEAR(4) types.
    Here we are converting all item values but YEAR(4) fields since
      1) YEAR(4) already has a regular YYYY form and
      2) we don't want to convert zero/bad YEAR(4) values to the
         value of 2000.
  */
  Item *real_item= item->real_item();
  if (!(real_item->type() == Item::FIELD_ITEM &&
        ((Item_field *)real_item)->field->type() == MYSQL_TYPE_YEAR &&
        ((Item_field *)real_item)->field->field_length == 4))
  {
    if (value < 70)
      value+= 100;
    if (value <= 1900)
      value+= 1900;
  }
  /* Convert year to DATETIME of form YYYY-00-00 00:00:00 (YYYY0000000000). */
  value*= 10000000000LL;

  return value;
}


/*
  Compare items values as dates.

  SYNOPSIS
    Arg_comparator::compare_datetime()

  DESCRIPTION
    Compare items values as DATE/DATETIME for both EQUAL_FUNC and from other
    comparison functions. The correct DATETIME values are obtained
    with help of the get_datetime_value() function.

  RETURN
    If is_nulls_eq is TRUE:
       1    if items are equal or both are null
       0    otherwise
    If is_nulls_eq is FALSE:
      -1   a < b or at least one item is null
       0   a == b
       1   a > b
    See the table:
    is_nulls_eq | 1 | 1 | 1 | 1 | 0 | 0 | 0 | 0 |
    a_is_null   | 1 | 0 | 1 | 0 | 1 | 0 | 1 | 0 |
    b_is_null   | 1 | 1 | 0 | 0 | 1 | 1 | 0 | 0 |
    result      | 1 | 0 | 0 |0/1|-1 |-1 |-1 |-1/0/1|
*/

int Arg_comparator::compare_datetime()
{
  bool a_is_null, b_is_null;
  longlong a_value, b_value;

  /* Get DATE/DATETIME/TIME value of the 'a' item. */
  a_value= (*get_value_a_func)(thd, &a, &a_cache, *b, &a_is_null);
  if (!is_nulls_eq && a_is_null)
  {
    if (set_null)
      owner->null_value= 1;
    return -1;
  }

  /* Get DATE/DATETIME/TIME value of the 'b' item. */
  b_value= (*get_value_b_func)(thd, &b, &b_cache, *a, &b_is_null);
  if (a_is_null || b_is_null)
  {
    if (set_null)
      owner->null_value= is_nulls_eq ? 0 : 1;
    return is_nulls_eq ? (a_is_null == b_is_null) : -1;
  }

  /* Here we have two not-NULL values. */
  if (set_null)
    owner->null_value= 0;

  /* Compare values. */
  if (is_nulls_eq)
    return (a_value == b_value);
  return a_value < b_value ? -1 : (a_value > b_value ? 1 : 0);
}


int Arg_comparator::compare_string()
{
  String *res1,*res2;
  if ((res1= (*a)->val_str(&value1)))
  {
    if ((res2= (*b)->val_str(&value2)))
    {
      if (set_null)
        owner->null_value= 0;
      return sortcmp(res1,res2,cmp_collation.collation);
    }
  }
  if (set_null)
    owner->null_value= 1;
  return -1;
}


/**
  Compare strings byte by byte. End spaces are also compared.

  @retval
    <0  *a < *b
  @retval
     0  *b == *b
  @retval
    >0  *a > *b
*/

int Arg_comparator::compare_binary_string()
{
  String *res1,*res2;
  if ((res1= (*a)->val_str(&value1)))
  {
    if ((res2= (*b)->val_str(&value2)))
    {
      if (set_null)
        owner->null_value= 0;
      uint res1_length= res1->length();
      uint res2_length= res2->length();
      int cmp= memcmp(res1->ptr(), res2->ptr(), min(res1_length,res2_length));
      return cmp ? cmp : (int) (res1_length - res2_length);
    }
  }
  if (set_null)
    owner->null_value= 1;
  return -1;
}


/**
  Compare strings, but take into account that NULL == NULL.
*/


int Arg_comparator::compare_e_string()
{
  String *res1,*res2;
  res1= (*a)->val_str(&value1);
  res2= (*b)->val_str(&value2);
  if (!res1 || !res2)
    return test(res1 == res2);
  return test(sortcmp(res1, res2, cmp_collation.collation) == 0);
}


int Arg_comparator::compare_e_binary_string()
{
  String *res1,*res2;
  res1= (*a)->val_str(&value1);
  res2= (*b)->val_str(&value2);
  if (!res1 || !res2)
    return test(res1 == res2);
  return test(stringcmp(res1, res2) == 0);
}


int Arg_comparator::compare_real()
{
  /*
    Fix yet another manifestation of Bug#2338. 'Volatile' will instruct
    gcc to flush double values out of 80-bit Intel FPU registers before
    performing the comparison.
  */
  volatile double val1, val2;
  val1= (*a)->val_real();
  if (!(*a)->null_value)
  {
    val2= (*b)->val_real();
    if (!(*b)->null_value)
    {
      if (set_null)
        owner->null_value= 0;
      if (val1 < val2)	return -1;
      if (val1 == val2) return 0;
      return 1;
    }
  }
  if (set_null)
    owner->null_value= 1;
  return -1;
}

int Arg_comparator::compare_decimal()
{
  my_decimal decimal1;
  my_decimal *val1= (*a)->val_decimal(&decimal1);
  if (!(*a)->null_value)
  {
    my_decimal decimal2;
    my_decimal *val2= (*b)->val_decimal(&decimal2);
    if (!(*b)->null_value)
    {
      if (set_null)
        owner->null_value= 0;
      return my_decimal_cmp(val1, val2);
    }
  }
  if (set_null)
    owner->null_value= 1;
  return -1;
}

int Arg_comparator::compare_e_real()
{
  double val1= (*a)->val_real();
  double val2= (*b)->val_real();
  if ((*a)->null_value || (*b)->null_value)
    return test((*a)->null_value && (*b)->null_value);
  return test(val1 == val2);
}

int Arg_comparator::compare_e_decimal()
{
  my_decimal decimal1, decimal2;
  my_decimal *val1= (*a)->val_decimal(&decimal1);
  my_decimal *val2= (*b)->val_decimal(&decimal2);
  if ((*a)->null_value || (*b)->null_value)
    return test((*a)->null_value && (*b)->null_value);
  return test(my_decimal_cmp(val1, val2) == 0);
}


int Arg_comparator::compare_real_fixed()
{
  /*
    Fix yet another manifestation of Bug#2338. 'Volatile' will instruct
    gcc to flush double values out of 80-bit Intel FPU registers before
    performing the comparison.
  */
  volatile double val1, val2;
  val1= (*a)->val_real();
  if (!(*a)->null_value)
  {
    val2= (*b)->val_real();
    if (!(*b)->null_value)
    {
      if (set_null)
        owner->null_value= 0;
      if (val1 == val2 || fabs(val1 - val2) < precision)
        return 0;
      if (val1 < val2)
        return -1;
      return 1;
    }
  }
  if (set_null)
    owner->null_value= 1;
  return -1;
}


int Arg_comparator::compare_e_real_fixed()
{
  double val1= (*a)->val_real();
  double val2= (*b)->val_real();
  if ((*a)->null_value || (*b)->null_value)
    return test((*a)->null_value && (*b)->null_value);
  return test(val1 == val2 || fabs(val1 - val2) < precision);
}


int Arg_comparator::compare_int_signed()
{
  longlong val1= (*a)->val_int();
  if (!(*a)->null_value)
  {
    longlong val2= (*b)->val_int();
    if (!(*b)->null_value)
    {
      if (set_null)
        owner->null_value= 0;
      if (val1 < val2)	return -1;
      if (val1 == val2)   return 0;
      return 1;
    }
  }
  if (set_null)
    owner->null_value= 1;
  return -1;
}


/**
  Compare values as BIGINT UNSIGNED.
*/

int Arg_comparator::compare_int_unsigned()
{
  ulonglong val1= (*a)->val_int();
  if (!(*a)->null_value)
  {
    ulonglong val2= (*b)->val_int();
    if (!(*b)->null_value)
    {
      if (set_null)
        owner->null_value= 0;
      if (val1 < val2)	return -1;
      if (val1 == val2)   return 0;
      return 1;
    }
  }
  if (set_null)
    owner->null_value= 1;
  return -1;
}


/**
  Compare signed (*a) with unsigned (*B)
*/

int Arg_comparator::compare_int_signed_unsigned()
{
  longlong sval1= (*a)->val_int();
  if (!(*a)->null_value)
  {
    ulonglong uval2= (ulonglong)(*b)->val_int();
    if (!(*b)->null_value)
    {
      if (set_null)
        owner->null_value= 0;
      if (sval1 < 0 || (ulonglong)sval1 < uval2)
        return -1;
      if ((ulonglong)sval1 == uval2)
        return 0;
      return 1;
    }
  }
  if (set_null)
    owner->null_value= 1;
  return -1;
}


/**
  Compare unsigned (*a) with signed (*B)
*/

int Arg_comparator::compare_int_unsigned_signed()
{
  ulonglong uval1= (ulonglong)(*a)->val_int();
  if (!(*a)->null_value)
  {
    longlong sval2= (*b)->val_int();
    if (!(*b)->null_value)
    {
      if (set_null)
        owner->null_value= 0;
      if (sval2 < 0)
        return 1;
      if (uval1 < (ulonglong)sval2)
        return -1;
      if (uval1 == (ulonglong)sval2)
        return 0;
      return 1;
    }
  }
  if (set_null)
    owner->null_value= 1;
  return -1;
}


int Arg_comparator::compare_e_int()
{
  longlong val1= (*a)->val_int();
  longlong val2= (*b)->val_int();
  if ((*a)->null_value || (*b)->null_value)
    return test((*a)->null_value && (*b)->null_value);
  return test(val1 == val2);
}

/**
  Compare unsigned *a with signed *b or signed *a with unsigned *b.
*/
int Arg_comparator::compare_e_int_diff_signedness()
{
  longlong val1= (*a)->val_int();
  longlong val2= (*b)->val_int();
  if ((*a)->null_value || (*b)->null_value)
    return test((*a)->null_value && (*b)->null_value);
  return (val1 >= 0) && test(val1 == val2);
}

int Arg_comparator::compare_row()
{
  int res= 0;
  bool was_null= 0;
  (*a)->bring_value();
  (*b)->bring_value();

  if ((*a)->null_value || (*b)->null_value)
  {
    owner->null_value= 1;
    return -1;
  }

  uint n= (*a)->cols();
  for (uint i= 0; i<n; i++)
  {
    res= comparators[i].compare();
    /* Aggregate functions don't need special null handling. */
    if (owner->null_value && owner->type() == Item::FUNC_ITEM)
    {
      // NULL was compared
      switch (((Item_func*)owner)->functype()) {
      case Item_func::NE_FUNC:
        break; // NE never aborts on NULL even if abort_on_null is set
      case Item_func::LT_FUNC:
      case Item_func::LE_FUNC:
      case Item_func::GT_FUNC:
      case Item_func::GE_FUNC:
        return -1; // <, <=, > and >= always fail on NULL
      default: // EQ_FUNC
        if (((Item_bool_func2*)owner)->abort_on_null)
          return -1; // We do not need correct NULL returning
      }
      was_null= 1;
      owner->null_value= 0;
      res= 0;  // continue comparison (maybe we will meet explicit difference)
    }
    else if (res)
      return res;
  }
  if (was_null)
  {
    /*
      There was NULL(s) in comparison in some parts, but there was no
      explicit difference in other parts, so we have to return NULL.
    */
    owner->null_value= 1;
    return -1;
  }
  return 0;
}


int Arg_comparator::compare_e_row()
{
  (*a)->bring_value();
  (*b)->bring_value();
  uint n= (*a)->cols();
  for (uint i= 0; i<n; i++)
  {
    if (!comparators[i].compare())
      return 0;
  }
  return 1;
}


void Item_func_truth::fix_length_and_dec()
{
  maybe_null= 0;
  null_value= 0;
  decimals= 0;
  max_length= 1;
}


void Item_func_truth::print(String *str, enum_query_type query_type)
{
  str->append('(');
  args[0]->print(str, query_type);
  str->append(STRING_WITH_LEN(" is "));
  if (! affirmative)
    str->append(STRING_WITH_LEN("not "));
  if (value)
    str->append(STRING_WITH_LEN("true"));
  else
    str->append(STRING_WITH_LEN("false"));
  str->append(')');
}


bool Item_func_truth::val_bool()
{
  bool val= args[0]->val_bool();
  if (args[0]->null_value)
  {
    /*
      NULL val IS {TRUE, FALSE} --> FALSE
      NULL val IS NOT {TRUE, FALSE} --> TRUE
    */
    return (! affirmative);
  }

  if (affirmative)
  {
    /* {TRUE, FALSE} val IS {TRUE, FALSE} value */
    return (val == value);
  }

  /* {TRUE, FALSE} val IS NOT {TRUE, FALSE} value */
  return (val != value);
}


longlong Item_func_truth::val_int()
{
  return (val_bool() ? 1 : 0);
}


bool Item_in_optimizer::fix_left(THD *thd, Item **ref)
{
  if ((!args[0]->fixed && args[0]->fix_fields(thd, args)) ||
      (!cache && !(cache= Item_cache::get_cache(args[0]))))
    return 1;

  cache->setup(args[0]);
  if (cache->cols() == 1)
  {
    if ((used_tables_cache= args[0]->used_tables()))
      cache->set_used_tables(OUTER_REF_TABLE_BIT);
    else
      cache->set_used_tables(0);
  }
  else
  {
    uint n= cache->cols();
    for (uint i= 0; i < n; i++)
    {
      if (args[0]->element_index(i)->used_tables())
	((Item_cache *)cache->element_index(i))->set_used_tables(OUTER_REF_TABLE_BIT);
      else
	((Item_cache *)cache->element_index(i))->set_used_tables(0);
    }
    used_tables_cache= args[0]->used_tables();
  }
  not_null_tables_cache= args[0]->not_null_tables();
  with_sum_func= args[0]->with_sum_func;
  if ((const_item_cache= args[0]->const_item()))
    cache->store(args[0]);
  return 0;
}


bool Item_in_optimizer::fix_fields(THD *thd, Item **ref)
{
  DBUG_ASSERT(fixed == 0);
  if (fix_left(thd, ref))
    return TRUE;
  if (args[0]->maybe_null)
    maybe_null=1;

  if (!args[1]->fixed && args[1]->fix_fields(thd, args+1))
    return TRUE;
  Item_in_subselect * sub= (Item_in_subselect *)args[1];
  if (args[0]->cols() != sub->engine->cols())
  {
    my_error(ER_OPERAND_COLUMNS, MYF(0), args[0]->cols());
    return TRUE;
  }
  if (args[1]->maybe_null)
    maybe_null=1;
  with_sum_func= with_sum_func || args[1]->with_sum_func;
  used_tables_cache|= args[1]->used_tables();
  not_null_tables_cache|= args[1]->not_null_tables();
  const_item_cache&= args[1]->const_item();
  fixed= 1;
  return FALSE;
}


void Item_in_optimizer::fix_after_pullout(st_select_lex *parent_select,
                                          st_select_lex *removed_select,
                                          Item **ref)
{
  used_tables_cache=0;
  not_null_tables_cache= 0;
  const_item_cache= 1;

  /*
    No need to call fix_after_pullout() on args[0] (ie left expression),
    as Item_in_subselect::fix_after_pullout() will do this.
    So, just forward the call to the Item_in_subselect object.
  */

  args[1]->fix_after_pullout(parent_select, removed_select, &args[1]);

  used_tables_cache|= args[1]->used_tables();
  not_null_tables_cache|= args[1]->not_null_tables();
  const_item_cache&= args[1]->const_item();
}

/**
   The implementation of optimized \<outer expression\> [NOT] IN \<subquery\>
   predicates. The implementation works as follows.

   For the current value of the outer expression
   
   - If it contains only NULL values, the original (before rewrite by the
     Item_in_subselect rewrite methods) inner subquery is non-correlated and
     was previously executed, there is no need to re-execute it, and the
     previous return value is returned.

   - If it contains NULL values, check if there is a partial match for the
     inner query block by evaluating it. For clarity we repeat here the
     transformation previously performed on the sub-query. The expression

     <tt>
     ( oc_1, ..., oc_n ) 
     \<in predicate\>
     ( SELECT ic_1, ..., ic_n
       FROM \<table\>
       WHERE \<inner where\> 
     )
     </tt>

     was transformed into
     
     <tt>
     ( oc_1, ..., oc_n ) 
     \<in predicate\>
     ( SELECT ic_1, ..., ic_n 
       FROM \<table\> 
       WHERE \<inner where\> AND ... ( ic_k = oc_k OR ic_k IS NULL ) 
       HAVING ... NOT ic_k IS NULL
     )
     </tt>

     The evaluation will now proceed according to special rules set up
     elsewhere. These rules include:

     - The HAVING NOT \<inner column\> IS NULL conditions added by the
       aforementioned rewrite methods will detect whether they evaluated (and
       rejected) a NULL value and if so, will cause the subquery to evaluate
       to NULL. 

     - The added WHERE and HAVING conditions are present only for those inner
       columns that correspond to outer column that are not NULL at the moment.
     
     - If there is an eligible index for executing the subquery, the special
       access method "Full scan on NULL key" is employed which ensures that
       the inner query will detect if there are NULL values resulting from the
       inner query. This access method will quietly resort to table scan if it
       needs to find NULL values as well.

     - Under these conditions, the sub-query need only be evaluated in order to
       find out whether it produced any rows.
     
       - If it did, we know that there was a partial match since there are
         NULL values in the outer row expression.

       - If it did not, the result is FALSE or UNKNOWN. If at least one of the
         HAVING sub-predicates rejected a NULL value corresponding to an outer
         non-NULL, and hence the inner query block returns UNKNOWN upon
         evaluation, there was a partial match and the result is UNKNOWN.

   - If it contains no NULL values, the call is forwarded to the inner query
     block.

     @see Item_in_subselect::val_bool()
     @see Item_is_not_null_test::val_int()
 */

longlong Item_in_optimizer::val_int()
{
  bool tmp;
  DBUG_ASSERT(fixed == 1);
  cache->store(args[0]);
  cache->cache_value();
  
  if (cache->null_value)
  {
    /*
      We're evaluating 
      "<outer_value_list> [NOT] IN (SELECT <inner_value_list>...)" 
      where one or more of the outer values is NULL. 
    */
    if (((Item_in_subselect*)args[1])->is_top_level_item())
    {
      /*
        We're evaluating a top level item, e.g. 
	"<outer_value_list> IN (SELECT <inner_value_list>...)",
	and in this case a NULL value in the outer_value_list means
        that the result shall be NULL/FALSE (makes no difference for
        top level items). The cached value is NULL, so just return
        NULL.
      */
      null_value= 1;
    }
    else
    {
      /*
	We're evaluating an item where a NULL value in either the
        outer or inner value list does not automatically mean that we
        can return NULL/FALSE. An example of such a query is
        "<outer_value_list> NOT IN (SELECT <inner_value_list>...)" 
        The result when there is at least one NULL value is: NULL if the
        SELECT evaluated over the non-NULL values produces at least
        one row, FALSE otherwise
      */
      Item_in_subselect *item_subs=(Item_in_subselect*)args[1]; 
      bool all_left_cols_null= true;
      const uint ncols= cache->cols();

      /*
        Turn off the predicates that are based on column compares for
        which the left part is currently NULL
      */
      for (uint i= 0; i < ncols; i++)
      {
        if (cache->element_index(i)->null_value)
          item_subs->set_cond_guard_var(i, FALSE);
        else 
          all_left_cols_null= false;
      }

      if (!item_subs->is_correlated && 
          all_left_cols_null && result_for_null_param != UNKNOWN)
      {
        /* 
           This is a non-correlated subquery, all values in the outer
           value list are NULL, and we have already evaluated the
           subquery for all NULL values: Return the same result we
           did last time without evaluating the subquery.
        */
        null_value= result_for_null_param;
      } 
      else 
      {
        /* The subquery has to be evaluated */
        (void) item_subs->val_bool_result();
        if (item_subs->engine->no_rows())
          null_value= item_subs->null_value;
        else
          null_value= TRUE;
        if (all_left_cols_null)
          result_for_null_param= null_value;
      }

      /* Turn all predicates back on */
      for (uint i= 0; i < ncols; i++)
        item_subs->set_cond_guard_var(i, TRUE);
    }
    return 0;
  }
  tmp= args[1]->val_bool_result();
  null_value= args[1]->null_value;
  return tmp;
}


void Item_in_optimizer::keep_top_level_cache()
{
  cache->keep_array();
  save_cache= 1;
}


void Item_in_optimizer::cleanup()
{
  DBUG_ENTER("Item_in_optimizer::cleanup");
  Item_bool_func::cleanup();
  if (!save_cache)
    cache= 0;
  DBUG_VOID_RETURN;
}


bool Item_in_optimizer::is_null()
{
  val_int();
  return null_value;
}


/**
  Transform an Item_in_optimizer and its arguments with a callback function.

  @param transformer the transformer callback function to be applied to the
         nodes of the tree of the object
  @param parameter to be passed to the transformer

  @detail
    Recursively transform the left and the right operand of this Item. The
    Right operand is an Item_in_subselect or its subclass. To avoid the
    creation of new Items, we use the fact the the left operand of the
    Item_in_subselect is the same as the one of 'this', so instead of
    transforming its operand, we just assign the left operand of the
    Item_in_subselect to be equal to the left operand of 'this'.
    The transformation is not applied further to the subquery operand
    if the IN predicate.

  @returns
    @retval pointer to the transformed item
    @retval NULL if an error occurred
*/

Item *Item_in_optimizer::transform(Item_transformer transformer, uchar *argument)
{
  Item *new_item;

  DBUG_ASSERT(!current_thd->is_stmt_prepare());
  DBUG_ASSERT(arg_count == 2);

  /* Transform the left IN operand. */
  new_item= (*args)->transform(transformer, argument);
  if (!new_item)
    return 0;
  /*
    THD::change_item_tree() should be called only if the tree was
    really transformed, i.e. when a new item has been created.
    Otherwise we'll be allocating a lot of unnecessary memory for
    change records at each execution.
  */
  if ((*args) != new_item)
    current_thd->change_item_tree(args, new_item);

  /*
    Transform the right IN operand which should be an Item_in_subselect or a
    subclass of it. The left operand of the IN must be the same as the left
    operand of this Item_in_optimizer, so in this case there is no further
    transformation, we only make both operands the same.
    TODO: is it the way it should be?
  */
  DBUG_ASSERT((args[1])->type() == Item::SUBSELECT_ITEM &&
              (((Item_subselect*)(args[1]))->substype() ==
               Item_subselect::IN_SUBS ||
               ((Item_subselect*)(args[1]))->substype() ==
               Item_subselect::ALL_SUBS ||
               ((Item_subselect*)(args[1]))->substype() ==
               Item_subselect::ANY_SUBS));

  Item_in_subselect *in_arg= (Item_in_subselect*)args[1];
  in_arg->left_expr= args[0];

  return (this->*transformer)(argument);
}


longlong Item_func_eq::val_int()
{
  DBUG_ASSERT(fixed == 1);
  int value= cmp.compare();
  return value == 0 ? 1 : 0;
}


/** Same as Item_func_eq, but NULL = NULL. */

void Item_func_equal::fix_length_and_dec()
{
  Item_bool_func2::fix_length_and_dec();
  maybe_null=null_value=0;
}

longlong Item_func_equal::val_int()
{
  DBUG_ASSERT(fixed == 1);
  return cmp.compare();
}

longlong Item_func_ne::val_int()
{
  DBUG_ASSERT(fixed == 1);
  int value= cmp.compare();
  return value != 0 && !null_value ? 1 : 0;
}


longlong Item_func_ge::val_int()
{
  DBUG_ASSERT(fixed == 1);
  int value= cmp.compare();
  return value >= 0 ? 1 : 0;
}


longlong Item_func_gt::val_int()
{
  DBUG_ASSERT(fixed == 1);
  int value= cmp.compare();
  return value > 0 ? 1 : 0;
}

longlong Item_func_le::val_int()
{
  DBUG_ASSERT(fixed == 1);
  int value= cmp.compare();
  return value <= 0 && !null_value ? 1 : 0;
}


longlong Item_func_lt::val_int()
{
  DBUG_ASSERT(fixed == 1);
  int value= cmp.compare();
  return value < 0 && !null_value ? 1 : 0;
}


longlong Item_func_strcmp::val_int()
{
  DBUG_ASSERT(fixed == 1);
  String *a=args[0]->val_str(&cmp.value1);
  String *b=args[1]->val_str(&cmp.value2);
  if (!a || !b)
  {
    null_value=1;
    return 0;
  }
  int value= sortcmp(a,b,cmp.cmp_collation.collation);
  null_value=0;
  return !value ? 0 : (value < 0 ? (longlong) -1 : (longlong) 1);
}


bool Item_func_opt_neg::eq(const Item *item, bool binary_cmp) const
{
  /* Assume we don't have rtti */
  if (this == item)
    return 1;
  if (item->type() != FUNC_ITEM)
    return 0;
  Item_func *item_func=(Item_func*) item;
  if (arg_count != item_func->arg_count ||
      functype() != item_func->functype())
    return 0;
  if (negated != ((Item_func_opt_neg *) item_func)->negated)
    return 0;
  for (uint i=0; i < arg_count ; i++)
    if (!args[i]->eq(item_func->arguments()[i], binary_cmp))
      return 0;
  return 1;
}


void Item_func_interval::fix_length_and_dec()
{
  uint rows= row->cols();
  
  use_decimal_comparison= ((row->element_index(0)->result_type() ==
                            DECIMAL_RESULT) ||
                           (row->element_index(0)->result_type() ==
                            INT_RESULT));
  if (rows > 8)
  {
    bool not_null_consts= TRUE;

    for (uint i= 1; not_null_consts && i < rows; i++)
    {
      Item *el= row->element_index(i);
      not_null_consts&= el->const_item() & !el->is_null();
    }

    if (not_null_consts &&
        (intervals=
          (interval_range*) sql_alloc(sizeof(interval_range) * (rows - 1))))
    {
      if (use_decimal_comparison)
      {
        for (uint i= 1; i < rows; i++)
        {
          Item *el= row->element_index(i);
          interval_range *range= intervals + (i-1);
          if ((el->result_type() == DECIMAL_RESULT) ||
              (el->result_type() == INT_RESULT))
          {
            range->type= DECIMAL_RESULT;
            range->dec.init();
            my_decimal *dec= el->val_decimal(&range->dec);
            if (dec != &range->dec)
            {
              range->dec= *dec;
              range->dec.fix_buffer_pointer();
            }
          }
          else
          {
            range->type= REAL_RESULT;
            range->dbl= el->val_real();
          }
        }
      }
      else
      {
        for (uint i= 1; i < rows; i++)
        {
          intervals[i-1].dbl= row->element_index(i)->val_real();
        }
      }
    }
  }
  maybe_null= 0;
  max_length= 2;
  used_tables_cache|= row->used_tables();
  not_null_tables_cache= row->not_null_tables();
  with_sum_func= with_sum_func || row->with_sum_func;
  const_item_cache&= row->const_item();
}


/**
  Execute Item_func_interval().

  @note
    If we are doing a decimal comparison, we are evaluating the first
    item twice.

  @return
    - -1 if null value,
    - 0 if lower than lowest
    - 1 - arg_count-1 if between args[n] and args[n+1]
    - arg_count if higher than biggest argument
*/

longlong Item_func_interval::val_int()
{
  DBUG_ASSERT(fixed == 1);
  double value;
  my_decimal dec_buf, *dec= NULL;
  uint i;

  if (use_decimal_comparison)
  {
    dec= row->element_index(0)->val_decimal(&dec_buf);
    if (row->element_index(0)->null_value)
      return -1;
    my_decimal2double(E_DEC_FATAL_ERROR, dec, &value);
  }
  else
  {
    value= row->element_index(0)->val_real();
    if (row->element_index(0)->null_value)
      return -1;
  }

  if (intervals)
  {					// Use binary search to find interval
    uint start,end;
    start= 0;
    end=   row->cols()-2;
    while (start != end)
    {
      uint mid= (start + end + 1) / 2;
      interval_range *range= intervals + mid;
      my_bool cmp_result;
      /*
        The values in the range intervall may have different types,
        Only do a decimal comparision of the first argument is a decimal
        and we are comparing against a decimal
      */
      if (dec && range->type == DECIMAL_RESULT)
        cmp_result= my_decimal_cmp(&range->dec, dec) <= 0;
      else
        cmp_result= (range->dbl <= value);
      if (cmp_result)
	start= mid;
      else
	end= mid - 1;
    }
    interval_range *range= intervals+start;
    return ((dec && range->type == DECIMAL_RESULT) ?
            my_decimal_cmp(dec, &range->dec) < 0 :
            value < range->dbl) ? 0 : start + 1;
  }

  for (i=1 ; i < row->cols() ; i++)
  {
    Item *el= row->element_index(i);
    if (use_decimal_comparison &&
        ((el->result_type() == DECIMAL_RESULT) ||
         (el->result_type() == INT_RESULT)))
    {
      my_decimal e_dec_buf, *e_dec= el->val_decimal(&e_dec_buf);
      /* Skip NULL ranges. */
      if (el->null_value)
        continue;
      if (my_decimal_cmp(e_dec, dec) > 0)
        return i - 1;
    }
    else 
    {
      double val= el->val_real();
      /* Skip NULL ranges. */
      if (el->null_value)
        continue;
      if (val > value)
        return i - 1;
    }
  }
  return i-1;
}


/**
  Perform context analysis of a BETWEEN item tree.

    This function performs context analysis (name resolution) and calculates
    various attributes of the item tree with Item_func_between as its root.
    The function saves in ref the pointer to the item or to a newly created
    item that is considered as a replacement for the original one.

  @param thd     reference to the global context of the query thread
  @param ref     pointer to Item* variable where pointer to resulting "fixed"
                 item is to be assigned

  @note
    Let T0(e)/T1(e) be the value of not_null_tables(e) when e is used on
    a predicate/function level. Then it's easy to show that:
    @verbatim
      T0(e BETWEEN e1 AND e2)     = union(T1(e),T1(e1),T1(e2))
      T1(e BETWEEN e1 AND e2)     = union(T1(e),intersection(T1(e1),T1(e2)))
      T0(e NOT BETWEEN e1 AND e2) = union(T1(e),intersection(T1(e1),T1(e2)))
      T1(e NOT BETWEEN e1 AND e2) = union(T1(e),intersection(T1(e1),T1(e2)))
    @endverbatim

  @retval
    0   ok
  @retval
    1   got error
*/

bool Item_func_between::fix_fields(THD *thd, Item **ref)
{
  if (Item_func_opt_neg::fix_fields(thd, ref))
    return 1;

  thd->lex->current_select->between_count++;

  /* not_null_tables_cache == union(T1(e),T1(e1),T1(e2)) */
  if (pred_level && !negated)
    return 0;

  /* not_null_tables_cache == union(T1(e), intersection(T1(e1),T1(e2))) */
  not_null_tables_cache= (args[0]->not_null_tables() |
                          (args[1]->not_null_tables() &
                           args[2]->not_null_tables()));

  return 0;
}


void Item_func_between::fix_length_and_dec()
{
  max_length= 1;
  int i;
  bool datetime_found= FALSE;
  int time_items_found= 0;
  compare_as_dates= TRUE;
  THD *thd= current_thd;

  /*
    As some compare functions are generated after sql_yacc,
    we have to check for out of memory conditions here
  */
  if (!args[0] || !args[1] || !args[2])
    return;
  if ( agg_cmp_type(&cmp_type, args, 3))
    return;
  if (cmp_type == STRING_RESULT &&
      agg_arg_charsets_for_comparison(cmp_collation, args, 3))
   return;

  /*
    Detect the comparison of DATE/DATETIME items.
    At least one of items should be a DATE/DATETIME item and other items
    should return the STRING result.
  */
  if (cmp_type == STRING_RESULT)
  {
    for (i= 0; i < 3; i++)
    {
      if (args[i]->is_datetime())
      {
        datetime_found= TRUE;
        continue;
      }
      if (args[i]->field_type() == MYSQL_TYPE_TIME &&
          args[i]->result_as_longlong())
        time_items_found++;
    }
  }
  if (!datetime_found)
    compare_as_dates= FALSE;

  if (compare_as_dates)
  {
    ge_cmp.set_datetime_cmp_func(this, args, args + 1);
    le_cmp.set_datetime_cmp_func(this, args, args + 2);
  }
  else if (time_items_found == 3)
  {
    /* Compare TIME items as integers. */
    cmp_type= INT_RESULT;
  }
  else if (args[0]->real_item()->type() == FIELD_ITEM &&
           thd->lex->sql_command != SQLCOM_CREATE_VIEW &&
           thd->lex->sql_command != SQLCOM_SHOW_CREATE)
  {
    Item_field *field_item= (Item_field*) (args[0]->real_item());
    if (field_item->field->can_be_compared_as_longlong())
    {
      /*
        The following can't be recoded with || as convert_constant_item
        changes the argument
      */
      if (convert_constant_item(thd, field_item, &args[1]))
        cmp_type=INT_RESULT;			// Works for all types.
      if (convert_constant_item(thd, field_item, &args[2]))
        cmp_type=INT_RESULT;			// Works for all types.
    }
  }
}


longlong Item_func_between::val_int()
{						// ANSI BETWEEN
  DBUG_ASSERT(fixed == 1);
  if (compare_as_dates)
  {
    int ge_res, le_res;

    ge_res= ge_cmp.compare();
    if ((null_value= args[0]->null_value))
      return 0;
    le_res= le_cmp.compare();

    if (!args[1]->null_value && !args[2]->null_value)
      return (longlong) ((ge_res >= 0 && le_res <=0) != negated);
    else if (args[1]->null_value)
    {
      null_value= le_res > 0;			// not null if false range.
    }
    else
    {
      null_value= ge_res < 0;
    }
  }
  else if (cmp_type == STRING_RESULT)
  {
    String *value,*a,*b;
    value=args[0]->val_str(&value0);
    if ((null_value=args[0]->null_value))
      return 0;
    a=args[1]->val_str(&value1);
    b=args[2]->val_str(&value2);
    if (!args[1]->null_value && !args[2]->null_value)
      return (longlong) ((sortcmp(value,a,cmp_collation.collation) >= 0 &&
                          sortcmp(value,b,cmp_collation.collation) <= 0) !=
                         negated);
    if (args[1]->null_value && args[2]->null_value)
      null_value=1;
    else if (args[1]->null_value)
    {
      // Set to not null if false range.
      null_value= sortcmp(value,b,cmp_collation.collation) <= 0;
    }
    else
    {
      // Set to not null if false range.
      null_value= sortcmp(value,a,cmp_collation.collation) >= 0;
    }
  }
  else if (cmp_type == INT_RESULT)
  {
    longlong value=args[0]->val_int(), a, b;
    if ((null_value=args[0]->null_value))
      return 0;					/* purecov: inspected */
    a=args[1]->val_int();
    b=args[2]->val_int();
    if (!args[1]->null_value && !args[2]->null_value)
      return (longlong) ((value >= a && value <= b) != negated);
    if (args[1]->null_value && args[2]->null_value)
      null_value=1;
    else if (args[1]->null_value)
    {
      null_value= value <= b;			// not null if false range.
    }
    else
    {
      null_value= value >= a;
    }
  }
  else if (cmp_type == DECIMAL_RESULT)
  {
    my_decimal dec_buf, *dec= args[0]->val_decimal(&dec_buf),
               a_buf, *a_dec, b_buf, *b_dec;
    if ((null_value=args[0]->null_value))
      return 0;					/* purecov: inspected */
    a_dec= args[1]->val_decimal(&a_buf);
    b_dec= args[2]->val_decimal(&b_buf);
    if (!args[1]->null_value && !args[2]->null_value)
      return (longlong) ((my_decimal_cmp(dec, a_dec) >= 0 &&
                          my_decimal_cmp(dec, b_dec) <= 0) != negated);
    if (args[1]->null_value && args[2]->null_value)
      null_value=1;
    else if (args[1]->null_value)
      null_value= (my_decimal_cmp(dec, b_dec) <= 0);
    else
      null_value= (my_decimal_cmp(dec, a_dec) >= 0);
  }
  else
  {
    double value= args[0]->val_real(),a,b;
    if ((null_value=args[0]->null_value))
      return 0;					/* purecov: inspected */
    a= args[1]->val_real();
    b= args[2]->val_real();
    if (!args[1]->null_value && !args[2]->null_value)
      return (longlong) ((value >= a && value <= b) != negated);
    if (args[1]->null_value && args[2]->null_value)
      null_value=1;
    else if (args[1]->null_value)
    {
      null_value= value <= b;			// not null if false range.
    }
    else
    {
      null_value= value >= a;
    }
  }
  return (longlong) (!null_value && negated);
}


void Item_func_between::print(String *str, enum_query_type query_type)
{
  str->append('(');
  args[0]->print(str, query_type);
  if (negated)
    str->append(STRING_WITH_LEN(" not"));
  str->append(STRING_WITH_LEN(" between "));
  args[1]->print(str, query_type);
  str->append(STRING_WITH_LEN(" and "));
  args[2]->print(str, query_type);
  str->append(')');
}

void
Item_func_ifnull::fix_length_and_dec()
{
  uint32 char_length;
  agg_result_type(&hybrid_type, args, 2);
  maybe_null=args[1]->maybe_null;
  decimals= max(args[0]->decimals, args[1]->decimals);
  unsigned_flag= args[0]->unsigned_flag && args[1]->unsigned_flag;

  if (hybrid_type == DECIMAL_RESULT || hybrid_type == INT_RESULT) 
  {
    int len0= args[0]->max_char_length() - args[0]->decimals
      - (args[0]->unsigned_flag ? 0 : 1);

    int len1= args[1]->max_char_length() - args[1]->decimals
      - (args[1]->unsigned_flag ? 0 : 1);

    char_length= max(len0, len1) + decimals + (unsigned_flag ? 0 : 1);
  }
  else
    char_length= max(args[0]->max_char_length(), args[1]->max_char_length());

  switch (hybrid_type) {
  case STRING_RESULT:
    if (agg_arg_charsets_for_comparison(collation, args, arg_count))
      return;
    break;
  case DECIMAL_RESULT:
  case REAL_RESULT:
    break;
  case INT_RESULT:
    decimals= 0;
    break;
  case ROW_RESULT:
  default:
    DBUG_ASSERT(0);
  }
  fix_char_length(char_length);
  cached_field_type= agg_field_type(args, 2);
}


uint Item_func_ifnull::decimal_precision() const
{
  int arg0_int_part= args[0]->decimal_int_part();
  int arg1_int_part= args[1]->decimal_int_part();
  int max_int_part= max(arg0_int_part, arg1_int_part);
  int precision= max_int_part + decimals;
  return min(precision, DECIMAL_MAX_PRECISION);
}


enum_field_types Item_func_ifnull::field_type() const 
{
  return cached_field_type;
}

Field *Item_func_ifnull::tmp_table_field(TABLE *table)
{
  return tmp_table_field_from_field_type(table, 0);
}

double
Item_func_ifnull::real_op()
{
  DBUG_ASSERT(fixed == 1);
  double value= args[0]->val_real();
  if (!args[0]->null_value)
  {
    null_value=0;
    return value;
  }
  value= args[1]->val_real();
  if ((null_value=args[1]->null_value))
    return 0.0;
  return value;
}

longlong
Item_func_ifnull::int_op()
{
  DBUG_ASSERT(fixed == 1);
  longlong value=args[0]->val_int();
  if (!args[0]->null_value)
  {
    null_value=0;
    return value;
  }
  value=args[1]->val_int();
  if ((null_value=args[1]->null_value))
    return 0;
  return value;
}


my_decimal *Item_func_ifnull::decimal_op(my_decimal *decimal_value)
{
  DBUG_ASSERT(fixed == 1);
  my_decimal *value= args[0]->val_decimal(decimal_value);
  if (!args[0]->null_value)
  {
    null_value= 0;
    return value;
  }
  value= args[1]->val_decimal(decimal_value);
  if ((null_value= args[1]->null_value))
    return 0;
  return value;
}


String *
Item_func_ifnull::str_op(String *str)
{
  DBUG_ASSERT(fixed == 1);
  String *res  =args[0]->val_str(str);
  if (!args[0]->null_value)
  {
    null_value=0;
    res->set_charset(collation.collation);
    return res;
  }
  res=args[1]->val_str(str);
  if ((null_value=args[1]->null_value))
    return 0;
  res->set_charset(collation.collation);
  return res;
}


/**
  Perform context analysis of an IF item tree.

    This function performs context analysis (name resolution) and calculates
    various attributes of the item tree with Item_func_if as its root.
    The function saves in ref the pointer to the item or to a newly created
    item that is considered as a replacement for the original one.

  @param thd     reference to the global context of the query thread
  @param ref     pointer to Item* variable where pointer to resulting "fixed"
                 item is to be assigned

  @note
    Let T0(e)/T1(e) be the value of not_null_tables(e) when e is used on
    a predicate/function level. Then it's easy to show that:
    @verbatim
      T0(IF(e,e1,e2)  = T1(IF(e,e1,e2))
      T1(IF(e,e1,e2)) = intersection(T1(e1),T1(e2))
    @endverbatim

  @retval
    0   ok
  @retval
    1   got error
*/

bool
Item_func_if::fix_fields(THD *thd, Item **ref)
{
  DBUG_ASSERT(fixed == 0);
  args[0]->top_level_item();

  if (Item_func::fix_fields(thd, ref))
    return 1;

  not_null_tables_cache= (args[1]->not_null_tables() &
                          args[2]->not_null_tables());

  return 0;
}


void
Item_func_if::fix_length_and_dec()
{
  maybe_null=args[1]->maybe_null || args[2]->maybe_null;
  decimals= max(args[1]->decimals, args[2]->decimals);
  unsigned_flag=args[1]->unsigned_flag && args[2]->unsigned_flag;

  enum Item_result arg1_type=args[1]->result_type();
  enum Item_result arg2_type=args[2]->result_type();
  bool null1=args[1]->const_item() && args[1]->null_value;
  bool null2=args[2]->const_item() && args[2]->null_value;

  if (null1)
  {
    cached_result_type= arg2_type;
    collation.set(args[2]->collation.collation);
    cached_field_type= args[2]->field_type();
    max_length= args[2]->max_length;
    return;
  }

  if (null2)
  {
    cached_result_type= arg1_type;
    collation.set(args[1]->collation.collation);
    cached_field_type= args[1]->field_type();
    max_length= args[1]->max_length;
    return;
  }

  agg_result_type(&cached_result_type, args + 1, 2);
  if (cached_result_type == STRING_RESULT)
  {
    if (agg_arg_charsets_for_string_result(collation, args + 1, 2))
      return;
  }
  else
  {
    collation.set_numeric(); // Number
  }
  cached_field_type= agg_field_type(args + 1, 2);

  uint32 char_length;
  if ((cached_result_type == DECIMAL_RESULT )
      || (cached_result_type == INT_RESULT))
  {
    int len1= args[1]->max_length - args[1]->decimals
      - (args[1]->unsigned_flag ? 0 : 1);

    int len2= args[2]->max_length - args[2]->decimals
      - (args[2]->unsigned_flag ? 0 : 1);

    char_length= max(len1, len2) + decimals + (unsigned_flag ? 0 : 1);
  }
  else
    char_length= max(args[1]->max_char_length(), args[2]->max_char_length());
  fix_char_length(char_length);
}


uint Item_func_if::decimal_precision() const
{
  int arg1_prec= args[1]->decimal_int_part();
  int arg2_prec= args[2]->decimal_int_part();
  int precision=max(arg1_prec,arg2_prec) + decimals;
  return min(precision, DECIMAL_MAX_PRECISION);
}


double
Item_func_if::val_real()
{
  DBUG_ASSERT(fixed == 1);
  Item *arg= args[0]->val_bool() ? args[1] : args[2];
  double value= arg->val_real();
  null_value=arg->null_value;
  return value;
}

longlong
Item_func_if::val_int()
{
  DBUG_ASSERT(fixed == 1);
  Item *arg= args[0]->val_bool() ? args[1] : args[2];
  longlong value=arg->val_int();
  null_value=arg->null_value;
  return value;
}

String *
Item_func_if::val_str(String *str)
{
  DBUG_ASSERT(fixed == 1);
  Item *arg= args[0]->val_bool() ? args[1] : args[2];
  String *res=arg->val_str(str);
  if (res)
    res->set_charset(collation.collation);
  null_value=arg->null_value;
  return res;
}


my_decimal *
Item_func_if::val_decimal(my_decimal *decimal_value)
{
  DBUG_ASSERT(fixed == 1);
  Item *arg= args[0]->val_bool() ? args[1] : args[2];
  my_decimal *value= arg->val_decimal(decimal_value);
  null_value= arg->null_value;
  return value;
}


void
Item_func_nullif::fix_length_and_dec()
{
  Item_bool_func2::fix_length_and_dec();
  maybe_null=1;
  if (args[0])					// Only false if EOM
  {
    max_length=args[0]->max_length;
    decimals=args[0]->decimals;
    unsigned_flag= args[0]->unsigned_flag;
    cached_result_type= args[0]->result_type();
    if (cached_result_type == STRING_RESULT &&
        agg_arg_charsets_for_comparison(collation, args, arg_count))
      return;
  }
}


/**
  @note
  Note that we have to evaluate the first argument twice as the compare
  may have been done with a different type than return value
  @return
    NULL  if arguments are equal
  @return
    the first argument if not equal
*/

double
Item_func_nullif::val_real()
{
  DBUG_ASSERT(fixed == 1);
  double value;
  if (!cmp.compare())
  {
    null_value=1;
    return 0.0;
  }
  value= args[0]->val_real();
  null_value=args[0]->null_value;
  return value;
}

longlong
Item_func_nullif::val_int()
{
  DBUG_ASSERT(fixed == 1);
  longlong value;
  if (!cmp.compare())
  {
    null_value=1;
    return 0;
  }
  value=args[0]->val_int();
  null_value=args[0]->null_value;
  return value;
}

String *
Item_func_nullif::val_str(String *str)
{
  DBUG_ASSERT(fixed == 1);
  String *res;
  if (!cmp.compare())
  {
    null_value=1;
    return 0;
  }
  res=args[0]->val_str(str);
  null_value=args[0]->null_value;
  return res;
}


my_decimal *
Item_func_nullif::val_decimal(my_decimal * decimal_value)
{
  DBUG_ASSERT(fixed == 1);
  my_decimal *res;
  if (!cmp.compare())
  {
    null_value=1;
    return 0;
  }
  res= args[0]->val_decimal(decimal_value);
  null_value= args[0]->null_value;
  return res;
}


bool
Item_func_nullif::is_null()
{
  return (null_value= (!cmp.compare() ? 1 : args[0]->null_value)); 
}


/**
    Find and return matching items for CASE or ELSE item if all compares
    are failed or NULL if ELSE item isn't defined.

  IMPLEMENTATION
    In order to do correct comparisons of the CASE expression (the expression
    between CASE and the first WHEN) with each WHEN expression several
    comparators are used. One for each result type. CASE expression can be
    evaluated up to # of different result types are used. To check whether
    the CASE expression already was evaluated for a particular result type
    a bit mapped variable value_added_map is used. Result types are mapped
    to it according to their int values i.e. STRING_RESULT is mapped to bit
    0, REAL_RESULT to bit 1, so on.

  @retval
    NULL  Nothing found and there is no ELSE expression defined
  @retval
    item  Found item or ELSE item if defined and all comparisons are
           failed
*/

Item *Item_func_case::find_item(String *str)
{
  uint value_added_map= 0;

  if (first_expr_num == -1)
  {
    for (uint i=0 ; i < ncases ; i+=2)
    {
      // No expression between CASE and the first WHEN
      if (args[i]->val_bool())
	return args[i+1];
      continue;
    }
  }
  else
  {
    /* Compare every WHEN argument with it and return the first match */
    for (uint i=0 ; i < ncases ; i+=2)
    {
      if (args[i]->real_item()->type() == NULL_ITEM)
        continue;
      cmp_type= item_cmp_type(left_result_type, args[i]->result_type());
      DBUG_ASSERT(cmp_type != ROW_RESULT);
      DBUG_ASSERT(cmp_items[(uint)cmp_type]);
      if (!(value_added_map & (1<<(uint)cmp_type)))
      {
        cmp_items[(uint)cmp_type]->store_value(args[first_expr_num]);
        if ((null_value=args[first_expr_num]->null_value))
          return else_expr_num != -1 ? args[else_expr_num] : 0;
        value_added_map|= 1<<(uint)cmp_type;
      }
      if (!cmp_items[(uint)cmp_type]->cmp(args[i]) && !args[i]->null_value)
        return args[i + 1];
    }
  }
  // No, WHEN clauses all missed, return ELSE expression
  return else_expr_num != -1 ? args[else_expr_num] : 0;
}


String *Item_func_case::val_str(String *str)
{
  DBUG_ASSERT(fixed == 1);
  String *res;
  Item *item=find_item(str);

  if (!item)
  {
    null_value=1;
    return 0;
  }
  null_value= 0;
  if (!(res=item->val_str(str)))
    null_value= 1;
  return res;
}


longlong Item_func_case::val_int()
{
  DBUG_ASSERT(fixed == 1);
  char buff[MAX_FIELD_WIDTH];
  String dummy_str(buff,sizeof(buff),default_charset());
  Item *item=find_item(&dummy_str);
  longlong res;

  if (!item)
  {
    null_value=1;
    return 0;
  }
  res=item->val_int();
  null_value=item->null_value;
  return res;
}

double Item_func_case::val_real()
{
  DBUG_ASSERT(fixed == 1);
  char buff[MAX_FIELD_WIDTH];
  String dummy_str(buff,sizeof(buff),default_charset());
  Item *item=find_item(&dummy_str);
  double res;

  if (!item)
  {
    null_value=1;
    return 0;
  }
  res= item->val_real();
  null_value=item->null_value;
  return res;
}


my_decimal *Item_func_case::val_decimal(my_decimal *decimal_value)
{
  DBUG_ASSERT(fixed == 1);
  char buff[MAX_FIELD_WIDTH];
  String dummy_str(buff, sizeof(buff), default_charset());
  Item *item= find_item(&dummy_str);
  my_decimal *res;

  if (!item)
  {
    null_value=1;
    return 0;
  }

  res= item->val_decimal(decimal_value);
  null_value= item->null_value;
  return res;
}


bool Item_func_case::fix_fields(THD *thd, Item **ref)
{
  /*
    buff should match stack usage from
    Item_func_case::val_int() -> Item_func_case::find_item()
  */
  uchar buff[MAX_FIELD_WIDTH*2+sizeof(String)*2+sizeof(String*)*2+sizeof(double)*2+sizeof(longlong)*2];
  bool res= Item_func::fix_fields(thd, ref);
  /*
    Call check_stack_overrun after fix_fields to be sure that stack variable
    is not optimized away
  */
  if (check_stack_overrun(thd, STACK_MIN_SIZE, buff))
    return TRUE;				// Fatal error flag is set!
  return res;
}


void Item_func_case::agg_str_lengths(Item* arg)
{
  fix_char_length(max(max_char_length(), arg->max_char_length()));
  set_if_bigger(decimals, arg->decimals);
  unsigned_flag= unsigned_flag && arg->unsigned_flag;
}


void Item_func_case::agg_num_lengths(Item *arg)
{
  uint len= my_decimal_length_to_precision(arg->max_length, arg->decimals,
                                           arg->unsigned_flag) - arg->decimals;
  set_if_bigger(max_length, len); 
  set_if_bigger(decimals, arg->decimals);
  unsigned_flag= unsigned_flag && arg->unsigned_flag; 
}


void Item_func_case::fix_length_and_dec()
{
  Item **agg;
  uint nagg;
  uint found_types= 0;
  if (!(agg= (Item**) sql_alloc(sizeof(Item*)*(ncases+1))))
    return;
  
  /*
    Aggregate all THEN and ELSE expression types
    and collations when string result
  */
  
  for (nagg= 0 ; nagg < ncases/2 ; nagg++)
    agg[nagg]= args[nagg*2+1];
  
  if (else_expr_num != -1)
    agg[nagg++]= args[else_expr_num];
  
  agg_result_type(&cached_result_type, agg, nagg);
  if (cached_result_type == STRING_RESULT)
  {
    if (agg_arg_charsets_for_string_result(collation, agg, nagg))
      return;
    /*
      Copy all THEN and ELSE items back to args[] array.
      Some of the items might have been changed to Item_func_conv_charset.
    */
    for (nagg= 0 ; nagg < ncases / 2 ; nagg++)
      args[nagg * 2 + 1]= agg[nagg];
    if (else_expr_num != -1)
      args[else_expr_num]= agg[nagg++];
  }
  else
    collation.set_numeric();
  
  cached_field_type= agg_field_type(agg, nagg);
  /*
    Aggregate first expression and all THEN expression types
    and collations when string comparison
  */
  if (first_expr_num != -1)
  {
    uint i;
    agg[0]= args[first_expr_num];
    left_result_type= agg[0]->result_type();

    for (nagg= 0; nagg < ncases/2 ; nagg++)
      agg[nagg+1]= args[nagg*2];
    nagg++;
    if (!(found_types= collect_cmp_types(agg, nagg)))
      return;

    for (i= 0; i <= (uint)DECIMAL_RESULT; i++)
    {
      if (found_types & (1 << i) && !cmp_items[i])
      {
        DBUG_ASSERT((Item_result)i != ROW_RESULT);
        if ((Item_result)i == STRING_RESULT &&
            agg_arg_charsets_for_comparison(cmp_collation, agg, nagg))
          return;
        if (!(cmp_items[i]=
            cmp_item::get_comparator((Item_result)i,
                                     cmp_collation.collation)))
          return;
      }
    }
  }

  if (else_expr_num == -1 || args[else_expr_num]->maybe_null)
    maybe_null=1;
  
  max_length=0;
  decimals=0;
  unsigned_flag= TRUE;
  if (cached_result_type == STRING_RESULT)
  {
    for (uint i= 0; i < ncases; i+= 2)
      agg_str_lengths(args[i + 1]);
    if (else_expr_num != -1)
      agg_str_lengths(args[else_expr_num]);
  }
  else
  {
    for (uint i= 0; i < ncases; i+= 2)
      agg_num_lengths(args[i + 1]);
    if (else_expr_num != -1) 
      agg_num_lengths(args[else_expr_num]);
    max_length= my_decimal_precision_to_length_no_truncation(max_length +
                                                             decimals, decimals,
                                                             unsigned_flag);
  }
}


uint Item_func_case::decimal_precision() const
{
  int max_int_part=0;
  for (uint i=0 ; i < ncases ; i+=2)
    set_if_bigger(max_int_part, args[i+1]->decimal_int_part());

  if (else_expr_num != -1) 
    set_if_bigger(max_int_part, args[else_expr_num]->decimal_int_part());
  return min(max_int_part + decimals, DECIMAL_MAX_PRECISION);
}


/**
  @todo
    Fix this so that it prints the whole CASE expression
*/

void Item_func_case::print(String *str, enum_query_type query_type)
{
  str->append(STRING_WITH_LEN("(case "));
  if (first_expr_num != -1)
  {
    args[first_expr_num]->print(str, query_type);
    str->append(' ');
  }
  for (uint i=0 ; i < ncases ; i+=2)
  {
    str->append(STRING_WITH_LEN("when "));
    args[i]->print(str, query_type);
    str->append(STRING_WITH_LEN(" then "));
    args[i+1]->print(str, query_type);
    str->append(' ');
  }
  if (else_expr_num != -1)
  {
    str->append(STRING_WITH_LEN("else "));
    args[else_expr_num]->print(str, query_type);
    str->append(' ');
  }
  str->append(STRING_WITH_LEN("end)"));
}


void Item_func_case::cleanup()
{
  uint i;
  DBUG_ENTER("Item_func_case::cleanup");
  Item_func::cleanup();
  for (i= 0; i <= (uint)DECIMAL_RESULT; i++)
  {
    delete cmp_items[i];
    cmp_items[i]= 0;
  }
  DBUG_VOID_RETURN;
}


/**
  Coalesce - return first not NULL argument.
*/

String *Item_func_coalesce::str_op(String *str)
{
  DBUG_ASSERT(fixed == 1);
  null_value=0;
  for (uint i=0 ; i < arg_count ; i++)
  {
    String *res;
    if ((res=args[i]->val_str(str)))
      return res;
  }
  null_value=1;
  return 0;
}

longlong Item_func_coalesce::int_op()
{
  DBUG_ASSERT(fixed == 1);
  null_value=0;
  for (uint i=0 ; i < arg_count ; i++)
  {
    longlong res=args[i]->val_int();
    if (!args[i]->null_value)
      return res;
  }
  null_value=1;
  return 0;
}

double Item_func_coalesce::real_op()
{
  DBUG_ASSERT(fixed == 1);
  null_value=0;
  for (uint i=0 ; i < arg_count ; i++)
  {
    double res= args[i]->val_real();
    if (!args[i]->null_value)
      return res;
  }
  null_value=1;
  return 0;
}


my_decimal *Item_func_coalesce::decimal_op(my_decimal *decimal_value)
{
  DBUG_ASSERT(fixed == 1);
  null_value= 0;
  for (uint i= 0; i < arg_count; i++)
  {
    my_decimal *res= args[i]->val_decimal(decimal_value);
    if (!args[i]->null_value)
      return res;
  }
  null_value=1;
  return 0;
}


void Item_func_coalesce::fix_length_and_dec()
{
  cached_field_type= agg_field_type(args, arg_count);
  agg_result_type(&hybrid_type, args, arg_count);
  switch (hybrid_type) {
  case STRING_RESULT:
    decimals= NOT_FIXED_DEC;
    if (agg_arg_charsets_for_string_result(collation, args, arg_count))
      return;
    count_only_length();
    break;
  case DECIMAL_RESULT:
    count_decimal_length();
    break;
  case REAL_RESULT:
    count_real_length();
    break;
  case INT_RESULT:
    count_only_length();
    decimals= 0;
    break;
  case ROW_RESULT:
  default:
    DBUG_ASSERT(0);
  }
}

/****************************************************************************
 Classes and function for the IN operator
****************************************************************************/

/*
  Determine which of the signed longlong arguments is bigger

  SYNOPSIS
    cmp_longs()
      a_val     left argument
      b_val     right argument

  DESCRIPTION
    This function will compare two signed longlong arguments
    and will return -1, 0, or 1 if left argument is smaller than,
    equal to or greater than the right argument.

  RETURN VALUE
    -1          left argument is smaller than the right argument.
    0           left argument is equal to the right argument.
    1           left argument is greater than the right argument.
*/
static inline int cmp_longs (longlong a_val, longlong b_val)
{
  return a_val < b_val ? -1 : a_val == b_val ? 0 : 1;
}


/*
  Determine which of the unsigned longlong arguments is bigger

  SYNOPSIS
    cmp_ulongs()
      a_val     left argument
      b_val     right argument

  DESCRIPTION
    This function will compare two unsigned longlong arguments
    and will return -1, 0, or 1 if left argument is smaller than,
    equal to or greater than the right argument.

  RETURN VALUE
    -1          left argument is smaller than the right argument.
    0           left argument is equal to the right argument.
    1           left argument is greater than the right argument.
*/
static inline int cmp_ulongs (ulonglong a_val, ulonglong b_val)
{
  return a_val < b_val ? -1 : a_val == b_val ? 0 : 1;
}


/*
  Compare two integers in IN value list format (packed_longlong) 

  SYNOPSIS
    cmp_longlong()
      cmp_arg   an argument passed to the calling function (my_qsort2)
      a         left argument
      b         right argument

  DESCRIPTION
    This function will compare two integer arguments in the IN value list
    format and will return -1, 0, or 1 if left argument is smaller than,
    equal to or greater than the right argument.
    It's used in sorting the IN values list and finding an element in it.
    Depending on the signedness of the arguments cmp_longlong() will
    compare them as either signed (using cmp_longs()) or unsigned (using
    cmp_ulongs()).

  RETURN VALUE
    -1          left argument is smaller than the right argument.
    0           left argument is equal to the right argument.
    1           left argument is greater than the right argument.
*/
int cmp_longlong(void *cmp_arg, 
                 in_longlong::packed_longlong *a,
                 in_longlong::packed_longlong *b)
{
  if (a->unsigned_flag != b->unsigned_flag)
  { 
    /* 
      One of the args is unsigned and is too big to fit into the 
      positive signed range. Report no match.
    */  
    if ((a->unsigned_flag && ((ulonglong) a->val) > (ulonglong) LONGLONG_MAX) ||
        (b->unsigned_flag && ((ulonglong) b->val) > (ulonglong) LONGLONG_MAX))
      return a->unsigned_flag ? 1 : -1;
    /*
      Although the signedness differs both args can fit into the signed 
      positive range. Make them signed and compare as usual.
    */  
    return cmp_longs (a->val, b->val);
  }
  if (a->unsigned_flag)
    return cmp_ulongs ((ulonglong) a->val, (ulonglong) b->val);
  else
    return cmp_longs (a->val, b->val);
}

static int cmp_double(void *cmp_arg, double *a,double *b)
{
  return *a < *b ? -1 : *a == *b ? 0 : 1;
}

static int cmp_row(void *cmp_arg, cmp_item_row *a, cmp_item_row *b)
{
  return a->compare(b);
}


static int cmp_decimal(void *cmp_arg, my_decimal *a, my_decimal *b)
{
  /*
    We need call of fixing buffer pointer, because fast sort just copy
    decimal buffers in memory and pointers left pointing on old buffer place
  */
  a->fix_buffer_pointer();
  b->fix_buffer_pointer();
  return my_decimal_cmp(a, b);
}


int in_vector::find(Item *item)
{
  uchar *result=get_value(item);
  if (!result || !used_count)
    return 0;				// Null value

  uint start,end;
  start=0; end=used_count-1;
  while (start != end)
  {
    uint mid=(start+end+1)/2;
    int res;
    if ((res=(*compare)(collation, base+mid*size, result)) == 0)
      return 1;
    if (res < 0)
      start=mid;
    else
      end=mid-1;
  }
  return (int) ((*compare)(collation, base+start*size, result) == 0);
}

in_string::in_string(uint elements,qsort2_cmp cmp_func, CHARSET_INFO *cs)
  :in_vector(elements, sizeof(String), cmp_func, cs),
   tmp(buff, sizeof(buff), &my_charset_bin)
{}

in_string::~in_string()
{
  if (base)
  {
    // base was allocated with help of sql_alloc => following is OK
    for (uint i=0 ; i < count ; i++)
      ((String*) base)[i].free();
  }
}

void in_string::set(uint pos,Item *item)
{
  String *str=((String*) base)+pos;
  String *res=item->val_str(str);
  if (res && res != str)
  {
    if (res->uses_buffer_owned_by(str))
      res->copy();
    if (item->type() == Item::FUNC_ITEM)
      str->copy(*res);
    else
      *str= *res;
  }
  if (!str->charset())
  {
    CHARSET_INFO *cs;
    if (!(cs= item->collation.collation))
      cs= &my_charset_bin;		// Should never happen for STR items
    str->set_charset(cs);
  }
}


uchar *in_string::get_value(Item *item)
{
  return (uchar*) item->val_str(&tmp);
}

in_row::in_row(uint elements, Item * item)
{
  base= (char*) new cmp_item_row[count= elements];
  size= sizeof(cmp_item_row);
  compare= (qsort2_cmp) cmp_row;
  /*
    We need to reset these as otherwise we will call sort() with
    uninitialized (even if not used) elements
  */
  used_count= elements;
  collation= 0;
}

in_row::~in_row()
{
  if (base)
    delete [] (cmp_item_row*) base;
}

uchar *in_row::get_value(Item *item)
{
  tmp.store_value(item);
  if (item->is_null())
    return 0;
  return (uchar *)&tmp;
}

void in_row::set(uint pos, Item *item)
{
  DBUG_ENTER("in_row::set");
  DBUG_PRINT("enter", ("pos: %u  item: 0x%lx", pos, (ulong) item));
  ((cmp_item_row*) base)[pos].store_value_by_template(&tmp, item);
  DBUG_VOID_RETURN;
}

in_longlong::in_longlong(uint elements)
  :in_vector(elements,sizeof(packed_longlong),(qsort2_cmp) cmp_longlong, 0)
{}

void in_longlong::set(uint pos,Item *item)
{
  struct packed_longlong *buff= &((packed_longlong*) base)[pos];
  
  buff->val= item->val_int();
  buff->unsigned_flag= item->unsigned_flag;
}

uchar *in_longlong::get_value(Item *item)
{
  tmp.val= item->val_int();
  if (item->null_value)
    return 0;
  tmp.unsigned_flag= item->unsigned_flag;
  return (uchar*) &tmp;
}

void in_datetime::set(uint pos,Item *item)
{
  Item **tmp_item= &item;
  bool is_null;
  struct packed_longlong *buff= &((packed_longlong*) base)[pos];

  buff->val= get_datetime_value(thd, &tmp_item, 0, warn_item, &is_null);
  buff->unsigned_flag= 1L;
}

uchar *in_datetime::get_value(Item *item)
{
  bool is_null;
  Item **tmp_item= lval_cache ? &lval_cache : &item;
  tmp.val= get_datetime_value(thd, &tmp_item, &lval_cache, warn_item, &is_null);
  if (item->null_value)
    return 0;
  tmp.unsigned_flag= 1L;
  return (uchar*) &tmp;
}

in_double::in_double(uint elements)
  :in_vector(elements,sizeof(double),(qsort2_cmp) cmp_double, 0)
{}

void in_double::set(uint pos,Item *item)
{
  ((double*) base)[pos]= item->val_real();
}

uchar *in_double::get_value(Item *item)
{
  tmp= item->val_real();
  if (item->null_value)
    return 0;					/* purecov: inspected */
  return (uchar*) &tmp;
}


in_decimal::in_decimal(uint elements)
  :in_vector(elements, sizeof(my_decimal),(qsort2_cmp) cmp_decimal, 0)
{}


void in_decimal::set(uint pos, Item *item)
{
  /* as far as 'item' is constant, we can store reference on my_decimal */
  my_decimal *dec= ((my_decimal *)base) + pos;
  dec->len= DECIMAL_BUFF_LENGTH;
  dec->fix_buffer_pointer();
  my_decimal *res= item->val_decimal(dec);
  /* if item->val_decimal() is evaluated to NULL then res == 0 */ 
  if (!item->null_value && res != dec)
    my_decimal2decimal(res, dec);
}


uchar *in_decimal::get_value(Item *item)
{
  my_decimal *result= item->val_decimal(&val);
  if (item->null_value)
    return 0;
  return (uchar *)result;
}


cmp_item* cmp_item::get_comparator(Item_result type,
                                   CHARSET_INFO *cs)
{
  switch (type) {
  case STRING_RESULT:
    return new cmp_item_sort_string(cs);
  case INT_RESULT:
    return new cmp_item_int;
  case REAL_RESULT:
    return new cmp_item_real;
  case ROW_RESULT:
    return new cmp_item_row;
  case DECIMAL_RESULT:
    return new cmp_item_decimal;
  default:
    DBUG_ASSERT(0);
    break;
  }
  return 0; // to satisfy compiler :)
}


cmp_item* cmp_item_sort_string::make_same()
{
  return new cmp_item_sort_string_in_static(cmp_charset);
}

cmp_item* cmp_item_int::make_same()
{
  return new cmp_item_int();
}

cmp_item* cmp_item_real::make_same()
{
  return new cmp_item_real();
}

cmp_item* cmp_item_row::make_same()
{
  return new cmp_item_row();
}


cmp_item_row::~cmp_item_row()
{
  DBUG_ENTER("~cmp_item_row");
  DBUG_PRINT("enter",("this: 0x%lx", (long) this));
  if (comparators)
  {
    for (uint i= 0; i < n; i++)
    {
      if (comparators[i])
	delete comparators[i];
    }
  }
  DBUG_VOID_RETURN;
}


void cmp_item_row::alloc_comparators()
{
  if (!comparators)
    comparators= (cmp_item **) current_thd->calloc(sizeof(cmp_item *)*n);
}


void cmp_item_row::store_value(Item *item)
{
  DBUG_ENTER("cmp_item_row::store_value");
  n= item->cols();
  alloc_comparators();
  if (comparators)
  {
    item->bring_value();
    item->null_value= 0;
    for (uint i=0; i < n; i++)
    {
      if (!comparators[i])
        if (!(comparators[i]=
              cmp_item::get_comparator(item->element_index(i)->result_type(),
                                       item->element_index(i)->collation.collation)))
	  break;					// new failed
      comparators[i]->store_value(item->element_index(i));
      item->null_value|= item->element_index(i)->null_value;
    }
  }
  DBUG_VOID_RETURN;
}


void cmp_item_row::store_value_by_template(cmp_item *t, Item *item)
{
  cmp_item_row *tmpl= (cmp_item_row*) t;
  if (tmpl->n != item->cols())
  {
    my_error(ER_OPERAND_COLUMNS, MYF(0), tmpl->n);
    return;
  }
  n= tmpl->n;
  if ((comparators= (cmp_item **) sql_alloc(sizeof(cmp_item *)*n)))
  {
    item->bring_value();
    item->null_value= 0;
    for (uint i=0; i < n; i++)
    {
      if (!(comparators[i]= tmpl->comparators[i]->make_same()))
	break;					// new failed
      comparators[i]->store_value_by_template(tmpl->comparators[i],
					      item->element_index(i));
      item->null_value|= item->element_index(i)->null_value;
    }
  }
}


int cmp_item_row::cmp(Item *arg)
{
  arg->null_value= 0;
  if (arg->cols() != n)
  {
    my_error(ER_OPERAND_COLUMNS, MYF(0), n);
    return 1;
  }
  bool was_null= 0;
  arg->bring_value();
  for (uint i=0; i < n; i++)
  {
    if (comparators[i]->cmp(arg->element_index(i)))
    {
      if (!arg->element_index(i)->null_value)
	return 1;
      was_null= 1;
    }
  }
  return (arg->null_value= was_null);
}


int cmp_item_row::compare(cmp_item *c)
{
  cmp_item_row *l_cmp= (cmp_item_row *) c;
  for (uint i=0; i < n; i++)
  {
    int res;
    if ((res= comparators[i]->compare(l_cmp->comparators[i])))
      return res;
  }
  return 0;
}


void cmp_item_decimal::store_value(Item *item)
{
  my_decimal *val= item->val_decimal(&value);
  /* val may be zero if item is nnull */
  if (val && val != &value)
    my_decimal2decimal(val, &value);
}


int cmp_item_decimal::cmp(Item *arg)
{
  my_decimal tmp_buf, *tmp= arg->val_decimal(&tmp_buf);
  if (arg->null_value)
    return 1;
  return my_decimal_cmp(&value, tmp);
}


int cmp_item_decimal::compare(cmp_item *arg)
{
  cmp_item_decimal *l_cmp= (cmp_item_decimal*) arg;
  return my_decimal_cmp(&value, &l_cmp->value);
}


cmp_item* cmp_item_decimal::make_same()
{
  return new cmp_item_decimal();
}


void cmp_item_datetime::store_value(Item *item)
{
  bool is_null;
  Item **tmp_item= lval_cache ? &lval_cache : &item;
  value= get_datetime_value(thd, &tmp_item, &lval_cache, warn_item, &is_null);
}


int cmp_item_datetime::cmp(Item *arg)
{
  bool is_null;
  Item **tmp_item= &arg;
  return value !=
    get_datetime_value(thd, &tmp_item, 0, warn_item, &is_null);
}


int cmp_item_datetime::compare(cmp_item *ci)
{
  cmp_item_datetime *l_cmp= (cmp_item_datetime *)ci;
  return (value < l_cmp->value) ? -1 : ((value == l_cmp->value) ? 0 : 1);
}


cmp_item *cmp_item_datetime::make_same()
{
  return new cmp_item_datetime(warn_item);
}


bool Item_func_in::nulls_in_row()
{
  Item **arg,**arg_end;
  for (arg= args+1, arg_end= args+arg_count; arg != arg_end ; arg++)
  {
    if ((*arg)->null_inside())
      return 1;
  }
  return 0;
}


/**
  Perform context analysis of an IN item tree.

    This function performs context analysis (name resolution) and calculates
    various attributes of the item tree with Item_func_in as its root.
    The function saves in ref the pointer to the item or to a newly created
    item that is considered as a replacement for the original one.

  @param thd     reference to the global context of the query thread
  @param ref     pointer to Item* variable where pointer to resulting "fixed"
                 item is to be assigned

  @note
    Let T0(e)/T1(e) be the value of not_null_tables(e) when e is used on
    a predicate/function level. Then it's easy to show that:
    @verbatim
      T0(e IN(e1,...,en))     = union(T1(e),intersection(T1(ei)))
      T1(e IN(e1,...,en))     = union(T1(e),intersection(T1(ei)))
      T0(e NOT IN(e1,...,en)) = union(T1(e),union(T1(ei)))
      T1(e NOT IN(e1,...,en)) = union(T1(e),intersection(T1(ei)))
    @endverbatim

  @retval
    0   ok
  @retval
    1   got error
*/

bool
Item_func_in::fix_fields(THD *thd, Item **ref)
{
  Item **arg, **arg_end;

  if (Item_func_opt_neg::fix_fields(thd, ref))
    return 1;

  /* not_null_tables_cache == union(T1(e),union(T1(ei))) */
  if (pred_level && negated)
    return 0;

  /* not_null_tables_cache = union(T1(e),intersection(T1(ei))) */
  not_null_tables_cache= ~(table_map) 0;
  for (arg= args + 1, arg_end= args + arg_count; arg != arg_end; arg++)
    not_null_tables_cache&= (*arg)->not_null_tables();
  not_null_tables_cache|= (*args)->not_null_tables();
  return 0;
}


static int srtcmp_in(CHARSET_INFO *cs, const String *x,const String *y)
{
  return cs->coll->strnncollsp(cs,
                               (uchar *) x->ptr(),x->length(),
                               (uchar *) y->ptr(),y->length(), 0);
}


void Item_func_in::fix_length_and_dec()
{
  Item **arg, **arg_end;
  bool const_itm= 1;
  THD *thd= current_thd;
  bool datetime_found= FALSE;
  /* TRUE <=> arguments values will be compared as DATETIMEs. */
  bool compare_as_datetime= FALSE;
  Item *date_arg= 0;
  uint found_types= 0;
  uint type_cnt= 0, i;
  Item_result cmp_type= STRING_RESULT;
  left_result_type= args[0]->result_type();
  if (!(found_types= collect_cmp_types(args, arg_count, true)))
    return;
  
  for (arg= args + 1, arg_end= args + arg_count; arg != arg_end ; arg++)
  {
    if (!arg[0]->const_item())
    {
      const_itm= 0;
      break;
    }
  }
  for (i= 0; i <= (uint)DECIMAL_RESULT; i++)
  {
    if (found_types & 1 << i)
    {
      (type_cnt)++;
      cmp_type= (Item_result) i;
    }
  }

  if (type_cnt == 1)
  {
    if (cmp_type == STRING_RESULT && 
        agg_arg_charsets_for_comparison(cmp_collation, args, arg_count))
      return;
    arg_types_compatible= TRUE;
  }
  if (type_cnt == 1)
  {
    /*
      When comparing rows create the row comparator object beforehand to ease
      the DATETIME comparison detection procedure.
    */
    if (cmp_type == ROW_RESULT)
    {
      cmp_item_row *cmp= 0;
      if (const_itm && !nulls_in_row())
      {
        array= new in_row(arg_count-1, 0);
        cmp= &((in_row*)array)->tmp;
      }
      else
      {
        if (!(cmp= new cmp_item_row))
          return;
        cmp_items[ROW_RESULT]= cmp;
      }
      cmp->n= args[0]->cols();
      cmp->alloc_comparators();
    }
    /* All DATE/DATETIME fields/functions has the STRING result type. */
    if (cmp_type == STRING_RESULT || cmp_type == ROW_RESULT)
    {
      uint col, cols= args[0]->cols();

      for (col= 0; col < cols; col++)
      {
        bool skip_column= FALSE;
        /*
          Check that all items to be compared has the STRING result type and at
          least one of them is a DATE/DATETIME item.
        */
        for (arg= args, arg_end= args + arg_count; arg != arg_end ; arg++)
        {
          Item *itm= ((cmp_type == STRING_RESULT) ? arg[0] :
                      arg[0]->element_index(col));
          if (itm->result_type() != STRING_RESULT)
          {
            skip_column= TRUE;
            break;
          }
          else if (itm->is_datetime())
          {
            datetime_found= TRUE;
            /*
              Internally all DATE/DATETIME values are converted to the DATETIME
              type. So try to find a DATETIME item to issue correct warnings.
            */
            if (!date_arg)
              date_arg= itm;
            else if (itm->field_type() == MYSQL_TYPE_DATETIME)
            {
              date_arg= itm;
              /* All arguments are already checked to have the STRING result. */
              if (cmp_type == STRING_RESULT)
                break;
            }
          }
        }
        if (skip_column)
          continue;
        if (datetime_found)
        {
          if (cmp_type == ROW_RESULT)
          {
            cmp_item **cmp= 0;
            if (array)
              cmp= ((in_row*)array)->tmp.comparators + col;
            else
              cmp= ((cmp_item_row*)cmp_items[ROW_RESULT])->comparators + col;
            *cmp= new cmp_item_datetime(date_arg);
            /* Reset variables for the next column. */
            date_arg= 0;
            datetime_found= FALSE;
          }
          else
            compare_as_datetime= TRUE;
        }
      }
    }
  }
  /*
    Row item with NULLs inside can return NULL or FALSE =>
    they can't be processed as static
  */
  if (type_cnt == 1 && const_itm && !nulls_in_row())
  {
    if (compare_as_datetime)
      array= new in_datetime(date_arg, arg_count - 1);
    else
    {
      /*
        IN must compare INT columns and constants as int values (the same
        way as equality does).
        So we must check here if the column on the left and all the constant 
        values on the right can be compared as integers and adjust the 
        comparison type accordingly.
      */  
      if (args[0]->real_item()->type() == FIELD_ITEM &&
          thd->lex->sql_command != SQLCOM_CREATE_VIEW &&
          thd->lex->sql_command != SQLCOM_SHOW_CREATE &&
          cmp_type != INT_RESULT)
      {
        Item_field *field_item= (Item_field*) (args[0]->real_item());
        if (field_item->field->can_be_compared_as_longlong())
        {
          bool all_converted= TRUE;
          for (arg=args+1, arg_end=args+arg_count; arg != arg_end ; arg++)
          {
            if (!convert_constant_item (thd, field_item, &arg[0]))
              all_converted= FALSE;
          }
          if (all_converted)
            cmp_type= INT_RESULT;
        }
      }
      switch (cmp_type) {
      case STRING_RESULT:
        array=new in_string(arg_count-1,(qsort2_cmp) srtcmp_in, 
                            cmp_collation.collation);
        break;
      case INT_RESULT:
        array= new in_longlong(arg_count-1);
        break;
      case REAL_RESULT:
        array= new in_double(arg_count-1);
        break;
      case ROW_RESULT:
        /*
          The row comparator was created at the beginning but only DATETIME
          items comparators were initialized. Call store_value() to setup
          others.
        */
        ((in_row*)array)->tmp.store_value(args[0]);
        break;
      case DECIMAL_RESULT:
        array= new in_decimal(arg_count - 1);
        break;
      default:
        DBUG_ASSERT(0);
        return;
      }
    }
    if (array && !(thd->is_fatal_error))		// If not EOM
    {
      uint j=0;
      for (uint i=1 ; i < arg_count ; i++)
      {
	if (!args[i]->null_value)			// Skip NULL values
        {
          array->set(j,args[i]);
	  j++;
        }
	else
	  have_null= 1;
      }
      if ((array->used_count= j))
	array->sort();
    }
  }
  else
  {
    if (compare_as_datetime)
      cmp_items[STRING_RESULT]= new cmp_item_datetime(date_arg);
    else
    {
      for (i= 0; i <= (uint) DECIMAL_RESULT; i++)
      {
        if (found_types & (1 << i) && !cmp_items[i])
        {
          if ((Item_result)i == STRING_RESULT &&
              agg_arg_charsets_for_comparison(cmp_collation, args, arg_count))
            return;
          if (!cmp_items[i] && !(cmp_items[i]=
              cmp_item::get_comparator((Item_result)i,
                                       cmp_collation.collation)))
            return;
        }
      }
    }
  }
  max_length= 1;
}


void Item_func_in::print(String *str, enum_query_type query_type)
{
  str->append('(');
  args[0]->print(str, query_type);
  if (negated)
    str->append(STRING_WITH_LEN(" not"));
  str->append(STRING_WITH_LEN(" in ("));
  print_args(str, 1, query_type);
  str->append(STRING_WITH_LEN("))"));
}


/*
  Evaluate the function and return its value.

  SYNOPSIS
    val_int()

  DESCRIPTION
    Evaluate the function and return its value.

  IMPLEMENTATION
    If the array object is defined then the value of the function is
    calculated by means of this array.
    Otherwise several cmp_item objects are used in order to do correct
    comparison of left expression and an expression from the values list.
    One cmp_item object correspond to one used comparison type. Left
    expression can be evaluated up to number of different used comparison
    types. A bit mapped variable value_added_map is used to check whether
    the left expression already was evaluated for a particular result type.
    Result types are mapped to it according to their integer values i.e.
    STRING_RESULT is mapped to bit 0, REAL_RESULT to bit 1, so on.

  RETURN
    Value of the function
*/

longlong Item_func_in::val_int()
{
  cmp_item *in_item;
  DBUG_ASSERT(fixed == 1);
  uint value_added_map= 0;
  if (array)
  {
    int tmp=array->find(args[0]);
    null_value=args[0]->null_value || (!tmp && have_null);
    return (longlong) (!null_value && tmp != negated);
  }

  if ((null_value= args[0]->real_item()->type() == NULL_ITEM))
    return 0;

  have_null= 0;
  for (uint i= 1 ; i < arg_count ; i++)
  {
    if (args[i]->real_item()->type() == NULL_ITEM)
    {
      have_null= TRUE;
      continue;
    }
    Item_result cmp_type= item_cmp_type(left_result_type, args[i]->result_type());
    in_item= cmp_items[(uint)cmp_type];
    DBUG_ASSERT(in_item);
    if (!(value_added_map & (1 << (uint)cmp_type)))
    {
      in_item->store_value(args[0]);
      if ((null_value= args[0]->null_value))
        return 0;
      value_added_map|= 1 << (uint)cmp_type;
    }
    if (!in_item->cmp(args[i]) && !args[i]->null_value)
      return (longlong) (!negated);
    have_null|= args[i]->null_value;
  }

  null_value= have_null;
  return (longlong) (!null_value && negated);
}


longlong Item_func_bit_or::val_int()
{
  DBUG_ASSERT(fixed == 1);
  ulonglong arg1= (ulonglong) args[0]->val_int();
  if (args[0]->null_value)
  {
    null_value=1; /* purecov: inspected */
    return 0; /* purecov: inspected */
  }
  ulonglong arg2= (ulonglong) args[1]->val_int();
  if (args[1]->null_value)
  {
    null_value=1;
    return 0;
  }
  null_value=0;
  return (longlong) (arg1 | arg2);
}


longlong Item_func_bit_and::val_int()
{
  DBUG_ASSERT(fixed == 1);
  ulonglong arg1= (ulonglong) args[0]->val_int();
  if (args[0]->null_value)
  {
    null_value=1; /* purecov: inspected */
    return 0; /* purecov: inspected */
  }
  ulonglong arg2= (ulonglong) args[1]->val_int();
  if (args[1]->null_value)
  {
    null_value=1; /* purecov: inspected */
    return 0; /* purecov: inspected */
  }
  null_value=0;
  return (longlong) (arg1 & arg2);
}

Item_cond::Item_cond(THD *thd, Item_cond *item)
  :Item_bool_func(thd, item),
   abort_on_null(item->abort_on_null),
   and_tables_cache(item->and_tables_cache)
{
  /*
    item->list will be copied by copy_andor_arguments() call
  */
}


void Item_cond::copy_andor_arguments(THD *thd, Item_cond *item)
{
  List_iterator_fast<Item> li(item->list);
  while (Item *it= li++)
    list.push_back(it->copy_andor_structure(thd));
}


bool
Item_cond::fix_fields(THD *thd, Item **ref)
{
  DBUG_ASSERT(fixed == 0);
  List_iterator<Item> li(list);
  Item *item;
  TABLE_LIST *save_emb_on_expr_nest= thd->thd_marker.emb_on_expr_nest;
  uchar buff[sizeof(char*)];			// Max local vars in function
  not_null_tables_cache= used_tables_cache= 0;
  const_item_cache= 1;

  if (functype() != COND_AND_FUNC)
    thd->thd_marker.emb_on_expr_nest= NULL;
  /*
    and_table_cache is the value that Item_cond_or() returns for
    not_null_tables()
  */
  and_tables_cache= ~(table_map) 0;

  if (check_stack_overrun(thd, STACK_MIN_SIZE, buff))
    return TRUE;				// Fatal error flag is set!
  /*
    The following optimization reduces the depth of an AND-OR tree.
    E.g. a WHERE clause like
      F1 AND (F2 AND (F2 AND F4))
    is parsed into a tree with the same nested structure as defined
    by braces. This optimization will transform such tree into
      AND (F1, F2, F3, F4).
    Trees of OR items are flattened as well:
      ((F1 OR F2) OR (F3 OR F4))   =>   OR (F1, F2, F3, F4)
    Items for removed AND/OR levels will dangle until the death of the
    entire statement.
    The optimization is currently prepared statements and stored procedures
    friendly as it doesn't allocate any memory and its effects are durable
    (i.e. do not depend on PS/SP arguments).
  */
  while ((item=li++))
  {
    table_map tmp_table_map;
    while (item->type() == Item::COND_ITEM &&
	   ((Item_cond*) item)->functype() == functype() &&
           !((Item_cond*) item)->list.is_empty())
    {						// Identical function
      li.replace(((Item_cond*) item)->list);
      ((Item_cond*) item)->list.empty();
      item= *li.ref();				// new current item
    }
    if (abort_on_null)
      item->top_level_item();

    // item can be substituted in fix_fields
    if ((!item->fixed &&
	 item->fix_fields(thd, li.ref())) ||
	(item= *li.ref())->check_cols(1))
      return TRUE; /* purecov: inspected */
    used_tables_cache|=     item->used_tables();
    if (item->const_item())
      and_tables_cache= (table_map) 0;
    else
    {
      tmp_table_map= item->not_null_tables();
      not_null_tables_cache|= tmp_table_map;
      and_tables_cache&= tmp_table_map;
      const_item_cache= FALSE;
    }  
    with_sum_func=	    with_sum_func || item->with_sum_func;
    with_subselect|=        item->with_subselect;
    if (item->maybe_null)
      maybe_null=1;
  }
  thd->lex->current_select->cond_count+= list.elements;
  thd->thd_marker.emb_on_expr_nest= save_emb_on_expr_nest;
  fix_length_and_dec();
  fixed= 1;
  return FALSE;
}


<<<<<<< HEAD
void Item_cond::fix_after_pullout(st_select_lex *new_parent, Item **ref)
=======
void Item_cond::fix_after_pullout(st_select_lex *parent_select,
                                  st_select_lex *removed_select,
                                  Item **ref)
>>>>>>> 9677b72a
{
  List_iterator<Item> li(list);
  Item *item;

  used_tables_cache=0;
  const_item_cache=1;

  and_tables_cache= ~(table_map) 0; // Here and below we do as fix_fields does
  not_null_tables_cache= 0;

  while ((item=li++))
  {
    table_map tmp_table_map;
<<<<<<< HEAD
    item->fix_after_pullout(new_parent, li.ref());
=======
    item->fix_after_pullout(parent_select, removed_select, li.ref());
>>>>>>> 9677b72a
    item= *li.ref();
    used_tables_cache|= item->used_tables();
    const_item_cache&= item->const_item();

    if (item->const_item())
      and_tables_cache= (table_map) 0;
    else
    {
      tmp_table_map= item->not_null_tables();
      not_null_tables_cache|= tmp_table_map;
      and_tables_cache&= tmp_table_map;
      const_item_cache= FALSE;
    }  
  }
}


bool Item_cond::walk(Item_processor processor, bool walk_subquery, uchar *arg)
{
  List_iterator_fast<Item> li(list);
  Item *item;
  while ((item= li++))
    if (item->walk(processor, walk_subquery, arg))
      return 1;
  return Item_func::walk(processor, walk_subquery, arg);
}


/**
  Transform an Item_cond object with a transformer callback function.
  
    The function recursively applies the transform method to each
     member item of the condition list.
    If the call of the method for a member item returns a new item
    the old item is substituted for a new one.
    After this the transformer is applied to the root node
    of the Item_cond object. 
     
  @param transformer   the transformer callback function to be applied to
                       the nodes of the tree of the object
  @param arg           parameter to be passed to the transformer

  @return
    Item returned as the result of transformation of the root node 
*/

Item *Item_cond::transform(Item_transformer transformer, uchar *arg)
{
  DBUG_ASSERT(!current_thd->is_stmt_prepare());

  List_iterator<Item> li(list);
  Item *item;
  while ((item= li++))
  {
    Item *new_item= item->transform(transformer, arg);
    if (!new_item)
      return 0;

    /*
      THD::change_item_tree() should be called only if the tree was
      really transformed, i.e. when a new item has been created.
      Otherwise we'll be allocating a lot of unnecessary memory for
      change records at each execution.
    */
    if (new_item != item)
      current_thd->change_item_tree(li.ref(), new_item);
  }
  return Item_func::transform(transformer, arg);
}


/**
  Compile Item_cond object with a processor and a transformer
  callback functions.
  
    First the function applies the analyzer to the root node of
    the Item_func object. Then if the analyzer succeeeds (returns TRUE)
    the function recursively applies the compile method to member
    item of the condition list.
    If the call of the method for a member item returns a new item
    the old item is substituted for a new one.
    After this the transformer is applied to the root node
    of the Item_cond object. 
     
  @param analyzer      the analyzer callback function to be applied to the
                       nodes of the tree of the object
  @param[in,out] arg_p parameter to be passed to the analyzer
  @param transformer   the transformer callback function to be applied to the
                       nodes of the tree of the object
  @param arg_t         parameter to be passed to the transformer

  @return
    Item returned as the result of transformation of the root node 
*/

Item *Item_cond::compile(Item_analyzer analyzer, uchar **arg_p,
                         Item_transformer transformer, uchar *arg_t)
{
  if (!(this->*analyzer)(arg_p))
    return 0;
  
  List_iterator<Item> li(list);
  Item *item;
  while ((item= li++))
  {
    /* 
      The same parameter value of arg_p must be passed
      to analyze any argument of the condition formula.
    */   
    uchar *arg_v= *arg_p;
    Item *new_item= item->compile(analyzer, &arg_v, transformer, arg_t);
    if (new_item && new_item != item)
      current_thd->change_item_tree(li.ref(), new_item);
  }
  return Item_func::transform(transformer, arg_t);
}

void Item_cond::traverse_cond(Cond_traverser traverser,
                              void *arg, traverse_order order)
{
  List_iterator<Item> li(list);
  Item *item;

  switch(order) {
  case(PREFIX):
    (*traverser)(this, arg);
    while ((item= li++))
    {
      item->traverse_cond(traverser, arg, order);
    }
    (*traverser)(NULL, arg);
    break;
  case(POSTFIX):
    while ((item= li++))
    {
      item->traverse_cond(traverser, arg, order);
    }
    (*traverser)(this, arg);
  }
}

/**
  Move SUM items out from item tree and replace with reference.

  The split is done to get an unique item for each SUM function
  so that we can easily find and calculate them.
  (Calculation done by update_sum_func() and copy_sum_funcs() in
  sql_select.cc)

  @param thd			Thread handler
  @param ref_pointer_array	Pointer to array of reference fields
  @param fields		All fields in select

  @note
    This function is run on all expression (SELECT list, WHERE, HAVING etc)
    that have or refer (HAVING) to a SUM expression.
*/

void Item_cond::split_sum_func(THD *thd, Item **ref_pointer_array,
                               List<Item> &fields)
{
  List_iterator<Item> li(list);
  Item *item;
  while ((item= li++))
    item->split_sum_func2(thd, ref_pointer_array, fields, li.ref(), TRUE);
}


table_map
Item_cond::used_tables() const
{						// This caches used_tables
  return used_tables_cache;
}


void Item_cond::update_used_tables()
{
  List_iterator_fast<Item> li(list);
  Item *item;

  used_tables_cache=0;
  const_item_cache=1;
  while ((item=li++))
  {
    item->update_used_tables();
    used_tables_cache|= item->used_tables();
    const_item_cache&= item->const_item();
  }
}


void Item_cond::print(String *str, enum_query_type query_type)
{
  str->append('(');
  List_iterator_fast<Item> li(list);
  Item *item;
  if ((item=li++))
    item->print(str, query_type);
  while ((item=li++))
  {
    str->append(' ');
    str->append(func_name());
    str->append(' ');
    item->print(str, query_type);
  }
  str->append(')');
}


void Item_cond::neg_arguments(THD *thd)
{
  List_iterator<Item> li(list);
  Item *item;
  while ((item= li++))		/* Apply not transformation to the arguments */
  {
    Item *new_item= item->neg_transformer(thd);
    if (!new_item)
    {
      if (!(new_item= new Item_func_not(item)))
	return;					// Fatal OEM error
    }
    (void) li.replace(new_item);
  }
}


/**
  Evaluation of AND(expr, expr, expr ...).

  @note
    abort_if_null is set for AND expressions for which we don't care if the
    result is NULL or 0. This is set for:
    - WHERE clause
    - HAVING clause
    - IF(expression)

  @retval
    1  If all expressions are true
  @retval
    0  If all expressions are false or if we find a NULL expression and
       'abort_on_null' is set.
  @retval
    NULL if all expression are either 1 or NULL
*/


longlong Item_cond_and::val_int()
{
  DBUG_ASSERT(fixed == 1);
  List_iterator_fast<Item> li(list);
  Item *item;
  null_value= 0;
  while ((item=li++))
  {
    if (!item->val_bool())
    {
      if (abort_on_null || !(null_value= item->null_value))
	return 0;				// return FALSE
    }
  }
  return null_value ? 0 : 1;
}


longlong Item_cond_or::val_int()
{
  DBUG_ASSERT(fixed == 1);
  List_iterator_fast<Item> li(list);
  Item *item;
  null_value=0;
  while ((item=li++))
  {
    if (item->val_bool())
    {
      null_value=0;
      return 1;
    }
    if (item->null_value)
      null_value=1;
  }
  return 0;
}

/**
  Create an AND expression from two expressions.

  @param a	expression or NULL
  @param b    	expression.
  @param org_item	Don't modify a if a == *org_item.
                        If a == NULL, org_item is set to point at b,
                        to ensure that future calls will not modify b.

  @note
    This will not modify item pointed to by org_item or b
    The idea is that one can call this in a loop and create and
    'and' over all items without modifying any of the original items.

  @retval
    NULL	Error
  @retval
    Item
*/

Item *and_expressions(Item *a, Item *b, Item **org_item)
{
  if (!a)
    return (*org_item= (Item*) b);
  if (a == *org_item)
  {
    Item_cond *res;
    if ((res= new Item_cond_and(a, (Item*) b)))
    {
      res->used_tables_cache= a->used_tables() | b->used_tables();
      res->not_null_tables_cache= a->not_null_tables() | b->not_null_tables();
    }
    return res;
  }
  if (((Item_cond_and*) a)->add((Item*) b))
    return 0;
  ((Item_cond_and*) a)->used_tables_cache|= b->used_tables();
  ((Item_cond_and*) a)->not_null_tables_cache|= b->not_null_tables();
  return a;
}


longlong Item_func_isnull::val_int()
{
  DBUG_ASSERT(fixed == 1);
  /*
    Handle optimization if the argument can't be null
    This has to be here because of the test in update_used_tables().
  */
  if (!used_tables_cache && !with_subselect)
    return cached_value;
  return args[0]->is_null() ? 1: 0;
}

longlong Item_is_not_null_test::val_int()
{
  DBUG_ASSERT(fixed == 1);
  DBUG_ENTER("Item_is_not_null_test::val_int");
  if (!used_tables_cache && !with_subselect)
  {
    owner->was_null|= (!cached_value);
    DBUG_PRINT("info", ("cached: %ld", (long) cached_value));
    DBUG_RETURN(cached_value);
  }
  if (args[0]->is_null())
  {
    DBUG_PRINT("info", ("null"));
    owner->was_null|= 1;
    DBUG_RETURN(0);
  }
  else
    DBUG_RETURN(1);
}

/**
  Optimize case of not_null_column IS NULL.
*/
void Item_is_not_null_test::update_used_tables()
{
  if (!args[0]->maybe_null)
  {
    used_tables_cache= 0;			/* is always true */
    cached_value= (longlong) 1;
  }
  else
  {
    args[0]->update_used_tables();
    if (!(used_tables_cache=args[0]->used_tables()) && !with_subselect)
    {
      /* Remember if the value is always NULL or never NULL */
      cached_value= (longlong) !args[0]->is_null();
    }
  }
}


longlong Item_func_isnotnull::val_int()
{
  DBUG_ASSERT(fixed == 1);
  return args[0]->is_null() ? 0 : 1;
}


void Item_func_isnotnull::print(String *str, enum_query_type query_type)
{
  str->append('(');
  args[0]->print(str, query_type);
  str->append(STRING_WITH_LEN(" is not null)"));
}


longlong Item_func_like::val_int()
{
  DBUG_ASSERT(fixed == 1);
  String* res = args[0]->val_str(&cmp.value1);
  if (args[0]->null_value)
  {
    null_value=1;
    return 0;
  }
  String* res2 = args[1]->val_str(&cmp.value2);
  if (args[1]->null_value)
  {
    null_value=1;
    return 0;
  }
  null_value=0;
  if (canDoTurboBM)
    return turboBM_matches(res->ptr(), res->length()) ? 1 : 0;
  return my_wildcmp(cmp.cmp_collation.collation,
		    res->ptr(),res->ptr()+res->length(),
		    res2->ptr(),res2->ptr()+res2->length(),
		    escape,wild_one,wild_many) ? 0 : 1;
}


/**
  We can optimize a where if first character isn't a wildcard
*/

Item_func::optimize_type Item_func_like::select_optimize() const
{
  if (args[1]->const_item())
  {
    String* res2= args[1]->val_str((String *)&cmp.value2);
    const char *ptr2;

    if (!res2 || !(ptr2= res2->ptr()))
      return OPTIMIZE_NONE;

    if (*ptr2 != wild_many)
    {
      if (args[0]->result_type() != STRING_RESULT || *ptr2 != wild_one)
	return OPTIMIZE_OP;
    }
  }
  return OPTIMIZE_NONE;
}


bool Item_func_like::fix_fields(THD *thd, Item **ref)
{
  DBUG_ASSERT(fixed == 0);
  if (Item_bool_func2::fix_fields(thd, ref) ||
      escape_item->fix_fields(thd, &escape_item))
    return TRUE;

  if (!escape_item->const_during_execution())
  {
    my_error(ER_WRONG_ARGUMENTS,MYF(0),"ESCAPE");
    return TRUE;
  }
  
  if (escape_item->const_item() && !thd->lex->view_prepare_mode)
  {
    /* If we are on execution stage */
    String *escape_str= escape_item->val_str(&cmp.value1);
    if (escape_str)
    {
      if (escape_used_in_parsing && (
             (((thd->variables.sql_mode & MODE_NO_BACKSLASH_ESCAPES) &&
                escape_str->numchars() != 1) ||
               escape_str->numchars() > 1)))
      {
        my_error(ER_WRONG_ARGUMENTS,MYF(0),"ESCAPE");
        return TRUE;
      }

      if (use_mb(cmp.cmp_collation.collation))
      {
        CHARSET_INFO *cs= escape_str->charset();
        my_wc_t wc;
        int rc= cs->cset->mb_wc(cs, &wc,
                                (const uchar*) escape_str->ptr(),
                                (const uchar*) escape_str->ptr() +
                                               escape_str->length());
        escape= (int) (rc > 0 ? wc : '\\');
      }
      else
      {
        /*
          In the case of 8bit character set, we pass native
          code instead of Unicode code as "escape" argument.
          Convert to "cs" if charset of escape differs.
        */
        CHARSET_INFO *cs= cmp.cmp_collation.collation;
        uint32 unused;
        if (escape_str->needs_conversion(escape_str->length(),
                                         escape_str->charset(), cs, &unused))
        {
          char ch;
          uint errors;
          uint32 cnvlen= copy_and_convert(&ch, 1, cs, escape_str->ptr(),
                                          escape_str->length(),
                                          escape_str->charset(), &errors);
          escape= cnvlen ? ch : '\\';
        }
        else
          escape= *(escape_str->ptr());
      }
    }
    else
      escape= '\\';

    /*
      We could also do boyer-more for non-const items, but as we would have to
      recompute the tables for each row it's not worth it.
    */
    if (args[1]->const_item() && !use_strnxfrm(collation.collation) &&
       !(specialflag & SPECIAL_NO_NEW_FUNC))
    {
      String* res2 = args[1]->val_str(&cmp.value2);
      if (!res2)
        return FALSE;				// Null argument
      
      const size_t len   = res2->length();
      const char*  first = res2->ptr();
      const char*  last  = first + len - 1;
      /*
        len must be > 2 ('%pattern%')
        heuristic: only do TurboBM for pattern_len > 2
      */
      
      if (len > MIN_TURBOBM_PATTERN_LEN + 2 &&
          *first == wild_many &&
          *last  == wild_many)
      {
        const char* tmp = first + 1;
        for (; *tmp != wild_many && *tmp != wild_one && *tmp != escape; tmp++) ;
        canDoTurboBM = (tmp == last) && !use_mb(args[0]->collation.collation);
      }
      if (canDoTurboBM)
      {
        pattern     = first + 1;
        pattern_len = (int) len - 2;
        DBUG_PRINT("info", ("Initializing pattern: '%s'", first));
        int *suff = (int*) thd->alloc((int) (sizeof(int)*
                                      ((pattern_len + 1)*2+
                                      alphabet_size)));
        bmGs      = suff + pattern_len + 1;
        bmBc      = bmGs + pattern_len + 1;
        turboBM_compute_good_suffix_shifts(suff);
        turboBM_compute_bad_character_shifts();
        DBUG_PRINT("info",("done"));
      }
    }
  }
  return FALSE;
}

void Item_func_like::cleanup()
{
  canDoTurboBM= FALSE;
  Item_bool_func2::cleanup();
}

/**
  @brief Compile regular expression.

  @param[in]    send_error     send error message if any.

  @details Make necessary character set conversion then 
  compile regular expression passed in the args[1].

  @retval    0     success.
  @retval    1     error occurred.
  @retval   -1     given null regular expression.
 */

int Item_func_regex::regcomp(bool send_error)
{
  char buff[MAX_FIELD_WIDTH];
  String tmp(buff,sizeof(buff),&my_charset_bin);
  String *res= args[1]->val_str(&tmp);
  int error;

  if (args[1]->null_value)
    return -1;

  if (regex_compiled)
  {
    if (!stringcmp(res, &prev_regexp))
      return 0;
    prev_regexp.copy(*res);
    my_regfree(&preg);
    regex_compiled= 0;
  }

  if (cmp_collation.collation != regex_lib_charset)
  {
    /* Convert UCS2 strings to UTF8 */
    uint dummy_errors;
    if (conv.copy(res->ptr(), res->length(), res->charset(),
                  regex_lib_charset, &dummy_errors))
      return 1;
    res= &conv;
  }

  if ((error= my_regcomp(&preg, res->c_ptr_safe(),
                         regex_lib_flags, regex_lib_charset)))
  {
    if (send_error)
    {
      (void) my_regerror(error, &preg, buff, sizeof(buff));
      my_error(ER_REGEXP_ERROR, MYF(0), buff);
    }
    return 1;
  }
  regex_compiled= 1;
  return 0;
}


bool
Item_func_regex::fix_fields(THD *thd, Item **ref)
{
  DBUG_ASSERT(fixed == 0);
  if ((!args[0]->fixed &&
       args[0]->fix_fields(thd, args)) || args[0]->check_cols(1) ||
      (!args[1]->fixed &&
       args[1]->fix_fields(thd, args + 1)) || args[1]->check_cols(1))
    return TRUE;				/* purecov: inspected */
  with_sum_func=args[0]->with_sum_func || args[1]->with_sum_func;
  max_length= 1;
  decimals= 0;

  if (agg_arg_charsets_for_comparison(cmp_collation, args, 2))
    return TRUE;

  regex_lib_flags= (cmp_collation.collation->state &
                    (MY_CS_BINSORT | MY_CS_CSSORT)) ?
                   MY_REG_EXTENDED | MY_REG_NOSUB :
                   MY_REG_EXTENDED | MY_REG_NOSUB | MY_REG_ICASE;
  /*
    If the case of UCS2 and other non-ASCII character sets,
    we will convert patterns and strings to UTF8.
  */
  regex_lib_charset= (cmp_collation.collation->mbminlen > 1) ?
                     &my_charset_utf8_general_ci :
                     cmp_collation.collation;

  used_tables_cache=args[0]->used_tables() | args[1]->used_tables();
  not_null_tables_cache= (args[0]->not_null_tables() |
			  args[1]->not_null_tables());
  const_item_cache=args[0]->const_item() && args[1]->const_item();
  if (!regex_compiled && args[1]->const_item())
  {
    int comp_res= regcomp(TRUE);
    if (comp_res == -1)
    {						// Will always return NULL
      maybe_null=1;
      fixed= 1;
      return FALSE;
    }
    else if (comp_res)
      return TRUE;
    regex_is_const= 1;
    maybe_null= args[0]->maybe_null;
  }
  else
    maybe_null=1;
  fixed= 1;
  return FALSE;
}


longlong Item_func_regex::val_int()
{
  DBUG_ASSERT(fixed == 1);
  char buff[MAX_FIELD_WIDTH];
  String tmp(buff,sizeof(buff),&my_charset_bin);
  String *res= args[0]->val_str(&tmp);

  if ((null_value= (args[0]->null_value ||
                    (!regex_is_const && regcomp(FALSE)))))
    return 0;

  if (cmp_collation.collation != regex_lib_charset)
  {
    /* Convert UCS2 strings to UTF8 */
    uint dummy_errors;
    if (conv.copy(res->ptr(), res->length(), res->charset(),
                  regex_lib_charset, &dummy_errors))
    {
      null_value= 1;
      return 0;
    }
    res= &conv;
  }
  return my_regexec(&preg,res->c_ptr_safe(),0,(my_regmatch_t*) 0,0) ? 0 : 1;
}


void Item_func_regex::cleanup()
{
  DBUG_ENTER("Item_func_regex::cleanup");
  Item_bool_func::cleanup();
  if (regex_compiled)
  {
    my_regfree(&preg);
    regex_compiled=0;
    prev_regexp.length(0);
  }
  DBUG_VOID_RETURN;
}


#ifdef LIKE_CMP_TOUPPER
#define likeconv(cs,A) (uchar) (cs)->toupper(A)
#else
#define likeconv(cs,A) (uchar) (cs)->sort_order[(uchar) (A)]
#endif


/**
  Precomputation dependent only on pattern_len.
*/

void Item_func_like::turboBM_compute_suffixes(int *suff)
{
  const int   plm1 = pattern_len - 1;
  int            f = 0;
  int            g = plm1;
  int *const splm1 = suff + plm1;
  CHARSET_INFO	*cs= cmp.cmp_collation.collation;

  *splm1 = pattern_len;

  if (!cs->sort_order)
  {
    int i;
    for (i = pattern_len - 2; i >= 0; i--)
    {
      int tmp = *(splm1 + i - f);
      if (g < i && tmp < i - g)
	suff[i] = tmp;
      else
      {
	if (i < g)
	  g = i; // g = min(i, g)
	f = i;
	while (g >= 0 && pattern[g] == pattern[g + plm1 - f])
	  g--;
	suff[i] = f - g;
      }
    }
  }
  else
  {
    int i;
    for (i = pattern_len - 2; 0 <= i; --i)
    {
      int tmp = *(splm1 + i - f);
      if (g < i && tmp < i - g)
	suff[i] = tmp;
      else
      {
	if (i < g)
	  g = i; // g = min(i, g)
	f = i;
	while (g >= 0 &&
	       likeconv(cs, pattern[g]) == likeconv(cs, pattern[g + plm1 - f]))
	  g--;
	suff[i] = f - g;
      }
    }
  }
}


/**
  Precomputation dependent only on pattern_len.
*/

void Item_func_like::turboBM_compute_good_suffix_shifts(int *suff)
{
  turboBM_compute_suffixes(suff);

  int *end = bmGs + pattern_len;
  int *k;
  for (k = bmGs; k < end; k++)
    *k = pattern_len;

  int tmp;
  int i;
  int j          = 0;
  const int plm1 = pattern_len - 1;
  for (i = plm1; i > -1; i--)
  {
    if (suff[i] == i + 1)
    {
      for (tmp = plm1 - i; j < tmp; j++)
      {
	int *tmp2 = bmGs + j;
	if (*tmp2 == pattern_len)
	  *tmp2 = tmp;
      }
    }
  }

  int *tmp2;
  for (tmp = plm1 - i; j < tmp; j++)
  {
    tmp2 = bmGs + j;
    if (*tmp2 == pattern_len)
      *tmp2 = tmp;
  }

  tmp2 = bmGs + plm1;
  for (i = 0; i <= pattern_len - 2; i++)
    *(tmp2 - suff[i]) = plm1 - i;
}


/**
   Precomputation dependent on pattern_len.
*/

void Item_func_like::turboBM_compute_bad_character_shifts()
{
  int *i;
  int *end = bmBc + alphabet_size;
  int j;
  const int plm1 = pattern_len - 1;
  CHARSET_INFO	*cs= cmp.cmp_collation.collation;

  for (i = bmBc; i < end; i++)
    *i = pattern_len;

  if (!cs->sort_order)
  {
    for (j = 0; j < plm1; j++)
      bmBc[(uint) (uchar) pattern[j]] = plm1 - j;
  }
  else
  {
    for (j = 0; j < plm1; j++)
      bmBc[(uint) likeconv(cs,pattern[j])] = plm1 - j;
  }
}


/**
  Search for pattern in text.

  @return
    returns true/false for match/no match
*/

bool Item_func_like::turboBM_matches(const char* text, int text_len) const
{
  register int bcShift;
  register int turboShift;
  int shift = pattern_len;
  int j     = 0;
  int u     = 0;
  CHARSET_INFO	*cs= cmp.cmp_collation.collation;

  const int plm1=  pattern_len - 1;
  const int tlmpl= text_len - pattern_len;

  /* Searching */
  if (!cs->sort_order)
  {
    while (j <= tlmpl)
    {
      register int i= plm1;
      while (i >= 0 && pattern[i] == text[i + j])
      {
	i--;
	if (i == plm1 - shift)
	  i-= u;
      }
      if (i < 0)
	return 1;

      register const int v = plm1 - i;
      turboShift = u - v;
      bcShift    = bmBc[(uint) (uchar) text[i + j]] - plm1 + i;
      shift      = max(turboShift, bcShift);
      shift      = max(shift, bmGs[i]);
      if (shift == bmGs[i])
	u = min(pattern_len - shift, v);
      else
      {
	if (turboShift < bcShift)
	  shift = max(shift, u + 1);
	u = 0;
      }
      j+= shift;
    }
    return 0;
  }
  else
  {
    while (j <= tlmpl)
    {
      register int i = plm1;
      while (i >= 0 && likeconv(cs,pattern[i]) == likeconv(cs,text[i + j]))
      {
	i--;
	if (i == plm1 - shift)
	  i-= u;
      }
      if (i < 0)
	return 1;

      register const int v = plm1 - i;
      turboShift = u - v;
      bcShift    = bmBc[(uint) likeconv(cs, text[i + j])] - plm1 + i;
      shift      = max(turboShift, bcShift);
      shift      = max(shift, bmGs[i]);
      if (shift == bmGs[i])
	u = min(pattern_len - shift, v);
      else
      {
	if (turboShift < bcShift)
	  shift = max(shift, u + 1);
	u = 0;
      }
      j+= shift;
    }
    return 0;
  }
}


/**
  Make a logical XOR of the arguments.

  If either operator is NULL, return NULL.

  @todo
    (low priority) Change this to be optimized as: @n
    A XOR B   ->  (A) == 1 AND (B) <> 1) OR (A <> 1 AND (B) == 1) @n
    To be able to do this, we would however first have to extend the MySQL
    range optimizer to handle OR better.

  @note
    As we don't do any index optimization on XOR this is not going to be
    very fast to use.
*/

longlong Item_cond_xor::val_int()
{
  DBUG_ASSERT(fixed == 1);
  List_iterator<Item> li(list);
  Item *item;
  int result=0;	
  null_value=0;
  while ((item=li++))
  {
    result^= (item->val_int() != 0);
    if (item->null_value)
    {
      null_value=1;
      return 0;
    }
  }
  return (longlong) result;
}

/**
  Apply NOT transformation to the item and return a new one.


    Transform the item using next rules:
    @verbatim
       a AND b AND ...    -> NOT(a) OR NOT(b) OR ...
       a OR b OR ...      -> NOT(a) AND NOT(b) AND ...
       NOT(a)             -> a
       a = b              -> a != b
       a != b             -> a = b
       a < b              -> a >= b
       a >= b             -> a < b
       a > b              -> a <= b
       a <= b             -> a > b
       IS NULL(a)         -> IS NOT NULL(a)
       IS NOT NULL(a)     -> IS NULL(a)
    @endverbatim

  @param thd		thread handler

  @return
    New item or
    NULL if we cannot apply NOT transformation (see Item::neg_transformer()).
*/

Item *Item_func_not::neg_transformer(THD *thd)	/* NOT(x)  ->  x */
{
  return args[0];
}


Item *Item_bool_rowready_func2::neg_transformer(THD *thd)
{
  Item *item= negated_item();
  return item;
}


/**
  a IS NULL  ->  a IS NOT NULL.
*/
Item *Item_func_isnull::neg_transformer(THD *thd)
{
  Item *item= new Item_func_isnotnull(args[0]);
  return item;
}


/**
  a IS NOT NULL  ->  a IS NULL.
*/
Item *Item_func_isnotnull::neg_transformer(THD *thd)
{
  Item *item= new Item_func_isnull(args[0]);
  return item;
}


Item *Item_cond_and::neg_transformer(THD *thd)	/* NOT(a AND b AND ...)  -> */
					/* NOT a OR NOT b OR ... */
{
  neg_arguments(thd);
  Item *item= new Item_cond_or(list);
  return item;
}


Item *Item_cond_or::neg_transformer(THD *thd)	/* NOT(a OR b OR ...)  -> */
					/* NOT a AND NOT b AND ... */
{
  neg_arguments(thd);
  Item *item= new Item_cond_and(list);
  return item;
}


Item *Item_func_nop_all::neg_transformer(THD *thd)
{
  /* "NOT (e $cmp$ ANY (SELECT ...)) -> e $rev_cmp$" ALL (SELECT ...) */
  Item_func_not_all *new_item= new Item_func_not_all(args[0]);
  Item_allany_subselect *allany= (Item_allany_subselect*)args[0];
  allany->func= allany->func_creator(FALSE);
  allany->all= !allany->all;
  allany->upper_item= new_item;
  return new_item;
}

Item *Item_func_not_all::neg_transformer(THD *thd)
{
  /* "NOT (e $cmp$ ALL (SELECT ...)) -> e $rev_cmp$" ANY (SELECT ...) */
  Item_func_nop_all *new_item= new Item_func_nop_all(args[0]);
  Item_allany_subselect *allany= (Item_allany_subselect*)args[0];
  allany->all= !allany->all;
  allany->func= allany->func_creator(TRUE);
  allany->upper_item= new_item;
  return new_item;
}

Item *Item_func_eq::negated_item()		/* a = b  ->  a != b */
{
  return new Item_func_ne(args[0], args[1]);
}


Item *Item_func_ne::negated_item()		/* a != b  ->  a = b */
{
  return new Item_func_eq(args[0], args[1]);
}


Item *Item_func_lt::negated_item()		/* a < b  ->  a >= b */
{
  return new Item_func_ge(args[0], args[1]);
}


Item *Item_func_ge::negated_item()		/* a >= b  ->  a < b */
{
  return new Item_func_lt(args[0], args[1]);
}


Item *Item_func_gt::negated_item()		/* a > b  ->  a <= b */
{
  return new Item_func_le(args[0], args[1]);
}


Item *Item_func_le::negated_item()		/* a <= b  ->  a > b */
{
  return new Item_func_gt(args[0], args[1]);
}

/**
  just fake method, should never be called.
*/
Item *Item_bool_rowready_func2::negated_item()
{
  DBUG_ASSERT(0);
  return 0;
}

Item_equal::Item_equal(Item_field *f1, Item_field *f2)
  : Item_bool_func(), const_item(0), eval_item(0), cond_false(0),
    compare_as_dates(FALSE)
{
  const_item_cache= 0;
  fields.push_back(f1);
  fields.push_back(f2);
}

Item_equal::Item_equal(Item *c, Item_field *f)
  : Item_bool_func(), eval_item(0), cond_false(0)
{
  const_item_cache= 0;
  fields.push_back(f);
  const_item= c;
  compare_as_dates= f->is_datetime();
}


Item_equal::Item_equal(Item_equal *item_equal)
  : Item_bool_func(), eval_item(0), cond_false(0)
{
  const_item_cache= 0;
  List_iterator_fast<Item_field> li(item_equal->fields);
  Item_field *item;
  while ((item= li++))
  {
    fields.push_back(item);
  }
  const_item= item_equal->const_item;
  compare_as_dates= item_equal->compare_as_dates;
  cond_false= item_equal->cond_false;
}


void Item_equal::compare_const(Item *c)
{
  if (compare_as_dates)
  {
    cmp.set_datetime_cmp_func(this, &c, &const_item);
    cond_false= cmp.compare();
  }
  else
  {
    Item_func_eq *func= new Item_func_eq(c, const_item);
    func->set_cmp_func();
    func->quick_fix_field();
    cond_false= !func->val_int();
  }
  if (cond_false)
    const_item_cache= 1;
}


void Item_equal::add(Item *c, Item_field *f)
{
  if (cond_false)
    return;
  if (!const_item)
  {
    DBUG_ASSERT(f);
    const_item= c;
    compare_as_dates= f->is_datetime();
    return;
  }
  compare_const(c);
}


void Item_equal::add(Item *c)
{
  if (cond_false)
    return;
  if (!const_item)
  {
    const_item= c;
    return;
  }
  compare_const(c);
}

void Item_equal::add(Item_field *f)
{
  fields.push_back(f);
}

uint Item_equal::members()
{
  return fields.elements;
}


/**
  Check whether a field is referred in the multiple equality.

  The function checks whether field is occurred in the Item_equal object .

  @param field   field whose occurrence is to be checked

  @retval
    1       if nultiple equality contains a reference to field
  @retval
    0       otherwise    
*/

bool Item_equal::contains(Field *field)
{
  List_iterator_fast<Item_field> it(fields);
  Item_field *item;
  while ((item= it++))
  {
    if (field->eq(item->field))
        return 1;
  }
  return 0;
}


/**
  Join members of another Item_equal object.
  
    The function actually merges two multiple equalities.
    After this operation the Item_equal object additionally contains
    the field items of another item of the type Item_equal.
    If the optional constant items are not equal the cond_false flag is
    set to 1.  
  @param item    multiple equality whose members are to be joined
*/

void Item_equal::merge(Item_equal *item)
{
  fields.concat(&item->fields);
  Item *c= item->const_item;
  if (c)
  {
    /* 
      The flag cond_false will be set to 1 after this, if 
      the multiple equality already contains a constant and its 
      value is  not equal to the value of c.
    */
    add(c);
  }
  cond_false|= item->cond_false;
} 


/**
  Order field items in multiple equality according to a sorting criteria.

  The function perform ordering of the field items in the Item_equal
  object according to the criteria determined by the cmp callback parameter.
  If cmp(item_field1,item_field2,arg)<0 than item_field1 must be
  placed after item_fiel2.

  The function sorts field items by the exchange sort algorithm.
  The list of field items is looked through and whenever two neighboring
  members follow in a wrong order they are swapped. This is performed
  again and again until we get all members in a right order.

  @param compare      function to compare field item
  @param arg          context extra parameter for the cmp function
*/

void Item_equal::sort(Item_field_cmpfunc compare, void *arg)
{
  bool swap;
  List_iterator<Item_field> it(fields);
  do
  {
    Item_field *item1= it++;
    Item_field **ref1= it.ref();
    Item_field *item2;

    swap= FALSE;
    while ((item2= it++))
    {
      Item_field **ref2= it.ref();
      if (compare(item1, item2, arg) < 0)
      {
        Item_field *item= *ref1;
        *ref1= *ref2;
        *ref2= item;
        swap= TRUE;
      }
      else
      {
        item1= item2;
        ref1= ref2;
      }
    }
    it.rewind();
  } while (swap);
}


/**
  Check appearance of new constant items in the multiple equality object.

  The function checks appearance of new constant items among
  the members of multiple equalities. Each new constant item is
  compared with the designated constant item if there is any in the
  multiple equality. If there is none the first new constant item
  becomes designated.
*/

void Item_equal::update_const()
{
  List_iterator<Item_field> it(fields);
  Item *item;
  while ((item= it++))
  {
    if (item->const_item() &&
        /*
          Don't propagate constant status of outer-joined column.
          Such a constant status here is a result of:
            a) empty outer-joined table: in this case such a column has a
               value of NULL; but at the same time other arguments of
               Item_equal don't have to be NULLs and the value of the whole
               multiple equivalence expression doesn't have to be NULL or FALSE
               because of the outer join nature;
          or
            b) outer-joined table contains only 1 row: the result of
               this column is equal to a row field value *or* NULL.
          Both values are inacceptable as Item_equal constants.
        */
        !item->is_outer_field())
    {
      it.remove();
      add(item);
    }
  }
}

bool Item_equal::fix_fields(THD *thd, Item **ref)
{
  List_iterator_fast<Item_field> li(fields);
  Item *item;
  not_null_tables_cache= used_tables_cache= 0;
  const_item_cache= 0;
  while ((item= li++))
  {
    table_map tmp_table_map;
    used_tables_cache|= item->used_tables();
    tmp_table_map= item->not_null_tables();
    not_null_tables_cache|= tmp_table_map;
    if (item->maybe_null)
      maybe_null=1;
  }
  fix_length_and_dec();
  fixed= 1;
  return 0;
}

void Item_equal::update_used_tables()
{
  List_iterator_fast<Item_field> li(fields);
  Item *item;
  not_null_tables_cache= used_tables_cache= 0;
  if ((const_item_cache= cond_false))
    return;
  while ((item=li++))
  {
    item->update_used_tables();
    used_tables_cache|= item->used_tables();
    /* see commentary at Item_equal::update_const() */
    const_item_cache&= item->const_item() && !item->is_outer_field();
  }
}

longlong Item_equal::val_int()
{
  Item_field *item_field;
  if (cond_false)
    return 0;
  List_iterator_fast<Item_field> it(fields);
  Item *item= const_item ? const_item : it++;
  if ((null_value= item->null_value))
    return 0;
  eval_item->store_value(item);
  while ((item_field= it++))
  {
    /* Skip fields of non-const tables. They haven't been read yet */
    if (item_field->field->table->const_table)
    {
      if ((null_value= item_field->null_value) || eval_item->cmp(item_field))
        return 0;
    }
  }
  return 1;
}

void Item_equal::fix_length_and_dec()
{
  Item *item= get_first();
  eval_item= cmp_item::get_comparator(item->result_type(),
                                      item->collation.collation);
}

bool Item_equal::walk(Item_processor processor, bool walk_subquery, uchar *arg)
{
  List_iterator_fast<Item_field> it(fields);
  Item *item;
  while ((item= it++))
  {
    if (item->walk(processor, walk_subquery, arg))
      return 1;
  }
  return Item_func::walk(processor, walk_subquery, arg);
}

Item *Item_equal::transform(Item_transformer transformer, uchar *arg)
{
  DBUG_ASSERT(!current_thd->is_stmt_prepare());

  List_iterator<Item_field> it(fields);
  Item *item;
  while ((item= it++))
  {
    Item *new_item= item->transform(transformer, arg);
    if (!new_item)
      return 0;

    /*
      THD::change_item_tree() should be called only if the tree was
      really transformed, i.e. when a new item has been created.
      Otherwise we'll be allocating a lot of unnecessary memory for
      change records at each execution.
    */
    if (new_item != item)
      current_thd->change_item_tree((Item **) it.ref(), new_item);
  }
  return Item_func::transform(transformer, arg);
}

void Item_equal::print(String *str, enum_query_type query_type)
{
  str->append(func_name());
  str->append('(');
  List_iterator_fast<Item_field> it(fields);
  Item *item;
  if (const_item)
    const_item->print(str, query_type);
  else
  {
    item= it++;
    item->print(str, query_type);
  }
  while ((item= it++))
  {
    str->append(',');
    str->append(' ');
    item->print(str, query_type);
  }
  str->append(')');
}
<|MERGE_RESOLUTION|>--- conflicted
+++ resolved
@@ -4367,13 +4367,9 @@
 }
 
 
-<<<<<<< HEAD
-void Item_cond::fix_after_pullout(st_select_lex *new_parent, Item **ref)
-=======
 void Item_cond::fix_after_pullout(st_select_lex *parent_select,
                                   st_select_lex *removed_select,
                                   Item **ref)
->>>>>>> 9677b72a
 {
   List_iterator<Item> li(list);
   Item *item;
@@ -4387,11 +4383,7 @@
   while ((item=li++))
   {
     table_map tmp_table_map;
-<<<<<<< HEAD
-    item->fix_after_pullout(new_parent, li.ref());
-=======
     item->fix_after_pullout(parent_select, removed_select, li.ref());
->>>>>>> 9677b72a
     item= *li.ref();
     used_tables_cache|= item->used_tables();
     const_item_cache&= item->const_item();
