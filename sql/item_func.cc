/* Copyright (C) 2000-2003 MySQL AB

   This program is free software; you can redistribute it and/or modify
   it under the terms of the GNU General Public License as published by
   the Free Software Foundation; version 2 of the License.

   This program is distributed in the hope that it will be useful,
   but WITHOUT ANY WARRANTY; without even the implied warranty of
   MERCHANTABILITY or FITNESS FOR A PARTICULAR PURPOSE.  See the
   GNU General Public License for more details.

   You should have received a copy of the GNU General Public License
   along with this program; if not, write to the Free Software
   Foundation, Inc., 59 Temple Place, Suite 330, Boston, MA  02111-1307  USA */


/* This file defines all numerical functions */

#ifdef USE_PRAGMA_IMPLEMENTATION
#pragma implementation				// gcc: Class implementation
#endif

#include "mysql_priv.h"
#include "slave.h"				// for wait_for_master_pos
#include "rpl_mi.h"
#include <m_ctype.h>
#include <hash.h>
#include <time.h>
#include <ft_global.h>

#include "sp_head.h"
#include "sp_rcontext.h"
#include "sp.h"

#ifdef NO_EMBEDDED_ACCESS_CHECKS
#define sp_restore_security_context(A,B) while (0) {}
#endif

bool check_reserved_words(LEX_STRING *name)
{
  if (!my_strcasecmp(system_charset_info, name->str, "GLOBAL") ||
      !my_strcasecmp(system_charset_info, name->str, "LOCAL") ||
      !my_strcasecmp(system_charset_info, name->str, "SESSION"))
    return TRUE;
  return FALSE;
}


/* return TRUE if item is a constant */

bool
eval_const_cond(COND *cond)
{
  return ((Item_func*) cond)->val_int() ? TRUE : FALSE;
}


void Item_func::set_arguments(List<Item> &list)
{
  allowed_arg_cols= 1;
  arg_count=list.elements;
  args= tmp_arg;                                // If 2 arguments
  if (arg_count <= 2 || (args=(Item**) sql_alloc(sizeof(Item*)*arg_count)))
  {
    List_iterator_fast<Item> li(list);
    Item *item;
    Item **save_args= args;

    while ((item=li++))
    {
      *(save_args++)= item;
      with_sum_func|=item->with_sum_func;
    }
  }
  list.empty();					// Fields are used
}

Item_func::Item_func(List<Item> &list)
  :allowed_arg_cols(1)
{
  set_arguments(list);
}

Item_func::Item_func(THD *thd, Item_func *item)
  :Item_result_field(thd, item),
   allowed_arg_cols(item->allowed_arg_cols),
   arg_count(item->arg_count),
   used_tables_cache(item->used_tables_cache),
   not_null_tables_cache(item->not_null_tables_cache),
   const_item_cache(item->const_item_cache)
{
  if (arg_count)
  {
    if (arg_count <=2)
      args= tmp_arg;
    else
    {
      if (!(args=(Item**) thd->alloc(sizeof(Item*)*arg_count)))
	return;
    }
    memcpy((char*) args, (char*) item->args, sizeof(Item*)*arg_count);
  }
}


/*
  Resolve references to table column for a function and its argument

  SYNOPSIS:
  fix_fields()
  thd		Thread object
  ref		Pointer to where this object is used.  This reference
		is used if we want to replace this object with another
		one (for example in the summary functions).

  DESCRIPTION
    Call fix_fields() for all arguments to the function.  The main intention
    is to allow all Item_field() objects to setup pointers to the table fields.

    Sets as a side effect the following class variables:
      maybe_null	Set if any argument may return NULL
      with_sum_func	Set if any of the arguments contains a sum function
      used_tables_cache Set to union of the tables used by arguments

      str_value.charset If this is a string function, set this to the
			character set for the first argument.
			If any argument is binary, this is set to binary

   If for any item any of the defaults are wrong, then this can
   be fixed in the fix_length_and_dec() function that is called
   after this one or by writing a specialized fix_fields() for the
   item.

  RETURN VALUES
  FALSE	ok
  TRUE	Got error.  Stored with my_error().
*/

bool
Item_func::fix_fields(THD *thd, Item **ref)
{
  DBUG_ASSERT(fixed == 0);
  Item **arg,**arg_end;
#ifndef EMBEDDED_LIBRARY			// Avoid compiler warning
  uchar buff[STACK_BUFF_ALLOC];			// Max argument in function
#endif

  used_tables_cache= not_null_tables_cache= 0;
  const_item_cache=1;

  if (check_stack_overrun(thd, STACK_MIN_SIZE, buff))
    return TRUE;				// Fatal error if flag is set!
  if (arg_count)
  {						// Print purify happy
    for (arg=args, arg_end=args+arg_count; arg != arg_end ; arg++)
    {
      Item *item;
      /*
	We can't yet set item to *arg as fix_fields may change *arg
	We shouldn't call fix_fields() twice, so check 'fixed' field first
      */
      if ((!(*arg)->fixed && (*arg)->fix_fields(thd, arg)))
	return TRUE;				/* purecov: inspected */
      item= *arg;

      if (allowed_arg_cols)
      {
        if (item->check_cols(allowed_arg_cols))
          return 1;
      }
      else
      {
        /*  we have to fetch allowed_arg_cols from first argument */
        DBUG_ASSERT(arg == args); // it is first argument
        allowed_arg_cols= item->cols();
        DBUG_ASSERT(allowed_arg_cols); // Can't be 0 any more
      }

      if (item->maybe_null)
	maybe_null=1;

      with_sum_func= with_sum_func || item->with_sum_func;
      used_tables_cache|=     item->used_tables();
      not_null_tables_cache|= item->not_null_tables();
      const_item_cache&=      item->const_item();
      with_subselect|=        item->with_subselect;
    }
  }
  fix_length_and_dec();
  if (thd->net.report_error) // An error inside fix_length_and_dec occured
    return TRUE;
  fixed= 1;
  return FALSE;
}


bool Item_func::walk(Item_processor processor, bool walk_subquery,
                     uchar *argument)
{
  if (arg_count)
  {
    Item **arg,**arg_end;
    for (arg= args, arg_end= args+arg_count; arg != arg_end; arg++)
    {
      if ((*arg)->walk(processor, walk_subquery, argument))
	return 1;
    }
  }
  return (this->*processor)(argument);
}

void Item_func::traverse_cond(Cond_traverser traverser,
                              void *argument, traverse_order order)
{
  if (arg_count)
  {
    Item **arg,**arg_end;

    switch (order) {
    case(PREFIX):
      (*traverser)(this, argument);
      for (arg= args, arg_end= args+arg_count; arg != arg_end; arg++)
      {
	(*arg)->traverse_cond(traverser, argument, order);
      }
      break;
    case (POSTFIX):
      for (arg= args, arg_end= args+arg_count; arg != arg_end; arg++)
      {
	(*arg)->traverse_cond(traverser, argument, order);
      }
      (*traverser)(this, argument);
    }
  }
  else
    (*traverser)(this, argument);
}


/*
  Transform an Item_func object with a transformer callback function
   
  SYNOPSIS
    transform()
      transformer   the transformer callback function to be applied to the nodes
                    of the tree of the object
      argument      parameter to be passed to the transformer
  
  DESCRIPTION
    The function recursively applies the transform method to each
    argument of the Item_func node.
    If the call of the method for an argument item returns a new item
    the old item is substituted for a new one.
    After this the transformer is applied to the root node
    of the Item_func object. 
     
  RETURN VALUES
    Item returned as the result of transformation of the root node 
*/

Item *Item_func::transform(Item_transformer transformer, uchar *argument)
{
  DBUG_ASSERT(!current_thd->is_stmt_prepare());

  if (arg_count)
  {
    Item **arg,**arg_end;
    for (arg= args, arg_end= args+arg_count; arg != arg_end; arg++)
    {
      Item *new_item= (*arg)->transform(transformer, argument);
      if (!new_item)
	return 0;

      /*
        THD::change_item_tree() should be called only if the tree was
        really transformed, i.e. when a new item has been created.
        Otherwise we'll be allocating a lot of unnecessary memory for
        change records at each execution.
      */
      if (*arg != new_item)
        current_thd->change_item_tree(arg, new_item);
    }
  }
  return (this->*transformer)(argument);
}


/*
  Compile Item_func object with a processor and a transformer callback functions
   
  SYNOPSIS
    compile()
      analyzer      the analyzer callback function to be applied to the nodes
                    of the tree of the object
      arg_p         in/out parameter to be passed to the processor
      transformer   the transformer callback function to be applied to the nodes
                    of the tree of the object
      arg_t         parameter to be passed to the transformer
  
  DESCRIPTION
    First the function applies the analyzer to the root node of
    the Item_func object. Then if the analizer succeeeds (returns TRUE)
    the function recursively applies the compile method to each argument
    of the Item_func node.
    If the call of the method for an argument item returns a new item
    the old item is substituted for a new one.
    After this the transformer is applied to the root node
    of the Item_func object. 
     
  RETURN VALUES
    Item returned as the result of transformation of the root node 
*/

Item *Item_func::compile(Item_analyzer analyzer, uchar **arg_p,
                         Item_transformer transformer, uchar *arg_t)
{
  if (!(this->*analyzer)(arg_p))
    return 0;
  if (arg_count)
  {
    Item **arg,**arg_end;
    for (arg= args, arg_end= args+arg_count; arg != arg_end; arg++)
    {
      /* 
        The same parameter value of arg_p must be passed
        to analyze any argument of the condition formula.
      */   
      uchar *arg_v= *arg_p;
      Item *new_item= (*arg)->compile(analyzer, &arg_v, transformer, arg_t);
      if (new_item && *arg != new_item)
        current_thd->change_item_tree(arg, new_item);
    }
  }
  return (this->*transformer)(arg_t);
}

/* See comments in Item_cmp_func::split_sum_func() */

void Item_func::split_sum_func(THD *thd, Item **ref_pointer_array,
                               List<Item> &fields)
{
  Item **arg, **arg_end;
  for (arg= args, arg_end= args+arg_count; arg != arg_end ; arg++)
    (*arg)->split_sum_func2(thd, ref_pointer_array, fields, arg, TRUE);
}


void Item_func::update_used_tables()
{
  used_tables_cache=0;
  const_item_cache=1;
  for (uint i=0 ; i < arg_count ; i++)
  {
    args[i]->update_used_tables();
    used_tables_cache|=args[i]->used_tables();
    const_item_cache&=args[i]->const_item();
  }
}


table_map Item_func::used_tables() const
{
  return used_tables_cache;
}


table_map Item_func::not_null_tables() const
{
  return not_null_tables_cache;
}


void Item_func::print(String *str)
{
  str->append(func_name());
  str->append('(');
  print_args(str, 0);
  str->append(')');
}


void Item_func::print_args(String *str, uint from)
{
  for (uint i=from ; i < arg_count ; i++)
  {
    if (i != from)
      str->append(',');
    args[i]->print(str);
  }
}


void Item_func::print_op(String *str)
{
  str->append('(');
  for (uint i=0 ; i < arg_count-1 ; i++)
  {
    args[i]->print(str);
    str->append(' ');
    str->append(func_name());
    str->append(' ');
  }
  args[arg_count-1]->print(str);
  str->append(')');
}


bool Item_func::eq(const Item *item, bool binary_cmp) const
{
  /* Assume we don't have rtti */
  if (this == item)
    return 1;
  if (item->type() != FUNC_ITEM)
    return 0;
  Item_func *item_func=(Item_func*) item;
  Item_func::Functype func_type;
  if ((func_type= functype()) != item_func->functype() ||
      arg_count != item_func->arg_count ||
      (func_type != Item_func::FUNC_SP &&
       func_name() != item_func->func_name()) ||
      (func_type == Item_func::FUNC_SP &&
       my_strcasecmp(system_charset_info, func_name(), item_func->func_name())))
    return 0;
  for (uint i=0; i < arg_count ; i++)
    if (!args[i]->eq(item_func->args[i], binary_cmp))
      return 0;
  return 1;
}


Field *Item_func::tmp_table_field(TABLE *table)
{
  Field *field;
  LINT_INIT(field);

  switch (result_type()) {
  case INT_RESULT:
    if (max_length > MY_INT32_NUM_DECIMAL_DIGITS)
      field= new Field_longlong(max_length, maybe_null, name, unsigned_flag);
    else
      field= new Field_long(max_length, maybe_null, name, unsigned_flag);
    break;
  case REAL_RESULT:
    field= new Field_double(max_length, maybe_null, name, decimals);
    break;
  case STRING_RESULT:
    return make_string_field(table);
    break;
  case DECIMAL_RESULT:
    field= new Field_new_decimal(my_decimal_precision_to_length(decimal_precision(),
                                                                decimals,
                                                                unsigned_flag),
                                 maybe_null, name, decimals, unsigned_flag);
    break;
  case ROW_RESULT:
  default:
    // This case should never be chosen
    DBUG_ASSERT(0);
    field= 0;
    break;
  }
  if (field)
    field->init(table);
  return field;
}


bool Item_func::is_expensive_processor(uchar *arg)
{
  return is_expensive();
}


my_decimal *Item_func::val_decimal(my_decimal *decimal_value)
{
  DBUG_ASSERT(fixed);
  int2my_decimal(E_DEC_FATAL_ERROR, val_int(), unsigned_flag, decimal_value);
  return decimal_value;
}


String *Item_real_func::val_str(String *str)
{
  DBUG_ASSERT(fixed == 1);
  double nr= val_real();
  if (null_value)
    return 0; /* purecov: inspected */
  str->set_real(nr,decimals, &my_charset_bin);
  return str;
}


my_decimal *Item_real_func::val_decimal(my_decimal *decimal_value)
{
  DBUG_ASSERT(fixed);
  double nr= val_real();
  if (null_value)
    return 0; /* purecov: inspected */
  double2my_decimal(E_DEC_FATAL_ERROR, nr, decimal_value);
  return decimal_value;
}


void Item_func::fix_num_length_and_dec()
{
  uint fl_length= 0;
  decimals=0;
  for (uint i=0 ; i < arg_count ; i++)
  {
    set_if_bigger(decimals,args[i]->decimals);
    set_if_bigger(fl_length, args[i]->max_length);
  }
  max_length=float_length(decimals);
  if (fl_length > max_length)
  {
    decimals= NOT_FIXED_DEC;
    max_length= float_length(NOT_FIXED_DEC);
  }
}


void Item_func_numhybrid::fix_num_length_and_dec()
{}


/*
  Set max_length/decimals of function if function is fixed point and
  result length/precision depends on argument ones

  SYNOPSIS
    Item_func::count_decimal_length()
*/

void Item_func::count_decimal_length()
{
  int max_int_part= 0;
  decimals= 0;
  unsigned_flag= 1;
  for (uint i=0 ; i < arg_count ; i++)
  {
    set_if_bigger(decimals, args[i]->decimals);
    set_if_bigger(max_int_part, args[i]->decimal_int_part());
    set_if_smaller(unsigned_flag, args[i]->unsigned_flag);
  }
  int precision= min(max_int_part + decimals, DECIMAL_MAX_PRECISION);
  max_length= my_decimal_precision_to_length(precision, decimals,
                                             unsigned_flag);
}


/*
  Set max_length of if it is maximum length of its arguments

  SYNOPSIS
    Item_func::count_only_length()
*/

void Item_func::count_only_length()
{
  max_length= 0;
  unsigned_flag= 0;
  for (uint i=0 ; i < arg_count ; i++)
  {
    set_if_bigger(max_length, args[i]->max_length);
    set_if_bigger(unsigned_flag, args[i]->unsigned_flag);
  }
}


/*
  Set max_length/decimals of function if function is floating point and
  result length/precision depends on argument ones

  SYNOPSIS
    Item_func::count_real_length()
*/

void Item_func::count_real_length()
{
  uint32 length= 0;
  decimals= 0;
  max_length= 0;
  for (uint i=0 ; i < arg_count ; i++)
  {
    if (decimals != NOT_FIXED_DEC)
    {
      set_if_bigger(decimals, args[i]->decimals);
      set_if_bigger(length, (args[i]->max_length - args[i]->decimals));
    }
    set_if_bigger(max_length, args[i]->max_length);
  }
  if (decimals != NOT_FIXED_DEC)
  {
    max_length= length;
    length+= decimals;
    if (length < max_length)  // If previous operation gave overflow
      max_length= UINT_MAX32;
    else
      max_length= length;
  }
}



void Item_func::signal_divide_by_null()
{
  THD *thd= current_thd;
  if (thd->variables.sql_mode & MODE_ERROR_FOR_DIVISION_BY_ZERO)
    push_warning(thd, MYSQL_ERROR::WARN_LEVEL_ERROR, ER_DIVISION_BY_ZERO,
                 ER(ER_DIVISION_BY_ZERO));
  null_value= 1;
}


Item *Item_func::get_tmp_table_item(THD *thd)
{
  if (!with_sum_func && !const_item() && functype() != SUSERVAR_FUNC)
    return new Item_field(result_field);
  return copy_or_same(thd);
}

double Item_int_func::val_real()
{
  DBUG_ASSERT(fixed == 1);

  return unsigned_flag ? (double) ((ulonglong) val_int()) : (double) val_int();
}


String *Item_int_func::val_str(String *str)
{
  DBUG_ASSERT(fixed == 1);
  longlong nr=val_int();
  if (null_value)
    return 0;
  str->set_int(nr, unsigned_flag, &my_charset_bin);
  return str;
}


void Item_func_connection_id::fix_length_and_dec()
{
  Item_int_func::fix_length_and_dec();
  max_length= 10;
}


bool Item_func_connection_id::fix_fields(THD *thd, Item **ref)
{
  if (Item_int_func::fix_fields(thd, ref))
    return TRUE;

  /*
    To replicate CONNECTION_ID() properly we should use
    pseudo_thread_id on slave, which contains the value of thread_id
    on master.
  */
  value= ((thd->slave_thread) ?
          thd->variables.pseudo_thread_id :
          thd->thread_id);

  return FALSE;
}


/*
  Check arguments here to determine result's type for a numeric
  function of two arguments.

  SYNOPSIS
    Item_num_op::find_num_type()
*/

void Item_num_op::find_num_type(void)
{
  DBUG_ENTER("Item_num_op::find_num_type");
  DBUG_PRINT("info", ("name %s", func_name()));
  DBUG_ASSERT(arg_count == 2);
  Item_result r0= args[0]->result_type();
  Item_result r1= args[1]->result_type();

  if (r0 == REAL_RESULT || r1 == REAL_RESULT ||
      r0 == STRING_RESULT || r1 ==STRING_RESULT)
  {
    count_real_length();
    max_length= float_length(decimals);
    hybrid_type= REAL_RESULT;
  }
  else if (r0 == DECIMAL_RESULT || r1 == DECIMAL_RESULT)
  {
    hybrid_type= DECIMAL_RESULT;
    result_precision();
  }
  else
  {
    DBUG_ASSERT(r0 == INT_RESULT && r1 == INT_RESULT);
    decimals= 0;
    hybrid_type=INT_RESULT;
    result_precision();
  }
  DBUG_PRINT("info", ("Type: %s",
             (hybrid_type == REAL_RESULT ? "REAL_RESULT" :
              hybrid_type == DECIMAL_RESULT ? "DECIMAL_RESULT" :
              hybrid_type == INT_RESULT ? "INT_RESULT" :
              "--ILLEGAL!!!--")));
  DBUG_VOID_RETURN;
}


/*
  Set result type for a numeric function of one argument
  (can be also used by a numeric function of many arguments, if the result
  type depends only on the first argument)

  SYNOPSIS
    Item_func_num1::find_num_type()
*/

void Item_func_num1::find_num_type()
{
  DBUG_ENTER("Item_func_num1::find_num_type");
  DBUG_PRINT("info", ("name %s", func_name()));
  switch (hybrid_type= args[0]->result_type()) {
  case INT_RESULT:
    unsigned_flag= args[0]->unsigned_flag;
    break;
  case STRING_RESULT:
  case REAL_RESULT:
    hybrid_type= REAL_RESULT;
    max_length= float_length(decimals);
    break;
  case DECIMAL_RESULT:
    break;
  default:
    DBUG_ASSERT(0);
  }
  DBUG_PRINT("info", ("Type: %s",
                      (hybrid_type == REAL_RESULT ? "REAL_RESULT" :
                       hybrid_type == DECIMAL_RESULT ? "DECIMAL_RESULT" :
                       hybrid_type == INT_RESULT ? "INT_RESULT" :
                       "--ILLEGAL!!!--")));
  DBUG_VOID_RETURN;
}


void Item_func_num1::fix_num_length_and_dec()
{
  decimals= args[0]->decimals;
  max_length= args[0]->max_length;
}


void Item_func_numhybrid::fix_length_and_dec()
{
  fix_num_length_and_dec();
  find_num_type();
}


String *Item_func_numhybrid::val_str(String *str)
{
  DBUG_ASSERT(fixed == 1);
  switch (hybrid_type) {
  case DECIMAL_RESULT:
  {
    my_decimal decimal_value, *val;
    if (!(val= decimal_op(&decimal_value)))
      return 0;                                 // null is set
    my_decimal_round(E_DEC_FATAL_ERROR, val, decimals, FALSE, val);
    my_decimal2string(E_DEC_FATAL_ERROR, val, 0, 0, 0, str);
    break;
  }
  case INT_RESULT:
  {
    longlong nr= int_op();
    if (null_value)
      return 0; /* purecov: inspected */
    str->set_int(nr, unsigned_flag, &my_charset_bin);
    break;
  }
  case REAL_RESULT:
  {
    double nr= real_op();
    if (null_value)
      return 0; /* purecov: inspected */
    str->set_real(nr,decimals,&my_charset_bin);
    break;
  }
  case STRING_RESULT:
    return str_op(&str_value);
  default:
    DBUG_ASSERT(0);
  }
  return str;
}


double Item_func_numhybrid::val_real()
{
  DBUG_ASSERT(fixed == 1);
  switch (hybrid_type) {
  case DECIMAL_RESULT:
  {
    my_decimal decimal_value, *val;
    double result;
    if (!(val= decimal_op(&decimal_value)))
      return 0.0;                               // null is set
    my_decimal2double(E_DEC_FATAL_ERROR, val, &result);
    return result;
  }
  case INT_RESULT:
  {
    longlong result= int_op();
    return unsigned_flag ? (double) ((ulonglong) result) : (double) result;
  }
  case REAL_RESULT:
    return real_op();
  case STRING_RESULT:
  {
    char *end_not_used;
    int err_not_used;
    String *res= str_op(&str_value);
    return (res ? my_strntod(res->charset(), (char*) res->ptr(), res->length(),
			     &end_not_used, &err_not_used) : 0.0);
  }
  default:
    DBUG_ASSERT(0);
  }
  return 0.0;
}


longlong Item_func_numhybrid::val_int()
{
  DBUG_ASSERT(fixed == 1);
  switch (hybrid_type) {
  case DECIMAL_RESULT:
  {
    my_decimal decimal_value, *val;
    if (!(val= decimal_op(&decimal_value)))
      return 0;                                 // null is set
    longlong result;
    my_decimal2int(E_DEC_FATAL_ERROR, val, unsigned_flag, &result);
    return result;
  }
  case INT_RESULT:
    return int_op();
  case REAL_RESULT:
    return (longlong) rint(real_op());
  case STRING_RESULT:
  {
    int err_not_used;
    String *res;
    if (!(res= str_op(&str_value)))
      return 0;

    char *end= (char*) res->ptr() + res->length();
    CHARSET_INFO *cs= str_value.charset();
    return (*(cs->cset->strtoll10))(cs, res->ptr(), &end, &err_not_used);
  }
  default:
    DBUG_ASSERT(0);
  }
  return 0;
}


my_decimal *Item_func_numhybrid::val_decimal(my_decimal *decimal_value)
{
  my_decimal *val= decimal_value;
  DBUG_ASSERT(fixed == 1);
  switch (hybrid_type) {
  case DECIMAL_RESULT:
    val= decimal_op(decimal_value);
    break;
  case INT_RESULT:
  {
    longlong result= int_op();
    int2my_decimal(E_DEC_FATAL_ERROR, result, unsigned_flag, decimal_value);
    break;
  }
  case REAL_RESULT:
  {
    double result= (double)real_op();
    double2my_decimal(E_DEC_FATAL_ERROR, result, decimal_value);
    break;
  }
  case STRING_RESULT:
  {
    String *res;
    if (!(res= str_op(&str_value)))
      return NULL;

    str2my_decimal(E_DEC_FATAL_ERROR, (char*) res->ptr(),
                   res->length(), res->charset(), decimal_value);
    break;
  }  
  case ROW_RESULT:
  default:
    DBUG_ASSERT(0);
  }
  return val;
}


void Item_func_signed::print(String *str)
{
  str->append(STRING_WITH_LEN("cast("));
  args[0]->print(str);
  str->append(STRING_WITH_LEN(" as signed)"));

}


longlong Item_func_signed::val_int_from_str(int *error)
{
  char buff[MAX_FIELD_WIDTH], *end, *start;
  uint32 length;
  String tmp(buff,sizeof(buff), &my_charset_bin), *res;
  longlong value;

  /*
    For a string result, we must first get the string and then convert it
    to a longlong
  */

  if (!(res= args[0]->val_str(&tmp)))
  {
    null_value= 1;
    *error= 0;
    return 0;
  }
  null_value= 0;
  start= (char *)res->ptr();
  length= res->length();

  end= start + length;
  value= my_strtoll10(start, &end, error);
  if (*error > 0 || end != start+ length)
  {
    char err_buff[128];
    String err_tmp(err_buff,(uint32) sizeof(err_buff), system_charset_info);
    err_tmp.copy(start, length, system_charset_info);
    push_warning_printf(current_thd, MYSQL_ERROR::WARN_LEVEL_WARN,
                        ER_TRUNCATED_WRONG_VALUE,
                        ER(ER_TRUNCATED_WRONG_VALUE), "INTEGER",
                        err_tmp.c_ptr());
  }
  return value;
}


longlong Item_func_signed::val_int()
{
  longlong value;
  int error;

  if (args[0]->cast_to_int_type() != STRING_RESULT ||
      args[0]->result_as_longlong())
  {
    value= args[0]->val_int();
    null_value= args[0]->null_value; 
    return value;
  }

  value= val_int_from_str(&error);
  if (value < 0 && error == 0)
  {
    push_warning(current_thd, MYSQL_ERROR::WARN_LEVEL_WARN, ER_UNKNOWN_ERROR,
                 "Cast to signed converted positive out-of-range integer to "
                 "it's negative complement");
  }
  return value;
}


void Item_func_unsigned::print(String *str)
{
  str->append(STRING_WITH_LEN("cast("));
  args[0]->print(str);
  str->append(STRING_WITH_LEN(" as unsigned)"));

}


longlong Item_func_unsigned::val_int()
{
  longlong value;
  int error;

  if (args[0]->cast_to_int_type() == DECIMAL_RESULT)
  {
    my_decimal tmp, *dec= args[0]->val_decimal(&tmp);
    if (!(null_value= args[0]->null_value))
      my_decimal2int(E_DEC_FATAL_ERROR, dec, 1, &value);
    else
      value= 0;
    return value;
  }
  else if (args[0]->cast_to_int_type() != STRING_RESULT ||
           args[0]->result_as_longlong())
  {
    value= args[0]->val_int();
    null_value= args[0]->null_value; 
    return value;
  }

  value= val_int_from_str(&error);
  if (error < 0)
    push_warning(current_thd, MYSQL_ERROR::WARN_LEVEL_WARN, ER_UNKNOWN_ERROR,
                 "Cast to unsigned converted negative integer to it's "
                 "positive complement");
  return value;
}


String *Item_decimal_typecast::val_str(String *str)
{
  my_decimal tmp_buf, *tmp= val_decimal(&tmp_buf);
  if (null_value)
    return NULL;
  my_decimal2string(E_DEC_FATAL_ERROR, tmp, 0, 0, 0, str);
  return str;
}


double Item_decimal_typecast::val_real()
{
  my_decimal tmp_buf, *tmp= val_decimal(&tmp_buf);
  double res;
  if (null_value)
    return 0.0;
  my_decimal2double(E_DEC_FATAL_ERROR, tmp, &res);
  return res;
}


longlong Item_decimal_typecast::val_int()
{
  my_decimal tmp_buf, *tmp= val_decimal(&tmp_buf);
  longlong res;
  if (null_value)
    return 0;
  my_decimal2int(E_DEC_FATAL_ERROR, tmp, unsigned_flag, &res);
  return res;
}


my_decimal *Item_decimal_typecast::val_decimal(my_decimal *dec)
{
  my_decimal tmp_buf, *tmp= args[0]->val_decimal(&tmp_buf);
  bool sign;
  uint precision;

  if ((null_value= args[0]->null_value))
    return NULL;
  my_decimal_round(E_DEC_FATAL_ERROR, tmp, decimals, FALSE, dec);
  sign= dec->sign();
  if (unsigned_flag)
  {
    if (sign)
    {
      my_decimal_set_zero(dec);
      goto err;
    }
  }
  precision= my_decimal_length_to_precision(max_length,
                                            decimals, unsigned_flag);
  if (precision - decimals < (uint) my_decimal_intg(dec))
  {
    max_my_decimal(dec, precision, decimals);
    dec->sign(sign);
    goto err;
  }
  return dec;

err:
  push_warning_printf(current_thd, MYSQL_ERROR::WARN_LEVEL_ERROR,
                      ER_WARN_DATA_OUT_OF_RANGE,
                      ER(ER_WARN_DATA_OUT_OF_RANGE),
                      name, 1);
  return dec;
}


void Item_decimal_typecast::print(String *str)
{
  char len_buf[20*3 + 1];
  char *end;

  uint precision= my_decimal_length_to_precision(max_length, decimals,
                                                 unsigned_flag);
  str->append(STRING_WITH_LEN("cast("));
  args[0]->print(str);
  str->append(STRING_WITH_LEN(" as decimal("));

  end=int10_to_str(precision, len_buf,10);
  str->append(len_buf, (uint32) (end - len_buf));

  str->append(',');

  end=int10_to_str(decimals, len_buf,10);
  str->append(len_buf, (uint32) (end - len_buf));

  str->append(')');
  str->append(')');
}


double Item_func_plus::real_op()
{
  double value= args[0]->val_real() + args[1]->val_real();
  if ((null_value=args[0]->null_value || args[1]->null_value))
    return 0.0;
  return value;
}


longlong Item_func_plus::int_op()
{
  longlong value=args[0]->val_int()+args[1]->val_int();
  if ((null_value=args[0]->null_value || args[1]->null_value))
    return 0;
  return value;
}


/*
  Calculate plus of two decimail's

  SYNOPSIS
    decimal_op()
    decimal_value	Buffer that can be used to store result

  RETURN
   0	Value was NULL;  In this case null_value is set
   #	Value of operation as a decimal
*/

my_decimal *Item_func_plus::decimal_op(my_decimal *decimal_value)
{
  my_decimal value1, *val1;
  my_decimal value2, *val2;
  val1= args[0]->val_decimal(&value1);
  if ((null_value= args[0]->null_value))
    return 0;
  val2= args[1]->val_decimal(&value2);
  if (!(null_value= (args[1]->null_value ||
                     (my_decimal_add(E_DEC_FATAL_ERROR, decimal_value, val1,
                                     val2) > 3))))
    return decimal_value;
  return 0;
}

/*
  Set precision of results for additive operations (+ and -)

  SYNOPSIS
    Item_func_additive_op::result_precision()
*/
void Item_func_additive_op::result_precision()
{
  decimals= max(args[0]->decimals, args[1]->decimals);
  int max_int_part= max(args[0]->decimal_precision() - args[0]->decimals,
                        args[1]->decimal_precision() - args[1]->decimals);
  int precision= min(max_int_part + 1 + decimals, DECIMAL_MAX_PRECISION);

  /* Integer operations keep unsigned_flag if one of arguments is unsigned */
  if (result_type() == INT_RESULT)
    unsigned_flag= args[0]->unsigned_flag | args[1]->unsigned_flag;
  else
    unsigned_flag= args[0]->unsigned_flag & args[1]->unsigned_flag;
  max_length= my_decimal_precision_to_length(precision, decimals,
                                             unsigned_flag);
}


/*
  The following function is here to allow the user to force
  subtraction of UNSIGNED BIGINT to return negative values.
*/

void Item_func_minus::fix_length_and_dec()
{
  Item_num_op::fix_length_and_dec();
  if (unsigned_flag &&
      (current_thd->variables.sql_mode & MODE_NO_UNSIGNED_SUBTRACTION))
    unsigned_flag=0;
}


double Item_func_minus::real_op()
{
  double value= args[0]->val_real() - args[1]->val_real();
  if ((null_value=args[0]->null_value || args[1]->null_value))
    return 0.0;
  return value;
}


longlong Item_func_minus::int_op()
{
  longlong value=args[0]->val_int() - args[1]->val_int();
  if ((null_value=args[0]->null_value || args[1]->null_value))
    return 0;
  return value;
}


/* See Item_func_plus::decimal_op for comments */

my_decimal *Item_func_minus::decimal_op(my_decimal *decimal_value)
{
  my_decimal value1, *val1;
  my_decimal value2, *val2= 

  val1= args[0]->val_decimal(&value1);
  if ((null_value= args[0]->null_value))
    return 0;
  val2= args[1]->val_decimal(&value2);
  if (!(null_value= (args[1]->null_value ||
                     (my_decimal_sub(E_DEC_FATAL_ERROR, decimal_value, val1,
                                     val2) > 3))))
    return decimal_value;
  return 0;
}


double Item_func_mul::real_op()
{
  DBUG_ASSERT(fixed == 1);
  double value= args[0]->val_real() * args[1]->val_real();
  if ((null_value=args[0]->null_value || args[1]->null_value))
    return 0.0;
  return value;
}


longlong Item_func_mul::int_op()
{
  DBUG_ASSERT(fixed == 1);
  longlong value=args[0]->val_int()*args[1]->val_int();
  if ((null_value=args[0]->null_value || args[1]->null_value))
    return 0;
  return value;
}


/* See Item_func_plus::decimal_op for comments */

my_decimal *Item_func_mul::decimal_op(my_decimal *decimal_value)
{
  my_decimal value1, *val1;
  my_decimal value2, *val2;
  val1= args[0]->val_decimal(&value1);
  if ((null_value= args[0]->null_value))
    return 0;
  val2= args[1]->val_decimal(&value2);
  if (!(null_value= (args[1]->null_value ||
                     (my_decimal_mul(E_DEC_FATAL_ERROR, decimal_value, val1,
                                    val2) > 3))))
    return decimal_value;
  return 0;
}


void Item_func_mul::result_precision()
{
  /* Integer operations keep unsigned_flag if one of arguments is unsigned */
  if (result_type() == INT_RESULT)
    unsigned_flag= args[0]->unsigned_flag | args[1]->unsigned_flag;
  else
    unsigned_flag= args[0]->unsigned_flag & args[1]->unsigned_flag;
  decimals= min(args[0]->decimals + args[1]->decimals, DECIMAL_MAX_SCALE);
  int precision= min(args[0]->decimal_precision() + args[1]->decimal_precision(),
                     DECIMAL_MAX_PRECISION);
  max_length= my_decimal_precision_to_length(precision, decimals,unsigned_flag);
}


double Item_func_div::real_op()
{
  DBUG_ASSERT(fixed == 1);
  double value= args[0]->val_real();
  double val2= args[1]->val_real();
  if ((null_value= args[0]->null_value || args[1]->null_value))
    return 0.0;
  if (val2 == 0.0)
  {
    signal_divide_by_null();
    return 0.0;
  }
  return value/val2;
}


my_decimal *Item_func_div::decimal_op(my_decimal *decimal_value)
{
  my_decimal value1, *val1;
  my_decimal value2, *val2;
  int err;

  val1= args[0]->val_decimal(&value1);
  if ((null_value= args[0]->null_value))
    return 0;
  val2= args[1]->val_decimal(&value2);
  if ((null_value= args[1]->null_value))
    return 0;
  if ((err= my_decimal_div(E_DEC_FATAL_ERROR & ~E_DEC_DIV_ZERO, decimal_value,
                           val1, val2, prec_increment)) > 3)
  {
    if (err == E_DEC_DIV_ZERO)
      signal_divide_by_null();
    null_value= 1;
    return 0;
  }
  return decimal_value;
}


void Item_func_div::result_precision()
{
  uint precision=min(args[0]->decimal_precision() + prec_increment,
                     DECIMAL_MAX_PRECISION);
  /* Integer operations keep unsigned_flag if one of arguments is unsigned */
  if (result_type() == INT_RESULT)
    unsigned_flag= args[0]->unsigned_flag | args[1]->unsigned_flag;
  else
    unsigned_flag= args[0]->unsigned_flag & args[1]->unsigned_flag;
  decimals= min(args[0]->decimals + prec_increment, DECIMAL_MAX_SCALE);
  max_length= my_decimal_precision_to_length(precision, decimals,
                                             unsigned_flag);
}


void Item_func_div::fix_length_and_dec()
{
  DBUG_ENTER("Item_func_div::fix_length_and_dec");
  prec_increment= current_thd->variables.div_precincrement;
  Item_num_op::fix_length_and_dec();
  switch(hybrid_type) {
  case REAL_RESULT:
  {
    decimals=max(args[0]->decimals,args[1]->decimals)+prec_increment;
    set_if_smaller(decimals, NOT_FIXED_DEC);
    max_length=args[0]->max_length - args[0]->decimals + decimals;
    uint tmp=float_length(decimals);
    set_if_smaller(max_length,tmp);
    break;
  }
  case INT_RESULT:
    hybrid_type= DECIMAL_RESULT;
    DBUG_PRINT("info", ("Type changed: DECIMAL_RESULT"));
    result_precision();
    break;
  case DECIMAL_RESULT:
    result_precision();
    break;
  default:
    DBUG_ASSERT(0);
  }
  maybe_null= 1; // devision by zero
  DBUG_VOID_RETURN;
}


/* Integer division */
longlong Item_func_int_div::val_int()
{
  DBUG_ASSERT(fixed == 1);
  longlong value=args[0]->val_int();
  longlong val2=args[1]->val_int();
  if ((null_value= (args[0]->null_value || args[1]->null_value)))
    return 0;
  if (val2 == 0)
  {
    signal_divide_by_null();
    return 0;
  }
  return (unsigned_flag ?
	  (ulonglong) value / (ulonglong) val2 :
	  value / val2);
}


void Item_func_int_div::fix_length_and_dec()
{
  max_length=args[0]->max_length - args[0]->decimals;
  maybe_null=1;
  unsigned_flag=args[0]->unsigned_flag | args[1]->unsigned_flag;
}


longlong Item_func_mod::int_op()
{
  DBUG_ASSERT(fixed == 1);
  longlong value=  args[0]->val_int();
  longlong val2= args[1]->val_int();
  longlong result;

  if ((null_value= args[0]->null_value || args[1]->null_value))
    return 0; /* purecov: inspected */
  if (val2 == 0)
  {
    signal_divide_by_null();
    return 0;
  }

  if (args[0]->unsigned_flag)
    result= args[1]->unsigned_flag ? 
      ((ulonglong) value) % ((ulonglong) val2) : ((ulonglong) value) % val2;
  else
    result= args[1]->unsigned_flag ?
      value % ((ulonglong) val2) : value % val2;

  return result;
}

double Item_func_mod::real_op()
{
  DBUG_ASSERT(fixed == 1);
  double value= args[0]->val_real();
  double val2=  args[1]->val_real();
  if ((null_value= args[0]->null_value || args[1]->null_value))
    return 0.0; /* purecov: inspected */
  if (val2 == 0.0)
  {
    signal_divide_by_null();
    return 0.0;
  }
  return fmod(value,val2);
}


my_decimal *Item_func_mod::decimal_op(my_decimal *decimal_value)
{
  my_decimal value1, *val1;
  my_decimal value2, *val2;

  val1= args[0]->val_decimal(&value1);
  if ((null_value= args[0]->null_value))
    return 0;
  val2= args[1]->val_decimal(&value2);
  if ((null_value= args[1]->null_value))
    return 0;
  switch (my_decimal_mod(E_DEC_FATAL_ERROR & ~E_DEC_DIV_ZERO, decimal_value,
                         val1, val2)) {
  case E_DEC_TRUNCATED:
  case E_DEC_OK:
    return decimal_value;
  case E_DEC_DIV_ZERO:
    signal_divide_by_null();
  default:
    null_value= 1;
    return 0;
  }
}


void Item_func_mod::result_precision()
{
  decimals= max(args[0]->decimals, args[1]->decimals);
  max_length= max(args[0]->max_length, args[1]->max_length);
}


void Item_func_mod::fix_length_and_dec()
{
  Item_num_op::fix_length_and_dec();
  maybe_null= 1;
  unsigned_flag= args[0]->unsigned_flag;
}


double Item_func_neg::real_op()
{
  double value= args[0]->val_real();
  null_value= args[0]->null_value;
  return -value;
}


longlong Item_func_neg::int_op()
{
  longlong value= args[0]->val_int();
  null_value= args[0]->null_value;
  return -value;
}


my_decimal *Item_func_neg::decimal_op(my_decimal *decimal_value)
{
  my_decimal val, *value= args[0]->val_decimal(&val);
  if (!(null_value= args[0]->null_value))
  {
    my_decimal2decimal(value, decimal_value);
    my_decimal_neg(decimal_value);
    return decimal_value;
  }
  return 0;
}


void Item_func_neg::fix_num_length_and_dec()
{
  decimals= args[0]->decimals;
  /* 1 add because sign can appear */
  max_length= args[0]->max_length + 1;
}


void Item_func_neg::fix_length_and_dec()
{
  DBUG_ENTER("Item_func_neg::fix_length_and_dec");
  Item_func_num1::fix_length_and_dec();

  /*
    If this is in integer context keep the context as integer if possible
    (This is how multiplication and other integer functions works)
    Use val() to get value as arg_type doesn't mean that item is
    Item_int or Item_real due to existence of Item_param.
  */
  if (hybrid_type == INT_RESULT &&
      args[0]->type() == INT_ITEM &&
      ((ulonglong) args[0]->val_int() > (ulonglong) LONGLONG_MIN))
  {
    /*
      Ensure that result is converted to DECIMAL, as longlong can't hold
      the negated number
    */
    hybrid_type= DECIMAL_RESULT;
    DBUG_PRINT("info", ("Type changed: DECIMAL_RESULT"));
  }
  unsigned_flag= 0;
  DBUG_VOID_RETURN;
}


double Item_func_abs::real_op()
{
  double value= args[0]->val_real();
  null_value= args[0]->null_value;
  return fabs(value);
}


longlong Item_func_abs::int_op()
{
  longlong value= args[0]->val_int();
  if ((null_value= args[0]->null_value))
    return 0;
  return (value >= 0) || unsigned_flag ? value : -value;
}


my_decimal *Item_func_abs::decimal_op(my_decimal *decimal_value)
{
  my_decimal val, *value= args[0]->val_decimal(&val);
  if (!(null_value= args[0]->null_value))
  {
    my_decimal2decimal(value, decimal_value);
    if (decimal_value->sign())
      my_decimal_neg(decimal_value);
    return decimal_value;
  }
  return 0;
}


void Item_func_abs::fix_length_and_dec()
{
  Item_func_num1::fix_length_and_dec();
  unsigned_flag= args[0]->unsigned_flag;
}


/* Gateway to natural LOG function */
double Item_func_ln::val_real()
{
  DBUG_ASSERT(fixed == 1);
  double value= args[0]->val_real();
  if ((null_value= args[0]->null_value))
    return 0.0;
  if (value <= 0.0)
  {
    signal_divide_by_null();
    return 0.0;
  }
  return log(value);
}

/* 
 Extended but so slower LOG function
 We have to check if all values are > zero and first one is not one
 as these are the cases then result is not a number.
*/ 
double Item_func_log::val_real()
{
  DBUG_ASSERT(fixed == 1);
  double value= args[0]->val_real();
  if ((null_value= args[0]->null_value))
    return 0.0;
  if (value <= 0.0)
  {
    signal_divide_by_null();
    return 0.0;
  }
  if (arg_count == 2)
  {
    double value2= args[1]->val_real();
    if ((null_value= args[1]->null_value))
      return 0.0;
    if (value2 <= 0.0 || value == 1.0)
    {
      signal_divide_by_null();
      return 0.0;
    }
    return log(value2) / log(value);
  }
  return log(value);
}

double Item_func_log2::val_real()
{
  DBUG_ASSERT(fixed == 1);
  double value= args[0]->val_real();

  if ((null_value=args[0]->null_value))
    return 0.0;
  if (value <= 0.0)
  {
    signal_divide_by_null();
    return 0.0;
  }
  return log(value) / M_LN2;
}

double Item_func_log10::val_real()
{
  DBUG_ASSERT(fixed == 1);
  double value= args[0]->val_real();
  if ((null_value= args[0]->null_value))
    return 0.0;
  if (value <= 0.0)
  {
    signal_divide_by_null();
    return 0.0;
  }
  return log10(value);
}

double Item_func_exp::val_real()
{
  DBUG_ASSERT(fixed == 1);
  double value= args[0]->val_real();
  if ((null_value=args[0]->null_value))
    return 0.0; /* purecov: inspected */
  return exp(value);
}

double Item_func_sqrt::val_real()
{
  DBUG_ASSERT(fixed == 1);
  double value= args[0]->val_real();
  if ((null_value=(args[0]->null_value || value < 0)))
    return 0.0; /* purecov: inspected */
  return sqrt(value);
}

double Item_func_pow::val_real()
{
  DBUG_ASSERT(fixed == 1);
  double value= args[0]->val_real();
  double val2= args[1]->val_real();
  if ((null_value=(args[0]->null_value || args[1]->null_value)))
    return 0.0; /* purecov: inspected */
  return pow(value,val2);
}

// Trigonometric functions

double Item_func_acos::val_real()
{
  DBUG_ASSERT(fixed == 1);
  // the volatile's for BUG #2338 to calm optimizer down (because of gcc's bug)
  volatile double value= args[0]->val_real();
  if ((null_value=(args[0]->null_value || (value < -1.0 || value > 1.0))))
    return 0.0;
  return fix_result(acos(value));
}

double Item_func_asin::val_real()
{
  DBUG_ASSERT(fixed == 1);
  // the volatile's for BUG #2338 to calm optimizer down (because of gcc's bug)
  volatile double value= args[0]->val_real();
  if ((null_value=(args[0]->null_value || (value < -1.0 || value > 1.0))))
    return 0.0;
  return fix_result(asin(value));
}

double Item_func_atan::val_real()
{
  DBUG_ASSERT(fixed == 1);
  double value= args[0]->val_real();
  if ((null_value=args[0]->null_value))
    return 0.0;
  if (arg_count == 2)
  {
    double val2= args[1]->val_real();
    if ((null_value=args[1]->null_value))
      return 0.0;
    return fix_result(atan2(value,val2));
  }
  return fix_result(atan(value));
}

double Item_func_cos::val_real()
{
  DBUG_ASSERT(fixed == 1);
  double value= args[0]->val_real();
  if ((null_value=args[0]->null_value))
    return 0.0;
  return fix_result(cos(value));
}

double Item_func_sin::val_real()
{
  DBUG_ASSERT(fixed == 1);
  double value= args[0]->val_real();
  if ((null_value=args[0]->null_value))
    return 0.0;
  return fix_result(sin(value));
}

double Item_func_tan::val_real()
{
  DBUG_ASSERT(fixed == 1);
  double value= args[0]->val_real();
  if ((null_value=args[0]->null_value))
    return 0.0;
  return fix_result(tan(value));
}


// Shift-functions, same as << and >> in C/C++


longlong Item_func_shift_left::val_int()
{
  DBUG_ASSERT(fixed == 1);
  uint shift;
  ulonglong res= ((ulonglong) args[0]->val_int() <<
		  (shift=(uint) args[1]->val_int()));
  if (args[0]->null_value || args[1]->null_value)
  {
    null_value=1;
    return 0;
  }
  null_value=0;
  return (shift < sizeof(longlong)*8 ? (longlong) res : LL(0));
}

longlong Item_func_shift_right::val_int()
{
  DBUG_ASSERT(fixed == 1);
  uint shift;
  ulonglong res= (ulonglong) args[0]->val_int() >>
    (shift=(uint) args[1]->val_int());
  if (args[0]->null_value || args[1]->null_value)
  {
    null_value=1;
    return 0;
  }
  null_value=0;
  return (shift < sizeof(longlong)*8 ? (longlong) res : LL(0));
}


longlong Item_func_bit_neg::val_int()
{
  DBUG_ASSERT(fixed == 1);
  ulonglong res= (ulonglong) args[0]->val_int();
  if ((null_value=args[0]->null_value))
    return 0;
  return ~res;
}


// Conversion functions

void Item_func_integer::fix_length_and_dec()
{
  max_length=args[0]->max_length - args[0]->decimals+1;
  uint tmp=float_length(decimals);
  set_if_smaller(max_length,tmp);
  decimals=0;
}

void Item_func_int_val::fix_num_length_and_dec()
{
  max_length= args[0]->max_length - (args[0]->decimals ?
                                     args[0]->decimals + 1 :
                                     0) + 2;
  uint tmp= float_length(decimals);
  set_if_smaller(max_length,tmp);
  decimals= 0;
}


void Item_func_int_val::find_num_type()
{
  DBUG_ENTER("Item_func_int_val::find_num_type");
  DBUG_PRINT("info", ("name %s", func_name()));
  switch(hybrid_type= args[0]->result_type())
  {
  case STRING_RESULT:
  case REAL_RESULT:
    hybrid_type= REAL_RESULT;
    max_length= float_length(decimals);
    break;
  case INT_RESULT:
  case DECIMAL_RESULT:
    /*
      -2 because in most high position can't be used any digit for longlong
      and one position for increasing value during operation
    */
    if ((args[0]->max_length - args[0]->decimals) >=
        (DECIMAL_LONGLONG_DIGITS - 2))
    {
      hybrid_type= DECIMAL_RESULT;
    }
    else
    {
      unsigned_flag= args[0]->unsigned_flag;
      hybrid_type= INT_RESULT;
    }
    break;
  default:
    DBUG_ASSERT(0);
  }
  DBUG_PRINT("info", ("Type: %s",
                      (hybrid_type == REAL_RESULT ? "REAL_RESULT" :
                       hybrid_type == DECIMAL_RESULT ? "DECIMAL_RESULT" :
                       hybrid_type == INT_RESULT ? "INT_RESULT" :
                       "--ILLEGAL!!!--")));

  DBUG_VOID_RETURN;
}


longlong Item_func_ceiling::int_op()
{
  longlong result;
  switch (args[0]->result_type()) {
  case INT_RESULT:
    result= args[0]->val_int();
    null_value= args[0]->null_value;
    break;
  case DECIMAL_RESULT:
  {
    my_decimal dec_buf, *dec;
    if ((dec= Item_func_ceiling::decimal_op(&dec_buf)))
      my_decimal2int(E_DEC_FATAL_ERROR, dec, unsigned_flag, &result);
    else
      result= 0;
    break;
  }
  default:
    result= (longlong)Item_func_ceiling::real_op();
  };
  return result;
}


double Item_func_ceiling::real_op()
{
  /*
    the volatile's for BUG #3051 to calm optimizer down (because of gcc's
    bug)
  */
  volatile double value= args[0]->val_real();
  null_value= args[0]->null_value;
  return ceil(value);
}


my_decimal *Item_func_ceiling::decimal_op(my_decimal *decimal_value)
{
  my_decimal val, *value= args[0]->val_decimal(&val);
  if (!(null_value= (args[0]->null_value ||
                     my_decimal_ceiling(E_DEC_FATAL_ERROR, value,
                                        decimal_value) > 1)))
    return decimal_value;
  return 0;
}


longlong Item_func_floor::int_op()
{
  longlong result;
  switch (args[0]->result_type()) {
  case INT_RESULT:
    result= args[0]->val_int();
    null_value= args[0]->null_value;
    break;
  case DECIMAL_RESULT:
  {
    my_decimal dec_buf, *dec;
    if ((dec= Item_func_floor::decimal_op(&dec_buf)))
      my_decimal2int(E_DEC_FATAL_ERROR, dec, unsigned_flag, &result);
    else
      result= 0;
    break;
  }
  default:
    result= (longlong)Item_func_floor::real_op();
  };
  return result;
}


double Item_func_floor::real_op()
{
  /*
    the volatile's for BUG #3051 to calm optimizer down (because of gcc's
    bug)
  */
  volatile double value= args[0]->val_real();
  null_value= args[0]->null_value;
  return floor(value);
}


my_decimal *Item_func_floor::decimal_op(my_decimal *decimal_value)
{
  my_decimal val, *value= args[0]->val_decimal(&val);
  if (!(null_value= (args[0]->null_value ||
                     my_decimal_floor(E_DEC_FATAL_ERROR, value,
                                      decimal_value) > 1)))
    return decimal_value;
  return 0;
}


void Item_func_round::fix_length_and_dec()
{
  int      decimals_to_set;
  longlong val1;
  bool     val1_unsigned;
  
  unsigned_flag= args[0]->unsigned_flag;
  if (!args[1]->const_item())
  {
    max_length= args[0]->max_length;
    decimals= args[0]->decimals;
    hybrid_type= REAL_RESULT;
    return;
  }

  val1= args[1]->val_int();
  val1_unsigned= args[1]->unsigned_flag;
  if (val1 < 0)
    decimals_to_set= val1_unsigned ? INT_MAX : 0;
  else
    decimals_to_set= (val1 > INT_MAX) ? INT_MAX : (int) val1;

  if (args[0]->decimals == NOT_FIXED_DEC)
  {
    max_length= args[0]->max_length;
    decimals= min(decimals_to_set, NOT_FIXED_DEC);
    hybrid_type= REAL_RESULT;
    return;
  }
  
  switch (args[0]->result_type()) {
  case REAL_RESULT:
  case STRING_RESULT:
    hybrid_type= REAL_RESULT;
    decimals= min(decimals_to_set, NOT_FIXED_DEC);
    max_length= float_length(decimals);
    break;
  case INT_RESULT:
    if ((!decimals_to_set && truncate) || (args[0]->decimal_precision() < DECIMAL_LONGLONG_DIGITS))
    {
      int length_can_increase= test(!truncate && (val1 < 0) && !val1_unsigned);
      max_length= args[0]->max_length + length_can_increase;
      /* Here we can keep INT_RESULT */
      hybrid_type= INT_RESULT;
      decimals= 0;
      break;
    }
    /* fall through */
  case DECIMAL_RESULT:
  {
    hybrid_type= DECIMAL_RESULT;
    int decimals_delta= args[0]->decimals - decimals_to_set;
    int precision= args[0]->decimal_precision();
    int length_increase= ((decimals_delta <= 0) || truncate) ? 0:1;

    precision-= decimals_delta - length_increase;
    decimals= decimals_to_set;
    max_length= my_decimal_precision_to_length(precision, decimals,
                                               unsigned_flag);
    break;
  }
  default:
    DBUG_ASSERT(0); /* This result type isn't handled */
  }
}

double my_double_round(double value, longlong dec, bool dec_unsigned,
                       bool truncate)
{
  double tmp;
  bool dec_negative= (dec < 0) && !dec_unsigned;
  ulonglong abs_dec= dec_negative ? -dec : dec;
  /*
    tmp2 is here to avoid return the value with 80 bit precision
    This will fix that the test round(0.1,1) = round(0.1,1) is true
  */
  volatile double tmp2;

  tmp=(abs_dec < array_elements(log_10) ?
       log_10[abs_dec] : pow(10.0,(double) abs_dec));

  if (dec_negative && my_isinf(tmp))
    tmp2= 0;
  else if (!dec_negative && my_isinf(value * tmp))
    tmp2= value;
  else if (truncate)
  {
    if (value >= 0)
      tmp2= dec < 0 ? floor(value/tmp)*tmp : floor(value*tmp)/tmp;
    else
      tmp2= dec < 0 ? ceil(value/tmp)*tmp : ceil(value*tmp)/tmp;
  }
  else
    tmp2=dec < 0 ? rint(value/tmp)*tmp : rint(value*tmp)/tmp;
  return tmp2;
}


double Item_func_round::real_op()
{
  double value= args[0]->val_real();

  if (!(null_value= args[0]->null_value || args[1]->null_value))
    return my_double_round(value, args[1]->val_int(), args[1]->unsigned_flag,
                           truncate);

  return 0.0;
}

/*
  Rounds a given value to a power of 10 specified as the 'to' argument,
  avoiding overflows when the value is close to the ulonglong range boundary.
*/

static inline ulonglong my_unsigned_round(ulonglong value, ulonglong to)
{
  ulonglong tmp= value / to * to;
  return (value - tmp < (to >> 1)) ? tmp : tmp + to;
}


longlong Item_func_round::int_op()
{
  longlong value= args[0]->val_int();
  longlong dec= args[1]->val_int();
  decimals= 0;
  ulonglong abs_dec;
  if ((null_value= args[0]->null_value || args[1]->null_value))
    return 0;
  if ((dec >= 0) || args[1]->unsigned_flag)
    return value; // integer have not digits after point

  abs_dec= -dec;
  longlong tmp;
  
  if(abs_dec >= array_elements(log_10_int))
    return 0;
  
  tmp= log_10_int[abs_dec];
  
  if (truncate)
    value= (unsigned_flag) ?
      ((ulonglong) value / tmp) * tmp : (value / tmp) * tmp;
  else
    value= (unsigned_flag || value >= 0) ?
      my_unsigned_round((ulonglong) value, tmp) :
      -(longlong) my_unsigned_round((ulonglong) -value, tmp);
  return value;
}


my_decimal *Item_func_round::decimal_op(my_decimal *decimal_value)
{
  my_decimal val, *value= args[0]->val_decimal(&val);
  longlong dec= args[1]->val_int();
  if (dec > 0 || (dec < 0 && args[1]->unsigned_flag))
  {
    dec= min((ulonglong) dec, DECIMAL_MAX_SCALE);
    decimals= (uint8) dec; // to get correct output
  }
  else if (dec < INT_MIN)
    dec= INT_MIN;
    
  if (!(null_value= (args[0]->null_value || args[1]->null_value ||
                     my_decimal_round(E_DEC_FATAL_ERROR, value, (int) dec,
                                      truncate, decimal_value) > 1)))
    return decimal_value;
  return 0;
}


void Item_func_rand::seed_random(Item *arg)
{
  /*
    TODO: do not do reinit 'rand' for every execute of PS/SP if
    args[0] is a constant.
  */
  uint32 tmp= (uint32) arg->val_int();
  randominit(rand, (uint32) (tmp*0x10001L+55555555L),
             (uint32) (tmp*0x10000001L));
}


bool Item_func_rand::fix_fields(THD *thd,Item **ref)
{
  if (Item_real_func::fix_fields(thd, ref))
    return TRUE;
  used_tables_cache|= RAND_TABLE_BIT;
  if (arg_count)
  {					// Only use argument once in query
    /*
      Allocate rand structure once: we must use thd->stmt_arena
      to create rand in proper mem_root if it's a prepared statement or
      stored procedure.

      No need to send a Rand log event if seed was given eg: RAND(seed),
      as it will be replicated in the query as such.
    */
    if (!rand && !(rand= (struct rand_struct*)
                   thd->stmt_arena->alloc(sizeof(*rand))))
      return TRUE;

    if (args[0]->const_item())
      seed_random (args[0]);
  }
  else
  {
    /*
      Save the seed only the first time RAND() is used in the query
      Once events are forwarded rather than recreated,
      the following can be skipped if inside the slave thread
    */
    if (!thd->rand_used)
    {
      thd->rand_used= 1;
      thd->rand_saved_seed1= thd->rand.seed1;
      thd->rand_saved_seed2= thd->rand.seed2;
    }
    rand= &thd->rand;
  }
  return FALSE;
}

void Item_func_rand::update_used_tables()
{
  Item_real_func::update_used_tables();
  used_tables_cache|= RAND_TABLE_BIT;
}


double Item_func_rand::val_real()
{
  DBUG_ASSERT(fixed == 1);
  if (arg_count && !args[0]->const_item())
    seed_random (args[0]);
  return my_rnd(rand);
}

longlong Item_func_sign::val_int()
{
  DBUG_ASSERT(fixed == 1);
  double value= args[0]->val_real();
  null_value=args[0]->null_value;
  return value < 0.0 ? -1 : (value > 0 ? 1 : 0);
}


double Item_func_units::val_real()
{
  DBUG_ASSERT(fixed == 1);
  double value= args[0]->val_real();
  if ((null_value=args[0]->null_value))
    return 0;
  return value*mul+add;
}


void Item_func_min_max::fix_length_and_dec()
{
  int max_int_part=0;
  bool datetime_found= FALSE;
  decimals=0;
  max_length=0;
  maybe_null=0;
  cmp_type=args[0]->result_type();

  for (uint i=0 ; i < arg_count ; i++)
  {
    set_if_bigger(max_length, args[i]->max_length);
    set_if_bigger(decimals, args[i]->decimals);
    set_if_bigger(max_int_part, args[i]->decimal_int_part());
    if (args[i]->maybe_null)
      maybe_null=1;
    cmp_type=item_cmp_type(cmp_type,args[i]->result_type());
    if (args[i]->result_type() != ROW_RESULT && args[i]->is_datetime())
    {
      datetime_found= TRUE;
      if (!datetime_item || args[i]->field_type() == MYSQL_TYPE_DATETIME)
        datetime_item= args[i];
    }
  }
  if (cmp_type == STRING_RESULT)
  {
    agg_arg_charsets(collation, args, arg_count, MY_COLL_CMP_CONV, 1);
    if (datetime_found)
    {
      thd= current_thd;
      compare_as_dates= TRUE;
    }
  }
  else if ((cmp_type == DECIMAL_RESULT) || (cmp_type == INT_RESULT))
    max_length= my_decimal_precision_to_length(max_int_part+decimals, decimals,
                                            unsigned_flag);
}


/*
  Compare item arguments in the DATETIME context.

  SYNOPSIS
    cmp_datetimes()
    value [out]   found least/greatest DATE/DATETIME value

  DESCRIPTION
    Compare item arguments as DATETIME values and return the index of the
    least/greatest argument in the arguments array.
    The correct integer DATE/DATETIME value of the found argument is
    stored to the value pointer, if latter is provided.

  RETURN
   0	If one of arguments is NULL
   #	index of the least/greatest argument
*/

uint Item_func_min_max::cmp_datetimes(ulonglong *value)
{
  ulonglong min_max;
  uint min_max_idx= 0;
  LINT_INIT(min_max);

  for (uint i=0; i < arg_count ; i++)
  {
    Item **arg= args + i;
    bool is_null;
    ulonglong res= get_datetime_value(thd, &arg, 0, datetime_item, &is_null);
    if ((null_value= args[i]->null_value))
      return 0;
    if (i == 0 || (res < min_max ? cmp_sign : -cmp_sign) > 0)
    {
      min_max= res;
      min_max_idx= i;
    }
  }
  if (value)
  {
    *value= min_max;
    if (datetime_item->field_type() == MYSQL_TYPE_DATE)
      *value/= 1000000L;
  }
  return min_max_idx;
}


String *Item_func_min_max::val_str(String *str)
{
  DBUG_ASSERT(fixed == 1);
  if (compare_as_dates)
  {
    String *str_res;
    uint min_max_idx= cmp_datetimes(NULL);
    if (null_value)
      return 0;
    str_res= args[min_max_idx]->val_str(str);
    str_res->set_charset(collation.collation);
    return str_res;
  }
  switch (cmp_type) {
  case INT_RESULT:
  {
    longlong nr=val_int();
    if (null_value)
      return 0;
    str->set_int(nr, unsigned_flag, &my_charset_bin);
    return str;
  }
  case DECIMAL_RESULT:
  {
    my_decimal dec_buf, *dec_val= val_decimal(&dec_buf);
    if (null_value)
      return 0;
    my_decimal2string(E_DEC_FATAL_ERROR, dec_val, 0, 0, 0, str);
    return str;
  }
  case REAL_RESULT:
  {
    double nr= val_real();
    if (null_value)
      return 0; /* purecov: inspected */
    str->set_real(nr,decimals,&my_charset_bin);
    return str;
  }
  case STRING_RESULT:
  {
    String *res;
    LINT_INIT(res);
    for (uint i=0; i < arg_count ; i++)
    {
      if (i == 0)
	res=args[i]->val_str(str);
      else
      {
	String *res2;
	res2= args[i]->val_str(res == str ? &tmp_value : str);
	if (res2)
	{
	  int cmp= sortcmp(res,res2,collation.collation);
	  if ((cmp_sign < 0 ? cmp : -cmp) < 0)
	    res=res2;
	}
      }
      if ((null_value= args[i]->null_value))
        return 0;
    }
    res->set_charset(collation.collation);
    return res;
  }
  case ROW_RESULT:
  default:
    // This case should never be chosen
    DBUG_ASSERT(0);
    return 0;
  }
  return 0;					// Keep compiler happy
}


double Item_func_min_max::val_real()
{
  DBUG_ASSERT(fixed == 1);
  double value=0.0;
  if (compare_as_dates)
  {
    ulonglong result= 0;
    (void)cmp_datetimes(&result);
    return (double)result;
  }
  for (uint i=0; i < arg_count ; i++)
  {
    if (i == 0)
      value= args[i]->val_real();
    else
    {
      double tmp= args[i]->val_real();
      if (!args[i]->null_value && (tmp < value ? cmp_sign : -cmp_sign) > 0)
	value=tmp;
    }
    if ((null_value= args[i]->null_value))
      break;
  }
  return value;
}


longlong Item_func_min_max::val_int()
{
  DBUG_ASSERT(fixed == 1);
  longlong value=0;
  if (compare_as_dates)
  {
    ulonglong result= 0;
    (void)cmp_datetimes(&result);
    return (longlong)result;
  }
  for (uint i=0; i < arg_count ; i++)
  {
    if (i == 0)
      value=args[i]->val_int();
    else
    {
      longlong tmp=args[i]->val_int();
      if (!args[i]->null_value && (tmp < value ? cmp_sign : -cmp_sign) > 0)
	value=tmp;
    }
    if ((null_value= args[i]->null_value))
      break;
  }
  return value;
}


my_decimal *Item_func_min_max::val_decimal(my_decimal *dec)
{
  DBUG_ASSERT(fixed == 1);
  my_decimal tmp_buf, *tmp, *res;
  LINT_INIT(res);

  if (compare_as_dates)
  {
    ulonglong value= 0;
    (void)cmp_datetimes(&value);
    ulonglong2decimal(value, dec);
    return dec;
  }
  for (uint i=0; i < arg_count ; i++)
  {
    if (i == 0)
      res= args[i]->val_decimal(dec);
    else
    {
      tmp= args[i]->val_decimal(&tmp_buf);      // Zero if NULL
      if (tmp && (my_decimal_cmp(tmp, res) * cmp_sign) < 0)
      {
        if (tmp == &tmp_buf)
        {
          /* Move value out of tmp_buf as this will be reused on next loop */
          my_decimal2decimal(tmp, dec);
          res= dec;
        }
        else
          res= tmp;
      }
    }
    if ((null_value= args[i]->null_value))
    {
      res= 0;
      break;
    }
  }
  return res;
}


longlong Item_func_length::val_int()
{
  DBUG_ASSERT(fixed == 1);
  String *res=args[0]->val_str(&value);
  if (!res)
  {
    null_value=1;
    return 0; /* purecov: inspected */
  }
  null_value=0;
  return (longlong) res->length();
}


longlong Item_func_char_length::val_int()
{
  DBUG_ASSERT(fixed == 1);
  String *res=args[0]->val_str(&value);
  if (!res)
  {
    null_value=1;
    return 0; /* purecov: inspected */
  }
  null_value=0;
  return (longlong) res->numchars();
}


longlong Item_func_coercibility::val_int()
{
  DBUG_ASSERT(fixed == 1);
  null_value= 0;
  return (longlong) args[0]->collation.derivation;
}


void Item_func_locate::fix_length_and_dec()
{
  maybe_null= 0;
  max_length= MY_INT32_NUM_DECIMAL_DIGITS;
  agg_arg_charsets(cmp_collation, args, 2, MY_COLL_CMP_CONV, 1);
}


longlong Item_func_locate::val_int()
{
  DBUG_ASSERT(fixed == 1);
  String *a=args[0]->val_str(&value1);
  String *b=args[1]->val_str(&value2);
  if (!a || !b)
  {
    null_value=1;
    return 0; /* purecov: inspected */
  }
  null_value=0;
  /* must be longlong to avoid truncation */
  longlong start=  0; 
  longlong start0= 0;
  my_match_t match;

  if (arg_count == 3)
  {
    start0= start= args[2]->val_int() - 1;

    if ((start < 0) || (start > a->length()))
      return 0;

    /* start is now sufficiently valid to pass to charpos function */
    start= a->charpos((int) start);

    if (start + b->length() > a->length())
      return 0;
  }

  if (!b->length())				// Found empty string at start
    return start + 1;
  
  if (!cmp_collation.collation->coll->instr(cmp_collation.collation,
                                            a->ptr()+start,
                                            (uint) (a->length()-start),
                                            b->ptr(), b->length(),
                                            &match, 1))
    return 0;
  return (longlong) match.mb_len + start0 + 1;
}


void Item_func_locate::print(String *str)
{
  str->append(STRING_WITH_LEN("locate("));
  args[1]->print(str);
  str->append(',');
  args[0]->print(str);
  if (arg_count == 3)
  {
    str->append(',');
    args[2]->print(str);
  }
  str->append(')');
}


longlong Item_func_field::val_int()
{
  DBUG_ASSERT(fixed == 1);

  if (cmp_type == STRING_RESULT)
  {
    String *field;
    if (!(field= args[0]->val_str(&value)))
      return 0;
    for (uint i=1 ; i < arg_count ; i++)
    {
      String *tmp_value=args[i]->val_str(&tmp);
      if (tmp_value && !sortcmp(field,tmp_value,cmp_collation.collation))
        return (longlong) (i);
    }
  }
  else if (cmp_type == INT_RESULT)
  {
    longlong val= args[0]->val_int();
    if (args[0]->null_value)
      return 0;
    for (uint i=1; i < arg_count ; i++)
    {
      if (val == args[i]->val_int() && !args[i]->null_value)
        return (longlong) (i);
    }
  }
  else if (cmp_type == DECIMAL_RESULT)
  {
    my_decimal dec_arg_buf, *dec_arg,
               dec_buf, *dec= args[0]->val_decimal(&dec_buf);
    if (args[0]->null_value)
      return 0;
    for (uint i=1; i < arg_count; i++)
    {
      dec_arg= args[i]->val_decimal(&dec_arg_buf);
      if (!args[i]->null_value && !my_decimal_cmp(dec_arg, dec))
        return (longlong) (i);
    }
  }
  else
  {
    double val= args[0]->val_real();
    if (args[0]->null_value)
      return 0;
    for (uint i=1; i < arg_count ; i++)
    {
      if (val == args[i]->val_real() && !args[i]->null_value)
        return (longlong) (i);
    }
  }
  return 0;
}


void Item_func_field::fix_length_and_dec()
{
  maybe_null=0; max_length=3;
  cmp_type= args[0]->result_type();
  for (uint i=1; i < arg_count ; i++)
    cmp_type= item_cmp_type(cmp_type, args[i]->result_type());
  if (cmp_type == STRING_RESULT)
    agg_arg_charsets(cmp_collation, args, arg_count, MY_COLL_CMP_CONV, 1);
}


longlong Item_func_ascii::val_int()
{
  DBUG_ASSERT(fixed == 1);
  String *res=args[0]->val_str(&value);
  if (!res)
  {
    null_value=1;
    return 0;
  }
  null_value=0;
  return (longlong) (res->length() ? (uchar) (*res)[0] : (uchar) 0);
}

longlong Item_func_ord::val_int()
{
  DBUG_ASSERT(fixed == 1);
  String *res=args[0]->val_str(&value);
  if (!res)
  {
    null_value=1;
    return 0;
  }
  null_value=0;
  if (!res->length()) return 0;
#ifdef USE_MB
  if (use_mb(res->charset()))
  {
    register const char *str=res->ptr();
    register uint32 n=0, l=my_ismbchar(res->charset(),str,str+res->length());
    if (!l)
      return (longlong)((uchar) *str);
    while (l--)
      n=(n<<8)|(uint32)((uchar) *str++);
    return (longlong) n;
  }
#endif
  return (longlong) ((uchar) (*res)[0]);
}

	/* Search after a string in a string of strings separated by ',' */
	/* Returns number of found type >= 1 or 0 if not found */
	/* This optimizes searching in enums to bit testing! */

void Item_func_find_in_set::fix_length_and_dec()
{
  decimals=0;
  max_length=3;					// 1-999
  if (args[0]->const_item() && args[1]->type() == FIELD_ITEM)
  {
    Field *field= ((Item_field*) args[1])->field;
    if (field->real_type() == MYSQL_TYPE_SET)
    {
      String *find=args[0]->val_str(&value);
      if (find)
      {
	enum_value= find_type(((Field_enum*) field)->typelib,find->ptr(),
			      find->length(), 0);
	enum_bit=0;
	if (enum_value)
	  enum_bit=LL(1) << (enum_value-1);
      }
    }
  }
  agg_arg_charsets(cmp_collation, args, 2, MY_COLL_CMP_CONV, 1);
}

static const char separator=',';

longlong Item_func_find_in_set::val_int()
{
  DBUG_ASSERT(fixed == 1);
  if (enum_value)
  {
    ulonglong tmp=(ulonglong) args[1]->val_int();
    if (!(null_value=args[1]->null_value || args[0]->null_value))
    {
      if (tmp & enum_bit)
	return enum_value;
    }
    return 0L;
  }

  String *find=args[0]->val_str(&value);
  String *buffer=args[1]->val_str(&value2);
  if (!find || !buffer)
  {
    null_value=1;
    return 0; /* purecov: inspected */
  }
  null_value=0;

  int diff;
  if ((diff=buffer->length() - find->length()) >= 0)
  {
    my_wc_t wc;
    CHARSET_INFO *cs= cmp_collation.collation;
    const char *str_begin= buffer->ptr();
    const char *str_end= buffer->ptr();
    const char *real_end= str_end+buffer->length();
    const uchar *find_str= (const uchar *) find->ptr();
    uint find_str_len= find->length();
    int position= 0;
    while (1)
    {
      int symbol_len;
      if ((symbol_len= cs->cset->mb_wc(cs, &wc, (uchar*) str_end, 
                                       (uchar*) real_end)) > 0)
      {
        const char *substr_end= str_end + symbol_len;
        bool is_last_item= (substr_end == real_end);
        bool is_separator= (wc == (my_wc_t) separator);
        if (is_separator || is_last_item)
        {
          position++;
          if (is_last_item && !is_separator)
            str_end= substr_end;
          if (!my_strnncoll(cs, (const uchar *) str_begin,
                            str_end - str_begin,
                            find_str, find_str_len))
            return (longlong) position;
          else
            str_begin= substr_end;
        }
        str_end= substr_end;
      }
      else if (str_end - str_begin == 0 &&
               find_str_len == 0 &&
               wc == (my_wc_t) separator)
        return (longlong) ++position;
      else
        return LL(0);
    }
  }
  return 0;
}

longlong Item_func_bit_count::val_int()
{
  DBUG_ASSERT(fixed == 1);
  ulonglong value= (ulonglong) args[0]->val_int();
  if ((null_value= args[0]->null_value))
    return 0; /* purecov: inspected */
  return (longlong) my_count_bits(value);
}


/****************************************************************************
** Functions to handle dynamic loadable functions
** Original source by: Alexis Mikhailov <root@medinf.chuvashia.su>
** Rewritten by monty.
****************************************************************************/

#ifdef HAVE_DLOPEN

void udf_handler::cleanup()
{
  if (!not_original)
  {
    if (initialized)
    {
      if (u_d->func_deinit != NULL)
      {
        Udf_func_deinit deinit= u_d->func_deinit;
        (*deinit)(&initid);
      }
      free_udf(u_d);
      initialized= FALSE;
    }
    if (buffers)				// Because of bug in ecc
      delete [] buffers;
    buffers= 0;
  }
}


bool
udf_handler::fix_fields(THD *thd, Item_result_field *func,
			uint arg_count, Item **arguments)
{
#ifndef EMBEDDED_LIBRARY			// Avoid compiler warning
  uchar buff[STACK_BUFF_ALLOC];			// Max argument in function
#endif
  DBUG_ENTER("Item_udf_func::fix_fields");

  if (check_stack_overrun(thd, STACK_MIN_SIZE, buff))
    DBUG_RETURN(TRUE);				// Fatal error flag is set!

  udf_func *tmp_udf=find_udf(u_d->name.str,(uint) u_d->name.length,1);

  if (!tmp_udf)
  {
    my_error(ER_CANT_FIND_UDF, MYF(0), u_d->name.str, errno);
    DBUG_RETURN(TRUE);
  }
  u_d=tmp_udf;
  args=arguments;

  /* Fix all arguments */
  func->maybe_null=0;
  used_tables_cache=0;
  const_item_cache=1;

  if ((f_args.arg_count=arg_count))
  {
    if (!(f_args.arg_type= (Item_result*)
	  sql_alloc(f_args.arg_count*sizeof(Item_result))))

    {
      free_udf(u_d);
      DBUG_RETURN(TRUE);
    }
    uint i;
    Item **arg,**arg_end;
    for (i=0, arg=arguments, arg_end=arguments+arg_count;
	 arg != arg_end ;
	 arg++,i++)
    {
      if (!(*arg)->fixed &&
          (*arg)->fix_fields(thd, arg))
	DBUG_RETURN(1);
      // we can't assign 'item' before, because fix_fields() can change arg
      Item *item= *arg;
      if (item->check_cols(1))
	DBUG_RETURN(TRUE);
      /*
	TODO: We should think about this. It is not always
	right way just to set an UDF result to return my_charset_bin
	if one argument has binary sorting order.
	The result collation should be calculated according to arguments
	derivations in some cases and should not in other cases.
	Moreover, some arguments can represent a numeric input
	which doesn't effect the result character set and collation.
	There is no a general rule for UDF. Everything depends on
        the particular user defined function.
      */
      if (item->collation.collation->state & MY_CS_BINSORT)
	func->collation.set(&my_charset_bin);
      if (item->maybe_null)
	func->maybe_null=1;
      func->with_sum_func= func->with_sum_func || item->with_sum_func;
      used_tables_cache|=item->used_tables();
      const_item_cache&=item->const_item();
      f_args.arg_type[i]=item->result_type();
    }
    //TODO: why all following memory is not allocated with 1 call of sql_alloc?
    if (!(buffers=new String[arg_count]) ||
	!(f_args.args= (char**) sql_alloc(arg_count * sizeof(char *))) ||
	!(f_args.lengths= (ulong*) sql_alloc(arg_count * sizeof(long))) ||
	!(f_args.maybe_null= (char*) sql_alloc(arg_count * sizeof(char))) ||
	!(num_buffer= (char*) sql_alloc(arg_count *
					ALIGN_SIZE(sizeof(double)))) ||
	!(f_args.attributes= (char**) sql_alloc(arg_count * sizeof(char *))) ||
	!(f_args.attribute_lengths= (ulong*) sql_alloc(arg_count *
						       sizeof(long))))
    {
      free_udf(u_d);
      DBUG_RETURN(TRUE);
    }
  }
  func->fix_length_and_dec();
  initid.max_length=func->max_length;
  initid.maybe_null=func->maybe_null;
  initid.const_item=const_item_cache;
  initid.decimals=func->decimals;
  initid.ptr=0;

  if (u_d->func_init)
  {
    char *to=num_buffer;
    for (uint i=0; i < arg_count; i++)
    {
      /*
       For a constant argument i, args->args[i] points to the argument value. 
       For non-constant, args->args[i] is NULL.
      */
      f_args.args[i]= NULL;         /* Non-const unless updated below. */

      f_args.lengths[i]= arguments[i]->max_length;
      f_args.maybe_null[i]= (char) arguments[i]->maybe_null;
      f_args.attributes[i]= arguments[i]->name;
      f_args.attribute_lengths[i]= arguments[i]->name_length;

      if (arguments[i]->const_item())
      {
        switch (arguments[i]->result_type()) 
        {
        case STRING_RESULT:
        case DECIMAL_RESULT:
        {
          String *res= arguments[i]->val_str(&buffers[i]);
          if (arguments[i]->null_value)
            continue;
          f_args.args[i]= (char*) res->ptr();
          break;
        }
        case INT_RESULT:
          *((longlong*) to)= arguments[i]->val_int();
          if (arguments[i]->null_value)
            continue;
          f_args.args[i]= to;
          to+= ALIGN_SIZE(sizeof(longlong));
          break;
        case REAL_RESULT:
          *((double*) to)= arguments[i]->val_real();
          if (arguments[i]->null_value)
            continue;
          f_args.args[i]= to;
          to+= ALIGN_SIZE(sizeof(double));
          break;
        case ROW_RESULT:
        default:
          // This case should never be chosen
          DBUG_ASSERT(0);
          break;
        }
      }
    }
    thd->net.last_error[0]=0;
    Udf_func_init init= u_d->func_init;
    if ((error=(uchar) init(&initid, &f_args, thd->net.last_error)))
    {
      my_error(ER_CANT_INITIALIZE_UDF, MYF(0),
               u_d->name.str, thd->net.last_error);
      free_udf(u_d);
      DBUG_RETURN(TRUE);
    }
    func->max_length=min(initid.max_length,MAX_BLOB_WIDTH);
    func->maybe_null=initid.maybe_null;
    const_item_cache=initid.const_item;
    func->decimals=min(initid.decimals,NOT_FIXED_DEC);
  }
  initialized=1;
  if (error)
  {
    my_error(ER_CANT_INITIALIZE_UDF, MYF(0),
             u_d->name.str, ER(ER_UNKNOWN_ERROR));
    DBUG_RETURN(TRUE);
  }
  DBUG_RETURN(FALSE);
}


bool udf_handler::get_arguments()
{
  if (error)
    return 1;					// Got an error earlier
  char *to= num_buffer;
  uint str_count=0;
  for (uint i=0; i < f_args.arg_count; i++)
  {
    f_args.args[i]=0;
    switch (f_args.arg_type[i]) {
    case STRING_RESULT:
    case DECIMAL_RESULT:
      {
	String *res=args[i]->val_str(&buffers[str_count++]);
	if (!(args[i]->null_value))
	{
	  f_args.args[i]=    (char*) res->ptr();
	  f_args.lengths[i]= res->length();
	  break;
	}
      }
    case INT_RESULT:
      *((longlong*) to) = args[i]->val_int();
      if (!args[i]->null_value)
      {
	f_args.args[i]=to;
	to+= ALIGN_SIZE(sizeof(longlong));
      }
      break;
    case REAL_RESULT:
      *((double*) to)= args[i]->val_real();
      if (!args[i]->null_value)
      {
	f_args.args[i]=to;
	to+= ALIGN_SIZE(sizeof(double));
      }
      break;
    case ROW_RESULT:
    default:
      // This case should never be chosen
      DBUG_ASSERT(0);
      break;
    }
  }
  return 0;
}

/* This returns (String*) 0 in case of NULL values */

String *udf_handler::val_str(String *str,String *save_str)
{
  uchar is_null_tmp=0;
  ulong res_length;
  DBUG_ENTER("udf_handler::val_str");

  if (get_arguments())
    DBUG_RETURN(0);
  char * (*func)(UDF_INIT *, UDF_ARGS *, char *, ulong *, uchar *, uchar *)=
    (char* (*)(UDF_INIT *, UDF_ARGS *, char *, ulong *, uchar *, uchar *))
    u_d->func;

  if ((res_length=str->alloced_length()) < MAX_FIELD_WIDTH)
  {						// This happens VERY seldom
    if (str->alloc(MAX_FIELD_WIDTH))
    {
      error=1;
      DBUG_RETURN(0);
    }
  }
  char *res=func(&initid, &f_args, (char*) str->ptr(), &res_length,
		 &is_null_tmp, &error);
  DBUG_PRINT("info", ("udf func returned, res_length: %lu", res_length));
  if (is_null_tmp || !res || error)		// The !res is for safety
  {
    DBUG_PRINT("info", ("Null or error"));
    DBUG_RETURN(0);
  }
  if (res == str->ptr())
  {
    str->length(res_length);
    DBUG_PRINT("exit", ("str: %s", str->ptr()));
    DBUG_RETURN(str);
  }
  save_str->set(res, res_length, str->charset());
  DBUG_PRINT("exit", ("save_str: %s", save_str->ptr()));
  DBUG_RETURN(save_str);
}


/*
  For the moment, UDF functions are returning DECIMAL values as strings
*/

my_decimal *udf_handler::val_decimal(my_bool *null_value, my_decimal *dec_buf)
{
  char buf[DECIMAL_MAX_STR_LENGTH+1], *end;
  ulong res_length= DECIMAL_MAX_STR_LENGTH;

  if (get_arguments())
  {
    *null_value=1;
    return 0;
  }
  char *(*func)(UDF_INIT *, UDF_ARGS *, char *, ulong *, uchar *, uchar *)=
    (char* (*)(UDF_INIT *, UDF_ARGS *, char *, ulong *, uchar *, uchar *))
    u_d->func;

  char *res= func(&initid, &f_args, buf, &res_length, &is_null, &error);
  if (is_null || error)
  {
    *null_value= 1;
    return 0;
  }
  end= res+ res_length;
  str2my_decimal(E_DEC_FATAL_ERROR, res, dec_buf, &end);
  return dec_buf;
}


void Item_udf_func::cleanup()
{
  udf.cleanup();
  Item_func::cleanup();
}


void Item_udf_func::print(String *str)
{
  str->append(func_name());
  str->append('(');
  for (uint i=0 ; i < arg_count ; i++)
  {
    if (i != 0)
      str->append(',');
    args[i]->print_item_w_name(str);
  }
  str->append(')');
}


double Item_func_udf_float::val_real()
{
  DBUG_ASSERT(fixed == 1);
  DBUG_ENTER("Item_func_udf_float::val");
  DBUG_PRINT("info",("result_type: %d  arg_count: %d",
		     args[0]->result_type(), arg_count));
  DBUG_RETURN(udf.val(&null_value));
}


String *Item_func_udf_float::val_str(String *str)
{
  DBUG_ASSERT(fixed == 1);
  double nr= val_real();
  if (null_value)
    return 0;					/* purecov: inspected */
  str->set_real(nr,decimals,&my_charset_bin);
  return str;
}


longlong Item_func_udf_int::val_int()
{
  DBUG_ASSERT(fixed == 1);
  DBUG_ENTER("Item_func_udf_int::val_int");
  DBUG_RETURN(udf.val_int(&null_value));
}


String *Item_func_udf_int::val_str(String *str)
{
  DBUG_ASSERT(fixed == 1);
  longlong nr=val_int();
  if (null_value)
    return 0;
  str->set_int(nr, unsigned_flag, &my_charset_bin);
  return str;
}


longlong Item_func_udf_decimal::val_int()
{
  my_decimal dec_buf, *dec= udf.val_decimal(&null_value, &dec_buf);
  longlong result;
  if (null_value)
    return 0;
  my_decimal2int(E_DEC_FATAL_ERROR, dec, unsigned_flag, &result);
  return result;
}


double Item_func_udf_decimal::val_real()
{
  my_decimal dec_buf, *dec= udf.val_decimal(&null_value, &dec_buf);
  double result;
  if (null_value)
    return 0.0;
  my_decimal2double(E_DEC_FATAL_ERROR, dec, &result);
  return result;
}


my_decimal *Item_func_udf_decimal::val_decimal(my_decimal *dec_buf)
{
  DBUG_ASSERT(fixed == 1);
  DBUG_ENTER("Item_func_udf_decimal::val_decimal");
  DBUG_PRINT("info",("result_type: %d  arg_count: %d",
                     args[0]->result_type(), arg_count));

  DBUG_RETURN(udf.val_decimal(&null_value, dec_buf));
}


String *Item_func_udf_decimal::val_str(String *str)
{
  my_decimal dec_buf, *dec= udf.val_decimal(&null_value, &dec_buf);
  if (null_value)
    return 0;
  if (str->length() < DECIMAL_MAX_STR_LENGTH)
    str->length(DECIMAL_MAX_STR_LENGTH);
  my_decimal_round(E_DEC_FATAL_ERROR, dec, decimals, FALSE, &dec_buf);
  my_decimal2string(E_DEC_FATAL_ERROR, &dec_buf, 0, 0, '0', str);
  return str;
}


void Item_func_udf_decimal::fix_length_and_dec()
{
  fix_num_length_and_dec();
}


/* Default max_length is max argument length */

void Item_func_udf_str::fix_length_and_dec()
{
  DBUG_ENTER("Item_func_udf_str::fix_length_and_dec");
  max_length=0;
  for (uint i = 0; i < arg_count; i++)
    set_if_bigger(max_length,args[i]->max_length);
  DBUG_VOID_RETURN;
}

String *Item_func_udf_str::val_str(String *str)
{
  DBUG_ASSERT(fixed == 1);
  String *res=udf.val_str(str,&str_value);
  null_value = !res;
  return res;
}


/*
   This has to come last in the udf_handler methods, or C for AIX
   version 6.0.0.0 fails to compile with debugging enabled. (Yes, really.)
 */

udf_handler::~udf_handler()
{
  /* Everything should be properly cleaned up by this moment. */
  DBUG_ASSERT(not_original || !(initialized || buffers));
}

#else
bool udf_handler::get_arguments() { return 0; }
#endif /* HAVE_DLOPEN */

/*
** User level locks
*/

pthread_mutex_t LOCK_user_locks;
static HASH hash_user_locks;

class User_level_lock
{
  uchar *key;
  size_t key_length;

public:
  int count;
  bool locked;
  pthread_cond_t cond;
  my_thread_id thread_id;
  void set_thread(THD *thd) { thread_id= thd->thread_id; }

  User_level_lock(const uchar *key_arg,uint length, ulong id) 
    :key_length(length),count(1),locked(1), thread_id(id)
  {
    key= (uchar*) my_memdup(key_arg,length,MYF(0));
    pthread_cond_init(&cond,NULL);
    if (key)
    {
      if (my_hash_insert(&hash_user_locks,(uchar*) this))
      {
	my_free(key,MYF(0));
	key=0;
      }
    }
  }
  ~User_level_lock()
  {
    if (key)
    {
      hash_delete(&hash_user_locks,(uchar*) this);
      my_free(key, MYF(0));
    }
    pthread_cond_destroy(&cond);
  }
  inline bool initialized() { return key != 0; }
  friend void item_user_lock_release(User_level_lock *ull);
  friend uchar *ull_get_key(const User_level_lock *ull, size_t *length,
                            my_bool not_used);
};

uchar *ull_get_key(const User_level_lock *ull, size_t *length,
                   my_bool not_used __attribute__((unused)))
{
  *length= ull->key_length;
  return ull->key;
}


static bool item_user_lock_inited= 0;

void item_user_lock_init(void)
{
  pthread_mutex_init(&LOCK_user_locks,MY_MUTEX_INIT_SLOW);
  hash_init(&hash_user_locks,system_charset_info,
	    16,0,0,(hash_get_key) ull_get_key,NULL,0);
  item_user_lock_inited= 1;
}

void item_user_lock_free(void)
{
  if (item_user_lock_inited)
  {
    item_user_lock_inited= 0;
    hash_free(&hash_user_locks);
    pthread_mutex_destroy(&LOCK_user_locks);
  }
}

void item_user_lock_release(User_level_lock *ull)
{
  ull->locked=0;
  ull->thread_id= 0;
  if (--ull->count)
    pthread_cond_signal(&ull->cond);
  else
    delete ull;
}

/*
   Wait until we are at or past the given position in the master binlog
   on the slave
 */

longlong Item_master_pos_wait::val_int()
{
  DBUG_ASSERT(fixed == 1);
  THD* thd = current_thd;
  String *log_name = args[0]->val_str(&value);
  int event_count= 0;

  null_value=0;
  if (thd->slave_thread || !log_name || !log_name->length())
  {
    null_value = 1;
    return 0;
  }
#ifdef HAVE_REPLICATION
  longlong pos = (ulong)args[1]->val_int();
  longlong timeout = (arg_count==3) ? args[2]->val_int() : 0 ;
  if ((event_count = active_mi->rli.wait_for_pos(thd, log_name, pos, timeout)) == -2)
  {
    null_value = 1;
    event_count=0;
  }
#endif
  return event_count;
}

#ifdef EXTRA_DEBUG
void debug_sync_point(const char* lock_name, uint lock_timeout)
{
  THD* thd=current_thd;
  User_level_lock* ull;
  struct timespec abstime;
  size_t lock_name_len;
  lock_name_len= strlen(lock_name);
  pthread_mutex_lock(&LOCK_user_locks);

  if (thd->ull)
  {
    item_user_lock_release(thd->ull);
    thd->ull=0;
  }

  /*
    If the lock has not been aquired by some client, we do not want to
    create an entry for it, since we immediately release the lock. In
    this case, we will not be waiting, but rather, just waste CPU and
    memory on the whole deal
  */
  if (!(ull= ((User_level_lock*) hash_search(&hash_user_locks,
                                             (uchar*) lock_name,
                                             lock_name_len))))
  {
    pthread_mutex_unlock(&LOCK_user_locks);
    return;
  }
  ull->count++;

  /*
    Structure is now initialized.  Try to get the lock.
    Set up control struct to allow others to abort locks
  */
  thd->proc_info="User lock";
  thd->mysys_var->current_mutex= &LOCK_user_locks;
  thd->mysys_var->current_cond=  &ull->cond;

  set_timespec(abstime,lock_timeout);
  while (ull->locked && !thd->killed)
  {
    int error= pthread_cond_timedwait(&ull->cond, &LOCK_user_locks, &abstime);
    if (error == ETIMEDOUT || error == ETIME)
      break;
  }

  if (ull->locked)
  {
    if (!--ull->count)
      delete ull;				// Should never happen
  }
  else
  {
    ull->locked=1;
    ull->set_thread(thd);
    thd->ull=ull;
  }
  pthread_mutex_unlock(&LOCK_user_locks);
  pthread_mutex_lock(&thd->mysys_var->mutex);
  thd->proc_info=0;
  thd->mysys_var->current_mutex= 0;
  thd->mysys_var->current_cond=  0;
  pthread_mutex_unlock(&thd->mysys_var->mutex);
  pthread_mutex_lock(&LOCK_user_locks);
  if (thd->ull)
  {
    item_user_lock_release(thd->ull);
    thd->ull=0;
  }
  pthread_mutex_unlock(&LOCK_user_locks);
}

#endif

/*
  Get a user level lock. If the thread has an old lock this is first released.
  Returns 1:  Got lock
  Returns 0:  Timeout
  Returns NULL: Error
*/

longlong Item_func_get_lock::val_int()
{
  DBUG_ASSERT(fixed == 1);
  String *res=args[0]->val_str(&value);
  longlong timeout=args[1]->val_int();
  struct timespec abstime;
  THD *thd=current_thd;
  User_level_lock *ull;
  int error;
  DBUG_ENTER("Item_func_get_lock::val_int");

  /*
    In slave thread no need to get locks, everything is serialized. Anyway
    there is no way to make GET_LOCK() work on slave like it did on master
    (i.e. make it return exactly the same value) because we don't have the
    same other concurrent threads environment. No matter what we return here,
    it's not guaranteed to be same as on master.
  */
  if (thd->slave_thread)
    DBUG_RETURN(1);

  pthread_mutex_lock(&LOCK_user_locks);

  if (!res || !res->length())
  {
    pthread_mutex_unlock(&LOCK_user_locks);
    null_value=1;
    DBUG_RETURN(0);
  }
  DBUG_PRINT("info", ("lock %.*s, thd=%ld", res->length(), res->ptr(),
                      (long) thd->real_id));
  null_value=0;

  if (thd->ull)
  {
    item_user_lock_release(thd->ull);
    thd->ull=0;
  }

  if (!(ull= ((User_level_lock *) hash_search(&hash_user_locks,
                                              (uchar*) res->ptr(),
                                              (size_t) res->length()))))
  {
    ull= new User_level_lock((uchar*) res->ptr(), (size_t) res->length(),
                             thd->thread_id);
    if (!ull || !ull->initialized())
    {
      delete ull;
      pthread_mutex_unlock(&LOCK_user_locks);
      null_value=1;				// Probably out of memory
      DBUG_RETURN(0);
    }
<<<<<<< HEAD
    ull->set_thread(thd);
=======
    ull->thread=thd->real_id;
    ull->thread_id=thd->thread_id;
>>>>>>> 8c25e554
    thd->ull=ull;
    pthread_mutex_unlock(&LOCK_user_locks);
    DBUG_PRINT("info", ("made new lock"));
    DBUG_RETURN(1);				// Got new lock
  }
  ull->count++;
  DBUG_PRINT("info", ("ull->count=%d", ull->count));

  /*
    Structure is now initialized.  Try to get the lock.
    Set up control struct to allow others to abort locks.
  */
  thd->proc_info="User lock";
  thd->mysys_var->current_mutex= &LOCK_user_locks;
  thd->mysys_var->current_cond=  &ull->cond;

  set_timespec(abstime,timeout);
  error= 0;
  while (ull->locked && !thd->killed)
  {
    DBUG_PRINT("info", ("waiting on lock"));
    error= pthread_cond_timedwait(&ull->cond,&LOCK_user_locks,&abstime);
    if (error == ETIMEDOUT || error == ETIME)
    {
      DBUG_PRINT("info", ("lock wait timeout"));
      break;
    }
    error= 0;
  }

  if (ull->locked)
  {
    if (!--ull->count)
    {
      DBUG_ASSERT(0);
      delete ull;				// Should never happen
    }
    if (!error)                                 // Killed (thd->killed != 0)
    {
      error=1;
      null_value=1;				// Return NULL
    }
  }
  else                                          // We got the lock
  {
    ull->locked=1;
    ull->set_thread(thd);
    ull->thread_id= thd->thread_id;
    thd->ull=ull;
    error=0;
    DBUG_PRINT("info", ("got the lock"));
  }
  pthread_mutex_unlock(&LOCK_user_locks);

  pthread_mutex_lock(&thd->mysys_var->mutex);
  thd->proc_info=0;
  thd->mysys_var->current_mutex= 0;
  thd->mysys_var->current_cond=  0;
  pthread_mutex_unlock(&thd->mysys_var->mutex);

  DBUG_RETURN(!error ? 1 : 0);
}


/*
  Release a user level lock.
  Return:
    1 if lock released
    0 if lock wasn't held
    (SQL) NULL if no such lock
*/

longlong Item_func_release_lock::val_int()
{
  DBUG_ASSERT(fixed == 1);
  String *res=args[0]->val_str(&value);
  User_level_lock *ull;
  longlong result;
  THD *thd=current_thd;
  DBUG_ENTER("Item_func_release_lock::val_int");
  if (!res || !res->length())
  {
    null_value=1;
    DBUG_RETURN(0);
  }
  DBUG_PRINT("info", ("lock %.*s", res->length(), res->ptr()));
  null_value=0;

  result=0;
  pthread_mutex_lock(&LOCK_user_locks);
  if (!(ull= ((User_level_lock*) hash_search(&hash_user_locks,
                                             (const uchar*) res->ptr(),
                                             (size_t) res->length()))))
  {
    null_value=1;
  }
  else
  {
<<<<<<< HEAD
    if (ull->locked && current_thd->thread_id == ull->thread_id)
=======
    DBUG_PRINT("info", ("ull->locked=%d ull->thread=%ld thd=%ld", 
                        (int) ull->locked,
                        (long)ull->thread,
                        (long)thd->real_id));
    if (ull->locked && pthread_equal(thd->real_id,ull->thread))
>>>>>>> 8c25e554
    {
      DBUG_PRINT("info", ("release lock"));
      result=1;					// Release is ok
      item_user_lock_release(ull);
      thd->ull=0;
    }
  }
  pthread_mutex_unlock(&LOCK_user_locks);
  DBUG_RETURN(result);
}


longlong Item_func_last_insert_id::val_int()
{
  THD *thd= current_thd;
  DBUG_ASSERT(fixed == 1);
  if (arg_count)
  {
    longlong value= args[0]->val_int();
    null_value= args[0]->null_value;
    /*
      LAST_INSERT_ID(X) must affect the client's mysql_insert_id() as
      documented in the manual. We don't want to touch
      first_successful_insert_id_in_cur_stmt because it would make
      LAST_INSERT_ID(X) take precedence over an generated auto_increment
      value for this row.
    */
    thd->arg_of_last_insert_id_function= TRUE;
    thd->first_successful_insert_id_in_prev_stmt= value;
    return value;
  }
  thd->lex->uncacheable(UNCACHEABLE_SIDEEFFECT);
  return thd->read_first_successful_insert_id_in_prev_stmt();
}

/* This function is just used to test speed of different functions */

longlong Item_func_benchmark::val_int()
{
  DBUG_ASSERT(fixed == 1);
  char buff[MAX_FIELD_WIDTH];
  String tmp(buff,sizeof(buff), &my_charset_bin);
  my_decimal tmp_decimal;
  THD *thd=current_thd;
  ulong loop_count;

  loop_count= (ulong) args[0]->val_int();

  if (args[0]->null_value)
  {
    null_value= 1;
    return 0;
  }

  null_value=0;
  for (ulong loop=0 ; loop < loop_count && !thd->killed; loop++)
  {
    switch (args[1]->result_type()) {
    case REAL_RESULT:
      (void) args[1]->val_real();
      break;
    case INT_RESULT:
      (void) args[1]->val_int();
      break;
    case STRING_RESULT:
      (void) args[1]->val_str(&tmp);
      break;
    case DECIMAL_RESULT:
      (void) args[1]->val_decimal(&tmp_decimal);
      break;
    case ROW_RESULT:
    default:
      // This case should never be chosen
      DBUG_ASSERT(0);
      return 0;
    }
  }
  return 0;
}


void Item_func_benchmark::print(String *str)
{
  str->append(STRING_WITH_LEN("benchmark("));
  args[0]->print(str);
  str->append(',');
  args[1]->print(str);
  str->append(')');
}


/* This function is just used to create tests with time gaps */

longlong Item_func_sleep::val_int()
{
  THD *thd= current_thd;
  struct timespec abstime;
  pthread_cond_t cond;
  int error;

  DBUG_ASSERT(fixed == 1);

  double time= args[0]->val_real();
  set_timespec_nsec(abstime, (ulonglong)(time * ULL(1000000000)));

  pthread_cond_init(&cond, NULL);
  pthread_mutex_lock(&LOCK_user_locks);

  thd->mysys_var->current_mutex= &LOCK_user_locks;
  thd->mysys_var->current_cond=  &cond;

  error= 0;
  while (!thd->killed)
  {
    error= pthread_cond_timedwait(&cond, &LOCK_user_locks, &abstime);
    if (error == ETIMEDOUT || error == ETIME)
      break;
    error= 0;
  }

  pthread_mutex_lock(&thd->mysys_var->mutex);
  thd->mysys_var->current_mutex= 0;
  thd->mysys_var->current_cond=  0;
  pthread_mutex_unlock(&thd->mysys_var->mutex);

  pthread_mutex_unlock(&LOCK_user_locks);
  pthread_cond_destroy(&cond);

  return test(!error); 		// Return 1 killed
}


#define extra_size sizeof(double)

static user_var_entry *get_variable(HASH *hash, LEX_STRING &name,
				    bool create_if_not_exists)
{
  user_var_entry *entry;

  if (!(entry = (user_var_entry*) hash_search(hash, (uchar*) name.str,
					      name.length)) &&
      create_if_not_exists)
  {
    uint size=ALIGN_SIZE(sizeof(user_var_entry))+name.length+1+extra_size;
    if (!hash_inited(hash))
      return 0;
    if (!(entry = (user_var_entry*) my_malloc(size,MYF(MY_WME))))
      return 0;
    entry->name.str=(char*) entry+ ALIGN_SIZE(sizeof(user_var_entry))+
      extra_size;
    entry->name.length=name.length;
    entry->value=0;
    entry->length=0;
    entry->update_query_id=0;
    entry->collation.set(NULL, DERIVATION_IMPLICIT);
    entry->unsigned_flag= 0;
    /*
      If we are here, we were called from a SET or a query which sets a
      variable. Imagine it is this:
      INSERT INTO t SELECT @a:=10, @a:=@a+1.
      Then when we have a Item_func_get_user_var (because of the @a+1) so we
      think we have to write the value of @a to the binlog. But before that,
      we have a Item_func_set_user_var to create @a (@a:=10), in this we mark
      the variable as "already logged" (line below) so that it won't be logged
      by Item_func_get_user_var (because that's not necessary).
    */
    entry->used_query_id=current_thd->query_id;
    entry->type=STRING_RESULT;
    memcpy(entry->name.str, name.str, name.length+1);
    if (my_hash_insert(hash,(uchar*) entry))
    {
      my_free((char*) entry,MYF(0));
      return 0;
    }
  }
  return entry;
}

/*
  When a user variable is updated (in a SET command or a query like
  SELECT @a:= ).
*/

bool Item_func_set_user_var::fix_fields(THD *thd, Item **ref)
{
  DBUG_ASSERT(fixed == 0);
  /* fix_fields will call Item_func_set_user_var::fix_length_and_dec */
  if (Item_func::fix_fields(thd, ref) ||
      !(entry= get_variable(&thd->user_vars, name, 1)))
    return TRUE;
  /* 
     Remember the last query which updated it, this way a query can later know
     if this variable is a constant item in the query (it is if update_query_id
     is different from query_id).
  */
  entry->update_query_id= thd->query_id;
  /*
    As it is wrong and confusing to associate any 
    character set with NULL, @a should be latin2
    after this query sequence:

      SET @a=_latin2'string';
      SET @a=NULL;

    I.e. the second query should not change the charset
    to the current default value, but should keep the 
    original value assigned during the first query.
    In order to do it, we don't copy charset
    from the argument if the argument is NULL
    and the variable has previously been initialized.
  */
  null_item= (args[0]->type() == NULL_ITEM);
  if (!entry->collation.collation || !null_item)
    entry->collation.set(args[0]->collation.collation, DERIVATION_IMPLICIT);
  collation.set(entry->collation.collation, DERIVATION_IMPLICIT);
  cached_result_type= args[0]->result_type();
  return FALSE;
}


void
Item_func_set_user_var::fix_length_and_dec()
{
  maybe_null=args[0]->maybe_null;
  max_length=args[0]->max_length;
  decimals=args[0]->decimals;
  collation.set(args[0]->collation.collation, DERIVATION_IMPLICIT);
}


/*
  Mark field in read_map

  NOTES
    This is used by filesort to register used fields in a a temporary
    column read set or to register used fields in a view
*/

bool Item_func_set_user_var::register_field_in_read_map(uchar *arg)
{
  TABLE *table= (TABLE *) arg;
  if (result_field->table == table || !table)
    bitmap_set_bit(result_field->table->read_set, result_field->field_index);
  return 0;
}


/*
  Set value to user variable.

  SYNOPSYS
    update_hash()
    entry    - pointer to structure representing variable
    set_null - should we set NULL value ?
    ptr      - pointer to buffer with new value
    length   - length of new value
    type     - type of new value
    cs       - charset info for new value
    dv       - derivation for new value
    unsigned_arg - indiates if a value of type INT_RESULT is unsigned

  RETURN VALUE
    False - success, True - failure
*/

static bool
update_hash(user_var_entry *entry, bool set_null, void *ptr, uint length,
            Item_result type, CHARSET_INFO *cs, Derivation dv,
            bool unsigned_arg)
{
  if (set_null)
  {
    char *pos= (char*) entry+ ALIGN_SIZE(sizeof(user_var_entry));
    if (entry->value && entry->value != pos)
      my_free(entry->value,MYF(0));
    entry->value= 0;
    entry->length= 0;
  }
  else
  {
    if (type == STRING_RESULT)
      length++;					// Store strings with end \0
    if (length <= extra_size)
    {
      /* Save value in value struct */
      char *pos= (char*) entry+ ALIGN_SIZE(sizeof(user_var_entry));
      if (entry->value != pos)
      {
	if (entry->value)
	  my_free(entry->value,MYF(0));
	entry->value=pos;
      }
    }
    else
    {
      /* Allocate variable */
      if (entry->length != length)
      {
	char *pos= (char*) entry+ ALIGN_SIZE(sizeof(user_var_entry));
	if (entry->value == pos)
	  entry->value=0;
        entry->value= (char*) my_realloc(entry->value, length,
                                         MYF(MY_ALLOW_ZERO_PTR | MY_WME));
        if (!entry->value)
	  return 1;
      }
    }
    if (type == STRING_RESULT)
    {
      length--;					// Fix length change above
      entry->value[length]= 0;			// Store end \0
    }
    memcpy(entry->value,ptr,length);
    if (type == DECIMAL_RESULT)
      ((my_decimal*)entry->value)->fix_buffer_pointer();
    entry->length= length;
    entry->collation.set(cs, dv);
    entry->unsigned_flag= unsigned_arg;
  }
  entry->type=type;
  return 0;
}


bool
Item_func_set_user_var::update_hash(void *ptr, uint length,
                                    Item_result res_type,
                                    CHARSET_INFO *cs, Derivation dv,
                                    bool unsigned_arg)
{
  /*
    If we set a variable explicitely to NULL then keep the old
    result type of the variable
  */
  if ((null_value= args[0]->null_value) && null_item)
    res_type= entry->type;                      // Don't change type of item
  if (::update_hash(entry, (null_value= args[0]->null_value),
                    ptr, length, res_type, cs, dv, unsigned_arg))
  {
    current_thd->fatal_error();     // Probably end of memory
    null_value= 1;
    return 1;
  }
  return 0;
}


/* Get the value of a variable as a double */

double user_var_entry::val_real(my_bool *null_value)
{
  if ((*null_value= (value == 0)))
    return 0.0;

  switch (type) {
  case REAL_RESULT:
    return *(double*) value;
  case INT_RESULT:
    return (double) *(longlong*) value;
  case DECIMAL_RESULT:
  {
    double result;
    my_decimal2double(E_DEC_FATAL_ERROR, (my_decimal *)value, &result);
    return result;
  }
  case STRING_RESULT:
    return my_atof(value);                      // This is null terminated
  case ROW_RESULT:
    DBUG_ASSERT(1);				// Impossible
    break;
  }
  return 0.0;					// Impossible
}


/* Get the value of a variable as an integer */

longlong user_var_entry::val_int(my_bool *null_value)
{
  if ((*null_value= (value == 0)))
    return LL(0);

  switch (type) {
  case REAL_RESULT:
    return (longlong) *(double*) value;
  case INT_RESULT:
    return *(longlong*) value;
  case DECIMAL_RESULT:
  {
    longlong result;
    my_decimal2int(E_DEC_FATAL_ERROR, (my_decimal *)value, 0, &result);
    return result;
  }
  case STRING_RESULT:
  {
    int error;
    return my_strtoll10(value, (char**) 0, &error);// String is null terminated
  }
  case ROW_RESULT:
    DBUG_ASSERT(1);				// Impossible
    break;
  }
  return LL(0);					// Impossible
}


/* Get the value of a variable as a string */

String *user_var_entry::val_str(my_bool *null_value, String *str,
				uint decimals)
{
  if ((*null_value= (value == 0)))
    return (String*) 0;

  switch (type) {
  case REAL_RESULT:
    str->set_real(*(double*) value, decimals, &my_charset_bin);
    break;
  case INT_RESULT:
    if (!unsigned_flag)
      str->set(*(longlong*) value, &my_charset_bin);
    else
      str->set(*(ulonglong*) value, &my_charset_bin);
    break;
  case DECIMAL_RESULT:
    my_decimal2string(E_DEC_FATAL_ERROR, (my_decimal *)value, 0, 0, 0, str);
    break;
  case STRING_RESULT:
    if (str->copy(value, length, collation.collation))
      str= 0;					// EOM error
  case ROW_RESULT:
    DBUG_ASSERT(1);				// Impossible
    break;
  }
  return(str);
}

/* Get the value of a variable as a decimal */

my_decimal *user_var_entry::val_decimal(my_bool *null_value, my_decimal *val)
{
  if ((*null_value= (value == 0)))
    return 0;

  switch (type) {
  case REAL_RESULT:
    double2my_decimal(E_DEC_FATAL_ERROR, *(double*) value, val);
    break;
  case INT_RESULT:
    int2my_decimal(E_DEC_FATAL_ERROR, *(longlong*) value, 0, val);
    break;
  case DECIMAL_RESULT:
    val= (my_decimal *)value;
    break;
  case STRING_RESULT:
    str2my_decimal(E_DEC_FATAL_ERROR, value, length, collation.collation, val);
    break;
  case ROW_RESULT:
    DBUG_ASSERT(1);				// Impossible
    break;
  }
  return(val);
}

/*
  This functions is invoked on SET @variable or @variable:= expression.
  Evaluate (and check expression), store results.

  SYNOPSYS
    Item_func_set_user_var::check()

  NOTES
    For now it always return OK. All problem with value evaluating
    will be caught by thd->net.report_error check in sql_set_variables().

  RETURN
    FALSE OK.
*/

bool
Item_func_set_user_var::check(bool use_result_field)
{
  DBUG_ENTER("Item_func_set_user_var::check");
  if (use_result_field && !result_field)
    use_result_field= FALSE;

  switch (cached_result_type) {
  case REAL_RESULT:
  {
    save_result.vreal= use_result_field ? result_field->val_real() :
                        args[0]->val_real();
    break;
  }
  case INT_RESULT:
  {
    save_result.vint= use_result_field ? result_field->val_int() :
                       args[0]->val_int();
    unsigned_flag= use_result_field ? ((Field_num*)result_field)->unsigned_flag:
                    args[0]->unsigned_flag;
    break;
  }
  case STRING_RESULT:
  {
    save_result.vstr= use_result_field ? result_field->val_str(&value) :
                       args[0]->val_str(&value);
    break;
  }
  case DECIMAL_RESULT:
  {
    save_result.vdec= use_result_field ?
                       result_field->val_decimal(&decimal_buff) :
                       args[0]->val_decimal(&decimal_buff);
    break;
  }
  case ROW_RESULT:
  default:
    // This case should never be chosen
    DBUG_ASSERT(0);
    break;
  }
  DBUG_RETURN(FALSE);
}


/*
  This functions is invoked on SET @variable or @variable:= expression.

  SYNOPSIS
    Item_func_set_user_var::update()

  NOTES
    We have to store the expression as such in the variable, independent of
    the value method used by the user

  RETURN
    0	OK
    1	EOM Error

*/

bool
Item_func_set_user_var::update()
{
  bool res;
  DBUG_ENTER("Item_func_set_user_var::update");
  LINT_INIT(res);

  switch (cached_result_type) {
  case REAL_RESULT:
  {
    res= update_hash((void*) &save_result.vreal,sizeof(save_result.vreal),
		     REAL_RESULT, &my_charset_bin, DERIVATION_IMPLICIT, 0);
    break;
  }
  case INT_RESULT:
  {
    res= update_hash((void*) &save_result.vint, sizeof(save_result.vint),
                     INT_RESULT, &my_charset_bin, DERIVATION_IMPLICIT,
                     unsigned_flag);
    break;
  }
  case STRING_RESULT:
  {
    if (!save_result.vstr)					// Null value
      res= update_hash((void*) 0, 0, STRING_RESULT, &my_charset_bin,
		       DERIVATION_IMPLICIT, 0);
    else
      res= update_hash((void*) save_result.vstr->ptr(),
		       save_result.vstr->length(), STRING_RESULT,
		       save_result.vstr->charset(),
		       DERIVATION_IMPLICIT, 0);
    break;
  }
  case DECIMAL_RESULT:
  {
    if (!save_result.vdec)					// Null value
      res= update_hash((void*) 0, 0, DECIMAL_RESULT, &my_charset_bin,
                       DERIVATION_IMPLICIT, 0);
    else
      res= update_hash((void*) save_result.vdec,
                       sizeof(my_decimal), DECIMAL_RESULT,
                       &my_charset_bin, DERIVATION_IMPLICIT, 0);
    break;
  }
  case ROW_RESULT:
  default:
    // This case should never be chosen
    DBUG_ASSERT(0);
    break;
  }
  DBUG_RETURN(res);
}


double Item_func_set_user_var::val_real()
{
  DBUG_ASSERT(fixed == 1);
  check(0);
  update();					// Store expression
  return entry->val_real(&null_value);
}

longlong Item_func_set_user_var::val_int()
{
  DBUG_ASSERT(fixed == 1);
  check(0);
  update();					// Store expression
  return entry->val_int(&null_value);
}

String *Item_func_set_user_var::val_str(String *str)
{
  DBUG_ASSERT(fixed == 1);
  check(0);
  update();					// Store expression
  return entry->val_str(&null_value, str, decimals);
}


my_decimal *Item_func_set_user_var::val_decimal(my_decimal *val)
{
  DBUG_ASSERT(fixed == 1);
  check(0);
  update();					// Store expression
  return entry->val_decimal(&null_value, val);
}


double Item_func_set_user_var::val_result()
{
  DBUG_ASSERT(fixed == 1);
  check(TRUE);
  update();					// Store expression
  return entry->val_real(&null_value);
}

longlong Item_func_set_user_var::val_int_result()
{
  DBUG_ASSERT(fixed == 1);
  check(TRUE);
  update();					// Store expression
  return entry->val_int(&null_value);
}

String *Item_func_set_user_var::str_result(String *str)
{
  DBUG_ASSERT(fixed == 1);
  check(TRUE);
  update();					// Store expression
  return entry->val_str(&null_value, str, decimals);
}


my_decimal *Item_func_set_user_var::val_decimal_result(my_decimal *val)
{
  DBUG_ASSERT(fixed == 1);
  check(TRUE);
  update();					// Store expression
  return entry->val_decimal(&null_value, val);
}


void Item_func_set_user_var::print(String *str)
{
  str->append(STRING_WITH_LEN("(@"));
  str->append(name.str, name.length);
  str->append(STRING_WITH_LEN(":="));
  args[0]->print(str);
  str->append(')');
}


void Item_func_set_user_var::print_as_stmt(String *str)
{
  str->append(STRING_WITH_LEN("set @"));
  str->append(name.str, name.length);
  str->append(STRING_WITH_LEN(":="));
  args[0]->print(str);
  str->append(')');
}

bool Item_func_set_user_var::send(Protocol *protocol, String *str_arg)
{
  if (result_field)
  {
    check(1);
    update();
    return protocol->store(result_field);
  }
  return Item::send(protocol, str_arg);
}

void Item_func_set_user_var::make_field(Send_field *tmp_field)
{
  if (result_field)
  {
    result_field->make_field(tmp_field);
    DBUG_ASSERT(tmp_field->table_name != 0);
    if (Item::name)
      tmp_field->col_name=Item::name;               // Use user supplied name
  }
  else
    Item::make_field(tmp_field);
}


/*
  Save the value of a user variable into a field

  SYNOPSIS
    save_in_field()
      field           target field to save the value to
      no_conversion   flag indicating whether conversions are allowed

  DESCRIPTION
    Save the function value into a field and update the user variable
    accordingly. If a result field is defined and the target field doesn't
    coincide with it then the value from the result field will be used as
    the new value of the user variable.

    The reason to have this method rather than simply using the result
    field in the val_xxx() methods is that the value from the result field
    not always can be used when the result field is defined.
    Let's consider the following cases:
    1) when filling a tmp table the result field is defined but the value of it
    is undefined because it has to be produced yet. Thus we can't use it.
    2) on execution of an INSERT ... SELECT statement the save_in_field()
    function will be called to fill the data in the new record. If the SELECT
    part uses a tmp table then the result field is defined and should be
    used in order to get the correct result.

    The difference between the SET_USER_VAR function and regular functions
    like CONCAT is that the Item_func objects for the regular functions are
    replaced by Item_field objects after the values of these functions have
    been stored in a tmp table. Yet an object of the Item_field class cannot
    be used to update a user variable.
    Due to this we have to handle the result field in a special way here and
    in the Item_func_set_user_var::send() function.

  RETURN VALUES
    FALSE       Ok
    TRUE        Error
*/

int Item_func_set_user_var::save_in_field(Field *field, bool no_conversions,
                                          bool can_use_result_field)
{
  bool use_result_field= (!can_use_result_field ? 0 :
                          (result_field && result_field != field));
  int error;

  /* Update the value of the user variable */
  check(use_result_field);
  update();

  if (result_type() == STRING_RESULT ||
      result_type() == REAL_RESULT &&
      field->result_type() == STRING_RESULT)
  {
    String *result;
    CHARSET_INFO *cs= collation.collation;
    char buff[MAX_FIELD_WIDTH];		// Alloc buffer for small columns
    str_value.set_quick(buff, sizeof(buff), cs);
    result= entry->val_str(&null_value, &str_value, decimals);

    if (null_value)
    {
      str_value.set_quick(0, 0, cs);
      return set_field_to_null_with_conversions(field, no_conversions);
    }

    /* NOTE: If null_value == FALSE, "result" must be not NULL.  */

    field->set_notnull();
    error=field->store(result->ptr(),result->length(),cs);
    str_value.set_quick(0, 0, cs);
  }
  else if (result_type() == REAL_RESULT)
  {
    double nr= entry->val_real(&null_value);
    if (null_value)
      return set_field_to_null(field);
    field->set_notnull();
    error=field->store(nr);
  }
  else if (result_type() == DECIMAL_RESULT)
  {
    my_decimal decimal_value;
    my_decimal *value= entry->val_decimal(&null_value, &decimal_value);
    if (null_value)
      return set_field_to_null(field);
    field->set_notnull();
    error=field->store_decimal(value);
  }
  else
  {
    longlong nr= entry->val_int(&null_value);
    if (null_value)
      return set_field_to_null_with_conversions(field, no_conversions);
    field->set_notnull();
    error=field->store(nr, unsigned_flag);
  }
  return error;
}


String *
Item_func_get_user_var::val_str(String *str)
{
  DBUG_ASSERT(fixed == 1);
  DBUG_ENTER("Item_func_get_user_var::val_str");
  if (!var_entry)
    DBUG_RETURN((String*) 0);			// No such variable
  DBUG_RETURN(var_entry->val_str(&null_value, str, decimals));
}


double Item_func_get_user_var::val_real()
{
  DBUG_ASSERT(fixed == 1);
  if (!var_entry)
    return 0.0;					// No such variable
  return (var_entry->val_real(&null_value));
}


my_decimal *Item_func_get_user_var::val_decimal(my_decimal *dec)
{
  DBUG_ASSERT(fixed == 1);
  if (!var_entry)
    return 0;
  return var_entry->val_decimal(&null_value, dec);
}


longlong Item_func_get_user_var::val_int()
{
  DBUG_ASSERT(fixed == 1);
  if (!var_entry)
    return LL(0);				// No such variable
  return (var_entry->val_int(&null_value));
}


/*
  Get variable by name and, if necessary, put the record of variable 
  use into the binary log.
  
  SYNOPSIS
    get_var_with_binlog()
      thd        Current thread
      name       Variable name 
      out_entry  [out] variable structure or NULL. The pointer is set 
                 regardless of whether function succeeded or not.

  When a user variable is invoked from an update query (INSERT, UPDATE etc),
  stores this variable and its value in thd->user_var_events, so that it can be
  written to the binlog (will be written just before the query is written, see
  log.cc).

  RETURN
    0  OK
    1  Failed to put appropriate record into binary log

*/

int get_var_with_binlog(THD *thd, enum_sql_command sql_command,
                        LEX_STRING &name, user_var_entry **out_entry)
{
  BINLOG_USER_VAR_EVENT *user_var_event;
  user_var_entry *var_entry;
  var_entry= get_variable(&thd->user_vars, name, 0);

  /*
    Any reference to user-defined variable which is done from stored
    function or trigger affects their execution and the execution of the
    calling statement. We must log all such variables even if they are 
    not involved in table-updating statements.
  */
  if (!(opt_bin_log && 
       (is_update_query(sql_command) || thd->in_sub_stmt)))
  {
    *out_entry= var_entry;
    return 0;
  }

  if (!var_entry)
  {
    /*
      If the variable does not exist, it's NULL, but we want to create it so
      that it gets into the binlog (if it didn't, the slave could be
      influenced by a variable of the same name previously set by another
      thread).
      We create it like if it had been explicitly set with SET before.
      The 'new' mimics what sql_yacc.yy does when 'SET @a=10;'.
      sql_set_variables() is what is called from 'case SQLCOM_SET_OPTION'
      in dispatch_command()). Instead of building a one-element list to pass to
      sql_set_variables(), we could instead manually call check() and update();
      this would save memory and time; but calling sql_set_variables() makes
      one unique place to maintain (sql_set_variables()). 

      Manipulation with lex is necessary since free_underlaid_joins
      is going to release memory belonging to the main query.
    */

    List<set_var_base> tmp_var_list;
    LEX *sav_lex= thd->lex, lex_tmp;
    thd->lex= &lex_tmp;
    lex_start(thd);
    tmp_var_list.push_back(new set_var_user(new Item_func_set_user_var(name,
                                                                       new Item_null())));
    /* Create the variable */
    if (sql_set_variables(thd, &tmp_var_list))
    {
      thd->lex= sav_lex;
      goto err;
    }
    thd->lex= sav_lex;
    if (!(var_entry= get_variable(&thd->user_vars, name, 0)))
      goto err;
  }
  else if (var_entry->used_query_id == thd->query_id ||
           mysql_bin_log.is_query_in_union(thd, var_entry->used_query_id))
  {
    /* 
       If this variable was already stored in user_var_events by this query
       (because it's used in more than one place in the query), don't store
       it.
    */
    *out_entry= var_entry;
    return 0;
  }

  uint size;
  /*
    First we need to store value of var_entry, when the next situation
    appears:
    > set @a:=1;
    > insert into t1 values (@a), (@a:=@a+1), (@a:=@a+1);
    We have to write to binlog value @a= 1.

    We allocate the user_var_event on user_var_events_alloc pool, not on
    the this-statement-execution pool because in SPs user_var_event objects 
    may need to be valid after current [SP] statement execution pool is
    destroyed.
  */
  size= ALIGN_SIZE(sizeof(BINLOG_USER_VAR_EVENT)) + var_entry->length;
  if (!(user_var_event= (BINLOG_USER_VAR_EVENT *)
        alloc_root(thd->user_var_events_alloc, size)))
    goto err;

  user_var_event->value= (char*) user_var_event +
    ALIGN_SIZE(sizeof(BINLOG_USER_VAR_EVENT));
  user_var_event->user_var_event= var_entry;
  user_var_event->type= var_entry->type;
  user_var_event->charset_number= var_entry->collation.collation->number;
  if (!var_entry->value)
  {
    /* NULL value*/
    user_var_event->length= 0;
    user_var_event->value= 0;
  }
  else
  {
    user_var_event->length= var_entry->length;
    memcpy(user_var_event->value, var_entry->value,
           var_entry->length);
  }
  /* Mark that this variable has been used by this query */
  var_entry->used_query_id= thd->query_id;
  if (insert_dynamic(&thd->user_var_events, (uchar*) &user_var_event))
    goto err;

  *out_entry= var_entry;
  return 0;

err:
  *out_entry= var_entry;
  return 1;
}

void Item_func_get_user_var::fix_length_and_dec()
{
  THD *thd=current_thd;
  int error;
  maybe_null=1;
  decimals=NOT_FIXED_DEC;
  max_length=MAX_BLOB_WIDTH;

  error= get_var_with_binlog(thd, thd->lex->sql_command, name, &var_entry);

  /*
    If the variable didn't exist it has been created as a STRING-type.
    'var_entry' is NULL only if there occured an error during the call to
    get_var_with_binlog.
  */
  if (var_entry)
  {
    m_cached_result_type= var_entry->type;
    unsigned_flag= var_entry->unsigned_flag;
    max_length= var_entry->length;

    collation.set(var_entry->collation);
    switch(m_cached_result_type) {
    case REAL_RESULT:
      max_length= DBL_DIG + 8;
      break;
    case INT_RESULT:
      max_length= MAX_BIGINT_WIDTH;
      decimals=0;
      break;
    case STRING_RESULT:
      max_length= MAX_BLOB_WIDTH;
      break;
    case DECIMAL_RESULT:
      max_length= DECIMAL_MAX_STR_LENGTH;
      decimals= DECIMAL_MAX_SCALE;
      break;
    case ROW_RESULT:                            // Keep compiler happy
    default:
      DBUG_ASSERT(0);
      break;
    }
  }
  else
  {
    collation.set(&my_charset_bin, DERIVATION_IMPLICIT);
    null_value= 1;
    m_cached_result_type= STRING_RESULT;
    max_length= MAX_BLOB_WIDTH;
  }

  if (error)
    thd->fatal_error();

  return;
}


bool Item_func_get_user_var::const_item() const
{
  return (!var_entry || current_thd->query_id != var_entry->update_query_id);
}


enum Item_result Item_func_get_user_var::result_type() const
{
  return m_cached_result_type;
}


void Item_func_get_user_var::print(String *str)
{
  str->append(STRING_WITH_LEN("(@"));
  str->append(name.str,name.length);
  str->append(')');
}


bool Item_func_get_user_var::eq(const Item *item, bool binary_cmp) const
{
  /* Assume we don't have rtti */
  if (this == item)
    return 1;					// Same item is same.
  /* Check if other type is also a get_user_var() object */
  if (item->type() != FUNC_ITEM ||
      ((Item_func*) item)->functype() != functype())
    return 0;
  Item_func_get_user_var *other=(Item_func_get_user_var*) item;
  return (name.length == other->name.length &&
	  !memcmp(name.str, other->name.str, name.length));
}


bool Item_func_get_user_var::set_value(THD *thd,
                                       sp_rcontext * /*ctx*/, Item **it)
{
  Item_func_set_user_var *suv= new Item_func_set_user_var(get_name(), *it);
  /*
    Item_func_set_user_var is not fixed after construction, call
    fix_fields().
  */
  return (!suv || suv->fix_fields(thd, it) || suv->check(0) || suv->update());
}


bool Item_user_var_as_out_param::fix_fields(THD *thd, Item **ref)
{
  DBUG_ASSERT(fixed == 0);
  if (Item::fix_fields(thd, ref) ||
      !(entry= get_variable(&thd->user_vars, name, 1)))
    return TRUE;
  entry->type= STRING_RESULT;
  /*
    Let us set the same collation which is used for loading
    of fields in LOAD DATA INFILE.
    (Since Item_user_var_as_out_param is used only there).
  */
  entry->collation.set(thd->variables.collation_database);
  entry->update_query_id= thd->query_id;
  return FALSE;
}


void Item_user_var_as_out_param::set_null_value(CHARSET_INFO* cs)
{
  if (::update_hash(entry, TRUE, 0, 0, STRING_RESULT, cs,
                    DERIVATION_IMPLICIT, 0 /* unsigned_arg */))
    current_thd->fatal_error();			// Probably end of memory
}


void Item_user_var_as_out_param::set_value(const char *str, uint length,
                                           CHARSET_INFO* cs)
{
  if (::update_hash(entry, FALSE, (void*)str, length, STRING_RESULT, cs,
                    DERIVATION_IMPLICIT, 0 /* unsigned_arg */))
    current_thd->fatal_error();			// Probably end of memory
}


double Item_user_var_as_out_param::val_real()
{
  DBUG_ASSERT(0);
  return 0.0;
}


longlong Item_user_var_as_out_param::val_int()
{
  DBUG_ASSERT(0);
  return 0;
}


String* Item_user_var_as_out_param::val_str(String *str)
{
  DBUG_ASSERT(0);
  return 0;
}


my_decimal* Item_user_var_as_out_param::val_decimal(my_decimal *decimal_buffer)
{
  DBUG_ASSERT(0);
  return 0;
}


void Item_user_var_as_out_param::print(String *str)
{
  str->append('@');
  str->append(name.str,name.length);
}


Item_func_get_system_var::
Item_func_get_system_var(sys_var *var_arg, enum_var_type var_type_arg,
                       LEX_STRING *component_arg, const char *name_arg,
                       size_t name_len_arg)
  :var(var_arg), var_type(var_type_arg), component(*component_arg)
{
  /* set_name() will allocate the name */
  set_name(name_arg, name_len_arg, system_charset_info);
}


bool
Item_func_get_system_var::fix_fields(THD *thd, Item **ref)
{
  Item *item;
  DBUG_ENTER("Item_func_get_system_var::fix_fields");

  /*
    Evaluate the system variable and substitute the result (a basic constant)
    instead of this item. If the variable can not be evaluated,
    the error is reported in sys_var::item().
  */
  if (!(item= var->item(thd, var_type, &component)))
    DBUG_RETURN(1);                             // Impossible
  item->set_name(name, 0, system_charset_info); // don't allocate a new name
  thd->change_item_tree(ref, item);

  DBUG_RETURN(0);
}


longlong Item_func_inet_aton::val_int()
{
  DBUG_ASSERT(fixed == 1);
  uint byte_result = 0;
  ulonglong result = 0;			// We are ready for 64 bit addresses
  const char *p,* end;
  char c = '.'; // we mark c to indicate invalid IP in case length is 0
  char buff[36];
  int dot_count= 0;

  String *s,tmp(buff,sizeof(buff),&my_charset_bin);
  if (!(s = args[0]->val_str(&tmp)))		// If null value
    goto err;
  null_value=0;

  end= (p = s->ptr()) + s->length();
  while (p < end)
  {
    c = *p++;
    int digit = (int) (c - '0');		// Assume ascii
    if (digit >= 0 && digit <= 9)
    {
      if ((byte_result = byte_result * 10 + digit) > 255)
	goto err;				// Wrong address
    }
    else if (c == '.')
    {
      dot_count++;
      result= (result << 8) + (ulonglong) byte_result;
      byte_result = 0;
    }
    else
      goto err;					// Invalid character
  }
  if (c != '.')					// IP number can't end on '.'
  {
    /*
      Handle short-forms addresses according to standard. Examples:
      127		-> 0.0.0.127
      127.1		-> 127.0.0.1
      127.2.1		-> 127.2.0.1
    */
    switch (dot_count) {
    case 1: result<<= 8; /* Fall through */
    case 2: result<<= 8; /* Fall through */
    }
    return (result << 8) + (ulonglong) byte_result;
  }

err:
  null_value=1;
  return 0;
}


void Item_func_match::init_search(bool no_order)
{
  DBUG_ENTER("Item_func_match::init_search");

  /* Check if init_search() has been called before */
  if (ft_handler)
    DBUG_VOID_RETURN;

  if (key == NO_SUCH_KEY)
  {
    List<Item> fields;
    fields.push_back(new Item_string(" ",1, cmp_collation.collation));
    for (uint i=1; i < arg_count; i++)
      fields.push_back(args[i]);
    concat_ws=new Item_func_concat_ws(fields);
    /*
      Above function used only to get value and do not need fix_fields for it:
      Item_string - basic constant
      fields - fix_fields() was already called for this arguments
      Item_func_concat_ws - do not need fix_fields() to produce value
    */
    concat_ws->quick_fix_field();
  }

  if (master)
  {
    join_key=master->join_key=join_key|master->join_key;
    master->init_search(no_order);
    ft_handler=master->ft_handler;
    join_key=master->join_key;
    DBUG_VOID_RETURN;
  }

  String *ft_tmp= 0;

  // MATCH ... AGAINST (NULL) is meaningless, but possible
  if (!(ft_tmp=key_item()->val_str(&value)))
  {
    ft_tmp= &value;
    value.set("",0,cmp_collation.collation);
  }

  if (ft_tmp->charset() != cmp_collation.collation)
  {
    uint dummy_errors;
    search_value.copy(ft_tmp->ptr(), ft_tmp->length(), ft_tmp->charset(),
                      cmp_collation.collation, &dummy_errors);
    ft_tmp= &search_value;
  }

  if (join_key && !no_order)
    flags|=FT_SORTED;
  ft_handler=table->file->ft_init_ext(flags, key, ft_tmp);

  if (join_key)
    table->file->ft_handler=ft_handler;

  DBUG_VOID_RETURN;
}


bool Item_func_match::fix_fields(THD *thd, Item **ref)
{
  DBUG_ASSERT(fixed == 0);
  Item *item;
  LINT_INIT(item);				// Safe as arg_count is > 1

  maybe_null=1;
  join_key=0;

  /*
    const_item is assumed in quite a bit of places, so it would be difficult
    to remove;  If it would ever to be removed, this should include
    modifications to find_best and auto_close as complement to auto_init code
    above.
   */
  if (Item_func::fix_fields(thd, ref) ||
      !args[0]->const_during_execution())
  {
    my_error(ER_WRONG_ARGUMENTS,MYF(0),"AGAINST");
    return TRUE;
  }

  const_item_cache=0;
  for (uint i=1 ; i < arg_count ; i++)
  {
    item=args[i];
    if (item->type() == Item::REF_ITEM)
      args[i]= item= *((Item_ref *)item)->ref;
    if (item->type() != Item::FIELD_ITEM)
      key=NO_SUCH_KEY;
  }
  /*
    Check that all columns come from the same table.
    We've already checked that columns in MATCH are fields so
    PARAM_TABLE_BIT can only appear from AGAINST argument.
  */
  if ((used_tables_cache & ~PARAM_TABLE_BIT) != item->used_tables())
    key=NO_SUCH_KEY;

  if (key == NO_SUCH_KEY && !(flags & FT_BOOL))
  {
    my_error(ER_WRONG_ARGUMENTS,MYF(0),"MATCH");
    return TRUE;
  }
  table=((Item_field *)item)->field->table;
  if (!(table->file->ha_table_flags() & HA_CAN_FULLTEXT))
  {
    my_error(ER_TABLE_CANT_HANDLE_FT, MYF(0));
    return 1;
  }
  table->fulltext_searched=1;
  return agg_arg_collations_for_comparison(cmp_collation,
                                           args+1, arg_count-1, 0);
}

bool Item_func_match::fix_index()
{
  Item_field *item;
  uint ft_to_key[MAX_KEY], ft_cnt[MAX_KEY], fts=0, keynr;
  uint max_cnt=0, mkeys=0, i;

  if (key == NO_SUCH_KEY)
    return 0;
  
  if (!table) 
    goto err;

  for (keynr=0 ; keynr < table->s->keys ; keynr++)
  {
    if ((table->key_info[keynr].flags & HA_FULLTEXT) &&
        (table->s->keys_in_use.is_set(keynr)))
    {
      ft_to_key[fts]=keynr;
      ft_cnt[fts]=0;
      fts++;
    }
  }

  if (!fts)
    goto err;

  for (i=1; i < arg_count; i++)
  {
    item=(Item_field*)args[i];
    for (keynr=0 ; keynr < fts ; keynr++)
    {
      KEY *ft_key=&table->key_info[ft_to_key[keynr]];
      uint key_parts=ft_key->key_parts;

      for (uint part=0 ; part < key_parts ; part++)
      {
	if (item->field->eq(ft_key->key_part[part].field))
	  ft_cnt[keynr]++;
      }
    }
  }

  for (keynr=0 ; keynr < fts ; keynr++)
  {
    if (ft_cnt[keynr] > max_cnt)
    {
      mkeys=0;
      max_cnt=ft_cnt[mkeys]=ft_cnt[keynr];
      ft_to_key[mkeys]=ft_to_key[keynr];
      continue;
    }
    if (max_cnt && ft_cnt[keynr] == max_cnt)
    {
      mkeys++;
      ft_cnt[mkeys]=ft_cnt[keynr];
      ft_to_key[mkeys]=ft_to_key[keynr];
      continue;
    }
  }

  for (keynr=0 ; keynr <= mkeys ; keynr++)
  {
    // partial keys doesn't work
    if (max_cnt < arg_count-1 ||
        max_cnt < table->key_info[ft_to_key[keynr]].key_parts)
      continue;

    key=ft_to_key[keynr];

    return 0;
  }

err:
  if (flags & FT_BOOL)
  {
    key=NO_SUCH_KEY;
    return 0;
  }
  my_message(ER_FT_MATCHING_KEY_NOT_FOUND,
             ER(ER_FT_MATCHING_KEY_NOT_FOUND), MYF(0));
  return 1;
}


bool Item_func_match::eq(const Item *item, bool binary_cmp) const
{
  if (item->type() != FUNC_ITEM ||
      ((Item_func*)item)->functype() != FT_FUNC ||
      flags != ((Item_func_match*)item)->flags)
    return 0;

  Item_func_match *ifm=(Item_func_match*) item;

  if (key == ifm->key && table == ifm->table &&
      key_item()->eq(ifm->key_item(), binary_cmp))
    return 1;

  return 0;
}


double Item_func_match::val_real()
{
  DBUG_ASSERT(fixed == 1);
  DBUG_ENTER("Item_func_match::val");
  if (ft_handler == NULL)
    DBUG_RETURN(-1.0);

  if (key != NO_SUCH_KEY && table->null_row) /* NULL row from an outer join */
    DBUG_RETURN(0.0);

  if (join_key)
  {
    if (table->file->ft_handler)
      DBUG_RETURN(ft_handler->please->get_relevance(ft_handler));
    join_key=0;
  }

  if (key == NO_SUCH_KEY)
  {
    String *a= concat_ws->val_str(&value);
    if ((null_value= (a == 0)) || !a->length())
      DBUG_RETURN(0);
    DBUG_RETURN(ft_handler->please->find_relevance(ft_handler,
				      (uchar *)a->ptr(), a->length()));
  }
  DBUG_RETURN(ft_handler->please->find_relevance(ft_handler,
                                                 table->record[0], 0));
}

void Item_func_match::print(String *str)
{
  str->append(STRING_WITH_LEN("(match "));
  print_args(str, 1);
  str->append(STRING_WITH_LEN(" against ("));
  args[0]->print(str);
  if (flags & FT_BOOL)
    str->append(STRING_WITH_LEN(" in boolean mode"));
  else if (flags & FT_EXPAND)
    str->append(STRING_WITH_LEN(" with query expansion"));
  str->append(STRING_WITH_LEN("))"));
}

longlong Item_func_bit_xor::val_int()
{
  DBUG_ASSERT(fixed == 1);
  ulonglong arg1= (ulonglong) args[0]->val_int();
  ulonglong arg2= (ulonglong) args[1]->val_int();
  if ((null_value= (args[0]->null_value || args[1]->null_value)))
    return 0;
  return (longlong) (arg1 ^ arg2);
}


/***************************************************************************
  System variables
****************************************************************************/

/*
  Return value of an system variable base[.name] as a constant item

  SYNOPSIS
    get_system_var()
    thd			Thread handler
    var_type		global / session
    name		Name of base or system variable
    component		Component

  NOTES
    If component.str = 0 then the variable name is in 'name'

  RETURN
    0	error
    #	constant item
*/


Item *get_system_var(THD *thd, enum_var_type var_type, LEX_STRING name,
		     LEX_STRING component)
{
  sys_var *var;
  LEX_STRING *base_name, *component_name;

  if (component.str)
  {
    base_name= &component;
    component_name= &name;
  }
  else
  {
    base_name= &name;
    component_name= &component;			// Empty string
  }

  if (!(var= find_sys_var(thd, base_name->str, base_name->length)))
    return 0;
  if (component.str)
  {
    if (!var->is_struct())
    {
      my_error(ER_VARIABLE_IS_NOT_STRUCT, MYF(0), base_name->str);
      return 0;
    }
  }
  thd->lex->uncacheable(UNCACHEABLE_SIDEEFFECT);

  set_if_smaller(component_name->length, MAX_SYS_VAR_LENGTH);

  return new Item_func_get_system_var(var, var_type, component_name,
                                      NULL, 0);
}


/*
  Check a user level lock.

  SYNOPSIS:
    val_int()

  RETURN VALUES
    1		Available
    0		Already taken
    NULL	Error
*/

longlong Item_func_is_free_lock::val_int()
{
  DBUG_ASSERT(fixed == 1);
  String *res=args[0]->val_str(&value);
  User_level_lock *ull;

  null_value=0;
  if (!res || !res->length())
  {
    null_value=1;
    return 0;
  }
  
  pthread_mutex_lock(&LOCK_user_locks);
  ull= (User_level_lock *) hash_search(&hash_user_locks, (uchar*) res->ptr(),
                                       (size_t) res->length());
  pthread_mutex_unlock(&LOCK_user_locks);
  if (!ull || !ull->locked)
    return 1;
  return 0;
}

longlong Item_func_is_used_lock::val_int()
{
  DBUG_ASSERT(fixed == 1);
  String *res=args[0]->val_str(&value);
  User_level_lock *ull;

  null_value=1;
  if (!res || !res->length())
    return 0;
  
  pthread_mutex_lock(&LOCK_user_locks);
  ull= (User_level_lock *) hash_search(&hash_user_locks, (uchar*) res->ptr(),
                                       (size_t) res->length());
  pthread_mutex_unlock(&LOCK_user_locks);
  if (!ull || !ull->locked)
    return 0;

  null_value=0;
  return ull->thread_id;
}


longlong Item_func_row_count::val_int()
{
  DBUG_ASSERT(fixed == 1);
  THD *thd= current_thd;

  return thd->row_count_func;
}




Item_func_sp::Item_func_sp(Name_resolution_context *context_arg, sp_name *name)
  :Item_func(), context(context_arg), m_name(name), m_sp(NULL), sp_result_field(NULL)
{
  maybe_null= 1;
  m_name->init_qname(current_thd);
  dummy_table= (TABLE*) sql_calloc(sizeof(TABLE)+ sizeof(TABLE_SHARE));
  dummy_table->s= (TABLE_SHARE*) (dummy_table+1);
}


Item_func_sp::Item_func_sp(Name_resolution_context *context_arg,
                           sp_name *name, List<Item> &list)
  :Item_func(list), context(context_arg), m_name(name), m_sp(NULL),sp_result_field(NULL)
{
  maybe_null= 1;
  m_name->init_qname(current_thd);
  dummy_table= (TABLE*) sql_calloc(sizeof(TABLE)+ sizeof(TABLE_SHARE));
  dummy_table->s= (TABLE_SHARE*) (dummy_table+1);
}


void
Item_func_sp::cleanup()
{
  if (sp_result_field)
  {
    delete sp_result_field;
    sp_result_field= NULL;
  }
  m_sp= NULL;
  dummy_table->alias= NULL;
  Item_func::cleanup();
}

const char *
Item_func_sp::func_name() const
{
  THD *thd= current_thd;
  /* Calculate length to avoid reallocation of string for sure */
  uint len= (((m_name->m_explicit_name ? m_name->m_db.length : 0) +
              m_name->m_name.length)*2 + //characters*quoting
             2 +                         // ` and `
             (m_name->m_explicit_name ?
              3 : 0) +                   // '`', '`' and '.' for the db
             1 +                         // end of string
             ALIGN_SIZE(1));             // to avoid String reallocation
  String qname((char *)alloc_root(thd->mem_root, len), len,
               system_charset_info);

  qname.length(0);
  if (m_name->m_explicit_name)
  {
    append_identifier(thd, &qname, m_name->m_db.str, m_name->m_db.length);
    qname.append('.');
  }
  append_identifier(thd, &qname, m_name->m_name.str, m_name->m_name.length);
  return qname.ptr();
}



/**
  @brief Initialize the result field by creating a temporary dummy table
    and assign it to a newly created field object. Meta data used to
    create the field is fetched from the sp_head belonging to the stored
    proceedure found in the stored procedure functon cache.
  
  @note This function should be called from fix_fields to init the result
    field. It is some what related to Item_field.

  @see Item_field

  @param thd A pointer to the session and thread context.

  @return Function return error status.
  @retval TRUE is returned on an error
  @retval FALSE is returned on success.
*/

bool
Item_func_sp::init_result_field(THD *thd)
{
  LEX_STRING empty_name= { C_STRING_WITH_LEN("") };
  TABLE_SHARE *share;
  DBUG_ENTER("Item_func_sp::init_result_field");

  DBUG_ASSERT(m_sp == NULL);
  DBUG_ASSERT(sp_result_field == NULL);

  if (!(m_sp= sp_find_routine(thd, TYPE_ENUM_FUNCTION, m_name,
                               &thd->sp_func_cache, TRUE)))
  {
    my_error(ER_SP_DOES_NOT_EXIST, MYF(0), "FUNCTION", m_name->m_qname.str);
    context->process_error(thd);
    DBUG_RETURN(TRUE);
  }

  /*
     A Field need to be attached to a Table.
     Below we "create" a dummy table by initializing 
     the needed pointers.
   */
  
  share= dummy_table->s;
  dummy_table->alias = "";
  dummy_table->maybe_null = maybe_null;
  dummy_table->in_use= thd;
  dummy_table->copy_blobs= TRUE;
  share->table_cache_key = empty_name;
  share->table_name = empty_name;

  if (!(sp_result_field= m_sp->create_result_field(max_length, name,
                                                   dummy_table)))
  {
   DBUG_RETURN(TRUE);
  }
  
  if (sp_result_field->pack_length() > sizeof(result_buf))
  {
    void *tmp;
    if (!(tmp= sql_alloc(sp_result_field->pack_length())))
      DBUG_RETURN(TRUE);
    sp_result_field->move_field((uchar*) tmp);
  }
  else
    sp_result_field->move_field(result_buf);
  
  sp_result_field->null_ptr= (uchar *) &null_value;
  sp_result_field->null_bit= 1;
  DBUG_RETURN(FALSE);
}


/**
  @brief Initialize local members with values from the Field interface.

  @note called from Item::fix_fields.
*/

void Item_func_sp::fix_length_and_dec()
{
  DBUG_ENTER("Item_func_sp::fix_length_and_dec");

  DBUG_ASSERT(sp_result_field);
  decimals= sp_result_field->decimals();
  max_length= sp_result_field->field_length;
  collation.set(sp_result_field->charset());
  maybe_null= 1;
  unsigned_flag= test(sp_result_field->flags & UNSIGNED_FLAG);

  DBUG_VOID_RETURN;
}


/**
  @brief Execute function & store value in field.

  @return Function returns error status.
  @retval FALSE on success.
  @retval TRUE if an error occurred.
*/

bool
Item_func_sp::execute()
{
  THD *thd= current_thd;
  
  /* Execute function and store the return value in the field. */

  if (execute_impl(thd))
  {
    null_value= 1;
    context->process_error(thd);
    if (thd->killed)
      thd->send_kill_message();
    return TRUE;
  }

  /* Check that the field (the value) is not NULL. */

  null_value= sp_result_field->is_null();

  return null_value;
}


/**
   @brief Execute function and store the return value in the field.

   @note This function was intended to be the concrete implementation of
    the interface function execute. This was never realized.

   @return The error state.
   @retval FALSE on success
   @retval TRUE if an error occurred.
*/
bool
Item_func_sp::execute_impl(THD *thd)
{
  bool err_status= TRUE;
  Sub_statement_state statement_state;
#ifndef NO_EMBEDDED_ACCESS_CHECKS
  Security_context *save_security_ctx= thd->security_ctx;
#endif

  DBUG_ENTER("Item_func_sp::execute_impl");

#ifndef NO_EMBEDDED_ACCESS_CHECKS
  if (context->security_ctx)
  {
    /* Set view definer security context */
    thd->security_ctx= context->security_ctx;
  }
#endif
  if (sp_check_access(thd))
    goto error;

  /*
    Throw an error if a non-deterministic function is called while
    statement-based replication (SBR) is active.
  */
  if (!m_sp->m_chistics->detistic && !trust_function_creators &&
      (mysql_bin_log.is_open() &&
       thd->variables.binlog_format == BINLOG_FORMAT_STMT))
  {
    my_error(ER_BINLOG_ROW_RBR_TO_SBR, MYF(0));
    goto error;
  }

  /*
    Disable the binlogging if this is not a SELECT statement. If this is a
    SELECT, leave binlogging on, so execute_function() code writes the
    function call into binlog.
  */
  thd->reset_sub_statement_state(&statement_state, SUB_STMT_FUNCTION);
  err_status= m_sp->execute_function(thd, args, arg_count, sp_result_field); 
  thd->restore_sub_statement_state(&statement_state);

error:
#ifndef NO_EMBEDDED_ACCESS_CHECKS
  thd->security_ctx= save_security_ctx;
#endif

  DBUG_RETURN(err_status);
}


void
Item_func_sp::make_field(Send_field *tmp_field)
{
  DBUG_ENTER("Item_func_sp::make_field");
  DBUG_ASSERT(sp_result_field);
  sp_result_field->make_field(tmp_field);
  DBUG_VOID_RETURN;
}


enum enum_field_types
Item_func_sp::field_type() const
{
  DBUG_ENTER("Item_func_sp::field_type");
  DBUG_ASSERT(sp_result_field);
  DBUG_RETURN(sp_result_field->type());
}

Item_result
Item_func_sp::result_type() const
{
  DBUG_ENTER("Item_func_sp::result_type");
  DBUG_PRINT("info", ("m_sp = %p", m_sp));
  DBUG_ASSERT(sp_result_field);
  DBUG_RETURN(sp_result_field->result_type());
}

longlong Item_func_found_rows::val_int()
{
  DBUG_ASSERT(fixed == 1);
  return current_thd->found_rows();
}


Field *
Item_func_sp::tmp_table_field(TABLE *t_arg)
{
  DBUG_ENTER("Item_func_sp::tmp_table_field");

  DBUG_ASSERT(sp_result_field);
  DBUG_RETURN(sp_result_field);
}


/**
  @brief Checks if requested access to function can be granted to user.
    If function isn't found yet, it searches function first.
    If function can't be found or user don't have requested access
    error is raised.

  @param thd thread handler

  @return Indication if the access was granted or not.
  @retval FALSE Access is granted.
  @retval TRUE Requested access can't be granted or function doesn't exists.
    
*/

bool
Item_func_sp::sp_check_access(THD *thd)
{
  DBUG_ENTER("Item_func_sp::sp_check_access");
  DBUG_ASSERT(m_sp);
#ifndef NO_EMBEDDED_ACCESS_CHECKS
  if (check_routine_access(thd, EXECUTE_ACL,
			   m_sp->m_db.str, m_sp->m_name.str, 0, FALSE))
    DBUG_RETURN(TRUE);
#endif

  DBUG_RETURN(FALSE);
}


bool
Item_func_sp::fix_fields(THD *thd, Item **ref)
{
  bool res;
  DBUG_ENTER("Item_func_sp::fix_fields");
  DBUG_ASSERT(fixed == 0);
 
  /*
    We must call init_result_field before Item_func::fix_fields() 
    to make m_sp and result_field members available to fix_length_and_dec(),
    which is called from Item_func::fix_fields().
  */
  res= init_result_field(thd);

  if (res)
    DBUG_RETURN(res);

  res= Item_func::fix_fields(thd, ref);

  if (res)
    DBUG_RETURN(res);

  if (thd->lex->view_prepare_mode)
  {
    /*
      Here we check privileges of the stored routine only during view
      creation, in order to validate the view.  A runtime check is
      perfomed in Item_func_sp::execute(), and this method is not
      called during context analysis.  Notice, that during view
      creation we do not infer into stored routine bodies and do not
      check privileges of its statements, which would probably be a
      good idea especially if the view has SQL SECURITY DEFINER and
      the used stored procedure has SQL SECURITY DEFINER.
    */
    res= sp_check_access(thd);
#ifndef NO_EMBEDDED_ACCESS_CHECKS
    /*
      Try to set and restore the security context to see whether it's valid
    */
    Security_context *save_secutiry_ctx;
    res= set_routine_security_ctx(thd, m_sp, false, &save_secutiry_ctx);
    if (!res)
      m_sp->m_security_ctx.restore_security_context(thd, save_secutiry_ctx);
    
#endif /* ! NO_EMBEDDED_ACCESS_CHECKS */
  }
  DBUG_RETURN(res);
}


/*
  uuid_short handling.

  The short uuid is defined as a longlong that contains the following bytes:

  Bytes  Comment
  1      Server_id & 255
  4      Startup time of server in seconds
  3      Incrementor

  This means that an uuid is guaranteed to be unique
  even in a replication environment if the following holds:

  - The last byte of the server id is unique
  - If you between two shutdown of the server don't get more than
    an average of 2^24 = 16M calls to uuid_short() per second.
*/

ulonglong uuid_value;

void uuid_short_init()
{
  uuid_value= ((((ulonglong) server_id) << 56) + 
               (((ulonglong) server_start_time) << 24));
}


longlong Item_func_uuid_short::val_int()
{
  ulonglong val;
  pthread_mutex_lock(&LOCK_uuid_generator);
  val= uuid_value++;
  pthread_mutex_unlock(&LOCK_uuid_generator);
  return (longlong) val;
}<|MERGE_RESOLUTION|>--- conflicted
+++ resolved
@@ -3482,12 +3482,7 @@
       null_value=1;				// Probably out of memory
       DBUG_RETURN(0);
     }
-<<<<<<< HEAD
     ull->set_thread(thd);
-=======
-    ull->thread=thd->real_id;
-    ull->thread_id=thd->thread_id;
->>>>>>> 8c25e554
     thd->ull=ull;
     pthread_mutex_unlock(&LOCK_user_locks);
     DBUG_PRINT("info", ("made new lock"));
@@ -3586,15 +3581,11 @@
   }
   else
   {
-<<<<<<< HEAD
-    if (ull->locked && current_thd->thread_id == ull->thread_id)
-=======
     DBUG_PRINT("info", ("ull->locked=%d ull->thread=%ld thd=%ld", 
                         (int) ull->locked,
                         (long)ull->thread,
                         (long)thd->real_id));
-    if (ull->locked && pthread_equal(thd->real_id,ull->thread))
->>>>>>> 8c25e554
+    if (ull->locked && current_thd->thread_id == ull->thread_id)
     {
       DBUG_PRINT("info", ("release lock"));
       result=1;					// Release is ok
