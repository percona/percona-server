--- conflicted
+++ resolved
@@ -1,8 +1,4 @@
-<<<<<<< HEAD
-/* Copyright (c) 2003, 2011, Oracle and/or its affiliates. All rights reserved.
-=======
 /* Copyright (c) 2003, 2013, Oracle and/or its affiliates. All rights reserved.
->>>>>>> 85f401c8
 
    This program is free software; you can redistribute it and/or modify
    it under the terms of the GNU General Public License as published by
@@ -807,10 +803,6 @@
 
 int Item_func_spatial_rel::func_touches()
 {
-<<<<<<< HEAD
-  double x1, x2, y1, y2, ex, ey;
-=======
->>>>>>> 85f401c8
   double distance= GIS_ZERO;
   int result= 0;
   int cur_func= 0;
@@ -827,26 +819,13 @@
   DBUG_ASSERT(fixed == 1);
 
   if ((null_value= (args[0]->null_value || args[1]->null_value ||
-<<<<<<< HEAD
-          !(g1= Geometry::construct(&buffer1, res1->ptr(), res1->length())) ||
-          !(g2= Geometry::construct(&buffer2, res2->ptr(), res2->length())))))
-=======
           !(g1= Geometry::construct(&buffer1, res1)) ||
           !(g2= Geometry::construct(&buffer2, res2)))))
->>>>>>> 85f401c8
     goto mem_error;
 
   if ((g1->get_class_info()->m_type_id == Geometry::wkb_point) &&
       (g2->get_class_info()->m_type_id == Geometry::wkb_point))
   {
-<<<<<<< HEAD
-    if (((Gis_point *) g1)->get_xy(&x1, &y1) ||
-        ((Gis_point *) g2)->get_xy(&x2, &y2))
-      goto mem_error;
-    ex= x2 - x1;
-    ey= y2 - y1;
-    DBUG_RETURN((ex * ex + ey * ey) < GIS_ZERO);
-=======
     point_xy p1, p2, e;
     if (((Gis_point *) g1)->get_xy(&p1) ||
         ((Gis_point *) g2)->get_xy(&p2))  
@@ -854,7 +833,6 @@
     e.x= p2.x - p1.x;
     e.y= p2.y - p1.y;
     DBUG_RETURN((e.x * e.x + e.y * e.y) < GIS_ZERO);
->>>>>>> 85f401c8
   }
 
   if (func.reserve_op_buffer(1))
@@ -1006,13 +984,8 @@
 
   if ((null_value=
        (args[0]->null_value || args[1]->null_value ||
-<<<<<<< HEAD
-	!(g1= Geometry::construct(&buffer1, res1->ptr(), res1->length())) ||
-	!(g2= Geometry::construct(&buffer2, res2->ptr(), res2->length())) ||
-=======
 	!(g1= Geometry::construct(&buffer1, res1)) ||
 	!(g2= Geometry::construct(&buffer2, res2)) ||
->>>>>>> 85f401c8
 	g1->store_shapes(&trn) || g2->store_shapes(&trn))))
     goto exit;
 
@@ -1069,13 +1042,8 @@
 
   null_value= true;
   if (args[0]->null_value || args[1]->null_value ||
-<<<<<<< HEAD
-      !(g1= Geometry::construct(&buffer1, res1->ptr(), res1->length())) ||
-      !(g2= Geometry::construct(&buffer2, res2->ptr(), res2->length())) ||
-=======
       !(g1= Geometry::construct(&buffer1, res1)) ||
       !(g2= Geometry::construct(&buffer2, res2)) ||
->>>>>>> 85f401c8
       g1->store_shapes(&trn) || g2->store_shapes(&trn))
     goto exit;
 
@@ -1541,11 +1509,7 @@
 
   null_value= 1;
   if (args[0]->null_value || args[1]->null_value ||
-<<<<<<< HEAD
-      !(g= Geometry::construct(&buffer, obj->ptr(), obj->length())))
-=======
       !(g= Geometry::construct(&buffer, obj)))
->>>>>>> 85f401c8
     goto mem_error;
 
   /*
@@ -1632,11 +1596,7 @@
   DBUG_ASSERT(fixed == 1);
   
   if ((null_value= args[0]->null_value) ||
-<<<<<<< HEAD
-      !(g= Geometry::construct(&buffer, swkb->ptr(), swkb->length())))
-=======
       !(g= Geometry::construct(&buffer, swkb)))
->>>>>>> 85f401c8
     DBUG_RETURN(0);
 
 
@@ -1842,10 +1802,6 @@
   const Gcalc_heap::Info *cur_point, *dist_point;
   Gcalc_scan_events ev;
   double t, distance, cur_distance;
-<<<<<<< HEAD
-  double x1, x2, y1, y2;
-=======
->>>>>>> 85f401c8
   double ex, ey, vx, vy, e_sqrlen;
   uint obj2_si;
   Gcalc_operation_transporter trn(&func, &collector);
@@ -1857,35 +1813,20 @@
   Geometry_buffer buffer1, buffer2;
   Geometry *g1, *g2;
 
-<<<<<<< HEAD
-
-  if ((null_value= (args[0]->null_value || args[1]->null_value ||
-          !(g1= Geometry::construct(&buffer1, res1->ptr(), res1->length())) ||
-          !(g2= Geometry::construct(&buffer2, res2->ptr(), res2->length())))))
-=======
   if ((null_value= (args[0]->null_value || args[1]->null_value ||
           !(g1= Geometry::construct(&buffer1, res1)) ||
           !(g2= Geometry::construct(&buffer2, res2)))))
->>>>>>> 85f401c8
     goto mem_error;
 
   if ((g1->get_class_info()->m_type_id == Geometry::wkb_point) &&
       (g2->get_class_info()->m_type_id == Geometry::wkb_point))
   {
-<<<<<<< HEAD
-    if (((Gis_point *) g1)->get_xy(&x1, &y1) ||
-        ((Gis_point *) g2)->get_xy(&x2, &y2))
-      goto mem_error;
-    ex= x2 - x1;
-    ey= y2 - y1;
-=======
     point_xy p1, p2;
     if (((Gis_point *) g1)->get_xy(&p1) ||
         ((Gis_point *) g2)->get_xy(&p2))  
       goto mem_error;
     ex= p2.x - p1.x;
     ey= p2.y - p1.y;
->>>>>>> 85f401c8
     DBUG_RETURN(sqrt(ex * ex + ey * ey));
   }
 
