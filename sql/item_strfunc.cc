/*
   Copyright (c) 2000, 2023, Oracle and/or its affiliates.

   This program is free software; you can redistribute it and/or modify
   it under the terms of the GNU General Public License, version 2.0,
   as published by the Free Software Foundation.

   This program is also distributed with certain software (including
   but not limited to OpenSSL) that is licensed under separate terms,
   as designated in a particular file or component or in included license
   documentation.  The authors of MySQL hereby grant you an additional
   permission to link the program and your derivative works with the
   separately licensed software that they have included with MySQL.

   This program is distributed in the hope that it will be useful,
   but WITHOUT ANY WARRANTY; without even the implied warranty of
   MERCHANTABILITY or FITNESS FOR A PARTICULAR PURPOSE.  See the
   GNU General Public License, version 2.0, for more details.

   You should have received a copy of the GNU General Public License
   along with this program; if not, write to the Free Software
   Foundation, Inc., 51 Franklin St, Fifth Floor, Boston, MA 02110-1301  USA
*/

/**
  @file sql/item_strfunc.cc

  @brief
  This file defines all string Items (e.g. CONCAT).
*/

#include "sql/item_strfunc.h"

#include <fcntl.h>

#include <algorithm>
#include <atomic>
#include <climits>
#include <cmath>    // std::isfinite
#include <cstddef>  // size_t
#include <cstdio>
#include <cstdlib>
#include <cstring>
#include <memory>
#include <ostream>
#include <string>
#include <utility>
#include <vector>  // vector

#include <openssl/sha.h>  // SHA256_DIGEST_LENGTH
#include <zconf.h>
#include <zlib.h>

#include "base64.h"  // base64_encode_max_arg_length
#include "decimal.h"
#include "dig_vec.h"
#include "field_types.h"  // MYSQL_TYPE_BIT
#include "lex_string.h"   // LEX_CSTRING
#include "m_string.h"
#include "my_aes.h"    // MY_AES_IV_SIZE
#include "my_alloc.h"  // MEM_ROOT
#include "my_byteorder.h"
#include "my_checksum.h"  // my_checksum
#include "my_compiler.h"
#include "my_dbug.h"
#include "my_dir.h"  // For my_stat
#include "my_io.h"
#include "my_md5.h"  // MD5_HASH_SIZE
#include "my_md5_size.h"
#include "my_rnd.h"  // my_rand_buffer
#include "my_sqlcommand.h"
#include "my_sys.h"
#include "my_systime.h"
#include "myisampack.h"
#include "mysql/components/services/bits/my_io_bits.h"  // File
#include "mysql/components/services/log_builtins.h"     // LogErr
#include "mysql/my_loglevel.h"                          // WARNING_LEVEL
#include "mysql/mysql_lex_string.h"                     // MYSQL_LEX_CSTRING
#include "mysql/psi/mysql_file.h"
#include "mysql/psi/mysql_mutex.h"
#include "mysql/strings/dtoa.h"
#include "mysql/strings/int2str.h"
#include "mysql/strings/m_ctype.h"  // is_supported_parser_charset
#include "mysqld_error.h"
#include "mysys_err.h"
#include "nulls.h"
#include "sha1.h"  // SHA1_HASH_SIZE
#include "sha2.h"
#include "sql/auth/auth_acls.h"
#include "sql/auth/auth_common.h"  // check_password_policy
#include "sql/auth/sql_security_ctx.h"
#include "sql/current_thd.h"              // current_thd
#include "sql/dd/dd_event.h"              // dd::get_old_interval_type
#include "sql/dd/dd_table.h"              // is_encrypted
#include "sql/dd/info_schema/metadata.h"  // dd::info_schema::get_I_S_view...
#include "sql/dd/info_schema/table_stats.h"
#include "sql/dd/info_schema/tablespace_stats.h"
#include "sql/dd/properties.h"  // dd::Properties
#include "sql/dd/string_type.h"
#include "sql/dd/types/event.h"  // dd::Event::enum_interval_field
#include "sql/dd_sql_view.h"     // push_view_warning_or_error
#include "sql/derror.h"          // ER_THD
#include "sql/error_handler.h"   // Internal_error_handler
#include "sql/events.h"          // Events::reconstruct_interval_expression
#include "sql/filesort.h"
#include "sql/handler.h"
#include "sql/my_decimal.h"
#include "sql/mysqld.h"                             // binary_keyword etc
#include "sql/parse_tree_node_base.h"               // Parse_context
#include "sql/resourcegroups/resource_group_mgr.h"  // num_vcpus
#include "sql/rpl_gtid.h"
#include "sql/sort_param.h"
#include "sql/sql_class.h"          // THD
#include "sql/sql_digest.h"         // get_max_digest_length
#include "sql/sql_digest_stream.h"  // sql_digest_state
#include "sql/sql_error.h"
#include "sql/sql_lex.h"
#include "sql/sql_locale.h"  // my_locale_by_name
#include "sql/sql_show.h"    // grant_types
#include "sql/strfunc.h"
#include "sql/system_variables.h"
#include "sql/table.h"
#include "sql/val_int_compare.h"  // Integer_value
#include "sql_string.h"           // needs_conversion
#include "string_with_len.h"
#include "strxmov.h"
#include "template_utils.h"
#include "typelib.h"
#include "unhex.h"

extern uint *my_aes_opmode_key_sizes;

using std::max;
using std::min;
using std::string;
using std::vector;

/*
  For the Items which have only val_str_ascii() method
  and don't have their own "native" val_str(),
  we provide a "wrapper" method to convert from ASCII
  to Item character set when it's necessary.
  Conversion happens only in case of "tricky" Item character set (e.g. UCS2).
  Normally conversion does not happen, and val_str_ascii() is immediately
  returned instead.
*/
String *Item_str_func::val_str_from_val_str_ascii(String *str, String *str2) {
  assert(fixed == 1);

  if (my_charset_is_ascii_based(collation.collation)) {
    String *res = val_str_ascii(str);
    if (res) res->set_charset(collation.collation);
    return res;
  }

  assert(str != str2);

  uint errors;
  String *res = val_str_ascii(str);
  if (!res) return nullptr;

  if ((null_value = str2->copy(res->ptr(), res->length(), &my_charset_latin1,
                               collation.collation, &errors)))
    return nullptr;

  return str2;
}

bool Item_str_func::fix_fields(THD *thd, Item **ref) {
  bool res = Item_func::fix_fields(thd, ref);
  /*
    In Item_str_func::check_well_formed_result() we may set null_value
    flag on the same condition as in test() below.
  */
  set_nullable(is_nullable() || thd->is_strict_mode());
  return res;
}

my_decimal *Item_str_func::val_decimal(my_decimal *decimal_value) {
  assert(fixed == 1);
  char buff[64];
  String *res, tmp(buff, sizeof(buff), &my_charset_bin);
  res = val_str(&tmp);
  if (!res) return nullptr;
  (void)str2my_decimal(E_DEC_FATAL_ERROR, res->ptr(), res->length(),
                       res->charset(), decimal_value);
  return decimal_value;
}

String *Item_func_md5::val_str_ascii(String *str) {
  assert(fixed == 1);
  String *sptr = args[0]->val_str(str);
  str->set_charset(&my_charset_bin);
  if (sptr) {
    uchar digest[MD5_HASH_SIZE] = {0};

    null_value = false;
    const int retval =
        compute_md5_hash((char *)digest, sptr->ptr(), sptr->length());
    if (retval == 1) {
      push_warning_printf(current_thd, Sql_condition::SL_WARNING,
                          ER_DA_SSL_FIPS_MODE_ERROR,
                          ER_THD(current_thd, ER_DA_SSL_FIPS_MODE_ERROR),
                          "FIPS mode ON/STRICT: MD5 digest is not supported.");
    }
    if (str->alloc(32))  // Ensure that memory is free
    {
      null_value = true;
      return nullptr;
    }
    array_to_hex(str->ptr(), digest, MD5_HASH_SIZE);
    str->length((uint)32);
    return str;
  }
  null_value = true;
  return nullptr;
}

/*
  The MD5()/SHA() functions treat their parameter as being a case sensitive.
  Thus we set binary collation on it so different instances of MD5() will be
  compared properly.
*/
static CHARSET_INFO *get_checksum_charset(const char *csname) {
  CHARSET_INFO *cs = get_charset_by_csname(csname, MY_CS_BINSORT, MYF(0));
  if (!cs) {
    // Charset has no binary collation: use my_charset_bin.
    cs = &my_charset_bin;
  }
  return cs;
}

bool Item_func_md5::resolve_type(THD *thd) {
  if (param_type_is_default(thd, 0, -1)) return true;
  CHARSET_INFO *cs = get_checksum_charset(args[0]->collation.collation->csname);
  args[0]->collation.set(cs, DERIVATION_COERCIBLE);
  set_data_type_string(32, default_charset());
  return false;
}

String *Item_func_sha::val_str_ascii(String *str) {
  assert(fixed == 1);
  String *sptr = args[0]->val_str(str);
  str->set_charset(&my_charset_bin);
  if (sptr) /* If we got value different from NULL */
  {
    /* Temporary buffer to store 160bit digest */
    uint8 digest[SHA1_HASH_SIZE];
    compute_sha1_hash(digest, sptr->ptr(), sptr->length());
    /* Ensure that memory is free */
    if (!(str->alloc(SHA1_HASH_SIZE * 2))) {
      array_to_hex(str->ptr(), digest, SHA1_HASH_SIZE);
      str->length((uint)SHA1_HASH_SIZE * 2);
      null_value = false;
      return str;
    }
  }
  null_value = true;
  return nullptr;
}

bool Item_func_sha::resolve_type(THD *thd) {
  if (param_type_is_default(thd, 0, 1)) return true;
  CHARSET_INFO *cs = get_checksum_charset(args[0]->collation.collation->csname);
  args[0]->collation.set(cs, DERIVATION_COERCIBLE);
  // size of hex representation of hash
  set_data_type_string(SHA1_HASH_SIZE * 2, default_charset());
  return false;
}

/*
  SHA2(str, hash_length)
  The second argument indicates the desired bit length of the
  result, which must have a value of 224, 256, 384, 512, or 0
  (which is equivalent to 256).
*/
String *Item_func_sha2::val_str_ascii(String *str) {
  assert(fixed == 1);
  unsigned char digest_buf[SHA512_DIGEST_LENGTH];
  uint digest_length = 0;

  String *input_string = args[0]->val_str(str);
  str->set_charset(&my_charset_bin);

  if (input_string == nullptr) {
    null_value = true;
    return (String *)nullptr;
  }

  null_value = args[0]->null_value;
  if (null_value) return nullptr;

  const unsigned char *input_ptr =
      pointer_cast<const unsigned char *>(input_string->ptr());
  size_t input_len = input_string->length();

  longlong hash_length = args[1]->val_int();
  null_value = args[1]->null_value;
  // Give error message in switch below.
  if (null_value) hash_length = -1;

  switch (hash_length) {
#ifndef OPENSSL_NO_SHA512
    case 512:
      digest_length = SHA512_DIGEST_LENGTH;
      (void)SHA_EVP512(input_ptr, input_len, digest_buf);
      break;
    case 384:
      digest_length = SHA384_DIGEST_LENGTH;
      (void)SHA_EVP384(input_ptr, input_len, digest_buf);
      break;
#endif
#ifndef OPENSSL_NO_SHA256
    case 224:
      digest_length = SHA224_DIGEST_LENGTH;
      (void)SHA_EVP224(input_ptr, input_len, digest_buf);
      break;
    case 256:
    case 0:  // SHA-256 is the default
      digest_length = SHA256_DIGEST_LENGTH;
      (void)SHA_EVP256(input_ptr, input_len, digest_buf);
      break;
#endif
    default:
      // For const values we have already warned in resolve_type().
      if (!args[1]->const_item())
        push_warning_printf(
            current_thd, Sql_condition::SL_WARNING,
            ER_WRONG_PARAMETERS_TO_NATIVE_FCT,
            ER_THD(current_thd, ER_WRONG_PARAMETERS_TO_NATIVE_FCT), "sha2");
      null_value = true;
      return nullptr;
  }

  /*
    Since we're subverting the usual String methods, we must make sure that
    the destination has space for the bytes we're about to write.
  */
  str->mem_realloc(digest_length * 2 + 1); /* Each byte as two nybbles */

  /* Convert the large number to a string-hex representation. */
  array_to_hex(str->ptr(), digest_buf, digest_length);

  /* We poked raw bytes in.  We must inform the the String of its length. */
  str->length(digest_length * 2); /* Each byte as two nybbles */

  null_value = false;
  return str;
}

bool Item_func_sha2::resolve_type(THD *thd) {
  if (param_type_is_default(thd, 0, 1)) return true;
  if (param_type_is_default(thd, 1, 2, MYSQL_TYPE_LONGLONG)) return true;
  set_nullable(true);
  longlong sha_variant;
  if (args[1]->const_item() && args[1]->may_eval_const_item(thd)) {
    sha_variant = args[1]->val_int();
    // Give error message in switch below.
    if (args[1]->null_value) sha_variant = -1;
  } else {
    sha_variant = 512;
  }

  switch (sha_variant) {
#ifndef OPENSSL_NO_SHA512
    case 512:
      set_data_type_string(SHA512_DIGEST_LENGTH * 2, default_charset());
      break;
    case 384:
      set_data_type_string(SHA384_DIGEST_LENGTH * 2, default_charset());
      break;
#endif
#ifndef OPENSSL_NO_SHA256
    case 256:
    case 0:  // SHA-256 is the default
      set_data_type_string(SHA256_DIGEST_LENGTH * 2, default_charset());
      break;
#endif
    case 224:
      set_data_type_string(SHA224_DIGEST_LENGTH * 2, default_charset());
      break;
    default:
      set_data_type_string(SHA256_DIGEST_LENGTH * 2, default_charset());
      push_warning_printf(
          thd, Sql_condition::SL_WARNING, ER_WRONG_PARAMETERS_TO_NATIVE_FCT,
          ER_THD(thd, ER_WRONG_PARAMETERS_TO_NATIVE_FCT), "sha2");
  }

  CHARSET_INFO *cs = get_checksum_charset(args[0]->collation.collation->csname);
  args[0]->collation.set(cs, DERIVATION_COERCIBLE);
  return false;
}

/* Implementation of AES encryption routines */

/** Helper class to retrieve KDF options for aes_encrypt/aes_decrypt. */

const int max_kdf_option_size{256};
const int max_kdf_iterations_size{65535};
const int min_kdf_iterations_size{1000};

class kdf_argument {
  char tmp_option_buff[max_kdf_option_size]{'\0'};
  String tmp_option_value;

 public:
  kdf_argument()
      : tmp_option_value(tmp_option_buff, sizeof(tmp_option_buff),
                         system_charset_info) {}

  bool parse_kdf_option(String *kdf_option_value, string &kdf_option,
                        bool *error_generated, const size_t max_size_allowed) {
    /*
      For large KDF option value, KDF option value will be set as nullptr by
      function callers.
      It gives warning: Warning | 1301 | Result of repeat() was
      larger than max_allowed_packet (16777216) - truncated Here arg_count >

      KDF option value as nullptr will be treated as invalid KDF option value.
    */
    if (!kdf_option_value) {
      my_error(ER_AES_INVALID_KDF_OPTION_SIZE, MYF(0), max_size_allowed);
      *error_generated = true;
      return false;
    }
    if (kdf_option_value->length() > (max_size_allowed - 1)) {
      my_error(ER_AES_INVALID_KDF_OPTION_SIZE, MYF(0), max_size_allowed);
      *error_generated = true;
      return false;
    }
    kdf_option = kdf_option_value->ptr();
    return true;
  }

  /**
     Validate the options and retrieve the KDF options value.

     @param arg_count   number of parameters passed to the function
     @param args        array of arguments passed to the function
     @param func_name   the name of the function (for errors)
     @param [out] error_generated  set to true if error was generated.

     @return retrieved KDF option values
  */
  vector<string> retrieve_kdf_options(uint arg_count, Item **args,
                                      const char *func_name,
                                      bool *error_generated) {
    vector<string> kdf_options;
    String *kdf_option_value{nullptr};
    string kdf_option;

    *error_generated = false;

    if (arg_count > 3) {
      kdf_option_value = args[3]->val_str(&tmp_option_value);
    } else {
      return kdf_options;
    }
    // KDF funtion name
    if (!parse_kdf_option(kdf_option_value, kdf_option, error_generated,
                          max_kdf_option_size))
      return kdf_options;

      // KDF function name should be valid
#if OPENSSL_VERSION_NUMBER < 0x10100000L
    if (kdf_option == "pbkdf2_hmac") {
#else
    if (kdf_option == "hkdf" || kdf_option == "pbkdf2_hmac") {
#endif
      kdf_options.push_back(kdf_option);
    } else {
      my_error(ER_AES_INVALID_KDF_NAME, MYF(0), func_name);
      *error_generated = true;
      return kdf_options;
    }

    kdf_option_value = nullptr;
    if (arg_count > 4) {
      kdf_option_value = args[4]->val_str(&tmp_option_value);
    } else {
      return kdf_options;
    }
    // For hkdf and pbkdf2_hmac option 1 is salt
    if (!parse_kdf_option(kdf_option_value, kdf_option, error_generated,
                          max_kdf_option_size))
      return kdf_options;
    kdf_options.push_back(kdf_option);

    kdf_option_value = nullptr;
    if (arg_count > 5) {
      kdf_option_value = args[5]->val_str(&tmp_option_value);
    } else {
      return kdf_options;
    }
    // For hkdf option 2 is info
    // For pbkdf2_hmac option 2 is iterations
    size_t max_size_allowed = max_kdf_option_size;
    if (kdf_options[0] == "pbkdf2_hmac") {
      // 4 bytes for integer (65535).
      max_size_allowed = 6;
    }
    if (!parse_kdf_option(kdf_option_value, kdf_option, error_generated,
                          max_size_allowed))
      return kdf_options;
    kdf_options.push_back(kdf_option);

    if ((kdf_options[0] == "pbkdf2_hmac") && (kdf_options.size() > 2)) {
      int iter = atoi(kdf_options[2].c_str());
      if (iter < min_kdf_iterations_size || iter > max_kdf_iterations_size) {
        *error_generated = true;
        my_error(ER_AES_INVALID_KDF_ITERATIONS, MYF(0), func_name);
      }
    }
    return kdf_options;
  }
};

/** helper class to process an IV argument to aes_encrypt/aes_decrypt */
class iv_argument {
  char iv_buff[MY_AES_IV_SIZE + 1];  // +1 to cater for the terminating NULL
  String tmp_iv_value;

 public:
  iv_argument() : tmp_iv_value(iv_buff, sizeof(iv_buff), system_charset_info) {}

  /**
    Validate the arguments and retrieve the IV value.

    Processes a 3d optional IV argument to an Item_func function.
    Contains all the necessary stack buffers etc.

    @param aes_opmode  the encryption mode
    @param arg_count   number of parameters passed to the function
    @param args        array of arguments passed to the function
    @param func_name   the name of the function (for errors)
    @param thd         the current thread (for errors)
    @param [out] error_generated  set to true if error was generated.

    @return a pointer to the retrieved validated IV or NULL
  */
  const unsigned char *retrieve_iv_ptr(enum my_aes_opmode aes_opmode,
                                       uint arg_count, Item **args,
                                       const char *func_name, THD *thd,
                                       bool *error_generated) {
    const unsigned char *iv_str = nullptr;

    *error_generated = false;

    if (my_aes_needs_iv(aes_opmode)) {
      /* we only enforce the need for IV */
      if (arg_count > 2) {
        String *iv = args[2]->val_str(&tmp_iv_value);
        if (!iv || iv->length() < MY_AES_IV_SIZE) {
          my_error(ER_AES_INVALID_IV, MYF(0), func_name,
                   (long long)MY_AES_IV_SIZE);
          *error_generated = true;
          return nullptr;
        }
        iv_str = (unsigned char *)iv->ptr();
      } else {
        my_error(ER_WRONG_PARAMCOUNT_TO_NATIVE_FCT, MYF(0), func_name);
        *error_generated = true;
        return nullptr;
      }
    } else {
      if (arg_count == 3) {
        push_warning_printf(thd, Sql_condition::SL_WARNING, WARN_OPTION_IGNORED,
                            ER_THD(thd, WARN_OPTION_IGNORED), "IV");
      }
    }
    return iv_str;
  }
};

bool Item_func_aes_encrypt::do_itemize(Parse_context *pc, Item **res) {
  if (skip_itemize(res)) return false;
  if (super::do_itemize(pc, res)) return true;
  /* Unsafe for SBR since result depends on a session variable */
  pc->thd->lex->set_stmt_unsafe(LEX::BINLOG_STMT_UNSAFE_SYSTEM_FUNCTION);
  /* Not safe to cache either */
  pc->thd->lex->set_uncacheable(pc->select, UNCACHEABLE_SIDEEFFECT);
  return false;
}

String *Item_func_aes_encrypt::val_str(String *str) {
  assert(fixed == 1);
  char key_buff[80]{'\0'};
  String tmp_key_value(key_buff, sizeof(key_buff), system_charset_info);
  THD *thd = current_thd;
  iv_argument iv_arg;
  DBUG_TRACE;

  String *sptr = args[0]->val_str(str);  // String to encrypt
  if (sptr == nullptr) return error_str();

  String *key = args[1]->val_str(&tmp_key_value);  // key
  if (key == nullptr) return error_str();

  my_aes_opmode aes_opmode =
      static_cast<my_aes_opmode>(thd->variables.my_aes_mode);
  assert(aes_opmode <= MY_AES_END);

  const unsigned char *iv_str = iv_arg.retrieve_iv_ptr(
      aes_opmode, arg_count, args, func_name(), thd, &null_value);
  if (null_value) return error_str();

  vector<string> kdf_options;
  kdf_argument kdf_arg;
  kdf_options =
      kdf_arg.retrieve_kdf_options(arg_count, args, func_name(), &null_value);
  if (null_value) return error_str();

  // Calculate result length
  int aes_length = my_aes_get_size(sptr->length(), aes_opmode);

  tmp_value.set_charset(&my_charset_bin);
  const uint rkey_size = my_aes_opmode_key_sizes[aes_opmode] / 8;
  const uint key_size = key->length();
  if ((key_size > rkey_size) && (kdf_options.size() == 0)) {
    push_warning_printf(thd, Sql_condition::SL_WARNING, WARN_AES_KEY_SIZE,
                        ER_THD(thd, WARN_AES_KEY_SIZE), rkey_size);
  }
  if (tmp_value.alloc(aes_length)) return error_str();

  // Finally encrypt directly to allocated buffer.
  if (my_aes_encrypt(pointer_cast<unsigned char *>(sptr->ptr()), sptr->length(),
                     pointer_cast<unsigned char *>(tmp_value.ptr()),
                     pointer_cast<unsigned char *>(key->ptr()), key->length(),
                     aes_opmode, iv_str, true,
                     (kdf_options.size() > 0) ? &kdf_options : nullptr) ==
      aes_length) {
    // We got the expected result length
    tmp_value.length(static_cast<size_t>(aes_length));
    return &tmp_value;
  }
  return error_str();
}

bool Item_func_aes_encrypt::resolve_type(THD *thd) {
  if (Item_str_func::resolve_type(thd)) return true;
  const ulong aes_opmode = thd->variables.my_aes_mode;
  assert(aes_opmode <= MY_AES_END);

  set_data_type_string(static_cast<ulonglong>(
      my_aes_get_size(args[0]->max_length, (enum my_aes_opmode)aes_opmode)));
  return false;
}

bool Item_func_aes_decrypt::do_itemize(Parse_context *pc, Item **res) {
  if (skip_itemize(res)) return false;
  if (super::do_itemize(pc, res)) return true;
  /* Unsafe for SBR since result depends on a session variable */
  pc->thd->lex->set_stmt_unsafe(LEX::BINLOG_STMT_UNSAFE_SYSTEM_FUNCTION);
  /* Not safe to cache either */
  pc->thd->lex->set_uncacheable(pc->select, UNCACHEABLE_SIDEEFFECT);
  return false;
}

String *Item_func_aes_decrypt::val_str(String *str) {
  assert(fixed == 1);
  char key_buff[80];
  String tmp_key_value(key_buff, sizeof(key_buff), system_charset_info);
  THD *thd = current_thd;
  iv_argument iv_arg;
  DBUG_TRACE;

  String *sptr = args[0]->val_str(str);  // String to decrypt
  if (sptr == nullptr) return error_str();

  String *key = args[1]->val_str(&tmp_key_value);  // Key
  if (key == nullptr) return error_str();

  const my_aes_opmode aes_opmode =
      static_cast<my_aes_opmode>(thd->variables.my_aes_mode);
  assert(aes_opmode <= MY_AES_END);

  const unsigned char *iv_str = iv_arg.retrieve_iv_ptr(
      aes_opmode, arg_count, args, func_name(), thd, &null_value);
  if (null_value) return error_str();

  str_value.set_charset(&my_charset_bin);
  if (str_value.alloc(sptr->length())) return error_str();

  // Finally decrypt directly to allocated buffer.
  int length;
  vector<string> kdf_options;
  kdf_argument kdf_arg;
  kdf_options =
      kdf_arg.retrieve_kdf_options(arg_count, args, func_name(), &null_value);
  if (null_value) {
    return error_str();
  }
  length = my_aes_decrypt(
      pointer_cast<unsigned char *>(sptr->ptr()), sptr->length(),
      pointer_cast<unsigned char *>(str_value.ptr()),
      pointer_cast<unsigned char *>(key->ptr()), key->length(), aes_opmode,
      iv_str, true, (kdf_options.size() > 0) ? &kdf_options : nullptr);
  if (length >= 0)  // if we got correct data data
  {
    str_value.length((uint)length);
    return &str_value;
  }
  return error_str();
}

bool Item_func_aes_decrypt::resolve_type(THD *thd) {
  if (Item_str_func::resolve_type(thd)) return true;
  set_data_type_string(args[0]->max_char_length());
  set_nullable(true);
  return false;
}

bool Item_func_random_bytes::do_itemize(Parse_context *pc, Item **res) {
  if (skip_itemize(res)) return false;
  if (super::do_itemize(pc, res)) return true;

  /* it is unsafe for SBR since it uses crypto random from the ssl library */
  pc->thd->lex->set_stmt_unsafe(LEX::BINLOG_STMT_UNSAFE_SYSTEM_FUNCTION);
  /* Not safe to cache either */
  pc->thd->lex->set_uncacheable(pc->select, UNCACHEABLE_RAND);
  return false;
}

/*
  Artificially limited to 1k to avoid excessive memory usage.
  The SSL lib supports up to INT_MAX.
*/
const ulonglong Item_func_random_bytes::MAX_RANDOM_BYTES_BUFFER = 1024ULL;

bool Item_func_random_bytes::resolve_type(THD *thd) {
  if (param_type_is_default(thd, 0, 1, MYSQL_TYPE_LONGLONG)) return true;
  set_data_type_string(MAX_RANDOM_BYTES_BUFFER, &my_charset_bin);
  return false;
}

String *Item_func_random_bytes::val_str(String *) {
  assert(fixed == 1);
  const ulonglong n_bytes = args[0]->val_uint();
  null_value = args[0]->null_value;

  if (null_value) return nullptr;
  if (current_thd->is_error()) return error_str();

  str_value.set_charset(&my_charset_bin);

  if (n_bytes == 0 || n_bytes > MAX_RANDOM_BYTES_BUFFER) {
    my_error(ER_DATA_OUT_OF_RANGE, MYF(0), "length", func_name());
    return error_str();
  }

  if (str_value.alloc(n_bytes)) {
    return error_str();
  }

  str_value.set_charset(&my_charset_bin);

  if (my_rand_buffer((unsigned char *)str_value.ptr(), n_bytes)) {
    my_error(ER_ERROR_WHEN_EXECUTING_COMMAND, MYF(0), func_name(),
             "SSL library can't generate random bytes");
    return error_str();
  }

  str_value.length(n_bytes);
  return &str_value;
}

bool Item_func_to_base64::resolve_type(THD *thd) {
  if (Item_str_func::resolve_type(thd)) return true;
  collation.set(default_charset(), DERIVATION_COERCIBLE, MY_REPERTOIRE_ASCII);
  if (args[0]->max_length > (uint)base64_encode_max_arg_length()) {
    set_nullable(true);
    set_data_type_string((ulonglong)base64_encode_max_arg_length());
  } else {
    const uint64 length =
        base64_needed_encoded_length((uint64)args[0]->max_length);
    assert(length > 0);
    set_data_type_string((ulonglong)length - 1);
    set_nullable(args[0]->is_nullable() ||
                 max_length > thd->variables.max_allowed_packet);
  }
  return false;
}

String *Item_func_to_base64::val_str_ascii(String *str) {
  String *res = args[0]->val_str(str);
  if (res == nullptr) return error_str();
  if (res->length() > base64_encode_max_arg_length()) return null_return_str();

  const uint64 length = base64_needed_encoded_length(res->length());
  if (length > current_thd->variables.max_allowed_packet)
    return push_packet_overflow_warning(current_thd, func_name());

  if (tmp_value.alloc(length)) return error_str();

  base64_encode(res->ptr(), res->length(), tmp_value.ptr());
  assert(length > 0);
  tmp_value.length(length - 1);  // Without trailing '\0'
  null_value = false;
  return &tmp_value;
}

bool Item_func_from_base64::resolve_type(THD *thd) {
  if (Item_str_func::resolve_type(thd)) return true;
  if (args[0]->max_length > (uint)base64_decode_max_arg_length()) {
    set_data_type_string(ulonglong(base64_decode_max_arg_length()));
  } else {
    const uint64 length =
        base64_needed_decoded_length((uint64)args[0]->max_length);
    set_data_type_string(ulonglong(length));
  }
  set_nullable(true);  // Can be NULL, e.g. in case of badly formed input string
  return false;
}

String *Item_func_from_base64::val_str(String *str) {
  String *res = args[0]->val_str_ascii(str);
  if (res == nullptr) return error_str();
  if (res->length() > base64_decode_max_arg_length()) return null_return_str();

  const uint64 length = base64_needed_decoded_length(res->length());
  if (length > current_thd->variables.max_allowed_packet)
    return push_packet_overflow_warning(current_thd, func_name());

  if (tmp_value.alloc(length)) return error_str();

  const char *end_ptr;
  const int64 decoded_length =
      base64_decode(res->ptr(), res->length(), tmp_value.ptr(), &end_ptr, 0);
  if (decoded_length < 0 || end_ptr < res->ptr() + res->length()) {
    return null_return_str();
  }

  tmp_value.length(decoded_length);
  null_value = false;
  return &tmp_value;
}

namespace {

/**
  Because it's not possible to disentangle the state of the parser from the
  THD, we have to destructively modify the current THD object in order to
  parse. This class backs up and restores members that are modified in
  Item_func_statement_digest::val_str_ascii. It also sports its own
  Query_arena and LEX objects, which are used during parsing.
*/
class Thd_parse_modifier {
 public:
  Thd_parse_modifier(THD *thd, uchar *token_buffer)
      : m_thd(thd),
        m_arena(&m_mem_root, Query_arena::STMT_REGULAR_EXECUTION),
        m_backed_up_lex(thd->lex),
        m_saved_parser_state(thd->m_parser_state),
        m_saved_digest(thd->m_digest),
        m_cs(thd->variables.character_set_client) {
    thd->m_digest = &m_digest_state;
    m_digest_state.reset(token_buffer, get_max_digest_length());
    m_arena.set_query_arena(*thd);
    thd->lex = &m_lex;
    lex_start(thd);
  }

  ~Thd_parse_modifier() {
    lex_end(&m_lex);
    m_thd->lex = m_backed_up_lex;
    m_thd->set_query_arena(m_arena);
    m_thd->m_parser_state = m_saved_parser_state;
    m_thd->m_digest = m_saved_digest;
    m_thd->variables.character_set_client = m_cs;
    m_thd->update_charset();
  }

 private:
  THD *m_thd;
  MEM_ROOT m_mem_root;
  Query_arena m_arena;
  LEX *m_backed_up_lex;
  LEX m_lex;
  sql_digest_state m_digest_state;
  Parser_state *m_saved_parser_state;
  sql_digest_state *m_saved_digest;
  const CHARSET_INFO *m_cs;
};

/**
  Error handler that wraps parse error messages, removes details and silences
  warnings.

  We don't want statement_digest() to raise warnings about deprecated syntax
  or semantic problems. This is likely not interesting to the
  caller. Therefore this handler issues a blanket silencing of all warnings.

  The reason we want to anonymize parse errors is to avoid leaking information
  in error messages that may be unintentionally visible to users of an
  application. For instance an application may in error insert an expression
  instead of a string:

    SELECT statement_digest( (SELECT * FROM( SELECT user() ) t) );

  The parser would normally raise an error saying:

    You have an error in your SQL syntax; /.../ near 'root\@localhost'

  thus leaking data from the `user` table. Therefore, the errors are in this
  not disclosed.
*/
class Parse_error_anonymizer : public Internal_error_handler {
 public:
  Parse_error_anonymizer(THD *thd, Item *arg) : m_thd(thd), m_arg(arg) {
    thd->push_internal_handler(this);
  }

  bool handle_condition(THD *, uint, const char *,
                        Sql_condition::enum_severity_level *level,
                        const char *message) override {
    // Silence warnings.
    if (*level == Sql_condition::SL_WARNING) return true;

    // We pretend we're not here if already inside a call to handle_condition().
    if (is_handling) return false;

    is_handling = true;

    if (m_arg->basic_const_item())
      // Ok, it's a literal, we can print the whole error message.
      my_error(ER_PARSE_ERROR_IN_DIGEST_FN, MYF(0), message);
    else
      // The argument is an expression, potentially from malicious use, let's
      // not disclose anything.
      my_error(ER_UNDISCLOSED_PARSE_ERROR_IN_DIGEST_FN, MYF(0));

    is_handling = false;

    return true;
  }

  ~Parse_error_anonymizer() override { m_thd->pop_internal_handler(); }

 private:
  THD *m_thd;
  Item *m_arg;

  /// This avoids infinite recursion through my_error().
  bool is_handling = false;
};

/**
  Parses a string and fills the token buffer.

  The parser function THD::sql_parser() is called directly instead of
  parse_sql(), as the latter assumes that it is called with the intent to record
  the statement in performance_schema and later execute it, neither of which is
  called for here. In fact we hardly need the parser to calculate a digest,
  since it is calculated from the token stream. There are only some corner cases
  where `NULL` is sometimes a literal and sometimes an operator, as in
  `IS NULL`, `IS NOT NULL`.

  @param thd Session object used by the parser.

  @param statement_expr The expression that evaluates to something that
  can be parsed. Needed for error messages in case we don't want to disclose
  what it evaluates to.

  @param statement_string The non-NULL string resulting from evaluating
  statement_expr. The caller is preferred to do this as this function doesn't
  deal with NULL values.

  @retval true Error.
  @retval false All went well, the digest information is in THD::m_digest.
*/
bool parse(THD *thd, Item *statement_expr, String *statement_string) {
  // The lexer can't handle non-zero-length strings starting with NUL and we
  // can't return NULL for them because this function is declared
  // nonnullable.
  if (statement_string->length() > 0 && (*statement_string)[0] == '\0')
    statement_string->length(0);

  const CHARSET_INFO *cs = statement_string->charset();
  thd->variables.character_set_client = cs;
  thd->update_charset();

  Parser_state ps;

  // The lexer needs null-terminated strings, despite boasting the below
  // interface. Hence the use of c_ptr_safe().
  if (ps.init(thd, statement_string->c_ptr_safe(), statement_string->length()))
    return true;

  ps.m_lip.multi_statements = false;
  ps.m_lip.m_digest = thd->m_digest;
  ps.m_lip.m_digest->m_digest_storage.m_charset_number = cs->number;

  thd->m_parser_state = &ps;

  {
    const Parse_error_anonymizer pea(thd, statement_expr);
    if (thd->sql_parser()) {
      return true;
    }
  }

  return false;
}

}  // namespace

bool Item_func_statement_digest::resolve_type(THD *thd) {
  if (param_type_is_default(thd, 0, 1)) return true;
  set_data_type_string(DIGEST_HASH_TO_STRING_LENGTH, default_charset());
  m_token_buffer = static_cast<uchar *>(thd->alloc(get_max_digest_length()));
  if (m_token_buffer == nullptr) return true;
  return false;
}

/**
  Implementation of the STATEMENT_DIGEST() native function.

  @param buf A String object that we can write to.

  @return The same string object, or nullptr in case of error or null return.
*/
String *Item_func_statement_digest::val_str_ascii(String *buf) {
  DBUG_TRACE;

  String *statement_string = args[0]->val_str(buf);

  // This function is non-nullable, meaning it doesn't return NULL, unless the
  // argument is NULL.
  if (statement_string == nullptr) return null_return_str();
  null_value = false;

  uchar digest[DIGEST_HASH_SIZE];
  {
    THD *thd = current_thd;
    const Thd_parse_modifier thd_mod(thd, m_token_buffer);
    const CHARSET_INFO *cs = statement_string->charset();
    if (!is_supported_parser_charset(cs)) {
      my_error(ER_FUNCTION_DOES_NOT_SUPPORT_CHARACTER_SET, myf(0), func_name(),
               cs->m_coll_name);
      return error_str();
    }
    if (parse(thd, args[0], statement_string)) return error_str();
    compute_digest_hash(&thd->m_digest->m_digest_storage, digest);
  }
  assert(buf->charset() != nullptr);
  if (buf->reserve(DIGEST_HASH_TO_STRING_LENGTH)) return error_str();
  buf->length(DIGEST_HASH_TO_STRING_LENGTH);
  DIGEST_HASH_TO_STRING(digest, buf->c_ptr_quick());
  return buf;
}

bool Item_func_statement_digest_text::resolve_type(THD *thd) {
  if (param_type_is_default(thd, 0, 1)) return true;
  set_data_type_string(MAX_BLOB_WIDTH, args[0]->collation);
  m_token_buffer = static_cast<uchar *>(thd->alloc(get_max_digest_length()));
  if (m_token_buffer == nullptr) return true;
  return false;
}

String *Item_func_statement_digest_text::val_str(String *buf) {
  DBUG_TRACE;

  String *statement_string = args[0]->val_str(buf);

  // This function is non-nullable, meaning it doesn't return NULL, unless the
  // argument is NULL.
  if (statement_string == nullptr) return null_return_str();
  null_value = false;

  THD *thd = current_thd;
  const Thd_parse_modifier thd_mod(thd, m_token_buffer);
  const CHARSET_INFO *cs = statement_string->charset();
  if (!is_supported_parser_charset(cs)) {
    my_error(ER_FUNCTION_DOES_NOT_SUPPORT_CHARACTER_SET, myf(0), func_name(),
             cs->m_coll_name);
    return error_str();
  }
  if (parse(thd, args[0], statement_string)) return error_str();

  assert(buf->charset() != nullptr);
  compute_digest_text(&thd->m_digest->m_digest_storage, buf);

  return buf;
}

/**
  Concatenate args with the following premises:
  If only one arg (which is ok), return value of arg;
*/

String *Item_func_concat::val_str(String *str) {
  assert(fixed);

  THD *thd = current_thd;
  null_value = false;
  tmp_value.length(0);
  for (uint i = 0; i < arg_count; ++i) {
    String *res = eval_string_arg(collation.collation, args[i], str);
    if (res == nullptr) {  // NULL value or error
      assert(thd->is_error() || (args[i]->null_value && is_nullable()));
      return error_str();
    }
    if (res->length() + tmp_value.length() >
        thd->variables.max_allowed_packet) {
      return push_packet_overflow_warning(thd, func_name());
    }
    if (tmp_value.append(*res)) return error_str();
  }
  tmp_value.set_charset(collation.collation);
  return &tmp_value;
}

bool Item_func_concat::resolve_type(THD *thd) {
  if (param_type_is_default(thd, 0, -1)) return true;

  ulonglong char_length = 0;

  if (agg_arg_charsets_for_string_result(collation, args, arg_count))
    return true;

  for (uint i = 0; i < arg_count; i++) {
    // Set compare context for use in substitutions
    args[i]->cmp_context = STRING_RESULT;
    char_length += args[i]->max_char_length(collation.collation);
  }

  set_data_type_string(char_length);
  set_nullable(is_nullable() || max_length > thd->variables.max_allowed_packet);
  return false;
}

/**
  concat with separator. First arg is the separator
  concat_ws takes at least two arguments.
*/

String *Item_func_concat_ws::val_str(String *str) {
  assert(fixed);

  char sep_buff[10];
  String tmp_sep_str(sep_buff, sizeof(sep_buff), default_charset_info);

  THD *thd = current_thd;
  null_value = false;

  String *sep_str = eval_string_arg(collation.collation, args[0], &tmp_sep_str);
  if (sep_str == nullptr) return error_str();

  tmp_value.set("", 0, collation.collation);

  uint non_null_args = 0;
  for (uint i = 1; i < arg_count; i++) {
    String *res = eval_string_arg(collation.collation, args[i], str);
    if (res == nullptr) {
      if (thd->is_error()) return error_str();
      continue;  // Skip NULL
    }
    if (tmp_value.length() + sep_str->length() + res->length() >
        thd->variables.max_allowed_packet) {
      return push_packet_overflow_warning(thd, func_name());
    }
    if (non_null_args++ > 0) {
      if (tmp_value.append(*sep_str)) return error_str();
    }
    if (tmp_value.append(*res)) return error_str();
  }
  return &tmp_value;
}

bool Item_func_concat_ws::resolve_type(THD *thd) {
  if (param_type_is_default(thd, 0, -1)) return true;

  ulonglong char_length;

  if (agg_arg_charsets_for_string_result(collation, args, arg_count))
    return true;

  assert(arg_count >= 2);
  char_length = (ulonglong)args[0]->max_char_length(collation.collation) *
                (arg_count - 2);
  for (uint i = 1; i < arg_count; i++) {
    // Set compare context for use in substitutions
    args[i]->cmp_context = STRING_RESULT;
    char_length += args[i]->max_char_length(collation.collation);
  }
  set_data_type_string(char_length);
  set_nullable(is_nullable() || max_length > thd->variables.max_allowed_packet);
  return false;
}

String *Item_func_reverse::val_str(String *str) {
  assert(fixed == 1);
  String *res = args[0]->val_str(str);
  const char *ptr, *end;
  char *tmp;

  if ((null_value = args[0]->null_value)) return nullptr;
  /* An empty string is a special case as the string pointer may be null */
  if (!res->length()) return make_empty_result();
  if (tmp_value.alloced_length() < res->length() &&
      tmp_value.mem_realloc(res->length())) {
    null_value = true;
    return nullptr;
  }
  tmp_value.length(res->length());
  tmp_value.set_charset(res->charset());
  ptr = res->ptr();
  end = ptr + res->length();
  tmp = tmp_value.ptr() + tmp_value.length();
  if (use_mb(res->charset())) {
    uint32 l;
    while (ptr < end) {
      if ((l = my_ismbchar(res->charset(), ptr, end))) {
        tmp -= l;
        assert(tmp >= tmp_value.ptr());
        memcpy(tmp, ptr, l);
        ptr += l;
      } else
        *--tmp = *ptr++;
    }
  } else {
    while (ptr < end) *--tmp = *ptr++;
  }
  return &tmp_value;
}

bool Item_func_reverse::resolve_type(THD *thd) {
  if (param_type_is_default(thd, 0, 1)) return true;
  if (agg_arg_charsets_for_string_result(collation, args, 1)) return true;
  assert(collation.collation != nullptr);
  set_data_type_string(args[0]->max_char_length());
  return false;
}

/**
  Replace all occurrences of string2 in string1 with string3.
*/

String *Item_func_replace::val_str(String *str) {
  assert(fixed);

  null_value = false;

  String *res1 = args[0]->val_str(str);
  if (res1 == nullptr) return error_str();

  res1->set_charset(collation.collation);

  tmp_value_res.length(0);
  tmp_value_res.set_charset(collation.collation);
  String *result = &tmp_value_res;

  StringBuffer<STRING_BUFFER_USUAL_SIZE> res2_converted(nullptr, 0,
                                                        collation.collation);
  StringBuffer<STRING_BUFFER_USUAL_SIZE> res3_converted(nullptr, 0,
                                                        collation.collation);

  String *res2 = eval_string_arg(collation.collation, args[1], &res2_converted);
  if (res2 == nullptr) return error_str();

  String *res3 = eval_string_arg(collation.collation, args[2], &res3_converted);
  if (res3 == nullptr) return error_str();

  if (res1->length() == 0 || res2->length() == 0) return res1;

  THD *thd = current_thd;
  const unsigned long max_size = thd->variables.max_allowed_packet;

  const char *search = res2->ptr();
  const size_t from_length = res2->length();
  const char *search_end = search + from_length;
  const size_t to_length = res3->length();
  const char *ptr = res1->ptr();
  const char *strend = res1->ptr() + res1->length();
  while (ptr < strend) {
    if (ptr + from_length <= strend && std::equal(search, search_end, ptr)) {
      if (to_length > from_length &&
          result->length() + (to_length - from_length) + (strend - ptr) >
              max_size) {
        return push_packet_overflow_warning(thd, func_name());
      }
      if (result->append(*res3)) return error_str();
      ptr += from_length;
    } else {
      bool err = false;
      uint32 l = use_mb(res1->charset())
                     ? my_ismbchar(res1->charset(), ptr, strend)
                     : 0;
      if (l != 0)
        while (l-- > 0) err |= result->append(*ptr++);
      else
        err = result->append(*ptr++);

      if (err) return error_str();
    }
  }

  return result;
}

bool Item_func_replace::resolve_type(THD *thd) {
  if (param_type_is_default(thd, 0, 3)) return true;

  // We let the first argument (only) determine the character set of the result.
  // REPLACE(str, from_str, to_str)
  if (agg_arg_charsets_for_string_result(collation, args, 1)) return true;
  if (simplify_string_args(thd, collation, args + 1, 1)) return true;

  ulonglong char_length = args[0]->max_char_length(collation.collation);
  const ulonglong replace_length =
      args[2]->max_char_length(collation.collation);

  if (replace_length > 1ULL) {
    char_length = char_length * (replace_length - 1ULL);
  }

  set_data_type_string(char_length);
  set_nullable(is_nullable() || max_length > thd->variables.max_allowed_packet);
  return false;
}

String *Item_func_insert::val_str(String *str) {
  assert(fixed);

  null_value = false;

  String *res = eval_string_arg(collation.collation, args[0], str);
  if (res == nullptr) return error_str();

  String *res2 = eval_string_arg(collation.collation, args[3], &tmp_value);
  if (res2 == nullptr) return error_str();

  longlong start = args[1]->val_int();
  if (args[1]->null_value) return error_str();

  longlong length = args[2]->val_int();
  if (args[2]->null_value) return error_str();

  const longlong orig_len = static_cast<longlong>(res->length());

  if ((start < 1) || (start > orig_len))
    return res;  // Wrong param; skip insert

  --start;  // Internal start from '0'

  if ((length < 0) || (length > orig_len)) length = orig_len;

  /* start and length are now sufficiently valid to pass to charpos function */
  start = res->charpos(static_cast<size_t>(start));
  length =
      res->charpos(static_cast<size_t>(length), static_cast<size_t>(start));

  /* Re-testing with corrected params */
  if (start > orig_len)
    return res; /* purecov: inspected */  // Wrong param; skip insert
  if (length > orig_len - start) length = orig_len - start;

  if (static_cast<ulonglong>(orig_len - length + res2->length()) >
      static_cast<ulonglong>(current_thd->variables.max_allowed_packet)) {
    return push_packet_overflow_warning(current_thd, func_name());
  }
  if (res->uses_buffer_owned_by(str)) {
    if (tmp_value_res.alloc(orig_len) || tmp_value_res.copy(*res))
      return error_str();
    res = &tmp_value_res;
  } else
    res = copy_if_not_alloced(str, res, orig_len);

  res->replace(static_cast<size_t>(start), static_cast<size_t>(length), *res2);
  res->set_charset(collation.collation);
  return res;
}

bool Item_func_insert::resolve_type(THD *thd) {
  if (param_type_is_default(thd, 0, 1)) return true;
  if (param_type_is_default(thd, 1, 3, MYSQL_TYPE_LONGLONG)) return true;
  if (param_type_is_default(thd, 3, 4)) return true;

  // Character set of result is based on first argument
  if (agg_arg_charsets_for_string_result(collation, args, 1)) return true;
  if (simplify_string_args(thd, collation, args + 3, 1)) return true;
  const ulonglong length =
      ulonglong{args[0]->max_char_length(collation.collation)} +
      ulonglong{args[3]->max_char_length(collation.collation)};
  set_data_type_string(length);
  set_nullable(is_nullable() || max_length > thd->variables.max_allowed_packet);
  return false;
}

String *Item_str_conv::val_str(String *str) {
  assert(fixed == 1);
  String *res;
  if (!(res = args[0]->val_str(str))) {
    null_value = true; /* purecov: inspected */
    return nullptr;    /* purecov: inspected */
  }
  null_value = false;
  if (multiply == 1) {
    size_t len;
    if (res->uses_buffer_owned_by(str)) {
      if (tmp_value.copy(*res)) return error_str();
      res = &tmp_value;
    } else
      res = copy_if_not_alloced(str, res, res->length());

    len = converter(collation.collation, res->ptr(), res->length(), res->ptr(),
                    res->length());
    assert(len <= res->length());
    res->length(len);
  } else {
    size_t len = res->length() * multiply;
    tmp_value.alloc(len);
    tmp_value.set_charset(collation.collation);
    len = converter(collation.collation, res->ptr(), res->length(),
                    tmp_value.ptr(), len);
    tmp_value.length(len);
    res = &tmp_value;
  }
  return res;
}

bool Item_func_lower::resolve_type(THD *thd) {
  if (param_type_is_default(thd, 0, -1)) return true;
  if (agg_arg_charsets_for_string_result(collation, args, 1)) return true;

  assert(collation.collation != nullptr);
  multiply = collation.collation->casedn_multiply;
  converter = collation.collation->cset->casedn;
  set_data_type_string(args[0]->max_char_length() * multiply);
  return false;
}

bool Item_func_upper::resolve_type(THD *thd) {
  if (param_type_is_default(thd, 0, -1)) return true;
  if (agg_arg_charsets_for_string_result(collation, args, 1)) return true;

  assert(collation.collation != nullptr);
  multiply = collation.collation->caseup_multiply;
  converter = collation.collation->cset->caseup;
  set_data_type_string(args[0]->max_char_length() * multiply);
  return false;
}

String *Item_func_left::val_str(String *str) {
  assert(fixed == 1);
  String *res = args[0]->val_str(str);
  if ((null_value = args[0]->null_value)) return error_str();

  /* must be longlong to avoid truncation */
  const longlong length = args[1]->val_int();
  if ((null_value = args[1]->null_value)) return error_str();

  size_t char_pos;
  /* if "unsigned_flag" is set, we have a *huge* positive number. */
  if ((length <= 0) && (!args[1]->unsigned_flag)) return make_empty_result();
  if ((res->length() <= static_cast<ulonglong>(length)) ||
      (res->length() <= (char_pos = res->charpos((int)length))))
    return res;

  tmp_value.set(*res, 0, char_pos);
  return &tmp_value;
}

void Item_str_func::left_right_max_length(THD *thd) {
  uint32 char_length = args[0]->max_char_length();
  if (args[1]->const_item() && args[1]->may_eval_const_item(thd)) {
    const longlong length = args[1]->val_int();
    if (args[1]->null_value) goto end;

    const Integer_value length_val(length, args[1]->unsigned_flag);
    if (length_val.is_negative())
      char_length = 0;
    else if (length_val <= Integer_value(INT_MAX32, false))
      char_length = min(char_length, static_cast<uint32>(length));
  }

end:
  set_data_type_string(char_length);
}

String *Item_str_func::push_packet_overflow_warning(THD *thd,
                                                    const char *func) {
  push_warning_printf(thd, Sql_condition::SL_WARNING,
                      ER_WARN_ALLOWED_PACKET_OVERFLOWED,
                      ER_THD(thd, ER_WARN_ALLOWED_PACKET_OVERFLOWED), func,
                      thd->variables.max_allowed_packet);
  assert(is_nullable());
  return error_str();
}

bool Item_func_left::resolve_type(THD *thd) {
  if (param_type_is_default(thd, 0, 1)) return true;
  if (param_type_is_default(thd, 1, 2, MYSQL_TYPE_LONGLONG)) return true;
  if (agg_arg_charsets_for_string_result(collation, args, 1)) return true;
  assert(collation.collation != nullptr);
  left_right_max_length(thd);
  return false;
}

String *Item_func_right::val_str(String *str) {
  assert(fixed == 1);
  String *res = args[0]->val_str(str);
  if ((null_value = args[0]->null_value)) return error_str();

  /* must be longlong to avoid truncation */
  const longlong length = args[1]->val_int();
  if ((null_value = args[1]->null_value)) return error_str();

  /* if "unsigned_flag" is set, we have a *huge* positive number. */
  if ((length <= 0) && (!args[1]->unsigned_flag))
    return make_empty_result(); /* purecov: inspected */

  if (res->length() <= static_cast<ulonglong>(length)) return res;

  size_t start = res->numchars();
  if (start <= static_cast<uint>(length)) return res;
  start = res->charpos(start - (uint)length);
  tmp_value.set(*res, start, res->length() - start);
  return &tmp_value;
}

bool Item_func_right::resolve_type(THD *thd) {
  if (param_type_is_default(thd, 0, 1)) return true;
  if (param_type_is_default(thd, 1, 2, MYSQL_TYPE_LONGLONG)) return true;
  if (agg_arg_charsets_for_string_result(collation, args, 1)) return true;

  assert(collation.collation != nullptr);
  left_right_max_length(thd);
  return false;
}

String *Item_func_substr::val_str(String *str) {
  assert(fixed);
  null_value = false;
  THD *const thd = current_thd;
  String *res = args[0]->val_str(str);
  if (res == nullptr) return error_str();
  /* must be longlong to avoid truncation */
  longlong start = args[1]->val_int();
  if (args[1]->null_value || thd->is_error()) {
    return error_str();
  }
  /* Assumes that the maximum length of a String is < INT_MAX32. */
  /* Limit so that code sees out-of-bound value properly. */
  longlong length = INT_MAX32;
  if (arg_count > 2) {
    length = args[2]->val_int();
    if (args[2]->null_value || thd->is_error()) {
      return error_str();
    }
    /* Negative or zero length, will return empty string. */
    if (length <= 0 && (length == 0 || !args[2]->unsigned_flag))
      return make_empty_result();
  }
  /* Assumes that the maximum length of a String is < INT_MAX32. */
  /* Set here so that rest of code sees out-of-bound value as such. */
  if ((length <= 0) || (length > INT_MAX32)) length = INT_MAX32;

  /* if "unsigned_flag" is set, we have a *huge* positive number. */
  /* Assumes that the maximum length of a String is < INT_MAX32. */
  if ((!args[1]->unsigned_flag && (start < INT_MIN32 || start > INT_MAX32)) ||
      (args[1]->unsigned_flag && ((ulonglong)start > INT_MAX32)))
    return make_empty_result();

  start = ((start < 0) ? res->numchars() + start : start - 1);
  start = res->charpos((int)start);
  if ((start < 0) || (start + 1 > static_cast<longlong>(res->length())))
    return make_empty_result();

  length = res->charpos((int)length, (uint32)start);
  const longlong tmp_length = static_cast<longlong>(res->length()) - start;
  length = min(length, tmp_length);

  if (!start && (longlong)res->length() == length) return res;
  tmp_value.set(*res, (uint32)start, (uint32)length);
  return &tmp_value;
}

bool Item_func_substr::resolve_type(THD *thd) {
  if (param_type_is_default(thd, 0, 1)) return true;
  if (param_type_is_default(thd, 1, 3, MYSQL_TYPE_LONGLONG)) return true;

  uint32 max_char_length = args[0]->max_char_length();

  if (agg_arg_charsets_for_string_result(collation, args, 1)) return true;

  set_data_type_string(0U);
  assert(collation.collation != nullptr);
  if (args[1]->const_item() && args[1]->may_eval_const_item(thd)) {
    const longlong start = args[1]->val_int();
    if (args[1]->null_value) goto end;
    const Integer_value start_val(start, args[1]->unsigned_flag);
    if (Integer_value(INT_MIN32, false) < start_val &&
        start_val <= Integer_value(INT_MAX32, false)) {
      if (start < 0)
        max_char_length = static_cast<uint32>(-start) > max_char_length
                              ? 0
                              : static_cast<uint>(-start);
      else
        max_char_length -= min(static_cast<uint32>(start - 1), max_char_length);
    }
  }
  if (arg_count == 3 && args[2]->const_item() &&
      args[2]->may_eval_const_item(thd)) {
    const longlong length = args[2]->val_int();
    if (args[2]->null_value) goto end;
    const Integer_value length_val(length, args[2]->unsigned_flag);
    if (length_val.is_negative())
      max_char_length = 0;
    else if (length_val <= Integer_value(INT_MAX, false))
      max_char_length = min(max_char_length, static_cast<uint32>(length));
  }

end:
  set_data_type_string(max_char_length);
  return false;
}

bool Item_func_substr_index::resolve_type(THD *thd) {
  if (param_type_is_default(thd, 0, 2)) return true;
  if (param_type_is_default(thd, 2, 3, MYSQL_TYPE_LONGLONG)) return true;
  // We let the first argument (only) determine the character set of the result.
  // SUBSTRING_INDEX(str, delim, count)
  if (agg_arg_charsets_for_string_result(collation, args, 1)) return true;
  set_data_type_string(args[0]->max_char_length());
  return false;
}

String *Item_func_substr_index::val_str(String *str) {
  assert(fixed);

  String *res = args[0]->val_str(str);
  if ((null_value = args[0]->null_value)) return error_str();

  const longlong count = args[2]->val_int();
  if ((null_value = args[2]->null_value)) return error_str();

  null_value = false;

  res->set_charset(collation.collation);

  StringBuffer<STRING_BUFFER_USUAL_SIZE> delimiter_converted(
      nullptr, 0, collation.collation);
  String *delimiter =
      eval_string_arg(collation.collation, args[1], &delimiter_converted);
  if (delimiter == nullptr) return error_str();
  const size_t delimiter_length = delimiter->length();

  if (res->length() == 0 || delimiter_length == 0 || count == 0)
    return make_empty_result();  // Wrong parameters

  const Integer_value count_val(count, args[2]->unsigned_flag);

  // Assumes that the maximum length of a String < INT_MAX32
  if (Integer_value(INT_MAX32, false) < count_val ||
      count_val < Integer_value(INT_MIN32, false))
    return res;

  if (use_mb(res->charset())) {
    const char *ptr = res->ptr();
    const char *strend = ptr + res->length();
    const char *end = strend - delimiter_length + 1;
    const char *search = delimiter->ptr();
    const char *search_end = search + delimiter_length;
    longlong nnn = 0;
    longlong ccc = count;
    // A single pass for positive, two passes for negative count.
    for (int pass = (count_val.is_negative() ? 0 : 1); pass < 2; ++pass) {
      while (ptr < end) {
        if (*ptr == *search) {
          const char *i = ptr + 1;
          const char *j = search + 1;
          while (j != search_end) {
            if (*i++ != *j++) goto skip;
          }
          if (pass == 0)
            ++nnn;
          else if (--ccc == 0)
            break;
          ptr += delimiter_length;
          continue;
        }
      skip:
        ptr += max(1U, my_ismbchar(res->charset(), ptr, strend));
      } /* either not found or got total number when count<0 */

      if (pass == 0) /* count < 0 */
      {
        ccc += nnn + 1;
        if (ccc <= 0) return res; /* not found, return original string */
        ptr = res->ptr();
      } else {
        if (ccc != 0) return res;    /* Not found, return original string */
        if (count_val.is_negative()) /* return right part */
        {
          ptr += delimiter_length;
          tmp_value.set(*res, (ptr - res->ptr()), (strend - ptr));
        } else /* return left part */
        {
          tmp_value.set(*res, 0, (ptr - res->ptr()));
        }
      }
    }
  } else {
    if (count_val.is_negative()) {
      /*
        Negative index, start counting at the end
      */
      longlong count_ll = count;
      for (int offset = res->length(); offset;) {
        /*
          this call will result in finding the position pointing to one
          address space less than where the found substring is located
          in res
        */
        if ((offset = res->strrstr(*delimiter, offset)) < 0)
          return res;  // Didn't find, return org string
        /*
          At this point, we've searched for the substring
          the number of times as supplied by the index value
        */
        if (++count_ll == 0) {
          offset += delimiter_length;
          tmp_value.set(*res, offset, res->length() - offset);
          break;
        }
      }
      if (count_ll != 0) return res;  // Didn't find, return org string
    } else {                          // start counting from the beginning
      ulonglong count_ull = count_val.val_unsigned();
      for (int offset = 0;; offset += delimiter_length) {
        if ((offset = res->strstr(*delimiter, offset)) < 0)
          return res;  // Didn't find, return org string
        if (--count_ull == 0) {
          tmp_value.set(*res, 0, offset);
          break;
        }
      }
    }
  }
  return (&tmp_value);
}

String *Item_func_trim::val_str(String *str) {
  assert(fixed);

  String *res = eval_string_arg(collation.collation, args[0], str);
  if ((null_value = args[0]->null_value)) return nullptr;
  if (res == nullptr) return error_str();

  String *remove_str = &remove;  // Default value.

  StringBuffer<STRING_BUFFER_USUAL_SIZE> remove_converted(nullptr, 0,
                                                          collation.collation);

  if (arg_count == 2) {
    remove_str =
        eval_string_arg(collation.collation, args[1], &remove_converted);
    if (remove_str == nullptr) return error_str();
  }

  const size_t remove_length = remove_str->length();
  if (remove_length == 0 || remove_length > res->length()) return res;

  const char *ptr = res->ptr();
  const char *end = ptr + res->length();
  const char *const r_ptr = remove_str->ptr();

  if (use_mb(res->charset())) {
    if (m_trim_leading) {
      while (ptr + remove_length <= end) {
        uint num_bytes = 0;
        while (num_bytes < remove_length) {
          uint len;
          if ((len = my_ismbchar(res->charset(), ptr + num_bytes, end)))
            num_bytes += len;
          else
            ++num_bytes;
        }
        if (num_bytes != remove_length) break;
        if (memcmp(ptr, r_ptr, remove_length)) break;
        ptr += remove_length;
      }
    }
    if (m_trim_trailing) {
      // Optimize a common case, removing 0x20
      if (remove_length == 1) {
        const char *save_ptr = ptr;
        const char *new_end = ptr;
        const char chr = (*remove_str)[0];
        while (ptr < end) {
          uint32 l;
          if ((l = my_ismbchar(res->charset(), ptr, end))) {
            ptr += l;
            new_end = ptr;
          } else if (*ptr++ != chr)
            new_end = ptr;
        }
        end = new_end;
        ptr = save_ptr;
      } else {
        bool found;
        const char *save_ptr = ptr;
        do {
          found = false;
          while (ptr + remove_length < end) {
            uint32 l;
            if ((l = my_ismbchar(res->charset(), ptr, end)))
              ptr += l;
            else
              ++ptr;
          }
          if (ptr + remove_length == end &&
              !memcmp(ptr, r_ptr, remove_length)) {
            end -= remove_length;
            found = true;
          }
          ptr = save_ptr;
        } while (found);
      }
    }
  } else {
    if (m_trim_leading) {
      while (ptr + remove_length <= end && !memcmp(ptr, r_ptr, remove_length))
        ptr += remove_length;
    }
    if (m_trim_trailing) {
      while (ptr + remove_length <= end &&
             !memcmp(end - remove_length, r_ptr, remove_length))
        end -= remove_length;
    }
  }
  if (ptr == res->ptr() && end == ptr + res->length()) return res;
  tmp_value.set(*res, static_cast<uint>(ptr - res->ptr()),
                static_cast<uint>(end - ptr));
  return &tmp_value;
}

bool Item_func_trim::resolve_type(THD *thd) {
  if (param_type_is_default(thd, 0, -1)) return true;
  // The parser swaps arguments, so args[0] is FROM str.
  // We let the first argument (only) determine the character set of the
  // result.
  // TRIM([{BOTH | LEADING | TRAILING} [remstr] FROM] str)
  // TRIM([remstr FROM] str)
  if (agg_arg_charsets_for_string_result(collation, args, 1)) return true;

  if (arg_count == 1) {
    assert(collation.collation != nullptr);
    remove.set_charset(collation.collation);
    remove.set_ascii(" ", 1);
  }
  set_data_type_string(args[0]->max_char_length());
  return false;
}

/*
  We need a separate function for print(), in order to do correct printing.
  The function func_name() is also used e.g. by Item_func::eq() to
  distinguish between different functions, and we do not want
  trim(leading) to match trim(trailing) for eq()
 */
static const char *trim_func_name(Item_func_trim::TRIM_MODE mode) {
  switch (mode) {
    case Item_func_trim::TRIM_BOTH_DEFAULT:
    case Item_func_trim::TRIM_BOTH:
    case Item_func_trim::TRIM_LEADING:
    case Item_func_trim::TRIM_TRAILING:
      return "trim";
    case Item_func_trim::TRIM_LTRIM:
      return "ltrim";
    case Item_func_trim::TRIM_RTRIM:
      return "rtrim";
  }
  return nullptr;
}

void Item_func_trim::print(const THD *thd, String *str,
                           enum_query_type query_type) const {
  str->append(trim_func_name(m_trim_mode));
  str->append('(');
  const char *mode_name;
  switch (m_trim_mode) {
    case TRIM_BOTH:
      mode_name = "both ";
      break;
    case TRIM_LEADING:
      mode_name = "leading ";
      break;
    case TRIM_TRAILING:
      mode_name = "trailing ";
      break;
    default:
      mode_name = nullptr;
      break;
  }
  if (mode_name) {
    str->append(mode_name);
  }
  if (arg_count == 2) {
    args[1]->print(thd, str, query_type);
    str->append(STRING_WITH_LEN(" from "));
  }
  args[0]->print(thd, str, query_type);
  str->append(')');
}

Item *Item_func_sysconst::safe_charset_converter(THD *thd,
                                                 const CHARSET_INFO *tocs) {
  uint conv_errors;
  String tmp, cstr, *ostr = val_str(&tmp);
  if (null_value) {
    Item *null_item = new Item_null(fully_qualified_func_name());
    null_item->collation.set(tocs);
    return null_item;
  }
  cstr.copy(ostr->ptr(), ostr->length(), ostr->charset(), tocs, &conv_errors);
  if (conv_errors != 0) return nullptr;

  char *ptr = thd->strmake(cstr.ptr(), cstr.length());
  if (ptr == nullptr) return nullptr;
  auto conv = new Item_static_string_func(fully_qualified_func_name(), ptr,
                                          cstr.length(), cstr.charset(),
                                          collation.derivation);
  if (conv == nullptr) return nullptr;
  conv->mark_result_as_const();
  return conv;
}

bool Item_func_database::do_itemize(Parse_context *pc, Item **res) {
  if (skip_itemize(res)) return false;
  if (super::do_itemize(pc, res)) return true;

  pc->thd->lex->safe_to_cache_query = false;
  return false;
}

String *Item_func_database::val_str(String *str) {
  assert(fixed == 1);
  THD *thd = current_thd;
  if (thd->db().str == nullptr) {
    null_value = true;
    return nullptr;
  } else
    str->copy(thd->db().str, thd->db().length, system_charset_info);
  return str;
}

/**
  We override Item::save_in_field_inner() for reasons explained in the comment
  of that function - we need str_value to survive unchanged between successive
  calls.
*/
type_conversion_status Item_func_user::save_in_field_inner(Field *field, bool) {
  (void)val_str(nullptr);
  return save_str_value_in_field(field, &str_value);
}

String *Item_func_user::val_str(String *) {
  assert(fixed);
  if (!m_evaluated &&
      evaluate(current_thd->m_main_security_ctx.user().str,
               current_thd->m_main_security_ctx.host_or_ip().str))
    return nullptr;
  return null_value ? nullptr : &str_value;
}

type_conversion_status Item_func_current_user::save_in_field_inner(Field *field,
                                                                   bool) {
  if (val_str(nullptr) == nullptr && !null_value) return TYPE_ERR_OOM;
  return save_str_value_in_field(field, &str_value);
}

String *Item_func_current_user::val_str(String *) {
  assert(fixed);
  if (!m_evaluated) {
    Security_context *const ctx = context->security_ctx
                                      ? context->security_ctx
                                      : current_thd->security_context();
    if (evaluate(ctx->priv_user().str, ctx->priv_host().str)) return nullptr;
  }
  return null_value ? nullptr : &str_value;
}

/**
  @note USER() is replicated correctly if binlog_format=ROW or (as of
  BUG#28086) binlog_format=MIXED, but is incorrectly replicated to ''
  if binlog_format=STATEMENT.
*/
bool Item_func_user::evaluate(const char *user, const char *host) {
  assert(fixed && !m_evaluated && host != nullptr);

  // For system threads (e.g. replication SQL thread) user may be empty
  if (user) {
    const CHARSET_INFO *cs = str_value.charset();
    size_t res_length = (strlen(user) + strlen(host) + 2) * cs->mbmaxlen;

    if (str_value.alloc(res_length)) {
      null_value = true;
      return true;
    }

    res_length = cs->cset->snprintf(cs, str_value.ptr(), res_length, "%s@%s",
                                    user, host);
    str_value.length(res_length);
  }

  m_evaluated = true;

  return false;
}

bool Item_func_user::do_itemize(Parse_context *pc, Item **res) {
  if (skip_itemize(res)) return false;
  if (super::do_itemize(pc, res)) return true;

  LEX *lex = pc->thd->lex;
  lex->set_stmt_unsafe(LEX::BINLOG_STMT_UNSAFE_SYSTEM_FUNCTION);
  lex->safe_to_cache_query = false;
  return false;
}

bool Item_func_current_user::do_itemize(Parse_context *pc, Item **res) {
  if (skip_itemize(res)) return false;
  if (super::do_itemize(pc, res)) return true;

  context = pc->thd->lex->current_context();
  return false;
}

bool Item_func_soundex::resolve_type(THD *thd) {
  if (Item_str_func::resolve_type(thd)) return true;
  uint32 char_length = args[0]->max_char_length();
  if (agg_arg_charsets_for_string_result(collation, args, 1)) return true;
  assert(collation.collation != nullptr);
  char_length = max(char_length, 4U);
  set_data_type_string(char_length);
  tmp_value.set_charset(collation.collation);
  return false;
}

/**
  If alpha, map input letter to soundex code.
  If not alpha and remove_garbage is set then skip to next char
  else return 0
*/

static int soundex_toupper(int ch) {
  return (ch >= 'a' && ch <= 'z') ? ch - 'a' + 'A' : ch;
}

/* ABCDEFGHIJKLMNOPQRSTUVWXYZ */
/* :::::::::::::::::::::::::: */
static const char *soundex_map = "01230120022455012623010202";

static char get_scode(int wc) {
  const int ch = soundex_toupper(wc);
  if (ch < 'A' || ch > 'Z') {
    // Thread extended alfa (country spec)
    return '0';  // as vokal
  }
  return (soundex_map[ch - 'A']);
}

static bool my_uni_isalpha(int wc) {
  /*
    Return true for all Basic Latin letters: a..z A..Z.
    Return true for all Unicode characters with code higher than U+00C0:
    - characters between 'z' and U+00C0 are controls and punctuations.
    - "U+00C0 LATIN CAPITAL LETTER A WITH GRAVE" is the first letter after 'z'.
  */
  return (wc >= 'a' && wc <= 'z') || (wc >= 'A' && wc <= 'Z') || (wc >= 0xC0);
}

String *Item_func_soundex::val_str(String *str) {
  assert(fixed == 1);
  String *res = args[0]->val_str(str);
  char last_ch, ch;
  const CHARSET_INFO *cs = collation.collation;
  my_wc_t wc;
  uint nchars;
  int rc;

  if ((null_value = args[0]->null_value))
    return nullptr; /* purecov: inspected */

  if (tmp_value.alloc(
          max(res->length(), static_cast<size_t>(4 * cs->mbminlen))))
    return str; /* purecov: inspected */
  char *to = tmp_value.ptr();
  char *to_end = to + tmp_value.alloced_length();
  const char *from = res->ptr(), *end = from + res->length();

  for (;;) /* Skip pre-space */
  {
    if ((rc = cs->cset->mb_wc(cs, &wc, pointer_cast<const uchar *>(from),
                              pointer_cast<const uchar *>(end))) <= 0)
      return make_empty_result(); /* EOL or invalid byte sequence */

    if (rc == 1 && cs->ctype) {
      /* Single byte letter found */
      if (my_isalpha(cs, *from)) {
        last_ch = get_scode(*from);        // Code of the first letter
        *to++ = soundex_toupper(*from++);  // Copy first letter
        break;
      }
      from++;
    } else {
      from += rc;
      if (my_uni_isalpha(wc)) {
        /* Multibyte letter found */
        wc = soundex_toupper(wc);
        last_ch = get_scode(wc);  // Code of the first letter
        if ((rc = cs->cset->wc_mb(cs, wc, pointer_cast<uchar *>(to),
                                  pointer_cast<uchar *>(to_end))) <= 0) {
          /* Extra safety - should not really happen */
          assert(false);
          return make_empty_result();
        }
        to += rc;
        break;
      }
    }
  }

  /*
     last_ch is now set to the first 'double-letter' check.
     loop on input letters until end of input
  */
  for (nchars = 1;;) {
    if ((rc = cs->cset->mb_wc(cs, &wc, pointer_cast<const uchar *>(from),
                              pointer_cast<const uchar *>(end))) <= 0)
      break; /* EOL or invalid byte sequence */

    if (rc == 1 && cs->ctype) {
      if (!my_isalpha(cs, *from++)) continue;
    } else {
      from += rc;
      if (!my_uni_isalpha(wc)) continue;
    }

    ch = get_scode(wc);
    if ((ch != '0') && (ch != last_ch))  // if not skipped or double
    {
      // letter, copy to output
      if ((rc = cs->cset->wc_mb(cs, (my_wc_t)ch, (uchar *)to,
                                (uchar *)to_end)) <= 0) {
        // Extra safety - should not really happen
        assert(false);
        break;
      }
      to += rc;
      nchars++;
      last_ch = ch;  // save code of last input letter
    }                // for next double-letter check
  }

  /* Pad up to 4 characters with DIGIT ZERO, if the string is shorter */
  if (nchars < 4) {
    const uint nbytes = (4 - nchars) * cs->mbminlen;
    cs->cset->fill(cs, to, nbytes, '0');
    to += nbytes;
  }

  tmp_value.length((uint)(to - tmp_value.ptr()));
  return &tmp_value;
}

/**
  Change a number to format '3,333,333,333.000'.

  This should be 'internationalized' sometimes.
*/

const int FORMAT_MAX_DECIMALS = 30;

MY_LOCALE *Item_func_format::get_locale(Item *) {
  assert(arg_count == 3);
  THD *thd = current_thd;
  String tmp, *locale_name = args[2]->val_str_ascii(&tmp);
  MY_LOCALE *lc;
  if (!locale_name || !(lc = my_locale_by_name(thd, locale_name->ptr(),
                                               locale_name->length()))) {
    push_warning_printf(thd, Sql_condition::SL_WARNING, ER_UNKNOWN_LOCALE,
                        ER_THD(thd, ER_UNKNOWN_LOCALE),
                        locale_name ? locale_name->c_ptr_safe() : "NULL");
    lc = &my_locale_en_US;
  }
  return lc;
}

bool Item_func_format::resolve_type(THD *thd) {
  if (param_type_is_default(thd, 0, 1, MYSQL_TYPE_NEWDECIMAL)) return true;
  if (param_type_is_default(thd, 1, 2, MYSQL_TYPE_LONGLONG)) return true;
  if (param_type_is_default(thd, 2, 3)) return true;

  decimals = FORMAT_MAX_DECIMALS;
  const uint32 char_length = args[0]->max_char_length();
  const uint32 max_sep_count =
      (char_length / 3) + (decimals ? 1 : 0) + /*sign*/ 1;
  set_data_type_string(char_length + max_sep_count + decimals,
                       default_charset());
  if (arg_count == 3)
    locale = args[2]->basic_const_item() ? get_locale(args[2]) : nullptr;
  else
    locale = &my_locale_en_US; /* Two arguments */
  return reject_geometry_args(arg_count, args, this);
}

/**
  @todo
  This needs to be fixed for multi-byte character set where numbers
  are stored in more than one byte
*/

String *Item_func_format::val_str_ascii(String *str) {
  size_t str_length;
  /* Number of decimal digits */
  int dec;
  /* Number of characters used to represent the decimals, including '.' */
  uint32 dec_length;
  MY_LOCALE *lc;
  assert(fixed == 1);

  dec = (int)args[1]->val_int();
  if (args[1]->null_value) {
    null_value = true;
    return nullptr;
  }

  lc = locale ? locale : get_locale(args[2]);

  dec = set_zone(dec, 0, FORMAT_MAX_DECIMALS);
  dec_length = dec ? dec + 1 : 0;
  null_value = false;

  if (args[0]->result_type() == DECIMAL_RESULT ||
      args[0]->result_type() == INT_RESULT) {
    my_decimal dec_val, rnd_dec, *res;
    res = args[0]->val_decimal(&dec_val);
    if ((null_value = args[0]->null_value))
      return nullptr; /* purecov: inspected */
    my_decimal_round(E_DEC_FATAL_ERROR, res, dec, false, &rnd_dec);
    my_decimal2string(E_DEC_FATAL_ERROR, &rnd_dec, str);
    str_length = str->length();
  } else {
    double nr = args[0]->val_real();
    if ((null_value = args[0]->null_value))
      return nullptr; /* purecov: inspected */
    nr = my_double_round(nr, (longlong)dec, false, false);
    str->set_real(nr, dec, &my_charset_numeric);
    if (!std::isfinite(nr)) return str;
    str_length = str->length();
  }
  /* We need this test to handle 'nan' and short values */
  if (lc->grouping[0] > 0 && str_length >= dec_length + 1 + lc->grouping[0]) {
    /* We need space for ',' between each group of digits as well. */
    char buf[2 * FLOATING_POINT_BUFFER + 2] = {0};
    int count;
    const char *grouping = lc->grouping;
    const char sign_length = *str->ptr() == '-' ? 1 : 0;
    const char *src = str->ptr() + str_length - dec_length - 1;
    const char *src_begin = str->ptr() + sign_length;
    char *dst = buf + 2 * FLOATING_POINT_BUFFER;
    char *start_dst = dst;

    /* Put the fractional part */
    if (dec) {
      dst -= (dec + 1);
      *dst = lc->decimal_point;
      memcpy(dst + 1, src + 2, dec);
    }

    /* Put the integer part with grouping */
    for (count = *grouping; src >= src_begin; count--) {
      /*
        When *grouping==0x80 (which means "end of grouping")
        count will be initialized to -1 and
        we'll never get into this "if" anymore.
      */
      if (count == 0) {
        *--dst = lc->thousand_sep;
        if (grouping[1]) grouping++;
        count = *grouping;
      }
      assert(dst > buf);
      *--dst = *src--;
    }

    if (sign_length) /* Put '-' */
      *--dst = *str->ptr();

    /* Put the rest of the integer part without grouping */
    const size_t result_length = start_dst - dst;
    str->copy(dst, result_length, &my_charset_latin1);
  } else if (dec_length && lc->decimal_point != '.') {
    /*
      For short values without thousands (<1000)
      replace decimal point to localized value.
    */
    assert(dec_length <= str_length);
    (*str)[str_length - dec_length] = lc->decimal_point;
  }
  return str;
}

void Item_func_format::print(const THD *thd, String *str,
                             enum_query_type query_type) const {
  str->append(STRING_WITH_LEN("format("));
  args[0]->print(thd, str, query_type);
  str->append(',');
  args[1]->print(thd, str, query_type);
  if (arg_count > 2) {
    str->append(',');
    args[2]->print(thd, str, query_type);
  }
  str->append(')');
}

bool Item_func_elt::resolve_type(THD *thd) {
  if (param_type_is_default(thd, 0, 1, MYSQL_TYPE_LONGLONG)) return true;
  if (param_type_is_default(thd, 1, -1)) return true;
  uint32 char_length = 0;
  decimals = 0;

  if (agg_arg_charsets_for_string_result(collation, args + 1, arg_count - 1))
    return true;

  for (uint i = 1; i < arg_count; i++) {
    char_length = max(char_length, args[i]->max_char_length());
    decimals = max(decimals, args[i]->decimals);
  }
  set_data_type_string(char_length);
  set_nullable(true);  // NULL if wrong first arg
  return false;
}

double Item_func_elt::val_real() {
  assert(fixed == 1);
  uint tmp;
  null_value = true;
  if ((tmp = (uint)args[0]->val_int()) == 0 || args[0]->null_value ||
      tmp >= arg_count)
    return 0.0;
  const double result = args[tmp]->val_real();
  null_value = args[tmp]->null_value;
  return result;
}

longlong Item_func_elt::val_int() {
  assert(fixed == 1);
  uint tmp;
  null_value = true;
  if ((tmp = (uint)args[0]->val_int()) == 0 || args[0]->null_value ||
      tmp >= arg_count)
    return 0;

  const longlong result = args[tmp]->val_int();
  null_value = args[tmp]->null_value;
  return result;
}

String *Item_func_elt::val_str(String *str) {
  assert(fixed);
  null_value = true;
  const longlong eltno = args[0]->val_int();
  if (current_thd->is_error() || args[0]->null_value) {
    return error_str();
  }
  if (eltno <= 0 || eltno >= arg_count) {
    return error_str();
  }
  String *result = eval_string_arg(collation.collation, args[eltno], str);
  if (result == nullptr) {
    return error_str();
  }

  result->set_charset(collation.collation);
  null_value = false;
  return result;
}

bool Item_func_make_set::do_itemize(Parse_context *pc, Item **res) {
  if (skip_itemize(res)) return false;
  /*
    We have to itemize() the "item" before the super::itemize() call there since
    this reflects the "natural" order of former semantic action code execution
    in the original parser:
  */
  return item->itemize(pc, &item) || super::do_itemize(pc, res);
}

void Item_func_make_set::split_sum_func(THD *thd, Ref_item_array ref_item_array,
                                        mem_root_deque<Item *> *fields) {
  item->split_sum_func2(thd, ref_item_array, fields, &item, true);
  Item_str_func::split_sum_func(thd, ref_item_array, fields);
}

bool Item_func_make_set::resolve_type(THD *thd) {
  if (item->propagate_type(thd, MYSQL_TYPE_LONGLONG)) return true;
  if (param_type_is_default(thd, 0, -1)) return true;
  uint32 char_length = arg_count - 1; /* Separators */

  if (agg_arg_charsets_for_string_result(collation, args, arg_count))
    return true;

  for (uint i = 0; i < arg_count; i++)
    char_length += args[i]->max_char_length();
  set_data_type_string(char_length);
  used_tables_cache |= item->used_tables();
  not_null_tables_cache &= item->not_null_tables();
  add_accum_properties(item);

  return false;
}

void Item_func_make_set::update_used_tables() {
  Item_func::update_used_tables();
  item->update_used_tables();
  used_tables_cache |= item->used_tables();
  not_null_tables_cache |= item->not_null_tables();
  add_accum_properties(item);
}

String *Item_func_make_set::val_str(String *str) {
  assert(fixed);
  bool first_found = false;
  Item **ptr = args;
  THD *thd = current_thd;

  ulonglong bits = item->val_int();
  if ((null_value = item->null_value)) return nullptr;

  if (arg_count < 64) bits &= (1ULL << arg_count) - 1;

  tmp_str.set("", 0, collation.collation);
  for (; bits; bits >>= 1, ptr++) {
    if ((bits & 1) == 0) {
      continue;
    }
    String *res = eval_string_arg(collation.collation, *ptr, str);
    if (res == nullptr) {
      if (thd->is_error()) {
        return error_str();
      }
      continue;  // Skip nulls
    }

    if (first_found) {
      if (tmp_str.append(STRING_WITH_LEN(","), &my_charset_bin) ||
          tmp_str.append(*res)) {
        return make_empty_result();
      }
    } else {
      first_found = true;
      if (tmp_str.copy(*res)) return make_empty_result();
    }
  }
  return &tmp_str;
}

Item *Item_func_make_set::transform(Item_transformer transformer, uchar *arg) {
  item = item->transform(transformer, arg);
  if (item == nullptr) return nullptr;

  return Item_str_func::transform(transformer, arg);
}

void Item_func_make_set::print(const THD *thd, String *str,
                               enum_query_type query_type) const {
  str->append(STRING_WITH_LEN("make_set("));
  item->print(thd, str, query_type);
  if (arg_count) {
    str->append(',');
    print_args(thd, str, 0, query_type);
  }
  str->append(')');
}

String *Item_func_char::val_str(String *str) {
  assert(fixed == 1);
  null_value = false;
  str->length(0);
  str->set_charset(collation.collation);
  for (uint i = 0; i < arg_count; i++) {
    const int32 num = (int32)args[i]->val_int();
    if (!args[i]->null_value) {
      char tmp[4];
      if (num & 0xFF000000L) {
        mi_int4store(tmp, num);
        str->append(tmp, 4, &my_charset_bin);
      } else if (num & 0xFF0000L) {
        mi_int3store(tmp, num);
        str->append(tmp, 3, &my_charset_bin);
      } else if (num & 0xFF00L) {
        mi_int2store(tmp, num);
        str->append(tmp, 2, &my_charset_bin);
      } else {
        tmp[0] = (char)num;
        str->append(tmp, 1, &my_charset_bin);
      }
    }
  }
  str->mem_realloc(str->length());  // Add end 0 (for Purify)
  String *res = check_well_formed_result(str,
                                         false,  // send warning
                                         true);  // truncate
  if (!res) null_value = true;

  return res;
}

inline String *alloc_buffer(String *res, String *str, String *tmp_value,
                            size_t length) {
  if (res->alloced_length() < length) {
    if (str->alloced_length() >= length) {
      (void)str->copy(*res);
      str->length(length);
      return str;
    }
    if (tmp_value->alloc(length)) return nullptr;
    (void)tmp_value->copy(*res);
    tmp_value->length(length);
    return tmp_value;
  }
  res->length(length);
  return res;
}

bool Item_func_repeat::resolve_type(THD *thd) {
  if (param_type_is_default(thd, 0, 1)) return true;
  if (param_type_is_default(thd, 1, 2, MYSQL_TYPE_LONGLONG)) return true;

  if (agg_arg_charsets_for_string_result(collation, args, 1)) return true;
  assert(collation.collation != nullptr);
  if (args[1]->const_item() && args[1]->may_eval_const_item(thd)) {
    ulonglong count = args[1]->val_uint();
    if (args[1]->null_value) goto end;

    /* Assumes that the maximum length of a String is < INT_MAX32. */
    /* Set here so that rest of code sees out-of-bound value as such. */
    if (count > INT_MAX32) count = INT_MAX32;

    const ulonglong char_length =
        static_cast<ulonglong>(args[0]->max_char_length()) * count;
    set_data_type_string(char_length);
    set_nullable(is_nullable() ||
                 max_length > thd->variables.max_allowed_packet);
    return false;
  }

end:
  set_data_type_string(uint32(MAX_BLOB_WIDTH));
  set_nullable(true);
  return false;
}

/**
  Item_func_repeat::str is carefully written to avoid reallocs
  as much as possible at the cost of a local buffer
*/

String *Item_func_repeat::val_str(String *str) {
  assert(fixed == 1);

  /* must be longlong to avoid truncation */
  longlong count = args[1]->val_int();
  if (args[1]->null_value) return error_str();

  String *res = args[0]->val_str(str);
  if (args[0]->null_value) return error_str();

  null_value = false;

  if (count <= 0 && (count == 0 || !args[1]->unsigned_flag))
    return make_empty_result();

  // Avoid looping, concatenating the empty string.
  if (res->length() == 0) return res;

  /* Assumes that the maximum length of a String is < INT_MAX32. */
  /* Bounds check on count:  If this is triggered, we will error. */
  if ((ulonglong)count > INT_MAX32) count = INT_MAX32;
  if (count == 1)  // To avoid reallocs
    return res;
  const size_t length = res->length();
  // Safe length check
  if (length > current_thd->variables.max_allowed_packet / (uint)count) {
    return push_packet_overflow_warning(current_thd, func_name());
  }
  const size_t tot_length = length * (uint)count;
  if (res->uses_buffer_owned_by(str)) {
    if (tmp_value.alloc(tot_length) || tmp_value.copy(*res)) return error_str();
    tmp_value.length(tot_length);
    res = &tmp_value;
  } else if (!(res = alloc_buffer(res, str, &tmp_value, tot_length)))
    return error_str();

  char *to = res->ptr() + length;
  while (--count) {
    memcpy(to, res->ptr(), length);
    to += length;
  }
  return res;
}

bool Item_func_space::resolve_type(THD *thd) {
  if (param_type_is_default(thd, 0, 1, MYSQL_TYPE_LONGLONG)) return true;

  collation.set(default_charset(), DERIVATION_COERCIBLE, MY_REPERTOIRE_ASCII);
  if (args[0]->const_item() && args[0]->may_eval_const_item(thd)) {
    /* must be longlong to avoid truncation */
    longlong count = args[0]->val_int();
    if (thd->is_error()) return true;

    if (args[0]->null_value) count = 0;
    /*
     Assumes that the maximum length of a String is < INT_MAX32.
     Set here so that rest of code sees out-of-bound value as such.
    */
    const Integer_value count_val(count, args[0]->unsigned_flag);
    if (count_val.is_negative())
      count = 0;
    else if (Integer_value(INT_MAX32, false) < count_val)
      count = INT_MAX32;

    set_data_type_string(ulonglong(count));
    set_nullable(is_nullable() ||
                 max_length > thd->variables.max_allowed_packet);
    return false;
  }

  set_data_type_string(uint32(MAX_BLOB_WIDTH));
  set_nullable(true);
  return false;
}

String *Item_func_space::val_str(String *str) {
  longlong count = args[0]->val_int();
  const CHARSET_INFO *cs = collation.collation;

  if (args[0]->null_value) return null_return_str();
  null_value = false;

  if (count == 0 || Integer_value(count, args[0]->unsigned_flag).is_negative())
    return make_empty_result();
  /*
   Assumes that the maximum length of a String is < INT_MAX32.
   Bounds check on count:  If this is triggered, we will error.
  */
  if (static_cast<ulonglong>(count) > INT_MAX32) count = INT_MAX32;

  // Safe length check
  const ulonglong tot_length = count * cs->mbminlen;
  if (tot_length > current_thd->variables.max_allowed_packet) {
    return push_packet_overflow_warning(current_thd, func_name());
  }

  if (str->alloc(tot_length)) return error_str();
  str->length(tot_length);
  str->set_charset(cs);
  cs->cset->fill(cs, str->ptr(), tot_length, ' ');
  return str;
}

bool Item_func_rpad::resolve_type(THD *thd) {
  if (param_type_is_default(thd, 1, 2, MYSQL_TYPE_LONGLONG)) return true;
  if (param_type_is_default(thd, 0, -1)) return true;

  // Character set of result is based on first argument.
  if (agg_arg_charsets_for_string_result(collation, args, 1)) return true;
  if (simplify_string_args(thd, collation, args + 2, 1)) return true;
  if (args[1]->const_item() && args[1]->may_eval_const_item(thd)) {
    ulonglong char_length = args[1]->val_uint();
    if (args[1]->null_value) goto end;
    assert(collation.collation->mbmaxlen > 0);
    /* Assumes that the maximum length of a String is < INT_MAX32. */
    /* Set here so that rest of code sees out-of-bound value as such. */
    if (char_length > INT_MAX32) char_length = INT_MAX32;
    set_data_type_string(char_length);
    set_nullable(is_nullable() ||
                 max_length > thd->variables.max_allowed_packet);
    return false;
  }

end:
  set_data_type_string(uint32(MAX_BLOB_WIDTH));
  set_nullable(true);
  return false;
}

String *Item_func_rpad::val_str(String *str) {
  assert(fixed);

  null_value = false;

  String *res = eval_string_arg(collation.collation, args[0], str);
  if (res == nullptr) return error_str();

  String *pad = eval_string_arg(collation.collation, args[2], &rpad_str);
  if (pad == nullptr) return error_str();

  /* must be longlong to avoid truncation */
  longlong count = args[1]->val_int();
  if (args[1]->null_value || current_thd->is_error()) return error_str();

  if ((count < 0) && !args[1]->unsigned_flag) {
    return null_return_str();
  }

  /* Assumes that the maximum length of a String is < INT_MAX32. */
  /* Set here so that rest of code sees out-of-bound value as such. */
  if (static_cast<ulonglong>(count) > INT_MAX32) count = INT_MAX32;

  const size_t res_char_length = res->numchars();
  const size_t res_byte_length = res->length();

  size_t remainder_char_length = static_cast<size_t>(count);
  if (remainder_char_length <= res_char_length) {
    // String to pad is big enough
    const int res_charpos = res->charpos((int)count);
    if (tmp_value.alloc(res_charpos)) return nullptr;
    (void)tmp_value.copy(*res);
    tmp_value.length(res_charpos);  // Shorten result if longer
    return &tmp_value;
  }
  const size_t pad_char_length = pad->numchars();
  const size_t pad_byte_length = pad->length();

  remainder_char_length -= res_char_length;

  // Must be ulonglong to avoid overflow
  const ulonglong target_byte_size =
      res_byte_length + static_cast<ulonglong>(remainder_char_length) *
                            collation.collation->mbmaxlen;
  if (target_byte_size > current_thd->variables.max_allowed_packet) {
    return push_packet_overflow_warning(current_thd, func_name());
  }
  if (pad_char_length == 0) return make_empty_result();
  /*
    alloc_buffer() doesn't modify 'res' because 'res' is guaranteed too short
    at this stage.
  */
  res =
      alloc_buffer(res, str, &tmp_value, static_cast<size_t>(target_byte_size));
  if (res == nullptr) return error_str();

  char *to = res->ptr() + res_byte_length;
  const char *ptr_pad = pad->ptr();
  while (remainder_char_length >= pad_char_length) {
    memcpy(to, ptr_pad, pad_byte_length);
    to += pad_byte_length;
    remainder_char_length -= pad_char_length;
  }
  if (remainder_char_length > 0) {
    const size_t pad_charpos = pad->charpos((int)remainder_char_length);
    memcpy(to, ptr_pad, pad_charpos);
    to += pad_charpos;
  }
  res->length((uint)(to - res->ptr()));
  return res;
}

bool Item_func_lpad::resolve_type(THD *thd) {
  if (param_type_is_default(thd, 1, 2, MYSQL_TYPE_LONGLONG)) return true;
  if (param_type_is_default(thd, 0, -1)) return true;

  // Character set of result is based on first argument.
  if (agg_arg_charsets_for_string_result(collation, args, 1)) return true;
  if (simplify_string_args(thd, collation, args + 2, 1)) return true;

  if (args[1]->const_item() && args[1]->may_eval_const_item(thd)) {
    ulonglong char_length = args[1]->val_uint();
    if (args[1]->null_value) goto end;
    assert(collation.collation->mbmaxlen > 0);
    /* Assumes that the maximum length of a String is < INT_MAX32. */
    /* Set here so that rest of code sees out-of-bound value as such. */
    if (char_length > INT_MAX32) char_length = INT_MAX32;
    set_data_type_string(char_length);
    set_nullable(is_nullable() ||
                 max_length > thd->variables.max_allowed_packet);
    return false;
  }

end:
  set_data_type_string(uint32(MAX_BLOB_WIDTH));
  set_nullable(true);
  return false;
}

bool Item_func_uuid_to_bin::resolve_type(THD *thd) {
  if (param_type_is_default(thd, 1, 2, MYSQL_TYPE_LONGLONG)) return true;
  if (Item_str_func::resolve_type(thd)) return true;
  set_data_type_string(uint32(binary_log::Uuid::BYTE_LENGTH), &my_charset_bin);
  set_nullable(true);
  return false;
}

String *Item_func_uuid_to_bin::val_str(String *str) {
  assert(fixed && (arg_count == 1 || arg_count == 2));
  null_value = true;

  String *res = args[0]->val_str(str);
  if (!res || args[0]->null_value) return nullptr;

  if (binary_log::Uuid::parse(res->ptr(), res->length(), m_bin_buf)) goto err;

  /*
    If there is a second argument which is true, it means
    that the uuid is version 1 which has the time-low part at the beginning
    of the uuid. So in order to make it index-friendly the time-low
    will be swapped with the time-high and the time-mid groups.
    Time-high has length 4, time-mid and time-low have length 2.
    (time-low)-(time-mid)-(time-high) => (time-high)-(time-mid)-(time-low)
  */
  if (arg_count == 2 && args[1]->val_bool()) {
    std::swap_ranges(&m_bin_buf[4], &m_bin_buf[4] + 2, &m_bin_buf[6]);
    std::swap_ranges(&m_bin_buf[0], &m_bin_buf[0] + 4, &m_bin_buf[4]);
  }

  null_value = false;
  str->set(reinterpret_cast<char *>(m_bin_buf), binary_log::Uuid::BYTE_LENGTH,
           &my_charset_bin);
  return str;

err:
  const ErrConvString err(res);
  my_error(ER_WRONG_VALUE_FOR_TYPE, MYF(0), "string", err.ptr(), func_name());

  return nullptr;
}

bool Item_func_bin_to_uuid::resolve_type(THD *thd) {
  if (param_type_is_default(thd, 1, 2, MYSQL_TYPE_LONGLONG)) return true;
  if (Item_str_func::resolve_type(thd)) return true;
  set_data_type_string(uint32(binary_log::Uuid::TEXT_LENGTH),
                       default_charset());
  set_nullable(true);
  return false;
}

String *Item_func_bin_to_uuid::val_str_ascii(String *str) {
  assert(fixed && (arg_count == 1 || arg_count == 2));
  null_value = true;

  String *res = args[0]->val_str(str);
  if (!res || args[0]->null_value) return nullptr;

  if (res->length() != binary_log::Uuid::BYTE_LENGTH) goto err;

  /*
    If there is a second argument which is true,
    the time-mid and time-high parts of uuid needs to be replaced
    by time-low as they were previously shuffled to become index-friendly.
    Time-high has length 4, time-mid and time-low have length 2.
    (time-high)-(time-mid)-(time-low) => (time-low)-(time-mid)-(time-high)
  */
  if (arg_count == 2 && args[1]->val_bool()) {
    uchar rearranged[binary_log::Uuid::BYTE_LENGTH];
    // The first 4 bytes are restored to "time-low".
    std::copy_n(&res->ptr()[4], 4, &rearranged[0]);
    // Bytes starting with 4th will be restored to "time-mid".
    std::copy_n(&res->ptr()[2], 2, &rearranged[4]);
    // Bytes starting with 6th will be restored to "time-high".
    std::copy_n(&res->ptr()[0], 2, &rearranged[6]);
    // The last 8 bytes were not changed so we just copy them.
    std::copy_n(&res->ptr()[8], 8, &rearranged[8]);
    binary_log::Uuid::to_string(rearranged, m_text_buf);
  } else
    binary_log::Uuid::to_string(reinterpret_cast<const uchar *>(res->ptr()),
                                m_text_buf);

  null_value = false;
  str->set(m_text_buf, binary_log::Uuid::TEXT_LENGTH, default_charset());
  return str;

err:
  const ErrConvString err(res);
  my_error(ER_WRONG_VALUE_FOR_TYPE, MYF(0), "string", err.ptr(), func_name());

  return nullptr;
}

longlong Item_func_is_uuid::val_int() {
  assert(fixed && arg_count == 1);
  null_value = true;

  String buffer;
  String *arg_str = args[0]->val_str(&buffer);

  if (!arg_str) return 0;

  null_value = false;
  return binary_log::Uuid::is_valid(arg_str->ptr(), arg_str->length());
}

String *Item_func_lpad::val_str(String *str) {
  assert(fixed);

  null_value = false;

  StringBuffer<STRING_BUFFER_USUAL_SIZE> base_string(nullptr, 0,
                                                     collation.collation);
  String *res = eval_string_arg(collation.collation, args[0], &base_string);
  if (res == nullptr) return error_str();

  String *pad = eval_string_arg(collation.collation, args[2], &lpad_str);
  if (pad == nullptr) return error_str();

  /* must be longlong to avoid truncation */
  longlong count = args[1]->val_int();
  if (args[1]->null_value || current_thd->is_error()) return error_str();

  if (count < 0 && !args[1]->unsigned_flag) {
    return null_return_str();
  }

  /* Assumes that the maximum length of a String is < INT_MAX32. */
  /* Set here so that rest of code sees out-of-bound value as such. */
  if (static_cast<ulonglong>(count) > INT_MAX32) count = INT_MAX32;

  const size_t res_char_length = res->numchars();
  const size_t res_byte_length = res->length();

  size_t remainder_char_length = static_cast<size_t>(count);

  if (remainder_char_length <= res_char_length) {
    const int res_charpos = res->charpos((int)count);
    if (tmp_value.alloc(res_charpos)) return nullptr;
    (void)tmp_value.copy(*res);
    tmp_value.length(res_charpos);  // Shorten result if longer
    return &tmp_value;
  }

  const size_t pad_char_length = pad->numchars();

  remainder_char_length -= res_char_length;

  // Must be ulonglong to avoid overflow
  const ulonglong target_byte_size =
      res_byte_length + remainder_char_length * collation.collation->mbmaxlen;

  if (target_byte_size > current_thd->variables.max_allowed_packet) {
    return push_packet_overflow_warning(current_thd, func_name());
  }

  if (pad_char_length == 0) return make_empty_result();
  if (str->alloc(target_byte_size)) {
    my_error(ER_DA_OOM, MYF(0));
    return error_str();
  }

  str->length(0);
  str->set_charset(collation.collation);

  while (remainder_char_length >= pad_char_length) {
    str->append(*pad);
    remainder_char_length -= pad_char_length;
  }
  if (remainder_char_length > 0) {
    str->append(pad->ptr(),
                pad->charpos(static_cast<int>(remainder_char_length)),
                collation.collation);
  }
  str->append(*res);

  return str;
}

bool Item_func_conv::resolve_type(THD *thd) {
  if (param_type_is_default(thd, 0, -1, MYSQL_TYPE_LONGLONG)) return true;
  set_data_type_string(CONV_MAX_LENGTH, default_charset());
  set_nullable(true);
  return reject_geometry_args(arg_count, args, this);
}

String *Item_func_conv::val_str(String *str) {
  assert(fixed == 1);
  String *res = args[0]->val_str(str);
  if ((null_value = args[0]->null_value)) return error_str();

  const int from_base = args[1]->val_int();
  if ((null_value = args[1]->null_value)) return error_str();

  const int to_base = args[2]->val_int();
  if ((null_value = args[2]->null_value)) return error_str();

  // Note that abs(INT_MIN) is undefined.
  if (from_base == INT_MIN || to_base == INT_MIN || abs(to_base) > 36 ||
      abs(to_base) < 2 || abs(from_base) > 36 || abs(from_base) < 2 ||
      !(res->length())) {
    null_value = true;
    return error_str();
  }
  null_value = false;
  unsigned_flag = !(from_base < 0);

  longlong dec;
  if (args[0]->data_type() == MYSQL_TYPE_BIT ||
      args[0]->type() == VARBIN_ITEM) {
    /*
     Special case: The string representation of BIT doesn't resemble the
     decimal representation, so we shouldn't change it to string and then to
     decimal.
     The same is true for hexadecimal and bit literals.
    */
    dec = args[0]->val_int();
  } else {
    const char *endptr;
    int err;
    if (from_base < 0)
      dec = my_strntoll(res->charset(), res->ptr(), res->length(), -from_base,
                        &endptr, &err);
    else
      dec = static_cast<longlong>(my_strntoull(
          res->charset(), res->ptr(), res->length(), from_base, &endptr, &err));
    if (err) {
      /*
        If we got an overflow from my_strntoull, and the input was negative,
        then return 0 rather than ~0
        This is in order to be consistent with
          CAST(<large negative value>, unsigned)
        which returns zero.
       */
      if (from_base > 0) {
        my_decimal res_as_dec;
        res_as_dec.sign(false);
        str2my_decimal(E_DEC_OK, res->ptr(), res->length(), res->charset(),
                       &res_as_dec);
        if (res_as_dec.sign()) dec = 0;
      }
      const ErrConvString err_str(res);
      push_warning_printf(current_thd, Sql_condition::SL_WARNING,
                          ER_TRUNCATED_WRONG_VALUE,
                          ER_THD(current_thd, ER_TRUNCATED_WRONG_VALUE),
                          "DECIMAL", err_str.ptr());
    }
  }

  char ans[CONV_MAX_LENGTH + 1U];
  char *ptr = longlong2str(dec, ans, to_base);
  if (ptr == nullptr || str->copy(ans, ptr - ans, default_charset())) {
    return error_str();
  }
  return str;
}

void Item_func_conv_charset::print(const THD *thd, String *str,
                                   enum_query_type query_type) const {
  str->append(STRING_WITH_LEN("convert("));
  args[0]->print(thd, str, query_type);
  str->append(STRING_WITH_LEN(" using "));
  str->append(m_cast_cs->csname);
  str->append(')');
}

bool Item_func_set_collation::do_itemize(Parse_context *pc, Item **res) {
  if (skip_itemize(res)) return false;
  THD *thd = pc->thd;
  args[1] = new (pc->mem_root) Item_string(
      collation_string.str, collation_string.length, thd->charset());
  if (args[1] == nullptr) return true;

  return super::do_itemize(pc, res);
}

String *Item_func_set_collation::val_str(String *str) {
  assert(fixed == 1);
  str = args[0]->val_str(str);
  if ((null_value = args[0]->null_value)) return nullptr;
  str->set_charset(collation.collation);
  return str;
}

bool Item_func_set_collation::resolve_type(THD *thd) {
  CHARSET_INFO *set_collation;
  String tmp;
  assert(args[1]->basic_const_item());
  String *str = args[1]->val_str(&tmp);
  const char *colname = str->c_ptr();
  if (colname == binary_keyword) {
    set_collation = get_charset_by_csname(args[0]->collation.collation->csname,
                                          MY_CS_BINSORT, MYF(0));
    if (set_collation == nullptr) {
      my_error(ER_COLLATION_CHARSET_MISMATCH, MYF(0), colname,
               args[0]->collation.collation->csname);
      return true;
    }
  } else {
    set_collation = mysqld_collation_get_by_name(colname);
    if (set_collation == nullptr) return true;
  }

  if (args[0]->data_type() == MYSQL_TYPE_INVALID &&
      args[0]->propagate_type(
          thd, Type_properties(MYSQL_TYPE_VARCHAR, set_collation))) {
    return true;
  }

  if (!my_charset_same(args[0]->collation.collation, set_collation) &&
      args[0]->collation.derivation != DERIVATION_NUMERIC) {
    my_error(ER_COLLATION_CHARSET_MISMATCH, MYF(0), colname,
             args[0]->collation.collation->csname);
    return true;
  }

  collation.set(set_collation, DERIVATION_EXPLICIT,
                args[0]->collation.repertoire);

  set_data_type_string(args[0]->max_char_length());

  return false;
}

bool Item_func_set_collation::eq(const Item *item, bool binary_cmp) const {
  /* Assume we don't have rtti */
  if (this == item) return true;
  if (item->type() != FUNC_ITEM) return false;
  const Item_func *item_func = down_cast<const Item_func *>(item);
  if (arg_count != item_func->arg_count || functype() != item_func->functype())
    return false;
  const Item_func_set_collation *item_func_sc =
      down_cast<const Item_func_set_collation *>(item);
  if (collation.collation != item_func_sc->collation.collation) return false;
  for (uint i = 0; i < arg_count; i++)
    if (!args[i]->eq(item_func_sc->args[i], binary_cmp)) return false;
  return true;
}

void Item_func_set_collation::print(const THD *thd, String *str,
                                    enum_query_type query_type) const {
  str->append('(');
  args[0]->print(thd, str, query_type);
  str->append(STRING_WITH_LEN(" collate "));
  assert(args[1]->basic_const_item() && args[1]->type() == Item::STRING_ITEM);
  String tmp;
  args[1]->val_str(&tmp)->print(str);
  str->append(')');
}

String *Item_func_charset::val_str(String *str) {
  assert(fixed == 1);
  uint dummy_errors;

  const CHARSET_INFO *cs = args[0]->charset_for_protocol();
  null_value = false;

  const char *charset_name = cs->csname;

  str->copy(charset_name, strlen(charset_name), &my_charset_latin1,
            collation.collation, &dummy_errors);
  return str;
}

String *Item_func_collation::val_str(String *str) {
  assert(fixed == 1);
  uint dummy_errors;
  const CHARSET_INFO *cs = args[0]->charset_for_protocol();

  null_value = false;
  str->copy(cs->m_coll_name, strlen(cs->m_coll_name), &my_charset_latin1,
            collation.collation, &dummy_errors);
  return str;
}

bool Item_func_weight_string::do_itemize(Parse_context *pc, Item **res) {
  if (skip_itemize(res)) return false;
  if (as_binary) {
    if (args[0]->itemize(pc, &args[0])) return true;
    args[0] = new (pc->mem_root) Item_typecast_char(
        current_thd, args[0], num_codepoints, &my_charset_bin);
    if (args[0] == nullptr) return true;
  }
  return super::do_itemize(pc, res);
}

void Item_func_weight_string::print(const THD *thd, String *str,
                                    enum_query_type query_type) const {
  str->append(func_name());
  str->append('(');
  args[0]->print(thd, str, query_type);
  if (num_codepoints && !as_binary) {
    str->append(" as char");
    str->append_parenthesized(num_codepoints);
  }
  str->append(')');
}

bool Item_func_weight_string::resolve_type(THD *thd) {
  if (param_type_is_default(thd, 0, 1)) return true;
  const CHARSET_INFO *cs = args[0]->collation.collation;
  collation.set(&my_charset_bin, args[0]->collation.derivation);
  flags = my_strxfrm_flag_normalize(flags);
  if (args[0]->type() == FIELD_ITEM && args[0]->is_temporal())
    m_field_ref = down_cast<Item_field *>(args[0]);
  /*
    Use result_length if it was given explicitly in constructor,
    otherwise calculate max_length using argument's max_length
    and "num_codepoints".
  */
  uint len;
  if (m_field_ref != nullptr) {
    len = m_field_ref->field->pack_length();
  } else if (result_length > 0) {
    len = result_length;
  } else {
    len = cs->coll->strnxfrmlen(
        cs, cs->mbmaxlen * max(args[0]->max_char_length(collation.collation),
                               num_codepoints));
  }

  // Due to the filesort logic in val_str(), we could return an int;
  // make sure we have room to do so. This will result in too large lengths
  // in some cases, but this is a debug function not meant for end users,
  // so we do not have strict demands.
  len = max<uint>(len, sizeof(longlong));

  set_data_type_string(len);
  set_nullable(true);
  return false;
}

bool Item_func_weight_string::eq(const Item *item, bool binary_cmp) const {
  if (this == item) return true;
  if (item->type() != FUNC_ITEM) return false;

  const Item_func *func_item = down_cast<const Item_func *>(item);
  if (functype() != func_item->functype() ||
      strcmp(func_name(), func_item->func_name()) != 0)
    return false;

  const Item_func_weight_string *wstr =
      down_cast<const Item_func_weight_string *>(item);
  if (num_codepoints != wstr->num_codepoints || flags != wstr->flags)
    return false;

  if (!args[0]->eq(wstr->args[0], binary_cmp)) return false;
  return true;
}

/* Return a weight_string according to collation */
String *Item_func_weight_string::val_str(String *str) {
  String *input = nullptr;
  const CHARSET_INFO *cs = args[0]->collation.collation;
  size_t output_buf_size, output_length;
  bool rounded_up = false;
  assert(fixed == 1);

  // Ask filesort what type it would sort this as. Currently, we support strings
  // and integers (the latter include temporal types).
  st_sort_field sortorder = st_sort_field();
  sortorder.item = args[0];
  sortlength(current_thd, &sortorder, /*s_length=*/1);
  if (sortorder.result_type == INT_RESULT) {
    longlong value = args[0]->int_sort_key();
    if (args[0]->is_nullable() && args[0]->null_value) return error_str();
    if (tmp_value.alloc(sortorder.length)) return error_str();
    copy_native_longlong(pointer_cast<uchar *>(tmp_value.ptr()),
                         sortorder.length, value, args[0]->unsigned_flag);
    tmp_value.length(sortorder.length);
    null_value = false;
    return &tmp_value;
  }

  if (sortorder.result_type != STRING_RESULT ||
      !(input = args[0]->val_str(str)))
    return error_str();

  /*
    Use result_length if it was given in constructor
    explicitly, otherwise calculate result length
    from argument and "num_codepoints".
  */
  output_buf_size =
      m_field_ref != nullptr
          ? m_field_ref->field->pack_length()
          : result_length > 0
                ? result_length
                : cs->coll->strnxfrmlen(
                      cs, cs->mbmaxlen *
                              max<size_t>(input->length(), num_codepoints));

  /*
    my_strnxfrm() with an odd number of bytes is illegal for some collations;
    ask for one more and then truncate ourselves instead.
  */
  if ((output_buf_size % 2) == 1) {
    ++output_buf_size;
    rounded_up = true;
  }

  if (output_buf_size > current_thd->variables.max_allowed_packet) {
    return push_packet_overflow_warning(current_thd, func_name());
  }

  if (tmp_value.alloc(output_buf_size)) return error_str();

  if (m_field_ref != nullptr) {
    output_length = m_field_ref->field->pack_length();
    m_field_ref->field->make_sort_key(pointer_cast<uchar *>(tmp_value.ptr()),
                                      output_buf_size);
  } else {
    size_t input_length = input->length();
    size_t used_num_codepoints = num_codepoints;
    if (num_codepoints) {
      // Truncate the string to the requested number of code points.
      input_length =
          min(input_length,
              cs->cset->charpos(cs, input->ptr(), input->ptr() + input_length,
                                num_codepoints));
    } else {
      /*
        Give in exactly the right number of code points, so that we
        do not get any excess trailing space from PAD SPACE collations.
      */
      used_num_codepoints =
          cs->cset->numchars(cs, input->ptr(), input->ptr() + input_length);
    }
    output_length = cs->coll->strnxfrm(
        cs, (uchar *)tmp_value.ptr(), output_buf_size, used_num_codepoints,
        (const uchar *)input->ptr(), input_length, flags);
  }
  assert(output_length <= output_buf_size);

  if (rounded_up && output_length == output_buf_size) --output_length;

  tmp_value.length(output_length);
  null_value = false;
  return &tmp_value;
}

bool Item_func_hex::resolve_type(THD *thd) {
  if (param_type_is_default(thd, 0, -1)) return true;
  // See Item_func_hex::val_str_ascii()
  // A numeric argument is converted to an 8-byte integer,
  // and then the bytes of the integer are converted to hex characters.
  if (args[0]->result_type() != STRING_RESULT)
    set_data_type_string(sizeof(ulonglong) * 2U, default_charset());
  else
    set_data_type_string(args[0]->max_length * 2U, default_charset());
  return false;
}

String *Item_func_hex::val_str_ascii(String *str) {
  String *res;
  assert(fixed == 1);
  if (args[0]->result_type() != STRING_RESULT) {
    /* Return hex of signed longlong value */
    const longlong dec = args[0]->val_int();

    if ((null_value = args[0]->null_value)) return nullptr;

    char ans[65], *ptr;
    if (!(ptr = longlong2str(dec, ans, 16)) ||
        str->copy(ans, (uint32)(ptr - ans), &my_charset_numeric))
      return make_empty_result();  // End of memory
    return str;
  }

  /* Convert given string to a hex string, character by character */
  res = args[0]->val_str(str);
  if (!res || tmp_value.alloc(res->length() * 2 + 1)) {
    null_value = true;
    return nullptr;
  }
  null_value = false;
  tmp_value.length(res->length() * 2);
  tmp_value.set_charset(&my_charset_latin1);

  octet2hex(tmp_value.ptr(), res->ptr(), res->length());
  return &tmp_value;
}

bool Item_func_unhex::resolve_type(THD *thd) {
  if (param_type_is_default(thd, 0, -1)) return true;
  // The length of the result is half the length of the input string, rounded
  // up. Perform the calculation with 64-bit precision to not overflow the
  // intermediate result if args[0]->max_length == UINT_MAX.
  set_data_type_string((uint64_t{1} + args[0]->max_length) / 2,
                       &my_charset_bin);
  return false;
}

/** Convert given hex string to a binary string. */

String *Item_func_unhex::val_str(String *str) {
  String *res;
  size_t length;
  null_value = true;
  assert(fixed == 1);

  res = args[0]->val_str(str);
  // For a NULL input value return NULL without any warning
  if (args[0]->null_value) return nullptr;
  if (!res || tmp_value.alloc(length = (1 + res->length()) / 2)) goto err;

  tmp_value.length(length);

  if (unhex(res->ptr(), res->ptr() + res->length(), tmp_value.ptr())) goto err;

  null_value = false;
  return &tmp_value;

err:
  char buf[256];
  String err(buf, sizeof(buf), system_charset_info);
  err.length(0);
  args[0]->print(current_thd, &err, QT_NO_DATA_EXPANSION);
  push_warning_printf(current_thd, Sql_condition::SL_WARNING,
                      ER_WRONG_VALUE_FOR_TYPE,
                      ER_THD(current_thd, ER_WRONG_VALUE_FOR_TYPE), "string",
                      err.c_ptr_safe(), func_name());

  return nullptr;
}

#ifndef NDEBUG
String *Item_func_like_range::val_str(String *str) {
  assert(fixed == 1);
  const longlong nbytes = args[1]->val_int();
  String *res = args[0]->val_str(str);
  size_t min_len, max_len;
  const CHARSET_INFO *cs = collation.collation;

  if (!res || args[0]->null_value || args[1]->null_value || nbytes < 0 ||
      nbytes > MAX_BLOB_WIDTH || min_str.alloc(nbytes) || max_str.alloc(nbytes))
    goto err;
  null_value = false;

  if (cs->coll->like_range(cs, res->ptr(), res->length(), '\\', '_', '%',
                           nbytes, min_str.ptr(), max_str.ptr(), &min_len,
                           &max_len))
    goto err;

  min_str.set_charset(collation.collation);
  max_str.set_charset(collation.collation);
  min_str.length(min_len);
  max_str.length(max_len);

  return is_min ? &min_str : &max_str;

err:
  null_value = true;
  return nullptr;
}
#endif

bool Item_typecast_char::eq(const Item *item, bool binary_cmp) const {
  if (this == item) return true;
  if (item->type() != FUNC_ITEM) return false;

  const Item_func *func_item = down_cast<const Item_func *>(item);
  if (functype() != func_item->functype() ||
      strcmp(func_name(), func_item->func_name()))
    return false;

  const Item_typecast_char *cast = down_cast<const Item_typecast_char *>(item);
  if (m_cast_length != cast->m_cast_length || m_cast_cs != cast->m_cast_cs)
    return false;

  if (!args[0]->eq(cast->args[0], binary_cmp)) return false;
  return true;
}

void Item_typecast_char::print(const THD *thd, String *str,
                               enum_query_type query_type) const {
  str->append(STRING_WITH_LEN("cast("));
  args[0]->print(thd, str, query_type);
  str->append(STRING_WITH_LEN(" as char"));
  if (m_cast_length >= 0) str->append_parenthesized(m_cast_length);
  if (m_cast_cs) {
    str->append(STRING_WITH_LEN(" charset "));
    str->append(m_cast_cs->csname);
  }
  str->append(')');
}

void Item_typecast_char::add_json_info(Json_object *obj) {
  Item_charset_conversion::add_json_info(obj);
  if (m_cast_length >= 0)
    obj->add_alias("length", create_dom_ptr<Json_uint>(m_cast_length));
}

String *Item_charset_conversion::val_str(String *str) {
  assert(fixed);
  /* Cache is only ever used by Item_func_conv_charset */
  if (m_use_cached_value) return null_value ? nullptr : &str_value;

  THD *thd = current_thd;

  if (m_cast_length >= 0 && static_cast<ulonglong>(m_cast_length) >
                                thd->variables.max_allowed_packet) {
    return push_packet_overflow_warning(
        thd, m_cast_cs == &my_charset_bin ? "cast_as_binary" : func_name());
  }

  String *res = args[0]->val_str(str);
  if (res == nullptr) {
    null_value = true;
    return nullptr;
  }
  /*
    Convert character set if they differ
    If it is a literal string, we must also take a copy.
  */
  if (m_charset_conversion || res->alloced_length() == 0) {
    uint dummy_err;
    if (m_tmp_value.copy(res->ptr(), res->length(), m_from_cs, m_cast_cs,
                         &dummy_err))
      return error_str();
    res = check_well_formed_result(&m_tmp_value,
                                   false,  // send warning
                                   true);  // truncate
    if (res == nullptr) return error_str();
  }

  res->set_charset(m_cast_cs);

  /*
    Cut the tail if cast with length
    and the result is longer than cast length, e.g.
    CAST('string' AS CHAR(1))
  */
  if (m_cast_length >= 0) {
    uint32 length;
    if (res->length() > (length = (uint32)res->charpos(
                             m_cast_length))) {  // Safe even if const arg
      char char_type[40];
      snprintf(char_type, sizeof(char_type), "%s(%lu)",
               m_cast_cs == &my_charset_bin ? "BINARY" : "CHAR", (ulong)length);

      if (!res->alloced_length()) {  // Don't change const str
        assert(res != &m_tmp_value);
        m_tmp_value = *res;  // Not malloced string
        res = &m_tmp_value;
      }
      const ErrConvString err(res);
      push_warning_printf(
          thd, Sql_condition::SL_WARNING, ER_TRUNCATED_WRONG_VALUE,
          ER_THD(thd, ER_TRUNCATED_WRONG_VALUE), char_type, err.ptr());
      res->length(length);
    } else if (m_cast_cs == &my_charset_bin &&
               res->length() < static_cast<ulonglong>(m_cast_length)) {
      if (res->alloced_length() < static_cast<ulonglong>(m_cast_length)) {
        if (res == &m_tmp_value) {
          if (m_tmp_value.reserve(m_cast_length - res->length()))
            return error_str();
        } else {
          if (m_tmp_value.reserve(m_cast_length)) return error_str();
          m_tmp_value.copy(*res);
          res = &m_tmp_value;
        }
      }
      memset(res->ptr() + res->length(), 0, m_cast_length - res->length());
      res->length(m_cast_length);
    }
  }
  null_value = false;
  return res;
}

uint32 Item_charset_conversion::compute_max_char_length() {
  uint32 new_max_chars;
  Item *from = args[0];
  if (m_cast_cs == &my_charset_bin) {
    // We are converting from CHAR/BINARY to BINARY, in which case we
    // just reinterpret all the bytes of the (CHAR) source to be bytes,
    // or no change, i.e. BINARY to BINARY
    new_max_chars = from->max_length;
  } else if (from->collation.collation == &my_charset_bin) {
    // We reinterpret the bytes available, i.e. from BINARY to CHAR,
    // so a by conservative guess it can contain one character per
    // byte in the BINARY if the minimum character length of the
    // target is one.  If it is larger, e.g. for UTF-16 (min 2 bytes
    // per character), we can halve the estimate safely.
#ifndef NDEBUG
    // For MYSQL_TYPE_DOUBLE we have
    // max_length        = DBL_DIG + 8 = 23  (see float_length())
    // max_char_length() = DBL_DIG + 7 = 22
    if (from->data_type() != MYSQL_TYPE_DOUBLE) {
      assert(from->max_length == from->max_char_length());
    }
#endif
    new_max_chars =
        ((from->max_length + (m_cast_cs->mbminlen - 1)) / m_cast_cs->mbminlen);
  } else {
    // We convert from CHAR -> CHAR, so length is the same
    new_max_chars = from->max_char_length();
  }
  return new_max_chars;
}

bool Item_charset_conversion::resolve_type(THD *thd) {
  if (m_cast_length >= 0 &&
      m_cast_length > MAX_FIELD_BLOBLENGTH / m_cast_cs->mbmaxlen) {
    my_error(ER_DATA_OUT_OF_RANGE, MYF(0), "char(n)", func_name());
    return true;
  }

  if (args[0]->data_type() == MYSQL_TYPE_INVALID) {
    if (args[0]->propagate_type(thd,
                                Type_properties(MYSQL_TYPE_VARCHAR, m_cast_cs)))
      return true;
    args[0]->set_data_type_inherited();
  }
  collation.set(m_cast_cs, DERIVATION_IMPLICIT);
  /*
    If we convert between two ASCII compatible character sets and the
    argument repertoire is MY_REPERTOIRE_ASCII then from_cs is set to cast_cs.
    This allows just to take over the args[0]->val_str() result
    and thus avoid unnecessary character set conversion.
  */
  m_from_cs = args[0]->collation.repertoire == MY_REPERTOIRE_ASCII &&
                      my_charset_is_ascii_based(m_cast_cs) &&
                      my_charset_is_ascii_based(args[0]->collation.collation)
                  ? m_cast_cs
                  : args[0]->collation.collation;

  // m_cast_length can be -1, see definition and also
  // validate_cast_type_and_extract_length().
  set_data_type_string(
      (uint32)(m_cast_length >= 0 ? m_cast_length : compute_max_char_length()));

  set_nullable(is_nullable() || max_length > thd->variables.max_allowed_packet);

  /*
     We always force character set conversion if cast_cs
     is a multi-byte character set. It guarantees that the
     result of CAST is a well-formed string.
     For single-byte character sets we allow just to copy from the argument.
     A single-byte character sets string is always well-formed.
  */
  m_charset_conversion =
      (m_cast_cs->mbmaxlen > 1) ||
      (!my_charset_same(m_from_cs, m_cast_cs) && m_from_cs != &my_charset_bin &&
       m_cast_cs != &my_charset_bin);

  return false;
}

bool Item_load_file::do_itemize(Parse_context *pc, Item **res) {
  if (skip_itemize(res)) return false;
  if (super::do_itemize(pc, res)) return true;
  pc->thd->lex->set_stmt_unsafe(LEX::BINLOG_STMT_UNSAFE_SYSTEM_FUNCTION);
  pc->thd->lex->set_uncacheable(pc->select, UNCACHEABLE_SIDEEFFECT);
  return false;
}

String *Item_load_file::val_str(String *str) {
  assert(fixed == 1);
  String *file_name;
  File file;
  MY_STAT stat_info;
  char path[FN_REFLEN];
  uchar buf[4096];

  if (!(file_name = args[0]->val_str(str)) ||
      !(current_thd->security_context()->check_access(FILE_ACL))) {
    assert(is_nullable());
    return error_str();
  }

  (void)fn_format(path, file_name->c_ptr_safe(), mysql_real_data_home, "",
                  MY_RELATIVE_PATH | MY_UNPACK_FILENAME);

  /* Read only allowed from within dir specified by secure_file_priv */
  if (!is_secure_file_path(path)) {
    assert(is_nullable());
    return error_str();
  }

  if ((file = mysql_file_open(key_file_loadfile, file_name->ptr(), O_RDONLY,
                              MYF(0))) < 0) {
    assert(is_nullable());
    return error_str();
  }

  if (mysql_file_fstat(file, &stat_info) != 0) {
    mysql_file_close(file, MYF(0));
    assert(is_nullable());
    return error_str();
  }

  if (!MY_S_ISREG(stat_info.st_mode)) {
    my_error(ER_TEXTFILE_NOT_READABLE, MYF(0), file_name->c_ptr());
    mysql_file_close(file, MYF(0));
    assert(is_nullable());
    return error_str();
  }

  tmp_value.length(0);
  for (;;) {
    int ret = mysql_file_read(file, buf, sizeof(buf), MYF(0));
    if (ret == -1) {
      mysql_file_close(file, MYF(0));
      assert(is_nullable());
      return error_str();
    }
    if (ret == 0) {
      // EOF.
      break;
    }
    tmp_value.append(pointer_cast<char *>(buf), ret);
    if (tmp_value.length() > current_thd->variables.max_allowed_packet) {
      mysql_file_close(file, MYF(0));
      return push_packet_overflow_warning(current_thd, func_name());
    }
  }
  mysql_file_close(file, MYF(0));
  null_value = false;
  return &tmp_value;
}

String *Item_func_export_set::val_str(String *str) {
  assert(fixed);
  String yes_buf, no_buf, sep_buf;
  const ulonglong the_set = static_cast<ulonglong>(args[0]->val_int());
  if (current_thd->is_error() || args[0]->null_value) {
    return error_str();
  }

  const String *yes = eval_string_arg(collation.collation, args[1], &yes_buf);
  if (yes == nullptr) return error_str();
  const String *no = eval_string_arg(collation.collation, args[2], &no_buf);
  if (no == nullptr) return error_str();

  const String *sep = nullptr;

  ulonglong num_set_values = 64;
  str->length(0);
  str->set_charset(collation.collation);

  /*
    Arg count can only be 3, 4 or 5 here. This is guaranteed from the
    grammar for EXPORT_SET()
  */
  switch (arg_count) {
    case 5:
      num_set_values = static_cast<ulonglong>(args[4]->val_int());
      if (num_set_values > 64) num_set_values = 64;
      if (current_thd->is_error() || args[4]->null_value) return error_str();

      [[fallthrough]];
    case 4:
      sep = eval_string_arg(collation.collation, args[3], &sep_buf);
      if (sep == nullptr) return error_str();
      break;
    case 3: {
      uint errors;
      sep_buf.copy(STRING_WITH_LEN(","), &my_charset_bin, collation.collation,
                   &errors);
      assert(errors == 0);
      sep = &sep_buf;
    } break;
    default:
      assert(0);  // cannot happen
  }
  null_value = false;

  const ulonglong max_allowed_packet =
      current_thd->variables.max_allowed_packet;
  const ulonglong num_separators = num_set_values > 0 ? num_set_values - 1 : 0;
  const ulonglong max_total_length =
      num_set_values * max(yes->length(), no->length()) +
      num_separators * sep->length();

  if (unlikely(max_total_length > max_allowed_packet)) {
    return push_packet_overflow_warning(current_thd, func_name());
  }

  uint ix;
  ulonglong mask;
  for (ix = 0, mask = 0x1; ix < num_set_values; ++ix, mask = (mask << 1)) {
    str->append(the_set & mask ? *yes : *no);
    if (ix != num_separators) str->append(*sep);
  }

  if (str->ptr() == nullptr) return make_empty_result();

  return str;
}

bool Item_func_export_set::resolve_type(THD *thd) {
  if (param_type_is_default(thd, 0, 1, MYSQL_TYPE_LONGLONG)) return true;
  if (param_type_is_default(thd, 1, 4)) return true;
  if (param_type_is_default(thd, 4, 5, MYSQL_TYPE_LONGLONG)) return true;

  if (agg_arg_charsets_for_string_result(collation, args + 1,
                                         min(4U, arg_count) - 1))
    return true;

  const ulonglong length = max(args[1]->max_char_length(collation.collation),
                               args[2]->max_char_length(collation.collation));
  const ulonglong sep_length =
      (arg_count > 3 ? args[3]->max_char_length(collation.collation) : 1);

  set_data_type_string(length * 64U + sep_length * 63U);
  set_nullable(is_nullable() || max_length > thd->variables.max_allowed_packet);
  return false;
}

bool Item_func_quote::resolve_type(THD *thd) {
  if (param_type_is_default(thd, 0, -1)) return true;
  /*
    Since QUOTE may add escapes to potentially all the characters in its
    argument, we need to compute the maximum by multiplying the argument's
    maximum character length with 2, and then add 2 for the surrounding
    single quotes added by QUOTE. NULLs print as NULL without single quotes
    so their maximum length is 4.
  */
  ulonglong max_result_length = max<ulonglong>(
      4, static_cast<ulonglong>(args[0]->max_char_length()) * 2U + 2U);
  collation.set(args[0]->collation);
  set_data_type_string(max_result_length);
  set_nullable(is_nullable() || max_length > thd->variables.max_allowed_packet);
  return false;
}

#define get_esc_bit(mask, num) (1 & (*((mask) + ((num) >> 3))) >> ((num)&7))

/**
  QUOTE() function returns argument string in single quotes suitable for
  using in a SQL statement.

  Adds a \\ before all characters that needs to be escaped in a SQL string.
  We also escape '^Z' (END-OF-FILE in windows) to avoid problems when
  running commands from a file in windows.

  This function is very useful when you want to generate SQL statements.

  @note
    QUOTE(NULL) returns the string 'NULL' (4 letters, without quotes).

  @retval
    str	   Quoted string
  @retval
    NULL	   Out of memory.
*/

String *Item_func_quote::val_str(String *str) {
  assert(fixed == 1);
  /*
    Bit mask that has 1 for set for the position of the following characters:
    0, \, ' and ^Z
  */

  static uchar escmask[32] = {0x01, 0x00, 0x00, 0x04, 0x80, 0x00, 0x00, 0x00,
                              0x00, 0x00, 0x00, 0x10, 0x00, 0x00, 0x00, 0x00,
                              0x00, 0x00, 0x00, 0x00, 0x00, 0x00, 0x00, 0x00,
                              0x00, 0x00, 0x00, 0x00, 0x00, 0x00, 0x00, 0x00};

  char *to;
  const char *from, *end, *start;
  String *arg = args[0]->val_str(str);
<<<<<<< HEAD
  if (arg == nullptr)  // Null argument
=======
  if (current_thd->is_error()) return error_str();
  if (!arg)  // Null argument
>>>>>>> 64c7ca1a
  {
    /* Return the string 'NULL' */
    if (my_charset_is_ascii_based(collation.collation)) {
      if (str->copy(STRING_WITH_LEN("NULL"), collation.collation))
        return error_str();
      null_value = false;
      return str;
    }
    uint errors = 0;
    if (str->copy(STRING_WITH_LEN("NULL"), &my_charset_latin1,
                  collation.collation, &errors))
      return error_str();
    null_value = false;
    assert(errors == 0);
    return str;
  }

<<<<<<< HEAD
  size_t arg_length = arg->length();
  size_t new_length;
=======
  size_t new_length;
  size_t arg_length = arg->length();
>>>>>>> 64c7ca1a

  if (collation.collation->mbmaxlen == 1) {
    new_length = arg_length + 2; /* for beginning and ending ' signs */
    for (from = arg->ptr(), end = from + arg_length; from < end; from++)
      new_length += get_esc_bit(escmask, static_cast<uchar>(*from));
  } else {
    new_length = (arg_length * 2) + /* For string characters */
                 (2 * collation.collation->mbmaxlen); /* For quotes */
  }

  if (tmp_value.alloc(new_length)) return error_str();

  if (collation.collation->mbmaxlen > 1) {
    const CHARSET_INFO *cs = collation.collation;
    to = tmp_value.ptr();
    uchar *to_end = pointer_cast<uchar *>(to) + new_length;

    /* Put leading quote */
    int mblen = cs->cset->wc_mb(cs, '\'', pointer_cast<uchar *>(to), to_end);
    if (mblen <= 0) {
      my_error(ER_INTERNAL_ERROR, MYF(0), func_name());
      return make_empty_result();
    }
    to += mblen;

    for (start = arg->ptr(), end = start + arg_length; start < end;) {
      my_wc_t wc;
      bool escape;
      mblen = cs->cset->mb_wc(cs, &wc, pointer_cast<const uchar *>(start),
                              pointer_cast<const uchar *>(end));
      if (mblen <= 0) {
        // See e.g. my_mb_wc_euc_jp() which has special handling of valid,
        // but un-assigned characters.
        if ((mblen == -2 || mblen == -3)) {
          mblen = -mblen;
          wc = '?';
        } else
          return make_empty_result(); /* EOL or invalid byte sequence */
      }
      start += mblen;
      switch (wc) {
        case 0:
          escape = true;
          wc = '0';
          break;
        case '\032':
          escape = true;
          wc = 'Z';
          break;
        case '\'':
          escape = true;
          break;
        case '\\':
          escape = true;
          break;
        default:
          escape = false;
          break;
      }
      if (escape) {
        mblen = cs->cset->wc_mb(cs, '\\', pointer_cast<uchar *>(to), to_end);
        if (mblen <= 0) {
          my_error(ER_INTERNAL_ERROR, MYF(0), func_name());
          return make_empty_result();
        }
        to += mblen;
      }
      mblen = cs->cset->wc_mb(cs, wc, pointer_cast<uchar *>(to), to_end);
      if (mblen <= 0) {
        my_error(ER_INTERNAL_ERROR, MYF(0), func_name());
        return make_empty_result();
      }
      to += mblen;
    }

    /* Put trailing quote */
    mblen = cs->cset->wc_mb(cs, '\'', pointer_cast<uchar *>(to), to_end);
    if (mblen <= 0) {
      my_error(ER_INTERNAL_ERROR, MYF(0), func_name());
      return make_empty_result();
    }
    to += mblen;
    new_length = to - tmp_value.ptr();
    goto ret;
  }

  /*
    We replace characters from the end to the beginning
  */
  to = tmp_value.ptr() + new_length - 1;
  *to-- = '\'';
  for (start = arg->ptr(), end = start + arg_length; end-- != start; to--) {
    /*
      We can't use the bitmask here as we want to replace \O and ^Z with 0
      and Z
    */
    switch (*end) {
      case 0:
        *to-- = '0';
        *to = '\\';
        break;
      case '\032':
        *to-- = 'Z';
        *to = '\\';
        break;
      case '\'':
      case '\\':
        *to-- = *end;
        *to = '\\';
        break;
      default:
        *to = *end;
        break;
    }
  }
  *to = '\'';

ret:
  if (new_length > current_thd->variables.max_allowed_packet) {
    return push_packet_overflow_warning(current_thd, func_name());
  }

  tmp_value.length(new_length);
  tmp_value.set_charset(collation.collation);
  null_value = false;
  return &tmp_value;
}

/**
  @returns The length that the compressed string args[0] had before
  being compressed.

  @note This function is supposed to handle this case:
  SELECT UNCOMPRESSED_LENGTH(COMPRESS(<some string>))
  However, in mysql tradition, the input argument can be *anything*.

  We return NULL if evaluation of the input argument returns NULL.
  If the input string does not look like something produced by
  Item_func_compress::val_str, we issue a warning and return 0.
 */
longlong Item_func_uncompressed_length::val_int() {
  assert(fixed == 1);
  String *res = args[0]->val_str(&value);

  if ((null_value = args[0]->null_value)) return 0;

  if (!res || res->is_empty()) return 0;

  /*
    If length is <= 4 bytes, data is corrupt. This is the best we can do
    to detect garbage input without decompressing it.
  */
  if (res->length() <= 4) {
    push_warning(current_thd, Sql_condition::SL_WARNING, ER_ZLIB_Z_DATA_ERROR,
                 ER_THD(current_thd, ER_ZLIB_Z_DATA_ERROR));
    return 0;
  }

  /*
     res->ptr() using is safe because we have tested that string is at least
     5 bytes long.
     res->c_ptr() is not used because:
       - we do not need \0 terminated string to get first 4 bytes
       - c_ptr() tests simbol after string end (uninitialiozed memory) which
         confuse valgrind
   */
  return uint4korr(res->ptr()) & 0x3FFFFFFF;
}

longlong Item_func_crc32::val_int() {
  assert(fixed == 1);
  String *res = args[0]->val_str(&value);
  if (!res) {
    null_value = true;
    return 0; /* purecov: inspected */
  }
  null_value = false;
  return my_checksum(0, pointer_cast<const unsigned char *>(res->ptr()),
                     res->length());
}

bool Item_func_compress::resolve_type(THD *thd) {
  if (Item_str_func::resolve_type(thd)) return true;
  // Adding 5 for length and one possible extra byte. See val_str().
  set_data_type_string(
      5ULL + static_cast<ulonglong>(compressBound(args[0]->max_length)));
  return false;
}

String *Item_func_compress::val_str(String *str) {
  int err = Z_OK, code;
  String *res;
  Byte *body;
  char *last_char;
  assert(fixed == 1);

  if (!(res = args[0]->val_str(str))) {
    null_value = true;
    return nullptr;
  }
  null_value = false;
  if (res->is_empty()) return res;

  ulong new_size = compressBound(res->length());

  // Check new_size overflow: new_size <= res->length()
  if (((new_size + 5) <= res->length()) ||
      buffer.mem_realloc(new_size + 4 + 1)) {
    null_value = true;
    return nullptr;
  }

  body = ((Byte *)buffer.ptr()) + 4;

  // As far as we have checked res->is_empty() we can use ptr()
  if ((err = compress(body, &new_size, (const Bytef *)res->ptr(),
                      res->length())) != Z_OK) {
    code = err == Z_MEM_ERROR ? ER_ZLIB_Z_MEM_ERROR : ER_ZLIB_Z_BUF_ERROR;
    push_warning(current_thd, Sql_condition::SL_WARNING, code,
                 err == Z_MEM_ERROR ? ER_THD(current_thd, ER_ZLIB_Z_MEM_ERROR)
                                    : ER_THD(current_thd, ER_ZLIB_Z_BUF_ERROR));
    null_value = true;
    return nullptr;
  }

  int4store(buffer.ptr(), res->length() & 0x3FFFFFFF);

  /* This is to ensure that things works for CHAR fields, which trim ' ': */
  last_char = ((char *)body) + new_size - 1;
  if (*last_char == ' ') {
    *++last_char = '.';
    new_size++;
  }

  buffer.length(new_size + 4);
  return &buffer;
}

String *Item_func_uncompress::val_str(String *str) {
  assert(fixed == 1);
  String *res = args[0]->val_str(str);
  ulong new_size;
  int err;
  uint code;

  if (!res) goto err;
  null_value = false;
  if (res->is_empty()) return res;

  /* If length is less than 4 bytes, data is corrupt */
  if (res->length() <= 4) {
    push_warning(current_thd, Sql_condition::SL_WARNING, ER_ZLIB_Z_DATA_ERROR,
                 ER_THD(current_thd, ER_ZLIB_Z_DATA_ERROR));
    goto err;
  }

  /* Size of uncompressed data is stored as first 4 bytes of field */
  new_size = uint4korr(res->ptr()) & 0x3FFFFFFF;
  if (new_size > current_thd->variables.max_allowed_packet) {
    push_warning_printf(
        current_thd, Sql_condition::SL_WARNING, ER_TOO_BIG_FOR_UNCOMPRESS,
        ER_THD(current_thd, ER_TOO_BIG_FOR_UNCOMPRESS),
        static_cast<int>(current_thd->variables.max_allowed_packet));
    goto err;
  }
  if (buffer.mem_realloc((uint32)new_size)) goto err;

  if ((err = uncompress(pointer_cast<Byte *>(buffer.ptr()), &new_size,
                        pointer_cast<const Bytef *>(res->ptr()) + 4,
                        res->length() - 4)) == Z_OK) {
    buffer.length((uint32)new_size);
    return &buffer;
  }

  code = ((err == Z_BUF_ERROR) ? ER_ZLIB_Z_BUF_ERROR
                               : ((err == Z_MEM_ERROR) ? ER_ZLIB_Z_MEM_ERROR
                                                       : ER_ZLIB_Z_DATA_ERROR));
  push_warning(current_thd, Sql_condition::SL_WARNING, code,
               err == Z_BUF_ERROR
                   ? ER_THD(current_thd, ER_ZLIB_Z_BUF_ERROR)
                   : (err == Z_MEM_ERROR)
                         ? ER_THD(current_thd, ER_ZLIB_Z_MEM_ERROR)
                         : ER_THD(current_thd, ER_ZLIB_Z_DATA_ERROR));

err:
  null_value = true;
  return nullptr;
}

/*
  UUID, as in
    DCE 1.1: Remote Procedure Call,
    Open Group Technical Standard Document Number C706, October 1997,
    (supersedes C309 DCE: Remote Procedure Call 8/1994,
    which was basis for ISO/IEC 11578:1996 specification)
*/

static struct rand_struct uuid_rand;
static uint nanoseq;
static ulonglong uuid_time = 0;
static char clock_seq_and_node_str[] = "-0000-000000000000";

/**
  number of 100-nanosecond intervals between
  1582-10-15 00:00:00.00 and 1970-01-01 00:00:00.00.
*/
#define UUID_TIME_OFFSET ((ulonglong)141427 * 24 * 60 * 60 * 1000 * 1000 * 10)

#define UUID_VERSION 0x1000
#define UUID_VARIANT 0x8000

static void tohex(char *to, uint from, uint len) {
  to += len;
  while (len--) {
    *--to = dig_vec_lower[from & 15];
    from >>= 4;
  }
}

static void set_clock_seq_str() {
  const uint16 clock_seq = ((uint)(my_rnd(&uuid_rand) * 16383)) | UUID_VARIANT;
  tohex(clock_seq_and_node_str + 1, clock_seq, 4);
  nanoseq = 0;
}

bool Item_func_uuid::resolve_type(THD *) {
  collation.set(system_charset_info, DERIVATION_COERCIBLE, MY_REPERTOIRE_ASCII);
  set_data_type_string(uint32(UUID_LENGTH));
  return false;
}

bool Item_func_uuid::do_itemize(Parse_context *pc, Item **res) {
  if (skip_itemize(res)) return false;
  if (super::do_itemize(pc, res)) return true;
  pc->thd->lex->set_stmt_unsafe(LEX::BINLOG_STMT_UNSAFE_SYSTEM_FUNCTION);
  pc->thd->lex->safe_to_cache_query = false;
  return false;
}

String *mysql_generate_uuid(String *str) {
  char *s;
  THD *thd = current_thd;

  mysql_mutex_lock(&LOCK_uuid_generator);
  if (!uuid_time) /* first UUID() call. initializing data */
  {
    const ulong tmp = sql_rnd_with_mutex();
    uchar mac[6];
    int i;
    if (my_gethwaddr(mac)) {
      /* purecov: begin inspected */
      /*
        generating random "hardware addr"
        and because specs explicitly specify that it should NOT correlate
        with a clock_seq value (initialized random below), we use a separate
        randominit() here
      */
      randominit(&uuid_rand,
                 tmp + static_cast<ulong>(reinterpret_cast<uintptr_t>(thd)),
                 tmp + (ulong)atomic_global_query_id);
      for (i = 0; i < (int)sizeof(mac); i++)
        mac[i] = (uchar)(my_rnd(&uuid_rand) * 255);
      /* purecov: end */
    }
    s = clock_seq_and_node_str + sizeof(clock_seq_and_node_str) - 1;
    for (i = sizeof(mac) - 1; i >= 0; i--) {
      *--s = dig_vec_lower[mac[i] & 15];
      *--s = dig_vec_lower[mac[i] >> 4];
    }
    randominit(&uuid_rand, tmp + (ulong)server_start_time,
               tmp + (ulong)thd->status_var.bytes_sent);
    set_clock_seq_str();
  }

  ulonglong tv = my_getsystime() + UUID_TIME_OFFSET + nanoseq;

  if (likely(tv > uuid_time)) {
    /*
      Current time is ahead of last timestamp, as it should be.
      If we "borrowed time", give it back, just as long as we
      stay ahead of the previous timestamp.
    */
    if (nanoseq) {
      assert((tv > uuid_time) && (nanoseq > 0));
      /*
        -1 so we won't make tv= uuid_time for nanoseq >= (tv - uuid_time)
      */
      ulong delta = min<ulong>(nanoseq, (ulong)(tv - uuid_time - 1));
      tv -= delta;
      nanoseq -= delta;
    }
  } else {
    if (unlikely(tv == uuid_time)) {
      /*
        For low-res system clocks. If several requests for UUIDs
        end up on the same tick, we add a nano-second to make them
        different.
        ( current_timestamp + nanoseq * calls_in_this_period )
        may end up > next_timestamp; this is OK. Nonetheless, we'll
        try to unwind nanoseq when we get a chance to.
        If nanoseq overflows, we'll start over with a new numberspace
        (so the if() below is needed so we can avoid the ++tv and thus
        match the follow-up if() if nanoseq overflows!).
      */
      if (likely(++nanoseq)) ++tv;
    }

    if (unlikely(tv <= uuid_time)) {
      /*
        If the admin changes the system clock (or due to Daylight
        Saving Time), the system clock may be turned *back* so we
        go through a period once more for which we already gave out
        UUIDs.  To avoid duplicate UUIDs despite potentially identical
        times, we make a new random component.
        We also come here if the nanoseq "borrowing" overflows.
        In either case, we throw away any nanoseq borrowing since it's
        irrelevant in the new numberspace.
      */
      set_clock_seq_str();
      tv = my_getsystime() + UUID_TIME_OFFSET;
      nanoseq = 0;
      DBUG_PRINT("uuid", ("making new numberspace"));
    }
  }

  uuid_time = tv;
  mysql_mutex_unlock(&LOCK_uuid_generator);

  const uint32 time_low = (uint32)(tv & 0xFFFFFFFF);
  const uint16 time_mid = (uint16)((tv >> 32) & 0xFFFF);
  const uint16 time_hi_and_version = (uint16)((tv >> 48) | UUID_VERSION);

  str->mem_realloc(UUID_LENGTH + 1);
  str->length(UUID_LENGTH);
  str->set_charset(system_charset_info);
  s = str->ptr();
  s[8] = s[13] = '-';
  tohex(s, time_low, 8);
  tohex(s + 9, time_mid, 4);
  tohex(s + 14, time_hi_and_version, 4);
  my_stpcpy(s + 18, clock_seq_and_node_str);
  DBUG_EXECUTE_IF("force_fake_uuid",
                  my_stpcpy(s, "a2d00942-b69c-11e4-a696-0020ff6fcbe6"););
  return str;
}

String *Item_func_uuid::val_str(String *str) {
  assert(fixed == 1);
  return mysql_generate_uuid(str);
}

/**
  @brief
    This function prepares string with list of column privileges.
    This is required for IS implementation which uses views on DD tables.
    In older non-DD model, we use to get this string using get_column_grant().
    With new IS implementation using DD, we can't call get_column_grant().
    The following UDF implementation solves the problem,

    Syntax:
    string get_dd_column_privileges(schema_name,
                                    table_name,
                                    field_name);

 */
String *Item_func_get_dd_column_privileges::val_str(String *str) {
  DBUG_TRACE;

  std::ostringstream oss("");

  //
  // Retrieve required values to form column type string.
  //

  // Read schema_name, table_name, field_name
  String schema_name;
  String *schema_name_ptr;
  String table_name;
  String *table_name_ptr = nullptr;
  String field_name;
  String *field_name_ptr = nullptr;
  if ((schema_name_ptr = args[0]->val_str(&schema_name)) != nullptr &&
      (table_name_ptr = args[1]->val_str(&table_name)) != nullptr &&
      (field_name_ptr = args[2]->val_str(&field_name)) != nullptr) {
    if (!is_infoschema_db(schema_name_ptr->c_ptr_safe())) {
      //
      // Get privileges
      //

      THD *thd = current_thd;
      GRANT_INFO grant_info;
      fill_effective_table_privileges(thd, &grant_info,
                                      schema_name_ptr->c_ptr_safe(),
                                      table_name_ptr->c_ptr_safe());

      // Get column grants
      uint col_access;
      col_access =
          get_column_grant(thd, &grant_info, schema_name_ptr->c_ptr_safe(),
                           table_name_ptr->c_ptr_safe(),
                           field_name_ptr->c_ptr_safe()) &
          COL_ACLS;

      // Prepare user readable output string with column access grants
      for (uint bitnr = 0; col_access; col_access >>= 1, bitnr++) {
        if (col_access & 1) {
          if (oss.str().length()) oss << ',';
          oss << grant_types.type_names[bitnr];
        }
      }
    }  // INFORMATION SCHEMA Tables have SELECT privileges.
    else
      oss << "select";
  }

  str->copy(oss.str().c_str(), oss.str().length(), system_charset_info);

  return str;
}

/**
  @brief
    This function prepares string representing create_options for table.
    This is required for IS implementation which uses views on DD tables.
    In older non-DD model, FRM file had only user options specified in
    CREATE TABLE statement.
    With new IS implementation using DD, all internal option values are
    also stored in options field.
    So, this UDF filters internal options from user defined options

    Syntax:
      string get_dd_create_options(dd.table.options)

    The arguments accept values from options from 'tables' DD table,
    as shown above.

 */
String *Item_func_get_dd_create_options::val_str(String *str) {
  DBUG_TRACE;

  // Read tables.options
  String option;
  String *option_ptr;
  std::ostringstream oss("");

  if ((option_ptr = args[0]->val_str(&option)) == nullptr) {
    str->copy(oss.str().c_str(), oss.str().length(), system_charset_info);
    return str;
  }

  // Read required values from properties
  std::unique_ptr<dd::Properties> p(
      dd::Properties::parse_properties(option_ptr->c_ptr_safe()));

  // Warn if the property string is corrupt.
  if (!p.get()) {
    LogErr(WARNING_LEVEL, ER_WARN_PROPERTY_STRING_PARSE_FAILED,
           option_ptr->c_ptr_safe());
    if (DBUG_EVALUATE_IF("continue_on_property_string_parse_failure", 0, 1))
      assert(false);
    str->copy(oss.str().c_str(), oss.str().length(), system_charset_info);
    return str;
  }

  // Read used_flags
  char option_buff[350], *ptr;
  ptr = option_buff;

  if (p->exists("max_rows")) {
    uint opt_value = 0;
    p->get("max_rows", &opt_value);
    if (opt_value != 0) {
      ptr = my_stpcpy(ptr, " max_rows=");
      ptr = longlong10_to_str(opt_value, ptr, 10);
    }
  }

  if (p->exists("min_rows")) {
    uint opt_value = 0;
    p->get("min_rows", &opt_value);
    if (opt_value != 0) {
      ptr = my_stpcpy(ptr, " min_rows=");
      ptr = longlong10_to_str(opt_value, ptr, 10);
    }
  }

  if (p->exists("avg_row_length")) {
    uint opt_value = 0;
    p->get("avg_row_length", &opt_value);
    if (opt_value != 0) {
      ptr = my_stpcpy(ptr, " avg_row_length=");
      ptr = longlong10_to_str(opt_value, ptr, 10);
    }
  }

  if (p->exists("row_type")) {
    uint opt_value = 0;
    p->get("row_type", &opt_value);
    ptr = strxmov(ptr, " row_format=", ha_row_type[(uint)opt_value], NullS);
  }

  if (p->exists("stats_sample_pages")) {
    uint opt_value = 0;
    p->get("stats_sample_pages", &opt_value);
    if (opt_value != 0) {
      ptr = my_stpcpy(ptr, " stats_sample_pages=");
      ptr = longlong10_to_str(opt_value, ptr, 10);
    }
  }

  if (p->exists("stats_auto_recalc")) {
    uint opt_value = 0;
    p->get("stats_auto_recalc", &opt_value);
    const enum_stats_auto_recalc sar = (enum_stats_auto_recalc)opt_value;

    if (sar == HA_STATS_AUTO_RECALC_ON)
      ptr = my_stpcpy(ptr, " stats_auto_recalc=1");
    else if (sar == HA_STATS_AUTO_RECALC_OFF)
      ptr = my_stpcpy(ptr, " stats_auto_recalc=0");
  }

  if (p->exists("key_block_size")) {
    uint opt_value = 0;
    p->get("key_block_size", &opt_value);
    if (opt_value != 0) {
      ptr = my_stpcpy(ptr, " KEY_BLOCK_SIZE=");
      ptr = longlong10_to_str(opt_value, ptr, 10);
    }
  }

  if (p->exists("compress")) {
    dd::String_type opt_value;
    p->get("compress", &opt_value);
    if (!opt_value.empty()) {
      if (opt_value.size() > 7) opt_value.erase(7, dd::String_type::npos);
      ptr = my_stpcpy(ptr, " COMPRESSION=\"");
      ptr = my_stpcpy(ptr, opt_value.c_str());
      ptr = my_stpcpy(ptr, "\"");
    }
  }

  // Print ENCRYPTION clause.
  dd::String_type encrypt_type;
  if (p->exists("encrypt_type")) {
    p->get("encrypt_type", &encrypt_type);
  } else {
    encrypt_type = dd::String_type("N");
  }

  // Show ENCRYPTION clause only if we have a encrypted table
  // OR if schema encryption default is different from table encryption.
  const bool is_schema_encrypted = args[2]->val_int();
  bool encryption_request_type = is_encrypted(encrypt_type);
  if (encryption_request_type ||
      (is_schema_encrypted != encryption_request_type)) {
    ptr = my_stpcpy(ptr, " ENCRYPTION=\'");
    ptr = my_stpcpy(ptr, encrypt_type.c_str());
    ptr = my_stpcpy(ptr, "\'");
  }

  if (p->exists("stats_persistent")) {
    uint opt_value = 0;
    p->get("stats_persistent", &opt_value);
    if (opt_value)
      ptr = my_stpcpy(ptr, " stats_persistent=1");
    else
      ptr = my_stpcpy(ptr, " stats_persistent=0");
  }

  if (p->exists("pack_keys")) {
    uint opt_value = 0;
    p->get("pack_keys", &opt_value);
    if (opt_value)
      ptr = my_stpcpy(ptr, " pack_keys=1");
    else
      ptr = my_stpcpy(ptr, " pack_keys=0");
  }

  if (p->exists("checksum")) {
    uint opt_value = 0;
    p->get("checksum", &opt_value);
    if (opt_value) ptr = my_stpcpy(ptr, " checksum=1");
  }

  if (p->exists("delay_key_write")) {
    uint opt_value = 0;
    p->get("delay_key_write", &opt_value);
    if (opt_value) ptr = my_stpcpy(ptr, " delay_key_write=1");
  }

  const bool is_partitioned = args[1]->val_int();
  if (is_partitioned) ptr = my_stpcpy(ptr, " partitioned");

  if (p->exists("secondary_engine")) {
    dd::String_type opt_value;
    p->get("secondary_engine", &opt_value);
    if (!opt_value.empty()) {
      ptr = my_stpcpy(ptr, " SECONDARY_ENGINE=\"");
      ptr = my_stpcpy(ptr, opt_value.c_str());
      ptr = my_stpcpy(ptr, "\"");
    }
  }

  if (p->exists("secondary_load")) {
    dd::String_type opt_value;
    p->get("secondary_load", &opt_value);
    if (!opt_value.empty()) {
      ptr = my_stpcpy(ptr, " SECONDARY_LOAD=\"");
      ptr = my_stpcpy(ptr, opt_value.c_str());
      ptr = my_stpcpy(ptr, "\"");
    }
  }

  if (ptr == option_buff)
    oss << "";
  else
    oss << option_buff + 1;

  str->copy(oss.str().c_str(), oss.str().length(), system_charset_info);

  return str;
}

/**
  @brief
    This function prepares string representing options for a schema.
    This is required for IS implementation which uses views on DD tables.
    With IS implementation using DD, all internal option values are
    stored in the options field.
    So, this UDF filters internal options from user defined options

    Syntax:
      string get_dd_schema_options(dd.schemata.options)

    The arguments accept values from options from 'schemata' DD table,
    as shown above.

 */
String *Item_func_get_dd_schema_options::val_str(String *str) {
  DBUG_TRACE;

  // Read schemata.options
  String option;
  String *option_ptr;
  std::ostringstream oss("");

  if ((option_ptr = args[0]->val_str(&option)) == nullptr) {
    str->copy(oss.str().c_str(), oss.str().length(), system_charset_info);
    return str;
  }

  // Read required values from properties
  std::unique_ptr<dd::Properties> p(
      dd::Properties::parse_properties(option_ptr->c_ptr_safe()));

  // Warn if the property string is corrupt.
  if (!p.get()) {
    LogErr(WARNING_LEVEL, ER_WARN_PROPERTY_STRING_PARSE_FAILED,
           option_ptr->c_ptr_safe());
    if (DBUG_EVALUATE_IF("continue_on_property_string_parse_failure", 0, 1))
      assert(false);
    str->copy(oss.str().c_str(), oss.str().length(), system_charset_info);
    return str;
  }

  char option_buff[350], *ptr;
  ptr = option_buff;

  // Print READ ONLY clause if set.
  if (p->exists("read_only")) {
    dd::String_type schema_read_only;
    p->get("read_only", &schema_read_only);
    assert(schema_read_only == "0" || schema_read_only == "1");
    if (schema_read_only == "1") ptr = my_stpcpy(ptr, " READ ONLY=1");
  }

  if (ptr == option_buff)
    oss << "";
  else
    oss << option_buff + 1;

  str->copy(oss.str().c_str(), oss.str().length(), system_charset_info);

  return str;
}

String *Item_func_internal_get_comment_or_error::val_str(String *str) {
  DBUG_TRACE;
  null_value = false;

  // Read arguments
  String schema;
  String view;
  String table_type;
  String options;
  String *schema_ptr = args[0]->val_str(&schema);
  String *view_ptr = args[1]->val_str(&view);
  String *table_type_ptr = args[2]->val_str(&table_type);
  String *options_ptr = args[3]->val_str(&options);
  String comment;
  String *comment_ptr = args[4]->val_str(&comment);

  if (table_type_ptr == nullptr || schema_ptr == nullptr ||
      view_ptr == nullptr || comment_ptr == nullptr) {
    null_value = true;
    return nullptr;
  }

  THD *thd = current_thd;
  std::ostringstream oss("");

  DBUG_EXECUTE_IF("fetch_system_view_definition", {
    dd::String_type definition;
    if (dd::info_schema::get_I_S_view_definition(
            dd::String_type(schema_ptr->c_ptr_safe()),
            dd::String_type(view_ptr->c_ptr_safe()), &definition) == false) {
      str->copy(definition.c_str(), definition.length(), system_charset_info);
      return str;
    }
  });

  if (options_ptr != nullptr &&
      strcmp(table_type_ptr->c_ptr_safe(), "VIEW") == 0) {
    bool is_view_valid = true;

    std::unique_ptr<dd::Properties> view_options(
        dd::Properties::parse_properties(options_ptr->c_ptr_safe()));

    // Warn if the property string is corrupt.
    if (!view_options.get()) {
      LogErr(WARNING_LEVEL, ER_WARN_PROPERTY_STRING_PARSE_FAILED,
             options_ptr->c_ptr_safe());
      assert(false);
      return nullptr;
    }

    if (view_options->get("view_valid", &is_view_valid)) return nullptr;

    if (is_view_valid == false && thd->lex->sql_command != SQLCOM_SHOW_TABLES) {
      oss << push_view_warning_or_error(current_thd, schema_ptr->c_ptr_safe(),
                                        view_ptr->c_ptr_safe());
    } else
      oss << "VIEW";
  } else if (!thd->lex->m_IS_table_stats.error().empty()) {
    /*
      There could be error generated due to INTERNAL_*() UDF calls
      in I_S query. If there was a error found, we show that as
      part of COMMENT field.
    */
    oss << thd->lex->m_IS_table_stats.error();
  } else {
    oss << comment_ptr->c_ptr_safe();
  }
  str->copy(oss.str().c_str(), oss.str().length(), system_charset_info);

  return str;
}

/*
  The function return 'default' in case the dd::Properties string passed as
  the argument 'str' does not contain 'nodegroup_id' key stored OR even
  when the option string is empty.
*/
String *Item_func_get_partition_nodegroup::val_str(String *str) {
  DBUG_TRACE;
  null_value = false;

  String options;
  String *options_ptr = args[0]->val_str(&options);
  std::ostringstream oss("");

  // If we have a option string.
  if (options_ptr != nullptr) {
    // Prepare dd::Properties
    std::unique_ptr<dd::Properties> view_options(
        dd::Properties::parse_properties(options_ptr->c_ptr_safe()));

    // Warn if the property string is corrupt.
    if (!view_options.get()) {
      LogErr(WARNING_LEVEL, ER_WARN_PROPERTY_STRING_PARSE_FAILED,
             options_ptr->c_ptr_safe());
      assert(false);
      str->copy(oss.str().c_str(), oss.str().length(), system_charset_info);
      return str;
    }

    if (view_options->exists("nodegroup_id")) {
      uint32 value;

      // Fetch nodegroup id.
      view_options->get("nodegroup_id", &value);
      oss << value;
    } else
      oss << "default";
  } else
    oss << "default";

  // Copy the value to output string.
  str->copy(oss.str().c_str(), oss.str().length(), system_charset_info);

  return str;
}

String *Item_func_internal_tablespace_type::val_str(String *str) {
  DBUG_TRACE;
  dd::String_type result;

  THD *thd = current_thd;
  retrieve_tablespace_statistics(thd, args, &null_value);
  if (null_value == false) {
    thd->lex->m_IS_tablespace_stats.get_stat(
        dd::info_schema::enum_tablespace_stats_type::TS_TYPE, &result);
    str->copy(result.c_str(), result.length(), system_charset_info);

    return str;
  }

  return nullptr;
}

String *Item_func_internal_tablespace_logfile_group_name::val_str(String *str) {
  DBUG_TRACE;
  dd::String_type result;

  THD *thd = current_thd;
  retrieve_tablespace_statistics(thd, args, &null_value);
  if (null_value == false) {
    thd->lex->m_IS_tablespace_stats.get_stat(
        dd::info_schema::enum_tablespace_stats_type::TS_LOGFILE_GROUP_NAME,
        &result);
    if (result.length())
      str->copy(result.c_str(), result.length(), system_charset_info);
    else {
      null_value = true;
      return nullptr;
    }

    return str;
  }

  return nullptr;
}

String *Item_func_internal_tablespace_status::val_str(String *str) {
  DBUG_TRACE;
  dd::String_type result;

  THD *thd = current_thd;
  retrieve_tablespace_statistics(thd, args, &null_value);
  if (null_value == false) {
    thd->lex->m_IS_tablespace_stats.get_stat(
        dd::info_schema::enum_tablespace_stats_type::TS_STATUS, &result);
    str->copy(result.c_str(), result.length(), system_charset_info);

    return str;
  }

  return nullptr;
}

String *Item_func_internal_tablespace_row_format::val_str(String *str) {
  DBUG_TRACE;
  dd::String_type result;

  THD *thd = current_thd;
  retrieve_tablespace_statistics(thd, args, &null_value);
  if (null_value == false) {
    thd->lex->m_IS_tablespace_stats.get_stat(
        dd::info_schema::enum_tablespace_stats_type::TS_ROW_FORMAT, &result);
    if (result.length())
      str->copy(result.c_str(), result.length(), system_charset_info);
    else {
      null_value = true;
      return nullptr;
    }

    return str;
  }

  return nullptr;
}

String *Item_func_internal_tablespace_extra::val_str(String *str) {
  DBUG_TRACE;
  dd::String_type result;

  THD *thd = current_thd;
  retrieve_tablespace_statistics(thd, args, &null_value);
  if (null_value == false) {
    thd->lex->m_IS_tablespace_stats.get_stat(
        dd::info_schema::enum_tablespace_stats_type::TS_EXTRA, &result);
    if (result.length())
      str->copy(result.c_str(), result.length(), system_charset_info);
    else {
      null_value = true;
      return nullptr;
    }

    return str;
  }

  return nullptr;
}

/**
  @brief
    This function prepares string representing se_private_data for tablespace.
    This is required for IS implementation which uses views on DD tablespace.

    Syntax:
      string get_dd_tablespace_private_data(dd.tablespace.se_private_data)

    The arguments accept values from se_private_data from 'tablespace'
    DD table.

 */
String *Item_func_get_dd_tablespace_private_data::val_str(String *str) {
  DBUG_TRACE;

  // Read tablespaces.se_private_data
  String option;
  String *option_ptr;
  std::ostringstream oss("");
  if ((option_ptr = args[0]->val_str(&option)) == nullptr) {
    str->copy(oss.str().c_str(), oss.str().length(), system_charset_info);
    return str;
  }

  // Read required values from properties
  std::unique_ptr<dd::Properties> p(
      dd::Properties::parse_properties(option_ptr->c_ptr_safe()));

  // Warn if the property string is corrupt.
  if (!p.get()) {
    LogErr(WARNING_LEVEL, ER_WARN_PROPERTY_STRING_PARSE_FAILED,
           option_ptr->c_ptr_safe());
    assert(false);
    str->copy(oss.str().c_str(), oss.str().length(), system_charset_info);
    return str;
  }

  // Read used_flags
  uint opt_value = 0;
  char option_buff[350], *ptr;
  ptr = option_buff;

  if (strcmp(args[1]->val_str(&option)->ptr(), "id") == 0) {
    if (p->exists("id")) {
      p->get("id", &opt_value);
      ptr = longlong10_to_str(opt_value, ptr, 10);
    }
  }

  if (strcmp(args[1]->val_str(&option)->ptr(), "flags") == 0) {
    if (p->exists("flags")) {
      p->get("flags", &opt_value);
      ptr = longlong10_to_str(opt_value, ptr, 10);
    }
  }

  if (ptr == option_buff)
    oss << "";
  else
    oss << option_buff;

  str->copy(oss.str().c_str(), oss.str().length(), system_charset_info);

  return str;
}

/**
  @brief
    This function prepares string representing se_private_data for index.
    This is required for IS implementation which uses views on DD indexes.

    Syntax:
      string get_dd_index_private_data(dd.indexes.se_private_data)

    The arguments accept values from se_private_data from 'indexes'
    DD table.

 */
String *Item_func_get_dd_index_private_data::val_str(String *str) {
  DBUG_TRACE;

  // Read indexes.se_private_data
  String option;
  String *option_ptr;
  std::ostringstream oss("");
  if ((option_ptr = args[0]->val_str(&option)) == nullptr) {
    str->copy(oss.str().c_str(), oss.str().length(), system_charset_info);
    return str;
  }

  // Read required values from properties
  std::unique_ptr<dd::Properties> p(
      dd::Properties::parse_properties(option_ptr->c_ptr_safe()));

  // Warn if the property string is corrupt.
  if (!p.get()) {
    LogErr(WARNING_LEVEL, ER_WARN_PROPERTY_STRING_PARSE_FAILED,
           option_ptr->c_ptr_safe());
    assert(false);
    str->copy(oss.str().c_str(), oss.str().length(), system_charset_info);
    return str;
  }

  // Read used_flags
  uint opt_value = 0;
  char option_buff[350], *ptr;
  ptr = option_buff;

  if (strcmp(args[1]->val_str(&option)->ptr(), "id") == 0) {
    if (p->exists("id")) {
      p->get("id", &opt_value);
      ptr = longlong10_to_str(opt_value, ptr, 10);
    }
  }

  if (strcmp(args[1]->val_str(&option)->ptr(), "root") == 0) {
    if (p->exists("root")) {
      p->get("root", &opt_value);
      ptr = longlong10_to_str(opt_value, ptr, 10);
    }
  }

  if (strcmp(args[1]->val_str(&option)->ptr(), "trx_id") == 0) {
    if (p->exists("trx_id")) {
      p->get("trx_id", &opt_value);
      ptr = longlong10_to_str(opt_value, ptr, 10);
    }
  }

  if (ptr == option_buff)
    oss << "";
  else
    oss << option_buff;

  str->copy(oss.str().c_str(), oss.str().length(), system_charset_info);

  return str;
}

/**
  Get collation by name, send error to client on failure.
  @param name     Collation name
  @param name_cs  Character set of the name string

  @retval         NULL on error
  @retval         Pointter to CHARSET_INFO with the given name on success
*/
CHARSET_INFO *mysqld_collation_get_by_name(const char *name,
                                           CHARSET_INFO *name_cs) {
  MY_CHARSET_ERRMSG errmsg;
  CHARSET_INFO *cs = my_collation_get_by_name(name, MYF(0), &errmsg);
  if (cs == nullptr) {
    const ErrConvString err(name, strlen(name), name_cs);
    my_error(ER_UNKNOWN_COLLATION, MYF(0), err.ptr());
    if (errmsg.errcode != 0) {
      push_warning_printf(current_thd, Sql_condition::SL_WARNING,
                          ER_UNKNOWN_COLLATION, EE(errmsg.errcode),
                          errmsg.errarg);
    }
  }
  return cs;
}

String *Item_func_convert_cpu_id_mask::val_str(String *str) {
  DBUG_TRACE;
  null_value = false;

  String cpu_mask;
  String *cpu_mask_str = args[0]->val_str(&cpu_mask);

  if (cpu_mask_str == nullptr || cpu_mask_str->length() == 0) {
    null_value = true;
    return nullptr;
  }

  std::ostringstream oss("");
  cpu_mask_str->set_charset(&my_charset_bin);

  int bit_start = -1, bit_end = -1;
  const int start_pos = cpu_mask_str->length() - 1;
  bool first = true;
  for (int i = start_pos; i >= 0; i--) {
    if (cpu_mask_str->ptr()[i] == '1')
      bit_start == -1 ? (bit_start = bit_end = start_pos - i) : bit_end++;
    else if (bit_start != -1) {
      if (first)
        first = false;
      else
        oss << ",";

      if (bit_start == bit_end)
        oss << bit_start;
      else
        oss << bit_start << "-" << bit_end;
      bit_start = bit_end = -1;
    }
  }
  if (oss.str().length() == 0)
    oss << "0-"
        << resourcegroups::Resource_group_mgr::instance()->num_vcpus() - 1;

  str->copy(oss.str().c_str(), oss.str().length(), &my_charset_bin);

  return str;
}

void Item_func_current_role::cleanup() {
  if (value_cache_set) {
    value_cache.set((char *)nullptr, 0, system_charset_info);
    value_cache_set = false;
  }
  super::cleanup();
}

String *Item_func_current_role::val_str(String *) {
  set_current_role(current_thd);
  return &value_cache;
}

void Item_func_current_role::set_current_role(THD *thd) {
  if (!value_cache_set) {
    func_current_role(thd, &value_cache);
    value_cache_set = true;
  }
}

/**
 @brief Constructs and caches the graphml string

 Called once per query and the result cached inside value_cache

 @param         thd     The current session

 @retval false success
 @retval true failure
 */

bool Item_func_roles_graphml::calculate_graphml(THD *thd) {
  Security_context *sctx = thd->security_context();
  if (sctx &&
      (sctx->has_global_grant(STRING_WITH_LEN("ROLE_ADMIN")).first ||
       sctx->check_access(SUPER_ACL, "", false)) &&
      !skip_grant_tables())
    roles_graphml(thd, &value_cache);
  else
    value_cache.set_ascii(
        STRING_WITH_LEN("<?xml version=\"1.0\" encoding=\"UTF-8\"?>"
                        "<graphml />"));
  value_cache_set = true;
  return false;
}

String *Item_func_roles_graphml::val_str(String *) {
  calculate_graphml(current_thd);
  return &value_cache;
}

void Item_func_roles_graphml::cleanup() {
  if (value_cache_set) {
    value_cache.set((char *)nullptr, 0, system_charset_info);
    value_cache_set = false;
  }
  super::cleanup();
}

/**
  @brief
    This function prepares string representing value stored at key
    supplied.
    This is required for upgrade to parse encryption key value.

    Syntax:
      string get_dd_property_key_value(dd.table.options, key)
 */
String *Item_func_get_dd_property_key_value::val_str(String *str) {
  DBUG_TRACE;

  // Read tables.options
  String properties;
  String key;
  std::ostringstream oss("");
  null_value = false;

  String *properties_ptr = args[0]->val_str(&properties);
  String *key_ptr = args[1]->val_str(&key);

  if (key_ptr == nullptr || properties_ptr == nullptr) {
    null_value = true;
    return nullptr;
  }

  // Read required values from properties
  std::unique_ptr<dd::Properties> p(
      dd::Properties::parse_properties(properties_ptr->c_ptr_safe()));

  // Warn if the property string is corrupt.
  if (!p.get()) {
    LogErr(WARNING_LEVEL, ER_WARN_PROPERTY_STRING_PARSE_FAILED,
           properties_ptr->c_ptr_safe());
    str->copy(oss.str().c_str(), oss.str().length(), system_charset_info);
    null_value = true;
    return str;
  }

  // Read the value at key
  dd::String_type keyname(key_ptr->c_ptr_safe(), strlen(key_ptr->c_ptr_safe()));
  dd::String_type value;
  if (p->exists(keyname)) {
    p->get(keyname, &value);
    oss << value;
  } else {
    null_value = true;
    return nullptr;
  }

  str->copy(oss.str().c_str(), oss.str().length(), system_charset_info);

  return str;
}

/**
  @brief
    This function removes a key value from given property string.
    This is required during upgrade to encryption key value.

    Syntax:
      string remove_dd_property_key(dd.table.options, key)

    The function either returns the string after removing the key OR
    returns the original property string if key is not found.
 */
String *Item_func_remove_dd_property_key::val_str(String *str) {
  DBUG_TRACE;

  // Read tables.options
  String properties;
  String key;
  std::ostringstream oss("");
  null_value = false;

  String *properties_ptr = args[0]->val_str(&properties);
  String *key_ptr = args[1]->val_str(&key);

  if (key_ptr == nullptr || properties_ptr == nullptr) {
    null_value = true;
    return nullptr;
  }

  // Read required values from properties
  std::unique_ptr<dd::Properties> p(
      dd::Properties::parse_properties(properties_ptr->c_ptr_safe()));

  // Warn if the property string is corrupt.
  if (!p.get()) {
    LogErr(WARNING_LEVEL, ER_WARN_PROPERTY_STRING_PARSE_FAILED,
           properties_ptr->c_ptr_safe());
    str->copy(oss.str().c_str(), oss.str().length(), system_charset_info);
    return str;
  }

  // Read the value at key
  dd::String_type keyname(key_ptr->c_ptr_safe(), strlen(key_ptr->c_ptr_safe()));
  (void)p->remove(keyname);
  oss << p->raw_string();

  str->copy(oss.str().c_str(), oss.str().length(), system_charset_info);

  return str;
}

/*
  This function converts interval expression to the interval value specified
  by the user at time of creating events.
  @param str pointer to String whose output is filled with user supplied
             interval value at time of event creation.
  @return returns a pointer to the string with the converted interval value.
 */
String *Item_func_convert_interval_to_user_interval::val_str(String *str) {
  if (!args[0]->is_null() && !args[1]->is_null()) {
    const longlong event_interval_val = args[0]->val_int();
    const interval_type event_interval_query_expression =
        dd::get_old_interval_type(
            (dd::Event::enum_interval_field)args[1]->val_int());
    str->length(0);
    Events::reconstruct_interval_expression(
        str, event_interval_query_expression, event_interval_val);
    null_value = false;
    return str;
  }
  null_value = true;
  return nullptr;
}

/*
  This function retrieves the user name in 'user@host' authentication
  identifier.

  @param str pointer to String whose output is filled with user name.

  @return returns a pointer to the string with the user name.
*/
String *Item_func_internal_get_username::val_str(String *str) {
  if (arg_count == 1 && args[0]->is_null()) {
    null_value = true;
    return nullptr;
  }

  String username;
  null_value = false;

  /*
    If the argument is not supplied, then return the current user name,
    otherwise retrieve the user name from the given argument.
  */
  if (arg_count == 0) {
    THD *thd = current_thd;
    str->copy(thd->m_main_security_ctx.priv_user().str,
              thd->m_main_security_ctx.priv_user().length, system_charset_info);
  } else {
    String *username_ptr = args[0]->val_str(&username);
    auto user_host_pair =
        get_authid_from_quoted_string(username_ptr->c_ptr_safe());

    str->copy(user_host_pair.first.c_str(), user_host_pair.first.length(),
              system_charset_info);
  }

  return str;
}

/*
  This function retrieves the host name in 'user@host' authentication
  identifier.

  @param str pointer to String whose output is filled with user name.

  @return returns a pointer to the string with the user name.
*/
String *Item_func_internal_get_hostname::val_str(String *str) {
  if (arg_count == 1 && args[0]->is_null()) {
    null_value = true;
    return nullptr;
  }

  String hostname;
  null_value = false;

  /*
    If the argument is not supplied, then return the current user host,
    otherwise retrieve the host name from the given argument.
  */
  if (arg_count == 0) {
    THD *thd = current_thd;
    str->copy(thd->m_main_security_ctx.priv_host().str,
              thd->m_main_security_ctx.priv_host().length, system_charset_info);
  } else {
    String *hostname_ptr = args[0]->val_str(&hostname);
    auto user_host_pair =
        get_authid_from_quoted_string(hostname_ptr->c_ptr_safe());

    str->copy(user_host_pair.second.c_str(), user_host_pair.second.length(),
              system_charset_info);
  }

  return str;
}

/*
  Prepare JSON string with role name and host name pair, which are
  currently active.

  @return returns a pointer to the json string with the user name.
*/
String *Item_func_internal_get_enabled_role_json::val_str(String *str) {
  THD *thd = current_thd;
  std::ostringstream oss("");

  // Iterate through active roles.
  if (thd->security_context()->get_active_roles()->size()) {
    oss << "[";
    bool first = true;
    for (auto &ref : *thd->security_context()->get_active_roles()) {
      if (!first) {
        oss << ",";
      } else {
        first = false;
      }
      oss << R"({"ROLE_NAME":")" << ref.first.str << R"(",)";
      oss << R"("ROLE_HOST":")" << ref.second.str << R"("})";
    }
    oss << "]";
  } else
    oss << "[]";

  str->copy(oss.str().c_str(), oss.str().length(), system_charset_info);

  return str;
}

/*
  Prepare JSON string with role name and host name pair, which are
  set as global mandatory roles for PUBLIC.

  @return returns a pointer to the json string with the user name.
*/
String *Item_func_internal_get_mandatory_roles_json::val_str(String *str) {
  std::ostringstream oss("");

  std::vector<Role_id> mandatory_roles;

  // We contact ACL system, only if it is initialized.
  if (is_acl_inited() && lock_and_get_mandatory_roles(&mandatory_roles)) {
    push_warning(current_thd, Sql_condition::SL_WARNING,
                 ER_FAILED_TO_FETCH_MANDATORY_ROLE_LIST,
                 ER_THD(current_thd, ER_FAILED_TO_FETCH_MANDATORY_ROLE_LIST));
    /*
      mandatory_roles list would be empty when we are here. And we return
      string '[]' from this function.
    */
  }

  // Iterate through mandatory roles.
  if (mandatory_roles.size()) {
    oss << "[";
    bool first = true;
    for (auto &role : mandatory_roles) {
      if (!first) {
        oss << ",";
      } else {
        first = false;
      }
      oss << R"({"ROLE_NAME":")" << role.user().c_str() << R"(",)";
      oss << R"("ROLE_HOST":")" << role.host().c_str() << R"("})";
    }
    oss << "]";
  } else
    oss << "[]";

  str->copy(oss.str().c_str(), oss.str().length(), system_charset_info);

  return str;
}

/**
  @brief
    This function prepares string representing EXTRA column for I_S.COLUMNS.

  @param str   A String object that we can write to.

    Syntax:
      string internal_get_dd_column_extra(dd.table.options)

  @return returns a pointer to the string containing column options.
 */
String *Item_func_internal_get_dd_column_extra::val_str(String *str) {
  DBUG_TRACE;

  std::ostringstream oss("");
  null_value = false;

  // Create UPDATE_OPTION. This can be null.
  String update_option;
  String *update_option_ptr = args[3]->val_str(&update_option);

  // Create COLUMNS.OPTIONS. This can not be null.
  String properties;
  String *properties_ptr = args[5]->val_str(&properties);

  // Stop if any of required argument is not supplied.
  if (args[0]->is_null() || args[1]->is_null() || args[2]->is_null() ||
      args[4]->is_null() || args[6]->is_null()) {
    null_value = true;
    return nullptr;
  }

  const bool is_not_generated_column = args[0]->val_int();
  const bool is_virtual = args[1]->val_int();
  const bool is_auto_increment = args[2]->val_int();
  const bool has_update_option = update_option_ptr != nullptr;
  const bool is_default_option = args[4]->val_int();
  const dd::Column::enum_hidden_type hidden_type =
      static_cast<dd::Column::enum_hidden_type>(args[6]->val_int());

  if (is_not_generated_column) {
    if (is_default_option) oss << "DEFAULT_GENERATED";
    if (has_update_option) {
      if (oss.str().length()) oss << " ";
      oss << "on update " << update_option_ptr->c_ptr_safe();
    }
    if (is_auto_increment) {
      if (oss.str().length()) oss << " ";
      oss << "auto_increment";
    }
  } else {
    oss << (is_virtual ? "VIRTUAL GENERATED" : "STORED GENERATED");
  }

  // Print the column property 'NOT SECONDARY'.
  if (properties_ptr != nullptr) {
    // Read required values from properties
    std::unique_ptr<dd::Properties> p(
        dd::Properties::parse_properties(properties_ptr->c_ptr_safe()));

    // Warn if the property string is corrupt.
    if (!p.get()) {
      LogErr(WARNING_LEVEL, ER_WARN_PROPERTY_STRING_PARSE_FAILED,
             properties_ptr->c_ptr_safe());
      str->copy(oss.str().c_str(), oss.str().length(), system_charset_info);
      return str;
    }

    if (p->exists("not_secondary")) {
      if (oss.str().length()) oss << " ";
      oss << "NOT SECONDARY";
    }
  }

  // Print the column visibility attribute for tables.
  String table_type;
  String *table_type_ptr = args[7]->val_str(&table_type);
  if (table_type_ptr != nullptr &&
      (strcmp(table_type_ptr->c_ptr_safe(), "BASE TABLE") == 0) &&
      hidden_type == dd::Column::enum_hidden_type::HT_HIDDEN_USER) {
    if (oss.str().length() > 0) oss << " ";
    oss << "INVISIBLE";
  }

  str->copy(oss.str().c_str(), oss.str().length(), system_charset_info);

  return str;
}<|MERGE_RESOLUTION|>--- conflicted
+++ resolved
@@ -3852,12 +3852,8 @@
   char *to;
   const char *from, *end, *start;
   String *arg = args[0]->val_str(str);
-<<<<<<< HEAD
+  if (current_thd->is_error()) return error_str();
   if (arg == nullptr)  // Null argument
-=======
-  if (current_thd->is_error()) return error_str();
-  if (!arg)  // Null argument
->>>>>>> 64c7ca1a
   {
     /* Return the string 'NULL' */
     if (my_charset_is_ascii_based(collation.collation)) {
@@ -3875,13 +3871,8 @@
     return str;
   }
 
-<<<<<<< HEAD
-  size_t arg_length = arg->length();
-  size_t new_length;
-=======
   size_t new_length;
   size_t arg_length = arg->length();
->>>>>>> 64c7ca1a
 
   if (collation.collation->mbmaxlen == 1) {
     new_length = arg_length + 2; /* for beginning and ending ' signs */
