--- conflicted
+++ resolved
@@ -2074,7 +2074,6 @@
       my_error(ER_NOT_VALID_PASSWORD, MYF(0));
       return 0;
     }
-
     my_make_scrambled_password(buffer, str->ptr(),
                                str->length());
     buffer_len= strlen(buffer) + 1;
@@ -2143,102 +2142,6 @@
   return str;
 }
 
-<<<<<<< HEAD
-=======
-bool Item_func_encrypt::itemize(Parse_context *pc, Item **res)
-{
-  if (skip_itemize(res))
-    return false;
-  if (super::itemize(pc, res))
-    return true;
-  DBUG_ASSERT(arg_count == 1 || arg_count == 2);
-  if (arg_count == 1)
-    pc->thd->lex->set_uncacheable(pc->select, UNCACHEABLE_RAND);
-  return false;
-}
-
-
-#define bin_to_ascii(c) ((c)>=38?((c)-38+'a'):(c)>=12?((c)-12+'A'):(c)+'.')
-
-String *Item_func_encrypt::val_str(String *str)
-{
-  DBUG_ASSERT(fixed == 1);
-#ifdef HAVE_CRYPT
-  String *res = args[0]->val_str(str);
-  char salt[3],*salt_ptr;
-  if ((null_value=args[0]->null_value))
-    return 0;
-  if (res->length() == 0)
-    return make_empty_result();
-  if (arg_count == 1)
-  {					// generate random salt
-    time_t timestamp=current_thd->query_start();
-    salt[0] = bin_to_ascii( (ulong) timestamp & 0x3f);
-    salt[1] = bin_to_ascii(( (ulong) timestamp >> 5) & 0x3f);
-    salt[2] = 0;
-    salt_ptr=salt;
-  }
-  else
-  {					// obtain salt from the first two bytes
-    String *salt_str=args[1]->val_str(&tmp_value);
-    if ((null_value= (args[1]->null_value || salt_str->length() < 2)))
-      return 0;
-    salt_ptr= salt_str->c_ptr_safe();
-  }
-  mysql_mutex_lock(&LOCK_crypt);
-  char *tmp= crypt(res->c_ptr_safe(),salt_ptr);
-  if (!tmp)
-  {
-    mysql_mutex_unlock(&LOCK_crypt);
-    null_value= 1;
-    return 0;
-  }
-  str->set(tmp, strlen(tmp), &my_charset_bin);
-  str->copy();
-  mysql_mutex_unlock(&LOCK_crypt);
-  return str;
-#else
-  null_value=1;
-  return 0;
-#endif	/* HAVE_CRYPT */
-}
-
-bool Item_func_encode::seed()
-{
-  char buf[80];
-  ulong rand_nr[2];
-  String *key, tmp(buf, sizeof(buf), system_charset_info);
-
-  if (!(key= args[1]->val_str(&tmp)))
-    return TRUE;
-
-  hash_password(rand_nr, key->ptr(), key->length());
-  sql_crypt.init(rand_nr);
-
-  return FALSE;
-}
-
-void Item_func_encode::fix_length_and_dec()
-{
-  max_length=args[0]->max_length;
-  maybe_null=args[0]->maybe_null || args[1]->maybe_null;
-  collation.set(&my_charset_bin);
-  /* Precompute the seed state if the item is constant. */
-  seeded= args[1]->const_item() &&
-          (args[1]->result_type() == STRING_RESULT) && !seed();
-}
-
-String *Item_func_encode::val_str(String *str)
-{
-  String *res;
-  DBUG_ASSERT(fixed == 1);
-
-  if (!(res=args[0]->val_str(str)))
-  {
-    null_value= 1;
-    return NULL;
-  }
->>>>>>> c4c40911
 
 Item *Item_func_sysconst::safe_charset_converter(THD *,
                                                  const CHARSET_INFO *tocs)
