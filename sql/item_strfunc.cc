--- conflicted
+++ resolved
@@ -3245,12 +3245,6 @@
     rpad->set_charset(&my_charset_bin);
   }
 
-<<<<<<< HEAD
-  res_char_length= res->numchars();
-
-  if (count <= static_cast<longlong>(res_char_length))
-=======
-#ifdef USE_MB
   if (use_mb(rpad->charset()))
   {
     // This will chop off any trailing illegal characters from rpad.
@@ -3258,10 +3252,10 @@
     if (!well_formed_pad)
       goto err;
   }
-#endif
-
-  if (count <= (res_char_length= res->numchars()))
->>>>>>> d5a6179f
+
+  res_char_length= res->numchars();
+
+  if (count <= static_cast<longlong>(res_char_length))
   {						// String to pad is big enough
     res->length(res->charpos((int) count));	// Shorten result if longer
     return (res);
@@ -3366,7 +3360,6 @@
     pad->set_charset(&my_charset_bin);
   }
 
-#ifdef USE_MB
   if (use_mb(pad->charset()))
   {
     // This will chop off any trailing illegal characters from pad.
@@ -3374,7 +3367,6 @@
     if (!well_formed_pad)
       goto err;
   }
-#endif
 
   res_char_length= res->numchars();
 
