--- conflicted
+++ resolved
@@ -239,13 +239,9 @@
   unsigned char digest_buf[SHA512_DIGEST_LENGTH];
   uint digest_length= 0;
 
-  input_string= args[0]->val_str(str);
+  String *input_string= args[0]->val_str(str);
   str->set_charset(&my_charset_bin);
 
-<<<<<<< HEAD
-  String *input_string= args[0]->val_str(str);
-=======
->>>>>>> c7770bdd
   if (input_string == NULL)
   {
     null_value= TRUE;
