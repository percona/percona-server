/* Copyright (c) 2000, 2015, Oracle and/or its affiliates. All rights reserved.

   This program is free software; you can redistribute it and/or modify
   it under the terms of the GNU General Public License as published by
   the Free Software Foundation; version 2 of the License.

   This program is distributed in the hope that it will be useful,
   but WITHOUT ANY WARRANTY; without even the implied warranty of
   MERCHANTABILITY or FITNESS FOR A PARTICULAR PURPOSE.  See the
   GNU General Public License for more details.

   You should have received a copy of the GNU General Public License
   along with this program; if not, write to the Free Software
   Foundation, Inc., 51 Franklin St, Fifth Floor, Boston, MA 02110-1301  USA */


/**
  @file

  @brief
  Sum functions (COUNT, MIN...)
*/

#include "sql_select.h"
#include "sql_tmp_table.h"                 // create_tmp_table
#include "sql_resolver.h"                  // setup_order, fix_inner_refs
#include "sql_optimizer.h"                 // JOIN
#include "uniques.h"
#include "parse_tree_helpers.h"
#include "parse_tree_nodes.h"
#include "aggregate_check.h"

using std::min;
using std::max;

bool Item_sum::itemize(Parse_context *pc, Item **res)
{
  if (skip_itemize(res))
    return false;
  if (super::itemize(pc, res))
    return true;
  mark_as_sum_func(pc->select);
  pc->select->in_sum_expr++;
  for (uint i= 0; i < arg_count; i++)
  {
    if (args[i]->itemize(pc, &args[i]))
      return true;
  }
  pc->select->in_sum_expr--;
  return false;
}


/**
  Calculate the affordable RAM limit for structures like TREE or Unique
  used in Item_sum_*
*/

ulonglong Item_sum::ram_limitation(THD *thd)
{
  ulonglong limitation= min(thd->variables.tmp_table_size,
                            thd->variables.max_heap_table_size);

  DBUG_EXECUTE_IF("simulate_low_itemsum_ram_limitation", limitation= 32;);

  return limitation;
}


/**
  Prepare an aggregate function item for checking context conditions.

    The function initializes the members of the Item_sum object created
    for a set function that are used to check validity of the set function
    occurrence.
    If the set function is not allowed in any subquery where it occurs
    an error is reported immediately.

  @param thd      reference to the thread context info

  @note
    This function is to be called for any item created for a set function
    object when the traversal of trees built for expressions used in the query
    is performed at the phase of context analysis. This function is to
    be invoked at the descent of this traversal.
  @retval
    TRUE   if an error is reported
  @retval
    FALSE  otherwise
*/
 
bool Item_sum::init_sum_func_check(THD *thd)
{
  if (!thd->lex->allow_sum_func)
  {
    my_message(ER_INVALID_GROUP_FUNC_USE, ER(ER_INVALID_GROUP_FUNC_USE),
               MYF(0));
    return TRUE;
  }
  /* Set a reference to the nesting set function if there is  any */
  in_sum_func= thd->lex->in_sum_func;
  /* Save a pointer to object to be used in items for nested set functions */
  thd->lex->in_sum_func= this;
  nest_level= thd->lex->current_select()->nest_level;
  ref_by= 0;
  aggr_level= -1;
  aggr_sel= NULL;
  max_arg_level= -1;
  max_sum_func_level= -1;
  return FALSE;
}

/**
  Check constraints imposed on a usage of a set function.

    The method verifies whether context conditions imposed on a usage
    of any set function are met for this occurrence.
    It checks whether the set function occurs in the position where it
    can be aggregated and, when it happens to occur in argument of another
    set function, the method checks that these two functions are aggregated in
    different subqueries.
    If the context conditions are not met the method reports an error.
    If the set function is aggregated in some outer subquery the method
    adds it to the chain of items for such set functions that is attached
    to the the st_select_lex structure for this subquery.

    A number of designated members of the object are used to check the
    conditions. They are specified in the comment before the Item_sum
    class declaration.
    Additionally a bitmap variable called allow_sum_func is employed.
    It is included into the thd->lex structure.
    The bitmap contains 1 at n-th position if the set function happens
    to occur under a construct of the n-th level subquery where usage
    of set functions are allowed (i.e either in the SELECT list or
    in the HAVING clause of the corresponding subquery)
    Consider the query:
    @code
       SELECT SUM(t1.b) FROM t1 GROUP BY t1.a
         HAVING t1.a IN (SELECT t2.c FROM t2 WHERE AVG(t1.b) > 20) AND
                t1.a > (SELECT MIN(t2.d) FROM t2);
    @endcode
    allow_sum_func will contain: 
    - for SUM(t1.b) - 1 at the first position 
    - for AVG(t1.b) - 1 at the first position, 0 at the second position
    - for MIN(t2.d) - 1 at the first position, 1 at the second position.

  @param thd  reference to the thread context info
  @param ref  location of the pointer to this item in the embedding expression

  @note
    This function is to be called for any item created for a set function
    object when the traversal of trees built for expressions used in the query
    is performed at the phase of context analysis. This function is to
    be invoked at the ascent of this traversal.

  @retval
    TRUE   if an error is reported
  @retval
    FALSE  otherwise
*/
 
bool Item_sum::check_sum_func(THD *thd, Item **ref)
{
  bool invalid= FALSE;
  nesting_map allow_sum_func= thd->lex->allow_sum_func;
  /*  
    The value of max_arg_level is updated if an argument of the set function
    contains a column reference resolved  against a subquery whose level is
    greater than the current value of max_arg_level.
    max_arg_level cannot be greater than nest level.
    nest level is always >= 0  
  */
  if (nest_level == max_arg_level)
  {
    /*
      The function must be aggregated in the current subquery, 
      If it is there under a construct where it is not allowed 
      we report an error. 
    */ 
    invalid= !(allow_sum_func & ((nesting_map)1 << max_arg_level));
  }
  else if (max_arg_level >= 0 ||
           !(allow_sum_func & ((nesting_map)1 << nest_level)))
  {
    /*
      The set function can be aggregated only in outer subqueries.
      Try to find a subquery where it can be aggregated;
      If we fail to find such a subquery report an error.
    */
    if (register_sum_func(thd, ref))
      return TRUE;
    invalid= aggr_level < 0 &&
             !(allow_sum_func & ((nesting_map)1 << nest_level));
    if (!invalid && thd->variables.sql_mode & MODE_ANSI)
      invalid= aggr_level < 0 && max_arg_level < nest_level;
  }
  if (!invalid && aggr_level < 0)
  {
    aggr_level= nest_level;
    aggr_sel= thd->lex->current_select();
  }
  /*
    By this moment we either found a subquery where the set function is
    to be aggregated  and assigned a value that is  >= 0 to aggr_level,
    or set the value of 'invalid' to TRUE to report later an error. 
  */
  /* 
    Additionally we have to check whether possible nested set functions
    are acceptable here: they are not, if the level of aggregation of
    some of them is less than aggr_level.
  */
  if (!invalid) 
    invalid= aggr_level <= max_sum_func_level;
  if (invalid)  
  {
    my_message(ER_INVALID_GROUP_FUNC_USE, ER(ER_INVALID_GROUP_FUNC_USE),
               MYF(0));
    return TRUE;
  }

  if (in_sum_func)
  {
    /*
      If the set function is nested adjust the value of
      max_sum_func_level for the nesting set function.
      We take into account only enclosed set functions that are to be 
      aggregated on the same level or above of the nest level of 
      the enclosing set function.
      But we must always pass up the max_sum_func_level because it is
      the maximum nested level of all directly and indirectly enclosed
      set functions. We must do that even for set functions that are
      aggregated inside of their enclosing set function's nest level
      because the enclosing function may contain another enclosing
      function that is to be aggregated outside or on the same level
      as its parent's nest level.
    */
    if (in_sum_func->nest_level >= aggr_level)
      set_if_bigger(in_sum_func->max_sum_func_level, aggr_level);
    set_if_bigger(in_sum_func->max_sum_func_level, max_sum_func_level);
  }

  aggr_sel->set_agg_func_used(true);
  update_used_tables();
  thd->lex->in_sum_func= in_sum_func;
  return FALSE;
}

/**
  Attach a set function to the subquery where it must be aggregated.

    The function looks for an outer subquery where the set function must be
    aggregated. If it finds such a subquery then aggr_level is set to
    the nest level of this subquery and the item for the set function
    is added to the list of set functions used in nested subqueries
    inner_sum_func_list defined for each subquery. When the item is placed 
    there the field 'ref_by' is set to ref.

  @note
    Now we 'register' only set functions that are aggregated in outer
    subqueries. Actually it makes sense to link all set function for
    a subquery in one chain. It would simplify the process of 'splitting'
    for set functions.

  @param thd  reference to the thread context info
  @param ref  location of the pointer to this item in the embedding expression

  @retval
    FALSE  if the executes without failures (currently always)
  @retval
    TRUE   otherwise
*/  

bool Item_sum::register_sum_func(THD *thd, Item **ref)
{
  nesting_map allow_sum_func= thd->lex->allow_sum_func;

  // Find the outer-most query block where this function can be aggregated.

  for (SELECT_LEX *sl= thd->lex->current_select()->outer_select() ;
       sl && sl->nest_level >= max_arg_level;
       sl= sl->outer_select() )
  {
    if (allow_sum_func & ((nesting_map)1 << sl->nest_level))
    {
      aggr_level= sl->nest_level;
      aggr_sel= sl;
    }
  }

  if (aggr_level >= 0)
  {
    ref_by= ref;
    /* Add the object to the list of registered objects assigned to aggr_sel */
    if (!aggr_sel->inner_sum_func_list)
      next= this;
    else
    {
      next= aggr_sel->inner_sum_func_list->next;
      aggr_sel->inner_sum_func_list->next= this;
    }
    aggr_sel->inner_sum_func_list= this;
    aggr_sel->with_sum_func= true;

    /* 
      Mark Item_subselect(s) as containing aggregate function all the way up
      to aggregate function's calculation context.
      Note that we must not mark the Item of calculation context itself
      because with_sum_func on the calculation context st_select_lex is
      already set above.

      with_sum_func being set for an Item means that this Item refers 
      (somewhere in it, e.g. one of its arguments if it's a function) directly
      or through intermediate items to an aggregate function that is calculated
      in a context "outside" of the Item (e.g. in the current or outer select).

      with_sum_func being set for an st_select_lex means that this query block
      has aggregate functions directly referenced (i.e. not through a subquery).
    */
    for (SELECT_LEX *sl= thd->lex->current_select(); 
         sl && sl != aggr_sel && sl->master_unit()->item;
         sl= sl->outer_select())
      sl->master_unit()->item->with_sum_func= true;
  }
  thd->lex->current_select()->mark_as_dependent(aggr_sel);
  return false;
}


Item_sum::Item_sum(const POS &pos, PT_item_list *opt_list)
: super(pos), next(NULL),
  arg_count(opt_list == NULL ? 0 : opt_list->elements()),
  forced_const(FALSE)
{
  if (arg_count > 0)
  {
    args= (Item**) sql_alloc(2 * sizeof(Item*) * arg_count);
    if (args == NULL)
    {
      orig_args= NULL;
      return; // OOM
    }
    orig_args= args + arg_count;
    uint i=0;
    List_iterator_fast<Item> li(opt_list->value);
    Item *item;

    while ((item=li++))
      args[i++]= item;
<<<<<<< HEAD
  }
=======
    }
  }
  mark_as_sum_func();
>>>>>>> 854f9267
  init_aggregator();
}


/**
  Constructor used in processing select with temporary tebles.
*/

Item_sum::Item_sum(THD *thd, Item_sum *item):
  Item_result_field(thd, item),
  next(NULL),
  aggr_sel(item->aggr_sel),
  nest_level(item->nest_level), aggr_level(item->aggr_level),
  quick_group(item->quick_group),
  arg_count(item->arg_count),
  used_tables_cache(item->used_tables_cache),
  forced_const(item->forced_const) 
{
  if (arg_count <= 2)
    args= tmp_args;
  else if (!(args= (Item**) thd->alloc(sizeof(Item*)*arg_count)))
    return;
  memcpy(args, item->args, sizeof(Item*)*arg_count);
  init_aggregator();
  with_distinct= item->with_distinct;
  if (item->aggr)
    set_aggregator(item->aggr->Aggrtype());
}


void Item_sum::mark_as_sum_func()
{
  mark_as_sum_func(current_thd->lex->current_select());
}


void Item_sum::mark_as_sum_func(st_select_lex *cur_select)
{
  cur_select->n_sum_items++;
  cur_select->with_sum_func= 1;
  with_sum_func= 1;
}


void Item_sum::print(String *str, enum_query_type query_type)
{
  str->append(func_name());
  for (uint i=0 ; i < arg_count ; i++)
  {
    if (i)
      str->append(',');
    args[i]->print(str, query_type);
  }
  str->append(')');
}

void Item_sum::fix_num_length_and_dec()
{
  decimals=0;
  for (uint i=0 ; i < arg_count ; i++)
    set_if_bigger(decimals,args[i]->decimals);
  max_length=float_length(decimals);
}


void Item_sum::fix_length_and_dec()
{
  maybe_null=1;
  null_value=1;

  const Sumfunctype t= sum_func();

  // None except these 3 types are allowed for geometry arguments.
  if (!(t == COUNT_FUNC || t == COUNT_DISTINCT_FUNC || t == SUM_BIT_FUNC))
    reject_geometry_args(arg_count, args, this);
}

bool Item_sum::walk(Item_processor processor, enum_walk walk, uchar *argument)
{
  if ((walk & WALK_PREFIX) && (this->*processor)(argument))
    return true;

  Item **arg,**arg_end;
  for (arg= args, arg_end= args+arg_count; arg != arg_end; arg++)
  {
    if ((*arg)->walk(processor, walk, argument))
      return true;
  }
  return (walk & WALK_POSTFIX) && (this->*processor)(argument);
}


/**
  Remove the item from the list of inner aggregation functions in the
  SELECT_LEX it was moved to by Item_sum::register_sum_func().

  This is done to undo some of the effects of
  Item_sum::register_sum_func() so that the item may be removed from
  the query.

  @note This doesn't completely undo Item_sum::register_sum_func(), as
  with_sum_func information is left untouched. This means that if this
  item is removed, aggr_sel and all Item_subselects between aggr_sel
  and this item may be left with with_sum_func set to true, even if
  there are no aggregation functions. To our knowledge, this has no
  impact on the query result.

  @see Item_sum::register_sum_func()
  @see remove_redundant_subquery_clauses()
 */
bool Item_sum::clean_up_after_removal(uchar *arg)
{
  /*
    Don't do anything if
    1) this is an unresolved item (This may happen if an
       expression occurs twice in the same query. In that case, the
       whole item tree for the second occurence is replaced by the
       item tree for the first occurence, without calling fix_fields()
       on the second tree. Therefore there's nothing to clean up.), or
    2) there is no inner_sum_func_list, or
    3) the item is not an element in the inner_sum_func_list.
  */
  if (!fixed ||                                                    // 1
      aggr_sel == NULL || aggr_sel->inner_sum_func_list == NULL || // 2
      next == NULL)                                                // 3
    return false;

  if (next == this)
    aggr_sel->inner_sum_func_list= NULL;
  else
  {
    Item_sum *prev;
    for (prev= this; prev->next != this; prev= prev->next)
      ;
    prev->next= next;
    next= NULL;

    if (aggr_sel->inner_sum_func_list == this)
      aggr_sel->inner_sum_func_list= prev;
  }

  return false;
}


/// @note Please keep in sync with Item_func::eq().
bool Item_sum::eq(const Item *item, bool binary_cmp) const
{
  /* Assume we don't have rtti */
  if (this == item)
    return true;
  if (item->type() != type())
    return false;
  const Item_sum *const item_sum= static_cast<const Item_sum *>(item);
  const enum Sumfunctype my_sum_func= sum_func();
  if (item_sum->sum_func() != my_sum_func)
    return false;
  if (arg_count != item_sum->arg_count ||
      (my_sum_func != Item_sum::UDF_SUM_FUNC &&
       func_name() != item_sum->func_name()) ||
      (my_sum_func == Item_sum::UDF_SUM_FUNC &&
       my_strcasecmp(system_charset_info, func_name(), item_sum->func_name())))
    return false;
  for (uint i= 0; i < arg_count ; i++)
  {
    if (!args[i]->eq(item_sum->args[i], binary_cmp))
      return false;
  }
  return true;
}


bool Item_sum::aggregate_check_distinct(uchar *arg)
{
  DBUG_ASSERT(fixed);
  Distinct_check *dc= reinterpret_cast<Distinct_check *>(arg);

  if (dc->is_stopped(this))
    return false;

  /*
    In the Standard, ORDER BY cannot contain an aggregate function;
    we are less strict, we allow it.
    However, if the aggregate in ORDER BY is not in the SELECT list, it
    might not be functionally dependent on all selected expressions, and thus
    might produce random order in combination with DISTINCT; then we reject
    it.

    One case where the aggregate is surely functionally dependent on the
    selected expressions, is if all GROUP BY expressions are in the SELECT
    list. But in that case DISTINCT is redundant and we have removed it in
    SELECT_LEX::prepare().
  */
  if (aggr_sel == dc->select)
    return true;

  return false;
}


bool Item_sum::aggregate_check_group(uchar *arg)
{
  DBUG_ASSERT(fixed);
  Group_check *gc= reinterpret_cast<Group_check *>(arg);

  if (gc->is_stopped(this))
    return false;

  if (aggr_sel != gc->select)
  {
    /*
      If aggr_sel is inner to gc's select_lex, this aggregate function might
      reference some columns of gc, so we need to analyze its arguments.
      If it is outer, analyzing its arguments should not cause a problem, we
      will meet outer references which we will ignore.
    */
    return false;
  }

  if (gc->is_fd_on_source(this))
  {
    gc->stop_at(this);
    return false;
  }

  return true;
}


Field *Item_sum::create_tmp_field(bool group, TABLE *table)
{
  Field *field;
  switch (result_type()) {
  case REAL_RESULT:
    field= new Field_double(max_length, maybe_null, item_name.ptr(), decimals, TRUE);
    break;
  case INT_RESULT:
    field= new Field_longlong(max_length, maybe_null, item_name.ptr(), unsigned_flag);
    break;
  case STRING_RESULT:
    return make_string_field(table);
  case DECIMAL_RESULT:
    field= Field_new_decimal::create_from_item(this);
    break;
  case ROW_RESULT:
  default:
    // This case should never be choosen
    DBUG_ASSERT(0);
    return 0;
  }
  if (field)
    field->init(table);
  return field;
}


void Item_sum::update_used_tables ()
{
  if (!forced_const)
  {
    used_tables_cache= 0;
    with_subselect= false;
    with_stored_program= false;
    for (uint i=0 ; i < arg_count ; i++)
    {
      args[i]->update_used_tables();
      used_tables_cache|= args[i]->used_tables();
      with_subselect|= args[i]->has_subquery();
      with_stored_program|= args[i]->has_stored_program();
    }

    used_tables_cache&= PSEUDO_TABLE_BITS;

    /*
     if the function is aggregated into its local context, it can
     be calculated only after evaluating the full join, thus it
     depends on all tables of this join. Otherwise, it depends on
     outer tables, even if its arguments args[] do not explicitly
     reference an outer table, like COUNT (*) or COUNT(123).
    */
    used_tables_cache|= aggr_level == nest_level ?
      ((table_map)1 << aggr_sel->leaf_table_count) - 1 :
      OUTER_REF_TABLE_BIT;

  }
}


Item *Item_sum::set_arg(uint i, THD *thd, Item *new_val) 
{
  thd->change_item_tree(args + i, new_val);
  return new_val;
}


int Item_sum::set_aggregator(Aggregator::Aggregator_type aggregator)
{
  /*
    Dependent subselects may be executed multiple times, making
    set_aggregator to be called multiple times. The aggregator type
    will be the same, but it needs to be reset so that it is
    reevaluated with the new dependent data.
    This function may also be called multiple times during query optimization.
    In this case, the type may change, so we delete the old aggregator,
    and create a new one.
  */
  if (aggr && aggregator == aggr->Aggrtype())
  {
    aggr->clear();
    return FALSE;
  }

  delete aggr;
  switch (aggregator)
  {
  case Aggregator::DISTINCT_AGGREGATOR:
    aggr= new Aggregator_distinct(this);
    break;
  case Aggregator::SIMPLE_AGGREGATOR:
    aggr= new Aggregator_simple(this);
    break;
  };
  return aggr ? FALSE : TRUE;
}


void Item_sum::cleanup()
{
  if (aggr)
  {
    delete aggr;
    aggr= NULL;
  }
  Item_result_field::cleanup();
  forced_const= FALSE; 
}


/**
  Compare keys consisting of single field that cannot be compared as binary.
 
  Used by the Unique class to compare keys. Will do correct comparisons
  for all field types.

  @param    arg     Pointer to the relevant Field class instance
  @param    key1    left key image
  @param    key2    right key image
  @return   comparison result
    @retval < 0       if key1 < key2
    @retval = 0       if key1 = key2
    @retval > 0       if key1 > key2
*/

static int simple_str_key_cmp(void* arg, uchar* key1, uchar* key2)
{
  Field *f= (Field*) arg;
  return f->cmp(key1, key2);
}


/**
  Correctly compare composite keys.
 
  Used by the Unique class to compare keys. Will do correct comparisons
  for composite keys with various field types.

  @param arg     Pointer to the relevant Aggregator_distinct instance
  @param key1    left key image
  @param key2    right key image
  @return        comparison result
    @retval <0       if key1 < key2
    @retval =0       if key1 = key2
    @retval >0       if key1 > key2
*/

int Aggregator_distinct::composite_key_cmp(void* arg, uchar* key1, uchar* key2)
{
  Aggregator_distinct *aggr= (Aggregator_distinct *) arg;
  Field **field    = aggr->table->field;
  Field **field_end= field + aggr->table->s->fields;
  uint32 *lengths=aggr->field_lengths;
  for (; field < field_end; ++field)
  {
    Field* f = *field;
    int len = *lengths++;
    int res = f->cmp(key1, key2);
    if (res)
      return res;
    key1 += len;
    key2 += len;
  }
  return 0;
}


static enum enum_field_types 
calc_tmp_field_type(enum enum_field_types table_field_type, 
                    Item_result result_type)
{
  /* Adjust tmp table type according to the chosen aggregation type */
  switch (result_type) {
  case STRING_RESULT:
  case REAL_RESULT:
    if (table_field_type != MYSQL_TYPE_FLOAT)
      table_field_type= MYSQL_TYPE_DOUBLE;
    break;
  case INT_RESULT:
    table_field_type= MYSQL_TYPE_LONGLONG;
    /* fallthrough */
  case DECIMAL_RESULT:
    if (table_field_type != MYSQL_TYPE_LONGLONG)
      table_field_type= MYSQL_TYPE_NEWDECIMAL;
    break;
  case ROW_RESULT:
  default:
    DBUG_ASSERT(0);
  }
  return table_field_type;
}


/***************************************************************************/

C_MODE_START

/* Declarations for auxilary C-callbacks */

static int simple_raw_key_cmp(const void* arg,
                              const void* key1, const void* key2)
{
    return memcmp(key1, key2, *(const uint *) arg);
}


static int item_sum_distinct_walk(void *element, element_count num_of_dups,
                                  void *item)
{
  return ((Aggregator_distinct*) (item))->unique_walk_function(element);
}

C_MODE_END

/***************************************************************************/
/**
  Called before feeding the first row. Used to allocate/setup
  the internal structures used for aggregation.
 
  @param thd Thread descriptor
  @return status
    @retval FALSE success
    @retval TRUE  faliure  

    Prepares Aggregator_distinct to process the incoming stream.
    Creates the temporary table and the Unique class if needed.
    Called by Item_sum::aggregator_setup()
*/

bool Aggregator_distinct::setup(THD *thd)
{
  endup_done= FALSE;
  /*
    Setup can be called twice for ROLLUP items. This is a bug.
    Please add DBUG_ASSERT(tree == 0) here when it's fixed.
  */
  if (tree || table || tmp_table_param)
    return FALSE;

  if (item_sum->setup(thd))
    return TRUE;
  if (item_sum->sum_func() == Item_sum::COUNT_FUNC || 
      item_sum->sum_func() == Item_sum::COUNT_DISTINCT_FUNC)
  {
    List<Item> list;
    SELECT_LEX *select_lex= thd->lex->current_select();

    if (!(tmp_table_param= new (thd->mem_root) Temp_table_param))
      return TRUE;

    /**
      Create a table with an unique key over all parameters.
      If the list contains only const values, const_distinct
      is set to CONST_NOT_NULL to avoid creation of temp table
      and thereby counting as count(distinct of const values)
      will always be 1. If any of these const values is null,
      const_distinct is set to CONST_NULL to ensure aggregation
      does not happen.
     */
    uint const_items= 0;
    uint num_args= item_sum->get_arg_count();
    DBUG_ASSERT(num_args);
    for (uint i=0; i < num_args; i++)
    {
      Item *item=item_sum->get_arg(i);
      if (list.push_back(item))
        return true;                              // End of memory
      if (item->const_item())
      {
        if (item->is_null())
        {
          const_distinct= CONST_NULL;
          return false;
        }
        else
          const_items++;
      }
    }
    if (num_args == const_items)
    {
      const_distinct= CONST_NOT_NULL;
      return false;
    }
    count_field_types(select_lex, tmp_table_param, list, false, false);
    tmp_table_param->force_copy_fields= item_sum->has_force_copy_fields();
    DBUG_ASSERT(table == 0);
    /*
      Make create_tmp_table() convert BIT columns to BIGINT.
      This is needed because BIT fields store parts of their data in table's
      null bits, and we don't have methods to compare two table records, which
      is needed by Unique which is used when HEAP table is used.
    */
    {
      List_iterator_fast<Item> li(list);
      Item *item;
      while ((item= li++))
      {    
        if (item->type() == Item::FIELD_ITEM &&
            ((Item_field*)item)->field->type() == FIELD_TYPE_BIT)
          item->marker=4;
      }    
    }    
    if (!(table= create_tmp_table(thd, tmp_table_param, list, NULL, true, false,
                                  select_lex->active_options(),
                                  HA_POS_ERROR, "")))
      return TRUE;
    table->file->extra(HA_EXTRA_NO_ROWS);		// Don't update rows
    table->no_rows=1;
    if (table->hash_field)
      table->file->ha_index_init(0, 0);

    if (table->s->db_type() == heap_hton)
    {
      /*
        No blobs, otherwise it would have been MyISAM: set up a compare
        function and its arguments to use with Unique.
      */
      qsort_cmp2 compare_key;
      void* cmp_arg;
      Field **field= table->field;
      Field **field_end= field + table->s->fields;
      bool all_binary= TRUE;

      for (tree_key_length= 0; field < field_end; ++field)
      {
        Field *f= *field;
        enum enum_field_types type= f->type();
        tree_key_length+= f->pack_length();
        if ((type == MYSQL_TYPE_VARCHAR) ||
            (!f->binary() && (type == MYSQL_TYPE_STRING ||
                             type == MYSQL_TYPE_VAR_STRING)))
        {
          all_binary= FALSE;
          break;
        }
      }
      if (all_binary)
      {
        cmp_arg= (void*) &tree_key_length;
        compare_key= (qsort_cmp2) simple_raw_key_cmp;
      }
      else
      {
        if (table->s->fields == 1)
        {
          /*
            If we have only one field, which is the most common use of
            count(distinct), it is much faster to use a simpler key
            compare method that can take advantage of not having to worry
            about other fields.
          */
          compare_key= (qsort_cmp2) simple_str_key_cmp;
          cmp_arg= (void*) table->field[0];
          /* tree_key_length has been set already */
        }
        else
        {
          uint32 *length;
          compare_key= (qsort_cmp2) composite_key_cmp;
          cmp_arg= (void*) this;
          field_lengths= (uint32*) thd->alloc(table->s->fields * sizeof(uint32));
          for (tree_key_length= 0, length= field_lengths, field= table->field;
               field < field_end; ++field, ++length)
          {
            *length= (*field)->pack_length();
            tree_key_length+= *length;
          }
        }
      }
      DBUG_ASSERT(tree == 0);
      tree= new Unique(compare_key, cmp_arg, tree_key_length,
                       item_sum->ram_limitation(thd));
      /*
        The only time tree_key_length could be 0 is if someone does
        count(distinct) on a char(0) field - stupid thing to do,
        but this has to be handled - otherwise someone can crash
        the server with a DoS attack
      */
      if (! tree)
        return TRUE;
    }
    return FALSE;
  }
  else
  {
    List<Create_field> field_list;
    Create_field field_def;                              /* field definition */
    Item *arg;
    DBUG_ENTER("Aggregator_distinct::setup");
    /* It's legal to call setup() more than once when in a subquery */
    if (tree)
      DBUG_RETURN(FALSE);

    /*
      Virtual table and the tree are created anew on each re-execution of
      PS/SP. Hence all further allocations are performed in the runtime
      mem_root.
    */
    if (field_list.push_back(&field_def))
      DBUG_RETURN(TRUE);

    item_sum->null_value= item_sum->maybe_null= 1;
    item_sum->quick_group= 0;

    DBUG_ASSERT(item_sum->get_arg(0)->fixed);

    arg= item_sum->get_arg(0);
    if (arg->const_item())
    {
      (void) arg->val_int();
      if (arg->null_value)
      {
        const_distinct= CONST_NULL;
        DBUG_RETURN(false);
      }
    }


    enum enum_field_types field_type;

    field_type= calc_tmp_field_type(arg->field_type(),
                              arg->result_type());
    field_def.init_for_tmp_table(field_type, 
                                 arg->max_length,
                                 arg->decimals, 
                                 arg->maybe_null,
                                 arg->unsigned_flag);

    if (! (table= create_virtual_tmp_table(thd, field_list)))
      DBUG_RETURN(TRUE);

    /* XXX: check that the case of CHAR(0) works OK */
    tree_key_length= table->s->reclength - table->s->null_bytes;

    /*
      Unique handles all unique elements in a tree until they can't fit
      in.  Then the tree is dumped to the temporary file. We can use
      simple_raw_key_cmp because the table contains numbers only; decimals
      are converted to binary representation as well.
    */
    tree= new Unique(simple_raw_key_cmp, &tree_key_length, tree_key_length,
                     item_sum->ram_limitation(thd));

    DBUG_RETURN(tree == 0);
  }
}


/**
  Invalidate calculated value and clear the distinct rows.
 
  Frees space used by the internal data structures.
  Removes the accumulated distinct rows. Invalidates the calculated result.
*/

void Aggregator_distinct::clear()
{
  endup_done= FALSE;
  item_sum->clear();
  if (tree)
    tree->reset();
  /* tree and table can be both null only if const_distinct is enabled*/
  if (item_sum->sum_func() == Item_sum::COUNT_FUNC || 
      item_sum->sum_func() == Item_sum::COUNT_DISTINCT_FUNC)
  {
    if (!tree && table)
    {
      table->file->extra(HA_EXTRA_NO_CACHE);
      table->file->ha_index_or_rnd_end();
      table->file->ha_delete_all_rows();
      if (table->hash_field)
        table->file->ha_index_init(0, 0);
      table->file->extra(HA_EXTRA_WRITE_CACHE);
    }
  }
  else
  {
    item_sum->null_value= 1;
  }
}


/**
  Process incoming row. 
  
  Add it to Unique/temp hash table if it's unique. Skip the row if 
  not unique.
  Prepare Aggregator_distinct to process the incoming stream.
  Create the temporary table and the Unique class if needed.
  Called by Item_sum::aggregator_add().
  To actually get the result value in item_sum's buffers 
  Aggregator_distinct::endup() must be called.

  @return status
    @retval FALSE     success
    @retval TRUE      failure
*/

bool Aggregator_distinct::add()
{
  if (const_distinct == CONST_NULL)
    return 0;

  if (item_sum->sum_func() == Item_sum::COUNT_FUNC || 
      item_sum->sum_func() == Item_sum::COUNT_DISTINCT_FUNC)
  {
    int error;

    if (const_distinct == CONST_NOT_NULL)
    {
      DBUG_ASSERT(item_sum->fixed == 1);
      Item_sum_count *sum= (Item_sum_count *)item_sum;
      sum->count= 1;
      return 0;
    }
    if (copy_fields(tmp_table_param, table->in_use))
      return true;
    if (copy_funcs(tmp_table_param->items_to_copy, table->in_use))
      return TRUE;

    for (Field **field=table->field ; *field ; field++)
      if ((*field)->is_real_null())
        return 0;					// Don't count NULL

    if (tree)
    {
      /*
        The first few bytes of record (at least one) are just markers
        for deleted and NULLs. We want to skip them since they will
        bloat the tree without providing any valuable info. Besides,
        key_length used to initialize the tree didn't include space for them.
      */
      return tree->unique_add(table->record[0] + table->s->null_bytes);
    }

    if (!check_unique_constraint(table))
      return false;
    if ((error= table->file->ha_write_row(table->record[0])) &&
        !table->file->is_ignorable_error(error))
      return TRUE;
    return FALSE;
  }
  else
  {
    item_sum->get_arg(0)->save_in_field(table->field[0], false);
    if (table->field[0]->is_null())
      return 0;
    DBUG_ASSERT(tree);
    item_sum->null_value= 0;
    /*
      '0' values are also stored in the tree. This doesn't matter
      for SUM(DISTINCT), but is important for AVG(DISTINCT)
    */
    return tree->unique_add(table->field[0]->ptr);
  }
}


/**
  Calculate the aggregate function value.
 
  Since Distinct_aggregator::add() just collects the distinct rows,
  we must go over the distinct rows and feed them to the aggregation
  function before returning its value.
  This is what endup () does. It also sets the result validity flag
  endup_done to TRUE so it will not recalculate the aggregate value
  again if the Item_sum hasn't been reset.
*/

void Aggregator_distinct::endup()
{
  /* prevent consecutive recalculations */
  if (endup_done)
    return;

  if (const_distinct ==  CONST_NOT_NULL)
  {
    endup_done= TRUE;
    return;
  }

  /* we are going to calculate the aggregate value afresh */
  item_sum->clear();

  /* The result will definitely be null : no more calculations needed */
  if (const_distinct == CONST_NULL)
    return;

  if (item_sum->sum_func() == Item_sum::COUNT_FUNC || 
      item_sum->sum_func() == Item_sum::COUNT_DISTINCT_FUNC)
  {
    DBUG_ASSERT(item_sum->fixed == 1);
    Item_sum_count *sum= (Item_sum_count *)item_sum;

    if (tree && tree->elements == 0)
    {
      /* everything fits in memory */
      sum->count= (longlong) tree->elements_in_tree();
      endup_done= TRUE;
    }
    if (!tree)
    {
      /* there were blobs */
      table->file->info(HA_STATUS_VARIABLE | HA_STATUS_NO_LOCK);
      if (table->file->ha_table_flags() & HA_STATS_RECORDS_IS_EXACT)
        sum->count= table->file->stats.records;
      else
      {
        // index must be closed before ha_records() is called
        if (table->file->inited)
          table->file->ha_index_or_rnd_end();
        ha_rows num_rows= 0;
        table->file->ha_records(&num_rows);
        // We have to initialize hash_index because update_sum_func needs it
        if (table->hash_field)
          table->file->ha_index_init(0, false);
        sum->count= static_cast<longlong>(num_rows);
      }
      endup_done= TRUE;
    }
  }

 /*
   We don't have a tree only if 'setup()' hasn't been called;
   this is the case of sql_executor.cc:return_zero_rows.
 */
  if (tree && !endup_done)
  {
   /*
     All tree's values are not NULL.
     Note that value of field is changed as we walk the tree, in
     Aggregator_distinct::unique_walk_function, but it's always not NULL.
   */
   table->field[0]->set_notnull();
    /* go over the tree of distinct keys and calculate the aggregate value */
    use_distinct_values= TRUE;
    tree->walk(item_sum_distinct_walk, (void*) this);
    use_distinct_values= FALSE;
  }
  /* prevent consecutive recalculations */
  endup_done= TRUE;
}


String *
Item_sum_num::val_str(String *str)
{
  return val_string_from_real(str);
}


my_decimal *Item_sum_num::val_decimal(my_decimal *decimal_value)
{
  return val_decimal_from_real(decimal_value);
}


String *
Item_sum_int::val_str(String *str)
{
  return val_string_from_int(str);
}


my_decimal *Item_sum_int::val_decimal(my_decimal *decimal_value)
{
  return val_decimal_from_int(decimal_value);
}


bool
Item_sum_num::fix_fields(THD *thd, Item **ref)
{
  DBUG_ASSERT(fixed == 0);

  if (init_sum_func_check(thd))
    return TRUE;

  Disable_semijoin_flattening DSF(thd->lex->current_select(), true);

  decimals=0;
  maybe_null=0;
  for (uint i=0 ; i < arg_count ; i++)
  {
    if ((!args[i]->fixed && args[i]->fix_fields(thd, args + i)) ||
        args[i]->check_cols(1))
      return TRUE;
    set_if_bigger(decimals, args[i]->decimals);
    maybe_null |= args[i]->maybe_null;
  }
  result_field=0;
  max_length=float_length(decimals);
  null_value=1;
  fix_length_and_dec();

  if (check_sum_func(thd, ref))
    return TRUE;

  fixed= 1;
  return FALSE;
}


bool
Item_sum_hybrid::fix_fields(THD *thd, Item **ref)
{
  DBUG_ASSERT(fixed == 0);

  Item *item= args[0];

  if (init_sum_func_check(thd))
    return TRUE;

  Disable_semijoin_flattening DSF(thd->lex->current_select(), true);

  // 'item' can be changed during fix_fields
  if ((!item->fixed && item->fix_fields(thd, args)) ||
      (item= args[0])->check_cols(1))
    return TRUE;
  decimals=item->decimals;

  switch (hybrid_type= item->result_type()) {
  case INT_RESULT:
  case DECIMAL_RESULT:
  case STRING_RESULT:
    max_length= item->max_length;
    break;
  case REAL_RESULT:
    max_length= float_length(decimals);
    break;
  case ROW_RESULT:
  default:
    DBUG_ASSERT(0);
  };
  setup_hybrid(args[0], NULL);
  /* MIN/MAX can return NULL for empty set indepedent of the used column */
  maybe_null= 1;
  unsigned_flag=item->unsigned_flag;
  result_field=0;
  null_value=1;
  fix_length_and_dec();
  if (thd->is_error())
    return true;
  item= item->real_item();
  if (item->type() == Item::FIELD_ITEM)
    hybrid_field_type= ((Item_field*) item)->field->type();
  else
    hybrid_field_type= Item::field_type();

  if (check_sum_func(thd, ref))
    return TRUE;

  fixed= 1;
  return FALSE;
}


/**
  MIN/MAX function setup.

  @param item       argument of MIN/MAX function
  @param value_arg  calculated value of MIN/MAX function

  @details
    Setup cache/comparator of MIN/MAX functions. When called by the
    copy_or_same function value_arg parameter contains calculated value
    of the original MIN/MAX object and it is saved in this object's cache.
*/

void Item_sum_hybrid::setup_hybrid(Item *item, Item *value_arg)
{
  value= Item_cache::get_cache(item);
  value->setup(item);
  value->store(value_arg);
  arg_cache= Item_cache::get_cache(item);
  arg_cache->setup(item);
  cmp= new Arg_comparator();
  cmp->set_cmp_func(this, (Item**)&arg_cache, (Item**)&value, FALSE);
  collation.set(item->collation);
}


Field *Item_sum_hybrid::create_tmp_field(bool group, TABLE *table)
{
  Field *field;
  if (args[0]->type() == Item::FIELD_ITEM)
  {
    field= ((Item_field*) args[0])->field;
    
    if ((field= create_tmp_field_from_field(current_thd, field, item_name.ptr(),
                                            table, NULL)))
      field->flags&= ~NOT_NULL_FLAG;
    return field;
  }
  /*
    DATE/TIME fields have STRING_RESULT result types.
    In order to preserve field type, it's needed to handle DATE/TIME
    fields creations separately.
  */
  switch (args[0]->field_type()) {
  case MYSQL_TYPE_DATE:
    field= new Field_newdate(maybe_null, item_name.ptr());
    break;
  case MYSQL_TYPE_TIME:
    field= new Field_timef(maybe_null, item_name.ptr(), decimals);
    break;
  case MYSQL_TYPE_TIMESTAMP:
  case MYSQL_TYPE_DATETIME:
    field= new Field_datetimef(maybe_null, item_name.ptr(), decimals);
    break;
  default:
    return Item_sum::create_tmp_field(group, table);
  }
  if (field)
    field->init(table);
  return field;
}


/***********************************************************************
** reset and add of sum_func
***********************************************************************/

/**
  @todo
  check if the following assignments are really needed
*/
Item_sum_sum::Item_sum_sum(THD *thd, Item_sum_sum *item) 
  :Item_sum_num(thd, item), hybrid_type(item->hybrid_type),
   curr_dec_buff(item->curr_dec_buff)
{
  /* TODO: check if the following assignments are really needed */
  if (hybrid_type == DECIMAL_RESULT)
  {
    my_decimal2decimal(item->dec_buffs, dec_buffs);
    my_decimal2decimal(item->dec_buffs + 1, dec_buffs + 1);
  }
  else
    sum= item->sum;
}

Item *Item_sum_sum::copy_or_same(THD* thd)
{
  return new (thd->mem_root) Item_sum_sum(thd, this);
}


void Item_sum_sum::clear()
{
  DBUG_ENTER("Item_sum_sum::clear");
  null_value=1;
  if (hybrid_type == DECIMAL_RESULT)
  {
    curr_dec_buff= 0;
    my_decimal_set_zero(dec_buffs);
  }
  else
    sum= 0.0;
  DBUG_VOID_RETURN;
}


void Item_sum_sum::fix_length_and_dec()
{
  DBUG_ENTER("Item_sum_sum::fix_length_and_dec");
  maybe_null=null_value=1;
  decimals= args[0]->decimals;

  switch (args[0]->numeric_context_result_type()) {
  case REAL_RESULT:
    hybrid_type= REAL_RESULT;
    sum= 0.0;
    break;
  case INT_RESULT:
  case DECIMAL_RESULT:
  {
    /* SUM result can't be longer than length(arg) + length(MAX_ROWS) */
    int precision= args[0]->decimal_precision() + DECIMAL_LONGLONG_DIGITS;
    max_length= my_decimal_precision_to_length_no_truncation(precision,
                                                             decimals,
                                                             unsigned_flag);
    curr_dec_buff= 0;
    hybrid_type= DECIMAL_RESULT;
    my_decimal_set_zero(dec_buffs);
    break;
  }
  case STRING_RESULT:
  case ROW_RESULT:
  default:
    DBUG_ASSERT(0);
  }

  reject_geometry_args(arg_count, args, this);

  DBUG_PRINT("info", ("Type: %s (%d, %d)",
                      (hybrid_type == REAL_RESULT ? "REAL_RESULT" :
                       hybrid_type == DECIMAL_RESULT ? "DECIMAL_RESULT" :
                       hybrid_type == INT_RESULT ? "INT_RESULT" :
                       "--ILLEGAL!!!--"),
                      max_length,
                      (int)decimals));
  DBUG_VOID_RETURN;
}


bool Item_sum_sum::add()
{
  DBUG_ENTER("Item_sum_sum::add");
  if (hybrid_type == DECIMAL_RESULT)
  {
    my_decimal value;
    const my_decimal *val= aggr->arg_val_decimal(&value);
    if (!aggr->arg_is_null(true))
    {
      my_decimal_add(E_DEC_FATAL_ERROR, dec_buffs + (curr_dec_buff^1),
                     val, dec_buffs + curr_dec_buff);
      curr_dec_buff^= 1;
      null_value= 0;
    }
  }
  else
  {
    sum+= aggr->arg_val_real();
    if (!aggr->arg_is_null(true))
      null_value= 0;
  }
  DBUG_RETURN(0);
}


longlong Item_sum_sum::val_int()
{
  DBUG_ASSERT(fixed == 1);
  if (aggr)
    aggr->endup();
  if (hybrid_type == DECIMAL_RESULT)
  {
    longlong result;
    my_decimal2int(E_DEC_FATAL_ERROR, dec_buffs + curr_dec_buff, unsigned_flag,
                   &result);
    return result;
  }
  return (longlong) rint(val_real());
}


double Item_sum_sum::val_real()
{
  DBUG_ASSERT(fixed == 1);
  if (aggr)
    aggr->endup();
  if (hybrid_type == DECIMAL_RESULT)
    my_decimal2double(E_DEC_FATAL_ERROR, dec_buffs + curr_dec_buff, &sum);
  return sum;
}


String *Item_sum_sum::val_str(String *str)
{
  if (aggr)
    aggr->endup();
  if (hybrid_type == DECIMAL_RESULT)
    return val_string_from_decimal(str);
  return val_string_from_real(str);
}


my_decimal *Item_sum_sum::val_decimal(my_decimal *val)
{
  if (aggr)
    aggr->endup();
  if (hybrid_type == DECIMAL_RESULT)
    return (dec_buffs + curr_dec_buff);
  return val_decimal_from_real(val);
}

/**
  Aggregate a distinct row from the distinct hash table.
 
  Called for each row into the hash table 'Aggregator_distinct::table'.
  Includes the current distinct row into the calculation of the 
  aggregate value. Uses the Field classes to get the value from the row.
  This function is used for AVG/SUM(DISTINCT). For COUNT(DISTINCT) 
  it's called only when there are no blob arguments and the data don't
  fit into memory (so Unique makes persisted trees on disk). 

  @param element     pointer to the row data.
  
  @return status
    @retval FALSE     success
    @retval TRUE      failure
*/
  
bool Aggregator_distinct::unique_walk_function(void *element)
{
  memcpy(table->field[0]->ptr, element, tree_key_length);
  item_sum->add();
  return 0;
}


Aggregator_distinct::~Aggregator_distinct()
{
  if (tree)
  {
    delete tree;
    tree= NULL;
  }
  if (table)
  {
    if (table->file)
      table->file->ha_index_or_rnd_end();
    free_tmp_table(table->in_use, table);
    table=NULL;
  }
  if (tmp_table_param)
  {
    delete tmp_table_param;
    tmp_table_param= NULL;
  }
}


my_decimal *Aggregator_simple::arg_val_decimal(my_decimal *value)
{
  return item_sum->args[0]->val_decimal(value);
}


double Aggregator_simple::arg_val_real()
{
  return item_sum->args[0]->val_real();
}


bool Aggregator_simple::arg_is_null(bool use_null_value)
{
  Item **item= item_sum->args;
  const uint item_count= item_sum->arg_count;
  if (use_null_value)
  {
    for (uint i= 0; i < item_count; i++)
    {
      if (item[i]->null_value)
        return true;
    }
  }
  else
  {
    for (uint i= 0; i < item_count; i++)
    {
      if (item[i]->maybe_null && item[i]->is_null())
        return true;
    }
  }
  return false;
}


my_decimal *Aggregator_distinct::arg_val_decimal(my_decimal * value)
{
  return use_distinct_values ? table->field[0]->val_decimal(value) :
    item_sum->args[0]->val_decimal(value);
}


double Aggregator_distinct::arg_val_real()
{
  return use_distinct_values ? table->field[0]->val_real() :
    item_sum->args[0]->val_real();
}


bool Aggregator_distinct::arg_is_null(bool use_null_value)
{
  if (use_distinct_values)
  {
    const bool rc= table->field[0]->is_null();
    DBUG_ASSERT(!rc); // NULLs are never stored in 'tree'
    return rc;
  }
  return use_null_value ?
    item_sum->args[0]->null_value :
    (item_sum->args[0]->maybe_null && item_sum->args[0]->is_null());
}


Item *Item_sum_count::copy_or_same(THD* thd)
{
  return new (thd->mem_root) Item_sum_count(thd, this);
}


void Item_sum_count::clear()
{
  count= 0;
}


bool Item_sum_count::add()
{
  if (aggr->arg_is_null(false))
    return 0;
  count++;
  return 0;
}

longlong Item_sum_count::val_int()
{
  DBUG_ASSERT(fixed == 1);
  if (aggr)
    aggr->endup();
  return count;
}


void Item_sum_count::cleanup()
{
  DBUG_ENTER("Item_sum_count::cleanup");
  count= 0;
  Item_sum_int::cleanup();
  DBUG_VOID_RETURN;
}


/*
  Avgerage
*/
void Item_sum_avg::fix_length_and_dec()
{
  Item_sum_sum::fix_length_and_dec();
  maybe_null=null_value=1;
  prec_increment= current_thd->variables.div_precincrement;
  if (hybrid_type == DECIMAL_RESULT)
  {
    int precision= args[0]->decimal_precision() + prec_increment;
    decimals= min<uint>(args[0]->decimals + prec_increment, DECIMAL_MAX_SCALE);
    max_length= my_decimal_precision_to_length_no_truncation(precision,
                                                             decimals,
                                                             unsigned_flag);
    f_precision= min(precision+DECIMAL_LONGLONG_DIGITS, DECIMAL_MAX_PRECISION);
    f_scale=  args[0]->decimals;
    dec_bin_size= my_decimal_get_binary_size(f_precision, f_scale);
  }
  else {
    decimals= min<uint>(args[0]->decimals + prec_increment, NOT_FIXED_DEC);
    max_length= args[0]->max_length + prec_increment;
  }
}


Item *Item_sum_avg::copy_or_same(THD* thd)
{
  return new (thd->mem_root) Item_sum_avg(thd, this);
}


Field *Item_sum_avg::create_tmp_field(bool group, TABLE *table)
{
  Field *field;
  if (group)
  {
    /*
      We must store both value and counter in the temporary table in one field.
      The easiest way is to do this is to store both value in a string
      and unpack on access.
    */
    field= new Field_string(((hybrid_type == DECIMAL_RESULT) ?
                             dec_bin_size : sizeof(double)) + sizeof(longlong),
                            0, item_name.ptr(), &my_charset_bin);
  }
  else if (hybrid_type == DECIMAL_RESULT)
    field= Field_new_decimal::create_from_item(this);
  else
    field= new Field_double(max_length, maybe_null, item_name.ptr(), decimals, TRUE);
  if (field)
    field->init(table);
  return field;
}


void Item_sum_avg::clear()
{
  Item_sum_sum::clear();
  count=0;
}


bool Item_sum_avg::add()
{
  if (Item_sum_sum::add())
    return TRUE;
  if (!aggr->arg_is_null(true))
    count++;
  return FALSE;
}

double Item_sum_avg::val_real()
{
  DBUG_ASSERT(fixed == 1);
  if (aggr)
    aggr->endup();
  if (!count)
  {
    null_value=1;
    return 0.0;
  }
  return Item_sum_sum::val_real() / ulonglong2double(count);
}


my_decimal *Item_sum_avg::val_decimal(my_decimal *val)
{
  my_decimal sum_buff, cnt;
  const my_decimal *sum_dec;
  DBUG_ASSERT(fixed == 1);
  if (aggr)
    aggr->endup();
  if (!count)
  {
    null_value=1;
    return NULL;
  }

  /*
    For non-DECIMAL hybrid_type the division will be done in
    Item_sum_avg::val_real().
  */
  if (hybrid_type != DECIMAL_RESULT)
    return val_decimal_from_real(val);

  sum_dec= dec_buffs + curr_dec_buff;
  int2my_decimal(E_DEC_FATAL_ERROR, count, 0, &cnt);
  my_decimal_div(E_DEC_FATAL_ERROR, val, sum_dec, &cnt, prec_increment);
  return val;
}


String *Item_sum_avg::val_str(String *str)
{
  if (aggr)
    aggr->endup();
  if (hybrid_type == DECIMAL_RESULT)
    return val_string_from_decimal(str);
  return val_string_from_real(str);
}


/*
  Standard deviation
*/

double Item_sum_std::val_real()
{
  DBUG_ASSERT(fixed == 1);
  double nr= Item_sum_variance::val_real();
  DBUG_ASSERT(nr >= 0.0);
  return sqrt(nr);
}

Item *Item_sum_std::copy_or_same(THD* thd)
{
  return new (thd->mem_root) Item_sum_std(thd, this);
}


/*
  Variance
*/


/**
  Variance implementation for floating-point implementations, without
  catastrophic cancellation, from Knuth's _TAoCP_, 3rd ed, volume 2, pg232.
  This alters the value at m, s, and increments count.
*/

/*
  These two functions are used by the Item_sum_variance and the
  Item_variance_field classes, which are unrelated, and each need to calculate
  variance.  The difference between the two classes is that the first is used
  for a mundane SELECT, while the latter is used in a GROUPing SELECT.
*/
static void variance_fp_recurrence_next(double *m, double *s, ulonglong *count, double nr)
{
  *count += 1;

  if (*count == 1) 
  {
    *m= nr;
    *s= 0;
  }
  else
  {
    double m_kminusone= *m;
    *m= m_kminusone + (nr - m_kminusone) / (double) *count;
    *s= *s + (nr - m_kminusone) * (nr - *m);
  }
}


static double variance_fp_recurrence_result(double s, ulonglong count, bool is_sample_variance)
{
  if (count == 1)
    return 0.0;

  if (is_sample_variance)
    return s / (count - 1);

  /* else, is a population variance */
  return s / count;
}


Item_sum_variance::Item_sum_variance(THD *thd, Item_sum_variance *item):
  Item_sum_num(thd, item), hybrid_type(item->hybrid_type),
    count(item->count), sample(item->sample),
    prec_increment(item->prec_increment)
{
  recurrence_m= item->recurrence_m;
  recurrence_s= item->recurrence_s;
}


void Item_sum_variance::fix_length_and_dec()
{
  DBUG_ENTER("Item_sum_variance::fix_length_and_dec");
  maybe_null= null_value= 1;

  /*
    According to the SQL2003 standard (Part 2, Foundations; sec 10.9,
    aggregate function; paragraph 7h of Syntax Rules), "the declared 
    type of the result is an implementation-defined aproximate numeric
    type.
  */
  hybrid_type= REAL_RESULT;
  decimals= NOT_FIXED_DEC;
  max_length= float_length(decimals);

  reject_geometry_args(arg_count, args, this);
  DBUG_PRINT("info", ("Type: REAL_RESULT (%d, %d)", max_length, (int)decimals));
  DBUG_VOID_RETURN;
}


Item *Item_sum_variance::copy_or_same(THD* thd)
{
  return new (thd->mem_root) Item_sum_variance(thd, this);
}


/**
  Create a new field to match the type of value we're expected to yield.
  If we're grouping, then we need some space to serialize variables into, to
  pass around.
*/
Field *Item_sum_variance::create_tmp_field(bool group, TABLE *table)
{
  Field *field;
  if (group)
  {
    /*
      We must store both value and counter in the temporary table in one field.
      The easiest way is to do this is to store both value in a string
      and unpack on access.
    */
    field= new Field_string(sizeof(double)*2 + sizeof(longlong), 0, item_name.ptr(), &my_charset_bin);
  }
  else
    field= new Field_double(max_length, maybe_null, item_name.ptr(), decimals, TRUE);

  if (field != NULL)
    field->init(table);

  return field;
}


void Item_sum_variance::clear()
{
  count= 0; 
}

bool Item_sum_variance::add()
{
  /* 
    Why use a temporary variable?  We don't know if it is null until we
    evaluate it, which has the side-effect of setting null_value .
  */
  double nr= args[0]->val_real();
  
  if (!args[0]->null_value)
    variance_fp_recurrence_next(&recurrence_m, &recurrence_s, &count, nr);
  return 0;
}

double Item_sum_variance::val_real()
{
  DBUG_ASSERT(fixed == 1);

  /*
    'sample' is a 1/0 boolean value.  If it is 1/true, id est this is a sample
    variance call, then we should set nullness when the count of the items
    is one or zero.  If it's zero, i.e. a population variance, then we only
    set nullness when the count is zero.

    Another way to read it is that 'sample' is the numerical threshhold, at and
    below which a 'count' number of items is called NULL.
  */
  DBUG_ASSERT((sample == 0) || (sample == 1));
  if (count <= sample)
  {
    null_value=1;
    return 0.0;
  }

  null_value=0;
  return variance_fp_recurrence_result(recurrence_s, count, sample);
}


my_decimal *Item_sum_variance::val_decimal(my_decimal *dec_buf)
{
  DBUG_ASSERT(fixed == 1);
  return val_decimal_from_real(dec_buf);
}


void Item_sum_variance::reset_field()
{
  double nr;
  uchar *res= result_field->ptr;

  nr= args[0]->val_real();              /* sets null_value as side-effect */

  if (args[0]->null_value)
    memset(res, 0, sizeof(double)*2+sizeof(longlong));
  else
  {
    /* Serialize format is (double)m, (double)s, (longlong)count */
    ulonglong tmp_count;
    double tmp_s;
    float8store(res, nr);               /* recurrence variable m */
    tmp_s= 0.0;
    float8store(res + sizeof(double), tmp_s);
    tmp_count= 1;
    int8store(res + sizeof(double)*2, tmp_count);
  }
}


void Item_sum_variance::update_field()
{
  ulonglong field_count;
  uchar *res=result_field->ptr;

  double nr= args[0]->val_real();       /* sets null_value as side-effect */

  if (args[0]->null_value)
    return;

  /* Serialize format is (double)m, (double)s, (longlong)count */
  double field_recurrence_m, field_recurrence_s;
  float8get(&field_recurrence_m, res);
  float8get(&field_recurrence_s, res + sizeof(double));
  field_count=sint8korr(res+sizeof(double)*2);

  variance_fp_recurrence_next(&field_recurrence_m, &field_recurrence_s, &field_count, nr);

  float8store(res, field_recurrence_m);
  float8store(res + sizeof(double), field_recurrence_s);
  res+= sizeof(double)*2;
  int8store(res,field_count);
}


/* min & max */

void Item_sum_hybrid::clear()
{
  value->clear();
  null_value= 1;
}

double Item_sum_hybrid::val_real()
{
  DBUG_ASSERT(fixed == 1);
  if (null_value)
    return 0.0;
  double retval= value->val_real();
  if ((null_value= value->null_value))
    DBUG_ASSERT(retval == 0.0);
  return retval;
}

longlong Item_sum_hybrid::val_int()
{
  DBUG_ASSERT(fixed == 1);
  if (null_value)
    return 0;
  longlong retval= value->val_int();
  if ((null_value= value->null_value))
    DBUG_ASSERT(retval == 0);
  return retval;
}


longlong Item_sum_hybrid::val_time_temporal()
{
  DBUG_ASSERT(fixed == 1);
  if (null_value)
    return 0;
  longlong retval= value->val_time_temporal();
  if ((null_value= value->null_value))
    DBUG_ASSERT(retval == 0);
  return retval;
}


longlong Item_sum_hybrid::val_date_temporal()
{
  DBUG_ASSERT(fixed == 1);
  if (null_value)
    return 0;
  longlong retval= value->val_date_temporal();
  if ((null_value= value->null_value))
    DBUG_ASSERT(retval == 0);
  return retval;
}


my_decimal *Item_sum_hybrid::val_decimal(my_decimal *val)
{
  DBUG_ASSERT(fixed == 1);
  if (null_value)
    return 0;
  my_decimal *retval= value->val_decimal(val);
  if ((null_value= value->null_value))
    DBUG_ASSERT(retval == NULL);
  return retval;
}


bool Item_sum_hybrid::get_date(MYSQL_TIME *ltime, my_time_flags_t fuzzydate)
{
  DBUG_ASSERT(fixed == 1);
  if (null_value)
    return true;
  return (null_value= value->get_date(ltime, fuzzydate));
}


bool Item_sum_hybrid::get_time(MYSQL_TIME *ltime)
{
  DBUG_ASSERT(fixed == 1);
  if (null_value)
    return true;
  return (null_value= value->get_time(ltime));
}


String *
Item_sum_hybrid::val_str(String *str)
{
  DBUG_ASSERT(fixed == 1);
  if (null_value)
    return 0;
  String *retval= value->val_str(str);
  if ((null_value= value->null_value))
    DBUG_ASSERT(retval == NULL);
  return retval;
}


bool Item_sum_hybrid::val_json(Json_wrapper *wr)
{
  DBUG_ASSERT(fixed);
  if (null_value)
    return false;
  bool ok= value->val_json(wr);
  null_value= value->null_value;
  return ok;
}


void Item_sum_hybrid::cleanup()
{
  DBUG_ENTER("Item_sum_hybrid::cleanup");
  Item_sum::cleanup();
  forced_const= FALSE;
  if (cmp)
    delete cmp;
  cmp= 0;
  /*
    by default it is TRUE to avoid TRUE reporting by
    Item_func_not_all/Item_func_nop_all if this item was never called.

    no_rows_in_result() set it to FALSE if was not results found.
    If some results found it will be left unchanged.
  */
  was_values= TRUE;
  DBUG_VOID_RETURN;
}

void Item_sum_hybrid::no_rows_in_result()
{
  was_values= FALSE;
  clear();
}


Item *Item_sum_min::copy_or_same(THD* thd)
{
  Item_sum_min *item= new (thd->mem_root) Item_sum_min(thd, this);
  item->setup_hybrid(args[0], value);
  return item;
}


bool Item_sum_min::add()
{
  /* args[0] < value */
  arg_cache->cache_value();
  if (!arg_cache->null_value &&
      (null_value || cmp->compare() < 0))
  {
    value->store(arg_cache);
    value->cache_value();
    null_value= 0;
  }
  return 0;
}


Item *Item_sum_max::copy_or_same(THD* thd)
{
  Item_sum_max *item= new (thd->mem_root) Item_sum_max(thd, this);
  item->setup_hybrid(args[0], value);
  return item;
}


bool Item_sum_max::add()
{
  /* args[0] > value */
  arg_cache->cache_value();
  if (!arg_cache->null_value &&
      (null_value || cmp->compare() > 0))
  {
    value->store(arg_cache);
    value->cache_value();
    null_value= 0;
  }
  return 0;
}


/* bit_or and bit_and */

longlong Item_sum_bit::val_int()
{
  DBUG_ASSERT(fixed == 1);
  return (longlong) bits;
}


void Item_sum_bit::clear()
{
  bits= reset_bits;
}

Item *Item_sum_or::copy_or_same(THD* thd)
{
  return new (thd->mem_root) Item_sum_or(thd, this);
}


bool Item_sum_or::add()
{
  ulonglong value= (ulonglong) args[0]->val_int();
  if (!args[0]->null_value)
    bits|=value;
  return 0;
}

Item *Item_sum_xor::copy_or_same(THD* thd)
{
  return new (thd->mem_root) Item_sum_xor(thd, this);
}


bool Item_sum_xor::add()
{
  ulonglong value= (ulonglong) args[0]->val_int();
  if (!args[0]->null_value)
    bits^=value;
  return 0;
}

Item *Item_sum_and::copy_or_same(THD* thd)
{
  return new (thd->mem_root) Item_sum_and(thd, this);
}


bool Item_sum_and::add()
{
  ulonglong value= (ulonglong) args[0]->val_int();
  if (!args[0]->null_value)
    bits&=value;
  return 0;
}

/************************************************************************
** reset result of a Item_sum with is saved in a tmp_table
*************************************************************************/

void Item_sum_num::reset_field()
{
  double nr= args[0]->val_real();
  uchar *res=result_field->ptr;

  if (maybe_null)
  {
    if (args[0]->null_value)
    {
      nr=0.0;
      result_field->set_null();
    }
    else
      result_field->set_notnull();
  }
  float8store(res,nr);
}


void Item_sum_hybrid::reset_field()
{
  switch(hybrid_type) {
  case STRING_RESULT:
  {
    if (args[0]->is_temporal())
    {
      longlong nr= args[0]->val_temporal_by_field_type();
      if (maybe_null)
      {
        if (args[0]->null_value)
        {
          nr= 0;
          result_field->set_null();
        }
        else
          result_field->set_notnull();
      }
      result_field->store_packed(nr);
      break;
    }
    
    char buff[MAX_FIELD_WIDTH];
    String tmp(buff,sizeof(buff),result_field->charset()),*res;

    res=args[0]->val_str(&tmp);
    if (args[0]->null_value)
    {
      result_field->set_null();
      result_field->reset();
    }
    else
    {
      result_field->set_notnull();
      result_field->store(res->ptr(),res->length(),tmp.charset());
    }
    break;
  }
  case INT_RESULT:
  {
    longlong nr=args[0]->val_int();

    if (maybe_null)
    {
      if (args[0]->null_value)
      {
	nr=0;
	result_field->set_null();
      }
      else
	result_field->set_notnull();
    }
    result_field->store(nr, unsigned_flag);
    break;
  }
  case REAL_RESULT:
  {
    double nr= args[0]->val_real();

    if (maybe_null)
    {
      if (args[0]->null_value)
      {
	nr=0.0;
	result_field->set_null();
      }
      else
	result_field->set_notnull();
    }
    result_field->store(nr);
    break;
  }
  case DECIMAL_RESULT:
  {
    my_decimal value_buff, *arg_dec= args[0]->val_decimal(&value_buff);

    if (maybe_null)
    {
      if (args[0]->null_value)
        result_field->set_null();
      else
        result_field->set_notnull();
    }
    /*
      We must store zero in the field as we will use the field value in
      add()
    */
    if (!arg_dec)                               // Null
      arg_dec= &decimal_zero;
    result_field->store_decimal(arg_dec);
    break;
  }
  case ROW_RESULT:
  default:
    DBUG_ASSERT(0);
  }
}


void Item_sum_sum::reset_field()
{
  DBUG_ASSERT (aggr->Aggrtype() != Aggregator::DISTINCT_AGGREGATOR);
  if (hybrid_type == DECIMAL_RESULT)
  {
    my_decimal value, *arg_val= args[0]->val_decimal(&value);
    if (!arg_val)                               // Null
      arg_val= &decimal_zero;
    result_field->store_decimal(arg_val);
  }
  else
  {
    DBUG_ASSERT(hybrid_type == REAL_RESULT);
    double nr= args[0]->val_real();			// Nulls also return 0
    float8store(result_field->ptr, nr);
  }
  if (args[0]->null_value)
    result_field->set_null();
  else
    result_field->set_notnull();
}


void Item_sum_count::reset_field()
{
  uchar *res=result_field->ptr;
  longlong nr=0;
  DBUG_ASSERT (aggr->Aggrtype() != Aggregator::DISTINCT_AGGREGATOR);

  if (!args[0]->maybe_null || !args[0]->is_null())
    nr=1;
  int8store(res,nr);
}


void Item_sum_avg::reset_field()
{
  uchar *res=result_field->ptr;
  DBUG_ASSERT (aggr->Aggrtype() != Aggregator::DISTINCT_AGGREGATOR);
  if (hybrid_type == DECIMAL_RESULT)
  {
    longlong tmp;
    my_decimal value, *arg_dec= args[0]->val_decimal(&value);
    if (args[0]->null_value)
    {
      arg_dec= &decimal_zero;
      tmp= 0;
    }
    else
      tmp= 1;
    my_decimal2binary(E_DEC_FATAL_ERROR, arg_dec, res, f_precision, f_scale);
    res+= dec_bin_size;
    int8store(res, tmp);
  }
  else
  {
    double nr= args[0]->val_real();

    if (args[0]->null_value)
      memset(res, 0, sizeof(double)+sizeof(longlong));
    else
    {
      longlong tmp= 1;
      float8store(res,nr);
      res+=sizeof(double);
      int8store(res,tmp);
    }
  }
}


void Item_sum_bit::reset_field()
{
  reset_and_add();
  int8store(result_field->ptr, bits);
}

void Item_sum_bit::update_field()
{
  uchar *res=result_field->ptr;
  bits= uint8korr(res);
  add();
  int8store(res, bits);
}


/**
  calc next value and merge it with field_value.
*/

void Item_sum_sum::update_field()
{
  DBUG_ASSERT (aggr->Aggrtype() != Aggregator::DISTINCT_AGGREGATOR);
  if (hybrid_type == DECIMAL_RESULT)
  {
    my_decimal value, *arg_val= args[0]->val_decimal(&value);
    if (!args[0]->null_value)
    {
      if (!result_field->is_null())
      {
        my_decimal field_value,
                   *field_val= result_field->val_decimal(&field_value);
        my_decimal_add(E_DEC_FATAL_ERROR, dec_buffs, arg_val, field_val);
        result_field->store_decimal(dec_buffs);
      }
      else
      {
        result_field->store_decimal(arg_val);
        result_field->set_notnull();
      }
    }
  }
  else
  {
    double old_nr,nr;
    uchar *res=result_field->ptr;

    float8get(&old_nr,res);
    nr= args[0]->val_real();
    if (!args[0]->null_value)
    {
      old_nr+=nr;
      result_field->set_notnull();
    }
    float8store(res,old_nr);
  }
}


void Item_sum_count::update_field()
{
  longlong nr;
  uchar *res=result_field->ptr;

  nr=sint8korr(res);
  if (!args[0]->maybe_null || !args[0]->is_null())
    nr++;
  int8store(res,nr);
}


void Item_sum_avg::update_field()
{
  longlong field_count;
  uchar *res=result_field->ptr;

  DBUG_ASSERT (aggr->Aggrtype() != Aggregator::DISTINCT_AGGREGATOR);

  if (hybrid_type == DECIMAL_RESULT)
  {
    my_decimal value, *arg_val= args[0]->val_decimal(&value);
    if (!args[0]->null_value)
    {
      binary2my_decimal(E_DEC_FATAL_ERROR, res,
                        dec_buffs + 1, f_precision, f_scale);
      field_count= sint8korr(res + dec_bin_size);
      my_decimal_add(E_DEC_FATAL_ERROR, dec_buffs, arg_val, dec_buffs + 1);
      my_decimal2binary(E_DEC_FATAL_ERROR, dec_buffs,
                        res, f_precision, f_scale);
      res+= dec_bin_size;
      field_count++;
      int8store(res, field_count);
    }
  }
  else
  {
    double nr;

    nr= args[0]->val_real();
    if (!args[0]->null_value)
    {
      double old_nr;
      float8get(&old_nr, res);
      field_count= sint8korr(res + sizeof(double));
      old_nr+= nr;
      float8store(res,old_nr);
      res+= sizeof(double);
      field_count++;
      int8store(res, field_count);
    }
  }
}


void Item_sum_hybrid::update_field()
{
  switch (hybrid_type) {
  case STRING_RESULT:
    if (args[0]->is_temporal())
      min_max_update_temporal_field();
    else
      min_max_update_str_field();
    break;
  case INT_RESULT:
    min_max_update_int_field();
    break;
  case DECIMAL_RESULT:
    min_max_update_decimal_field();
    break;
  default:
    min_max_update_real_field();
  }
}


void Item_sum_hybrid::min_max_update_temporal_field()
{
  longlong nr, old_nr;
  old_nr= result_field->val_temporal_by_field_type();
  nr= args[0]->val_temporal_by_field_type();
  if (!args[0]->null_value)
  {
    if (result_field->is_null())
      old_nr= nr;
    else
    {
      bool res= unsigned_flag ?
                (ulonglong) old_nr > (ulonglong) nr : old_nr > nr;
      if ((cmp_sign > 0) ^ (!res))
        old_nr= nr;
    }
    result_field->set_notnull();
  }
  else if (result_field->is_null())
    result_field->set_null();
  result_field->store_packed(old_nr);
}


void Item_sum_hybrid::min_max_update_str_field()
{
  DBUG_ASSERT(cmp);
  String *res_str=args[0]->val_str(&cmp->value1);

  if (!args[0]->null_value)
  {
    result_field->val_str(&cmp->value2);

    if (result_field->is_null() ||
	(cmp_sign * sortcmp(res_str,&cmp->value2,collation.collation)) < 0)
      result_field->store(res_str->ptr(),res_str->length(),res_str->charset());
    result_field->set_notnull();
  }
}


void Item_sum_hybrid::min_max_update_real_field()
{
  double nr,old_nr;

  old_nr=result_field->val_real();
  nr= args[0]->val_real();
  if (!args[0]->null_value)
  {
    if (result_field->is_null() ||
	(cmp_sign > 0 ? old_nr > nr : old_nr < nr))
      old_nr=nr;
    result_field->set_notnull();
  }
  else if (result_field->is_null())
    result_field->set_null();
  result_field->store(old_nr);
}


void Item_sum_hybrid::min_max_update_int_field()
{
  longlong nr,old_nr;

  old_nr=result_field->val_int();
  nr=args[0]->val_int();
  if (!args[0]->null_value)
  {
    if (result_field->is_null())
      old_nr=nr;
    else
    {
      bool res=(unsigned_flag ?
		(ulonglong) old_nr > (ulonglong) nr :
		old_nr > nr);
      /* (cmp_sign > 0 && res) || (!(cmp_sign > 0) && !res) */
      if ((cmp_sign > 0) ^ (!res))
	old_nr=nr;
    }
    result_field->set_notnull();
  }
  else if (result_field->is_null())
    result_field->set_null();
  result_field->store(old_nr, unsigned_flag);
}


/**
  @todo
  optimize: do not get result_field in case of args[0] is NULL
*/
void Item_sum_hybrid::min_max_update_decimal_field()
{
  /* TODO: optimize: do not get result_field in case of args[0] is NULL */
  my_decimal old_val, nr_val;
  const my_decimal *old_nr= result_field->val_decimal(&old_val);
  const my_decimal *nr= args[0]->val_decimal(&nr_val);
  if (!args[0]->null_value)
  {
    if (result_field->is_null())
      old_nr=nr;
    else
    {
      bool res= my_decimal_cmp(old_nr, nr) > 0;
      /* (cmp_sign > 0 && res) || (!(cmp_sign > 0) && !res) */
      if ((cmp_sign > 0) ^ (!res))
        old_nr=nr;
    }
    result_field->set_notnull();
  }
  else if (result_field->is_null())
    result_field->set_null();
  result_field->store_decimal(old_nr);
}


Item_avg_field::Item_avg_field(Item_result res_type, Item_sum_avg *item)
{
  item_name= item->item_name;
  decimals=item->decimals;
  max_length= item->max_length;
  unsigned_flag= item->unsigned_flag;
  field=item->result_field;
  maybe_null=1;
  hybrid_type= res_type;
  prec_increment= item->prec_increment;
  if (hybrid_type == DECIMAL_RESULT)
  {
    f_scale= item->f_scale;
    f_precision= item->f_precision;
    dec_bin_size= item->dec_bin_size;
  }
}

double Item_avg_field::val_real()
{
  // fix_fields() never calls for this Item
  double nr;
  longlong count;
  uchar *res;

  if (hybrid_type == DECIMAL_RESULT)
    return val_real_from_decimal();

  float8get(&nr,field->ptr);
  res= (field->ptr+sizeof(double));
  count= sint8korr(res);

  if ((null_value= !count))
    return 0.0;
  return nr/(double) count;
}


my_decimal *Item_avg_field::val_decimal(my_decimal *dec_buf)
{
  // fix_fields() never calls for this Item
  if (hybrid_type == REAL_RESULT)
    return val_decimal_from_real(dec_buf);

  longlong count= sint8korr(field->ptr + dec_bin_size);
  if ((null_value= !count))
    return 0;

  my_decimal dec_count, dec_field;
  binary2my_decimal(E_DEC_FATAL_ERROR,
                    field->ptr, &dec_field, f_precision, f_scale);
  int2my_decimal(E_DEC_FATAL_ERROR, count, 0, &dec_count);
  my_decimal_div(E_DEC_FATAL_ERROR, dec_buf,
                 &dec_field, &dec_count, prec_increment);
  return dec_buf;
}


String *Item_avg_field::val_str(String *str)
{
  // fix_fields() never calls for this Item
  if (hybrid_type == DECIMAL_RESULT)
    return val_string_from_decimal(str);
  return val_string_from_real(str);
}


Item_std_field::Item_std_field(Item_sum_std *item)
  : Item_variance_field(item)
{
}


double Item_std_field::val_real()
{
  double nr;
  // fix_fields() never calls for this Item
  nr= Item_variance_field::val_real();
  DBUG_ASSERT(nr >= 0.0);
  return sqrt(nr);
}


my_decimal *Item_std_field::val_decimal(my_decimal *dec_buf)
{
  /*
    We can't call val_decimal_from_real() for DECIMAL_RESULT as
    Item_variance_field::val_real() would cause an infinite loop
  */
  my_decimal tmp_dec, *dec;
  double nr;
  if (hybrid_type == REAL_RESULT)
    return val_decimal_from_real(dec_buf);

  dec= Item_variance_field::val_decimal(dec_buf);
  if (!dec)
    return 0;
  my_decimal2double(E_DEC_FATAL_ERROR, dec, &nr);
  DBUG_ASSERT(nr >= 0.0);
  nr= sqrt(nr);
  double2my_decimal(E_DEC_FATAL_ERROR, nr, &tmp_dec);
  my_decimal_round(E_DEC_FATAL_ERROR, &tmp_dec, decimals, FALSE, dec_buf);
  return dec_buf;
}


Item_variance_field::Item_variance_field(Item_sum_variance *item)
{
  item_name= item->item_name;
  decimals=item->decimals;
  max_length=item->max_length;
  unsigned_flag= item->unsigned_flag;
  field=item->result_field;
  maybe_null=1;
  sample= item->sample;
  prec_increment= item->prec_increment;
  if ((hybrid_type= item->hybrid_type) == DECIMAL_RESULT)
  {
    f_scale0= item->f_scale0;
    f_precision0= item->f_precision0;
    dec_bin_size0= item->dec_bin_size0;
    f_scale1= item->f_scale1;
    f_precision1= item->f_precision1;
    dec_bin_size1= item->dec_bin_size1;
  }
}


double Item_variance_field::val_real()
{
  // fix_fields() never calls for this Item
  if (hybrid_type == DECIMAL_RESULT)
    return val_real_from_decimal();

  double recurrence_s;
  ulonglong count;
  float8get(&recurrence_s, (field->ptr + sizeof(double)));
  count=sint8korr(field->ptr+sizeof(double)*2);

  if ((null_value= (count <= sample)))
    return 0.0;

  return variance_fp_recurrence_result(recurrence_s, count, sample);
}


/****************************************************************************
** Functions to handle dynamic loadable aggregates
** Original source by: Alexis Mikhailov <root@medinf.chuvashia.su>
** Adapted for UDAs by: Andreas F. Bobak <bobak@relog.ch>.
** Rewritten by: Monty.
****************************************************************************/

#ifdef HAVE_DLOPEN

bool Item_udf_sum::itemize(Parse_context *pc, Item **res)
{
  if (skip_itemize(res))
    return false;
  if (super::itemize(pc, res))
    return true;
  pc->thd->lex->set_stmt_unsafe(LEX::BINLOG_STMT_UNSAFE_UDF);
  pc->thd->lex->safe_to_cache_query= false;
  return false;
}


void Item_udf_sum::clear()
{
  DBUG_ENTER("Item_udf_sum::clear");
  udf.clear();
  DBUG_VOID_RETURN;
}

bool Item_udf_sum::add()
{
  DBUG_ENTER("Item_udf_sum::add");
  udf.add(&null_value);
  DBUG_RETURN(0);
}

void Item_udf_sum::cleanup()
{
  /*
    udf_handler::cleanup() nicely handles case when we have not
    original item but one created by copy_or_same() method.
  */
  udf.cleanup();
  Item_sum::cleanup();
}


void Item_udf_sum::print(String *str, enum_query_type query_type)
{
  str->append(func_name());
  str->append('(');
  for (uint i=0 ; i < arg_count ; i++)
  {
    if (i)
      str->append(',');
    args[i]->print(str, query_type);
  }
  str->append(')');
}


Item *Item_sum_udf_float::copy_or_same(THD* thd)
{
  return new (thd->mem_root) Item_sum_udf_float(thd, this);
}

double Item_sum_udf_float::val_real()
{
  DBUG_ASSERT(fixed == 1);
  DBUG_ENTER("Item_sum_udf_float::val");
  DBUG_PRINT("info",("result_type: %d  arg_count: %d",
		     args[0]->result_type(), arg_count));
  DBUG_RETURN(udf.val(&null_value));
}


String *Item_sum_udf_float::val_str(String *str)
{
  return val_string_from_real(str);
}


my_decimal *Item_sum_udf_float::val_decimal(my_decimal *dec)
{
  return val_decimal_from_real(dec);
}


String *Item_sum_udf_decimal::val_str(String *str)
{
  return val_string_from_decimal(str);
}


double Item_sum_udf_decimal::val_real()
{
  return val_real_from_decimal();
}


longlong Item_sum_udf_decimal::val_int()
{
  return val_int_from_decimal();
}


my_decimal *Item_sum_udf_decimal::val_decimal(my_decimal *dec_buf)
{
  DBUG_ASSERT(fixed == 1);
  DBUG_ENTER("Item_func_udf_decimal::val_decimal");
  DBUG_PRINT("info",("result_type: %d  arg_count: %d",
                     args[0]->result_type(), arg_count));

  DBUG_RETURN(udf.val_decimal(&null_value, dec_buf));
}


Item *Item_sum_udf_decimal::copy_or_same(THD* thd)
{
  return new (thd->mem_root) Item_sum_udf_decimal(thd, this);
}


Item *Item_sum_udf_int::copy_or_same(THD* thd)
{
  return new (thd->mem_root) Item_sum_udf_int(thd, this);
}

longlong Item_sum_udf_int::val_int()
{
  DBUG_ASSERT(fixed == 1);
  DBUG_ENTER("Item_sum_udf_int::val_int");
  DBUG_PRINT("info",("result_type: %d  arg_count: %d",
		     args[0]->result_type(), arg_count));
  DBUG_RETURN(udf.val_int(&null_value));
}


String *Item_sum_udf_int::val_str(String *str)
{
  return val_string_from_int(str);
}

my_decimal *Item_sum_udf_int::val_decimal(my_decimal *dec)
{
  return val_decimal_from_int(dec);
}


/** Default max_length is max argument length. */

void Item_sum_udf_str::fix_length_and_dec()
{
  DBUG_ENTER("Item_sum_udf_str::fix_length_and_dec");
  max_length=0;
  for (uint i = 0; i < arg_count; i++)
    set_if_bigger(max_length,args[i]->max_length);
  DBUG_VOID_RETURN;
}


Item *Item_sum_udf_str::copy_or_same(THD* thd)
{
  return new (thd->mem_root) Item_sum_udf_str(thd, this);
}


my_decimal *Item_sum_udf_str::val_decimal(my_decimal *dec)
{
  return val_decimal_from_string(dec);
}

String *Item_sum_udf_str::val_str(String *str)
{
  DBUG_ASSERT(fixed == 1);
  DBUG_ENTER("Item_sum_udf_str::str");
  String *res=udf.val_str(str,&str_value);
  null_value = !res;
  DBUG_RETURN(res);
}

#endif /* HAVE_DLOPEN */


/*****************************************************************************
 GROUP_CONCAT function

 SQL SYNTAX:
  GROUP_CONCAT([DISTINCT] expr,... [ORDER BY col [ASC|DESC],...]
    [SEPARATOR str_const])

 concat of values from "group by" operation

 BUGS
   Blobs doesn't work with DISTINCT or ORDER BY
*****************************************************************************/



/** 
  Compares the values for fields in expr list of GROUP_CONCAT.
  @note
       
     GROUP_CONCAT([DISTINCT] expr [,expr ...]
              [ORDER BY {unsigned_integer | col_name | expr}
                  [ASC | DESC] [,col_name ...]]
              [SEPARATOR str_val])
 
  @return
  @retval -1 : key1 < key2 
  @retval  0 : key1 = key2
  @retval  1 : key1 > key2 
*/

extern "C"
int group_concat_key_cmp_with_distinct(const void* arg, const void* key1, 
                                       const void* key2)
{
  Item_func_group_concat *item_func= (Item_func_group_concat*)arg;
  TABLE *table= item_func->table;

  for (uint i= 0; i < item_func->arg_count_field; i++)
  {
    Item *item= item_func->args[i];
    /*
      If item is a const item then either get_tmp_table_field returns 0
      or it is an item over a const table.
    */
    if (item->const_item())
      continue;
    /*
      We have to use get_tmp_table_field() instead of
      real_item()->get_tmp_table_field() because we want the field in
      the temporary table, not the original field
    */
    Field *field= item->get_tmp_table_field();

    if (!field)
      continue;

    uint offset= field->offset(field->table->record[0])-table->s->null_bytes;
    int res= field->cmp((uchar*)key1 + offset, (uchar*)key2 + offset);
    if (res)
      return res;
  }
  return 0;
}


/**
  function of sort for syntax: GROUP_CONCAT(expr,... ORDER BY col,... )
*/

extern "C"
int group_concat_key_cmp_with_order(const void* arg, const void* key1, 
                                    const void* key2)
{
  const Item_func_group_concat* grp_item= (Item_func_group_concat*) arg;
  const ORDER *order_item, *end;
  TABLE *table= grp_item->table;

  for (order_item= grp_item->order_array.begin(),
         end= grp_item->order_array.end();
       order_item < end;
       order_item++)
  {
    Item *item= *(order_item)->item;
    /*
      If item is a const item then either get_tmp_table_field returns 0
      or it is an item over a const table.
    */
    if (item->const_item())
      continue;
    /*
      We have to use get_tmp_table_field() instead of
      real_item()->get_tmp_table_field() because we want the field in
      the temporary table, not the original field
     */
    Field *field= item->get_tmp_table_field();
    if (!field)
      continue;

    uint offset= (field->offset(field->table->record[0]) -
                  table->s->null_bytes);
    int res= field->cmp((uchar*)key1 + offset, (uchar*)key2 + offset);
    if (res)
      return ((order_item)->direction == ORDER::ORDER_ASC) ? res : -res;
  }
  /*
    We can't return 0 because in that case the tree class would remove this
    item as double value. This would cause problems for case-changes and
    if the returned values are not the same we do the sort on.
  */
  return 1;
}


/**
  Append data from current leaf to item->result.
*/

extern "C"
int dump_leaf_key(void* key_arg, element_count count __attribute__((unused)),
                  void* item_arg)
{
  Item_func_group_concat *item= (Item_func_group_concat *) item_arg;
  TABLE *table= item->table;
  String tmp((char *)table->record[1], table->s->reclength,
             default_charset_info);
  String tmp2;
  uchar *key= (uchar *) key_arg;
  String *result= &item->result;
  Item **arg= item->args, **arg_end= item->args + item->arg_count_field;
  size_t old_length= result->length();

  if (item->no_appended)
    item->no_appended= FALSE;
  else
    result->append(*item->separator);

  tmp.length(0);

  for (; arg < arg_end; arg++)
  {
    String *res;
    /*
      We have to use get_tmp_table_field() instead of
      real_item()->get_tmp_table_field() because we want the field in
      the temporary table, not the original field
      We also can't use table->field array to access the fields
      because it contains both order and arg list fields.
     */
    if ((*arg)->const_item())
      res= (*arg)->val_str(&tmp);
    else
    {
      Field *field= (*arg)->get_tmp_table_field();
      if (field)
      {
        uint offset= (field->offset(field->table->record[0]) -
                      table->s->null_bytes);
        DBUG_ASSERT(offset < table->s->reclength);
        res= field->val_str(&tmp, key + offset);
      }
      else
        res= (*arg)->val_str(&tmp);
    }
    if (res)
      result->append(*res);
  }

  item->row_count++;

  /* stop if length of result more than max_length */
  if (result->length() > item->max_length)
  {
    int well_formed_error;
    const CHARSET_INFO *cs= item->collation.collation;
    const char *ptr= result->ptr();
    size_t add_length;
    /*
      It's ok to use item->result.length() as the fourth argument
      as this is never used to limit the length of the data.
      Cut is done with the third argument.
    */
    add_length= cs->cset->well_formed_len(cs,
                                          ptr + old_length,
                                          ptr + item->max_length,
                                          result->length(),
                                          &well_formed_error);
    result->length(old_length + add_length);
    item->warning_for_row= TRUE;
    push_warning_printf(current_thd, Sql_condition::SL_WARNING,
                        ER_CUT_VALUE_GROUP_CONCAT, ER(ER_CUT_VALUE_GROUP_CONCAT),
                        item->row_count);

    /**
       To avoid duplicated warnings in Item_func_group_concat::val_str()
    */
    if (table && table->blob_storage)
      table->blob_storage->set_truncated_value(false);
    return 1;
  }
  return 0;
}


/**
  Constructor of Item_func_group_concat.

  @param distinct_arg   distinct
  @param select_list    list of expression for show values
  @param order_list     list of sort columns
  @param separator_arg  string value of separator.
*/

Item_func_group_concat::Item_func_group_concat(const POS &pos,
                       bool distinct_arg, PT_item_list *select_list,
                       PT_order_list *opt_order_list,
                       String *separator_arg)
  :super(pos), tmp_table_param(0), separator(separator_arg), tree(0),
   unique_filter(NULL), table(0),
   order_array(*my_thread_get_THR_MALLOC()),
   arg_count_order(opt_order_list ? opt_order_list->value.elements : 0),
   arg_count_field(select_list->elements()),
   row_count(0),
   distinct(distinct_arg),
   warning_for_row(FALSE),
   force_copy_fields(0), original(0)
{
  Item *item_select;
  Item **arg_ptr;

  quick_group= FALSE;
  arg_count= arg_count_field + arg_count_order;

  if (!(args= (Item**) sql_alloc(sizeof(Item*) * arg_count)))
    return;

<<<<<<< HEAD
  if (!(orig_args= (Item **) sql_alloc(sizeof(Item *) * arg_count)))
  {
    args= NULL;
    return;
  }

  if (order_array.reserve(arg_count_order))
    return;
=======
  order= (ORDER**)(args + arg_count);
>>>>>>> 854f9267

  /* fill args items of show and sort */
  List_iterator_fast<Item> li(select_list->value);

  for (arg_ptr=args ; (item_select= li++) ; arg_ptr++)
    *arg_ptr= item_select;

  if (arg_count_order)
  {
    for (ORDER *order_item= opt_order_list->value.first;
         order_item != NULL;
         order_item= order_item->next)
    {
      order_array.push_back(*order_item);
      *arg_ptr= *order_item->item;
      order_array.back().item= arg_ptr++;
    }
    for (ORDER *ord= order_array.begin(); ord < order_array.end(); ++ord)
      ord->next= ord != &order_array.back() ? ord + 1 : NULL;
  }
<<<<<<< HEAD
}


bool Item_func_group_concat::itemize(Parse_context *pc, Item **res)
{
  if (skip_itemize(res))
    return false;
  if (super::itemize(pc, res))
    return true;
  context= pc->thd->lex->current_context();
  memcpy(orig_args, args, sizeof(Item*) * arg_count);
  return false;
=======
>>>>>>> 854f9267
}


Item_func_group_concat::Item_func_group_concat(THD *thd,
                                               Item_func_group_concat *item)
  :Item_sum(thd, item),
  tmp_table_param(item->tmp_table_param),
  separator(item->separator),
  tree(item->tree),
  unique_filter(item->unique_filter),
  table(item->table),
  order_array(thd->mem_root),
  context(item->context),
  arg_count_order(item->arg_count_order),
  arg_count_field(item->arg_count_field),
  row_count(item->row_count),
  distinct(item->distinct),
  warning_for_row(item->warning_for_row),
  always_null(item->always_null),
  force_copy_fields(item->force_copy_fields),
  original(item)
{
  quick_group= item->quick_group;
  result.set_charset(collation.collation);

  /*
    Since the ORDER structures pointed to by the elements of the 'order' array
    may be modified in find_order_in_list() called from
    Item_func_group_concat::setup(), create a copy of those structures so that
    such modifications done in this object would not have any effect on the
    object being copied.
  */
  if (order_array.reserve(arg_count_order))
    return;

  for (uint i= 0; i < arg_count_order; i++)
  {
    /*
      Compiler generated copy constructor is used to
      to copy all the members of ORDER struct.
      It's also necessary to update ORDER::next pointer
      so that it points to new ORDER element.
    */
    order_array.push_back(item->order_array[i]);
  }
  if (arg_count_order)
  {
    for (ORDER *ord= order_array.begin(); ord < order_array.end(); ++ord)
      ord->next= ord != &order_array.back() ? ord + 1 : NULL;
  }
}



void Item_func_group_concat::cleanup()
{
  DBUG_ENTER("Item_func_group_concat::cleanup");
  Item_sum::cleanup();

  /*
    Free table and tree if they belong to this item (if item have not pointer
    to original item from which was made copy => it own its objects )
  */
  if (!original)
  {
    delete tmp_table_param;
    tmp_table_param= 0;
    if (table)
    {
      THD *thd= table->in_use;
      if (table->blob_storage)
        delete table->blob_storage;
      free_tmp_table(thd, table);
      table= 0;
      if (tree)
      {
        delete_tree(tree);
        tree= 0;
      }
      if (unique_filter)
      {
        delete unique_filter;
        unique_filter= NULL;
      }
    }
    DBUG_ASSERT(tree == 0);
  }
  /*
   As the ORDER structures pointed to by the elements of the
   'order' array may be modified in find_order_in_list() called
   from Item_func_group_concat::setup() to point to runtime
   created objects, we need to reset them back to the original
   arguments of the function.
   */
  for (uint i= 0; i < arg_count_order; i++)
  {
    order_array[i].item= &args[arg_count_field + i];
  }
  DBUG_VOID_RETURN;
}


Field *Item_func_group_concat::make_string_field(TABLE *table_arg)
{
  Field *field;
  DBUG_ASSERT(collation.collation);
  /*
    max_characters is maximum number of characters
    what can fit into max_length size. It's necessary
    to use field size what allows to store group_concat
    result without truncation. For this purpose we use
    max_characters * CS->mbmaxlen.
  */
  const uint32 max_characters= max_length / collation.collation->mbminlen;
  if (max_characters > CONVERT_IF_BIGGER_TO_BLOB)
    field= new Field_blob(max_characters * collation.collation->mbmaxlen,
                          maybe_null, item_name.ptr(),
                          collation.collation, true);
  else
    field= new Field_varstring(max_characters * collation.collation->mbmaxlen,
                               maybe_null, item_name.ptr(), table_arg->s, collation.collation);

  if (field)
    field->init(table_arg);
  return field;
}


Item *Item_func_group_concat::copy_or_same(THD* thd)
{
  return new (thd->mem_root) Item_func_group_concat(thd, this);
}


void Item_func_group_concat::clear()
{
  result.length(0);
  result.copy();
  null_value= TRUE;
  warning_for_row= FALSE;
  no_appended= TRUE;
  if (tree)
    reset_tree(tree);
  if (unique_filter)
    unique_filter->reset();
  if (table && table->blob_storage)
    table->blob_storage->reset();
  /* No need to reset the table as we never call write_row */
}


bool Item_func_group_concat::add()
{
  if (always_null)
    return 0;
  if (copy_fields(tmp_table_param, table->in_use))
    return true;
  if (copy_funcs(tmp_table_param->items_to_copy, table->in_use))
    return TRUE;

  for (uint i= 0; i < arg_count_field; i++)
  {
    Item *show_item= args[i];
    if (show_item->const_item())
      continue;

    Field *field= show_item->get_tmp_table_field();
    if (field && field->is_null_in_record((const uchar*) table->record[0]))
        return 0;                               // Skip row if it contains null
  }

  null_value= FALSE;
  bool row_eligible= TRUE;

  if (distinct) 
  {
    /* Filter out duplicate rows. */
    uint count= unique_filter->elements_in_tree();
    unique_filter->unique_add(table->record[0] + table->s->null_bytes);
    if (count == unique_filter->elements_in_tree())
      row_eligible= FALSE;
  }

  TREE_ELEMENT *el= 0;                          // Only for safety
  if (row_eligible && tree)
  {
    DBUG_EXECUTE_IF("trigger_OOM_in_gconcat_add",
                     DBUG_SET("+d,simulate_persistent_out_of_memory"););
    el= tree_insert(tree, table->record[0] + table->s->null_bytes, 0,
                    tree->custom_arg);
    DBUG_EXECUTE_IF("trigger_OOM_in_gconcat_add",
                    DBUG_SET("-d,simulate_persistent_out_of_memory"););
    /* check if there was enough memory to insert the row */
    if (!el)
      return 1;
  }
  /*
    If the row is not a duplicate (el->count == 1)
    we can dump the row here in case of GROUP_CONCAT(DISTINCT...)
    instead of doing tree traverse later.
  */
  if (row_eligible && !warning_for_row &&
      (!tree || (el->count == 1 && distinct && !arg_count_order)))
    dump_leaf_key(table->record[0] + table->s->null_bytes, 1, this);

  return 0;
}


bool
Item_func_group_concat::fix_fields(THD *thd, Item **ref)
{
  uint i;                       /* for loop variable */
  DBUG_ASSERT(fixed == 0);

  if (init_sum_func_check(thd))
    return TRUE;

  maybe_null= 1;

  Disable_semijoin_flattening DSF(thd->lex->current_select(), true);

  /*
    Fix fields for select list and ORDER clause
  */

  for (i=0 ; i < arg_count ; i++)
  {
    if ((!args[i]->fixed &&
         args[i]->fix_fields(thd, args + i)) ||
        args[i]->check_cols(1))
      return TRUE;
  }

  /* skip charset aggregation for order columns */
  if (agg_item_charsets_for_string_result(collation, func_name(),
                                          args, arg_count - arg_count_order))
    return 1;

  result.set_charset(collation.collation);
  result_field= 0;
  null_value= 1;
  max_length= thd->variables.group_concat_max_len;

  size_t offset;
  if (separator->needs_conversion(separator->length(), separator->charset(),
                                  collation.collation, &offset))
  {
    size_t buflen= collation.collation->mbmaxlen * separator->length();
    uint errors;
    size_t conv_length;
    char *buf;
    String *new_separator;

    if (!(buf= (char*) thd->stmt_arena->alloc(buflen)) ||
        !(new_separator= new(thd->stmt_arena->mem_root)
                           String(buf, buflen, collation.collation)))
      return TRUE;
    
    conv_length= copy_and_convert(buf, buflen, collation.collation,
                                  separator->ptr(), separator->length(),
                                  separator->charset(), &errors);
    new_separator->length(conv_length);
    separator= new_separator;
  }

  if (check_sum_func(thd, ref))
    return TRUE;

  fixed= 1;
  return FALSE;
}


bool Item_func_group_concat::setup(THD *thd)
{
  List<Item> list;
  SELECT_LEX *select_lex= thd->lex->current_select();
  const bool order_or_distinct= MY_TEST(arg_count_order > 0 || distinct);
  DBUG_ENTER("Item_func_group_concat::setup");

  /*
    Currently setup() can be called twice. Please add
    assertion here when this is fixed.
  */
  if (table || tree)
    DBUG_RETURN(FALSE);

  if (!(tmp_table_param= new (thd->mem_root) Temp_table_param))
    DBUG_RETURN(TRUE);

  /* Push all not constant fields to the list and create a temp table */
  always_null= 0;
  for (uint i= 0; i < arg_count_field; i++)
  {
    Item *item= args[i];
    if (list.push_back(item))
      DBUG_RETURN(TRUE);
    if (item->const_item())
    {
      if (item->is_null())
      {
        always_null= 1;
        DBUG_RETURN(FALSE);
      }
    }
  }

  List<Item> all_fields(list);
  /*
    Try to find every ORDER expression in the list of GROUP_CONCAT
    arguments. If an expression is not found, prepend it to
    "all_fields". The resulting field list is used as input to create
    tmp table columns.
  */
  if (arg_count_order &&
      setup_order(thd, Ref_ptr_array(args, arg_count),
                  context->table_list, list, all_fields, order_array.begin()))
    DBUG_RETURN(TRUE);

  count_field_types(select_lex, tmp_table_param, all_fields, false, true);
  tmp_table_param->force_copy_fields= force_copy_fields;
  DBUG_ASSERT(table == 0);
  if (order_or_distinct)
  {
    /*
      Force the create_tmp_table() to convert BIT columns to INT
      as we cannot compare two table records containg BIT fields
      stored in the the tree used for distinct/order by.
      Moreover we don't even save in the tree record null bits 
      where BIT fields store parts of their data.
    */
    List_iterator_fast<Item> li(all_fields);
    Item *item;
    while ((item= li++))
    {
      if (item->type() == Item::FIELD_ITEM && 
          ((Item_field*) item)->field->type() == FIELD_TYPE_BIT)
        item->marker= 4;
    }
  }

  /*
    We have to create a temporary table to get descriptions of fields
    (types, sizes and so on).

    Note that in the table, we first have the ORDER BY fields, then the
    field list.
  */
  if (!(table= create_tmp_table(thd, tmp_table_param, all_fields,
                                NULL, false, true,
                                select_lex->active_options(),
                                HA_POS_ERROR, (char*) "")))
    DBUG_RETURN(TRUE);
  table->file->extra(HA_EXTRA_NO_ROWS);
  table->no_rows= 1;

  /**
    Initialize blob_storage if GROUP_CONCAT is used
    with ORDER BY | DISTINCT and BLOB field count > 0.    
  */
  if (order_or_distinct && table->s->blob_fields)
    table->blob_storage= new Blob_mem_storage();

  /*
     Need sorting or uniqueness: init tree and choose a function to sort.
     Don't reserve space for NULLs: if any of gconcat arguments is NULL,
     the row is not added to the result.
  */
  uint tree_key_length= table->s->reclength - table->s->null_bytes;

  if (arg_count_order)
  {
    tree= &tree_base;
    /*
      Create a tree for sorting. The tree is used to sort (according to the
      syntax of this function). If there is no ORDER BY clause, we don't
      create this tree.
    */
    init_tree(tree,  min(static_cast<ulong>(thd->variables.max_heap_table_size),
                               thd->variables.sortbuff_size/16), 0,
              tree_key_length, 
              group_concat_key_cmp_with_order , 0, NULL, (void*) this);
  }

  if (distinct)
    unique_filter= new Unique(group_concat_key_cmp_with_distinct,
                              (void*)this,
                              tree_key_length,
                              ram_limitation(thd));
  
  DBUG_RETURN(FALSE);
}


/* This is used by rollup to create a separate usable copy of the function */

void Item_func_group_concat::make_unique()
{
  tmp_table_param= 0;
  table=0;
  original= 0;
  force_copy_fields= 1;
  tree= 0;
}


String* Item_func_group_concat::val_str(String* str)
{
  DBUG_ASSERT(fixed == 1);
  if (null_value)
    return 0;
  if (no_appended && tree)
    /* Tree is used for sorting as in ORDER BY */
    tree_walk(tree, &dump_leaf_key, this, left_root_right);

  if (table && table->blob_storage && 
      table->blob_storage->is_truncated_value())
  {
    warning_for_row= true;
    push_warning_printf(current_thd, Sql_condition::SL_WARNING,
                        ER_CUT_VALUE_GROUP_CONCAT, ER(ER_CUT_VALUE_GROUP_CONCAT),
                        row_count);
  }

  return &result;
}


void Item_func_group_concat::print(String *str, enum_query_type query_type)
{
  str->append(STRING_WITH_LEN("group_concat("));
  if (distinct)
    str->append(STRING_WITH_LEN("distinct "));
  for (uint i= 0; i < arg_count_field; i++)
  {
    if (i)
      str->append(',');
    args[i]->print(str, query_type);
  }
  if (arg_count_order)
  {
    str->append(STRING_WITH_LEN(" order by "));
    for (uint i= 0 ; i < arg_count_order ; i++)
    {
      if (i)
        str->append(',');
<<<<<<< HEAD
      orig_args[i + arg_count_field]->print(str, query_type);
      if (order_array[i].direction == ORDER::ORDER_ASC)
=======
      args[i + arg_count_field]->print(str, query_type);
      if (order[i]->direction == ORDER::ORDER_ASC)
>>>>>>> 854f9267
        str->append(STRING_WITH_LEN(" ASC"));
      else
        str->append(STRING_WITH_LEN(" DESC"));
    }
  }
  str->append(STRING_WITH_LEN(" separator \'"));

  if (query_type & QT_TO_SYSTEM_CHARSET)
  {
    // Convert to system charset.
   convert_and_print(separator, str, system_charset_info);
  }
  else if (query_type & QT_TO_ARGUMENT_CHARSET)
  {
    /*
      Convert the string literals to str->charset(),
      which is typically equal to charset_set_client.
    */
   convert_and_print(separator, str, str->charset());
  }
  else
  {
    separator->print(str);
  }
  str->append(STRING_WITH_LEN("\')"));
}


Item_func_group_concat::~Item_func_group_concat()
{
  if (!original && unique_filter)
    delete unique_filter;    
}<|MERGE_RESOLUTION|>--- conflicted
+++ resolved
@@ -333,26 +333,18 @@
 {
   if (arg_count > 0)
   {
-    args= (Item**) sql_alloc(2 * sizeof(Item*) * arg_count);
+    args= (Item**) sql_alloc(sizeof(Item*) * arg_count);
     if (args == NULL)
     {
-      orig_args= NULL;
       return; // OOM
     }
-    orig_args= args + arg_count;
     uint i=0;
     List_iterator_fast<Item> li(opt_list->value);
     Item *item;
 
     while ((item=li++))
       args[i++]= item;
-<<<<<<< HEAD
-  }
-=======
-    }
-  }
-  mark_as_sum_func();
->>>>>>> 854f9267
+  }
   init_aggregator();
 }
 
@@ -3301,18 +3293,8 @@
   if (!(args= (Item**) sql_alloc(sizeof(Item*) * arg_count)))
     return;
 
-<<<<<<< HEAD
-  if (!(orig_args= (Item **) sql_alloc(sizeof(Item *) * arg_count)))
-  {
-    args= NULL;
-    return;
-  }
-
   if (order_array.reserve(arg_count_order))
     return;
-=======
-  order= (ORDER**)(args + arg_count);
->>>>>>> 854f9267
 
   /* fill args items of show and sort */
   List_iterator_fast<Item> li(select_list->value);
@@ -3333,7 +3315,6 @@
     for (ORDER *ord= order_array.begin(); ord < order_array.end(); ++ord)
       ord->next= ord != &order_array.back() ? ord + 1 : NULL;
   }
-<<<<<<< HEAD
 }
 
 
@@ -3344,10 +3325,7 @@
   if (super::itemize(pc, res))
     return true;
   context= pc->thd->lex->current_context();
-  memcpy(orig_args, args, sizeof(Item*) * arg_count);
   return false;
-=======
->>>>>>> 854f9267
 }
 
 
@@ -3795,13 +3773,8 @@
     {
       if (i)
         str->append(',');
-<<<<<<< HEAD
-      orig_args[i + arg_count_field]->print(str, query_type);
+      args[i + arg_count_field]->print(str, query_type);
       if (order_array[i].direction == ORDER::ORDER_ASC)
-=======
-      args[i + arg_count_field]->print(str, query_type);
-      if (order[i]->direction == ORDER::ORDER_ASC)
->>>>>>> 854f9267
         str->append(STRING_WITH_LEN(" ASC"));
       else
         str->append(STRING_WITH_LEN(" DESC"));
