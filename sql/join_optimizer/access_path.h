--- conflicted
+++ resolved
@@ -50,10 +50,6 @@
 class Cost_model_server;
 class Filesort;
 class HashJoinCondition;
-<<<<<<< HEAD
-class Item;
-=======
->>>>>>> 824e2b40
 class Item_func_match;
 class JOIN;
 class KEY;
