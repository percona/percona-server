/* Copyright (c) 2020, 2023, Oracle and/or its affiliates.

   This program is free software; you can redistribute it and/or modify
   it under the terms of the GNU General Public License, version 2.0,
   as published by the Free Software Foundation.

   This program is also distributed with certain software (including
   but not limited to OpenSSL) that is licensed under separate terms,
   as designated in a particular file or component or in included license
   documentation.  The authors of MySQL hereby grant you an additional
   permission to link the program and your derivative works with the
   separately licensed software that they have included with MySQL.

   This program is distributed in the hope that it will be useful,
   but WITHOUT ANY WARRANTY; without even the implied warranty of
   MERCHANTABILITY or FITNESS FOR A PARTICULAR PURPOSE.  See the
   GNU General Public License, version 2.0, for more details.

   You should have received a copy of the GNU General Public License
   along with this program; if not, write to the Free Software
   Foundation, Inc., 51 Franklin St, Fifth Floor, Boston, MA 02110-1301  USA */

#include "sql/join_optimizer/join_optimizer.h"

#include <assert.h>
#include <float.h>
#include <math.h>
#include <stdint.h>
#include <stdio.h>
#include <string.h>
#include <sys/types.h>

#include <algorithm>
#include <bitset>
#include <initializer_list>
#include <memory>
#include <string>
#include <type_traits>
#include <unordered_map>
#include <utility>
#include <vector>

#include "ft_global.h"
#include "map_helpers.h"
#include "mem_root_deque.h"
#include "my_alloc.h"
#include "my_base.h"
#include "my_bitmap.h"
#include "my_dbug.h"
#include "my_inttypes.h"
#include "my_sqlcommand.h"
#include "my_sys.h"
#include "my_table_map.h"
#include "mysql/components/services/bits/psi_bits.h"
#include "mysql/udf_registration_types.h"
#include "mysqld_error.h"
#include "prealloced_array.h"
#include "scope_guard.h"
#include "sql/field.h"
#include "sql/filesort.h"
#include "sql/handler.h"
#include "sql/item.h"
#include "sql/item_cmpfunc.h"
#include "sql/item_func.h"
#include "sql/item_sum.h"
#include "sql/join_optimizer/access_path.h"
#include "sql/join_optimizer/bit_utils.h"
#include "sql/join_optimizer/build_interesting_orders.h"
#include "sql/join_optimizer/compare_access_paths.h"
#include "sql/join_optimizer/cost_model.h"
#include "sql/join_optimizer/estimate_selectivity.h"
#include "sql/join_optimizer/explain_access_path.h"
#include "sql/join_optimizer/find_contained_subqueries.h"
#include "sql/join_optimizer/graph_simplification.h"
#include "sql/join_optimizer/hypergraph.h"
#include "sql/join_optimizer/interesting_orders.h"
#include "sql/join_optimizer/interesting_orders_defs.h"
#include "sql/join_optimizer/make_join_hypergraph.h"
#include "sql/join_optimizer/node_map.h"
#include "sql/join_optimizer/overflow_bitset.h"
#include "sql/join_optimizer/print_utils.h"
#include "sql/join_optimizer/relational_expression.h"
#include "sql/join_optimizer/secondary_engine_costing_flags.h"
#include "sql/join_optimizer/subgraph_enumeration.h"
#include "sql/join_optimizer/walk_access_paths.h"
#include "sql/join_type.h"
#include "sql/key.h"
#include "sql/key_spec.h"
#include "sql/mem_root_array.h"
#include "sql/opt_costmodel.h"
#include "sql/parse_tree_node_base.h"
#include "sql/partition_info.h"
#include "sql/query_options.h"
#include "sql/range_optimizer/index_range_scan_plan.h"
#include "sql/range_optimizer/internal.h"
#include "sql/range_optimizer/path_helpers.h"
#include "sql/range_optimizer/range_analysis.h"
#include "sql/range_optimizer/range_opt_param.h"
#include "sql/range_optimizer/range_optimizer.h"
#include "sql/range_optimizer/rowid_ordered_retrieval_plan.h"
#include "sql/range_optimizer/tree.h"
#include "sql/sql_array.h"
#include "sql/sql_base.h"
#include "sql/sql_bitmap.h"
#include "sql/sql_class.h"
#include "sql/sql_cmd.h"
#include "sql/sql_const.h"
#include "sql/sql_executor.h"
#include "sql/sql_lex.h"
#include "sql/sql_list.h"
#include "sql/sql_opt_exec_shared.h"
#include "sql/sql_optimizer.h"
#include "sql/sql_partition.h"
#include "sql/sql_select.h"
#include "sql/sql_tmp_table.h"
#include "sql/system_variables.h"
#include "sql/table.h"
#include "sql/table_function.h"
#include "sql/temp_table_param.h"
#include "sql/uniques.h"
#include "sql/window.h"
#include "template_utils.h"

using hypergraph::Hyperedge;
using hypergraph::Node;
using hypergraph::NodeMap;
using std::find_if;
using std::min;
using std::pair;
using std::string;
using std::swap;
using std::vector;

namespace {

string PrintAccessPath(const AccessPath &path, const JoinHypergraph &graph,
                       const char *description_for_trace);
void PrintJoinOrder(const AccessPath *path, string *join_order);

AccessPath *CreateMaterializationPath(THD *thd, JOIN *join, AccessPath *path,
                                      TABLE *temp_table,
                                      Temp_table_param *temp_table_param,
                                      bool copy_items);

AccessPath *GetSafePathToSort(THD *thd, JOIN *join, AccessPath *path,
                              bool need_rowid,
                              bool force_materialization = false);

// Represents a candidate row-id ordered scan. For a ROR compatible
// range scan, it stores the applied and subsumed predicates.
struct PossibleRORScan {
  unsigned idx;
  OverflowBitset applied_predicates;
  OverflowBitset subsumed_predicates;
};

/**
  CostingReceiver contains the main join planning logic, selecting access paths
  based on cost. It receives subplans from DPhyp (see enumerate_subgraph.h),
  assigns them costs based on a cost model, and keeps the ones that are
  cheapest. In the end, this means it will be left with a root access path that
  gives the lowest total cost for joining the tables in the query block, ie.,
  without ORDER BY etc.

  Currently, besides the expected number of produced rows (which is the same no
  matter how we access the table) we keep only a single value per subplan
  (total cost), and thus also only a single best access path. In the future,
  we will have more dimensions to worry about, such as initial cost versus total
  cost (relevant for LIMIT), ordering properties, and so on. At that point,
  there is not necessarily a single “best” access path anymore, and we will need
  to keep multiple ones around, and test all of them as candidates when building
  larger subplans.
 */
class CostingReceiver {
 public:
  CostingReceiver(
      THD *thd, Query_block *query_block, JoinHypergraph &graph,
      const LogicalOrderings *orderings,
      const Mem_root_array<SortAheadOrdering> *sort_ahead_orderings,
      const Mem_root_array<ActiveIndexInfo> *active_indexes,
      const Mem_root_array<FullTextIndexInfo> *fulltext_searches,
      NodeMap fulltext_tables, uint64_t sargable_fulltext_predicates,
      table_map update_delete_target_tables,
      table_map immediate_update_delete_candidates, bool need_rowid,
      SecondaryEngineFlags engine_flags, int subgraph_pair_limit,
      secondary_engine_modify_access_path_cost_t secondary_engine_cost_hook,
      secondary_engine_check_optimizer_request_t
          secondary_engine_planning_complexity_check_hook,
      string *trace)
      : m_thd(thd),
        m_query_block(query_block),
        m_access_paths(thd->mem_root),
        m_graph(&graph),
        m_orderings(orderings),
        m_sort_ahead_orderings(sort_ahead_orderings),
        m_active_indexes(active_indexes),
        m_fulltext_searches(fulltext_searches),
        m_fulltext_tables(fulltext_tables),
        m_sargable_fulltext_predicates(sargable_fulltext_predicates),
        m_update_delete_target_nodes(GetNodeMapFromTableMap(
            update_delete_target_tables, graph.table_num_to_node_num)),
        m_immediate_update_delete_candidates(GetNodeMapFromTableMap(
            immediate_update_delete_candidates, graph.table_num_to_node_num)),
        m_need_rowid(need_rowid),
        m_engine_flags(engine_flags),
        m_subgraph_pair_limit(subgraph_pair_limit),
        m_secondary_engine_cost_hook(secondary_engine_cost_hook),
        m_secondary_engine_planning_complexity_check(
            secondary_engine_planning_complexity_check_hook),
        m_trace(trace) {
    // At least one join type must be supported.
    assert(Overlaps(engine_flags,
                    MakeSecondaryEngineFlags(
                        SecondaryEngineFlag::SUPPORTS_HASH_JOIN,
                        SecondaryEngineFlag::SUPPORTS_NESTED_LOOP_JOIN)));
  }

  // Not copyable, but movable so that we can reset it after graph
  // simplification if needed.
  CostingReceiver &operator=(const CostingReceiver &) = delete;
  CostingReceiver &operator=(CostingReceiver &&) = default;
  CostingReceiver(const CostingReceiver &) = delete;
  CostingReceiver(CostingReceiver &&) = default;

  bool HasSeen(NodeMap subgraph) const {
    return m_access_paths.count(subgraph) != 0;
  }

  bool FoundSingleNode(int node_idx);

  bool evaluate_secondary_engine_optimizer_state_request();

  // Called EmitCsgCmp() in the DPhyp paper.
  bool FoundSubgraphPair(NodeMap left, NodeMap right, int edge_idx);

  const Prealloced_array<AccessPath *, 4> &root_candidates() {
    const auto it =
        m_access_paths.find(TablesBetween(0, m_graph->nodes.size()));
    assert(it != m_access_paths.end());
    return it->second.paths;
  }

  FunctionalDependencySet active_fds_at_root() const {
    const auto it =
        m_access_paths.find(TablesBetween(0, m_graph->nodes.size()));
    assert(it != m_access_paths.end());
    return it->second.active_functional_dependencies;
  }

  size_t num_subplans() const { return m_access_paths.size(); }

  size_t num_access_paths() const {
    size_t access_paths = 0;
    for (const auto &[nodes, pathset] : m_access_paths) {
      access_paths += pathset.paths.size();
    }
    return access_paths;
  }

  int subgraph_pair_limit() const { return m_subgraph_pair_limit; }

  /// True if the result of the join is found to be always empty, typically
  /// because of an impossible WHERE clause.
  bool always_empty() const {
    const auto it =
        m_access_paths.find(TablesBetween(0, m_graph->nodes.size()));
    return it != m_access_paths.end() && it->second.always_empty;
  }

  AccessPath *ProposeAccessPath(
      AccessPath *path, Prealloced_array<AccessPath *, 4> *existing_paths,
      OrderingSet obsolete_orderings, const char *description_for_trace) const;

  bool HasSecondaryEngineCostHook() const {
    return m_secondary_engine_cost_hook != nullptr;
  }

 private:
  THD *m_thd;

  /// The query block we are planning.
  Query_block *m_query_block;

  /**
    Besides the access paths for a set of nodes (see m_access_paths),
    AccessPathSet contains information that is common between all access
    paths for that set. One would believe num_output_rows would be such
    a member (a set of tables should produce the same number of output
    rows no matter the join order), but due to parameterized paths,
    different access paths could have different outputs. delayed_predicates
    is another, but currently, it's already efficiently hidden space-wise
    due to the use of a union.
   */
  struct AccessPathSet {
    Prealloced_array<AccessPath *, 4> paths;
    FunctionalDependencySet active_functional_dependencies{0};

    // Once-interesting orderings that we don't care about anymore,
    // e.g. because they were interesting for a semijoin but that semijoin
    // is now done (with or without using the ordering). This reduces
    // the number of access paths we have to keep in play, since they are
    // de-facto equivalent.
    //
    // Note that if orderings were merged, this could falsely prune out
    // orderings that we would actually need, but as long as all of the
    // relevant ones are semijoin orderings (which are never identical,
    // and never merged with the relevant-at-end orderings), this
    // should not happen.
    OrderingSet obsolete_orderings{0};

    // True if the join of the tables in this set has been found to be always
    // empty (typically because of an impossible WHERE clause).
    bool always_empty{false};
  };

  /**
    For each subset of tables that are connected in the join hypergraph,
    keeps the current best access paths for producing said subset.
    There can be several that are best in different ways; see comments
    on ProposeAccessPath().

    Also used for communicating connectivity information back to DPhyp
    (in HasSeen()); if there's an entry here, that subset will induce
    a connected subgraph of the join hypergraph.
   */
  mem_root_unordered_map<NodeMap, AccessPathSet> m_access_paths;

  /**
    How many subgraph pairs we've seen so far. Used to give up
    if we end up allocating too many resources (prompting us to
    create a simpler join graph and try again).
   */
  int m_num_seen_subgraph_pairs = 0;

  /// The graph we are running over.
  JoinHypergraph *m_graph;

  /// Whether we have applied clamping due to a multi-column EQ_REF at any
  /// point. There is a known issue (see bug #33550360) where this can cause
  /// row count estimates to be inconsistent between different access paths.
  /// Obviously, we should fix this bug by adjusting the selectivities
  /// (and we do for single-column indexes), but for multipart indexes,
  /// this is nontrivial. See the bug for details on some ideas, but the
  /// gist of it is that we probably will want a linear program to adjust
  /// multi-selectivities so that they are consistent, and not above 1/N
  /// (for N-row tables) if there are unique indexes on them.
  ///
  /// The only reason why we collect this information, like
  /// JoinHypergraph::has_reordered_left_joins, is to be able to assert
  /// on inconsistent row counts between APs, excluding this (known) issue.
  bool has_clamped_multipart_eq_ref = false;

  /// Whether we have a semijoin where the inner child is parameterized on the
  /// outer child, and the row estimate of the inner child is possibly clamped,
  /// for example because of some other semijoin. In this case, we may see
  /// inconsistent row count estimates between the ordinary semijoin plan and
  /// the rewrite_semi_to_inner plan, because it's hard to tell how much the
  /// already-applied-as-sargable selectivity affected the row count estimate of
  /// the child.
  ///
  /// The only reason why we collect this information, is to be able to assert
  /// on inconsistent row counts between access paths, excluding this known
  /// issue.
  bool has_semijoin_with_possibly_clamped_child = false;

  /// Keeps track of interesting orderings in this query block.
  /// See LogicalOrderings for more information.
  const LogicalOrderings *m_orderings;

  /// List of all orderings that are candidates for sort-ahead
  /// (because they are, or may eventually become, an interesting ordering).
  const Mem_root_array<SortAheadOrdering> *m_sort_ahead_orderings;

  /// List of all indexes that are active and that we can apply in this query.
  /// Indexes can be useful in several ways: We can use them for ref access,
  /// for index-only scans, or to get interesting orderings.
  const Mem_root_array<ActiveIndexInfo> *m_active_indexes;

  /// List of all active full-text indexes that we can apply in this query.
  const Mem_root_array<FullTextIndexInfo> *m_fulltext_searches;

  /// A map of tables that are referenced by a MATCH function (those tables that
  /// have Table_ref::is_fulltext_searched() == true). It is used for
  /// preventing hash joins involving tables that are full-text searched.
  NodeMap m_fulltext_tables = 0;

  /// The set of WHERE predicates which are on a form that can be satisfied by a
  /// full-text index scan. This includes calls to MATCH with no comparison
  /// operator, and predicates on the form MATCH > const or MATCH >= const
  /// (where const must be high enough to make the comparison return false for
  /// documents with zero score).
  uint64_t m_sargable_fulltext_predicates = 0;

  /// The target tables of an UPDATE or DELETE statement.
  NodeMap m_update_delete_target_nodes = 0;

  /// The set of tables that are candidates for immediate update or delete.
  /// Immediate update/delete means that the rows from the table are deleted
  /// while reading the rows from the topmost iterator. (As opposed to buffered
  /// update/delete, where the row IDs are stored in temporary tables, and only
  /// updated or deleted after the topmost iterator has been read to the end.)
  /// The candidates are those target tables that are only referenced once in
  /// the query. The requirement for immediate deletion is that the deleted row
  /// will not have to be read again later. Currently, at most one of the
  /// candidate tables is chosen, and it is always the outermost table in the
  /// join tree.
  NodeMap m_immediate_update_delete_candidates = 0;

  /// Whether we will be needing row IDs from our tables, typically for
  /// a later sort. If this happens, derived tables cannot use streaming,
  /// but need an actual materialization, since filesort expects to be
  /// able to go back and ask for a given row. (This is different from
  /// when we need row IDs for weedout, which doesn't preclude streaming.
  /// The hypergraph optimizer does not use weedout.)
  bool m_need_rowid;

  /// The flags declared by the secondary engine. In particular, it describes
  /// what kind of access path types should not be created.
  SecondaryEngineFlags m_engine_flags;

  /// The maximum number of pairs of subgraphs we are willing to accept,
  /// or -1 if no limit. If this limit gets hit, we stop traversing the graph
  /// and return an error; the caller will then have to modify the hypergraph
  /// (see GraphSimplifier) to make for a graph with fewer options, so that
  /// planning time will come under an acceptable limit.
  int m_subgraph_pair_limit;

  /// Pointer to a function that modifies the cost estimates of an access path
  /// for execution in a secondary storage engine, or nullptr otherwise.
  secondary_engine_modify_access_path_cost_t m_secondary_engine_cost_hook;

  /// Pointer to a function that returns what state should hypergraph progress
  /// for optimization with secondary storage engine, or nullptr otherwise.
  secondary_engine_check_optimizer_request_t
      m_secondary_engine_planning_complexity_check;

  /// If not nullptr, we store human-readable optimizer trace information here.
  string *m_trace;

  /// A map of tables that can never be on the right side of any join,
  /// ie., they have to be leftmost in the tree. This only affects recursive
  /// table references (ie., when WITH RECURSIVE is in use); they work by
  /// continuously tailing new records, which wouldn't work if we were to
  /// scan them multiple times or put them in a hash table. Naturally,
  /// there must be zero or one bit here; the common case is zero.
  NodeMap forced_leftmost_table = 0;

  /// A special MEM_ROOT for allocating OverflowBitsets that we might end up
  /// discarding, ie. for AccessPaths that do not yet live in m_access_paths.
  /// For any AccessPath that is to have a permanent life (ie., not be
  /// immediately discarded as inferior), the OverflowBitset _must_ be taken
  /// out of this MEM_ROOT and onto the regular one, as it is cleared often.
  /// (This significantly reduces the amount of memory used in situations
  /// where lots of AccessPaths are produced and discarded. Of course,
  /// it only matters for queries with >= 64 predicates.)
  ///
  /// The copying is using CommitBitsetsToHeap(). ProposeAccessPath() will
  /// automatically call CommitBitsetsToHeap() for accepted access paths,
  /// but it will not call it on any of their children. Thus, if you've
  /// added more than one AccessPath in the chain (e.g. if you add a join,
  /// then a sort of that join, and then propose the sort), you will need
  /// to make sure there are no stray bitsets left on this MEM_ROOT.
  ///
  /// Because this can be a source of subtle bugs, you should be conservative
  /// about what bitsets you put here; really, only the ones you could be
  /// allocating many of (like joins) should be candidates.
  MEM_ROOT m_overflow_bitset_mem_root;

  /// A special MEM_ROOT for temporary data for the range optimizer.
  /// It can be discarded immediately after we've decided on the range scans
  /// for a given table (but we reuse its memory as long as there are more
  /// tables left to scan).
  MEM_ROOT m_range_optimizer_mem_root;

  /// For trace use only.
  string PrintSet(NodeMap x) const {
    std::string ret = "{";
    bool first = true;
    for (size_t node_idx : BitsSetIn(x)) {
      if (!first) {
        ret += ",";
      }
      first = false;
      ret += m_graph->nodes[node_idx].table->alias;
    }
    return ret + "}";
  }

  /// For trace use only.
  string PrintSubgraphHeader(const JoinPredicate *edge,
                             const AccessPath &join_path, NodeMap left,
                             NodeMap right) const;

  /// Checks whether the given engine flag is active or not.
  bool SupportedEngineFlag(SecondaryEngineFlag flag) const {
    return Overlaps(m_engine_flags, MakeSecondaryEngineFlags(flag));
  }

  bool FindIndexRangeScans(int node_idx, bool *impossible,
                           double *num_output_rows_after_filter);
  void ProposeIndexMerge(TABLE *table, int node_idx, const SEL_IMERGE &imerge,
                         int pred_idx, bool inexact,
                         bool allow_clustered_primary_key_scan,
                         int num_where_predicates,
                         double num_output_rows_after_filter,
                         RANGE_OPT_PARAM *param,
                         bool *has_clustered_primary_key_scan);
  void ProposeRowIdOrderedUnion(TABLE *table, int node_idx,
                                const SEL_IMERGE &imerge, int pred_idx,
                                bool inexact, int num_where_predicates,
                                double num_output_rows_after_filter,
                                const RANGE_OPT_PARAM *param,
                                const Mem_root_array<AccessPath *> &paths);
  void ProposeAllRowIdOrderedIntersectPlans(
      TABLE *table, int node_idx, SEL_TREE *tree, int num_where_predicates,
      const Mem_root_array<PossibleRORScan> &possible_ror_scans,
      double num_output_rows_after_filter, const RANGE_OPT_PARAM *param);
  void ProposeRowIdOrderedIntersect(
      TABLE *table, int node_idx, int num_where_predicates,
      const Mem_root_array<PossibleRORScan> &possible_ror_scans,
      const Mem_root_array<ROR_SCAN_INFO *> &ror_scans, ROR_SCAN_INFO *cpk_scan,
      double num_output_rows_after_filter, const RANGE_OPT_PARAM *param,
      OverflowBitset needed_fields);
  void ProposeIndexSkipScan(int node_idx, RANGE_OPT_PARAM *param,
                            AccessPath *skip_scan_path, TABLE *table,
                            OverflowBitset all_predicates,
                            size_t num_where_predicates, size_t predicate_idx,
                            double num_output_rows_after_filter, bool inexact);

  void TraceAccessPaths(NodeMap nodes);
  void ProposeAccessPathForBaseTable(int node_idx,
                                     double force_num_output_rows_after_filter,
                                     const char *description_for_trace,
                                     AccessPath *path);
  void ProposeAccessPathForIndex(int node_idx,
                                 OverflowBitset applied_predicates,
                                 OverflowBitset subsumed_predicates,
                                 double force_num_output_rows_after_filter,
                                 const char *description_for_trace,
                                 AccessPath *path);
  void ProposeAccessPathWithOrderings(NodeMap nodes,
                                      FunctionalDependencySet fd_set,
                                      OrderingSet obsolete_orderings,
                                      AccessPath *path,
                                      const char *description_for_trace);
  bool ProposeTableScan(TABLE *table, int node_idx,
                        double force_num_output_rows_after_filter);
  bool ProposeIndexScan(TABLE *table, int node_idx,
                        double force_num_output_rows_after_filter,
                        unsigned key_idx, bool reverse, int ordering_idx);
  bool ProposeRefAccess(TABLE *table, int node_idx, unsigned key_idx,
                        double force_num_output_rows_after_filter, bool reverse,
                        table_map allowed_parameter_tables, int ordering_idx);
  bool ProposeAllUniqueIndexLookupsWithConstantKey(int node_idx, bool *found);
  bool RedundantThroughSargable(
      OverflowBitset redundant_against_sargable_predicates,
      const AccessPath *left_path, const AccessPath *right_path, NodeMap left,
      NodeMap right);
  inline pair<bool, bool> AlreadyAppliedAsSargable(
      Item *condition, const AccessPath *left_path,
      const AccessPath *right_path);
  bool ProposeAllFullTextIndexScans(TABLE *table, int node_idx,
                                    double force_num_output_rows_after_filter);
  bool ProposeFullTextIndexScan(TABLE *table, int node_idx,
                                Item_func_match *match, int predicate_idx,
                                int ordering_idx,
                                double force_num_output_rows_after_filter);
  void ProposeNestedLoopJoin(NodeMap left, NodeMap right, AccessPath *left_path,
                             AccessPath *right_path, const JoinPredicate *edge,
                             bool rewrite_semi_to_inner,
                             FunctionalDependencySet new_fd_set,
                             OrderingSet new_obsolete_orderings,
                             bool *wrote_trace);
  void ProposeHashJoin(NodeMap left, NodeMap right, AccessPath *left_path,
                       AccessPath *right_path, const JoinPredicate *edge,
                       FunctionalDependencySet new_fd_set,
                       OrderingSet new_obsolete_orderings,
                       bool rewrite_semi_to_inner, bool *wrote_trace);
  void ApplyPredicatesForBaseTable(int node_idx,
                                   OverflowBitset applied_predicates,
                                   OverflowBitset subsumed_predicates,
                                   bool materialize_subqueries,
                                   AccessPath *path,
                                   FunctionalDependencySet *new_fd_set);
  void ApplyDelayedPredicatesAfterJoin(
      NodeMap left, NodeMap right, const AccessPath *left_path,
      const AccessPath *right_path, int join_predicate_first,
      int join_predicate_last, bool materialize_subqueries,
      AccessPath *join_path, FunctionalDependencySet *new_fd_set);
  double FindAlreadyAppliedSelectivity(const JoinPredicate *edge,
                                       const AccessPath *left_path,
                                       const AccessPath *right_path,
                                       NodeMap left, NodeMap right);

  void CommitBitsetsToHeap(AccessPath *path) const;
  bool BitsetsAreCommitted(AccessPath *path) const;
};

/// Lists the current secondary engine flags in use. If there is no secondary
/// engine, will use a default set of permissive flags suitable for
/// non-secondary engine use.
SecondaryEngineFlags EngineFlags(const THD *thd) {
  if (const handlerton *secondary_engine = SecondaryEngineHandlerton(thd);
      secondary_engine != nullptr) {
    return secondary_engine->secondary_engine_flags;
  }

  return MakeSecondaryEngineFlags(
      SecondaryEngineFlag::SUPPORTS_HASH_JOIN,
      SecondaryEngineFlag::SUPPORTS_NESTED_LOOP_JOIN);
}

/// Gets the secondary storage engine cost modification function, if any.
secondary_engine_modify_access_path_cost_t SecondaryEngineCostHook(
    const THD *thd) {
  const handlerton *secondary_engine = SecondaryEngineHandlerton(thd);
  if (secondary_engine == nullptr) {
    return nullptr;
  } else {
    return secondary_engine->secondary_engine_modify_access_path_cost;
  }
}

/// Gets the secondary storage engine hypergraph state hook function, if any.
secondary_engine_check_optimizer_request_t SecondaryEngineStateCheckHook(
    const THD *thd) {
  const handlerton *secondary_engine = SecondaryEngineHandlerton(thd);
  if (secondary_engine == nullptr) {
    return nullptr;
  }

  return secondary_engine->secondary_engine_check_optimizer_request;
}

bool IsClusteredPrimaryKey(unsigned key_index, const TABLE &table) {
  return key_index == table.s->primary_key &&
         table.file->primary_key_is_clustered();
}

/// Returns the MATCH function of a predicate that can be pushed down to a
/// full-text index. This can be done if the predicate is a MATCH function,
/// or in some cases (see IsSargableFullTextIndexPredicate() for details)
/// where the predicate is a comparison function which compares the result
/// of MATCH with a constant. For example, predicates on this form could be
/// pushed down to a full-text index:
///
///   WHERE MATCH (x) AGAINST ('search string') AND @<more predicates@>
///
///   WHERE MATCH (x) AGAINST ('search string') > 0.5 AND @<more predicates@>
///
/// Since full-text index scans return documents with positive scores only, an
/// index scan can only be used if the predicate excludes negative or zero
/// scores.
Item_func_match *GetSargableFullTextPredicate(const Predicate &predicate) {
  Item_func *func = down_cast<Item_func *>(predicate.condition);
  switch (func->functype()) {
    case Item_func::MATCH_FUNC:
      // The predicate is MATCH (x) AGAINST ('search string'), which can be
      // pushed to the index.
      return down_cast<Item_func_match *>(func->get_arg(0))->get_master();
    case Item_func::LT_FUNC:
    case Item_func::LE_FUNC:
      // The predicate is const < MATCH or const <= MATCH, with a constant value
      // which makes it pushable.
      assert(func->get_arg(0)->const_item());
      return down_cast<Item_func_match *>(func->get_arg(1))->get_master();
    case Item_func::GT_FUNC:
    case Item_func::GE_FUNC:
      // The predicate is MATCH > const or MATCH >= const, with a constant value
      // which makes it pushable.
      assert(func->get_arg(1)->const_item());
      return down_cast<Item_func_match *>(func->get_arg(0))->get_master();
    default:
      // The predicate is not on a form that can be pushed to a full-text index
      // scan. We should not get here.
      assert(false);
      return nullptr;
  }
}

/// Is the current statement a DELETE statement?
bool IsDeleteStatement(const THD *thd) {
  return thd->lex->sql_command == SQLCOM_DELETE ||
         thd->lex->sql_command == SQLCOM_DELETE_MULTI;
}

/// Is the current statement a DELETE statement?
bool IsUpdateStatement(const THD *thd) {
  return thd->lex->sql_command == SQLCOM_UPDATE ||
         thd->lex->sql_command == SQLCOM_UPDATE_MULTI;
}

void CostingReceiver::TraceAccessPaths(NodeMap nodes) {
  auto it = m_access_paths.find(nodes);
  if (it == m_access_paths.end()) {
    *m_trace += " - ";
    *m_trace += PrintSet(nodes);
    *m_trace += " has no access paths (this should not normally happen)\n";
    return;
  }

  *m_trace += " - current access paths for ";
  *m_trace += PrintSet(nodes);
  *m_trace += ": ";

  bool first = true;
  for (const AccessPath *path : it->second.paths) {
    if (!first) {
      *m_trace += ", ";
    }
    *m_trace += PrintAccessPath(*path, *m_graph, "");
    first = false;
  }
  *m_trace += ")\n";
}

/**
  Called for each table in the query block, at some arbitrary point before we
  start seeing subsets where it's joined to other tables.

  We support table scans and ref access, so we create access paths for both
  (where possible) and cost them. In this context, “tables” in a query block
  also includes virtual tables such as derived tables, so we need to figure out
  if there is a cost for materializing them.
 */
bool CostingReceiver::FoundSingleNode(int node_idx) {
  if (m_thd->is_error()) return true;

  m_graph->secondary_engine_costing_flags &=
      ~SecondaryEngineCostingFlag::HAS_MULTIPLE_BASE_TABLES;

  TABLE *table = m_graph->nodes[node_idx].table;
  Table_ref *tl = table->pos_in_table_list;

  if (m_trace != nullptr) {
    *m_trace += StringPrintf("\nFound node %s [rows=%llu]\n",
                             m_graph->nodes[node_idx].table->alias,
                             table->file->stats.records);
  }

  // First look for unique index lookups that use only constants.
  {
    bool found_eq_ref = false;
    if (ProposeAllUniqueIndexLookupsWithConstantKey(node_idx, &found_eq_ref)) {
      return true;
    }

    // If we found an unparameterized EQ_REF path, we can skip looking for
    // alternative access methods, like parameterized or non-unique index
    // lookups, index range scans or table scans, as they are unlikely to be any
    // better. Returning early to reduce time spent planning the query, which is
    // especially beneficial for point selects.
    if (found_eq_ref) {
      if (m_trace != nullptr) {
        TraceAccessPaths(TableBitmap(node_idx));
      }
      return false;
    }
  }

  // We run the range optimizer before anything else, because we can use
  // its estimates to adjust predicate selectivity, giving us consistent
  // row count estimation between the access paths. (It is also usually
  // more precise for complex range conditions than our default estimates.
  // This is also the reason why we run it even if HA_NO_INDEX_ACCESS is set.)
  double range_optimizer_row_estimate = -1.0;
  {
    auto cleanup_mem_root = create_scope_guard([this, node_idx] {
      if (node_idx == 0) {
        // We won't be calling the range optimizer anymore, so we don't need
        // to keep its temporary allocations around. Note that FoundSingleNode()
        // counts down from N-1 to 0, not up.
        m_range_optimizer_mem_root.Clear();
      } else {
        m_range_optimizer_mem_root.ClearForReuse();
      }
    });
    if (!tl->is_recursive_reference() && m_graph->num_where_predicates > 0) {
      // Note that true error returns in itself is not enough to fail the query;
      // the range optimizer could be out of RAM easily enough, which is
      // nonfatal. That just means we won't be using it for this table.
      bool impossible = false;
      if (FindIndexRangeScans(node_idx, &impossible,
                              &range_optimizer_row_estimate) &&
          m_thd->is_error()) {
        return true;
      }
      if (impossible) {
        const char *const cause = "WHERE condition is always false";
        if (!IsBitSet(tl->tableno(), m_graph->tables_inner_to_outer_or_anti)) {
          // The entire top-level join is going to be empty, so we can abort the
          // planning and return a zero rows plan.
          m_query_block->join->zero_result_cause = cause;
          return true;
        }
        AccessPath *table_path =
            NewTableScanAccessPath(m_thd, table, /*count_examined_rows=*/false);
        AccessPath *zero_path = NewZeroRowsAccessPath(m_thd, table_path, cause);

        // We need to get the set of functional dependencies right,
        // even though we don't need to actually apply any filters.
        FunctionalDependencySet new_fd_set;
        ApplyPredicatesForBaseTable(
            node_idx,
            /*applied_predicates=*/
            MutableOverflowBitset{m_thd->mem_root, m_graph->predicates.size()},
            /*subsumed_predicates=*/
            MutableOverflowBitset{m_thd->mem_root, m_graph->predicates.size()},
            /*materialize_subqueries=*/false, zero_path, &new_fd_set);
        zero_path->filter_predicates =
            MutableOverflowBitset{m_thd->mem_root, m_graph->predicates.size()};
        zero_path->ordering_state =
            m_orderings->ApplyFDs(zero_path->ordering_state, new_fd_set);
        ProposeAccessPathWithOrderings(TableBitmap(node_idx), new_fd_set,
                                       /*obsolete_orderings=*/0, zero_path, "");
        if (m_trace != nullptr) {
          TraceAccessPaths(TableBitmap(node_idx));
        }
        return false;
      }
    }
  }

  if (ProposeTableScan(table, node_idx, range_optimizer_row_estimate)) {
    return true;
  }

  if (Overlaps(table->file->ha_table_flags(), HA_NO_INDEX_ACCESS) ||
      tl->is_recursive_reference()) {
    // We can't use any indexes, so end here.
    if (m_trace != nullptr) {
      TraceAccessPaths(TableBitmap(node_idx));
    }
    return false;
  }

  // Propose index scan (for getting interesting orderings).
  // We only consider those that are more interesting than a table scan;
  // for the others, we don't even need to create the access path and go
  // through the tournament.
  for (const ActiveIndexInfo &order_info : *m_active_indexes) {
    if (order_info.table != table) {
      continue;
    }

    const int forward_order =
        m_orderings->RemapOrderingIndex(order_info.forward_order);
    const int reverse_order =
        m_orderings->RemapOrderingIndex(order_info.reverse_order);
    for (bool reverse : {false, true}) {
      if (reverse && reverse_order == 0) {
        continue;
      }
      const int order = reverse ? reverse_order : forward_order;
      const int key_idx = order_info.key_idx;
      // An index scan is more interesting than a table scan if it follows an
      // interesting order that can be used to avoid a sort later, or if it is
      // covering so that it can reduce the volume of data to read. A scan of a
      // clustered primary index reads as much data as a table scan, so it is
      // not considered unless it follows an interesting order.
      if (order != 0 || (table->covering_keys.is_set(key_idx) &&
                         !IsClusteredPrimaryKey(key_idx, *table))) {
        if (ProposeIndexScan(table, node_idx, range_optimizer_row_estimate,
                             key_idx, reverse, order)) {
          return true;
        }
      }

      // Propose ref access using only sargable predicates that reference no
      // other table.
      if (ProposeRefAccess(table, node_idx, key_idx,
                           range_optimizer_row_estimate, reverse,
                           /*allowed_parameter_tables=*/0, order)) {
        return true;
      }

      // Propose ref access using all sargable predicates that also refer to
      // other tables (e.g. t1.x = t2.x). Such access paths can only be used
      // on the inner side of a nested loop join, where all the other
      // referenced tables are among the outer tables of the join. Such path
      // is called a parameterized path.
      //
      // Since indexes can have multiple parts, the access path can also end
      // up being parameterized on multiple outer tables. However, since
      // parameterized paths are less flexible in joining than
      // non-parameterized ones, it can be advantageous to not use all parts
      // of the index; it's impossible to say locally. Thus, we enumerate all
      // possible subsets of table parameters that may be useful, to make sure
      // we don't miss any such paths.
      table_map want_parameter_tables = 0;
      for (const SargablePredicate &sp :
           m_graph->nodes[node_idx].sargable_predicates) {
        if (sp.field->table == table && sp.field->part_of_key.is_set(key_idx) &&
            !Overlaps(sp.other_side->used_tables(),
                      PSEUDO_TABLE_BITS | table->pos_in_table_list->map())) {
          want_parameter_tables |= sp.other_side->used_tables();
        }
      }
      for (table_map allowed_parameter_tables :
           NonzeroSubsetsOf(want_parameter_tables)) {
        if (ProposeRefAccess(table, node_idx, key_idx,
                             range_optimizer_row_estimate, reverse,
                             allowed_parameter_tables, order)) {
          return true;
        }
      }
    }
  }

  if (tl->is_fulltext_searched()) {
    if (ProposeAllFullTextIndexScans(table, node_idx,
                                     range_optimizer_row_estimate)) {
      return true;
    }
  }

  if (m_trace != nullptr) {
    TraceAccessPaths(TableBitmap(node_idx));
  }
  return false;
}

// Figure out which predicates we have that are not applied/subsumed
// by scanning this specific index; we already did a check earlier,
// but that was on predicates applied by scanning _any_ index.
// The difference is those that
//
//   a) Use a field that's not part of this index.
//   b) Use a field that our index is only partial for; these are still
//      counted as applied for selectivity purposes (which is possibly
//      overcounting), but need to be rechecked (ie., not subsumed).
//   c) Use a field where we've been told by get_ranges_from_tree()
//      that it had to set up a range that was nonexact (because it was
//      part of a predicate that had a non-equality condition on an
//      earlier keypart). These are handled as for b).
//
// We use this information to build up sets of which fields an
// applied or subsumed predicate is allowed to reference,
// then check each predicate against those lists.
void FindAppliedAndSubsumedPredicatesForRangeScan(
    THD *thd, KEY *key, unsigned used_key_parts, unsigned num_exact_key_parts,
    TABLE *table, OverflowBitset tree_applied_predicates,
    OverflowBitset tree_subsumed_predicates, const JoinHypergraph &graph,
    OverflowBitset *applied_predicates_out,
    OverflowBitset *subsumed_predicates_out) {
  MutableOverflowBitset applied_fields{thd->mem_root, table->s->fields};
  MutableOverflowBitset subsumed_fields{thd->mem_root, table->s->fields};
  MutableOverflowBitset applied_predicates(thd->mem_root,
                                           graph.predicates.size());
  MutableOverflowBitset subsumed_predicates(thd->mem_root,
                                            graph.predicates.size());
  for (unsigned keypart_idx = 0; keypart_idx < used_key_parts; ++keypart_idx) {
    const KEY_PART_INFO &keyinfo = key->key_part[keypart_idx];
    applied_fields.SetBit(keyinfo.field->field_index());
    if (keypart_idx < num_exact_key_parts &&
        !Overlaps(keyinfo.key_part_flag, HA_PART_KEY_SEG)) {
      subsumed_fields.SetBit(keyinfo.field->field_index());
    }
  }
  for (int predicate_idx : BitsSetIn(tree_applied_predicates)) {
    Item *condition = graph.predicates[predicate_idx].condition;
    bool any_not_applied =
        WalkItem(condition, enum_walk::POSTFIX, [&applied_fields](Item *item) {
          return item->type() == Item::FIELD_ITEM &&
                 !IsBitSet(down_cast<Item_field *>(item)->field->field_index(),
                           applied_fields);
        });
    if (any_not_applied) {
      continue;
    }
    applied_predicates.SetBit(predicate_idx);
    if (IsBitSet(predicate_idx, tree_subsumed_predicates)) {
      bool any_not_subsumed = WalkItem(
          condition, enum_walk::POSTFIX, [&subsumed_fields](Item *item) {
            return item->type() == Item::FIELD_ITEM &&
                   !IsBitSet(
                       down_cast<Item_field *>(item)->field->field_index(),
                       subsumed_fields);
          });
      if (!any_not_subsumed) {
        subsumed_predicates.SetBit(predicate_idx);
      }
    }
  }
  *applied_predicates_out = std::move(applied_predicates);
  *subsumed_predicates_out = std::move(subsumed_predicates);
}

struct PossibleRangeScan {
  unsigned idx;
  unsigned mrr_flags;
  unsigned mrr_buf_size;
  unsigned used_key_parts;
  double cost;
  ha_rows num_rows;
  bool is_ror_scan;
  bool is_imerge_scan;
  OverflowBitset applied_predicates;
  OverflowBitset subsumed_predicates;
  Quick_ranges ranges;
};

bool CollectPossibleRangeScans(
    THD *thd, SEL_TREE *tree, RANGE_OPT_PARAM *param,
    OverflowBitset tree_applied_predicates,
    OverflowBitset tree_subsumed_predicates, const JoinHypergraph &graph,
    Mem_root_array<PossibleRangeScan> *possible_scans) {
  for (unsigned idx = 0; idx < param->keys; idx++) {
    SEL_ROOT *root = tree->keys[idx];
    if (root == nullptr || root->type == SEL_ROOT::Type::MAYBE_KEY ||
        root->root->maybe_flag) {
      continue;
    }

    const uint keynr = param->real_keynr[idx];
    const bool covering_index = param->table->covering_keys.is_set(keynr);
    unsigned mrr_flags, buf_size;
    Cost_estimate cost;
    bool is_ror_scan, is_imerge_scan;

    // NOTE: We give in ORDER_NOT_RELEVANT now, but will re-run with
    // ORDER_ASC/ORDER_DESC when actually proposing the index, if that
    // yields an interesting order.
    ha_rows num_rows = check_quick_select(
        thd, param, idx, covering_index, root, /*update_tbl_stats=*/true,
        ORDER_NOT_RELEVANT, /*skip_records_in_range=*/false, &mrr_flags,
        &buf_size, &cost, &is_ror_scan, &is_imerge_scan);
    if (num_rows == HA_POS_ERROR) {
      continue;
    }

    // TODO(sgunders): See if we could have had a pre-filtering mechanism
    // that allowed us to skip extracting these ranges if the path would
    // obviously too high cost. As it is, it's a bit hard to just propose
    // the path and see if it came in, since we need e.g. num_exact_key_parts
    // as an output from this call, and that in turn affects filter cost.
    Quick_ranges ranges(param->return_mem_root);
    unsigned used_key_parts, num_exact_key_parts;
    if (get_ranges_from_tree(param->return_mem_root, param->table,
                             param->key[idx], keynr, root, MAX_REF_PARTS,
                             &used_key_parts, &num_exact_key_parts, &ranges)) {
      return true;
    }

    KEY *key = &param->table->key_info[keynr];

    PossibleRangeScan scan;
    scan.idx = idx;
    scan.mrr_flags = mrr_flags;
    scan.mrr_buf_size = buf_size;
    scan.used_key_parts = used_key_parts;
    scan.cost = cost.total_cost();
    scan.num_rows = num_rows;
    scan.is_ror_scan = is_ror_scan;
    if (is_ror_scan) {
      tree->n_ror_scans++;
      tree->ror_scans_map.set_bit(idx);
    }
    scan.is_imerge_scan = is_imerge_scan;
    scan.ranges = std::move(ranges);
    FindAppliedAndSubsumedPredicatesForRangeScan(
        thd, key, used_key_parts, num_exact_key_parts, param->table,
        tree_applied_predicates, tree_subsumed_predicates, graph,
        &scan.applied_predicates, &scan.subsumed_predicates);
    possible_scans->push_back(std::move(scan));
  }
  return false;
}

/**
  Based on estimates for all the different range scans (which cover different
  but potentially overlapping combinations of predicates), try to find an
  estimate for the number of rows scanning the given table, with all predicates
  applied.

  The #1 priority here is to get a single estimate for all (non-parameterized)
  scans over this table (including non-range scans), that we can reuse for all
  access paths. This makes sure they are fairly compared on cost (and ordering)
  alone; different estimates would be nonsensical, and cause those where we
  happen to have lower estimates to get preferred as they are joined higher up
  in the tree. Obviously, however, it is also attractive to get an estimate that
  is as good as possible. We only really care about the total selectivity of all
  predicates; we don't care to adjust each individual selectivity.

  [Mar07] describes an unbiased estimator that is exactly what we want,
  and [Hav20] demonstrates an efficient calculation method (up to about 20–25
  possible predicates) of this estimator. Long-term, implementing this would be
  our best choice. However, the implementation is not entirely trivial:

   - If the selectivity estimates are not consistent (e.g. S(a AND b) <
     S(a)S(b)), the algorithm will fail to converge. Extra steps are needed to
     correct for this.
   - The efficient algorithm (in [Hav20]) requires a linear algebra library
     (for performant matrix multiplication and Cholesky decomposition).
   - If we have a _lot_ of estimates, even the efficient algorithm fails to
     converge in time (just the answers require 2^n space), and we would need
     additional logic to partition the problem.

  Thus, for the time being, we use an ad-hoc algorithm instead. The estimate
  will not be as good, but it will hopefully be on the pessimistic side
  (overestimating the number of rows). It goes as follows:

    1. Pick the most-covering index (ie., the range scan that applies
       the most number of predicates) that does not cover any predicates we've
       already accounted for. If there are multiple ones, choose the least
       selective.
    2. Multiply in its selectivity, and mark all the predicates it covers
       as accounted for. Repeat #1 and #2 for as long as possible.
    3. For any remaining predicates, multiply by their existing estimate
       (ie., the one not coming from the range optimizer).

  The hope is that in #1, we will usually prefer using selectivity information
  from indexes with more keyparts; e.g., it's better to use an index on (a,b)
  than on (a) alone, since it will take into account the correlation between
  predicates on a and predicates on b.


  [Mar07]: Markl et al: “Consistent Selectivity Estimation Via Maximum Entropy”
  [Hav20]: Havenstein et al: “Fast Entropy Maximization for Selectivity
     Estimation of Conjunctive Predicates on CPUs and GPUs”
 */
double EstimateOutputRowsFromRangeTree(
    THD *thd, const RANGE_OPT_PARAM &param, ha_rows total_rows,
    const Mem_root_array<PossibleRangeScan> &possible_scans,
    const JoinHypergraph &graph, OverflowBitset predicates, string *trace) {
  MutableOverflowBitset remaining_predicates = predicates.Clone(thd->mem_root);
  double selectivity = 1.0;
  while (!IsEmpty(remaining_predicates)) {
    const PossibleRangeScan *best_scan = nullptr;
    int best_cover_size = 0;         // Just a cache, for convenience.
    double best_selectivity = -1.0;  // Same.

    for (const PossibleRangeScan &scan : possible_scans) {
      if (IsEmpty(scan.applied_predicates) ||
          !IsSubset(scan.applied_predicates, remaining_predicates)) {
        continue;
      }
      int cover_size = PopulationCount(scan.applied_predicates);
      // NOTE: The check for num_rows >= total_rows is because total_rows may be
      // outdated, and we wouldn't want to have selectivities above 1.0, or NaN
      // or Inf if total_rows is zero.
      const double scan_selectivity =
          scan.num_rows >= total_rows
              ? 1.0
              : scan.num_rows / static_cast<double>(total_rows);
      if (cover_size > best_cover_size ||
          (cover_size == best_cover_size &&
           scan_selectivity > best_selectivity)) {
        best_scan = &scan;
        best_cover_size = cover_size;
        best_selectivity = scan_selectivity;
      }
    }

    if (best_scan == nullptr) {
      // Couldn't use any more range scans (possibly because all have
      // been used).
      break;
    }

    selectivity *= best_selectivity;

    // Mark these predicates as being dealt with.
    for (int predicate_idx : BitsSetIn(best_scan->applied_predicates)) {
      remaining_predicates.ClearBit(predicate_idx);
    }

    if (trace != nullptr) {
      const unsigned keynr = param.real_keynr[best_scan->idx];
      KEY *key = &param.table->key_info[keynr];
      *trace += StringPrintf(
          " - using selectivity %.3f (%llu rows) from range scan on index %s "
          "to cover ",
          best_selectivity, best_scan->num_rows, key->name);
      bool first = true;
      for (int predicate_idx : BitsSetIn(best_scan->applied_predicates)) {
        if (!first) {
          *trace += " AND ";
        }
        first = false;
        *trace +=
            "(" + ItemToString(graph.predicates[predicate_idx].condition) + ")";
      }
      *trace += "\n";
    }
  }

  // Cover any remaining predicates by single-predicate estimates.
  for (int predicate_idx : BitsSetIn(std::move(remaining_predicates))) {
    if (trace != nullptr) {
      *trace += StringPrintf(
          " - using existing selectivity %.3f from outside range scan "
          "to cover %s\n",
          graph.predicates[predicate_idx].selectivity,
          ItemToString(graph.predicates[predicate_idx].condition).c_str());
    }
    selectivity *= graph.predicates[predicate_idx].selectivity;
  }
  return total_rows * selectivity;
}

/**
  From a collection of index scans, find the single cheapest one and generate an
  AccessPath for it. This is similar to CollectPossibleRangeScans(), except that
  this is for index merge, where we don't want to enumerate all possibilities;
  since we don't care about the ordering of the index (we're going to sort all
  of the rows to deduplicate them anyway), cost is the only interesting metric,
  so we only need to pick out and collect ranges for one of them.
  (This isn't strictly true; sometimes, it can be attractive to choose a
  clustered primary key, so we prefer one if we allow them. See the code about
  is_preferred_cpk below, and the comment on the caller. Also, see about
  exactness below.)

  This function can probably be extended to find ROR-capable scans later
  (just check is_ror_scan instead of is_imerge_scan).

  Note that all such scans are index-only (covering), which is reflected in
  the cost parameters we use.

  *inexact is set to true if and only if the chosen path does not reflect its
  predicate faithfully, and needs to be rechecked. We do not currently take
  into account that this may affect the cost higher up, as the difference
  should be small enough that we don't want the combinatorial explosion.
 */
AccessPath *FindCheapestIndexRangeScan(THD *thd, SEL_TREE *tree,
                                       RANGE_OPT_PARAM *param,
                                       bool prefer_clustered_primary_key_scan,
                                       bool *inexact,
                                       bool need_rowid_ordered_rows) {
  double best_cost = DBL_MAX;
  int best_key = -1;
  int best_num_rows = -1;
  unsigned best_mrr_flags = 0, best_mrr_buf_size = 0;
  for (unsigned idx = 0; idx < param->keys; idx++) {
    SEL_ROOT *root = tree->keys[idx];
    if (root == nullptr || root->type == SEL_ROOT::Type::MAYBE_KEY ||
        root->root->maybe_flag) {
      continue;
    }

    unsigned mrr_flags, buf_size;
    Cost_estimate cost;
    bool is_ror_scan, is_imerge_scan;

    ha_rows num_rows =
        check_quick_select(thd, param, idx, /*index_only=*/true, root,
                           /*update_tbl_stats=*/true, ORDER_NOT_RELEVANT,
                           /*skip_records_in_range=*/false, &mrr_flags,
                           &buf_size, &cost, &is_ror_scan, &is_imerge_scan);
    if (num_rows == HA_POS_ERROR || (!is_imerge_scan && !is_ror_scan)) {
<<<<<<< HEAD
      continue;
    }
    if (!is_ror_scan && need_rowid_ordered_rows) {
      continue;
    }
=======
      continue;
    }
    if (!is_ror_scan && need_rowid_ordered_rows) {
      continue;
    }
>>>>>>> 87307d4d
    if (is_ror_scan) {
      tree->n_ror_scans++;
      tree->ror_scans_map.set_bit(idx);
    }
    const bool is_preferred_cpk =
        prefer_clustered_primary_key_scan &&
        IsClusteredPrimaryKey(param->real_keynr[idx], *param->table);
    if (!is_preferred_cpk && cost.total_cost() > best_cost) {
      continue;
    }

    best_key = idx;
    best_cost = cost.total_cost();
    best_num_rows = num_rows;
    best_mrr_flags = mrr_flags;
    best_mrr_buf_size = buf_size;

    if (is_preferred_cpk) {
      break;
    }
  }
  if (best_key == -1) {
    return nullptr;
  }

  const uint keynr = param->real_keynr[best_key];
  SEL_ROOT *root = tree->keys[best_key];

  Quick_ranges ranges(param->return_mem_root);
  unsigned used_key_parts, num_exact_key_parts;
  if (get_ranges_from_tree(param->return_mem_root, param->table,
                           param->key[best_key], keynr, root, MAX_REF_PARTS,
                           &used_key_parts, &num_exact_key_parts, &ranges)) {
    return nullptr;
  }

  KEY *key = &param->table->key_info[keynr];

  AccessPath *path = new (param->return_mem_root) AccessPath;
  path->type = AccessPath::INDEX_RANGE_SCAN;
  path->init_cost = 0.0;
  path->cost = path->cost_before_filter = best_cost;
  path->set_num_output_rows(best_num_rows);
  path->num_output_rows_before_filter = best_num_rows;
  path->index_range_scan().index = keynr;
  path->index_range_scan().num_used_key_parts = used_key_parts;
  path->index_range_scan().used_key_part = param->key[best_key];
  path->index_range_scan().ranges = &ranges[0];
  path->index_range_scan().num_ranges = ranges.size();
  path->index_range_scan().mrr_flags = best_mrr_flags;
  path->index_range_scan().mrr_buf_size = best_mrr_buf_size;
  path->index_range_scan().can_be_used_for_ror =
      tree->ror_scans_map.is_set(best_key);
  path->index_range_scan().need_rows_in_rowid_order = need_rowid_ordered_rows;
  path->index_range_scan().can_be_used_for_imerge = true;
  path->index_range_scan().reuse_handler = false;
  path->index_range_scan().geometry = Overlaps(key->flags, HA_SPATIAL);
  path->index_range_scan().reverse = false;
  path->index_range_scan().using_extended_key_parts = false;

  *inexact |= (num_exact_key_parts != used_key_parts);
  return path;
}

/**
  Represents a candidate index merge, ie. an OR expression of several
  range scans across different indexes (that can be reconciled by doing
  deduplication by sorting on row IDs).

  Each predicate (in our usual sense of “part of a top-level AND conjunction in
  WHERE”) can give rise to multiple index merges (if there are AND conjunctions
  within ORs), but one index merge arises from exactly one predicate.
  This is not an inherent limitation, but it is how tree_and() does it;
  if it takes two SEL_TREEs with index merges, it just combines their candidates
  wholesale; each will deal with one predicate, and the other one would just
  have to be applied as a filter.

  This is obviously suboptimal, as there are many cases where we could do
  better. Imagine something like (a = 3 OR b > 3) AND b <= 5, with separate
  indexes on a and b; obviously, we could have applied this as a single index
  merge between two range scans: (a = 3 AND b <= 5) OR (b > 3 AND b <= 5). But
  this is probably not a priority for us, so we follow the range optimizer's
  lead here and record each index merge as covering a separate, single
  predicate.
 */
struct PossibleIndexMerge {
  // The index merge itself (a list of range optimizer trees,
  // implicitly ORed together).
  SEL_IMERGE *imerge;

  // Which WHERE predicate it came from.
  size_t pred_idx;

  // If true, the index merge does not faithfully represent the entire
  // predicate (it could return more rows), and needs to be re-checked
  // with a filter.
  bool inexact;
};

/**
  Represents a candidate index skip scan, i.e. a scan on a multi-column
  index which uses some of, but not all, the columns of the index. Each
  index skip scan is associated with a predicate. All candidate skip
  scans are calculated and saved in skip_scan_paths for later proposal.
*/
struct PossibleIndexSkipScan {
  SEL_TREE *tree;
  size_t predicate_idx;  // = num_where_predicates if scan covers all predicates
  Mem_root_array<AccessPath *> skip_scan_paths;
};

bool CostingReceiver::FindIndexRangeScans(
    int node_idx, bool *impossible, double *num_output_rows_after_filter) {
  *impossible = false;
  *num_output_rows_after_filter = -1.0;
  TABLE *table = m_graph->nodes[node_idx].table;

  RANGE_OPT_PARAM param;
  if (setup_range_optimizer_param(
          m_thd, m_thd->mem_root, &m_range_optimizer_mem_root,
          table->keys_in_use_for_query, table, m_query_block, &param)) {
    return true;
  }
  m_thd->push_internal_handler(&param.error_handler);
  auto cleanup =
      create_scope_guard([thd{m_thd}] { thd->pop_internal_handler(); });

  // For each predicate touching this table only, try to include it into our
  // tree of ranges if we can.
  MutableOverflowBitset all_predicates{m_thd->mem_root,
                                       m_graph->predicates.size()};
  MutableOverflowBitset tree_applied_predicates{m_thd->mem_root,
                                                m_graph->predicates.size()};
  MutableOverflowBitset tree_subsumed_predicates{m_thd->mem_root,
                                                 m_graph->predicates.size()};
  Mem_root_array<PossibleIndexMerge> index_merges(&m_range_optimizer_mem_root);
  Mem_root_array<PossibleIndexSkipScan> index_skip_scans(
      &m_range_optimizer_mem_root);
  const bool skip_scan_hint =
      hint_table_state(m_thd, table->pos_in_table_list, SKIP_SCAN_HINT_ENUM, 0);
  const bool allow_skip_scan =
      skip_scan_hint || m_thd->optimizer_switch_flag(OPTIMIZER_SKIP_SCAN);

  const NodeMap my_map = TableBitmap(node_idx);
  SEL_TREE *tree = nullptr;
  for (size_t i = 0; i < m_graph->num_where_predicates; ++i) {
    if (m_graph->predicates[i].total_eligibility_set != my_map) {
      // Only base predicates are eligible for being pushed into range scans.
      continue;
    }
    all_predicates.SetBit(i);

    SEL_TREE *new_tree = get_mm_tree(
        m_thd, &param, INNER_TABLE_BIT, INNER_TABLE_BIT,
        table->pos_in_table_list->map(),
        /*remove_jump_scans=*/true, m_graph->predicates[i].condition);
    if (param.has_errors()) {
      // Probably out of RAM; give up using the range optimizer.
      return true;
    }
    if (new_tree == nullptr || new_tree->type == SEL_TREE::ALWAYS) {
      // Nothing in this predicate could be used as range scans for any of
      // the indexes on this table. Skip the predicate for our purposes;
      // we'll be applying it as a normal one later.
      continue;
    }

    if (new_tree->keys_map.is_clear_all()) {
      // The predicate was not converted into a range scan, so it won't be
      // applied or subsumed by any index range scan.
    } else if (new_tree->inexact) {
      // The predicate was converted into a range scan, but there was some part
      // of it that couldn't be completely represented. We need to note that
      // it was converted, so that we don't double-count its
      // selectivity, but we also need to re-apply it as a filter afterwards,
      // so we cannot set it in subsumed_range_predicates.
      // Of course, we don't know the selectivity of the non-applied parts
      // of the predicate, but it's OK to overcount rows (much better than to
      // undercount them).
      tree_applied_predicates.SetBit(i);
    } else {
      // The predicate was completely represented as a range scan for at least
      // one index. This means we can mark it as subsumed for now, but note that
      // if we end up choosing some index that doesn't include the field as a
      // keypart, or one where (some of) its ranges have to be skipped, we could
      // revert this decision. See SEL_TREE::inexact and get_ranges_from_tree().
      tree_applied_predicates.SetBit(i);
      tree_subsumed_predicates.SetBit(i);
    }

    // Store any index merges this predicate gives rise to. The final ANDed tree
    // will also have a list of index merges, but it's only a combined list of
    // the ones from individual predicates, so we collect them here to know
    // which predicate they came from.
    for (SEL_IMERGE &imerge : new_tree->merges) {
      PossibleIndexMerge merge;
      merge.imerge = &imerge;
      merge.pred_idx = i;
      merge.inexact = new_tree->inexact;

      // If there is more than one candidate merge arising from this predicate,
      // it must be because we had an AND inside an OR (tree_and() is the only
      // case that creates multiple candidates). ANDs in index merges are pretty
      // much always handled nonexactly (see the comment on PossibleIndexMerge),
      // ie., we pick one part of the conjunction and have to check the other
      // by filter. Verify that the ANDing marked the tree as inexact.
      assert(merge.inexact || new_tree->merges.size() == 1);

      // Similarly, if there is also range scan arising from this predicate
      // (again because of an AND inside an OR), we need to handle the index
      // merge nonexactly, as the index merge will need to have the range
      // predicate in a filter on top of it.
      assert(merge.inexact || new_tree->keys_map.is_clear_all());

      index_merges.push_back(merge);
    }

    if (allow_skip_scan && (new_tree != nullptr) &&
        (new_tree->type != SEL_TREE::IMPOSSIBLE)) {
      PossibleIndexSkipScan index_skip;
      // get all index skip scan access paths before tree is modified by AND-ing
      // of trees
      index_skip.skip_scan_paths =
          get_all_skip_scans(m_thd, &param, new_tree, ORDER_NOT_RELEVANT,
                             /*skip_records_in_range=*/false, skip_scan_hint);
      index_skip.tree = new_tree;
      index_skip.predicate_idx = i;
      index_skip_scans.push_back(std::move(index_skip));
    }

    if (tree == nullptr) {
      tree = new_tree;
    } else {
      tree = tree_and(&param, tree, new_tree);
      if (param.has_errors()) {
        // Probably out of RAM; give up using the range optimizer.
        return true;
      }
    }
    if (tree->type == SEL_TREE::IMPOSSIBLE) {
      *impossible = true;
      return false;
    }
  }
  if (tree == nullptr) {
    // There were no range predicates on this table.
    return false;
  }
  assert(tree->type == SEL_TREE::KEY);

  Mem_root_array<PossibleRangeScan> possible_scans(&m_range_optimizer_mem_root);
  OverflowBitset tree_applied_predicates_fixed =
      std::move(tree_applied_predicates);
  OverflowBitset tree_subsumed_predicates_fixed =
      std::move(tree_subsumed_predicates);
  if (CollectPossibleRangeScans(
          m_thd, tree, &param, tree_applied_predicates_fixed,
          tree_subsumed_predicates_fixed, *m_graph, &possible_scans)) {
    return true;
  }
  OverflowBitset all_predicates_fixed = std::move(all_predicates);
  *num_output_rows_after_filter = EstimateOutputRowsFromRangeTree(
      m_thd, param, table->file->stats.records, possible_scans, *m_graph,
      all_predicates_fixed, m_trace);

  if (Overlaps(table->file->ha_table_flags(), HA_NO_INDEX_ACCESS)) {
    // We only wanted to use the index for estimation, and now we've done that.
    return false;
  }

  Mem_root_array<PossibleRORScan> possible_ror_scans(
      &m_range_optimizer_mem_root);
  // Propose all single-index index range scans.
  for (PossibleRangeScan &scan : possible_scans) {
    const uint keynr = param.real_keynr[scan.idx];
    KEY *key = &param.table->key_info[keynr];

    AccessPath path;
    path.type = AccessPath::INDEX_RANGE_SCAN;
    path.init_cost = 0.0;
    path.cost = path.cost_before_filter = scan.cost;
    path.num_output_rows_before_filter = scan.num_rows;
    path.index_range_scan().index = keynr;
    path.index_range_scan().num_used_key_parts = scan.used_key_parts;
    path.index_range_scan().used_key_part = param.key[scan.idx];
    path.index_range_scan().ranges = &scan.ranges[0];
    path.index_range_scan().num_ranges = scan.ranges.size();
    path.index_range_scan().mrr_flags = scan.mrr_flags;
    path.index_range_scan().mrr_buf_size = scan.mrr_buf_size;
    path.index_range_scan().can_be_used_for_ror =
        tree->ror_scans_map.is_set(scan.idx);
    path.index_range_scan().need_rows_in_rowid_order = false;
    path.index_range_scan().can_be_used_for_imerge = scan.is_imerge_scan;
    path.index_range_scan().reuse_handler = false;
    path.index_range_scan().geometry = Overlaps(key->flags, HA_SPATIAL);
    path.index_range_scan().reverse = false;
    path.index_range_scan().using_extended_key_parts = false;

    // Store the applied and subsumed predicates for this range scan
    // if it is ROR compatible. This will be used in
    // ProposeRowIdOrderedIntersect() later.
    if (path.index_range_scan().can_be_used_for_ror) {
      PossibleRORScan ror_scan;
      ror_scan.idx = scan.idx;
      ror_scan.applied_predicates = scan.applied_predicates;
      ror_scan.subsumed_predicates = scan.subsumed_predicates;
      possible_ror_scans.push_back(ror_scan);
    }

    if (IsBitSet(node_idx, m_immediate_update_delete_candidates)) {
      path.immediate_update_delete_table = node_idx;
      // Don't allow immediate update of the key that is being scanned.
      if (IsUpdateStatement(m_thd) &&
          uses_index_on_fields(&path, table->write_set)) {
        path.immediate_update_delete_table = -1;
      }
    }

    bool contains_subqueries = false;  // Filled on the first iteration below.

    // First propose the unordered scan, optionally with sorting afterwards.
    for (bool materialize_subqueries : {false, true}) {
      AccessPath new_path = path;
      FunctionalDependencySet new_fd_set;
      ApplyPredicatesForBaseTable(
          node_idx, scan.applied_predicates, scan.subsumed_predicates,
          materialize_subqueries, &new_path, &new_fd_set);

      // Override the number of estimated rows, so that all paths get the same.
      new_path.set_num_output_rows(*num_output_rows_after_filter);

      string description_for_trace = string(key->name) + " range";
      ProposeAccessPathWithOrderings(
          TableBitmap(node_idx), new_fd_set,
          /*obsolete_orderings=*/0, &new_path,
          materialize_subqueries ? "mat. subq" : description_for_trace.c_str());

      if (!materialize_subqueries) {
        contains_subqueries = Overlaps(path.filter_predicates,
                                       m_graph->materializable_predicates);
        if (!contains_subqueries) {
          // Nothing to try to materialize.
          break;
        }
      }
    }

    // Now the ordered scans, if they are interesting.
    for (enum_order order_direction : {ORDER_ASC, ORDER_DESC}) {
      const auto it =
          find_if(m_active_indexes->begin(), m_active_indexes->end(),
                  [table, keynr](const ActiveIndexInfo &info) {
                    return info.table == table &&
                           info.key_idx == static_cast<int>(keynr);
                  });
      assert(it != m_active_indexes->end());
      const int ordering_idx = m_orderings->RemapOrderingIndex(
          order_direction == ORDER_ASC ? it->forward_order : it->reverse_order);
      if (ordering_idx == 0) {
        // Not an interesting order.
        continue;
      }

      // Rerun cost estimation, since sorting may have a cost.
      const bool covering_index = param.table->covering_keys.is_set(keynr);
      bool is_ror_scan, is_imerge_scan;
      Cost_estimate cost;
      ha_rows num_rows [[maybe_unused]] = check_quick_select(
          m_thd, &param, scan.idx, covering_index, tree->keys[scan.idx],
          /*update_tbl_stats=*/true, order_direction,
          /*skip_records_in_range=*/false, &path.index_range_scan().mrr_flags,
          &path.index_range_scan().mrr_buf_size, &cost, &is_ror_scan,
          &is_imerge_scan);
      // NOTE: num_rows may be different from scan.num_rows, if the statistics
      // changed in the meantime. If so, we keep the old estimate, in order to
      // get consistent values.
      path.cost = path.cost_before_filter = cost.total_cost();
      path.index_range_scan().can_be_used_for_imerge = is_imerge_scan;
      path.index_range_scan().can_be_used_for_ror = is_ror_scan;
      path.ordering_state = m_orderings->SetOrder(ordering_idx);
      path.index_range_scan().reverse = (order_direction == ORDER_DESC);

      // Reverse index range scans need to be told whether they should be using
      // extended key parts. If the requested scan ordering follows more
      // interesting orderings than a scan ordered by the user-defined key parts
      // only, it means the extended key parts are needed.
      path.index_range_scan().using_extended_key_parts =
          path.index_range_scan().reverse &&
          m_orderings->MoreOrderedThan(
              path.ordering_state,
              m_orderings->SetOrder(m_orderings->RemapOrderingIndex(
                  it->reverse_order_without_extended_key_parts)),
              /*obsolete_orderings=*/0);

      for (bool materialize_subqueries : {false, true}) {
        AccessPath new_path = path;
        FunctionalDependencySet new_fd_set;
        ApplyPredicatesForBaseTable(
            node_idx, scan.applied_predicates, scan.subsumed_predicates,
            materialize_subqueries, &new_path, &new_fd_set);

        // Override the number of estimated rows, so that all paths get the
        // same.
        new_path.set_num_output_rows(*num_output_rows_after_filter);

        string description_for_trace = string(key->name) + " ordered range";
        auto access_path_it = m_access_paths.find(TableBitmap(node_idx));
        assert(access_path_it != m_access_paths.end());
        ProposeAccessPath(&new_path, &access_path_it->second.paths,
                          /*obsolete_orderings=*/0,
                          materialize_subqueries
                              ? "mat. subq"
                              : description_for_trace.c_str());

        if (!contains_subqueries) {
          // Nothing to try to materialize.
          break;
        }
      }
    }
  }
  // Now Propose Row-ID ordered index merge intersect plans if possible.
  ProposeAllRowIdOrderedIntersectPlans(
      table, node_idx, tree, m_graph->num_where_predicates, possible_ror_scans,
      *num_output_rows_after_filter, &param);

  // Propose all index merges we have collected. This proposes both
  // "sort-index" merges, ie., generally collect all the row IDs,
  // deduplicate them by sorting (in a Unique object) and then read all
  // the rows. If the indexes are “ROR compatible” (give out their rows in
  // row ID order directly, without any sort which is mostly the case
  // when a condition has equality predicates), we propose ROR union scans.
  for (const PossibleIndexMerge &imerge : index_merges) {
    for (bool allow_clustered_primary_key_scan : {true, false}) {
      bool has_clustered_primary_key_scan = false;
      ProposeIndexMerge(table, node_idx, *imerge.imerge, imerge.pred_idx,
                        imerge.inexact, allow_clustered_primary_key_scan,
                        m_graph->num_where_predicates,
                        *num_output_rows_after_filter, &param,
                        &has_clustered_primary_key_scan);
      if (!has_clustered_primary_key_scan) {
        // No need to check scans with clustered key scans disallowed
        // if we didn't choose one to begin with.
        break;
      }
    }
  }

  if (allow_skip_scan && (m_graph->num_where_predicates > 1)) {
    // Multiple predicates, check for index skip scan which can be used to
    // evaluate entire WHERE condition
    PossibleIndexSkipScan index_skip;
    index_skip.skip_scan_paths =
        get_all_skip_scans(m_thd, &param, tree, ORDER_NOT_RELEVANT,
                           /*use_records_in_range=*/false, skip_scan_hint);
    index_skip.tree = tree;
    // Set predicate index to #predicates to indicate all predicates applied
    index_skip.predicate_idx = m_graph->num_where_predicates;
    index_skip_scans.push_back(std::move(index_skip));
  }

  // Propose all index skip scans
  for (const PossibleIndexSkipScan &iskip_scan : index_skip_scans) {
    for (AccessPath *skip_scan_path : iskip_scan.skip_scan_paths) {
      size_t pred_idx = iskip_scan.predicate_idx;
      ProposeIndexSkipScan(node_idx, &param, skip_scan_path, table,
                           all_predicates_fixed, m_graph->num_where_predicates,
                           pred_idx, *num_output_rows_after_filter,
                           iskip_scan.tree->inexact);
    }
  }
  return false;
}

// Used by ProposeRowIdOrderedIntersect() to update the applied_predicates
// and subsumed_predicates when a new scan is added to a plan.
void UpdateAppliedAndSubsumedPredicates(
    const uint idx, const Mem_root_array<PossibleRORScan> &possible_ror_scans,
    const RANGE_OPT_PARAM *param, OverflowBitset *applied_predicates,
    OverflowBitset *subsumed_predicates) {
  const auto s_it =
      find_if(possible_ror_scans.begin(), possible_ror_scans.end(),
              [idx](const PossibleRORScan &scan) { return scan.idx == idx; });
  assert(s_it != possible_ror_scans.end());
  *applied_predicates = OverflowBitset::Or(
      param->temp_mem_root, *applied_predicates, s_it->applied_predicates);
  *subsumed_predicates = OverflowBitset::Or(
      param->temp_mem_root, *subsumed_predicates, s_it->subsumed_predicates);
}

// An ROR-Intersect plan is proposed when there are atleast two
// ROR compatible scans. To decide the order of the indexes to
// be read for an intersect, in the old optimizer, it orders
// the range scans based on the number of fields that are
// covered by an index before it starts planning. This way when
// a plan is proposed, the best indexes are always looked at first.
// Old optimizer could propose only one plan. However hypergraph
// optimizer can propose more. This would mean, it could choose
// any combination of indexes to do an ROR-Intersect and propose
// it. But we do not need to do it. E.g. if adding a range scan
// to an existing combination of scans does not improve selectivity,
// it does not make sense to add it. Also, if existing scans in a
// plan already cover the fields needed by the query, we do not need
// to add an additional scan to this.
// So, for hypergraph optimizer what we do is, for every combination
// of the available ROR scans, we first order the range scans
// in the combination based on the fields covered (and selectivity) and
// look at the scans in that order while planning. For each combination
// if any of the scan cannot be added because it does not cover more
// fields or does not improve selectivity, we do not propose a plan
// with that combination. This way, we can prune the number of plans
// that get proposed.
// For handling the subsumed and applied predicates, we use the same
// information that is collected when proposing all possible range scans
// earlier in CollectPossibleRangeScans(). Ordering is similar to that
// of other index merge scans (provides only primary key ordering).

void CostingReceiver::ProposeAllRowIdOrderedIntersectPlans(
    TABLE *table, int node_idx, SEL_TREE *tree, int num_where_predicates,
    const Mem_root_array<PossibleRORScan> &possible_ror_scans,
    double num_output_rows_after_filter, const RANGE_OPT_PARAM *param) {
  if (tree->n_ror_scans < 2 || !table->file->stats.records) return;

  ROR_SCAN_INFO *cpk_scan = nullptr;
  Mem_root_array<ROR_SCAN_INFO *> ror_scans(param->temp_mem_root, 0);
  uint cpk_no =
      table->file->primary_key_is_clustered() ? table->s->primary_key : MAX_KEY;
  OverflowBitset needed_fields = get_needed_fields(param);

  // Create ROR_SCAN_INFO structures for all possible ROR scans.
  // ROR_SCAN_INFO holds the necessary information to plan (like
  // index_scan_cost, index records, fields covered by the index etc).
  for (const PossibleRORScan &scan : possible_ror_scans) {
    uint idx = scan.idx;
    ROR_SCAN_INFO *ror_scan =
        make_ror_scan(param, idx, tree->keys[idx], needed_fields);
    if (ror_scan == nullptr) return;
    if (param->real_keynr[idx] == cpk_no) {
      cpk_scan = ror_scan;
      tree->n_ror_scans--;
    } else
      ror_scans.push_back(ror_scan);
  }

  // We have only 2 scans available, one a non-cpk scan and
  // another a cpk scan. Propose the plan and return.
  if (ror_scans.size() == 1 && cpk_scan != nullptr) {
    ProposeRowIdOrderedIntersect(
        table, node_idx, num_where_predicates, possible_ror_scans, ror_scans,
        cpk_scan, num_output_rows_after_filter, param, needed_fields);
    return;
  }

  // Now propose all possible ROR intersect plans.
  uint num_scans = ror_scans.size();
  Mem_root_array<bool> scan_combination(param->temp_mem_root, num_scans);
  // For each combination of the scans available, first order the
  // scans so that we look at the best indexes first.
  for (uint num_scans_to_use = 2; num_scans_to_use <= num_scans;
       num_scans_to_use++) {
    // Generate combinations.
    std::fill(scan_combination.begin(),
              scan_combination.end() - num_scans_to_use, false);
    std::fill(scan_combination.end() - num_scans_to_use, scan_combination.end(),
              true);
    Mem_root_array<ROR_SCAN_INFO *> ror_scans_to_use(param->return_mem_root, 0);
    do {
      ror_scans_to_use.clear();
      for (uint i = 0; i < ror_scans.size(); i++) {
        if (scan_combination[i]) ror_scans_to_use.push_back(ror_scans[i]);
      }
      // Find an optimal order of the scans available to start planning.
      find_intersect_order(&ror_scans_to_use, needed_fields,
                           param->temp_mem_root);
      ProposeRowIdOrderedIntersect(table, node_idx, num_where_predicates,
                                   possible_ror_scans, ror_scans_to_use,
                                   cpk_scan, num_output_rows_after_filter,
                                   param, needed_fields);
    } while (std::next_permutation(scan_combination.begin(),
                                   scan_combination.end()));
  }
}

int GetRowIdOrdering(const TABLE *table, const LogicalOrderings *orderings,
                     const Mem_root_array<ActiveIndexInfo> *active_indexes) {
  const auto it =
      find_if(active_indexes->begin(), active_indexes->end(),
              [table](const ActiveIndexInfo &info) {
                return info.table == table &&
                       info.key_idx == static_cast<int>(table->s->primary_key);
              });
  if (it != active_indexes->end()) {
    return orderings->SetOrder(
        orderings->RemapOrderingIndex(it->forward_order));
  }
  return 0;
}

// Helper to ProposeAllRowIdOrderedIntersectPlans. Proposes an ROR-intersect
// plan if all the scans are utilized in the available ror scans.
void CostingReceiver::ProposeRowIdOrderedIntersect(
    TABLE *table, int node_idx, int num_where_predicates,
    const Mem_root_array<PossibleRORScan> &possible_ror_scans,
    const Mem_root_array<ROR_SCAN_INFO *> &ror_scans, ROR_SCAN_INFO *cpk_scan,
    double num_output_rows_after_filter, const RANGE_OPT_PARAM *param,
    OverflowBitset needed_fields) {
  ROR_intersect_plan plan(param, needed_fields.capacity());
  MutableOverflowBitset ap_mutable(param->return_mem_root,
                                   num_where_predicates);
  OverflowBitset applied_predicates(std::move(ap_mutable));
  MutableOverflowBitset sp_mutable(param->return_mem_root,
                                   num_where_predicates);
  OverflowBitset subsumed_predicates(std::move(sp_mutable));
  uint index = 0;
  bool cpk_scan_used = false;
  while (index < ror_scans.size() && !plan.m_is_covering) {
    ROR_SCAN_INFO *cur_scan = ror_scans[index];
    if (plan.add(needed_fields, cur_scan, /*is_cpk_scan=*/false,
                 /*trace_idx=*/nullptr, /*ignore_cost=*/false)) {
      UpdateAppliedAndSubsumedPredicates(cur_scan->idx, possible_ror_scans,
                                         param, &applied_predicates,
                                         &subsumed_predicates);
    } else {
      return;
    }
    index++;
    // We have added a non-CPK key scan to the plan. Check if we should
    // add a CPK scan. If the obtained ROR-intersection is covering, it
    // does not make sense to add a CPK scan. If it is not covering and
    // we have exhausted all the avaialble non-CPK key scans, then add a
    // CPK scan.
    if (!plan.m_is_covering && index == ror_scans.size() &&
        cpk_scan != nullptr) {
      if (plan.add(needed_fields, cpk_scan, /*is_cpk_scan=*/true,
                   /*trace_idx=*/nullptr, /*ignore_cost=*/true)) {
        cpk_scan_used = true;
      }
      UpdateAppliedAndSubsumedPredicates(cpk_scan->idx, possible_ror_scans,
                                         param, &applied_predicates,
                                         &subsumed_predicates);
    }
  }

  // Make the intersect plan here
  AccessPath ror_intersect_path;
  ror_intersect_path.type = AccessPath::ROWID_INTERSECTION;
  ror_intersect_path.rowid_intersection().table = table;
  ror_intersect_path.rowid_intersection().forced_by_hint = false;
  ror_intersect_path.rowid_intersection().retrieve_full_rows =
      !plan.m_is_covering;
  ror_intersect_path.rowid_intersection().need_rows_in_rowid_order = false;

  Mem_root_array<AccessPath *> children(param->return_mem_root);
  for (unsigned i = 0; i < plan.num_scans(); ++i) {
    AccessPath *child_path = MakeRowIdOrderedIndexScanAccessPath(
        plan.m_ror_scans[i], table, param->key[plan.m_ror_scans[i]->idx],
        /*reuse_handler=*/plan.m_is_covering && i == 0, param->return_mem_root);
    children.push_back(child_path);
  }
  ror_intersect_path.rowid_intersection().children =
      new (param->return_mem_root)
          Mem_root_array<AccessPath *>(std::move(children));

  AccessPath *cpk_child =
      cpk_scan_used ? MakeRowIdOrderedIndexScanAccessPath(
                          cpk_scan, table, param->key[cpk_scan->idx],
                          /*reuse_handler=*/false, param->return_mem_root)
                    : nullptr;
  ror_intersect_path.rowid_intersection().cpk_child = cpk_child;
  ror_intersect_path.cost = ror_intersect_path.cost_before_filter =
      plan.m_total_cost.total_cost();
  ror_intersect_path.init_cost = plan.m_total_cost.total_cost();
  double best_rows = std::max<double>(plan.m_out_rows, 1.0);
  ror_intersect_path.set_num_output_rows(
      ror_intersect_path.num_output_rows_before_filter =
          min<double>(best_rows, num_output_rows_after_filter));

  if (IsBitSet(node_idx, m_immediate_update_delete_candidates)) {
    ror_intersect_path.immediate_update_delete_table = node_idx;
    // Don't allow immediate update of any keys being scanned.
    if (IsUpdateStatement(m_thd) &&
        uses_index_on_fields(&ror_intersect_path, table->write_set)) {
      ror_intersect_path.immediate_update_delete_table = -1;
    }
  }

  // Since the rows are retrived in row-id order, it always
  // follows the clustered primary key.
  if (!table->s->is_missing_primary_key() &&
      table->file->primary_key_is_clustered()) {
    ror_intersect_path.ordering_state =
        GetRowIdOrdering(table, m_orderings, m_active_indexes);
  }

  const bool contains_subqueries = Overlaps(
      ror_intersect_path.filter_predicates, m_graph->materializable_predicates);
  // Add some trace info.
  string description_for_trace;
  for (AccessPath *path : *ror_intersect_path.rowid_intersection().children) {
    description_for_trace +=
        string(param->table->key_info[path->index_range_scan().index].name) +
        " ";
  }
  description_for_trace += "intersect";
  for (bool materialize_subqueries : {false, true}) {
    AccessPath new_path = ror_intersect_path;
    FunctionalDependencySet new_fd_set;
    ApplyPredicatesForBaseTable(node_idx, applied_predicates,
                                subsumed_predicates, materialize_subqueries,
                                &new_path, &new_fd_set);

    // Override the number of estimated rows, so that all paths get the
    // same.
    new_path.set_num_output_rows(num_output_rows_after_filter);

    ProposeAccessPathWithOrderings(
        TableBitmap(node_idx), new_fd_set,
        /*obsolete_orderings=*/0, &new_path,
        materialize_subqueries ? "mat. subq" : description_for_trace.c_str());

    if (!contains_subqueries) {
      // Nothing to try to materialize.
      break;
    }
  }
}

// Propose Row-ID ordered index merge plans. We propose both ROR-Union
// and ROR-Union with ROR-Intersect plans. For every "imerge",
// ProposeIndexMerge() finds the cheapest range scan for each part
// of the OR condition. If all such range scans are marked as ROR
// compatible, we propose a ROR Union plan. Each part of an OR
// condition could in turn have multiple predicates. In such a case
// it proposes ROR Union of ROR intersect plan.
void CostingReceiver::ProposeRowIdOrderedUnion(
    TABLE *table, int node_idx, const SEL_IMERGE &imerge, int pred_idx,
    bool inexact, int num_where_predicates, double num_output_rows_after_filter,
    const RANGE_OPT_PARAM *param,
    const Mem_root_array<AccessPath *> &range_paths) {
  double cost = 0.0;
  double num_output_rows = 0.0;
  double intersect_factor = 1.0;
  auto p_it = range_paths.begin();
  Mem_root_array<AccessPath *> paths(m_thd->mem_root);
  for (auto t_it = imerge.trees.begin(); t_it != imerge.trees.end();
       t_it++, p_it++) {
    AccessPath *range_path = *p_it;
    SEL_TREE *tree = *t_it;
    inexact |= tree->inexact;
    // The cheapest range scan chosen is an ror scan. If this needs
    // to be compared against an ROR-intersect plan, we need
    // to add the row retrieval cost for the range scan. We only
    // have the index scan cost.
    double scan_cost = table->file
                           ->read_cost(range_path->index_range_scan().index, 1,
                                       range_path->num_output_rows())
                           .total_cost();
    scan_cost +=
        table->cost_model()->row_evaluate_cost(range_path->num_output_rows());
    // Only pick the best intersect plan to be proposed as part of an ROR-Union.
    AccessPath *ror_intersect_path = get_best_ror_intersect(
        m_thd, param, table, /*index_merge_intersect_allowed=*/true, tree,
        scan_cost, /*force_index_merge_result=*/false, /*reuse_handler=*/false);
    AccessPath *path = ror_intersect_path;
    if (path == nullptr) {
      path = range_path;
      path->index_range_scan().need_rows_in_rowid_order = true;
    } else {
      path->rowid_intersection().need_rows_in_rowid_order = true;
      path->init_cost = path->cost;
      path->rowid_intersection().retrieve_full_rows = false;
    }
    paths.push_back(path);
    cost += path->cost;
    num_output_rows += path->num_output_rows();
    // Get the factor by which this index would reduce the output rows
    intersect_factor *=
        min(1.0, path->num_output_rows() / table->file->stats.records);
  }

  // rows to retrieve =
  // SUM(rows_from_all_range_scans) - (table_rows * intersect_factor)
  num_output_rows -=
      static_cast<ha_rows>(intersect_factor * table->file->stats.records);
  // NOTE: We always give is_interrupted = false, because we don't
  // really know where we will be in the join tree.
  Cost_estimate sweep_cost;
  get_sweep_read_cost(table, num_output_rows, /*interrupted=*/false,
                      &sweep_cost);
  cost += sweep_cost.total_cost();
  cost += table->cost_model()->key_compare_cost(rows2double(num_output_rows) *
                                                std::log2(paths.size()));

  AccessPath ror_union_path;
  ror_union_path.type = AccessPath::ROWID_UNION;
  ror_union_path.rowid_union().table = table;
  ror_union_path.rowid_union().forced_by_hint = false;
  ror_union_path.rowid_union().children = new (param->return_mem_root)
      Mem_root_array<AccessPath *>(std::move(paths));

  ror_union_path.cost = ror_union_path.cost_before_filter = cost;
  ror_union_path.init_cost = ror_union_path.init_once_cost = cost;
  ror_union_path.set_num_output_rows(
      ror_union_path.num_output_rows_before_filter =
          min<double>(num_output_rows, num_output_rows_after_filter));

  if (IsBitSet(node_idx, m_immediate_update_delete_candidates)) {
    ror_union_path.immediate_update_delete_table = node_idx;
    // Don't allow immediate update of any keys being scanned.
    if (IsUpdateStatement(m_thd) &&
        uses_index_on_fields(&ror_union_path, table->write_set)) {
      ror_union_path.immediate_update_delete_table = -1;
    }
  }

  // Find out which ordering we would follow, if any. Rows are read in
  // row ID order (which follows the primary key).
  if (!table->s->is_missing_primary_key() &&
      table->file->primary_key_is_clustered()) {
    ror_union_path.ordering_state =
        GetRowIdOrdering(table, m_orderings, m_active_indexes);
  }

  // An index merge corresponds to one predicate (see comment on
  // PossibleIndexMerge), and subsumes that predicate if and only if it is a
  // faithful representation of everything in it.
  MutableOverflowBitset this_predicate(param->temp_mem_root,
                                       num_where_predicates);
  this_predicate.SetBit(pred_idx);
  OverflowBitset applied_predicates(std::move(this_predicate));
  OverflowBitset subsumed_predicates =
      inexact ? OverflowBitset() : applied_predicates;
  const bool contains_subqueries = Overlaps(ror_union_path.filter_predicates,
                                            m_graph->materializable_predicates);
  // Add some trace info.
  string description_for_trace;
  for (AccessPath *path : *ror_union_path.rowid_union().children) {
    if (path->type == AccessPath::ROWID_INTERSECTION) {
      description_for_trace += "[";
      for (AccessPath *range_path : *path->rowid_intersection().children) {
        description_for_trace +=
            string(param->table->key_info[range_path->index_range_scan().index]
                       .name) +
            " ";
      }
      description_for_trace += "intersect] ";
    } else {
      description_for_trace +=
          string(param->table->key_info[path->index_range_scan().index].name) +
          " ";
    }
  }
  description_for_trace += "union";
  for (bool materialize_subqueries : {false, true}) {
    AccessPath new_path = ror_union_path;
    FunctionalDependencySet new_fd_set;
    ApplyPredicatesForBaseTable(node_idx, applied_predicates,
                                subsumed_predicates, materialize_subqueries,
                                &new_path, &new_fd_set);

    // Override the number of estimated rows, so that all paths get the
    // same.
    new_path.set_num_output_rows(num_output_rows_after_filter);

    ProposeAccessPathWithOrderings(
        TableBitmap(node_idx), new_fd_set,
        /*obsolete_orderings=*/0, &new_path,
        materialize_subqueries ? "mat. subq" : description_for_trace.c_str());

    if (!contains_subqueries) {
      // Nothing to try to materialize.
      break;
    }
  }
}

void CostingReceiver::ProposeIndexMerge(
    TABLE *table, int node_idx, const SEL_IMERGE &imerge, int pred_idx,
    bool inexact, bool allow_clustered_primary_key_scan,
    int num_where_predicates, double num_output_rows_after_filter,
    RANGE_OPT_PARAM *param, bool *has_clustered_primary_key_scan) {
  double cost = 0.0;
  double num_output_rows = 0.0;

  // Clustered primary keys are special; we can deduplicate
  // against them cheaper than running through the Unique object,
  // so we want to keep track of its size to cost them.
  // However, they destroy ordering properties, and if there are
  // very few rows in the scan, it's probably better to avoid the
  // compare, so we need to try both with and without
  // (done in a for loop outside this function).
  *has_clustered_primary_key_scan = false;
  double non_cpk_cost = 0.0;
  double non_cpk_rows = 0.0;

  Mem_root_array<AccessPath *> paths(m_thd->mem_root);
  Mem_root_array<AccessPath *> ror_paths(m_thd->mem_root);
  bool all_scans_are_ror = true;
  bool all_scans_ror_able = true;
  for (SEL_TREE *tree : imerge.trees) {
    inexact |= tree->inexact;

    // NOTE: If we allow clustered primary key scans, we prefer
    // them here even with a higher cost, in case they make the
    // entire query cheaper due to lower sort costs. (There can
    // only be one in any given index merge, since there is only
    // one primary key.) If we end up choosing it, we will be
    // called again with allow_clustered_primary_key_scan=false.
    AccessPath *path = FindCheapestIndexRangeScan(
        m_thd, tree, param,
        /*prefer_clustered_primary_key_scan=*/allow_clustered_primary_key_scan,
        &inexact, /*need_rowid_ordered_rows=*/false);

    if (path == nullptr) {
      // Something failed; ignore.
      return;
    }
    all_scans_are_ror &= path->index_range_scan().can_be_used_for_ror;
    all_scans_ror_able &= (tree->n_ror_scans > 0);
    // Check if we can find a row-id ordered scan even though it is not
    // the cheapest one. It might be advantageous to have row-id ordered
    // union scan instead of a "sort-union" scan.
    AccessPath *ror_path = nullptr;
    if (all_scans_ror_able) {
      if (path->index_range_scan().can_be_used_for_ror) {
        // Make a copy of the found range scan access path.
        ror_path = new (param->return_mem_root) AccessPath(*path);
        ror_paths.push_back(ror_path);
      } else if (tree->n_ror_scans > 0) {
        ror_path = FindCheapestIndexRangeScan(
            m_thd, tree, param,
            /*prefer_clustered_primary_key_scan=*/
            allow_clustered_primary_key_scan, &inexact,
            /*need_rowid_ordered_rows=*/true);
        if (ror_path == nullptr) {
          all_scans_ror_able = false;
        } else {
          ror_paths.push_back(ror_path);
        }
      }
    }
    paths.push_back(path);
    cost += path->cost;
    num_output_rows += path->num_output_rows();

    if (allow_clustered_primary_key_scan &&
        IsClusteredPrimaryKey(path->index_range_scan().index, *table)) {
      assert(!*has_clustered_primary_key_scan);
      *has_clustered_primary_key_scan = true;
    } else {
      non_cpk_cost += path->cost;
      non_cpk_rows += path->num_output_rows();
    }
  }
  // Propose row-id ordered union plan if possible.
  if (all_scans_ror_able) {
    ProposeRowIdOrderedUnion(table, node_idx, imerge, pred_idx, inexact,
                             num_where_predicates, num_output_rows_after_filter,
                             param, ror_paths);
    // If all chosen scans (best range scans) are ROR compatible, there
    // is no need to propose an Index Merge plan as ROR-Union plan will
    // always be better (Avoids sorting by row IDs).
    if (all_scans_are_ror) return;
  }

  double init_cost = non_cpk_cost;

  // If we have a clustered primary key scan, we scan it separately, without
  // going through the deduplication-by-sort. But that means we need to make
  // sure no other rows overlap with it; there's a special operation for this
  // (check if a given row ID falls inside a given primary key range),
  // but it's not free, so add it costs here.
  if (*has_clustered_primary_key_scan) {
    double compare_cost = table->cost_model()->key_compare_cost(non_cpk_rows);
    init_cost += compare_cost;
    cost += compare_cost;
  }

  // Add the cost for the Unique operations. Note that since we read
  // the clustered primary key _last_, we cannot get out a single row
  // before everything has been read and deduplicated. If we want
  // lower init_cost (i.e., for LIMIT), we should probably change this.
  const double rows_to_deduplicate =
      *has_clustered_primary_key_scan ? non_cpk_rows : num_output_rows;
  const double dup_removal_cost =
      Unique::get_use_cost(rows_to_deduplicate, table->file->ref_length,
                           m_thd->variables.sortbuff_size, table->cost_model());
  init_cost += dup_removal_cost;
  cost += dup_removal_cost;

  // Add the cost for converting the sorted row IDs into rows
  // (which is done for all rows, except for clustered primary keys).
  // This happens running for each row, so doesn't get added to init_cost.
  // NOTE: We always give is_interrupted = false, because we don't
  // really know where we will be in the join tree.
  Cost_estimate sweep_cost;
  get_sweep_read_cost(table, non_cpk_rows, /*interrupted=*/false, &sweep_cost);
  cost += sweep_cost.total_cost();

  AccessPath imerge_path;
  imerge_path.type = AccessPath::INDEX_MERGE;
  imerge_path.index_merge().table = table;
  imerge_path.index_merge().forced_by_hint = false;
  imerge_path.index_merge().allow_clustered_primary_key_scan =
      allow_clustered_primary_key_scan;
  imerge_path.index_merge().children = new (param->return_mem_root)
      Mem_root_array<AccessPath *>(std::move(paths));

  imerge_path.cost = imerge_path.cost_before_filter = cost;
  imerge_path.init_cost = init_cost;
  imerge_path.num_output_rows_before_filter =
      min<double>(num_output_rows, num_output_rows_after_filter);
  imerge_path.set_num_output_rows(imerge_path.num_output_rows_before_filter);

  if (IsBitSet(node_idx, m_immediate_update_delete_candidates)) {
    imerge_path.immediate_update_delete_table = node_idx;
    // Don't allow immediate update of any keys being scanned.
    if (IsUpdateStatement(m_thd) &&
        uses_index_on_fields(&imerge_path, table->write_set)) {
      imerge_path.immediate_update_delete_table = -1;
    }
  }

  // Find out which ordering we would follow, if any. We nominally sort
  // everything by row ID (which follows the primary key), but if we have a
  // clustered primary key scan, it is taken after everything else and thus
  // out-of-order (ironically enough).
  if (!*has_clustered_primary_key_scan &&
      table->file->primary_key_is_clustered()) {
    imerge_path.ordering_state =
        GetRowIdOrdering(table, m_orderings, m_active_indexes);
  }

  // An index merge corresponds to one predicate (see comment on
  // PossibleIndexMerge), and subsumes that predicate if and only if it is a
  // faithful representation of everything in it.
  MutableOverflowBitset this_predicate(param->temp_mem_root,
                                       num_where_predicates);
  this_predicate.SetBit(pred_idx);
  OverflowBitset applied_predicates(std::move(this_predicate));
  OverflowBitset subsumed_predicates =
      inexact ? OverflowBitset(MutableOverflowBitset(param->temp_mem_root,
                                                     num_where_predicates))
              : applied_predicates;
  const bool contains_subqueries = Overlaps(imerge_path.filter_predicates,
                                            m_graph->materializable_predicates);
  // Add some trace info.
  string description_for_trace;
  for (AccessPath *path : *imerge_path.index_merge().children) {
    description_for_trace +=
        string(param->table->key_info[path->index_range_scan().index].name) +
        " ";
  }
  description_for_trace += "sort-union";
  for (bool materialize_subqueries : {false, true}) {
    AccessPath new_path = imerge_path;
    FunctionalDependencySet new_fd_set;
    ApplyPredicatesForBaseTable(node_idx, applied_predicates,
                                subsumed_predicates, materialize_subqueries,
                                &new_path, &new_fd_set);

    // Override the number of estimated rows, so that all paths get the
    // same.
    new_path.set_num_output_rows(num_output_rows_after_filter);

    ProposeAccessPathWithOrderings(
        TableBitmap(node_idx), new_fd_set,
        /*obsolete_orderings=*/0, &new_path,
        materialize_subqueries ? "mat. subq" : description_for_trace.c_str());

    if (!contains_subqueries) {
      // Nothing to try to materialize.
      break;
    }
  }
}

/**
  Propose a single INDEX_SKIP_SCAN for consideration by hypergraph.

  @param node_idx               Index of the base table in the nodes array.
  @param param                  RANGE_OPT_PARAM
  @param skip_scan_path         INDEX_SKIP_SCAN AccessPath to propose
  @param table                  Base table
  @param all_predicates         Bitset of all predicates for this join
  @param num_where_predicates   Total number of predicates in WHERE clause
  @param predicate_idx          Index of predicate applied to this skip scan, if
  predicate_idx = num_where_predicates, then all predicates are applied
  @param num_output_rows_after_filter Row count output
  @param inexact                Whether the predicate is an exact match for the
  skip scan index

*/
void CostingReceiver::ProposeIndexSkipScan(
    int node_idx, RANGE_OPT_PARAM *param, AccessPath *skip_scan_path,
    TABLE *table, OverflowBitset all_predicates, size_t num_where_predicates,
    size_t predicate_idx, double num_output_rows_after_filter, bool inexact) {
  skip_scan_path->cost_before_filter = skip_scan_path->cost;
  skip_scan_path->num_output_rows_before_filter =
      skip_scan_path->num_output_rows();
  MutableOverflowBitset applied_predicates{param->temp_mem_root,
                                           num_where_predicates};
  MutableOverflowBitset subsumed_predicates{param->temp_mem_root,
                                            num_where_predicates};
  FunctionalDependencySet new_fd_set;
  if (predicate_idx < num_where_predicates) {
    applied_predicates.SetBit(predicate_idx);
    if (!inexact) {
      subsumed_predicates.SetBit(predicate_idx);
    }
    ApplyPredicatesForBaseTable(
        node_idx, OverflowBitset(std::move(applied_predicates)),
        OverflowBitset(std::move(subsumed_predicates)),
        /*materialize_subqueries*/ false, skip_scan_path, &new_fd_set);
  } else {
    // Subsumed predicates cannot be reliably calculated, so, for safety,
    // no predicates are marked as subsumed. This may result in a FILTER
    // with redundant predicates.
    assert(IsEmpty(subsumed_predicates));
    ApplyPredicatesForBaseTable(
        node_idx, all_predicates,  // all predicates applied
        OverflowBitset(std::move(subsumed_predicates)),
        /*materialize_subqueries*/ false, skip_scan_path, &new_fd_set);
  }

  const uint keynr = param->real_keynr[skip_scan_path->index_skip_scan().index];
  const auto it = find_if(m_active_indexes->begin(), m_active_indexes->end(),
                          [table, keynr](const ActiveIndexInfo &info) {
                            return info.table == table &&
                                   info.key_idx == static_cast<int>(keynr);
                          });
  if (it != m_active_indexes->end()) {
    skip_scan_path->ordering_state = m_orderings->SetOrder(
        m_orderings->RemapOrderingIndex(it->forward_order));
  }

  skip_scan_path->set_num_output_rows(num_output_rows_after_filter);
  skip_scan_path->init_cost = 0.0;
  ProposeAccessPathWithOrderings(TableBitmap(node_idx), new_fd_set,
                                 /*obsolete_orderings=*/0, skip_scan_path,
                                 "index skip scan");
}

// Specifies a mapping in an Index_lookup between an index keypart and a
// condition, with the intention to satisfy the condition with the index keypart
// (ref access). Roughly comparable to Key_use in the non-hypergraph optimizer.
struct KeypartForRef {
  // The condition we are pushing down (e.g. t1.f1 = 3).
  Item *condition;

  // The field that is to be matched (e.g. t1.f1).
  Field *field;

  // The value we are matching against (e.g. 3). Could be another field.
  Item *val;

  // Whether this condition would never match if either side is NULL.
  bool null_rejecting;

  // Tables used by the condition. Necessarily includes the table “field”
  // is part of.
  table_map used_tables;

  // Is it safe to evaluate "val" during optimization? It must be
  // const_for_execution() and contain no subqueries or stored procedures.
  bool can_evaluate;
};

int WasPushedDownToRef(Item *condition, const KeypartForRef *keyparts,
                       unsigned num_keyparts) {
  for (unsigned keypart_idx = 0; keypart_idx < num_keyparts; keypart_idx++) {
    if (condition->eq(keyparts[keypart_idx].condition,
                      /*binary_cmp=*/true)) {
      return keypart_idx;
    }
  }
  return -1;
}

bool ContainsSubqueries(Item *item_arg) {
  // Nearly the same as item_arg->has_subquery(), but different for
  // Item_func_not_all, which we currently do not support.
  return WalkItem(item_arg, enum_walk::POSTFIX, [](Item *item) {
    return item->type() == Item::SUBSELECT_ITEM;
  });
}

bool CostingReceiver::ProposeRefAccess(
    TABLE *table, int node_idx, unsigned key_idx,
    double force_num_output_rows_after_filter, bool reverse,
    table_map allowed_parameter_tables, int ordering_idx) {
  KEY *key = &table->key_info[key_idx];

  if (key->flags & HA_FULLTEXT) {
    return false;
  }

  // Go through each of the sargable predicates and see how many key parts
  // we can match.
  unsigned matched_keyparts = 0;
  unsigned length = 0;
  const unsigned usable_keyparts = actual_key_parts(key);
  KeypartForRef keyparts[MAX_REF_PARTS];
  table_map parameter_tables = 0;

  for (unsigned keypart_idx = 0;
       keypart_idx < usable_keyparts && keypart_idx < MAX_REF_PARTS;
       ++keypart_idx) {
    const KEY_PART_INFO &keyinfo = key->key_part[keypart_idx];
    bool matched_this_keypart = false;

    for (const SargablePredicate &sp :
         m_graph->nodes[node_idx].sargable_predicates) {
      if (!sp.field->part_of_key.is_set(key_idx)) {
        // Quick reject.
        continue;
      }
      Item_func_eq *item = down_cast<Item_func_eq *>(
          m_graph->predicates[sp.predicate_index].condition);
      if (sp.field->eq(keyinfo.field)) {
        const table_map other_side_tables =
            sp.other_side->used_tables() & ~PSEUDO_TABLE_BITS;
        if (IsSubset(other_side_tables, allowed_parameter_tables)) {
          parameter_tables |= other_side_tables;
          matched_this_keypart = true;
          keyparts[keypart_idx].field = sp.field;
          keyparts[keypart_idx].condition = item;
          keyparts[keypart_idx].val = sp.other_side;
          keyparts[keypart_idx].null_rejecting = true;
          keyparts[keypart_idx].used_tables = item->used_tables();
          keyparts[keypart_idx].can_evaluate = sp.can_evaluate;
          ++matched_keyparts;
          length += keyinfo.store_length;
          break;
        }
      }
    }
    if (!matched_this_keypart) {
      break;
    }
  }
  if (matched_keyparts == 0) {
    return false;
  }
  if (parameter_tables != allowed_parameter_tables) {
    // We've already seen this before, with a more lenient subset,
    // so don't try it again.
    return false;
  }

  if (matched_keyparts < usable_keyparts &&
      (table->file->index_flags(key_idx, 0, false) & HA_ONLY_WHOLE_INDEX)) {
    if (m_trace != nullptr) {
      *m_trace += StringPrintf(
          " - %s is whole-key only, and we could only match %d/%d "
          "key parts for ref access\n",
          key->name, matched_keyparts, usable_keyparts);
    }
    return false;
  }

  if (m_trace != nullptr) {
    if (matched_keyparts < usable_keyparts) {
      *m_trace += StringPrintf(
          " - %s is applicable for ref access (using %d/%d key parts only)\n",
          key->name, matched_keyparts, usable_keyparts);
    } else {
      *m_trace +=
          StringPrintf(" - %s is applicable for ref access\n", key->name);
    }
  }

  // Create Index_lookup for this ref, and set it up based on the chosen
  // keyparts.
  Index_lookup *ref = new (m_thd->mem_root) Index_lookup;
  if (init_ref(m_thd, matched_keyparts, length, key_idx, ref)) {
    return true;
  }

  uchar *key_buff = ref->key_buff;
  uchar *null_ref_key = nullptr;
  bool null_rejecting_key = true;
  for (unsigned keypart_idx = 0; keypart_idx < matched_keyparts;
       keypart_idx++) {
    KeypartForRef *keypart = &keyparts[keypart_idx];
    const KEY_PART_INFO *keyinfo = &key->key_part[keypart_idx];

    if (init_ref_part(m_thd, keypart_idx, keypart->val, /*cond_guard=*/nullptr,
                      keypart->null_rejecting, /*const_tables=*/0,
                      keypart->used_tables, keyinfo->null_bit, keyinfo,
                      key_buff, ref)) {
      return true;
    }
    // TODO(sgunders): When we get support for REF_OR_NULL,
    // set null_ref_key = key_buff here if appropriate.
    /*
      The selected key will reject matches on NULL values if:
       - the key field is nullable, and
       - predicate rejects NULL values (keypart->null_rejecting is true), or
       - JT_REF_OR_NULL is not effective.
    */
    if ((keyinfo->field->is_nullable() || table->is_nullable()) &&
        (!keypart->null_rejecting || null_ref_key != nullptr)) {
      null_rejecting_key = false;
    }
    key_buff += keyinfo->store_length;
  }

  double num_output_rows = table->file->stats.records;
  double join_condition_selectivity = 1.0;

  MutableOverflowBitset applied_predicates{m_thd->mem_root,
                                           m_graph->predicates.size()};
  MutableOverflowBitset subsumed_predicates{m_thd->mem_root,
                                            m_graph->predicates.size()};
  for (size_t i = 0; i < m_graph->predicates.size(); ++i) {
    const Predicate &pred = m_graph->predicates[i];
    int keypart_idx =
        WasPushedDownToRef(pred.condition, keyparts, matched_keyparts);
    if (keypart_idx == -1) {
      continue;
    }

    if (pred.was_join_condition) {
      // This predicate was promoted from a join condition to a WHERE predicate,
      // since it was part of a cycle. For purposes of sargable predicates,
      // we always see all relevant join conditions, so skip it this time
      // so that we don't double-count its selectivity.
      applied_predicates.SetBit(i);
      continue;
    }

    if (i < m_graph->num_where_predicates &&
        !IsSingleBitSet(pred.total_eligibility_set)) {
      // This is a WHERE condition that is either nondeterministic,
      // or after an outer join, so it is not sargable. (Having these
      // show up here is very rare, but will get more common when we
      // get to (x=... OR NULL) predicates.)
      continue;
    }

    if (!IsSubset(pred.condition->used_tables() & ~PSEUDO_TABLE_BITS,
                  table->pos_in_table_list->map())) {
      join_condition_selectivity *= pred.selectivity;
    }

    num_output_rows *= pred.selectivity;
    applied_predicates.SetBit(i);

    const KeypartForRef &keypart = keyparts[keypart_idx];
    bool subsumes;
    if (ref_lookup_subsumes_comparison(m_thd, keypart.field, keypart.val,
                                       keypart.can_evaluate, &subsumes)) {
      return true;
    }
    if (subsumes) {
      if (m_trace != nullptr) {
        *m_trace += StringPrintf(" - %s is subsumed by ref access on %s.%s\n",
                                 ItemToString(pred.condition).c_str(),
                                 table->alias, keypart.field->field_name);
      }
      subsumed_predicates.SetBit(i);
    } else {
      if (m_trace != nullptr) {
        *m_trace += StringPrintf(
            " - %s is not fully subsumed by ref access on %s.%s, keeping\n",
            ItemToString(pred.condition).c_str(), table->alias,
            keypart.field->field_name);
      }
    }
  }

  if (force_num_output_rows_after_filter >= 0.0) {
    // The range optimizer has given us an estimate for the number of
    // rows after all filters have been applied, that we should be
    // consistent with. However, that is only filters; not join conditions.
    // The join conditions we apply are completely independent of the
    // filters, so we make our usual independence assumption.
    force_num_output_rows_after_filter *= join_condition_selectivity;
  }

  // We are guaranteed to get a single row back if all of these hold:
  //
  //  - The index must be unique.
  //  - We can never query it with NULL (ie., no keyparts are nullable,
  //    or our condition is already NULL-rejecting), since NULL is
  //    an exception for unique indexes.
  //  - We use all key parts.
  //
  // This matches the logic in create_ref_for_key().
  const bool single_row = Overlaps(actual_key_flags(key), HA_NOSAME) &&
                          (!Overlaps(actual_key_flags(key), HA_NULL_PART_KEY) ||
                           null_rejecting_key) &&
                          matched_keyparts == usable_keyparts;
  if (single_row) {
    // FIXME: This can cause inconsistent row estimates between different access
    // paths doing the same thing, which is bad (it causes index lookups to be
    // unfairly preferred, especially as we add more tables to the join -- and
    // it also causes access path pruning to work less efficiently). See
    // comments in EstimateFieldSelectivity() and on has_clamped_eq_ref.
    if (num_output_rows > 1.0 && matched_keyparts >= 2) {
      has_clamped_multipart_eq_ref = true;
    }
    num_output_rows = std::min(num_output_rows, 1.0);
  }

  const double cost =
      EstimateCostForRefAccess(m_thd, table, key_idx, num_output_rows);

  AccessPath path;
  if (single_row) {
    path.type = AccessPath::EQ_REF;
    path.eq_ref().table = table;
    path.eq_ref().ref = ref;

    // We could set really any ordering here if we wanted to.
    // It's very rare that it should matter, though.
    path.ordering_state = m_orderings->SetOrder(ordering_idx);
  } else {
    path.type = AccessPath::REF;
    path.ref().table = table;
    path.ref().ref = ref;
    path.ref().reverse = reverse;

    // TODO(sgunders): Some storage engines, like NDB, can benefit from
    // use_order = false if we don't actually need the ordering later.
    // Consider adding a cost model for this, and then proposing both
    // with and without order.
    path.ordering_state = m_orderings->SetOrder(ordering_idx);
    path.ref().use_order = (path.ordering_state != 0);
  }

  path.num_output_rows_before_filter = num_output_rows;
  path.cost_before_filter = cost;
  path.init_cost = path.init_once_cost = 0.0;
  path.parameter_tables = GetNodeMapFromTableMap(
      parameter_tables & ~table->pos_in_table_list->map(),
      m_graph->table_num_to_node_num);

  if (IsBitSet(node_idx, m_immediate_update_delete_candidates)) {
    path.immediate_update_delete_table = node_idx;
    // Disallow immediate update on the key being looked up for REF_OR_NULL and
    // REF. It might be safe to update the key on which the REF lookup is
    // performed, but we follow the lead of the old optimizer and don't try it,
    // since we don't know how the engine behaves if doing an index lookup on a
    // changing index.
    //
    // EQ_REF should be safe, though. I has at most one matching row, with a
    // constant lookup value as this is the first table. So this row won't be
    // seen a second time; the iterator won't even try a second read.
    if (path.type != AccessPath::EQ_REF && IsUpdateStatement(m_thd) &&
        is_key_used(table, key_idx, table->write_set)) {
      path.immediate_update_delete_table = -1;
    }
  }

  ProposeAccessPathForIndex(
      node_idx, std::move(applied_predicates), std::move(subsumed_predicates),
      force_num_output_rows_after_filter, key->name, &path);
  return false;
}

/**
  Do we have a sargable predicate which checks if "field" is equal to a
  constant?
 */
bool HasConstantEqualityForField(
    const Mem_root_array<SargablePredicate> &sargable_predicates,
    const Field *field) {
  return std::any_of(sargable_predicates.begin(), sargable_predicates.end(),
                     [field](const SargablePredicate &sp) {
                       return sp.other_side->const_for_execution() &&
                              field->eq(sp.field);
                     });
}

/**
  Proposes all possible unique index lookups using only constants on the given
  table. This is done before exploring any other plans for the table, in order
  to allow early return for point selects, which do not benefit from using other
  access methods.

  @param node_idx    The table to propose index lookups for.
  @param[out] found  Set to true if a unique index lookup is proposed.
  @return True on error.
 */
bool CostingReceiver::ProposeAllUniqueIndexLookupsWithConstantKey(int node_idx,
                                                                  bool *found) {
  const Mem_root_array<SargablePredicate> &sargable_predicates =
      m_graph->nodes[node_idx].sargable_predicates;

  if (sargable_predicates.empty()) {
    return false;
  }

  TABLE *const table = m_graph->nodes[node_idx].table;
  assert(!table->pos_in_table_list->is_recursive_reference());
  assert(!Overlaps(table->file->ha_table_flags(), HA_NO_INDEX_ACCESS));

  for (const ActiveIndexInfo &index_info : *m_active_indexes) {
    if (index_info.table != table) {
      continue;
    }

    const KEY *const key = &table->key_info[index_info.key_idx];

    // EQ_REF is only possible on UNIQUE non-FULLTEXT indexes.
    if (!Overlaps(key->flags, HA_NOSAME) || Overlaps(key->flags, HA_FULLTEXT)) {
      continue;
    }

    const size_t num_key_parts = key->user_defined_key_parts;
    if (num_key_parts > sargable_predicates.size()) {
      // There are not enough predicates to satisfy this key with constants.
      continue;
    }

    if (std::all_of(key->key_part, key->key_part + num_key_parts,
                    [&sargable_predicates](const KEY_PART_INFO &key_part) {
                      return HasConstantEqualityForField(sargable_predicates,
                                                         key_part.field);
                    })) {
      *found = true;
      if (ProposeRefAccess(
              table, node_idx, index_info.key_idx,
              /*force_num_output_rows_after_filter=*/-1.0, /*reverse=*/false,
              /*allowed_parameter_tables=*/0,
              m_orderings->RemapOrderingIndex(index_info.forward_order))) {
        return true;
      }
    }
  }

  return false;
}

void CostingReceiver::ProposeAccessPathForIndex(
    int node_idx, OverflowBitset applied_predicates,
    OverflowBitset subsumed_predicates,
    double force_num_output_rows_after_filter,
    const char *description_for_trace, AccessPath *path) {
  MutableOverflowBitset applied_sargable_join_predicates_tmp =
      applied_predicates.Clone(m_thd->mem_root);
  applied_sargable_join_predicates_tmp.ClearBits(0,
                                                 m_graph->num_where_predicates);
  OverflowBitset applied_sargable_join_predicates =
      std::move(applied_sargable_join_predicates_tmp);

  MutableOverflowBitset subsumed_sargable_join_predicates_tmp =
      subsumed_predicates.Clone(m_thd->mem_root);
  subsumed_sargable_join_predicates_tmp.ClearBits(
      0, m_graph->num_where_predicates);
  OverflowBitset subsumed_sargable_join_predicates =
      std::move(subsumed_sargable_join_predicates_tmp);
  for (bool materialize_subqueries : {false, true}) {
    FunctionalDependencySet new_fd_set;
    ApplyPredicatesForBaseTable(node_idx, applied_predicates,
                                subsumed_predicates, materialize_subqueries,
                                path, &new_fd_set);

    if (force_num_output_rows_after_filter >= 0.0) {
      path->set_num_output_rows(force_num_output_rows_after_filter);
    }

    path->ordering_state =
        m_orderings->ApplyFDs(path->ordering_state, new_fd_set);
    path->applied_sargable_join_predicates() = OverflowBitset::Or(
        m_thd->mem_root, path->applied_sargable_join_predicates(),
        applied_sargable_join_predicates);
    path->subsumed_sargable_join_predicates() = OverflowBitset::Or(
        m_thd->mem_root, path->subsumed_sargable_join_predicates(),
        subsumed_sargable_join_predicates);
    ProposeAccessPathWithOrderings(
        TableBitmap(node_idx), new_fd_set, /*obsolete_orderings=*/0, path,
        materialize_subqueries ? "mat. subq" : description_for_trace);

    if (!Overlaps(path->filter_predicates,
                  m_graph->materializable_predicates)) {
      // Nothing to try to materialize.
      break;
    }
  }
}

bool CostingReceiver::ProposeTableScan(
    TABLE *table, int node_idx, double force_num_output_rows_after_filter) {
  Table_ref *tl = table->pos_in_table_list;
  AccessPath path;
  if (tl->is_recursive_reference()) {
    path.type = AccessPath::FOLLOW_TAIL;
    path.follow_tail().table = table;
    assert(forced_leftmost_table == 0);  // There can only be one, naturally.
    forced_leftmost_table = NodeMap{1} << node_idx;
  } else {
    path.type = AccessPath::TABLE_SCAN;
    path.table_scan().table = table;
  }
  path.count_examined_rows = true;
  path.ordering_state = 0;

  // Doing at least one table scan (this one), so mark the query as such.
  // TODO(sgunders): Move out when we get more types and this access path could
  // be replaced by something else.
  m_thd->set_status_no_index_used();

  const double num_output_rows = table->file->stats.records;
  const double cost = table->file->table_scan_cost().total_cost();

  path.num_output_rows_before_filter = num_output_rows;
  path.init_cost = path.init_once_cost = 0.0;
  path.cost_before_filter = path.cost = cost;
  if (IsBitSet(node_idx, m_immediate_update_delete_candidates)) {
    path.immediate_update_delete_table = node_idx;
    // This is a table scan, but it might be using the clustered key under the
    // cover. If so, don't allow immediate update if it's modifying the
    // primary key.
    if (IsUpdateStatement(m_thd) &&
        Overlaps(table->file->ha_table_flags(), HA_PRIMARY_KEY_IN_READ_INDEX) &&
        !table->s->is_missing_primary_key() &&
        is_key_used(table, table->s->primary_key, table->write_set)) {
      path.immediate_update_delete_table = -1;
    }
  }

  // See if this is an information schema table that must be filled in before
  // we scan.
  if (tl->schema_table != nullptr && tl->schema_table->fill_table) {
    // TODO(sgunders): We don't need to allocate materialize_path on the
    // MEM_ROOT.
    AccessPath *new_path = new (m_thd->mem_root) AccessPath(path);
    AccessPath *materialize_path =
        NewMaterializeInformationSchemaTableAccessPath(m_thd, new_path, tl,
                                                       /*condition=*/nullptr);
    materialize_path->num_output_rows_before_filter = num_output_rows;
    materialize_path->init_cost = path.cost;       // Rudimentary.
    materialize_path->init_once_cost = path.cost;  // Rudimentary.
    materialize_path->cost_before_filter = path.cost;
    materialize_path->cost = path.cost;
    materialize_path->filter_predicates = path.filter_predicates;
    materialize_path->delayed_predicates = path.delayed_predicates;
    new_path->filter_predicates.Clear();
    new_path->delayed_predicates.Clear();
    new_path->set_num_output_rows(num_output_rows);

    assert(!tl->uses_materialization());
    path = *materialize_path;
    assert(path.cost >= 0.0);
  } else if (tl->uses_materialization()) {
    // Move the path to stable storage, since we'll be referring to it.
    AccessPath *stable_path = new (m_thd->mem_root) AccessPath(path);

    // TODO(sgunders): We don't need to allocate materialize_path on the
    // MEM_ROOT.
    AccessPath *materialize_path;
    const char *always_empty_cause = nullptr;
    if (tl->is_table_function()) {
      materialize_path = NewMaterializedTableFunctionAccessPath(
          m_thd, table, tl->table_function, stable_path);
      CopyBasicProperties(*stable_path, materialize_path);
      materialize_path->cost_before_filter = materialize_path->init_cost =
          materialize_path->init_once_cost = materialize_path->cost;
      materialize_path->num_output_rows_before_filter = num_output_rows;

      materialize_path->parameter_tables = GetNodeMapFromTableMap(
          tl->table_function->used_tables() & ~PSEUDO_TABLE_BITS,
          m_graph->table_num_to_node_num);
      if (Overlaps(tl->table_function->used_tables(),
                   OUTER_REF_TABLE_BIT | RAND_TABLE_BIT)) {
        // Make sure the table function is never hashed, ever.
        materialize_path->parameter_tables |= RAND_TABLE_BIT;
      }
    } else {
      // If the derived table is known to be always empty, we may be able to
      // optimize away parts of the outer query block too.
      if (const AccessPath *derived_table_path =
              tl->derived_query_expression()->root_access_path();
          derived_table_path != nullptr &&
          derived_table_path->type == AccessPath::ZERO_ROWS) {
        always_empty_cause = derived_table_path->zero_rows().cause;
      }

      if (always_empty_cause != nullptr &&
          !IsBitSet(tl->tableno(), m_graph->tables_inner_to_outer_or_anti)) {
        // The entire query block can be optimized away. Stop planning.
        m_query_block->join->zero_result_cause = always_empty_cause;
        return true;
      }

      bool rematerialize = Overlaps(tl->derived_query_expression()->uncacheable,
                                    UNCACHEABLE_DEPENDENT);
      if (tl->common_table_expr()) {
        // Handled in clear_corr_derived_tmp_tables(), not here.
        rematerialize = false;
      }
      materialize_path = GetAccessPathForDerivedTable(
          m_thd, tl, table, rematerialize,
          /*invalidators=*/nullptr, m_need_rowid, stable_path);
      // Handle LATERAL.
      materialize_path->parameter_tables =
          GetNodeMapFromTableMap(tl->derived_query_expression()->m_lateral_deps,
                                 m_graph->table_num_to_node_num);

      // If we don't need row IDs, we also don't care about row ID safety.
      // This keeps us from retaining many extra unneeded paths.
      if (!m_need_rowid) {
        materialize_path->safe_for_rowid = AccessPath::SAFE;
      }
    }

    materialize_path->filter_predicates = path.filter_predicates;
    materialize_path->delayed_predicates = path.delayed_predicates;
    stable_path->filter_predicates.Clear();
    stable_path->delayed_predicates.Clear();
    path = *materialize_path;
    assert(path.cost >= 0.0);

    if (always_empty_cause != nullptr) {
      // The entire query block cannot be optimized away, only the inner block
      // for the derived table. But the materialization step is unnecessary, so
      // return a ZERO_ROWS path directly for the derived table. This also
      // allows subtrees of this query block to be removed (if the derived table
      // is inner-joined to some other tables).
      path = *NewZeroRowsAccessPath(
          m_thd, new (m_thd->mem_root) AccessPath(path), always_empty_cause);
    }
  }
  assert(path.cost >= 0.0);

  ProposeAccessPathForBaseTable(node_idx, force_num_output_rows_after_filter,
                                /*description_for_trace=*/"", &path);
  return false;
}

bool CostingReceiver::ProposeIndexScan(
    TABLE *table, int node_idx, double force_num_output_rows_after_filter,
    unsigned key_idx, bool reverse, int ordering_idx) {
  AccessPath path;
  path.type = AccessPath::INDEX_SCAN;
  path.index_scan().table = table;
  path.index_scan().idx = key_idx;
  path.index_scan().use_order = ordering_idx != 0;
  path.index_scan().reverse = reverse;
  path.count_examined_rows = true;
  path.ordering_state = m_orderings->SetOrder(ordering_idx);

  double num_output_rows = table->file->stats.records;
  double cost;

  // If a table scan and a primary key scan is the very same thing,
  // they should also have the same cost. However, read_cost()
  // is based on number of rows, and table_scan_cost() is based on
  // on-disk size, so it's complete potluck which one gives the
  // higher number. We force primary scan cost to be table scan cost
  // plus an arbitrary 0.1% factor, so that we will always prefer
  // table scans if we don't need the ordering (both for user experience,
  // and in case there _is_ a performance difference in the storage
  // engine), but primary index scans otherwise.
  //
  // Note that this will give somewhat more access paths than is
  // required in some cases.
  if (IsClusteredPrimaryKey(key_idx, *table)) {
    cost = table->file->table_scan_cost().total_cost() * 1.001;
  } else if (table->covering_keys.is_set(key_idx)) {
    // The index is covering, so we can do an index-only scan.
    cost =
        table->file->index_scan_cost(key_idx, /*ranges=*/1.0, num_output_rows)
            .total_cost();
  } else {
    cost = table->file->read_cost(key_idx, /*ranges=*/1.0, num_output_rows)
               .total_cost();
  }

  path.num_output_rows_before_filter = num_output_rows;
  path.init_cost = path.init_once_cost = 0.0;
  path.cost_before_filter = path.cost = cost;
  if (IsBitSet(node_idx, m_immediate_update_delete_candidates)) {
    path.immediate_update_delete_table = node_idx;
    // Don't allow immediate update of the key that is being scanned.
    if (IsUpdateStatement(m_thd) &&
        is_key_used(table, key_idx, table->write_set)) {
      path.immediate_update_delete_table = -1;
    }
  }

  ProposeAccessPathForBaseTable(node_idx, force_num_output_rows_after_filter,
                                table->key_info[key_idx].name, &path);
  return false;
}

// Checks if a given predicate can be subsumed by a full-text index. It can
// be subsumed if it returns TRUE for all documents returned by the full-text
// index, and FALSE for all other documents. Since a full-text index scan
// returns the documents with a positive score, predicates that are either a
// standalone call to MATCH, a comparison of MATCH > 0, or a comparison of
// 0 < MATCH, are considered subsumable.
//
// We assume that this function is only called on predicates for which
// IsSargableFullTextIndexPredicate() has returned true, so that we
// already know the predicate is a standalone MATCH function or a <, <=, >
// or >= comparing match to a constant.
bool IsSubsumableFullTextPredicate(Item_func *condition) {
  switch (condition->functype()) {
    case Item_func::MATCH_FUNC: {
      // WHERE MATCH (col) AGAINST ('search string') is subsumable.
      return true;
    }
    case Item_func::GT_FUNC: {
      // WHERE MATCH (col) AGAINST ('search string') > 0 is subsumable.
      assert(is_function_of_type(condition->get_arg(0), Item_func::FT_FUNC));
      assert(condition->get_arg(1)->const_item());
      const double value = condition->get_arg(1)->val_real();
      assert(!condition->get_arg(1)->null_value);
      return value == 0;
    }
    case Item_func::LT_FUNC: {
      // WHERE 0 < MATCH (col) AGAINST ('search string') subsumable.
      assert(condition->get_arg(0)->const_item());
      assert(is_function_of_type(condition->get_arg(1), Item_func::FT_FUNC));
      const double value = condition->get_arg(0)->val_real();
      assert(!condition->get_arg(0)->null_value);
      return value == 0;
    }
    case Item_func::GE_FUNC:
      // WHERE MATCH >= const is not subsumable, but assert the predicate is on
      // the expected form.
      assert(is_function_of_type(condition->get_arg(0), Item_func::FT_FUNC));
      assert(condition->get_arg(1)->const_item());
      return false;
    case Item_func::LE_FUNC:
      // WHERE const <= MATCH is not subsumable, but assert the predicate is on
      // the expected form.
      assert(condition->get_arg(0)->const_item());
      assert(is_function_of_type(condition->get_arg(1), Item_func::FT_FUNC));
      return false;
    default:
      // Not a sargable full-text predicate, so we don't expect to be called on
      // it.
      assert(false);
      return false;
  }
}

// Assuming that we have chosen a full-text index scan on the given predicate,
// can we pass the LIMIT of the query block as a hint to the storage engine?
//
// We can do this if we know that the number of rows seen before the LIMIT
// clause is processed, is the same number of rows as returned by the index
// scan. This is the case when:
//
// 1) It is a single-table query. No joins.
//
// 2) There is no aggregation or DISTINCT which could reduce the number of rows.
//
// 3) There is no filtering of the rows returned from the index. That is, there
// is no HAVING clause, and the WHERE clause contains no predicates apart from
// those that can be subsumed by the index.
bool IsLimitHintPushableToFullTextSearch(const Item_func_match *match,
                                         const JoinHypergraph &graph,
                                         uint64_t fulltext_predicates) {
  const Query_block *query_block = graph.query_block();
  assert(query_block->has_ft_funcs());

  // The query has a LIMIT clause.
  if (query_block->join->m_select_limit == HA_POS_ERROR) {
    return false;
  }

  // A single table, no joins.
  if (graph.nodes.size() != 1) {
    return false;
  }

  // No aggregation, DISTINCT or HAVING.
  if (query_block->is_grouped() || query_block->is_distinct() ||
      query_block->join->having_cond != nullptr) {
    return false;
  }

  // The WHERE clause contains full-text predicates only.
  if (fulltext_predicates != BitsBetween(0, graph.predicates.size())) {
    return false;
  }

  // And all the full-text predicates must be subsumed by the index scan.
  for (const Predicate &predicate : graph.predicates) {
    Item_func_match *cond = GetSargableFullTextPredicate(predicate);
    if (cond != match || !IsSubsumableFullTextPredicate(
                             down_cast<Item_func *>(predicate.condition))) {
      return false;
    }
  }

  return true;
}

// Propose full-text index scans for all full-text predicates found in the
// WHERE clause, if any. If an interesting order can be satisfied by an ordered
// full-text index scan using one of the predicates, propose an ordered scan.
// Otherwise, propose an unordered scan. (For completeness, we should have
// proposed both an ordered and an unordered scan when we have an interesting
// order. But we don't have a good estimate for the extra cost of making the
// scan ordered, so we only propose the ordered scan for simplicity. InnoDB, for
// example, uses an ordered scan regardless of whether we request it, so an
// explicitly ordered scan is no more expensive than an implicitly ordered scan,
// and it could potentially avoid a sort higher up in the query plan.)
bool CostingReceiver::ProposeAllFullTextIndexScans(
    TABLE *table, int node_idx, double force_num_output_rows_after_filter) {
  for (const FullTextIndexInfo &info : *m_fulltext_searches) {
    if (info.match->table_ref != table->pos_in_table_list) {
      continue;
    }

    // Propose a full-text index scan for each predicate that uses the MATCH
    // function given by info.match. Note that several predicates can use the
    // same MATCH function, due to Item_func_match's linking equivalent callers
    // to one canonical Item_func_match object (via set_master()/get_master()).
    //
    // For example, we may have:
    //
    //   WHERE MATCH (col) AGAINST ('string') AND
    //         MATCH (col) AGAINST ('string') > 0.3
    //
    // Both MATCH invocations have the same canonical Item_func_match object,
    // since they have the same set of columns and search for the same string.
    // In this case, we want to propose two index scans, and let the optimizer
    // pick the one that gives the plan with the lowest estimated cost.
    for (size_t i : BitsSetIn(m_sargable_fulltext_predicates)) {
      Item_func_match *match =
          GetSargableFullTextPredicate(m_graph->predicates[i]);
      assert(match != nullptr);
      if (match != info.match) continue;
      if (ProposeFullTextIndexScan(table, node_idx, match, i, info.order,
                                   force_num_output_rows_after_filter)) {
        return true;
      }
    }

    // Even if we have no predicates, we may use a full-text index scan if it is
    // possible to pass the LIMIT clause to the index scan, and the LIMIT is no
    // greater than the number of documents returned by the index scan. We only
    // do this if the index scan produces rows in an interesting order. And only
    // if the storage engine supports the extended full-text API, which is
    // required for counting the matches in the index.
    if (m_graph->predicates.empty() && info.order != 0 &&
        IsLimitHintPushableToFullTextSearch(info.match, *m_graph,
                                            m_sargable_fulltext_predicates) &&
        Overlaps(table->file->ha_table_flags(), HA_CAN_FULLTEXT_EXT)) {
      // The full-text function must be initialized before get_count() is
      // called. Even though we call init_search() on it again after the final
      // plan has been chosen, this does not mean the search is performed twice.
      if (info.match->init_search(m_thd)) {
        return true;
      }
      if (m_query_block->join->m_select_limit <= info.match->get_count()) {
        if (ProposeFullTextIndexScan(table, node_idx, info.match,
                                     /*predicate_idx=*/-1, info.order,
                                     force_num_output_rows_after_filter)) {
          return true;
        }
      }
    }
  }

  return false;
}

bool CostingReceiver::ProposeFullTextIndexScan(
    TABLE *table, int node_idx, Item_func_match *match, int predicate_idx,
    int ordering_idx, double force_num_output_rows_after_filter) {
  const unsigned key_idx = match->key;
  Index_lookup *ref = new (m_thd->mem_root) Index_lookup;
  if (init_ref(m_thd, /*keyparts=*/1, /*length=*/0, key_idx, ref)) {
    return true;
  }
  ref->items[0] = match->key_item();

  const Predicate *predicate =
      predicate_idx == -1 ? nullptr : &m_graph->predicates[predicate_idx];
  assert(predicate_idx == -1 ||
         match == GetSargableFullTextPredicate(*predicate));

  MutableOverflowBitset applied_predicates{m_thd->mem_root,
                                           m_graph->predicates.size()};
  MutableOverflowBitset subsumed_predicates{m_thd->mem_root,
                                            m_graph->predicates.size()};
  double num_output_rows;
  double num_output_rows_from_index;
  if (predicate == nullptr) {
    // We have no predicate. The index is used only for ordering. We only do
    // this if we have a limit. Note that we keep the full row number count
    // here, to get consistent results; we only apply the limit for cost
    // calculations.
    assert(m_query_block->join->m_select_limit != HA_POS_ERROR);
    num_output_rows = table->file->stats.records;
    num_output_rows_from_index =
        min(table->file->stats.records, m_query_block->join->m_select_limit);
  } else {
    num_output_rows_from_index =
        table->file->stats.records * predicate->selectivity;
    if (TableBitmap(node_idx) == predicate->total_eligibility_set) {
      applied_predicates.SetBit(predicate_idx);
      if (IsSubsumableFullTextPredicate(
              down_cast<Item_func *>(predicate->condition))) {
        // The predicate can be fully subsumed by the index. Apply the full
        // selectivity on the index scan and mark the predicate as subsumed.
        subsumed_predicates.SetBit(predicate_idx);
      }

      num_output_rows = num_output_rows_from_index;
    } else {
      // We have a MATCH() predicate pushed down to a table that is on the inner
      // side of an outer join. It needs to be re-checked later, so we don't set
      // applied_predicates (and thus, we also cannot set subsumed_predicates).
      // In reality, we've done all the filtering already, but if we said that,
      // we'd get an inconsistent row count. This is one of the few cases where
      // inconsistent row counts are actually possible to get, but given that
      // the situation is so rare (and would have been even rarer if MATCH()
      // conditions triggered outer-to-inner conversions through
      // not_null_tables(), which it cannot as long as MATCH() on NULL returns
      // 0.0 instead of NULL), we opt for the lesser evil and delay the
      // selectivity application to the point of the WHERE().
      num_output_rows = table->file->stats.records;
    }
  }

  const double cost = EstimateCostForRefAccess(m_thd, table, key_idx,
                                               num_output_rows_from_index);

  const LogicalOrderings::StateIndex ordering_state =
      m_orderings->SetOrder(ordering_idx);

  const bool use_order = ordering_state != 0;

  AccessPath *path = NewFullTextSearchAccessPath(
      m_thd, table, ref, match, use_order,
      IsLimitHintPushableToFullTextSearch(match, *m_graph,
                                          m_sargable_fulltext_predicates),
      /*count_examined_rows=*/true);
  path->set_num_output_rows(num_output_rows);
  path->num_output_rows_before_filter = num_output_rows;
  path->cost = path->cost_before_filter = cost;
  path->init_cost = path->init_once_cost = 0;
  path->ordering_state = ordering_state;
  if (IsBitSet(node_idx, m_immediate_update_delete_candidates)) {
    path->immediate_update_delete_table = node_idx;
    // Don't allow immediate update of the key that is being scanned.
    if (IsUpdateStatement(m_thd) &&
        is_key_used(table, key_idx, table->write_set)) {
      path->immediate_update_delete_table = -1;
    }
  }

  ProposeAccessPathForIndex(
      node_idx, std::move(applied_predicates), std::move(subsumed_predicates),
      force_num_output_rows_after_filter, table->key_info[key_idx].name, path);
  return false;
}

void CostingReceiver::ProposeAccessPathForBaseTable(
    int node_idx, double force_num_output_rows_after_filter,
    const char *description_for_trace, AccessPath *path) {
  for (bool materialize_subqueries : {false, true}) {
    FunctionalDependencySet new_fd_set;
    ApplyPredicatesForBaseTable(
        node_idx,
        /*applied_predicates=*/
        MutableOverflowBitset{m_thd->mem_root, m_graph->predicates.size()},
        /*subsumed_predicates=*/
        MutableOverflowBitset{m_thd->mem_root, m_graph->predicates.size()},
        materialize_subqueries, path, &new_fd_set);
    path->ordering_state =
        m_orderings->ApplyFDs(path->ordering_state, new_fd_set);
    if (force_num_output_rows_after_filter >= 0.0) {
      path->set_num_output_rows(force_num_output_rows_after_filter);
    }
    ProposeAccessPathWithOrderings(
        TableBitmap(node_idx), new_fd_set, /*obsolete_orderings=*/0, path,
        materialize_subqueries ? "mat. subq" : description_for_trace);

    if (!Overlaps(path->filter_predicates,
                  m_graph->materializable_predicates)) {
      // Nothing to try to materialize.
      return;
    }
  }
}

/**
  See which predicates that apply to this table. Some can be applied
  right away, some require other tables first and must be delayed.

  @param node_idx Index of the base table in the nodes array.
  @param applied_predicates Bitmap of predicates that are already
    applied by means of ref access, and should not be recalculated selectivity
    for.
  @param subsumed_predicates Bitmap of predicates that are applied
    by means of ref access and do not need to rechecked. Overrides
    applied_predicates.
  @param materialize_subqueries If true, any subqueries in the
    predicate should be materialized. (If there are multiple ones,
    this is an all-or-nothing decision, for simplicity.)
  @param [in,out] path The access path to apply the predicates to.
    Note that if materialize_subqueries is true, a FILTER access path
    will be inserted (overwriting "path", although a copy of it will
    be set as a child), as AccessPath::filter_predicates always assumes
    non-materialized subqueries.
 */
void CostingReceiver::ApplyPredicatesForBaseTable(
    int node_idx, OverflowBitset applied_predicates,
    OverflowBitset subsumed_predicates, bool materialize_subqueries,
    AccessPath *path, FunctionalDependencySet *new_fd_set) {
  double materialize_cost = 0.0;

  const NodeMap my_map = TableBitmap(node_idx);
  path->set_num_output_rows(path->num_output_rows_before_filter);
  path->cost = path->cost_before_filter;
  MutableOverflowBitset filter_predicates{m_thd->mem_root,
                                          m_graph->predicates.size()};
  MutableOverflowBitset delayed_predicates{m_thd->mem_root,
                                           m_graph->predicates.size()};
  new_fd_set->reset();
  for (size_t i = 0; i < m_graph->num_where_predicates; ++i) {
    if (IsBitSet(i, subsumed_predicates)) {
      // Apply functional dependencies for the base table, but no others;
      // this ensures we get the same functional dependencies set no matter what
      // access path we choose. (The ones that refer to multiple tables,
      // which are fairly rare, are not really relevant before the other
      // table(s) have been joined in.)
      if (m_graph->predicates[i].total_eligibility_set == my_map) {
        *new_fd_set |= m_graph->predicates[i].functional_dependencies;
      } else {
        // We have a WHERE predicate that refers to multiple tables,
        // that we can subsume as if it were a join condition
        // (perhaps because it was identical to an actual join condition).
        // The other side of the join will mark it as delayed, so we
        // need to do so, too. Otherwise, we would never apply the
        // associated functional dependency at the right time.
        delayed_predicates.SetBit(i);
      }
      continue;
    }
    // TODO(sgunders): We should also allow conditions that depend on
    // parameterized tables (and also touch this table, of course). See bug
    // #33477822.
    if (m_graph->predicates[i].total_eligibility_set == my_map) {
      filter_predicates.SetBit(i);
      FilterCost cost =
          EstimateFilterCost(m_thd, path->num_output_rows(),
                             m_graph->predicates[i].contained_subqueries);
      if (materialize_subqueries) {
        path->cost += cost.cost_if_materialized;
        materialize_cost += cost.cost_to_materialize;
      } else {
        path->cost += cost.cost_if_not_materialized;
        path->init_cost += cost.init_cost_if_not_materialized;
      }
      if (IsBitSet(i, applied_predicates)) {
        // We already factored in this predicate when calculating
        // the selectivity of the ref access, so don't do it again.
      } else {
        path->set_num_output_rows(path->num_output_rows() *
                                  m_graph->predicates[i].selectivity);
      }
      *new_fd_set |= m_graph->predicates[i].functional_dependencies;
    } else if (Overlaps(m_graph->predicates[i].total_eligibility_set, my_map)) {
      delayed_predicates.SetBit(i);
    }
  }
  path->filter_predicates = std::move(filter_predicates);
  path->delayed_predicates = std::move(delayed_predicates);

  if (materialize_subqueries) {
    CommitBitsetsToHeap(path);
    ExpandSingleFilterAccessPath(m_thd, path, m_query_block->join,
                                 m_graph->predicates,
                                 m_graph->num_where_predicates);
    assert(path->type == AccessPath::FILTER);
    path->filter().materialize_subqueries = true;
    path->cost += materialize_cost;  // Will be subtracted back for rescans.
    path->init_cost += materialize_cost;
    path->init_once_cost += materialize_cost;
  }
}

/**
  Checks if the table given by "node_idx" has all its lateral dependencies
  satisfied by the set of tables given by "tables".
 */
bool LateralDependenciesAreSatisfied(int node_idx, NodeMap tables,
                                     const JoinHypergraph &graph) {
  const Table_ref *table_ref = graph.nodes[node_idx].table->pos_in_table_list;

  if (table_ref->is_derived()) {
    const NodeMap lateral_deps = GetNodeMapFromTableMap(
        table_ref->derived_query_expression()->m_lateral_deps,
        graph.table_num_to_node_num);
    return IsSubset(lateral_deps, tables);
  }

  // Not a lateral derived table, so there are no lateral dependencies, and
  // hence all lateral dependencies are satisfied.
  return true;
}

/**
  Find the set of tables we can join directly against, given that we have the
  given set of tables on one of the sides (effectively the same concept as
  DPhyp's “neighborhood”). Note that having false negatives here is fine
  (it will only make DisallowParameterizedJoinPath() slightly less effective),
  but false positives is not (it may disallow valid parameterized paths,
  ultimately even making LATERAL queries impossible to plan). Thus, we need
  to check conflict rules, and our handling of hyperedges with more than one
  table on the other side may also be a bit too strict (this may need
  adjustments when we get FULL OUTER JOIN).

  If this calculation turns out to be slow, we could probably cache it in
  AccessPathSet, or even try to build it incrementally.
 */
NodeMap FindReachableTablesFrom(NodeMap tables, const JoinHypergraph &graph) {
  const Mem_root_array<Node> &nodes = graph.graph.nodes;
  const Mem_root_array<Hyperedge> &edges = graph.graph.edges;

  NodeMap reachable = 0;
  for (int node_idx : BitsSetIn(tables)) {
    for (int neighbor_idx :
         BitsSetIn(nodes[node_idx].simple_neighborhood & ~reachable)) {
      if (LateralDependenciesAreSatisfied(neighbor_idx, tables, graph)) {
        reachable |= TableBitmap(neighbor_idx);
      }
    }
    for (int edge_idx : nodes[node_idx].complex_edges) {
      if (IsSubset(edges[edge_idx].left, tables)) {
        NodeMap others = edges[edge_idx].right & ~tables;
        if (IsSingleBitSet(others) && !Overlaps(others, reachable) &&
            PassesConflictRules(tables, graph.edges[edge_idx / 2].expr) &&
            LateralDependenciesAreSatisfied(FindLowestBitSet(others), tables,
                                            graph)) {
          reachable |= others;
        }
      }
    }
  }
  return reachable;
}

// Returns whether the given set of parameter tables is partially, but not
// fully, resolved by joining towards the other side.
bool PartiallyResolvedParameterization(NodeMap parameter_tables,
                                       NodeMap other_side) {
  return (parameter_tables & ~other_side) != 0 &&
         (parameter_tables & ~other_side) != parameter_tables;
}

/**
  Decide whether joining the two given paths would create a disallowed
  parameterized path. Parameterized paths are disallowed if they delay
  joining in their parameterizations without reason (ie., they could
  join in a parameterization right away, but don't). This is a trick
  borrowed from Postgres, which essentially forces inner-join ref-lookup
  plans to be left-deep (since such plans never gain anything from being
  bushy), reducing the search space significantly without compromising
  plan quality.
 */
bool DisallowParameterizedJoinPath(AccessPath *left_path,
                                   AccessPath *right_path, NodeMap left,
                                   NodeMap right, NodeMap left_reachable,
                                   NodeMap right_reachable) {
  const NodeMap left_parameters = left_path->parameter_tables & ~RAND_TABLE_BIT;
  const NodeMap right_parameters =
      right_path->parameter_tables & ~RAND_TABLE_BIT;

  if (IsSubset(left_parameters | right_parameters, left | right)) {
    // Not creating a parameterized path, so it's always fine.
    return false;
  }

  if (!Overlaps(right_parameters, right_reachable) &&
      !Overlaps(left_parameters, left_reachable)) {
    // Either left or right cannot resolve any of their parameterizations yet
    // (e.g., we're still on the inside of an outer join that we cannot
    // finish yet), so we cannot avoid keeping them if we want to use index
    // lookups here at all.
    return false;
  }

  // If the outer table partially, but not fully, resolves the inner table's
  // parameterization, we still allow it (otherwise, we could not have
  // multi-part index lookups where the keyparts come from different tables).
  // This is the so-called “star-schema exception”.
  //
  // We need to check both ways, in case we try to swap them for a hash join.
  // Only one of these will ever be true in any given join anyway (joins where
  // we try to resolve the outer path's parameterizations with the inner one
  // are disallowed), so we do not allow more than is required.
  if (PartiallyResolvedParameterization(left_parameters, right) ||
      PartiallyResolvedParameterization(right_parameters, left)) {
    return false;
  }

  // Disallow this join; left or right (or both) should resolve their
  // parameterizations before we try to combine them.
  return true;
}

/**
  Checks if the result of a join is empty, given that it is known that one or
  both of the join legs always produces an empty result.
 */
bool IsEmptyJoin(const RelationalExpression::Type join_type, bool left_is_empty,
                 bool right_is_empty) {
  switch (join_type) {
    case RelationalExpression::INNER_JOIN:
    case RelationalExpression::STRAIGHT_INNER_JOIN:
    case RelationalExpression::SEMIJOIN:
      // If either side of an inner join or a semijoin is empty, the result of
      // the join is also empty.
      return left_is_empty || right_is_empty;
    case RelationalExpression::LEFT_JOIN:
    case RelationalExpression::ANTIJOIN:
      // If the outer side of a left join or an antijoin is empty, the result of
      // the join is also empty.
      return left_is_empty;
    case RelationalExpression::FULL_OUTER_JOIN:
      // If both sides of a full outer join are empty, the result of the join is
      // also empty.
      return left_is_empty && right_is_empty;
    case RelationalExpression::TABLE:
    case RelationalExpression::MULTI_INNER_JOIN:
      break;
  }
  assert(false);
  return false;
}

bool CostingReceiver::evaluate_secondary_engine_optimizer_state_request() {
  SecondaryEngineGraphSimplificationRequestParameters restart_parameters =
      m_secondary_engine_planning_complexity_check(
          m_thd, *m_graph, /*ap = */ nullptr,
          /*current_num_sg_pairs = */ m_num_seen_subgraph_pairs,
          /*current_sg_pairs_limit = */ m_subgraph_pair_limit,
          /*is_root_ap=*/false,
          /*requested_num_sg_pairs = */ m_trace);

  switch (restart_parameters.secondary_engine_optimizer_request) {
    case SecondaryEngineGraphSimplificationRequest::kRestart:
      m_subgraph_pair_limit = restart_parameters.subgraph_pair_limit;
      return true;
    case SecondaryEngineGraphSimplificationRequest::kContinue:
      break;
  }
  return false;
}
/**
  If the ON clause of a left join only references tables on the right side of
  the join, pushing the condition into the right side is a valid thing to do. If
  such conditions are not pushed down for some reason, and are left in the ON
  clause, HeatWave might reject the query. This happens if the entire join
  condition is degenerate and only references the right side. Such conditions
  are most commonly seen in queries that have gone through subquery_to_derived
  transformation.

  This limitation is worked around here by moving the degenerate join condition
  from the join predicate to a filter path on top of the right path. This is
  only done for secondary storage engines.

  TODO(khatlen): If HeatWave gets capable of processing queries with such
  conditions, this workaround should be removed.
 */
void MoveDegenerateJoinConditionToFilter(THD *thd, Query_block *query_block,
                                         const JoinPredicate **edge,
                                         AccessPath **right_path) {
  assert(SecondaryEngineHandlerton(thd) != nullptr);
  const RelationalExpression *expr = (*edge)->expr;
  assert(expr->type == RelationalExpression::LEFT_JOIN);

  // If we have a degenerate join condition which references some tables on the
  // inner side of the join, and no tables on the outer side, we are allowed to
  // filter on that condition before the join. Do so
  if (expr->conditions_used_tables == 0 ||
      !IsSubset(expr->conditions_used_tables, expr->right->tables_in_subtree)) {
    return;
  }

  // If the join condition only references tables on one side of the join, there
  // cannot be any equijoin conditions, as they reference both sides.
  assert(expr->equijoin_conditions.empty());
  assert(!expr->join_conditions.empty());

  // Create a filter on top of right_path. This filter contains the entire
  // (degenerate) join condition.
  List<Item> conds;
  for (Item *cond : expr->join_conditions) {
    conds.push_back(cond);
  }
  Item *filter_cond = CreateConjunction(&conds);
  AccessPath *filter_path = NewFilterAccessPath(thd, *right_path, filter_cond);
  CopyBasicProperties(**right_path, filter_path);
  filter_path->set_num_output_rows(filter_path->num_output_rows() *
                                   (*edge)->selectivity);
  filter_path->cost += EstimateFilterCost(thd, (*right_path)->num_output_rows(),
                                          filter_cond, query_block)
                           .cost_if_not_materialized;

  // Build a new join predicate with no join condition.
  RelationalExpression *new_expr =
      new (thd->mem_root) RelationalExpression(thd);
  new_expr->type = expr->type;
  new_expr->tables_in_subtree = expr->tables_in_subtree;
  new_expr->nodes_in_subtree = expr->nodes_in_subtree;
  new_expr->left = expr->left;
  new_expr->right = expr->right;

  JoinPredicate *new_edge = new (thd->mem_root) JoinPredicate{
      new_expr, /*selectivity=*/1.0, (*edge)->estimated_bytes_per_row,
      (*edge)->functional_dependencies, /*functional_dependencies_idx=*/{}};

  // Use the filter path and the new join edge with no condition for creating
  // the hash join.
  *right_path = filter_path;
  *edge = new_edge;
}

/**
  Called to signal that it's possible to connect the non-overlapping
  table subsets “left” and “right” through the edge given by “edge_idx”
  (which corresponds to an index in m_graph->edges), ie., we have found
  a legal subplan for joining (left ∪ right). Assign it a cost based on
  the cost of the children and the join method we use. (Currently, there
  is only one -- hash join.)

  There may be multiple such calls for the same subplan; e.g. for
  inner-joining {t1,t2,t3}, we will get calls for both {t1}/{t2,t3}
  and {t1,t2}/{t3}, and need to assign costs to both and keep the
  cheapest one. However, we will not get calls with the two subsets
  in reversed order.
 */
bool CostingReceiver::FoundSubgraphPair(NodeMap left, NodeMap right,
                                        int edge_idx) {
  if (m_thd->is_error()) return true;

  m_graph->secondary_engine_costing_flags |=
      SecondaryEngineCostingFlag::HAS_MULTIPLE_BASE_TABLES;

  ++m_num_seen_subgraph_pairs;

  if (m_secondary_engine_planning_complexity_check != nullptr) {
    /* In presence of secondary engine complexity hook, use it preferably. */
    if (evaluate_secondary_engine_optimizer_state_request()) {
      return true;
    }
  } else if (m_num_seen_subgraph_pairs > m_subgraph_pair_limit &&
             m_subgraph_pair_limit >= 0) {
    /* Bail out; we're going to be needing graph simplification,
     * which the caller will handle for us. */
    return true;
  }

  assert(left != 0);
  assert(right != 0);
  assert((left & right) == 0);

  const JoinPredicate *edge = &m_graph->edges[edge_idx];
  if (!PassesConflictRules(left | right, edge->expr)) {
    return false;
  }

  bool is_commutative = OperatorIsCommutative(*edge->expr);

  // If we have an equi-semijoin, and the inner side is deduplicated
  // on the group given by the join predicates, we can rewrite it to an
  // inner join, which is commutative. This is a win in some cases
  // where we have an index on the outer side but not the inner side.
  // (It is rarely a significant win in hash join, especially as we
  // don't propagate orders through it, but we propose it anyway for
  // simplicity.)
  //
  // See the comment on OperatorsAreAssociative() for why we don't
  // also need to change the rules about associativity or l-asscom.
  bool can_rewrite_semi_to_inner =
      edge->expr->type == RelationalExpression::SEMIJOIN &&
      edge->ordering_idx_needed_for_semijoin_rewrite != -1;

  // Enforce that recursive references need to be leftmost.
  if (Overlaps(right, forced_leftmost_table)) {
    if (!is_commutative) {
      assert(IsSingleBitSet(forced_leftmost_table));
      const int node_idx = FindLowestBitSet(forced_leftmost_table);
      my_error(ER_CTE_RECURSIVE_FORBIDDEN_JOIN_ORDER, MYF(0),
               m_graph->nodes[node_idx].table->alias);
      return true;
    }
    swap(left, right);
  }
  if (Overlaps(left, forced_leftmost_table)) {
    is_commutative = false;
    can_rewrite_semi_to_inner = false;
  }

  auto left_it = m_access_paths.find(left);
  assert(left_it != m_access_paths.end());
  auto right_it = m_access_paths.find(right);
  assert(right_it != m_access_paths.end());

  const FunctionalDependencySet new_fd_set =
      left_it->second.active_functional_dependencies |
      right_it->second.active_functional_dependencies |
      edge->functional_dependencies;
  OrderingSet new_obsolete_orderings =
      left_it->second.obsolete_orderings | right_it->second.obsolete_orderings;
  if (edge->ordering_idx_needed_for_semijoin_rewrite >= 1 &&
      edge->ordering_idx_needed_for_semijoin_rewrite < kMaxSupportedOrderings) {
    // This ordering won't be needed anymore after the join is done,
    // so mark it as obsolete.
    new_obsolete_orderings.set(edge->ordering_idx_needed_for_semijoin_rewrite);
  }

  // Check if the join is known to produce an empty result. If so, we will
  // return a ZERO_ROWS path instead of a join path, but we cannot do that just
  // yet. We need to create the join path first and attach it to the ZERO_ROWS
  // path, in case a join higher up in the join tree needs to know which tables
  // are pruned away (typically for null-complementing in outer joins).
  const bool always_empty =
      IsEmptyJoin(edge->expr->type, left_it->second.always_empty,
                  right_it->second.always_empty);

  // If the join is known to produce an empty result, and will be replaced by a
  // ZERO_ROWS path further down, temporarily disable the secondary engine cost
  // hook. There's no point in asking the secondary engine to provide a cost
  // estimate for an access path we know will be discarded.
  const secondary_engine_modify_access_path_cost_t saved_cost_hook =
      m_secondary_engine_cost_hook;
  if (always_empty) {
    m_secondary_engine_cost_hook = nullptr;
  }

  bool wrote_trace = false;

  const NodeMap left_reachable = FindReachableTablesFrom(left, *m_graph);
  const NodeMap right_reachable = FindReachableTablesFrom(right, *m_graph);
  for (AccessPath *right_path : right_it->second.paths) {
    assert(BitsetsAreCommitted(right_path));
    if (edge->expr->join_conditions_reject_all_rows &&
        edge->expr->type != RelationalExpression::FULL_OUTER_JOIN) {
      // If the join condition can never be true, we also don't need to read the
      // right side. For inner joins and semijoins, we can actually just skip
      // reading the left side as well, but if so, the join condition would
      // normally be pulled up into a WHERE condition (or into the join
      // condition of the next higher non-inner join), so we'll never see that
      // in practice, and thus, don't care particularly about the case. We also
      // don't need to care much about the ordering, since we don't propagate
      // the right-hand ordering properties through joins.
      AccessPath *zero_path = NewZeroRowsAccessPath(
          m_thd, right_path, "Join condition rejects all rows");
      MutableOverflowBitset applied_sargable_join_predicates =
          right_path->applied_sargable_join_predicates().Clone(m_thd->mem_root);
      applied_sargable_join_predicates.ClearBits(0,
                                                 m_graph->num_where_predicates);
      zero_path->filter_predicates =
          std::move(applied_sargable_join_predicates);
      zero_path->delayed_predicates = right_path->delayed_predicates;
      right_path = zero_path;
    }
    for (AccessPath *left_path : left_it->second.paths) {
      if (DisallowParameterizedJoinPath(left_path, right_path, left, right,
                                        left_reachable, right_reachable)) {
        continue;
      }

      assert(BitsetsAreCommitted(left_path));
      // For inner joins and full outer joins, the order does not matter.
      // In lieu of a more precise cost model, always keep the one that hashes
      // the fewest amount of rows. (This has lower initial cost, and the same
      // cost.)
      //
      // Finally, if either of the sides are parameterized on something
      // external, flipping the order will not necessarily be allowed (and would
      // cause us to not give a hash join for these tables at all).
      if (is_commutative &&
          !Overlaps(left_path->parameter_tables | right_path->parameter_tables,
                    RAND_TABLE_BIT)) {
        if (left_path->num_output_rows() < right_path->num_output_rows()) {
          ProposeHashJoin(right, left, right_path, left_path, edge, new_fd_set,
                          new_obsolete_orderings,
                          /*rewrite_semi_to_inner=*/false, &wrote_trace);
        } else {
          ProposeHashJoin(left, right, left_path, right_path, edge, new_fd_set,
                          new_obsolete_orderings,
                          /*rewrite_semi_to_inner=*/false, &wrote_trace);
        }
      } else {
        ProposeHashJoin(left, right, left_path, right_path, edge, new_fd_set,
                        new_obsolete_orderings,
                        /*rewrite_semi_to_inner=*/false, &wrote_trace);
        if (is_commutative || can_rewrite_semi_to_inner) {
          ProposeHashJoin(right, left, right_path, left_path, edge, new_fd_set,
                          new_obsolete_orderings,
                          /*rewrite_semi_to_inner=*/can_rewrite_semi_to_inner,
                          &wrote_trace);
        }
      }

      ProposeNestedLoopJoin(left, right, left_path, right_path, edge,
                            /*rewrite_semi_to_inner=*/false, new_fd_set,
                            new_obsolete_orderings, &wrote_trace);
      if (is_commutative || can_rewrite_semi_to_inner) {
        ProposeNestedLoopJoin(
            right, left, right_path, left_path, edge,
            /*rewrite_semi_to_inner=*/can_rewrite_semi_to_inner, new_fd_set,
            new_obsolete_orderings, &wrote_trace);
      }
      m_overflow_bitset_mem_root.ClearForReuse();

      if (m_secondary_engine_planning_complexity_check != nullptr) {
        /* In presence of secondary engine complexity hook, use it preferably.
         */
        if (evaluate_secondary_engine_optimizer_state_request()) {
          return true;
        }
      }
    }
  }

  if (always_empty) {
    m_secondary_engine_cost_hook = saved_cost_hook;
    const auto it = m_access_paths.find(left | right);
    if (it != m_access_paths.end() && !it->second.paths.empty() &&
        !it->second.always_empty) {
      AccessPath *first_candidate = it->second.paths.front();
      AccessPath *zero_path =
          NewZeroRowsAccessPath(m_thd, first_candidate, "impossible WHERE");
      MutableOverflowBitset applied_sargable_join_predicates =
          first_candidate->applied_sargable_join_predicates().Clone(
              m_thd->mem_root);
      applied_sargable_join_predicates.ClearBits(0,
                                                 m_graph->num_where_predicates);
      zero_path->filter_predicates =
          std::move(applied_sargable_join_predicates);
      zero_path->delayed_predicates = first_candidate->delayed_predicates;
      zero_path->ordering_state = first_candidate->ordering_state;
      ProposeAccessPathWithOrderings(
          left | right, it->second.active_functional_dependencies,
          it->second.obsolete_orderings, zero_path, "empty join");
    }
  }

  if (m_trace != nullptr) {
    TraceAccessPaths(left | right);
  }
  return false;
}

/**
  Build an access path that deduplicates its input on a certain grouping.
  This is used for converting semijoins to inner joins. If the grouping is
  empty, all rows are the same, and we make a simple LIMIT 1 instead.
 */
AccessPath *DeduplicateForSemijoin(THD *thd, AccessPath *path,
                                   Item **semijoin_group,
                                   int semijoin_group_size,
                                   std::string *trace) {
  AccessPath *dedup_path;
  if (semijoin_group_size == 0) {
    dedup_path = NewLimitOffsetAccessPath(thd, path, /*limit=*/1, /*offset=*/0,
                                          /*count_all_rows=*/false,
                                          /*reject_multiple_rows=*/false,
                                          /*send_records_override=*/nullptr);
  } else {
    dedup_path = NewRemoveDuplicatesAccessPath(thd, path, semijoin_group,
                                               semijoin_group_size);
    CopyBasicProperties(*path, dedup_path);
    dedup_path->set_num_output_rows(EstimateAggregateRows(
        path->num_output_rows(),
        {semijoin_group, static_cast<size_t>(semijoin_group_size)}, trace));
    dedup_path->cost += kAggregateOneRowCost * path->num_output_rows();
  }
  return dedup_path;
}

string CostingReceiver::PrintSubgraphHeader(const JoinPredicate *edge,
                                            const AccessPath &join_path,
                                            NodeMap left, NodeMap right) const {
  string ret =
      StringPrintf("\nFound sets %s and %s, connected by condition %s\n",
                   PrintSet(left).c_str(), PrintSet(right).c_str(),
                   GenerateExpressionLabel(edge->expr).c_str());
  for (int pred_idx : BitsSetIn(join_path.filter_predicates)) {
    ret += StringPrintf(
        " - applied (delayed) predicate %s\n",
        ItemToString(m_graph->predicates[pred_idx].condition).c_str());
  }
  return ret;
}

void CostingReceiver::ProposeHashJoin(
    NodeMap left, NodeMap right, AccessPath *left_path, AccessPath *right_path,
    const JoinPredicate *edge, FunctionalDependencySet new_fd_set,
    OrderingSet new_obsolete_orderings, bool rewrite_semi_to_inner,
    bool *wrote_trace) {
  if (!SupportedEngineFlag(SecondaryEngineFlag::SUPPORTS_HASH_JOIN)) return;

  if (Overlaps(left_path->parameter_tables, right) ||
      Overlaps(right_path->parameter_tables, left | RAND_TABLE_BIT)) {
    // Parameterizations must be resolved by nested loop.
    // We can still have parameters from outside the join, though
    // (even in the hash table; but it must be cleared for each Init() then).
    return;
  }

  if (Overlaps(left | right, m_fulltext_tables)) {
    // Evaluation of a full-text function requires that the underlying scan is
    // positioned on the row that contains the value to be searched. It is not
    // enough that table->record[0] contains the row; the handler needs to be
    // actually positioned on the row. This does not work so well with hash
    // joins, since they may return rows in a different order than that of the
    // underlying scan.
    //
    // For now, be conservative and don't propose a hash join if either side of
    // the join contains a full-text searched table. It is possible to be more
    // lenient and allow hash joins if all the full-text search functions on the
    // accessed tables have been fully pushed down to the table/index scan and
    // don't need to be evaluated again outside of the join.
    return;
  }

  // A semijoin by definition should have a semijoin condition to work with and
  // also that the inner table of a semijoin should not be visible outside of
  // the semijoin. However, MySQL's semijoin transformation when combined with
  // outer joins might result in a transformation which might do just that. This
  // transformation cannot be interpreted as is, but instead needs some special
  // handling in optimizer to correctly do the semijoin and outer join. However,
  // this is a problem for hypergraph. For a pattern like:
  // t1 left join (t2 semijoin t3 on true) on t1.a = t2.a and t1.b = t3.a, where
  // a semijoin does not have any condition to work with, it is expected that
  // all joins including the outer join be performed before the duplicate
  // removal happens for semijoin (Complete details in WL#5561). This is not
  // possible with hash joins. Such a pattern is a result of having a subquery
  // in an ON condition like:
  // SELECT * FROM t1 LEFT JOIN t2 ON t1.a= t2.a AND t1.b IN (SELECT a FROM t3);
  // So we ban the transformation itself for hypergraph during resolving.
  //
  // However, this also bans the transformation for a query like this:
  // SELECT * FROM t1 LEFT JOIN t2 ON t1.a=t2.a AND t1.a IN (SELECT a FROM t3).
  // For the above query, because of the multiple equalities, we could have
  // t1 LEFT JOIN (t2 SEMIJOIN t3 ON t2.a=t3.a) ON t1.a=t2.a which could be
  // executed using hash joins. This is a problem for secondary engine, as
  // without the semijoin transformation, it needs to process subqueries which
  // it cannot at present. So we allow the transformation to go through during
  // resolving when secondary engine optimization is ON and recognize the
  // pattern when hash join is not possible and reject it here. This is not an
  // issue for secondary engine as it eventually rejects such a query because
  // it can only perform hash joins. However it's a problem if we allow for
  // primary engine as hypergraph can go ahead and produce a mix of NLJ and hash
  // joins which leads to wrong results.
  // TODO(Chaithra): It is possible that the various join nests are looked at
  // carefully when relational expressions are created and forcing only NLJ's
  // for such cases.
  if (edge->expr->type == RelationalExpression::LEFT_JOIN &&
      edge->expr->right->type == RelationalExpression::SEMIJOIN) {
    // Check if there is a condition connecting the left side of the outer
    // join and inner side of the semijoin. This is a deviation from the
    // definition of a semijoin which makes it not possible to execute such
    // a plan with hash joins.
    RelationalExpression *semijoin = edge->expr->right;
    const table_map disallowed_tables =
        semijoin->tables_in_subtree & ~GetVisibleTables(semijoin);
    if (disallowed_tables != 0) {
      for (Item *cond : edge->expr->equijoin_conditions) {
        if (Overlaps(disallowed_tables, cond->used_tables()) &&
            Overlaps(edge->expr->left->tables_in_subtree,
                     cond->used_tables())) {
          return;
        }
      }
      for (Item *cond : edge->expr->join_conditions) {
        if (Overlaps(disallowed_tables, cond->used_tables()) &&
            Overlaps(edge->expr->left->tables_in_subtree,
                     cond->used_tables())) {
          return;
        }
      }
    }
  }

  if (edge->expr->type == RelationalExpression::LEFT_JOIN &&
      SecondaryEngineHandlerton(m_thd) != nullptr) {
    MoveDegenerateJoinConditionToFilter(m_thd, m_query_block, &edge,
                                        &right_path);
  }

  assert(BitsetsAreCommitted(left_path));
  assert(BitsetsAreCommitted(right_path));

  AccessPath join_path;
  join_path.type = AccessPath::HASH_JOIN;
  join_path.parameter_tables =
      (left_path->parameter_tables | right_path->parameter_tables) &
      ~(left | right);
  join_path.hash_join().outer = left_path;
  join_path.hash_join().inner = right_path;
  join_path.hash_join().join_predicate = edge;
  join_path.hash_join().store_rowids = false;
  join_path.hash_join().rewrite_semi_to_inner = rewrite_semi_to_inner;
  join_path.hash_join().tables_to_get_rowid_for = 0;
  join_path.hash_join().allow_spill_to_disk = true;

  // The rows from the inner side of a hash join come in different order from
  // that of the underlying scan, so we need to store row IDs for any
  // update/delete target tables on the inner side, so that we know which rows
  // to update or delete. The same applies to rows from the outer side, if the
  // hash join spills to disk, so we need to store row IDs for both sides.
  if (Overlaps(m_update_delete_target_nodes, left | right)) {
    FindTablesToGetRowidFor(&join_path);
  }

  // See the equivalent code in ProposeNestedLoopJoin().
  if (rewrite_semi_to_inner) {
    int ordering_idx = edge->ordering_idx_needed_for_semijoin_rewrite;
    assert(ordering_idx != -1);
    if (ordering_idx != 0 && !m_orderings->DoesFollowOrder(
                                 left_path->ordering_state, ordering_idx)) {
      return;
    }
    assert(edge->expr->type == RelationalExpression::SEMIJOIN);

    // NOTE: We purposefully don't overwrite left_path here, so that we
    // don't have to worry about copying ordering_state etc.
    CommitBitsetsToHeap(left_path);
    join_path.hash_join().outer =
        DeduplicateForSemijoin(m_thd, left_path, edge->semijoin_group,
                               edge->semijoin_group_size, m_trace);
  }

  // TODO(sgunders): Consider removing redundant join conditions.
  // Normally, it's better to have more equijoin conditions than fewer,
  // but in this case, every row should fall into the same hash bucket anyway,
  // so they do not help.

  double num_output_rows;
  {
    double right_path_already_applied_selectivity =
        FindAlreadyAppliedSelectivity(edge, left_path, right_path, left, right);
    if (right_path_already_applied_selectivity < 0.0) {
      return;
    }
    double outer_input_rows = left_path->num_output_rows();
    double inner_input_rows =
        right_path->num_output_rows() / right_path_already_applied_selectivity;

    // If left and right are flipped for semijoins, we need to flip
    // them back for row calculation (or we'd clamp to the wrong value).
    if (rewrite_semi_to_inner) {
      swap(outer_input_rows, inner_input_rows);
    }

    num_output_rows =
        FindOutputRowsForJoin(outer_input_rows, inner_input_rows, edge);
  }

  // left_path and join_path.hash_join().outer are intentionally different if
  // rewrite_semi_to_inner is true. See comment where DeduplicateForSemijoin()
  // is called above. We want to calculate join cost based on the actual left
  // child, so use join_path.hash_join().outer in cost calculations for
  // join_path.
  const AccessPath *outer = join_path.hash_join().outer;

  // TODO(sgunders): Add estimates for spill-to-disk costs.
  // NOTE: Keep this in sync with SimulateJoin().
  const double build_cost =
      right_path->cost + right_path->num_output_rows() * kHashBuildOneRowCost;
  double cost = outer->cost + build_cost +
                outer->num_output_rows() * kHashProbeOneRowCost +
                num_output_rows * kHashReturnOneRowCost;

  // Note: This isn't strictly correct if the non-equijoin conditions
  // have selectivities far from 1.0; the cost should be calculated
  // on the number of rows after the equijoin conditions, but before
  // the non-equijoin conditions.
  cost += num_output_rows * edge->expr->join_conditions.size() *
          kApplyOneFilterCost;

  join_path.num_output_rows_before_filter = num_output_rows;
  join_path.cost_before_filter = cost;
  join_path.set_num_output_rows(num_output_rows);
  join_path.init_cost = build_cost + outer->init_cost;

  double estimated_bytes_per_row = edge->estimated_bytes_per_row;

  // If the edge is part of a cycle in the hypergraph, there may be other usable
  // join predicates in other edges. MoveFilterPredicatesIntoHashJoinCondition()
  // will widen the hash join predicate in that case, so account for that here.
  // Only relevant when joining more than two tables. Say {t1,t2} HJ {t3}, which
  // could be joined both along a t1-t3 edge and a t2-t3 edge.
  //
  // TODO(khatlen): The cost is still calculated as if the hash join only uses
  // "edge", and that the alternative edges are put in filters on top of the
  // join.
  if (edge->expr->join_predicate_first != edge->expr->join_predicate_last &&
      PopulationCount(left | right) > 2) {
    // Only inner joins are part of cycles.
    assert(edge->expr->type == RelationalExpression::INNER_JOIN);
    for (size_t edge_idx = 0; edge_idx < m_graph->graph.edges.size();
         ++edge_idx) {
      Hyperedge hyperedge = m_graph->graph.edges[edge_idx];
      if (IsSubset(hyperedge.left, left) && IsSubset(hyperedge.right, right)) {
        const JoinPredicate *other_edge = &m_graph->edges[edge_idx / 2];
        assert(other_edge->expr->type == RelationalExpression::INNER_JOIN);
        if (other_edge != edge &&
            PassesConflictRules(left | right, other_edge->expr)) {
          estimated_bytes_per_row += EstimateHashJoinKeyWidth(other_edge->expr);
        }
      }
    }
  }

  const double reuse_buffer_probability = [&]() {
    if (right_path->parameter_tables > 0) {
      // right_path has external dependencies, so the buffer cannot be reused.
      return 0.0;
    } else {
      /*
        If the full data set from right_path fits in the join buffer,
        we never need to rebuild the hash table. build_cost should
        then be counted as init_once_cost. Otherwise, build_cost will
        be incurred for each re-scan. To get a good estimate of
        init_once_cost we therefor need to estimate the chance of
        exceeding the join buffer size. We estimate this probability as:

        (expected_data_volume / join_buffer_size)^2

        for expected_data_volume < join_buffer_size and 1.0 otherwise.
      */
      const double buffer_usage = std::min(
          1.0, estimated_bytes_per_row * right_path->num_output_rows() /
                   m_thd->variables.join_buff_size);
      return 1.0 - buffer_usage * buffer_usage;
    }
  }();

  join_path.init_once_cost =
      outer->init_once_cost +
      (1.0 - reuse_buffer_probability) * right_path->init_once_cost +
      reuse_buffer_probability * build_cost;

  join_path.cost = cost;

  // For each scan, hash join will read the left side once and the right side
  // once, so we are as safe as the least safe of the two. (This isn't true
  // if we set spill_to_disk = false, but we never do that in the hypergraph
  // optimizer.) Note that if the right side fits entirely in RAM, we don't
  // scan it the second time (so we could make the operation _more_ safe
  // than the right side, and we should consider both ways of doing
  // an inner join), but we cannot know that when planning.
  join_path.safe_for_rowid =
      std::max(left_path->safe_for_rowid, right_path->safe_for_rowid);

  // Only trace once; the rest ought to be identical.
  if (m_trace != nullptr && !*wrote_trace) {
    *m_trace += PrintSubgraphHeader(edge, join_path, left, right);
    *wrote_trace = true;
  }

  for (bool materialize_subqueries : {false, true}) {
    AccessPath new_path = join_path;
    FunctionalDependencySet filter_fd_set;
    ApplyDelayedPredicatesAfterJoin(
        left, right, left_path, right_path, edge->expr->join_predicate_first,
        edge->expr->join_predicate_last, materialize_subqueries, &new_path,
        &filter_fd_set);
    // Hash join destroys all ordering information (even from the left side,
    // since we may have spill-to-disk).
    new_path.ordering_state = m_orderings->ApplyFDs(m_orderings->SetOrder(0),
                                                    new_fd_set | filter_fd_set);
    ProposeAccessPathWithOrderings(left | right, new_fd_set | filter_fd_set,
                                   new_obsolete_orderings, &new_path,
                                   materialize_subqueries ? "mat. subq." : "");

    if (!Overlaps(new_path.filter_predicates,
                  m_graph->materializable_predicates)) {
      break;
    }
  }
}

// Of all delayed predicates, see which ones we can apply now, and which
// ones that need to be delayed further.
void CostingReceiver::ApplyDelayedPredicatesAfterJoin(
    NodeMap left, NodeMap right, const AccessPath *left_path,
    const AccessPath *right_path, int join_predicate_first,
    int join_predicate_last, bool materialize_subqueries, AccessPath *join_path,
    FunctionalDependencySet *new_fd_set) {
  // We build up a new FD set each time; it should be the same for the same
  // left/right pair, so it is somewhat redundant, but it allows us to verify
  // that property through the assert in ProposeAccessPathWithOrderings().
  new_fd_set->reset();

  // Keep track of which multiple equalities we have created predicates for
  // so far. We use this to avoid applying redundant predicates, ie. predicates
  // that have already been checked. (This is not only to avoid unneeded work,
  // but to avoid double-counting the selectivity.)
  //
  // Avoiding redundant predicates for a multi-equality is equivalent to never
  // applying those that would cause loops in the subgraph induced by the tables
  // involved in the multi-equality. (In other words, we are building spanning
  // trees in the induced subgraph.) In general, every time we connect two
  // subgraphs, we must apply every relevant multi-equality exactly once,
  // and ignore the others. (This is vaguely reminiscent of Kruskal's algorithm
  // for constructing minimum spanning trees.)
  //
  // DPhyp only ever connects subgraphs that are not already connected
  // (ie., it already constructs spanning trees), so we know that the join
  // conditions applied earlier are never redundant wrt. the rest of the graph.
  // Thus, we only need to test the delayed predicates below; they _may_ contain
  // a multiple equality we haven't already applied, but they may also be new,
  // e.g. in this graph:
  //
  //     b
  //    /|\ .
  //   a | d
  //    \|/
  //     c
  //
  // If we have a multiple equality over {b,c,d}, and connect a-b and then a-c,
  // the edge b-c will come into play and contain a multi-equality that was not
  // applied before. We will need to apply that multi-equality (we will
  // only get one of d-b and d-c). However, if we instead connected d-b
  // and d-c, the edge b-c will now be redundant and must be ignored
  // (except for functional dependencies). We simply track which ones have been
  // applied this iteration by keeping a bitmap of them.
  uint64_t multiple_equality_bitmap = 0;
  for (int pred_idx = join_predicate_first; pred_idx < join_predicate_last;
       ++pred_idx) {
    const Predicate &pred = m_graph->predicates[pred_idx];
    if (pred.source_multiple_equality_idx != -1) {
      multiple_equality_bitmap |= uint64_t{1}
                                  << pred.source_multiple_equality_idx;
    }
  }

  double materialize_cost = 0.0;

  // filter_predicates holds both filter_predicates and
  // applied_sargable_join_predicates. Keep the information about the latter,
  // but reset the one pertaining to the former.
  MutableOverflowBitset filter_predicates =
      OverflowBitset::Or(&m_overflow_bitset_mem_root,
                         left_path->applied_sargable_join_predicates(),
                         right_path->applied_sargable_join_predicates());
  filter_predicates.ClearBits(0, m_graph->num_where_predicates);

  // Predicates we are still delaying.
  MutableOverflowBitset delayed_predicates = OverflowBitset::Xor(
      &m_overflow_bitset_mem_root, left_path->delayed_predicates,
      right_path->delayed_predicates);
  delayed_predicates.ClearBits(join_predicate_first, join_predicate_last);

  // Predicates that were delayed, but that we need to check now.
  // (We don't need to allocate a MutableOverflowBitset for this.)
  const NodeMap ready_tables = left | right;
  for (int pred_idx : BitsSetInBoth(left_path->delayed_predicates,
                                    right_path->delayed_predicates)) {
    if (pred_idx >= join_predicate_first && pred_idx < join_predicate_last) {
      continue;
    }
    const Predicate &pred = m_graph->predicates[pred_idx];
    if (IsSubset(pred.total_eligibility_set, ready_tables)) {
      const auto [already_applied_as_sargable, subsumed] =
          AlreadyAppliedAsSargable(pred.condition, left_path, right_path);
      if (pred.source_multiple_equality_idx == -1 ||
          !IsBitSet(pred.source_multiple_equality_idx,
                    multiple_equality_bitmap)) {
        if (!subsumed) {
          FilterCost cost = EstimateFilterCost(
              m_thd, join_path->num_output_rows(), pred.contained_subqueries);
          if (materialize_subqueries) {
            join_path->cost += cost.cost_if_materialized;
            materialize_cost += cost.cost_to_materialize;
          } else {
            join_path->cost += cost.cost_if_not_materialized;
          }
          if (!already_applied_as_sargable) {
            join_path->set_num_output_rows(join_path->num_output_rows() *
                                           pred.selectivity);
            filter_predicates.SetBit(pred_idx);
          }
        }
        if (pred.source_multiple_equality_idx != -1) {
          multiple_equality_bitmap |= uint64_t{1}
                                      << pred.source_multiple_equality_idx;
        }
      } else if (already_applied_as_sargable) {
        // The two subgraphs are joined by at least two (additional) edges
        // both belonging to the same multiple equality (of which this predicate
        // is one). One of them, not a sargable predicate, happened to be
        // earlier in the list, and was thus deemed to be the representative of
        // that multiple equality. However, we now see another one that is
        // already applied as sargable, and thus, its selectivity has already
        // been included. Thus, we need to remove that selectivity again to
        // avoid double-counting and row count inconsistencies.
        //
        // This is a bit of a hack, but it happens pretty rarely, and it's
        // fairly straightforward. An alternative would be to have a separate
        // scan over all the delayed predicates that were already applied as
        // sargable (predicates like the one we are considering right now),
        // in order to force them into being representative for their multiple
        // equality.
        if (pred.selectivity > 1e-6) {
          join_path->set_num_output_rows(join_path->num_output_rows() /
                                         pred.selectivity);
        }
      }
      *new_fd_set |= pred.functional_dependencies;
    } else {
      delayed_predicates.SetBit(pred_idx);
    }
  }
  join_path->filter_predicates = std::move(filter_predicates);
  join_path->delayed_predicates = std::move(delayed_predicates);

  if (materialize_subqueries) {
    CommitBitsetsToHeap(join_path);
    ExpandSingleFilterAccessPath(m_thd, join_path, m_query_block->join,
                                 m_graph->predicates,
                                 m_graph->num_where_predicates);
    assert(join_path->type == AccessPath::FILTER);
    join_path->filter().materialize_subqueries = true;
    join_path->cost +=
        materialize_cost;  // Will be subtracted back for rescans.
    join_path->init_cost += materialize_cost;
    join_path->init_once_cost += materialize_cost;
  }
}

/**
  Check if we're about to apply a join condition that would be redundant
  with regards to an already-applied sargable predicate, ie., whether our
  join condition and the sargable predicate applies the same multiple equality.
  E.g. if we try to join {t1,t2} and {t3} along t1=t3, but the access path
  for t3 already has applied the join condition t2=t3, and these are from the
  same multiple equality, return true.

  Even though this is totally _legal_, having such a situation is bad, because

    a) It double-counts the selectivity, causing the overall row estimate
       to become too low.
    b) It causes unneeded work by adding a redundant filter.

  b) would normally cause the path to be pruned out due to cost, except that
  the artificially low row count due to a) could make the path attractive as a
  subplan of a larger join. Thus, we simply reject these joins; we'll see a
  different alternative for this join at some point that is not redundant
  (e.g., in the given example, we'd see the t2=t3 join).
 */
bool CostingReceiver::RedundantThroughSargable(
    OverflowBitset redundant_against_sargable_predicates,
    const AccessPath *left_path, const AccessPath *right_path, NodeMap left,
    NodeMap right) {
  // For a join condition to be redundant against an already applied sargable
  // predicate, the applied predicate must somehow connect the left side and the
  // right side. This means either:
  //
  // - One of the paths must be parameterized on at least one of the tables in
  // the other path. In the example above, because t2=t3 is applied on the {t3}
  // path, and t2 is not included in the path, the {t3} path is parameterized on
  // t2. (It is only necessary to check if right_path is parameterized on
  // left_path, since parameterization is always resolved by nested-loop joining
  // in the parameter tables from the outer/left side into the parameterized
  // path on the inner/right side.)
  //
  // - Or both paths are parameterized on some common table that is not part of
  // either path. Say if {t1,t2} has sargable t1=t4 and {t3} has sargable t3=t4,
  // then both paths are parameterized on t4, and joining {t1,t2} with {t3}
  // along t1=t3 is redundant, given all three predicates (t1=t4, t3=t4, t1=t3)
  // are from the same multiple equality.
  //
  // If the parameterization is not like that, we don't need to check any
  // further.
  assert(!Overlaps(left_path->parameter_tables, right));
  if (!Overlaps(right_path->parameter_tables,
                left | left_path->parameter_tables)) {
    return false;
  }

  const auto redundant_and_applied = [](uint64_t redundant_sargable,
                                        uint64_t left_applied,
                                        uint64_t right_applied) {
    return redundant_sargable & (left_applied | right_applied);
  };
  bool redundant_against_something_in_left = false;
  bool redundant_against_something_in_right = false;
  for (size_t predicate_idx :
       OverflowBitsetBitsIn<3, decltype(redundant_and_applied)>(
           {redundant_against_sargable_predicates,
            left_path->applied_sargable_join_predicates(),
            right_path->applied_sargable_join_predicates()},
           redundant_and_applied)) {
    // The sargable condition must work as a join condition for this join
    // (not between tables we've already joined in). Note that the joining
    // could be through two different sargable predicates; they do not have
    // to be the same. E.g., if we have
    //
    //   - t1, with sargable t1.x = t3.x
    //   - t2, with sargable t2.x = t3.x
    //   - Join condition t1.x = t2.x
    //
    // then the join condition is redundant and should be refused,
    // even though neither sargable condition joins t1 and t2 directly.
    //
    // Note that there are more complicated situations, e.g. if t2 instead
    // had t2.x = t4.x in the example above, where we could reject non-redundant
    // join orderings. However, in nearly all such cases,
    // DisallowParameterizedJoinPath() would reject them anyway, and it is not
    // an issue for successfully planning the query, as there would always exist
    // a non-parameterized path that we could use instead.
    const Predicate &sargable_predicate = m_graph->predicates[predicate_idx];
    redundant_against_something_in_left |=
        Overlaps(sargable_predicate.used_nodes, left);
    redundant_against_something_in_right |=
        Overlaps(sargable_predicate.used_nodes, right);
    if (redundant_against_something_in_left &&
        redundant_against_something_in_right) {
      return true;
    }
  }
  return false;
}

/**
  Whether the given join condition is already applied as a sargable predicate
  earlier in the tree (presumably on the right side). This is different from
  RedundantThroughSargable() in that this checks whether we have already applied
  this exact join condition earlier, while the former checks whether we are
  trying to apply a different join condition that is redundant against something
  we've applied earlier.

  The first boolean is whether “condition” is a join condition we've applied
  earlier (as sargable; so we should not count its selectivity again),
  and the second argument is whether that sargable also subsumed the entire
  join condition (so we need not apply it as a filter).
 */
pair<bool, bool> CostingReceiver::AlreadyAppliedAsSargable(
    Item *condition, const AccessPath *left_path,
    const AccessPath *right_path) {
  const auto it = m_graph->sargable_join_predicates.find(condition);
  if (it == m_graph->sargable_join_predicates.end()) {
    return {false, false};
  }

  // NOTE: It is rare that join predicates already have been applied as
  // ref access on the outer side, but not impossible if conditions are
  // duplicated; see e.g. bug #33383388.
  const bool applied =
      IsBitSet(it->second, left_path->applied_sargable_join_predicates()) ||
      IsBitSet(it->second, right_path->applied_sargable_join_predicates());
  const bool subsumed =
      IsBitSet(it->second, left_path->subsumed_sargable_join_predicates()) ||
      IsBitSet(it->second, right_path->subsumed_sargable_join_predicates());
  if (subsumed) {
    assert(applied);
  }
  return {applied, subsumed};
}

void CostingReceiver::ProposeNestedLoopJoin(
    NodeMap left, NodeMap right, AccessPath *left_path, AccessPath *right_path,
    const JoinPredicate *edge, bool rewrite_semi_to_inner,
    FunctionalDependencySet new_fd_set, OrderingSet new_obsolete_orderings,
    bool *wrote_trace) {
  if (!SupportedEngineFlag(SecondaryEngineFlag::SUPPORTS_NESTED_LOOP_JOIN))
    return;

  if (Overlaps(left_path->parameter_tables, right)) {
    // The outer table cannot pick up values from the inner,
    // only the other way around.
    return;
  }

  assert(BitsetsAreCommitted(left_path));
  assert(BitsetsAreCommitted(right_path));

  // FULL OUTER JOIN is not possible with nested-loop join.
  assert(edge->expr->type != RelationalExpression::FULL_OUTER_JOIN);

  AccessPath join_path;
  join_path.type = AccessPath::NESTED_LOOP_JOIN;
  join_path.parameter_tables =
      (left_path->parameter_tables | right_path->parameter_tables) &
      ~(left | right);
  join_path.nested_loop_join().pfs_batch_mode = false;
  join_path.nested_loop_join().already_expanded_predicates = false;
  join_path.nested_loop_join().outer = left_path;
  join_path.nested_loop_join().inner = right_path;
  if (rewrite_semi_to_inner) {
    // This join is a semijoin (which is non-commutative), but the caller wants
    // us to try to invert it anyway; or to be precise, it has already inverted
    // it for us, and wants us to make sure that's OK. This is only
    // allowed if we can remove the duplicates from the outer (originally inner)
    // side, so check that it is grouped correctly, and then deduplicate on it.
    //
    // Note that in many cases, the grouping/ordering here would be due to an
    // earlier sort-ahead inserted into the tree. (The other case is due to
    // scanning along an index, but then, we'd usually prefer to
    // use that index for lookups instead of inverting the join. It is possible,
    // though.) If so, it would have been nice to just do a deduplicating sort
    // instead, but it would require is to track deduplication information in
    // the access paths (possibly as part of the ordering state somehow) and
    // track them throughout the join tree, which we don't do at the moment.
    // Thus, there may be an inefficiency here.
    assert(edge->expr->type == RelationalExpression::SEMIJOIN);
    int ordering_idx = edge->ordering_idx_needed_for_semijoin_rewrite;
    assert(ordering_idx != -1);
    if (ordering_idx != 0 && !m_orderings->DoesFollowOrder(
                                 left_path->ordering_state, ordering_idx)) {
      return;
    }
    join_path.nested_loop_join().join_type = JoinType::INNER;

    // NOTE: We purposefully don't overwrite left_path here, so that we
    // don't have to worry about copying ordering_state etc.
    join_path.nested_loop_join().outer =
        DeduplicateForSemijoin(m_thd, left_path, edge->semijoin_group,
                               edge->semijoin_group_size, m_trace);
  } else if (edge->expr->type == RelationalExpression::STRAIGHT_INNER_JOIN) {
    join_path.nested_loop_join().join_type = JoinType::INNER;
  } else {
    join_path.nested_loop_join().join_type =
        static_cast<JoinType>(edge->expr->type);
  }
  join_path.nested_loop_join().join_predicate = edge;

  // Nested loop joins read the outer table exactly once, and the inner table
  // potentially many times, so we can only perform immediate update or delete
  // on the outer table.
  // TODO(khatlen): If left_path is guaranteed to return at most one row (like a
  // unique index lookup), it should be possible to perform immediate delete
  // from both sides of the nested loop join. The old optimizer already does
  // that for const tables.
  join_path.immediate_update_delete_table =
      left_path->immediate_update_delete_table;

  const AccessPath *inner = join_path.nested_loop_join().inner;
  double filter_cost = 0.0;

  double right_path_already_applied_selectivity = 1.0;
  join_path.nested_loop_join().equijoin_predicates = OverflowBitset{};
  if (edge->expr->join_conditions_reject_all_rows) {
    // We've already taken out all rows from the right-hand side
    // (by means of a ZeroRowsIterator), so no need to add filters;
    // they'd only clutter the EXPLAIN.
    //
    // Note that for obscure cases (inner joins where the join condition
    // was not pulled up due to a pass ordering issue), we might see
    // the left and right path be switched around due to commutativity.
    assert(left_path->type == AccessPath::ZERO_ROWS ||
           right_path->type == AccessPath::ZERO_ROWS);
  } else if (!edge->expr->equijoin_conditions.empty() ||
             !edge->expr->join_conditions.empty()) {
    // Apply join filters. Don't update num_output_rows, as the join's
    // selectivity will already be applied in FindOutputRowsForJoin().
    // NOTE(sgunders): We don't model the effect of short-circuiting filters on
    // the cost here.
    double rows_after_filtering = inner->num_output_rows();

    right_path_already_applied_selectivity =
        FindAlreadyAppliedSelectivity(edge, left_path, right_path, left, right);
    if (right_path_already_applied_selectivity < 0.0) {
      return;
    }

    // num_output_rows is only for cost calculation and display purposes;
    // we hard-code the use of edge->selectivity below, so that we're
    // seeing the same number of rows as for hash join. This might throw
    // the filtering cost off slightly.
    MutableOverflowBitset equijoin_predicates{
        m_thd->mem_root, edge->expr->equijoin_conditions.size()};
    for (size_t join_cond_idx = 0;
         join_cond_idx < edge->expr->equijoin_conditions.size();
         ++join_cond_idx) {
      Item_eq_base *condition = edge->expr->equijoin_conditions[join_cond_idx];
      const CachedPropertiesForPredicate &properties =
          edge->expr->properties_for_equijoin_conditions[join_cond_idx];

      const auto [already_applied_as_sargable, subsumed] =
          AlreadyAppliedAsSargable(condition, left_path, right_path);
      if (!subsumed) {
        equijoin_predicates.SetBit(join_cond_idx);
        filter_cost += EstimateFilterCost(m_thd, rows_after_filtering,
                                          properties.contained_subqueries)
                           .cost_if_not_materialized;
        rows_after_filtering *= properties.selectivity;
      }
    }
    for (const CachedPropertiesForPredicate &properties :
         edge->expr->properties_for_join_conditions) {
      filter_cost += EstimateFilterCost(m_thd, rows_after_filtering,
                                        properties.contained_subqueries)
                         .cost_if_not_materialized;
      rows_after_filtering *= properties.selectivity;
    }
    join_path.nested_loop_join().equijoin_predicates =
        std::move(equijoin_predicates);
  }

  // Ignores the row count from filter_path; see above.
  {
    assert(right_path_already_applied_selectivity >= 0.0);
    double outer_input_rows = left_path->num_output_rows();
    double inner_input_rows =
        right_path->num_output_rows() / right_path_already_applied_selectivity;

    // If left and right are flipped for semijoins, we need to flip
    // them back for row calculation (or we'd clamp to the wrong value).
    if (rewrite_semi_to_inner) {
      swap(outer_input_rows, inner_input_rows);

      if (right_path_already_applied_selectivity < 1.0 &&
          PopulationCount(right) > 1) {
        // If there are multiple inner tables, it is possible that the row count
        // of the inner child is clamped by FindOutputRowsForJoin() by a
        // semijoin nested inside the inner child, and it is therefore difficult
        // to tell whether the already applied selectivity needs to be accounted
        // for or not. Until we have found a way to ensure consistent row
        // estimates between semijoin and rewrite_semi_to_inner with already
        // applied sargable predicates, just set a flag to pacify the assert in
        // ProposeAccessPath().
        has_semijoin_with_possibly_clamped_child = true;
      }
    }

    join_path.num_output_rows_before_filter =
        FindOutputRowsForJoin(outer_input_rows, inner_input_rows, edge);
    join_path.set_num_output_rows(join_path.num_output_rows_before_filter);
  }

  // left_path and join_path.nested_loop_join().outer are intentionally
  // different if rewrite_semi_to_inner is true. See comment where
  // DeduplicateForSemijoin() is called above. We want to calculate join cost
  // based on the actual left child, so use join_path.nested_loop_join().outer
  // in cost calculations for join_path.
  const AccessPath *outer = join_path.nested_loop_join().outer;

  join_path.init_cost = outer->init_cost;

  // NOTE: The ceil() around the number of rows on the left side is a workaround
  // for an issue where we think the left side has a very low cardinality,
  // e.g. 1e-5 rows, and we believe that justifies having something hugely
  // expensive on the right side (e.g. a large table scan). Obviously, this is a
  // band-aid (we should “just” have better row estimation and/or braking
  // factors), but it should be fairly benign in general.
  const double first_loop_cost = (inner->cost + filter_cost) *
                                 std::min(1.0, ceil(outer->num_output_rows()));

  const double subsequent_loops_cost =
      (inner->rescan_cost() + filter_cost) *
      std::max(0.0, outer->num_output_rows() - 1.0);

  join_path.cost_before_filter = join_path.cost =
      outer->cost + first_loop_cost + subsequent_loops_cost;

  // Nested-loop preserves any ordering from the outer side. Note that actually,
  // the two orders are _concatenated_ (if you nested-loop join something
  // ordered on (a,b) with something joined on (c,d), the order will be
  // (a,b,c,d)), but the state machine has no way of representing that.
  join_path.ordering_state =
      m_orderings->ApplyFDs(left_path->ordering_state, new_fd_set);

  // We may scan the right side several times, but the left side maybe once.
  // So if the right side is not safe to scan for row IDs after multiple scans,
  // neither are we. But if it's safe, we're exactly as safe as the left side.
  if (right_path->safe_for_rowid != AccessPath::SAFE) {
    join_path.safe_for_rowid = AccessPath::UNSAFE;
  } else {
    join_path.safe_for_rowid = left_path->safe_for_rowid;
  }

  // Only trace once; the rest ought to be identical.
  if (m_trace != nullptr && !*wrote_trace) {
    *m_trace += PrintSubgraphHeader(edge, join_path, left, right);
    *wrote_trace = true;
  }

  for (bool materialize_subqueries : {false, true}) {
    AccessPath new_path = join_path;
    FunctionalDependencySet filter_fd_set;
    ApplyDelayedPredicatesAfterJoin(
        left, right, left_path, right_path, edge->expr->join_predicate_first,
        edge->expr->join_predicate_last, materialize_subqueries, &new_path,
        &filter_fd_set);
    new_path.ordering_state = m_orderings->ApplyFDs(new_path.ordering_state,
                                                    new_fd_set | filter_fd_set);

    const char *description_for_trace = "";
    if (m_trace != nullptr) {
      if (materialize_subqueries && rewrite_semi_to_inner) {
        description_for_trace = "dedup to inner nested loop, mat. subq";
      } else if (rewrite_semi_to_inner) {
        description_for_trace = "dedup to inner nested loop";
      } else if (materialize_subqueries) {
        description_for_trace = "mat. subq";
      }
    }

    ProposeAccessPathWithOrderings(left | right, new_fd_set | filter_fd_set,
                                   new_obsolete_orderings, &new_path,
                                   description_for_trace);

    if (!Overlaps(new_path.filter_predicates,
                  m_graph->materializable_predicates)) {
      break;
    }
  }
}

/**
  Go through all equijoin conditions for the given join, and find out how much
  of its selectivity that has already been applied as ref accesses (which should
  thus be divided away from the join's selectivity).

  Returns -1.0 if there is at least one sargable predicate that is entirely
  redundant, and that this subgraph pair should not be attempted joined at all.
 */
double CostingReceiver::FindAlreadyAppliedSelectivity(
    const JoinPredicate *edge, const AccessPath *left_path,
    const AccessPath *right_path, NodeMap left, NodeMap right) {
  double already_applied = 1.0;
  for (size_t join_cond_idx = 0;
       join_cond_idx < edge->expr->equijoin_conditions.size();
       ++join_cond_idx) {
    Item_eq_base *condition = edge->expr->equijoin_conditions[join_cond_idx];
    const CachedPropertiesForPredicate &properties =
        edge->expr->properties_for_equijoin_conditions[join_cond_idx];

    const auto [already_applied_as_sargable, subsumed] =
        AlreadyAppliedAsSargable(condition, left_path, right_path);
    if (already_applied_as_sargable) {
      // This predicate was already applied as a ref access earlier.
      // Make sure not to double-count its selectivity, and also
      // that we don't reapply it if it was subsumed by the ref access.
      const auto it = m_graph->sargable_join_predicates.find(condition);
      already_applied *= m_graph->predicates[it->second].selectivity;
    } else if (RedundantThroughSargable(
                   properties.redundant_against_sargable_predicates, left_path,
                   right_path, left, right)) {
      if (m_trace != nullptr) {
        *m_trace += " - " + PrintAccessPath(*right_path, *m_graph, "") +
                    " has a sargable predicate that is redundant with our join "
                    "predicate, skipping\n";
      }
      return -1.0;
    }
  }
  return already_applied;
}

uint32_t AddFlag(uint32_t flags, FuzzyComparisonResult flag) {
  return flags | static_cast<uint32_t>(flag);
}

bool HasFlag(uint32_t flags, FuzzyComparisonResult flag) {
  return (flags & static_cast<uint32_t>(flag));
}

}  // namespace

// See if one access path is better than the other across all cost dimensions
// (if so, we say it dominates the other one). If not, we return
// DIFFERENT_STRENGTHS so that both must be kept.
//
// TODO(sgunders): Support turning off certain cost dimensions; e.g., init_cost
// only matters if we have a LIMIT or nested loop semijoin somewhere in the
// query, and it might not matter for secondary engine.
PathComparisonResult CompareAccessPaths(const LogicalOrderings &orderings,
                                        const AccessPath &a,
                                        const AccessPath &b,
                                        OrderingSet obsolete_orderings) {
#ifndef NDEBUG
  // Manual preference overrides everything else.
  // If they're both preferred, tie-break by ordering.
  if (a.forced_by_dbug) {
    return PathComparisonResult::FIRST_DOMINATES;
  } else if (b.forced_by_dbug) {
    return PathComparisonResult::SECOND_DOMINATES;
  }
#endif

  uint32_t flags = 0;

  if (a.parameter_tables != b.parameter_tables) {
    if (!IsSubset(a.parameter_tables, b.parameter_tables)) {
      flags = AddFlag(flags, FuzzyComparisonResult::SECOND_BETTER);
    }
    if (!IsSubset(b.parameter_tables, a.parameter_tables)) {
      flags = AddFlag(flags, FuzzyComparisonResult::FIRST_BETTER);
    }
  }

  // If we have a parameterized path, this means that at some point, it _must_
  // be on the right side of a nested-loop join. This destroys ordering
  // information (at least in our implementation -- see comment in
  // NestedLoopJoin()), so in this situation, consider all orderings as equal.
  // (This is a trick borrowed from Postgres to keep the number of unique access
  // paths down in such situations.)
  const int a_ordering_state = (a.parameter_tables == 0) ? a.ordering_state : 0;
  const int b_ordering_state = (b.parameter_tables == 0) ? b.ordering_state : 0;
  if (orderings.MoreOrderedThan(a_ordering_state, b_ordering_state,
                                obsolete_orderings)) {
    flags = AddFlag(flags, FuzzyComparisonResult::FIRST_BETTER);
  }
  if (orderings.MoreOrderedThan(b_ordering_state, a_ordering_state,
                                obsolete_orderings)) {
    flags = AddFlag(flags, FuzzyComparisonResult::SECOND_BETTER);
  }

  // If one path is safe for row IDs and another one is not,
  // that is also something we need to take into account.
  // Safer values have lower numerical values, so we can compare them
  // as integers.
  if (a.safe_for_rowid < b.safe_for_rowid) {
    flags = AddFlag(flags, FuzzyComparisonResult::FIRST_BETTER);
  } else if (b.safe_for_rowid < a.safe_for_rowid) {
    flags = AddFlag(flags, FuzzyComparisonResult::SECOND_BETTER);
  }

  // A path that allows immediate update or delete of a table is better than
  // a path that allows none.
  if (a.immediate_update_delete_table != b.immediate_update_delete_table) {
    if (a.immediate_update_delete_table == -1) {
      flags = AddFlag(flags, FuzzyComparisonResult::SECOND_BETTER);
    } else if (b.immediate_update_delete_table == -1) {
      flags = AddFlag(flags, FuzzyComparisonResult::FIRST_BETTER);
    }
  }

  // Numerical cost dimensions are compared fuzzily in order to treat paths
  // with insignificant differences as identical.
  constexpr double fuzz_factor = 1.01;

  // Normally, two access paths for the same subplan should have the same
  // number of output rows. However, for parameterized paths, this need not
  // be the case; due to pushdown of sargable conditions into indexes;
  // some filters may be applied earlier, causing fewer rows to be
  // carried around temporarily (until the parameterization is resolved).
  // This can have an advantage in causing less work later even if it's
  // non-optimal now, e.g. by saving on filtering work, or having less work
  // done in other joins. Thus, we need to keep it around as an extra
  // cost dimension.
  flags = AddFlag(flags, FuzzyComparison(a.num_output_rows(),
                                         b.num_output_rows(), fuzz_factor));

  flags = AddFlag(flags, FuzzyComparison(a.cost, b.cost, fuzz_factor));
  flags =
      AddFlag(flags, FuzzyComparison(a.init_cost, b.init_cost, fuzz_factor));
  flags = AddFlag(
      flags, FuzzyComparison(a.rescan_cost(), b.rescan_cost(), fuzz_factor));

  bool a_is_better = HasFlag(flags, FuzzyComparisonResult::FIRST_BETTER);
  bool b_is_better = HasFlag(flags, FuzzyComparisonResult::SECOND_BETTER);
  if (a_is_better && b_is_better) {
    return PathComparisonResult::DIFFERENT_STRENGTHS;
  } else if (a_is_better && !b_is_better) {
    return PathComparisonResult::FIRST_DOMINATES;
  } else if (!a_is_better && b_is_better) {
    return PathComparisonResult::SECOND_DOMINATES;
  } else {  // Fuzzily identical
    bool a_is_slightly_better =
        HasFlag(flags, FuzzyComparisonResult::FIRST_SLIGHTLY_BETTER);
    bool b_is_slightly_better =
        HasFlag(flags, FuzzyComparisonResult::SECOND_SLIGHTLY_BETTER);
    // If one path is no worse in all dimensions and strictly better
    // in at least one dimension we identify it as dominant.
    if (a_is_slightly_better && !b_is_slightly_better) {
      return PathComparisonResult::FIRST_DOMINATES;
    } else if (!a_is_slightly_better && b_is_slightly_better) {
      return PathComparisonResult::SECOND_DOMINATES;
    }
    return PathComparisonResult::IDENTICAL;
  }
}

namespace {

string PrintAccessPath(const AccessPath &path, const JoinHypergraph &graph,
                       const char *description_for_trace) {
  string str = "{";
  string join_order;

  switch (path.type) {
    case AccessPath::TABLE_SCAN:
      str += "TABLE_SCAN";
      break;
    case AccessPath::INDEX_SCAN:
      str += "INDEX_SCAN";
      break;
    case AccessPath::REF:
      str += "REF";
      break;
    case AccessPath::REF_OR_NULL:
      str += "REF_OR_NULL";
      break;
    case AccessPath::EQ_REF:
      str += "EQ_REF";
      break;
    case AccessPath::PUSHED_JOIN_REF:
      str += "PUSHED_JOIN_REF";
      break;
    case AccessPath::FULL_TEXT_SEARCH:
      str += "FULL_TEXT_SEARCH";
      break;
    case AccessPath::CONST_TABLE:
      str += "CONST_TABLE";
      break;
    case AccessPath::MRR:
      str += "MRR";
      break;
    case AccessPath::FOLLOW_TAIL:
      str += "FOLLOW_TAIL";
      break;
    case AccessPath::INDEX_RANGE_SCAN:
      str += "INDEX_RANGE_SCAN";
      break;
    case AccessPath::INDEX_MERGE:
      str += "INDEX_MERGE";
      break;
    case AccessPath::ROWID_INTERSECTION:
      str += "ROWID_INTERSECTION";
      break;
    case AccessPath::ROWID_UNION:
      str += "ROWID_UNION";
      break;
    case AccessPath::INDEX_SKIP_SCAN:
      str += "INDEX_SKIP_SCAN";
      break;
    case AccessPath::GROUP_INDEX_SKIP_SCAN:
      str += "GROUP_INDEX_SKIP_SCAN";
      break;
    case AccessPath::DYNAMIC_INDEX_RANGE_SCAN:
      str += "DYNAMIC_INDEX_RANGE_SCAN";
      break;
    case AccessPath::TABLE_VALUE_CONSTRUCTOR:
      str += "TABLE_VALUE_CONSTRUCTOR";
      break;
    case AccessPath::FAKE_SINGLE_ROW:
      str += "FAKE_SINGLE_ROW";
      break;
    case AccessPath::ZERO_ROWS:
      str += "ZERO_ROWS";
      break;
    case AccessPath::ZERO_ROWS_AGGREGATED:
      str += "ZERO_ROWS_AGGREGATED";
      break;
    case AccessPath::MATERIALIZED_TABLE_FUNCTION:
      str += "MATERIALIZED_TABLE_FUNCTION";
      break;
    case AccessPath::UNQUALIFIED_COUNT:
      str += "UNQUALIFIED_COUNT";
      break;
    case AccessPath::NESTED_LOOP_JOIN:
      str += "NESTED_LOOP_JOIN";
      PrintJoinOrder(&path, &join_order);
      break;
    case AccessPath::NESTED_LOOP_SEMIJOIN_WITH_DUPLICATE_REMOVAL:
      str += "NESTED_LOOP_SEMIJOIN_WITH_DUPLICATE_REMOVAL";
      PrintJoinOrder(&path, &join_order);
      break;
    case AccessPath::BKA_JOIN:
      str += "BKA_JOIN";
      PrintJoinOrder(&path, &join_order);
      break;
    case AccessPath::HASH_JOIN:
      str += "HASH_JOIN";
      PrintJoinOrder(&path, &join_order);
      break;
    case AccessPath::FILTER:
      str += "FILTER";
      break;
    case AccessPath::SORT:
      str += "SORT";
      break;
    case AccessPath::AGGREGATE:
      str += "AGGREGATE";
      break;
    case AccessPath::TEMPTABLE_AGGREGATE:
      str += "TEMPTABLE_AGGREGATE";
      break;
    case AccessPath::LIMIT_OFFSET:
      str += "LIMIT_OFFSET";
      break;
    case AccessPath::STREAM:
      str += "STREAM";
      break;
    case AccessPath::MATERIALIZE:
      str += "MATERIALIZE";
      break;
    case AccessPath::MATERIALIZE_INFORMATION_SCHEMA_TABLE:
      str += "MATERIALIZE_INFORMATION_SCHEMA_TABLE";
      break;
    case AccessPath::APPEND:
      str += "APPEND";
      break;
    case AccessPath::WINDOW:
      str += "WINDOW";
      break;
    case AccessPath::WEEDOUT:
      str += "WEEDOUT";
      break;
    case AccessPath::REMOVE_DUPLICATES:
      str += "REMOVE_DUPLICATES";
      break;
    case AccessPath::REMOVE_DUPLICATES_ON_INDEX:
      str += "REMOVE_DUPLICATES_ON_INDEX";
      break;
    case AccessPath::ALTERNATIVE:
      str += "ALTERNATIVE";
      break;
    case AccessPath::CACHE_INVALIDATOR:
      str += "CACHE_INVALIDATOR";
      break;
    case AccessPath::DELETE_ROWS:
      str += "DELETE_ROWS";
      break;
    case AccessPath::UPDATE_ROWS:
      str += "UPDATE_ROWS";
      break;
  }

  str += StringPrintf(", cost=%.1f, init_cost=%.1f", path.cost, path.init_cost);
  if (path.init_once_cost != 0.0) {
    str += StringPrintf(", rescan_cost=%.1f", path.rescan_cost());
  }
  str += StringPrintf(", rows=%.1f", path.num_output_rows());

  if (!join_order.empty()) str += ", join_order=" + join_order;

  // Print parameter tables, if any.
  if (path.parameter_tables != 0) {
    str += ", parm={";
    bool first = true;
    for (size_t node_idx : BitsSetIn(path.parameter_tables)) {
      if (!first) {
        str += ", ";
      }
      if ((uint64_t{1} << node_idx) == RAND_TABLE_BIT) {
        str += "<random>";
      } else {
        str += graph.nodes[node_idx].table->alias;
      }
      first = false;
    }
    str += "}";
  }

  if (path.ordering_state != 0) {
    str += StringPrintf(", order=%d", path.ordering_state);
  }

  if (path.safe_for_rowid == AccessPath::SAFE_IF_SCANNED_ONCE) {
    str += StringPrintf(", safe_for_rowid_once");
  } else if (path.safe_for_rowid == AccessPath::UNSAFE) {
    str += StringPrintf(", unsafe_for_rowid");
  }

  DBUG_EXECUTE_IF("subplan_tokens", {
    str += ", token=";
    str += GetForceSubplanToken(const_cast<AccessPath *>(&path),
                                graph.query_block()->join);
  });

  if (strcmp(description_for_trace, "") == 0) {
    return str + "}";
  } else {
    return str + "} [" + description_for_trace + "]";
  }
}

/**
  Used by optimizer trace to print join order of join paths.
  Appends into 'join_order' a string that looks something like '(t1,(t2,t3))'
  where t1 is an alias of any kind of table including materialized table, and
  t1 is joined with (t2,t3) where (t2,t3) is another join.
 */
void PrintJoinOrder(const AccessPath *path, string *join_order) {
  assert(path != nullptr);

  auto func = [join_order](const AccessPath *subpath, const JOIN *) {
    // If it's a table, append its name.
    if (const TABLE *table = GetBasicTable(subpath); table != nullptr) {
      *join_order += table->alias;
      return true;
    }

    AccessPath *outer, *inner;
    switch (subpath->type) {
      case AccessPath::NESTED_LOOP_JOIN:
        outer = subpath->nested_loop_join().outer;
        inner = subpath->nested_loop_join().inner;
        break;
      case AccessPath::HASH_JOIN:
        outer = subpath->hash_join().outer;
        inner = subpath->hash_join().inner;
        break;
      case AccessPath::BKA_JOIN:
        outer = subpath->bka_join().outer;
        inner = subpath->bka_join().inner;
        break;
      case AccessPath::NESTED_LOOP_SEMIJOIN_WITH_DUPLICATE_REMOVAL:
        outer = subpath->nested_loop_semijoin_with_duplicate_removal().outer;
        inner = subpath->nested_loop_semijoin_with_duplicate_removal().inner;
        break;
      default:
        return false;  // Allow walker to continue.
    }

    // If we are here, we found a join path.
    join_order->push_back('(');
    PrintJoinOrder(outer, join_order);
    join_order->push_back(',');
    PrintJoinOrder(inner, join_order);
    join_order->push_back(')');

    return true;
  };

  // Fetch tables or joins at inner levels.
  WalkAccessPaths(path, /*join=*/nullptr,
                  WalkAccessPathPolicy::STOP_AT_MATERIALIZATION, func);
  return;
}

/// Commit OverflowBitsets in path (but not its children) to
/// stable storage (see m_overflow_bitset_mem_root).
void CostingReceiver::CommitBitsetsToHeap(AccessPath *path) const {
  if (path->filter_predicates.IsContainedIn(&m_overflow_bitset_mem_root)) {
    path->filter_predicates = path->filter_predicates.Clone(m_thd->mem_root);
  }
  if (path->delayed_predicates.IsContainedIn(&m_overflow_bitset_mem_root)) {
    path->delayed_predicates = path->delayed_predicates.Clone(m_thd->mem_root);
  }
}

/// Check if all bitsets under “path” are committed to stable storage
/// (see m_overflow_bitset_mem_root). Only relevant in debug mode,
/// as it is expensive.
[[maybe_unused]] bool CostingReceiver::BitsetsAreCommitted(
    AccessPath *path) const {
  DBUG_EXECUTE_IF("disable_bitsets_are_committed", { return true; });
  // Verify that there are no uncommitted bitsets forgotten in children.
  bool all_ok = true;
  WalkAccessPaths(path, /*join=*/nullptr,
                  WalkAccessPathPolicy::STOP_AT_MATERIALIZATION,
                  [this, &all_ok](const AccessPath *subpath, const JOIN *) {
                    all_ok &= !subpath->filter_predicates.IsContainedIn(
                        &m_overflow_bitset_mem_root);
                    all_ok &= !subpath->delayed_predicates.IsContainedIn(
                        &m_overflow_bitset_mem_root);
                    return false;
                  });
  return all_ok;
}

/**
  Propose the given access path as an alternative to the existing access paths
  for the same task (assuming any exist at all), and hold a “tournament” to find
  whether it is better than the others. Only the best alternatives are kept,
  as defined by CompareAccessPaths(); a given access path is kept only if
  it is not dominated by any other path in the group (ie., the Pareto frontier
  is computed). This means that the following are all possible outcomes of the
  tournament:

   - The path is discarded, without ever being inserted in the list
     (dominated by at least one existing entry).
   - The path is inserted as a new alternative in the list (dominates none
     but it also not dominated by any -- or the list was empty), leaving it with
     N+1 entries.
   - The path is inserted as a new alternative in the list, but replaces one
     or more entries (dominates them).
   - The path replaces all existing alternatives, and becomes the sole entry
     in the list.

  “description_for_trace” is a short description of the inserted path
  to distinguish it in optimizer trace, if active. For instance, one might
  write “hash join” when proposing a hash join access path. It may be
  the empty string.

  If the access path is discarded, returns nullptr. Otherwise returns
  a pointer to where it was inserted. (This is useful if you need to
  call CommitBitsetsToHeap() on any of its children, or otherwise do
  work only for access paths that were kept.)
 */
AccessPath *CostingReceiver::ProposeAccessPath(
    AccessPath *path, Prealloced_array<AccessPath *, 4> *existing_paths,
    OrderingSet obsolete_orderings, const char *description_for_trace) const {
  if (m_secondary_engine_cost_hook != nullptr) {
    // If an error was raised by a previous invocation of the hook, reject all
    // paths.
    if (m_thd->is_error()) {
      return nullptr;
    }

    if (m_secondary_engine_cost_hook(m_thd, *m_graph, path)) {
      // Rejected by the secondary engine.
      return nullptr;
    }

    assert(!m_thd->is_error());
    assert(path->init_cost <= path->cost);
    if (!IsEmpty(path->filter_predicates)) {
      assert(path->num_output_rows() <= path->num_output_rows_before_filter);
      assert(path->cost_before_filter <= path->cost);
    }
  }

  DBUG_EXECUTE_IF("subplan_tokens", {
    string token =
        "force_subplan_" + GetForceSubplanToken(path, m_query_block->join);
    DBUG_EXECUTE_IF(token.c_str(), path->forced_by_dbug = true;);
  });

  if (existing_paths->empty()) {
    if (m_trace != nullptr) {
      *m_trace += " - " +
                  PrintAccessPath(*path, *m_graph, description_for_trace) +
                  " is first alternative, keeping\n";
    }
    AccessPath *insert_position = new (m_thd->mem_root) AccessPath(*path);
    existing_paths->push_back(insert_position);
    CommitBitsetsToHeap(insert_position);
    return insert_position;
  }

  // Verify that all row counts are consistent (if someone cares, ie. we are
  // either asserting they are, or tracing, so that a user can see it); we can
  // only do this for unparameterized tables (even though most such
  // inconsistencies probably originate further down the tree), since tables
  // with different parameterizations can have different sargable predicates.
  // (If we really wanted to, we could probably fix that as well, though.)
  // These should never happen, up to numerical issues, but they currently do;
  // see bug #33550360.
  const bool has_known_row_count_inconsistency_bugs =
      m_graph->has_reordered_left_joins || has_clamped_multipart_eq_ref ||
      has_semijoin_with_possibly_clamped_child;
  bool verify_consistency = (m_trace != nullptr);
#ifndef NDEBUG
  if (!has_known_row_count_inconsistency_bugs) {
    // Assert that we are consistent, even if we are not tracing.
    verify_consistency = true;
  }
#endif
  if (verify_consistency && path->parameter_tables == 0 &&
      path->num_output_rows() >= 1e-3) {
    for (const AccessPath *other_path : *existing_paths) {
      if (other_path->parameter_tables == 0 &&
          (other_path->num_output_rows() < path->num_output_rows() * 0.99 ||
           other_path->num_output_rows() > path->num_output_rows() * 1.01)) {
        if (m_trace != nullptr) {
          *m_trace += " - WARNING: " + PrintAccessPath(*path, *m_graph, "") +
                      " has inconsistent row counts with " +
                      PrintAccessPath(*other_path, *m_graph, "") + ".";
          if (has_known_row_count_inconsistency_bugs) {
            *m_trace += "\n   This is a bug, but probably a known one.\n";
          } else {
            *m_trace += " This is a bug.\n";
          }
        }
        if (!has_known_row_count_inconsistency_bugs) {
          assert(false &&
                 "Inconsistent row counts for different AccessPath objects.");
        }
        break;
      }
    }
  }

  AccessPath *insert_position = nullptr;
  int num_dominated = 0;
  for (size_t i = 0; i < existing_paths->size(); ++i) {
    PathComparisonResult result = CompareAccessPaths(
        *m_orderings, *path, *((*existing_paths)[i]), obsolete_orderings);
    if (result == PathComparisonResult::DIFFERENT_STRENGTHS) {
      continue;
    }
    if (result == PathComparisonResult::IDENTICAL ||
        result == PathComparisonResult::SECOND_DOMINATES) {
      if (m_trace != nullptr) {
        *m_trace += " - " +
                    PrintAccessPath(*path, *m_graph, description_for_trace) +
                    " is not better than existing path " +
                    PrintAccessPath(*(*existing_paths)[i], *m_graph, "") +
                    ", discarding\n";
      }
      return nullptr;
    }
    if (result == PathComparisonResult::FIRST_DOMINATES) {
      ++num_dominated;
      if (insert_position == nullptr) {
        // Replace this path by the new, better one. We continue to search for
        // other paths to dominate. Note that we don't overwrite just yet,
        // because we might want to print out the old one in optimizer trace
        // below.
        insert_position = (*existing_paths)[i];
      } else {
        // The new path is better than the old one, but we don't need to insert
        // it again. Delete the old one by moving the last one into its place
        // (this may be a no-op) and then chopping one off the end.
        (*existing_paths)[i] = existing_paths->back();
        existing_paths->pop_back();
        --i;
      }
    }
  }

  if (insert_position == nullptr) {
    if (m_trace != nullptr) {
      *m_trace += " - " +
                  PrintAccessPath(*path, *m_graph, description_for_trace) +
                  " is potential alternative, keeping\n";
    }
    insert_position = new (m_thd->mem_root) AccessPath(*path);
    existing_paths->emplace_back(insert_position);
    CommitBitsetsToHeap(insert_position);
    return insert_position;
  }

  if (m_trace != nullptr) {
    if (existing_paths->size() == 1) {  // Only one left.
      if (num_dominated == 1) {
        *m_trace +=
            " - " + PrintAccessPath(*path, *m_graph, description_for_trace) +
            " is better than previous " +
            PrintAccessPath(*insert_position, *m_graph, "") + ", replacing\n";
      } else {
        *m_trace +=
            " - " + PrintAccessPath(*path, *m_graph, description_for_trace) +
            " is better than all previous alternatives, replacing all\n";
      }
    } else {
      assert(num_dominated > 0);
      *m_trace += StringPrintf(
          " - %s is better than %d others, replacing them\n",
          PrintAccessPath(*path, *m_graph, description_for_trace).c_str(),
          num_dominated);
    }
  }
  *insert_position = *path;
  CommitBitsetsToHeap(insert_position);
  return insert_position;
}

AccessPath MakeSortPathWithoutFilesort(THD *thd, AccessPath *child,
                                       ORDER *order, int ordering_state,
                                       int num_where_predicates) {
  assert(order != nullptr);
  AccessPath sort_path;
  sort_path.type = AccessPath::SORT;
  sort_path.ordering_state = ordering_state;
  if (!child->applied_sargable_join_predicates()
           .empty()) {  // Will be empty after grouping.
    MutableOverflowBitset applied_sargable_join_predicates =
        child->applied_sargable_join_predicates().Clone(thd->mem_root);
    applied_sargable_join_predicates.ClearBits(0, num_where_predicates);
    sort_path.applied_sargable_join_predicates() =
        std::move(applied_sargable_join_predicates);
  }
  sort_path.delayed_predicates = child->delayed_predicates;
  sort_path.count_examined_rows = false;
  sort_path.sort().child = child;
  sort_path.sort().filesort = nullptr;
  sort_path.sort().tables_to_get_rowid_for = 0;
  sort_path.sort().order = order;
  sort_path.sort().remove_duplicates = false;
  sort_path.sort().unwrap_rollup = true;
  sort_path.sort().limit = HA_POS_ERROR;
  sort_path.sort().force_sort_rowids = false;
  EstimateSortCost(&sort_path);
  return sort_path;
}

void CostingReceiver::ProposeAccessPathWithOrderings(
    NodeMap nodes, FunctionalDependencySet fd_set,
    OrderingSet obsolete_orderings, AccessPath *path,
    const char *description_for_trace) {
  AccessPathSet *path_set;
  // Insert an empty array if none exists.
  {
    const auto [it, inserted] = m_access_paths.emplace(
        nodes,
        AccessPathSet{Prealloced_array<AccessPath *, 4>{PSI_NOT_INSTRUMENTED},
                      fd_set, obsolete_orderings});
    path_set = &it->second;
    if (!inserted) {
      assert(fd_set == path_set->active_functional_dependencies);
      assert(obsolete_orderings == path_set->obsolete_orderings);
    }
  }

  if (path_set->always_empty) {
    // This subtree is already optimized away. Don't propose any alternative
    // plans, since we've already found the optimal one.
    return;
  }

  if (path->type == AccessPath::ZERO_ROWS) {
    // Clear the other candidates seen for this set of nodes, so that we prefer
    // a simple ZERO_ROWS path, even in the case where we have for example a
    // candidate NESTED_LOOP_JOIN path with zero cost.
    path_set->paths.clear();
    // Mark the subtree as optimized away.
    path_set->always_empty = true;
  }

  ProposeAccessPath(path, &path_set->paths, obsolete_orderings,
                    description_for_trace);

  // Don't bother trying sort-ahead if we are done joining;
  // there's no longer anything to be ahead of, so the regular
  // sort operations will take care of it.
  if (nodes == TablesBetween(0, m_graph->nodes.size())) {
    return;
  }

  if (!SupportedEngineFlag(SecondaryEngineFlag::SUPPORTS_NESTED_LOOP_JOIN) &&
      SupportedEngineFlag(SecondaryEngineFlag::AGGREGATION_IS_UNORDERED)) {
    // If sortahead cannot propagate through joins to ORDER BY,
    // and also cannot propagate from anything to aggregation or
    // from aggregation to ORDER BY, it is pointless, so don't try.
    // Note that this also removes rewrite to semijoin via duplicate
    // removal, but that's fine, as it is rarely useful without having
    // nested loops against an index on the outer side.
    return;
  }

  // Don't try to sort-ahead parameterized paths; see the comment in
  // CompareAccessPaths for why.
  if (path->parameter_tables != 0) {
    return;
  }

  path = GetSafePathToSort(m_thd, m_query_block->join, path, m_need_rowid);

  // Try sort-ahead for all interesting orderings.
  // (For the final sort, this might not be so much _ahead_, but still
  // potentially useful, if there are multiple orderings where one is a
  // superset of the other.)
  bool path_is_on_heap = false;
  for (const SortAheadOrdering &sort_ahead_ordering : *m_sort_ahead_orderings) {
    if (!IsSubset(sort_ahead_ordering.required_nodes, nodes)) {
      continue;
    }
    if (sort_ahead_ordering.aggregates_required) {
      // For sort-ahead, we don't have any aggregates yet
      // (since we never group-ahead).
      continue;
    }

    LogicalOrderings::StateIndex new_state = m_orderings->ApplyFDs(
        m_orderings->SetOrder(sort_ahead_ordering.ordering_idx), fd_set);
    if (!m_orderings->MoreOrderedThan(new_state, path->ordering_state,
                                      obsolete_orderings)) {
      continue;
    }

    AccessPath sort_path =
        MakeSortPathWithoutFilesort(m_thd, path, sort_ahead_ordering.order,
                                    new_state, m_graph->num_where_predicates);

    char buf[256];
    if (m_trace != nullptr) {
      if (description_for_trace[0] == '\0') {
        snprintf(buf, sizeof(buf), "sort(%d)",
                 sort_ahead_ordering.ordering_idx);
      } else {
        snprintf(buf, sizeof(buf), "%s, sort(%d)", description_for_trace,
                 sort_ahead_ordering.ordering_idx);
      }
    }
    AccessPath *insert_position = ProposeAccessPath(
        &sort_path, &path_set->paths, obsolete_orderings, buf);
    if (insert_position != nullptr && !path_is_on_heap) {
      path = new (m_thd->mem_root) AccessPath(*path);
      CommitBitsetsToHeap(path);
      insert_position->sort().child = path;
      assert(BitsetsAreCommitted(insert_position));
      path_is_on_heap = true;
    }
  }
}

bool CheckSupportedQuery(THD *thd) {
  if (thd->lex->m_sql_cmd != nullptr &&
      thd->lex->m_sql_cmd->using_secondary_storage_engine() &&
      !Overlaps(EngineFlags(thd),
                MakeSecondaryEngineFlags(
                    SecondaryEngineFlag::SUPPORTS_HASH_JOIN,
                    SecondaryEngineFlag::SUPPORTS_NESTED_LOOP_JOIN))) {
    my_error(ER_HYPERGRAPH_NOT_SUPPORTED_YET, MYF(0),
             "the secondary engine in use");
    return true;
  }
  return false;
}

/**
  Set up an access path for streaming or materializing through a temporary
  table. If none is needed (because earlier iterators already materialize
  what needs to be done), returns the path itself.

  The actual temporary table will be created and filled out during finalization.
 */
AccessPath *CreateMaterializationOrStreamingPath(THD *thd, JOIN *join,
                                                 AccessPath *path,
                                                 bool need_rowid,
                                                 bool copy_items) {
  if (!IteratorsAreNeeded(thd, path)) {
    // Let external executors decide for themselves whether they need an
    // intermediate materialization or streaming step. Don't add it to the plan
    // for them.
    return path;
  }

  // See if later sorts will need row IDs from us or not.
  if (!need_rowid) {
    // The common case; we can use streaming.
    if (!copy_items) {
      // StreamingIterator exists only to copy items, so we don't need an
      // iterator here at all.
      return path;
    }
    AccessPath *stream_path = NewStreamingAccessPath(
        thd, path, join, /*temp_table_param=*/nullptr, /*table=*/nullptr,
        /*ref_slice=*/-1);
    EstimateStreamCost(stream_path);
    return stream_path;
  } else {
    // Filesort needs sort by row ID, possibly because large blobs are
    // involved, so we need to actually materialize. (If we wanted a
    // smaller temporary table at the expense of more seeks, we could
    // materialize only aggregate functions and do a multi-table sort
    // by docid, but this situation is rare, so we go for simplicity.)
    return CreateMaterializationPath(thd, join, path, /*temp_table=*/nullptr,
                                     /*temp_table_param=*/nullptr, copy_items);
  }
}

AccessPath *GetSafePathToSort(THD *thd, JOIN *join, AccessPath *path,
                              bool need_rowid, bool force_materialization) {
  if (force_materialization ||
      (need_rowid && path->safe_for_rowid == AccessPath::UNSAFE)) {
    // We need to materialize this path before we can sort it,
    // since it might not give us stable row IDs.
    return CreateMaterializationOrStreamingPath(
        thd, join, new (thd->mem_root) AccessPath(*path), need_rowid,
        /*copy_items=*/true);
  } else {
    return path;
  }
}

/**
  Sets up an access path for materializing the results returned from a path in a
  temporary table.
 */
AccessPath *CreateMaterializationPath(THD *thd, JOIN *join, AccessPath *path,
                                      TABLE *temp_table,
                                      Temp_table_param *temp_table_param,
                                      bool copy_items) {
  AccessPath *table_path =
      NewTableScanAccessPath(thd, temp_table, /*count_examined_rows=*/false);
  AccessPath *materialize_path = NewMaterializeAccessPath(
      thd,
      SingleMaterializeQueryBlock(thd, path, /*select_number=*/-1, join,
                                  copy_items, temp_table_param),
      /*invalidators=*/nullptr, temp_table, table_path, /*cte=*/nullptr,
      /*unit=*/nullptr, /*ref_slice=*/-1, /*rematerialize=*/true,
      /*limit_rows=*/HA_POS_ERROR, /*reject_multiple_rows=*/false);

  EstimateMaterializeCost(thd, materialize_path);
  materialize_path->ordering_state = path->ordering_state;
  materialize_path->delayed_predicates = path->delayed_predicates;
  return materialize_path;
}

bool IsMaterializationPath(const AccessPath *path) {
  switch (path->type) {
    case AccessPath::MATERIALIZE:
    case AccessPath::MATERIALIZED_TABLE_FUNCTION:
    case AccessPath::MATERIALIZE_INFORMATION_SCHEMA_TABLE:
      return true;
    default:
      return false;
  }
}

/**
  Is this DELETE target table a candidate for being deleted from immediately,
  while scanning the result of the join? It only checks if it is a candidate for
  immediate delete. Whether it actually ends up being deleted from immediately,
  depends on the plan that is chosen.
 */
bool IsImmediateDeleteCandidate(const Table_ref *table_ref,
                                const Query_block *query_block) {
  assert(table_ref->is_deleted());

  // Cannot delete from the table immediately if it's joined with itself.
  if (unique_table(table_ref, query_block->leaf_tables,
                   /*check_alias=*/false) != nullptr) {
    return false;
  }

  return true;
}

/// Adds all fields of "table" that are referenced from "item" to
/// table->tmp_set.
void AddFieldsToTmpSet(Item *item, TABLE *table) {
  item->walk(&Item::add_field_to_set_processor, enum_walk::SUBQUERY_POSTFIX,
             pointer_cast<uchar *>(table));
}

/**
  Is this UPDATE target table a candidate for being updated immediately, while
  scanning the result of the join? It only checks if it is a candidate for
  immediate update. Whether it actually ends up being updated immediately,
  depends on the plan that is chosen.
 */
bool IsImmediateUpdateCandidate(const Table_ref *table_ref, int node_idx,
                                const JoinHypergraph &graph,
                                table_map target_tables) {
  assert(table_ref->is_updated());
  assert(Overlaps(table_ref->map(), target_tables));
  assert(table_ref->table == graph.nodes[node_idx].table);

  // Cannot update the table immediately if it's joined with itself.
  if (unique_table(table_ref, graph.query_block()->leaf_tables,
                   /*check_alias=*/false) != nullptr) {
    return false;
  }

  TABLE *const table = table_ref->table;

  // Cannot update the table immediately if it modifies a partitioning column,
  // as that could move the row to another partition so that it is seen more
  // than once.
  if (table->part_info != nullptr &&
      table->part_info->num_partitions_used() > 1 &&
      partition_key_modified(table, table->write_set)) {
    return false;
  }

  // If there are at least two tables to update, t1 and t2, t1 being before t2
  // in the plan, we need to collect all fields of t1 which influence the
  // selection of rows from t2. If those fields are also updated, it will not be
  // possible to update t1 on the fly.
  if (!IsSingleBitSet(target_tables)) {
    assert(bitmap_is_clear_all(&table->tmp_set));
    auto restore_tmp_set =
        create_scope_guard([table]() { bitmap_clear_all(&table->tmp_set); });

    // Mark referenced fields in the join conditions in all the simple edges
    // involving this table.
    for (unsigned edge_idx : graph.graph.nodes[node_idx].simple_edges) {
      const RelationalExpression *expr = graph.edges[edge_idx / 2].expr;
      for (Item *condition : expr->join_conditions) {
        AddFieldsToTmpSet(condition, table);
      }
      for (Item_eq_base *condition : expr->equijoin_conditions) {
        AddFieldsToTmpSet(condition, table);
      }
    }

    // Mark referenced fields in the join conditions in all the complex edges
    // involving this table.
    for (unsigned edge_idx : graph.graph.nodes[node_idx].complex_edges) {
      const RelationalExpression *expr = graph.edges[edge_idx / 2].expr;
      for (Item *condition : expr->join_conditions) {
        AddFieldsToTmpSet(condition, table);
      }
      for (Item_eq_base *condition : expr->equijoin_conditions) {
        AddFieldsToTmpSet(condition, table);
      }
    }

    // And mark referenced fields in join conditions that are left in the WHERE
    // clause (typically degenerate join conditions stemming from single-table
    // filters that can't be pushed down due to pseudo-table bits in
    // used_tables()).
    for (unsigned i = 0; i < graph.num_where_predicates; ++i) {
      const Predicate &predicate = graph.predicates[i];
      if (IsProperSubset(TableBitmap(node_idx), predicate.used_nodes)) {
        AddFieldsToTmpSet(predicate.condition, table);
      }
    }

    if (bitmap_is_overlapping(&table->tmp_set, table->write_set)) {
      return false;
    }
  }

  return true;
}

/**
  Finds all the target tables of an UPDATE or DELETE statement. It additionally
  disables covering index scans on the target tables, since ha_update_row() and
  ha_delete_row() can only be called on scans reading the full row.
 */
table_map FindUpdateDeleteTargetTables(const Query_block *query_block) {
  table_map target_tables = 0;
  for (Table_ref *tl = query_block->leaf_tables; tl != nullptr;
       tl = tl->next_leaf) {
    if (tl->is_updated() || tl->is_deleted()) {
      target_tables |= tl->map();
      // Target tables of DELETE and UPDATE need the full row, so disable
      // covering index scans.
      tl->table->no_keyread = true;
      tl->table->covering_keys.clear_all();
    }
  }
  assert(target_tables != 0);
  return target_tables;
}

/**
  Finds all of the target tables of an UPDATE or DELETE statement that are
  candidates from being updated or deleted from immediately while scanning the
  results of the join, without need to buffer the row IDs in a temporary table
  for delayed update/delete after the join has completed. These are candidates
  only; the actual tables to update while scanning, if any, will be chosen based
  on cost during planning.
 */
table_map FindImmediateUpdateDeleteCandidates(const JoinHypergraph &graph,
                                              table_map target_tables,
                                              bool is_delete) {
  table_map candidates = 0;
  for (unsigned node_idx = 0; node_idx < graph.nodes.size(); ++node_idx) {
    const JoinHypergraph::Node &node = graph.nodes[node_idx];
    const Table_ref *tl = node.table->pos_in_table_list;
    if (Overlaps(tl->map(), target_tables)) {
      if (is_delete ? IsImmediateDeleteCandidate(tl, graph.query_block())
                    : IsImmediateUpdateCandidate(tl, node_idx, graph,
                                                 target_tables)) {
        candidates |= tl->map();
      }
    }
  }
  return candidates;
}

// Returns a map containing the node indexes of all tables referenced by a
// full-text MATCH function.
NodeMap FindFullTextSearchedTables(const JoinHypergraph &graph) {
  NodeMap tables = 0;
  for (size_t i = 0; i < graph.nodes.size(); ++i) {
    if (graph.nodes[i].table->pos_in_table_list->is_fulltext_searched()) {
      tables |= TableBitmap(i);
    }
  }
  return tables;
}

// Checks if an item represents a full-text predicate which can be satisfied by
// a full-text index scan. This can be done if the predicate is on one of the
// following forms:
//
//    MATCH(col) AGAINST ('search string')
//    MATCH(col) AGAINST ('search string') > const, where const >= 0
//    MATCH(col) AGAINST ('search string') >= const, where const > 0
//    const < MATCH(col) AGAINST ('search string'), where const >= 0
//    const <= MATCH(col) AGAINST ('search string'), where const > 0
//
// That is, the predicate must return FALSE if MATCH returns zero. The predicate
// cannot be pushed to an index scan if it returns TRUE when MATCH returns zero,
// because a full-text index scan only returns documents with a positive score.
//
// If the item is sargable, the function returns true.
bool IsSargableFullTextIndexPredicate(Item *condition) {
  if (condition->type() != Item::FUNC_ITEM) {
    return false;
  }

  Item_func *func = down_cast<Item_func *>(condition);
  int const_arg_idx = -1;
  bool is_greater_than_op;
  switch (func->functype()) {
    case Item_func::MATCH_FUNC:
      // A standalone MATCH in WHERE is pushable to a full-text index.
      return true;
    case Item_func::GT_FUNC:
      // MATCH > const is pushable to a full-text index if const >= 0. Checked
      // after the switch.
      const_arg_idx = 1;
      is_greater_than_op = true;
      break;
    case Item_func::GE_FUNC:
      // MATCH >= const is pushable to a full-text index if const > 0. Checked
      // after the switch.
      const_arg_idx = 1;
      is_greater_than_op = false;
      break;
    case Item_func::LT_FUNC:
      // Normalize const < MATCH to MATCH > const.
      const_arg_idx = 0;
      is_greater_than_op = true;
      break;
    case Item_func::LE_FUNC:
      // Normalize const <= MATCH to MATCH >= const.
      const_arg_idx = 0;
      is_greater_than_op = false;
      break;
    default:
      // Other kinds of predicates are not pushable to a full-text index.
      return false;
  }

  assert(func->argument_count() == 2);
  assert(const_arg_idx == 0 || const_arg_idx == 1);

  // Only pushable if we have a MATCH function greater-than(-or-equal) a
  // constant value.
  Item *const_arg = func->get_arg(const_arg_idx);
  Item *match_arg = func->get_arg(1 - const_arg_idx);
  if (!is_function_of_type(match_arg, Item_func::FT_FUNC) ||
      !const_arg->const_item()) {
    return false;
  }

  // Evaluate the constant.
  const double value = const_arg->val_real();
  if (const_arg->null_value) {
    // MATCH <op> NULL cannot be pushed to a full-text index.
    return false;
  }

  // Check if the constant is high enough to exclude MATCH = 0, which is the1
  // requirement for being pushable to a full-text index.
  if (is_greater_than_op) {
    return value >= 0;
  } else {
    return value > 0;
  }
}

// Finds all the WHERE predicates that can be satisfied by a full-text index
// scan, and returns a bitmap of those predicates. See
// IsSargableFullTextIndexPredicate() for a description of which predicates are
// sargable.
uint64_t FindSargableFullTextPredicates(const JoinHypergraph &graph) {
  uint64_t fulltext_predicates = 0;
  for (size_t i = 0; i < graph.num_where_predicates; ++i) {
    const Predicate &predicate = graph.predicates[i];
    if (IsSargableFullTextIndexPredicate(predicate.condition)) {
      fulltext_predicates |= uint64_t{1} << i;

      // If the predicate is a standalone MATCH function, flag it as such. This
      // is used by Item_func_match::can_skip_ranking() to determine if ranking
      // is needed. (We could also have set other operation hints here, like
      // FT_OP_GT and FT_OP_GE. These hints are currently not used by any of the
      // storage engines, so we don't set them for now.)
      Item_func *predicate_func = down_cast<Item_func *>(predicate.condition);
      if (predicate_func->functype() == Item_func::MATCH_FUNC) {
        Item_func_match *parent =
            down_cast<Item_func_match *>(predicate_func->get_arg(0))
                ->get_master();
        List<Item_func_match> *funcs =
            parent->table_ref->query_block->ftfunc_list;
        // We only set the hint if this is the only reference to the MATCH
        // function. If it is used other places (for example in the SELECT list
        // or in other predicates) we may still need ranking.
        if (std::none_of(funcs->begin(), funcs->end(),
                         [parent](const Item_func_match &match) {
                           return match.master == parent;
                         })) {
          parent->set_hints_op(FT_OP_NO, 0.0);
        }
      }
    }
  }
  return fulltext_predicates;
}

// Inject casts into comparisons of expressions with incompatible types.
// For example, int_col = string_col is rewritten to
// CAST(int_col AS DOUBLE) = CAST(string_col AS DOUBLE)
bool InjectCastNodes(JoinHypergraph *graph) {
  // Inject cast nodes into the WHERE clause.
  for (Predicate &predicate :
       make_array(graph->predicates.data(), graph->num_where_predicates)) {
    if (predicate.condition->walk(&Item::cast_incompatible_args,
                                  enum_walk::POSTFIX, nullptr)) {
      return true;
    }
  }

  // Inject cast nodes into the join conditions.
  for (JoinPredicate &edge : graph->edges) {
    RelationalExpression *expr = edge.expr;
    if (expr->join_predicate_first != expr->join_predicate_last) {
      // The join predicates have been lifted to the WHERE clause, and casts are
      // already injected into the WHERE clause.
      continue;
    }
    for (Item_eq_base *item : expr->equijoin_conditions) {
      if (item->walk(&Item::cast_incompatible_args, enum_walk::POSTFIX,
                     nullptr)) {
        return true;
      }
    }
    for (Item *item : expr->join_conditions) {
      if (item->walk(&Item::cast_incompatible_args, enum_walk::POSTFIX,
                     nullptr)) {
        return true;
      }
    }
  }

  // Inject cast nodes to the expressions in the SELECT list.
  const JOIN *join = graph->join();
  for (Item *item : *join->fields) {
    if (item->walk(&Item::cast_incompatible_args, enum_walk::POSTFIX,
                   nullptr)) {
      return true;
    }
  }

  // Also GROUP BY expressions and HAVING, to be consistent everywhere.
  for (ORDER *ord = join->group_list.order; ord != nullptr; ord = ord->next) {
    if ((*ord->item)
            ->walk(&Item::cast_incompatible_args, enum_walk::POSTFIX,
                   nullptr)) {
      return true;
    }
  }
  if (join->having_cond != nullptr) {
    if (join->having_cond->walk(&Item::cast_incompatible_args,
                                enum_walk::POSTFIX, nullptr)) {
      return true;
    }
  }

  return false;
}

// Checks if any of the full-text indexes are covering for a table. If the query
// only needs the document ID and the rank, there is no need to access table
// rows. Index-only access can only be used if there is an FTS_DOC_ID column in
// the table, and no other columns must be accessed. All covering full-text
// indexes that are found, are added to TABLE::covering_keys.
void EnableFullTextCoveringIndexes(const Query_block *query_block) {
  for (Item_func_match &match : *query_block->ftfunc_list) {
    TABLE *table = match.table_ref->table;
    if (match.master == nullptr && match.key != NO_SUCH_KEY &&
        table->fts_doc_id_field != nullptr &&
        bitmap_is_set(table->read_set,
                      table->fts_doc_id_field->field_index()) &&
        bitmap_bits_set(table->read_set) == 1) {
      table->covering_keys.set_bit(match.key);
    }
  }
}

/**
  Creates a ZERO_ROWS access path for an always empty join result, or a
  ZERO_ROWS_AGGREGATED in case of an implicitly grouped query. The zero rows
  path is wrapped in FILTER (for HAVING) or LIMIT_OFFSET paths as needed, as
  well as UPDATE_ROWS/DELETE_ROWS paths for UPDATE/DELETE statements.
 */
AccessPath *CreateZeroRowsForEmptyJoin(JOIN *join, const char *cause) {
  join->zero_result_cause = cause;
  join->needs_finalize = true;
  return join->create_access_paths_for_zero_rows();
}

/**
  Creates an AGGREGATE AccessPath, possibly with an intermediary STREAM node if
  one is needed. The creation of the temporary table does not happen here, but
  is left for FinalizePlanForQueryBlock().

  @param thd The current thread.
  @param join The join to which 'path' belongs.
  @param rollup True for "GROUP BY ... WITH ROLLUP".
  @param row_estimate estimated number of output rows, so that we do not
         need to recalculate it, or kUnknownRowCount if unknown.
  @param trace Optimizer trace.
  @returns The AGGREGATE AccessPath.
 */
AccessPath CreateStreamingAggregationPath(THD *thd, AccessPath *path,
                                          JOIN *join, bool rollup,
                                          double row_estimate, string *trace) {
  AccessPath *child_path = path;
  const Query_block *query_block = join->query_block;

  // Create a streaming node, if one is needed. It is needed for aggregation of
  // some full-text queries, because AggregateIterator doesn't preserve the
  // position of the underlying scans.
  if (join->contains_non_aggregated_fts()) {
    child_path = NewStreamingAccessPath(
        thd, path, join, /*temp_table_param=*/nullptr, /*table=*/nullptr,
        /*ref_slice=*/-1);
    CopyBasicProperties(*path, child_path);
  }

  AccessPath aggregate_path;
  aggregate_path.type = AccessPath::AGGREGATE;
  aggregate_path.aggregate().child = child_path;
  aggregate_path.aggregate().rollup = rollup;
  aggregate_path.set_num_output_rows(row_estimate);
  EstimateAggregateCost(&aggregate_path, query_block, trace);
  return aggregate_path;
}

// If we are planned using in2exists, and our SELECT list has a window
// function, the HAVING condition may include parts that refer to window
// functions. (This cannot happen in standard SQL, but we add such conditions
// as part of in2exists processing.) Split them here.
void SplitHavingCondition(THD *thd, Item *cond, Item **having_cond,
                          Item **having_cond_wf) {
  if (cond == nullptr || !cond->has_wf()) {
    *having_cond = cond;
    *having_cond_wf = nullptr;
    return;
  }

  // If we have a IN-to-EXISTS with window functions and multiple columns,
  // we cannot safely push even the ones that are not dependent on the
  // window functions, as some of them would come before the window functions
  // and change their input data incorrectly. So if so, we need to delay
  // all of them.
  const bool delay_all_in2exists = cond->has_wf();

  Mem_root_array<Item *> cond_parts(thd->mem_root);
  ExtractConditions(cond, &cond_parts);

  List<Item> cond_parts_wf;
  List<Item> cond_parts_normal;
  for (Item *item : cond_parts) {
    if (item->has_wf() ||
        (delay_all_in2exists && item->created_by_in2exists())) {
      cond_parts_wf.push_back(item);
    } else {
      cond_parts_normal.push_back(item);
    }
  }
  *having_cond = CreateConjunction(&cond_parts_normal);
  *having_cond_wf = CreateConjunction(&cond_parts_wf);
}

void ApplyHavingCondition(THD *thd, Item *having_cond, Query_block *query_block,
                          const char *description_for_trace, string *trace,
                          Prealloced_array<AccessPath *, 4> *root_candidates,
                          CostingReceiver *receiver) {
  if (having_cond == nullptr) {
    return;
  }

  if (trace != nullptr) {
    *trace += description_for_trace;
  }

  Prealloced_array<AccessPath *, 4> new_root_candidates(PSI_NOT_INSTRUMENTED);
  for (AccessPath *root_path : *root_candidates) {
    AccessPath filter_path;
    filter_path.type = AccessPath::FILTER;
    filter_path.filter().child = root_path;
    filter_path.filter().condition = having_cond;
    // We don't currently bother with materializing subqueries
    // in HAVING, as they should be rare.
    filter_path.filter().materialize_subqueries = false;
    filter_path.set_num_output_rows(
        root_path->num_output_rows() *
        EstimateSelectivity(thd, having_cond, CompanionSet(), trace));

    const FilterCost filter_cost = EstimateFilterCost(
        thd, root_path->num_output_rows(), having_cond, query_block);

    filter_path.init_cost =
        root_path->init_cost + filter_cost.init_cost_if_not_materialized;

    filter_path.init_once_cost = root_path->init_once_cost;
    filter_path.cost = root_path->cost + filter_cost.cost_if_not_materialized;
    filter_path.num_output_rows_before_filter = filter_path.num_output_rows();
    filter_path.cost_before_filter = filter_path.cost;
    // TODO(sgunders): Collect and apply functional dependencies from
    // HAVING conditions.
    filter_path.ordering_state = root_path->ordering_state;
    receiver->ProposeAccessPath(&filter_path, &new_root_candidates,
                                /*obsolete_orderings=*/0, "");
  }
  *root_candidates = std::move(new_root_candidates);
}

AccessPath MakeSortPathForDistinct(
    THD *thd, AccessPath *root_path, int ordering_idx,
    bool aggregation_is_unordered, const LogicalOrderings &orderings,
    LogicalOrderings::StateIndex ordering_state) {
  AccessPath sort_path;
  sort_path.type = AccessPath::SORT;
  sort_path.count_examined_rows = false;
  sort_path.sort().child = root_path;
  sort_path.sort().filesort = nullptr;
  sort_path.sort().remove_duplicates = true;
  sort_path.sort().unwrap_rollup = false;
  sort_path.sort().limit = HA_POS_ERROR;
  sort_path.sort().force_sort_rowids = false;

  if (aggregation_is_unordered) {
    // Even though we create a sort node for the distinct operation,
    // the engine does not actually sort the rows. (The deduplication
    // flag is the hint in this case.)
    sort_path.ordering_state = 0;
  } else {
    sort_path.ordering_state = ordering_state;
  }

  // This sort is potentially after materialization, so we must make a
  // copy of the ordering so that ReplaceOrderItemsWithTempTableFields()
  // doesn't accidentally rewrite the items in a sort on the same
  // sort-ahead ordering before the materialization.
  ORDER *order_copy =
      BuildSortAheadOrdering(thd, &orderings, orderings.ordering(ordering_idx));
  sort_path.sort().order = order_copy;

  EstimateSortCost(&sort_path);
  return sort_path;
}

JoinHypergraph::Node *FindNodeWithTable(JoinHypergraph *graph, TABLE *table) {
  for (JoinHypergraph::Node &node : graph->nodes) {
    if (node.table == table) {
      return &node;
    }
  }
  return nullptr;
}

Prealloced_array<AccessPath *, 4> ApplyDistinctAndOrder(
    THD *thd, const CostingReceiver &receiver,
    const LogicalOrderings &orderings, bool aggregation_is_unordered,
    int order_by_ordering_idx, int distinct_ordering_idx,
    const Mem_root_array<SortAheadOrdering> &sort_ahead_orderings,
    FunctionalDependencySet fd_set, Query_block *query_block, bool need_rowid,
    bool force_sort_rowids, Prealloced_array<AccessPath *, 4> root_candidates,
    string *trace) {
  JOIN *join = query_block->join;
  assert(join->select_distinct || join->order.order != nullptr);

  if (root_candidates.empty()) {
    // Nothing to do if the secondary engine has rejected all candidates.
    assert(receiver.HasSecondaryEngineCostHook());
    return root_candidates;
  }

  // If we have both ORDER BY and GROUP BY, we need a materialization step
  // after the grouping (if windowing hasn't already given us one) -- although
  // in most cases, we only need to materialize one row at a time (streaming),
  // so the performance loss should be very slight. This is because when
  // filesort only really deals with fields, not values; when it is to “output”
  // a row, it puts back the contents of the sorted table's (or tables')
  // row buffer(s). For expressions that only depend on the current row, such as
  // (f1 + 1), this is fine, but aggregate functions (Item_sum) depend on
  // multiple rows, so we need a field where filesort can put back its value
  // (and of course, subsequent readers need to read from that field
  // instead of trying to evaluate the Item_sum). A temporary table provides
  // just that, so we create one based on the current field list;
  // StreamingIterator (or MaterializeIterator, if we actually need to
  // materialize) will evaluate all the Items in turn and put their values
  // into the temporary table's fields.
  //
  // For simplicity, we materialize all items in the SELECT list, even those
  // that are not aggregate functions. This is a tiny performance loss,
  // but makes things simpler.
  //
  // The test on join->sum_funcs is mainly to avoid having to create temporary
  // tables in unit tests; the rationale is that if there are no aggregate
  // functions, we also cannot sort on them, and thus, we don't get the
  // problem. Note that we can't do this if sorting by row IDs, as
  // AggregateIterator doesn't preserve them (doing so would probably not be
  // worth it for something that's fairly niche).
  const bool force_materialization_before_sort =
      (query_block->is_explicitly_grouped() &&
       (*join->sum_funcs != nullptr ||
        join->rollup_state != JOIN::RollupState::NONE || need_rowid)) &&
      join->m_windows.is_empty();

  // Now create iterators for DISTINCT, if applicable.
  if (join->select_distinct) {
    if (trace != nullptr) {
      *trace += "Applying sort for DISTINCT\n";
    }

    // Remove redundant elements from the grouping before it is applied.
    // Specifically, we want to remove elements that are constant after all
    // predicates have been applied.
    const Ordering grouping =
        ReduceFinalOrdering(thd, orderings, distinct_ordering_idx);

    Prealloced_array<AccessPath *, 4> new_root_candidates(PSI_NOT_INSTRUMENTED);
    for (AccessPath *root_path : root_candidates) {
      if (grouping.GetElements().empty()) {
        // Only const fields.
        AccessPath *limit_path = NewLimitOffsetAccessPath(
            thd, root_path, /*limit=*/1, /*offset=*/0, join->calc_found_rows,
            /*reject_multiple_rows=*/false,
            /*send_records_override=*/nullptr);
        receiver.ProposeAccessPath(limit_path, &new_root_candidates,
                                   /*obsolete_orderings=*/0, "");
        continue;
      }
      if (!aggregation_is_unordered &&
          orderings.DoesFollowOrder(root_path->ordering_state,
                                    distinct_ordering_idx)) {
        // We don't need the sort, and can do with a simpler deduplication.
        // TODO(sgunders): In some cases, we could apply LIMIT 1,
        // which would be slightly more efficient; see e.g. the test for
        // bug #33148369.
        Item **group_items =
            thd->mem_root->ArrayAlloc<Item *>(grouping.GetElements().size());
        for (size_t i = 0; i < grouping.GetElements().size(); ++i) {
          group_items[i] = orderings.item(grouping.GetElements()[i].item);
        }
        AccessPath *dedup_path = NewRemoveDuplicatesAccessPath(
            thd, root_path, group_items, grouping.GetElements().size());
        CopyBasicProperties(*root_path, dedup_path);

        dedup_path->set_num_output_rows(EstimateAggregateRows(
            root_path->num_output_rows(),
            {group_items, grouping.GetElements().size()}, trace));

        dedup_path->cost += kAggregateOneRowCost * root_path->num_output_rows();
        receiver.ProposeAccessPath(dedup_path, &new_root_candidates,
                                   /*obsolete_orderings=*/0, "sort elided");
        continue;
      }

      root_path = GetSafePathToSort(thd, join, root_path, need_rowid,
                                    force_materialization_before_sort);

      // We need to sort. Try all sort-ahead, not just the one directly
      // derived from DISTINCT clause, because the DISTINCT clause might
      // help us elide the sort for ORDER BY later, if the DISTINCT clause
      // is broader than the ORDER BY clause.
      for (const SortAheadOrdering &sort_ahead_ordering :
           sort_ahead_orderings) {
        if (sort_ahead_ordering.sort_ahead_only) {
          continue;
        }
        LogicalOrderings::StateIndex ordering_state = orderings.ApplyFDs(
            orderings.SetOrder(sort_ahead_ordering.ordering_idx), fd_set);
        // A broader DISTINCT could help elide ORDER BY. Not vice versa. Note
        // that ORDER BY would generally be subset of DISTINCT, but not always.
        // E.g. using ANY_VALUE() in ORDER BY would allow it to be not part of
        // DISTINCT.
        if (sort_ahead_ordering.ordering_idx == distinct_ordering_idx) {
          // The ordering derived from DISTINCT. Always propose this one,
          // regardless of whether it also satisfies the ORDER BY ordering.
        } else if (grouping.size() <
                   orderings.ordering(sort_ahead_ordering.ordering_idx)
                       .size()) {
          // This sort-ahead ordering is too wide and may cause duplicates to be
          // returned. Don't propose it.
          continue;
        } else if (order_by_ordering_idx == -1) {
          // There is no ORDER BY to satisfy later, so there is no point in
          // trying to find a sort that satisfies both DISTINCT and ORDER BY.
          continue;
        } else if (!orderings.DoesFollowOrder(ordering_state,
                                              distinct_ordering_idx) ||
                   !orderings.DoesFollowOrder(ordering_state,
                                              order_by_ordering_idx)) {
          // The ordering does not satisfy both of the orderings that are
          // interesting to us. So it's no better than the distinct_ordering_idx
          // one. Don't propose it.
          continue;
        }

        // The force_sort_rowids flag is only set for UPDATE and DELETE,
        // which don't have any syntax for specifying DISTINCT.
        assert(!force_sort_rowids);
        AccessPath sort_path = MakeSortPathForDistinct(
            thd, root_path, sort_ahead_ordering.ordering_idx,
            aggregation_is_unordered, orderings, ordering_state);
        receiver.ProposeAccessPath(&sort_path, &new_root_candidates,
                                   /*obsolete_orderings=*/0, "");
      }
    }
    root_candidates = std::move(new_root_candidates);
  }

  // Apply ORDER BY, if applicable.
  if (join->order.order != nullptr) {
    if (root_candidates.empty()) {
      // The secondary engine has rejected all candidates.
      assert(receiver.HasSecondaryEngineCostHook());
      return root_candidates;
    }
    Mem_root_array<TABLE *> tables = CollectTables(
        thd, root_candidates[0]);  // Should be same for all paths.
    if (trace != nullptr) {
      *trace += "Applying sort for ORDER BY\n";
    }

    // If we have LIMIT or OFFSET, we apply them here. This is done so that we
    // can push the LIMIT clause down to the SORT node in order to let Filesort
    // take advantage of it.
    const Query_expression *query_expression = join->query_expression();
    const ha_rows limit_rows = query_expression->select_limit_cnt;
    const ha_rows offset_rows = query_expression->offset_limit_cnt;

    Prealloced_array<AccessPath *, 4> new_root_candidates(PSI_NOT_INSTRUMENTED);
    for (AccessPath *root_path : root_candidates) {
      // No sort is needed if the candidate already follows the
      // required ordering.
      if (orderings.DoesFollowOrder(root_path->ordering_state,
                                    order_by_ordering_idx)) {
        if (limit_rows != HA_POS_ERROR || offset_rows != 0) {
          root_path = NewLimitOffsetAccessPath(
              thd, root_path, limit_rows, offset_rows, join->calc_found_rows,
              /*reject_multiple_rows=*/false,
              /*send_records_override=*/nullptr);
        }
        receiver.ProposeAccessPath(root_path, &new_root_candidates,
                                   /*obsolete_orderings=*/0, "sort elided");
      } else {
        const bool push_limit_to_filesort =
            limit_rows != HA_POS_ERROR && !join->calc_found_rows;

        root_path = GetSafePathToSort(thd, join, root_path, need_rowid,
                                      force_materialization_before_sort);

        AccessPath *sort_path = new (thd->mem_root) AccessPath;
        sort_path->type = AccessPath::SORT;
        sort_path->count_examined_rows = false;
        sort_path->immediate_update_delete_table =
            root_path->immediate_update_delete_table;
        sort_path->sort().child = root_path;
        sort_path->sort().filesort = nullptr;
        sort_path->sort().remove_duplicates = false;
        sort_path->sort().unwrap_rollup = false;
        sort_path->sort().limit =
            push_limit_to_filesort ? limit_rows : HA_POS_ERROR;
        sort_path->sort().order = join->order.order;
        EstimateSortCost(sort_path);

        // If this is a DELETE or UPDATE statement, row IDs must be preserved
        // through the ORDER BY clause, so that we know which rows to delete or
        // update.
        sort_path->sort().force_sort_rowids = force_sort_rowids;

        // If we have a LIMIT clause that is not pushed down to the filesort, or
        // if we have an OFFSET clause, we need to add a LIMIT_OFFSET path on
        // top of the SORT node.
        if ((limit_rows != HA_POS_ERROR && !push_limit_to_filesort) ||
            offset_rows != 0) {
          sort_path = NewLimitOffsetAccessPath(
              thd, sort_path, limit_rows, offset_rows, join->calc_found_rows,
              /*reject_multiple_rows=*/false,
              /*send_records_override=*/nullptr);
        }
        receiver.ProposeAccessPath(sort_path, &new_root_candidates,
                                   /*obsolete_orderings=*/0, "");
      }
    }
    root_candidates = std::move(new_root_candidates);
  }
  return root_candidates;
}

static AccessPath *ApplyWindow(THD *thd, AccessPath *root_path, Window *window,
                               JOIN *join, bool need_rowid_for_window) {
  AccessPath *window_path =
      NewWindowAccessPath(thd, root_path, window, /*temp_table_param=*/nullptr,
                          /*ref_slice=*/-1, window->needs_buffering());
  CopyBasicProperties(*root_path, window_path);
  window_path->cost += kWindowOneRowCost * window_path->num_output_rows();

  // NOTE: copy_items = false, because the window iterator does the copying
  // itself.
  return CreateMaterializationOrStreamingPath(thd, join, window_path,
                                              need_rowid_for_window,
                                              /*copy_items=*/false);
}

/**
  Find the ordering that allows us to process the most unprocessed windows.
  If specified, we can also demand that the ordering satisfies one or two
  later orderings (for DISTINCT and/or ORDER BY).

  Our priorities are, in strict order:

    1. Satisfying both DISTINCT and ORDER BY (if both are given;
       but see below).
    2. Satisfying the first operation after windowing
       (which is either DISTINCT or ORDER BY).
    3. Satisfying as many windows as possible.
    4. The shortest possible ordering (as a tie-breaker).

  If first_ordering_idx is given, #2 is mandatory. #4 is so that we don't
  get strange situations where the user specifies e.g. OVER (ORDER BY i)
  and we choose an ordering i,j,k,l,... because it happened to be given
  somewhere else.

  Note that normally, it is very hard to satisfy DISTINCT for a window
  function, because generally, it isn't constant for a given input
  (by nature, it also depends on other rows). But it can happen if the
  window frame is static; see main.window_functions_interesting_orders.

  @param join                    Contains the list of windows.
  @param orderings               Logical orderings in the query block.
  @param sort_ahead_orderings    Candidate orderings to consider.
  @param fd_set                  Active functional dependencies.
  @param finished_windows        Windows to ignore.
  @param tmp_buffer              Temporary space for keeping the best list
                                 of windows so far; must be as large as
                                 the number of values.
  @param first_ordering_idx      The first ordering after the query block
                                 that we need to satisfy (-1 if none).
  @param second_ordering_idx     The second ordering after the query block
                                 that we would like to satisfy (-1 if none).
  @param [out] included_windows  Which windows can be sorted using the given
                                 ordering.

  @return An index into sort_ahead_orderings, or -1 if no ordering could
    be found that sorts at least one window (plus, if first_ordering_idx
    is set, follows that ordering).
 */
static int FindBestOrderingForWindow(
    JOIN *join, const LogicalOrderings &orderings,
    FunctionalDependencySet fd_set,
    const Mem_root_array<SortAheadOrdering> &sort_ahead_orderings,
    Bounds_checked_array<bool> finished_windows,
    Bounds_checked_array<bool> tmp_buffer, int first_ordering_idx,
    int second_ordering_idx, Bounds_checked_array<bool> included_windows) {
  if (first_ordering_idx == -1) {
    assert(second_ordering_idx == -1);
  }

  int best_ordering_idx = -1;
  bool best_following_both_orders = false;
  int best_num_matching_windows = 0;
  for (size_t i = 0; i < sort_ahead_orderings.size(); ++i) {
    if (sort_ahead_orderings[i].sort_ahead_only) {
      continue;
    }
    const int ordering_idx = sort_ahead_orderings[i].ordering_idx;
    LogicalOrderings::StateIndex ordering_state =
        orderings.ApplyFDs(orderings.SetOrder(ordering_idx), fd_set);

    bool following_both_orders = false;
    if (first_ordering_idx != -1) {
      if (!orderings.DoesFollowOrder(ordering_state, first_ordering_idx)) {
        // Following one is mandatory.
        continue;
      }
      if (second_ordering_idx != -1) {
        if (orderings.DoesFollowOrder(ordering_state, second_ordering_idx)) {
          following_both_orders = true;
        } else if (best_following_both_orders) {
          continue;
        }
      }
    }

    // If we are doing sortahead for DISTINCT/ORDER BY:
    // Find windows that are referred to by DISTINCT/ORDER BY,
    // and disallow them. E.g., if we have
    //
    //   SELECT FOO() OVER w1 AS a ... ORDER BY a,
    //
    // we cannot put w1 in the group of windows that are to be sorted
    // together with ORDER BY.
    for (Window &window : join->m_windows) {
      window.m_mark = false;
    }
    Ordering ordering = orderings.ordering(ordering_idx);
    bool any_wf = false;
    for (OrderElement elem : ordering.GetElements()) {
      WalkItem(orderings.item(elem.item), enum_walk::PREFIX,
               [&any_wf](Item *item) {
                 if (item->m_is_window_function) {
                   down_cast<Item_sum *>(item)->window()->m_mark = true;
                   any_wf = true;
                 }
                 return false;
               });
      if (first_ordering_idx == -1 && any_wf) {
        break;
      }
    }

    // If we are doing sorts _before_ DISTINCT/ORDER BY, simply disallow
    // any sorts on window functions. There should be better options
    // available for us.
    if (first_ordering_idx == -1 && any_wf) {
      continue;
    }

    // Now find out which windows can be processed under this order.
    // We use tmp_buffer to hold which one we selected,
    // and then copy it into included_windows if we are the best so far.
    int num_matching_windows = 0;
    for (size_t window_idx = 0; window_idx < join->m_windows.size();
         ++window_idx) {
      Window *window = join->m_windows[window_idx];
      if (window->m_mark || finished_windows[window_idx] ||
          !orderings.DoesFollowOrder(ordering_state, window->m_ordering_idx)) {
        tmp_buffer[window_idx] = false;
        continue;
      }
      tmp_buffer[window_idx] = true;
      ++num_matching_windows;
    }
    if (num_matching_windows == 0) {
      continue;
    }

    bool is_best;
    if (best_ordering_idx == -1) {
      is_best = true;
    } else if (following_both_orders < best_following_both_orders) {
      is_best = false;
    } else if (following_both_orders > best_following_both_orders) {
      is_best = true;
    } else if (num_matching_windows < best_num_matching_windows) {
      is_best = false;
    } else if (num_matching_windows > best_num_matching_windows) {
      is_best = true;
    } else if (orderings.ordering(ordering_idx).GetElements().size() <
               orderings
                   .ordering(
                       sort_ahead_orderings[best_ordering_idx].ordering_idx)
                   .GetElements()
                   .size()) {
      is_best = true;
    } else {
      is_best = false;
    }
    if (is_best) {
      best_ordering_idx = i;
      best_following_both_orders = following_both_orders;
      best_num_matching_windows = num_matching_windows;
      memcpy(included_windows.array(), tmp_buffer.array(),
             sizeof(bool) * included_windows.size());
    }
  }
  return best_ordering_idx;
}

AccessPath *MakeSortPathAndApplyWindows(
    THD *thd, JOIN *join, AccessPath *root_path, int ordering_idx, ORDER *order,
    const LogicalOrderings &orderings,
    Bounds_checked_array<bool> windows_this_iteration,
    FunctionalDependencySet fd_set, int num_where_predicates,
    bool need_rowid_for_window, int single_window_idx,
    Bounds_checked_array<bool> finished_windows, int *num_windows_left) {
  AccessPath sort_path =
      MakeSortPathWithoutFilesort(thd, root_path, order,
                                  /*ordering_state=*/0, num_where_predicates);
  sort_path.ordering_state =
      orderings.ApplyFDs(orderings.SetOrder(ordering_idx), fd_set);
  root_path = new (thd->mem_root) AccessPath(sort_path);

  if (single_window_idx >= 0) {
    root_path = ApplyWindow(thd, root_path, join->m_windows[single_window_idx],
                            join, need_rowid_for_window);
    finished_windows[single_window_idx] = true;
    --(*num_windows_left);
    return root_path;
  }
  for (size_t window_idx = 0; window_idx < join->m_windows.size();
       ++window_idx) {
    if (!windows_this_iteration[window_idx]) {
      continue;
    }
    root_path = ApplyWindow(thd, root_path, join->m_windows[window_idx], join,
                            need_rowid_for_window);
    finished_windows[window_idx] = true;
    --(*num_windows_left);
  }
  return root_path;
}

}  // namespace

/**
  Apply window functions.

  Ordering of window functions is a tricky topic. We can apply window functions
  in any order that we'd like, but we would like to do as few sorts as possible.
  In its most general form, this would entail solving an instance of the
  traveling salesman problem (TSP), and although the number of windows is
  typically small (one or two in most queries), this can blow up for large
  numbers of windows.

  Thankfully, window functions never add or remove rows. We also assume that all
  sorts are equally expensive (which isn't really true, as ones on more columns
  take more processing time and buffer, but it's close enough in practice),
  and we also ignore the fact that as we compute more buffers, the temporary
  tables and sort buffers will get more columns. These assumptions, combined
  with some reasonable assumptions about ordering transitivity (if an ordering A
  is more sorted than an ordering B, and B > C, then also A > C -- the only
  thing that can disturb this is groupings, which we ignore for the sake of
  simplicity), mean that we need to care _only_ about the number of sorts, and
  can do them greedily. Thus, at any point, we pick the ordering that allows us
  to process the largest number of windows, process them, remove them from
  consideration, and repeat until there are none left.

  There is one more ordering complication; after windowing, we may have DISTINCT
  and/or ORDER BY, which may also benefit from groupings/orderings we leave
  after the last window. Thus, first of all, we see if there's an ordering that
  can satisfy them (ideally both if possible) _and_ at least one window; if so,
  we save that ordering and those windows for last.

  Temporary tables are set up in FinalizePlanForQueryBlock(). This is so that
  it is easier to have multiple different orderings for the temporary table
  parameters later.
 */
static Prealloced_array<AccessPath *, 4> ApplyWindowFunctions(
    THD *thd, const CostingReceiver &receiver,
    const LogicalOrderings &orderings, FunctionalDependencySet fd_set,
    bool aggregation_is_unordered, int order_by_ordering_idx,
    int distinct_ordering_idx, const JoinHypergraph &graph,
    const Mem_root_array<SortAheadOrdering> &sort_ahead_orderings,
    Query_block *query_block, int num_where_predicates, bool need_rowid,
    Prealloced_array<AccessPath *, 4> root_candidates, string *trace) {
  JOIN *join = query_block->join;

  // Figure out if windows need row IDs or not; we won't create
  // the temporary tables before later (since the optimal ordering
  // of windows is cost-based), so this is a conservative check.
  bool need_rowid_for_window = need_rowid;
  if (!need_rowid) {
    for (Item *item : *join->fields) {
      if (item->m_is_window_function && item->is_blob_field()) {
        need_rowid_for_window = true;
        break;
      }
    }
  }

  // Windows we're done processing, or have reserved for the last block.
  auto finished_windows =
      Bounds_checked_array<bool>::Alloc(thd->mem_root, join->m_windows.size());

  // Windows we've reserved for the last block (see function comment).
  auto reserved_windows =
      Bounds_checked_array<bool>::Alloc(thd->mem_root, join->m_windows.size());

  // Temporary space for FindBestOrderingForWindow().
  auto tmp =
      Bounds_checked_array<bool>::Alloc(thd->mem_root, join->m_windows.size());

  // Windows we're doing in this pass.
  auto included_windows =
      Bounds_checked_array<bool>::Alloc(thd->mem_root, join->m_windows.size());

  if (trace) {
    *trace += "\n";
  }
  Prealloced_array<AccessPath *, 4> new_root_candidates(PSI_NOT_INSTRUMENTED);
  for (AccessPath *root_path : root_candidates) {
    if (trace) {
      *trace += "Considering window order on top of " +
                PrintAccessPath(*root_path, graph, "") + "\n";
    }

    // First, go through and check which windows we can do without
    // any reordering, just based on the input ordering we get.
    int num_windows_left = join->m_windows.size();
    for (size_t window_idx = 0; window_idx < join->m_windows.size();
         ++window_idx) {
      Window *window = join->m_windows[window_idx];
      if (window->m_ordering_idx == -1 || join->implicit_grouping ||
          orderings.DoesFollowOrder(root_path->ordering_state,
                                    window->m_ordering_idx)) {
        if (trace) {
          *trace += std::string(" - window ") + window->printable_name() +
                    " does not need further sorting\n";
        }
        root_path =
            ApplyWindow(thd, root_path, window, join, need_rowid_for_window);
        finished_windows[window_idx] = true;
        --num_windows_left;
      } else {
        finished_windows[window_idx] = false;
      }
    }

    // Now, see if we can find an ordering that allows us to process
    // at least one window _and_ an operation after the windowing
    // (DISTINCT, ORDER BY). If so, that ordering will be our last.
    int final_sort_ahead_ordering_idx = -1;
    if ((!aggregation_is_unordered || distinct_ordering_idx == -1) &&
        (distinct_ordering_idx != -1 || order_by_ordering_idx != -1)) {
      int first_ordering_idx, second_ordering_idx;
      if (distinct_ordering_idx == -1) {
        first_ordering_idx = order_by_ordering_idx;
        second_ordering_idx = -1;
      } else {
        first_ordering_idx = distinct_ordering_idx;
        second_ordering_idx = order_by_ordering_idx;
      }
      final_sort_ahead_ordering_idx = FindBestOrderingForWindow(
          join, orderings, fd_set, sort_ahead_orderings, finished_windows, tmp,
          first_ordering_idx, second_ordering_idx, reserved_windows);
      for (size_t window_idx = 0; window_idx < join->m_windows.size();
           ++window_idx) {
        finished_windows[window_idx] |= reserved_windows[window_idx];
      }
    }

    // Now all the other orderings, eventually reaching all windows.
    while (num_windows_left > 0) {
      int sort_ahead_ordering_idx = FindBestOrderingForWindow(
          join, orderings, fd_set, sort_ahead_orderings, finished_windows, tmp,
          /*first_ordering_idx=*/-1,
          /*second_ordering_idx=*/-1, included_windows);
      Bounds_checked_array<bool> windows_this_iteration = included_windows;
      if (sort_ahead_ordering_idx == -1) {
        // None left, so take the one we've saved for last.
        sort_ahead_ordering_idx = final_sort_ahead_ordering_idx;
        windows_this_iteration = reserved_windows;
        final_sort_ahead_ordering_idx = -1;
      }

      if (sort_ahead_ordering_idx == -1) {
        // No sort-ahead orderings left, but some windows are left. The
        // remaining windows are handled after this loop.
        break;
      }

      root_path = MakeSortPathAndApplyWindows(
          thd, join, root_path,
          sort_ahead_orderings[sort_ahead_ordering_idx].ordering_idx,
          sort_ahead_orderings[sort_ahead_ordering_idx].order, orderings,
          windows_this_iteration, fd_set, num_where_predicates,
          need_rowid_for_window, /*single_window_idx*/ -1, finished_windows,
          &num_windows_left);
    }
    // The remaining windows (if any) have orderings which are not present in
    // the interesting orders bitmap, e.g. when the number of orders in the
    // query > kMaxSupportedOrderings. Create a sort path for each of
    // these windows using the window's own order instead of looking up an
    // order in the interesting-orders list.
    for (size_t window_idx = 0;
         window_idx < join->m_windows.size() && num_windows_left > 0;
         ++window_idx) {
      if (finished_windows[window_idx]) continue;

      Bounds_checked_array<bool> windows_this_iteration;
      root_path = MakeSortPathAndApplyWindows(
          thd, join, root_path, join->m_windows[window_idx]->m_ordering_idx,
          join->m_windows[window_idx]->sorting_order(thd), orderings,
          windows_this_iteration, fd_set, num_where_predicates,
          need_rowid_for_window, window_idx, finished_windows,
          &num_windows_left);
    }

    assert(num_windows_left == 0);
    receiver.ProposeAccessPath(root_path, &new_root_candidates,
                               /*obsolete_orderings=*/0, "");
  }
  if (trace) {
    *trace += "\n";
  }
  return new_root_candidates;
}

/**
  Find out if "value" has a type which is compatible with "field" so that it can
  be used for an index lookup if there is an index on "field".
 */
static bool CompatibleTypesForIndexLookup(Item_func_eq *eq_item, Field *field,
                                          Item *value) {
  if (!comparable_in_index(eq_item, field, Field::itRAW, eq_item->functype(),
                           value)) {
    // The types are not comparable in the index, so it's not sargable.
    return false;
  }

  if (field->cmp_type() == STRING_RESULT &&
      field->match_collation_to_optimize_range() &&
      field->charset() != eq_item->compare_collation()) {
    // The collations don't match, so it's not sargable.
    return false;
  }

  return true;
}

/**
  Find out whether “item” is a sargable condition; if so, add it to:

   - The list of sargable predicate for the tables (hypergraph nodes)
     the condition touches. For a regular condition, this will typically
     be one table; for a join condition, it will typically be two.
     If “force_table” is non-nullptr, only that table will be considered
     (this is used for join conditions, to ensure that we do not push
     down predicates that cannot, e.g. to the outer side of left joins).

   - The graph's global list of predicates, if it is not already present
     (predicate_index = -1). This will never happen for WHERE conditions,
     only for join conditions.
 */
static void PossiblyAddSargableCondition(THD *thd, Item *item,
                                         const CompanionSet &companion_set,
                                         TABLE *force_table,
                                         int predicate_index,
                                         bool is_join_condition,
                                         JoinHypergraph *graph, string *trace) {
  if (!is_function_of_type(item, Item_func::EQ_FUNC)) {
    return;
  }
  Item_func_eq *eq_item = down_cast<Item_func_eq *>(item);
  if (eq_item->get_comparator()->get_child_comparator_count() >= 2) {
    return;
  }
  for (unsigned arg_idx = 0; arg_idx < 2; ++arg_idx) {
    Item **args = eq_item->arguments();
    Item *left = args[arg_idx];
    Item *right = args[1 - arg_idx];
    if (left->type() != Item::FIELD_ITEM) {
      continue;
    }
    Field *field = down_cast<Item_field *>(left)->field;
    TABLE *table = field->table;
    if (force_table != nullptr && force_table != table) {
      continue;
    }
    if (field->part_of_key.is_clear_all()) {
      // Not part of any key, so not sargable. (It could be part of a prefix
      // key, though, but we include them for now.)
      continue;
    }
    if (Overlaps(table->file->ha_table_flags(), HA_NO_INDEX_ACCESS)) {
      // Can't use index lookups on this table, so not sargable.
      continue;
    }
    JoinHypergraph::Node *node = FindNodeWithTable(graph, table);
    if (node == nullptr) {
      // A field in a different query block, so not sargable for us.
      continue;
    }

    // If the equality comes from a multiple equality, we have already verified
    // that the types of the arguments match exactly. For other equalities, we
    // need to check more thoroughly if the types are compatible.
    if (eq_item->source_multiple_equality != nullptr) {
      assert(CompatibleTypesForIndexLookup(eq_item, field, right));
    } else if (!CompatibleTypesForIndexLookup(eq_item, field, right)) {
      continue;
    }

    const table_map used_tables_left = table->pos_in_table_list->map();
    const table_map used_tables_right = right->used_tables();

    if (Overlaps(used_tables_left, used_tables_right)) {
      // Not sargable if the tables on the left and right side overlap, such as
      // t1.x = t1.y + t2.x. Will not be sargable in the opposite direction
      // either, so "break" instead of "continue".
      break;
    }

    if (Overlaps(used_tables_right, RAND_TABLE_BIT)) {
      // Non-deterministic predicates are not sargable. Will not be sargable in
      // the opposite direction either, so "break" instead of "continue".
      break;
    }

    if (trace != nullptr) {
      if (is_join_condition) {
        *trace += "Found sargable join condition " + ItemToString(item) +
                  " on " + node->table->alias + "\n";
      } else {
        *trace += "Found sargable condition " + ItemToString(item) + "\n";
      }
    }

    if (predicate_index == -1) {
      // This predicate is not already registered as a predicate
      // (which means in practice that it's a join predicate,
      // not a WHERE predicate), so add it so that we can refer
      // to it in bitmaps.
      Predicate p;
      p.condition = eq_item;
      p.selectivity = EstimateSelectivity(thd, eq_item, companion_set, trace);
      p.used_nodes =
          GetNodeMapFromTableMap(eq_item->used_tables() & ~PSEUDO_TABLE_BITS,
                                 graph->table_num_to_node_num);
      p.total_eligibility_set =
          ~0;  // Should never be applied as a WHERE predicate.
      p.functional_dependencies_idx.init(thd->mem_root);
      p.contained_subqueries.init(thd->mem_root);  // Empty.
      graph->predicates.push_back(std::move(p));
      predicate_index = graph->predicates.size() - 1;
      graph->sargable_join_predicates.emplace(eq_item, predicate_index);
    }

    // Can we evaluate the right side of the predicate during optimization (in
    // ref_lookup_subsumes_comparison())? Don't consider items with subqueries
    // or stored procedures constant, as we don't want to execute them during
    // optimization.
    const bool can_evaluate = right->const_for_execution() &&
                              !right->has_subquery() &&
                              !right->cost().IsExpensive();

    node->sargable_predicates.push_back(
        {predicate_index, field, right, can_evaluate});

    // No need to check the opposite order. We have no indexes on constants.
    if (can_evaluate) break;
  }
}

// Find sargable predicates, ie., those that we can push down into indexes.
// See add_key_field().
//
// TODO(sgunders): Include x=y OR NULL predicates, <=> and IS NULL predicates,
// and the special case of COLLATION accepted in add_key_field().
//
// TODO(sgunders): Integrate with the range optimizer, or find some other way
// of accepting <, >, <= and >= predicates.
void FindSargablePredicates(THD *thd, string *trace, JoinHypergraph *graph) {
  if (trace != nullptr) {
    *trace += "\n";
  }

  for (unsigned i = 0; i < graph->num_where_predicates; ++i) {
    if (IsSingleBitSet(graph->predicates[i].total_eligibility_set)) {
      PossiblyAddSargableCondition(thd, graph->predicates[i].condition,
                                   CompanionSet(),
                                   /*force_table=*/nullptr, i,
                                   /*is_join_condition=*/false, graph, trace);
    }
  }
  for (JoinHypergraph::Node &node : graph->nodes) {
    for (Item *cond : node.join_conditions_pushable_to_this) {
      const auto it = graph->sargable_join_predicates.find(cond);
      int predicate_index =
          (it == graph->sargable_join_predicates.end()) ? -1 : it->second;
      PossiblyAddSargableCondition(thd, cond, *node.companion_set, node.table,
                                   predicate_index,
                                   /*is_join_condition=*/true, graph, trace);
    }
  }
}

static bool ComesFromSameMultiEquality(Item *cond1, Item_eq_base *cond2) {
  return cond2->source_multiple_equality != nullptr &&
         is_function_of_type(cond1, Item_func::EQ_FUNC) &&
         down_cast<Item_func_eq *>(cond1)->source_multiple_equality ==
             cond2->source_multiple_equality;
}

/**
  For each edge, cache some information for each of its join conditions.
  This reduces work when repeatedly applying these join conditions later on.
  In particular, FindContainedSubqueries() contains a large amount of
  virtual function calls that we would like to avoid doing every time
  we consider a given join.
 */
static void CacheCostInfoForJoinConditions(THD *thd,
                                           const Query_block *query_block,
                                           JoinHypergraph *graph,
                                           string *trace) {
  for (JoinPredicate &edge : graph->edges) {
    edge.expr->properties_for_equijoin_conditions.init(thd->mem_root);
    edge.expr->properties_for_join_conditions.init(thd->mem_root);
    for (Item_eq_base *cond : edge.expr->equijoin_conditions) {
      CachedPropertiesForPredicate properties;
      properties.selectivity =
          EstimateSelectivity(thd, cond, *edge.expr->companion_set, trace);
      properties.contained_subqueries.init(thd->mem_root);
      FindContainedSubqueries(
          cond, query_block, [&properties](const ContainedSubquery &subquery) {
            properties.contained_subqueries.push_back(subquery);
          });

      // Cache information about what sargable conditions this join condition
      // would be redundant against, for RedundantThroughSargable().
      // But don't deduplicate against ourselves (in case we're sargable).
      MutableOverflowBitset redundant(thd->mem_root, graph->predicates.size());
      for (unsigned sargable_pred_idx = graph->num_where_predicates;
           sargable_pred_idx < graph->predicates.size(); ++sargable_pred_idx) {
        Item *sargable_condition =
            graph->predicates[sargable_pred_idx].condition;
        if (sargable_condition != cond &&
            ComesFromSameMultiEquality(sargable_condition, cond)) {
          redundant.SetBit(sargable_pred_idx);
        }
      }
      properties.redundant_against_sargable_predicates = std::move(redundant);
      edge.expr->properties_for_equijoin_conditions.push_back(
          std::move(properties));
    }
    for (Item *cond : edge.expr->join_conditions) {
      CachedPropertiesForPredicate properties;
      properties.selectivity =
          EstimateSelectivity(thd, cond, CompanionSet(), trace);
      properties.contained_subqueries.init(thd->mem_root);
      FindContainedSubqueries(
          cond, query_block, [&properties](const ContainedSubquery &subquery) {
            properties.contained_subqueries.push_back(subquery);
          });
      edge.expr->properties_for_join_conditions.push_back(
          std::move(properties));
    }
  }
}

/**
  Find the lowest-cost plan (which hopefully is also the cheapest to execute)
  of all the legal ways to execute the query. The overall order of operations is
  largely dictated by the standard:

    1. All joined tables, including join predicates.
    2. WHERE predicates (we push these down into #1 where allowed)
    3. GROUP BY (it is sometimes possible to push this down into #1,
       but we don't have the functionality to do so).
    4. HAVING.
    5. Window functions.
    6. DISTINCT.
    7. ORDER BY.
    8. LIMIT.
    9. SQL_BUFFER_RESULT (a MySQL extension).

  The place where we have the most leeway by far is #1, which is why this
  part of the optimizer is generally called the join optimizer (there are
  potentially billions of different join orderings, whereas each of the
  other steps, except windowing, can only be done in one or two ways).
  But the various outputs of #1 can have different properties, that can make
  for higher or lower costs in the other steps. (For instance, LIMIT will
  affect candidates with different init_cost differently, and ordering
  properties can skip sorting in ORDER BY entirely.) Thus, we allow keeping
  multiple candidates in play at every step if they are meaningfully different,
  and only pick out the winning candidate based on cost at the very end.
 */
static AccessPath *FindBestQueryPlanInner(THD *thd, Query_block *query_block,
                                          bool *retry, int *subgraph_pair_limit,
                                          string *trace) {
  JOIN *join = query_block->join;
  if (CheckSupportedQuery(thd)) return nullptr;

  // The hypergraph optimizer does not do const tables,
  // nor does it evaluate subqueries during optimization.
  assert(
      IsSubset(OPTION_NO_CONST_TABLES | OPTION_NO_SUBQUERY_DURING_OPTIMIZATION,
               query_block->active_options()));

  // In the case of rollup (only): After the base slice list was made, we may
  // have modified the field list to add rollup group items and sum switchers.
  // The resolver also takes care to update these in query_block->order_list.
  // However, even though the hypergraph join optimizer doesn't use slices,
  // setup_order() later modifies order->item to point into the base slice,
  // where the rollup group items are _not_ updated. Thus, we need to refresh
  // the base slice before we do anything.
  //
  // It would be better to have rollup resolving update the base slice directly,
  // but this would break HAVING in the old join optimizer (see the other call
  // to refresh_base_slice(), in JOIN::make_tmp_tables_info()).
  if (join->rollup_state != JOIN::RollupState::NONE) {
    join->refresh_base_slice();
  }

  // NOTE: Normally, we'd expect join->temp_tables and
  // join->filesorts_to_cleanup to be empty, but since we can get called twice
  // for materialized subqueries, there may already be data there that we must
  // keep.

  // Convert the join structures into a hypergraph.
  JoinHypergraph graph(thd->mem_root, query_block);
  bool where_is_always_false = false;
  if (MakeJoinHypergraph(thd, trace, &graph, &where_is_always_false)) {
    return nullptr;
  }

  if (where_is_always_false) {
    if (trace != nullptr) {
      *trace +=
          "Skipping join order optimization because an always false condition "
          "was found in the WHERE clause.\n";
    }
    return CreateZeroRowsForEmptyJoin(join, "WHERE condition is always false");
  }

  FindSargablePredicates(thd, trace, &graph);

  // Now that we have all join conditions, cache some properties
  // that we'd like to use many times.
  CacheCostInfoForJoinConditions(thd, query_block, &graph, trace);

  // Figure out if any later sort will need row IDs.
  bool need_rowid = false;
  if (query_block->is_explicitly_grouped() || join->order.order != nullptr ||
      join->select_distinct || !join->m_windows.is_empty()) {
    // NOTE: This is distinct from SortWillBeOnRowId(), as it also checks blob
    // fields arising from blob-generating functions on non-blob fields.
    for (Item *item : *join->fields) {
      if (item->is_blob_field()) {
        need_rowid = true;
        break;
      }
    }
    for (Table_ref *tl = query_block->leaf_tables; tl != nullptr && !need_rowid;
         tl = tl->next_leaf) {
      if (SortWillBeOnRowId(tl->table)) {
        need_rowid = true;
      }
    }
  }

  // Find out which predicates contain subqueries.
  MutableOverflowBitset materializable_predicates{thd->mem_root,
                                                  graph.predicates.size()};
  for (unsigned i = 0; i < graph.predicates.size(); ++i) {
    if (ContainsSubqueries(graph.predicates[i].condition)) {
      materializable_predicates.SetBit(i);
    }
  }
  graph.materializable_predicates = std::move(materializable_predicates);

  const bool is_topmost_query_block =
      query_block->outer_query_block() == nullptr;
  const bool is_delete = is_topmost_query_block && IsDeleteStatement(thd);
  const bool is_update = is_topmost_query_block && IsUpdateStatement(thd);

  table_map update_delete_target_tables = 0;
  table_map immediate_update_delete_candidates = 0;
  if (is_delete || is_update) {
    update_delete_target_tables = FindUpdateDeleteTargetTables(query_block);
    immediate_update_delete_candidates = FindImmediateUpdateDeleteCandidates(
        graph, update_delete_target_tables, is_delete);
  }

  NodeMap fulltext_tables = 0;
  uint64_t sargable_fulltext_predicates = 0;
  if (query_block->has_ft_funcs()) {
    fulltext_tables = FindFullTextSearchedTables(graph);

    // Check if we have full-text indexes that can be used.
    sargable_fulltext_predicates = FindSargableFullTextPredicates(graph);
    EnableFullTextCoveringIndexes(query_block);
  }

  // Collect interesting orders from ORDER BY, GROUP BY, semijoins and windows.
  // See BuildInterestingOrders() for more detailed information.
  SecondaryEngineFlags engine_flags = EngineFlags(thd);
  LogicalOrderings orderings(thd);
  Mem_root_array<SortAheadOrdering> sort_ahead_orderings(thd->mem_root);
  Mem_root_array<ActiveIndexInfo> active_indexes(thd->mem_root);
  Mem_root_array<FullTextIndexInfo> fulltext_searches(thd->mem_root);
  int order_by_ordering_idx = -1;
  int group_by_ordering_idx = -1;
  int distinct_ordering_idx = -1;
  BuildInterestingOrders(thd, &graph, query_block, &orderings,
                         &sort_ahead_orderings, &order_by_ordering_idx,
                         &group_by_ordering_idx, &distinct_ordering_idx,
                         &active_indexes, &fulltext_searches, trace);

  if (InjectCastNodes(&graph)) return nullptr;

  // Run the actual join optimizer algorithm. This creates an access path
  // for the join as a whole (with lowest possible cost, and thus also
  // hopefully optimal execution time), with all pushable predicates applied.
  if (trace != nullptr) {
    *trace += "\nEnumerating subplans:\n";
  }
  for (const JoinHypergraph::Node &node : graph.nodes) {
    node.table->init_cost_model(thd->cost_model());
  }
  const secondary_engine_modify_access_path_cost_t secondary_engine_cost_hook =
      SecondaryEngineCostHook(thd);
  const secondary_engine_check_optimizer_request_t
      secondary_engine_optimizer_request_state_hook =
          SecondaryEngineStateCheckHook(thd);
  CostingReceiver receiver(
      thd, query_block, graph, &orderings, &sort_ahead_orderings,
      &active_indexes, &fulltext_searches, fulltext_tables,
      sargable_fulltext_predicates, update_delete_target_tables,
      immediate_update_delete_candidates, need_rowid, EngineFlags(thd),
      *subgraph_pair_limit, secondary_engine_cost_hook,
      secondary_engine_optimizer_request_state_hook, trace);
  if (graph.edges.empty()) {
    // Fast path for single-table queries. No need to run the join enumeration
    // when there is no join. Just visit the only node directly.
    assert(graph.nodes.size() == 1);
    if (receiver.FoundSingleNode(0) && thd->is_error()) {
      return nullptr;
    }
  } else if (EnumerateAllConnectedPartitions(graph.graph, &receiver) &&
             !thd->is_error() && join->zero_result_cause == nullptr) {
    GraphSimplifier simplifier(&graph, thd->mem_root);
    do {
      *subgraph_pair_limit = receiver.subgraph_pair_limit();
      SetNumberOfSimplifications(0, &simplifier);
      SimplifyQueryGraph(thd, *subgraph_pair_limit, &graph, &simplifier, trace);
      if (trace != nullptr) {
        *trace += "Simplified hypergraph:\n";
        *trace += PrintDottyHypergraph(graph);
        *trace += "\nRestarting query planning with the new graph.\n";
      }
      if (secondary_engine_optimizer_request_state_hook == nullptr) {
        /** ensure full enumeration is done for primary engine. */
        *subgraph_pair_limit = -1;
      }
      // Reset the receiver and run the query again, this time with
      // the simplified hypergraph (and no query limit, in case the
      // given limit was just inherently too low, e.g., one subgraph pair
      // and three tables).
      //
      // It's not given that we _must_ reset the receiver; we could
      // probably have reused its state (which could save time and
      // even lead to a better plan, if we have simplified away some
      // join orderings that have already been evaluated).
      // However, more subgraph pairs also often means we get more access
      // paths on the Pareto frontier for each subgraph, and given
      // that we don't currently have any heuristics to curb the
      // amount of those, it is probably good to get the second-order
      // effect as well and do a full reset.
      receiver = CostingReceiver(
          thd, query_block, graph, &orderings, &sort_ahead_orderings,
          &active_indexes, &fulltext_searches, fulltext_tables,
          sargable_fulltext_predicates, update_delete_target_tables,
          immediate_update_delete_candidates, need_rowid, EngineFlags(thd),
          /*subgraph_pair_limit=*/*subgraph_pair_limit,
          secondary_engine_cost_hook,
          secondary_engine_optimizer_request_state_hook, trace);
      // Reset the secondary engine planning flags
      graph.secondary_engine_costing_flags = {};
    } while (EnumerateAllConnectedPartitions(graph.graph, &receiver) &&
             (join->zero_result_cause == nullptr) && (!thd->is_error()));
  }
  if (thd->is_error()) return nullptr;

  if (join->zero_result_cause != nullptr) {
    if (trace != nullptr) {
      *trace += "The join returns zero rows. Final cost is 0.0.\n";
    }
    return CreateZeroRowsForEmptyJoin(join, join->zero_result_cause);
  }

  // Get the root candidates. If there is a secondary engine cost hook, there
  // may be no candidates, as the hook may have rejected so many access paths
  // that we could not build a complete plan, or the hook may have rejected
  // the plan as not offloadable.
  if (secondary_engine_cost_hook != nullptr &&
      (!receiver.HasSeen(TablesBetween(0, graph.nodes.size())) ||
       receiver.root_candidates().empty())) {
    const char *reason = get_secondary_engine_fail_reason(thd->lex);
    if (reason != nullptr) {
      my_error(ER_SECONDARY_ENGINE, MYF(0), reason);
    } else {
      my_error(ER_SECONDARY_ENGINE, MYF(0),
               "All plans were rejected by the secondary storage engine");
    }
    return nullptr;
  }
  Prealloced_array<AccessPath *, 4> root_candidates =
      receiver.root_candidates();
  assert(!root_candidates.empty());
  thd->m_current_query_partial_plans += receiver.num_subplans();
  if (trace != nullptr) {
    *trace += StringPrintf(
        "\nEnumerated %zu subplans keeping a total of %zu access paths, "
        "got %zu candidate(s) to finalize:\n",
        receiver.num_subplans(), receiver.num_access_paths(),
        root_candidates.size());
  }

  // If we know the result will be empty, there is no point in adding paths for
  // filters, aggregation, windowing and sorting on top of it further down. Just
  // return the empty result directly.
  if (receiver.always_empty()) {
    for (AccessPath *root_path : root_candidates) {
      if (root_path->type == AccessPath::ZERO_ROWS) {
        if (trace != nullptr) {
          *trace += "The join returns zero rows. Final cost is 0.0.\n";
        }
        return CreateZeroRowsForEmptyJoin(join, root_path->zero_rows().cause);
      }
    }
  }

  // Now we have one or more access paths representing joining all the tables
  // together. (There may be multiple ones because they can be better at
  // different metrics.) We apply the post-join operations to all of them in
  // turn, and then finally pick out the one with the lowest total cost,
  // because at the end, other metrics don't really matter any more.
  //
  // We could have stopped caring about e.g. init_cost after LIMIT
  // has been applied (after which it no longer matters), so that we'd get
  // fewer candidates in each step, but this part is so cheap that it's
  // unlikely to be worth it. We go through ProposeAccessPath() mainly
  // because it gives us better tracing.
  if (trace != nullptr) {
    *trace += "Adding final predicates\n";
  }
  FunctionalDependencySet fd_set = receiver.active_fds_at_root();
  bool has_final_predicates = false;
  for (size_t i = 0; i < graph.num_where_predicates; ++i) {
    // Apply any predicates that don't belong to any
    // specific table, or which are nondeterministic.
    if (!Overlaps(graph.predicates[i].total_eligibility_set,
                  TablesBetween(0, graph.nodes.size())) ||
        Overlaps(graph.predicates[i].total_eligibility_set, RAND_TABLE_BIT)) {
      fd_set |= graph.predicates[i].functional_dependencies;
      has_final_predicates = true;
    }
  }

  // Add the final predicates to the root candidates, and expand FILTER access
  // paths for all predicates (not only the final ones) in the entire access
  // path tree of the candidates.
  //
  // It is an unnecessary step if there are no FILTER access paths to expand.
  // It's not so expensive that it's worth spending a lot of effort to find out
  // if it can be skipped, but let's skip it if our only candidate is an EQ_REF
  // with no filter predicates, so that we don't waste time in point selects.
  if (has_final_predicates ||
      !(root_candidates.size() == 1 &&
        root_candidates[0]->type == AccessPath::EQ_REF &&
        IsEmpty(root_candidates[0]->filter_predicates))) {
    Prealloced_array<AccessPath *, 4> new_root_candidates(PSI_NOT_INSTRUMENTED);
    for (const AccessPath *root_path : root_candidates) {
      for (bool materialize_subqueries : {false, true}) {
        AccessPath path = *root_path;
        double init_once_cost = 0.0;

        MutableOverflowBitset filter_predicates =
            path.filter_predicates.Clone(thd->mem_root);

        // Apply any predicates that don't belong to any
        // specific table, or which are nondeterministic.
        for (size_t i = 0; i < graph.num_where_predicates; ++i) {
          if (!Overlaps(graph.predicates[i].total_eligibility_set,
                        TablesBetween(0, graph.nodes.size())) ||
              Overlaps(graph.predicates[i].total_eligibility_set,
                       RAND_TABLE_BIT)) {
            filter_predicates.SetBit(i);
            FilterCost cost =
                EstimateFilterCost(thd, root_path->num_output_rows(),
                                   graph.predicates[i].contained_subqueries);
            if (materialize_subqueries) {
              path.cost += cost.cost_if_materialized;
              init_once_cost += cost.cost_to_materialize;
            } else {
              path.cost += cost.cost_if_not_materialized;
            }
            path.set_num_output_rows(path.num_output_rows() *
                                     graph.predicates[i].selectivity);
          }
        }
        path.ordering_state = orderings.ApplyFDs(path.ordering_state, fd_set);

        path.filter_predicates = std::move(filter_predicates);
        const bool contains_subqueries =
            Overlaps(path.filter_predicates, graph.materializable_predicates);

        // Now that we have decided on a full plan, expand all
        // the applied filter maps into proper FILTER nodes
        // for execution. This is a no-op in the second
        // iteration.
        ExpandFilterAccessPaths(thd, &path, join, graph.predicates,
                                graph.num_where_predicates);

        if (materialize_subqueries) {
          assert(path.type == AccessPath::FILTER);
          path.filter().materialize_subqueries = true;
          path.cost += init_once_cost;  // Will be subtracted
                                        // back for rescans.
          path.init_cost += init_once_cost;
          path.init_once_cost += init_once_cost;
        }

        receiver.ProposeAccessPath(&path, &new_root_candidates,
                                   /*obsolete_orderings=*/0,
                                   materialize_subqueries ? "mat. subq" : "");

        if (!contains_subqueries) {
          // Nothing to try to materialize.
          break;
        }
      }
    }
    root_candidates = std::move(new_root_candidates);
  }

  // Apply GROUP BY, if applicable. We currently always do this by sorting
  // first and then using streaming aggregation.
  const bool aggregation_is_unordered = Overlaps(
      engine_flags,
      MakeSecondaryEngineFlags(SecondaryEngineFlag::AGGREGATION_IS_UNORDERED));
  if (query_block->is_grouped()) {
    if (join->make_sum_func_list(*join->fields, /*before_group_by=*/true))
      return nullptr;

    graph.secondary_engine_costing_flags |=
        SecondaryEngineCostingFlag::CONTAINS_AGGREGATION_ACCESSPATH;

    if (trace != nullptr) {
      *trace += "Applying aggregation for GROUP BY\n";
    }

    // Reuse this, so that we do not have to recalculate it for each
    // alternative aggregate path.
    double aggregate_rows = kUnknownRowCount;
    Prealloced_array<AccessPath *, 4> new_root_candidates(PSI_NOT_INSTRUMENTED);
    for (AccessPath *root_path : root_candidates) {
      const bool rollup = (join->rollup_state != JOIN::RollupState::NONE);
      const bool group_needs_sort =
          query_block->is_explicitly_grouped() && !aggregation_is_unordered &&
          !orderings.DoesFollowOrder(root_path->ordering_state,
                                     group_by_ordering_idx);

      if (!group_needs_sort) {
        AccessPath aggregate_path = CreateStreamingAggregationPath(
            thd, root_path, join, rollup, aggregate_rows, trace);
        aggregate_rows = aggregate_path.num_output_rows();
        receiver.ProposeAccessPath(&aggregate_path, &new_root_candidates,
                                   /*obsolete_orderings=*/0, "sort elided");
        continue;
      }

      root_path = GetSafePathToSort(thd, join, root_path, need_rowid);

      // We need to sort. Try all sort-ahead, not just the one directly derived
      // from GROUP BY clause, because a broader one might help us elide ORDER
      // BY or DISTINCT later.
      for (const SortAheadOrdering &sort_ahead_ordering :
           sort_ahead_orderings) {
        LogicalOrderings::StateIndex ordering_state = orderings.ApplyFDs(
            orderings.SetOrder(sort_ahead_ordering.ordering_idx), fd_set);
        if (sort_ahead_ordering.ordering_idx != group_by_ordering_idx &&
            !orderings.DoesFollowOrder(ordering_state, group_by_ordering_idx)) {
          continue;
        }
        if (sort_ahead_ordering.aggregates_required) {
          // We can't sort by an aggregate before we've aggregated.
          continue;
        }

        Mem_root_array<TABLE *> tables = CollectTables(thd, root_path);
        AccessPath *sort_path = new (thd->mem_root) AccessPath;
        sort_path->type = AccessPath::SORT;
        sort_path->count_examined_rows = false;
        sort_path->sort().child = root_path;
        sort_path->sort().filesort = nullptr;
        sort_path->sort().remove_duplicates = false;
        sort_path->sort().unwrap_rollup = true;
        sort_path->sort().limit = HA_POS_ERROR;
        sort_path->sort().force_sort_rowids = false;
        sort_path->sort().order = sort_ahead_ordering.order;
        EstimateSortCost(sort_path);
        assert(!aggregation_is_unordered);
        sort_path->ordering_state = ordering_state;

        char description[256];
        if (trace != nullptr) {
          snprintf(description, sizeof(description), "sort(%d)",
                   sort_ahead_ordering.ordering_idx);
        }

        AccessPath aggregate_path = CreateStreamingAggregationPath(
            thd, sort_path, join, rollup, aggregate_rows, trace);
        aggregate_rows = aggregate_path.num_output_rows();
        receiver.ProposeAccessPath(&aggregate_path, &new_root_candidates,
                                   /*obsolete_orderings=*/0, description);
      }
    }
    root_candidates = std::move(new_root_candidates);

    if (make_group_fields(join, join)) {
      return nullptr;
    }

    // Final setup will be done in FinalizePlanForQueryBlock(),
    // when we have all materialization done.
  }

  // Before we apply the HAVING condition, make sure its used_tables() cache is
  // refreshed. The condition might have been rewritten by
  // FinalizePlanForQueryBlock() to point into a temporary table in a previous
  // execution. Even if that change was rolled back at the end of the previous
  // execution, used_tables() may still say it uses the temporary table.
  if (join->having_cond != nullptr) {
    join->having_cond->update_used_tables();
  }

  // Apply HAVING, if applicable (sans any window-related in2exists parts,
  // which we apply below).
  Item *having_cond;
  Item *having_cond_wf;
  SplitHavingCondition(thd, join->having_cond, &having_cond, &having_cond_wf);
  ApplyHavingCondition(thd, having_cond, query_block,
                       "Applying filter for HAVING\n", trace, &root_candidates,
                       &receiver);

  // If we have GROUP BY followed by a window function (which might include
  // ORDER BY), we might need to materialize before the first ordering -- see
  // the comment near the top of ApplyDistinctAndOrder() for why.
  if (query_block->is_explicitly_grouped() && !join->m_windows.is_empty()) {
    Prealloced_array<AccessPath *, 4> new_root_candidates(PSI_NOT_INSTRUMENTED);
    for (AccessPath *root_path : root_candidates) {
      root_path =
          CreateMaterializationOrStreamingPath(thd, join, root_path, need_rowid,
                                               /*copy_items=*/true);
      receiver.ProposeAccessPath(root_path, &new_root_candidates,
                                 /*obsolete_orderings=*/0, "");
    }
    root_candidates = std::move(new_root_candidates);
  }

  join->m_windowing_steps = !join->m_windows.is_empty();
  if (join->m_windowing_steps) {
    graph.secondary_engine_costing_flags |=
        SecondaryEngineCostingFlag::CONTAINS_WINDOW_ACCESSPATH;
    root_candidates = ApplyWindowFunctions(
        thd, receiver, orderings, fd_set, aggregation_is_unordered,
        order_by_ordering_idx, distinct_ordering_idx, graph,
        sort_ahead_orderings, query_block, graph.num_where_predicates,
        need_rowid, std::move(root_candidates), trace);
  }

  ApplyHavingCondition(
      thd, having_cond_wf, query_block,
      "Applying filter for window function in2exists conditions\n", trace,
      &root_candidates, &receiver);

  graph.secondary_engine_costing_flags |=
      SecondaryEngineCostingFlag::HANDLING_DISTINCT_ORDERBY_LIMITOFFSET;
  if (join->select_distinct || join->order.order != nullptr) {
    // UPDATE and DELETE must preserve row IDs through ORDER BY in order to keep
    // track of which rows to update or delete.
    const bool force_sort_rowids = update_delete_target_tables != 0;

    root_candidates = ApplyDistinctAndOrder(
        thd, receiver, orderings, aggregation_is_unordered,
        order_by_ordering_idx, distinct_ordering_idx, sort_ahead_orderings,
        fd_set, query_block, need_rowid, force_sort_rowids,
        std::move(root_candidates), trace);
  }

  // Apply LIMIT and OFFSET, if applicable. If the query block is ordered, they
  // are already applied by ApplyDistinctAndOrder().
  Query_expression *query_expression = join->query_expression();
  if (join->order.order == nullptr &&
      (query_expression->select_limit_cnt != HA_POS_ERROR ||
       query_expression->offset_limit_cnt != 0)) {
    if (trace != nullptr) {
      *trace += "Applying LIMIT\n";
    }
    Prealloced_array<AccessPath *, 4> new_root_candidates(PSI_NOT_INSTRUMENTED);
    for (AccessPath *root_path : root_candidates) {
      AccessPath *limit_path = NewLimitOffsetAccessPath(
          thd, root_path, query_expression->select_limit_cnt,
          query_expression->offset_limit_cnt, join->calc_found_rows,
          /*reject_multiple_rows=*/false,
          /*send_records_override=*/nullptr);
      receiver.ProposeAccessPath(limit_path, &new_root_candidates,
                                 /*obsolete_orderings=*/0, "");
    }
    root_candidates = std::move(new_root_candidates);
  }

  // Add a DELETE_ROWS or UPDATE_ROWS access path if this is the topmost query
  // block of a DELETE statement or an UPDATE statement.
  if (is_delete) {
    Prealloced_array<AccessPath *, 4> new_root_candidates(PSI_NOT_INSTRUMENTED);
    for (AccessPath *root_path : root_candidates) {
      table_map immediate_tables = 0;
      if (root_path->immediate_update_delete_table != -1) {
        immediate_tables = graph.nodes[root_path->immediate_update_delete_table]
                               .table->pos_in_table_list->map();
      }
      AccessPath *delete_path = NewDeleteRowsAccessPath(
          thd, root_path, update_delete_target_tables, immediate_tables);
      EstimateDeleteRowsCost(delete_path);
      receiver.ProposeAccessPath(delete_path, &new_root_candidates,
                                 /*obsolete_orderings=*/0, "");
    }
    root_candidates = std::move(new_root_candidates);
  } else if (is_update) {
    Prealloced_array<AccessPath *, 4> new_root_candidates(PSI_NOT_INSTRUMENTED);
    for (AccessPath *root_path : root_candidates) {
      table_map immediate_tables = 0;
      if (root_path->immediate_update_delete_table != -1) {
        immediate_tables = graph.nodes[root_path->immediate_update_delete_table]
                               .table->pos_in_table_list->map();
      }
      AccessPath *update_path = NewUpdateRowsAccessPath(
          thd, root_path, update_delete_target_tables, immediate_tables);
      EstimateUpdateRowsCost(update_path);
      receiver.ProposeAccessPath(update_path, &new_root_candidates,
                                 /*obsolete_orderings=*/0, "");
    }
    root_candidates = std::move(new_root_candidates);
  }

  if (thd->is_error()) return nullptr;

  if (secondary_engine_cost_hook != nullptr && root_candidates.empty()) {
    // The secondary engine has rejected so many of the post-processing paths
    // (e.g., sorting, limit, grouping) that we could not build a complete plan,
    // or the hook has rejected the plan as not offloadable.
    const char *reason = get_secondary_engine_fail_reason(thd->lex);
    if (reason != nullptr) {
      my_error(ER_SECONDARY_ENGINE, MYF(0), reason);
    } else {
      my_error(ER_SECONDARY_ENGINE, MYF(0),
               "All plans were rejected by the secondary storage engine");
    }
    return nullptr;
  }

  // TODO(sgunders): If we are part of e.g. a derived table and are streamed,
  // we might want to keep multiple root paths around for future use, e.g.,
  // if there is a LIMIT higher up.
  AccessPath *root_path =
      *std::min_element(root_candidates.begin(), root_candidates.end(),
                        [](const AccessPath *a, const AccessPath *b) {
                          return a->cost < b->cost;
                        });

  if (secondary_engine_optimizer_request_state_hook != nullptr) {
    SecondaryEngineGraphSimplificationRequestParameters
        root_path_quality_status =
            secondary_engine_optimizer_request_state_hook(
                thd, graph, root_path, *subgraph_pair_limit,
                *subgraph_pair_limit, /*is_root_ap=*/true, trace);
    if (root_path_quality_status.secondary_engine_optimizer_request ==
        SecondaryEngineGraphSimplificationRequest::kRestart) {
      *retry = true;
      *subgraph_pair_limit = root_path_quality_status.subgraph_pair_limit;
      return nullptr;
    }
  }

  // Materialize the result if a top-level query block has the SQL_BUFFER_RESULT
  // option, and the chosen root path isn't already a materialization path. Skip
  // the materialization path when using an external executor, since it will
  // have to decide for itself whether and how to do the materialization.
  if (query_block->active_options() & OPTION_BUFFER_RESULT &&
      is_topmost_query_block && !IsMaterializationPath(root_path) &&
      IteratorsAreNeeded(thd, root_path)) {
    if (trace != nullptr) {
      *trace += "Adding temporary table for SQL_BUFFER_RESULT.\n";
    }

    // If we have windows, we may need to add a materialization for the last
    // window here, or create_tmp_table() will not create fields for its window
    // functions. (All other windows have already been materialized.)
    bool copy_items = join->m_windows.is_empty();
    root_path =
        CreateMaterializationPath(thd, join, root_path, /*temp_table=*/nullptr,
                                  /*temp_table_param=*/nullptr, copy_items);
  }

  if (trace != nullptr) {
    *trace += StringPrintf("Final cost is %.1f.\n", root_path->cost);
  }

#ifndef NDEBUG
  WalkAccessPaths(root_path, join, WalkAccessPathPolicy::ENTIRE_QUERY_BLOCK,
                  [&](const AccessPath *path, const JOIN *) {
                    assert(path->cost >= path->init_cost);
                    assert(path->init_cost >= path->init_once_cost);
                    return false;
                  });
#endif

  join->needs_finalize = true;
  join->best_rowcount = lrint(root_path->num_output_rows());
  join->best_read = root_path->cost;

  // 0 or 1 rows has a special meaning; it means a _guarantee_ we have no more
  // than one (so-called “const tables”). Make sure we don't give that
  // guarantee unless we have a LIMIT.
  if (join->best_rowcount <= 1 &&
      query_expression->select_limit_cnt - query_expression->offset_limit_cnt >
          1) {
    join->best_rowcount = PLACEHOLDER_TABLE_ROW_ESTIMATE;
  }

  return root_path;
}

AccessPath *FindBestQueryPlan(THD *thd, Query_block *query_block,
                              string *trace) {
  assert(thd->variables.optimizer_max_subgraph_pairs <
         ulong{std::numeric_limits<int>::max()});
  int next_retry_subgraph_pairs =
      static_cast<int>(thd->variables.optimizer_max_subgraph_pairs);
  bool retry = false;
  AccessPath *root_path = FindBestQueryPlanInner(
      thd, query_block, &retry, &next_retry_subgraph_pairs, trace);
  if (retry) {
    root_path = FindBestQueryPlanInner(thd, query_block, &retry,
                                       &next_retry_subgraph_pairs, trace);
  }
  return root_path;
}<|MERGE_RESOLUTION|>--- conflicted
+++ resolved
@@ -1248,19 +1248,11 @@
                            /*skip_records_in_range=*/false, &mrr_flags,
                            &buf_size, &cost, &is_ror_scan, &is_imerge_scan);
     if (num_rows == HA_POS_ERROR || (!is_imerge_scan && !is_ror_scan)) {
-<<<<<<< HEAD
       continue;
     }
     if (!is_ror_scan && need_rowid_ordered_rows) {
       continue;
     }
-=======
-      continue;
-    }
-    if (!is_ror_scan && need_rowid_ordered_rows) {
-      continue;
-    }
->>>>>>> 87307d4d
     if (is_ror_scan) {
       tree->n_ror_scans++;
       tree->ror_scans_map.set_bit(idx);
