--- conflicted
+++ resolved
@@ -30,7 +30,6 @@
     Abort logging when we get an error in reading or writing log files
 */
 
-<<<<<<< HEAD
 #include "sql/log.h"
 
 #include "my_config.h"
@@ -57,27 +56,6 @@
 #include <algorithm>
 #include <atomic>
 #include <new>
-=======
-#include "log.h"
-
-#include "sql_audit.h"    // mysql_audit_general_log
-#include "sql_base.h"     // close_log_table
-#include "sql_class.h"    // THD
-#include "sql_parse.h"    // sql_command_flags
-#include "sql_time.h"     // calc_time_from_sec
-#include "table.h"        // TABLE_FIELD_TYPE
-#include "sp_rcontext.h"
-#include "sp_head.h"
-#include "binlog.h"             // generate_new_log_name
-#include "sp_instr.h"           // sp_lex_instr
-#include "sql_prepare.h"        // Prepared_statement
-#include "mysqld.h" // max_binlog_files etc
-
-#include "pfs_file_provider.h"
-#include "mysql/psi/mysql_file.h"
-
-#include <string>
->>>>>>> 333b4508
 #include <sstream>
 #include <string>
 #include <utility>
@@ -109,6 +87,9 @@
 #include "sql/mysqld.h"          // opt_log_syslog_enable
 #include "sql/psi_memory_key.h"  // key_memory_File_query_log_name
 #include "sql/query_options.h"
+#include "sql/sp_head.h"
+#include "sql/sp_instr.h"  // sp_lex_instr
+#include "sql/sp_rcontext.h"
 #include "sql/sql_audit.h"  // mysql_audit_general_log
 #include "sql/sql_base.h"   // close_log_table
 #include "sql/sql_class.h"  // THD
@@ -116,6 +97,8 @@
 #include "sql/sql_lex.h"
 #include "sql/sql_parse.h"  // sql_command_flags
 #include "sql/sql_plugin_ref.h"
+#include "sql/sql_prepare.h"  // Prepared_statement
+#include "sql/sql_profile.h"
 #include "sql/sql_time.h"  // calc_time_from_sec
 #include "sql/system_variables.h"
 #include "sql/table.h"  // TABLE_FIELD_TYPE
@@ -235,13 +218,6 @@
 /** In case of an error, a message is printed to the error log. */
 static Query_log_table_intact log_table_intact;
 
-<<<<<<< HEAD
-=======
-ulong max_binlog_files;
-ulong max_slowlog_size;
-ulong max_slowlog_files;
-
->>>>>>> 333b4508
 /**
   Silence all errors and warnings reported when performing a write
   to a log table.
@@ -511,24 +487,7 @@
 
   if (is_open()) DBUG_RETURN(false);
 
-<<<<<<< HEAD
   write_error = false;
-=======
-  if (!(name= my_strdup(key_memory_File_query_log_name, log_name, MYF(MY_WME))))
-  {
-    name= const_cast<char *>(log_name); // for the error message
-    goto err;
-  }
-
-  if ((cur_log_ext == (ulong)-1) || max_slowlog_size == 0)
-  {
-    if (generate_new_log_name(log_file_name, &cur_log_ext, name, false))
-      goto err;
-  } else {
-    snprintf(log_file_name, sizeof(log_file_name),
-             "%s.%06lu", name, cur_log_ext);
-  }
->>>>>>> 333b4508
 
   /* File is regular writable file */
   if (my_stat(log_file_name, &f_stat, MYF(0)) && !MY_S_ISREG(f_stat.st_mode))
@@ -710,26 +669,12 @@
   char buff[80], *end;
   char query_time_buff[22 + 7], lock_time_buff[22 + 7];
   size_t buff_len;
-<<<<<<< HEAD
   end = buff;
-=======
-  bool need_purge= false;
-  ulong save_cur_ext= 0;
-  end= buff;
->>>>>>> 333b4508
 
   mysql_mutex_lock(&LOCK_log);
   DBUG_ASSERT(is_open());
 
-<<<<<<< HEAD
   if (!(specialflag & SPECIAL_SHORT_LOG_FORMAT)) {
-=======
-  if ((max_slowlog_size > 0) && rotate(max_slowlog_size, &need_purge))
-    goto err;
-
-  if (!(specialflag & SPECIAL_SHORT_LOG_FORMAT))
-  {
->>>>>>> 333b4508
     char my_timestamp[iso8601_size];
 
     make_iso8601_timestamp(my_timestamp, current_utime, opt_log_timestamps);
@@ -753,22 +698,15 @@
                   "# Query_time: %s  Lock_time: %s  Rows_sent: %llu"
                   "  Rows_examined: %llu  Rows_affected: %llu\n"
                   "# Bytes_sent: %lu",
-                  (thd->db().str ? thd->db().str : ""),
-                  thd->last_errno, (uint) thd->killed,
-                  query_time_buff, lock_time_buff,
-<<<<<<< HEAD
-                  (ulong)thd->get_sent_row_count(),
-                  (ulong)thd->get_examined_row_count()) == (uint)-1)
-    goto err;
-  if (thd->db().str && strcmp(thd->db().str, db)) {  // Database changed
-    if (my_b_printf(&log_file, "use %s;\n", thd->db().str) == (uint)-1)
-=======
-                  (ulonglong) thd->get_sent_row_count(),
-                  (ulonglong) thd->get_examined_row_count(),
+                  (thd->db().str ? thd->db().str : ""), thd->last_errno,
+                  (uint)thd->killed, query_time_buff, lock_time_buff,
+                  (ulonglong)thd->get_sent_row_count(),
+                  (ulonglong)thd->get_examined_row_count(),
                   (thd->get_row_count_func() > 0)
-                  ? (ulonglong) thd->get_row_count_func() : 0,
-                  (ulong) (thd->status_var.bytes_sent - thd->bytes_sent_old))
-      == (uint) -1)
+                      ? (ulonglong)thd->get_row_count_func()
+                      : 0,
+                  (ulong)(thd->status_var.bytes_sent - thd->bytes_sent_old)) ==
+      (uint)-1)
     goto err;
 
   if (thd->variables.log_slow_verbosity & (1ULL << SLOG_V_QUERY_PLAN))
@@ -776,50 +714,45 @@
                     "  Tmp_tables: %lu  Tmp_disk_tables: %lu  "
                     "Tmp_table_sizes: %llu",
                     thd->tmp_tables_used, thd->tmp_tables_disk_used,
-                    thd->tmp_tables_size) == (uint) -1)
+                    thd->tmp_tables_size) == (uint)-1)
       goto err;
 
-  if (my_b_write(&log_file, (uchar*) "\n", 1))
+  if (my_b_write(&log_file, (uchar *)"\n", 1)) goto err;
+
+  if (opt_log_slow_sp_statements == 1 && thd->sp_runtime_ctx &&
+      my_b_printf(&log_file, "# Stored_routine: %s\n",
+                  thd->sp_runtime_ctx->sp->m_qname.str) == (uint)-1)
     goto err;
 
-  if (opt_log_slow_sp_statements == 1 && thd->sp_runtime_ctx &&
-      my_b_printf(&log_file,
-                  "# Stored_routine: %s\n",
-                  thd->sp_runtime_ctx->sp->m_qname.str) == (uint) -1)
-    goto err;
-
 #if defined(ENABLED_PROFILING)
-  thd->profiling.print_current(&log_file);
+  thd->profiling->print_current(&log_file);
 #endif
 
-  if ((thd->variables.log_slow_verbosity & (1ULL << SLOG_V_INNODB))
-      && thd->innodb_trx_id)
-  {
+  if ((thd->variables.log_slow_verbosity & (1ULL << SLOG_V_INNODB)) &&
+      thd->innodb_trx_id) {
     char buf[20];
     snprintf(buf, 20, "%llX", thd->innodb_trx_id);
-    if (my_b_printf(&log_file,
-                    "# InnoDB_trx_id: %s\n", buf) == (uint) -1)
+    if (my_b_printf(&log_file, "# InnoDB_trx_id: %s\n", buf) == (uint)-1)
       goto err;
   }
 
   if ((thd->variables.log_slow_verbosity & (1ULL << SLOG_V_QUERY_PLAN)) &&
-      my_b_printf(&log_file,
-                  "# QC_Hit: %s  Full_scan: %s  Full_join: %s  Tmp_table: %s  "
-                  "Tmp_table_on_disk: %s\n"                             \
-                  "# Filesort: %s  Filesort_on_disk: %s  Merge_passes: %lu\n",
-                  ((thd->query_plan_flags & QPLAN_QC) ? "Yes" : "No"),
-                  ((thd->query_plan_flags & QPLAN_FULL_SCAN) ? "Yes" : "No"),
-                  ((thd->query_plan_flags & QPLAN_FULL_JOIN) ? "Yes" : "No"),
-                  ((thd->query_plan_flags & QPLAN_TMP_TABLE) ? "Yes" : "No"),
-                  ((thd->query_plan_flags & QPLAN_TMP_DISK) ? "Yes" : "No"),
-                  ((thd->query_plan_flags & QPLAN_FILESORT) ? "Yes" : "No"),
-                  ((thd->query_plan_flags & QPLAN_FILESORT_DISK) ? "Yes" : "No"),
-                  thd->query_plan_fsort_passes) == (uint) -1)
+      my_b_printf(
+          &log_file,
+          "# Full_scan: %s  Full_join: %s  Tmp_table: %s  "
+          "Tmp_table_on_disk: %s\n"
+          "# Filesort: %s  Filesort_on_disk: %s  Merge_passes: %lu\n",
+          ((thd->query_plan_flags & QPLAN_FULL_SCAN) ? "Yes" : "No"),
+          ((thd->query_plan_flags & QPLAN_FULL_JOIN) ? "Yes" : "No"),
+          ((thd->query_plan_flags & QPLAN_TMP_TABLE) ? "Yes" : "No"),
+          ((thd->query_plan_flags & QPLAN_TMP_DISK) ? "Yes" : "No"),
+          ((thd->query_plan_flags & QPLAN_FILESORT) ? "Yes" : "No"),
+          ((thd->query_plan_flags & QPLAN_FILESORT_DISK) ? "Yes" : "No"),
+          thd->query_plan_fsort_passes) == (uint)-1)
     goto err;
 
-  if ((thd->variables.log_slow_verbosity & (1ULL << SLOG_V_INNODB))
-      && thd->innodb_was_used)
-  {
+  if ((thd->variables.log_slow_verbosity & (1ULL << SLOG_V_INNODB)) &&
+      thd->innodb_was_used) {
     char buf[3][20];
     snprintf(buf[0], 20, "%.6f", thd->innodb_io_reads_wait_timer / 1000000.0);
     snprintf(buf[1], 20, "%.6f", thd->innodb_lock_que_wait_timer / 1000000.0);
@@ -829,34 +762,28 @@
                     "InnoDB_IO_r_wait: %s\n"
                     "#   InnoDB_rec_lock_wait: %s  InnoDB_queue_wait: %s\n"
                     "#   InnoDB_pages_distinct: %lu\n",
-                    thd->innodb_io_reads, thd->innodb_io_read,
-                    buf[0], buf[1], buf[2], thd->innodb_page_access)
-        == (uint) -1)
+                    thd->innodb_io_reads, thd->innodb_io_read, buf[0], buf[1],
+                    buf[2], thd->innodb_page_access) == (uint)-1)
       goto err;
-  }
-  else
-  {
+  } else {
     if ((thd->variables.log_slow_verbosity & (1ULL << SLOG_V_INNODB)) &&
         my_b_printf(&log_file,
-                    "# No InnoDB statistics available for this query\n")
-        == (uint) -1)
+                    "# No InnoDB statistics available for this query\n") ==
+            (uint)-1)
       goto err;
   }
 
-  if (thd->variables.log_slow_rate_limit > 1)
-  {
+  if (thd->variables.log_slow_rate_limit > 1) {
     if (my_b_printf(&log_file,
                     "# Log_slow_rate_type: %s  Log_slow_rate_limit: %lu\n",
-                    opt_slow_query_log_rate_type == SLOG_RT_SESSION ?
-                    "session" : "query",
-                    thd->variables.log_slow_rate_limit) == (uint) -1)
+                    opt_slow_query_log_rate_type == SLOG_RT_SESSION ? "session"
+                                                                    : "query",
+                    thd->variables.log_slow_rate_limit) == (uint)-1)
       goto err;
   }
 
-  if (thd->db().str && strcmp(thd->db().str, db))
-  {						// Database changed
-    if (my_b_printf(&log_file,"use %s;\n",thd->db().str) == (uint) -1)
->>>>>>> 333b4508
+  if (thd->db().str && strcmp(thd->db().str, db)) {  // Database changed
+    if (my_b_printf(&log_file, "use %s;\n", thd->db().str) == (uint)-1)
       goto err;
     my_stpcpy(db, thd->db().str);
   }
@@ -902,18 +829,7 @@
       my_b_write(&log_file, (uchar *)";\n", 2) || flush_io_cache(&log_file))
     goto err;
 
-  save_cur_ext = cur_log_ext;
-
   mysql_mutex_unlock(&LOCK_log);
-
-  if (max_slowlog_files && need_purge &&
-      purge_up_to(save_cur_ext > max_slowlog_files ?
-                  save_cur_ext - max_slowlog_files : 0, log_file_name))
-  {
-    check_and_print_write_error();
-    return true;
-  }
-
   return false;
 
 err:
@@ -1355,15 +1271,16 @@
 
   /* fill in user_host value: the format is "%s[%s] @ %s [%s]" */
   char user_host_buff[MAX_USER_HOST_SIZE + 1];
-<<<<<<< HEAD
   Security_context *sctx = thd->security_context();
   LEX_CSTRING sctx_user = sctx->user();
   LEX_CSTRING sctx_host = sctx->host();
   LEX_CSTRING sctx_ip = sctx->ip();
   size_t user_host_len =
-      (strxnmov(user_host_buff, MAX_USER_HOST_SIZE, sctx->priv_user().str, "[",
-                sctx_user.length ? sctx_user.str : "", "] @ ",
-                sctx_host.length ? sctx_host.str : "", " [",
+      (strxnmov(user_host_buff, MAX_USER_HOST_SIZE,
+                sctx->priv_user().str ? sctx->priv_user().str : "", "[",
+                sctx_user.length ? sctx_user.str
+                                 : (thd->slave_thread ? "SQL_SLAVE" : ""),
+                "] @ ", sctx_host.length ? sctx_host.str : "", " [",
                 sctx_ip.length ? sctx_ip.str : "", "]", NullS) -
        user_host_buff);
   ulonglong current_utime = my_micro_time();
@@ -1374,34 +1291,6 @@
   } else {
     query_utime = 0;
     lock_utime = 0;
-=======
-  Security_context *sctx= thd->security_context();
-  LEX_CSTRING sctx_user= sctx->user();
-  LEX_CSTRING sctx_host= sctx->host();
-  LEX_CSTRING sctx_ip= sctx->ip();
-  size_t user_host_len= (strxnmov(user_host_buff, MAX_USER_HOST_SIZE,
-                                  sctx->priv_user().str
-                                  ? sctx->priv_user().str : "",
-                                  "[", sctx_user.length ? sctx_user.str :
-                                  (thd->slave_thread ? "SQL_SLAVE" : ""),
-                                  "] @ ",
-                                  sctx_host.length ? sctx_host.str : "", " [",
-                                  sctx_ip.length ? sctx_ip.str : "", "]",
-                                  NullS) - user_host_buff);
-  ulonglong current_utime= thd->current_utime();
-  ulonglong query_utime, lock_utime;
-  if (thd->start_utime)
-  {
-    query_utime= (current_utime > thd->start_utime) ?
-      (current_utime - thd->start_utime) : 0;
-    lock_utime=  (thd->utime_after_lock > thd->start_utime) ?
-      (thd->utime_after_lock - thd->start_utime) : 0;
-  }
-  else
-  {
-    query_utime= 0;
-    lock_utime= 0;
->>>>>>> 333b4508
   }
 
   bool is_command = false;
@@ -1657,35 +1546,8 @@
 
 Query_logger query_logger;
 
-<<<<<<< HEAD
 char *make_query_log_name(char *buff, enum_log_table_type log_type) {
   const char *log_ext = "";
-=======
-bool File_query_log::purge_up_to(ulong to_ext, const char *log_name)
-{
-  char buff[FN_REFLEN];
-  bool error= false;
-
-  DBUG_ENTER("File_query_log::purge_up_to");
-
-  do {
-    snprintf(buff, sizeof(buff), "%s.%06lu", name, to_ext);
-    if ((error= unlink(buff)))
-    {
-      if (my_errno() == ENOENT)
-        error= false;
-      break;
-    }
-    --to_ext;
-  } while (to_ext > 0);
-
-  DBUG_RETURN(error);
-}
-
-char *make_query_log_name(char *buff, enum_log_table_type log_type)
-{
-  const char* log_ext= "";
->>>>>>> 333b4508
   if (log_type == QUERY_LOG_GENERAL)
     log_ext = ".log";
   else if (log_type == QUERY_LOG_SLOW)
@@ -1698,9 +1560,6 @@
                    MYF(MY_UNPACK_FILENAME | MY_REPLACE_EXT));
 }
 
-<<<<<<< HEAD
-bool log_slow_applicable(THD *thd) {
-=======
 /**
    Calculate execution time for the current query.
 
@@ -1714,45 +1573,39 @@
    @return                 time in microseconds from utime_after_lock
 */
 
-static ulonglong get_query_exec_time(THD *thd, ulonglong cur_utime)
-{
+static ulonglong get_query_exec_time(THD *thd, ulonglong cur_utime) {
   ulonglong res;
 
 #ifndef DBUG_OFF
   if (thd->variables.query_exec_time != 0)
-    res= thd->lex->sql_command != SQLCOM_SET_OPTION ?
-      thd->variables.query_exec_time : 0;
+    res = thd->lex->sql_command != SQLCOM_SET_OPTION
+              ? thd->variables.query_exec_time
+              : 0;
   else
 #endif
-    res= cur_utime - thd->utime_after_lock;
+    res = cur_utime - thd->utime_after_lock;
 
   if (res > thd->variables.long_query_time)
-    thd->server_status|= SERVER_QUERY_WAS_SLOW;
+    thd->server_status |= SERVER_QUERY_WAS_SLOW;
   else
-    thd->server_status&= ~SERVER_QUERY_WAS_SLOW;
+    thd->server_status &= ~SERVER_QUERY_WAS_SLOW;
 
   return res;
 }
 
-static void copy_global_to_session(THD *thd, ulong flag,
-                                   const ulong *val)
-{
+static void copy_global_to_session(THD *thd, ulong flag, const ulong *val) {
   my_ptrdiff_t offset = ((char *)val - (char *)&global_system_variables);
   if (opt_slow_query_log_use_global_control & (1ULL << flag))
-    *(ulong *)((char *) &thd->variables + offset) = *val;
-}
-
-static void copy_global_to_session(THD *thd, ulong flag,
-                                   const ulonglong *val)
-{
+    *(ulong *)((char *)&thd->variables + offset) = *val;
+}
+
+static void copy_global_to_session(THD *thd, ulong flag, const ulonglong *val) {
   my_ptrdiff_t offset = ((char *)val - (char *)&global_system_variables);
   if (opt_slow_query_log_use_global_control & (1ULL << flag))
-    *(ulonglong *)((char *) &thd->variables + offset) = *val;
-}
-
-bool log_slow_applicable(THD *thd)
-{
->>>>>>> 333b4508
+    *(ulonglong *)((char *)&thd->variables + offset) = *val;
+}
+
+bool log_slow_applicable(THD *thd) {
   DBUG_ENTER("log_slow_applicable");
 
   /*
@@ -1765,37 +1618,28 @@
 
   /* Follow the slow log filter configuration. */
   if (thd->variables.log_slow_filter != 0 &&
-      (!(thd->variables.log_slow_filter & thd->query_plan_flags) ||
-       ((thd->variables.log_slow_filter & (1UL << SLOG_F_QC_NO)) &&
-        (thd->query_plan_flags & QPLAN_QC))))
+      !(thd->variables.log_slow_filter & thd->query_plan_flags))
     DBUG_RETURN(false);
 
-  ulonglong end_utime_of_query= thd->current_utime();
-  ulonglong query_exec_time= get_query_exec_time(thd, end_utime_of_query);
+  ulonglong end_utime_of_query = thd->current_utime();
+  ulonglong query_exec_time = get_query_exec_time(thd, end_utime_of_query);
 
   /*
     Don't log the CALL statement if slow statements logging
     inside of stored procedures is enabled.
   */
-  if (opt_log_slow_sp_statements > 0 && thd->lex)
-  {
-    if (thd->lex->sql_command == SQLCOM_CALL)
-    {
-      if (!thd->stmt_arena->is_conventional())
-      {
-        int sql_command= ((sp_lex_instr *)thd->stmt_arena)->get_command();
-        if (sql_command == SQLCOM_CALL || sql_command == -1)
-          DBUG_RETURN(false);
-      }
-      else
+  if (opt_log_slow_sp_statements > 0 && thd->lex) {
+    if (thd->lex->sql_command == SQLCOM_CALL) {
+      if (!thd->stmt_arena->is_conventional()) {
+        int sql_command = ((sp_lex_instr *)thd->stmt_arena)->get_command();
+        if (sql_command == SQLCOM_CALL || sql_command == -1) DBUG_RETURN(false);
+      } else
         DBUG_RETURN(false);
-    }
-    else if (thd->lex->sql_command == SQLCOM_EXECUTE)
-    {
+    } else if (thd->lex->sql_command == SQLCOM_EXECUTE) {
       Prepared_statement *stmt;
-      LEX_CSTRING *name= &thd->lex->prepared_stmt_name;
-      if ((stmt= thd->stmt_map.find_by_name(*name)) != NULL &&
-          stmt->lex && stmt->lex->sql_command == SQLCOM_CALL)
+      LEX_CSTRING *name = &thd->lex->prepared_stmt_name;
+      if ((stmt = thd->stmt_map.find_by_name(*name)) != NULL && stmt->lex &&
+          stmt->lex->sql_command == SQLCOM_CALL)
         DBUG_RETURN(false);
     }
   }
@@ -1807,33 +1651,31 @@
     to make an exception and write to slow log anyway.
   */
 
-  system_variables const &g= global_system_variables;
-  copy_global_to_session(thd, SLOG_UG_LOG_SLOW_FILTER,
-                         &g.log_slow_filter);
+  System_variables const &g = global_system_variables;
+  copy_global_to_session(thd, SLOG_UG_LOG_SLOW_FILTER, &g.log_slow_filter);
   copy_global_to_session(thd, SLOG_UG_LOG_SLOW_RATE_LIMIT,
                          &g.log_slow_rate_limit);
   copy_global_to_session(thd, SLOG_UG_LOG_SLOW_VERBOSITY,
                          &g.log_slow_verbosity);
-  copy_global_to_session(thd, SLOG_UG_LONG_QUERY_TIME,
-                         &g.long_query_time);
+  copy_global_to_session(thd, SLOG_UG_LONG_QUERY_TIME, &g.long_query_time);
   copy_global_to_session(thd, SLOG_UG_MIN_EXAMINED_ROW_LIMIT,
                          &g.min_examined_row_limit);
 
-  if (opt_slow_query_log_rate_type == SLOG_RT_QUERY
-      && thd->variables.log_slow_rate_limit
-      && my_rnd(&thd->slog_rand) * ((double)thd->variables.log_slow_rate_limit)
-      > 1.0
-      && query_exec_time < slow_query_log_always_write_time
-      && (thd->variables.long_query_time >= 1000000
-          || (ulong) query_exec_time < 1000000)) {
+  if (opt_slow_query_log_rate_type == SLOG_RT_QUERY &&
+      thd->variables.log_slow_rate_limit &&
+      my_rnd(&thd->slog_rand) * ((double)thd->variables.log_slow_rate_limit) >
+          1.0 &&
+      query_exec_time < slow_query_log_always_write_time &&
+      (thd->variables.long_query_time >= 1000000 ||
+       (ulong)query_exec_time < 1000000)) {
     DBUG_RETURN(false);
   }
-  if (opt_slow_query_log_rate_type == SLOG_RT_SESSION
-      && thd->variables.log_slow_rate_limit
-      && thd->thread_id() % thd->variables.log_slow_rate_limit
-      && query_exec_time < slow_query_log_always_write_time
-      && (thd->variables.long_query_time >= 1000000
-          || (ulong) query_exec_time < 1000000)) {
+  if (opt_slow_query_log_rate_type == SLOG_RT_SESSION &&
+      thd->variables.log_slow_rate_limit &&
+      thd->thread_id() % thd->variables.log_slow_rate_limit &&
+      query_exec_time < slow_query_log_always_write_time &&
+      (thd->variables.long_query_time >= 1000000 ||
+       (ulong)query_exec_time < 1000000)) {
     DBUG_RETURN(false);
   }
 
@@ -1858,14 +1700,8 @@
   DBUG_RETURN(false);
 }
 
-<<<<<<< HEAD
 void log_slow_do(THD *thd) {
-=======
-
-void log_slow_do(THD *thd)
-{
   thd_proc_info(thd, "logging slow query");
->>>>>>> 333b4508
   THD_STAGE_INFO(thd, stage_logging_slow_query);
   thd->status_var.long_query_count++;
 
@@ -2020,95 +1856,11 @@
   return suppress_current;
 }
 
-<<<<<<< HEAD
 bool Error_log_throttle::log() {
   ulonglong end_utime_of_query = my_micro_time();
   DBUG_EXECUTE_IF(
       "simulate_error_throttle_expiry",
       end_utime_of_query += Log_throttle::LOG_THROTTLE_WINDOW_SIZE;);
-=======
-int File_query_log::rotate(ulong max_size, bool *need_purge)
-{
-  int error;
-  DBUG_ENTER("File_query_log::rotate");
-
-  *need_purge= false;
-  if (my_b_tell(&log_file) > max_size)
-  {
-    if ((error= new_file()))
-      DBUG_RETURN(error);
-
-    *need_purge= true;
-  }
-
-  DBUG_RETURN(0);
-}
-
-int File_query_log::new_file()
-{
-  int error= 0, close_on_error= FALSE;
-  char new_name[FN_REFLEN], *old_name;
-
-  DBUG_ENTER("File_query_log::new_file");
-  if (!is_open())
-  {
-    DBUG_PRINT("info",("log is closed"));
-    DBUG_RETURN(error);
-  }
-
-  mysql_mutex_assert_owner(&LOCK_log);
-
-  if ((cur_log_ext == (ulong)-1) || max_slowlog_size == 0)
-  {
-    strcpy(new_name, name);
-    if ((error= generate_new_log_name(new_name, &cur_log_ext, name, false)))
-      goto end;
-  }
-  else
-  {
-    if (cur_log_ext == MAX_LOG_UNIQUE_FN_EXT)
-    {
-      error= 1;
-      goto end;
-    }
-    snprintf(new_name, sizeof(new_name), "%s.%06lu", name, ++cur_log_ext);
-  }
-
-  /*
-    close will try to free name and zero name pointer,
-    We saving current name value and zeroing the pointer to
-    prvent it.
-  */
-  old_name= name;
-  name= NULL;
-  close();
-  name= old_name;
-
-  error= open();
-
-  my_free(old_name);
-
-end:
-
-  if (error && close_on_error /* rotate or reopen failed */)
-  {
-    sql_print_error("Could not open %s for logging (error %d). "
-                    "Turning logging off for the whole duration "
-                    "of the MySQL server process. To turn it on "
-                    "again: fix the cause, shutdown the MySQL "
-                    "server and restart it.",
-                    new_name, errno);
-  }
-
-  DBUG_RETURN(error);
-}
-
-bool Error_log_throttle::log()
-{
-  ulonglong end_utime_of_query= my_micro_time();
-  DBUG_EXECUTE_IF("simulate_error_throttle_expiry",
-                  end_utime_of_query+=Log_throttle::LOG_THROTTLE_WINDOW_SIZE;);
->>>>>>> 333b4508
 
   /*
     If the window has expired, we'll try to write a summary line.
