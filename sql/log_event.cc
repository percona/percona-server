--- conflicted
+++ resolved
@@ -44,7 +44,7 @@
 #include <my_dir.h>
 #include "rpl_rli_pdb.h"
 #include "sql_show.h"    // append_identifier
-<<<<<<< HEAD
+#include "debug_sync.h"  // debug_sync
 #include <mysql/psi/mysql_statement.h>
 #define window_size Log_throttle::LOG_THROTTLE_WINDOW_SIZE
 Error_log_throttle
@@ -53,10 +53,6 @@
                            "Error log throttle: %lu time(s) Error_code: 1237"
                            " \"Slave SQL thread ignored the query because of"
                            " replicate-*-table rules\" got suppressed.");
-=======
-#include "debug_sync.h"  // debug_sync
-
->>>>>>> 2f72a2a5
 #endif /* MYSQL_CLIENT */
 
 #include <base64.h>
@@ -9948,34 +9944,8 @@
   The caller can specify which type of key to find by
   setting the following flags in the key_type parameter:
 
-<<<<<<< HEAD
     - PRI_KEY_FLAG
       Returns the primary key.
-=======
-    DBUG_EXECUTE_IF("rows_log_event_before_open_table",
-                    {
-                      const char action[] = "now SIGNAL before_open_table WAIT_FOR go_ahead_sql";
-                      DBUG_ASSERT(!debug_sync_set_action(thd, STRING_WITH_LEN(action)));
-                    };);
-
-    if (open_and_lock_tables(thd, rli->tables_to_lock, FALSE, 0))
-    {
-      if (thd->is_error())
-      {
-        /*
-          Error reporting borrowed from Query_log_event with many excessive
-          simplifications.
-          We should not honour --slave-skip-errors at this point as we are
-          having severe errors which should not be skipped.
-        */
-        rli->report(ERROR_LEVEL, thd->stmt_da->sql_errno(),
-                    "Error executing row event: '%s'",
-                     thd->stmt_da->message());
-        thd->is_slave_error= 1;
-      }
-      DBUG_RETURN(1);
-    }
->>>>>>> 2f72a2a5
 
     - UNIQUE_KEY_FLAG
       Returns a unique key (flagged with HA_NOSAME)
@@ -11335,19 +11305,22 @@
 
     /* A small test to verify that objects have consistent types */
     DBUG_ASSERT(sizeof(thd->variables.option_bits) == sizeof(OPTION_RELAXED_UNIQUE_CHECKS));
-
+    DBUG_EXECUTE_IF("rows_log_event_before_open_table",
+                    {
+                      const char action[] = "now SIGNAL before_open_table WAIT_FOR go_ahead_sql";
+                      DBUG_ASSERT(!debug_sync_set_action(thd, STRING_WITH_LEN(action)));
+                    };);
     if (open_and_lock_tables(thd, rli->tables_to_lock, FALSE, 0))
     {
-      uint actual_error= thd->get_stmt_da()->sql_errno();
-      if (thd->is_slave_error || thd->is_fatal_error)
+      if (thd->is_error())
       {
+        uint actual_error= thd->get_stmt_da()->sql_errno();
         if (ignored_error_code(actual_error))
         {
           if (log_warnings > 1)
             rli->report(WARNING_LEVEL, actual_error,
                         "Error executing row event: '%s'",
-                        (actual_error ? thd->get_stmt_da()->message() :
-                         "unexpected success or fatal error"));
+                        thd->get_stmt_da()->message());
           thd->get_stmt_da()->clear_warning_info(thd->query_id);
           clear_all_errors(thd, const_cast<Relay_log_info*>(rli));
           error= 0;
@@ -11357,13 +11330,11 @@
         {
           rli->report(ERROR_LEVEL, actual_error,
                       "Error executing row event: '%s'",
-                      (actual_error ? thd->get_stmt_da()->message() :
-                       "unexpected success or fatal error"));
+                      thd->get_stmt_da()->message());
           thd->is_slave_error= 1;
-          const_cast<Relay_log_info*>(rli)->slave_close_thread_tables(thd);
-          DBUG_RETURN(actual_error);
         }
       }
+      DBUG_RETURN(1);
     }
     /*
       When the open and locking succeeded, we check all tables to
