--- conflicted
+++ resolved
@@ -172,18 +172,6 @@
 #define ASSERT_OR_RETURN_ERROR(COND, ERRNO) DBUG_ASSERT(COND)
 #endif
 
-<<<<<<< HEAD
-#define LOG_READ_EOF -1
-#define LOG_READ_BOGUS -2
-#define LOG_READ_IO -3
-#define LOG_READ_MEM -5
-#define LOG_READ_TRUNC -6
-#define LOG_READ_TOO_LARGE -7
-#define LOG_READ_CHECKSUM_FAILURE -8
-#define LOG_READ_DECRYPT -9
-
-=======
->>>>>>> e4924f36
 #define LOG_EVENT_OFFSET 4
 
 #define NUM_LOAD_DELIM_STRS 5
@@ -730,100 +718,6 @@
             enum_event_logging_type logging_type_arg, Log_event_header *header,
             Log_event_footer *footer);
   /*
-<<<<<<< HEAD
-    read_log_event() functions read an event from a binlog or relay
-    log; used by SHOW BINLOG EVENTS, the binlog_dump thread on the
-    master (reads master's binlog), the slave IO thread (reads the
-    event sent by binlog_dump), the slave SQL thread (reads the event
-    from the relay log).  If mutex is 0, the read will proceed without
-    mutex.  We need the description_event to be able to parse the
-    event (to know the post-header's size); in fact in read_log_event
-    we detect the event's type, then call the specific event's
-    constructor and pass description_event as an argument.
-  */
-  static Log_event *read_log_event(
-      IO_CACHE *file, mysql_mutex_t *log_lock,
-      const Format_description_log_event *description_event, bool crc_check);
-
-  /*
-   This function will read the common header into the buffer.
-
-   @param[in]         log_cache The IO_CACHE to read from.
-   @param[in,out]     header The buffer where to read the common header. This
-                      buffer must be at least LOG_EVENT_MINIMAL_HEADER_LEN long.
-
-   @returns           false on success, true otherwise.
-  */
-  inline static bool peek_event_header(char *header, IO_CACHE *log_cache) {
-    DBUG_ENTER("Log_event::peek_event_header");
-    if (my_b_read(log_cache, (uchar *)header, LOG_EVENT_MINIMAL_HEADER_LEN))
-      DBUG_RETURN(true);
-    DBUG_RETURN(false);
-  }
-
-  /**
-   This static function will read the event length from the common
-   header that is on the IO_CACHE. Note that the IO_CACHE read position
-   will not be updated.
-
-   @param[in]         log_cache The IO_CACHE to read from.
-   @param[out]        length A pointer to the memory position where to store
-                      the length value.
-   @param[out]        header_buffer An optional pointer to a buffer to store
-                      the event header.
-
-   @returns           false on success, true otherwise.
-  */
-
-  inline static bool peek_event_length(uint32 *length, IO_CACHE *log_cache,
-                                       char *header_buffer) {
-    DBUG_ENTER("Log_event::peek_event_length");
-    char local_header_buffer[LOG_EVENT_MINIMAL_HEADER_LEN];
-    char *header = header_buffer != NULL ? header_buffer : local_header_buffer;
-    if (peek_event_header(header, log_cache)) DBUG_RETURN(true);
-    *length = uint4korr(header + EVENT_LEN_OFFSET);
-    DBUG_RETURN(false);
-  }
-
-  /**
-    Reads an event from a binlog or relay log. Used by the dump thread
-    this method reads the event into a raw buffer without parsing it.
-
-    @note If mutex is 0, the read will proceed without mutex.
-
-    @note If a log name is given than the method will check if the
-    given binlog is still active.
-
-    @param[in]  file                log file to be read
-    @param[in]  fdle                format description log event
-    @param[out] packet              packet to hold the event
-    @param[in]  log_lock            the lock to be used upon read
-    @param[in]  checksum_alg_arg    the checksum algorithm
-    @param[in]  log_file_name_arg   the log's file name
-    @param[out] is_binlog_active    is the current log still active
-    @param[in]  event_header        the actual event header. Passing this
-                                    parameter will make the function to skip
-                                    reading the event header.
-
-    @retval 0                   success
-    @retval LOG_READ_EOF        end of file, nothing was read
-    @retval LOG_READ_BOGUS      malformed event
-    @retval LOG_READ_IO         io error while reading
-    @retval LOG_READ_MEM        packet memory allocation failed
-    @retval LOG_READ_TRUNC      only a partial event could be read
-    @retval LOG_READ_TOO_LARGE  event too large
-   */
-  static int read_log_event(IO_CACHE *file, String *packet,
-                            const Format_description_log_event *fdle,
-                            mysql_mutex_t *log_lock,
-                            enum_binlog_checksum_alg checksum_alg_arg,
-                            const char *log_file_name_arg = NULL,
-                            bool *is_binlog_active = NULL,
-                            char *event_header = NULL);
-
-  /*
-=======
->>>>>>> e4924f36
     init_show_field_list() prepares the column names and types for the
     output of SHOW BINLOG EVENTS; it is used only by SHOW BINLOG
     EVENTS.
@@ -1548,61 +1442,56 @@
 
   For binlog cryptoscheme 1: key version, and nonce for iv generation.
 */
-class Start_encryption_log_event final : public Binary_log_event,
-                                         public Log_event {
+
+static_assert(
+    binary_log::Start_encryption_event::IV_LENGTH == MY_AES_BLOCK_SIZE,
+    "Start_encryption_event::IV_LENGTH must be equal to MY_AES_BLOCK_SIZE");
+
+class Start_encryption_log_event final
+    : public binary_log::Start_encryption_event,
+      public Log_event {
  public:
 #ifdef MYSQL_SERVER
   Start_encryption_log_event(uint crypto_scheme_arg, uint key_version_arg,
-                             const uchar *nonce_arg)
-      : Binary_log_event(binary_log::START_ENCRYPTION_EVENT),
+                             const uchar *nonce_arg) noexcept
+      : Start_encryption_event(crypto_scheme_arg, key_version_arg, nonce_arg),
         Log_event(header(), footer(), Log_event::EVENT_NO_CACHE,
-                  Log_event::EVENT_IMMEDIATE_LOGGING),
-        crypto_scheme(crypto_scheme_arg),
-        key_version(key_version_arg) {
+                  Log_event::EVENT_IMMEDIATE_LOGGING) {
     DBUG_ASSERT(crypto_scheme == 1);
-    is_valid_param = crypto_scheme == 1;
-    memcpy(nonce, nonce_arg, Binlog_crypt_data::BINLOG_NONCE_LENGTH);
-  }
-
-  bool write_data_body(IO_CACHE *file) {
+    common_header->set_is_valid(crypto_scheme == 1);
+  }
+
+  bool write_data_body(Basic_ostream *ostream) override {
     uchar scheme_buf = crypto_scheme;
-    uchar key_version_buf[Binlog_crypt_data::BINLOG_KEY_VERSION_LENGTH];
+    uchar key_version_buf[KEY_VERSION_LENGTH];
     int4store(key_version_buf, key_version);
-    return wrapper_my_b_safe_write(file, static_cast<uchar *>(&scheme_buf),
+    return wrapper_my_b_safe_write(ostream, static_cast<uchar *>(&scheme_buf),
                                    sizeof(scheme_buf)) ||
-           wrapper_my_b_safe_write(file, static_cast<uchar *>(key_version_buf),
+           wrapper_my_b_safe_write(ostream,
+                                   static_cast<uchar *>(key_version_buf),
                                    sizeof(key_version_buf)) ||
-           wrapper_my_b_safe_write(file, static_cast<uchar *>(nonce),
-                                   Binlog_crypt_data::BINLOG_NONCE_LENGTH);
+           wrapper_my_b_safe_write(ostream, static_cast<uchar *>(nonce),
+                                   NONCE_LENGTH);
   }
 #else
-  void print(FILE *file, PRINT_EVENT_INFO *print_event_info);
-#endif
-
-  Start_encryption_log_event(
-      const char *buf, uint event_len,
-      const Format_description_log_event *description_event);
+  void print(FILE *file, PRINT_EVENT_INFO *print_event_info) const override;
+#endif
+
+  Start_encryption_log_event(const char *buf,
+                             const Format_description_event *description_event);
 
   Log_event_type get_type_code() noexcept {
     return binary_log::START_ENCRYPTION_EVENT;
   }
 
-  size_t get_data_size() noexcept {
-    return Binlog_crypt_data::BINLOG_CRYPTO_SCHEME_LENGTH +
-           Binlog_crypt_data::BINLOG_KEY_VERSION_LENGTH +
-           Binlog_crypt_data::BINLOG_NONCE_LENGTH;
-  }
-
-  uint crypto_scheme;
-  uint key_version;
-  uchar nonce[Binlog_crypt_data::BINLOG_NONCE_LENGTH];
+  size_t get_data_size() noexcept override { return EVENT_DATA_LENGTH; }
 
  protected:
 #ifdef MYSQL_SERVER
-  virtual int do_apply_event(Relay_log_info const *rli);
-  virtual int do_update_pos(Relay_log_info *rli);
+  virtual int do_apply_event(Relay_log_info const *rli) override;
+  virtual int do_update_pos(Relay_log_info *rli) override;
   virtual enum_skip_reason do_shall_skip(
-      Relay_log_info *rli MY_ATTRIBUTE((unused))) noexcept {
+      Relay_log_info *rli MY_ATTRIBUTE((unused))) noexcept override {
     return Log_event::EVENT_SKIP_NOT;
   }
 #endif
@@ -1674,14 +1563,21 @@
   }
 
   Binlog_crypt_data crypto_data;
-  bool start_decryption(Start_encryption_log_event *sele);
-
-  void copy_crypto_data(const Format_description_log_event &o) noexcept {
+  bool start_decryption(binary_log::Start_encryption_event *see) override;
+
+  void copy_crypto_data(
+      const binary_log::Format_description_event &o) noexcept override {
     DBUG_PRINT("info", ("Copying crypto data"));
-    crypto_data = o.crypto_data;
+    const Format_description_log_event *fdle =
+        dynamic_cast<const Format_description_log_event *>(&o);
+    if (fdle != nullptr) crypto_data = fdle->crypto_data;
   }
 
   void reset_crypto() noexcept { crypto_data.disable(); }
+
+  bool is_decrypting() const noexcept override {
+    return crypto_data.is_enabled();
+  }
 
  protected:
 #if defined(MYSQL_SERVER)
@@ -2381,7 +2277,7 @@
 */
 class Unknown_log_event : public binary_log::Unknown_event, public Log_event {
  public:
-  enum { UNKNOWN, ENCRYPTED } what;
+  enum class kind { UNKNOWN, ENCRYPTED } what;
   /**
     Even if this is an unknown event, we still pass description_event to
     Log_event's ctor, this way we can extract maximum information from the
@@ -2390,27 +2286,23 @@
   Unknown_log_event(const char *buf,
                     const Format_description_event *description_event)
       : binary_log::Unknown_event(buf, description_event),
-<<<<<<< HEAD
         Log_event(header(), footer()),
-        what(UNKNOWN) {
-    is_valid_param = true;
-=======
-        Log_event(header(), footer()) {
+        what(kind::UNKNOWN) {
     DBUG_ENTER(
         "Unknown_log_event::Unknown_log_event(const char *, const "
         "Format_description_log_event *)");
     if (!is_valid()) DBUG_VOID_RETURN;
     common_header->set_is_valid(true);
     DBUG_VOID_RETURN;
->>>>>>> e4924f36
-  }
-
-  /* There is no way of differentiate between hopelessly corrupted events
-   * and encrypted events. Because of that we assume that corrupted events
-   * that lands here are just encrypted events.
-   * */
+  }
+
+  /**
+     There is no way of differentiate between hopelessly corrupted events
+     and encrypted events. Because of that we assume that corrupted events
+     that lands here are just encrypted events.
+   */
   Unknown_log_event() noexcept
-      : Log_event(header(), footer()), what(ENCRYPTED) {}
+      : Log_event(header(), footer()), what(kind::ENCRYPTED) {}
 
   ~Unknown_log_event() {}
   void print(FILE *file, PRINT_EVENT_INFO *print_event_info) const override;
