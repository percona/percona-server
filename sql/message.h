<<<<<<< HEAD
#ifndef MESSAGE_INCLUDED
#define MESSAGE_INCLUDED
/* Copyright (c) 2008, 2022, Oracle and/or its affiliates.
   Use is subject to license terms.

=======
#ifndef MESSAGE_INCLUDED
#define MESSAGE_INCLUDED
/* Copyright (c) 2008, 2023, Oracle and/or its affiliates.
   Use is subject to license terms.

>>>>>>> 2c5ad2c7
   This program is free software; you can redistribute it and/or modify
   it under the terms of the GNU General Public License, version 2.0,
   as published by the Free Software Foundation.

   This program is also distributed with certain software (including
   but not limited to OpenSSL) that is licensed under separate terms,
   as designated in a particular file or component or in included license
   documentation.  The authors of MySQL hereby grant you an additional
   permission to link the program and your derivative works with the
   separately licensed software that they have included with MySQL.

   This program is distributed in the hope that it will be useful,
   but WITHOUT ANY WARRANTY; without even the implied warranty of
   MERCHANTABILITY or FITNESS FOR A PARTICULAR PURPOSE.  See the
   GNU General Public License, version 2.0, for more details.

   You should have received a copy of the GNU General Public License
   along with this program; if not, write to the Free Software
   Foundation, Inc., 51 Franklin St, Fifth Floor, Boston, MA 02110-1301  USA */

/*
  To change or add messages mysqld writes to the Windows error log, run
   mc.exe message.mc
  and checkin generated messages.h, messages.rc and msg000001.bin under the
  source control.
  mc.exe can be installed with Windows SDK, some Visual Studio distributions
  do not include it.
*/

//
//  Values are 32 bit values laid out as follows:
//
//   3 3 2 2 2 2 2 2 2 2 2 2 1 1 1 1 1 1 1 1 1 1
//   1 0 9 8 7 6 5 4 3 2 1 0 9 8 7 6 5 4 3 2 1 0 9 8 7 6 5 4 3 2 1 0
//  +---+-+-+-----------------------+-------------------------------+
//  |Sev|C|R|     Facility          |               Code            |
//  +---+-+-+-----------------------+-------------------------------+
//
//  where
//
//      Sev - is the severity code
//
//          00 - Success
//          01 - Informational
//          10 - Warning
//          11 - Error
//
//      C - is the Customer code flag
//
//      R - is a reserved bit
//
//      Facility - is the facility code
//
//      Code - is the facility's status code
//
//
// Define the facility codes
//

//
// Define the severity codes
//

//
// MessageId: MSG_DEFAULT
//
// MessageText:
//
//  %1For more information, see Help and Support Center at http://www.mysql.com.
//
//
//
#define MSG_DEFAULT 0xC0000064L

#endif /* MESSAGE_INCLUDED */<|MERGE_RESOLUTION|>--- conflicted
+++ resolved
@@ -1,16 +1,8 @@
-<<<<<<< HEAD
-#ifndef MESSAGE_INCLUDED
-#define MESSAGE_INCLUDED
-/* Copyright (c) 2008, 2022, Oracle and/or its affiliates.
-   Use is subject to license terms.
-
-=======
 #ifndef MESSAGE_INCLUDED
 #define MESSAGE_INCLUDED
 /* Copyright (c) 2008, 2023, Oracle and/or its affiliates.
    Use is subject to license terms.
 
->>>>>>> 2c5ad2c7
    This program is free software; you can redistribute it and/or modify
    it under the terms of the GNU General Public License, version 2.0,
    as published by the Free Software Foundation.
