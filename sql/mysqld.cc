--- conflicted
+++ resolved
@@ -930,13 +930,10 @@
 static char *lc_messages;
 static char *lc_time_names_name;
 char *my_bind_addr_str;
-<<<<<<< HEAD
-char *my_proxy_protocol_networks;
-=======
 char *my_admin_bind_addr_str;
 uint mysqld_admin_port;
 bool listen_admin_interface_in_separate_thread;
->>>>>>> 8e797a5d
+char *my_proxy_protocol_networks;
 static char *default_collation_name;
 char *default_storage_engine;
 char *default_tmp_storage_engine;
@@ -6133,16 +6130,12 @@
 
   /* init_error_log() is required by error_log_printf() in
      option_error_reporter() */
-  init_error_log();
+  if (init_error_log()) unireg_abort(MYSQLD_ABORT_EXIT);
   ho_error = handle_early_options();
 
   init_sql_statement_names();
   sys_var_init();
   ulong requested_open_files;
-<<<<<<< HEAD
-=======
-  if (init_error_log()) unireg_abort(MYSQLD_ABORT_EXIT);
->>>>>>> 8e797a5d
   adjust_related_options(&requested_open_files);
   // moved signal initialization here so that PFS thread inherited signal mask
   my_init_signals();
@@ -6700,11 +6693,6 @@
 
     (prev_gtids_ev.common_footer)->checksum_alg =
         static_cast<enum_binlog_checksum_alg>(binlog_checksum_options);
-
-    Binlog_crypt_data *crypto_data = mysql_bin_log.get_crypto_data();
-
-    if (crypto_data->is_enabled())
-      prev_gtids_ev.event_encrypter.enable_encryption(crypto_data);
 
     if (mysql_bin_log.write_event_to_binlog_and_sync(&prev_gtids_ev))
       unireg_abort(MYSQLD_ABORT_EXIT);
@@ -10112,18 +10100,15 @@
       static_cast<int>(sizeof("-ubsan")))
     end = my_stpcpy(end, "-ubsan");
 #endif
-<<<<<<< HEAD
-
-  DBUG_ASSERT(end < server_version + SERVER_VERSION_LENGTH);
-  my_stpcpy(server_version_suffix,
-            server_version + strlen(MYSQL_SERVER_VERSION));
-=======
 #ifdef HAVE_TSAN
   if (SERVER_VERSION_LENGTH - (end - server_version) >
       static_cast<int>(sizeof("-tsan")))
     end = my_stpcpy(end, "-tsan");
 #endif
->>>>>>> 8e797a5d
+
+  DBUG_ASSERT(end < server_version + SERVER_VERSION_LENGTH);
+  my_stpcpy(server_version_suffix,
+            server_version + strlen(MYSQL_SERVER_VERSION));
 }
 
 static char *get_relative_path(const char *path) {
@@ -10786,15 +10771,12 @@
   { &key_rwlock_rpl_filter_lock, "rpl_filter_lock", 0, 0, PSI_DOCUMENT_ME},
   { &key_rwlock_channel_to_filter_lock, "channel_to_filter_lock", 0, 0, PSI_DOCUMENT_ME},
   { &key_rwlock_resource_group_mgr_map_lock, "Resource_group_mgr::m_map_rwlock", 0, 0, PSI_DOCUMENT_ME},
-<<<<<<< HEAD
-  { &key_rwlock_LOCK_consistent_snapshot, "LOCK_consistent_snapshot", PSI_FLAG_SINGLETON, 0, PSI_DOCUMENT_ME}
-=======
 #ifdef _WIN32
   { &key_rwlock_LOCK_named_pipe_full_access_group, "LOCK_named_pipe_full_access_group", PSI_FLAG_SINGLETON, 0,
-     "This lock protects named pipe security attributes, preventing their "
-     "simultaneous application and modification."},
+    "This lock protects named pipe security attributes, preventing their "
+    "simultaneous application and modification."},
 #endif // _WIN32
->>>>>>> 8e797a5d
+  { &key_rwlock_LOCK_consistent_snapshot, "LOCK_consistent_snapshot", PSI_FLAG_SINGLETON, 0, PSI_DOCUMENT_ME}
 };
 /* clang-format on */
 
@@ -11057,11 +11039,8 @@
 PSI_stage_info stage_suspending= { 0, "Suspending", 0, PSI_DOCUMENT_ME};
 PSI_stage_info stage_starting= { 0, "starting", 0, PSI_DOCUMENT_ME};
 PSI_stage_info stage_waiting_for_no_channel_reference= { 0, "Waiting for no channel reference.", 0, PSI_DOCUMENT_ME};
-<<<<<<< HEAD
+PSI_stage_info stage_hook_begin_trans= { 0, "Executing hook on transaction begin.", 0, PSI_DOCUMENT_ME};
 PSI_stage_info stage_restoring_secondary_keys= { 0, "restoring secondary keys", 0, PSI_DOCUMENT_ME};
-=======
-PSI_stage_info stage_hook_begin_trans= { 0, "Executing hook on transaction begin.", 0, PSI_DOCUMENT_ME};
->>>>>>> 8e797a5d
 /* clang-format on */
 
 extern PSI_stage_info stage_waiting_for_disk_space;
@@ -11174,13 +11153,9 @@
     &stage_suspending,
     &stage_starting,
     &stage_waiting_for_no_channel_reference,
-<<<<<<< HEAD
+    &stage_hook_begin_trans,
     &stage_waiting_for_disk_space,
     &stage_restoring_secondary_keys};
-=======
-    &stage_hook_begin_trans,
-    &stage_waiting_for_disk_space};
->>>>>>> 8e797a5d
 
 PSI_socket_key key_socket_tcpip;
 PSI_socket_key key_socket_unix;
