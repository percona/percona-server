/*
   Copyright 2000-2008 MySQL AB, 2008 Sun Microsystems, Inc.
    All rights reserved. Use is subject to license terms.

   This program is free software; you can redistribute it and/or modify
   it under the terms of the GNU General Public License as published by
   the Free Software Foundation; version 2 of the License.

   This program is distributed in the hope that it will be useful,
   but WITHOUT ANY WARRANTY; without even the implied warranty of
   MERCHANTABILITY or FITNESS FOR A PARTICULAR PURPOSE.  See the
   GNU General Public License for more details.

   You should have received a copy of the GNU General Public License
   along with this program; if not, write to the Free Software
   Foundation, Inc., 51 Franklin St, Fifth Floor, Boston, MA 02110-1301  USA
*/

#include "mysql_priv.h"
#include <m_ctype.h>
#include <my_dir.h>
#include <my_bit.h>
#include "slave.h"
#include "rpl_mi.h"
#include "sql_repl.h"
#include "rpl_filter.h"
#include "repl_failsafe.h"
#include <my_stacktrace.h>
#include "mysqld_suffix.h"
#include "mysys_err.h"
#include "events.h"
#include "debug_sync.h"

#include "../storage/myisam/ha_myisam.h"

#include "rpl_injector.h"

#ifdef HAVE_SYS_PRCTL_H
#include <sys/prctl.h>
#endif

#ifdef WITH_NDBCLUSTER_STORAGE_ENGINE
#if defined(NOT_ENOUGH_TESTED) \
  && defined(NDB_SHM_TRANSPORTER) && MYSQL_VERSION_ID >= 50000
#define OPT_NDB_SHM_DEFAULT 1
#else
#define OPT_NDB_SHM_DEFAULT 0
#endif
#endif

#ifndef DEFAULT_SKIP_THREAD_PRIORITY
#define DEFAULT_SKIP_THREAD_PRIORITY 0
#endif

#include <thr_alarm.h>
#include <ft_global.h>
#include <errmsg.h>
#include "sp_rcontext.h"
#include "sp_cache.h"

#define mysqld_charset &my_charset_latin1

#ifdef HAVE_purify
#define IF_PURIFY(A,B) (A)
#else
#define IF_PURIFY(A,B) (B)
#endif

#if SIZEOF_CHARP == 4
#define MAX_MEM_TABLE_SIZE ~(ulong) 0
#else
#define MAX_MEM_TABLE_SIZE ~(ulonglong) 0
#endif

/* stack traces are only supported on linux intel */
#if defined(__linux__)  && defined(__i386__) && defined(USE_PSTACK)
#define	HAVE_STACK_TRACE_ON_SEGV
#include "../pstack/pstack.h"
char pstack_file_name[80];
#endif /* __linux__ */

/* We have HAVE_purify below as this speeds up the shutdown of MySQL */

#if defined(HAVE_DEC_3_2_THREADS) || defined(SIGNALS_DONT_BREAK_READ) || defined(HAVE_purify) && defined(__linux__)
#define HAVE_CLOSE_SERVER_SOCK 1
#endif

extern "C" {					// Because of SCO 3.2V4.2
#include <errno.h>
#include <sys/stat.h>
#ifndef __GNU_LIBRARY__
#define __GNU_LIBRARY__				// Skip warnings in getopt.h
#endif
#include <my_getopt.h>
#ifdef HAVE_SYSENT_H
#include <sysent.h>
#endif
#ifdef HAVE_PWD_H
#include <pwd.h>				// For getpwent
#endif
#ifdef HAVE_GRP_H
#include <grp.h>
#endif
#include <my_net.h>

#if !defined(__WIN__)
#  ifndef __NETWARE__
#include <sys/resource.h>
#  endif /* __NETWARE__ */
#ifdef HAVE_SYS_UN_H
#  include <sys/un.h>
#endif
#include <netdb.h>
#ifdef HAVE_SELECT_H
#  include <select.h>
#endif
#ifdef HAVE_SYS_SELECT_H
#include <sys/select.h>
#endif
#include <sys/utsname.h>
#endif /* __WIN__ */

#include <my_libwrap.h>

#ifdef HAVE_SYS_MMAN_H
#include <sys/mman.h>
#endif

#ifdef __WIN__ 
#include <crtdbg.h>
#define SIGNAL_FMT "exception 0x%x"
#else
#define SIGNAL_FMT "signal %d"
#endif

#ifdef __NETWARE__
#define zVOLSTATE_ACTIVE 6
#define zVOLSTATE_DEACTIVE 2
#define zVOLSTATE_MAINTENANCE 3

#undef __event_h__
#include <../include/event.h>
/*
  This #undef exists here because both libc of NetWare and MySQL have
  files named event.h which causes compilation errors.
*/

#include <nks/netware.h>
#include <nks/vm.h>
#include <library.h>
#include <monitor.h>
#include <zOmni.h>                              //For NEB
#include <neb.h>                                //For NEB
#include <nebpub.h>                             //For NEB
#include <zEvent.h>                             //For NSS event structures
#include <zPublics.h>

static void *neb_consumer_id= NULL;             //For storing NEB consumer id
static char datavolname[256]= {0};
static VolumeID_t datavolid;
static event_handle_t eh;
static Report_t ref;
static void *refneb= NULL;
my_bool event_flag= FALSE;
static int volumeid= -1;

  /* NEB event callback */
unsigned long neb_event_callback(struct EventBlock *eblock);
static void registerwithneb();
static void getvolumename();
static void getvolumeID(BYTE *volumeName);
#endif /* __NETWARE__ */
  

#ifdef _AIX41
int initgroups(const char *,unsigned int);
#endif

#if defined(__FreeBSD__) && defined(HAVE_IEEEFP_H)
#include <ieeefp.h>
#ifdef HAVE_FP_EXCEPT				// Fix type conflict
typedef fp_except fp_except_t;
#endif
#endif /* __FreeBSD__ && HAVE_IEEEFP_H */
#ifdef HAVE_SYS_FPU_H
/* for IRIX to use set_fpc_csr() */
#include <sys/fpu.h>
#endif
#ifdef HAVE_FPU_CONTROL_H
#include <fpu_control.h>
#endif
#if defined(__i386__) && !defined(HAVE_FPU_CONTROL_H)
# define fpu_control_t unsigned int
# define _FPU_EXTENDED 0x300
# define _FPU_DOUBLE 0x200
# if defined(__GNUC__) || (defined(__SUNPRO_CC) && __SUNPRO_CC >= 0x590)
#  define _FPU_GETCW(cw) asm volatile ("fnstcw %0" : "=m" (*&cw))
#  define _FPU_SETCW(cw) asm volatile ("fldcw %0" : : "m" (*&cw))
# else
#  define _FPU_GETCW(cw) (cw= 0)
#  define _FPU_SETCW(cw)
# endif
#endif

extern "C" my_bool reopen_fstreams(const char *filename,
                                   FILE *outstream, FILE *errstream);

inline void setup_fpu()
{
#if defined(__FreeBSD__) && defined(HAVE_IEEEFP_H)
  /* We can't handle floating point exceptions with threads, so disable
     this on freebsd
     Don't fall for overflow, underflow,divide-by-zero or loss of precision
  */
#if defined(__i386__)
  fpsetmask(~(FP_X_INV | FP_X_DNML | FP_X_OFL | FP_X_UFL | FP_X_DZ |
	      FP_X_IMP));
#else
  fpsetmask(~(FP_X_INV |             FP_X_OFL | FP_X_UFL | FP_X_DZ |
              FP_X_IMP));
#endif /* __i386__ */
#endif /* __FreeBSD__ && HAVE_IEEEFP_H */

#ifdef HAVE_FESETROUND
    /* Set FPU rounding mode to "round-to-nearest" */
  fesetround(FE_TONEAREST);
#endif /* HAVE_FESETROUND */

  /*
    x86 (32-bit) requires FPU precision to be explicitly set to 64 bit
    (double precision) for portable results of floating point operations.
    However, there is no need to do so if compiler is using SSE2 for floating
    point, double values will be stored and processed in 64 bits anyway.
  */
#if defined(__i386__) && !defined(__SSE2_MATH__)
#if defined(_WIN32)
#if !defined(_WIN64)
  _control87(_PC_53, MCW_PC);
#endif /* !_WIN64 */
#else /* !_WIN32 */
  fpu_control_t cw;
  _FPU_GETCW(cw);
  cw= (cw & ~_FPU_EXTENDED) | _FPU_DOUBLE;
  _FPU_SETCW(cw);
#endif /* _WIN32 && */
#endif /* __i386__ */

#if defined(__sgi) && defined(HAVE_SYS_FPU_H)
  /* Enable denormalized DOUBLE values support for IRIX */
  union fpc_csr n;
  n.fc_word = get_fpc_csr();
  n.fc_struct.flush = 0;
  set_fpc_csr(n.fc_word);
#endif
}

} /* cplusplus */

#define MYSQL_KILL_SIGNAL SIGTERM

#ifdef HAVE_GLIBC2_STYLE_GETHOSTBYNAME_R
#include <sys/types.h>
#else
#include <my_pthread.h>			// For thr_setconcurency()
#endif

#ifdef SOLARIS
extern "C" int gethostname(char *name, int namelen);
#endif

extern "C" sig_handler handle_segfault(int sig);

#if defined(__linux__)
#define ENABLE_TEMP_POOL 1
#else
#define ENABLE_TEMP_POOL 0
#endif

/* Constants */

const char *show_comp_option_name[]= {"YES", "NO", "DISABLED"};
/*
  WARNING: When adding new SQL modes don't forget to update the
           tables definitions that stores it's value.
           (ie: mysql.event, mysql.proc)
*/
static const char *sql_mode_names[]=
{
  "REAL_AS_FLOAT", "PIPES_AS_CONCAT", "ANSI_QUOTES", "IGNORE_SPACE",
  "?", "ONLY_FULL_GROUP_BY", "NO_UNSIGNED_SUBTRACTION",
  "NO_DIR_IN_CREATE",
  "POSTGRESQL", "ORACLE", "MSSQL", "DB2", "MAXDB", "NO_KEY_OPTIONS",
  "NO_TABLE_OPTIONS", "NO_FIELD_OPTIONS", "MYSQL323", "MYSQL40", "ANSI",
  "NO_AUTO_VALUE_ON_ZERO", "NO_BACKSLASH_ESCAPES", "STRICT_TRANS_TABLES",
  "STRICT_ALL_TABLES",
  "NO_ZERO_IN_DATE", "NO_ZERO_DATE", "ALLOW_INVALID_DATES",
  "ERROR_FOR_DIVISION_BY_ZERO",
  "TRADITIONAL", "NO_AUTO_CREATE_USER", "HIGH_NOT_PRECEDENCE",
  "NO_ENGINE_SUBSTITUTION",
  "PAD_CHAR_TO_FULL_LENGTH",
  NullS
};

static const unsigned int sql_mode_names_len[]=
{
  /*REAL_AS_FLOAT*/               13,
  /*PIPES_AS_CONCAT*/             15,
  /*ANSI_QUOTES*/                 11,
  /*IGNORE_SPACE*/                12,
  /*?*/                           1,
  /*ONLY_FULL_GROUP_BY*/          18,
  /*NO_UNSIGNED_SUBTRACTION*/     23,
  /*NO_DIR_IN_CREATE*/            16,
  /*POSTGRESQL*/                  10,
  /*ORACLE*/                      6,
  /*MSSQL*/                       5,
  /*DB2*/                         3,
  /*MAXDB*/                       5,
  /*NO_KEY_OPTIONS*/              14,
  /*NO_TABLE_OPTIONS*/            16,
  /*NO_FIELD_OPTIONS*/            16,
  /*MYSQL323*/                    8,
  /*MYSQL40*/                     7,
  /*ANSI*/                        4,
  /*NO_AUTO_VALUE_ON_ZERO*/       21,
  /*NO_BACKSLASH_ESCAPES*/        20,
  /*STRICT_TRANS_TABLES*/         19,
  /*STRICT_ALL_TABLES*/           17,
  /*NO_ZERO_IN_DATE*/             15,
  /*NO_ZERO_DATE*/                12,
  /*ALLOW_INVALID_DATES*/         19,
  /*ERROR_FOR_DIVISION_BY_ZERO*/  26,
  /*TRADITIONAL*/                 11,
  /*NO_AUTO_CREATE_USER*/         19,
  /*HIGH_NOT_PRECEDENCE*/         19,
  /*NO_ENGINE_SUBSTITUTION*/      22,
  /*PAD_CHAR_TO_FULL_LENGTH*/     23
};

TYPELIB sql_mode_typelib= { array_elements(sql_mode_names)-1,"",
			    sql_mode_names,
                            (unsigned int *)sql_mode_names_len };

static const char *optimizer_switch_names[]=
{
  "index_merge","index_merge_union","index_merge_sort_union", 
  "index_merge_intersection", "default", NullS
};
/* Corresponding defines are named OPTIMIZER_SWITCH_XXX */
static const unsigned int optimizer_switch_names_len[]=
{
  sizeof("index_merge") - 1,
  sizeof("index_merge_union") - 1,
  sizeof("index_merge_sort_union") - 1,
  sizeof("index_merge_intersection") - 1,
  sizeof("default") - 1
};
TYPELIB optimizer_switch_typelib= { array_elements(optimizer_switch_names)-1,"",
                                    optimizer_switch_names,
                                    (unsigned int *)optimizer_switch_names_len };

static const char *tc_heuristic_recover_names[]=
{
  "COMMIT", "ROLLBACK", NullS
};
static TYPELIB tc_heuristic_recover_typelib=
{
  array_elements(tc_heuristic_recover_names)-1,"",
  tc_heuristic_recover_names, NULL
};

static const char *thread_handling_names[]=
{ "one-thread-per-connection", "no-threads",
#if HAVE_POOL_OF_THREADS == 1
  "pool-of-threads",
#endif
  NullS};

TYPELIB thread_handling_typelib=
{
  array_elements(thread_handling_names) - 1, "",
  thread_handling_names, NULL
};

const char *first_keyword= "first", *binary_keyword= "BINARY";
const char *my_localhost= "localhost", *delayed_user= "DELAYED";
#if SIZEOF_OFF_T > 4 && defined(BIG_TABLES)
#define GET_HA_ROWS GET_ULL
#else
#define GET_HA_ROWS GET_ULONG
#endif

bool opt_large_files= sizeof(my_off_t) > 4;

/*
  Used with --help for detailed option
*/
static my_bool opt_help= 0, opt_verbose= 0;

arg_cmp_func Arg_comparator::comparator_matrix[5][2] =
{{&Arg_comparator::compare_string,     &Arg_comparator::compare_e_string},
 {&Arg_comparator::compare_real,       &Arg_comparator::compare_e_real},
 {&Arg_comparator::compare_int_signed, &Arg_comparator::compare_e_int},
 {&Arg_comparator::compare_row,        &Arg_comparator::compare_e_row},
 {&Arg_comparator::compare_decimal,    &Arg_comparator::compare_e_decimal}};

const char *log_output_names[] = { "NONE", "FILE", "TABLE", NullS};
static const unsigned int log_output_names_len[]= { 4, 4, 5, 0 };
TYPELIB log_output_typelib= {array_elements(log_output_names)-1,"",
                             log_output_names, 
                             (unsigned int *) log_output_names_len};

/* static variables */

/* the default log output is log tables */
static bool lower_case_table_names_used= 0;
static bool volatile select_thread_in_use, signal_thread_in_use;
static bool volatile ready_to_exit;
static my_bool opt_debugging= 0, opt_external_locking= 0, opt_console= 0;
static my_bool opt_short_log_format= 0;
static uint kill_cached_threads, wake_thread;
static ulong killed_threads, thread_created;
static ulong max_used_connections;
static ulong my_bind_addr;			/**< the address we bind to */
static volatile ulong cached_thread_count= 0;
static const char *sql_mode_str= "OFF";
/* Text representation for OPTIMIZER_SWITCH_DEFAULT */
static const char *optimizer_switch_str="index_merge=on,index_merge_union=on,"
                                        "index_merge_sort_union=on,"
                                        "index_merge_intersection=on";
static char *mysqld_user, *mysqld_chroot, *log_error_file_ptr;
static char *opt_init_slave, *language_ptr, *opt_init_connect;
static char *default_character_set_name;
static char *character_set_filesystem_name;
static char *lc_time_names_name;
static char *my_bind_addr_str;
static char *default_collation_name; 
static char *default_storage_engine_str;
static char compiled_default_collation_name[]= MYSQL_DEFAULT_COLLATION_NAME;
static I_List<THD> thread_cache;
static double long_query_time;

static pthread_cond_t COND_thread_cache, COND_flush_thread_cache;

/* Global variables */

bool opt_update_log, opt_bin_log, opt_ignore_builtin_innodb= 0;
my_bool opt_log, opt_slow_log;
ulong log_output_options;
my_bool opt_log_queries_not_using_indexes= 0;
bool opt_error_log= IF_WIN(1,0);
bool opt_disable_networking=0, opt_skip_show_db=0;
bool opt_skip_name_resolve=0;
my_bool opt_character_set_client_handshake= 1;
bool server_id_supplied = 0;
bool opt_endinfo, using_udf_functions;
my_bool locked_in_memory;
bool opt_using_transactions;
bool volatile abort_loop;
bool volatile shutdown_in_progress;
/*
  True if the bootstrap thread is running. Protected by LOCK_thread_count,
  just like thread_count.
  Used in bootstrap() function to determine if the bootstrap thread
  has completed. Note, that we can't use 'thread_count' instead,
  since in 5.1, in presence of the Event Scheduler, there may be
  event threads running in parallel, so it's impossible to know
  what value of 'thread_count' is a sign of completion of the
  bootstrap thread.

  At the same time, we can't start the event scheduler after
  bootstrap either, since we want to be able to process event-related
  SQL commands in the init file and in --bootstrap mode.
*/
bool in_bootstrap= FALSE;
/**
   @brief 'grant_option' is used to indicate if privileges needs
   to be checked, in which case the lock, LOCK_grant, is used
   to protect access to the grant table.
   @note This flag is dropped in 5.1 
   @see grant_init()
 */
bool volatile grant_option;

my_bool opt_skip_slave_start = 0; ///< If set, slave is not autostarted
my_bool opt_reckless_slave = 0;
my_bool opt_enable_named_pipe= 0;
my_bool opt_local_infile, opt_slave_compressed_protocol;
my_bool opt_safe_user_create = 0, opt_no_mix_types = 0;
my_bool opt_show_slave_auth_info, opt_sql_bin_update = 0;
my_bool opt_log_slave_updates= 0;
bool slave_warning_issued = false; 

/*
  Legacy global handlerton. These will be removed (please do not add more).
*/
handlerton *heap_hton;
handlerton *myisam_hton;
handlerton *partition_hton;

#ifdef WITH_NDBCLUSTER_STORAGE_ENGINE
const char *opt_ndbcluster_connectstring= 0;
const char *opt_ndb_connectstring= 0;
char opt_ndb_constrbuf[1024]= {0};
unsigned opt_ndb_constrbuf_len= 0;
my_bool	opt_ndb_shm, opt_ndb_optimized_node_selection;
ulong opt_ndb_cache_check_time, opt_ndb_wait_connected;
ulong opt_ndb_cluster_connection_pool;
const char *opt_ndb_mgmd;
ulong opt_ndb_nodeid;
ulong ndb_extra_logging;
ulong opt_ndb_wait_setup;
wait_cond_timed_func ndb_wait_setup_func= 0;
#ifdef HAVE_NDB_BINLOG
ulong ndb_report_thresh_binlog_epoch_slip;
ulong ndb_report_thresh_binlog_mem_usage;
my_bool ndb_log_binlog_index;
my_bool opt_ndb_log_update_as_write;
my_bool opt_ndb_log_updated_only;
my_bool opt_ndb_log_orig;
my_bool opt_ndb_log_bin;
#endif

extern const char *ndb_distribution_names[];
extern TYPELIB ndb_distribution_typelib;
extern const char *opt_ndb_distribution;
extern enum ndb_distribution opt_ndb_distribution_id;
#endif
my_bool opt_readonly, use_temp_pool, relay_log_purge;
my_bool opt_sync_frm, opt_allow_suspicious_udfs;
my_bool opt_secure_auth= 0;
char* opt_secure_file_priv= 0;
my_bool opt_log_slow_admin_statements= 0;
my_bool opt_log_slow_slave_statements= 0;
my_bool lower_case_file_system= 0;
my_bool opt_large_pages= 0;
my_bool opt_myisam_use_mmap= 0;
uint    opt_large_page_size= 0;
#if defined(ENABLED_DEBUG_SYNC)
uint    opt_debug_sync_timeout= 0;
#endif /* defined(ENABLED_DEBUG_SYNC) */
my_bool opt_old_style_user_limits= 0, trust_function_creators= 0;
/*
  True if there is at least one per-hour limit for some user, so we should
  check them before each query (and possibly reset counters when hour is
  changed). False otherwise.
*/
volatile bool mqh_used = 0;
my_bool opt_noacl;
my_bool sp_automatic_privileges= 1;

ulong opt_binlog_rows_event_max_size;
const char *binlog_format_names[]= {"MIXED", "STATEMENT", "ROW", NullS};
TYPELIB binlog_format_typelib=
  { array_elements(binlog_format_names) - 1, "",
    binlog_format_names, NULL };
ulong opt_binlog_format_id= (ulong) BINLOG_FORMAT_UNSPEC;
const char *opt_binlog_format= binlog_format_names[opt_binlog_format_id];
#ifdef HAVE_INITGROUPS
static bool calling_initgroups= FALSE; /**< Used in SIGSEGV handler. */
#endif
uint mysqld_port, test_flags, select_errors, dropping_tables, ha_open_options;
uint mysqld_port_timeout;
uint delay_key_write_options, protocol_version;
uint lower_case_table_names;
uint tc_heuristic_recover= 0;
uint volatile thread_count, thread_running;
ulonglong thd_startup_options;
ulong back_log, connect_timeout, concurrency, server_id;
ulong table_cache_size, table_def_size;
ulong what_to_log;
ulong query_buff_size, slow_launch_time, slave_open_temp_tables;
ulong open_files_limit, max_binlog_size, max_relay_log_size;
ulong slave_net_timeout, slave_trans_retries;
ulong slave_exec_mode_options;
<<<<<<< HEAD
const char *slave_exec_mode_str= "STRICT";
my_bool slave_allow_batching;
=======
static const char *slave_exec_mode_str= "STRICT";
>>>>>>> b548cf08
ulong thread_cache_size=0, thread_pool_size= 0;
ulong binlog_cache_size=0;
ulonglong  max_binlog_cache_size=0;
ulong query_cache_size=0;
ulong refresh_version;  /* Increments on each reload */
query_id_t global_query_id;
ulong aborted_threads, aborted_connects;
ulong delayed_insert_timeout, delayed_insert_limit, delayed_queue_size;
ulong delayed_insert_threads, delayed_insert_writes, delayed_rows_in_use;
ulong delayed_insert_errors,flush_time;
ulong specialflag=0;
ulong binlog_cache_use= 0, binlog_cache_disk_use= 0;
ulong max_connections, max_connect_errors;
uint  max_user_connections= 0;
/**
  Limit of the total number of prepared statements in the server.
  Is necessary to protect the server against out-of-memory attacks.
*/
ulong max_prepared_stmt_count;
/**
  Current total number of prepared statements in the server. This number
  is exact, and therefore may not be equal to the difference between
  `com_stmt_prepare' and `com_stmt_close' (global status variables), as
  the latter ones account for all registered attempts to prepare
  a statement (including unsuccessful ones).  Prepared statements are
  currently connection-local: if the same SQL query text is prepared in
  two different connections, this counts as two distinct prepared
  statements.
*/
ulong prepared_stmt_count=0;
ulong thread_id=1L,current_pid;
ulong slow_launch_threads = 0, sync_binlog_period;
ulong expire_logs_days = 0;
ulong rpl_recovery_rank=0;
const char *log_output_str= "FILE";

time_t server_start_time, flush_status_time;

char mysql_home[FN_REFLEN], pidfile_name[FN_REFLEN], system_time_zone[30];
char *default_tz_name;
char log_error_file[FN_REFLEN], glob_hostname[FN_REFLEN];
char mysql_real_data_home[FN_REFLEN],
     language[FN_REFLEN], reg_ext[FN_EXTLEN], mysql_charsets_dir[FN_REFLEN],
     *opt_init_file, *opt_tc_log_file,
     def_ft_boolean_syntax[sizeof(ft_boolean_syntax)];
char mysql_unpacked_real_data_home[FN_REFLEN];
int mysql_unpacked_real_data_home_len;
uint reg_ext_length;
const key_map key_map_empty(0);
key_map key_map_full(0);                        // Will be initialized later

const char *opt_date_time_formats[3];

uint mysql_data_home_len;
char mysql_data_home_buff[2], *mysql_data_home=mysql_real_data_home;
char server_version[SERVER_VERSION_LENGTH];
char *mysqld_unix_port, *opt_mysql_tmpdir;
const char **errmesg;			/**< Error messages */
const char *myisam_recover_options_str="OFF";
const char *myisam_stats_method_str="nulls_unequal";

/** name of reference on left espression in rewritten IN subquery */
const char *in_left_expr_name= "<left expr>";
/** name of additional condition */
const char *in_additional_cond= "<IN COND>";
const char *in_having_cond= "<IN HAVING>";

my_decimal decimal_zero;
/* classes for comparation parsing/processing */
Eq_creator eq_creator;
Ne_creator ne_creator;
Gt_creator gt_creator;
Lt_creator lt_creator;
Ge_creator ge_creator;
Le_creator le_creator;

FILE *bootstrap_file;
int bootstrap_error;
FILE *stderror_file=0;

I_List<THD> threads;
I_List<NAMED_LIST> key_caches;
Rpl_filter* rpl_filter;
Rpl_filter* binlog_filter;

struct system_variables global_system_variables;
struct system_variables max_system_variables;
struct system_status_var global_status_var;

MY_TMPDIR mysql_tmpdir_list;
MY_BITMAP temp_pool;

CHARSET_INFO *system_charset_info, *files_charset_info ;
CHARSET_INFO *national_charset_info, *table_alias_charset;
CHARSET_INFO *character_set_filesystem;

MY_LOCALE *my_default_lc_time_names;

SHOW_COMP_OPTION have_ssl, have_symlink, have_dlopen, have_query_cache;
SHOW_COMP_OPTION have_geometry, have_rtree_keys;
SHOW_COMP_OPTION have_crypt, have_compress;
SHOW_COMP_OPTION have_community_features;

/* Thread specific variables */

pthread_key(MEM_ROOT**,THR_MALLOC);
pthread_key(THD*, THR_THD);
pthread_mutex_t LOCK_mysql_create_db, LOCK_Acl, LOCK_open, LOCK_thread_count,
		LOCK_mapped_file, LOCK_status, LOCK_global_read_lock,
		LOCK_error_log, LOCK_uuid_generator,
		LOCK_delayed_insert, LOCK_delayed_status, LOCK_delayed_create,
		LOCK_crypt, LOCK_bytes_sent, LOCK_bytes_received,
	        LOCK_global_system_variables,
		LOCK_user_conn, LOCK_slave_list, LOCK_active_mi,
                LOCK_connection_count;
/**
  The below lock protects access to two global server variables:
  max_prepared_stmt_count and prepared_stmt_count. These variables
  set the limit and hold the current total number of prepared statements
  in the server, respectively. As PREPARE/DEALLOCATE rate in a loaded
  server may be fairly high, we need a dedicated lock.
*/
pthread_mutex_t LOCK_prepared_stmt_count;
#ifdef HAVE_OPENSSL
pthread_mutex_t LOCK_des_key_file;
#endif
rw_lock_t	LOCK_grant, LOCK_sys_init_connect, LOCK_sys_init_slave;
rw_lock_t	LOCK_system_variables_hash;
pthread_cond_t COND_refresh, COND_thread_count, COND_global_read_lock;
pthread_t signal_thread;
pthread_attr_t connection_attrib;
pthread_mutex_t  LOCK_server_started;
pthread_cond_t  COND_server_started;

int mysqld_server_started= 0;

File_parser_dummy_hook file_parser_dummy_hook;

/* replication parameters, if master_host is not NULL, we are a slave */
uint master_port= MYSQL_PORT, master_connect_retry = 60;
uint report_port= MYSQL_PORT;
ulong master_retry_count=0;
char *master_user, *master_password, *master_host, *master_info_file;
char *relay_log_info_file, *report_user, *report_password, *report_host;
char *opt_relay_logname = 0, *opt_relaylog_index_name=0;
my_bool master_ssl;
char *master_ssl_key, *master_ssl_cert;
char *master_ssl_ca, *master_ssl_capath, *master_ssl_cipher;
char *opt_logname, *opt_slow_logname;

/* Static variables */

static bool kill_in_progress, segfaulted;
#ifdef HAVE_STACK_TRACE_ON_SEGV
static my_bool opt_do_pstack;
#endif /* HAVE_STACK_TRACE_ON_SEGV */
static my_bool opt_bootstrap, opt_myisam_log;
static int cleanup_done;
static ulong opt_specialflag, opt_myisam_block_size;
static char *opt_update_logname, *opt_binlog_index_name;
static char *opt_tc_heuristic_recover;
static char *mysql_home_ptr, *pidfile_name_ptr;
static int defaults_argc;
static char **defaults_argv;
static char *opt_bin_logname;

int orig_argc;
char **orig_argv;

static my_socket unix_sock,ip_sock;
struct rand_struct sql_rand; ///< used by sql_class.cc:THD::THD()

#ifndef EMBEDDED_LIBRARY
struct passwd *user_info;
static pthread_t select_thread;
static uint thr_kill_signal;
#endif

/* OS specific variables */

#ifdef __WIN__
#undef	 getpid
#include <process.h>

static pthread_cond_t COND_handler_count;
static uint handler_count;
static bool start_mode=0, use_opt_args;
static int opt_argc;
static char **opt_argv;

#if !defined(EMBEDDED_LIBRARY)
static HANDLE hEventShutdown;
static char shutdown_event_name[40];
#include "nt_servc.h"
static	 NTService  Service;	      ///< Service object for WinNT
#endif /* EMBEDDED_LIBRARY */
#endif /* __WIN__ */

#ifdef __NT__
static char pipe_name[512];
static SECURITY_ATTRIBUTES saPipeSecurity;
static SECURITY_DESCRIPTOR sdPipeDescriptor;
static HANDLE hPipe = INVALID_HANDLE_VALUE;
#endif

#ifndef EMBEDDED_LIBRARY
bool mysqld_embedded=0;
#else
bool mysqld_embedded=1;
#endif

static my_bool plugins_are_initialized= FALSE;

#ifndef DBUG_OFF
static const char* default_dbug_option;
#endif
#ifdef HAVE_LIBWRAP
const char *libwrapName= NULL;
int allow_severity = LOG_INFO;
int deny_severity = LOG_WARNING;
#endif
#ifdef HAVE_QUERY_CACHE
static ulong query_cache_limit= 0;
ulong query_cache_min_res_unit= QUERY_CACHE_MIN_RESULT_DATA_SIZE;
Query_cache query_cache;
#endif
#ifdef HAVE_SMEM
char *shared_memory_base_name= default_shared_memory_base_name;
my_bool opt_enable_shared_memory;
HANDLE smem_event_connect_request= 0;
#endif

scheduler_functions thread_scheduler;

#define SSL_VARS_NOT_STATIC
#include "sslopt-vars.h"
#ifdef HAVE_OPENSSL
#include <openssl/crypto.h>
#ifndef HAVE_YASSL
typedef struct CRYPTO_dynlock_value
{
  rw_lock_t lock;
} openssl_lock_t;

static openssl_lock_t *openssl_stdlocks;
static openssl_lock_t *openssl_dynlock_create(const char *, int);
static void openssl_dynlock_destroy(openssl_lock_t *, const char *, int);
static void openssl_lock_function(int, int, const char *, int);
static void openssl_lock(int, openssl_lock_t *, const char *, int);
static unsigned long openssl_id_function();
#endif
char *des_key_file;
struct st_VioSSLFd *ssl_acceptor_fd;
#endif /* HAVE_OPENSSL */

/**
  Number of currently active user connections. The variable is protected by
  LOCK_connection_count.
*/
uint connection_count= 0;

/* Function declarations */

pthread_handler_t signal_hand(void *arg);
static int mysql_init_variables(void);
static int get_options(int *argc,char **argv);
extern "C" my_bool mysqld_get_one_option(int, const struct my_option *, char *);
static void set_server_version(void);
static int init_thread_environment();
static char *get_relative_path(const char *path);
static int fix_paths(void);
pthread_handler_t handle_connections_sockets(void *arg);
pthread_handler_t kill_server_thread(void *arg);
static void bootstrap(FILE *file);
static bool read_init_file(char *file_name);
#ifdef __NT__
pthread_handler_t handle_connections_namedpipes(void *arg);
#endif
#ifdef HAVE_SMEM
pthread_handler_t handle_connections_shared_memory(void *arg);
#endif
pthread_handler_t handle_slave(void *arg);
static ulong find_bit_type(const char *x, TYPELIB *bit_lib);
static ulong find_bit_type_or_exit(const char *x, TYPELIB *bit_lib,
                                   const char *option, int *error);
static void clean_up(bool print_message);
static int test_if_case_insensitive(const char *dir_name);

#ifndef EMBEDDED_LIBRARY
static void usage(void);
static void start_signal_handler(void);
static void close_server_sock();
static void clean_up_mutexes(void);
static void wait_for_signal_thread_to_end(void);
static void create_pid_file();
static void end_ssl();
#endif


#ifndef EMBEDDED_LIBRARY
/****************************************************************************
** Code to end mysqld
****************************************************************************/

static void close_connections(void)
{
#ifdef EXTRA_DEBUG
  int count=0;
#endif
  DBUG_ENTER("close_connections");

  /* Clear thread cache */
  kill_cached_threads++;
  flush_thread_cache();

  /* kill connection thread */
#if !defined(__WIN__) && !defined(__NETWARE__)
  DBUG_PRINT("quit", ("waiting for select thread: 0x%lx",
                      (ulong) select_thread));
  (void) pthread_mutex_lock(&LOCK_thread_count);

  while (select_thread_in_use)
  {
    struct timespec abstime;
    int error;
    LINT_INIT(error);
    DBUG_PRINT("info",("Waiting for select thread"));

#ifndef DONT_USE_THR_ALARM
    if (pthread_kill(select_thread, thr_client_alarm))
      break;					// allready dead
#endif
    set_timespec(abstime, 2);
    for (uint tmp=0 ; tmp < 10 && select_thread_in_use; tmp++)
    {
      error=pthread_cond_timedwait(&COND_thread_count,&LOCK_thread_count,
				   &abstime);
      if (error != EINTR)
	break;
    }
#ifdef EXTRA_DEBUG
    if (error != 0 && !count++)
      sql_print_error("Got error %d from pthread_cond_timedwait",error);
#endif
    close_server_sock();
  }
  (void) pthread_mutex_unlock(&LOCK_thread_count);
#endif /* __WIN__ */


  /* Abort listening to new connections */
  DBUG_PRINT("quit",("Closing sockets"));
  if (!opt_disable_networking )
  {
    if (ip_sock != INVALID_SOCKET)
    {
      (void) shutdown(ip_sock, SHUT_RDWR);
      (void) closesocket(ip_sock);
      ip_sock= INVALID_SOCKET;
    }
  }
#ifdef __NT__
  if (hPipe != INVALID_HANDLE_VALUE && opt_enable_named_pipe)
  {
    HANDLE temp;
    DBUG_PRINT("quit", ("Closing named pipes") );

    /* Create connection to the handle named pipe handler to break the loop */
    if ((temp = CreateFile(pipe_name,
			   GENERIC_READ | GENERIC_WRITE,
			   0,
			   NULL,
			   OPEN_EXISTING,
			   0,
			   NULL )) != INVALID_HANDLE_VALUE)
    {
      WaitNamedPipe(pipe_name, 1000);
      DWORD dwMode = PIPE_READMODE_BYTE | PIPE_WAIT;
      SetNamedPipeHandleState(temp, &dwMode, NULL, NULL);
      CancelIo(temp);
      DisconnectNamedPipe(temp);
      CloseHandle(temp);
    }
  }
#endif
#ifdef HAVE_SYS_UN_H
  if (unix_sock != INVALID_SOCKET)
  {
    (void) shutdown(unix_sock, SHUT_RDWR);
    (void) closesocket(unix_sock);
    (void) unlink(mysqld_unix_port);
    unix_sock= INVALID_SOCKET;
  }
#endif
  end_thr_alarm(0);			 // Abort old alarms.

  /*
    First signal all threads that it's time to die
    This will give the threads some time to gracefully abort their
    statements and inform their clients that the server is about to die.
  */

  THD *tmp;
  (void) pthread_mutex_lock(&LOCK_thread_count); // For unlink from list

  I_List_iterator<THD> it(threads);
  while ((tmp=it++))
  {
    DBUG_PRINT("quit",("Informing thread %ld that it's time to die",
		       tmp->thread_id));
    /* We skip slave threads & scheduler on this first loop through. */
    if (tmp->slave_thread)
      continue;

    tmp->killed= THD::KILL_CONNECTION;
    thread_scheduler.post_kill_notification(tmp);
    if (tmp->mysys_var)
    {
      tmp->mysys_var->abort=1;
      pthread_mutex_lock(&tmp->mysys_var->mutex);
      if (tmp->mysys_var->current_cond)
      {
	pthread_mutex_lock(tmp->mysys_var->current_mutex);
	pthread_cond_broadcast(tmp->mysys_var->current_cond);
	pthread_mutex_unlock(tmp->mysys_var->current_mutex);
      }
      pthread_mutex_unlock(&tmp->mysys_var->mutex);
    }
  }
  (void) pthread_mutex_unlock(&LOCK_thread_count); // For unlink from list

  Events::deinit();
  end_slave();

  if (thread_count)
    sleep(2);					// Give threads time to die

  /*
    Force remaining threads to die by closing the connection to the client
    This will ensure that threads that are waiting for a command from the
    client on a blocking read call are aborted.
  */

  for (;;)
  {
    DBUG_PRINT("quit",("Locking LOCK_thread_count"));
    (void) pthread_mutex_lock(&LOCK_thread_count); // For unlink from list
    if (!(tmp=threads.get()))
    {
      DBUG_PRINT("quit",("Unlocking LOCK_thread_count"));
      (void) pthread_mutex_unlock(&LOCK_thread_count);
      break;
    }
#ifndef __bsdi__				// Bug in BSDI kernel
    if (tmp->vio_ok())
    {
      if (global_system_variables.log_warnings)
        sql_print_warning(ER(ER_FORCING_CLOSE),my_progname,
                          tmp->thread_id,
                          (tmp->main_security_ctx.user ?
                           tmp->main_security_ctx.user : ""));
      close_connection(tmp,0,0);
    }
#endif
    DBUG_PRINT("quit",("Unlocking LOCK_thread_count"));
    (void) pthread_mutex_unlock(&LOCK_thread_count);
  }
  /* All threads has now been aborted */
  DBUG_PRINT("quit",("Waiting for threads to die (count=%u)",thread_count));
  (void) pthread_mutex_lock(&LOCK_thread_count);
  while (thread_count)
  {
    (void) pthread_cond_wait(&COND_thread_count,&LOCK_thread_count);
    DBUG_PRINT("quit",("One thread died (count=%u)",thread_count));
  }
  (void) pthread_mutex_unlock(&LOCK_thread_count);

  close_active_mi();
  DBUG_PRINT("quit",("close_connections thread"));
  DBUG_VOID_RETURN;
}


static void close_server_sock()
{
#ifdef HAVE_CLOSE_SERVER_SOCK
  DBUG_ENTER("close_server_sock");
  my_socket tmp_sock;
  tmp_sock=ip_sock;
  if (tmp_sock != INVALID_SOCKET)
  {
    ip_sock=INVALID_SOCKET;
    DBUG_PRINT("info",("calling shutdown on TCP/IP socket"));
    VOID(shutdown(tmp_sock, SHUT_RDWR));
#if defined(__NETWARE__)
    /*
      The following code is disabled for normal systems as it causes MySQL
      to hang on AIX 4.3 during shutdown
    */
    DBUG_PRINT("info",("calling closesocket on TCP/IP socket"));
    VOID(closesocket(tmp_sock));
#endif
  }
  tmp_sock=unix_sock;
  if (tmp_sock != INVALID_SOCKET)
  {
    unix_sock=INVALID_SOCKET;
    DBUG_PRINT("info",("calling shutdown on unix socket"));
    VOID(shutdown(tmp_sock, SHUT_RDWR));
#if defined(__NETWARE__)
    /*
      The following code is disabled for normal systems as it may cause MySQL
      to hang on AIX 4.3 during shutdown
    */
    DBUG_PRINT("info",("calling closesocket on unix/IP socket"));
    VOID(closesocket(tmp_sock));
#endif
    VOID(unlink(mysqld_unix_port));
  }
  DBUG_VOID_RETURN;
#endif
}

#endif /*EMBEDDED_LIBRARY*/


void kill_mysql(void)
{
  DBUG_ENTER("kill_mysql");

#if defined(SIGNALS_DONT_BREAK_READ) && !defined(EMBEDDED_LIBRARY)
  abort_loop=1;					// Break connection loops
  close_server_sock();				// Force accept to wake up
#endif

#if defined(__WIN__)
#if !defined(EMBEDDED_LIBRARY)
  {
    if (!SetEvent(hEventShutdown))
    {
      DBUG_PRINT("error",("Got error: %ld from SetEvent",GetLastError()));
    }
    /*
      or:
      HANDLE hEvent=OpenEvent(0, FALSE, "MySqlShutdown");
      SetEvent(hEventShutdown);
      CloseHandle(hEvent);
    */
  }
#endif
#elif defined(HAVE_PTHREAD_KILL)
  if (pthread_kill(signal_thread, MYSQL_KILL_SIGNAL))
  {
    DBUG_PRINT("error",("Got error %d from pthread_kill",errno)); /* purecov: inspected */
  }
#elif !defined(SIGNALS_DONT_BREAK_READ)
  kill(current_pid, MYSQL_KILL_SIGNAL);
#endif
  DBUG_PRINT("quit",("After pthread_kill"));
  shutdown_in_progress=1;			// Safety if kill didn't work
#ifdef SIGNALS_DONT_BREAK_READ
  if (!kill_in_progress)
  {
    pthread_t tmp;
    abort_loop=1;
    if (pthread_create(&tmp,&connection_attrib, kill_server_thread,
			   (void*) 0))
      sql_print_error("Can't create thread to kill server");
  }
#endif
  DBUG_VOID_RETURN;
}

/**
  Force server down. Kill all connections and threads and exit.

  @param  sig_ptr       Signal number that caused kill_server to be called.

  @note
    A signal number of 0 mean that the function was not called
    from a signal handler and there is thus no signal to block
    or stop, we just want to kill the server.
*/

#if defined(__NETWARE__)
extern "C" void kill_server(int sig_ptr)
#define RETURN_FROM_KILL_SERVER return
#elif !defined(__WIN__)
static void *kill_server(void *sig_ptr)
#define RETURN_FROM_KILL_SERVER return 0
#else
static void __cdecl kill_server(int sig_ptr)
#define RETURN_FROM_KILL_SERVER return
#endif
{
  DBUG_ENTER("kill_server");
#ifndef EMBEDDED_LIBRARY
  int sig=(int) (long) sig_ptr;			// This is passed a int
  // if there is a signal during the kill in progress, ignore the other
  if (kill_in_progress)				// Safety
  {
    DBUG_LEAVE;
    RETURN_FROM_KILL_SERVER;
  }
  kill_in_progress=TRUE;
  abort_loop=1;					// This should be set
  if (sig != 0) // 0 is not a valid signal number
    my_sigset(sig, SIG_IGN);                    /* purify inspected */
  if (sig == MYSQL_KILL_SIGNAL || sig == 0)
    sql_print_information(ER(ER_NORMAL_SHUTDOWN),my_progname);
  else
    sql_print_error(ER(ER_GOT_SIGNAL),my_progname,sig); /* purecov: inspected */

#if defined(HAVE_SMEM) && defined(__WIN__)    
  /*    
   Send event to smem_event_connect_request for aborting    
   */    
  if (!SetEvent(smem_event_connect_request))    
  {      
	  DBUG_PRINT("error",
		("Got error: %ld from SetEvent of smem_event_connect_request",
		 GetLastError()));    
  }
#endif  
  
  close_connections();
  if (sig != MYSQL_KILL_SIGNAL &&
      sig != 0)
    unireg_abort(1);				/* purecov: inspected */
  else
    unireg_end();

  /* purecov: begin deadcode */
#ifdef __NETWARE__
  if (!event_flag)
    pthread_join(select_thread, NULL);		// wait for main thread
#endif /* __NETWARE__ */

  DBUG_LEAVE;                                   // Must match DBUG_ENTER()
  my_thread_end();
  pthread_exit(0);
  /* purecov: end */

  RETURN_FROM_KILL_SERVER;                      // Avoid compiler warnings

#else /* EMBEDDED_LIBRARY*/

  DBUG_LEAVE;
  RETURN_FROM_KILL_SERVER;

#endif /* EMBEDDED_LIBRARY */
}


#if defined(USE_ONE_SIGNAL_HAND) || (defined(__NETWARE__) && defined(SIGNALS_DONT_BREAK_READ))
pthread_handler_t kill_server_thread(void *arg __attribute__((unused)))
{
  my_thread_init();				// Initialize new thread
  kill_server(0);
  /* purecov: begin deadcode */
  my_thread_end();
  pthread_exit(0);
  return 0;
  /* purecov: end */
}
#endif


extern "C" sig_handler print_signal_warning(int sig)
{
  if (global_system_variables.log_warnings)
    sql_print_warning("Got signal %d from thread %ld", sig,my_thread_id());
#ifdef SIGNAL_HANDLER_RESET_ON_DELIVERY
  my_sigset(sig,print_signal_warning);		/* int. thread system calls */
#endif
#if !defined(__WIN__) && !defined(__NETWARE__)
  if (sig == SIGALRM)
    alarm(2);					/* reschedule alarm */
#endif
}

#ifndef EMBEDDED_LIBRARY

/**
  cleanup all memory and end program nicely.

    If SIGNALS_DONT_BREAK_READ is defined, this function is called
    by the main thread. To get MySQL to shut down nicely in this case
    (Mac OS X) we have to call exit() instead if pthread_exit().

  @note
    This function never returns.
*/
void unireg_end(void)
{
  clean_up(1);
  my_thread_end();
#if defined(SIGNALS_DONT_BREAK_READ) && !defined(__NETWARE__)
  exit(0);
#else
  pthread_exit(0);				// Exit is in main thread
#endif
}

extern "C" void unireg_abort(int exit_code)
{
  DBUG_ENTER("unireg_abort");

  if (opt_help)
    usage();
  if (exit_code)
    sql_print_error("Aborting\n");
  clean_up(!opt_help && (exit_code || !opt_bootstrap)); /* purecov: inspected */
  DBUG_PRINT("quit",("done with cleanup in unireg_abort"));
  wait_for_signal_thread_to_end();
  clean_up_mutexes();
  my_end(opt_endinfo ? MY_CHECK_ERROR | MY_GIVE_INFO : 0);
  exit(exit_code); /* purecov: inspected */
}

#endif /*EMBEDDED_LIBRARY*/


void clean_up(bool print_message)
{
  DBUG_PRINT("exit",("clean_up"));
  if (cleanup_done++)
    return; /* purecov: inspected */

  stop_handle_manager();
  release_ddl_log();

  /*
    make sure that handlers finish up
    what they have that is dependent on the binlog
  */
  ha_binlog_end(current_thd);

  logger.cleanup_base();

  injector::free_instance();
  mysql_bin_log.cleanup();

#ifdef HAVE_REPLICATION
  if (use_slave_mask)
    bitmap_free(&slave_error_mask);
#endif
  my_tz_free();
  my_database_names_free();
#ifndef NO_EMBEDDED_ACCESS_CHECKS
  servers_free(1);
  acl_free(1);
  grant_free();
#endif
  query_cache_destroy();
  table_cache_free();
  table_def_free();
  hostname_cache_free();
  item_user_lock_free();
  lex_free();				/* Free some memory */
  item_create_cleanup();
  set_var_free();
  free_charsets();
  if (!opt_noacl)
  {
#ifdef HAVE_DLOPEN
    udf_free();
#endif
  }
  plugin_shutdown();
  ha_end();
  if (tc_log)
    tc_log->close();
  xid_cache_free();
  delete_elements(&key_caches, (void (*)(const char*, uchar*)) free_key_cache);
  multi_keycache_free();
  free_status_vars();
  end_thr_alarm(1);			/* Free allocated memory */
  my_free_open_file_info();
  my_free((char*) global_system_variables.date_format,
	  MYF(MY_ALLOW_ZERO_PTR));
  my_free((char*) global_system_variables.time_format,
	  MYF(MY_ALLOW_ZERO_PTR));
  my_free((char*) global_system_variables.datetime_format,
	  MYF(MY_ALLOW_ZERO_PTR));
  if (defaults_argv)
    free_defaults(defaults_argv);
  my_free(sys_init_connect.value, MYF(MY_ALLOW_ZERO_PTR));
  my_free(sys_init_slave.value, MYF(MY_ALLOW_ZERO_PTR));
  my_free(sys_var_general_log_path.value, MYF(MY_ALLOW_ZERO_PTR));
  my_free(sys_var_slow_log_path.value, MYF(MY_ALLOW_ZERO_PTR));
  free_tmpdir(&mysql_tmpdir_list);
#ifdef HAVE_REPLICATION
  my_free(slave_load_tmpdir,MYF(MY_ALLOW_ZERO_PTR));
#endif
  x_free(opt_bin_logname);
  x_free(opt_relay_logname);
  x_free(opt_secure_file_priv);
  bitmap_free(&temp_pool);
  free_max_user_conn();
#ifdef HAVE_REPLICATION
  end_slave_list();
#endif
  delete binlog_filter;
  delete rpl_filter;
#ifndef EMBEDDED_LIBRARY
  end_ssl();
#endif
  vio_end();
#ifdef USE_REGEX
  my_regex_end();
#endif
#if defined(ENABLED_DEBUG_SYNC)
  /* End the debug sync facility. See debug_sync.cc. */
  debug_sync_end();
#endif /* defined(ENABLED_DEBUG_SYNC) */

#if !defined(EMBEDDED_LIBRARY)
  if (!opt_bootstrap)
    (void) my_delete(pidfile_name,MYF(0));	// This may not always exist
#endif
  if (print_message && errmesg && server_start_time)
    sql_print_information(ER(ER_SHUTDOWN_COMPLETE),my_progname);
  thread_scheduler.end();
  finish_client_errs();
  my_free((uchar*) my_error_unregister(ER_ERROR_FIRST, ER_ERROR_LAST),
          MYF(MY_WME | MY_FAE | MY_ALLOW_ZERO_PTR));
  DBUG_PRINT("quit", ("Error messages freed"));
  /* Tell main we are ready */
  logger.cleanup_end();
  (void) pthread_mutex_lock(&LOCK_thread_count);
  DBUG_PRINT("quit", ("got thread count lock"));
  ready_to_exit=1;
  /* do the broadcast inside the lock to ensure that my_end() is not called */
  (void) pthread_cond_broadcast(&COND_thread_count);
  (void) pthread_mutex_unlock(&LOCK_thread_count);

  /*
    The following lines may never be executed as the main thread may have
    killed us
  */
  DBUG_PRINT("quit", ("done with cleanup"));
} /* clean_up */


#ifndef EMBEDDED_LIBRARY

/**
  This is mainly needed when running with purify, but it's still nice to
  know that all child threads have died when mysqld exits.
*/
static void wait_for_signal_thread_to_end()
{
#ifndef __NETWARE__
  uint i;
  /*
    Wait up to 10 seconds for signal thread to die. We use this mainly to
    avoid getting warnings that my_thread_end has not been called
  */
  for (i= 0 ; i < 100 && signal_thread_in_use; i++)
  {
    if (pthread_kill(signal_thread, MYSQL_KILL_SIGNAL) != ESRCH)
      break;
    my_sleep(100);				// Give it time to die
  }
#endif
}


static void clean_up_mutexes()
{
  (void) pthread_mutex_destroy(&LOCK_mysql_create_db);
  (void) pthread_mutex_destroy(&LOCK_lock_db);
  (void) pthread_mutex_destroy(&LOCK_Acl);
  (void) rwlock_destroy(&LOCK_grant);
  (void) pthread_mutex_destroy(&LOCK_open);
  (void) pthread_mutex_destroy(&LOCK_thread_count);
  (void) pthread_mutex_destroy(&LOCK_mapped_file);
  (void) pthread_mutex_destroy(&LOCK_status);
  (void) pthread_mutex_destroy(&LOCK_error_log);
  (void) pthread_mutex_destroy(&LOCK_delayed_insert);
  (void) pthread_mutex_destroy(&LOCK_delayed_status);
  (void) pthread_mutex_destroy(&LOCK_delayed_create);
  (void) pthread_mutex_destroy(&LOCK_manager);
  (void) pthread_mutex_destroy(&LOCK_crypt);
  (void) pthread_mutex_destroy(&LOCK_bytes_sent);
  (void) pthread_mutex_destroy(&LOCK_bytes_received);
  (void) pthread_mutex_destroy(&LOCK_user_conn);
  (void) pthread_mutex_destroy(&LOCK_connection_count);
  Events::destroy_mutexes();
#ifdef HAVE_OPENSSL
  (void) pthread_mutex_destroy(&LOCK_des_key_file);
#ifndef HAVE_YASSL
  for (int i= 0; i < CRYPTO_num_locks(); ++i)
    (void) rwlock_destroy(&openssl_stdlocks[i].lock);
  OPENSSL_free(openssl_stdlocks);
#endif
#endif
#ifdef HAVE_REPLICATION
  (void) pthread_mutex_destroy(&LOCK_rpl_status);
  (void) pthread_cond_destroy(&COND_rpl_status);
#endif
  (void) pthread_mutex_destroy(&LOCK_active_mi);
  (void) rwlock_destroy(&LOCK_sys_init_connect);
  (void) rwlock_destroy(&LOCK_sys_init_slave);
  (void) pthread_mutex_destroy(&LOCK_global_system_variables);
  (void) rwlock_destroy(&LOCK_system_variables_hash);
  (void) pthread_mutex_destroy(&LOCK_global_read_lock);
  (void) pthread_mutex_destroy(&LOCK_uuid_generator);
  (void) pthread_mutex_destroy(&LOCK_prepared_stmt_count);
  (void) pthread_cond_destroy(&COND_thread_count);
  (void) pthread_cond_destroy(&COND_refresh);
  (void) pthread_cond_destroy(&COND_global_read_lock);
  (void) pthread_cond_destroy(&COND_thread_cache);
  (void) pthread_cond_destroy(&COND_flush_thread_cache);
  (void) pthread_cond_destroy(&COND_manager);
}

#endif /*EMBEDDED_LIBRARY*/


/****************************************************************************
** Init IP and UNIX socket
****************************************************************************/

#ifndef EMBEDDED_LIBRARY
static void set_ports()
{
  char	*env;
  if (!mysqld_port && !opt_disable_networking)
  {					// Get port if not from commandline
    mysqld_port= MYSQL_PORT;

    /*
      if builder specifically requested a default port, use that
      (even if it coincides with our factory default).
      only if they didn't do we check /etc/services (and, failing
      on that, fall back to the factory default of 3306).
      either default can be overridden by the environment variable
      MYSQL_TCP_PORT, which in turn can be overridden with command
      line options.
    */

#if MYSQL_PORT_DEFAULT == 0
    struct  servent *serv_ptr;
    if ((serv_ptr= getservbyname("mysql", "tcp")))
      mysqld_port= ntohs((u_short) serv_ptr->s_port); /* purecov: inspected */
#endif
    if ((env = getenv("MYSQL_TCP_PORT")))
      mysqld_port= (uint) atoi(env);		/* purecov: inspected */
  }
  if (!mysqld_unix_port)
  {
#ifdef __WIN__
    mysqld_unix_port= (char*) MYSQL_NAMEDPIPE;
#else
    mysqld_unix_port= (char*) MYSQL_UNIX_ADDR;
#endif
    if ((env = getenv("MYSQL_UNIX_PORT")))
      mysqld_unix_port= env;			/* purecov: inspected */
  }
}

/* Change to run as another user if started with --user */

static struct passwd *check_user(const char *user)
{
#if !defined(__WIN__) && !defined(__NETWARE__)
  struct passwd *tmp_user_info;
  uid_t user_id= geteuid();

  // Don't bother if we aren't superuser
  if (user_id)
  {
    if (user)
    {
      /* Don't give a warning, if real user is same as given with --user */
      /* purecov: begin tested */
      tmp_user_info= getpwnam(user);
      if ((!tmp_user_info || user_id != tmp_user_info->pw_uid) &&
	  global_system_variables.log_warnings)
        sql_print_warning(
                    "One can only use the --user switch if running as root\n");
      /* purecov: end */
    }
    return NULL;
  }
  if (!user)
  {
    if (!opt_bootstrap)
    {
      sql_print_error("Fatal error: Please read \"Security\" section of the manual to find out how to run mysqld as root!\n");
      unireg_abort(1);
    }
    return NULL;
  }
  /* purecov: begin tested */
  if (!strcmp(user,"root"))
    return NULL;                        // Avoid problem with dynamic libraries

  if (!(tmp_user_info= getpwnam(user)))
  {
    // Allow a numeric uid to be used
    const char *pos;
    for (pos= user; my_isdigit(mysqld_charset,*pos); pos++) ;
    if (*pos)                                   // Not numeric id
      goto err;
    if (!(tmp_user_info= getpwuid(atoi(user))))
      goto err;
  }
  return tmp_user_info;
  /* purecov: end */

err:
  sql_print_error("Fatal error: Can't change to run as user '%s' ;  Please check that the user exists!\n",user);
  unireg_abort(1);

#ifdef PR_SET_DUMPABLE
  if (test_flags & TEST_CORE_ON_SIGNAL)
  {
    /* inform kernel that process is dumpable */
    (void) prctl(PR_SET_DUMPABLE, 1);
  }
#endif

#endif
  return NULL;
}

static void set_user(const char *user, struct passwd *user_info_arg)
{
  /* purecov: begin tested */
#if !defined(__WIN__) && !defined(__NETWARE__)
  DBUG_ASSERT(user_info_arg != 0);
#ifdef HAVE_INITGROUPS
  /*
    We can get a SIGSEGV when calling initgroups() on some systems when NSS
    is configured to use LDAP and the server is statically linked.  We set
    calling_initgroups as a flag to the SIGSEGV handler that is then used to
    output a specific message to help the user resolve this problem.
  */
  calling_initgroups= TRUE;
  initgroups((char*) user, user_info_arg->pw_gid);
  calling_initgroups= FALSE;
#endif
  if (setgid(user_info_arg->pw_gid) == -1)
  {
    sql_perror("setgid");
    unireg_abort(1);
  }
  if (setuid(user_info_arg->pw_uid) == -1)
  {
    sql_perror("setuid");
    unireg_abort(1);
  }
#endif
  /* purecov: end */
}


static void set_effective_user(struct passwd *user_info_arg)
{
#if !defined(__WIN__) && !defined(__NETWARE__)
  DBUG_ASSERT(user_info_arg != 0);
  if (setregid((gid_t)-1, user_info_arg->pw_gid) == -1)
  {
    sql_perror("setregid");
    unireg_abort(1);
  }
  if (setreuid((uid_t)-1, user_info_arg->pw_uid) == -1)
  {
    sql_perror("setreuid");
    unireg_abort(1);
  }
#endif
}


/** Change root user if started with @c --chroot . */
static void set_root(const char *path)
{
#if !defined(__WIN__) && !defined(__NETWARE__)
  if (chroot(path) == -1)
  {
    sql_perror("chroot");
    unireg_abort(1);
  }
  my_setwd("/", MYF(0));
#endif
}

static void network_init(void)
{
  struct sockaddr_in	IPaddr;
#ifdef HAVE_SYS_UN_H
  struct sockaddr_un	UNIXaddr;
#endif
  int	arg=1;
  int   ret;
  uint  waited;
  uint  this_wait;
  uint  retry;
  DBUG_ENTER("network_init");
  LINT_INIT(ret);

  if (thread_scheduler.init())
    unireg_abort(1);			/* purecov: inspected */

  set_ports();

  if (mysqld_port != 0 && !opt_disable_networking && !opt_bootstrap)
  {
    DBUG_PRINT("general",("IP Socket is %d",mysqld_port));
    ip_sock = socket(AF_INET, SOCK_STREAM, 0);
    if (ip_sock == INVALID_SOCKET)
    {
      DBUG_PRINT("error",("Got error: %d from socket()",socket_errno));
      sql_perror(ER(ER_IPSOCK_ERROR));		/* purecov: tested */
      unireg_abort(1);				/* purecov: tested */
    }
    bzero((char*) &IPaddr, sizeof(IPaddr));
    IPaddr.sin_family = AF_INET;
    IPaddr.sin_addr.s_addr = my_bind_addr;
    IPaddr.sin_port = (unsigned short) htons((unsigned short) mysqld_port);

#ifndef __WIN__
    /*
      We should not use SO_REUSEADDR on windows as this would enable a
      user to open two mysqld servers with the same TCP/IP port.
    */
    (void) setsockopt(ip_sock,SOL_SOCKET,SO_REUSEADDR,(char*)&arg,sizeof(arg));
#endif /* __WIN__ */
    /*
      Sometimes the port is not released fast enough when stopping and
      restarting the server. This happens quite often with the test suite
      on busy Linux systems. Retry to bind the address at these intervals:
      Sleep intervals: 1, 2, 4,  6,  9, 13, 17, 22, ...
      Retry at second: 1, 3, 7, 13, 22, 35, 52, 74, ...
      Limit the sequence by mysqld_port_timeout (set --port-open-timeout=#).
    */
    for (waited= 0, retry= 1; ; retry++, waited+= this_wait)
    {
      if (((ret= bind(ip_sock, my_reinterpret_cast(struct sockaddr *) (&IPaddr),
                      sizeof(IPaddr))) >= 0) ||
          (socket_errno != SOCKET_EADDRINUSE) ||
          (waited >= mysqld_port_timeout))
        break;
      sql_print_information("Retrying bind on TCP/IP port %u", mysqld_port);
      this_wait= retry * retry / 3 + 1;
      sleep(this_wait);
    }
    if (ret < 0)
    {
      DBUG_PRINT("error",("Got error: %d from bind",socket_errno));
      sql_perror("Can't start server: Bind on TCP/IP port");
      sql_print_error("Do you already have another mysqld server running on port: %d ?",mysqld_port);
      unireg_abort(1);
    }
    if (listen(ip_sock,(int) back_log) < 0)
    {
      sql_perror("Can't start server: listen() on TCP/IP port");
      sql_print_error("listen() on TCP/IP failed with error %d",
		      socket_errno);
      unireg_abort(1);
    }
  }

#ifdef __NT__
  /* create named pipe */
  if (Service.IsNT() && mysqld_unix_port[0] && !opt_bootstrap &&
      opt_enable_named_pipe)
  {
    
    strxnmov(pipe_name, sizeof(pipe_name)-1, "\\\\.\\pipe\\",
	     mysqld_unix_port, NullS);
    bzero((char*) &saPipeSecurity, sizeof(saPipeSecurity));
    bzero((char*) &sdPipeDescriptor, sizeof(sdPipeDescriptor));
    if (!InitializeSecurityDescriptor(&sdPipeDescriptor,
				      SECURITY_DESCRIPTOR_REVISION))
    {
      sql_perror("Can't start server : Initialize security descriptor");
      unireg_abort(1);
    }
    if (!SetSecurityDescriptorDacl(&sdPipeDescriptor, TRUE, NULL, FALSE))
    {
      sql_perror("Can't start server : Set security descriptor");
      unireg_abort(1);
    }
    saPipeSecurity.nLength = sizeof(SECURITY_ATTRIBUTES);
    saPipeSecurity.lpSecurityDescriptor = &sdPipeDescriptor;
    saPipeSecurity.bInheritHandle = FALSE;
    if ((hPipe= CreateNamedPipe(pipe_name,
				PIPE_ACCESS_DUPLEX|FILE_FLAG_OVERLAPPED,
				PIPE_TYPE_BYTE |
				PIPE_READMODE_BYTE |
				PIPE_WAIT,
				PIPE_UNLIMITED_INSTANCES,
				(int) global_system_variables.net_buffer_length,
				(int) global_system_variables.net_buffer_length,
				NMPWAIT_USE_DEFAULT_WAIT,
				&saPipeSecurity)) == INVALID_HANDLE_VALUE)
      {
	LPVOID lpMsgBuf;
	int error=GetLastError();
	FormatMessage(FORMAT_MESSAGE_ALLOCATE_BUFFER |
		      FORMAT_MESSAGE_FROM_SYSTEM,
		      NULL, error, MAKELANGID(LANG_NEUTRAL, SUBLANG_DEFAULT),
		      (LPTSTR) &lpMsgBuf, 0, NULL );
	sql_perror((char *)lpMsgBuf);
	LocalFree(lpMsgBuf);
	unireg_abort(1);
      }
  }
#endif

#if defined(HAVE_SYS_UN_H)
  /*
  ** Create the UNIX socket
  */
  if (mysqld_unix_port[0] && !opt_bootstrap)
  {
    DBUG_PRINT("general",("UNIX Socket is %s",mysqld_unix_port));

    if (strlen(mysqld_unix_port) > (sizeof(UNIXaddr.sun_path) - 1))
    {
      sql_print_error("The socket file path is too long (> %u): %s",
                      (uint) sizeof(UNIXaddr.sun_path) - 1, mysqld_unix_port);
      unireg_abort(1);
    }
    if ((unix_sock= socket(AF_UNIX, SOCK_STREAM, 0)) < 0)
    {
      sql_perror("Can't start server : UNIX Socket "); /* purecov: inspected */
      unireg_abort(1);				/* purecov: inspected */
    }
    bzero((char*) &UNIXaddr, sizeof(UNIXaddr));
    UNIXaddr.sun_family = AF_UNIX;
    strmov(UNIXaddr.sun_path, mysqld_unix_port);
    (void) unlink(mysqld_unix_port);
    (void) setsockopt(unix_sock,SOL_SOCKET,SO_REUSEADDR,(char*)&arg,
		      sizeof(arg));
    umask(0);
    if (bind(unix_sock, my_reinterpret_cast(struct sockaddr *) (&UNIXaddr),
	     sizeof(UNIXaddr)) < 0)
    {
      sql_perror("Can't start server : Bind on unix socket"); /* purecov: tested */
      sql_print_error("Do you already have another mysqld server running on socket: %s ?",mysqld_unix_port);
      unireg_abort(1);					/* purecov: tested */
    }
    umask(((~my_umask) & 0666));
#if defined(S_IFSOCK) && defined(SECURE_SOCKETS)
    (void) chmod(mysqld_unix_port,S_IFSOCK);	/* Fix solaris 2.6 bug */
#endif
    if (listen(unix_sock,(int) back_log) < 0)
      sql_print_warning("listen() on Unix socket failed with error %d",
		      socket_errno);
  }
#endif
  DBUG_PRINT("info",("server started"));
  DBUG_VOID_RETURN;
}

#endif /*!EMBEDDED_LIBRARY*/


#ifndef EMBEDDED_LIBRARY
/**
  Close a connection.

  @param thd		Thread handle
  @param errcode	Error code to print to console
  @param lock	        1 if we have have to lock LOCK_thread_count

  @note
    For the connection that is doing shutdown, this is called twice
*/
void close_connection(THD *thd, uint errcode, bool lock)
{
  st_vio *vio;
  DBUG_ENTER("close_connection");
  DBUG_PRINT("enter",("fd: %s  error: '%s'",
		      thd->net.vio ? vio_description(thd->net.vio) :
		      "(not connected)",
		      errcode ? ER(errcode) : ""));
  if (lock)
    (void) pthread_mutex_lock(&LOCK_thread_count);
  thd->killed= THD::KILL_CONNECTION;
  if ((vio= thd->net.vio) != 0)
  {
    if (errcode)
      net_send_error(thd, errcode, ER(errcode)); /* purecov: inspected */
    vio_close(vio);			/* vio is freed in delete thd */
  }
  if (lock)
    (void) pthread_mutex_unlock(&LOCK_thread_count);
  DBUG_VOID_RETURN;
}
#endif /* EMBEDDED_LIBRARY */


/** Called when a thread is aborted. */
/* ARGSUSED */
extern "C" sig_handler end_thread_signal(int sig __attribute__((unused)))
{
  THD *thd=current_thd;
  DBUG_ENTER("end_thread_signal");
  if (thd && ! thd->bootstrap)
  {
    statistic_increment(killed_threads, &LOCK_status);
    thread_scheduler.end_thread(thd,0);		/* purecov: inspected */
  }
  DBUG_VOID_RETURN;				/* purecov: deadcode */
}


/*
  Unlink thd from global list of available connections and free thd

  SYNOPSIS
    unlink_thd()
    thd		 Thread handler

  NOTES
    LOCK_thread_count is locked and left locked
*/

void unlink_thd(THD *thd)
{
  DBUG_ENTER("unlink_thd");
  DBUG_PRINT("enter", ("thd: 0x%lx", (long) thd));
  thd->cleanup();

  pthread_mutex_lock(&LOCK_connection_count);
  --connection_count;
  pthread_mutex_unlock(&LOCK_connection_count);

  (void) pthread_mutex_lock(&LOCK_thread_count);
  thread_count--;
  delete thd;
  DBUG_VOID_RETURN;
}


/*
  Store thread in cache for reuse by new connections

  SYNOPSIS
    cache_thread()

  NOTES
    LOCK_thread_count has to be locked

  RETURN
    0  Thread was not put in cache
    1  Thread is to be reused by new connection.
       (ie, caller should return, not abort with pthread_exit())
*/


static bool cache_thread()
{
  safe_mutex_assert_owner(&LOCK_thread_count);
  if (cached_thread_count < thread_cache_size &&
      ! abort_loop && !kill_cached_threads)
  {
    /* Don't kill the thread, just put it in cache for reuse */
    DBUG_PRINT("info", ("Adding thread to cache"));
    cached_thread_count++;
    while (!abort_loop && ! wake_thread && ! kill_cached_threads)
      (void) pthread_cond_wait(&COND_thread_cache, &LOCK_thread_count);
    cached_thread_count--;
    if (kill_cached_threads)
      pthread_cond_signal(&COND_flush_thread_cache);
    if (wake_thread)
    {
      THD *thd;
      wake_thread--;
      thd= thread_cache.get();
      thd->thread_stack= (char*) &thd;          // For store_globals
      (void) thd->store_globals();
      /*
        THD::mysys_var::abort is associated with physical thread rather
        than with THD object. So we need to reset this flag before using
        this thread for handling of new THD object/connection.
      */
      thd->mysys_var->abort= 0;
      thd->thr_create_utime= my_micro_time();
      threads.append(thd);
      return(1);
    }
  }
  return(0);
}


/*
  End thread for the current connection

  SYNOPSIS
    one_thread_per_connection_end()
    thd		  Thread handler
    put_in_cache  Store thread in cache, if there is room in it
                  Normally this is true in all cases except when we got
                  out of resources initializing the current thread

  NOTES
    If thread is cached, we will wait until thread is scheduled to be
    reused and then we will return.
    If thread is not cached, we end the thread.

  RETURN
    0    Signal to handle_one_connection to reuse connection
*/

bool one_thread_per_connection_end(THD *thd, bool put_in_cache)
{
  DBUG_ENTER("one_thread_per_connection_end");
  unlink_thd(thd);
  if (put_in_cache)
    put_in_cache= cache_thread();
  pthread_mutex_unlock(&LOCK_thread_count);
  if (put_in_cache)
    DBUG_RETURN(0);                             // Thread is reused

  /* It's safe to broadcast outside a lock (COND... is not deleted here) */
  DBUG_PRINT("signal", ("Broadcasting COND_thread_count"));
  DBUG_LEAVE;                                   // Must match DBUG_ENTER()
  my_thread_end();
  (void) pthread_cond_broadcast(&COND_thread_count);

  pthread_exit(0);
  return 0;                                     // Avoid compiler warnings
}


void flush_thread_cache()
{
  (void) pthread_mutex_lock(&LOCK_thread_count);
  kill_cached_threads++;
  while (cached_thread_count)
  {
    pthread_cond_broadcast(&COND_thread_cache);
    pthread_cond_wait(&COND_flush_thread_cache,&LOCK_thread_count);
  }
  kill_cached_threads--;
  (void) pthread_mutex_unlock(&LOCK_thread_count);
}


#ifdef THREAD_SPECIFIC_SIGPIPE
/**
  Aborts a thread nicely. Comes here on SIGPIPE.

  @todo
    One should have to fix that thr_alarm know about this thread too.
*/
extern "C" sig_handler abort_thread(int sig __attribute__((unused)))
{
  THD *thd=current_thd;
  DBUG_ENTER("abort_thread");
  if (thd)
    thd->killed= THD::KILL_CONNECTION;
  DBUG_VOID_RETURN;
}
#endif


/******************************************************************************
  Setup a signal thread with handles all signals.
  Because Linux doesn't support schemas use a mutex to check that
  the signal thread is ready before continuing
******************************************************************************/

#if defined(__WIN__)


/*
  On Windows, we use native SetConsoleCtrlHandler for handle events like Ctrl-C
  with graceful shutdown.
  Also, we do not use signal(), but SetUnhandledExceptionFilter instead - as it
  provides possibility to pass the exception to just-in-time debugger, collect
  dumps and potentially also the exception and thread context used to output
  callstack.
*/

static BOOL WINAPI console_event_handler( DWORD type ) 
{
  DBUG_ENTER("console_event_handler");
#ifndef EMBEDDED_LIBRARY
  if(type == CTRL_C_EVENT)
  {
     /*
       Do not shutdown before startup is finished and shutdown
       thread is initialized. Otherwise there is a race condition 
       between main thread doing initialization and CTRL-C thread doing
       cleanup, which can result into crash.
     */
#ifndef EMBEDDED_LIBRARY
     if(hEventShutdown)
       kill_mysql();
     else
#endif
       sql_print_warning("CTRL-C ignored during startup");
     DBUG_RETURN(TRUE);
  }
#endif
  DBUG_RETURN(FALSE);
}


/*
  In Visual Studio 2005 and later, default SIGABRT handler will overwrite
  any unhandled exception filter set by the application  and will try to
  call JIT debugger. This is not what we want, this we calling __debugbreak
  to stop in debugger, if process is being debugged or to generate 
  EXCEPTION_BREAKPOINT and then handle_segfault will do its magic.
*/

#if (_MSC_VER >= 1400)
static void my_sigabrt_handler(int sig)
{
  __debugbreak();
}
#endif /*_MSC_VER >=1400 */

void win_install_sigabrt_handler(void)
{
#if (_MSC_VER >=1400)
  /*abort() should not override our exception filter*/
  _set_abort_behavior(0,_CALL_REPORTFAULT);
  signal(SIGABRT,my_sigabrt_handler);
#endif /* _MSC_VER >=1400 */
}

#ifdef DEBUG_UNHANDLED_EXCEPTION_FILTER
#define DEBUGGER_ATTACH_TIMEOUT 120
/*
  Wait for debugger to attach and break into debugger. If debugger is not attached,
  resume after timeout.
*/
static void wait_for_debugger(int timeout_sec)
{
   if(!IsDebuggerPresent())
   {
     int i;
     printf("Waiting for debugger to attach, pid=%u\n",GetCurrentProcessId());
     fflush(stdout);
     for(i= 0; i < timeout_sec; i++)
     {
       Sleep(1000);
       if(IsDebuggerPresent())
       {
         /* Break into debugger */
         __debugbreak();
         return;
       }
     }
     printf("pid=%u, debugger not attached after %d seconds, resuming\n",GetCurrentProcessId(),
       timeout_sec);
     fflush(stdout);
   }
}
#endif /* DEBUG_UNHANDLED_EXCEPTION_FILTER */

LONG WINAPI my_unhandler_exception_filter(EXCEPTION_POINTERS *ex_pointers)
{
   static BOOL first_time= TRUE;
   if(!first_time)
   {
     /*
       This routine can be called twice, typically
       when detaching in JIT debugger.
       Return EXCEPTION_EXECUTE_HANDLER to terminate process.
     */
     return EXCEPTION_EXECUTE_HANDLER;
   }
   first_time= FALSE;
#ifdef DEBUG_UNHANDLED_EXCEPTION_FILTER
   /*
    Unfortunately there is no clean way to debug unhandled exception filters,
    as debugger does not stop there(also documented in MSDN) 
    To overcome, one could put a MessageBox, but this will not work in service.
    Better solution is to print error message and sleep some minutes 
    until debugger is attached
  */
  wait_for_debugger(DEBUGGER_ATTACH_TIMEOUT);
#endif /* DEBUG_UNHANDLED_EXCEPTION_FILTER */
  __try
  {
    my_set_exception_pointers(ex_pointers);
    handle_segfault(ex_pointers->ExceptionRecord->ExceptionCode);
  }
  __except(EXCEPTION_EXECUTE_HANDLER)
  {
    DWORD written;
    const char msg[] = "Got exception in exception handler!\n";
    WriteFile(GetStdHandle(STD_OUTPUT_HANDLE),msg, sizeof(msg)-1, 
      &written,NULL);
  }
  /*
    Return EXCEPTION_CONTINUE_SEARCH to give JIT debugger
    (drwtsn32 or vsjitdebugger) possibility to attach,
    if JIT debugger is configured.
    Windows Error reporting might generate a dump here.
  */
  return EXCEPTION_CONTINUE_SEARCH;
}


static void init_signals(void)
{
  win_install_sigabrt_handler();
  if(opt_console)
    SetConsoleCtrlHandler(console_event_handler,TRUE);

    /* Avoid MessageBox()es*/
  _CrtSetReportMode(_CRT_WARN, _CRTDBG_MODE_FILE);
  _CrtSetReportFile(_CRT_WARN, _CRTDBG_FILE_STDERR);
  _CrtSetReportMode(_CRT_ERROR, _CRTDBG_MODE_FILE);
  _CrtSetReportFile(_CRT_ERROR, _CRTDBG_FILE_STDERR);
  _CrtSetReportMode(_CRT_ASSERT, _CRTDBG_MODE_FILE);
  _CrtSetReportFile(_CRT_ASSERT, _CRTDBG_FILE_STDERR);

   /*
     Do not use SEM_NOGPFAULTERRORBOX in the following SetErrorMode (),
     because it would prevent JIT debugger and Windows error reporting
     from working. We need WER or JIT-debugging, since our own unhandled
     exception filter is not guaranteed to work in all situation
     (like heap corruption or stack overflow)
   */
  SetErrorMode(SetErrorMode(0) | SEM_FAILCRITICALERRORS
                               | SEM_NOOPENFILEERRORBOX);
  SetUnhandledExceptionFilter(my_unhandler_exception_filter);
}


static void start_signal_handler(void)
{
#ifndef EMBEDDED_LIBRARY
  // Save vm id of this process
  if (!opt_bootstrap)
    create_pid_file();
#endif /* EMBEDDED_LIBRARY */
}


static void check_data_home(const char *path)
{}


#elif defined(__NETWARE__)

/// down server event callback.
void mysql_down_server_cb(void *, void *)
{
  event_flag= TRUE;
  kill_server(0);
}


/// destroy callback resources.
void mysql_cb_destroy(void *)
{
  UnRegisterEventNotification(eh);  // cleanup down event notification
  NX_UNWRAP_INTERFACE(ref);
  /* Deregister NSS volume deactivation event */
  NX_UNWRAP_INTERFACE(refneb);
  if (neb_consumer_id)
    UnRegisterConsumer(neb_consumer_id, NULL);
}


/// initialize callbacks.
void mysql_cb_init()
{
  // register for down server event
  void *handle = getnlmhandle();
  rtag_t rt= AllocateResourceTag(handle, "MySQL Down Server Callback",
                                 EventSignature);
  NX_WRAP_INTERFACE((void *)mysql_down_server_cb, 2, (void **)&ref);
  eh= RegisterForEventNotification(rt, EVENT_PRE_DOWN_SERVER,
                                   EVENT_PRIORITY_APPLICATION,
                                   NULL, ref, NULL);

  /*
    Register for volume deactivation event
    Wrap the callback function, as it is called by non-LibC thread
  */
  (void *) NX_WRAP_INTERFACE(neb_event_callback, 1, &refneb);
  registerwithneb();

  NXVmRegisterExitHandler(mysql_cb_destroy, NULL);  // clean-up
}


/** To get the name of the NetWare volume having MySQL data folder. */
static void getvolumename()
{
  char *p;
  /*
    We assume that data path is already set.
    If not it won't come here. Terminate after volume name
  */
  if ((p= strchr(mysql_real_data_home, ':')))
    strmake(datavolname, mysql_real_data_home,
            (uint) (p - mysql_real_data_home));
}


/**
  Registering with NEB for NSS Volume Deactivation event.
*/

static void registerwithneb()
{

  ConsumerRegistrationInfo reg_info;
    
  /* Clear NEB registration structure */
  bzero((char*) &reg_info, sizeof(struct ConsumerRegistrationInfo));

  /* Fill the NEB consumer information structure */
  reg_info.CRIVersion= 1;  	            // NEB version
  /* NEB Consumer name */
  reg_info.CRIConsumerName= (BYTE *) "MySQL Database Server";
  /* Event of interest */
  reg_info.CRIEventName= (BYTE *) "NSS.ChangeVolState.Enter";
  reg_info.CRIUserParameter= NULL;	    // Consumer Info
  reg_info.CRIEventFlags= 0;	            // Event flags
  /* Consumer NLM handle */
  reg_info.CRIOwnerID= (LoadDefinitionStructure *)getnlmhandle();
  reg_info.CRIConsumerESR= NULL;	    // No consumer ESR required
  reg_info.CRISecurityToken= 0;	            // No security token for the event
  reg_info.CRIConsumerFlags= 0;             // SMP_ENABLED_BIT;	
  reg_info.CRIFilterName= 0;	            // No event filtering
  reg_info.CRIFilterDataLength= 0;          // No filtering data
  reg_info.CRIFilterData= 0;	            // No filtering data
  /* Callback function for the event */
  (void *)reg_info.CRIConsumerCallback= (void *) refneb;
  reg_info.CRIOrder= 0;	                    // Event callback order
  reg_info.CRIConsumerType= CHECK_CONSUMER; // Consumer type

  /* Register for the event with NEB */
  if (RegisterConsumer(&reg_info))
  {
    consoleprintf("Failed to register for NSS Volume Deactivation event \n");
    return;
  }
  /* This ID is required for deregistration */
  neb_consumer_id= reg_info.CRIConsumerID;

  /* Get MySQL data volume name, stored in global variable datavolname */
  getvolumename();

  /*
    Get the NSS volume ID of the MySQL Data volume.
    Volume ID is stored in a global variable
  */
  getvolumeID((BYTE*) datavolname);	
}


/**
  Callback for NSS Volume Deactivation event.
*/

ulong neb_event_callback(struct EventBlock *eblock)
{
  EventChangeVolStateEnter_s *voldata;
  extern bool nw_panic;

  voldata= (EventChangeVolStateEnter_s *)eblock->EBEventData;

  /* Deactivation of a volume */
  if ((voldata->oldState == zVOLSTATE_ACTIVE &&
       voldata->newState == zVOLSTATE_DEACTIVE ||
       voldata->newState == zVOLSTATE_MAINTENANCE))
  {
    /*
      Ensure that we bring down MySQL server only for MySQL data
      volume deactivation
    */
    if (!memcmp(&voldata->volID, &datavolid, sizeof(VolumeID_t)))
    {
      consoleprintf("MySQL data volume is deactivated, shutting down MySQL Server \n");
      event_flag= TRUE;
      nw_panic = TRUE;
      event_flag= TRUE;
      kill_server(0);
    }
  }
  return 0;
}


#define ADMIN_VOL_PATH					"_ADMIN:/Volumes/"

/**
  Function to get NSS volume ID of the MySQL data.
*/
static void getvolumeID(BYTE *volumeName)
{
  char path[zMAX_FULL_NAME];
  Key_t rootKey= 0, fileKey= 0;
  QUAD getInfoMask;
  zInfo_s info;
  STATUS status;

  /* Get the root key */
  if ((status= zRootKey(0, &rootKey)) != zOK)
  {
    consoleprintf("\nGetNSSVolumeProperties - Failed to get root key, status: %d\n.", (int) status);
    goto exit;
  }

  /*
    Get the file key. This is the key to the volume object in the
    NSS admin volumes directory.
  */

  strxmov(path, (const char *) ADMIN_VOL_PATH, (const char *) volumeName,
          NullS);
  if ((status= zOpen(rootKey, zNSS_TASK, zNSPACE_LONG|zMODE_UTF8, 
                     (BYTE *) path, zRR_READ_ACCESS, &fileKey)) != zOK)
  {
    consoleprintf("\nGetNSSVolumeProperties - Failed to get file, status: %d\n.", (int) status);
    goto exit;
  }

  getInfoMask= zGET_IDS | zGET_VOLUME_INFO ;
  if ((status= zGetInfo(fileKey, getInfoMask, sizeof(info), 
                        zINFO_VERSION_A, &info)) != zOK)
  {
    consoleprintf("\nGetNSSVolumeProperties - Failed in zGetInfo, status: %d\n.", (int) status);
    goto exit;
  }

  /* Copy the data to global variable */
  datavolid.timeLow= info.vol.volumeID.timeLow;
  datavolid.timeMid= info.vol.volumeID.timeMid;
  datavolid.timeHighAndVersion= info.vol.volumeID.timeHighAndVersion;
  datavolid.clockSeqHighAndReserved= info.vol.volumeID.clockSeqHighAndReserved;
  datavolid.clockSeqLow= info.vol.volumeID.clockSeqLow;
  /* This is guranteed to be 6-byte length (but sizeof() would be better) */
  memcpy(datavolid.node, info.vol.volumeID.node, (unsigned int) 6);

exit:
  if (rootKey)
    zClose(rootKey);
  if (fileKey)
    zClose(fileKey);
}


static void init_signals(void)
{
  int signals[] = {SIGINT,SIGILL,SIGFPE,SIGSEGV,SIGTERM,SIGABRT};

  for (uint i=0 ; i < sizeof(signals)/sizeof(int) ; i++)
    signal(signals[i], kill_server);
  mysql_cb_init();  // initialize callbacks

}


static void start_signal_handler(void)
{
  // Save vm id of this process
  if (!opt_bootstrap)
    create_pid_file();
  // no signal handler
}


/**
  Warn if the data is on a Traditional volume.

  @note
    Already done by mysqld_safe
*/

static void check_data_home(const char *path)
{
}

#endif /*__WIN__ || __NETWARE */

#ifdef HAVE_LINUXTHREADS
#define UNSAFE_DEFAULT_LINUX_THREADS 200
#endif


#if BACKTRACE_DEMANGLE
#include <cxxabi.h>
extern "C" char *my_demangle(const char *mangled_name, int *status)
{
  return abi::__cxa_demangle(mangled_name, NULL, NULL, status);
}
#endif


extern "C" sig_handler handle_segfault(int sig)
{
  time_t curr_time;
  struct tm tm;

  /*
    Strictly speaking, one needs a mutex here
    but since we have got SIGSEGV already, things are a mess
    so not having the mutex is not as bad as possibly using a buggy
    mutex - so we keep things simple
  */
  if (segfaulted)
  {
    fprintf(stderr, "Fatal " SIGNAL_FMT " while backtracing\n", sig);
    exit(1);
  }

  segfaulted = 1;

  curr_time= my_time(0);
  localtime_r(&curr_time, &tm);

  fprintf(stderr,"\
%02d%02d%02d %2d:%02d:%02d - mysqld got " SIGNAL_FMT " ;\n\
This could be because you hit a bug. It is also possible that this binary\n\
or one of the libraries it was linked against is corrupt, improperly built,\n\
or misconfigured. This error can also be caused by malfunctioning hardware.\n",
          tm.tm_year % 100, tm.tm_mon+1, tm.tm_mday,
          tm.tm_hour, tm.tm_min, tm.tm_sec,
	  sig);
  fprintf(stderr, "\
We will try our best to scrape up some info that will hopefully help diagnose\n\
the problem, but since we have already crashed, something is definitely wrong\n\
and this may fail.\n\n");
  fprintf(stderr, "key_buffer_size=%lu\n",
          (ulong) dflt_key_cache->key_cache_mem_size);
  fprintf(stderr, "read_buffer_size=%ld\n", (long) global_system_variables.read_buff_size);
  fprintf(stderr, "max_used_connections=%lu\n", max_used_connections);
  fprintf(stderr, "max_threads=%u\n", thread_scheduler.max_threads);
  fprintf(stderr, "threads_connected=%u\n", thread_count);
  fprintf(stderr, "It is possible that mysqld could use up to \n\
key_buffer_size + (read_buffer_size + sort_buffer_size)*max_threads = %lu K\n\
bytes of memory\n", ((ulong) dflt_key_cache->key_cache_mem_size +
		     (global_system_variables.read_buff_size +
		      global_system_variables.sortbuff_size) *
		     thread_scheduler.max_threads +
                     max_connections * sizeof(THD)) / 1024);
  fprintf(stderr, "Hope that's ok; if not, decrease some variables in the equation.\n\n");

#if defined(HAVE_LINUXTHREADS)
  if (sizeof(char*) == 4 && thread_count > UNSAFE_DEFAULT_LINUX_THREADS)
  {
    fprintf(stderr, "\
You seem to be running 32-bit Linux and have %d concurrent connections.\n\
If you have not changed STACK_SIZE in LinuxThreads and built the binary \n\
yourself, LinuxThreads is quite likely to steal a part of the global heap for\n\
the thread stack. Please read http://dev.mysql.com/doc/mysql/en/linux.html\n\n",
	    thread_count);
  }
#endif /* HAVE_LINUXTHREADS */

#ifdef HAVE_STACKTRACE
  THD *thd=current_thd;

  if (!(test_flags & TEST_NO_STACKTRACE))
  {
    fprintf(stderr, "thd: 0x%lx\n",(long) thd);
    fprintf(stderr, "Attempting backtrace. You can use the following "
                    "information to find out\nwhere mysqld died. If "
                    "you see no messages after this, something went\n"
                    "terribly wrong...\n");
    my_print_stacktrace(thd ? (uchar*) thd->thread_stack : NULL,
                        my_thread_stack_size);
  }
  if (thd)
  {
    const char *kreason= "UNKNOWN";
    switch (thd->killed) {
    case THD::NOT_KILLED:
      kreason= "NOT_KILLED";
      break;
    case THD::KILL_BAD_DATA:
      kreason= "KILL_BAD_DATA";
      break;
    case THD::KILL_CONNECTION:
      kreason= "KILL_CONNECTION";
      break;
    case THD::KILL_QUERY:
      kreason= "KILL_QUERY";
      break;
    case THD::KILLED_NO_VALUE:
      kreason= "KILLED_NO_VALUE";
      break;
    }
    fprintf(stderr, "Trying to get some variables.\n\
Some pointers may be invalid and cause the dump to abort...\n");
    my_safe_print_str("thd->query", thd->query(), 1024);
    fprintf(stderr, "thd->thread_id=%lu\n", (ulong) thd->thread_id);
    fprintf(stderr, "thd->killed=%s\n", kreason);
  }
  fprintf(stderr, "\
The manual page at http://dev.mysql.com/doc/mysql/en/crashing.html contains\n\
information that should help you find out what is causing the crash.\n");
  fflush(stderr);
#endif /* HAVE_STACKTRACE */

#ifdef HAVE_INITGROUPS
  if (calling_initgroups)
    fprintf(stderr, "\n\
This crash occured while the server was calling initgroups(). This is\n\
often due to the use of a mysqld that is statically linked against glibc\n\
and configured to use LDAP in /etc/nsswitch.conf. You will need to either\n\
upgrade to a version of glibc that does not have this problem (2.3.4 or\n\
later when used with nscd), disable LDAP in your nsswitch.conf, or use a\n\
mysqld that is not statically linked.\n");
#endif

#ifdef HAVE_NPTL
  if (thd_lib_detected == THD_LIB_LT && !getenv("LD_ASSUME_KERNEL"))
    fprintf(stderr,"\n\
You are running a statically-linked LinuxThreads binary on an NPTL system.\n\
This can result in crashes on some distributions due to LT/NPTL conflicts.\n\
You should either build a dynamically-linked binary, or force LinuxThreads\n\
to be used with the LD_ASSUME_KERNEL environment variable. Please consult\n\
the documentation for your distribution on how to do that.\n");
#endif
  
  if (locked_in_memory)
  {
    fprintf(stderr, "\n\
The \"--memlock\" argument, which was enabled, uses system calls that are\n\
unreliable and unstable on some operating systems and operating-system\n\
versions (notably, some versions of Linux).  This crash could be due to use\n\
of those buggy OS calls.  You should consider whether you really need the\n\
\"--memlock\" parameter and/or consult the OS distributer about \"mlockall\"\n\
bugs.\n");
  }

#ifdef HAVE_WRITE_CORE
  if (test_flags & TEST_CORE_ON_SIGNAL)
  {
    fprintf(stderr, "Writing a core file\n");
    fflush(stderr);
    my_write_core(sig);
  }
#endif

#ifndef __WIN__
  /* On Windows, do not terminate, but pass control to exception filter */
  exit(1);
#endif
}

#if !defined(__WIN__) && !defined(__NETWARE__)
#ifndef SA_RESETHAND
#define SA_RESETHAND 0
#endif
#ifndef SA_NODEFER
#define SA_NODEFER 0
#endif

#ifndef EMBEDDED_LIBRARY

static void init_signals(void)
{
  sigset_t set;
  struct sigaction sa;
  DBUG_ENTER("init_signals");

  my_sigset(THR_SERVER_ALARM,print_signal_warning); // Should never be called!

  if (!(test_flags & TEST_NO_STACKTRACE) || (test_flags & TEST_CORE_ON_SIGNAL))
  {
    sa.sa_flags = SA_RESETHAND | SA_NODEFER;
    sigemptyset(&sa.sa_mask);
    sigprocmask(SIG_SETMASK,&sa.sa_mask,NULL);

#ifdef HAVE_STACKTRACE
    my_init_stacktrace();
#endif
#if defined(__amiga__)
    sa.sa_handler=(void(*)())handle_segfault;
#else
    sa.sa_handler=handle_segfault;
#endif
    sigaction(SIGSEGV, &sa, NULL);
    sigaction(SIGABRT, &sa, NULL);
#ifdef SIGBUS
    sigaction(SIGBUS, &sa, NULL);
#endif
    sigaction(SIGILL, &sa, NULL);
    sigaction(SIGFPE, &sa, NULL);
  }

#ifdef HAVE_GETRLIMIT
  if (test_flags & TEST_CORE_ON_SIGNAL)
  {
    /* Change limits so that we will get a core file */
    STRUCT_RLIMIT rl;
    rl.rlim_cur = rl.rlim_max = RLIM_INFINITY;
    if (setrlimit(RLIMIT_CORE, &rl) && global_system_variables.log_warnings)
      sql_print_warning("setrlimit could not change the size of core files to 'infinity';  We may not be able to generate a core file on signals");
  }
#endif
  (void) sigemptyset(&set);
  my_sigset(SIGPIPE,SIG_IGN);
  sigaddset(&set,SIGPIPE);
#ifndef IGNORE_SIGHUP_SIGQUIT
  sigaddset(&set,SIGQUIT);
  sigaddset(&set,SIGHUP);
#endif
  sigaddset(&set,SIGTERM);

  /* Fix signals if blocked by parents (can happen on Mac OS X) */
  sigemptyset(&sa.sa_mask);
  sa.sa_flags = 0;
  sa.sa_handler = print_signal_warning;
  sigaction(SIGTERM, &sa, (struct sigaction*) 0);
  sa.sa_flags = 0;
  sa.sa_handler = print_signal_warning;
  sigaction(SIGHUP, &sa, (struct sigaction*) 0);
#ifdef SIGTSTP
  sigaddset(&set,SIGTSTP);
#endif
  if (thd_lib_detected != THD_LIB_LT)
    sigaddset(&set,THR_SERVER_ALARM);
  if (test_flags & TEST_SIGINT)
  {
    my_sigset(thr_kill_signal, end_thread_signal);
    // May be SIGINT
    sigdelset(&set, thr_kill_signal);
  }
  else
    sigaddset(&set,SIGINT);
  sigprocmask(SIG_SETMASK,&set,NULL);
  pthread_sigmask(SIG_SETMASK,&set,NULL);
  DBUG_VOID_RETURN;
}


static void start_signal_handler(void)
{
  int error;
  pthread_attr_t thr_attr;
  DBUG_ENTER("start_signal_handler");

  (void) pthread_attr_init(&thr_attr);
#if !defined(HAVE_DEC_3_2_THREADS)
  pthread_attr_setscope(&thr_attr,PTHREAD_SCOPE_SYSTEM);
  (void) pthread_attr_setdetachstate(&thr_attr,PTHREAD_CREATE_DETACHED);
  if (!(opt_specialflag & SPECIAL_NO_PRIOR))
    my_pthread_attr_setprio(&thr_attr,INTERRUPT_PRIOR);
#if defined(__ia64__) || defined(__ia64)
  /*
    Peculiar things with ia64 platforms - it seems we only have half the
    stack size in reality, so we have to double it here
  */
  pthread_attr_setstacksize(&thr_attr,my_thread_stack_size*2);
#else
  pthread_attr_setstacksize(&thr_attr,my_thread_stack_size);
#endif
#endif

  (void) pthread_mutex_lock(&LOCK_thread_count);
  if ((error=pthread_create(&signal_thread,&thr_attr,signal_hand,0)))
  {
    sql_print_error("Can't create interrupt-thread (error %d, errno: %d)",
		    error,errno);
    exit(1);
  }
  (void) pthread_cond_wait(&COND_thread_count,&LOCK_thread_count);
  pthread_mutex_unlock(&LOCK_thread_count);

  (void) pthread_attr_destroy(&thr_attr);
  DBUG_VOID_RETURN;
}


/** This threads handles all signals and alarms. */
/* ARGSUSED */
pthread_handler_t signal_hand(void *arg __attribute__((unused)))
{
  sigset_t set;
  int sig;
  my_thread_init();				// Init new thread
  DBUG_ENTER("signal_hand");
  signal_thread_in_use= 1;

  /*
    Setup alarm handler
    This should actually be '+ max_number_of_slaves' instead of +10,
    but the +10 should be quite safe.
  */
  init_thr_alarm(thread_scheduler.max_threads +
		 global_system_variables.max_insert_delayed_threads + 10);
  if (thd_lib_detected != THD_LIB_LT && (test_flags & TEST_SIGINT))
  {
    (void) sigemptyset(&set);			// Setup up SIGINT for debug
    (void) sigaddset(&set,SIGINT);		// For debugging
    (void) pthread_sigmask(SIG_UNBLOCK,&set,NULL);
  }
  (void) sigemptyset(&set);			// Setup up SIGINT for debug
#ifdef USE_ONE_SIGNAL_HAND
  (void) sigaddset(&set,THR_SERVER_ALARM);	// For alarms
#endif
#ifndef IGNORE_SIGHUP_SIGQUIT
  (void) sigaddset(&set,SIGQUIT);
  (void) sigaddset(&set,SIGHUP);
#endif
  (void) sigaddset(&set,SIGTERM);
  (void) sigaddset(&set,SIGTSTP);

  /* Save pid to this process (or thread on Linux) */
  if (!opt_bootstrap)
    create_pid_file();

#ifdef HAVE_STACK_TRACE_ON_SEGV
  if (opt_do_pstack)
  {
    sprintf(pstack_file_name,"mysqld-%lu-%%d-%%d.backtrace", (ulong)getpid());
    pstack_install_segv_action(pstack_file_name);
  }
#endif /* HAVE_STACK_TRACE_ON_SEGV */

  /*
    signal to start_signal_handler that we are ready
    This works by waiting for start_signal_handler to free mutex,
    after which we signal it that we are ready.
    At this pointer there is no other threads running, so there
    should not be any other pthread_cond_signal() calls.
  */
  (void) pthread_mutex_lock(&LOCK_thread_count);
  (void) pthread_mutex_unlock(&LOCK_thread_count);
  (void) pthread_cond_broadcast(&COND_thread_count);

  (void) pthread_sigmask(SIG_BLOCK,&set,NULL);
  for (;;)
  {
    int error;					// Used when debugging
    if (shutdown_in_progress && !abort_loop)
    {
      sig= SIGTERM;
      error=0;
    }
    else
      while ((error=my_sigwait(&set,&sig)) == EINTR) ;
    if (cleanup_done)
    {
      DBUG_PRINT("quit",("signal_handler: calling my_thread_end()"));
      my_thread_end();
      signal_thread_in_use= 0;
      DBUG_LEAVE;                               // Must match DBUG_ENTER()
      pthread_exit(0);				// Safety
      return 0;                                 // Avoid compiler warnings
    }
    switch (sig) {
    case SIGTERM:
    case SIGQUIT:
    case SIGKILL:
#ifdef EXTRA_DEBUG
      sql_print_information("Got signal %d to shutdown mysqld",sig);
#endif
      /* switch to the old log message processing */
      logger.set_handlers(LOG_FILE, opt_slow_log ? LOG_FILE:LOG_NONE,
                          opt_log ? LOG_FILE:LOG_NONE);
      DBUG_PRINT("info",("Got signal: %d  abort_loop: %d",sig,abort_loop));
      if (!abort_loop)
      {
	abort_loop=1;				// mark abort for threads
#ifdef USE_ONE_SIGNAL_HAND
	pthread_t tmp;
	if (!(opt_specialflag & SPECIAL_NO_PRIOR))
	  my_pthread_attr_setprio(&connection_attrib,INTERRUPT_PRIOR);
	if (pthread_create(&tmp,&connection_attrib, kill_server_thread,
			   (void*) &sig))
	  sql_print_error("Can't create thread to kill server");
#else
	kill_server((void*) sig);	// MIT THREAD has a alarm thread
#endif
      }
      break;
    case SIGHUP:
      if (!abort_loop)
      {
        bool not_used;
	mysql_print_status();		// Print some debug info
	reload_acl_and_cache((THD*) 0,
			     (REFRESH_LOG | REFRESH_TABLES | REFRESH_FAST |
			      REFRESH_GRANT |
			      REFRESH_THREADS | REFRESH_HOSTS),
			     (TABLE_LIST*) 0, &not_used); // Flush logs
      }
      /* reenable logs after the options were reloaded */
      if (log_output_options & LOG_NONE)
      {
        logger.set_handlers(LOG_FILE,
                            opt_slow_log ? LOG_TABLE : LOG_NONE,
                            opt_log ? LOG_TABLE : LOG_NONE);
      }
      else
      {
        logger.set_handlers(LOG_FILE,
                            opt_slow_log ? log_output_options : LOG_NONE,
                            opt_log ? log_output_options : LOG_NONE);
      }
      break;
#ifdef USE_ONE_SIGNAL_HAND
    case THR_SERVER_ALARM:
      process_alarm(sig);			// Trigger alarms.
      break;
#endif
    default:
#ifdef EXTRA_DEBUG
      sql_print_warning("Got signal: %d  error: %d",sig,error); /* purecov: tested */
#endif
      break;					/* purecov: tested */
    }
  }
  return(0);					/* purecov: deadcode */
}

static void check_data_home(const char *path)
{}

#endif /*!EMBEDDED_LIBRARY*/
#endif	/* __WIN__*/


/**
  All global error messages are sent here where the first one is stored
  for the client.
*/
/* ARGSUSED */
extern "C" int my_message_sql(uint error, const char *str, myf MyFlags);

int my_message_sql(uint error, const char *str, myf MyFlags)
{
  THD *thd;
  DBUG_ENTER("my_message_sql");
  DBUG_PRINT("error", ("error: %u  message: '%s'", error, str));

  DBUG_ASSERT(str != NULL);
  /*
    An error should have a valid error number (!= 0), so it can be caught
    in stored procedures by SQL exception handlers.
    Calling my_error() with error == 0 is a bug.
    Remaining known places to fix:
    - storage/myisam/mi_create.c, my_printf_error()
    TODO:
    DBUG_ASSERT(error != 0);
  */

  if (error == 0)
  {
    /* At least, prevent new abuse ... */
    DBUG_ASSERT(strncmp(str, "MyISAM table", 12) == 0);
    error= ER_UNKNOWN_ERROR;
  }

  if ((thd= current_thd))
  {
    /*
      TODO: There are two exceptions mechanism (THD and sp_rcontext),
      this could be improved by having a common stack of handlers.
    */
    if (thd->handle_error(error, str,
                          MYSQL_ERROR::WARN_LEVEL_ERROR))
      DBUG_RETURN(0);

    thd->is_slave_error=  1; // needed to catch query errors during replication

    /*
      thd->lex->current_select == 0 if lex structure is not inited
      (not query command (COM_QUERY))
    */
    if (thd->lex->current_select &&
	thd->lex->current_select->no_error && !thd->is_fatal_error)
    {
      DBUG_PRINT("error",
                 ("Error converted to warning: current_select: no_error %d  "
                  "fatal_error: %d",
                  (thd->lex->current_select ?
                   thd->lex->current_select->no_error : 0),
                  (int) thd->is_fatal_error));
    }
    else
    {
      if (! thd->main_da.is_error())            // Return only first message
      {
        thd->main_da.set_error_status(thd, error, str);
      }
      query_cache_abort(&thd->net);
    }
    /*
      If a continue handler is found, the error message will be cleared
      by the stored procedures code.
    */
    if (thd->spcont &&
        ! (MyFlags & ME_NO_SP_HANDLER) &&
        thd->spcont->handle_error(error, MYSQL_ERROR::WARN_LEVEL_ERROR, thd))
    {
      /*
        Do not push any warnings, a handled error must be completely
        silenced.
      */
      DBUG_RETURN(0);
    }

    /* When simulating OOM, skip writing to error log to avoid mtr errors */
    DBUG_EXECUTE_IF("simulate_out_of_memory", DBUG_RETURN(0););

    if (!thd->no_warnings_for_error &&
        !(MyFlags & ME_NO_WARNING_FOR_ERROR))
    {
      /*
        Suppress infinite recursion if there a memory allocation error
        inside push_warning.
      */
      thd->no_warnings_for_error= TRUE;
      push_warning(thd, MYSQL_ERROR::WARN_LEVEL_ERROR, error, str);
      thd->no_warnings_for_error= FALSE;
    }
  }

  /* When simulating OOM, skip writing to error log to avoid mtr errors */
  DBUG_EXECUTE_IF("simulate_out_of_memory", DBUG_RETURN(0););

  if (!thd || MyFlags & ME_NOREFRESH)
    sql_print_error("%s: %s",my_progname,str); /* purecov: inspected */
  DBUG_RETURN(0);
}


#ifndef EMBEDDED_LIBRARY
extern "C" void *my_str_malloc_mysqld(size_t size);
extern "C" void my_str_free_mysqld(void *ptr);

void *my_str_malloc_mysqld(size_t size)
{
  return my_malloc(size, MYF(MY_FAE));
}


void my_str_free_mysqld(void *ptr)
{
  my_free((uchar*)ptr, MYF(MY_FAE));
}
#endif /* EMBEDDED_LIBRARY */


#ifdef __WIN__

pthread_handler_t handle_shutdown(void *arg)
{
  MSG msg;
  my_thread_init();

  /* this call should create the message queue for this thread */
  PeekMessage(&msg, NULL, 1, 65534,PM_NOREMOVE);
#if !defined(EMBEDDED_LIBRARY)
  if (WaitForSingleObject(hEventShutdown,INFINITE)==WAIT_OBJECT_0)
#endif /* EMBEDDED_LIBRARY */
     kill_server(MYSQL_KILL_SIGNAL);
  return 0;
}
#endif

const char *load_default_groups[]= {
#ifdef WITH_NDBCLUSTER_STORAGE_ENGINE
"mysql_cluster",
#endif
"mysqld","server", MYSQL_BASE_VERSION, 0, 0};

#if defined(__WIN__) && !defined(EMBEDDED_LIBRARY)
static const int load_default_groups_sz=
sizeof(load_default_groups)/sizeof(load_default_groups[0]);
#endif


/**
  Initialize one of the global date/time format variables.

  @param format_type		What kind of format should be supported
  @param var_ptr		Pointer to variable that should be updated

  @note
    The default value is taken from either opt_date_time_formats[] or
    the ISO format (ANSI SQL)

  @retval
    0 ok
  @retval
    1 error
*/

static bool init_global_datetime_format(timestamp_type format_type,
                                        DATE_TIME_FORMAT **var_ptr)
{
  /* Get command line option */
  const char *str= opt_date_time_formats[format_type];

  if (!str)					// No specified format
  {
    str= get_date_time_format_str(&known_date_time_formats[ISO_FORMAT],
				  format_type);
    /*
      Set the "command line" option to point to the generated string so
      that we can set global formats back to default
    */
    opt_date_time_formats[format_type]= str;
  }
  if (!(*var_ptr= date_time_format_make(format_type, str, strlen(str))))
  {
    fprintf(stderr, "Wrong date/time format specifier: %s\n", str);
    return 1;
  }
  return 0;
}

SHOW_VAR com_status_vars[]= {
  {"admin_commands",       (char*) offsetof(STATUS_VAR, com_other), SHOW_LONG_STATUS},
  {"assign_to_keycache",   (char*) offsetof(STATUS_VAR, com_stat[(uint) SQLCOM_ASSIGN_TO_KEYCACHE]), SHOW_LONG_STATUS},
  {"alter_db",             (char*) offsetof(STATUS_VAR, com_stat[(uint) SQLCOM_ALTER_DB]), SHOW_LONG_STATUS},
  {"alter_db_upgrade",     (char*) offsetof(STATUS_VAR, com_stat[(uint) SQLCOM_ALTER_DB_UPGRADE]), SHOW_LONG_STATUS},
  {"alter_event",          (char*) offsetof(STATUS_VAR, com_stat[(uint) SQLCOM_ALTER_EVENT]), SHOW_LONG_STATUS},
  {"alter_function",       (char*) offsetof(STATUS_VAR, com_stat[(uint) SQLCOM_ALTER_FUNCTION]), SHOW_LONG_STATUS},
  {"alter_procedure",      (char*) offsetof(STATUS_VAR, com_stat[(uint) SQLCOM_ALTER_PROCEDURE]), SHOW_LONG_STATUS},
  {"alter_server",         (char*) offsetof(STATUS_VAR, com_stat[(uint) SQLCOM_ALTER_SERVER]), SHOW_LONG_STATUS},
  {"alter_table",          (char*) offsetof(STATUS_VAR, com_stat[(uint) SQLCOM_ALTER_TABLE]), SHOW_LONG_STATUS},
  {"alter_tablespace",     (char*) offsetof(STATUS_VAR, com_stat[(uint) SQLCOM_ALTER_TABLESPACE]), SHOW_LONG_STATUS},
  {"analyze",              (char*) offsetof(STATUS_VAR, com_stat[(uint) SQLCOM_ANALYZE]), SHOW_LONG_STATUS},
  {"backup_table",         (char*) offsetof(STATUS_VAR, com_stat[(uint) SQLCOM_BACKUP_TABLE]), SHOW_LONG_STATUS},
  {"begin",                (char*) offsetof(STATUS_VAR, com_stat[(uint) SQLCOM_BEGIN]), SHOW_LONG_STATUS},
  {"binlog",               (char*) offsetof(STATUS_VAR, com_stat[(uint) SQLCOM_BINLOG_BASE64_EVENT]), SHOW_LONG_STATUS},
  {"call_procedure",       (char*) offsetof(STATUS_VAR, com_stat[(uint) SQLCOM_CALL]), SHOW_LONG_STATUS},
  {"change_db",            (char*) offsetof(STATUS_VAR, com_stat[(uint) SQLCOM_CHANGE_DB]), SHOW_LONG_STATUS},
  {"change_master",        (char*) offsetof(STATUS_VAR, com_stat[(uint) SQLCOM_CHANGE_MASTER]), SHOW_LONG_STATUS},
  {"check",                (char*) offsetof(STATUS_VAR, com_stat[(uint) SQLCOM_CHECK]), SHOW_LONG_STATUS},
  {"checksum",             (char*) offsetof(STATUS_VAR, com_stat[(uint) SQLCOM_CHECKSUM]), SHOW_LONG_STATUS},
  {"commit",               (char*) offsetof(STATUS_VAR, com_stat[(uint) SQLCOM_COMMIT]), SHOW_LONG_STATUS},
  {"create_db",            (char*) offsetof(STATUS_VAR, com_stat[(uint) SQLCOM_CREATE_DB]), SHOW_LONG_STATUS},
  {"create_event",         (char*) offsetof(STATUS_VAR, com_stat[(uint) SQLCOM_CREATE_EVENT]), SHOW_LONG_STATUS},
  {"create_function",      (char*) offsetof(STATUS_VAR, com_stat[(uint) SQLCOM_CREATE_SPFUNCTION]), SHOW_LONG_STATUS},
  {"create_index",         (char*) offsetof(STATUS_VAR, com_stat[(uint) SQLCOM_CREATE_INDEX]), SHOW_LONG_STATUS},
  {"create_procedure",     (char*) offsetof(STATUS_VAR, com_stat[(uint) SQLCOM_CREATE_PROCEDURE]), SHOW_LONG_STATUS},
  {"create_server",        (char*) offsetof(STATUS_VAR, com_stat[(uint) SQLCOM_CREATE_SERVER]), SHOW_LONG_STATUS},
  {"create_table",         (char*) offsetof(STATUS_VAR, com_stat[(uint) SQLCOM_CREATE_TABLE]), SHOW_LONG_STATUS},
  {"create_trigger",       (char*) offsetof(STATUS_VAR, com_stat[(uint) SQLCOM_CREATE_TRIGGER]), SHOW_LONG_STATUS},
  {"create_udf",           (char*) offsetof(STATUS_VAR, com_stat[(uint) SQLCOM_CREATE_FUNCTION]), SHOW_LONG_STATUS},
  {"create_user",          (char*) offsetof(STATUS_VAR, com_stat[(uint) SQLCOM_CREATE_USER]), SHOW_LONG_STATUS},
  {"create_view",          (char*) offsetof(STATUS_VAR, com_stat[(uint) SQLCOM_CREATE_VIEW]), SHOW_LONG_STATUS},
  {"dealloc_sql",          (char*) offsetof(STATUS_VAR, com_stat[(uint) SQLCOM_DEALLOCATE_PREPARE]), SHOW_LONG_STATUS},
  {"delete",               (char*) offsetof(STATUS_VAR, com_stat[(uint) SQLCOM_DELETE]), SHOW_LONG_STATUS},
  {"delete_multi",         (char*) offsetof(STATUS_VAR, com_stat[(uint) SQLCOM_DELETE_MULTI]), SHOW_LONG_STATUS},
  {"do",                   (char*) offsetof(STATUS_VAR, com_stat[(uint) SQLCOM_DO]), SHOW_LONG_STATUS},
  {"drop_db",              (char*) offsetof(STATUS_VAR, com_stat[(uint) SQLCOM_DROP_DB]), SHOW_LONG_STATUS},
  {"drop_event",           (char*) offsetof(STATUS_VAR, com_stat[(uint) SQLCOM_DROP_EVENT]), SHOW_LONG_STATUS},
  {"drop_function",        (char*) offsetof(STATUS_VAR, com_stat[(uint) SQLCOM_DROP_FUNCTION]), SHOW_LONG_STATUS},
  {"drop_index",           (char*) offsetof(STATUS_VAR, com_stat[(uint) SQLCOM_DROP_INDEX]), SHOW_LONG_STATUS},
  {"drop_procedure",       (char*) offsetof(STATUS_VAR, com_stat[(uint) SQLCOM_DROP_PROCEDURE]), SHOW_LONG_STATUS},
  {"drop_server",          (char*) offsetof(STATUS_VAR, com_stat[(uint) SQLCOM_DROP_SERVER]), SHOW_LONG_STATUS},
  {"drop_table",           (char*) offsetof(STATUS_VAR, com_stat[(uint) SQLCOM_DROP_TABLE]), SHOW_LONG_STATUS},
  {"drop_trigger",         (char*) offsetof(STATUS_VAR, com_stat[(uint) SQLCOM_DROP_TRIGGER]), SHOW_LONG_STATUS},
  {"drop_user",            (char*) offsetof(STATUS_VAR, com_stat[(uint) SQLCOM_DROP_USER]), SHOW_LONG_STATUS},
  {"drop_view",            (char*) offsetof(STATUS_VAR, com_stat[(uint) SQLCOM_DROP_VIEW]), SHOW_LONG_STATUS},
  {"empty_query",          (char*) offsetof(STATUS_VAR, com_stat[(uint) SQLCOM_EMPTY_QUERY]), SHOW_LONG_STATUS},
  {"execute_sql",          (char*) offsetof(STATUS_VAR, com_stat[(uint) SQLCOM_EXECUTE]), SHOW_LONG_STATUS},
  {"flush",                (char*) offsetof(STATUS_VAR, com_stat[(uint) SQLCOM_FLUSH]), SHOW_LONG_STATUS},
  {"grant",                (char*) offsetof(STATUS_VAR, com_stat[(uint) SQLCOM_GRANT]), SHOW_LONG_STATUS},
  {"ha_close",             (char*) offsetof(STATUS_VAR, com_stat[(uint) SQLCOM_HA_CLOSE]), SHOW_LONG_STATUS},
  {"ha_open",              (char*) offsetof(STATUS_VAR, com_stat[(uint) SQLCOM_HA_OPEN]), SHOW_LONG_STATUS},
  {"ha_read",              (char*) offsetof(STATUS_VAR, com_stat[(uint) SQLCOM_HA_READ]), SHOW_LONG_STATUS},
  {"help",                 (char*) offsetof(STATUS_VAR, com_stat[(uint) SQLCOM_HELP]), SHOW_LONG_STATUS},
  {"insert",               (char*) offsetof(STATUS_VAR, com_stat[(uint) SQLCOM_INSERT]), SHOW_LONG_STATUS},
  {"insert_select",        (char*) offsetof(STATUS_VAR, com_stat[(uint) SQLCOM_INSERT_SELECT]), SHOW_LONG_STATUS},
  {"install_plugin",       (char*) offsetof(STATUS_VAR, com_stat[(uint) SQLCOM_INSTALL_PLUGIN]), SHOW_LONG_STATUS},
  {"kill",                 (char*) offsetof(STATUS_VAR, com_stat[(uint) SQLCOM_KILL]), SHOW_LONG_STATUS},
  {"load",                 (char*) offsetof(STATUS_VAR, com_stat[(uint) SQLCOM_LOAD]), SHOW_LONG_STATUS},
  {"load_master_data",     (char*) offsetof(STATUS_VAR, com_stat[(uint) SQLCOM_LOAD_MASTER_DATA]), SHOW_LONG_STATUS},
  {"load_master_table",    (char*) offsetof(STATUS_VAR, com_stat[(uint) SQLCOM_LOAD_MASTER_TABLE]), SHOW_LONG_STATUS},
  {"lock_tables",          (char*) offsetof(STATUS_VAR, com_stat[(uint) SQLCOM_LOCK_TABLES]), SHOW_LONG_STATUS},
  {"optimize",             (char*) offsetof(STATUS_VAR, com_stat[(uint) SQLCOM_OPTIMIZE]), SHOW_LONG_STATUS},
  {"preload_keys",         (char*) offsetof(STATUS_VAR, com_stat[(uint) SQLCOM_PRELOAD_KEYS]), SHOW_LONG_STATUS},
  {"prepare_sql",          (char*) offsetof(STATUS_VAR, com_stat[(uint) SQLCOM_PREPARE]), SHOW_LONG_STATUS},
  {"purge",                (char*) offsetof(STATUS_VAR, com_stat[(uint) SQLCOM_PURGE]), SHOW_LONG_STATUS},
  {"purge_before_date",    (char*) offsetof(STATUS_VAR, com_stat[(uint) SQLCOM_PURGE_BEFORE]), SHOW_LONG_STATUS},
  {"release_savepoint",    (char*) offsetof(STATUS_VAR, com_stat[(uint) SQLCOM_RELEASE_SAVEPOINT]), SHOW_LONG_STATUS},
  {"rename_table",         (char*) offsetof(STATUS_VAR, com_stat[(uint) SQLCOM_RENAME_TABLE]), SHOW_LONG_STATUS},
  {"rename_user",          (char*) offsetof(STATUS_VAR, com_stat[(uint) SQLCOM_RENAME_USER]), SHOW_LONG_STATUS},
  {"repair",               (char*) offsetof(STATUS_VAR, com_stat[(uint) SQLCOM_REPAIR]), SHOW_LONG_STATUS},
  {"replace",              (char*) offsetof(STATUS_VAR, com_stat[(uint) SQLCOM_REPLACE]), SHOW_LONG_STATUS},
  {"replace_select",       (char*) offsetof(STATUS_VAR, com_stat[(uint) SQLCOM_REPLACE_SELECT]), SHOW_LONG_STATUS},
  {"reset",                (char*) offsetof(STATUS_VAR, com_stat[(uint) SQLCOM_RESET]), SHOW_LONG_STATUS},
  {"restore_table",        (char*) offsetof(STATUS_VAR, com_stat[(uint) SQLCOM_RESTORE_TABLE]), SHOW_LONG_STATUS},
  {"revoke",               (char*) offsetof(STATUS_VAR, com_stat[(uint) SQLCOM_REVOKE]), SHOW_LONG_STATUS},
  {"revoke_all",           (char*) offsetof(STATUS_VAR, com_stat[(uint) SQLCOM_REVOKE_ALL]), SHOW_LONG_STATUS},
  {"rollback",             (char*) offsetof(STATUS_VAR, com_stat[(uint) SQLCOM_ROLLBACK]), SHOW_LONG_STATUS},
  {"rollback_to_savepoint",(char*) offsetof(STATUS_VAR, com_stat[(uint) SQLCOM_ROLLBACK_TO_SAVEPOINT]), SHOW_LONG_STATUS},
  {"savepoint",            (char*) offsetof(STATUS_VAR, com_stat[(uint) SQLCOM_SAVEPOINT]), SHOW_LONG_STATUS},
  {"select",               (char*) offsetof(STATUS_VAR, com_stat[(uint) SQLCOM_SELECT]), SHOW_LONG_STATUS},
  {"set_option",           (char*) offsetof(STATUS_VAR, com_stat[(uint) SQLCOM_SET_OPTION]), SHOW_LONG_STATUS},
  {"show_authors",         (char*) offsetof(STATUS_VAR, com_stat[(uint) SQLCOM_SHOW_AUTHORS]), SHOW_LONG_STATUS},
  {"show_binlog_events",   (char*) offsetof(STATUS_VAR, com_stat[(uint) SQLCOM_SHOW_BINLOG_EVENTS]), SHOW_LONG_STATUS},
  {"show_binlogs",         (char*) offsetof(STATUS_VAR, com_stat[(uint) SQLCOM_SHOW_BINLOGS]), SHOW_LONG_STATUS},
  {"show_charsets",        (char*) offsetof(STATUS_VAR, com_stat[(uint) SQLCOM_SHOW_CHARSETS]), SHOW_LONG_STATUS},
  {"show_collations",      (char*) offsetof(STATUS_VAR, com_stat[(uint) SQLCOM_SHOW_COLLATIONS]), SHOW_LONG_STATUS},
  {"show_column_types",    (char*) offsetof(STATUS_VAR, com_stat[(uint) SQLCOM_SHOW_COLUMN_TYPES]), SHOW_LONG_STATUS},
  {"show_contributors",    (char*) offsetof(STATUS_VAR, com_stat[(uint) SQLCOM_SHOW_CONTRIBUTORS]), SHOW_LONG_STATUS},
  {"show_create_db",       (char*) offsetof(STATUS_VAR, com_stat[(uint) SQLCOM_SHOW_CREATE_DB]), SHOW_LONG_STATUS},
  {"show_create_event",    (char*) offsetof(STATUS_VAR, com_stat[(uint) SQLCOM_SHOW_CREATE_EVENT]), SHOW_LONG_STATUS},
  {"show_create_func",     (char*) offsetof(STATUS_VAR, com_stat[(uint) SQLCOM_SHOW_CREATE_FUNC]), SHOW_LONG_STATUS},
  {"show_create_proc",     (char*) offsetof(STATUS_VAR, com_stat[(uint) SQLCOM_SHOW_CREATE_PROC]), SHOW_LONG_STATUS},
  {"show_create_table",    (char*) offsetof(STATUS_VAR, com_stat[(uint) SQLCOM_SHOW_CREATE]), SHOW_LONG_STATUS},
  {"show_create_trigger",  (char*) offsetof(STATUS_VAR, com_stat[(uint) SQLCOM_SHOW_CREATE_TRIGGER]), SHOW_LONG_STATUS},
  {"show_databases",       (char*) offsetof(STATUS_VAR, com_stat[(uint) SQLCOM_SHOW_DATABASES]), SHOW_LONG_STATUS},
  {"show_engine_logs",     (char*) offsetof(STATUS_VAR, com_stat[(uint) SQLCOM_SHOW_ENGINE_LOGS]), SHOW_LONG_STATUS},
  {"show_engine_mutex",    (char*) offsetof(STATUS_VAR, com_stat[(uint) SQLCOM_SHOW_ENGINE_MUTEX]), SHOW_LONG_STATUS},
  {"show_engine_status",   (char*) offsetof(STATUS_VAR, com_stat[(uint) SQLCOM_SHOW_ENGINE_STATUS]), SHOW_LONG_STATUS},
  {"show_events",          (char*) offsetof(STATUS_VAR, com_stat[(uint) SQLCOM_SHOW_EVENTS]), SHOW_LONG_STATUS},
  {"show_errors",          (char*) offsetof(STATUS_VAR, com_stat[(uint) SQLCOM_SHOW_ERRORS]), SHOW_LONG_STATUS},
  {"show_fields",          (char*) offsetof(STATUS_VAR, com_stat[(uint) SQLCOM_SHOW_FIELDS]), SHOW_LONG_STATUS},
#ifndef DBUG_OFF
  {"show_function_code",   (char*) offsetof(STATUS_VAR, com_stat[(uint) SQLCOM_SHOW_FUNC_CODE]), SHOW_LONG_STATUS},
#endif
  {"show_function_status", (char*) offsetof(STATUS_VAR, com_stat[(uint) SQLCOM_SHOW_STATUS_FUNC]), SHOW_LONG_STATUS},
  {"show_grants",          (char*) offsetof(STATUS_VAR, com_stat[(uint) SQLCOM_SHOW_GRANTS]), SHOW_LONG_STATUS},
  {"show_keys",            (char*) offsetof(STATUS_VAR, com_stat[(uint) SQLCOM_SHOW_KEYS]), SHOW_LONG_STATUS},
  {"show_master_status",   (char*) offsetof(STATUS_VAR, com_stat[(uint) SQLCOM_SHOW_MASTER_STAT]), SHOW_LONG_STATUS},
  {"show_new_master",      (char*) offsetof(STATUS_VAR, com_stat[(uint) SQLCOM_SHOW_NEW_MASTER]), SHOW_LONG_STATUS},
  {"show_open_tables",     (char*) offsetof(STATUS_VAR, com_stat[(uint) SQLCOM_SHOW_OPEN_TABLES]), SHOW_LONG_STATUS},
  {"show_plugins",         (char*) offsetof(STATUS_VAR, com_stat[(uint) SQLCOM_SHOW_PLUGINS]), SHOW_LONG_STATUS},
  {"show_privileges",      (char*) offsetof(STATUS_VAR, com_stat[(uint) SQLCOM_SHOW_PRIVILEGES]), SHOW_LONG_STATUS},
#ifndef DBUG_OFF
  {"show_procedure_code",  (char*) offsetof(STATUS_VAR, com_stat[(uint) SQLCOM_SHOW_PROC_CODE]), SHOW_LONG_STATUS},
#endif
  {"show_procedure_status",(char*) offsetof(STATUS_VAR, com_stat[(uint) SQLCOM_SHOW_STATUS_PROC]), SHOW_LONG_STATUS},
  {"show_processlist",     (char*) offsetof(STATUS_VAR, com_stat[(uint) SQLCOM_SHOW_PROCESSLIST]), SHOW_LONG_STATUS},
  {"show_profile",         (char*) offsetof(STATUS_VAR, com_stat[(uint) SQLCOM_SHOW_PROFILE]), SHOW_LONG_STATUS},
  {"show_profiles",        (char*) offsetof(STATUS_VAR, com_stat[(uint) SQLCOM_SHOW_PROFILES]), SHOW_LONG_STATUS},
  {"show_slave_hosts",     (char*) offsetof(STATUS_VAR, com_stat[(uint) SQLCOM_SHOW_SLAVE_HOSTS]), SHOW_LONG_STATUS},
  {"show_slave_status",    (char*) offsetof(STATUS_VAR, com_stat[(uint) SQLCOM_SHOW_SLAVE_STAT]), SHOW_LONG_STATUS},
  {"show_status",          (char*) offsetof(STATUS_VAR, com_stat[(uint) SQLCOM_SHOW_STATUS]), SHOW_LONG_STATUS},
  {"show_storage_engines", (char*) offsetof(STATUS_VAR, com_stat[(uint) SQLCOM_SHOW_STORAGE_ENGINES]), SHOW_LONG_STATUS},
  {"show_table_status",    (char*) offsetof(STATUS_VAR, com_stat[(uint) SQLCOM_SHOW_TABLE_STATUS]), SHOW_LONG_STATUS},
  {"show_tables",          (char*) offsetof(STATUS_VAR, com_stat[(uint) SQLCOM_SHOW_TABLES]), SHOW_LONG_STATUS},
  {"show_triggers",        (char*) offsetof(STATUS_VAR, com_stat[(uint) SQLCOM_SHOW_TRIGGERS]), SHOW_LONG_STATUS},
  {"show_variables",       (char*) offsetof(STATUS_VAR, com_stat[(uint) SQLCOM_SHOW_VARIABLES]), SHOW_LONG_STATUS},
  {"show_warnings",        (char*) offsetof(STATUS_VAR, com_stat[(uint) SQLCOM_SHOW_WARNS]), SHOW_LONG_STATUS},
  {"slave_start",          (char*) offsetof(STATUS_VAR, com_stat[(uint) SQLCOM_SLAVE_START]), SHOW_LONG_STATUS},
  {"slave_stop",           (char*) offsetof(STATUS_VAR, com_stat[(uint) SQLCOM_SLAVE_STOP]), SHOW_LONG_STATUS},
  {"stmt_close",           (char*) offsetof(STATUS_VAR, com_stmt_close), SHOW_LONG_STATUS},
  {"stmt_execute",         (char*) offsetof(STATUS_VAR, com_stmt_execute), SHOW_LONG_STATUS},
  {"stmt_fetch",           (char*) offsetof(STATUS_VAR, com_stmt_fetch), SHOW_LONG_STATUS},
  {"stmt_prepare",         (char*) offsetof(STATUS_VAR, com_stmt_prepare), SHOW_LONG_STATUS},
  {"stmt_reprepare",       (char*) offsetof(STATUS_VAR, com_stmt_reprepare), SHOW_LONG_STATUS},
  {"stmt_reset",           (char*) offsetof(STATUS_VAR, com_stmt_reset), SHOW_LONG_STATUS},
  {"stmt_send_long_data",  (char*) offsetof(STATUS_VAR, com_stmt_send_long_data), SHOW_LONG_STATUS},
  {"truncate",             (char*) offsetof(STATUS_VAR, com_stat[(uint) SQLCOM_TRUNCATE]), SHOW_LONG_STATUS},
  {"uninstall_plugin",     (char*) offsetof(STATUS_VAR, com_stat[(uint) SQLCOM_UNINSTALL_PLUGIN]), SHOW_LONG_STATUS},
  {"unlock_tables",        (char*) offsetof(STATUS_VAR, com_stat[(uint) SQLCOM_UNLOCK_TABLES]), SHOW_LONG_STATUS},
  {"update",               (char*) offsetof(STATUS_VAR, com_stat[(uint) SQLCOM_UPDATE]), SHOW_LONG_STATUS},
  {"update_multi",         (char*) offsetof(STATUS_VAR, com_stat[(uint) SQLCOM_UPDATE_MULTI]), SHOW_LONG_STATUS},
  {"xa_commit",            (char*) offsetof(STATUS_VAR, com_stat[(uint) SQLCOM_XA_COMMIT]),SHOW_LONG_STATUS},
  {"xa_end",               (char*) offsetof(STATUS_VAR, com_stat[(uint) SQLCOM_XA_END]),SHOW_LONG_STATUS},
  {"xa_prepare",           (char*) offsetof(STATUS_VAR, com_stat[(uint) SQLCOM_XA_PREPARE]),SHOW_LONG_STATUS},
  {"xa_recover",           (char*) offsetof(STATUS_VAR, com_stat[(uint) SQLCOM_XA_RECOVER]),SHOW_LONG_STATUS},
  {"xa_rollback",          (char*) offsetof(STATUS_VAR, com_stat[(uint) SQLCOM_XA_ROLLBACK]),SHOW_LONG_STATUS},
  {"xa_start",             (char*) offsetof(STATUS_VAR, com_stat[(uint) SQLCOM_XA_START]),SHOW_LONG_STATUS},
  {NullS, NullS, SHOW_LONG}
};

static int init_common_variables(const char *conf_file_name, int argc,
				 char **argv, const char **groups)
{
  char buff[FN_REFLEN], *s;
  umask(((~my_umask) & 0666));
  my_decimal_set_zero(&decimal_zero); // set decimal_zero constant;
  tzset();			// Set tzname

  max_system_variables.pseudo_thread_id= (ulong)~0;
  server_start_time= flush_status_time= my_time(0);
  /* TODO: remove this when my_time_t is 64 bit compatible */
  if (server_start_time >= (time_t) MY_TIME_T_MAX)
  {
    sql_print_error("This MySQL server doesn't support dates later then 2038");
    return 1;
  }

  rpl_filter= new Rpl_filter;
  binlog_filter= new Rpl_filter;
  if (!rpl_filter || !binlog_filter)
  {
    sql_perror("Could not allocate replication and binlog filters");
    return 1;
  }

  if (init_thread_environment() ||
      mysql_init_variables())
    return 1;

#ifdef HAVE_TZNAME
  {
    struct tm tm_tmp;
    localtime_r(&server_start_time,&tm_tmp);
    strmake(system_time_zone, tzname[tm_tmp.tm_isdst != 0 ? 1 : 0],
            sizeof(system_time_zone)-1);

 }
#endif
  /*
    We set SYSTEM time zone as reasonable default and
    also for failure of my_tz_init() and bootstrap mode.
    If user explicitly set time zone with --default-time-zone
    option we will change this value in my_tz_init().
  */
  global_system_variables.time_zone= my_tz_SYSTEM;

  /*
    Init mutexes for the global MYSQL_BIN_LOG objects.
    As safe_mutex depends on what MY_INIT() does, we can't init the mutexes of
    global MYSQL_BIN_LOGs in their constructors, because then they would be
    inited before MY_INIT(). So we do it here.
  */
  mysql_bin_log.init_pthread_objects();

  if (gethostname(glob_hostname,sizeof(glob_hostname)) < 0)
  {
    strmake(glob_hostname, STRING_WITH_LEN("localhost"));
    sql_print_warning("gethostname failed, using '%s' as hostname",
                      glob_hostname);
    strmake(pidfile_name, STRING_WITH_LEN("mysql"));
  }
  else
  strmake(pidfile_name, glob_hostname, sizeof(pidfile_name)-5);
  strmov(fn_ext(pidfile_name),".pid");		// Add proper extension

  /*
    Add server status variables to the dynamic list of
    status variables that is shown by SHOW STATUS.
    Later, in plugin_init, and mysql_install_plugin
    new entries could be added to that list.
  */
  if (add_status_vars(status_vars))
    return 1; // an error was already reported

#ifndef DBUG_OFF
  /*
    We have few debug-only commands in com_status_vars, only visible in debug
    builds. for simplicity we enable the assert only in debug builds

    There are 8 Com_ variables which don't have corresponding SQLCOM_ values:
    (TODO strictly speaking they shouldn't be here, should not have Com_ prefix
    that is. Perhaps Stmt_ ? Comstmt_ ? Prepstmt_ ?)

      Com_admin_commands       => com_other
      Com_stmt_close           => com_stmt_close
      Com_stmt_execute         => com_stmt_execute
      Com_stmt_fetch           => com_stmt_fetch
      Com_stmt_prepare         => com_stmt_prepare
      Com_stmt_reprepare       => com_stmt_reprepare
      Com_stmt_reset           => com_stmt_reset
      Com_stmt_send_long_data  => com_stmt_send_long_data

    With this correction the number of Com_ variables (number of elements in
    the array, excluding the last element - terminator) must match the number
    of SQLCOM_ constants.
  */
  compile_time_assert(sizeof(com_status_vars)/sizeof(com_status_vars[0]) - 1 ==
                     SQLCOM_END + 8);
#endif

  orig_argc=argc;
  orig_argv=argv;
  load_defaults(conf_file_name, groups, &argc, &argv);
  defaults_argv=argv;
  defaults_argc=argc;
  if (get_options(&defaults_argc, defaults_argv))
    return 1;
  set_server_version();

  DBUG_PRINT("info",("%s  Ver %s for %s on %s\n",my_progname,
		     server_version, SYSTEM_TYPE,MACHINE_TYPE));

#ifdef HAVE_LARGE_PAGES
  /* Initialize large page size */
  if (opt_large_pages && (opt_large_page_size= my_get_large_page_size()))
  {
      my_use_large_pages= 1;
      my_large_page_size= opt_large_page_size;
  }
#endif /* HAVE_LARGE_PAGES */

  /* connections and databases needs lots of files */
  {
    uint files, wanted_files, max_open_files;

    /* MyISAM requires two file handles per table. */
    wanted_files= 10+max_connections+table_cache_size*2;
    /*
      We are trying to allocate no less than max_connections*5 file
      handles (i.e. we are trying to set the limit so that they will
      be available).  In addition, we allocate no less than how much
      was already allocated.  However below we report a warning and
      recompute values only if we got less file handles than were
      explicitly requested.  No warning and re-computation occur if we
      can't get max_connections*5 but still got no less than was
      requested (value of wanted_files).
    */
    max_open_files= max(max(wanted_files, max_connections*5),
                        open_files_limit);
    files= my_set_max_open_files(max_open_files);

    if (files < wanted_files)
    {
      if (!open_files_limit)
      {
        /*
          If we have requested too much file handles than we bring
          max_connections in supported bounds.
        */
        max_connections= (ulong) min(files-10-TABLE_OPEN_CACHE_MIN*2,
                                     max_connections);
        /*
          Decrease table_cache_size according to max_connections, but
          not below TABLE_OPEN_CACHE_MIN.  Outer min() ensures that we
          never increase table_cache_size automatically (that could
          happen if max_connections is decreased above).
        */
        table_cache_size= (ulong) min(max((files-10-max_connections)/2,
                                          TABLE_OPEN_CACHE_MIN),
                                      table_cache_size);
	DBUG_PRINT("warning",
		   ("Changed limits: max_open_files: %u  max_connections: %ld  table_cache: %ld",
		    files, max_connections, table_cache_size));
	if (global_system_variables.log_warnings)
	  sql_print_warning("Changed limits: max_open_files: %u  max_connections: %ld  table_cache: %ld",
			files, max_connections, table_cache_size);
      }
      else if (global_system_variables.log_warnings)
	sql_print_warning("Could not increase number of max_open_files to more than %u (request: %u)", files, wanted_files);
    }
    open_files_limit= files;
  }
  unireg_init(opt_specialflag); /* Set up extern variabels */
  if (init_errmessage())	/* Read error messages from file */
    return 1;
  init_client_errs();
  lex_init();
  if (item_create_init())
    return 1;
  item_init();
  if (set_var_init())
    return 1;
#ifdef HAVE_REPLICATION
  if (init_replication_sys_vars())
    return 1;
#endif
  mysys_uses_curses=0;
#ifdef USE_REGEX
  my_regex_init(&my_charset_latin1);
#endif
  /*
    Process a comma-separated character set list and choose
    the first available character set. This is mostly for
    test purposes, to be able to start "mysqld" even if
    the requested character set is not available (see bug#18743).
  */
  for (;;)
  {
    char *next_character_set_name= strchr(default_character_set_name, ',');
    if (next_character_set_name)
      *next_character_set_name++= '\0';
    if (!(default_charset_info=
          get_charset_by_csname(default_character_set_name,
                                MY_CS_PRIMARY, MYF(MY_WME))))
    {
      if (next_character_set_name)
      {
        default_character_set_name= next_character_set_name;
        default_collation_name= 0;          // Ignore collation
      }
      else
        return 1;                           // Eof of the list
    }
    else
      break;
  }

  if (default_collation_name)
  {
    CHARSET_INFO *default_collation;
    default_collation= get_charset_by_name(default_collation_name, MYF(0));
    if (!default_collation)
    {
      sql_print_error(ER(ER_UNKNOWN_COLLATION), default_collation_name);
      return 1;
    }
    if (!my_charset_same(default_charset_info, default_collation))
    {
      sql_print_error(ER(ER_COLLATION_CHARSET_MISMATCH),
		      default_collation_name,
		      default_charset_info->csname);
      return 1;
    }
    default_charset_info= default_collation;
  }
  /* Set collactions that depends on the default collation */
  global_system_variables.collation_server=	 default_charset_info;
  global_system_variables.collation_database=	 default_charset_info;
  global_system_variables.collation_connection=  default_charset_info;
  global_system_variables.character_set_results= default_charset_info;
  global_system_variables.character_set_client= default_charset_info;

  if (!(character_set_filesystem= 
        get_charset_by_csname(character_set_filesystem_name,
                              MY_CS_PRIMARY, MYF(MY_WME))))
    return 1;
  global_system_variables.character_set_filesystem= character_set_filesystem;

  if (!(my_default_lc_time_names=
        my_locale_by_name(lc_time_names_name)))
  {
    sql_print_error("Unknown locale: '%s'", lc_time_names_name);
    return 1;
  }
  global_system_variables.lc_time_names= my_default_lc_time_names;
  
  sys_init_connect.value_length= 0;
  if ((sys_init_connect.value= opt_init_connect))
    sys_init_connect.value_length= strlen(opt_init_connect);
  else
    sys_init_connect.value=my_strdup("",MYF(0));
  sys_init_connect.is_os_charset= TRUE;

  sys_init_slave.value_length= 0;
  if ((sys_init_slave.value= opt_init_slave))
    sys_init_slave.value_length= strlen(opt_init_slave);
  else
    sys_init_slave.value=my_strdup("",MYF(0));
  sys_init_slave.is_os_charset= TRUE;

  /* check log options and issue warnings if needed */
  if (opt_log && opt_logname && !(log_output_options & LOG_FILE) &&
      !(log_output_options & LOG_NONE))
    sql_print_warning("Although a path was specified for the "
                      "--log option, log tables are used. "
                      "To enable logging to files use the --log-output option.");

  if (opt_slow_log && opt_slow_logname && !(log_output_options & LOG_FILE)
      && !(log_output_options & LOG_NONE))
    sql_print_warning("Although a path was specified for the "
                      "--log_slow_queries option, log tables are used. "
                      "To enable logging to files use the --log-output=file option.");

  s= opt_logname ? opt_logname : make_default_log_name(buff, ".log");
  sys_var_general_log_path.value= my_strdup(s, MYF(0));
  sys_var_general_log_path.value_length= strlen(s);

  s= opt_slow_logname ? opt_slow_logname : make_default_log_name(buff, "-slow.log");
  sys_var_slow_log_path.value= my_strdup(s, MYF(0));
  sys_var_slow_log_path.value_length= strlen(s);

#if defined(ENABLED_DEBUG_SYNC)
  /* Initialize the debug sync facility. See debug_sync.cc. */
  if (debug_sync_init())
    return 1; /* purecov: tested */
#endif /* defined(ENABLED_DEBUG_SYNC) */

#if (ENABLE_TEMP_POOL)
  if (use_temp_pool && bitmap_init(&temp_pool,0,1024,1))
    return 1;
#else
  use_temp_pool= 0;
#endif

  if (my_database_names_init())
    return 1;

  /*
    Ensure that lower_case_table_names is set on system where we have case
    insensitive names.  If this is not done the users MyISAM tables will
    get corrupted if accesses with names of different case.
  */
  DBUG_PRINT("info", ("lower_case_table_names: %d", lower_case_table_names));
  lower_case_file_system= test_if_case_insensitive(mysql_real_data_home);
  if (!lower_case_table_names && lower_case_file_system == 1)
  {
    if (lower_case_table_names_used)
    {
      if (global_system_variables.log_warnings)
	sql_print_warning("\
You have forced lower_case_table_names to 0 through a command-line \
option, even though your file system '%s' is case insensitive.  This means \
that you can corrupt a MyISAM table by accessing it with different cases. \
You should consider changing lower_case_table_names to 1 or 2",
			mysql_real_data_home);
    }
    else
    {
      if (global_system_variables.log_warnings)
	sql_print_warning("Setting lower_case_table_names=2 because file system for %s is case insensitive", mysql_real_data_home);
      lower_case_table_names= 2;
    }
  }
  else if (lower_case_table_names == 2 &&
           !(lower_case_file_system=
             (test_if_case_insensitive(mysql_real_data_home) == 1)))
  {
    if (global_system_variables.log_warnings)
      sql_print_warning("lower_case_table_names was set to 2, even though your "
                        "the file system '%s' is case sensitive.  Now setting "
                        "lower_case_table_names to 0 to avoid future problems.",
			mysql_real_data_home);
    lower_case_table_names= 0;
  }
  else
  {
    lower_case_file_system=
      (test_if_case_insensitive(mysql_real_data_home) == 1);
  }

  /* Reset table_alias_charset, now that lower_case_table_names is set. */
  table_alias_charset= (lower_case_table_names ?
			files_charset_info :
			&my_charset_bin);

  return 0;
}


static int init_thread_environment()
{
  (void) pthread_mutex_init(&LOCK_mysql_create_db,MY_MUTEX_INIT_SLOW);
  (void) pthread_mutex_init(&LOCK_lock_db,MY_MUTEX_INIT_SLOW);
  (void) pthread_mutex_init(&LOCK_Acl,MY_MUTEX_INIT_SLOW);
  (void) pthread_mutex_init(&LOCK_open, MY_MUTEX_INIT_FAST);
  (void) pthread_mutex_init(&LOCK_thread_count,MY_MUTEX_INIT_FAST);
  (void) pthread_mutex_init(&LOCK_mapped_file,MY_MUTEX_INIT_SLOW);
  (void) pthread_mutex_init(&LOCK_status,MY_MUTEX_INIT_FAST);
  (void) pthread_mutex_init(&LOCK_error_log,MY_MUTEX_INIT_FAST);
  (void) pthread_mutex_init(&LOCK_delayed_insert,MY_MUTEX_INIT_FAST);
  (void) pthread_mutex_init(&LOCK_delayed_status,MY_MUTEX_INIT_FAST);
  (void) pthread_mutex_init(&LOCK_delayed_create,MY_MUTEX_INIT_SLOW);
  (void) pthread_mutex_init(&LOCK_manager,MY_MUTEX_INIT_FAST);
  (void) pthread_mutex_init(&LOCK_crypt,MY_MUTEX_INIT_FAST);
  (void) pthread_mutex_init(&LOCK_bytes_sent,MY_MUTEX_INIT_FAST);
  (void) pthread_mutex_init(&LOCK_bytes_received,MY_MUTEX_INIT_FAST);
  (void) pthread_mutex_init(&LOCK_user_conn, MY_MUTEX_INIT_FAST);
  (void) pthread_mutex_init(&LOCK_active_mi, MY_MUTEX_INIT_FAST);
  (void) pthread_mutex_init(&LOCK_global_system_variables, MY_MUTEX_INIT_FAST);
  (void) my_rwlock_init(&LOCK_system_variables_hash, NULL);
  (void) pthread_mutex_init(&LOCK_global_read_lock, MY_MUTEX_INIT_FAST);
  (void) pthread_mutex_init(&LOCK_prepared_stmt_count, MY_MUTEX_INIT_FAST);
  (void) pthread_mutex_init(&LOCK_uuid_generator, MY_MUTEX_INIT_FAST);
  (void) pthread_mutex_init(&LOCK_connection_count, MY_MUTEX_INIT_FAST);
#ifdef HAVE_OPENSSL
  (void) pthread_mutex_init(&LOCK_des_key_file,MY_MUTEX_INIT_FAST);
#ifndef HAVE_YASSL
  openssl_stdlocks= (openssl_lock_t*) OPENSSL_malloc(CRYPTO_num_locks() *
                                                     sizeof(openssl_lock_t));
  for (int i= 0; i < CRYPTO_num_locks(); ++i)
    (void) my_rwlock_init(&openssl_stdlocks[i].lock, NULL); 
  CRYPTO_set_dynlock_create_callback(openssl_dynlock_create);
  CRYPTO_set_dynlock_destroy_callback(openssl_dynlock_destroy);
  CRYPTO_set_dynlock_lock_callback(openssl_lock);
  CRYPTO_set_locking_callback(openssl_lock_function);
  CRYPTO_set_id_callback(openssl_id_function);
#endif
#endif
  (void) my_rwlock_init(&LOCK_sys_init_connect, NULL);
  (void) my_rwlock_init(&LOCK_sys_init_slave, NULL);
  (void) my_rwlock_init(&LOCK_grant, NULL);
  (void) pthread_cond_init(&COND_thread_count,NULL);
  (void) pthread_cond_init(&COND_refresh,NULL);
  (void) pthread_cond_init(&COND_global_read_lock,NULL);
  (void) pthread_cond_init(&COND_thread_cache,NULL);
  (void) pthread_cond_init(&COND_flush_thread_cache,NULL);
  (void) pthread_cond_init(&COND_manager,NULL);
#ifdef HAVE_REPLICATION
  (void) pthread_mutex_init(&LOCK_rpl_status, MY_MUTEX_INIT_FAST);
  (void) pthread_cond_init(&COND_rpl_status, NULL);
#endif
  (void) pthread_mutex_init(&LOCK_server_started, MY_MUTEX_INIT_FAST);
  (void) pthread_cond_init(&COND_server_started,NULL);
  sp_cache_init();
#ifdef HAVE_EVENT_SCHEDULER
  Events::init_mutexes();
#endif
  /* Parameter for threads created for connections */
  (void) pthread_attr_init(&connection_attrib);
  (void) pthread_attr_setdetachstate(&connection_attrib,
				     PTHREAD_CREATE_DETACHED);
  pthread_attr_setscope(&connection_attrib, PTHREAD_SCOPE_SYSTEM);
  if (!(opt_specialflag & SPECIAL_NO_PRIOR))
    my_pthread_attr_setprio(&connection_attrib,WAIT_PRIOR);

  if (pthread_key_create(&THR_THD,NULL) ||
      pthread_key_create(&THR_MALLOC,NULL))
  {
    sql_print_error("Can't create thread-keys");
    return 1;
  }
  return 0;
}


#if defined(HAVE_OPENSSL) && !defined(HAVE_YASSL)
static unsigned long openssl_id_function()
{ 
  return (unsigned long) pthread_self();
} 


static openssl_lock_t *openssl_dynlock_create(const char *file, int line)
{ 
  openssl_lock_t *lock= new openssl_lock_t;
  my_rwlock_init(&lock->lock, NULL);
  return lock;
}


static void openssl_dynlock_destroy(openssl_lock_t *lock, const char *file, 
				    int line)
{
  rwlock_destroy(&lock->lock);
  delete lock;
}


static void openssl_lock_function(int mode, int n, const char *file, int line)
{
  if (n < 0 || n > CRYPTO_num_locks())
  {
    /* Lock number out of bounds. */
    sql_print_error("Fatal: OpenSSL interface problem (n = %d)", n);
    abort();
  }
  openssl_lock(mode, &openssl_stdlocks[n], file, line);
}


static void openssl_lock(int mode, openssl_lock_t *lock, const char *file, 
			 int line)
{
  int err;
  char const *what;

  switch (mode) {
  case CRYPTO_LOCK|CRYPTO_READ:
    what = "read lock";
    err = rw_rdlock(&lock->lock);
    break;
  case CRYPTO_LOCK|CRYPTO_WRITE:
    what = "write lock";
    err = rw_wrlock(&lock->lock);
    break;
  case CRYPTO_UNLOCK|CRYPTO_READ:
  case CRYPTO_UNLOCK|CRYPTO_WRITE:
    what = "unlock";
    err = rw_unlock(&lock->lock);
    break;
  default:
    /* Unknown locking mode. */
    sql_print_error("Fatal: OpenSSL interface problem (mode=0x%x)", mode);
    abort();
  }
  if (err) 
  {
    sql_print_error("Fatal: can't %s OpenSSL lock", what);
    abort();
  }
}
#endif /* HAVE_OPENSSL */


#ifndef EMBEDDED_LIBRARY

static void init_ssl()
{
#ifdef HAVE_OPENSSL
  if (opt_use_ssl)
  {
    enum enum_ssl_init_error error= SSL_INITERR_NOERROR;

    /* having ssl_acceptor_fd != 0 signals the use of SSL */
    ssl_acceptor_fd= new_VioSSLAcceptorFd(opt_ssl_key, opt_ssl_cert,
					  opt_ssl_ca, opt_ssl_capath,
					  opt_ssl_cipher, &error);
    DBUG_PRINT("info",("ssl_acceptor_fd: 0x%lx", (long) ssl_acceptor_fd));
    if (!ssl_acceptor_fd)
    {
      sql_print_warning("Failed to setup SSL");
      sql_print_warning("SSL error: %s", sslGetErrString(error));
      opt_use_ssl = 0;
      have_ssl= SHOW_OPTION_DISABLED;
    }
  }
  else
  {
    have_ssl= SHOW_OPTION_DISABLED;
  }
  if (des_key_file)
    load_des_key_file(des_key_file);
#endif /* HAVE_OPENSSL */
}


static void end_ssl()
{
#ifdef HAVE_OPENSSL
  if (ssl_acceptor_fd)
  {
    free_vio_ssl_acceptor_fd(ssl_acceptor_fd);
    ssl_acceptor_fd= 0;
  }
#endif /* HAVE_OPENSSL */
}

#endif /* EMBEDDED_LIBRARY */


static int init_server_components()
{
  DBUG_ENTER("init_server_components");
  /*
    We need to call each of these following functions to ensure that
    all things are initialized so that unireg_abort() doesn't fail
  */
  if (table_cache_init() | table_def_init() | hostname_cache_init())
    unireg_abort(1);

  query_cache_result_size_limit(query_cache_limit);
  query_cache_set_min_res_unit(query_cache_min_res_unit);
  query_cache_init();
  query_cache_resize(query_cache_size);
  randominit(&sql_rand,(ulong) server_start_time,(ulong) server_start_time/2);
  setup_fpu();
  init_thr_lock();
#ifdef HAVE_REPLICATION
  init_slave_list();
#endif

  /* Setup logs */

  /*
    Enable old-fashioned error log, except when the user has requested
    help information. Since the implementation of plugin server
    variables the help output is now written much later.
  */
  if (opt_error_log && !opt_help)
  {
    if (!log_error_file_ptr[0])
      fn_format(log_error_file, pidfile_name, mysql_data_home, ".err",
                MY_REPLACE_EXT); /* replace '.<domain>' by '.err', bug#4997 */
    else
      fn_format(log_error_file, log_error_file_ptr, mysql_data_home, ".err",
                MY_UNPACK_FILENAME | MY_SAFE_PATH);
    if (!log_error_file[0])
      opt_error_log= 1;				// Too long file name
    else
    {
      my_bool res;
#ifndef EMBEDDED_LIBRARY
      res= reopen_fstreams(log_error_file, stdout, stderr);
#else
      res= reopen_fstreams(log_error_file, NULL, stderr);
#endif

      if (!res)
        setbuf(stderr, NULL);
    }
  }

  if (xid_cache_init())
  {
    sql_print_error("Out of memory");
    unireg_abort(1);
  }

  /* need to configure logging before initializing storage engines */
  if (opt_update_log)
  {
    /*
      Update log is removed since 5.0. But we still accept the option.
      The idea is if the user already uses the binlog and the update log,
      we completely ignore any option/variable related to the update log, like
      if the update log did not exist. But if the user uses only the update
      log, then we translate everything into binlog for him (with warnings).
      Implementation of the above :
      - If mysqld is started with --log-update and --log-bin,
      ignore --log-update (print a warning), push a warning when SQL_LOG_UPDATE
      is used, and turn off --sql-bin-update-same.
      This will completely ignore SQL_LOG_UPDATE
      - If mysqld is started with --log-update only,
      change it to --log-bin (with the filename passed to log-update,
      plus '-bin') (print a warning), push a warning when SQL_LOG_UPDATE is
      used, and turn on --sql-bin-update-same.
      This will translate SQL_LOG_UPDATE to SQL_LOG_BIN.

      Note that we tell the user that --sql-bin-update-same is deprecated and
      does nothing, and we don't take into account if he used this option or
      not; but internally we give this variable a value to have the behaviour
      we want (i.e. have SQL_LOG_UPDATE influence SQL_LOG_BIN or not).
      As sql-bin-update-same, log-update and log-bin cannot be changed by the
      user after starting the server (they are not variables), the user will
      not later interfere with the settings we do here.
    */
    if (opt_bin_log)
    {
      opt_sql_bin_update= 0;
      sql_print_error("The update log is no longer supported by MySQL in \
version 5.0 and above. It is replaced by the binary log.");
    }
    else
    {
      opt_sql_bin_update= 1;
      opt_bin_log= 1;
      if (opt_update_logname)
      {
        /* as opt_bin_log==0, no need to free opt_bin_logname */
        if (!(opt_bin_logname= my_strdup(opt_update_logname, MYF(MY_WME))))
        {
          sql_print_error("Out of memory");
          return EXIT_OUT_OF_MEMORY;
        }
        sql_print_error("The update log is no longer supported by MySQL in \
version 5.0 and above. It is replaced by the binary log. Now starting MySQL \
with --log-bin='%s' instead.",opt_bin_logname);
      }
      else
        sql_print_error("The update log is no longer supported by MySQL in \
version 5.0 and above. It is replaced by the binary log. Now starting MySQL \
with --log-bin instead.");
    }
  }
  if (opt_log_slave_updates && !opt_bin_log)
  {
    sql_print_error("You need to use --log-bin to make "
                    "--log-slave-updates work.");
    unireg_abort(1);
  }
  if (!opt_bin_log)
  {
    if (opt_binlog_format_id != BINLOG_FORMAT_UNSPEC)
    {
      sql_print_error("You need to use --log-bin to make "
                      "--binlog-format work.");
      unireg_abort(1);
    }
    else
    {
      global_system_variables.binlog_format= BINLOG_FORMAT_MIXED;
    }
  }
  else
    if (opt_binlog_format_id == BINLOG_FORMAT_UNSPEC)
      global_system_variables.binlog_format= BINLOG_FORMAT_MIXED;
    else
    { 
      DBUG_ASSERT(global_system_variables.binlog_format != BINLOG_FORMAT_UNSPEC);
    }

  /* Check that we have not let the format to unspecified at this point */
  DBUG_ASSERT((uint)global_system_variables.binlog_format <=
              array_elements(binlog_format_names)-1);

#ifdef HAVE_REPLICATION
  if (opt_log_slave_updates && replicate_same_server_id)
  {
    sql_print_error("\
using --replicate-same-server-id in conjunction with \
--log-slave-updates is impossible, it would lead to infinite loops in this \
server.");
    unireg_abort(1);
  }
#endif

  if (opt_bin_log)
  {
    /* Reports an error and aborts, if the --log-bin's path 
       is a directory.*/
    if (opt_bin_logname && 
        opt_bin_logname[strlen(opt_bin_logname) - 1] == FN_LIBCHAR)
    {
      sql_print_error("Path '%s' is a directory name, please specify \
a file name for --log-bin option", opt_bin_logname);
      unireg_abort(1);
    }

    /* Reports an error and aborts, if the --log-bin-index's path 
       is a directory.*/
    if (opt_binlog_index_name && 
        opt_binlog_index_name[strlen(opt_binlog_index_name) - 1] 
        == FN_LIBCHAR)
    {
      sql_print_error("Path '%s' is a directory name, please specify \
a file name for --log-bin-index option", opt_binlog_index_name);
      unireg_abort(1);
    }

    char buf[FN_REFLEN];
    const char *ln;
    ln= mysql_bin_log.generate_name(opt_bin_logname, "-bin", 1, buf);
    if (!opt_bin_logname && !opt_binlog_index_name)
    {
      /*
        User didn't give us info to name the binlog index file.
        Picking `hostname`-bin.index like did in 4.x, causes replication to
        fail if the hostname is changed later. So, we would like to instead
        require a name. But as we don't want to break many existing setups, we
        only give warning, not error.
      */
      sql_print_warning("No argument was provided to --log-bin, and "
                        "--log-bin-index was not used; so replication "
                        "may break when this MySQL server acts as a "
                        "master and has his hostname changed!! Please "
                        "use '--log-bin=%s' to avoid this problem.", ln);
    }
    if (ln == buf)
    {
      my_free(opt_bin_logname, MYF(MY_ALLOW_ZERO_PTR));
      opt_bin_logname=my_strdup(buf, MYF(0));
    }
    if (mysql_bin_log.open_index_file(opt_binlog_index_name, ln, TRUE))
    {
      unireg_abort(1);
    }
  }

  /* call ha_init_key_cache() on all key caches to init them */
  process_key_caches(&ha_init_key_cache);

  /* Allow storage engine to give real error messages */
  if (ha_init_errors())
    DBUG_RETURN(1);

  { 
    if (plugin_init(&defaults_argc, defaults_argv,
		    (opt_noacl ? PLUGIN_INIT_SKIP_PLUGIN_TABLE : 0) |
		    (opt_help ? PLUGIN_INIT_SKIP_INITIALIZATION : 0)))
    {
      sql_print_error("Failed to initialize plugins.");
      unireg_abort(1);
    }
    plugins_are_initialized= TRUE;  /* Don't separate from init function */
  }

  if (opt_help)
    unireg_abort(0);

  /* we do want to exit if there are any other unknown options */
  if (defaults_argc > 1)
  {
    int ho_error;
    char **tmp_argv= defaults_argv;
    struct my_option no_opts[]=
    {
      {0, 0, 0, 0, 0, 0, GET_NO_ARG, NO_ARG, 0, 0, 0, 0, 0, 0}
    };
    /*
      We need to eat any 'loose' arguments first before we conclude
      that there are unprocessed options.
      But we need to preserve defaults_argv pointer intact for
      free_defaults() to work. Thus we use a copy here.
    */
    my_getopt_skip_unknown= 0;

    if ((ho_error= handle_options(&defaults_argc, &tmp_argv, no_opts,
                                  mysqld_get_one_option)))
      unireg_abort(ho_error);
    my_getopt_skip_unknown= TRUE;

    if (defaults_argc)
    {
      fprintf(stderr, "%s: Too many arguments (first extra is '%s').\n"
              "Use --verbose --help to get a list of available options\n",
              my_progname, *tmp_argv);
      unireg_abort(1);
    }
  }

  /* if the errmsg.sys is not loaded, terminate to maintain behaviour */
  if (!errmesg[0][0])
    unireg_abort(1);

  /* We have to initialize the storage engines before CSV logging */
  if (ha_init())
  {
    sql_print_error("Can't init databases");
    unireg_abort(1);
  }

#ifdef WITH_CSV_STORAGE_ENGINE
  if (opt_bootstrap)
    log_output_options= LOG_FILE;
  else
    logger.init_log_tables();

  if (log_output_options & LOG_NONE)
  {
    /*
      Issue a warining if there were specified additional options to the
      log-output along with NONE. Probably this wasn't what user wanted.
    */
    if ((log_output_options & LOG_NONE) && (log_output_options & ~LOG_NONE))
      sql_print_warning("There were other values specified to "
                        "log-output besides NONE. Disabling slow "
                        "and general logs anyway.");
    logger.set_handlers(LOG_FILE, LOG_NONE, LOG_NONE);
  }
  else
  {
    /* fall back to the log files if tables are not present */
    LEX_STRING csv_name={C_STRING_WITH_LEN("csv")};
    if (!plugin_is_ready(&csv_name, MYSQL_STORAGE_ENGINE_PLUGIN))
    {
      /* purecov: begin inspected */
      sql_print_error("CSV engine is not present, falling back to the "
                      "log files");
      log_output_options= (log_output_options & ~LOG_TABLE) | LOG_FILE;
      /* purecov: end */
    }

    logger.set_handlers(LOG_FILE, opt_slow_log ? log_output_options:LOG_NONE,
                        opt_log ? log_output_options:LOG_NONE);
  }
#else
  logger.set_handlers(LOG_FILE, opt_slow_log ? LOG_FILE:LOG_NONE,
                      opt_log ? LOG_FILE:LOG_NONE);
#endif

  /*
    Check that the default storage engine is actually available.
  */
  if (default_storage_engine_str)
  {
    LEX_STRING name= { default_storage_engine_str,
                       strlen(default_storage_engine_str) };
    plugin_ref plugin;
    handlerton *hton;
    
    if ((plugin= ha_resolve_by_name(0, &name)))
      hton= plugin_data(plugin, handlerton*);
    else
    {
      sql_print_error("Unknown/unsupported table type: %s",
                      default_storage_engine_str);
      unireg_abort(1);
    }
    if (!ha_storage_engine_is_enabled(hton))
    {
      if (!opt_bootstrap)
      {
        sql_print_error("Default storage engine (%s) is not available",
                        default_storage_engine_str);
        unireg_abort(1);
      }
      DBUG_ASSERT(global_system_variables.table_plugin);
    }
    else
    {
      /*
        Need to unlock as global_system_variables.table_plugin 
        was acquired during plugin_init()
      */
      plugin_unlock(0, global_system_variables.table_plugin);
      global_system_variables.table_plugin= plugin;
    }
  }

  tc_log= (total_ha_2pc > 1 ? (opt_bin_log  ?
                               (TC_LOG *) &mysql_bin_log :
                               (TC_LOG *) &tc_log_mmap) :
           (TC_LOG *) &tc_log_dummy);

  if (tc_log->open(opt_bin_log ? opt_bin_logname : opt_tc_log_file))
  {
    sql_print_error("Can't init tc log");
    unireg_abort(1);
  }

  if (ha_recover(0))
  {
    unireg_abort(1);
  }

  if (opt_bin_log && mysql_bin_log.open(opt_bin_logname, LOG_BIN, 0,
                                        WRITE_CACHE, 0, max_binlog_size, 0, TRUE))
    unireg_abort(1);

#ifdef HAVE_REPLICATION
  if (opt_bin_log && expire_logs_days)
  {
    time_t purge_time= server_start_time - expire_logs_days*24*60*60;
    if (purge_time >= 0)
      mysql_bin_log.purge_logs_before_date(purge_time);
  }
#endif
#ifdef __NETWARE__
  /* Increasing stacksize of threads on NetWare */
  pthread_attr_setstacksize(&connection_attrib, NW_THD_STACKSIZE);
#endif

  if (opt_myisam_log)
    (void) mi_log(1);

#if defined(HAVE_MLOCKALL) && defined(MCL_CURRENT) && !defined(EMBEDDED_LIBRARY)
  if (locked_in_memory && !getuid())
  {
    if (setreuid((uid_t)-1, 0) == -1)
    {                        // this should never happen
      sql_perror("setreuid");
      unireg_abort(1);
    }
    if (mlockall(MCL_CURRENT))
    {
      if (global_system_variables.log_warnings)
	sql_print_warning("Failed to lock memory. Errno: %d\n",errno);
      locked_in_memory= 0;
    }
    if (user_info)
      set_user(mysqld_user, user_info);
  }
  else
#endif
    locked_in_memory=0;

  ft_init_stopwords();

  init_max_user_conn();
  init_update_queries();
  DBUG_RETURN(0);
}


#ifndef EMBEDDED_LIBRARY

static void create_shutdown_thread()
{
#ifdef __WIN__
  hEventShutdown=CreateEvent(0, FALSE, FALSE, shutdown_event_name);
  pthread_t hThread;
  if (pthread_create(&hThread,&connection_attrib,handle_shutdown,0))
    sql_print_warning("Can't create thread to handle shutdown requests");

  // On "Stop Service" we have to do regular shutdown
  Service.SetShutdownEvent(hEventShutdown);
#endif /* __WIN__ */
}

#endif /* EMBEDDED_LIBRARY */


#if (defined(__NT__) || defined(HAVE_SMEM)) && !defined(EMBEDDED_LIBRARY)
static void handle_connections_methods()
{
  pthread_t hThread;
  DBUG_ENTER("handle_connections_methods");
#ifdef __NT__
  if (hPipe == INVALID_HANDLE_VALUE &&
      (!have_tcpip || opt_disable_networking) &&
      !opt_enable_shared_memory)
  {
    sql_print_error("TCP/IP, --shared-memory, or --named-pipe should be configured on NT OS");
    unireg_abort(1);				// Will not return
  }
#endif

  pthread_mutex_lock(&LOCK_thread_count);
  (void) pthread_cond_init(&COND_handler_count,NULL);
  handler_count=0;
#ifdef __NT__
  if (hPipe != INVALID_HANDLE_VALUE)
  {
    handler_count++;
    if (pthread_create(&hThread,&connection_attrib,
		       handle_connections_namedpipes, 0))
    {
      sql_print_warning("Can't create thread to handle named pipes");
      handler_count--;
    }
  }
#endif /* __NT__ */
  if (have_tcpip && !opt_disable_networking)
  {
    handler_count++;
    if (pthread_create(&hThread,&connection_attrib,
		       handle_connections_sockets, 0))
    {
      sql_print_warning("Can't create thread to handle TCP/IP");
      handler_count--;
    }
  }
#ifdef HAVE_SMEM
  if (opt_enable_shared_memory)
  {
    handler_count++;
    if (pthread_create(&hThread,&connection_attrib,
		       handle_connections_shared_memory, 0))
    {
      sql_print_warning("Can't create thread to handle shared memory");
      handler_count--;
    }
  }
#endif 

  while (handler_count > 0)
    pthread_cond_wait(&COND_handler_count,&LOCK_thread_count);
  pthread_mutex_unlock(&LOCK_thread_count);
  DBUG_VOID_RETURN;
}

void decrement_handler_count()
{
  pthread_mutex_lock(&LOCK_thread_count);
  handler_count--;
  pthread_cond_signal(&COND_handler_count);
  pthread_mutex_unlock(&LOCK_thread_count);  
  my_thread_end();
}
#else
#define decrement_handler_count()
#endif /* defined(__NT__) || defined(HAVE_SMEM) */


#ifndef EMBEDDED_LIBRARY
#ifndef DBUG_OFF
/*
  Debugging helper function to keep the locale database
  (see sql_locale.cc) and max_month_name_length and
  max_day_name_length variable values in consistent state.
*/
static void test_lc_time_sz()
{
  DBUG_ENTER("test_lc_time_sz");
  for (MY_LOCALE **loc= my_locales; *loc; loc++)
  {
    uint max_month_len= 0;
    uint max_day_len = 0;
    for (const char **month= (*loc)->month_names->type_names; *month; month++)
    {
      set_if_bigger(max_month_len,
                    my_numchars_mb(&my_charset_utf8_general_ci,
                                   *month, *month + strlen(*month)));
    }
    for (const char **day= (*loc)->day_names->type_names; *day; day++)
    {
      set_if_bigger(max_day_len,
                    my_numchars_mb(&my_charset_utf8_general_ci,
                                   *day, *day + strlen(*day)));
    }
    if ((*loc)->max_month_name_length != max_month_len ||
        (*loc)->max_day_name_length != max_day_len)
    {
      DBUG_PRINT("Wrong max day name(or month name) length for locale:",
                 ("%s", (*loc)->name));
      DBUG_ASSERT(0);
    }
  }
  DBUG_VOID_RETURN;
}
#endif//DBUG_OFF


#ifdef __WIN__
int win_main(int argc, char **argv)
#else
int main(int argc, char **argv)
#endif
{
  MY_INIT(argv[0]);		// init my_sys library & pthreads
  /* nothing should come before this line ^^^ */

  /* Set signal used to kill MySQL */
#if defined(SIGUSR2)
  thr_kill_signal= thd_lib_detected == THD_LIB_LT ? SIGINT : SIGUSR2;
#else
  thr_kill_signal= SIGINT;
#endif

  /*
    Perform basic logger initialization logger. Should be called after
    MY_INIT, as it initializes mutexes. Log tables are inited later.
  */
  logger.init_base();

#ifdef _CUSTOMSTARTUPCONFIG_
  if (_cust_check_startup())
  {
    / * _cust_check_startup will report startup failure error * /
    exit(1);
  }
#endif

#ifdef	__WIN__
  /*
    Before performing any socket operation (like retrieving hostname
    in init_common_variables we have to call WSAStartup
  */
  {
    WSADATA WsaData;
    if (SOCKET_ERROR == WSAStartup (0x0101, &WsaData))
    {
      /* errors are not read yet, so we use english text here */
      my_message(ER_WSAS_FAILED, "WSAStartup Failed", MYF(0));
      unireg_abort(1);
    }
  }
#endif /* __WIN__ */

  if (init_common_variables(MYSQL_CONFIG_NAME,
			    argc, argv, load_default_groups))
    unireg_abort(1);				// Will do exit

  init_signals();
  if (!(opt_specialflag & SPECIAL_NO_PRIOR))
    my_pthread_setprio(pthread_self(),CONNECT_PRIOR);
#if defined(__ia64__) || defined(__ia64)
  /*
    Peculiar things with ia64 platforms - it seems we only have half the
    stack size in reality, so we have to double it here
  */
  pthread_attr_setstacksize(&connection_attrib,my_thread_stack_size*2);
#else
  pthread_attr_setstacksize(&connection_attrib,my_thread_stack_size);
#endif
#ifdef HAVE_PTHREAD_ATTR_GETSTACKSIZE
  {
    /* Retrieve used stack size;  Needed for checking stack overflows */
    size_t stack_size= 0;
    pthread_attr_getstacksize(&connection_attrib, &stack_size);
#if defined(__ia64__) || defined(__ia64)
    stack_size/= 2;
#endif
    /* We must check if stack_size = 0 as Solaris 2.9 can return 0 here */
    if (stack_size && stack_size < my_thread_stack_size)
    {
      if (global_system_variables.log_warnings)
	sql_print_warning("Asked for %lu thread stack, but got %ld",
			  my_thread_stack_size, (long) stack_size);
#if defined(__ia64__) || defined(__ia64)
      my_thread_stack_size= stack_size*2;
#else
      my_thread_stack_size= stack_size;
#endif
    }
  }
#endif
#ifdef __NETWARE__
  /* Increasing stacksize of threads on NetWare */
  pthread_attr_setstacksize(&connection_attrib, NW_THD_STACKSIZE);
#endif

  (void) thr_setconcurrency(concurrency);	// 10 by default

  select_thread=pthread_self();
  select_thread_in_use=1;

#ifdef HAVE_LIBWRAP
  libwrapName= my_progname+dirname_length(my_progname);
  openlog(libwrapName, LOG_PID, LOG_AUTH);
#endif

#ifndef DBUG_OFF
  test_lc_time_sz();
#endif

  /*
    We have enough space for fiddling with the argv, continue
  */
  check_data_home(mysql_real_data_home);
  if (my_setwd(mysql_real_data_home,MYF(MY_WME)) && !opt_help)
    unireg_abort(1);				/* purecov: inspected */
  mysql_data_home= mysql_data_home_buff;
  mysql_data_home[0]=FN_CURLIB;		// all paths are relative from here
  mysql_data_home[1]=0;
  mysql_data_home_len= 2;

  if ((user_info= check_user(mysqld_user)))
  {
#if defined(HAVE_MLOCKALL) && defined(MCL_CURRENT)
    if (locked_in_memory) // getuid() == 0 here
      set_effective_user(user_info);
    else
#endif
      set_user(mysqld_user, user_info);
  }

  if (opt_bin_log && !server_id)
  {
    server_id= !master_host ? 1 : 2;
#ifdef EXTRA_DEBUG
    switch (server_id) {
    case 1:
      sql_print_warning("\
You have enabled the binary log, but you haven't set server-id to \
a non-zero value: we force server id to 1; updates will be logged to the \
binary log, but connections from slaves will not be accepted.");
      break;
    case 2:
      sql_print_warning("\
You should set server-id to a non-0 value if master_host is set; \
we force server id to 2, but this MySQL server will not act as a slave.");
      break;
    }
#endif
  }

  if (init_server_components())
    unireg_abort(1);

  init_ssl();
  network_init();

#ifdef __WIN__
  if (!opt_console)
  {
    if (reopen_fstreams(log_error_file, stdout, stderr))
      unireg_abort(1);
    setbuf(stderr, NULL);
    FreeConsole();				// Remove window
  }
#endif

  /*
   Initialize my_str_malloc() and my_str_free()
  */
  my_str_malloc= &my_str_malloc_mysqld;
  my_str_free= &my_str_free_mysqld;

  /*
    init signals & alarm
    After this we can't quit by a simple unireg_abort
  */
  error_handler_hook= my_message_sql;
  start_signal_handler();				// Creates pidfile

  if (mysql_rm_tmp_tables() || acl_init(opt_noacl) ||
      my_tz_init((THD *)0, default_tz_name, opt_bootstrap))
  {
    abort_loop=1;
    select_thread_in_use=0;
#ifndef __NETWARE__
    (void) pthread_kill(signal_thread, MYSQL_KILL_SIGNAL);
#endif /* __NETWARE__ */

    if (!opt_bootstrap)
      (void) my_delete(pidfile_name,MYF(MY_WME));	// Not needed anymore

    if (unix_sock != INVALID_SOCKET)
      unlink(mysqld_unix_port);
    exit(1);
  }
  if (!opt_noacl)
    (void) grant_init();

  if (!opt_bootstrap)
    servers_init(0);

  if (!opt_noacl)
  {
#ifdef HAVE_DLOPEN
    udf_init();
#endif
  }

  init_status_vars();
  if (opt_bootstrap) /* If running with bootstrap, do not start replication. */
    opt_skip_slave_start= 1;
  /*
    init_slave() must be called after the thread keys are created.
    Some parts of the code (e.g. SHOW STATUS LIKE 'slave_running' and other
    places) assume that active_mi != 0, so let's fail if it's 0 (out of
    memory); a message has already been printed.
  */
  if (init_slave() && !active_mi)
  {
    unireg_abort(1);
  }

  execute_ddl_log_recovery();

  if (Events::init(opt_noacl || opt_bootstrap))
    unireg_abort(1);

  if (opt_bootstrap)
  {
    select_thread_in_use= 0;                    // Allow 'kill' to work
    bootstrap(stdin);
    unireg_abort(bootstrap_error ? 1 : 0);
  }
  if (opt_init_file)
  {
    if (read_init_file(opt_init_file))
      unireg_abort(1);
  }

  create_shutdown_thread();
  start_handle_manager();

#if defined(_WIN32) && !defined(EMBEDDED_LIBRARY)
  Service.SetRunning();
#endif


  /* Signal threads waiting for server to be started */
  pthread_mutex_lock(&LOCK_server_started);
  mysqld_server_started= 1;
  pthread_cond_signal(&COND_server_started);
  pthread_mutex_unlock(&LOCK_server_started);

#ifdef WITH_NDBCLUSTER_STORAGE_ENGINE
  /* 
     Give ndb opportunity to initialise more things after
     mysqld_server_started is true
  */
  if (ndb_wait_setup_func)
  {
    if (ndb_wait_setup_func(opt_ndb_wait_setup))
    {
      sql_print_warning("NDB : Tables not available after %lu seconds."
                        "  Consider increasing --ndb-wait-setup value",
                        opt_ndb_wait_setup);
    }
  }
#endif

  sql_print_information(ER(ER_STARTUP),my_progname,server_version,
                        ((unix_sock == INVALID_SOCKET) ? (char*) ""
                                                       : mysqld_unix_port),
                         mysqld_port,
                         MYSQL_COMPILATION_COMMENT);
  
#if defined(__NT__) || defined(HAVE_SMEM)
  handle_connections_methods();
#else
#ifdef __WIN__
  if (!have_tcpip || opt_disable_networking)
  {
    sql_print_error("TCP/IP unavailable or disabled with --skip-networking; no available interfaces");
    unireg_abort(1);
  }
#endif
  handle_connections_sockets(0);
#endif /* __NT__ */

  /* (void) pthread_attr_destroy(&connection_attrib); */
  
  DBUG_PRINT("quit",("Exiting main thread"));

#ifndef __WIN__
#ifdef EXTRA_DEBUG2
  sql_print_error("Before Lock_thread_count");
#endif
  (void) pthread_mutex_lock(&LOCK_thread_count);
  DBUG_PRINT("quit", ("Got thread_count mutex"));
  select_thread_in_use=0;			// For close_connections
  (void) pthread_mutex_unlock(&LOCK_thread_count);
  (void) pthread_cond_broadcast(&COND_thread_count);
#ifdef EXTRA_DEBUG2
  sql_print_error("After lock_thread_count");
#endif
#endif /* __WIN__ */

  /* Wait until cleanup is done */
  (void) pthread_mutex_lock(&LOCK_thread_count);
  while (!ready_to_exit)
    pthread_cond_wait(&COND_thread_count,&LOCK_thread_count);
  (void) pthread_mutex_unlock(&LOCK_thread_count);

#if defined(__WIN__) && !defined(EMBEDDED_LIBRARY)
  if (Service.IsNT() && start_mode)
    Service.Stop();
  else
  {
    Service.SetShutdownEvent(0);
    if (hEventShutdown)
      CloseHandle(hEventShutdown);
  }
#endif
  clean_up(1);
  wait_for_signal_thread_to_end();
  clean_up_mutexes();
  my_end(opt_endinfo ? MY_CHECK_ERROR | MY_GIVE_INFO : 0);

  exit(0);
  return(0);					/* purecov: deadcode */
}

#endif /* EMBEDDED_LIBRARY */


/****************************************************************************
  Main and thread entry function for Win32
  (all this is needed only to run mysqld as a service on WinNT)
****************************************************************************/

#if defined(__WIN__) && !defined(EMBEDDED_LIBRARY)
int mysql_service(void *p)
{
  if (use_opt_args)
    win_main(opt_argc, opt_argv);
  else
    win_main(Service.my_argc, Service.my_argv);
  return 0;
}


/* Quote string if it contains space, else copy */

static char *add_quoted_string(char *to, const char *from, char *to_end)
{
  uint length= (uint) (to_end-to);

  if (!strchr(from, ' '))
    return strmake(to, from, length-1);
  return strxnmov(to, length-1, "\"", from, "\"", NullS);
}


/**
  Handle basic handling of services, like installation and removal.

  @param argv	   	        Pointer to argument list
  @param servicename		Internal name of service
  @param displayname		Display name of service (in taskbar ?)
  @param file_path		Path to this program
  @param startup_option	Startup option to mysqld

  @retval
    0		option handled
  @retval
    1		Could not handle option
*/

static bool
default_service_handling(char **argv,
			 const char *servicename,
			 const char *displayname,
			 const char *file_path,
			 const char *extra_opt,
			 const char *account_name)
{
  char path_and_service[FN_REFLEN+FN_REFLEN+32], *pos, *end;
  const char *opt_delim;
  end= path_and_service + sizeof(path_and_service)-3;

  /* We have to quote filename if it contains spaces */
  pos= add_quoted_string(path_and_service, file_path, end);
  if (*extra_opt)
  {
    /* 
     Add option after file_path. There will be zero or one extra option.  It's 
     assumed to be --defaults-file=file but isn't checked.  The variable (not
     the option name) should be quoted if it contains a string.  
    */
    *pos++= ' ';
    if (opt_delim= strchr(extra_opt, '='))
    {
      size_t length= ++opt_delim - extra_opt;
      pos= strnmov(pos, extra_opt, length);
    }
    else
      opt_delim= extra_opt;
    
    pos= add_quoted_string(pos, opt_delim, end);
  }
  /* We must have servicename last */
  *pos++= ' ';
  (void) add_quoted_string(pos, servicename, end);

  if (Service.got_service_option(argv, "install"))
  {
    Service.Install(1, servicename, displayname, path_and_service,
                    account_name);
    return 0;
  }
  if (Service.got_service_option(argv, "install-manual"))
  {
    Service.Install(0, servicename, displayname, path_and_service,
                    account_name);
    return 0;
  }
  if (Service.got_service_option(argv, "remove"))
  {
    Service.Remove(servicename);
    return 0;
  }
  return 1;
}


int main(int argc, char **argv)
{
  /*
    When several instances are running on the same machine, we
    need to have an  unique  named  hEventShudown  through the
    application PID e.g.: MySQLShutdown1890; MySQLShutdown2342
  */
  int10_to_str((int) GetCurrentProcessId(),strmov(shutdown_event_name,
                                                  "MySQLShutdown"), 10);

  /* Must be initialized early for comparison of service name */
  system_charset_info= &my_charset_utf8_general_ci;

  if (Service.GetOS())	/* true NT family */
  {
    char file_path[FN_REFLEN];
    my_path(file_path, argv[0], "");		      /* Find name in path */
    fn_format(file_path,argv[0],file_path,"",
	      MY_REPLACE_DIR | MY_UNPACK_FILENAME | MY_RESOLVE_SYMLINKS);

    if (argc == 2)
    {
      if (!default_service_handling(argv, MYSQL_SERVICENAME, MYSQL_SERVICENAME,
				   file_path, "", NULL))
	return 0;
      if (Service.IsService(argv[1]))        /* Start an optional service */
      {
	/*
	  Only add the service name to the groups read from the config file
	  if it's not "MySQL". (The default service name should be 'mysqld'
	  but we started a bad tradition by calling it MySQL from the start
	  and we are now stuck with it.
	*/
	if (my_strcasecmp(system_charset_info, argv[1],"mysql"))
	  load_default_groups[load_default_groups_sz-2]= argv[1];
        start_mode= 1;
        Service.Init(argv[1], mysql_service);
        return 0;
      }
    }
    else if (argc == 3) /* install or remove any optional service */
    {
      if (!default_service_handling(argv, argv[2], argv[2], file_path, "",
                                    NULL))
	return 0;
      if (Service.IsService(argv[2]))
      {
	/*
	  mysqld was started as
	  mysqld --defaults-file=my_path\my.ini service-name
	*/
	use_opt_args=1;
	opt_argc= 2;				// Skip service-name
	opt_argv=argv;
	start_mode= 1;
	if (my_strcasecmp(system_charset_info, argv[2],"mysql"))
	  load_default_groups[load_default_groups_sz-2]= argv[2];
	Service.Init(argv[2], mysql_service);
	return 0;
      }
    }
    else if (argc == 4 || argc == 5)
    {
      /*
        This may seem strange, because we handle --local-service while
        preserving 4.1's behavior of allowing any one other argument that is
        passed to the service on startup. (The assumption is that this is
        --defaults-file=file, but that was not enforced in 4.1, so we don't
        enforce it here.)
      */
      const char *extra_opt= NullS;
      const char *account_name = NullS;
      int index;
      for (index = 3; index < argc; index++)
      {
        if (!strcmp(argv[index], "--local-service"))
          account_name= "NT AUTHORITY\\LocalService";
        else
          extra_opt= argv[index];
      }

      if (argc == 4 || account_name)
        if (!default_service_handling(argv, argv[2], argv[2], file_path,
                                      extra_opt, account_name))
          return 0;
    }
    else if (argc == 1 && Service.IsService(MYSQL_SERVICENAME))
    {
      /* start the default service */
      start_mode= 1;
      Service.Init(MYSQL_SERVICENAME, mysql_service);
      return 0;
    }
  }
  /* Start as standalone server */
  Service.my_argc=argc;
  Service.my_argv=argv;
  mysql_service(NULL);
  return 0;
}
#endif


/**
  Execute all commands from a file. Used by the mysql_install_db script to
  create MySQL privilege tables without having to start a full MySQL server.
*/

static void bootstrap(FILE *file)
{
  DBUG_ENTER("bootstrap");

  THD *thd= new THD;
  thd->bootstrap=1;
  my_net_init(&thd->net,(st_vio*) 0);
  thd->max_client_packet_length= thd->net.max_packet;
  thd->security_ctx->master_access= ~(ulong)0;
  thd->thread_id= thd->variables.pseudo_thread_id= thread_id++;
  thread_count++;
  in_bootstrap= TRUE;

  bootstrap_file=file;
#ifndef EMBEDDED_LIBRARY			// TODO:  Enable this
  if (pthread_create(&thd->real_id,&connection_attrib,handle_bootstrap,
		     (void*) thd))
  {
    sql_print_warning("Can't create thread to handle bootstrap");
    bootstrap_error=-1;
    DBUG_VOID_RETURN;
  }
  /* Wait for thread to die */
  (void) pthread_mutex_lock(&LOCK_thread_count);
  while (in_bootstrap)
  {
    (void) pthread_cond_wait(&COND_thread_count,&LOCK_thread_count);
    DBUG_PRINT("quit",("One thread died (count=%u)",thread_count));
  }
  (void) pthread_mutex_unlock(&LOCK_thread_count);
#else
  thd->mysql= 0;
  handle_bootstrap((void *)thd);
#endif

  DBUG_VOID_RETURN;
}


static bool read_init_file(char *file_name)
{
  FILE *file;
  DBUG_ENTER("read_init_file");
  DBUG_PRINT("enter",("name: %s",file_name));
  if (!(file=my_fopen(file_name,O_RDONLY,MYF(MY_WME))))
    DBUG_RETURN(TRUE);
  bootstrap(file);
  (void) my_fclose(file,MYF(MY_WME));
  DBUG_RETURN(FALSE);
}


#ifndef EMBEDDED_LIBRARY

/*
   Simple scheduler that use the main thread to handle the request

   NOTES
     This is only used for debugging, when starting mysqld with
     --thread-handling=no-threads or --one-thread

     When we enter this function, LOCK_thread_count is hold!
*/
   
void handle_connection_in_main_thread(THD *thd)
{
  safe_mutex_assert_owner(&LOCK_thread_count);
  thread_cache_size=0;			// Safety
  threads.append(thd);
  pthread_mutex_unlock(&LOCK_thread_count);
  thd->start_utime= my_micro_time();
  handle_one_connection(thd);
}


/*
  Scheduler that uses one thread per connection
*/

void create_thread_to_handle_connection(THD *thd)
{
  if (cached_thread_count > wake_thread)
  {
    /* Get thread from cache */
    thread_cache.append(thd);
    wake_thread++;
    pthread_cond_signal(&COND_thread_cache);
  }
  else
  {
    char error_message_buff[MYSQL_ERRMSG_SIZE];
    /* Create new thread to handle connection */
    int error;
    thread_created++;
    threads.append(thd);
    DBUG_PRINT("info",(("creating thread %lu"), thd->thread_id));
    thd->prior_thr_create_utime= thd->start_utime= my_micro_time();
    if ((error=pthread_create(&thd->real_id,&connection_attrib,
                              handle_one_connection,
                              (void*) thd)))
    {
      /* purecov: begin inspected */
      DBUG_PRINT("error",
                 ("Can't create thread to handle request (error %d)",
                  error));
      thread_count--;
      thd->killed= THD::KILL_CONNECTION;			// Safety
      (void) pthread_mutex_unlock(&LOCK_thread_count);

      pthread_mutex_lock(&LOCK_connection_count);
      --connection_count;
      pthread_mutex_unlock(&LOCK_connection_count);

      statistic_increment(aborted_connects,&LOCK_status);
      /* Can't use my_error() since store_globals has not been called. */
      my_snprintf(error_message_buff, sizeof(error_message_buff),
                  ER(ER_CANT_CREATE_THREAD), error);
      net_send_error(thd, ER_CANT_CREATE_THREAD, error_message_buff);
      (void) pthread_mutex_lock(&LOCK_thread_count);
      close_connection(thd,0,0);
      delete thd;
      (void) pthread_mutex_unlock(&LOCK_thread_count);
      return;
      /* purecov: end */
    }
  }
  (void) pthread_mutex_unlock(&LOCK_thread_count);
  DBUG_PRINT("info",("Thread created"));
}


/**
  Create new thread to handle incoming connection.

    This function will create new thread to handle the incoming
    connection.  If there are idle cached threads one will be used.
    'thd' will be pushed into 'threads'.

    In single-threaded mode (\#define ONE_THREAD) connection will be
    handled inside this function.

  @param[in,out] thd    Thread handle of future thread.
*/

static void create_new_thread(THD *thd)
{
  NET *net=&thd->net;
  DBUG_ENTER("create_new_thread");

  if (protocol_version > 9)
    net->return_errno=1;

  /*
    Don't allow too many connections. We roughly check here that we allow
    only (max_connections + 1) connections.
  */

  pthread_mutex_lock(&LOCK_connection_count);

  if (connection_count >= max_connections + 1 || abort_loop)
  {
    pthread_mutex_unlock(&LOCK_connection_count);

    DBUG_PRINT("error",("Too many connections"));
    close_connection(thd, ER_CON_COUNT_ERROR, 1);
    delete thd;
    DBUG_VOID_RETURN;
  }

  ++connection_count;

  if (connection_count > max_used_connections)
    max_used_connections= connection_count;

  pthread_mutex_unlock(&LOCK_connection_count);

  /* Start a new thread to handle connection. */

  pthread_mutex_lock(&LOCK_thread_count);

  /*
    The initialization of thread_id is done in create_embedded_thd() for
    the embedded library.
    TODO: refactor this to avoid code duplication there
  */
  thd->thread_id= thd->variables.pseudo_thread_id= thread_id++;

  thread_count++;

  thread_scheduler.add_connection(thd);

  DBUG_VOID_RETURN;
}
#endif /* EMBEDDED_LIBRARY */


#ifdef SIGNALS_DONT_BREAK_READ
inline void kill_broken_server()
{
  /* hack to get around signals ignored in syscalls for problem OS's */
  if (
#if !defined(__NETWARE__)
      unix_sock == INVALID_SOCKET ||
#endif
      (!opt_disable_networking && ip_sock == INVALID_SOCKET))
  {
    select_thread_in_use = 0;
    /* The following call will never return */
    kill_server(IF_NETWARE(MYSQL_KILL_SIGNAL, (void*) MYSQL_KILL_SIGNAL));
  }
}
#define MAYBE_BROKEN_SYSCALL kill_broken_server();
#else
#define MAYBE_BROKEN_SYSCALL
#endif

	/* Handle new connections and spawn new process to handle them */

#ifndef EMBEDDED_LIBRARY
pthread_handler_t handle_connections_sockets(void *arg __attribute__((unused)))
{
  my_socket sock,new_sock;
  uint error_count=0;
  uint max_used_connection= (uint) (max(ip_sock,unix_sock)+1);
  fd_set readFDs,clientFDs;
  THD *thd;
  struct sockaddr_in cAddr;
  int ip_flags=0,socket_flags=0,flags;
  st_vio *vio_tmp;
  DBUG_ENTER("handle_connections_sockets");

  LINT_INIT(new_sock);

  (void) my_pthread_getprio(pthread_self());		// For debugging

  FD_ZERO(&clientFDs);
  if (ip_sock != INVALID_SOCKET)
  {
    FD_SET(ip_sock,&clientFDs);
#ifdef HAVE_FCNTL
    ip_flags = fcntl(ip_sock, F_GETFL, 0);
#endif
  }
#ifdef HAVE_SYS_UN_H
  FD_SET(unix_sock,&clientFDs);
#ifdef HAVE_FCNTL
  socket_flags=fcntl(unix_sock, F_GETFL, 0);
#endif
#endif

  DBUG_PRINT("general",("Waiting for connections."));
  MAYBE_BROKEN_SYSCALL;
  while (!abort_loop)
  {
    readFDs=clientFDs;
#ifdef HPUX10
    if (select(max_used_connection,(int*) &readFDs,0,0,0) < 0)
      continue;
#else
    if (select((int) max_used_connection,&readFDs,0,0,0) < 0)
    {
      if (socket_errno != SOCKET_EINTR)
      {
	if (!select_errors++ && !abort_loop)	/* purecov: inspected */
	  sql_print_error("mysqld: Got error %d from select",socket_errno); /* purecov: inspected */
      }
      MAYBE_BROKEN_SYSCALL
      continue;
    }
#endif	/* HPUX10 */
    if (abort_loop)
    {
      MAYBE_BROKEN_SYSCALL;
      break;
    }

    /* Is this a new connection request ? */
#ifdef HAVE_SYS_UN_H
    if (FD_ISSET(unix_sock,&readFDs))
    {
      sock = unix_sock;
      flags= socket_flags;
    }
    else
#endif
    {
      sock = ip_sock;
      flags= ip_flags;
    }

#if !defined(NO_FCNTL_NONBLOCK)
    if (!(test_flags & TEST_BLOCKING))
    {
#if defined(O_NONBLOCK)
      fcntl(sock, F_SETFL, flags | O_NONBLOCK);
#elif defined(O_NDELAY)
      fcntl(sock, F_SETFL, flags | O_NDELAY);
#endif
    }
#endif /* NO_FCNTL_NONBLOCK */
    for (uint retry=0; retry < MAX_ACCEPT_RETRY; retry++)
    {
      size_socket length=sizeof(struct sockaddr_in);
      new_sock = accept(sock, my_reinterpret_cast(struct sockaddr *) (&cAddr),
			&length);
#ifdef __NETWARE__ 
      // TODO: temporary fix, waiting for TCP/IP fix - DEFECT000303149
      if ((new_sock == INVALID_SOCKET) && (socket_errno == EINVAL))
      {
        kill_server(SIGTERM);
      }
#endif
      if (new_sock != INVALID_SOCKET ||
	  (socket_errno != SOCKET_EINTR && socket_errno != SOCKET_EAGAIN))
	break;
      MAYBE_BROKEN_SYSCALL;
#if !defined(NO_FCNTL_NONBLOCK)
      if (!(test_flags & TEST_BLOCKING))
      {
	if (retry == MAX_ACCEPT_RETRY - 1)
	  fcntl(sock, F_SETFL, flags);		// Try without O_NONBLOCK
      }
#endif
    }
#if !defined(NO_FCNTL_NONBLOCK)
    if (!(test_flags & TEST_BLOCKING))
      fcntl(sock, F_SETFL, flags);
#endif
    if (new_sock == INVALID_SOCKET)
    {
      if ((error_count++ & 255) == 0)		// This can happen often
	sql_perror("Error in accept");
      MAYBE_BROKEN_SYSCALL;
      if (socket_errno == SOCKET_ENFILE || socket_errno == SOCKET_EMFILE)
	sleep(1);				// Give other threads some time
      continue;
    }

#ifdef HAVE_LIBWRAP
    {
      if (sock == ip_sock)
      {
	struct request_info req;
	signal(SIGCHLD, SIG_DFL);
	request_init(&req, RQ_DAEMON, libwrapName, RQ_FILE, new_sock, NULL);
	my_fromhost(&req);
	if (!my_hosts_access(&req))
	{
	  /*
	    This may be stupid but refuse() includes an exit(0)
	    which we surely don't want...
	    clean_exit() - same stupid thing ...
	  */
	  syslog(deny_severity, "refused connect from %s",
		 my_eval_client(&req));

	  /*
	    C++ sucks (the gibberish in front just translates the supplied
	    sink function pointer in the req structure from a void (*sink)();
	    to a void(*sink)(int) if you omit the cast, the C++ compiler
	    will cry...
	  */
	  if (req.sink)
	    ((void (*)(int))req.sink)(req.fd);

	  (void) shutdown(new_sock, SHUT_RDWR);
	  (void) closesocket(new_sock);
	  continue;
	}
      }
    }
#endif /* HAVE_LIBWRAP */

    {
      size_socket dummyLen;
      struct sockaddr dummy;
      dummyLen = sizeof(struct sockaddr);
      if (getsockname(new_sock,&dummy, &dummyLen) < 0)
      {
	sql_perror("Error on new connection socket");
	(void) shutdown(new_sock, SHUT_RDWR);
	(void) closesocket(new_sock);
	continue;
      }
    }

    /*
    ** Don't allow too many connections
    */

    if (!(thd= new THD))
    {
      (void) shutdown(new_sock, SHUT_RDWR);
      VOID(closesocket(new_sock));
      continue;
    }
    if (!(vio_tmp=vio_new(new_sock,
			  sock == unix_sock ? VIO_TYPE_SOCKET :
			  VIO_TYPE_TCPIP,
			  sock == unix_sock ? VIO_LOCALHOST: 0)) ||
	my_net_init(&thd->net,vio_tmp))
    {
      /*
        Only delete the temporary vio if we didn't already attach it to the
        NET object. The destructor in THD will delete any initialized net
        structure.
      */
      if (vio_tmp && thd->net.vio != vio_tmp)
        vio_delete(vio_tmp);
      else
      {
	(void) shutdown(new_sock, SHUT_RDWR);
	(void) closesocket(new_sock);
      }
      delete thd;
      continue;
    }
    if (sock == unix_sock)
      thd->security_ctx->host=(char*) my_localhost;

    create_new_thread(thd);
  }
  DBUG_LEAVE;
  decrement_handler_count();
  return 0;
}


#ifdef __NT__
pthread_handler_t handle_connections_namedpipes(void *arg)
{
  HANDLE hConnectedPipe;
  OVERLAPPED connectOverlapped= {0};
  THD *thd;
  my_thread_init();
  DBUG_ENTER("handle_connections_namedpipes");
  connectOverlapped.hEvent= CreateEvent(NULL, TRUE, FALSE, NULL);
  if (!connectOverlapped.hEvent)
  {
    sql_print_error("Can't create event, last error=%u", GetLastError());
    unireg_abort(1);
  }
  DBUG_PRINT("general",("Waiting for named pipe connections."));
  while (!abort_loop)
  {
    /* wait for named pipe connection */
    BOOL fConnected= ConnectNamedPipe(hPipe, &connectOverlapped);
    if (!fConnected && (GetLastError() == ERROR_IO_PENDING))
    {
        /*
          ERROR_IO_PENDING says async IO has started but not yet finished.
          GetOverlappedResult will wait for completion.
        */
        DWORD bytes;
        fConnected= GetOverlappedResult(hPipe, &connectOverlapped,&bytes, TRUE);
    }
    if (abort_loop)
      break;
    if (!fConnected)
      fConnected = GetLastError() == ERROR_PIPE_CONNECTED;
    if (!fConnected)
    {
      CloseHandle(hPipe);
      if ((hPipe= CreateNamedPipe(pipe_name,
                                  PIPE_ACCESS_DUPLEX |
                                  FILE_FLAG_OVERLAPPED,
                                  PIPE_TYPE_BYTE |
                                  PIPE_READMODE_BYTE |
                                  PIPE_WAIT,
                                  PIPE_UNLIMITED_INSTANCES,
                                  (int) global_system_variables.
                                  net_buffer_length,
                                  (int) global_system_variables.
                                  net_buffer_length,
                                  NMPWAIT_USE_DEFAULT_WAIT,
                                  &saPipeSecurity)) ==
	  INVALID_HANDLE_VALUE)
      {
	sql_perror("Can't create new named pipe!");
	break;					// Abort
      }
    }
    hConnectedPipe = hPipe;
    /* create new pipe for new connection */
    if ((hPipe = CreateNamedPipe(pipe_name,
                 PIPE_ACCESS_DUPLEX |
                 FILE_FLAG_OVERLAPPED,
				 PIPE_TYPE_BYTE |
				 PIPE_READMODE_BYTE |
				 PIPE_WAIT,
				 PIPE_UNLIMITED_INSTANCES,
				 (int) global_system_variables.net_buffer_length,
				 (int) global_system_variables.net_buffer_length,
				 NMPWAIT_USE_DEFAULT_WAIT,
				 &saPipeSecurity)) ==
	INVALID_HANDLE_VALUE)
    {
      sql_perror("Can't create new named pipe!");
      hPipe=hConnectedPipe;
      continue;					// We have to try again
    }

    if (!(thd = new THD))
    {
      DisconnectNamedPipe(hConnectedPipe);
      CloseHandle(hConnectedPipe);
      continue;
    }
    if (!(thd->net.vio= vio_new_win32pipe(hConnectedPipe)) ||
	my_net_init(&thd->net, thd->net.vio))
    {
      close_connection(thd, ER_OUT_OF_RESOURCES, 1);
      delete thd;
      continue;
    }
    /* Host is unknown */
    thd->security_ctx->host= my_strdup(my_localhost, MYF(0));
    create_new_thread(thd);
  }
  CloseHandle(connectOverlapped.hEvent);
  DBUG_LEAVE;
  decrement_handler_count();
  return 0;
}
#endif /* __NT__ */


#ifdef HAVE_SMEM

/**
  Thread of shared memory's service.

  @param arg                              Arguments of thread
*/
pthread_handler_t handle_connections_shared_memory(void *arg)
{
  /* file-mapping object, use for create shared memory */
  HANDLE handle_connect_file_map= 0;
  char  *handle_connect_map= 0;                 // pointer on shared memory
  HANDLE event_connect_answer= 0;
  ulong smem_buffer_length= shared_memory_buffer_length + 4;
  ulong connect_number= 1;
  char *tmp= NULL;
  char *suffix_pos;
  char connect_number_char[22], *p;
  const char *errmsg= 0;
  SECURITY_ATTRIBUTES *sa_event= 0, *sa_mapping= 0;
  my_thread_init();
  DBUG_ENTER("handle_connections_shared_memorys");
  DBUG_PRINT("general",("Waiting for allocated shared memory."));

  /*
     get enough space base-name + '_' + longest suffix we might ever send
   */
  if (!(tmp= (char *)my_malloc(strlen(shared_memory_base_name) + 32L, MYF(MY_FAE))))
    goto error;

  if (my_security_attr_create(&sa_event, &errmsg,
                              GENERIC_ALL, SYNCHRONIZE | EVENT_MODIFY_STATE))
    goto error;

  if (my_security_attr_create(&sa_mapping, &errmsg,
                             GENERIC_ALL, FILE_MAP_READ | FILE_MAP_WRITE))
    goto error;

  /*
    The name of event and file-mapping events create agree next rule:
      shared_memory_base_name+unique_part
    Where:
      shared_memory_base_name is unique value for each server
      unique_part is unique value for each object (events and file-mapping)
  */
  suffix_pos= strxmov(tmp,shared_memory_base_name,"_",NullS);
  strmov(suffix_pos, "CONNECT_REQUEST");
  if ((smem_event_connect_request= CreateEvent(sa_event,
                                               FALSE, FALSE, tmp)) == 0)
  {
    errmsg= "Could not create request event";
    goto error;
  }
  strmov(suffix_pos, "CONNECT_ANSWER");
  if ((event_connect_answer= CreateEvent(sa_event, FALSE, FALSE, tmp)) == 0)
  {
    errmsg="Could not create answer event";
    goto error;
  }
  strmov(suffix_pos, "CONNECT_DATA");
  if ((handle_connect_file_map=
       CreateFileMapping(INVALID_HANDLE_VALUE, sa_mapping,
                         PAGE_READWRITE, 0, sizeof(connect_number), tmp)) == 0)
  {
    errmsg= "Could not create file mapping";
    goto error;
  }
  if ((handle_connect_map= (char *)MapViewOfFile(handle_connect_file_map,
						  FILE_MAP_WRITE,0,0,
						  sizeof(DWORD))) == 0)
  {
    errmsg= "Could not create shared memory service";
    goto error;
  }

  while (!abort_loop)
  {
    /* Wait a request from client */
    WaitForSingleObject(smem_event_connect_request,INFINITE);

    /*
       it can be after shutdown command
    */
    if (abort_loop)
      goto error;

    HANDLE handle_client_file_map= 0;
    char  *handle_client_map= 0;
    HANDLE event_client_wrote= 0;
    HANDLE event_client_read= 0;    // for transfer data server <-> client
    HANDLE event_server_wrote= 0;
    HANDLE event_server_read= 0;
    HANDLE event_conn_closed= 0;
    THD *thd= 0;

    p= int10_to_str(connect_number, connect_number_char, 10);
    /*
      The name of event and file-mapping events create agree next rule:
        shared_memory_base_name+unique_part+number_of_connection
        Where:
	  shared_memory_base_name is uniquel value for each server
	  unique_part is unique value for each object (events and file-mapping)
	  number_of_connection is connection-number between server and client
    */
    suffix_pos= strxmov(tmp,shared_memory_base_name,"_",connect_number_char,
			 "_",NullS);
    strmov(suffix_pos, "DATA");
    if ((handle_client_file_map=
         CreateFileMapping(INVALID_HANDLE_VALUE, sa_mapping,
                           PAGE_READWRITE, 0, smem_buffer_length, tmp)) == 0)
    {
      errmsg= "Could not create file mapping";
      goto errorconn;
    }
    if ((handle_client_map= (char*)MapViewOfFile(handle_client_file_map,
						  FILE_MAP_WRITE,0,0,
						  smem_buffer_length)) == 0)
    {
      errmsg= "Could not create memory map";
      goto errorconn;
    }
    strmov(suffix_pos, "CLIENT_WROTE");
    if ((event_client_wrote= CreateEvent(sa_event, FALSE, FALSE, tmp)) == 0)
    {
      errmsg= "Could not create client write event";
      goto errorconn;
    }
    strmov(suffix_pos, "CLIENT_READ");
    if ((event_client_read= CreateEvent(sa_event, FALSE, FALSE, tmp)) == 0)
    {
      errmsg= "Could not create client read event";
      goto errorconn;
    }
    strmov(suffix_pos, "SERVER_READ");
    if ((event_server_read= CreateEvent(sa_event, FALSE, FALSE, tmp)) == 0)
    {
      errmsg= "Could not create server read event";
      goto errorconn;
    }
    strmov(suffix_pos, "SERVER_WROTE");
    if ((event_server_wrote= CreateEvent(sa_event,
                                         FALSE, FALSE, tmp)) == 0)
    {
      errmsg= "Could not create server write event";
      goto errorconn;
    }
    strmov(suffix_pos, "CONNECTION_CLOSED");
    if ((event_conn_closed= CreateEvent(sa_event,
                                        TRUE, FALSE, tmp)) == 0)
    {
      errmsg= "Could not create closed connection event";
      goto errorconn;
    }
    if (abort_loop)
      goto errorconn;
    if (!(thd= new THD))
      goto errorconn;
    /* Send number of connection to client */
    int4store(handle_connect_map, connect_number);
    if (!SetEvent(event_connect_answer))
    {
      errmsg= "Could not send answer event";
      goto errorconn;
    }
    /* Set event that client should receive data */
    if (!SetEvent(event_client_read))
    {
      errmsg= "Could not set client to read mode";
      goto errorconn;
    }
    if (!(thd->net.vio= vio_new_win32shared_memory(handle_client_file_map,
                                                   handle_client_map,
                                                   event_client_wrote,
                                                   event_client_read,
                                                   event_server_wrote,
                                                   event_server_read,
                                                   event_conn_closed)) ||
                        my_net_init(&thd->net, thd->net.vio))
    {
      close_connection(thd, ER_OUT_OF_RESOURCES, 1);
      errmsg= 0;
      goto errorconn;
    }
    thd->security_ctx->host= my_strdup(my_localhost, MYF(0)); /* Host is unknown */
    create_new_thread(thd);
    connect_number++;
    continue;

errorconn:
    /* Could not form connection;  Free used handlers/memort and retry */
    if (errmsg)
    {
      char buff[180];
      strxmov(buff, "Can't create shared memory connection: ", errmsg, ".",
	      NullS);
      sql_perror(buff);
    }
    if (handle_client_file_map) 
      CloseHandle(handle_client_file_map);
    if (handle_client_map)
      UnmapViewOfFile(handle_client_map);
    if (event_server_wrote)
      CloseHandle(event_server_wrote);
    if (event_server_read)
      CloseHandle(event_server_read);
    if (event_client_wrote)
      CloseHandle(event_client_wrote);
    if (event_client_read)
      CloseHandle(event_client_read);
    if (event_conn_closed)
      CloseHandle(event_conn_closed);
    delete thd;
  }

  /* End shared memory handling */
error:
  if (tmp)
    my_free(tmp, MYF(0));

  if (errmsg)
  {
    char buff[180];
    strxmov(buff, "Can't create shared memory service: ", errmsg, ".", NullS);
    sql_perror(buff);
  }
  my_security_attr_free(sa_event);
  my_security_attr_free(sa_mapping);
  if (handle_connect_map)	UnmapViewOfFile(handle_connect_map);
  if (handle_connect_file_map)	CloseHandle(handle_connect_file_map);
  if (event_connect_answer)	CloseHandle(event_connect_answer);
  if (smem_event_connect_request) CloseHandle(smem_event_connect_request);
  DBUG_LEAVE;
  decrement_handler_count();
  return 0;
}
#endif /* HAVE_SMEM */
#endif /* EMBEDDED_LIBRARY */


/****************************************************************************
  Handle start options
******************************************************************************/

enum options_mysqld
{
  OPT_ISAM_LOG=256,            OPT_SKIP_NEW, 
  OPT_SKIP_GRANT,              OPT_SKIP_LOCK, 
  OPT_ENABLE_LOCK,             OPT_USE_LOCKING,
  OPT_SOCKET,                  OPT_UPDATE_LOG,
  OPT_BIN_LOG,                 OPT_SKIP_RESOLVE,
  OPT_SKIP_NETWORKING,         OPT_BIN_LOG_INDEX,
  OPT_BIND_ADDRESS,            OPT_PID_FILE,
  OPT_SKIP_PRIOR,              OPT_BIG_TABLES,
  OPT_STANDALONE,              OPT_ONE_THREAD,
  OPT_CONSOLE,                 OPT_LOW_PRIORITY_UPDATES,
  OPT_SKIP_HOST_CACHE,         OPT_SHORT_LOG_FORMAT,
  OPT_FLUSH,                   OPT_SAFE,
  OPT_BOOTSTRAP,               OPT_SKIP_SHOW_DB,
  OPT_STORAGE_ENGINE,          OPT_INIT_FILE,
  OPT_DELAY_KEY_WRITE_ALL,     OPT_SLOW_QUERY_LOG,
  OPT_DELAY_KEY_WRITE,	       OPT_CHARSETS_DIR,
  OPT_MASTER_HOST,             OPT_MASTER_USER,
  OPT_MASTER_PASSWORD,         OPT_MASTER_PORT,
  OPT_MASTER_INFO_FILE,        OPT_MASTER_CONNECT_RETRY,
  OPT_MASTER_RETRY_COUNT,      OPT_LOG_TC, OPT_LOG_TC_SIZE,
  OPT_MASTER_SSL,              OPT_MASTER_SSL_KEY,
  OPT_MASTER_SSL_CERT,         OPT_MASTER_SSL_CAPATH,
  OPT_MASTER_SSL_CIPHER,       OPT_MASTER_SSL_CA,
  OPT_SQL_BIN_UPDATE_SAME,     OPT_REPLICATE_DO_DB,
  OPT_REPLICATE_IGNORE_DB,     OPT_LOG_SLAVE_UPDATES,
  OPT_BINLOG_DO_DB,            OPT_BINLOG_IGNORE_DB,
  OPT_BINLOG_FORMAT,
#ifndef DBUG_OFF
  OPT_BINLOG_SHOW_XID,
#endif
  OPT_BINLOG_ROWS_EVENT_MAX_SIZE, 
  OPT_WANT_CORE,               OPT_CONCURRENT_INSERT,
  OPT_MEMLOCK,                 OPT_MYISAM_RECOVER,
  OPT_REPLICATE_REWRITE_DB,    OPT_SERVER_ID,
  OPT_SKIP_SLAVE_START,        OPT_SAFE_SHOW_DB, 
  OPT_SAFEMALLOC_MEM_LIMIT,    OPT_REPLICATE_DO_TABLE,
  OPT_REPLICATE_IGNORE_TABLE,  OPT_REPLICATE_WILD_DO_TABLE,
  OPT_REPLICATE_WILD_IGNORE_TABLE, OPT_REPLICATE_SAME_SERVER_ID,
  OPT_DISCONNECT_SLAVE_EVENT_COUNT, OPT_TC_HEURISTIC_RECOVER,
  OPT_ABORT_SLAVE_EVENT_COUNT,
  OPT_LOG_BIN_TRUST_FUNCTION_CREATORS,
  OPT_LOG_BIN_TRUST_FUNCTION_CREATORS_OLD,
  OPT_ENGINE_CONDITION_PUSHDOWN, OPT_NDB_CONNECTSTRING, 
  OPT_NDB_USE_EXACT_COUNT, OPT_NDB_USE_TRANSACTIONS,
  OPT_NDB_FORCE_SEND, OPT_NDB_AUTOINCREMENT_PREFETCH_SZ,
  OPT_NDB_SHM, OPT_NDB_OPTIMIZED_NODE_SELECTION, OPT_NDB_CACHE_CHECK_TIME,
  OPT_NDB_WAIT_CONNECTED,
  OPT_NDB_CLUSTER_CONNECTION_POOL,
  OPT_NDB_WAIT_SETUP,
  OPT_NDB_MGMD, OPT_NDB_NODEID,
  OPT_NDB_DISTRIBUTION,
  OPT_NDB_INDEX_STAT_ENABLE,
  OPT_NDB_EXTRA_LOGGING,
  OPT_NDB_REPORT_THRESH_BINLOG_EPOCH_SLIP,
  OPT_NDB_REPORT_THRESH_BINLOG_MEM_USAGE,
  OPT_NDB_USE_COPYING_ALTER_TABLE,
  OPT_NDB_LOG_UPDATE_AS_WRITE, OPT_NDB_LOG_UPDATED_ONLY,
  OPT_NDB_LOG_ORIG, OPT_NDB_LOG_BIN, OPT_NDB_LOG_BINLOG_INDEX,
  OPT_SKIP_SAFEMALLOC,
  OPT_TEMP_POOL, OPT_TX_ISOLATION, OPT_COMPLETION_TYPE,
  OPT_SKIP_STACK_TRACE, OPT_SKIP_SYMLINKS,
  OPT_MAX_BINLOG_DUMP_EVENTS, OPT_SPORADIC_BINLOG_DUMP_FAIL,
  OPT_SAFE_USER_CREATE, OPT_SQL_MODE,
  OPT_HAVE_NAMED_PIPE,
  OPT_DO_PSTACK, OPT_EVENT_SCHEDULER, OPT_REPORT_HOST,
  OPT_REPORT_USER, OPT_REPORT_PASSWORD, OPT_REPORT_PORT,
  OPT_SHOW_SLAVE_AUTH_INFO,
  OPT_SLAVE_LOAD_TMPDIR, OPT_NO_MIX_TYPE,
  OPT_RPL_RECOVERY_RANK,OPT_INIT_RPL_ROLE,
  OPT_RELAY_LOG, OPT_RELAY_LOG_INDEX, OPT_RELAY_LOG_INFO_FILE,
  OPT_SLAVE_SKIP_ERRORS, OPT_SLAVE_ALLOW_BATCHING, OPT_DES_KEY_FILE, OPT_LOCAL_INFILE,
  OPT_SSL_SSL, OPT_SSL_KEY, OPT_SSL_CERT, OPT_SSL_CA,
  OPT_SSL_CAPATH, OPT_SSL_CIPHER,
  OPT_BACK_LOG, OPT_BINLOG_CACHE_SIZE,
  OPT_CONNECT_TIMEOUT, OPT_DELAYED_INSERT_TIMEOUT,
  OPT_DELAYED_INSERT_LIMIT, OPT_DELAYED_QUEUE_SIZE,
  OPT_FLUSH_TIME, OPT_FT_MIN_WORD_LEN, OPT_FT_BOOLEAN_SYNTAX,
  OPT_FT_MAX_WORD_LEN, OPT_FT_QUERY_EXPANSION_LIMIT, OPT_FT_STOPWORD_FILE,
  OPT_INTERACTIVE_TIMEOUT, OPT_JOIN_BUFF_SIZE,
  OPT_KEY_BUFFER_SIZE, OPT_KEY_CACHE_BLOCK_SIZE,
  OPT_KEY_CACHE_DIVISION_LIMIT, OPT_KEY_CACHE_AGE_THRESHOLD,
  OPT_LONG_QUERY_TIME,
  OPT_LOWER_CASE_TABLE_NAMES, OPT_MAX_ALLOWED_PACKET,
  OPT_MAX_BINLOG_CACHE_SIZE, OPT_MAX_BINLOG_SIZE,
  OPT_MAX_CONNECTIONS, OPT_MAX_CONNECT_ERRORS,
  OPT_MAX_DELAYED_THREADS, OPT_MAX_HEP_TABLE_SIZE,
  OPT_MAX_JOIN_SIZE, OPT_MAX_PREPARED_STMT_COUNT,
  OPT_MAX_RELAY_LOG_SIZE, OPT_MAX_SORT_LENGTH,
  OPT_MAX_SEEKS_FOR_KEY, OPT_MAX_TMP_TABLES, OPT_MAX_USER_CONNECTIONS,
  OPT_MAX_LENGTH_FOR_SORT_DATA,
  OPT_MAX_WRITE_LOCK_COUNT, OPT_BULK_INSERT_BUFFER_SIZE,
  OPT_MAX_ERROR_COUNT, OPT_MULTI_RANGE_COUNT, OPT_MYISAM_DATA_POINTER_SIZE,
  OPT_MYISAM_BLOCK_SIZE, OPT_MYISAM_MAX_EXTRA_SORT_FILE_SIZE,
  OPT_MYISAM_MAX_SORT_FILE_SIZE, OPT_MYISAM_SORT_BUFFER_SIZE,
  OPT_MYISAM_USE_MMAP, OPT_MYISAM_REPAIR_THREADS,
  OPT_MYISAM_MMAP_SIZE,
  OPT_MYISAM_STATS_METHOD,
  OPT_NET_BUFFER_LENGTH, OPT_NET_RETRY_COUNT,
  OPT_NET_READ_TIMEOUT, OPT_NET_WRITE_TIMEOUT,
  OPT_OPEN_FILES_LIMIT,
  OPT_PRELOAD_BUFFER_SIZE,
  OPT_QUERY_CACHE_LIMIT, OPT_QUERY_CACHE_MIN_RES_UNIT, OPT_QUERY_CACHE_SIZE,
  OPT_QUERY_CACHE_TYPE, OPT_QUERY_CACHE_WLOCK_INVALIDATE, OPT_RECORD_BUFFER,
  OPT_RECORD_RND_BUFFER, OPT_DIV_PRECINCREMENT, OPT_RELAY_LOG_SPACE_LIMIT,
  OPT_RELAY_LOG_PURGE,
  OPT_SLAVE_NET_TIMEOUT, OPT_SLAVE_COMPRESSED_PROTOCOL, OPT_SLOW_LAUNCH_TIME,
  OPT_SLAVE_TRANS_RETRIES, OPT_READONLY, OPT_DEBUGGING,
  OPT_SORT_BUFFER, OPT_TABLE_OPEN_CACHE, OPT_TABLE_DEF_CACHE,
  OPT_THREAD_CONCURRENCY, OPT_THREAD_CACHE_SIZE,
  OPT_TMP_TABLE_SIZE, OPT_THREAD_STACK,
  OPT_WAIT_TIMEOUT,
  OPT_ERROR_LOG_FILE,
  OPT_DEFAULT_WEEK_FORMAT,
  OPT_RANGE_ALLOC_BLOCK_SIZE, OPT_ALLOW_SUSPICIOUS_UDFS,
  OPT_QUERY_ALLOC_BLOCK_SIZE, OPT_QUERY_PREALLOC_SIZE,
  OPT_TRANS_ALLOC_BLOCK_SIZE, OPT_TRANS_PREALLOC_SIZE,
  OPT_SYNC_FRM, OPT_SYNC_BINLOG,
  OPT_SYNC_REPLICATION,
  OPT_SYNC_REPLICATION_SLAVE_ID,
  OPT_SYNC_REPLICATION_TIMEOUT,
  OPT_ENABLE_SHARED_MEMORY,
  OPT_SHARED_MEMORY_BASE_NAME,
  OPT_OLD_PASSWORDS,
  OPT_OLD_ALTER_TABLE,
  OPT_EXPIRE_LOGS_DAYS,
  OPT_GROUP_CONCAT_MAX_LEN,
  OPT_DEFAULT_COLLATION,
  OPT_DEFAULT_COLLATION_OLD,
  OPT_CHARACTER_SET_CLIENT_HANDSHAKE,
  OPT_CHARACTER_SET_FILESYSTEM,
  OPT_LC_TIME_NAMES,
  OPT_INIT_CONNECT,
  OPT_INIT_SLAVE,
  OPT_SECURE_AUTH,
  OPT_DATE_FORMAT,
  OPT_TIME_FORMAT,
  OPT_DATETIME_FORMAT,
  OPT_LOG_QUERIES_NOT_USING_INDEXES,
  OPT_DEFAULT_TIME_ZONE,
  OPT_SYSDATE_IS_NOW,
  OPT_OPTIMIZER_SEARCH_DEPTH,
  OPT_OPTIMIZER_PRUNE_LEVEL,
  OPT_OPTIMIZER_SWITCH,
  OPT_UPDATABLE_VIEWS_WITH_LIMIT,
  OPT_SP_AUTOMATIC_PRIVILEGES,
  OPT_MAX_SP_RECURSION_DEPTH,
  OPT_AUTO_INCREMENT, OPT_AUTO_INCREMENT_OFFSET,
  OPT_ENABLE_LARGE_PAGES,
  OPT_TIMED_MUTEXES,
  OPT_OLD_STYLE_USER_LIMITS,
  OPT_LOG_SLOW_ADMIN_STATEMENTS,
  OPT_TABLE_LOCK_WAIT_TIMEOUT,
  OPT_PLUGIN_LOAD,
  OPT_PLUGIN_DIR,
  OPT_SYMBOLIC_LINKS,
  OPT_WARNINGS,
  OPT_RECORD_BUFFER_OLD,
  OPT_LOG_OUTPUT,
  OPT_PORT_OPEN_TIMEOUT,
  OPT_PROFILING,
  OPT_KEEP_FILES_ON_CREATE,
  OPT_GENERAL_LOG,
  OPT_SLOW_LOG,
  OPT_THREAD_HANDLING,
  OPT_INNODB_ROLLBACK_ON_TIMEOUT,
  OPT_SECURE_FILE_PRIV,
  OPT_MIN_EXAMINED_ROW_LIMIT,
  OPT_LOG_SLOW_SLAVE_STATEMENTS,
#if defined(ENABLED_DEBUG_SYNC)
  OPT_DEBUG_SYNC_TIMEOUT,
#endif /* defined(ENABLED_DEBUG_SYNC) */
  OPT_OLD_MODE,
  OPT_SLAVE_EXEC_MODE,
  OPT_GENERAL_LOG_FILE,
  OPT_SLOW_QUERY_LOG_FILE,
  OPT_IGNORE_BUILTIN_INNODB,
  OPT_BINLOG_DIRECT_NON_TRANS_UPDATE,
  OPT_DEFAULT_CHARACTER_SET_OLD
};


#define LONG_TIMEOUT ((ulong) 3600L*24L*365L)

struct my_option my_long_options[] =
{
  {"help", '?', "Display this help and exit.", 
   &opt_help, &opt_help, 0, GET_BOOL, NO_ARG, 0, 0, 0, 0,
   0, 0},
#ifdef HAVE_REPLICATION
  {"abort-slave-event-count", OPT_ABORT_SLAVE_EVENT_COUNT,
   "Option used by mysql-test for debugging and testing of replication.",
   &abort_slave_event_count,  &abort_slave_event_count,
   0, GET_INT, REQUIRED_ARG, 0, 0, 0, 0, 0, 0},
#endif /* HAVE_REPLICATION */
  {"allow-suspicious-udfs", OPT_ALLOW_SUSPICIOUS_UDFS,
   "Allows use of UDFs consisting of only one symbol xxx() "
   "without corresponding xxx_init() or xxx_deinit(). That also means "
   "that one can load any function from any library, for example exit() "
   "from libc.so",
   &opt_allow_suspicious_udfs, &opt_allow_suspicious_udfs,
   0, GET_BOOL, NO_ARG, 0, 0, 0, 0, 0, 0},
  {"ansi", 'a', "Use ANSI SQL syntax instead of MySQL syntax. This mode "
   "will also set transaction isolation level 'serializable'.", 0, 0, 0,
   GET_NO_ARG, NO_ARG, 0, 0, 0, 0, 0, 0},
  {"auto-increment-increment", OPT_AUTO_INCREMENT,
   "Auto-increment columns are incremented by this.",
   &global_system_variables.auto_increment_increment,
   &max_system_variables.auto_increment_increment, 0, GET_ULONG,
   OPT_ARG, 1, 1, 65535, 0, 1, 0 },
  {"auto-increment-offset", OPT_AUTO_INCREMENT_OFFSET,
   "Offset added to Auto-increment columns. Used when auto-increment-increment != 1.",
   &global_system_variables.auto_increment_offset,
   &max_system_variables.auto_increment_offset, 0, GET_ULONG, OPT_ARG,
   1, 1, 65535, 0, 1, 0 },
  {"automatic-sp-privileges", OPT_SP_AUTOMATIC_PRIVILEGES,
   "Creating and dropping stored procedures alters ACLs. Disable with --skip-automatic-sp-privileges.",
   &sp_automatic_privileges, &sp_automatic_privileges,
   0, GET_BOOL, NO_ARG, 1, 0, 0, 0, 0, 0},
  {"basedir", 'b',
   "Path to installation directory. All paths are usually resolved relative to this.",
   &mysql_home_ptr, &mysql_home_ptr, 0, GET_STR, REQUIRED_ARG,
   0, 0, 0, 0, 0, 0},
  {"big-tables", OPT_BIG_TABLES,
   "Allow big result sets by saving all temporary sets on file (solves most 'table full' errors).",
   0, 0, 0, GET_NO_ARG, NO_ARG, 0, 0, 0, 0, 0, 0},
  {"bind-address", OPT_BIND_ADDRESS, "IP address to bind to.",
   &my_bind_addr_str, &my_bind_addr_str, 0, GET_STR,
   REQUIRED_ARG, 0, 0, 0, 0, 0, 0},
  {"binlog_format", OPT_BINLOG_FORMAT,
   "Does not have any effect without '--log-bin'. "
   "Tell the master the form of binary logging to use: either 'row' for "
   "row-based binary logging, 'statement' for statement-based binary "
   "logging, or 'mixed'. 'mixed' is statement-based binary logging except "
   "for statements where only row-based is correct: Statements that involve "
   "user-defined functions (i.e., UDFs) or the UUID() function."
#ifdef HAVE_NDB_BINLOG
   "If ndbcluster is enabled and binlog_format is `mixed', the format switches"
   " to 'row' and back implicitly per each query accessing a NDB table."
#endif
   , &opt_binlog_format, &opt_binlog_format,
   0, GET_STR, REQUIRED_ARG, 0, 0, 0, 0, 0, 0},
  {"binlog-do-db", OPT_BINLOG_DO_DB,
   "Tells the master it should log updates for the specified database, "
   "and exclude all others not explicitly mentioned.",
   0, 0, 0, GET_STR, REQUIRED_ARG, 0, 0, 0, 0, 0, 0},
  {"binlog-ignore-db", OPT_BINLOG_IGNORE_DB,
   "Tells the master that updates to the given database should not be logged to the binary log.",
   0, 0, 0, GET_STR, REQUIRED_ARG, 0, 0, 0, 0, 0, 0},
  {"binlog-row-event-max-size", OPT_BINLOG_ROWS_EVENT_MAX_SIZE,
   "The maximum size of a row-based binary log event in bytes. Rows will be "
   "grouped into events smaller than this size if possible. "
   "The value has to be a multiple of 256.",
   &opt_binlog_rows_event_max_size, &opt_binlog_rows_event_max_size,
   0, GET_ULONG, REQUIRED_ARG,
   /* def_value */ 1024, /* min_value */  256, /* max_value */ ULONG_MAX, 
   /* sub_size */     0, /* block_size */ 256, 
   /* app_type */ 0
  },
#ifndef DISABLE_GRANT_OPTIONS
  {"bootstrap", OPT_BOOTSTRAP, "Used by mysql installation scripts.", 0, 0, 0,
   GET_NO_ARG, NO_ARG, 0, 0, 0, 0, 0, 0},
#endif
  {"character-set-client-handshake", OPT_CHARACTER_SET_CLIENT_HANDSHAKE,
   "Don't ignore client side character set value sent during handshake.",
   &opt_character_set_client_handshake,
   &opt_character_set_client_handshake,
    0, GET_BOOL, NO_ARG, 1, 0, 0, 0, 0, 0},
  {"character-set-filesystem", OPT_CHARACTER_SET_FILESYSTEM,
   "Set the filesystem character set.",
   &character_set_filesystem_name,
   &character_set_filesystem_name,
   0, GET_STR, REQUIRED_ARG, 0, 0, 0, 0, 0, 0 },
  {"character-set-server", 'C', "Set the default character set.",
   &default_character_set_name, &default_character_set_name,
   0, GET_STR, REQUIRED_ARG, 0, 0, 0, 0, 0, 0 },
  {"character-sets-dir", OPT_CHARSETS_DIR,
   "Directory where character sets are.", &charsets_dir,
   &charsets_dir, 0, GET_STR, REQUIRED_ARG, 0, 0, 0, 0, 0, 0},
  {"chroot", 'r', "Chroot mysqld daemon during startup.",
   &mysqld_chroot, &mysqld_chroot, 0, GET_STR, REQUIRED_ARG,
   0, 0, 0, 0, 0, 0},
  {"collation-server", OPT_DEFAULT_COLLATION, "Set the default collation.",
   &default_collation_name, &default_collation_name,
   0, GET_STR, REQUIRED_ARG, 0, 0, 0, 0, 0, 0 },
  {"completion-type", OPT_COMPLETION_TYPE, "Default completion type.",
   &global_system_variables.completion_type,
   &max_system_variables.completion_type, 0, GET_ULONG,
   REQUIRED_ARG, 0, 0, 2, 0, 1, 0},
  {"concurrent-insert", OPT_CONCURRENT_INSERT,
   "Use concurrent insert with MyISAM. Disable with --concurrent-insert=0.",
   &myisam_concurrent_insert, &myisam_concurrent_insert,
   0, GET_ULONG, OPT_ARG, 1, 0, 2, 0, 0, 0},
  {"console", OPT_CONSOLE, "Write error output on screen; don't remove the console window on windows.",
   &opt_console, &opt_console, 0, GET_BOOL, NO_ARG, 0, 0, 0,
   0, 0, 0},
  {"core-file", OPT_WANT_CORE, "Write core on errors.", 0, 0, 0, GET_NO_ARG,
   NO_ARG, 0, 0, 0, 0, 0, 0},
  {"datadir", 'h', "Path to the database root.", &mysql_data_home,
   &mysql_data_home, 0, GET_STR, REQUIRED_ARG, 0, 0, 0, 0, 0, 0},
#ifndef DBUG_OFF
  {"debug", '#', "Debug log.", &default_dbug_option,
   &default_dbug_option, 0, GET_STR, OPT_ARG, 0, 0, 0, 0, 0, 0},
#endif
  {"default-character-set", OPT_DEFAULT_CHARACTER_SET_OLD, 
   "Set the default character set (deprecated option, use --character-set-server instead).",
   &default_character_set_name, &default_character_set_name,
   0, GET_STR, REQUIRED_ARG, 0, 0, 0, 0, 0, 0 },
  {"default-collation", OPT_DEFAULT_COLLATION_OLD, "Set the default collation "
   "(deprecated option, use --collation-server instead).",
   &default_collation_name, &default_collation_name,
   0, GET_STR, REQUIRED_ARG, 0, 0, 0, 0, 0, 0 },
  {"default-storage-engine", OPT_STORAGE_ENGINE,
   "Set the default storage engine (table type) for tables.",
   &default_storage_engine_str, &default_storage_engine_str,
   0, GET_STR, REQUIRED_ARG, 0, 0, 0, 0, 0, 0},
  {"default-table-type", OPT_STORAGE_ENGINE,
   "(deprecated) Use --default-storage-engine.",
   &default_storage_engine_str, &default_storage_engine_str,
   0, GET_STR, REQUIRED_ARG, 0, 0, 0, 0, 0, 0},
  {"default-time-zone", OPT_DEFAULT_TIME_ZONE, "Set the default time zone.",
   &default_tz_name, &default_tz_name,
   0, GET_STR, REQUIRED_ARG, 0, 0, 0, 0, 0, 0 },
  {"delay-key-write", OPT_DELAY_KEY_WRITE, "Type of DELAY_KEY_WRITE.",
   0,0,0, GET_STR, OPT_ARG, 0, 0, 0, 0, 0, 0},
  {"delay-key-write-for-all-tables", OPT_DELAY_KEY_WRITE_ALL,
   "Don't flush key buffers between writes for any MyISAM table. "
   "(Deprecated option, use --delay-key-write=all instead.)",
   0, 0, 0, GET_NO_ARG, NO_ARG, 0, 0, 0, 0, 0, 0},
#ifdef HAVE_OPENSSL
  {"des-key-file", OPT_DES_KEY_FILE,
   "Load keys for des_encrypt() and des_encrypt from given file.",
   &des_key_file, &des_key_file, 0, GET_STR, REQUIRED_ARG,
   0, 0, 0, 0, 0, 0},
#endif /* HAVE_OPENSSL */
#ifdef HAVE_REPLICATION
  {"disconnect-slave-event-count", OPT_DISCONNECT_SLAVE_EVENT_COUNT,
   "Option used by mysql-test for debugging and testing of replication.",
   &disconnect_slave_event_count, &disconnect_slave_event_count,
   0, GET_INT, REQUIRED_ARG, 0, 0, 0, 0, 0, 0},
#endif /* HAVE_REPLICATION */
  {"enable-locking", OPT_ENABLE_LOCK,
   "Deprecated option, use --external-locking instead.",
   &opt_external_locking, &opt_external_locking,
   0, GET_BOOL, NO_ARG, 0, 0, 0, 0, 0, 0},
#ifdef __NT__
  {"enable-named-pipe", OPT_HAVE_NAMED_PIPE, "Enable the named pipe (NT).",
   &opt_enable_named_pipe, &opt_enable_named_pipe, 0, GET_BOOL,
   NO_ARG, 0, 0, 0, 0, 0, 0},
#endif
#ifdef HAVE_STACK_TRACE_ON_SEGV
  {"enable-pstack", OPT_DO_PSTACK, "Print a symbolic stack trace on failure.",
   &opt_do_pstack, &opt_do_pstack, 0, GET_BOOL, NO_ARG, 0, 0,
   0, 0, 0, 0},
#endif /* HAVE_STACK_TRACE_ON_SEGV */
  {"engine-condition-pushdown",
   OPT_ENGINE_CONDITION_PUSHDOWN,
   "Push supported query conditions to the storage engine.",
   &global_system_variables.engine_condition_pushdown,
   &global_system_variables.engine_condition_pushdown,
   0, GET_BOOL, NO_ARG, 1, 0, 0, 0, 0, 0},
  /* See how it's handled in get_one_option() */
  {"event-scheduler", OPT_EVENT_SCHEDULER, "Enable/disable the event scheduler.",
   NULL,  NULL, 0, GET_STR, OPT_ARG, 0, 0, 0, 0, 0, 0},
  {"exit-info", 'T', "Used for debugging. Use at your own risk.", 0, 0, 0,
   GET_LONG, OPT_ARG, 0, 0, 0, 0, 0, 0},
  {"external-locking", OPT_USE_LOCKING, "Use system (external) locking "
   "(disabled by default).  With this option enabled you can run myisamchk "
   "to test (not repair) tables while the MySQL server is running. "
   "Disable with --skip-external-locking.",
   &opt_external_locking, &opt_external_locking,
   0, GET_BOOL, NO_ARG, 0, 0, 0, 0, 0, 0},
  {"flush", OPT_FLUSH, "Flush tables to disk between SQL commands.", 0, 0, 0,
   GET_NO_ARG, NO_ARG, 0, 0, 0, 0, 0, 0},
  /* We must always support the next option to make scripts like mysqltest
     easier to do */
  {"gdb", OPT_DEBUGGING,
   "Set up signals usable for debugging.",
   &opt_debugging, &opt_debugging,
   0, GET_BOOL, NO_ARG, 0, 0, 0, 0, 0, 0},
  {"general_log", OPT_GENERAL_LOG,
   "Enable/disable general log.", &opt_log,
   &opt_log, 0, GET_BOOL, OPT_ARG, 0, 0, 0, 0, 0, 0},
#ifdef HAVE_LARGE_PAGES
  {"large-pages", OPT_ENABLE_LARGE_PAGES, "Enable support for large pages. "
   "Disable with --skip-large-pages.", &opt_large_pages, &opt_large_pages,
   0, GET_BOOL, NO_ARG, 0, 0, 0, 0, 0, 0},
#endif
  {"ignore-builtin-innodb", OPT_IGNORE_BUILTIN_INNODB ,
   "Disable initialization of builtin InnoDB plugin.",
   0, 0, 0, GET_NO_ARG, NO_ARG, 0, 0, 0, 0, 0, 0},
  {"init-connect", OPT_INIT_CONNECT, 
   "Command(s) that are executed for each new connection.",
   &opt_init_connect, &opt_init_connect, 0, GET_STR_ALLOC,
   REQUIRED_ARG, 0, 0, 0, 0, 0, 0},
#ifndef DISABLE_GRANT_OPTIONS
  {"init-file", OPT_INIT_FILE, "Read SQL commands from this file at startup.",
   &opt_init_file, &opt_init_file, 0, GET_STR, REQUIRED_ARG,
   0, 0, 0, 0, 0, 0},
#endif
  {"init-rpl-role", OPT_INIT_RPL_ROLE, "Set the replication role.", 0, 0, 0,
   GET_STR, REQUIRED_ARG, 0, 0, 0, 0, 0, 0},
  {"init-slave", OPT_INIT_SLAVE, "Command(s) that are executed by a slave server \
each time the SQL thread starts.",
   &opt_init_slave, &opt_init_slave, 0, GET_STR_ALLOC,
   REQUIRED_ARG, 0, 0, 0, 0, 0, 0},
  {"language", 'L',
   "Client error messages in given language. May be given as a full path.",
   &language_ptr, &language_ptr, 0, GET_STR, REQUIRED_ARG,
   0, 0, 0, 0, 0, 0},
  {"lc-time-names", OPT_LC_TIME_NAMES,
   "Set the language used for the month names and the days of the week.",
   &lc_time_names_name, &lc_time_names_name,
   0, GET_STR, REQUIRED_ARG, 0, 0, 0, 0, 0, 0 },
  {"local-infile", OPT_LOCAL_INFILE,
   "Enable/disable LOAD DATA LOCAL INFILE (takes values 1 or 0).",
   &opt_local_infile, &opt_local_infile, 0, GET_BOOL, OPT_ARG,
   1, 0, 0, 0, 0, 0},
  {"log", 'l', "Log connections and queries to file (deprecated option, use "
   "--general_log/--general_log_file instead).", &opt_logname,
   &opt_logname, 0, GET_STR, OPT_ARG, 0, 0, 0, 0, 0, 0},
  {"general_log_file", OPT_GENERAL_LOG_FILE,
   "Log connections and queries to given file.", &opt_logname,
   &opt_logname, 0, GET_STR, REQUIRED_ARG, 0, 0, 0, 0, 0, 0},
  {"log-bin", OPT_BIN_LOG,
   "Log update queries in binary format. Optional (but strongly recommended "
   "to avoid replication problems if server's hostname changes) argument "
   "should be the chosen location for the binary log files.",
   &opt_bin_logname, &opt_bin_logname, 0, GET_STR_ALLOC,
   OPT_ARG, 0, 0, 0, 0, 0, 0},
  {"log-bin-index", OPT_BIN_LOG_INDEX,
   "File that holds the names for last binary log files.",
   &opt_binlog_index_name, &opt_binlog_index_name, 0, GET_STR,
   REQUIRED_ARG, 0, 0, 0, 0, 0, 0},
#ifndef TO_BE_REMOVED_IN_5_1_OR_6_0
  /*
    In 5.0.6 we introduced the below option, then in 5.0.16 we renamed it to
    log-bin-trust-function-creators but kept also the old name for
    compatibility; the behaviour was also changed to apply only to functions
    (and triggers). In a future release this old name could be removed.
  */
  {"log-bin-trust-routine-creators", OPT_LOG_BIN_TRUST_FUNCTION_CREATORS_OLD,
   "(deprecated) Use log-bin-trust-function-creators.",
   &trust_function_creators, &trust_function_creators, 0,
   GET_BOOL, NO_ARG, 0, 0, 0, 0, 0, 0},
#endif
  /*
    This option starts with "log-bin" to emphasize that it is specific of
    binary logging.
  */
  {"log-bin-trust-function-creators", OPT_LOG_BIN_TRUST_FUNCTION_CREATORS,
   "If equal to 0 (the default), then when --log-bin is used, creation of "
   "a stored function (or trigger) is allowed only to users having the SUPER "
   "privilege, and only if this stored function (trigger) may not break "
   "binary logging."
   "Note that if ALL connections to this server ALWAYS use row-based binary "
   "logging, the security issues do not exist and the binary logging cannot "
   "break, so you can safely set this to 1."
   ,&trust_function_creators, &trust_function_creators, 0,
   GET_BOOL, NO_ARG, 0, 0, 0, 0, 0, 0},
  {"log-error", OPT_ERROR_LOG_FILE, "Error log file.",
   &log_error_file_ptr, &log_error_file_ptr, 0, GET_STR,
   OPT_ARG, 0, 0, 0, 0, 0, 0},
  {"log-isam", OPT_ISAM_LOG, "Log all MyISAM changes to file.",
   &myisam_log_filename, &myisam_log_filename, 0, GET_STR,
   OPT_ARG, 0, 0, 0, 0, 0, 0},
  {"log-long-format", '0',
   "Log some extra information to update log. Please note that this option "
   "is deprecated; see --log-short-format option.",
   0, 0, 0, GET_NO_ARG, NO_ARG, 0, 0, 0, 0, 0, 0},
#ifdef WITH_CSV_STORAGE_ENGINE
  {"log-output", OPT_LOG_OUTPUT,
   "Syntax: log-output[=value[,value...]], where \"value\" could be TABLE, "
   "FILE or NONE.",
   &log_output_str, &log_output_str, 0,
   GET_STR, OPT_ARG, 0, 0, 0, 0, 0, 0},
#endif
  {"log-queries-not-using-indexes", OPT_LOG_QUERIES_NOT_USING_INDEXES,
   "Log queries that are executed without benefit of any index to the slow log if it is open.",
   &opt_log_queries_not_using_indexes, &opt_log_queries_not_using_indexes,
   0, GET_BOOL, NO_ARG, 0, 0, 0, 0, 0, 0},
  {"log-short-format", OPT_SHORT_LOG_FORMAT,
   "Don't log extra information to update and slow-query logs.",
   &opt_short_log_format, &opt_short_log_format,
   0, GET_BOOL, NO_ARG, 0, 0, 0, 0, 0, 0},
  {"log-slave-updates", OPT_LOG_SLAVE_UPDATES,
   "Tells the slave to log the updates from the slave thread to the binary log. "
   "You will need to turn it on if you plan to daisy-chain the slaves.",
   &opt_log_slave_updates, &opt_log_slave_updates, 0, GET_BOOL,
   NO_ARG, 0, 0, 0, 0, 0, 0},
  {"log-slow-admin-statements", OPT_LOG_SLOW_ADMIN_STATEMENTS,
   "Log slow OPTIMIZE, ANALYZE, ALTER and other administrative statements "
   "to the slow log if it is open.", &opt_log_slow_admin_statements,
   &opt_log_slow_admin_statements, 0, GET_BOOL, NO_ARG, 0, 0, 0, 0, 0, 0},
 {"log-slow-slave-statements", OPT_LOG_SLOW_SLAVE_STATEMENTS,
  "Log slow statements executed by slave thread to the slow log if it is open.",
  &opt_log_slow_slave_statements,
  &opt_log_slow_slave_statements,
  0, GET_BOOL, NO_ARG, 0, 0, 0, 0, 0, 0},
  {"log_slow_queries", OPT_SLOW_QUERY_LOG,
    "Log slow queries to a table or log file. Defaults logging to table "
    "mysql.slow_log or hostname-slow.log if --log-output=file is used. "
    "Must be enabled to activate other slow log options. "
    "(deprecated option, use --slow_query_log/--slow_query_log_file instead)",
   &opt_slow_logname, &opt_slow_logname, 0, GET_STR, OPT_ARG,
   0, 0, 0, 0, 0, 0},
  {"slow_query_log_file", OPT_SLOW_QUERY_LOG_FILE,
    "Log slow queries to given log file. Defaults logging to hostname-slow.log. "
    "Must be enabled to activate other slow log options.",
   &opt_slow_logname, &opt_slow_logname, 0, GET_STR,
   REQUIRED_ARG, 0, 0, 0, 0, 0, 0},
  {"log-tc", OPT_LOG_TC,
   "Path to transaction coordinator log (used for transactions that affect "
   "more than one storage engine, when binary log is disabled).",
   &opt_tc_log_file, &opt_tc_log_file, 0, GET_STR,
   REQUIRED_ARG, 0, 0, 0, 0, 0, 0},
#ifdef HAVE_MMAP
  {"log-tc-size", OPT_LOG_TC_SIZE, "Size of transaction coordinator log.",
   &opt_tc_log_size, &opt_tc_log_size, 0, GET_ULONG,
   REQUIRED_ARG, TC_LOG_MIN_SIZE, TC_LOG_MIN_SIZE, ULONG_MAX, 0,
   TC_LOG_PAGE_SIZE, 0},
#endif
  {"log-update", OPT_UPDATE_LOG,
   "The update log is deprecated since version 5.0, is replaced by the binary "
   "log and this option just turns on --log-bin instead.",
   &opt_update_logname, &opt_update_logname, 0, GET_STR,
   OPT_ARG, 0, 0, 0, 0, 0, 0},
  {"log-warnings", 'W', "Log some not critical warnings to the log file.",
   &global_system_variables.log_warnings,
   &max_system_variables.log_warnings, 0, GET_ULONG, OPT_ARG, 1, 0, 0,
   0, 0, 0},
  {"low-priority-updates", OPT_LOW_PRIORITY_UPDATES,
   "INSERT/DELETE/UPDATE has lower priority than selects.",
   &global_system_variables.low_priority_updates,
   &max_system_variables.low_priority_updates,
   0, GET_BOOL, NO_ARG, 0, 0, 0, 0, 0, 0},
  {"master-connect-retry", OPT_MASTER_CONNECT_RETRY,
   "The number of seconds the slave thread will sleep before retrying to "
   "connect to the master, in case the master goes down or the connection "
   "is lost.",
   &master_connect_retry, &master_connect_retry, 0, GET_UINT,
   REQUIRED_ARG, 60, 0, 0, 0, 0, 0},
  {"master-host", OPT_MASTER_HOST,
   "Master hostname or IP address for replication. If not set, the slave "
   "thread will not be started. Note that the setting of master-host will "
   "be ignored if there exists a valid master.info file.",
   &master_host, &master_host, 0, GET_STR, REQUIRED_ARG, 0, 0,
   0, 0, 0, 0},
  {"master-info-file", OPT_MASTER_INFO_FILE,
   "The location and name of the file that remembers the master and where "
   "the I/O replication thread is in the master's binlogs.",
   &master_info_file, &master_info_file, 0, GET_STR,
   REQUIRED_ARG, 0, 0, 0, 0, 0, 0},
  {"master-password", OPT_MASTER_PASSWORD,
   "The password the slave thread will authenticate with when connecting to "
   "the master. If not set, an empty password is assumed. The value in "
   "master.info will take precedence if it can be read.",
   &master_password, &master_password, 0,
   GET_STR, REQUIRED_ARG, 0, 0, 0, 0, 0, 0},
  {"master-port", OPT_MASTER_PORT,
   "The port the master is listening on. If not set, the compiled setting of "
   "MYSQL_PORT is assumed. If you have not tinkered with configure options, "
   "this should be 3306. The value in master.info will take precedence if it "
   "can be read.", &master_port, &master_port, 0, GET_UINT, REQUIRED_ARG,
   MYSQL_PORT, 0, 0, 0, 0, 0},
  {"master-retry-count", OPT_MASTER_RETRY_COUNT,
   "The number of tries the slave will make to connect to the master before giving up.",
   &master_retry_count, &master_retry_count, 0, GET_ULONG,
   REQUIRED_ARG, 3600*24, 0, 0, 0, 0, 0},
  {"master-ssl", OPT_MASTER_SSL,
   "Enable the slave to connect to the master using SSL.",
   &master_ssl, &master_ssl, 0, GET_BOOL, NO_ARG, 0, 0, 0, 0,
   0, 0},
  {"master-ssl-ca", OPT_MASTER_SSL_CA,
   "Master SSL CA file. Only applies if you have enabled master-ssl.",
   &master_ssl_ca, &master_ssl_ca, 0, GET_STR, OPT_ARG,
   0, 0, 0, 0, 0, 0},
  {"master-ssl-capath", OPT_MASTER_SSL_CAPATH,
   "Master SSL CA path. Only applies if you have enabled master-ssl.",
   &master_ssl_capath, &master_ssl_capath, 0, GET_STR, OPT_ARG,
   0, 0, 0, 0, 0, 0},
  {"master-ssl-cert", OPT_MASTER_SSL_CERT,
   "Master SSL certificate file name. Only applies if you have enabled "
   "master-ssl.",
   &master_ssl_cert, &master_ssl_cert, 0, GET_STR, OPT_ARG,
   0, 0, 0, 0, 0, 0},
  {"master-ssl-cipher", OPT_MASTER_SSL_CIPHER,
   "Master SSL cipher. Only applies if you have enabled master-ssl.",
   &master_ssl_cipher, &master_ssl_capath, 0, GET_STR, OPT_ARG,
   0, 0, 0, 0, 0, 0},
  {"master-ssl-key", OPT_MASTER_SSL_KEY,
   "Master SSL keyfile name. Only applies if you have enabled master-ssl.",
   &master_ssl_key, &master_ssl_key, 0, GET_STR, OPT_ARG,
   0, 0, 0, 0, 0, 0},
  {"master-user", OPT_MASTER_USER,
   "The username the slave thread will use for authentication when "
   "connecting to the master. The user must have FILE privilege. "
   "If the master user is not set, user test is assumed. The value "
   "in master.info will take precedence if it can be read.",
   &master_user, &master_user, 0, GET_STR, REQUIRED_ARG, 0, 0,
   0, 0, 0, 0},
#ifdef HAVE_REPLICATION
  {"max-binlog-dump-events", OPT_MAX_BINLOG_DUMP_EVENTS,
   "Option used by mysql-test for debugging and testing of replication.",
   &max_binlog_dump_events, &max_binlog_dump_events, 0,
   GET_INT, REQUIRED_ARG, 0, 0, 0, 0, 0, 0},
#endif /* HAVE_REPLICATION */
  {"memlock", OPT_MEMLOCK, "Lock mysqld in memory.", &locked_in_memory,
   &locked_in_memory, 0, GET_BOOL, NO_ARG, 0, 0, 0, 0, 0, 0},
  {"myisam-recover", OPT_MYISAM_RECOVER,
   "Syntax: myisam-recover[=option[,option...]], where option can be DEFAULT, BACKUP, FORCE or QUICK.",
   &myisam_recover_options_str, &myisam_recover_options_str, 0,
   GET_STR, OPT_ARG, 0, 0, 0, 0, 0, 0},
#ifdef WITH_NDBCLUSTER_STORAGE_ENGINE
  {"ndb-connectstring", OPT_NDB_CONNECTSTRING,
   "Connect string for ndbcluster.",
   &opt_ndb_connectstring, &opt_ndb_connectstring,
   0, GET_STR, REQUIRED_ARG, 0, 0, 0, 0, 0, 0},
  {"ndb-mgmd-host", OPT_NDB_MGMD,
   "Set host and port for ndb_mgmd. Syntax: hostname[:port]",
   &opt_ndb_mgmd, &opt_ndb_mgmd,
   0, GET_STR, REQUIRED_ARG, 0, 0, 0, 0, 0, 0},
  {"ndb-nodeid", OPT_NDB_NODEID,
   "Nodeid for this mysqlserver in the cluster.",
   &opt_ndb_nodeid,
   &opt_ndb_nodeid,
   0, GET_INT, REQUIRED_ARG, 0, 0, 0, 0, 0, 0},
  {"ndb-autoincrement-prefetch-sz", OPT_NDB_AUTOINCREMENT_PREFETCH_SZ,
   "Specify number of autoincrement values that are prefetched.",
   &global_system_variables.ndb_autoincrement_prefetch_sz,
   &max_system_variables.ndb_autoincrement_prefetch_sz,
   0, GET_ULONG, REQUIRED_ARG, 1, 1, 256, 0, 0, 0},
  {"ndb-force-send", OPT_NDB_FORCE_SEND,
   "Force send of buffers to ndb immediately without waiting for "
   "other threads.",
   &global_system_variables.ndb_force_send,
   &global_system_variables.ndb_force_send,
   0, GET_BOOL, OPT_ARG, 1, 0, 0, 0, 0, 0},
  {"ndb_force_send", OPT_NDB_FORCE_SEND,
   "same as --ndb-force-send.",
   &global_system_variables.ndb_force_send,
   &global_system_variables.ndb_force_send,
   0, GET_BOOL, OPT_ARG, 1, 0, 0, 0, 0, 0},
  {"ndb-extra-logging", OPT_NDB_EXTRA_LOGGING,
   "Turn on more logging in the error log.",
<<<<<<< HEAD
   (uchar**) &ndb_extra_logging,
   (uchar**) &ndb_extra_logging,
   0, GET_ULONG, OPT_ARG, 1, 0, 0, 0, 0, 0},
=======
   &ndb_extra_logging,
   &ndb_extra_logging,
   0, GET_INT, OPT_ARG, 0, 0, 0, 0, 0, 0},
>>>>>>> b548cf08
#ifdef HAVE_NDB_BINLOG
  {"ndb-report-thresh-binlog-epoch-slip", OPT_NDB_REPORT_THRESH_BINLOG_EPOCH_SLIP,
   "Threshold on number of epochs to be behind before reporting binlog status. "
   "E.g., 3 means that if the difference between what epoch has been received "
   "from the storage nodes and what has been applied to the binlog is 3 or more, "
   "a status message will be sent to the cluster log.",
   &ndb_report_thresh_binlog_epoch_slip,
   &ndb_report_thresh_binlog_epoch_slip,
   0, GET_ULONG, REQUIRED_ARG, 3, 0, 256, 0, 0, 0},
  {"ndb-report-thresh-binlog-mem-usage", OPT_NDB_REPORT_THRESH_BINLOG_MEM_USAGE,
   "Threshold on percentage of free memory before reporting binlog status. E.g., "
   "10 means that if amount of available memory for receiving binlog data from "
   "the storage nodes goes below 10%, "
   "a status message will be sent to the cluster log.",
   &ndb_report_thresh_binlog_mem_usage,
   &ndb_report_thresh_binlog_mem_usage,
   0, GET_ULONG, REQUIRED_ARG, 10, 0, 100, 0, 0, 0},
  {"ndb-log-update-as-write", OPT_NDB_LOG_UPDATE_AS_WRITE,
   "For efficiency log only after image as a write event."
   "Ignore before image.  This may cause compatability problems if"
   "replicating to other storage engines than ndbcluster",
   (uchar**) &opt_ndb_log_update_as_write,
   (uchar**) &opt_ndb_log_update_as_write,
   0, GET_BOOL, OPT_ARG, 1, 0, 0, 0, 0, 0},
  {"ndb-log-updated-only", OPT_NDB_LOG_UPDATED_ONLY,
   "For efficiency log only updated columns. Columns are considered "
   "as \"updated\" even if they are updated with the same value. "
   "This may cause compatability problems if"
   "replicating to other storage engines than ndbcluster",
   (uchar**) &opt_ndb_log_updated_only,
   (uchar**) &opt_ndb_log_updated_only,
   0, GET_BOOL, OPT_ARG, 1, 0, 0, 0, 0, 0},
  {"ndb-log-orig", OPT_NDB_LOG_ORIG,
   "Log originating server id and epoch in ndb_binlog_index.  Each epoch may in this case have "
   "multiple rows in ndb_binlog_index, one for each originating epoch.",
   (uchar**) &opt_ndb_log_orig,
   (uchar**) &opt_ndb_log_orig,
   0, GET_BOOL, OPT_ARG, 0, 0, 0, 0, 0, 0},
  {"ndb-log-bin", OPT_NDB_LOG_BIN,
   "Log ndb tables in the binary log. Option only has meaning if "
   "the binary log has been turned on for the server.",
   (uchar**) &opt_ndb_log_bin, (uchar**) &opt_ndb_log_bin,
   0, GET_BOOL, OPT_ARG, 1, 0, 0, 0, 0, 0},
  {"ndb-log-binlog-index", OPT_NDB_LOG_BINLOG_INDEX,
   "Insert mapping between epochs and binlog positions into the "
   "ndb_binlog_index table.",
   (uchar**) &ndb_log_binlog_index, (uchar**) &ndb_log_binlog_index,
   0, GET_BOOL, OPT_ARG, 1, 0, 0, 0, 0, 0},
#endif
  { "ndb-wait-setup", OPT_NDB_WAIT_SETUP,
    "Time (in seconds) for mysqld to wait for Ndb engine setup to complete",
    (uchar**) &opt_ndb_wait_setup, (uchar**) &opt_ndb_wait_setup,
    0, GET_ULONG, REQUIRED_ARG, 15, 0, LONG_TIMEOUT, 0, 0, 0},
  {"ndb-use-exact-count", OPT_NDB_USE_EXACT_COUNT,
   "Use exact records count during query planning and for fast "
   "select count(*), disable for faster queries.",
<<<<<<< HEAD
   (uchar**) &global_system_variables.ndb_use_exact_count,
   (uchar**) &global_system_variables.ndb_use_exact_count,
   0, GET_BOOL, OPT_ARG, 0, 0, 0, 0, 0, 0},
  {"ndb_use_exact_count", OPT_NDB_USE_EXACT_COUNT,
   "Same as --ndb-use-exact-count.",
   (uchar**) &global_system_variables.ndb_use_exact_count,
   (uchar**) &global_system_variables.ndb_use_exact_count,
   0, GET_BOOL, OPT_ARG, 0, 0, 0, 0, 0, 0},
=======
   &global_system_variables.ndb_use_exact_count,
   &global_system_variables.ndb_use_exact_count,
   0, GET_BOOL, OPT_ARG, 1, 0, 0, 0, 0, 0},
  {"ndb_use_exact_count", OPT_NDB_USE_EXACT_COUNT,
   "Same as --ndb-use-exact-count.",
   &global_system_variables.ndb_use_exact_count,
   &global_system_variables.ndb_use_exact_count,
   0, GET_BOOL, OPT_ARG, 1, 0, 0, 0, 0, 0},
>>>>>>> b548cf08
  {"ndb-use-transactions", OPT_NDB_USE_TRANSACTIONS,
   "Use transactions for large inserts, if enabled then large "
   "inserts will be split into several smaller transactions",
   &global_system_variables.ndb_use_transactions,
   &global_system_variables.ndb_use_transactions,
   0, GET_BOOL, OPT_ARG, 1, 0, 0, 0, 0, 0},
  {"ndb_use_transactions", OPT_NDB_USE_TRANSACTIONS,
   "Same as --ndb-use-transactions.",
   &global_system_variables.ndb_use_transactions,
   &global_system_variables.ndb_use_transactions,
   0, GET_BOOL, OPT_ARG, 1, 0, 0, 0, 0, 0},
  {"ndb-shm", OPT_NDB_SHM,
   "Use shared memory connections when available.",
   &opt_ndb_shm, &opt_ndb_shm,
   0, GET_BOOL, OPT_ARG, OPT_NDB_SHM_DEFAULT, 0, 0, 0, 0, 0},
  {"ndb-optimized-node-selection", OPT_NDB_OPTIMIZED_NODE_SELECTION,
   "Select nodes for transactions in a more optimal way.",
   &opt_ndb_optimized_node_selection,
   &opt_ndb_optimized_node_selection,
   0, GET_BOOL, OPT_ARG, 1, 0, 0, 0, 0, 0},
  { "ndb-cache-check-time", OPT_NDB_CACHE_CHECK_TIME,
    "A dedicated thread is created to, at the given milliseconds interval, "
    "invalidate the query cache if another MySQL server in the cluster has "
    "changed the data in the database.",
    &opt_ndb_cache_check_time, &opt_ndb_cache_check_time, 0, GET_ULONG, REQUIRED_ARG,
    0, 0, LONG_TIMEOUT, 0, 1, 0},
  {"ndb-index-stat-enable", OPT_NDB_INDEX_STAT_ENABLE,
   "Use ndb index statistics in query optimization.",
   &global_system_variables.ndb_index_stat_enable,
   &max_system_variables.ndb_index_stat_enable,
   0, GET_BOOL, OPT_ARG, 0, 0, 1, 0, 0, 0},
  {"ndb-use-copying-alter-table",
   OPT_NDB_USE_COPYING_ALTER_TABLE,
   "Force ndbcluster to always copy tables at alter table "
   "(should only be used if on-line alter table fails).",
   &global_system_variables.ndb_use_copying_alter_table,
   &global_system_variables.ndb_use_copying_alter_table,
   0, GET_BOOL, NO_ARG, 0, 0, 0, 0, 0, 0},  
  { "ndb-wait-connected", OPT_NDB_WAIT_CONNECTED,
    "Time (in seconds) for mysqld to wait for connection to cluster management and data nodes.",
    (uchar**) &opt_ndb_wait_connected, (uchar**) &opt_ndb_wait_connected,
    0, GET_ULONG, REQUIRED_ARG, 0, 0, LONG_TIMEOUT, 0, 0, 0},
  { "ndb-cluster-connection-pool", OPT_NDB_CLUSTER_CONNECTION_POOL,
    "Pool of cluster connections to cluster to be used by mysql server.",
    (uchar**) &opt_ndb_cluster_connection_pool,
    (uchar**) &opt_ndb_cluster_connection_pool,
    0, GET_ULONG, REQUIRED_ARG, 1, 1, 63, 0, 0, 0},
#endif
  {"new", 'n', "Use very new, possibly 'unsafe', functions.",
   &global_system_variables.new_mode,
   &max_system_variables.new_mode,
   0, GET_BOOL, NO_ARG, 0, 0, 0, 0, 0, 0},
#ifdef NOT_YET
  {"no-mix-table-types", OPT_NO_MIX_TYPE, 
   "Don't allow commands that use two different table types.",
   &opt_no_mix_types, &opt_no_mix_types, 0, GET_BOOL, NO_ARG,
   0, 0, 0, 0, 0, 0},
#endif
  {"old-alter-table", OPT_OLD_ALTER_TABLE,
   "Use old, non-optimized alter table.",
   &global_system_variables.old_alter_table,
   &max_system_variables.old_alter_table, 0, GET_BOOL, NO_ARG,
   0, 0, 0, 0, 0, 0},
  {"old-passwords", OPT_OLD_PASSWORDS, "Use old password "
   "encryption method (needed for 4.0 and older clients).",
   &global_system_variables.old_passwords,
   &max_system_variables.old_passwords, 0, GET_BOOL, NO_ARG,
   0, 0, 0, 0, 0, 0},
  {"one-thread", OPT_ONE_THREAD,
   "(Deprecated): Only use one thread (for debugging under Linux). Use "
   "thread-handling=no-threads instead.",
   0, 0, 0, GET_NO_ARG, NO_ARG, 0, 0, 0, 0, 0, 0},
  {"old-style-user-limits", OPT_OLD_STYLE_USER_LIMITS,
   "Enable old-style user limits (before 5.0.3, user resources were counted "
   "per each user+host vs. per account).",
   &opt_old_style_user_limits, &opt_old_style_user_limits,
   0, GET_BOOL, NO_ARG, 0, 0, 0, 0, 0, 0},
  {"pid-file", OPT_PID_FILE, "Pid file used by safe_mysqld.",
   &pidfile_name_ptr, &pidfile_name_ptr, 0, GET_STR,
   REQUIRED_ARG, 0, 0, 0, 0, 0, 0},
  {"port", 'P', "Port number to use for connection or 0 for default to, in "
   "order of preference, my.cnf, $MYSQL_TCP_PORT, "
#if MYSQL_PORT_DEFAULT == 0
   "/etc/services, "
#endif
   "built-in default (" STRINGIFY_ARG(MYSQL_PORT) ").",
   &mysqld_port,
   &mysqld_port, 0, GET_UINT, REQUIRED_ARG, 0, 0, 0, 0, 0, 0},
  {"port-open-timeout", OPT_PORT_OPEN_TIMEOUT,
   "Maximum time in seconds to wait for the port to become free. "
   "(Default: No wait).", &mysqld_port_timeout,
   &mysqld_port_timeout, 0, GET_UINT, REQUIRED_ARG, 0, 0, 0, 0, 0, 0},
#if defined(ENABLED_PROFILING) && defined(COMMUNITY_SERVER)
  {"profiling_history_size", OPT_PROFILING, "Limit of query profiling memory.",
   &global_system_variables.profiling_history_size,
   &max_system_variables.profiling_history_size,
   0, GET_ULONG, REQUIRED_ARG, 15, 0, 100, 0, 0, 0},
#endif
  {"relay-log", OPT_RELAY_LOG,
   "The location and name to use for relay logs.",
   &opt_relay_logname, &opt_relay_logname, 0,
   GET_STR_ALLOC, REQUIRED_ARG, 0, 0, 0, 0, 0, 0},
  {"relay-log-index", OPT_RELAY_LOG_INDEX,
   "The location and name to use for the file that keeps a list of the last \
relay logs.",
   &opt_relaylog_index_name, &opt_relaylog_index_name, 0,
   GET_STR, REQUIRED_ARG, 0, 0, 0, 0, 0, 0},
  {"relay-log-info-file", OPT_RELAY_LOG_INFO_FILE,
   "The location and name of the file that remembers where the SQL replication \
thread is in the relay logs.",
   &relay_log_info_file, &relay_log_info_file, 0, GET_STR,
   REQUIRED_ARG, 0, 0, 0, 0, 0, 0},
  {"replicate-do-db", OPT_REPLICATE_DO_DB,
   "Tells the slave thread to restrict replication to the specified database. "
   "To specify more than one database, use the directive multiple times, "
   "once for each database. Note that this will only work if you do not use "
   "cross-database queries such as UPDATE some_db.some_table SET foo='bar' "
   "while having selected a different or no database. If you need cross "
   "database updates to work, make sure you have 3.23.28 or later, and use "
   "replicate-wild-do-table=db_name.%.",
   0, 0, 0, GET_STR, REQUIRED_ARG, 0, 0, 0, 0, 0, 0},
  {"replicate-do-table", OPT_REPLICATE_DO_TABLE,
   "Tells the slave thread to restrict replication to the specified table. "
   "To specify more than one table, use the directive multiple times, once "
   "for each table. This will work for cross-database updates, in contrast "
   "to replicate-do-db.", 0, 0, 0, GET_STR, REQUIRED_ARG, 0, 0, 0, 0, 0, 0},
  {"replicate-ignore-db", OPT_REPLICATE_IGNORE_DB,
   "Tells the slave thread to not replicate to the specified database. To "
   "specify more than one database to ignore, use the directive multiple "
   "times, once for each database. This option will not work if you use "
   "cross database updates. If you need cross database updates to work, "
   "make sure you have 3.23.28 or later, and use replicate-wild-ignore-"
   "table=db_name.%. ", 0, 0, 0, GET_STR, REQUIRED_ARG, 0, 0, 0, 0, 0, 0},
  {"replicate-ignore-table", OPT_REPLICATE_IGNORE_TABLE,
   "Tells the slave thread to not replicate to the specified table. To specify "
   "more than one table to ignore, use the directive multiple times, once for "
   "each table. This will work for cross-database updates, in contrast to "
   "replicate-ignore-db.", 0, 0, 0, GET_STR, REQUIRED_ARG, 0, 0, 0, 0, 0, 0},
  {"replicate-rewrite-db", OPT_REPLICATE_REWRITE_DB,
   "Updates to a database with a different name than the original. Example: "
   "replicate-rewrite-db=master_db_name->slave_db_name.",
   0, 0, 0, GET_STR, REQUIRED_ARG, 0, 0, 0, 0, 0, 0},
#ifdef HAVE_REPLICATION
  {"replicate-same-server-id", OPT_REPLICATE_SAME_SERVER_ID,
   "In replication, if set to 1, do not skip events having our server id. "
   "Default value is 0 (to break infinite loops in circular replication). "
   "Can't be set to 1 if --log-slave-updates is used.",
   &replicate_same_server_id, &replicate_same_server_id,
   0, GET_BOOL, NO_ARG, 0, 0, 0, 0, 0, 0},
#endif
  {"replicate-wild-do-table", OPT_REPLICATE_WILD_DO_TABLE,
   "Tells the slave thread to restrict replication to the tables that match "
   "the specified wildcard pattern. To specify more than one table, use the "
   "directive multiple times, once for each table. This will work for cross-"
   "database updates. Example: replicate-wild-do-table=foo%.bar% will "
   "replicate only updates to tables in all databases that start with foo "
   "and whose table names start with bar.",
   0, 0, 0, GET_STR, REQUIRED_ARG, 0, 0, 0, 0, 0, 0},
  {"replicate-wild-ignore-table", OPT_REPLICATE_WILD_IGNORE_TABLE,
   "Tells the slave thread to not replicate to the tables that match the "
   "given wildcard pattern. To specify more than one table to ignore, use "
   "the directive multiple times, once for each table. This will work for "
   "cross-database updates. Example: replicate-wild-ignore-table=foo%.bar% "
   "will not do updates to tables in databases that start with foo and whose "
   "table names start with bar.",
   0, 0, 0, GET_STR, REQUIRED_ARG, 0, 0, 0, 0, 0, 0},
  // In replication, we may need to tell the other servers how to connect
  {"report-host", OPT_REPORT_HOST,
   "Hostname or IP of the slave to be reported to the master during slave "
   "registration. Will appear in the output of SHOW SLAVE HOSTS. Leave unset "
   "if you do not want the slave to register itself with the master. Note that "
   "it is not sufficient for the master to simply read the IP of the slave "
   "from the socket once the slave connects. Due to NAT and other routing "
   "issues, that IP may not be valid for connecting to the slave from the "
   "master or other hosts.",
   &report_host, &report_host, 0, GET_STR, REQUIRED_ARG, 0, 0,
   0, 0, 0, 0},
  {"report-password", OPT_REPORT_PASSWORD, "Undocumented.",
   &report_password, &report_password, 0, GET_STR,
   REQUIRED_ARG, 0, 0, 0, 0, 0, 0},
  {"report-port", OPT_REPORT_PORT,
   "Port for connecting to slave reported to the master during slave "
   "registration. Set it only if the slave is listening on a non-default "
   "port or if you have a special tunnel from the master or other clients "
   "to the slave. If not sure, leave this option unset.",
   &report_port, &report_port, 0, GET_UINT, REQUIRED_ARG,
   MYSQL_PORT, 0, 0, 0, 0, 0},
  {"report-user", OPT_REPORT_USER, "Undocumented.", &report_user,
   &report_user, 0, GET_STR, REQUIRED_ARG, 0, 0, 0, 0, 0, 0},
  {"rpl-recovery-rank", OPT_RPL_RECOVERY_RANK, "Undocumented.",
   &rpl_recovery_rank, &rpl_recovery_rank, 0, GET_ULONG,
   REQUIRED_ARG, 0, 0, 0, 0, 0, 0},
  {"safe-mode", OPT_SAFE, "Skip some optimize stages (for testing).",
   0, 0, 0, GET_NO_ARG, NO_ARG, 0, 0, 0, 0, 0, 0},
#ifndef TO_BE_DELETED
  {"safe-show-database", OPT_SAFE_SHOW_DB,
   "Deprecated option; use GRANT SHOW DATABASES instead.",
   0, 0, 0, GET_NO_ARG, NO_ARG, 0, 0, 0, 0, 0, 0},
#endif
  {"safe-user-create", OPT_SAFE_USER_CREATE,
   "Don't allow new user creation by the user who has no write privileges to the mysql.user table.",
   &opt_safe_user_create, &opt_safe_user_create, 0, GET_BOOL,
   NO_ARG, 0, 0, 0, 0, 0, 0},
  {"safemalloc-mem-limit", OPT_SAFEMALLOC_MEM_LIMIT,
   "Simulate memory shortage when compiled with the --with-debug=full option.",
   0, 0, 0, GET_ULL, REQUIRED_ARG, 0, 0, 0, 0, 0, 0},
  {"secure-auth", OPT_SECURE_AUTH, "Disallow authentication for accounts that have old (pre-4.1) passwords.",
   &opt_secure_auth, &opt_secure_auth, 0, GET_BOOL, NO_ARG,
   my_bool(0), 0, 0, 0, 0, 0},
  {"secure-file-priv", OPT_SECURE_FILE_PRIV,
   "Limit LOAD DATA, SELECT ... OUTFILE, and LOAD_FILE() to files within specified directory.",
   &opt_secure_file_priv, &opt_secure_file_priv, 0,
   GET_STR_ALLOC, REQUIRED_ARG, 0, 0, 0, 0, 0, 0},
  {"server-id",	OPT_SERVER_ID,
   "Uniquely identifies the server instance in the community of replication partners.",
   &server_id, &server_id, 0, GET_ULONG, REQUIRED_ARG, 0, 0, UINT_MAX32,
   0, 0, 0},
  {"set-variable", 'O',
   "Change the value of a variable. Please note that this option is deprecated; "
   "you can set variables directly with --variable-name=value.",
   0, 0, 0, GET_STR, REQUIRED_ARG, 0, 0, 0, 0, 0, 0},
#ifdef HAVE_SMEM
  {"shared-memory", OPT_ENABLE_SHARED_MEMORY,
   "Enable the shared memory.",&opt_enable_shared_memory, &opt_enable_shared_memory,
   0, GET_BOOL, NO_ARG, 0, 0, 0, 0, 0, 0},
#endif
#ifdef HAVE_SMEM
  {"shared-memory-base-name",OPT_SHARED_MEMORY_BASE_NAME,
   "Base name of shared memory.", &shared_memory_base_name, &shared_memory_base_name,
   0, GET_STR, REQUIRED_ARG, 0, 0, 0, 0, 0, 0},
#endif
  {"show-slave-auth-info", OPT_SHOW_SLAVE_AUTH_INFO,
   "Show user and password in SHOW SLAVE HOSTS on this master.",
   &opt_show_slave_auth_info, &opt_show_slave_auth_info, 0,
   GET_BOOL, NO_ARG, 0, 0, 0, 0, 0, 0},
#ifndef DISABLE_GRANT_OPTIONS
  {"skip-grant-tables", OPT_SKIP_GRANT,
   "Start without grant tables. This gives all users FULL ACCESS to all tables.",
   &opt_noacl, &opt_noacl, 0, GET_BOOL, NO_ARG, 0, 0, 0, 0, 0,
   0},
#endif
  {"skip-host-cache", OPT_SKIP_HOST_CACHE, "Don't cache host names.", 0, 0, 0,
   GET_NO_ARG, NO_ARG, 0, 0, 0, 0, 0, 0},
  {"skip-locking", OPT_SKIP_LOCK,
   "Deprecated option, use --skip-external-locking instead.",
   0, 0, 0, GET_NO_ARG, NO_ARG, 0, 0, 0, 0, 0, 0},
  {"skip-name-resolve", OPT_SKIP_RESOLVE,
   "Don't resolve hostnames. All hostnames are IP's or 'localhost'.",
   0, 0, 0, GET_NO_ARG, NO_ARG, 0, 0, 0, 0, 0, 0},
  {"skip-networking", OPT_SKIP_NETWORKING,
   "Don't allow connection with TCP/IP.", 0, 0, 0, GET_NO_ARG, NO_ARG, 0, 0, 0,
   0, 0, 0},
  {"skip-new", OPT_SKIP_NEW, "Don't use new, possibly wrong routines.",
   0, 0, 0, GET_NO_ARG, NO_ARG, 0, 0, 0, 0, 0, 0},
#ifndef DBUG_OFF
#ifdef SAFEMALLOC
  {"skip-safemalloc", OPT_SKIP_SAFEMALLOC,
   "Don't use the memory allocation checking.", 0, 0, 0, GET_NO_ARG, NO_ARG,
   0, 0, 0, 0, 0, 0},
#endif
#endif
  {"skip-show-database", OPT_SKIP_SHOW_DB,
   "Don't allow 'SHOW DATABASE' commands.", 0, 0, 0, GET_NO_ARG, NO_ARG, 0, 0,
   0, 0, 0, 0},
  {"skip-slave-start", OPT_SKIP_SLAVE_START,
   "If set, slave is not autostarted.", &opt_skip_slave_start,
   &opt_skip_slave_start, 0, GET_BOOL, NO_ARG, 0, 0, 0, 0, 0, 0},
  {"skip-stack-trace", OPT_SKIP_STACK_TRACE,
   "Don't print a stack trace on failure.", 0, 0, 0, GET_NO_ARG, NO_ARG, 0, 0,
   0, 0, 0, 0},
  {"skip-symlink", OPT_SKIP_SYMLINKS, "Don't allow symlinking of tables. "
  "Deprecated option. Use --skip-symbolic-links instead.",
   0, 0, 0, GET_NO_ARG, NO_ARG, 0, 0, 0, 0, 0, 0},
  {"skip-thread-priority", OPT_SKIP_PRIOR,
   "Don't give threads different priorities. Deprecated option.", 0, 0, 0, GET_NO_ARG, NO_ARG,
   DEFAULT_SKIP_THREAD_PRIORITY, 0, 0, 0, 0, 0},
#ifdef HAVE_REPLICATION
  {"slave-load-tmpdir", OPT_SLAVE_LOAD_TMPDIR,
   "The location where the slave should put its temporary files when "
   "replicating a LOAD DATA INFILE command.",
   &slave_load_tmpdir, &slave_load_tmpdir, 0, GET_STR_ALLOC,
   REQUIRED_ARG, 0, 0, 0, 0, 0, 0},
  {"slave-skip-errors", OPT_SLAVE_SKIP_ERRORS,
   "Tells the slave thread to continue replication when a query event returns an error from the provided list.",
   0, 0, 0, GET_STR, REQUIRED_ARG, 0, 0, 0, 0, 0, 0},
  {"slave-exec-mode", OPT_SLAVE_EXEC_MODE,
   "Modes for how replication events should be executed. Legal values are "
   "STRICT (default) and IDEMPOTENT. In IDEMPOTENT mode, replication will "
   "not stop for operations that are idempotent. In STRICT mode, replication "
   "will stop on any unexpected difference between the master and the slave.",
   &slave_exec_mode_str, &slave_exec_mode_str, 0, GET_STR, REQUIRED_ARG, 0, 0, 0, 0, 0, 0},
#endif
  {"slow-query-log", OPT_SLOW_LOG,
   "Enable/disable slow query log.", &opt_slow_log,
   &opt_slow_log, 0, GET_BOOL, OPT_ARG, 0, 0, 0, 0, 0, 0},
  {"socket", OPT_SOCKET, "Socket file to use for connection.",
   &mysqld_unix_port, &mysqld_unix_port, 0, GET_STR,
   REQUIRED_ARG, 0, 0, 0, 0, 0, 0},
#ifdef HAVE_REPLICATION
  {"sporadic-binlog-dump-fail", OPT_SPORADIC_BINLOG_DUMP_FAIL,
   "Option used by mysql-test for debugging and testing of replication.",
   &opt_sporadic_binlog_dump_fail,
   &opt_sporadic_binlog_dump_fail, 0, GET_BOOL, NO_ARG, 0, 0, 0, 0, 0,
   0},
#endif /* HAVE_REPLICATION */
  {"sql-bin-update-same", OPT_SQL_BIN_UPDATE_SAME,
   "The update log is deprecated since version 5.0, is replaced by the "
   "binary log and this option does nothing anymore.",
   0, 0, 0, GET_DISABLED, NO_ARG, 0, 0, 0, 0, 0, 0},
  {"sql-mode", OPT_SQL_MODE,
   "Syntax: sql-mode=option[,option[,option...]] where option can be one "
   "of: REAL_AS_FLOAT, PIPES_AS_CONCAT, ANSI_QUOTES, IGNORE_SPACE, "
   "ONLY_FULL_GROUP_BY, NO_UNSIGNED_SUBTRACTION.",
   &sql_mode_str, &sql_mode_str, 0, GET_STR, REQUIRED_ARG, 0,
   0, 0, 0, 0, 0},
#ifdef HAVE_OPENSSL
#include "sslopt-longopts.h"
#endif
#ifdef __WIN__
  {"standalone", OPT_STANDALONE,
  "Dummy option to start as a standalone program (NT).", 0, 0, 0, GET_NO_ARG,
   NO_ARG, 0, 0, 0, 0, 0, 0},
#endif
  {"symbolic-links", 's', "Enable symbolic link support.",
   &my_use_symdir, &my_use_symdir, 0, GET_BOOL, NO_ARG,
   /*
     The system call realpath() produces warnings under valgrind and
     purify. These are not suppressed: instead we disable symlinks
     option if compiled with valgrind support.
   */
   IF_PURIFY(0,1), 0, 0, 0, 0, 0},
  {"sysdate-is-now", OPT_SYSDATE_IS_NOW,
   "Non-default option to alias SYSDATE() to NOW() to make it safe-replicable. "
   "Since 5.0, SYSDATE() returns a `dynamic' value different for different "
   "invocations, even within the same statement.",
   &global_system_variables.sysdate_is_now,
   0, 0, GET_BOOL, NO_ARG, 0, 0, 1, 0, 1, 0},
  {"tc-heuristic-recover", OPT_TC_HEURISTIC_RECOVER,
   "Decision to use in heuristic recover process. Possible values are COMMIT "
   "or ROLLBACK.", &opt_tc_heuristic_recover, &opt_tc_heuristic_recover,
   0, GET_STR, REQUIRED_ARG, 0, 0, 0, 0, 0, 0},
#if defined(ENABLED_DEBUG_SYNC)
  {"debug-sync-timeout", OPT_DEBUG_SYNC_TIMEOUT,
   "Enable the debug sync facility "
   "and optionally specify a default wait timeout in seconds. "
   "A zero value keeps the facility disabled.",
   &opt_debug_sync_timeout, 0,
   0, GET_UINT, OPT_ARG, 0, 0, UINT_MAX, 0, 0, 0},
#endif /* defined(ENABLED_DEBUG_SYNC) */
  {"temp-pool", OPT_TEMP_POOL,
#if (ENABLE_TEMP_POOL)
   "Using this option will cause most temporary files created to use a small "
   "set of names, rather than a unique name for each new file.",
#else
   "This option is ignored on this OS.",
#endif
   &use_temp_pool, &use_temp_pool, 0, GET_BOOL, NO_ARG, 1,
   0, 0, 0, 0, 0},
  {"timed_mutexes", OPT_TIMED_MUTEXES,
   "Specify whether to time mutexes (only InnoDB mutexes are currently supported).",
   &timed_mutexes, &timed_mutexes, 0, GET_BOOL, NO_ARG, 0,
    0, 0, 0, 0, 0},
  {"tmpdir", 't',
   "Path for temporary files. Several paths may be specified, separated by a "
#if defined(__WIN__) || defined(__NETWARE__)
   "semicolon (;)"
#else
   "colon (:)"
#endif
   ", in this case they are used in a round-robin fashion.",
   &opt_mysql_tmpdir, &opt_mysql_tmpdir, 0, GET_STR, REQUIRED_ARG,
   0, 0, 0, 0, 0, 0},
  {"transaction-isolation", OPT_TX_ISOLATION,
   "Default transaction isolation level.", 0, 0, 0, GET_STR, REQUIRED_ARG, 0,
   0, 0, 0, 0, 0},
  {"use-symbolic-links", OPT_SYMBOLIC_LINKS, "Enable symbolic link support. "
   "Deprecated option; use --symbolic-links instead.",
   &my_use_symdir, &my_use_symdir, 0, GET_BOOL, NO_ARG,
   IF_PURIFY(0,1), 0, 0, 0, 0, 0},
  {"user", 'u', "Run mysqld daemon as user.", 0, 0, 0, GET_STR, REQUIRED_ARG,
   0, 0, 0, 0, 0, 0},
  {"verbose", 'v', "Used with --help option for detailed help.",
   &opt_verbose, &opt_verbose, 0, GET_BOOL, NO_ARG, 0, 0, 0, 0, 0, 0},
  {"version", 'V', "Output version information and exit.", 0, 0, 0, GET_NO_ARG,
   NO_ARG, 0, 0, 0, 0, 0, 0},
  {"warnings", OPT_WARNINGS, "Deprecated; use --log-warnings instead.",
   &global_system_variables.log_warnings,
   &max_system_variables.log_warnings, 0, GET_ULONG, OPT_ARG,
   1, 0, ULONG_MAX, 0, 0, 0},
  {"back_log", OPT_BACK_LOG,
   "The number of outstanding connection requests MySQL can have. This "
   "comes into play when the main MySQL thread gets very many connection "
   "requests in a very short time.", &back_log, &back_log, 0, GET_ULONG,
   REQUIRED_ARG, 50, 1, 65535, 0, 1, 0 },
  {"binlog_cache_size", OPT_BINLOG_CACHE_SIZE,
   "The size of the cache to hold the SQL statements for the binary log "
   "during a transaction. If you often use big, multi-statement "
   "transactions you can increase this to get more performance.",
   &binlog_cache_size, &binlog_cache_size, 0, GET_ULONG,
   REQUIRED_ARG, 32*1024L, IO_SIZE, ULONG_MAX, 0, IO_SIZE, 0},
  {"bulk_insert_buffer_size", OPT_BULK_INSERT_BUFFER_SIZE,
   "Size of tree cache used in bulk insert optimization. Note that this "
   "is a limit per thread.", &global_system_variables.bulk_insert_buff_size,
   &max_system_variables.bulk_insert_buff_size,
   0, GET_ULONG, REQUIRED_ARG, 8192*1024, 0, ULONG_MAX, 0, 1, 0},
  {"connect_timeout", OPT_CONNECT_TIMEOUT,
   "The number of seconds the mysqld server is waiting for a connect packet "
   "before responding with 'Bad handshake'.", &connect_timeout, &connect_timeout,
   0, GET_ULONG, REQUIRED_ARG, CONNECT_TIMEOUT, 2, LONG_TIMEOUT, 0, 1, 0 },
  { "date_format", OPT_DATE_FORMAT,
    "The DATE format (for future).",
    &opt_date_time_formats[MYSQL_TIMESTAMP_DATE],
    &opt_date_time_formats[MYSQL_TIMESTAMP_DATE],
    0, GET_STR, REQUIRED_ARG, 0, 0, 0, 0, 0, 0},
  { "datetime_format", OPT_DATETIME_FORMAT,
    "The DATETIME/TIMESTAMP format (for future).",
    &opt_date_time_formats[MYSQL_TIMESTAMP_DATETIME],
    &opt_date_time_formats[MYSQL_TIMESTAMP_DATETIME],
    0, GET_STR, REQUIRED_ARG, 0, 0, 0, 0, 0, 0},
  { "default_week_format", OPT_DEFAULT_WEEK_FORMAT,
    "The default week format used by WEEK() functions.",
    &global_system_variables.default_week_format,
    &max_system_variables.default_week_format,
    0, GET_ULONG, REQUIRED_ARG, 0, 0, 7L, 0, 1, 0},
  {"delayed_insert_limit", OPT_DELAYED_INSERT_LIMIT,
   "After inserting delayed_insert_limit rows, the INSERT DELAYED handler "
   "will check if there are any SELECT statements pending. If so, it allows "
   "these to execute before continuing.",
    &delayed_insert_limit, &delayed_insert_limit, 0, GET_ULONG,
    REQUIRED_ARG, DELAYED_LIMIT, 1, ULONG_MAX, 0, 1, 0},
  {"delayed_insert_timeout", OPT_DELAYED_INSERT_TIMEOUT,
   "How long a INSERT DELAYED thread should wait for INSERT statements before terminating.",
   &delayed_insert_timeout, &delayed_insert_timeout, 0,
   GET_ULONG, REQUIRED_ARG, DELAYED_WAIT_TIMEOUT, 1, LONG_TIMEOUT, 0, 1, 0},
  { "delayed_queue_size", OPT_DELAYED_QUEUE_SIZE,
    "What size queue (in rows) should be allocated for handling INSERT DELAYED. "
    "If the queue becomes full, any client that does INSERT DELAYED will wait "
    "until there is room in the queue again.",
    &delayed_queue_size, &delayed_queue_size, 0, GET_ULONG,
    REQUIRED_ARG, DELAYED_QUEUE_SIZE, 1, ULONG_MAX, 0, 1, 0},
  {"div_precision_increment", OPT_DIV_PRECINCREMENT,
   "Precision of the result of '/' operator will be increased on that value.",
   &global_system_variables.div_precincrement,
   &max_system_variables.div_precincrement, 0, GET_ULONG,
   REQUIRED_ARG, 4, 0, DECIMAL_MAX_SCALE, 0, 0, 0},
  {"expire_logs_days", OPT_EXPIRE_LOGS_DAYS,
   "If non-zero, binary logs will be purged after expire_logs_days "
   "days; possible purges happen at startup and at binary log rotation.",
   &expire_logs_days, &expire_logs_days, 0, GET_ULONG,
   REQUIRED_ARG, 0, 0, 99, 0, 1, 0},
  { "flush_time", OPT_FLUSH_TIME,
    "A dedicated thread is created to flush all tables at the given interval.",
    &flush_time, &flush_time, 0, GET_ULONG, REQUIRED_ARG,
    FLUSH_TIME, 0, LONG_TIMEOUT, 0, 1, 0},
  { "ft_boolean_syntax", OPT_FT_BOOLEAN_SYNTAX,
    "List of operators for MATCH ... AGAINST ( ... IN BOOLEAN MODE).",
    0, 0, 0, GET_STR, REQUIRED_ARG, 0, 0, 0, 0, 0, 0},
  { "ft_max_word_len", OPT_FT_MAX_WORD_LEN,
    "The maximum length of the word to be included in a FULLTEXT index. "
    "Note: FULLTEXT indexes must be rebuilt after changing this variable.",
    &ft_max_word_len, &ft_max_word_len, 0, GET_ULONG,
    REQUIRED_ARG, HA_FT_MAXCHARLEN, 10, HA_FT_MAXCHARLEN, 0, 1, 0},
  { "ft_min_word_len", OPT_FT_MIN_WORD_LEN,
    "The minimum length of the word to be included in a FULLTEXT index. "
    "Note: FULLTEXT indexes must be rebuilt after changing this variable.",
    &ft_min_word_len, &ft_min_word_len, 0, GET_ULONG,
    REQUIRED_ARG, 4, 1, HA_FT_MAXCHARLEN, 0, 1, 0},
  { "ft_query_expansion_limit", OPT_FT_QUERY_EXPANSION_LIMIT,
    "Number of best matches to use for query expansion.",
    &ft_query_expansion_limit, &ft_query_expansion_limit, 0, GET_ULONG,
    REQUIRED_ARG, 20, 0, 1000, 0, 1, 0},
  { "ft_stopword_file", OPT_FT_STOPWORD_FILE,
    "Use stopwords from this file instead of built-in list.",
    &ft_stopword_file, &ft_stopword_file, 0, GET_STR,
    REQUIRED_ARG, 0, 0, 0, 0, 0, 0},
  { "group_concat_max_len", OPT_GROUP_CONCAT_MAX_LEN,
    "The maximum length of the result of function group_concat.",
    &global_system_variables.group_concat_max_len,
    &max_system_variables.group_concat_max_len, 0, GET_ULONG,
    REQUIRED_ARG, 1024, 4, ULONG_MAX, 0, 1, 0},
  {"interactive_timeout", OPT_INTERACTIVE_TIMEOUT,
   "The number of seconds the server waits for activity on an interactive "
   "connection before closing it.",
   &global_system_variables.net_interactive_timeout,
   &max_system_variables.net_interactive_timeout, 0,
   GET_ULONG, REQUIRED_ARG, NET_WAIT_TIMEOUT, 1, LONG_TIMEOUT, 0, 1, 0},
  {"join_buffer_size", OPT_JOIN_BUFF_SIZE,
   "The size of the buffer that is used for full joins.",
   &global_system_variables.join_buff_size,
   &max_system_variables.join_buff_size, 0, GET_ULONG,
   REQUIRED_ARG, 128*1024L, IO_SIZE*2+MALLOC_OVERHEAD, ULONG_MAX,
   MALLOC_OVERHEAD, IO_SIZE, 0},
  {"keep_files_on_create", OPT_KEEP_FILES_ON_CREATE,
   "Don't overwrite stale .MYD and .MYI even if no directory is specified.",
   &global_system_variables.keep_files_on_create,
   &max_system_variables.keep_files_on_create,
   0, GET_BOOL, OPT_ARG, 0, 0, 0, 0, 0, 0},
  {"key_buffer_size", OPT_KEY_BUFFER_SIZE,
   "The size of the buffer used for index blocks for MyISAM tables. Increase "
   "this to get better index handling (for all reads and multiple writes) to "
   "as much as you can afford; 1GB on a 4GB machine that mainly runs MySQL is "
   "quite common.",
   &dflt_key_cache_var.param_buff_size, NULL, NULL, (GET_ULL | GET_ASK_ADDR),
   REQUIRED_ARG, KEY_CACHE_SIZE, MALLOC_OVERHEAD, SIZE_T_MAX, MALLOC_OVERHEAD,
   IO_SIZE, 0},
  {"key_cache_age_threshold", OPT_KEY_CACHE_AGE_THRESHOLD,
   "This characterizes the number of hits a hot block has to be untouched "
   "until it is considered aged enough to be downgraded to a warm block. "
   "This specifies the percentage ratio of that number of hits to the total "
   "number of blocks in key cache.",
   &dflt_key_cache_var.param_age_threshold, NULL, NULL,
   (GET_ULONG | GET_ASK_ADDR), REQUIRED_ARG, 300, 100, ULONG_MAX, 0, 100, 0},
  {"key_cache_block_size", OPT_KEY_CACHE_BLOCK_SIZE,
   "The default size of key cache blocks.",
   &dflt_key_cache_var.param_block_size, NULL, NULL, (GET_ULONG | GET_ASK_ADDR),
   REQUIRED_ARG, KEY_CACHE_BLOCK_SIZE, 512, 1024 * 16, 0, 512, 0},
  {"key_cache_division_limit", OPT_KEY_CACHE_DIVISION_LIMIT,
   "The minimum percentage of warm blocks in key cache.",
   &dflt_key_cache_var.param_division_limit, NULL, NULL,
   (GET_ULONG | GET_ASK_ADDR) , REQUIRED_ARG, 100, 1, 100, 0, 1, 0},
  {"long_query_time", OPT_LONG_QUERY_TIME,
   "Log all queries that have taken more than long_query_time seconds to "
   "execute. The argument will be treated as a decimal value with "
   "microsecond precision.",
   &long_query_time, &long_query_time, 0, GET_DOUBLE,
   REQUIRED_ARG, 10, 0, LONG_TIMEOUT, 0, 0, 0},
  {"lower_case_table_names", OPT_LOWER_CASE_TABLE_NAMES,
   "If set to 1, table names are stored in lowercase on disk and table names "
   "will be case-insensitive.  Should be set to 2 if you are using a case-"
   "insensitive file system.",
   &lower_case_table_names, &lower_case_table_names, 0, GET_UINT, OPT_ARG,
#ifdef FN_NO_CASE_SENCE
    1
#else
    0
#endif
   , 0, 2, 0, 1, 0},
  {"max_allowed_packet", OPT_MAX_ALLOWED_PACKET,
   "The maximum packet length to send to or receive from server.",
   &global_system_variables.max_allowed_packet,
   &max_system_variables.max_allowed_packet, 0, GET_ULONG,
   REQUIRED_ARG, 1024*1024L, 1024, 1024L*1024L*1024L, MALLOC_OVERHEAD, 1024, 0},
  {"max_binlog_cache_size", OPT_MAX_BINLOG_CACHE_SIZE,
   "Can be used to restrict the total size used to cache a multi-transaction query.",
   &max_binlog_cache_size, &max_binlog_cache_size, 0,
   GET_ULL, REQUIRED_ARG, ULONG_MAX, IO_SIZE, ULONGLONG_MAX, 0, IO_SIZE, 0},
  {"max_binlog_size", OPT_MAX_BINLOG_SIZE,
   "Binary log will be rotated automatically when the size exceeds this "
   "value. Will also apply to relay logs if max_relay_log_size is 0. "
   "The minimum value for this variable is 4096.",
   &max_binlog_size, &max_binlog_size, 0, GET_ULONG,
   REQUIRED_ARG, 1024*1024L*1024L, IO_SIZE, 1024*1024L*1024L, 0, IO_SIZE, 0},
  {"max_connect_errors", OPT_MAX_CONNECT_ERRORS,
   "If there is more than this number of interrupted connections from a host "
   "this host will be blocked from further connections.",
   &max_connect_errors, &max_connect_errors, 0, GET_ULONG,
   REQUIRED_ARG, MAX_CONNECT_ERRORS, 1, ULONG_MAX, 0, 1, 0},
  // Default max_connections of 151 is larger than Apache's default max
  // children, to avoid "too many connections" error in a common setup
  {"max_connections", OPT_MAX_CONNECTIONS,
   "The number of simultaneous clients allowed.", &max_connections,
   &max_connections, 0, GET_ULONG, REQUIRED_ARG, 151, 1, 100000, 0, 1, 0},
  {"max_delayed_threads", OPT_MAX_DELAYED_THREADS,
   "Don't start more than this number of threads to handle INSERT DELAYED "
   "statements. If set to zero, which means INSERT DELAYED is not used.",
   &global_system_variables.max_insert_delayed_threads,
   &max_system_variables.max_insert_delayed_threads,
   0, GET_ULONG, REQUIRED_ARG, 20, 0, 16384, 0, 1, 0},
  {"max_error_count", OPT_MAX_ERROR_COUNT,
   "Max number of errors/warnings to store for a statement.",
   &global_system_variables.max_error_count,
   &max_system_variables.max_error_count,
   0, GET_ULONG, REQUIRED_ARG, DEFAULT_ERROR_COUNT, 0, 65535, 0, 1, 0},
  {"max_heap_table_size", OPT_MAX_HEP_TABLE_SIZE,
   "Don't allow creation of heap tables bigger than this.",
   &global_system_variables.max_heap_table_size,
   &max_system_variables.max_heap_table_size, 0, GET_ULL,
   REQUIRED_ARG, 16*1024*1024L, 16384, MAX_MEM_TABLE_SIZE,
   MALLOC_OVERHEAD, 1024, 0},
  {"max_join_size", OPT_MAX_JOIN_SIZE,
   "Joins that are probably going to read more than max_join_size records return an error.",
   &global_system_variables.max_join_size,
   &max_system_variables.max_join_size, 0, GET_HA_ROWS, REQUIRED_ARG,
   HA_POS_ERROR, 1, HA_POS_ERROR, 0, 1, 0},
   {"max_length_for_sort_data", OPT_MAX_LENGTH_FOR_SORT_DATA,
    "Max number of bytes in sorted records.",
    &global_system_variables.max_length_for_sort_data,
    &max_system_variables.max_length_for_sort_data, 0, GET_ULONG,
    REQUIRED_ARG, 1024, 4, 8192*1024L, 0, 1, 0},
  {"max_prepared_stmt_count", OPT_MAX_PREPARED_STMT_COUNT,
   "Maximum number of prepared statements in the server.",
   &max_prepared_stmt_count, &max_prepared_stmt_count,
   0, GET_ULONG, REQUIRED_ARG, 16382, 0, 1*1024*1024, 0, 1, 0},
  {"max_relay_log_size", OPT_MAX_RELAY_LOG_SIZE,
   "If non-zero: relay log will be rotated automatically when the size "
   "exceeds this value; if zero (the default): when the size exceeds "
   "max_binlog_size. 0 excepted, the minimum value for this variable is 4096.",
   &max_relay_log_size, &max_relay_log_size, 0, GET_ULONG,
   REQUIRED_ARG, 0L, 0L, 1024*1024L*1024L, 0, IO_SIZE, 0},
  { "max_seeks_for_key", OPT_MAX_SEEKS_FOR_KEY,
    "Limit assumed max number of seeks when looking up rows based on a key.",
    &global_system_variables.max_seeks_for_key,
    &max_system_variables.max_seeks_for_key, 0, GET_ULONG,
    REQUIRED_ARG, ULONG_MAX, 1, ULONG_MAX, 0, 1, 0 },
  {"max_sort_length", OPT_MAX_SORT_LENGTH,
   "The number of bytes to use when sorting BLOB or TEXT values (only the "
   "first max_sort_length bytes of each value are used; the rest are ignored).",
   &global_system_variables.max_sort_length,
   &max_system_variables.max_sort_length, 0, GET_ULONG,
   REQUIRED_ARG, 1024, 4, 8192*1024L, 0, 1, 0},
  {"max_sp_recursion_depth", OPT_MAX_SP_RECURSION_DEPTH,
   "Maximum stored procedure recursion depth. (discussed with docs).",
   &global_system_variables.max_sp_recursion_depth,
   &max_system_variables.max_sp_recursion_depth, 0, GET_ULONG,
   OPT_ARG, 0, 0, 255, 0, 1, 0 },
  {"max_tmp_tables", OPT_MAX_TMP_TABLES,
   "Maximum number of temporary tables a client can keep open at a time.",
   &global_system_variables.max_tmp_tables,
   &max_system_variables.max_tmp_tables, 0, GET_ULONG,
   REQUIRED_ARG, 32, 1, ULONG_MAX, 0, 1, 0},
  {"max_user_connections", OPT_MAX_USER_CONNECTIONS,
   "The maximum number of active connections for a single user (0 = no limit).",
   &max_user_connections, &max_user_connections, 0, GET_UINT,
   REQUIRED_ARG, 0, 0, UINT_MAX, 0, 1, 0},
  {"max_write_lock_count", OPT_MAX_WRITE_LOCK_COUNT,
   "After this many write locks, allow some read locks to run in between.",
   &max_write_lock_count, &max_write_lock_count, 0, GET_ULONG,
   REQUIRED_ARG, ULONG_MAX, 1, ULONG_MAX, 0, 1, 0},
  {"min_examined_row_limit", OPT_MIN_EXAMINED_ROW_LIMIT,
   "Don't log queries which examine less than min_examined_row_limit rows to file.",
   &global_system_variables.min_examined_row_limit,
   &max_system_variables.min_examined_row_limit, 0, GET_ULONG,
  REQUIRED_ARG, 0, 0, ULONG_MAX, 0, 1L, 0},
  {"multi_range_count", OPT_MULTI_RANGE_COUNT,
   "Number of key ranges to request at once.",
   &global_system_variables.multi_range_count,
   &max_system_variables.multi_range_count, 0,
   GET_ULONG, REQUIRED_ARG, 256, 1, ULONG_MAX, 0, 1, 0},
  {"myisam_block_size", OPT_MYISAM_BLOCK_SIZE,
   "Block size to be used for MyISAM index pages.",
   &opt_myisam_block_size, &opt_myisam_block_size, 0, GET_ULONG, REQUIRED_ARG,
   MI_KEY_BLOCK_LENGTH, MI_MIN_KEY_BLOCK_LENGTH, MI_MAX_KEY_BLOCK_LENGTH,
   0, MI_MIN_KEY_BLOCK_LENGTH, 0},
  {"myisam_data_pointer_size", OPT_MYISAM_DATA_POINTER_SIZE,
   "Default pointer size to be used for MyISAM tables.",
   &myisam_data_pointer_size,
   &myisam_data_pointer_size, 0, GET_ULONG, REQUIRED_ARG,
   6, 2, 7, 0, 1, 0},
  {"myisam_max_extra_sort_file_size", OPT_MYISAM_MAX_EXTRA_SORT_FILE_SIZE,
   "This is a deprecated option that does nothing anymore. "
   "It will be removed in MySQL " VER_CELOSIA,
   &global_system_variables.myisam_max_extra_sort_file_size,
   &max_system_variables.myisam_max_extra_sort_file_size,
   0, GET_ULL, REQUIRED_ARG, (ulonglong) INT_MAX32,
   0, (ulonglong) MAX_FILE_SIZE, 0, 1, 0},
  {"myisam_max_sort_file_size", OPT_MYISAM_MAX_SORT_FILE_SIZE,
   "Don't use the fast sort index method to created index if the temporary "
   "file would get bigger than this.",
   &global_system_variables.myisam_max_sort_file_size,
   &max_system_variables.myisam_max_sort_file_size, 0,
   GET_ULL, REQUIRED_ARG, (longlong) LONG_MAX, 0, (ulonglong) MAX_FILE_SIZE,
   0, 1024*1024, 0},
  {"myisam_mmap_size", OPT_MYISAM_MMAP_SIZE,
   "Can be used to restrict the total memory used for memory mmaping of myisam files",
   &myisam_mmap_size, &myisam_mmap_size, 0,
   GET_ULL, REQUIRED_ARG, SIZE_T_MAX, MEMMAP_EXTRA_MARGIN, SIZE_T_MAX, 0, 1, 0},
  {"myisam_repair_threads", OPT_MYISAM_REPAIR_THREADS,
   "Specifies whether several threads should be used when repairing MyISAM "
   "tables. For values > 1, one thread is used per index. The value of 1 "
   "disables parallel repair.",
   &global_system_variables.myisam_repair_threads,
   &max_system_variables.myisam_repair_threads, 0,
   GET_ULONG, REQUIRED_ARG, 1, 1, ULONG_MAX, 0, 1, 0},
  {"myisam_sort_buffer_size", OPT_MYISAM_SORT_BUFFER_SIZE,
   "The buffer that is allocated when sorting the index when doing a REPAIR "
   "or when creating indexes with CREATE INDEX or ALTER TABLE.",
   &global_system_variables.myisam_sort_buff_size,
   &max_system_variables.myisam_sort_buff_size, 0,
   GET_ULONG, REQUIRED_ARG, 8192 * 1024, 4096, ~0L, 0, 1, 0},
  {"myisam_use_mmap", OPT_MYISAM_USE_MMAP,
   "Use memory mapping for reading and writing MyISAM tables.",
   &opt_myisam_use_mmap, &opt_myisam_use_mmap, 0, GET_BOOL, NO_ARG,
   0, 0, 0, 0, 0, 0},
  {"myisam_stats_method", OPT_MYISAM_STATS_METHOD,
   "Specifies how MyISAM index statistics collection code should threat NULLs. "
   "Possible values of name are \"nulls_unequal\" (default behavior for 4.1/5.0), "
   "\"nulls_equal\" (emulate 4.0 behavior), and \"nulls_ignored\".",
   &myisam_stats_method_str, &myisam_stats_method_str, 0,
    GET_STR, REQUIRED_ARG, 0, 0, 0, 0, 0, 0},
  {"net_buffer_length", OPT_NET_BUFFER_LENGTH,
   "Buffer length for TCP/IP and socket communication.",
   &global_system_variables.net_buffer_length,
   &max_system_variables.net_buffer_length, 0, GET_ULONG,
   REQUIRED_ARG, 16384, 1024, 1024*1024L, 0, 1024, 0},
  {"net_read_timeout", OPT_NET_READ_TIMEOUT,
   "Number of seconds to wait for more data from a connection before aborting the read.",
   &global_system_variables.net_read_timeout,
   &max_system_variables.net_read_timeout, 0, GET_ULONG,
   REQUIRED_ARG, NET_READ_TIMEOUT, 1, LONG_TIMEOUT, 0, 1, 0},
  {"net_retry_count", OPT_NET_RETRY_COUNT,
   "If a read on a communication port is interrupted, retry this many times before giving up.",
   &global_system_variables.net_retry_count,
   &max_system_variables.net_retry_count,0,
   GET_ULONG, REQUIRED_ARG, MYSQLD_NET_RETRY_COUNT, 1, ULONG_MAX, 0, 1, 0},
  {"net_write_timeout", OPT_NET_WRITE_TIMEOUT,
   "Number of seconds to wait for a block to be written to a connection before "
   "aborting the write.",
   &global_system_variables.net_write_timeout,
   &max_system_variables.net_write_timeout, 0, GET_ULONG,
   REQUIRED_ARG, NET_WRITE_TIMEOUT, 1, LONG_TIMEOUT, 0, 1, 0},
  { "old", OPT_OLD_MODE, "Use compatible behavior.", 
    &global_system_variables.old_mode,
    &max_system_variables.old_mode, 0, GET_BOOL, NO_ARG, 
    0, 0, 0, 0, 0, 0},
  {"open_files_limit", OPT_OPEN_FILES_LIMIT,
   "If this is not 0, then mysqld will use this value to reserve file "
   "descriptors to use with setrlimit(). If this value is 0 then mysqld "
   "will reserve max_connections*5 or max_connections + table_cache*2 "
   "(whichever is larger) number of files.",
   &open_files_limit, &open_files_limit, 0, GET_ULONG,
   REQUIRED_ARG, 0, 0, OS_FILE_LIMIT, 0, 1, 0},
  {"optimizer_prune_level", OPT_OPTIMIZER_PRUNE_LEVEL,
   "Controls the heuristic(s) applied during query optimization to prune "
   "less-promising partial plans from the optimizer search space. Meaning: "
   "0 - do not apply any heuristic, thus perform exhaustive search; 1 - "
   "prune plans based on number of retrieved rows.",
   &global_system_variables.optimizer_prune_level,
   &max_system_variables.optimizer_prune_level,
   0, GET_ULONG, OPT_ARG, 1, 0, 1, 0, 1, 0},
  {"optimizer_search_depth", OPT_OPTIMIZER_SEARCH_DEPTH,
   "Maximum depth of search performed by the query optimizer. Values larger "
   "than the number of relations in a query result in better query plans, "
   "but take longer to compile a query. Smaller values than the number of "
   "tables in a relation result in faster optimization, but may produce "
   "very bad query plans. If set to 0, the system will automatically pick "
   "a reasonable value; if set to MAX_TABLES+2, the optimizer will switch "
   "to the original find_best (used for testing/comparison).",
   &global_system_variables.optimizer_search_depth,
   &max_system_variables.optimizer_search_depth,
   0, GET_ULONG, OPT_ARG, MAX_TABLES+1, 0, MAX_TABLES+2, 0, 1, 0},
  {"optimizer_switch", OPT_OPTIMIZER_SWITCH,
   "optimizer_switch=option=val[,option=val...], where option={index_merge, "
   "index_merge_union, index_merge_sort_union, index_merge_intersection} and "
   "val={on, off, default}.",
   &optimizer_switch_str, &optimizer_switch_str, 0, GET_STR, REQUIRED_ARG,
   /*OPTIMIZER_SWITCH_DEFAULT*/0, 0, 0, 0, 0, 0},
  {"plugin_dir", OPT_PLUGIN_DIR,
   "Directory for plugins.",
   &opt_plugin_dir_ptr, &opt_plugin_dir_ptr, 0,
   GET_STR, REQUIRED_ARG, 0, 0, 0, 0, 0, 0},
  {"plugin-load", OPT_PLUGIN_LOAD,
   "Optional semicolon-separated list of plugins to load, where each plugin is "
   "identified as name=library, where name is the plugin name and library "
   "is the plugin library in plugin_dir.",
   &opt_plugin_load, &opt_plugin_load, 0,
   GET_STR, REQUIRED_ARG, 0, 0, 0, 0, 0, 0},
  {"preload_buffer_size", OPT_PRELOAD_BUFFER_SIZE,
   "The size of the buffer that is allocated when preloading indexes.",
   &global_system_variables.preload_buff_size,
   &max_system_variables.preload_buff_size, 0, GET_ULONG,
   REQUIRED_ARG, 32*1024L, 1024, 1024*1024*1024L, 0, 1, 0},
  {"query_alloc_block_size", OPT_QUERY_ALLOC_BLOCK_SIZE,
   "Allocation block size for query parsing and execution.",
   &global_system_variables.query_alloc_block_size,
   &max_system_variables.query_alloc_block_size, 0, GET_ULONG,
   REQUIRED_ARG, QUERY_ALLOC_BLOCK_SIZE, 1024, ULONG_MAX, 0, 1024, 0},
#ifdef HAVE_QUERY_CACHE
  {"query_cache_limit", OPT_QUERY_CACHE_LIMIT,
   "Don't cache results that are bigger than this.",
   &query_cache_limit, &query_cache_limit, 0, GET_ULONG,
   REQUIRED_ARG, 1024*1024L, 0, ULONG_MAX, 0, 1, 0},
  {"query_cache_min_res_unit", OPT_QUERY_CACHE_MIN_RES_UNIT,
   "Minimal size of unit in which space for results is allocated (last unit "
   "will be trimmed after writing all result data).",
   &query_cache_min_res_unit, &query_cache_min_res_unit,
   0, GET_ULONG, REQUIRED_ARG, QUERY_CACHE_MIN_RESULT_DATA_SIZE,
   0, ULONG_MAX, 0, 1, 0},
#endif /*HAVE_QUERY_CACHE*/
  {"query_cache_size", OPT_QUERY_CACHE_SIZE,
   "The memory allocated to store results from old queries.",
   &query_cache_size, &query_cache_size, 0, GET_ULONG,
   REQUIRED_ARG, 0, 0, (longlong) ULONG_MAX, 0, 1024, 0},
#ifdef HAVE_QUERY_CACHE
  {"query_cache_type", OPT_QUERY_CACHE_TYPE,
   "0 = OFF = Don't cache or retrieve results. 1 = ON = Cache all results "
   "except SELECT SQL_NO_CACHE ... queries. 2 = DEMAND = Cache only SELECT "
   "SQL_CACHE ... queries.", &global_system_variables.query_cache_type,
   &max_system_variables.query_cache_type,
   0, GET_ULONG, REQUIRED_ARG, 1, 0, 2, 0, 1, 0},
  {"query_cache_wlock_invalidate", OPT_QUERY_CACHE_WLOCK_INVALIDATE,
   "Invalidate queries in query cache on LOCK for write.",
   &global_system_variables.query_cache_wlock_invalidate,
   &max_system_variables.query_cache_wlock_invalidate,
   0, GET_BOOL, NO_ARG, 0, 0, 1, 0, 1, 0},
#endif /*HAVE_QUERY_CACHE*/
  {"query_prealloc_size", OPT_QUERY_PREALLOC_SIZE,
   "Persistent buffer for query parsing and execution.",
   &global_system_variables.query_prealloc_size,
   &max_system_variables.query_prealloc_size, 0, GET_ULONG,
   REQUIRED_ARG, QUERY_ALLOC_PREALLOC_SIZE, QUERY_ALLOC_PREALLOC_SIZE,
   ULONG_MAX, 0, 1024, 0},
  {"range_alloc_block_size", OPT_RANGE_ALLOC_BLOCK_SIZE,
   "Allocation block size for storing ranges during optimization.",
   &global_system_variables.range_alloc_block_size,
   &max_system_variables.range_alloc_block_size, 0, GET_ULONG,
   REQUIRED_ARG, RANGE_ALLOC_BLOCK_SIZE, RANGE_ALLOC_BLOCK_SIZE, ULONG_MAX,
   0, 1024, 0},
  {"read_buffer_size", OPT_RECORD_BUFFER,
   "Each thread that does a sequential scan allocates a buffer of this size "
   "for each table it scans. If you do many sequential scans, you may want "
   "to increase this value.", &global_system_variables.read_buff_size,
   &max_system_variables.read_buff_size,0, GET_ULONG, REQUIRED_ARG,
   128*1024L, IO_SIZE*2+MALLOC_OVERHEAD, INT_MAX32, MALLOC_OVERHEAD, IO_SIZE,
   0},
  {"read_only", OPT_READONLY,
   "Make all non-temporary tables read-only, with the exception of replication "
   "(slave) threads and users with the SUPER privilege.",
   &opt_readonly,
   &opt_readonly,
   0, GET_BOOL, NO_ARG, 0, 0, 1, 0, 1, 0},
  {"read_rnd_buffer_size", OPT_RECORD_RND_BUFFER,
   "When reading rows in sorted order after a sort, the rows are read through "
   "this buffer to avoid disk seeks. If not set, then it's set to the value of "
   "record_buffer.",
   &global_system_variables.read_rnd_buff_size,
   &max_system_variables.read_rnd_buff_size, 0,
   GET_ULONG, REQUIRED_ARG, 256*1024L, IO_SIZE*2+MALLOC_OVERHEAD,
   INT_MAX32, MALLOC_OVERHEAD, IO_SIZE, 0},
  {"record_buffer", OPT_RECORD_BUFFER_OLD,
   "Alias for read_buffer_size. This variable is deprecated and will be removed in a future release.",
   &global_system_variables.read_buff_size,
   &max_system_variables.read_buff_size,0, GET_ULONG, REQUIRED_ARG,
   128*1024L, IO_SIZE*2+MALLOC_OVERHEAD, INT_MAX32, MALLOC_OVERHEAD, IO_SIZE, 0},
#ifdef HAVE_REPLICATION
  {"relay_log_purge", OPT_RELAY_LOG_PURGE,
   "0 = do not purge relay logs. 1 = purge them as soon as they are no more needed.",
   &relay_log_purge,
   &relay_log_purge, 0, GET_BOOL, NO_ARG,
   1, 0, 1, 0, 1, 0},
  {"relay_log_space_limit", OPT_RELAY_LOG_SPACE_LIMIT,
   "Maximum space to use for all relay logs.",
   &relay_log_space_limit,
   &relay_log_space_limit, 0, GET_ULL, REQUIRED_ARG, 0L, 0L,
   (longlong) ULONG_MAX, 0, 1, 0},
  {"slave_compressed_protocol", OPT_SLAVE_COMPRESSED_PROTOCOL,
   "Use compression on master/slave protocol.",
   &opt_slave_compressed_protocol,
   &opt_slave_compressed_protocol,
   0, GET_BOOL, NO_ARG, 0, 0, 1, 0, 1, 0},
  {"slave_net_timeout", OPT_SLAVE_NET_TIMEOUT,
   "Number of seconds to wait for more data from a master/slave connection before aborting the read.",
   &slave_net_timeout, &slave_net_timeout, 0,
   GET_ULONG, REQUIRED_ARG, SLAVE_NET_TIMEOUT, 1, LONG_TIMEOUT, 0, 1, 0},
  {"slave_transaction_retries", OPT_SLAVE_TRANS_RETRIES,
   "Number of times the slave SQL thread will retry a transaction in case "
   "it failed with a deadlock or elapsed lock wait timeout, "
   "before giving up and stopping.",
   &slave_trans_retries, &slave_trans_retries, 0,
   GET_ULONG, REQUIRED_ARG, 10L, 0L, (longlong) ULONG_MAX, 0, 1, 0},
  {"slave-allow-batching", OPT_SLAVE_ALLOW_BATCHING,
   "Allow slave to batch requests.",
   (uchar**) &slave_allow_batching, (uchar**) &slave_allow_batching,
   0, GET_BOOL, NO_ARG, 0, 0, 1, 0, 1, 0},
#endif /* HAVE_REPLICATION */
  {"slow_launch_time", OPT_SLOW_LAUNCH_TIME,
   "If creating the thread takes longer than this value (in seconds), "
   "the Slow_launch_threads counter will be incremented.",
   &slow_launch_time, &slow_launch_time, 0, GET_ULONG,
   REQUIRED_ARG, 2L, 0L, LONG_TIMEOUT, 0, 1, 0},
  {"sort_buffer_size", OPT_SORT_BUFFER,
   "Each thread that needs to do a sort allocates a buffer of this size.",
   &global_system_variables.sortbuff_size,
   &max_system_variables.sortbuff_size, 0, GET_ULONG, REQUIRED_ARG,
   MAX_SORT_MEMORY, MIN_SORT_MEMORY+MALLOC_OVERHEAD*2, ~0L, MALLOC_OVERHEAD,
   1, 0},
  {"sync-binlog", OPT_SYNC_BINLOG,
   "Synchronously flush binary log to disk after every #th event. "
   "Use 0 (default) to disable synchronous flushing.",
   &sync_binlog_period, &sync_binlog_period, 0, GET_ULONG,
   REQUIRED_ARG, 0, 0, ULONG_MAX, 0, 1, 0},
  {"sync-frm", OPT_SYNC_FRM, "Sync .frm to disk on create. Enabled by default.",
   &opt_sync_frm, &opt_sync_frm, 0, GET_BOOL, NO_ARG, 1, 0,
   0, 0, 0, 0},
  {"table_cache", OPT_TABLE_OPEN_CACHE,
   "Deprecated; use --table_open_cache instead.",
   &table_cache_size, &table_cache_size, 0, GET_ULONG,
   REQUIRED_ARG, TABLE_OPEN_CACHE_DEFAULT, 1, 512*1024L, 0, 1, 0},
  {"table_definition_cache", OPT_TABLE_DEF_CACHE,
   "The number of cached table definitions.",
   &table_def_size, &table_def_size,
   0, GET_ULONG, REQUIRED_ARG, TABLE_DEF_CACHE_DEFAULT, TABLE_DEF_CACHE_MIN,
   512*1024L, 0, 1, 0},
  {"table_open_cache", OPT_TABLE_OPEN_CACHE,
   "The number of cached open tables.",
   &table_cache_size, &table_cache_size, 0, GET_ULONG,
   REQUIRED_ARG, TABLE_OPEN_CACHE_DEFAULT, 1, 512*1024L, 0, 1, 0},
  {"table_lock_wait_timeout", OPT_TABLE_LOCK_WAIT_TIMEOUT,
   "Timeout in seconds to wait for a table level lock before returning an "
   "error. Used only if the connection has active cursors.",
   &table_lock_wait_timeout, &table_lock_wait_timeout,
   0, GET_ULONG, REQUIRED_ARG, 50, 1, 1024 * 1024 * 1024, 0, 1, 0},
  {"thread_cache_size", OPT_THREAD_CACHE_SIZE,
   "How many threads we should keep in a cache for reuse.",
   &thread_cache_size, &thread_cache_size, 0, GET_ULONG,
   REQUIRED_ARG, 0, 0, 16384, 0, 1, 0},
  {"thread_concurrency", OPT_THREAD_CONCURRENCY,
   "Permits the application to give the threads system a hint for the "
   "desired number of threads that should be run at the same time.",
   &concurrency, &concurrency, 0, GET_ULONG, REQUIRED_ARG,
   DEFAULT_CONCURRENCY, 1, 512, 0, 1, 0},
#if HAVE_POOL_OF_THREADS == 1
  {"thread_pool_size", OPT_THREAD_CACHE_SIZE,
   "How many threads we should create to handle query requests in case of "
   "'thread_handling=pool-of-threads'.",
   &thread_pool_size, &thread_pool_size, 0, GET_ULONG,
   REQUIRED_ARG, 20, 1, 16384, 0, 1, 0},
#endif
  {"thread_stack", OPT_THREAD_STACK,
   "The stack size for each thread.", &my_thread_stack_size,
   &my_thread_stack_size, 0, GET_ULONG, REQUIRED_ARG,DEFAULT_THREAD_STACK,
   1024L*128L, ULONG_MAX, 0, 1024, 0},
  { "time_format", OPT_TIME_FORMAT,
    "The TIME format (for future).",
    &opt_date_time_formats[MYSQL_TIMESTAMP_TIME],
    &opt_date_time_formats[MYSQL_TIMESTAMP_TIME],
    0, GET_STR, REQUIRED_ARG, 0, 0, 0, 0, 0, 0},
  {"tmp_table_size", OPT_TMP_TABLE_SIZE,
   "If an internal in-memory temporary table exceeds this size, MySQL will"
   " automatically convert it to an on-disk MyISAM table.",
   &global_system_variables.tmp_table_size,
   &max_system_variables.tmp_table_size, 0, GET_ULL,
   REQUIRED_ARG, 16*1024*1024L, 1024, MAX_MEM_TABLE_SIZE, 0, 1, 0},
  {"transaction_alloc_block_size", OPT_TRANS_ALLOC_BLOCK_SIZE,
   "Allocation block size for transactions to be stored in binary log.",
   &global_system_variables.trans_alloc_block_size,
   &max_system_variables.trans_alloc_block_size, 0, GET_ULONG,
   REQUIRED_ARG, QUERY_ALLOC_BLOCK_SIZE, 1024, ULONG_MAX, 0, 1024, 0},
  {"transaction_prealloc_size", OPT_TRANS_PREALLOC_SIZE,
   "Persistent buffer for transactions to be stored in binary log.",
   &global_system_variables.trans_prealloc_size,
   &max_system_variables.trans_prealloc_size, 0, GET_ULONG,
   REQUIRED_ARG, TRANS_ALLOC_PREALLOC_SIZE, 1024, ULONG_MAX, 0, 1024, 0},
  {"thread_handling", OPT_THREAD_HANDLING,
   "Define threads usage for handling queries: "
   "one-thread-per-connection or no-threads.", 0, 0,
   0, GET_STR, REQUIRED_ARG, 0, 0, 0, 0, 0, 0},
  {"updatable_views_with_limit", OPT_UPDATABLE_VIEWS_WITH_LIMIT,
   "1 = YES = Don't issue an error message (warning only) if a VIEW without "
   "presence of a key of the underlying table is used in queries with a "
   "LIMIT clause for updating. 0 = NO = Prohibit update of a VIEW, which "
   "does not contain a key of the underlying table and the query uses a "
   "LIMIT clause (usually get from GUI tools).",
   &global_system_variables.updatable_views_with_limit,
   &max_system_variables.updatable_views_with_limit,
   0, GET_ULONG, REQUIRED_ARG, 1, 0, 1, 0, 1, 0},
  {"wait_timeout", OPT_WAIT_TIMEOUT,
   "The number of seconds the server waits for activity on a connection before closing it.",
   &global_system_variables.net_wait_timeout,
   &max_system_variables.net_wait_timeout, 0, GET_ULONG,
   REQUIRED_ARG, NET_WAIT_TIMEOUT, 1, IF_WIN(INT_MAX32/1000, LONG_TIMEOUT),
   0, 1, 0},
  {"binlog-direct-non-transactional-updates", OPT_BINLOG_DIRECT_NON_TRANS_UPDATE,
   "Causes updates to non-transactional engines using statement format to be "
   "written directly to binary log. Before using this option, make sure that "
   "there are no dependencies between transactional and non-transactional "
   "tables such as in the statement INSERT INTO t_myisam SELECT * FROM "
   "t_innodb; otherwise, slaves may diverge from the master.",
   &global_system_variables.binlog_direct_non_trans_update,
   &max_system_variables.binlog_direct_non_trans_update,
   0, GET_BOOL, NO_ARG, 0, 0, 0, 0, 0, 0},
  {0, 0, 0, 0, 0, 0, GET_NO_ARG, NO_ARG, 0, 0, 0, 0, 0, 0}
};


static int show_queries(THD *thd, SHOW_VAR *var, char *buff)
{
  var->type= SHOW_LONGLONG;
  var->value= (char *)&thd->query_id;
  return 0;
}


static int show_net_compression(THD *thd, SHOW_VAR *var, char *buff)
{
  var->type= SHOW_MY_BOOL;
  var->value= (char *)&thd->net.compress;
  return 0;
}

static int show_starttime(THD *thd, SHOW_VAR *var, char *buff)
{
  var->type= SHOW_LONG;
  var->value= buff;
  *((long *)buff)= (long) (thd->query_start() - server_start_time);
  return 0;
}

#ifdef COMMUNITY_SERVER
static int show_flushstatustime(THD *thd, SHOW_VAR *var, char *buff)
{
  var->type= SHOW_LONG;
  var->value= buff;
  *((long *)buff)= (long) (thd->query_start() - flush_status_time);
  return 0;
}
#endif

#ifdef HAVE_REPLICATION
static int show_rpl_status(THD *thd, SHOW_VAR *var, char *buff)
{
  var->type= SHOW_CHAR;
  var->value= const_cast<char*>(rpl_status_type[(int)rpl_status]);
  return 0;
}

static int show_slave_running(THD *thd, SHOW_VAR *var, char *buff)
{
  var->type= SHOW_MY_BOOL;
  pthread_mutex_lock(&LOCK_active_mi);
  var->value= buff;
  *((my_bool *)buff)= (my_bool) (active_mi && 
                                 active_mi->slave_running == MYSQL_SLAVE_RUN_CONNECT &&
                                 active_mi->rli.slave_running);
  pthread_mutex_unlock(&LOCK_active_mi);
  return 0;
}

static int show_slave_retried_trans(THD *thd, SHOW_VAR *var, char *buff)
{
  /*
    TODO: with multimaster, have one such counter per line in
    SHOW SLAVE STATUS, and have the sum over all lines here.
  */
  pthread_mutex_lock(&LOCK_active_mi);
  if (active_mi)
  {
    var->type= SHOW_LONG;
    var->value= buff;
    pthread_mutex_lock(&active_mi->rli.data_lock);
    *((long *)buff)= (long)active_mi->rli.retried_trans;
    pthread_mutex_unlock(&active_mi->rli.data_lock);
  }
  else
    var->type= SHOW_UNDEF;
  pthread_mutex_unlock(&LOCK_active_mi);
  return 0;
}
#endif /* HAVE_REPLICATION */

static int show_open_tables(THD *thd, SHOW_VAR *var, char *buff)
{
  var->type= SHOW_LONG;
  var->value= buff;
  *((long *)buff)= (long)cached_open_tables();
  return 0;
}

static int show_prepared_stmt_count(THD *thd, SHOW_VAR *var, char *buff)
{
  var->type= SHOW_LONG;
  var->value= buff;
  pthread_mutex_lock(&LOCK_prepared_stmt_count);
  *((long *)buff)= (long)prepared_stmt_count;
  pthread_mutex_unlock(&LOCK_prepared_stmt_count);
  return 0;
}

static int show_table_definitions(THD *thd, SHOW_VAR *var, char *buff)
{
  var->type= SHOW_LONG;
  var->value= buff;
  *((long *)buff)= (long)cached_table_definitions();
  return 0;
}

#ifdef HAVE_OPENSSL
/* Functions relying on CTX */
static int show_ssl_ctx_sess_accept(THD *thd, SHOW_VAR *var, char *buff)
{
  var->type= SHOW_LONG;
  var->value= buff;
  *((long *)buff)= (!ssl_acceptor_fd ? 0 :
                     SSL_CTX_sess_accept(ssl_acceptor_fd->ssl_context));
  return 0;
}

static int show_ssl_ctx_sess_accept_good(THD *thd, SHOW_VAR *var, char *buff)
{
  var->type= SHOW_LONG;
  var->value= buff;
  *((long *)buff)= (!ssl_acceptor_fd ? 0 :
                     SSL_CTX_sess_accept_good(ssl_acceptor_fd->ssl_context));
  return 0;
}

static int show_ssl_ctx_sess_connect_good(THD *thd, SHOW_VAR *var, char *buff)
{
  var->type= SHOW_LONG;
  var->value= buff;
  *((long *)buff)= (!ssl_acceptor_fd ? 0 :
                     SSL_CTX_sess_connect_good(ssl_acceptor_fd->ssl_context));
  return 0;
}

static int show_ssl_ctx_sess_accept_renegotiate(THD *thd, SHOW_VAR *var, char *buff)
{
  var->type= SHOW_LONG;
  var->value= buff;
  *((long *)buff)= (!ssl_acceptor_fd ? 0 :
                     SSL_CTX_sess_accept_renegotiate(ssl_acceptor_fd->ssl_context));
  return 0;
}

static int show_ssl_ctx_sess_connect_renegotiate(THD *thd, SHOW_VAR *var, char *buff)
{
  var->type= SHOW_LONG;
  var->value= buff;
  *((long *)buff)= (!ssl_acceptor_fd ? 0 :
                     SSL_CTX_sess_connect_renegotiate(ssl_acceptor_fd->ssl_context));
  return 0;
}

static int show_ssl_ctx_sess_cb_hits(THD *thd, SHOW_VAR *var, char *buff)
{
  var->type= SHOW_LONG;
  var->value= buff;
  *((long *)buff)= (!ssl_acceptor_fd ? 0 :
                     SSL_CTX_sess_cb_hits(ssl_acceptor_fd->ssl_context));
  return 0;
}

static int show_ssl_ctx_sess_hits(THD *thd, SHOW_VAR *var, char *buff)
{
  var->type= SHOW_LONG;
  var->value= buff;
  *((long *)buff)= (!ssl_acceptor_fd ? 0 :
                     SSL_CTX_sess_hits(ssl_acceptor_fd->ssl_context));
  return 0;
}

static int show_ssl_ctx_sess_cache_full(THD *thd, SHOW_VAR *var, char *buff)
{
  var->type= SHOW_LONG;
  var->value= buff;
  *((long *)buff)= (!ssl_acceptor_fd ? 0 :
                     SSL_CTX_sess_cache_full(ssl_acceptor_fd->ssl_context));
  return 0;
}

static int show_ssl_ctx_sess_misses(THD *thd, SHOW_VAR *var, char *buff)
{
  var->type= SHOW_LONG;
  var->value= buff;
  *((long *)buff)= (!ssl_acceptor_fd ? 0 :
                     SSL_CTX_sess_misses(ssl_acceptor_fd->ssl_context));
  return 0;
}

static int show_ssl_ctx_sess_timeouts(THD *thd, SHOW_VAR *var, char *buff)
{
  var->type= SHOW_LONG;
  var->value= buff;
  *((long *)buff)= (!ssl_acceptor_fd ? 0 :
                     SSL_CTX_sess_timeouts(ssl_acceptor_fd->ssl_context));
  return 0;
}

static int show_ssl_ctx_sess_number(THD *thd, SHOW_VAR *var, char *buff)
{
  var->type= SHOW_LONG;
  var->value= buff;
  *((long *)buff)= (!ssl_acceptor_fd ? 0 :
                     SSL_CTX_sess_number(ssl_acceptor_fd->ssl_context));
  return 0;
}

static int show_ssl_ctx_sess_connect(THD *thd, SHOW_VAR *var, char *buff)
{
  var->type= SHOW_LONG;
  var->value= buff;
  *((long *)buff)= (!ssl_acceptor_fd ? 0 :
                     SSL_CTX_sess_connect(ssl_acceptor_fd->ssl_context));
  return 0;
}

static int show_ssl_ctx_sess_get_cache_size(THD *thd, SHOW_VAR *var, char *buff)
{
  var->type= SHOW_LONG;
  var->value= buff;
  *((long *)buff)= (!ssl_acceptor_fd ? 0 :
                     SSL_CTX_sess_get_cache_size(ssl_acceptor_fd->ssl_context));
  return 0;
}

static int show_ssl_ctx_get_verify_mode(THD *thd, SHOW_VAR *var, char *buff)
{
  var->type= SHOW_LONG;
  var->value= buff;
  *((long *)buff)= (!ssl_acceptor_fd ? 0 :
                     SSL_CTX_get_verify_mode(ssl_acceptor_fd->ssl_context));
  return 0;
}

static int show_ssl_ctx_get_verify_depth(THD *thd, SHOW_VAR *var, char *buff)
{
  var->type= SHOW_LONG;
  var->value= buff;
  *((long *)buff)= (!ssl_acceptor_fd ? 0 :
                     SSL_CTX_get_verify_depth(ssl_acceptor_fd->ssl_context));
  return 0;
}

static int show_ssl_ctx_get_session_cache_mode(THD *thd, SHOW_VAR *var, char *buff)
{
  var->type= SHOW_CHAR;
  if (!ssl_acceptor_fd)
    var->value= const_cast<char*>("NONE");
  else
    switch (SSL_CTX_get_session_cache_mode(ssl_acceptor_fd->ssl_context))
    {
    case SSL_SESS_CACHE_OFF:
      var->value= const_cast<char*>("OFF"); break;
    case SSL_SESS_CACHE_CLIENT:
      var->value= const_cast<char*>("CLIENT"); break;
    case SSL_SESS_CACHE_SERVER:
      var->value= const_cast<char*>("SERVER"); break;
    case SSL_SESS_CACHE_BOTH:
      var->value= const_cast<char*>("BOTH"); break;
    case SSL_SESS_CACHE_NO_AUTO_CLEAR:
      var->value= const_cast<char*>("NO_AUTO_CLEAR"); break;
    case SSL_SESS_CACHE_NO_INTERNAL_LOOKUP:
      var->value= const_cast<char*>("NO_INTERNAL_LOOKUP"); break;
    default:
      var->value= const_cast<char*>("Unknown"); break;
    }
  return 0;
}

/*
   Functions relying on SSL 
   Note: In the show_ssl_* functions, we need to check if we have a
         valid vio-object since this isn't always true, specifically
         when session_status or global_status is requested from
         inside an Event.
 */
static int show_ssl_get_version(THD *thd, SHOW_VAR *var, char *buff)
{
  var->type= SHOW_CHAR;
  if( thd->vio_ok() && thd->net.vio->ssl_arg )
    var->value= const_cast<char*>(SSL_get_version((SSL*) thd->net.vio->ssl_arg));
  else
    var->value= (char *)"";
  return 0;
}

static int show_ssl_session_reused(THD *thd, SHOW_VAR *var, char *buff)
{
  var->type= SHOW_LONG;
  var->value= buff;
  if( thd->vio_ok() && thd->net.vio->ssl_arg )
    *((long *)buff)= (long)SSL_session_reused((SSL*) thd->net.vio->ssl_arg);
  else
    *((long *)buff)= 0;
  return 0;
}

static int show_ssl_get_default_timeout(THD *thd, SHOW_VAR *var, char *buff)
{
  var->type= SHOW_LONG;
  var->value= buff;
  if( thd->vio_ok() && thd->net.vio->ssl_arg )
    *((long *)buff)= (long)SSL_get_default_timeout((SSL*)thd->net.vio->ssl_arg);
  else
    *((long *)buff)= 0;
  return 0;
}

static int show_ssl_get_verify_mode(THD *thd, SHOW_VAR *var, char *buff)
{
  var->type= SHOW_LONG;
  var->value= buff;
  if( thd->net.vio && thd->net.vio->ssl_arg )
    *((long *)buff)= (long)SSL_get_verify_mode((SSL*)thd->net.vio->ssl_arg);
  else
    *((long *)buff)= 0;
  return 0;
}

static int show_ssl_get_verify_depth(THD *thd, SHOW_VAR *var, char *buff)
{
  var->type= SHOW_LONG;
  var->value= buff;
  if( thd->vio_ok() && thd->net.vio->ssl_arg )
    *((long *)buff)= (long)SSL_get_verify_depth((SSL*)thd->net.vio->ssl_arg);
  else
    *((long *)buff)= 0;
  return 0;
}

static int show_ssl_get_cipher(THD *thd, SHOW_VAR *var, char *buff)
{
  var->type= SHOW_CHAR;
  if( thd->vio_ok() && thd->net.vio->ssl_arg )
    var->value= const_cast<char*>(SSL_get_cipher((SSL*) thd->net.vio->ssl_arg));
  else
    var->value= (char *)"";
  return 0;
}

static int show_ssl_get_cipher_list(THD *thd, SHOW_VAR *var, char *buff)
{
  var->type= SHOW_CHAR;
  var->value= buff;
  if (thd->vio_ok() && thd->net.vio->ssl_arg)
  {
    int i;
    const char *p;
    char *end= buff + SHOW_VAR_FUNC_BUFF_SIZE;
    for (i=0; (p= SSL_get_cipher_list((SSL*) thd->net.vio->ssl_arg,i)) &&
               buff < end; i++)
    {
      buff= strnmov(buff, p, end-buff-1);
      *buff++= ':';
    }
    if (i)
      buff--;
  }
  *buff=0;
  return 0;
}

#endif /* HAVE_OPENSSL */


/*
  Variables shown by SHOW STATUS in alphabetical order
*/

SHOW_VAR status_vars[]= {
  {"Aborted_clients",          (char*) &aborted_threads,        SHOW_LONG},
  {"Aborted_connects",         (char*) &aborted_connects,       SHOW_LONG},
  {"Binlog_cache_disk_use",    (char*) &binlog_cache_disk_use,  SHOW_LONG},
  {"Binlog_cache_use",         (char*) &binlog_cache_use,       SHOW_LONG},
  {"Bytes_received",           (char*) offsetof(STATUS_VAR, bytes_received), SHOW_LONGLONG_STATUS},
  {"Bytes_sent",               (char*) offsetof(STATUS_VAR, bytes_sent), SHOW_LONGLONG_STATUS},
  {"Com",                      (char*) com_status_vars, SHOW_ARRAY},
  {"Compression",              (char*) &show_net_compression, SHOW_FUNC},
  {"Connections",              (char*) &thread_id,              SHOW_LONG_NOFLUSH},
  {"Created_tmp_disk_tables",  (char*) offsetof(STATUS_VAR, created_tmp_disk_tables), SHOW_LONG_STATUS},
  {"Created_tmp_files",	       (char*) &my_tmp_file_created,	SHOW_LONG},
  {"Created_tmp_tables",       (char*) offsetof(STATUS_VAR, created_tmp_tables), SHOW_LONG_STATUS},
  {"Delayed_errors",           (char*) &delayed_insert_errors,  SHOW_LONG},
  {"Delayed_insert_threads",   (char*) &delayed_insert_threads, SHOW_LONG_NOFLUSH},
  {"Delayed_writes",           (char*) &delayed_insert_writes,  SHOW_LONG},
  {"Flush_commands",           (char*) &refresh_version,        SHOW_LONG_NOFLUSH},
  {"Handler_commit",           (char*) offsetof(STATUS_VAR, ha_commit_count), SHOW_LONG_STATUS},
  {"Handler_delete",           (char*) offsetof(STATUS_VAR, ha_delete_count), SHOW_LONG_STATUS},
  {"Handler_discover",         (char*) offsetof(STATUS_VAR, ha_discover_count), SHOW_LONG_STATUS},
  {"Handler_prepare",          (char*) offsetof(STATUS_VAR, ha_prepare_count),  SHOW_LONG_STATUS},
  {"Handler_read_first",       (char*) offsetof(STATUS_VAR, ha_read_first_count), SHOW_LONG_STATUS},
  {"Handler_read_key",         (char*) offsetof(STATUS_VAR, ha_read_key_count), SHOW_LONG_STATUS},
  {"Handler_read_next",        (char*) offsetof(STATUS_VAR, ha_read_next_count), SHOW_LONG_STATUS},
  {"Handler_read_prev",        (char*) offsetof(STATUS_VAR, ha_read_prev_count), SHOW_LONG_STATUS},
  {"Handler_read_rnd",         (char*) offsetof(STATUS_VAR, ha_read_rnd_count), SHOW_LONG_STATUS},
  {"Handler_read_rnd_next",    (char*) offsetof(STATUS_VAR, ha_read_rnd_next_count), SHOW_LONG_STATUS},
  {"Handler_rollback",         (char*) offsetof(STATUS_VAR, ha_rollback_count), SHOW_LONG_STATUS},
  {"Handler_savepoint",        (char*) offsetof(STATUS_VAR, ha_savepoint_count), SHOW_LONG_STATUS},
  {"Handler_savepoint_rollback",(char*) offsetof(STATUS_VAR, ha_savepoint_rollback_count), SHOW_LONG_STATUS},
  {"Handler_update",           (char*) offsetof(STATUS_VAR, ha_update_count), SHOW_LONG_STATUS},
  {"Handler_write",            (char*) offsetof(STATUS_VAR, ha_write_count), SHOW_LONG_STATUS},
  {"Key_blocks_not_flushed",   (char*) offsetof(KEY_CACHE, global_blocks_changed), SHOW_KEY_CACHE_LONG},
  {"Key_blocks_unused",        (char*) offsetof(KEY_CACHE, blocks_unused), SHOW_KEY_CACHE_LONG},
  {"Key_blocks_used",          (char*) offsetof(KEY_CACHE, blocks_used), SHOW_KEY_CACHE_LONG},
  {"Key_read_requests",        (char*) offsetof(KEY_CACHE, global_cache_r_requests), SHOW_KEY_CACHE_LONGLONG},
  {"Key_reads",                (char*) offsetof(KEY_CACHE, global_cache_read), SHOW_KEY_CACHE_LONGLONG},
  {"Key_write_requests",       (char*) offsetof(KEY_CACHE, global_cache_w_requests), SHOW_KEY_CACHE_LONGLONG},
  {"Key_writes",               (char*) offsetof(KEY_CACHE, global_cache_write), SHOW_KEY_CACHE_LONGLONG},
  {"Last_query_cost",          (char*) offsetof(STATUS_VAR, last_query_cost), SHOW_DOUBLE_STATUS},
  {"Max_used_connections",     (char*) &max_used_connections,  SHOW_LONG},
  {"Not_flushed_delayed_rows", (char*) &delayed_rows_in_use,    SHOW_LONG_NOFLUSH},
  {"Open_files",               (char*) &my_file_opened,         SHOW_LONG_NOFLUSH},
  {"Open_streams",             (char*) &my_stream_opened,       SHOW_LONG_NOFLUSH},
  {"Open_table_definitions",   (char*) &show_table_definitions, SHOW_FUNC},
  {"Open_tables",              (char*) &show_open_tables,       SHOW_FUNC},
  {"Opened_files",             (char*) &my_file_total_opened, SHOW_LONG_NOFLUSH},
  {"Opened_tables",            (char*) offsetof(STATUS_VAR, opened_tables), SHOW_LONG_STATUS},
  {"Opened_table_definitions", (char*) offsetof(STATUS_VAR, opened_shares), SHOW_LONG_STATUS},
  {"Prepared_stmt_count",      (char*) &show_prepared_stmt_count, SHOW_FUNC},
#ifdef HAVE_QUERY_CACHE
  {"Qcache_free_blocks",       (char*) &query_cache.free_memory_blocks, SHOW_LONG_NOFLUSH},
  {"Qcache_free_memory",       (char*) &query_cache.free_memory, SHOW_LONG_NOFLUSH},
  {"Qcache_hits",              (char*) &query_cache.hits,       SHOW_LONG},
  {"Qcache_inserts",           (char*) &query_cache.inserts,    SHOW_LONG},
  {"Qcache_lowmem_prunes",     (char*) &query_cache.lowmem_prunes, SHOW_LONG},
  {"Qcache_not_cached",        (char*) &query_cache.refused,    SHOW_LONG},
  {"Qcache_queries_in_cache",  (char*) &query_cache.queries_in_cache, SHOW_LONG_NOFLUSH},
  {"Qcache_total_blocks",      (char*) &query_cache.total_blocks, SHOW_LONG_NOFLUSH},
#endif /*HAVE_QUERY_CACHE*/
  {"Queries",                  (char*) &show_queries,            SHOW_FUNC},
  {"Questions",                (char*) offsetof(STATUS_VAR, questions), SHOW_LONG_STATUS},
#ifdef HAVE_REPLICATION
  {"Rpl_status",               (char*) &show_rpl_status,          SHOW_FUNC},
#endif
  {"Select_full_join",         (char*) offsetof(STATUS_VAR, select_full_join_count), SHOW_LONG_STATUS},
  {"Select_full_range_join",   (char*) offsetof(STATUS_VAR, select_full_range_join_count), SHOW_LONG_STATUS},
  {"Select_range",             (char*) offsetof(STATUS_VAR, select_range_count), SHOW_LONG_STATUS},
  {"Select_range_check",       (char*) offsetof(STATUS_VAR, select_range_check_count), SHOW_LONG_STATUS},
  {"Select_scan",	       (char*) offsetof(STATUS_VAR, select_scan_count), SHOW_LONG_STATUS},
  {"Slave_open_temp_tables",   (char*) &slave_open_temp_tables, SHOW_LONG},
#ifdef HAVE_REPLICATION
  {"Slave_retried_transactions",(char*) &show_slave_retried_trans, SHOW_FUNC},
  {"Slave_running",            (char*) &show_slave_running,     SHOW_FUNC},
#endif
  {"Slow_launch_threads",      (char*) &slow_launch_threads,    SHOW_LONG},
  {"Slow_queries",             (char*) offsetof(STATUS_VAR, long_query_count), SHOW_LONG_STATUS},
  {"Sort_merge_passes",	       (char*) offsetof(STATUS_VAR, filesort_merge_passes), SHOW_LONG_STATUS},
  {"Sort_range",	       (char*) offsetof(STATUS_VAR, filesort_range_count), SHOW_LONG_STATUS},
  {"Sort_rows",		       (char*) offsetof(STATUS_VAR, filesort_rows), SHOW_LONG_STATUS},
  {"Sort_scan",		       (char*) offsetof(STATUS_VAR, filesort_scan_count), SHOW_LONG_STATUS},
#ifdef HAVE_OPENSSL
  {"Ssl_accept_renegotiates",  (char*) &show_ssl_ctx_sess_accept_renegotiate, SHOW_FUNC},
  {"Ssl_accepts",              (char*) &show_ssl_ctx_sess_accept, SHOW_FUNC},
  {"Ssl_callback_cache_hits",  (char*) &show_ssl_ctx_sess_cb_hits, SHOW_FUNC},
  {"Ssl_cipher",               (char*) &show_ssl_get_cipher, SHOW_FUNC},
  {"Ssl_cipher_list",          (char*) &show_ssl_get_cipher_list, SHOW_FUNC},
  {"Ssl_client_connects",      (char*) &show_ssl_ctx_sess_connect, SHOW_FUNC},
  {"Ssl_connect_renegotiates", (char*) &show_ssl_ctx_sess_connect_renegotiate, SHOW_FUNC},
  {"Ssl_ctx_verify_depth",     (char*) &show_ssl_ctx_get_verify_depth, SHOW_FUNC},
  {"Ssl_ctx_verify_mode",      (char*) &show_ssl_ctx_get_verify_mode, SHOW_FUNC},
  {"Ssl_default_timeout",      (char*) &show_ssl_get_default_timeout, SHOW_FUNC},
  {"Ssl_finished_accepts",     (char*) &show_ssl_ctx_sess_accept_good, SHOW_FUNC},
  {"Ssl_finished_connects",    (char*) &show_ssl_ctx_sess_connect_good, SHOW_FUNC},
  {"Ssl_session_cache_hits",   (char*) &show_ssl_ctx_sess_hits, SHOW_FUNC},
  {"Ssl_session_cache_misses", (char*) &show_ssl_ctx_sess_misses, SHOW_FUNC},
  {"Ssl_session_cache_mode",   (char*) &show_ssl_ctx_get_session_cache_mode, SHOW_FUNC},
  {"Ssl_session_cache_overflows", (char*) &show_ssl_ctx_sess_cache_full, SHOW_FUNC},
  {"Ssl_session_cache_size",   (char*) &show_ssl_ctx_sess_get_cache_size, SHOW_FUNC},
  {"Ssl_session_cache_timeouts", (char*) &show_ssl_ctx_sess_timeouts, SHOW_FUNC},
  {"Ssl_sessions_reused",      (char*) &show_ssl_session_reused, SHOW_FUNC},
  {"Ssl_used_session_cache_entries",(char*) &show_ssl_ctx_sess_number, SHOW_FUNC},
  {"Ssl_verify_depth",         (char*) &show_ssl_get_verify_depth, SHOW_FUNC},
  {"Ssl_verify_mode",          (char*) &show_ssl_get_verify_mode, SHOW_FUNC},
  {"Ssl_version",              (char*) &show_ssl_get_version, SHOW_FUNC},
#endif /* HAVE_OPENSSL */
  {"Table_locks_immediate",    (char*) &locks_immediate,        SHOW_LONG},
  {"Table_locks_waited",       (char*) &locks_waited,           SHOW_LONG},
#ifdef HAVE_MMAP
  {"Tc_log_max_pages_used",    (char*) &tc_log_max_pages_used,  SHOW_LONG},
  {"Tc_log_page_size",         (char*) &tc_log_page_size,       SHOW_LONG},
  {"Tc_log_page_waits",        (char*) &tc_log_page_waits,      SHOW_LONG},
#endif
  {"Threads_cached",           (char*) &cached_thread_count,    SHOW_LONG_NOFLUSH},
  {"Threads_connected",        (char*) &thread_count,           SHOW_INT},
  {"Threads_created",	       (char*) &thread_created,		SHOW_LONG_NOFLUSH},
  {"Threads_running",          (char*) &thread_running,         SHOW_INT},
  {"Uptime",                   (char*) &show_starttime,         SHOW_FUNC},
#ifdef COMMUNITY_SERVER
  {"Uptime_since_flush_status",(char*) &show_flushstatustime,   SHOW_FUNC},
#endif
  {NullS, NullS, SHOW_LONG}
};

#ifndef EMBEDDED_LIBRARY
static void print_version(void)
{
  set_server_version();
  /*
    Note: the instance manager keys off the string 'Ver' so it can find the
    version from the output of 'mysqld --version', so don't change it!
  */
  printf("%s  Ver %s for %s on %s (%s)\n",my_progname,
	 server_version,SYSTEM_TYPE,MACHINE_TYPE, MYSQL_COMPILATION_COMMENT);
}

static void usage(void)
{
  if (!(default_charset_info= get_charset_by_csname(default_character_set_name,
					           MY_CS_PRIMARY,
						   MYF(MY_WME))))
    exit(1);
  if (!default_collation_name)
    default_collation_name= (char*) default_charset_info->name;
  print_version();
  puts("\
Copyright (C) 2000-2008 MySQL AB, by Monty and others.\n\
Copyright (C) 2008 Sun Microsystems, Inc.\n\
This software comes with ABSOLUTELY NO WARRANTY. This is free software,\n\
and you are welcome to modify and redistribute it under the GPL license\n\n\
Starts the MySQL database server.\n");

  printf("Usage: %s [OPTIONS]\n", my_progname);
  if (!opt_verbose)
    puts("\nFor more help options (several pages), use mysqld --verbose --help.");
  else
  {
#ifdef __WIN__
  puts("NT and Win32 specific options:\n\
  --install                     Install the default service (NT).\n\
  --install-manual              Install the default service started manually (NT).\n\
  --install service_name        Install an optional service (NT).\n\
  --install-manual service_name Install an optional service started manually (NT).\n\
  --remove                      Remove the default service from the service list (NT).\n\
  --remove service_name         Remove the service_name from the service list (NT).\n\
  --enable-named-pipe           Only to be used for the default server (NT).\n\
  --standalone                  Dummy option to start as a standalone server (NT).\
");
  puts("");
#endif
  print_defaults(MYSQL_CONFIG_NAME,load_default_groups);
  puts("");
  set_ports();

  /* Print out all the options including plugin supplied options */
  my_print_help_inc_plugins(my_long_options, sizeof(my_long_options)/sizeof(my_option));

  if (! plugins_are_initialized)
  {
    puts("\n\
Plugins have parameters that are not reflected in this list\n\
because execution stopped before plugins were initialized.");
  }

  puts("\n\
To see what values a running MySQL server is using, type\n\
'mysqladmin variables' instead of 'mysqld --verbose --help'.");
  }
}
#endif /*!EMBEDDED_LIBRARY*/


/**
  Initialize all MySQL global variables to default values.

  We don't need to set numeric variables refered to in my_long_options
  as these are initialized by my_getopt.

  @note
    The reason to set a lot of global variables to zero is to allow one to
    restart the embedded server with a clean environment
    It's also needed on some exotic platforms where global variables are
    not set to 0 when a program starts.

    We don't need to set numeric variables refered to in my_long_options
    as these are initialized by my_getopt.
*/

static int mysql_init_variables(void)
{
  int error;
  /* Things reset to zero */
  opt_skip_slave_start= opt_reckless_slave = 0;
  mysql_home[0]= pidfile_name[0]= log_error_file[0]= 0;
  myisam_test_invalid_symlink= test_if_data_home_dir;
  opt_log= opt_slow_log= 0;
  opt_update_log= 0;
  log_output_options= find_bit_type(log_output_str, &log_output_typelib);
  opt_bin_log= 0;
  opt_disable_networking= opt_skip_show_db=0;
  opt_skip_name_resolve= 0;
  opt_ignore_builtin_innodb= 0;
  opt_logname= opt_update_logname= opt_binlog_index_name= opt_slow_logname= 0;
  opt_tc_log_file= (char *)"tc.log";      // no hostname in tc_log file name !
  opt_secure_auth= 0;
  opt_secure_file_priv= 0;
  opt_bootstrap= opt_myisam_log= 0;
  mqh_used= 0;
  segfaulted= kill_in_progress= 0;
  cleanup_done= 0;
  defaults_argc= 0;
  defaults_argv= 0;
  server_id_supplied= 0;
  test_flags= select_errors= dropping_tables= ha_open_options=0;
  thread_count= thread_running= kill_cached_threads= wake_thread=0;
  slave_open_temp_tables= 0;
  cached_thread_count= 0;
  opt_endinfo= using_udf_functions= 0;
  opt_using_transactions= 0;
  abort_loop= select_thread_in_use= signal_thread_in_use= 0;
  ready_to_exit= shutdown_in_progress= grant_option= 0;
  aborted_threads= aborted_connects= 0;
  delayed_insert_threads= delayed_insert_writes= delayed_rows_in_use= 0;
  delayed_insert_errors= thread_created= 0;
  specialflag= 0;
  binlog_cache_use=  binlog_cache_disk_use= 0;
  max_used_connections= slow_launch_threads = 0;
  mysqld_user= mysqld_chroot= opt_init_file= opt_bin_logname = 0;
  prepared_stmt_count= 0;
  errmesg= 0;
  mysqld_unix_port= opt_mysql_tmpdir= my_bind_addr_str= NullS;
  bzero((uchar*) &mysql_tmpdir_list, sizeof(mysql_tmpdir_list));
  bzero((char *) &global_status_var, sizeof(global_status_var));
  opt_large_pages= 0;
#if defined(ENABLED_DEBUG_SYNC)
  opt_debug_sync_timeout= 0;
#endif /* defined(ENABLED_DEBUG_SYNC) */
  key_map_full.set_all();

  /* Character sets */
  system_charset_info= &my_charset_utf8_general_ci;
  files_charset_info= &my_charset_utf8_general_ci;
  national_charset_info= &my_charset_utf8_general_ci;
  table_alias_charset= &my_charset_bin;
  character_set_filesystem= &my_charset_bin;

  opt_date_time_formats[0]= opt_date_time_formats[1]= opt_date_time_formats[2]= 0;

  /* Things with default values that are not zero */
  delay_key_write_options= (uint) DELAY_KEY_WRITE_ON;
  slave_exec_mode_options= find_bit_type_or_exit(slave_exec_mode_str,
                                                 &slave_exec_mode_typelib,
                                                 NULL, &error);
  /* Default mode string must not yield a error. */
  DBUG_ASSERT(!error);
  if (error)
    return 1;
  opt_specialflag= SPECIAL_ENGLISH;
  unix_sock= ip_sock= INVALID_SOCKET;
  mysql_home_ptr= mysql_home;
  pidfile_name_ptr= pidfile_name;
  log_error_file_ptr= log_error_file;
  language_ptr= language;
  mysql_data_home= mysql_real_data_home;
  thd_startup_options= (OPTION_AUTO_IS_NULL | OPTION_BIN_LOG |
                        OPTION_QUOTE_SHOW_CREATE | OPTION_SQL_NOTES);
  protocol_version= PROTOCOL_VERSION;
  what_to_log= ~ (1L << (uint) COM_TIME);
  refresh_version= 1L;	/* Increments on each reload */
  global_query_id= thread_id= 1L;
  strmov(server_version, MYSQL_SERVER_VERSION);
  myisam_recover_options_str= sql_mode_str= "OFF";
  myisam_stats_method_str= "nulls_unequal";
  my_bind_addr = htonl(INADDR_ANY);
  threads.empty();
  thread_cache.empty();
  key_caches.empty();
  if (!(dflt_key_cache= get_or_create_key_cache(default_key_cache_base.str,
                                                default_key_cache_base.length)))
  {
    sql_print_error("Cannot allocate the keycache");
    return 1;
  }
  /* set key_cache_hash.default_value = dflt_key_cache */
  multi_keycache_init();

  /* Set directory paths */
  strmake(language, LANGUAGE, sizeof(language)-1);
  strmake(mysql_real_data_home, get_relative_path(MYSQL_DATADIR),
	  sizeof(mysql_real_data_home)-1);
  mysql_data_home_buff[0]=FN_CURLIB;	// all paths are relative from here
  mysql_data_home_buff[1]=0;
  mysql_data_home_len= 2;

  /* Replication parameters */
  master_user= (char*) "test";
  master_password= master_host= 0;
  master_info_file= (char*) "master.info",
    relay_log_info_file= (char*) "relay-log.info";
  master_ssl_key= master_ssl_cert= master_ssl_ca=
    master_ssl_capath= master_ssl_cipher= 0;
  report_user= report_password = report_host= 0;	/* TO BE DELETED */
  opt_relay_logname= opt_relaylog_index_name= 0;

  /* Variables in libraries */
  charsets_dir= 0;
  default_character_set_name= (char*) MYSQL_DEFAULT_CHARSET_NAME;
  default_collation_name= compiled_default_collation_name;
  sys_charset_system.value= (char*) system_charset_info->csname;
  character_set_filesystem_name= (char*) "binary";
  lc_time_names_name= (char*) "en_US";
  /* Set default values for some option variables */
  default_storage_engine_str= (char*) "MyISAM";
  global_system_variables.table_plugin= NULL;
  global_system_variables.tx_isolation= ISO_REPEATABLE_READ;
  global_system_variables.select_limit= (ulonglong) HA_POS_ERROR;
  max_system_variables.select_limit=    (ulonglong) HA_POS_ERROR;
  global_system_variables.max_join_size= (ulonglong) HA_POS_ERROR;
  max_system_variables.max_join_size=   (ulonglong) HA_POS_ERROR;
  global_system_variables.old_passwords= 0;
  global_system_variables.old_alter_table= 0;
  global_system_variables.binlog_format= BINLOG_FORMAT_UNSPEC;
  /*
    Default behavior for 4.1 and 5.0 is to treat NULL values as unequal
    when collecting index statistics for MyISAM tables.
  */
  global_system_variables.myisam_stats_method= MI_STATS_METHOD_NULLS_NOT_EQUAL;
  
  global_system_variables.optimizer_switch= OPTIMIZER_SWITCH_DEFAULT;
  /* Variables that depends on compile options */
#ifndef DBUG_OFF
  default_dbug_option=IF_WIN("d:t:i:O,\\mysqld.trace",
			     "d:t:i:o,/tmp/mysqld.trace");
#endif
  opt_error_log= IF_WIN(1,0);
#ifdef COMMUNITY_SERVER
    have_community_features = SHOW_OPTION_YES;
#else
    have_community_features = SHOW_OPTION_NO;
#endif
  global_system_variables.ndb_index_stat_enable=FALSE;
  max_system_variables.ndb_index_stat_enable=TRUE;
  global_system_variables.ndb_index_stat_cache_entries=32;
  max_system_variables.ndb_index_stat_cache_entries=~0L;
  global_system_variables.ndb_index_stat_update_freq=20;
  max_system_variables.ndb_index_stat_update_freq=~0L;

#ifdef HAVE_OPENSSL
  have_ssl=SHOW_OPTION_YES;
#else
  have_ssl=SHOW_OPTION_NO;
#endif
#ifdef HAVE_BROKEN_REALPATH
  have_symlink=SHOW_OPTION_NO;
#else
  have_symlink=SHOW_OPTION_YES;
#endif
#ifdef HAVE_DLOPEN
  have_dlopen=SHOW_OPTION_YES;
#else
  have_dlopen=SHOW_OPTION_NO;
#endif
#ifdef HAVE_QUERY_CACHE
  have_query_cache=SHOW_OPTION_YES;
#else
  have_query_cache=SHOW_OPTION_NO;
#endif
#ifdef HAVE_SPATIAL
  have_geometry=SHOW_OPTION_YES;
#else
  have_geometry=SHOW_OPTION_NO;
#endif
#ifdef HAVE_RTREE_KEYS
  have_rtree_keys=SHOW_OPTION_YES;
#else
  have_rtree_keys=SHOW_OPTION_NO;
#endif
#ifdef HAVE_CRYPT
  have_crypt=SHOW_OPTION_YES;
#else
  have_crypt=SHOW_OPTION_NO;
#endif
#ifdef HAVE_COMPRESS
  have_compress= SHOW_OPTION_YES;
#else
  have_compress= SHOW_OPTION_NO;
#endif
#ifdef HAVE_LIBWRAP
  libwrapName= NullS;
#endif
#ifdef HAVE_OPENSSL
  des_key_file = 0;
  ssl_acceptor_fd= 0;
#endif
#ifdef HAVE_SMEM
  shared_memory_base_name= default_shared_memory_base_name;
#endif
#if !defined(my_pthread_setprio) && !defined(HAVE_PTHREAD_SETSCHEDPARAM)
  opt_specialflag |= SPECIAL_NO_PRIOR;
#endif

#if defined(__WIN__) || defined(__NETWARE__)
  /* Allow Win32 and NetWare users to move MySQL anywhere */
  {
    char prg_dev[LIBLEN];
#if defined __WIN__
	char executing_path_name[LIBLEN];
	if (!test_if_hard_path(my_progname))
	{
		// we don't want to use GetModuleFileName inside of my_path since
		// my_path is a generic path dereferencing function and here we care
		// only about the executing binary.
		GetModuleFileName(NULL, executing_path_name, sizeof(executing_path_name));
		my_path(prg_dev, executing_path_name, NULL);
	}
	else
#endif
    my_path(prg_dev,my_progname,"mysql/bin");
    strcat(prg_dev,"/../");			// Remove 'bin' to get base dir
    cleanup_dirname(mysql_home,prg_dev);
  }
#else
  const char *tmpenv;
  if (!(tmpenv = getenv("MY_BASEDIR_VERSION")))
    tmpenv = DEFAULT_MYSQL_HOME;
  (void) strmake(mysql_home, tmpenv, sizeof(mysql_home)-1);
#endif
  return 0;
}


my_bool
mysqld_get_one_option(int optid,
                      const struct my_option *opt __attribute__((unused)),
                      char *argument)
{
  int error;

  switch(optid) {
  case '#':
#ifndef DBUG_OFF
    DBUG_SET_INITIAL(argument ? argument : default_dbug_option);
#endif
    opt_endinfo=1;				/* unireg: memory allocation */
    break;
  case '0':
    WARN_DEPRECATED(NULL, VER_CELOSIA, "--log-long-format", "--log-short-format");
    break;
  case 'a':
    global_system_variables.sql_mode= fix_sql_mode(MODE_ANSI);
    global_system_variables.tx_isolation= ISO_SERIALIZABLE;
    break;
  case 'b':
    strmake(mysql_home,argument,sizeof(mysql_home)-1);
    break;
  case OPT_DEFAULT_CHARACTER_SET_OLD: // --default-character-set
    WARN_DEPRECATED(NULL, VER_CELOSIA, 
                    "--default-character-set",
                    "--character-set-server");
    /* Fall through */
  case 'C':
    if (default_collation_name == compiled_default_collation_name)
      default_collation_name= 0;
    break;
  case 'l':
    WARN_DEPRECATED(NULL, "7.0", "--log", "'--general_log'/'--general_log_file'");
    opt_log=1;
    break;
  case 'h':
    strmake(mysql_real_data_home,argument, sizeof(mysql_real_data_home)-1);
    /* Correct pointer set by my_getopt (for embedded library) */
    mysql_data_home= mysql_real_data_home;
    mysql_data_home_len= strlen(mysql_data_home);
    break;
  case 'u':
    if (!mysqld_user || !strcmp(mysqld_user, argument))
      mysqld_user= argument;
    else
      sql_print_warning("Ignoring user change to '%s' because the user was set to '%s' earlier on the command line\n", argument, mysqld_user);
    break;
  case 'L':
    strmake(language, argument, sizeof(language)-1);
    break;
  case 'O':
    WARN_DEPRECATED(NULL, VER_CELOSIA, "--set-variable", "--variable-name=value");
    break;
#ifdef HAVE_REPLICATION
  case OPT_SLAVE_SKIP_ERRORS:
    init_slave_skip_errors(argument);
    break;
  case OPT_SLAVE_EXEC_MODE:
    slave_exec_mode_options= find_bit_type_or_exit(argument,
                                                   &slave_exec_mode_typelib,
                                                   "", &error);
    if (error)
      return 1;
    break;
#endif
  case OPT_SAFEMALLOC_MEM_LIMIT:
#if !defined(DBUG_OFF) && defined(SAFEMALLOC)
    sf_malloc_mem_limit = atoi(argument);
#endif
    break;
#include <sslopt-case.h>
#ifndef EMBEDDED_LIBRARY
  case 'V':
    print_version();
    exit(0);
#endif /*EMBEDDED_LIBRARY*/
  case OPT_WARNINGS:
    WARN_DEPRECATED(NULL, VER_CELOSIA, "--warnings", "--log-warnings");
    /* Note: fall-through to 'W' */
  case 'W':
    if (!argument)
      global_system_variables.log_warnings++;
    else if (argument == disabled_my_option)
      global_system_variables.log_warnings= 0L;
    else
      global_system_variables.log_warnings= atoi(argument);
    break;
  case 'T':
    test_flags= argument ? (uint) atoi(argument) : 0;
    opt_endinfo=1;
    break;
  case (int) OPT_DEFAULT_COLLATION_OLD:
    WARN_DEPRECATED(NULL, VER_CELOSIA, "--default-collation", "--collation-server");
    break;
  case (int) OPT_SAFE_SHOW_DB:
    WARN_DEPRECATED(NULL, VER_CELOSIA, "--safe-show-database", "GRANT SHOW DATABASES");
    break;
  case (int) OPT_LOG_BIN_TRUST_FUNCTION_CREATORS_OLD:
    WARN_DEPRECATED(NULL, VER_CELOSIA, "--log-bin-trust-routine-creators", "--log-bin-trust-function-creators");
    break;
  case (int) OPT_ENABLE_LOCK:
    WARN_DEPRECATED(NULL, VER_CELOSIA, "--enable-locking", "--external-locking");
    break;
  case (int) OPT_BIG_TABLES:
    thd_startup_options|=OPTION_BIG_TABLES;
    break;
  case (int) OPT_IGNORE_BUILTIN_INNODB:
    opt_ignore_builtin_innodb= 1;
    break;
  case (int) OPT_ISAM_LOG:
    opt_myisam_log=1;
    break;
  case (int) OPT_UPDATE_LOG:
    WARN_DEPRECATED(NULL, VER_CELOSIA, "--log-update", "--log-bin");
    opt_update_log=1;
    break;
  case (int) OPT_BIN_LOG:
    opt_bin_log= test(argument != disabled_my_option);
    break;
  case (int) OPT_ERROR_LOG_FILE:
    opt_error_log= 1;
    break;
#ifdef HAVE_REPLICATION
  case (int) OPT_INIT_RPL_ROLE:
  {
    int role;
    role= find_type_or_exit(argument, &rpl_role_typelib, opt->name);
    rpl_status = (role == 1) ?  RPL_AUTH_MASTER : RPL_IDLE_SLAVE;
    break;
  }
  case (int)OPT_REPLICATE_IGNORE_DB:
  {
    rpl_filter->add_ignore_db(argument);
    break;
  }
  case (int)OPT_REPLICATE_DO_DB:
  {
    rpl_filter->add_do_db(argument);
    break;
  }
  case (int)OPT_REPLICATE_REWRITE_DB:
  {
    char* key = argument,*p, *val;

    if (!(p= strstr(argument, "->")))
    {
      sql_print_error("Bad syntax in replicate-rewrite-db - missing '->'!\n");
      return 1;
    }
    val= p--;
    while (my_isspace(mysqld_charset, *p) && p > argument)
      *p-- = 0;
    if (p == argument)
    {
      sql_print_error("Bad syntax in replicate-rewrite-db - empty FROM db!\n");
      return 1;
    }
    *val= 0;
    val+= 2;
    while (*val && my_isspace(mysqld_charset, *val))
      val++;
    if (!*val)
    {
      sql_print_error("Bad syntax in replicate-rewrite-db - empty TO db!\n");
      return 1;
    }

    rpl_filter->add_db_rewrite(key, val);
    break;
  }

  case (int)OPT_BINLOG_IGNORE_DB:
  {
    binlog_filter->add_ignore_db(argument);
    break;
  }
  case OPT_BINLOG_FORMAT:
  {
    int id;
    id= find_type_or_exit(argument, &binlog_format_typelib, opt->name);
    global_system_variables.binlog_format= opt_binlog_format_id= id - 1;
    break;
  }
  case (int)OPT_BINLOG_DO_DB:
  {
    binlog_filter->add_do_db(argument);
    break;
  }
  case (int)OPT_REPLICATE_DO_TABLE:
  {
    if (rpl_filter->add_do_table(argument))
    {
      sql_print_error("Could not add do table rule '%s'!\n", argument);
      return 1;
    }
    break;
  }
  case (int)OPT_REPLICATE_WILD_DO_TABLE:
  {
    if (rpl_filter->add_wild_do_table(argument))
    {
      sql_print_error("Could not add do table rule '%s'!\n", argument);
      return 1;
    }
    break;
  }
  case (int)OPT_REPLICATE_WILD_IGNORE_TABLE:
  {
    if (rpl_filter->add_wild_ignore_table(argument))
    {
      sql_print_error("Could not add ignore table rule '%s'!\n", argument);
      return 1;
    }
    break;
  }
  case (int)OPT_REPLICATE_IGNORE_TABLE:
  {
    if (rpl_filter->add_ignore_table(argument))
    {
      sql_print_error("Could not add ignore table rule '%s'!\n", argument);
      return 1;
    }
    break;
  }
#endif /* HAVE_REPLICATION */
  case (int) OPT_SLOW_QUERY_LOG:
    WARN_DEPRECATED(NULL, "7.0", "--log_slow_queries", "'--slow_query_log'/'--slow_query_log_file'");
    opt_slow_log= 1;
    break;
#ifdef WITH_CSV_STORAGE_ENGINE
  case  OPT_LOG_OUTPUT:
  {
    if (!argument || !argument[0])
    {
      log_output_options= LOG_FILE;
      log_output_str= log_output_typelib.type_names[1];
    }
    else
    {
      log_output_str= argument;
      log_output_options=
        find_bit_type_or_exit(argument, &log_output_typelib, opt->name, &error);
      if (error)
        return 1;
  }
    break;
  }
#endif
  case OPT_EVENT_SCHEDULER:
#ifndef HAVE_EVENT_SCHEDULER
    sql_perror("Event scheduler is not supported in embedded build.");
#else
    if (Events::set_opt_event_scheduler(argument))
      return 1;
#endif
    break;
  case (int) OPT_SKIP_NEW:
    opt_specialflag|= SPECIAL_NO_NEW_FUNC;
    delay_key_write_options= (uint) DELAY_KEY_WRITE_NONE;
    myisam_concurrent_insert=0;
    myisam_recover_options= HA_RECOVER_NONE;
    sp_automatic_privileges=0;
    my_use_symdir=0;
    ha_open_options&= ~(HA_OPEN_ABORT_IF_CRASHED | HA_OPEN_DELAY_KEY_WRITE);
#ifdef HAVE_QUERY_CACHE
    query_cache_size=0;
#endif
    break;
  case (int) OPT_SAFE:
    opt_specialflag|= SPECIAL_SAFE_MODE;
    delay_key_write_options= (uint) DELAY_KEY_WRITE_NONE;
    myisam_recover_options= HA_RECOVER_DEFAULT;
    ha_open_options&= ~(HA_OPEN_DELAY_KEY_WRITE);
    break;
  case (int) OPT_SKIP_PRIOR:
    opt_specialflag|= SPECIAL_NO_PRIOR;
    sql_print_warning("The --skip-thread-priority startup option is deprecated "
                      "and will be removed in MySQL 7.0. MySQL 6.0 and up do not "
                      "give threads different priorities.");
    break;
  case (int) OPT_SKIP_LOCK:
    WARN_DEPRECATED(NULL, VER_CELOSIA, "--skip-locking", "--skip-external-locking");
    opt_external_locking=0;
    break;
  case (int) OPT_SQL_BIN_UPDATE_SAME:
    WARN_DEPRECATED(NULL, VER_CELOSIA, "--sql-bin-update-same", "the binary log");
    break;
  case (int) OPT_RECORD_BUFFER_OLD:
    WARN_DEPRECATED(NULL, VER_CELOSIA, "record_buffer", "read_buffer_size");
    break;
  case (int) OPT_SYMBOLIC_LINKS:
    WARN_DEPRECATED(NULL, VER_CELOSIA, "--use-symbolic-links", "--symbolic-links");
    break;
  case (int) OPT_SKIP_HOST_CACHE:
    opt_specialflag|= SPECIAL_NO_HOST_CACHE;
    break;
  case (int) OPT_SKIP_RESOLVE:
    opt_skip_name_resolve= 1;
    opt_specialflag|=SPECIAL_NO_RESOLVE;
    break;
  case (int) OPT_SKIP_NETWORKING:
#if defined(__NETWARE__)
    sql_perror("Can't start server: skip-networking option is currently not supported on NetWare");
    return 1;
#endif
    opt_disable_networking=1;
    mysqld_port=0;
    break;
  case (int) OPT_SKIP_SHOW_DB:
    opt_skip_show_db=1;
    opt_specialflag|=SPECIAL_SKIP_SHOW_DB;
    break;
  case (int) OPT_WANT_CORE:
    test_flags |= TEST_CORE_ON_SIGNAL;
    break;
  case (int) OPT_SKIP_STACK_TRACE:
    test_flags|=TEST_NO_STACKTRACE;
    break;
  case (int) OPT_SKIP_SYMLINKS:
    WARN_DEPRECATED(NULL, VER_CELOSIA, "--skip-symlink", "--skip-symbolic-links");
    my_use_symdir=0;
    break;
  case (int) OPT_BIND_ADDRESS:
    if ((my_bind_addr= (ulong) inet_addr(argument)) == INADDR_NONE)
    {
      struct hostent *ent;
      if (argument[0])
	ent=gethostbyname(argument);
      else
      {
	char myhostname[255];
	if (gethostname(myhostname,sizeof(myhostname)) < 0)
	{
	  sql_perror("Can't start server: cannot get my own hostname!");
          return 1;
	}
	ent=gethostbyname(myhostname);
      }
      if (!ent)
      {
	sql_perror("Can't start server: cannot resolve hostname!");
        return 1;
      }
      my_bind_addr = (ulong) ((in_addr*)ent->h_addr_list[0])->s_addr;
    }
    break;
  case (int) OPT_PID_FILE:
    strmake(pidfile_name, argument, sizeof(pidfile_name)-1);
    break;
#ifdef __WIN__
  case (int) OPT_STANDALONE:		/* Dummy option for NT */
    break;
#endif
  /*
    The following change issues a deprecation warning if the slave
    configuration is specified either in the my.cnf file or on
    the command-line. See BUG#21490.
  */
  case OPT_MASTER_HOST:
  case OPT_MASTER_USER:
  case OPT_MASTER_PASSWORD:
  case OPT_MASTER_PORT:
  case OPT_MASTER_CONNECT_RETRY:
  case OPT_MASTER_SSL:          
  case OPT_MASTER_SSL_KEY:
  case OPT_MASTER_SSL_CERT:       
  case OPT_MASTER_SSL_CAPATH:
  case OPT_MASTER_SSL_CIPHER:
  case OPT_MASTER_SSL_CA:
    if (!slave_warning_issued)                 //only show the warning once
    {
      slave_warning_issued = true;   
      WARN_DEPRECATED(NULL, "6.0", "for replication startup options", 
        "'CHANGE MASTER'");
    }
    break;
  case OPT_CONSOLE:
    if (opt_console)
      opt_error_log= 0;			// Force logs to stdout
    break;
  case (int) OPT_FLUSH:
    myisam_flush=1;
    flush_time=0;			// No auto flush
    break;
  case OPT_LOW_PRIORITY_UPDATES:
    thr_upgraded_concurrent_insert_lock= TL_WRITE_LOW_PRIORITY;
    global_system_variables.low_priority_updates=1;
    break;
  case OPT_BOOTSTRAP:
    opt_noacl=opt_bootstrap=1;
    break;
  case OPT_SERVER_ID:
    server_id_supplied = 1;
    break;
  case OPT_DELAY_KEY_WRITE_ALL:
    WARN_DEPRECATED(NULL, VER_CELOSIA, 
                    "--delay-key-write-for-all-tables",
                    "--delay-key-write=ALL");
    if (argument != disabled_my_option)
      argument= (char*) "ALL";
    /* Fall through */
  case OPT_DELAY_KEY_WRITE:
    if (argument == disabled_my_option)
      delay_key_write_options= (uint) DELAY_KEY_WRITE_NONE;
    else if (! argument)
      delay_key_write_options= (uint) DELAY_KEY_WRITE_ON;
    else
    {
      int type;
      type= find_type_or_exit(argument, &delay_key_write_typelib, opt->name);
      delay_key_write_options= (uint) type-1;
    }
    break;
  case OPT_MYISAM_MAX_EXTRA_SORT_FILE_SIZE:
    sql_print_warning("--myisam_max_extra_sort_file_size is deprecated and "
                      "does nothing in this version.  It will be removed in "
                      "a future release.");
    break;
  case OPT_CHARSETS_DIR:
    strmake(mysql_charsets_dir, argument, sizeof(mysql_charsets_dir)-1);
    charsets_dir = mysql_charsets_dir;
    break;
  case OPT_TX_ISOLATION:
  {
    int type;
    type= find_type_or_exit(argument, &tx_isolation_typelib, opt->name);
    global_system_variables.tx_isolation= (type-1);
    break;
  }
#ifdef WITH_NDBCLUSTER_STORAGE_ENGINE
  case OPT_NDB_MGMD:
  case OPT_NDB_NODEID:
  {
    int len= my_snprintf(opt_ndb_constrbuf+opt_ndb_constrbuf_len,
			 sizeof(opt_ndb_constrbuf)-opt_ndb_constrbuf_len,
			 "%s%s%s",opt_ndb_constrbuf_len > 0 ? ",":"",
			 optid == OPT_NDB_NODEID ? "nodeid=" : "",
			 argument);
    opt_ndb_constrbuf_len+= len;
  }
  /* fall through to add the connectstring to the end
   * and set opt_ndbcluster_connectstring
   */
  case OPT_NDB_CONNECTSTRING:
    if (opt_ndb_connectstring && opt_ndb_connectstring[0])
      my_snprintf(opt_ndb_constrbuf+opt_ndb_constrbuf_len,
		  sizeof(opt_ndb_constrbuf)-opt_ndb_constrbuf_len,
		  "%s%s", opt_ndb_constrbuf_len > 0 ? ",":"",
		  opt_ndb_connectstring);
    else
      opt_ndb_constrbuf[opt_ndb_constrbuf_len]= 0;
    opt_ndbcluster_connectstring= opt_ndb_constrbuf;
    break;
  case OPT_NDB_DISTRIBUTION:
    int id;
    id= find_type_or_exit(argument, &ndb_distribution_typelib, opt->name);
    opt_ndb_distribution_id= (enum ndb_distribution)(id-1);
    break;
  case OPT_NDB_EXTRA_LOGGING:
    if (!argument)
      ndb_extra_logging++;
    else if (argument == disabled_my_option)
      ndb_extra_logging= 0L;
    else
      ndb_extra_logging= atoi(argument);
    break;
#endif
  case OPT_MYISAM_RECOVER:
  {
    if (!argument)
    {
      myisam_recover_options=    HA_RECOVER_DEFAULT;
      myisam_recover_options_str= myisam_recover_typelib.type_names[0];
    }
    else if (!argument[0])
    {
      myisam_recover_options= HA_RECOVER_NONE;
      myisam_recover_options_str= "OFF";
    }
    else
    {
      myisam_recover_options_str=argument;
      myisam_recover_options=
        find_bit_type_or_exit(argument, &myisam_recover_typelib, opt->name,
                              &error);
      if (error)
        return 1;
    }
    ha_open_options|=HA_OPEN_ABORT_IF_CRASHED;
    break;
  }
  case OPT_CONCURRENT_INSERT:
    /* The following code is mainly here to emulate old behavior */
    if (!argument)                      /* --concurrent-insert */
      myisam_concurrent_insert= 1;
    else if (argument == disabled_my_option)
      myisam_concurrent_insert= 0;      /* --skip-concurrent-insert */
    break;
  case OPT_TC_HEURISTIC_RECOVER:
    tc_heuristic_recover= find_type_or_exit(argument,
                                            &tc_heuristic_recover_typelib,
                                            opt->name);
    break;
  case OPT_MYISAM_STATS_METHOD:
  {
    ulong method_conv;
    int method;
    LINT_INIT(method_conv);

    myisam_stats_method_str= argument;
    method= find_type_or_exit(argument, &myisam_stats_method_typelib,
                              opt->name);
    switch (method-1) {
    case 2:
      method_conv= MI_STATS_METHOD_IGNORE_NULLS;
      break;
    case 1:
      method_conv= MI_STATS_METHOD_NULLS_EQUAL;
      break;
    case 0:
    default:
      method_conv= MI_STATS_METHOD_NULLS_NOT_EQUAL;
      break;
    }
    global_system_variables.myisam_stats_method= method_conv;
    break;
  }
  case OPT_SQL_MODE:
  {
    sql_mode_str= argument;
    global_system_variables.sql_mode=
      find_bit_type_or_exit(argument, &sql_mode_typelib, opt->name, &error);
    if (error)
      return 1;
    global_system_variables.sql_mode= fix_sql_mode(global_system_variables.
						   sql_mode);
    break;
  }
  case OPT_OPTIMIZER_SWITCH:
  {
    bool not_used;
    char *error= 0;
    uint error_len= 0;
    optimizer_switch_str= argument;
    global_system_variables.optimizer_switch=
      (ulong)find_set_from_flags(&optimizer_switch_typelib, 
                                 optimizer_switch_typelib.count, 
                                 global_system_variables.optimizer_switch,
                                 global_system_variables.optimizer_switch,
                                 argument, strlen(argument), NULL,
                                 &error, &error_len, &not_used);
     if (error)
     {
       char buf[512];
       char *cbuf= buf;
       cbuf += my_snprintf(buf, 512, "Error in parsing optimizer_switch setting near %*s\n", error_len, error);
       sql_perror(buf);
       return 1;
     }
    break;
  }
  case OPT_ONE_THREAD:
    global_system_variables.thread_handling=
      SCHEDULER_ONE_THREAD_PER_CONNECTION;
    break;
  case OPT_THREAD_HANDLING:
  {
    global_system_variables.thread_handling=
      find_type_or_exit(argument, &thread_handling_typelib, opt->name)-1;
    break;
  }
  case OPT_FT_BOOLEAN_SYNTAX:
    if (ft_boolean_check_syntax_string((uchar*) argument))
    {
      sql_print_error("Invalid ft-boolean-syntax string: %s\n", argument);
      return 1;
    }
    strmake(ft_boolean_syntax, argument, sizeof(ft_boolean_syntax)-1);
    break;
  case OPT_SKIP_SAFEMALLOC:
#ifdef SAFEMALLOC
    sf_malloc_quick=1;
#endif
    break;
  case OPT_LOWER_CASE_TABLE_NAMES:
    lower_case_table_names= argument ? atoi(argument) : 1;
    lower_case_table_names_used= 1;
    break;
#if defined(ENABLED_DEBUG_SYNC)
  case OPT_DEBUG_SYNC_TIMEOUT:
    /*
      Debug Sync Facility. See debug_sync.cc.
      Default timeout for WAIT_FOR action.
      Default value is zero (facility disabled).
      If option is given without an argument, supply a non-zero value.
    */
    if (!argument)
    {
      /* purecov: begin tested */
      opt_debug_sync_timeout= DEBUG_SYNC_DEFAULT_WAIT_TIMEOUT;
      /* purecov: end */
    }
    break;
#endif /* defined(ENABLED_DEBUG_SYNC) */
  }
  return 0;
}


/** Handle arguments for multiple key caches. */
C_MODE_START
static void* mysql_getopt_value(const char *, uint,
                                const struct my_option *, int *);
C_MODE_END

static void*
mysql_getopt_value(const char *keyname, uint key_length,
		   const struct my_option *option, int *error)
{
  if (error)
    *error= 0;
  switch (option->id) {
  case OPT_KEY_BUFFER_SIZE:
  case OPT_KEY_CACHE_BLOCK_SIZE:
  case OPT_KEY_CACHE_DIVISION_LIMIT:
  case OPT_KEY_CACHE_AGE_THRESHOLD:
  {
    KEY_CACHE *key_cache;
    if (!(key_cache= get_or_create_key_cache(keyname, key_length)))
    {
      if (error)
        *error= EXIT_OUT_OF_MEMORY;
      return 0;
    }
    switch (option->id) {
    case OPT_KEY_BUFFER_SIZE:
      return &key_cache->param_buff_size;
    case OPT_KEY_CACHE_BLOCK_SIZE:
      return &key_cache->param_block_size;
    case OPT_KEY_CACHE_DIVISION_LIMIT:
      return &key_cache->param_division_limit;
    case OPT_KEY_CACHE_AGE_THRESHOLD:
      return &key_cache->param_age_threshold;
    }
  }
  }
  return option->value;
}


extern "C" void option_error_reporter(enum loglevel level, const char *format, ...);

void option_error_reporter(enum loglevel level, const char *format, ...)
{
  va_list args;
  va_start(args, format);

  /* Don't print warnings for --loose options during bootstrap */
  if (level == ERROR_LEVEL || !opt_bootstrap ||
      global_system_variables.log_warnings)
  {
    vprint_msg_to_log(level, format, args);
  }
  va_end(args);
}


/**
  @todo
  - FIXME add EXIT_TOO_MANY_ARGUMENTS to "mysys_err.h" and return that code?
*/
static int get_options(int *argc,char **argv)
{
  int ho_error;

  my_getopt_register_get_addr(mysql_getopt_value);
  strmake(def_ft_boolean_syntax, ft_boolean_syntax,
	  sizeof(ft_boolean_syntax)-1);
  my_getopt_error_reporter= option_error_reporter;

  /* Skip unknown options so that they may be processed later by plugins */
  my_getopt_skip_unknown= TRUE;

  if ((ho_error= handle_options(argc, &argv, my_long_options,
                                mysqld_get_one_option)))
    return ho_error;
  (*argc)++; /* add back one for the progname handle_options removes */
             /* no need to do this for argv as we are discarding it. */

  if ((opt_log_slow_admin_statements || opt_log_queries_not_using_indexes ||
       opt_log_slow_slave_statements) &&
      !opt_slow_log)
    sql_print_warning("options --log-slow-admin-statements, --log-queries-not-using-indexes and --log-slow-slave-statements have no effect if --log_slow_queries is not set");

#if defined(HAVE_BROKEN_REALPATH)
  my_use_symdir=0;
  my_disable_symlinks=1;
  have_symlink=SHOW_OPTION_NO;
#else
  if (!my_use_symdir)
  {
    my_disable_symlinks=1;
    have_symlink=SHOW_OPTION_DISABLED;
  }
#endif
  if (opt_debugging)
  {
    /* Allow break with SIGINT, no core or stack trace */
    test_flags|= TEST_SIGINT | TEST_NO_STACKTRACE;
    test_flags&= ~TEST_CORE_ON_SIGNAL;
  }
  /* Set global MyISAM variables from delay_key_write_options */
  fix_delay_key_write((THD*) 0, OPT_GLOBAL);
  /* Set global slave_exec_mode from its option */
  fix_slave_exec_mode();

#ifndef EMBEDDED_LIBRARY
  if (mysqld_chroot)
    set_root(mysqld_chroot);
#else
  global_system_variables.thread_handling = SCHEDULER_NO_THREADS;
  max_allowed_packet= global_system_variables.max_allowed_packet;
  net_buffer_length= global_system_variables.net_buffer_length;
#endif
  if (fix_paths())
    return 1;

  /*
    Set some global variables from the global_system_variables
    In most cases the global variables will not be used
  */
  my_disable_locking= myisam_single_user= test(opt_external_locking == 0);
  my_default_record_cache_size=global_system_variables.read_buff_size;
  myisam_max_temp_length=
    (my_off_t) global_system_variables.myisam_max_sort_file_size;

  /* Set global variables based on startup options */
  myisam_block_size=(uint) 1 << my_bit_log2(opt_myisam_block_size);

  /* long_query_time is in microseconds */
  global_system_variables.long_query_time= max_system_variables.long_query_time=
    (longlong) (long_query_time * 1000000.0);

  if (opt_short_log_format)
    opt_specialflag|= SPECIAL_SHORT_LOG_FORMAT;

  if (init_global_datetime_format(MYSQL_TIMESTAMP_DATE,
				  &global_system_variables.date_format) ||
      init_global_datetime_format(MYSQL_TIMESTAMP_TIME,
				  &global_system_variables.time_format) ||
      init_global_datetime_format(MYSQL_TIMESTAMP_DATETIME,
				  &global_system_variables.datetime_format))
    return 1;

#ifdef EMBEDDED_LIBRARY
  one_thread_scheduler(&thread_scheduler);
#else
  if (global_system_variables.thread_handling <=
      SCHEDULER_ONE_THREAD_PER_CONNECTION)
    one_thread_per_connection_scheduler(&thread_scheduler);
  else if (global_system_variables.thread_handling == SCHEDULER_NO_THREADS)
    one_thread_scheduler(&thread_scheduler);
  else
    pool_of_threads_scheduler(&thread_scheduler);  /* purecov: tested */
#endif
  return 0;
}


/*
  Create version name for running mysqld version
  We automaticly add suffixes -debug, -embedded and -log to the version
  name to make the version more descriptive.
  (MYSQL_SERVER_SUFFIX is set by the compilation environment)
*/

static void set_server_version(void)
{
  char *end= strxmov(server_version, MYSQL_SERVER_VERSION,
                     MYSQL_SERVER_SUFFIX_STR, NullS);
#ifdef EMBEDDED_LIBRARY
  end= strmov(end, "-embedded");
#endif
#ifndef DBUG_OFF
  if (!strstr(MYSQL_SERVER_SUFFIX_STR, "-debug"))
    end= strmov(end, "-debug");
#endif
  if (opt_log || opt_update_log || opt_slow_log || opt_bin_log)
    strmov(end, "-log");                        // This may slow down system
}


static char *get_relative_path(const char *path)
{
  if (test_if_hard_path(path) &&
      is_prefix(path,DEFAULT_MYSQL_HOME) &&
      strcmp(DEFAULT_MYSQL_HOME,FN_ROOTDIR))
  {
    path+=(uint) strlen(DEFAULT_MYSQL_HOME);
    while (*path == FN_LIBCHAR)
      path++;
  }
  return (char*) path;
}


/**
  Fix filename and replace extension where 'dir' is relative to
  mysql_real_data_home.
  @return
    1 if len(path) > FN_REFLEN
*/

bool
fn_format_relative_to_data_home(char * to, const char *name,
				const char *dir, const char *extension)
{
  char tmp_path[FN_REFLEN];
  if (!test_if_hard_path(dir))
  {
    strxnmov(tmp_path,sizeof(tmp_path)-1, mysql_real_data_home,
	     dir, NullS);
    dir=tmp_path;
  }
  return !fn_format(to, name, dir, extension,
		    MY_APPEND_EXT | MY_UNPACK_FILENAME | MY_SAFE_PATH);
}


/**
  Test a file path to determine if the path is compatible with the secure file
  path restriction.
 
  @param path null terminated character string

  @return
    @retval TRUE The path is secure
    @retval FALSE The path isn't secure
*/

bool is_secure_file_path(char *path)
{
  char buff1[FN_REFLEN], buff2[FN_REFLEN];
  /*
    All paths are secure if opt_secure_file_path is 0
  */
  if (!opt_secure_file_priv)
    return TRUE;

  if (strlen(path) >= FN_REFLEN)
    return FALSE;

  if (my_realpath(buff1, path, 0))
  {
    /*
      The supplied file path might have been a file and not a directory.
    */
    int length= (int)dirname_length(path);
    if (length >= FN_REFLEN)
      return FALSE;
    memcpy(buff2, path, length);
    buff2[length]= '\0';
    if (length == 0 || my_realpath(buff1, buff2, 0))
      return FALSE;
  }
  convert_dirname(buff2, buff1, NullS);
  if (strncmp(opt_secure_file_priv, buff2, strlen(opt_secure_file_priv)))
    return FALSE;
  return TRUE;
}

static int fix_paths(void)
{
  char buff[FN_REFLEN],*pos;
  convert_dirname(mysql_home,mysql_home,NullS);
  /* Resolve symlinks to allow 'mysql_home' to be a relative symlink */
  my_realpath(mysql_home,mysql_home,MYF(0));
  /* Ensure that mysql_home ends in FN_LIBCHAR */
  pos=strend(mysql_home);
  if (pos[-1] != FN_LIBCHAR)
  {
    pos[0]= FN_LIBCHAR;
    pos[1]= 0;
  }
  convert_dirname(language,language,NullS);
  convert_dirname(mysql_real_data_home,mysql_real_data_home,NullS);
  (void) my_load_path(mysql_home,mysql_home,""); // Resolve current dir
  (void) my_load_path(mysql_real_data_home,mysql_real_data_home,mysql_home);
  (void) my_load_path(pidfile_name,pidfile_name,mysql_real_data_home);
  (void) my_load_path(opt_plugin_dir, opt_plugin_dir_ptr ? opt_plugin_dir_ptr :
                                      get_relative_path(PLUGINDIR), mysql_home);
  opt_plugin_dir_ptr= opt_plugin_dir;

  my_realpath(mysql_unpacked_real_data_home, mysql_real_data_home, MYF(0));
  mysql_unpacked_real_data_home_len= 
    (int) strlen(mysql_unpacked_real_data_home);
  if (mysql_unpacked_real_data_home[mysql_unpacked_real_data_home_len-1] == FN_LIBCHAR)
    --mysql_unpacked_real_data_home_len;

  char *sharedir=get_relative_path(SHAREDIR);
  if (test_if_hard_path(sharedir))
    strmake(buff,sharedir,sizeof(buff)-1);		/* purecov: tested */
  else
    strxnmov(buff,sizeof(buff)-1,mysql_home,sharedir,NullS);
  convert_dirname(buff,buff,NullS);
  (void) my_load_path(language,language,buff);

  /* If --character-sets-dir isn't given, use shared library dir */
  if (charsets_dir != mysql_charsets_dir)
  {
    strxnmov(mysql_charsets_dir, sizeof(mysql_charsets_dir)-1, buff,
	     CHARSET_DIR, NullS);
  }
  (void) my_load_path(mysql_charsets_dir, mysql_charsets_dir, buff);
  convert_dirname(mysql_charsets_dir, mysql_charsets_dir, NullS);
  charsets_dir=mysql_charsets_dir;

  if (init_tmpdir(&mysql_tmpdir_list, opt_mysql_tmpdir))
    return 1;
#ifdef HAVE_REPLICATION
  if (!slave_load_tmpdir)
  {
    if (!(slave_load_tmpdir = (char*) my_strdup(mysql_tmpdir, MYF(MY_FAE))))
      return 1;
  }
#endif /* HAVE_REPLICATION */
  /*
    Convert the secure-file-priv option to system format, allowing
    a quick strcmp to check if read or write is in an allowed dir
   */
  if (opt_secure_file_priv)
  {
    if (*opt_secure_file_priv == 0)
    {
      opt_secure_file_priv= 0;
    }
    else
    {
      if (strlen(opt_secure_file_priv) >= FN_REFLEN)
        opt_secure_file_priv[FN_REFLEN-1]= '\0';
      if (my_realpath(buff, opt_secure_file_priv, 0))
      {
        sql_print_warning("Failed to normalize the argument for --secure-file-priv.");
        return 1;
      }
      char *secure_file_real_path= (char *)my_malloc(FN_REFLEN, MYF(MY_FAE));
      convert_dirname(secure_file_real_path, buff, NullS);
      my_free(opt_secure_file_priv, MYF(0));
      opt_secure_file_priv= secure_file_real_path;
    }
  }
  
  return 0;
}


static ulong find_bit_type_or_exit(const char *x, TYPELIB *bit_lib,
                                   const char *option, int *error)
{
  ulong result;
  const char **ptr;
  
  *error= 0;
  if ((result= find_bit_type(x, bit_lib)) == ~(ulong) 0)
  {
    char *buff= (char *) my_alloca(2048);
    char *cbuf;
    ptr= bit_lib->type_names;
    cbuf= buff + ((!*x) ?
      my_snprintf(buff, 2048, "No option given to %s\n", option) :
      my_snprintf(buff, 2048, "Wrong option to %s. Option(s) given: %s\n",
                  option, x));
    cbuf+= my_snprintf(cbuf, 2048 - (cbuf-buff), "Alternatives are: '%s'", *ptr);
    while (*++ptr)
      cbuf+= my_snprintf(cbuf, 2048 - (cbuf-buff), ",'%s'", *ptr);
    my_snprintf(cbuf, 2048 - (cbuf-buff), "\n");
    sql_perror(buff);
    *error= 1;
    my_afree(buff);
    return 0;
  }

  return result;
}


/**
  @return
    a bitfield from a string of substrings separated by ','
    or
    ~(ulong) 0 on error.
*/

static ulong find_bit_type(const char *x, TYPELIB *bit_lib)
{
  bool found_end;
  int  found_count;
  const char *end,*i,*j;
  const char **array, *pos;
  ulong found,found_int,bit;
  DBUG_ENTER("find_bit_type");
  DBUG_PRINT("enter",("x: '%s'",x));

  found=0;
  found_end= 0;
  pos=(char *) x;
  while (*pos == ' ') pos++;
  found_end= *pos == 0;
  while (!found_end)
  {
    if (!*(end=strcend(pos,',')))		/* Let end point at fieldend */
    {
      while (end > pos && end[-1] == ' ')
	end--;					/* Skip end-space */
      found_end=1;
    }
    found_int=0; found_count=0;
    for (array=bit_lib->type_names, bit=1 ; (i= *array++) ; bit<<=1)
    {
      j=pos;
      while (j != end)
      {
	if (my_toupper(mysqld_charset,*i++) !=
            my_toupper(mysqld_charset,*j++))
	  goto skip;
      }
      found_int=bit;
      if (! *i)
      {
	found_count=1;
	break;
      }
      else if (j != pos)			// Half field found
      {
	found_count++;				// Could be one of two values
      }
skip: ;
    }
    if (found_count != 1)
      DBUG_RETURN(~(ulong) 0);				// No unique value
    found|=found_int;
    pos=end+1;
  }

  DBUG_PRINT("exit",("bit-field: %ld",(ulong) found));
  DBUG_RETURN(found);
} /* find_bit_type */


/**
  Check if file system used for databases is case insensitive.

  @param dir_name			Directory to test

  @retval
    -1  Don't know (Test failed)
  @retval
    0   File system is case sensitive
  @retval
    1   File system is case insensitive
*/

static int test_if_case_insensitive(const char *dir_name)
{
  int result= 0;
  File file;
  char buff[FN_REFLEN], buff2[FN_REFLEN];
  MY_STAT stat_info;
  DBUG_ENTER("test_if_case_insensitive");

  fn_format(buff, glob_hostname, dir_name, ".lower-test",
	    MY_UNPACK_FILENAME | MY_REPLACE_EXT | MY_REPLACE_DIR);
  fn_format(buff2, glob_hostname, dir_name, ".LOWER-TEST",
	    MY_UNPACK_FILENAME | MY_REPLACE_EXT | MY_REPLACE_DIR);
  (void) my_delete(buff2, MYF(0));
  if ((file= my_create(buff, 0666, O_RDWR, MYF(0))) < 0)
  {
    sql_print_warning("Can't create test file %s", buff);
    DBUG_RETURN(-1);
  }
  my_close(file, MYF(0));
  if (my_stat(buff2, &stat_info, MYF(0)))
    result= 1;					// Can access file
  (void) my_delete(buff, MYF(MY_WME));
  DBUG_PRINT("exit", ("result: %d", result));
  DBUG_RETURN(result);
}


#ifndef EMBEDDED_LIBRARY

/**
  Create file to store pid number.
*/
static void create_pid_file()
{
  File file;
  if ((file = my_create(pidfile_name,0664,
			O_WRONLY | O_TRUNC, MYF(MY_WME))) >= 0)
  {
    char buff[21], *end;
    end= int10_to_str((long) getpid(), buff, 10);
    *end++= '\n';
    if (!my_write(file, (uchar*) buff, (uint) (end-buff), MYF(MY_WME | MY_NABP)))
    {
      (void) my_close(file, MYF(0));
      return;
    }
    (void) my_close(file, MYF(0));
  }
  sql_perror("Can't start server: can't create PID file");
  exit(1);
}
#endif /* EMBEDDED_LIBRARY */

/** Clear most status variables. */
void refresh_status(THD *thd)
{
  pthread_mutex_lock(&LOCK_status);

  /* Add thread's status variabes to global status */
  add_to_status(&global_status_var, &thd->status_var);

  /* Reset thread's status variables */
  bzero((uchar*) &thd->status_var, sizeof(thd->status_var));

  /* Reset some global variables */
  reset_status_vars();

  /* Reset the counters of all key caches (default and named). */
  process_key_caches(reset_key_cache_counters);
#ifdef COMMUNITY_SERVER
  flush_status_time= time((time_t*) 0);
#endif
  pthread_mutex_unlock(&LOCK_status);

  /*
    Set max_used_connections to the number of currently open
    connections.  Lock LOCK_thread_count out of LOCK_status to avoid
    deadlocks.  Status reset becomes not atomic, but status data is
    not exact anyway.
  */
  pthread_mutex_lock(&LOCK_thread_count);
  max_used_connections= thread_count-delayed_insert_threads;
  pthread_mutex_unlock(&LOCK_thread_count);
}


/*****************************************************************************
  Instantiate variables for missing storage engines
  This section should go away soon
*****************************************************************************/

#ifndef WITH_NDBCLUSTER_STORAGE_ENGINE
ulong ndb_cache_check_time;
ulong ndb_extra_logging;
#endif

/*****************************************************************************
  Instantiate templates
*****************************************************************************/

#ifdef HAVE_EXPLICIT_TEMPLATE_INSTANTIATION
/* Used templates */
template class I_List<THD>;
template class I_List_iterator<THD>;
template class I_List<i_string>;
template class I_List<i_string_pair>;
template class I_List<NAMED_LIST>;
template class I_List<Statement>;
template class I_List_iterator<Statement>;
#endif<|MERGE_RESOLUTION|>--- conflicted
+++ resolved
@@ -573,12 +573,8 @@
 ulong open_files_limit, max_binlog_size, max_relay_log_size;
 ulong slave_net_timeout, slave_trans_retries;
 ulong slave_exec_mode_options;
-<<<<<<< HEAD
-const char *slave_exec_mode_str= "STRICT";
+static const char *slave_exec_mode_str= "STRICT";
 my_bool slave_allow_batching;
-=======
-static const char *slave_exec_mode_str= "STRICT";
->>>>>>> b548cf08
 ulong thread_cache_size=0, thread_pool_size= 0;
 ulong binlog_cache_size=0;
 ulonglong  max_binlog_cache_size=0;
@@ -6295,15 +6291,9 @@
    0, GET_BOOL, OPT_ARG, 1, 0, 0, 0, 0, 0},
   {"ndb-extra-logging", OPT_NDB_EXTRA_LOGGING,
    "Turn on more logging in the error log.",
-<<<<<<< HEAD
-   (uchar**) &ndb_extra_logging,
-   (uchar**) &ndb_extra_logging,
-   0, GET_ULONG, OPT_ARG, 1, 0, 0, 0, 0, 0},
-=======
    &ndb_extra_logging,
    &ndb_extra_logging,
-   0, GET_INT, OPT_ARG, 0, 0, 0, 0, 0, 0},
->>>>>>> b548cf08
+   0, GET_ULONG, OPT_ARG, 1, 0, 0, 0, 0, 0},
 #ifdef HAVE_NDB_BINLOG
   {"ndb-report-thresh-binlog-epoch-slip", OPT_NDB_REPORT_THRESH_BINLOG_EPOCH_SLIP,
    "Threshold on number of epochs to be behind before reporting binlog status. "
@@ -6360,25 +6350,14 @@
   {"ndb-use-exact-count", OPT_NDB_USE_EXACT_COUNT,
    "Use exact records count during query planning and for fast "
    "select count(*), disable for faster queries.",
-<<<<<<< HEAD
-   (uchar**) &global_system_variables.ndb_use_exact_count,
-   (uchar**) &global_system_variables.ndb_use_exact_count,
-   0, GET_BOOL, OPT_ARG, 0, 0, 0, 0, 0, 0},
-  {"ndb_use_exact_count", OPT_NDB_USE_EXACT_COUNT,
-   "Same as --ndb-use-exact-count.",
-   (uchar**) &global_system_variables.ndb_use_exact_count,
-   (uchar**) &global_system_variables.ndb_use_exact_count,
-   0, GET_BOOL, OPT_ARG, 0, 0, 0, 0, 0, 0},
-=======
    &global_system_variables.ndb_use_exact_count,
    &global_system_variables.ndb_use_exact_count,
-   0, GET_BOOL, OPT_ARG, 1, 0, 0, 0, 0, 0},
+   0, GET_BOOL, OPT_ARG, 0, 0, 0, 0, 0, 0},
   {"ndb_use_exact_count", OPT_NDB_USE_EXACT_COUNT,
    "Same as --ndb-use-exact-count.",
    &global_system_variables.ndb_use_exact_count,
    &global_system_variables.ndb_use_exact_count,
-   0, GET_BOOL, OPT_ARG, 1, 0, 0, 0, 0, 0},
->>>>>>> b548cf08
+   0, GET_BOOL, OPT_ARG, 0, 0, 0, 0, 0, 0},
   {"ndb-use-transactions", OPT_NDB_USE_TRANSACTIONS,
    "Use transactions for large inserts, if enabled then large "
    "inserts will be split into several smaller transactions",
