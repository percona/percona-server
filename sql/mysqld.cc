/* Copyright (c) 2000, 2020, Oracle and/or its affiliates. All rights reserved.

   This program is free software; you can redistribute it and/or modify
   it under the terms of the GNU General Public License, version 2.0,
   as published by the Free Software Foundation.

   This program is also distributed with certain software (including
   but not limited to OpenSSL) that is licensed under separate terms,
   as designated in a particular file or component or in included license
   documentation.  The authors of MySQL hereby grant you an additional
   permission to link the program and your derivative works with the
   separately licensed software that they have included with MySQL.

   This program is distributed in the hope that it will be useful,
   but WITHOUT ANY WARRANTY; without even the implied warranty of
   MERCHANTABILITY or FITNESS FOR A PARTICULAR PURPOSE.  See the
   GNU General Public License, version 2.0, for more details.

   You should have received a copy of the GNU General Public License
   along with this program; if not, write to the Free Software
   Foundation, Inc., 51 Franklin St, Fifth Floor, Boston, MA 02110-1301  USA */

#include "mysqld.h"
#include "mysqld_daemon.h"

#include <vector>
#include <algorithm>
#include <functional>
#include <list>
#include <set>
#include <string>

#include <fenv.h>
#include <signal.h>
#ifdef HAVE_SYS_WAIT_H
#include <sys/wait.h>
#endif
#ifdef HAVE_PWD_H
#include <pwd.h>
#endif
#ifdef HAVE_GRP_H
#include <grp.h>
#endif
#ifdef HAVE_SYS_RESOURCE_H
#include <sys/resource.h>
#endif
#ifdef _WIN32
#include <crtdbg.h>
#endif
#ifdef HAVE_ARPA_INET_H
# include <arpa/inet.h>
#endif

#include <sys/types.h>
#ifdef HAVE_SYS_MMAN_H
#include <sys/mman.h>
#endif

#include "sql_parse.h"    // test_if_data_home_dir
#include "sql_cache.h"    // query_cache, query_cache_*
#include "sql_locale.h"   // MY_LOCALES, my_locales, my_locale_by_name
#include "sql_show.h"     // free_status_vars, add_status_vars,
                          // reset_status_vars
#include "strfunc.h"      // find_set_from_flags
#include "parse_file.h"   // File_parser_dummy_hook
#include "sql_db.h"       // my_dboptions_cache_free
                          // my_dboptions_cache_init
#include "sql_table.h"    // release_ddl_log, execute_ddl_log_recovery
#include "sql_connect.h"  // free_max_user_conn, init_max_user_conn,
                          // handle_one_connection
#include "sql_time.h"     // known_date_time_formats,
                          // get_date_time_format_str
#include "tztime.h"       // my_tz_free, my_tz_init, my_tz_SYSTEM
#include "hostname.h"     // hostname_cache_free, hostname_cache_init
#include "auth_common.h"  // set_default_auth_plugin
                          // acl_free, acl_init
                          // grant_free, grant_init
#include "sql_base.h"     // table_def_free, table_def_init,
                          // Table_cache,
                          // cached_table_definitions
#include "sql_test.h"     // mysql_print_status
#include "item_create.h"  // item_create_cleanup, item_create_init
#include "sql_servers.h"  // servers_free, servers_init
#include "init.h"         // unireg_init
#include "derror.h"       // init_errmessage
#include "des_key_file.h" // load_des_key_file
#include "sql_manager.h"  // stop_handle_manager, start_handle_manager
#include "bootstrap.h"    // bootstrap
#include <m_ctype.h>
#include <my_dir.h>
#include <my_bit.h>
#include "rpl_gtid.h"
#include "rpl_gtid_persist.h"
#include "rpl_slave.h"
#include "rpl_msr.h"
#include "rpl_master.h"
#include "rpl_mi.h"
#include "rpl_filter.h"
#include <sql_common.h>
#include <my_stacktrace.h>
#include "mysqld_suffix.h"
#include "mysys_err.h"
#include "events.h"
#include "sql_audit.h"
#include "probes_mysql.h"
#include "debug_sync.h"
#include "sql_callback.h"
#include "opt_trace_context.h"
#include "opt_costconstantcache.h"
#include "sql_plugin.h"                         // plugin_shutdown
#include "sql_initialize.h"
#include "log_event.h"
#include "log.h"
#include "binlog.h"
#include "rpl_rli.h"     // Relay_log_info
#include "replication.h" // thd_enter_cond

#include "my_default.h"
#include "threadpool.h"
#include "mysql_version.h"

#ifdef WITH_PERFSCHEMA_STORAGE_ENGINE
#include "../storage/perfschema/pfs_server.h"
#include <pfs_idle_provider.h>
#endif /* WITH_PERFSCHEMA_STORAGE_ENGINE */

#include "pfs_file_provider.h"
#include "mysql/psi/mysql_file.h"

#include <mysql/psi/mysql_idle.h>
#include <mysql/psi/mysql_socket.h>
#include <mysql/psi/mysql_memory.h>
#include <mysql/psi/mysql_statement.h>

#include "migrate_keyring.h"            // Migrate_keyring
#include "mysql_com_server.h"
#include "keycaches.h"
#include "../storage/myisam/ha_myisam.h"
#include "set_var.h"
#include "sys_vars_shared.h"
#include "rpl_injector.h"
#include "rpl_handler.h"
#include <ft_global.h>
#include <errmsg.h>
#include "sp_rcontext.h"
#include "sql_reload.h"  // reload_acl_and_cache
#include "sp_head.h"  // init_sp_psi_keys
#include "event_data_objects.h" //init_scheduler_psi_keys
#include "my_timer.h"    // my_timer_init, my_timer_deinit
#include "table_cache.h"                // table_cache_manager
#include "connection_acceptor.h"        // Connection_acceptor
#include "connection_handler_impl.h"    // *_connection_handler
#include "connection_handler_manager.h" // Connection_handler_manager
#include "socket_connection.h"          // Mysqld_socket_listener
#include "mysqld_thd_manager.h"         // Global_THD_manager
#include "my_getopt.h"
#include "partitioning/partition_handler.h" // partitioning_init
#include "item_cmpfunc.h"               // arg_cmp_func
#include "item_strfunc.h"               // Item_func_uuid
#include "handler.h"

#if defined(HAVE_OPENSSL)
#include <openssl/crypto.h>
#endif

#ifndef EMBEDDED_LIBRARY
#include "srv_session.h"
#endif

#ifdef _WIN32
#include "named_pipe.h"
#include "named_pipe_connection.h"
#include "shared_memory_connection.h"
#endif

using std::min;
using std::max;
using std::vector;

#define mysqld_charset &my_charset_latin1

#ifdef HAVE_FPU_CONTROL_H
# include <fpu_control.h>
#elif defined(__i386__)
# define fpu_control_t unsigned int
# define _FPU_EXTENDED 0x300
# define _FPU_DOUBLE 0x200
# if defined(__GNUC__) || defined(__SUNPRO_CC)
#  define _FPU_GETCW(cw) asm volatile ("fnstcw %0" : "=m" (*&cw))
#  define _FPU_SETCW(cw) asm volatile ("fldcw %0" : : "m" (*&cw))
# else
#  define _FPU_GETCW(cw) (cw= 0)
#  define _FPU_SETCW(cw)
# endif
#endif

inline void setup_fpu()
{
#ifdef HAVE_FEDISABLEEXCEPT
  fedisableexcept(FE_ALL_EXCEPT);
#endif

  /* Set FPU rounding mode to "round-to-nearest" */
  fesetround(FE_TONEAREST);

  /*
    x86 (32-bit) requires FPU precision to be explicitly set to 64 bit
    (double precision) for portable results of floating point operations.
    However, there is no need to do so if compiler is using SSE2 for floating
    point, double values will be stored and processed in 64 bits anyway.
  */
#if defined(__i386__) && !defined(__SSE2_MATH__)
#if defined(_WIN32)
#if !defined(_WIN64)
  _control87(_PC_53, MCW_PC);
#endif /* !_WIN64 */
#else /* !_WIN32 */
  fpu_control_t cw;
  _FPU_GETCW(cw);
  cw= (cw & ~_FPU_EXTENDED) | _FPU_DOUBLE;
  _FPU_SETCW(cw);
#endif /* _WIN32 && */
#endif /* __i386__ */

}

#ifndef EMBEDDED_LIBRARY
extern "C" void handle_fatal_signal(int sig);
#endif

/* Constants */

#include <welcome_copyright_notice.h> // ORACLE_WELCOME_COPYRIGHT_NOTICE

const char *show_comp_option_name[]= {"YES", "NO", "DISABLED"};

static const char *tc_heuristic_recover_names[]=
{
  "OFF", "COMMIT", "ROLLBACK", NullS
};
static TYPELIB tc_heuristic_recover_typelib=
{
  array_elements(tc_heuristic_recover_names)-1,"",
  tc_heuristic_recover_names, NULL
};

const char *first_keyword= "first", *binary_keyword= "BINARY";
const char *my_localhost= "localhost";

bool opt_large_files= sizeof(my_off_t) > 4;
static my_bool opt_autocommit; ///< for --autocommit command-line option

/*
  Used with --help for detailed option
*/
my_bool opt_help= 0, opt_verbose= 0;

arg_cmp_func Arg_comparator::comparator_matrix[5][2] =
{{&Arg_comparator::compare_string,     &Arg_comparator::compare_e_string},
 {&Arg_comparator::compare_real,       &Arg_comparator::compare_e_real},
 {&Arg_comparator::compare_int_signed, &Arg_comparator::compare_e_int},
 {&Arg_comparator::compare_row,        &Arg_comparator::compare_e_row},
 {&Arg_comparator::compare_decimal,    &Arg_comparator::compare_e_decimal}};

#ifdef HAVE_PSI_INTERFACE
#ifndef EMBEDDED_LIBRARY
#if defined(_WIN32)
static PSI_thread_key key_thread_handle_con_namedpipes;
static PSI_thread_key key_thread_handle_con_sharedmem;
static PSI_thread_key key_thread_handle_con_sockets;
static PSI_mutex_key key_LOCK_handler_count;
static PSI_cond_key key_COND_handler_count;
static PSI_thread_key key_thread_handle_shutdown;
static PSI_rwlock_key key_rwlock_LOCK_named_pipe_full_access_group;
#else
static PSI_mutex_key key_LOCK_socket_listener_active;
static PSI_cond_key key_COND_socket_listener_active;
static PSI_mutex_key key_LOCK_start_signal_handler;
static PSI_cond_key key_COND_start_signal_handler;
#endif // _WIN32
#endif // !EMBEDDED_LIBRARY
#endif /* HAVE_PSI_INTERFACE */

/**
  Statement instrumentation key for replication.
*/
#ifdef HAVE_PSI_STATEMENT_INTERFACE
PSI_statement_info stmt_info_rpl;
#endif

/* the default log output is log tables */
static bool lower_case_table_names_used= 0;
#if !defined(_WIN32) && !defined(EMBEDDED_LIBRARY)
static bool socket_listener_active= false;
static int pipe_write_fd= -1;
static my_bool opt_daemonize= 0;
#endif
static my_bool opt_debugging= 0, opt_external_locking= 0, opt_console= 0;
static my_bool opt_short_log_format= 0;
static char *mysqld_user, *mysqld_chroot;
static char *default_character_set_name;
static char *character_set_filesystem_name;
static char *lc_messages;
static char *lc_time_names_name;
char *my_bind_addr_str;
char *my_proxy_protocol_networks;
static char *default_collation_name;
char *default_storage_engine;
char *default_tmp_storage_engine;
/**
   Use to mark which engine should be choosen to create internal
   temp table
 */
ulong internal_tmp_disk_storage_engine;
static char compiled_default_collation_name[]= MYSQL_DEFAULT_COLLATION_NAME;
static bool binlog_format_used= false;

LEX_STRING opt_init_connect, opt_init_slave;

/* Global variables */

bool opt_bin_log, opt_ignore_builtin_innodb= 0;
bool opt_general_log, opt_slow_log, opt_general_log_raw;
ulonglong slow_query_log_always_write_time= 10000000;
ulonglong log_output_options;
my_bool opt_log_queries_not_using_indexes= 0;
ulong opt_log_throttle_queries_not_using_indexes= 0;
bool opt_disable_networking=0, opt_skip_show_db=0;
bool opt_skip_name_resolve=0;
my_bool opt_character_set_client_handshake= 1;
bool server_id_supplied = false;
bool opt_endinfo, using_udf_functions;
my_bool locked_in_memory;
bool opt_using_transactions;
bool volatile abort_loop;
ulong opt_tc_log_size;
bool opt_libcoredumper, opt_corefile= 0;

static enum_server_operational_state server_operational_state= SERVER_BOOTING;
ulong log_warnings;
bool  opt_log_syslog_enable;
char *opt_log_syslog_tag= NULL;
char *opt_keyring_migration_user= NULL;
char *opt_keyring_migration_host= NULL;
char *opt_keyring_migration_password= NULL;
char *opt_keyring_migration_socket= NULL;
char *opt_keyring_migration_source= NULL;
char *opt_keyring_migration_destination= NULL;
ulong opt_keyring_migration_port= 0;
bool migrate_connect_options= 0;
uint test_flags= 0;
#ifndef _WIN32
bool  opt_log_syslog_include_pid;
char *opt_log_syslog_facility;

#else
/*
  Thread handle of shutdown event handler thread.
  It is used as argument during thread join.
*/
my_thread_handle shutdown_thr_handle;
#endif
uint host_cache_size;
ulong log_error_verbosity= 3; // have a non-zero value during early start-up

#if MYSQL_VERSION_ID >= 50800
#error "show_compatibility_56 is to be removed in MySQL 5.8"
#else
/*
  Default value TRUE for the EMBEDDED_LIBRARY,
  default value from Sys_show_compatibility_56 otherwise.
*/
my_bool show_compatibility_56= TRUE;
#endif /* MYSQL_VERSION_ID >= 50800 */

#if defined(_WIN32) && !defined(EMBEDDED_LIBRARY)
ulong slow_start_timeout;
#endif

my_bool opt_bootstrap= 0;
my_bool opt_initialize= 0;
my_bool opt_disable_partition_check= TRUE;
my_bool opt_skip_slave_start = 0; ///< If set, slave is not autostarted
my_bool opt_reckless_slave = 0;
my_bool opt_enable_named_pipe= 0;
my_bool opt_local_infile, opt_slave_compressed_protocol;
my_bool opt_safe_user_create = 0;
my_bool opt_show_slave_auth_info;
my_bool opt_log_slave_updates= 0;
char *opt_slave_skip_errors;
my_bool opt_slave_allow_batching= 0;

/**
  compatibility option:
    - index usage hints (USE INDEX without a FOR clause) behave as in 5.0
*/
my_bool old_mode;

/*
  Legacy global handlerton. These will be removed (please do not add more).
*/
handlerton *heap_hton;
handlerton *myisam_hton;
handlerton *innodb_hton;

char *opt_disabled_storage_engines;
uint opt_server_id_bits= 0;
ulong opt_server_id_mask= 0;
my_bool read_only= 0, opt_readonly= 0;
my_bool super_read_only= 0, opt_super_readonly= 0;
my_bool opt_require_secure_transport= 0;
my_bool use_temp_pool, relay_log_purge;
my_bool relay_log_recovery;
my_bool opt_sync_frm, opt_allow_suspicious_udfs;
my_bool opt_secure_auth= 0;
char* opt_secure_file_priv;
my_bool opt_log_slow_admin_statements= 0;
my_bool opt_log_slow_slave_statements= 0;
ulong opt_log_slow_sp_statements= 0;
ulonglong opt_slow_query_log_use_global_control= 0;
ulong opt_slow_query_log_rate_type= 0;
my_bool lower_case_file_system= 0;
my_bool opt_large_pages= 0;
my_bool opt_super_large_pages= 0;
my_bool opt_myisam_use_mmap= 0;
my_bool offline_mode= 0;
my_bool opt_log_builtin_as_identified_by_password= 0;
uint   opt_large_page_size= 0;
uint default_password_lifetime= 0;

mysql_mutex_t LOCK_default_password_lifetime;

#if defined(ENABLED_DEBUG_SYNC)
MYSQL_PLUGIN_IMPORT uint    opt_debug_sync_timeout= 0;
#endif /* defined(ENABLED_DEBUG_SYNC) */
my_bool opt_old_style_user_limits= 0, trust_function_creators= 0;
my_bool opt_userstat= 0, opt_thread_statistics= 0;
my_bool check_proxy_users= 0, mysql_native_password_proxy_users= 0, sha256_password_proxy_users= 0;
/*
  True if there is at least one per-hour limit for some user, so we should
  check them before each query (and possibly reset counters when hour is
  changed). False otherwise.
*/
volatile bool mqh_used = 0;
my_bool opt_noacl= 0;
my_bool sp_automatic_privileges= 1;

ulong opt_binlog_rows_event_max_size;
const char *binlog_checksum_default= "NONE";
ulong binlog_checksum_options;
my_bool opt_master_verify_checksum= 0;
my_bool opt_slave_sql_verify_checksum= 1;
const char *binlog_format_names[]= {"MIXED", "STATEMENT", "ROW", NullS};
my_bool binlog_gtid_simple_recovery;
ulong binlog_error_action;
const char *binlog_error_action_list[]= {"IGNORE_ERROR", "ABORT_SERVER", NullS};
my_bool opt_binlog_skip_flush_commands= 0;
uint32 gtid_executed_compression_period= 0;
my_bool opt_log_unsafe_statements;

#ifdef HAVE_INITGROUPS
volatile sig_atomic_t calling_initgroups= 0; /**< Used in SIGSEGV handler. */
#endif
const char *timestamp_type_names[]= {"UTC", "SYSTEM", NullS};
ulong opt_log_timestamps;
uint mysqld_port, select_errors, dropping_tables, ha_open_options;
uint mysqld_extra_port;
uint mysqld_port_timeout;
ulong delay_key_write_options;
uint protocol_version;
uint lower_case_table_names;
long tc_heuristic_recover;
ulong back_log, connect_timeout, server_id;
ulong table_cache_size, table_def_size;
ulong table_cache_instances;
ulong table_cache_size_per_instance;
ulong what_to_log;
ulong slow_launch_time;
Atomic_int32 slave_open_temp_tables;
ulong open_files_limit, max_binlog_size, max_relay_log_size;
ulong slave_trans_retries;
uint  slave_net_timeout;
ulong slave_exec_mode_options;
ulonglong slave_type_conversions_options;
ulong opt_mts_slave_parallel_workers;
ulonglong opt_mts_pending_jobs_size_max;
ulonglong slave_rows_search_algorithms_options;

#ifdef HAVE_REPLICATION
my_bool opt_slave_preserve_commit_order;
#endif

#ifndef DBUG_OFF
uint slave_rows_last_search_algorithm_used;
#endif
ulong mts_parallel_option;
ulong binlog_cache_size=0;
ulonglong  max_binlog_cache_size=0;
ulong slave_max_allowed_packet= 0;
ulong binlog_stmt_cache_size=0;
int32 opt_binlog_max_flush_queue_time= 0;
long opt_binlog_group_commit_sync_delay= 0;
ulong opt_binlog_group_commit_sync_no_delay_count= 0;
ulonglong  max_binlog_stmt_cache_size=0;
ulong query_cache_size=0;
ulong refresh_version;  /* Increments on each reload */
query_id_t global_query_id;
ulong aborted_threads;
ulong delayed_insert_timeout, delayed_insert_limit, delayed_queue_size;
ulong delayed_insert_threads, delayed_insert_writes, delayed_rows_in_use;
ulong delayed_insert_errors,flush_time;
ulong specialflag=0;
ulong binlog_cache_use= 0, binlog_cache_disk_use= 0;
ulong binlog_stmt_cache_use= 0, binlog_stmt_cache_disk_use= 0;
ulong max_connections, max_connect_errors;
ulong extra_max_connections;
ulong rpl_stop_slave_timeout= LONG_TIMEOUT;
my_bool log_bin_use_v1_row_events= 0;
bool thread_cache_size_specified= false;
bool host_cache_size_specified= false;
bool table_definition_cache_specified= false;
ulong locked_account_connection_count= 0;
bool opt_keyring_operations= TRUE;

ulonglong denied_connections= 0;

/**
  Limit of the total number of prepared statements in the server.
  Is necessary to protect the server against out-of-memory attacks.
*/
ulong max_prepared_stmt_count;
/**
  Current total number of prepared statements in the server. This number
  is exact, and therefore may not be equal to the difference between
  `com_stmt_prepare' and `com_stmt_close' (global status variables), as
  the latter ones account for all registered attempts to prepare
  a statement (including unsuccessful ones).  Prepared statements are
  currently connection-local: if the same SQL query text is prepared in
  two different connections, this counts as two distinct prepared
  statements.
*/
ulong prepared_stmt_count=0;
ulong current_pid;
uint sync_binlog_period= 0, sync_relaylog_period= 0,
     sync_relayloginfo_period= 0, sync_masterinfo_period= 0,
     opt_mts_checkpoint_period, opt_mts_checkpoint_group;
ulong expire_logs_days = 0;
/**
  Soft upper limit for number of sp_head objects that can be stored
  in the sp_cache for one connection.
*/
ulong stored_program_cache_size= 0;
/**
  Compatibility option to prevent auto upgrade of old temporals
  during certain ALTER TABLE operations.
*/
my_bool avoid_temporal_upgrade;

const double log_10[] = {
  1e000, 1e001, 1e002, 1e003, 1e004, 1e005, 1e006, 1e007, 1e008, 1e009,
  1e010, 1e011, 1e012, 1e013, 1e014, 1e015, 1e016, 1e017, 1e018, 1e019,
  1e020, 1e021, 1e022, 1e023, 1e024, 1e025, 1e026, 1e027, 1e028, 1e029,
  1e030, 1e031, 1e032, 1e033, 1e034, 1e035, 1e036, 1e037, 1e038, 1e039,
  1e040, 1e041, 1e042, 1e043, 1e044, 1e045, 1e046, 1e047, 1e048, 1e049,
  1e050, 1e051, 1e052, 1e053, 1e054, 1e055, 1e056, 1e057, 1e058, 1e059,
  1e060, 1e061, 1e062, 1e063, 1e064, 1e065, 1e066, 1e067, 1e068, 1e069,
  1e070, 1e071, 1e072, 1e073, 1e074, 1e075, 1e076, 1e077, 1e078, 1e079,
  1e080, 1e081, 1e082, 1e083, 1e084, 1e085, 1e086, 1e087, 1e088, 1e089,
  1e090, 1e091, 1e092, 1e093, 1e094, 1e095, 1e096, 1e097, 1e098, 1e099,
  1e100, 1e101, 1e102, 1e103, 1e104, 1e105, 1e106, 1e107, 1e108, 1e109,
  1e110, 1e111, 1e112, 1e113, 1e114, 1e115, 1e116, 1e117, 1e118, 1e119,
  1e120, 1e121, 1e122, 1e123, 1e124, 1e125, 1e126, 1e127, 1e128, 1e129,
  1e130, 1e131, 1e132, 1e133, 1e134, 1e135, 1e136, 1e137, 1e138, 1e139,
  1e140, 1e141, 1e142, 1e143, 1e144, 1e145, 1e146, 1e147, 1e148, 1e149,
  1e150, 1e151, 1e152, 1e153, 1e154, 1e155, 1e156, 1e157, 1e158, 1e159,
  1e160, 1e161, 1e162, 1e163, 1e164, 1e165, 1e166, 1e167, 1e168, 1e169,
  1e170, 1e171, 1e172, 1e173, 1e174, 1e175, 1e176, 1e177, 1e178, 1e179,
  1e180, 1e181, 1e182, 1e183, 1e184, 1e185, 1e186, 1e187, 1e188, 1e189,
  1e190, 1e191, 1e192, 1e193, 1e194, 1e195, 1e196, 1e197, 1e198, 1e199,
  1e200, 1e201, 1e202, 1e203, 1e204, 1e205, 1e206, 1e207, 1e208, 1e209,
  1e210, 1e211, 1e212, 1e213, 1e214, 1e215, 1e216, 1e217, 1e218, 1e219,
  1e220, 1e221, 1e222, 1e223, 1e224, 1e225, 1e226, 1e227, 1e228, 1e229,
  1e230, 1e231, 1e232, 1e233, 1e234, 1e235, 1e236, 1e237, 1e238, 1e239,
  1e240, 1e241, 1e242, 1e243, 1e244, 1e245, 1e246, 1e247, 1e248, 1e249,
  1e250, 1e251, 1e252, 1e253, 1e254, 1e255, 1e256, 1e257, 1e258, 1e259,
  1e260, 1e261, 1e262, 1e263, 1e264, 1e265, 1e266, 1e267, 1e268, 1e269,
  1e270, 1e271, 1e272, 1e273, 1e274, 1e275, 1e276, 1e277, 1e278, 1e279,
  1e280, 1e281, 1e282, 1e283, 1e284, 1e285, 1e286, 1e287, 1e288, 1e289,
  1e290, 1e291, 1e292, 1e293, 1e294, 1e295, 1e296, 1e297, 1e298, 1e299,
  1e300, 1e301, 1e302, 1e303, 1e304, 1e305, 1e306, 1e307, 1e308
};

time_t server_start_time, flush_status_time;

char server_uuid[UUID_LENGTH+1];
const char *server_uuid_ptr;
char mysql_home[FN_REFLEN], pidfile_name[FN_REFLEN], system_time_zone[30];
char default_logfile_name[FN_REFLEN];
char *default_tz_name;
static char errorlog_filename_buff[FN_REFLEN];
const char *log_error_dest;
char glob_hostname[FN_REFLEN];
char mysql_real_data_home[FN_REFLEN],
     lc_messages_dir[FN_REFLEN], reg_ext[FN_EXTLEN],
     mysql_charsets_dir[FN_REFLEN],
     *opt_init_file, *opt_tc_log_file;
char *lc_messages_dir_ptr;
char mysql_unpacked_real_data_home[FN_REFLEN];
size_t mysql_unpacked_real_data_home_len;
size_t mysql_real_data_home_len, mysql_data_home_len= 1;
uint reg_ext_length;
const key_map key_map_empty(0);
key_map key_map_full(0);                        // Will be initialized later
char logname_path[FN_REFLEN];
char slow_logname_path[FN_REFLEN];
char secure_file_real_path[FN_REFLEN];

Date_time_format global_date_format, global_datetime_format, global_time_format;
Time_zone *default_tz;

char *mysql_data_home= const_cast<char*>(".");
const char *mysql_real_data_home_ptr= mysql_real_data_home;
char server_version[SERVER_VERSION_LENGTH];
char server_version_suffix[SERVER_VERSION_LENGTH];
char *mysqld_unix_port, *opt_mysql_tmpdir;
my_bool encrypt_binlog;

my_bool encrypt_tmp_files;

/** name of reference on left expression in rewritten IN subquery */
const char *in_left_expr_name= "<left expr>";
/** name of additional condition */
const char *in_additional_cond= "<IN COND>";
const char *in_having_cond= "<IN HAVING>";

my_decimal decimal_zero;
#ifndef EMBEDDED_LIBRARY
/** Number of connection errors from internal server errors. */
ulong connection_errors_internal= 0;
/** Number of errors when reading the peer address. */
ulong connection_errors_peer_addr= 0;
#endif

/* classes for comparation parsing/processing */
Eq_creator eq_creator;
Ne_creator ne_creator;
Equal_creator equal_creator;
Gt_creator gt_creator;
Lt_creator lt_creator;
Ge_creator ge_creator;
Le_creator le_creator;

Rpl_filter* rpl_filter;
Rpl_filter* binlog_filter;

struct system_variables global_system_variables;
struct system_variables max_system_variables;
struct system_status_var global_status_var;

MY_TMPDIR mysql_tmpdir_list;
MY_BITMAP temp_pool;

CHARSET_INFO *system_charset_info, *files_charset_info ;
CHARSET_INFO *national_charset_info, *table_alias_charset;
CHARSET_INFO *character_set_filesystem;
CHARSET_INFO *error_message_charset_info;

MY_LOCALE *my_default_lc_messages;
MY_LOCALE *my_default_lc_time_names;

SHOW_COMP_OPTION have_ssl, have_symlink, have_dlopen, have_query_cache;
SHOW_COMP_OPTION have_geometry, have_rtree_keys;
SHOW_COMP_OPTION have_crypt, have_compress;
SHOW_COMP_OPTION have_profiling;
SHOW_COMP_OPTION have_statement_timeout= SHOW_OPTION_DISABLED;
SHOW_COMP_OPTION have_backup_locks;
SHOW_COMP_OPTION have_backup_safe_binlog_info;
SHOW_COMP_OPTION have_snapshot_cloning;

char* enforce_storage_engine= NULL;

char* utility_user= NULL;
char* utility_user_password= NULL;
char* utility_user_schema_access= NULL;

char* opt_libcoredumper_path= NULL;

/* Plucking this from sql/sql_acl.cc for an array of privilege names */
extern TYPELIB utility_user_privileges_typelib;
ulonglong utility_user_privileges= 0;

/* Thread specific variables */

thread_local_key_t THR_MALLOC;
bool THR_MALLOC_initialized= false;
thread_local_key_t THR_THD;
bool THR_THD_initialized= false;
mysql_mutex_t
  LOCK_status, LOCK_uuid_generator,
  LOCK_crypt,
  LOCK_global_system_variables,
  LOCK_user_conn, LOCK_slave_list,
  LOCK_error_messages;
mysql_mutex_t LOCK_sql_rand;

mysql_mutex_t
  LOCK_global_user_client_stats,
  LOCK_global_table_stats, LOCK_global_index_stats;
/**
  The below lock protects access to two global server variables:
  max_prepared_stmt_count and prepared_stmt_count. These variables
  set the limit and hold the current total number of prepared statements
  in the server, respectively. As PREPARE/DEALLOCATE rate in a loaded
  server may be fairly high, we need a dedicated lock.
*/
mysql_mutex_t LOCK_prepared_stmt_count;

/*
 The below two locks are introudced as guards (second mutex) for
  the global variables sql_slave_skip_counter and slave_net_timeout
  respectively. See fix_slave_skip_counter/fix_slave_net_timeout
  for more details
*/
mysql_mutex_t LOCK_sql_slave_skip_counter;
mysql_mutex_t LOCK_slave_net_timeout;
mysql_mutex_t LOCK_slave_trans_dep_tracker;
mysql_mutex_t LOCK_log_throttle_qni;
mysql_mutex_t LOCK_offline_mode;
#ifdef HAVE_OPENSSL
mysql_mutex_t LOCK_des_key_file;
#endif
mysql_rwlock_t LOCK_sys_init_connect, LOCK_sys_init_slave;
mysql_rwlock_t LOCK_system_variables_hash;
my_thread_handle signal_thread_id;
my_thread_attr_t connection_attrib;
mysql_mutex_t LOCK_server_started;
mysql_cond_t COND_server_started;
mysql_mutex_t LOCK_reset_gtid_table;
mysql_mutex_t LOCK_compress_gtid_table;
mysql_cond_t COND_compress_gtid_table;
#if !defined (EMBEDDED_LIBRARY) && !defined(_WIN32)
mysql_mutex_t LOCK_socket_listener_active;
mysql_cond_t COND_socket_listener_active;
mysql_mutex_t LOCK_start_signal_handler;
mysql_cond_t COND_start_signal_handler;
#endif
mysql_rwlock_t LOCK_consistent_snapshot;

bool mysqld_server_started= false;

/*
  The below lock protects access to global server variable
  keyring_operations.
*/
mysql_mutex_t LOCK_keyring_operations;

File_parser_dummy_hook file_parser_dummy_hook;

/* replication parameters, if master_host is not NULL, we are a slave */
uint report_port= 0;
ulong master_retry_count=0;
char *master_info_file;
char *relay_log_info_file, *report_user, *report_password, *report_host;
char *opt_relay_logname = 0, *opt_relaylog_index_name=0;
char *opt_general_logname, *opt_slow_logname, *opt_bin_logname;

/* Static variables */

static volatile sig_atomic_t kill_in_progress;

static my_bool opt_myisam_log;
static int cleanup_done;
static ulong opt_specialflag;
static char *opt_update_logname;
char *opt_binlog_index_name;
char *mysql_home_ptr, *pidfile_name_ptr;
char *default_auth_plugin;
/** Initial command line arguments (count), after load_defaults().*/
static int defaults_argc;
/**
  Initial command line arguments (arguments), after load_defaults().
  This memory is allocated by @c load_defaults() and should be freed
  using @c free_defaults().
  Do not modify defaults_argc / defaults_argv,
  use remaining_argc / remaining_argv instead to parse the command
  line arguments in multiple steps.
*/
static char **defaults_argv;
/** Remaining command line arguments (count), filtered by handle_options().*/
static int remaining_argc;
/** Remaining command line arguments (arguments), filtered by handle_options().*/
static char **remaining_argv;

int orig_argc;
char **orig_argv;

#if defined(HAVE_OPENSSL)
bool init_rsa_keys(void);
void deinit_rsa_keys(void);
int show_rsa_public_key(THD *thd, SHOW_VAR *var, char *buff);
#endif

Connection_acceptor<Mysqld_socket_listener> *mysqld_socket_acceptor= NULL;
#ifdef _WIN32
static Named_pipe_listener *named_pipe_listener= NULL;
Connection_acceptor<Named_pipe_listener> *named_pipe_acceptor= NULL;
Connection_acceptor<Shared_mem_listener> *shared_mem_acceptor= NULL;
mysql_rwlock_t LOCK_named_pipe_full_access_group;
char *named_pipe_full_access_group;
#endif

Checkable_rwlock *global_sid_lock= NULL;
Sid_map *global_sid_map= NULL;
Gtid_state *gtid_state= NULL;
Gtid_table_persistor *gtid_table_persistor= NULL;


void set_remaining_args(int argc, char **argv)
{
  remaining_argc= argc;
  remaining_argv= argv;
}
/* 
  Multiple threads of execution use the random state maintained in global
  sql_rand to generate random numbers. sql_rnd_with_mutex use mutex
  LOCK_sql_rand to protect sql_rand across multiple instantiations that use
  sql_rand to generate random numbers.
 */
ulong sql_rnd_with_mutex()
{
  mysql_mutex_lock(&LOCK_sql_rand);
  ulong tmp=(ulong) (my_rnd(&sql_rand) * 0xffffffff); /* make all bits random */
  mysql_mutex_unlock(&LOCK_sql_rand);
  return tmp;
}


C_MODE_START

static void option_error_reporter(enum loglevel level, const char *format, ...)
{
  va_list args;
  va_start(args, format);

  /* Don't print warnings for --loose options during bootstrap */
  if (level == ERROR_LEVEL || !opt_bootstrap ||
      (log_error_verbosity > 1))
  {
    error_log_print(level, format, args);
  }
  va_end(args);
}

/**
  Character set and collation error reporter that prints to sql error log.
  @param level          log message level
  @param format         log message format string

  This routine is used to print character set and collation
  warnings and errors inside an already running mysqld server,
  e.g. when a character set or collation is requested for the very first time
  and its initialization does not go well for some reasons.
*/
static void charset_error_reporter(enum loglevel level,
                                   const char *format, ...)
{
  va_list args;
  va_start(args, format);
  error_log_print(level, format, args);
  va_end(args);
}
C_MODE_END

struct rand_struct sql_rand; ///< used by sql_class.cc:THD::THD()

#ifndef EMBEDDED_LIBRARY
struct passwd *user_info= NULL;
#ifndef _WIN32
static my_thread_t main_thread_id;
#endif // !_WIN32
#endif // !EMBEDDED_LIBRARY

/* OS specific variables */

#ifdef _WIN32
#include <process.h>

static bool windows_service= false;
static bool use_opt_args;
static int opt_argc;
static char **opt_argv;

#if !defined(EMBEDDED_LIBRARY)
static mysql_mutex_t LOCK_handler_count;
static mysql_cond_t COND_handler_count;
static HANDLE hEventShutdown;
char *shared_memory_base_name= default_shared_memory_base_name;
my_bool opt_enable_shared_memory;
static char shutdown_event_name[40];
#include "nt_servc.h"
static   NTService  Service;        ///< Service object for WinNT
#endif /* EMBEDDED_LIBRARY */
#endif /* _WIN32 */

#ifndef EMBEDDED_LIBRARY
bool mysqld_embedded=0;
#else
bool mysqld_embedded=1;
#endif

static my_bool plugins_are_initialized= FALSE;

#ifndef DBUG_OFF
static const char* default_dbug_option;
#endif
ulong query_cache_min_res_unit= QUERY_CACHE_MIN_RESULT_DATA_SIZE;
my_bool opt_query_cache_strip_comments= FALSE;
Query_cache query_cache;

my_bool opt_use_ssl= 1;
char *opt_ssl_ca= NULL, *opt_ssl_capath= NULL, *opt_ssl_cert= NULL,
     *opt_ssl_cipher= NULL, *opt_ssl_key= NULL, *opt_ssl_crl= NULL,
     *opt_ssl_crlpath= NULL, *opt_tls_version= NULL;

#ifdef HAVE_OPENSSL
char *des_key_file;
#ifndef EMBEDDED_LIBRARY
struct st_VioSSLFd *ssl_acceptor_fd;
SSL *ssl_acceptor;
#endif
#endif /* HAVE_OPENSSL */

/* Function declarations */

extern "C" void *signal_hand(void *arg);
static int mysql_init_variables(void);
static int get_options(int *argc_ptr, char ***argv_ptr);
static void add_terminator(vector<my_option> *options);
extern "C" my_bool mysqld_get_one_option(int, const struct my_option *, char *);
static void set_server_version(void);
static int init_thread_environment();
static char *get_relative_path(const char *path);
static int fix_paths(void);
static bool read_init_file(char *file_name);
static void clean_up(bool print_message);
static int test_if_case_insensitive(const char *dir_name);
static void end_ssl();
static void start_processing_signals();

#ifndef EMBEDDED_LIBRARY
static bool pid_file_created= false;
static void usage(void);
static void clean_up_mutexes(void);
static void create_pid_file();
static void mysqld_exit(int exit_code) MY_ATTRIBUTE((noreturn));
static void delete_pid_file(myf flags);
#endif


#ifndef EMBEDDED_LIBRARY
/****************************************************************************
** Code to end mysqld
****************************************************************************/

/**
  This class implements callback function used by close_connections()
  to set KILL_CONNECTION flag on all thds in thd list.
  If m_kill_dump_thread_flag is not set it kills all other threads
  except dump threads. If this flag is set, it kills dump threads.
*/
class Set_kill_conn : public Do_THD_Impl
{
private:
  int m_dump_thread_count;
  bool m_kill_dump_threads_flag;
public:
  Set_kill_conn()
    : m_dump_thread_count(0),
      m_kill_dump_threads_flag(false)
  {}

  void set_dump_thread_flag()
  {
    m_kill_dump_threads_flag= true;
  }

  int get_dump_thread_count() const
  {
    return m_dump_thread_count;
  }

  virtual void operator()(THD *killing_thd)
  {
    DBUG_PRINT("quit",("Informing thread %u that it's time to die",
                       killing_thd->thread_id()));
    if (!m_kill_dump_threads_flag)
    {
      // We skip slave threads & scheduler on this first loop through.
      if (killing_thd->slave_thread)
        return;

      if (killing_thd->get_command() == COM_BINLOG_DUMP ||
          killing_thd->get_command() == COM_BINLOG_DUMP_GTID)
      {
        ++m_dump_thread_count;
        return;
      }
      DBUG_EXECUTE_IF("Check_dump_thread_is_alive",
                      {
                        DBUG_ASSERT(killing_thd->get_command() != COM_BINLOG_DUMP &&
                                    killing_thd->get_command() != COM_BINLOG_DUMP_GTID);
                      };);
    }
    mysql_mutex_lock(&killing_thd->LOCK_thd_data);
    killing_thd->killed= THD::KILL_CONNECTION;
    MYSQL_CALLBACK(killing_thd->scheduler, post_kill_notification,
                   (killing_thd));
    if (killing_thd->is_killable)
    {
      mysql_mutex_lock(&killing_thd->LOCK_current_cond);
      if (killing_thd->current_cond)
      {
        mysql_mutex_lock(killing_thd->current_mutex);
        mysql_cond_broadcast(killing_thd->current_cond);
        mysql_mutex_unlock(killing_thd->current_mutex);
      }
      mysql_mutex_unlock(&killing_thd->LOCK_current_cond);
    }
    mysql_mutex_unlock(&killing_thd->LOCK_thd_data);
  }
};

/**
  This class implements callback function used by close_connections()
  to close vio connection for all thds in thd list
*/
class Call_close_conn : public Do_THD_Impl
{
public:
  Call_close_conn(bool server_shutdown) : is_server_shutdown(server_shutdown)
  {}

  virtual void operator()(THD *closing_thd)
  {
    if (closing_thd->get_protocol()->connection_alive())
    {
      LEX_CSTRING main_sctx_user= closing_thd->m_main_security_ctx.user();
      sql_print_warning(ER_DEFAULT(ER_FORCING_CLOSE),my_progname,
                        closing_thd->thread_id(),
                        (main_sctx_user.length ? main_sctx_user.str : ""));
      /*
        Do not generate MYSQL_AUDIT_CONNECTION_DISCONNECT event, when closing
        thread close sessions. Each session will generate DISCONNECT event by
        itself.
      */
      close_connection(closing_thd, 0, is_server_shutdown, false);
    }
  }
private:
  bool is_server_shutdown;
};

static void close_connections(void)
{
  DBUG_ENTER("close_connections");
  (void) RUN_HOOK(server_state, before_server_shutdown, (NULL));

  Per_thread_connection_handler::kill_blocked_pthreads();

  uint dump_thread_count= 0;
  uint dump_thread_kill_retries= 8;

  // Close listeners.
  if (mysqld_socket_acceptor != NULL)
    mysqld_socket_acceptor->close_listener();
#ifdef _WIN32
  if (named_pipe_acceptor != NULL)
    named_pipe_acceptor->close_listener();

  if (shared_mem_acceptor != NULL)
    shared_mem_acceptor->close_listener();
#endif

  /*
    First signal all threads that it's time to die
    This will give the threads some time to gracefully abort their
    statements and inform their clients that the server is about to die.
  */

  Global_THD_manager *thd_manager= Global_THD_manager::get_instance();
  sql_print_information("Giving %d client threads a chance to die gracefully",
                        static_cast<int>(thd_manager->get_thd_count()));

  Set_kill_conn set_kill_conn;
  thd_manager->do_for_all_thd(&set_kill_conn);
  sql_print_information("Shutting down slave threads");
  end_slave();

  if (set_kill_conn.get_dump_thread_count())
  {
    /*
      Replication dump thread should be terminated after the clients are
      terminated. Wait for few more seconds for other sessions to end.
     */
    while (thd_manager->get_thd_count() > dump_thread_count &&
           dump_thread_kill_retries)
    {
      sleep(1);
      dump_thread_kill_retries--;
    }
    set_kill_conn.set_dump_thread_flag();
    thd_manager->do_for_all_thd(&set_kill_conn);
  }
  if (thd_manager->get_thd_count() > 0)
    sleep(2);         // Give threads time to die

  /*
    Force remaining threads to die by closing the connection to the client
    This will ensure that threads that are waiting for a command from the
    client on a blocking read call are aborted.
  */

  sql_print_information("Forcefully disconnecting %d remaining clients",
                        static_cast<int>(thd_manager->get_thd_count()));

  Call_close_conn call_close_conn(true);
  thd_manager->do_for_all_thd(&call_close_conn);

  (void) RUN_HOOK(server_state, after_server_shutdown, (NULL));

  /*
    All threads have now been aborted. Stop event scheduler thread
    after aborting all client connections, otherwise user may
    start/stop event scheduler after Events::deinit() deallocates
    scheduler object(static member in Events class)
  */
  Events::deinit();
  DBUG_PRINT("quit",("Waiting for threads to die (count=%u)",
                     thd_manager->get_thd_count()));
  thd_manager->wait_till_no_thd();

  /*
    Connection threads might take a little while to go down after removing from
    global thread list. Give it some time.
  */
  Connection_handler_manager::wait_till_no_connection();

  delete_slave_info_objects();
  DBUG_PRINT("quit",("close_connections thread"));

  DBUG_VOID_RETURN;
}


void kill_mysql(void)
{
  DBUG_ENTER("kill_mysql");

#if defined(_WIN32)
  {
    if (!SetEvent(hEventShutdown))
    {
      DBUG_PRINT("error",("Got error: %ld from SetEvent",GetLastError()));
    }
    /*
      or:
      HANDLE hEvent=OpenEvent(0, FALSE, "MySqlShutdown");
      SetEvent(hEventShutdown);
      CloseHandle(hEvent);
    */
  }
#else
  if (pthread_kill(signal_thread_id.thread, SIGTERM))
  {
    DBUG_PRINT("error",("Got error %d from pthread_kill",errno)); /* purecov: inspected */
  }
#endif
  DBUG_PRINT("quit",("After pthread_kill"));
  DBUG_VOID_RETURN;
}


extern "C" void unireg_abort(int exit_code)
{
  DBUG_ENTER("unireg_abort");

  // At this point it does not make sense to buffer more messages.
  // Just flush what we have and write directly to stderr.
  flush_error_log_messages();

  if (opt_help)
    usage();
  if (exit_code)
    sql_print_error("Aborting\n");

  mysql_audit_notify(MYSQL_AUDIT_SERVER_SHUTDOWN_SHUTDOWN,
                     MYSQL_AUDIT_SERVER_SHUTDOWN_REASON_ABORT, exit_code);
#ifndef _WIN32
  if (signal_thread_id.thread != 0)
  {
    start_processing_signals();

    pthread_kill(signal_thread_id.thread, SIGTERM);
    my_thread_join(&signal_thread_id, NULL);
  }
  signal_thread_id.thread= 0;

  if (opt_daemonize)
  {
    mysqld::runtime::signal_parent(pipe_write_fd,0);
  }
#endif

  clean_up(!opt_help && (exit_code || !opt_bootstrap)); /* purecov: inspected */
  DBUG_PRINT("quit",("done with cleanup in unireg_abort"));
  mysqld_exit(exit_code);
}

static void mysqld_exit(int exit_code)
{
  DBUG_ASSERT(exit_code >= MYSQLD_SUCCESS_EXIT
              && exit_code <= MYSQLD_FAILURE_EXIT);
  mysql_audit_finalize();
#ifndef EMBEDDED_LIBRARY
  Srv_session::module_deinit();
#endif
  delete_optimizer_cost_module();
  clean_up_mutexes();
  my_end(opt_endinfo ? MY_CHECK_ERROR | MY_GIVE_INFO : 0);
  destroy_error_log();
#ifdef WITH_PERFSCHEMA_STORAGE_ENGINE
  shutdown_performance_schema();
#endif
#if defined(_WIN32)
  if (Service.IsNT() && windows_service)
  {
    Service.Stop();
  }
  else
  {
    Service.SetShutdownEvent(0);
    if (hEventShutdown)
      CloseHandle(hEventShutdown);
  }
#endif
  exit(exit_code); /* purecov: inspected */
}

#endif /* !EMBEDDED_LIBRARY */

/**
   GTID cleanup destroys objects and reset their pointer.
   Function is reentrant.
*/
void gtid_server_cleanup()
{
  if (gtid_state != NULL)
  {
    delete gtid_state;
    gtid_state= NULL;
  }
  if (global_sid_map != NULL)
  {
    delete global_sid_map;
    global_sid_map= NULL;
  }
  if (global_sid_lock != NULL)
  {
    delete global_sid_lock;
    global_sid_lock= NULL;
  }
  if (gtid_table_persistor != NULL)
  {
    delete gtid_table_persistor;
    gtid_table_persistor= NULL;
  }
  if (gtid_mode_lock)
  {
    delete gtid_mode_lock;
    gtid_mode_lock= NULL;
  }
}

/**
   GTID initialization.

   @return true if allocation does not succeed
           false if OK
*/
bool gtid_server_init()
{
  bool res=
    (!(global_sid_lock= new Checkable_rwlock(
#ifdef HAVE_PSI_INTERFACE
                                             key_rwlock_global_sid_lock
#endif
                                            )) ||
     !(gtid_mode_lock= new Checkable_rwlock(
#ifdef HAVE_PSI_INTERFACE
                                            key_rwlock_gtid_mode_lock
#endif
                                           )) ||
     !(global_sid_map= new Sid_map(global_sid_lock)) ||
     !(gtid_state= new Gtid_state(global_sid_lock, global_sid_map))||
     !(gtid_table_persistor= new Gtid_table_persistor()));
  if (res)
  {
    gtid_server_cleanup();
  }
  return res;
}

#ifndef EMBEDDED_LIBRARY
// Free connection acceptors
static void free_connection_acceptors()
{
  delete mysqld_socket_acceptor;
  mysqld_socket_acceptor= NULL;

#ifdef _WIN32
  delete named_pipe_acceptor;
  named_pipe_acceptor= NULL;
  delete shared_mem_acceptor;
  shared_mem_acceptor= NULL;
#endif
}
#endif


void clean_up(bool print_message)
{
  DBUG_PRINT("exit",("clean_up"));
  if (cleanup_done++)
    return; /* purecov: inspected */

  stop_handle_manager();
  release_ddl_log();

  memcached_shutdown();

  /*
    make sure that handlers finish up
    what they have that is dependent on the binlog
  */
  if ((opt_help == 0) || (opt_verbose > 0))
    sql_print_information("Binlog end");
  ha_binlog_end(current_thd);

  injector::free_instance();
  mysql_bin_log.cleanup();
  gtid_server_cleanup();

#ifdef HAVE_REPLICATION
  if (use_slave_mask)
    bitmap_free(&slave_error_mask);
#endif
  my_tz_free();
  my_dboptions_cache_free();
  ignore_db_dirs_free();
  servers_free(1);
#ifndef NO_EMBEDDED_ACCESS_CHECKS
  acl_free(1);
  grant_free();
#endif
  query_cache.destroy();
  hostname_cache_free();
  item_func_sleep_free();
  lex_free();       /* Free some memory */
  item_create_cleanup();
  if (!opt_noacl)
  {
#ifdef HAVE_DLOPEN
    udf_free();
#endif
  }
  table_def_start_shutdown();
  plugin_shutdown();
  delete_optimizer_cost_module();
  ha_end();
  if (tc_log)
  {
    tc_log->close();
    tc_log= NULL;
  }
  delegates_destroy();
  transaction_cache_free();
  table_def_free();
  mdl_destroy();
  key_caches.delete_elements((void (*)(const char*, uchar*)) free_key_cache);
  multi_keycache_free();
  free_status_vars();
  query_logger.cleanup();
  my_free_open_file_info();
  if (defaults_argv)
    free_defaults(defaults_argv);
  free_tmpdir(&mysql_tmpdir_list);
  my_free(opt_bin_logname);
  bitmap_free(&temp_pool);
  free_max_user_conn();
#ifndef EMBEDDED_LIBRARY
  free_global_user_stats();
  free_global_client_stats();
  free_global_thread_stats();
  free_global_table_stats();
  free_global_index_stats();
#endif
#ifdef HAVE_REPLICATION
  end_slave_list();
#endif
  delete binlog_filter;
  delete rpl_filter;
  end_ssl();
  vio_end();
  my_regex_end();
#if defined(ENABLED_DEBUG_SYNC)
  /* End the debug sync facility. See debug_sync.cc. */
  debug_sync_end();
#endif /* defined(ENABLED_DEBUG_SYNC) */

#ifndef EMBEDDED_LIBRARY
  delete_pid_file(MYF(0));
#endif

  if (print_message && my_default_lc_messages && server_start_time)
    sql_print_information(ER_DEFAULT(ER_SHUTDOWN_COMPLETE),my_progname);
  cleanup_errmsgs();

#ifndef EMBEDDED_LIBRARY
  free_connection_acceptors();
  Connection_handler_manager::destroy_instance();
#endif

  mysql_client_plugin_deinit();
  finish_client_errs();
  deinit_errmessage(); // finish server errs
  DBUG_PRINT("quit", ("Error messages freed"));

  free_charsets();
  sys_var_end();
  Global_THD_manager::destroy_instance();

  my_free(const_cast<char*>(log_bin_basename));
  my_free(const_cast<char*>(log_bin_index));
#ifndef EMBEDDED_LIBRARY
  my_free(const_cast<char*>(relay_log_basename));
  my_free(const_cast<char*>(relay_log_index));
#endif
  free_list(opt_early_plugin_load_list_ptr);
  free_list(opt_plugin_load_list_ptr);

  if (THR_THD_initialized)
  {
    THR_THD_initialized= false;
    (void) my_delete_thread_local_key(THR_THD);
  }

  if (THR_MALLOC_initialized)
  {
    THR_MALLOC_initialized= false;
    (void) my_delete_thread_local_key(THR_MALLOC);
  }

  if (have_statement_timeout == SHOW_OPTION_YES)
    my_timer_deinitialize();

  have_statement_timeout= SHOW_OPTION_DISABLED;

  my_handle_options_end();
  log_syslog_exit();

  /*
    The following lines may never be executed as the main thread may have
    killed us
  */
  DBUG_PRINT("quit", ("done with cleanup"));
} /* clean_up */


#ifndef EMBEDDED_LIBRARY

static void clean_up_mutexes()
{
  mysql_mutex_destroy(&LOCK_log_throttle_qni);
  mysql_mutex_destroy(&LOCK_status);
  mysql_mutex_destroy(&LOCK_manager);
  mysql_mutex_destroy(&LOCK_crypt);
  mysql_mutex_destroy(&LOCK_user_conn);
#ifdef HAVE_OPENSSL
  mysql_mutex_destroy(&LOCK_des_key_file);
#endif
  mysql_rwlock_destroy(&LOCK_sys_init_connect);
  mysql_rwlock_destroy(&LOCK_sys_init_slave);
  mysql_mutex_destroy(&LOCK_global_system_variables);
  mysql_rwlock_destroy(&LOCK_system_variables_hash);
  mysql_mutex_destroy(&LOCK_uuid_generator);
  mysql_mutex_destroy(&LOCK_sql_rand);
  mysql_mutex_destroy(&LOCK_prepared_stmt_count);
  mysql_mutex_destroy(&LOCK_sql_slave_skip_counter);
  mysql_mutex_destroy(&LOCK_slave_net_timeout);
  mysql_mutex_destroy(&LOCK_slave_trans_dep_tracker);
  mysql_mutex_destroy(&LOCK_error_messages);
  mysql_mutex_destroy(&LOCK_offline_mode);
  mysql_mutex_destroy(&LOCK_default_password_lifetime);
  mysql_cond_destroy(&COND_manager);
#ifdef _WIN32
  mysql_cond_destroy(&COND_handler_count);
  mysql_mutex_destroy(&LOCK_handler_count);
  mysql_rwlock_destroy(&LOCK_named_pipe_full_access_group);
#endif
#ifndef _WIN32
  mysql_cond_destroy(&COND_socket_listener_active);
  mysql_mutex_destroy(&LOCK_socket_listener_active);
  mysql_cond_destroy(&COND_start_signal_handler);
  mysql_mutex_destroy(&LOCK_start_signal_handler);
#endif
  mysql_mutex_destroy(&LOCK_keyring_operations);
  mysql_mutex_destroy(&LOCK_global_user_client_stats);
  mysql_mutex_destroy(&LOCK_global_table_stats);
  mysql_mutex_destroy(&LOCK_global_index_stats);
  mysql_rwlock_destroy(&LOCK_consistent_snapshot);
}


/****************************************************************************
** Init IP and UNIX socket
****************************************************************************/

/* Initialise proxy protocol. */
static void set_proxy()
{
  const char *p;
  struct st_vio_network net;

  if (opt_disable_networking)
    return;

  /* Check for special case '*'. */
  if (strcmp(my_proxy_protocol_networks, "*") == 0) {
    memset(&net, 0, sizeof(net));
    net.family= AF_INET;
    vio_proxy_protocol_add(&net);
#ifdef HAVE_IPV6
    net.family= AF_INET6;
    vio_proxy_protocol_add(&net);
#endif
    return;
  }

  p= my_proxy_protocol_networks;

  while(1) {

    const char *start;
    char buffer[INET6_ADDRSTRLEN + 1 + 3 + 1];
    unsigned bits;

    /* jump spaces. */
    while (*p == ' ')
      p++;
    if (*p == '\0')
      break;
    start= p;

    /* look for separator */
    while (*p != ',' && *p != '/' && *p != ' ' && *p != '\0')
      p++;
    if (p - start > INET6_ADDRSTRLEN) {
      sql_print_error("Too long network in 'proxy_protocol_networks' "
                      "directive.");
      unireg_abort(1);
    }
    memcpy(buffer, start, p - start);
    buffer[p - start]= '\0';

    /* Try to convert to ipv4. */
    if (inet_pton(AF_INET, buffer, &net.addr.in))
      net.family= AF_INET;

#ifdef HAVE_IPV6
    /* Try to convert to ipv6. */
    else if (inet_pton(AF_INET6, buffer, &net.addr.in6))
      net.family= AF_INET6;
#endif

    else {
      sql_print_error("Bad network '%s' in 'proxy_protocol_networks' "
                      "directive.", buffer);
      unireg_abort(1);
    }

    /* Look for network. */
    if (*p == '/') {
      if (!my_isdigit(&my_charset_bin, *++p)) {
        sql_print_error("Missing network prefix in 'proxy_protocol_networks' "
                        "directive.");
        unireg_abort(1);
      }
      start= p;
      bits= 0;
      while (my_isdigit(&my_charset_bin, *p) && p - start < 3)
        bits= bits * 10 + *p++ - '0';

      /* Check bits value. */
      if (net.family == AF_INET && bits > 32) {
        sql_print_error("Bad IPv4 mask in 'proxy_protocol_networks' "
                        "directive.");
        unireg_abort(1);
      }
#ifdef HAVE_IPV6
      if (net.family == AF_INET6 && bits > 128) {
        sql_print_error("Bad IPv6 mask in 'proxy_protocol_networks' "
                        "directive.");
        unireg_abort(1);
      }
#endif
    }
    else {
      if (net.family == AF_INET)
        bits= 32;
#ifdef HAVE_IPV6
      else {
        DBUG_ASSERT(net.family == AF_INET6);
        bits= 128;
      }
#endif
    }

    /* Build binary mask. */
    if (net.family == AF_INET) {

      /* Process IPv4 mask. */
      if (bits == 0)
        net.mask.in.s_addr= 0x00000000;
      else if (bits == 32)
        net.mask.in.s_addr= 0xffffffff;
      else
        net.mask.in.s_addr= ~((0x80000000>>(bits-1))-1);
      net.mask.in.s_addr= htonl(net.mask.in.s_addr);

      /* Apply mask */
      struct in_addr check= net.addr.in;
      check.s_addr&= net.mask.in.s_addr;

      /* Check network. */
      if (check.s_addr != net.addr.in.s_addr)
        sql_print_warning("The network mask hides a part of the address for "
                          "'%s/%d' in 'proxy_protocol_networks' directive.",
                          buffer, bits);
    }
#ifdef HAVE_IPV6
    else {

      /* Process IPv6 mask */
      memset(&net.mask.in6, 0, sizeof(net.mask.in6));
      if (bits > 0 && bits < 32) {
        net.mask.in6.s6_addr32[0]= ~((0x80000000>>(bits-1))-1);
      }
      else if (bits == 32) {
        net.mask.in6.s6_addr32[0]= 0xffffffff;
      }
      else if (bits > 32 && bits <= 64) {
        net.mask.in6.s6_addr32[0]= 0xffffffff;
        net.mask.in6.s6_addr32[1]= (bits == 64)
          ? 0xffffffff : ~((0x80000000>>(bits-32-1))-1);
      }
      else if (bits > 64 && bits <= 96) {
        net.mask.in6.s6_addr32[0]= 0xffffffff;
        net.mask.in6.s6_addr32[1]= 0xffffffff;
        net.mask.in6.s6_addr32[2]= (bits == 96)
          ? 0xffffffff : ~((0x80000000>>(bits-64-1))-1);
      }
      else if (bits > 96) {
        DBUG_ASSERT(bits <= 128);
        net.mask.in6.s6_addr32[0]= 0xffffffff;
        net.mask.in6.s6_addr32[1]= 0xffffffff;
        net.mask.in6.s6_addr32[2]= 0xffffffff;
        net.mask.in6.s6_addr32[3]= (bits == 128)
          ? 0xffffffff : ~((0x80000000>>(bits-96-1))-1);
      }

      net.mask.in6.s6_addr32[0]= htonl(net.mask.in6.s6_addr32[0]);
      net.mask.in6.s6_addr32[1]= htonl(net.mask.in6.s6_addr32[1]);
      net.mask.in6.s6_addr32[2]= htonl(net.mask.in6.s6_addr32[2]);
      net.mask.in6.s6_addr32[3]= htonl(net.mask.in6.s6_addr32[3]);

      /* Apply mask */
      struct in6_addr check= net.addr.in6;
      check.s6_addr32[0]&= net.mask.in6.s6_addr32[0];
      check.s6_addr32[1]&= net.mask.in6.s6_addr32[1];
      check.s6_addr32[2]&= net.mask.in6.s6_addr32[2];
      check.s6_addr32[3]&= net.mask.in6.s6_addr32[3];

      /* Check network. */
      if (memcmp(check.s6_addr, net.addr.in6.s6_addr, 16))
      {
        sql_print_warning("The network mask hides a part of the address for "
                          "'%s/%d' in 'proxy_protocol_networks' directive.",
                          buffer, bits);
      }
    }
#endif

    if (*p != '\0' && *p != ',') {
      sql_print_error("Bad syntax in 'proxy_protocol_networks' directive.");
      unireg_abort(1);
    }

    /* add network. */
    vio_proxy_protocol_add(&net);

    /* stop the parsing. */
    if (*p == '\0')
      break;
    p++;
  }
}

static void set_ports()
{
  char  *env;
  if (!mysqld_port && !opt_disable_networking)
  {         // Get port if not from commandline
    mysqld_port= MYSQL_PORT;

    /*
      if builder specifically requested a default port, use that
      (even if it coincides with our factory default).
      only if they didn't do we check /etc/services (and, failing
      on that, fall back to the factory default of 3306).
      either default can be overridden by the environment variable
      MYSQL_TCP_PORT, which in turn can be overridden with command
      line options.
    */

#if MYSQL_PORT_DEFAULT == 0
    struct  servent *serv_ptr;
    if ((serv_ptr= getservbyname("mysql", "tcp")))
      mysqld_port= ntohs((u_short) serv_ptr->s_port); /* purecov: inspected */
#endif
    if ((env = getenv("MYSQL_TCP_PORT")))
      mysqld_port= (uint) atoi(env);    /* purecov: inspected */
  }
  if (!mysqld_unix_port)
  {
#ifdef _WIN32
    mysqld_unix_port= (char*) MYSQL_NAMEDPIPE;
#else
    mysqld_unix_port= (char*) MYSQL_UNIX_ADDR;
#endif
    if ((env = getenv("MYSQL_UNIX_PORT")))
      mysqld_unix_port= env;      /* purecov: inspected */
  }
}


#if !defined(_WIN32)
/* Change to run as another user if started with --user */

static struct passwd *check_user(const char *user)
{
  struct passwd *tmp_user_info;
  uid_t user_id= geteuid();

  // Don't bother if we aren't superuser
  if (user_id)
  {
    if (user)
    {
      /* Don't give a warning, if real user is same as given with --user */
      tmp_user_info= getpwnam(user);
      if ((!tmp_user_info || user_id != tmp_user_info->pw_uid))
        sql_print_warning(
                    "One can only use the --user switch if running as root\n");
    }
    return NULL;
  }
  if (!user)
  {
    if (!opt_bootstrap && !opt_help)
    {
      sql_print_error("Fatal error: Please read \"Security\" section of the manual to find out how to run mysqld as root!\n");
      unireg_abort(MYSQLD_ABORT_EXIT);
    }
    return NULL;
  }
  /* purecov: begin tested */
  if (!strcmp(user,"root"))
    return NULL;                        // Avoid problem with dynamic libraries

  if (!(tmp_user_info= getpwnam(user)))
  {
    // Allow a numeric uid to be used
    const char *pos;
    for (pos= user; my_isdigit(mysqld_charset,*pos); pos++) ;
    if (*pos)                                   // Not numeric id
      goto err;
    if (!(tmp_user_info= getpwuid(atoi(user))))
      goto err;
  }
  return tmp_user_info;
  /* purecov: end */

err:
  sql_print_error("Fatal error: Can't change to run as user '%s' ;  Please check that the user exists!\n",user);
  unireg_abort(MYSQLD_ABORT_EXIT);

#ifdef PR_SET_DUMPABLE
  if (test_flags & TEST_CORE_ON_SIGNAL)
  {
    /* inform kernel that process is dumpable */
    (void) prctl(PR_SET_DUMPABLE, 1);
  }
#endif

  return NULL;
}

static void set_user(const char *user, struct passwd *user_info_arg)
{
  /* purecov: begin tested */
  DBUG_ASSERT(user_info_arg != 0);
#ifdef HAVE_INITGROUPS
  /*
    We can get a SIGSEGV when calling initgroups() on some systems when NSS
    is configured to use LDAP and the server is statically linked.  We set
    calling_initgroups as a flag to the SIGSEGV handler that is then used to
    output a specific message to help the user resolve this problem.
  */
  calling_initgroups= 1;
  initgroups((char*) user, user_info_arg->pw_gid);
  calling_initgroups= 0;
#endif
  if (setgid(user_info_arg->pw_gid) == -1)
  {
    sql_print_error("setgid: %s", strerror(errno));
    unireg_abort(MYSQLD_ABORT_EXIT);
  }
  if (setuid(user_info_arg->pw_uid) == -1)
  {
    sql_print_error("setuid: %s", strerror(errno));
    unireg_abort(MYSQLD_ABORT_EXIT);
  }
  /* purecov: end */
}


static void set_effective_user(struct passwd *user_info_arg)
{
  DBUG_ASSERT(user_info_arg != 0);
  if (setregid((gid_t)-1, user_info_arg->pw_gid) == -1)
  {
    sql_print_error("setregid: %s", strerror(errno));
    unireg_abort(MYSQLD_ABORT_EXIT);
  }
  if (setreuid((uid_t)-1, user_info_arg->pw_uid) == -1)
  {
    sql_print_error("setreuid: %s", strerror(errno));
    unireg_abort(MYSQLD_ABORT_EXIT);
  }
}


/** Change root user if started with @c --chroot . */
static void set_root(const char *path)
{
  if (chroot(path) == -1)
  {
    sql_print_error("chroot: %s", strerror(errno));
    unireg_abort(MYSQLD_ABORT_EXIT);
  }
  my_setwd("/", MYF(0));
}
#endif // !_WIN32


static bool network_init(void)
{
  if (opt_bootstrap)
    return false;

  set_ports();

  set_proxy();
#ifdef HAVE_SYS_UN_H
  std::string const unix_sock_name(mysqld_unix_port ? mysqld_unix_port : "");
#else
  std::string const unix_sock_name("");
#endif

  if (!opt_disable_networking || unix_sock_name != "")
  {
    std::string const bind_addr_str(my_bind_addr_str ? my_bind_addr_str : "");

    Mysqld_socket_listener *mysqld_socket_listener=
      new (std::nothrow) Mysqld_socket_listener(bind_addr_str,
                                                mysqld_port, mysqld_extra_port,
                                                back_log, mysqld_port_timeout,
                                                unix_sock_name);
    if (mysqld_socket_listener == NULL)
      return true;

    mysqld_socket_acceptor=
      new (std::nothrow) Connection_acceptor<Mysqld_socket_listener>(mysqld_socket_listener);
    if (mysqld_socket_acceptor == NULL)
    {
      delete mysqld_socket_listener;
      mysqld_socket_listener= NULL;
      return true;
    }

    if (mysqld_socket_acceptor->init_connection_acceptor())
      return true; // mysqld_socket_acceptor would be freed in unireg_abort.

    if (report_port == 0)
      report_port= mysqld_port;

    if (!opt_disable_networking)
      DBUG_ASSERT(report_port != 0);
  }
#ifdef _WIN32
  // Create named pipe
  if (opt_enable_named_pipe)
  {
    std::string pipe_name= mysqld_unix_port ? mysqld_unix_port : "";

    named_pipe_listener= new (std::nothrow) Named_pipe_listener(&pipe_name);
    if (named_pipe_listener == NULL)
      return true;

    named_pipe_acceptor=
      new (std::nothrow) Connection_acceptor<Named_pipe_listener>(named_pipe_listener);
    if (named_pipe_acceptor == NULL)
    {
      delete named_pipe_listener;
      named_pipe_listener= NULL;
      return true;
    }

    if (named_pipe_acceptor->init_connection_acceptor())
      return true; // named_pipe_acceptor would be freed in unireg_abort.
  }

  // Setup shared_memory acceptor
  if (opt_enable_shared_memory)
  {
    std::string shared_mem_base_name= shared_memory_base_name ? shared_memory_base_name : "";

    Shared_mem_listener *shared_mem_listener=
      new (std::nothrow) Shared_mem_listener(&shared_mem_base_name);
    if (shared_mem_listener == NULL)
      return true;

    shared_mem_acceptor=
      new (std::nothrow) Connection_acceptor<Shared_mem_listener>(shared_mem_listener);
    if (shared_mem_acceptor == NULL)
    {
      delete shared_mem_listener;
      shared_mem_listener= NULL;
      return true;
    }

    if (shared_mem_acceptor->init_connection_acceptor())
      return true; // shared_mem_acceptor would be freed in unireg_abort.
  }
#endif // _WIN32
  return false;
}

#ifdef _WIN32
static uint handler_count= 0;


static inline void decrement_handler_count()
{
  mysql_mutex_lock(&LOCK_handler_count);
  handler_count--;
  mysql_cond_signal(&COND_handler_count);
  mysql_mutex_unlock(&LOCK_handler_count);
}


extern "C" void *socket_conn_event_handler(void *arg)
{
  my_thread_init();

  Connection_acceptor<Mysqld_socket_listener> *conn_acceptor=
    static_cast<Connection_acceptor<Mysqld_socket_listener>*>(arg);
  conn_acceptor->connection_event_loop();

  decrement_handler_count();
  my_thread_end();
  return 0;
}


extern "C" void *named_pipe_conn_event_handler(void *arg)
{
  my_thread_init();

  Connection_acceptor<Named_pipe_listener> *conn_acceptor=
    static_cast<Connection_acceptor<Named_pipe_listener>*>(arg);
  conn_acceptor->connection_event_loop();

  decrement_handler_count();
  my_thread_end();
  return 0;
}


extern "C" void *shared_mem_conn_event_handler(void *arg)
{
  my_thread_init();

  Connection_acceptor<Shared_mem_listener> *conn_acceptor=
    static_cast<Connection_acceptor<Shared_mem_listener>*>(arg);
  conn_acceptor->connection_event_loop();

  decrement_handler_count();
  my_thread_end();
  return 0;
}


void setup_conn_event_handler_threads()
{
  my_thread_handle hThread;

  DBUG_ENTER("handle_connections_methods");

  if ((!have_tcpip || opt_disable_networking) &&
      !opt_enable_shared_memory && !opt_enable_named_pipe)
  {
    sql_print_error("TCP/IP, --shared-memory, or --named-pipe should be configured on NT OS");
    unireg_abort(MYSQLD_ABORT_EXIT);        // Will not return
  }

  mysql_mutex_lock(&LOCK_handler_count);
  handler_count=0;

  if (opt_enable_named_pipe)
  {
    int error= mysql_thread_create(key_thread_handle_con_namedpipes,
                                   &hThread, &connection_attrib,
                                   named_pipe_conn_event_handler,
                                   named_pipe_acceptor);
    if (!error)
      handler_count++;
    else
      sql_print_warning("Can't create thread to handle named pipes"
                        " (errno= %d)", error);
  }

  if (have_tcpip && !opt_disable_networking)
  {
    int error= mysql_thread_create(key_thread_handle_con_sockets,
                                   &hThread, &connection_attrib,
                                   socket_conn_event_handler,
                                   mysqld_socket_acceptor);
    if (!error)
      handler_count++;
    else
      sql_print_warning("Can't create thread to handle TCP/IP (errno= %d)",
                        error);
  }

  if (opt_enable_shared_memory)
  {
    int error= mysql_thread_create(key_thread_handle_con_sharedmem,
                                   &hThread, &connection_attrib,
                                   shared_mem_conn_event_handler,
                                   shared_mem_acceptor);
    if (!error)
      handler_count++;
    else
      sql_print_warning("Can't create thread to handle shared memory"
                        " (errno= %d)", error);
  }

  // Block until all connection listener threads have exited.
  while (handler_count > 0)
    mysql_cond_wait(&COND_handler_count, &LOCK_handler_count);
  mysql_mutex_unlock(&LOCK_handler_count);
  DBUG_VOID_RETURN;
}


/*
  On Windows, we use native SetConsoleCtrlHandler for handle events like Ctrl-C
  with graceful shutdown.
  Also, we do not use signal(), but SetUnhandledExceptionFilter instead - as it
  provides possibility to pass the exception to just-in-time debugger, collect
  dumps and potentially also the exception and thread context used to output
  callstack.
*/

static BOOL WINAPI console_event_handler( DWORD type )
{
  DBUG_ENTER("console_event_handler");
  if(type == CTRL_C_EVENT)
  {
     /*
       Do not shutdown before startup is finished and shutdown
       thread is initialized. Otherwise there is a race condition
       between main thread doing initialization and CTRL-C thread doing
       cleanup, which can result into crash.
     */
     if(hEventShutdown)
       kill_mysql();
     else
       sql_print_warning("CTRL-C ignored during startup");
     DBUG_RETURN(TRUE);
  }
  DBUG_RETURN(FALSE);
}


#ifdef DEBUG_UNHANDLED_EXCEPTION_FILTER
#define DEBUGGER_ATTACH_TIMEOUT 120
/*
  Wait for debugger to attach and break into debugger. If debugger is not attached,
  resume after timeout.
*/
static void wait_for_debugger(int timeout_sec)
{
   if(!IsDebuggerPresent())
   {
     int i;
     printf("Waiting for debugger to attach, pid=%u\n",GetCurrentProcessId());
     fflush(stdout);
     for(i= 0; i < timeout_sec; i++)
     {
       Sleep(1000);
       if(IsDebuggerPresent())
       {
         /* Break into debugger */
         __debugbreak();
         return;
       }
     }
     printf("pid=%u, debugger not attached after %d seconds, resuming\n",GetCurrentProcessId(),
       timeout_sec);
     fflush(stdout);
   }
}
#endif /* DEBUG_UNHANDLED_EXCEPTION_FILTER */

LONG WINAPI my_unhandler_exception_filter(EXCEPTION_POINTERS *ex_pointers)
{
   static BOOL first_time= TRUE;
   if(!first_time)
   {
     /*
       This routine can be called twice, typically
       when detaching in JIT debugger.
       Return EXCEPTION_EXECUTE_HANDLER to terminate process.
     */
     return EXCEPTION_EXECUTE_HANDLER;
   }
   first_time= FALSE;
#ifdef DEBUG_UNHANDLED_EXCEPTION_FILTER
   /*
    Unfortunately there is no clean way to debug unhandled exception filters,
    as debugger does not stop there(also documented in MSDN)
    To overcome, one could put a MessageBox, but this will not work in service.
    Better solution is to print error message and sleep some minutes
    until debugger is attached
  */
  wait_for_debugger(DEBUGGER_ATTACH_TIMEOUT);
#endif /* DEBUG_UNHANDLED_EXCEPTION_FILTER */
  __try
  {
    my_set_exception_pointers(ex_pointers);
    handle_fatal_signal(ex_pointers->ExceptionRecord->ExceptionCode);
  }
  __except(EXCEPTION_EXECUTE_HANDLER)
  {
    DWORD written;
    const char msg[] = "Got exception in exception handler!\n";
    WriteFile(GetStdHandle(STD_OUTPUT_HANDLE),msg, sizeof(msg)-1,
      &written,NULL);
  }
  /*
    Return EXCEPTION_CONTINUE_SEARCH to give JIT debugger
    (drwtsn32 or vsjitdebugger) possibility to attach,
    if JIT debugger is configured.
    Windows Error reporting might generate a dump here.
  */
  return EXCEPTION_CONTINUE_SEARCH;
}


void my_init_signals()
{
  if(opt_console)
    SetConsoleCtrlHandler(console_event_handler,TRUE);

    /* Avoid MessageBox()es*/
  _CrtSetReportMode(_CRT_WARN, _CRTDBG_MODE_FILE);
  _CrtSetReportFile(_CRT_WARN, _CRTDBG_FILE_STDERR);
  _CrtSetReportMode(_CRT_ERROR, _CRTDBG_MODE_FILE);
  _CrtSetReportFile(_CRT_ERROR, _CRTDBG_FILE_STDERR);
  _CrtSetReportMode(_CRT_ASSERT, _CRTDBG_MODE_FILE);
  _CrtSetReportFile(_CRT_ASSERT, _CRTDBG_FILE_STDERR);

   /*
     Do not use SEM_NOGPFAULTERRORBOX in the following SetErrorMode (),
     because it would prevent JIT debugger and Windows error reporting
     from working. We need WER or JIT-debugging, since our own unhandled
     exception filter is not guaranteed to work in all situation
     (like heap corruption or stack overflow)
   */
  SetErrorMode(SetErrorMode(0) | SEM_FAILCRITICALERRORS
                               | SEM_NOOPENFILEERRORBOX);
  SetUnhandledExceptionFilter(my_unhandler_exception_filter);
}

#else // !_WIN32

extern "C" {
static void empty_signal_handler(int sig MY_ATTRIBUTE((unused)))
{ }
}


void my_init_signals()
{
  DBUG_ENTER("my_init_signals");
  struct sigaction sa;
  (void) sigemptyset(&sa.sa_mask);

  if (!(test_flags & TEST_NO_STACKTRACE) || (test_flags & TEST_CORE_ON_SIGNAL))
  {
#ifdef HAVE_STACKTRACE
    my_init_stacktrace();
#endif

    if (test_flags & TEST_CORE_ON_SIGNAL)
    {
      // Change limits so that we will get a core file.
      struct rlimit rl;
      rl.rlim_cur= rl.rlim_max= RLIM_INFINITY;
      if (setrlimit(RLIMIT_CORE, &rl))
        sql_print_warning("setrlimit could not change the size of core files to"
                          " 'infinity';  We may not be able to generate a"
                          " core file on signals");
    }

    /*
      SA_RESETHAND resets handler action to default when entering handler.
      SA_NODEFER allows receiving the same signal during handler.
      E.g. SIGABRT during our signal handler will dump core (default action).
    */
    sa.sa_flags= SA_RESETHAND | SA_NODEFER;
    sa.sa_handler= handle_fatal_signal;
    // Treat all these as fatal and handle them.
    (void) sigaction(SIGSEGV, &sa, NULL);
    (void) sigaction(SIGABRT, &sa, NULL);
    (void) sigaction(SIGBUS, &sa, NULL);
    (void) sigaction(SIGILL, &sa, NULL);
    (void) sigaction(SIGFPE, &sa, NULL);
  }

  // Ignore SIGPIPE and SIGALRM
  sa.sa_flags= 0;
  sa.sa_handler= SIG_IGN;
  (void) sigaction(SIGPIPE, &sa, NULL);
  (void) sigaction(SIGALRM, &sa, NULL);

  // SIGUSR1 is used to interrupt the socket listener.
  sa.sa_handler= empty_signal_handler;
  (void) sigaction(SIGUSR1, &sa, NULL);

  // Fix signals if ignored by parents (can happen on Mac OS X).
  sa.sa_handler= SIG_DFL;
  (void) sigaction(SIGTERM, &sa, NULL);
  (void) sigaction(SIGHUP, &sa, NULL);

  sigset_t set;
  (void) sigemptyset(&set);
  /*
    Block SIGQUIT, SIGHUP and SIGTERM.
    The signal handler thread does sigwait() on these.
  */
  (void) sigaddset(&set, SIGQUIT);
  (void) sigaddset(&set, SIGHUP);
  (void) sigaddset(&set, SIGTERM);
  (void) sigaddset(&set, SIGTSTP);
  /*
    Block SIGINT unless debugging to prevent Ctrl+C from causing
    unclean shutdown of the server.
  */
  if (!(test_flags & TEST_SIGINT))
    (void) sigaddset(&set, SIGINT);
  pthread_sigmask(SIG_SETMASK, &set, NULL);
  DBUG_VOID_RETURN;
}


static void start_signal_handler()
{
  int error;
  my_thread_attr_t thr_attr;
  DBUG_ENTER("start_signal_handler");

  (void) my_thread_attr_init(&thr_attr);
  (void) pthread_attr_setscope(&thr_attr, PTHREAD_SCOPE_SYSTEM);
  (void) my_thread_attr_setdetachstate(&thr_attr, MY_THREAD_CREATE_JOINABLE);

  size_t guardize= 0;
  (void) pthread_attr_getguardsize(&thr_attr, &guardize);
#if defined(__ia64__) || defined(__ia64)
  /*
    Peculiar things with ia64 platforms - it seems we only have half the
    stack size in reality, so we have to double it here
  */
  guardize= my_thread_stack_size;
#endif
  (void) my_thread_attr_setstacksize(&thr_attr, my_thread_stack_size + guardize);

  /*
    Set main_thread_id so that SIGTERM/SIGQUIT/SIGKILL can interrupt
    the socket listener successfully.
  */
  main_thread_id= my_thread_self();

  mysql_mutex_lock(&LOCK_start_signal_handler);
  if ((error=
       mysql_thread_create(key_thread_signal_hand,
                           &signal_thread_id, &thr_attr, signal_hand, 0)))
  {
    sql_print_error("Can't create interrupt-thread (error %d, errno: %d)",
                    error, errno);
    flush_error_log_messages();
    exit(MYSQLD_ABORT_EXIT);
  }
  mysql_cond_wait(&COND_start_signal_handler, &LOCK_start_signal_handler);
  mysql_mutex_unlock(&LOCK_start_signal_handler);

  (void) my_thread_attr_destroy(&thr_attr);
  DBUG_VOID_RETURN;
}


/** This thread handles SIGTERM, SIGQUIT and SIGHUP signals. */
/* ARGSUSED */
extern "C" void *signal_hand(void *arg MY_ATTRIBUTE((unused)))
{
  my_thread_init();

  sigset_t set;
  (void) sigemptyset(&set);
  (void) sigaddset(&set, SIGTERM);
  (void) sigaddset(&set, SIGQUIT);
  (void) sigaddset(&set, SIGHUP);

  /*
    Signal to start_signal_handler that we are ready.
    This works by waiting for start_signal_handler to free mutex,
    after which we signal it that we are ready.
  */
  mysql_mutex_lock(&LOCK_start_signal_handler);
  mysql_cond_broadcast(&COND_start_signal_handler);
  mysql_mutex_unlock(&LOCK_start_signal_handler);

  /*
    Waiting until mysqld_server_started == true to ensure that all server
    components have been successfully initialized. This step is mandatory
    since signal processing can be done safely only when all server components
    have been initialized.
  */
  mysql_mutex_lock(&LOCK_server_started);
  while (!mysqld_server_started)
    mysql_cond_wait(&COND_server_started, &LOCK_server_started);
  mysql_mutex_unlock(&LOCK_server_started);

  for (;;)
  {
    int sig;
    while (sigwait(&set, &sig) == EINTR)
    {}
    if (cleanup_done)
    {
      my_thread_end();
      my_thread_exit(0);      // Safety
      return NULL;            // Avoid compiler warnings
    }
    switch (sig) {
    case SIGTERM:
    case SIGQUIT:
      // Switch to the file log message processing.
      query_logger.set_handlers((log_output_options != LOG_NONE) ?
                                LOG_FILE : LOG_NONE);
      DBUG_PRINT("info", ("Got signal: %d  abort_loop: %d", sig, abort_loop));
      if (!abort_loop)
      {
        abort_loop= true;       // Mark abort for threads.
#ifdef HAVE_PSI_THREAD_INTERFACE
        // Delete the instrumentation for the signal thread.
        PSI_THREAD_CALL(delete_current_thread)();
#endif
        /*
          Kill the socket listener.
          The main thread will then set socket_listener_active= false,
          and wait for us to finish all the cleanup below.
        */
        mysql_mutex_lock(&LOCK_socket_listener_active);
        while (socket_listener_active)
        {
          DBUG_PRINT("info",("Killing socket listener"));
          if (pthread_kill(main_thread_id, SIGUSR1))
          {
            DBUG_ASSERT(false);
            break;
          }
          mysql_cond_wait(&COND_socket_listener_active,
                          &LOCK_socket_listener_active);
        }
        mysql_mutex_unlock(&LOCK_socket_listener_active);

        close_connections();
      }
      my_thread_end();
      my_thread_exit(0);
      return NULL;  // Avoid compiler warnings
      break;
    case SIGHUP:
      if (!abort_loop)
      {
        int not_used;
        mysql_print_status();   // Print some debug info
        reload_acl_and_cache(NULL,
                             (REFRESH_LOG | REFRESH_TABLES | REFRESH_FAST |
                              REFRESH_GRANT | REFRESH_THREADS | REFRESH_HOSTS),
                             NULL, &not_used); // Flush logs
        // Reenable query logs after the options were reloaded.
        query_logger.set_handlers(log_output_options);
      }
      break;
    default:
      break;          /* purecov: tested */
    }
  }
  return NULL;        /* purecov: deadcode */
}

#endif // !_WIN32
#endif // !EMBEDDED_LIBRARY

/**
  Starts processing signals initialized in the signal_hand function.

  @see signal_hand
*/
static void start_processing_signals()
{
  mysql_mutex_lock(&LOCK_server_started);
  mysqld_server_started= true;
  mysql_cond_broadcast(&COND_server_started);
  mysql_mutex_unlock(&LOCK_server_started);
}

#if HAVE_BACKTRACE && HAVE_ABI_CXA_DEMANGLE
#include <cxxabi.h>
extern "C" char *my_demangle(const char *mangled_name, int *status)
{
  return abi::__cxa_demangle(mangled_name, NULL, NULL, status);
}
#endif


/**
  All global error messages are sent here where the first one is stored
  for the client.
*/
/* ARGSUSED */
extern "C" void my_message_sql(uint error, const char *str, myf MyFlags);

void my_message_sql(uint error, const char *str, myf MyFlags)
{
  THD *thd= current_thd;
  DBUG_ENTER("my_message_sql");
  DBUG_PRINT("error", ("error: %u  message: '%s'", error, str));

  DBUG_ASSERT(str != NULL);
  /*
    An error should have a valid error number (!= 0), so it can be caught
    in stored procedures by SQL exception handlers.
    Calling my_error() with error == 0 is a bug.
    Remaining known places to fix:
    - storage/myisam/mi_create.c, my_printf_error()
    TODO:
    DBUG_ASSERT(error != 0);
  */

  if (error == 0)
  {
    /* At least, prevent new abuse ... */
    DBUG_ASSERT(strncmp(str, "MyISAM table", 12) == 0);
    error= ER_UNKNOWN_ERROR;
  }

  if (thd)
  {
    Sql_condition::enum_severity_level level= Sql_condition::SL_ERROR;

    /**
      Reporting an error invokes audit API call that notifies the error
      to the plugin. Audit API that generate the error adds a protection
      (condition handler) that prevents entering infinite recursion, when
      a plugin signals error, when already handling the error.

      handle_condition is normally invoked from within raise_condition,
      but we need to prevent recursion befere notifying error to the plugin.

      Additionaly, handle_condition must be called once during reporting
      an error, so the raise_condition is called depending on the result of
      the handle_condition call.
    */
    bool handle= thd->handle_condition(error,
                                       mysql_errno_to_sqlstate(error),
                                       &level,
                                       str ? str : ER(error));
#ifndef EMBEDDED_LIBRARY
    if (!handle)
      mysql_audit_notify(thd, AUDIT_EVENT(MYSQL_AUDIT_GENERAL_ERROR),
                         error, str, strlen(str));
#endif

    if (MyFlags & ME_FATALERROR)
      thd->is_fatal_error= 1;

    if (!handle)
      (void) thd->raise_condition(error, NULL, level, str, false);
  }

  /* When simulating OOM, skip writing to error log to avoid mtr errors */
  DBUG_EXECUTE_IF("simulate_out_of_memory", DBUG_VOID_RETURN;);

  if (!thd || MyFlags & ME_ERRORLOG)
    sql_print_error("%s: %s",my_progname,str); /* purecov: inspected */
  DBUG_VOID_RETURN;
}


#ifndef EMBEDDED_LIBRARY
extern "C" void *my_str_malloc_mysqld(size_t size);
extern "C" void my_str_free_mysqld(void *ptr);
extern "C" void *my_str_realloc_mysqld(void *ptr, size_t size);

void *my_str_malloc_mysqld(size_t size)
{
  return my_malloc(key_memory_my_str_malloc,
                   size, MYF(MY_FAE));
}


void my_str_free_mysqld(void *ptr)
{
  my_free(ptr);
}

void *my_str_realloc_mysqld(void *ptr, size_t size)
{
  return my_realloc(key_memory_my_str_malloc,
                    ptr, size, MYF(MY_FAE));
}
#endif // !EMBEDDED_LIBRARY

const char *load_default_groups[]= {
#ifdef WITH_NDBCLUSTER_STORAGE_ENGINE
"mysql_cluster",
#endif
"mysqld","server", MYSQL_BASE_VERSION, 0, 0};

#if defined(_WIN32) && !defined(EMBEDDED_LIBRARY)
static const int load_default_groups_sz=
sizeof(load_default_groups)/sizeof(load_default_groups[0]);
#endif

#ifndef EMBEDDED_LIBRARY
/**
  This function is used to check for stack overrun for pathological
  cases of regular expressions and 'like' expressions.
  The call to current_thd is quite expensive, so we try to avoid it
  for the normal cases.
  The size of each stack frame for the wildcmp() routines is ~128 bytes,
  so checking *every* recursive call is not necessary.
 */
extern "C" int
check_enough_stack_size(int recurse_level)
{
  uchar stack_top;
  if (recurse_level % 16 != 0)
    return 0;

  THD *my_thd= current_thd;
  if (my_thd != NULL)
    return check_stack_overrun(my_thd, STACK_MIN_SIZE * 2, &stack_top);
  return 0;
}
#endif


/**
  Initialize one of the global date/time format variables.

  @param format_type    What kind of format should be supported
  @param var_ptr    Pointer to variable that should be updated

  @retval
    0 ok
  @retval
    1 error
*/

static bool init_global_datetime_format(timestamp_type format_type,
                                        Date_time_format *format)
{
  /*
    Get command line option
    format->format.str is already set by my_getopt
  */
  format->format.length= strlen(format->format.str);

  if (parse_date_time_format(format_type, format))
  {
    sql_print_error("Wrong date/time format specifier: %s",
                    format->format.str);
    return true;
  }
  return false;
}

SHOW_VAR com_status_vars[]= {
  {"admin_commands",       (char*) offsetof(STATUS_VAR, com_other),                                          SHOW_LONG_STATUS, SHOW_SCOPE_ALL},
  {"assign_to_keycache",   (char*) offsetof(STATUS_VAR, com_stat[(uint) SQLCOM_ASSIGN_TO_KEYCACHE]),         SHOW_LONG_STATUS, SHOW_SCOPE_ALL},
  {"alter_db",             (char*) offsetof(STATUS_VAR, com_stat[(uint) SQLCOM_ALTER_DB]),                   SHOW_LONG_STATUS, SHOW_SCOPE_ALL},
  {"alter_db_upgrade",     (char*) offsetof(STATUS_VAR, com_stat[(uint) SQLCOM_ALTER_DB_UPGRADE]),           SHOW_LONG_STATUS, SHOW_SCOPE_ALL},
  {"alter_event",          (char*) offsetof(STATUS_VAR, com_stat[(uint) SQLCOM_ALTER_EVENT]),                SHOW_LONG_STATUS, SHOW_SCOPE_ALL},
  {"alter_function",       (char*) offsetof(STATUS_VAR, com_stat[(uint) SQLCOM_ALTER_FUNCTION]),             SHOW_LONG_STATUS, SHOW_SCOPE_ALL},
  {"alter_instance",       (char*) offsetof(STATUS_VAR, com_stat[(uint) SQLCOM_ALTER_INSTANCE]),             SHOW_LONG_STATUS, SHOW_SCOPE_ALL},
  {"alter_procedure",      (char*) offsetof(STATUS_VAR, com_stat[(uint) SQLCOM_ALTER_PROCEDURE]),            SHOW_LONG_STATUS, SHOW_SCOPE_ALL},
  {"alter_server",         (char*) offsetof(STATUS_VAR, com_stat[(uint) SQLCOM_ALTER_SERVER]),               SHOW_LONG_STATUS, SHOW_SCOPE_ALL},
  {"alter_table",          (char*) offsetof(STATUS_VAR, com_stat[(uint) SQLCOM_ALTER_TABLE]),                SHOW_LONG_STATUS, SHOW_SCOPE_ALL},
  {"alter_tablespace",     (char*) offsetof(STATUS_VAR, com_stat[(uint) SQLCOM_ALTER_TABLESPACE]),           SHOW_LONG_STATUS, SHOW_SCOPE_ALL},
  {"alter_user",           (char*) offsetof(STATUS_VAR, com_stat[(uint) SQLCOM_ALTER_USER]),                 SHOW_LONG_STATUS, SHOW_SCOPE_ALL},
  {"analyze",              (char*) offsetof(STATUS_VAR, com_stat[(uint) SQLCOM_ANALYZE]),                    SHOW_LONG_STATUS, SHOW_SCOPE_ALL},
  {"begin",                (char*) offsetof(STATUS_VAR, com_stat[(uint) SQLCOM_BEGIN]),                      SHOW_LONG_STATUS, SHOW_SCOPE_ALL},
  {"binlog",               (char*) offsetof(STATUS_VAR, com_stat[(uint) SQLCOM_BINLOG_BASE64_EVENT]),        SHOW_LONG_STATUS, SHOW_SCOPE_ALL},
  {"call_procedure",       (char*) offsetof(STATUS_VAR, com_stat[(uint) SQLCOM_CALL]),                       SHOW_LONG_STATUS, SHOW_SCOPE_ALL},
  {"change_db",            (char*) offsetof(STATUS_VAR, com_stat[(uint) SQLCOM_CHANGE_DB]),                  SHOW_LONG_STATUS, SHOW_SCOPE_ALL},
  {"change_master",        (char*) offsetof(STATUS_VAR, com_stat[(uint) SQLCOM_CHANGE_MASTER]),              SHOW_LONG_STATUS, SHOW_SCOPE_ALL},
  {"change_repl_filter",   (char*) offsetof(STATUS_VAR, com_stat[(uint) SQLCOM_CHANGE_REPLICATION_FILTER]),  SHOW_LONG_STATUS, SHOW_SCOPE_ALL},
  {"check",                (char*) offsetof(STATUS_VAR, com_stat[(uint) SQLCOM_CHECK]),                      SHOW_LONG_STATUS, SHOW_SCOPE_ALL},
  {"checksum",             (char*) offsetof(STATUS_VAR, com_stat[(uint) SQLCOM_CHECKSUM]),                   SHOW_LONG_STATUS, SHOW_SCOPE_ALL},
  {"commit",               (char*) offsetof(STATUS_VAR, com_stat[(uint) SQLCOM_COMMIT]),                     SHOW_LONG_STATUS, SHOW_SCOPE_ALL},
  {"create_compression_dictionary", (char*) offsetof(STATUS_VAR, com_stat[(uint) SQLCOM_CREATE_COMPRESSION_DICTIONARY]), SHOW_LONG_STATUS, SHOW_SCOPE_ALL},
  {"create_db",            (char*) offsetof(STATUS_VAR, com_stat[(uint) SQLCOM_CREATE_DB]),                  SHOW_LONG_STATUS, SHOW_SCOPE_ALL},
  {"create_event",         (char*) offsetof(STATUS_VAR, com_stat[(uint) SQLCOM_CREATE_EVENT]),               SHOW_LONG_STATUS, SHOW_SCOPE_ALL},
  {"create_function",      (char*) offsetof(STATUS_VAR, com_stat[(uint) SQLCOM_CREATE_SPFUNCTION]),          SHOW_LONG_STATUS, SHOW_SCOPE_ALL},
  {"create_index",         (char*) offsetof(STATUS_VAR, com_stat[(uint) SQLCOM_CREATE_INDEX]),               SHOW_LONG_STATUS, SHOW_SCOPE_ALL},
  {"create_procedure",     (char*) offsetof(STATUS_VAR, com_stat[(uint) SQLCOM_CREATE_PROCEDURE]),           SHOW_LONG_STATUS, SHOW_SCOPE_ALL},
  {"create_server",        (char*) offsetof(STATUS_VAR, com_stat[(uint) SQLCOM_CREATE_SERVER]),              SHOW_LONG_STATUS, SHOW_SCOPE_ALL},
  {"create_table",         (char*) offsetof(STATUS_VAR, com_stat[(uint) SQLCOM_CREATE_TABLE]),               SHOW_LONG_STATUS, SHOW_SCOPE_ALL},
  {"create_trigger",       (char*) offsetof(STATUS_VAR, com_stat[(uint) SQLCOM_CREATE_TRIGGER]),             SHOW_LONG_STATUS, SHOW_SCOPE_ALL},
  {"create_udf",           (char*) offsetof(STATUS_VAR, com_stat[(uint) SQLCOM_CREATE_FUNCTION]),            SHOW_LONG_STATUS, SHOW_SCOPE_ALL},
  {"create_user",          (char*) offsetof(STATUS_VAR, com_stat[(uint) SQLCOM_CREATE_USER]),                SHOW_LONG_STATUS, SHOW_SCOPE_ALL},
  {"create_view",          (char*) offsetof(STATUS_VAR, com_stat[(uint) SQLCOM_CREATE_VIEW]),                SHOW_LONG_STATUS, SHOW_SCOPE_ALL},
  {"dealloc_sql",          (char*) offsetof(STATUS_VAR, com_stat[(uint) SQLCOM_DEALLOCATE_PREPARE]),         SHOW_LONG_STATUS, SHOW_SCOPE_ALL},
  {"delete",               (char*) offsetof(STATUS_VAR, com_stat[(uint) SQLCOM_DELETE]),                     SHOW_LONG_STATUS, SHOW_SCOPE_ALL},
  {"delete_multi",         (char*) offsetof(STATUS_VAR, com_stat[(uint) SQLCOM_DELETE_MULTI]),               SHOW_LONG_STATUS, SHOW_SCOPE_ALL},
  {"do",                   (char*) offsetof(STATUS_VAR, com_stat[(uint) SQLCOM_DO]),                         SHOW_LONG_STATUS, SHOW_SCOPE_ALL},
  {"drop_compression_dictionary", (char*)offsetof(STATUS_VAR, com_stat[(uint) SQLCOM_DROP_COMPRESSION_DICTIONARY]), SHOW_LONG_STATUS, SHOW_SCOPE_ALL},
  {"drop_db",              (char*) offsetof(STATUS_VAR, com_stat[(uint) SQLCOM_DROP_DB]),                    SHOW_LONG_STATUS, SHOW_SCOPE_ALL},
  {"drop_event",           (char*) offsetof(STATUS_VAR, com_stat[(uint) SQLCOM_DROP_EVENT]),                 SHOW_LONG_STATUS, SHOW_SCOPE_ALL},
  {"drop_function",        (char*) offsetof(STATUS_VAR, com_stat[(uint) SQLCOM_DROP_FUNCTION]),              SHOW_LONG_STATUS, SHOW_SCOPE_ALL},
  {"drop_index",           (char*) offsetof(STATUS_VAR, com_stat[(uint) SQLCOM_DROP_INDEX]),                 SHOW_LONG_STATUS, SHOW_SCOPE_ALL},
  {"drop_procedure",       (char*) offsetof(STATUS_VAR, com_stat[(uint) SQLCOM_DROP_PROCEDURE]),             SHOW_LONG_STATUS, SHOW_SCOPE_ALL},
  {"drop_server",          (char*) offsetof(STATUS_VAR, com_stat[(uint) SQLCOM_DROP_SERVER]),                SHOW_LONG_STATUS, SHOW_SCOPE_ALL},
  {"drop_table",           (char*) offsetof(STATUS_VAR, com_stat[(uint) SQLCOM_DROP_TABLE]),                 SHOW_LONG_STATUS, SHOW_SCOPE_ALL},
  {"drop_trigger",         (char*) offsetof(STATUS_VAR, com_stat[(uint) SQLCOM_DROP_TRIGGER]),               SHOW_LONG_STATUS, SHOW_SCOPE_ALL},
  {"drop_user",            (char*) offsetof(STATUS_VAR, com_stat[(uint) SQLCOM_DROP_USER]),                  SHOW_LONG_STATUS, SHOW_SCOPE_ALL},
  {"drop_view",            (char*) offsetof(STATUS_VAR, com_stat[(uint) SQLCOM_DROP_VIEW]),                  SHOW_LONG_STATUS, SHOW_SCOPE_ALL},
  {"empty_query",          (char*) offsetof(STATUS_VAR, com_stat[(uint) SQLCOM_EMPTY_QUERY]),                SHOW_LONG_STATUS, SHOW_SCOPE_ALL},
  {"execute_sql",          (char*) offsetof(STATUS_VAR, com_stat[(uint) SQLCOM_EXECUTE]),                    SHOW_LONG_STATUS, SHOW_SCOPE_ALL},
  {"explain_other",        (char*) offsetof(STATUS_VAR, com_stat[(uint) SQLCOM_EXPLAIN_OTHER]),              SHOW_LONG_STATUS, SHOW_SCOPE_ALL},
  {"flush",                (char*) offsetof(STATUS_VAR, com_stat[(uint) SQLCOM_FLUSH]),                      SHOW_LONG_STATUS, SHOW_SCOPE_ALL},
  {"get_diagnostics",      (char*) offsetof(STATUS_VAR, com_stat[(uint) SQLCOM_GET_DIAGNOSTICS]),            SHOW_LONG_STATUS, SHOW_SCOPE_ALL},
  {"grant",                (char*) offsetof(STATUS_VAR, com_stat[(uint) SQLCOM_GRANT]),                      SHOW_LONG_STATUS, SHOW_SCOPE_ALL},
  {"ha_close",             (char*) offsetof(STATUS_VAR, com_stat[(uint) SQLCOM_HA_CLOSE]),                   SHOW_LONG_STATUS, SHOW_SCOPE_ALL},
  {"ha_open",              (char*) offsetof(STATUS_VAR, com_stat[(uint) SQLCOM_HA_OPEN]),                    SHOW_LONG_STATUS, SHOW_SCOPE_ALL},
  {"ha_read",              (char*) offsetof(STATUS_VAR, com_stat[(uint) SQLCOM_HA_READ]),                    SHOW_LONG_STATUS, SHOW_SCOPE_ALL},
  {"help",                 (char*) offsetof(STATUS_VAR, com_stat[(uint) SQLCOM_HELP]),                       SHOW_LONG_STATUS, SHOW_SCOPE_ALL},
  {"insert",               (char*) offsetof(STATUS_VAR, com_stat[(uint) SQLCOM_INSERT]),                     SHOW_LONG_STATUS, SHOW_SCOPE_ALL},
  {"insert_select",        (char*) offsetof(STATUS_VAR, com_stat[(uint) SQLCOM_INSERT_SELECT]),              SHOW_LONG_STATUS, SHOW_SCOPE_ALL},
  {"install_plugin",       (char*) offsetof(STATUS_VAR, com_stat[(uint) SQLCOM_INSTALL_PLUGIN]),             SHOW_LONG_STATUS, SHOW_SCOPE_ALL},
  {"kill",                 (char*) offsetof(STATUS_VAR, com_stat[(uint) SQLCOM_KILL]),                       SHOW_LONG_STATUS, SHOW_SCOPE_ALL},
  {"load",                 (char*) offsetof(STATUS_VAR, com_stat[(uint) SQLCOM_LOAD]),                       SHOW_LONG_STATUS, SHOW_SCOPE_ALL},
  {"lock_tables",          (char*) offsetof(STATUS_VAR, com_stat[(uint) SQLCOM_LOCK_TABLES]),                SHOW_LONG_STATUS, SHOW_SCOPE_ALL},
  {"lock_tables_for_backup",(char*) offsetof(STATUS_VAR, com_stat[(uint) SQLCOM_LOCK_TABLES_FOR_BACKUP]),    SHOW_LONG_STATUS, SHOW_SCOPE_ALL},
  {"lock_binlog_for_backup",(char*) offsetof(STATUS_VAR, com_stat[(uint) SQLCOM_LOCK_BINLOG_FOR_BACKUP]),    SHOW_LONG_STATUS, SHOW_SCOPE_ALL},
  {"optimize",             (char*) offsetof(STATUS_VAR, com_stat[(uint) SQLCOM_OPTIMIZE]),                   SHOW_LONG_STATUS, SHOW_SCOPE_ALL},
  {"preload_keys",         (char*) offsetof(STATUS_VAR, com_stat[(uint) SQLCOM_PRELOAD_KEYS]),               SHOW_LONG_STATUS, SHOW_SCOPE_ALL},
  {"prepare_sql",          (char*) offsetof(STATUS_VAR, com_stat[(uint) SQLCOM_PREPARE]),                    SHOW_LONG_STATUS, SHOW_SCOPE_ALL},
  {"purge",                (char*) offsetof(STATUS_VAR, com_stat[(uint) SQLCOM_PURGE]),                      SHOW_LONG_STATUS, SHOW_SCOPE_ALL},
  {"purge_before_date",    (char*) offsetof(STATUS_VAR, com_stat[(uint) SQLCOM_PURGE_BEFORE]),               SHOW_LONG_STATUS, SHOW_SCOPE_ALL},
  {"release_savepoint",    (char*) offsetof(STATUS_VAR, com_stat[(uint) SQLCOM_RELEASE_SAVEPOINT]),          SHOW_LONG_STATUS, SHOW_SCOPE_ALL},
  {"rename_table",         (char*) offsetof(STATUS_VAR, com_stat[(uint) SQLCOM_RENAME_TABLE]),               SHOW_LONG_STATUS, SHOW_SCOPE_ALL},
  {"rename_user",          (char*) offsetof(STATUS_VAR, com_stat[(uint) SQLCOM_RENAME_USER]),                SHOW_LONG_STATUS, SHOW_SCOPE_ALL},
  {"repair",               (char*) offsetof(STATUS_VAR, com_stat[(uint) SQLCOM_REPAIR]),                     SHOW_LONG_STATUS, SHOW_SCOPE_ALL},
  {"replace",              (char*) offsetof(STATUS_VAR, com_stat[(uint) SQLCOM_REPLACE]),                    SHOW_LONG_STATUS, SHOW_SCOPE_ALL},
  {"replace_select",       (char*) offsetof(STATUS_VAR, com_stat[(uint) SQLCOM_REPLACE_SELECT]),             SHOW_LONG_STATUS, SHOW_SCOPE_ALL},
  {"reset",                (char*) offsetof(STATUS_VAR, com_stat[(uint) SQLCOM_RESET]),                      SHOW_LONG_STATUS, SHOW_SCOPE_ALL},
  {"resignal",             (char*) offsetof(STATUS_VAR, com_stat[(uint) SQLCOM_RESIGNAL]),                   SHOW_LONG_STATUS, SHOW_SCOPE_ALL},
  {"revoke",               (char*) offsetof(STATUS_VAR, com_stat[(uint) SQLCOM_REVOKE]),                     SHOW_LONG_STATUS, SHOW_SCOPE_ALL},
  {"revoke_all",           (char*) offsetof(STATUS_VAR, com_stat[(uint) SQLCOM_REVOKE_ALL]),                 SHOW_LONG_STATUS, SHOW_SCOPE_ALL},
  {"rollback",             (char*) offsetof(STATUS_VAR, com_stat[(uint) SQLCOM_ROLLBACK]),                   SHOW_LONG_STATUS, SHOW_SCOPE_ALL},
  {"rollback_to_savepoint",(char*) offsetof(STATUS_VAR, com_stat[(uint) SQLCOM_ROLLBACK_TO_SAVEPOINT]),      SHOW_LONG_STATUS, SHOW_SCOPE_ALL},
  {"savepoint",            (char*) offsetof(STATUS_VAR, com_stat[(uint) SQLCOM_SAVEPOINT]),                  SHOW_LONG_STATUS, SHOW_SCOPE_ALL},
  {"select",               (char*) offsetof(STATUS_VAR, com_stat[(uint) SQLCOM_SELECT]),                     SHOW_LONG_STATUS, SHOW_SCOPE_ALL},
  {"set_option",           (char*) offsetof(STATUS_VAR, com_stat[(uint) SQLCOM_SET_OPTION]),                 SHOW_LONG_STATUS, SHOW_SCOPE_ALL},
  {"signal",               (char*) offsetof(STATUS_VAR, com_stat[(uint) SQLCOM_SIGNAL]),                     SHOW_LONG_STATUS, SHOW_SCOPE_ALL},
  {"show_binlog_events",   (char*) offsetof(STATUS_VAR, com_stat[(uint) SQLCOM_SHOW_BINLOG_EVENTS]),         SHOW_LONG_STATUS, SHOW_SCOPE_ALL},
  {"show_binlogs",         (char*) offsetof(STATUS_VAR, com_stat[(uint) SQLCOM_SHOW_BINLOGS]),               SHOW_LONG_STATUS, SHOW_SCOPE_ALL},
  {"show_charsets",        (char*) offsetof(STATUS_VAR, com_stat[(uint) SQLCOM_SHOW_CHARSETS]),              SHOW_LONG_STATUS, SHOW_SCOPE_ALL},
  {"show_client_statistics",(char*) offsetof(STATUS_VAR, com_stat[(uint) SQLCOM_SHOW_CLIENT_STATS]),         SHOW_LONG_STATUS, SHOW_SCOPE_ALL},
  {"show_collations",      (char*) offsetof(STATUS_VAR, com_stat[(uint) SQLCOM_SHOW_COLLATIONS]),            SHOW_LONG_STATUS, SHOW_SCOPE_ALL},
  {"show_create_db",       (char*) offsetof(STATUS_VAR, com_stat[(uint) SQLCOM_SHOW_CREATE_DB]),             SHOW_LONG_STATUS, SHOW_SCOPE_ALL},
  {"show_create_event",    (char*) offsetof(STATUS_VAR, com_stat[(uint) SQLCOM_SHOW_CREATE_EVENT]),          SHOW_LONG_STATUS, SHOW_SCOPE_ALL},
  {"show_create_func",     (char*) offsetof(STATUS_VAR, com_stat[(uint) SQLCOM_SHOW_CREATE_FUNC]),           SHOW_LONG_STATUS, SHOW_SCOPE_ALL},
  {"show_create_proc",     (char*) offsetof(STATUS_VAR, com_stat[(uint) SQLCOM_SHOW_CREATE_PROC]),           SHOW_LONG_STATUS, SHOW_SCOPE_ALL},
  {"show_create_table",    (char*) offsetof(STATUS_VAR, com_stat[(uint) SQLCOM_SHOW_CREATE]),                SHOW_LONG_STATUS, SHOW_SCOPE_ALL},
  {"show_create_trigger",  (char*) offsetof(STATUS_VAR, com_stat[(uint) SQLCOM_SHOW_CREATE_TRIGGER]),        SHOW_LONG_STATUS, SHOW_SCOPE_ALL},
  {"show_databases",       (char*) offsetof(STATUS_VAR, com_stat[(uint) SQLCOM_SHOW_DATABASES]),             SHOW_LONG_STATUS, SHOW_SCOPE_ALL},
  {"show_engine_logs",     (char*) offsetof(STATUS_VAR, com_stat[(uint) SQLCOM_SHOW_ENGINE_LOGS]),           SHOW_LONG_STATUS, SHOW_SCOPE_ALL},
  {"show_engine_mutex",    (char*) offsetof(STATUS_VAR, com_stat[(uint) SQLCOM_SHOW_ENGINE_MUTEX]),          SHOW_LONG_STATUS, SHOW_SCOPE_ALL},
  {"show_engine_status",   (char*) offsetof(STATUS_VAR, com_stat[(uint) SQLCOM_SHOW_ENGINE_STATUS]),         SHOW_LONG_STATUS, SHOW_SCOPE_ALL},
  {"show_events",          (char*) offsetof(STATUS_VAR, com_stat[(uint) SQLCOM_SHOW_EVENTS]),                SHOW_LONG_STATUS, SHOW_SCOPE_ALL},
  {"show_errors",          (char*) offsetof(STATUS_VAR, com_stat[(uint) SQLCOM_SHOW_ERRORS]),                SHOW_LONG_STATUS, SHOW_SCOPE_ALL},
  {"show_fields",          (char*) offsetof(STATUS_VAR, com_stat[(uint) SQLCOM_SHOW_FIELDS]),                SHOW_LONG_STATUS, SHOW_SCOPE_ALL},
  {"show_function_code",   (char*) offsetof(STATUS_VAR, com_stat[(uint) SQLCOM_SHOW_FUNC_CODE]),             SHOW_LONG_STATUS, SHOW_SCOPE_ALL},
  {"show_function_status", (char*) offsetof(STATUS_VAR, com_stat[(uint) SQLCOM_SHOW_STATUS_FUNC]),           SHOW_LONG_STATUS, SHOW_SCOPE_ALL},
  {"show_grants",          (char*) offsetof(STATUS_VAR, com_stat[(uint) SQLCOM_SHOW_GRANTS]),                SHOW_LONG_STATUS, SHOW_SCOPE_ALL},
  {"show_index_statistics",(char*) offsetof(STATUS_VAR, com_stat[(uint) SQLCOM_SHOW_INDEX_STATS]),           SHOW_LONG_STATUS, SHOW_SCOPE_ALL},
  {"show_keys",            (char*) offsetof(STATUS_VAR, com_stat[(uint) SQLCOM_SHOW_KEYS]),                  SHOW_LONG_STATUS, SHOW_SCOPE_ALL},
  {"show_master_status",   (char*) offsetof(STATUS_VAR, com_stat[(uint) SQLCOM_SHOW_MASTER_STAT]),           SHOW_LONG_STATUS, SHOW_SCOPE_ALL},
  {"show_open_tables",     (char*) offsetof(STATUS_VAR, com_stat[(uint) SQLCOM_SHOW_OPEN_TABLES]),           SHOW_LONG_STATUS, SHOW_SCOPE_ALL},
  {"show_plugins",         (char*) offsetof(STATUS_VAR, com_stat[(uint) SQLCOM_SHOW_PLUGINS]),               SHOW_LONG_STATUS, SHOW_SCOPE_ALL},
  {"show_privileges",      (char*) offsetof(STATUS_VAR, com_stat[(uint) SQLCOM_SHOW_PRIVILEGES]),            SHOW_LONG_STATUS, SHOW_SCOPE_ALL},
  {"show_procedure_code",  (char*) offsetof(STATUS_VAR, com_stat[(uint) SQLCOM_SHOW_PROC_CODE]),             SHOW_LONG_STATUS, SHOW_SCOPE_ALL},
  {"show_procedure_status",(char*) offsetof(STATUS_VAR, com_stat[(uint) SQLCOM_SHOW_STATUS_PROC]),           SHOW_LONG_STATUS, SHOW_SCOPE_ALL},
  {"show_processlist",     (char*) offsetof(STATUS_VAR, com_stat[(uint) SQLCOM_SHOW_PROCESSLIST]),           SHOW_LONG_STATUS, SHOW_SCOPE_ALL},
  {"show_profile",         (char*) offsetof(STATUS_VAR, com_stat[(uint) SQLCOM_SHOW_PROFILE]),               SHOW_LONG_STATUS, SHOW_SCOPE_ALL},
  {"show_profiles",        (char*) offsetof(STATUS_VAR, com_stat[(uint) SQLCOM_SHOW_PROFILES]),              SHOW_LONG_STATUS, SHOW_SCOPE_ALL},
  {"show_relaylog_events", (char*) offsetof(STATUS_VAR, com_stat[(uint) SQLCOM_SHOW_RELAYLOG_EVENTS]),       SHOW_LONG_STATUS, SHOW_SCOPE_ALL},
  {"show_slave_hosts",     (char*) offsetof(STATUS_VAR, com_stat[(uint) SQLCOM_SHOW_SLAVE_HOSTS]),           SHOW_LONG_STATUS, SHOW_SCOPE_ALL},
  {"show_slave_status",    (char*) offsetof(STATUS_VAR, com_stat[(uint) SQLCOM_SHOW_SLAVE_STAT]),            SHOW_LONG_STATUS, SHOW_SCOPE_ALL},
  {"show_status",          (char*) offsetof(STATUS_VAR, com_stat[(uint) SQLCOM_SHOW_STATUS]),                SHOW_LONG_STATUS, SHOW_SCOPE_ALL},
  {"show_storage_engines", (char*) offsetof(STATUS_VAR, com_stat[(uint) SQLCOM_SHOW_STORAGE_ENGINES]),       SHOW_LONG_STATUS, SHOW_SCOPE_ALL},
  {"show_table_statistics",(char*) offsetof(STATUS_VAR, com_stat[(uint) SQLCOM_SHOW_TABLE_STATS]),           SHOW_LONG_STATUS, SHOW_SCOPE_ALL},
  {"show_table_status",    (char*) offsetof(STATUS_VAR, com_stat[(uint) SQLCOM_SHOW_TABLE_STATUS]),          SHOW_LONG_STATUS, SHOW_SCOPE_ALL},
  {"show_tables",          (char*) offsetof(STATUS_VAR, com_stat[(uint) SQLCOM_SHOW_TABLES]),                SHOW_LONG_STATUS, SHOW_SCOPE_ALL},
  {"show_thread_statistics",(char*) offsetof(STATUS_VAR, com_stat[(uint) SQLCOM_SHOW_THREAD_STATS]),         SHOW_LONG_STATUS, SHOW_SCOPE_ALL},
  {"show_triggers",        (char*) offsetof(STATUS_VAR, com_stat[(uint) SQLCOM_SHOW_TRIGGERS]),              SHOW_LONG_STATUS, SHOW_SCOPE_ALL},
  {"show_user_statistics", (char*) offsetof(STATUS_VAR, com_stat[(uint) SQLCOM_SHOW_USER_STATS]),            SHOW_LONG_STATUS, SHOW_SCOPE_ALL},
  {"show_variables",       (char*) offsetof(STATUS_VAR, com_stat[(uint) SQLCOM_SHOW_VARIABLES]),             SHOW_LONG_STATUS, SHOW_SCOPE_ALL},
  {"show_warnings",        (char*) offsetof(STATUS_VAR, com_stat[(uint) SQLCOM_SHOW_WARNS]),                 SHOW_LONG_STATUS, SHOW_SCOPE_ALL},
  {"show_create_user",     (char*) offsetof(STATUS_VAR, com_stat[(uint) SQLCOM_SHOW_CREATE_USER]),           SHOW_LONG_STATUS, SHOW_SCOPE_ALL},
  {"shutdown",             (char*) offsetof(STATUS_VAR, com_stat[(uint) SQLCOM_SHUTDOWN]),                   SHOW_LONG_STATUS, SHOW_SCOPE_ALL},
  {"slave_start",          (char*) offsetof(STATUS_VAR, com_stat[(uint) SQLCOM_SLAVE_START]),                SHOW_LONG_STATUS, SHOW_SCOPE_ALL},
  {"slave_stop",           (char*) offsetof(STATUS_VAR, com_stat[(uint) SQLCOM_SLAVE_STOP]),                 SHOW_LONG_STATUS, SHOW_SCOPE_ALL},
  {"group_replication_start", (char*) offsetof(STATUS_VAR, com_stat[(uint) SQLCOM_START_GROUP_REPLICATION]), SHOW_LONG_STATUS, SHOW_SCOPE_ALL},
  {"group_replication_stop",  (char*) offsetof(STATUS_VAR, com_stat[(uint) SQLCOM_STOP_GROUP_REPLICATION]),  SHOW_LONG_STATUS, SHOW_SCOPE_ALL},
  {"stmt_execute",         (char*) offsetof(STATUS_VAR, com_stmt_execute),                                   SHOW_LONG_STATUS, SHOW_SCOPE_ALL},
  {"stmt_close",           (char*) offsetof(STATUS_VAR, com_stmt_close),                                     SHOW_LONG_STATUS, SHOW_SCOPE_ALL},
  {"stmt_fetch",           (char*) offsetof(STATUS_VAR, com_stmt_fetch),                                     SHOW_LONG_STATUS, SHOW_SCOPE_ALL},
  {"stmt_prepare",         (char*) offsetof(STATUS_VAR, com_stmt_prepare),                                   SHOW_LONG_STATUS, SHOW_SCOPE_ALL},
  {"stmt_reset",           (char*) offsetof(STATUS_VAR, com_stmt_reset),                                     SHOW_LONG_STATUS, SHOW_SCOPE_ALL},
  {"stmt_send_long_data",  (char*) offsetof(STATUS_VAR, com_stmt_send_long_data),                            SHOW_LONG_STATUS, SHOW_SCOPE_ALL},
  {"truncate",             (char*) offsetof(STATUS_VAR, com_stat[(uint) SQLCOM_TRUNCATE]),                   SHOW_LONG_STATUS, SHOW_SCOPE_ALL},
  {"uninstall_plugin",     (char*) offsetof(STATUS_VAR, com_stat[(uint) SQLCOM_UNINSTALL_PLUGIN]),           SHOW_LONG_STATUS, SHOW_SCOPE_ALL},
  {"unlock_binlog",        (char*) offsetof(STATUS_VAR, com_stat[(uint) SQLCOM_UNLOCK_BINLOG]),              SHOW_LONG_STATUS, SHOW_SCOPE_ALL},
  {"unlock_tables",        (char*) offsetof(STATUS_VAR, com_stat[(uint) SQLCOM_UNLOCK_TABLES]),              SHOW_LONG_STATUS, SHOW_SCOPE_ALL},
  {"update",               (char*) offsetof(STATUS_VAR, com_stat[(uint) SQLCOM_UPDATE]),                     SHOW_LONG_STATUS, SHOW_SCOPE_ALL},
  {"update_multi",         (char*) offsetof(STATUS_VAR, com_stat[(uint) SQLCOM_UPDATE_MULTI]),               SHOW_LONG_STATUS, SHOW_SCOPE_ALL},
  {"xa_commit",            (char*) offsetof(STATUS_VAR, com_stat[(uint) SQLCOM_XA_COMMIT]),                  SHOW_LONG_STATUS, SHOW_SCOPE_ALL},
  {"xa_end",               (char*) offsetof(STATUS_VAR, com_stat[(uint) SQLCOM_XA_END]),                     SHOW_LONG_STATUS, SHOW_SCOPE_ALL},
  {"xa_prepare",           (char*) offsetof(STATUS_VAR, com_stat[(uint) SQLCOM_XA_PREPARE]),                 SHOW_LONG_STATUS, SHOW_SCOPE_ALL},
  {"xa_recover",           (char*) offsetof(STATUS_VAR, com_stat[(uint) SQLCOM_XA_RECOVER]),                 SHOW_LONG_STATUS, SHOW_SCOPE_ALL},
  {"xa_rollback",          (char*) offsetof(STATUS_VAR, com_stat[(uint) SQLCOM_XA_ROLLBACK]),                SHOW_LONG_STATUS, SHOW_SCOPE_ALL},
  {"xa_start",             (char*) offsetof(STATUS_VAR, com_stat[(uint) SQLCOM_XA_START]),                   SHOW_LONG_STATUS, SHOW_SCOPE_ALL},
  {NullS, NullS, SHOW_LONG, SHOW_SCOPE_ALL}
};


#ifndef EMBEDDED_LIBRARY
LEX_CSTRING sql_statement_names[(uint) SQLCOM_END + 1];

static void init_sql_statement_names()
{
  static LEX_CSTRING empty= { C_STRING_WITH_LEN("") };

  char *first_com= (char*) offsetof(STATUS_VAR, com_stat[0]);
  char *last_com= (char*) offsetof(STATUS_VAR, com_stat[(uint) SQLCOM_END]);
  int record_size= (char*) offsetof(STATUS_VAR, com_stat[1])
                   - (char*) offsetof(STATUS_VAR, com_stat[0]);
  char *ptr;
  uint i;
  uint com_index;

  for (i= 0; i < ((uint) SQLCOM_END + 1); i++)
    sql_statement_names[i]= empty;

  SHOW_VAR *var= &com_status_vars[0];
  while (var->name != NULL)
  {
    ptr= var->value;
    if ((first_com <= ptr) && (ptr <= last_com))
    {
      com_index= ((int)(ptr - first_com))/record_size;
      DBUG_ASSERT(com_index < (uint) SQLCOM_END);
      sql_statement_names[com_index].str= var->name;
      /* TODO: Change SHOW_VAR::name to a LEX_STRING, to avoid strlen() */
      sql_statement_names[com_index].length= strlen(var->name);
    }
    var++;
  }

  DBUG_ASSERT(strcmp(sql_statement_names[(uint) SQLCOM_SELECT].str, "select") == 0);
  DBUG_ASSERT(strcmp(sql_statement_names[(uint) SQLCOM_SIGNAL].str, "signal") == 0);

  sql_statement_names[(uint) SQLCOM_END].str= "error";
}
#endif // !EMBEDDED_LIBRARY

#ifdef HAVE_PSI_STATEMENT_INTERFACE
PSI_statement_info sql_statement_info[(uint) SQLCOM_END + 1];
PSI_statement_info com_statement_info[(uint) COM_END + 1];
PSI_statement_info stmt_info_new_packet;

/**
  Initialize the command names array.
  Since we do not want to maintain a separate array,
  this is populated from data mined in com_status_vars,
  which already has one name for each command.
*/
void init_sql_statement_info()
{
  uint i;

  for (i= 0; i < ((uint) SQLCOM_END + 1); i++)
  {
    sql_statement_info[i].m_name= sql_statement_names[i].str;
    sql_statement_info[i].m_flags= 0;
  }

  /* "statement/sql/error" represents broken queries (syntax error). */
  sql_statement_info[(uint) SQLCOM_END].m_name= "error";
  sql_statement_info[(uint) SQLCOM_END].m_flags= 0;
}

void init_com_statement_info()
{
  uint index;

  for (index= 0; index < (uint) COM_END + 1; index++)
  {
    com_statement_info[index].m_name= command_name[index].str;
    com_statement_info[index].m_flags= 0;
  }

  /* "statement/abstract/query" can mutate into "statement/sql/..." */
  com_statement_info[(uint) COM_QUERY].m_flags= PSI_FLAG_MUTABLE;
}
#endif

/**
  Create a replication file name or base for file names.

  @param[in] opt Value of option, or NULL
  @param[in] def Default value if option value is not set.
  @param[in] ext Extension to use for the path

  @returns Pointer to string containing the full file path, or NULL if
  it was not possible to create the path.
 */
static inline const char *
rpl_make_log_name(PSI_memory_key key,
                  const char *opt,
                  const char *def,
                  const char *ext)
{
  DBUG_ENTER("rpl_make_log_name");
  DBUG_PRINT("enter", ("opt: %s, def: %s, ext: %s", (opt && opt[0])? opt : "", def, ext));
  char buff[FN_REFLEN];
  /*
    opt[0] needs to be checked to make sure opt name is not an empty
    string, incase it is an empty string default name will be considered
  */
  const char *base= (opt && opt[0]) ? opt : def;
  unsigned int options=
    MY_REPLACE_EXT | MY_UNPACK_FILENAME | MY_SAFE_PATH;

  /* mysql_real_data_home_ptr may be null if no value of datadir has been
     specified through command-line or througha cnf file. If that is the 
     case we make mysql_real_data_home_ptr point to mysql_real_data_home
     which, in that case holds the default path for data-dir.
  */

  DBUG_EXECUTE_IF("emulate_empty_datadir_param",
                  {
                    mysql_real_data_home_ptr= NULL;
                  };
                 );

  if(mysql_real_data_home_ptr == NULL)
    mysql_real_data_home_ptr= mysql_real_data_home;

  if (fn_format(buff, base, mysql_real_data_home_ptr, ext, options))
    DBUG_RETURN(my_strdup(key, buff, MYF(0)));
  else
    DBUG_RETURN(NULL);
}


int init_common_variables()
{
  umask(((~my_umask) & 0666));
  my_decimal_set_zero(&decimal_zero); // set decimal_zero constant;
  tzset();      // Set tzname

  max_system_variables.pseudo_thread_id= (my_thread_id) ~0;
  server_start_time= flush_status_time= my_time(0);

  rpl_filter= new Rpl_filter;
  binlog_filter= new Rpl_filter;
  if (!rpl_filter || !binlog_filter)
  {
    sql_print_error("Could not allocate replication and binlog filters: %s",
                    strerror(errno));
    return 1;
  }

  if (init_thread_environment() ||
      mysql_init_variables())
    return 1;

  ignore_db_dirs_init();

  {
    struct tm tm_tmp;
    localtime_r(&server_start_time,&tm_tmp);
#ifdef _WIN32
    strmake(system_time_zone, _tzname[tm_tmp.tm_isdst != 0 ? 1 : 0],
            sizeof(system_time_zone) - 1);
#else
    strmake(system_time_zone, tzname[tm_tmp.tm_isdst != 0 ? 1 : 0],
            sizeof(system_time_zone)-1);
#endif

 }

  /*
    We set SYSTEM time zone as reasonable default and
    also for failure of my_tz_init() and bootstrap mode.
    If user explicitly set time zone with --default-time-zone
    option we will change this value in my_tz_init().
  */
  global_system_variables.time_zone= my_tz_SYSTEM;

#ifdef HAVE_PSI_INTERFACE
  /*
    Complete the mysql_bin_log initialization.
    Instrumentation keys are known only after the performance schema initialization,
    and can not be set in the MYSQL_BIN_LOG constructor (called before main()).
  */
  mysql_bin_log.set_psi_keys(key_BINLOG_LOCK_index,
                             key_BINLOG_LOCK_commit,
                             key_BINLOG_LOCK_commit_queue,
                             key_BINLOG_LOCK_done,
                             key_BINLOG_LOCK_flush_queue,
                             key_BINLOG_LOCK_log,
                             key_BINLOG_LOCK_binlog_end_pos,
                             key_BINLOG_LOCK_sync,
                             key_BINLOG_LOCK_sync_queue,
                             key_BINLOG_LOCK_xids,
                             key_BINLOG_COND_done,
                             key_BINLOG_update_cond,
                             key_BINLOG_prep_xids_cond,
                             key_file_binlog,
                             key_file_binlog_index,
                             key_file_binlog_cache,
                             key_file_binlog_index_cache);
#endif

  /*
    Init mutexes for the global MYSQL_BIN_LOG objects.
    As safe_mutex depends on what MY_INIT() does, we can't init the mutexes of
    global MYSQL_BIN_LOGs in their constructors, because then they would be
    inited before MY_INIT(). So we do it here.
  */
  mysql_bin_log.init_pthread_objects();

  /* TODO: remove this when my_time_t is 64 bit compatible */
  if (!IS_TIME_T_VALID_FOR_TIMESTAMP(server_start_time))
  {
    sql_print_error("This MySQL server doesn't support dates later than 2038");
    return 1;
  }

  if (gethostname(glob_hostname,sizeof(glob_hostname)) < 0)
  {
    strmake(glob_hostname, STRING_WITH_LEN("localhost"));
    sql_print_warning("gethostname failed, using '%s' as hostname",
                      glob_hostname);
    strmake(default_logfile_name, STRING_WITH_LEN("mysql"));
  }
  else
    strmake(default_logfile_name, glob_hostname,
      sizeof(default_logfile_name)-5);

  strmake(pidfile_name, default_logfile_name, sizeof(pidfile_name)-5);
  my_stpcpy(fn_ext(pidfile_name),".pid");    // Add proper extension


  /*
    The default-storage-engine entry in my_long_options should have a
    non-null default value. It was earlier intialized as
    (longlong)"MyISAM" in my_long_options but this triggered a
    compiler error in the Sun Studio 12 compiler. As a work-around we
    set the def_value member to 0 in my_long_options and initialize it
    to the correct value here.

    From MySQL 5.5 onwards, the default storage engine is InnoDB
    (except in the embedded server, where the default continues to
    be MyISAM)
  */
#ifdef EMBEDDED_LIBRARY
  default_storage_engine= const_cast<char *>("MyISAM");
#else
  default_storage_engine= const_cast<char *>("InnoDB");
#endif
  default_tmp_storage_engine= default_storage_engine;


  /*
    Add server status variables to the dynamic list of
    status variables that is shown by SHOW STATUS.
    Later, in plugin_init, and mysql_install_plugin
    new entries could be added to that list.
  */
  if (add_status_vars(status_vars))
    return 1; // an error was already reported

#ifndef DBUG_OFF
  /*
    We have few debug-only commands in com_status_vars, only visible in debug
    builds. for simplicity we enable the assert only in debug builds

    There are 8 Com_ variables which don't have corresponding SQLCOM_ values:
    (TODO strictly speaking they shouldn't be here, should not have Com_ prefix
    that is. Perhaps Stmt_ ? Comstmt_ ? Prepstmt_ ?)

      Com_admin_commands       => com_other
      Com_stmt_close           => com_stmt_close
      Com_stmt_execute         => com_stmt_execute
      Com_stmt_fetch           => com_stmt_fetch
      Com_stmt_prepare         => com_stmt_prepare
      Com_stmt_reprepare       => com_stmt_reprepare
      Com_stmt_reset           => com_stmt_reset
      Com_stmt_send_long_data  => com_stmt_send_long_data

    With this correction the number of Com_ variables (number of elements in
    the array, excluding the last element - terminator) must match the number
    of SQLCOM_ constants.
  */
  compile_time_assert(sizeof(com_status_vars)/sizeof(com_status_vars[0]) - 1 ==
                     SQLCOM_END + 7);
#endif

  if (get_options(&remaining_argc, &remaining_argv))
    return 1;

  update_parser_max_mem_size();

  if (log_syslog_init())
    opt_log_syslog_enable= 0;

  if (set_default_auth_plugin(default_auth_plugin, strlen(default_auth_plugin)))
  {
    sql_print_error("Can't start server: "
		    "Invalid value for --default-authentication-plugin");
    return 1;
  }
  set_server_version();

  log_warnings= log_error_verbosity - 1; // backward compatibility

  sql_print_information("%s (mysqld %s) starting as process %lu ...",
                        my_progname, server_version, (ulong) getpid());


#ifndef EMBEDDED_LIBRARY
  if (opt_help && !opt_verbose)
    unireg_abort(MYSQLD_SUCCESS_EXIT);
#endif /*!EMBEDDED_LIBRARY*/

  DBUG_PRINT("info",("%s  Ver %s for %s on %s\n",my_progname,
         server_version, SYSTEM_TYPE,MACHINE_TYPE));

#ifdef HAVE_LINUX_LARGE_PAGES
  /* Initialize large page size */
  if (opt_large_pages && (opt_large_page_size= my_get_large_page_size()))
  {
      DBUG_PRINT("info", ("Large page set, large_page_size = %d",
                 opt_large_page_size));
      my_use_large_pages= 1;
      my_large_page_size= opt_large_page_size;
  }
  else
  {
    opt_large_pages= 0;
    /*
       Either not configured to use large pages or Linux haven't
       been compiled with large page support
    */
  }
#endif /* HAVE_LINUX_LARGE_PAGES */
#ifdef HAVE_SOLARIS_LARGE_PAGES
#define LARGE_PAGESIZE (4*1024*1024)  /* 4MB */
#define SUPER_LARGE_PAGESIZE (256*1024*1024)  /* 256MB */
  if (opt_large_pages)
  {
  /*
    tell the kernel that we want to use 4/256MB page for heap storage
    and also for the stack. We use 4 MByte as default and if the
    super-large-page is set we increase it to 256 MByte. 256 MByte
    is for server installations with GBytes of RAM memory where
    the MySQL Server will have page caches and other memory regions
    measured in a number of GBytes.
    We use as big pages as possible which isn't bigger than the above
    desired page sizes.
  */
   int nelem;
   size_t max_desired_page_size;
   if (opt_super_large_pages)
     max_desired_page_size= SUPER_LARGE_PAGESIZE;
   else
     max_desired_page_size= LARGE_PAGESIZE;
   nelem = getpagesizes(NULL, 0);
   if (nelem > 0)
   {
     size_t *pagesize = (size_t *) malloc(sizeof(size_t) * nelem);
     if (pagesize != NULL && getpagesizes(pagesize, nelem) > 0)
     {
       size_t max_page_size= 0;
       for (int i= 0; i < nelem; i++)
       {
         if (pagesize[i] > max_page_size &&
             pagesize[i] <= max_desired_page_size)
            max_page_size= pagesize[i];
       }
       free(pagesize);
       if (max_page_size > 0)
       {
         struct memcntl_mha mpss;

         mpss.mha_cmd= MHA_MAPSIZE_BSSBRK;
         mpss.mha_pagesize= max_page_size;
         mpss.mha_flags= 0;
         memcntl(NULL, 0, MC_HAT_ADVISE, (caddr_t)&mpss, 0, 0);
         mpss.mha_cmd= MHA_MAPSIZE_STACK;
         memcntl(NULL, 0, MC_HAT_ADVISE, (caddr_t)&mpss, 0, 0);
       }
     }
   }
  }
#endif /* HAVE_SOLARIS_LARGE_PAGES */

  longlong default_value;
  sys_var *var;
#ifndef EMBEDDED_LIBRARY
  /* Calculate and update default value for thread_cache_size. */
  if ((default_value= 8 + max_connections / 100) > 100)
    default_value= 100;
  var= intern_find_sys_var(STRING_WITH_LEN("thread_cache_size"));
  var->update_default(default_value);
#endif

  /* Calculate and update default value for host_cache_size. */
  if ((default_value= 128 + max_connections) > 628 &&
      (default_value= 628 + ((max_connections - 500) / 20)) > 2000)
    default_value= 2000;
  var= intern_find_sys_var(STRING_WITH_LEN("host_cache_size"));
  var->update_default(default_value);

#ifndef EMBEDDED_LIBRARY
  /* Fix thread_cache_size. */
  if (!thread_cache_size_specified &&
      (Per_thread_connection_handler::max_blocked_pthreads=
       8 + max_connections / 100) > 100)
    Per_thread_connection_handler::max_blocked_pthreads= 100;
#endif // !EMBEDDED_LIBRARY

  /* Fix host_cache_size. */
  if (!host_cache_size_specified &&
      (host_cache_size= 128 + max_connections) > 628 &&
      (host_cache_size= 628 + ((max_connections - 500) / 20)) > 2000)
    host_cache_size= 2000;

  /* Fix back_log */
  if (back_log == 0 && (back_log= 50 + max_connections / 5) > 900)
    back_log= 900;

  unireg_init(opt_specialflag); /* Set up extern variabels */
  if (!(my_default_lc_messages=
        my_locale_by_name(lc_messages)))
  {
    sql_print_error("Unknown locale: '%s'", lc_messages);
    return 1;
  }
  global_system_variables.lc_messages= my_default_lc_messages;
  if (init_errmessage())  /* Read error messages from file */
    return 1;
  init_client_errs();

  mysql_client_plugin_init();
  if (item_create_init())
    return 1;
  item_init();
#ifndef EMBEDDED_LIBRARY
  my_regex_init(&my_charset_latin1, check_enough_stack_size);
  my_string_stack_guard= check_enough_stack_size;
#else
  my_regex_init(&my_charset_latin1, NULL);
#endif
  /*
    Process a comma-separated character set list and choose
    the first available character set. This is mostly for
    test purposes, to be able to start "mysqld" even if
    the requested character set is not available (see bug#18743).
  */
  for (;;)
  {
    char *next_character_set_name= strchr(default_character_set_name, ',');
    if (next_character_set_name)
      *next_character_set_name++= '\0';
    if (!(default_charset_info=
          get_charset_by_csname(default_character_set_name,
                                MY_CS_PRIMARY, MYF(MY_WME))))
    {
      if (next_character_set_name)
      {
        default_character_set_name= next_character_set_name;
        default_collation_name= 0;          // Ignore collation
      }
      else
        return 1;                           // Eof of the list
    }
    else
      break;
  }

  if (default_collation_name)
  {
    CHARSET_INFO *default_collation;
    default_collation= get_charset_by_name(default_collation_name, MYF(0));
    if (!default_collation)
    {
      sql_print_error(ER_DEFAULT(ER_UNKNOWN_COLLATION), default_collation_name);
      return 1;
    }
    if (!my_charset_same(default_charset_info, default_collation))
    {
      sql_print_error(ER_DEFAULT(ER_COLLATION_CHARSET_MISMATCH),
          default_collation_name,
          default_charset_info->csname);
      return 1;
    }
    default_charset_info= default_collation;
  }
  /* Set collactions that depends on the default collation */
  global_system_variables.collation_server=  default_charset_info;
  global_system_variables.collation_database=  default_charset_info;

  if (is_supported_parser_charset(default_charset_info))
  {
    global_system_variables.collation_connection= default_charset_info;
    global_system_variables.character_set_results= default_charset_info;
    global_system_variables.character_set_client= default_charset_info;
  }
  else
  {
    sql_print_information("'%s' can not be used as client character set. "
                          "'%s' will be used as default client character set.",
                          default_charset_info->csname,
                          my_charset_latin1.csname);
    global_system_variables.collation_connection= &my_charset_latin1;
    global_system_variables.character_set_results= &my_charset_latin1;
    global_system_variables.character_set_client= &my_charset_latin1;
  }

  if (!(character_set_filesystem=
        get_charset_by_csname(character_set_filesystem_name,
                              MY_CS_PRIMARY, MYF(MY_WME))))
    return 1;
  global_system_variables.character_set_filesystem= character_set_filesystem;

  if (lex_init())
  {
    sql_print_error("Out of memory");
    return 1;
  }

  if (!(my_default_lc_time_names=
        my_locale_by_name(lc_time_names_name)))
  {
    sql_print_error("Unknown locale: '%s'", lc_time_names_name);
    return 1;
  }
  global_system_variables.lc_time_names= my_default_lc_time_names;

  /* check log options and issue warnings if needed */
  if (opt_general_log && opt_general_logname && !(log_output_options & LOG_FILE) &&
      !(log_output_options & LOG_NONE))
    sql_print_warning("Although a path was specified for the "
                      "--general-log-file option, log tables are used. "
                      "To enable logging to files use the --log-output=file option.");

  if (opt_slow_log && opt_slow_logname && !(log_output_options & LOG_FILE)
      && !(log_output_options & LOG_NONE))
    sql_print_warning("Although a path was specified for the "
                      "--slow-query-log-file option, log tables are used. "
                      "To enable logging to files use the --log-output=file option.");

  if (opt_general_logname &&
      !is_valid_log_name(opt_general_logname, strlen(opt_general_logname)))
  {
    sql_print_error("Invalid value for --general_log_file: %s",
                    opt_general_logname);
    return 1;
  }

  if (opt_slow_logname &&
      !is_valid_log_name(opt_slow_logname, strlen(opt_slow_logname)))
  {
    sql_print_error("Invalid value for --slow_query_log_file: %s",
                    opt_slow_logname);
    return 1;
  }

  /* We set the atomic field m_opt_tracking_mode to the value of the sysvar
     variable m_opt_tracking_mode_value here, as it now has the user given
     value
  */
  set_mysqld_opt_tracking_mode();
  if (global_system_variables.transaction_write_set_extraction == HASH_ALGORITHM_OFF
      && mysql_bin_log.m_dependency_tracker.m_opt_tracking_mode != DEPENDENCY_TRACKING_COMMIT_ORDER)
  {
    sql_print_error("The transaction_write_set_extraction must be set to XXHASH64 or MURMUR32"
                    " when binlog_transaction_dependency_tracking is WRITESET or WRITESET_SESSION.");
    return 1;
  }
  else
    mysql_bin_log.m_dependency_tracker.tracking_mode_changed();

#define FIX_LOG_VAR(VAR, ALT)                                   \
  if (!VAR || !*VAR)                                            \
    VAR= ALT;

  FIX_LOG_VAR(opt_general_logname,
              make_query_log_name(logname_path, QUERY_LOG_GENERAL));
  FIX_LOG_VAR(opt_slow_logname,
              make_query_log_name(slow_logname_path, QUERY_LOG_SLOW));

#if defined(ENABLED_DEBUG_SYNC)
  /* Initialize the debug sync facility. See debug_sync.cc. */
  if (debug_sync_init())
    return 1; /* purecov: tested */
#endif /* defined(ENABLED_DEBUG_SYNC) */

#if defined(__linux__)
  if (use_temp_pool && bitmap_init(&temp_pool,0,1024,1))
    return 1;
#else
  use_temp_pool= 0;
#endif

  if (my_dboptions_cache_init())
    return 1;

  if (ignore_db_dirs_process_additions())
  {
    sql_print_error("An error occurred while storing ignore_db_dirs to a hash.");
    return 1;
  }

  /* create the data directory if requested */
  if (unlikely(opt_initialize) &&
      initialize_create_data_directory(mysql_real_data_home))
      return 1;


  /*
    Ensure that lower_case_table_names is set on system where we have case
    insensitive names.  If this is not done the users MyISAM tables will
    get corrupted if accesses with names of different case.
  */
  DBUG_PRINT("info", ("lower_case_table_names: %d", lower_case_table_names));
  lower_case_file_system= test_if_case_insensitive(mysql_real_data_home);
  if (!lower_case_table_names && lower_case_file_system == 1)
  {
    if (lower_case_table_names_used)
    {
      sql_print_error("The server option 'lower_case_table_names' is "
                      "configured to use case sensitive table names but the "
                      "data directory is on a case-insensitive file system "
                      "which is an unsupported combination. Please consider "
                      "either using a case sensitive file system for your data "
                      "directory or switching to a case-insensitive table name "
                      "mode.");
      return 1;
    }
    else
    {
      sql_print_warning("Setting lower_case_table_names=2 because file system for %s is case insensitive", mysql_real_data_home);
      lower_case_table_names= 2;
    }
  }
  else if (lower_case_table_names == 2 &&
           !(lower_case_file_system=
             (test_if_case_insensitive(mysql_real_data_home) == 1)))
  {
    sql_print_warning("lower_case_table_names was set to 2, even though your "
                        "the file system '%s' is case sensitive.  Now setting "
                        "lower_case_table_names to 0 to avoid future problems.",
      mysql_real_data_home);
    lower_case_table_names= 0;
  }
  else
  {
    lower_case_file_system=
      (test_if_case_insensitive(mysql_real_data_home) == 1);
  }

  /* Reset table_alias_charset, now that lower_case_table_names is set. */
  table_alias_charset= (lower_case_table_names ?
      &my_charset_utf8_tolower_ci :
      &my_charset_bin);

  /*
    Build do_table and ignore_table rules to hush
    after the resetting of table_alias_charset
  */
  if (rpl_filter->build_do_table_hash() ||
      rpl_filter->build_ignore_table_hash())
  {
    sql_print_error("An error occurred while building do_table"
                    "and ignore_table rules to hush.");
    return 1;
  }

  return 0;
}


static int init_thread_environment()
{
  mysql_mutex_init(key_LOCK_status, &LOCK_status, MY_MUTEX_INIT_FAST);
  mysql_mutex_init(key_LOCK_manager,
                   &LOCK_manager, MY_MUTEX_INIT_FAST);
  mysql_mutex_init(key_LOCK_crypt, &LOCK_crypt, MY_MUTEX_INIT_FAST);
  mysql_mutex_init(key_LOCK_user_conn, &LOCK_user_conn, MY_MUTEX_INIT_FAST);
  mysql_mutex_init(key_LOCK_global_system_variables,
                   &LOCK_global_system_variables, MY_MUTEX_INIT_FAST);
  mysql_rwlock_init(key_rwlock_LOCK_system_variables_hash,
                    &LOCK_system_variables_hash);
  mysql_mutex_init(key_LOCK_prepared_stmt_count,
                   &LOCK_prepared_stmt_count, MY_MUTEX_INIT_FAST);
  mysql_mutex_init(key_LOCK_sql_slave_skip_counter,
                   &LOCK_sql_slave_skip_counter, MY_MUTEX_INIT_FAST);
  mysql_mutex_init(key_LOCK_slave_net_timeout,
                   &LOCK_slave_net_timeout, MY_MUTEX_INIT_FAST);
  mysql_mutex_init(key_LOCK_slave_trans_dep_tracker,
                   &LOCK_slave_trans_dep_tracker, MY_MUTEX_INIT_FAST);
  mysql_mutex_init(key_LOCK_error_messages,
                   &LOCK_error_messages, MY_MUTEX_INIT_FAST);
  mysql_mutex_init(key_LOCK_uuid_generator,
                   &LOCK_uuid_generator, MY_MUTEX_INIT_FAST);
  mysql_mutex_init(key_LOCK_sql_rand,
                   &LOCK_sql_rand, MY_MUTEX_INIT_FAST);
  mysql_mutex_init(key_LOCK_log_throttle_qni,
                   &LOCK_log_throttle_qni, MY_MUTEX_INIT_FAST);
  mysql_mutex_init(key_LOCK_offline_mode,
                   &LOCK_offline_mode, MY_MUTEX_INIT_FAST);
  mysql_mutex_init(key_LOCK_default_password_lifetime,
                   &LOCK_default_password_lifetime, MY_MUTEX_INIT_FAST);
#ifdef HAVE_OPENSSL
  mysql_mutex_init(key_LOCK_des_key_file,
                   &LOCK_des_key_file, MY_MUTEX_INIT_FAST);
#endif
  mysql_rwlock_init(key_rwlock_LOCK_sys_init_connect, &LOCK_sys_init_connect);
  mysql_rwlock_init(key_rwlock_LOCK_sys_init_slave, &LOCK_sys_init_slave);
  mysql_cond_init(key_COND_manager, &COND_manager);
  mysql_mutex_init(key_LOCK_server_started,
                   &LOCK_server_started, MY_MUTEX_INIT_FAST);
  mysql_mutex_init(key_LOCK_keyring_operations,
                   &LOCK_keyring_operations, MY_MUTEX_INIT_FAST);
  mysql_cond_init(key_COND_server_started, &COND_server_started);
  mysql_mutex_init(key_LOCK_reset_gtid_table,
                   &LOCK_reset_gtid_table, MY_MUTEX_INIT_FAST);
  mysql_mutex_init(key_LOCK_compress_gtid_table,
                   &LOCK_compress_gtid_table, MY_MUTEX_INIT_FAST);
  mysql_cond_init(key_COND_compress_gtid_table,
                  &COND_compress_gtid_table);

  mysql_mutex_init(key_LOCK_global_user_client_stats,
                   &LOCK_global_user_client_stats, MY_MUTEX_INIT_FAST);
  mysql_mutex_init(key_LOCK_global_table_stats,
                   &LOCK_global_table_stats, MY_MUTEX_INIT_FAST);
  mysql_mutex_init(key_LOCK_global_index_stats,
                   &LOCK_global_index_stats, MY_MUTEX_INIT_FAST);

#ifndef EMBEDDED_LIBRARY
  Events::init_mutexes();
#if defined(_WIN32)
  mysql_mutex_init(key_LOCK_handler_count,
                   &LOCK_handler_count, MY_MUTEX_INIT_FAST);
  mysql_cond_init(key_COND_handler_count, &COND_handler_count);
  mysql_rwlock_init(key_rwlock_LOCK_named_pipe_full_access_group,
                    &LOCK_named_pipe_full_access_group);
#else
  mysql_mutex_init(key_LOCK_socket_listener_active,
                   &LOCK_socket_listener_active, MY_MUTEX_INIT_FAST);
  mysql_cond_init(key_COND_socket_listener_active,
                  &COND_socket_listener_active);
  mysql_mutex_init(key_LOCK_start_signal_handler,
                   &LOCK_start_signal_handler, MY_MUTEX_INIT_FAST);
  mysql_cond_init(key_COND_start_signal_handler,
                  &COND_start_signal_handler);
#endif // _WIN32
#endif // !EMBEDDED_LIBRARY
  /* Parameter for threads created for connections */
  (void) my_thread_attr_init(&connection_attrib);
  my_thread_attr_setdetachstate(&connection_attrib, MY_THREAD_CREATE_DETACHED);
#ifndef _WIN32
  pthread_attr_setscope(&connection_attrib, PTHREAD_SCOPE_SYSTEM);
#endif

  DBUG_ASSERT(! THR_THD_initialized);
  DBUG_ASSERT(! THR_MALLOC_initialized);
  if (my_create_thread_local_key(&THR_THD,NULL) ||
      my_create_thread_local_key(&THR_MALLOC,NULL))
  {
    sql_print_error("Can't create thread-keys");
    return 1;
  }
  THR_THD_initialized= true;
  THR_MALLOC_initialized= true;
  return 0;
}

#ifndef EMBEDDED_LIBRARY
ssl_artifacts_status auto_detect_ssl()
{
  MY_STAT cert_stat, cert_key, ca_stat;
  uint result= 1;
  ssl_artifacts_status ret_status= SSL_ARTIFACTS_VIA_OPTIONS;

  if ((!opt_ssl_cert || !opt_ssl_cert[0]) &&
      (!opt_ssl_key || !opt_ssl_key[0]) &&
      (!opt_ssl_ca || !opt_ssl_ca[0]) &&
      (!opt_ssl_capath || !opt_ssl_capath[0]) &&
      (!opt_ssl_crl || !opt_ssl_crl[0]) &&
      (!opt_ssl_crlpath || !opt_ssl_crlpath[0]))
  {
    result= result << (my_stat(DEFAULT_SSL_SERVER_CERT, &cert_stat, MYF(0)) ? 1 : 0)
                   << (my_stat(DEFAULT_SSL_SERVER_KEY, &cert_key, MYF(0)) ? 1 : 0)
                   << (my_stat(DEFAULT_SSL_CA_CERT, &ca_stat, MYF(0)) ? 1 : 0);

    switch(result)
    {
      case 8:
        opt_ssl_ca= (char *)DEFAULT_SSL_CA_CERT;
        opt_ssl_cert= (char *)DEFAULT_SSL_SERVER_CERT;
        opt_ssl_key= (char *)DEFAULT_SSL_SERVER_KEY;
        ret_status= SSL_ARTIFACTS_AUTO_DETECTED;
        break;
      case 4:
      case 2:
        ret_status= SSL_ARTIFACT_TRACES_FOUND;
        break;
      default:
        ret_status= SSL_ARTIFACTS_NOT_FOUND;
        break;
    };
  }

  return ret_status;
}

int warn_one(const char *file_name)
{
  FILE *fp;
  char *issuer= NULL;
  char *subject= NULL;

  if (!(fp= my_fopen(file_name, O_RDONLY | O_BINARY, MYF(MY_WME))))
  {
    sql_print_error("Error opening CA certificate file");
    return 1;
  }

  X509 *ca_cert= PEM_read_X509(fp, 0, 0, 0);

  if (!ca_cert)
  {
    /* We are not interested in anything other than X509 certificates */
    my_fclose(fp, MYF(MY_WME));
    return 0;
  }

  issuer= X509_NAME_oneline(X509_get_issuer_name(ca_cert), 0, 0);
  subject= X509_NAME_oneline(X509_get_subject_name(ca_cert), 0, 0);

  if (!strcmp(issuer, subject))
  {
    sql_print_warning("CA certificate %s is self signed.", file_name);
  }

  OPENSSL_free(issuer);
  OPENSSL_free(subject);
  X509_free(ca_cert);
  my_fclose(fp, MYF(MY_WME));
  return 0;

}

int warn_self_signed_ca()
{
  int ret_val= 0;
  if (opt_ssl_ca && opt_ssl_ca[0])
  {
    if (warn_one(opt_ssl_ca))
      return 1;
  }
  if (opt_ssl_capath && opt_ssl_capath[0])
  {
    /* We have ssl-capath. So search all files in the dir */
    MY_DIR *ca_dir;
    uint file_count;
    DYNAMIC_STRING file_path;
    char dir_separator[FN_REFLEN];
    size_t dir_path_length;

    init_dynamic_string(&file_path, opt_ssl_capath, FN_REFLEN, FN_REFLEN);
    dir_separator[0]= FN_LIBCHAR;
    dir_separator[1]= 0;
    dynstr_append(&file_path, dir_separator);
    dir_path_length= file_path.length;

    if (!(ca_dir= my_dir(opt_ssl_capath,MY_WANT_STAT|MY_DONT_SORT|MY_WME)))
    {
      sql_print_error("Error accessing directory pointed by --ssl-capath");
      return 1;
    }

    for (file_count = 0; file_count < ca_dir->number_off_files; file_count++)
    {
      if (!MY_S_ISDIR(ca_dir->dir_entry[file_count].mystat->st_mode))
      {
        file_path.length= dir_path_length;
        dynstr_append(&file_path, ca_dir->dir_entry[file_count].name);
        if ((ret_val= warn_one(file_path.str)))
          break;
      }
    }
    my_dirend(ca_dir);
    dynstr_free(&file_path);

    ca_dir= 0;
    memset(&file_path, 0, sizeof(file_path));
  }
  return ret_val;
}

#endif /* EMBEDDED_LIBRARY */

static int init_ssl()
{
#ifdef HAVE_OPENSSL
  int fips_mode= FIPS_mode();
  if (fips_mode != 0)
  {
    /* FIPS is enabled, Log warning and Disable it now */
    sql_print_warning(
        "Percona Server cannot operate under OpenSSL FIPS mode."
        " Disabling FIPS.");
    FIPS_mode_set(0);
  }
#if OPENSSL_VERSION_NUMBER < 0x10100000L
  CRYPTO_malloc_init();
#else /* OPENSSL_VERSION_NUMBER < 0x10100000L */
  OPENSSL_malloc_init();
#endif /* OPENSSL_VERSION_NUMBER < 0x10100000L */
  ssl_start();
#ifndef EMBEDDED_LIBRARY

  if (opt_use_ssl)
  {
    ssl_artifacts_status auto_detection_status= auto_detect_ssl();
    if (auto_detection_status == SSL_ARTIFACTS_AUTO_DETECTED)
      sql_print_information("Found %s, %s and %s in data directory. "
                            "Trying to enable SSL support using them.",
                            DEFAULT_SSL_CA_CERT, DEFAULT_SSL_SERVER_CERT,
                            DEFAULT_SSL_SERVER_KEY);
    if (do_auto_cert_generation(auto_detection_status) == false)
      return 1;

    enum enum_ssl_init_error error= SSL_INITERR_NOERROR;
    long ssl_ctx_flags= process_tls_version(opt_tls_version);
    /* having ssl_acceptor_fd != 0 signals the use of SSL */
    ssl_acceptor_fd= new_VioSSLAcceptorFd(opt_ssl_key, opt_ssl_cert,
					  opt_ssl_ca, opt_ssl_capath,
					  opt_ssl_cipher, &error,
                                          opt_ssl_crl, opt_ssl_crlpath, ssl_ctx_flags);
    DBUG_PRINT("info",("ssl_acceptor_fd: 0x%lx", (long) ssl_acceptor_fd));
#if OPENSSL_VERSION_NUMBER < 0x10100000L
    ERR_remove_thread_state(0);
#endif /* OPENSSL_VERSION_NUMBER < 0x10100000L */
    if (!ssl_acceptor_fd)
    {
      /*
        No real need for opt_use_ssl to be enabled in bootstrap mode,
        but we want the SSL materal generation and/or validation (if supplied).
        So we keep it on.
      */
      sql_print_warning("Failed to set up SSL because of the"
                        " following SSL library error: %s",
                        sslGetErrString(error));
      opt_use_ssl = 0;
      have_ssl= SHOW_OPTION_DISABLED;
    }
    else
    {
      /* Check if CA certificate is self signed */
      if (warn_self_signed_ca())
        return 1;
      /* create one SSL that we can use to read information from */
      if (!(ssl_acceptor= SSL_new(ssl_acceptor_fd->ssl_context)))
        return 1;
    }
  }
  else
  {
    have_ssl= SHOW_OPTION_DISABLED;
  }
#else
  have_ssl= SHOW_OPTION_DISABLED;
#endif /* ! EMBEDDED_LIBRARY */
  if (des_key_file)
    load_des_key_file(des_key_file);
  if (init_rsa_keys())
    return 1;
#endif /* HAVE_OPENSSL */
  return 0;
}


static void end_ssl()
{
#ifdef HAVE_OPENSSL
#ifndef EMBEDDED_LIBRARY
  if (ssl_acceptor_fd)
  {
    if (ssl_acceptor)
      SSL_free(ssl_acceptor);
    free_vio_ssl_acceptor_fd(ssl_acceptor_fd);
    ssl_acceptor_fd= 0;
  }
#endif /* ! EMBEDDED_LIBRARY */
  deinit_rsa_keys();
#endif /* HAVE_OPENSSL */
}

/**
  Generate a UUID and save it into server_uuid variable.

  @return Retur 0 or 1 if an error occurred.
 */
static int generate_server_uuid()
{
  THD *thd;
  Item_func_uuid *func_uuid;
  String uuid;

  /*
    To be able to run this from boot, we allocate a temporary THD
   */
  if (!(thd=new THD))
  {
    sql_print_error("Failed to generate a server UUID because it is failed"
                    " to allocate the THD.");
    return 1;
  }

  thd->thread_stack= (char*) &thd;
  thd->store_globals();

  /*
    Initialize the variables which are used during "uuid generator
    initialization" with values that should normally differ between
    mysqlds on the same host. This avoids that another mysqld started
    at the same time on the same host get the same "server_uuid".
  */
  sql_print_information("Salting uuid generator variables, current_pid: %lu, "
                        "server_start_time: %lu, bytes_sent: %llu, ",
                        current_pid,
                        (ulong)server_start_time, thd->status_var.bytes_sent);

  const time_t save_server_start_time= server_start_time;
  server_start_time+= ((ulonglong)current_pid << 48) + current_pid;
  thd->status_var.bytes_sent= (ulonglong)thd;

  lex_start(thd);
  func_uuid= new (thd->mem_root) Item_func_uuid();
  func_uuid->fixed= 1;
  func_uuid->val_str(&uuid);

  sql_print_information("Generated uuid: '%s', "
                        "server_start_time: %lu, bytes_sent: %llu",
                        uuid.c_ptr(),
                        (ulong)server_start_time, thd->status_var.bytes_sent);
  // Restore global variables used for salting
  server_start_time = save_server_start_time;

  delete thd;

  strncpy(server_uuid, uuid.c_ptr(), sizeof(server_uuid));
  DBUG_EXECUTE_IF("server_uuid_deterministic",
                  memcpy(server_uuid, "00000000-1111-0000-1111-000000000000",
                         UUID_LENGTH););
  server_uuid[UUID_LENGTH]= '\0';
  return 0;
}

/**
  Save all options which was auto-generated by server-self into the given file.

  @param fname The name of the file in which the auto-generated options will b
  e saved.

  @return Return 0 or 1 if an error occurred.
 */
int flush_auto_options(const char* fname)
{
  File fd;
  IO_CACHE io_cache;
  int result= 0;

  if ((fd= my_open(fname, O_CREAT|O_RDWR, MYF(MY_WME))) < 0)
  {
    sql_print_error("Failed to create file(file: '%s', errno %d)", fname, my_errno());
    return 1;
  }

  if (init_io_cache(&io_cache, fd, IO_SIZE*2, WRITE_CACHE, 0L, 0, MYF(MY_WME)))
  {
    sql_print_error("Failed to create a cache on (file: %s', errno %d)", fname, my_errno());
    my_close(fd, MYF(MY_WME));
    return 1;
  }

  my_b_seek(&io_cache, 0L);
  my_b_printf(&io_cache, "%s\n", "[auto]");
  my_b_printf(&io_cache, "server-uuid=%s\n", server_uuid);

  if (flush_io_cache(&io_cache) || my_sync(fd, MYF(MY_WME)))
    result= 1;

  my_close(fd, MYF(MY_WME));
  end_io_cache(&io_cache);
  return result;
}

/**
  File 'auto.cnf' resides in the data directory to hold values of options that
  server evaluates itself and that needs to be durable to sustain the server
  restart. There is only a section ['auto'] in the file. All these options are
  in the section. Only one option exists now, it is server_uuid.
  Note, the user may not supply any literal value to these auto-options, and
  only allowed to trigger (re)evaluation.
  For instance, 'server_uuid' value will be evaluated and stored if there is
  no corresponding line in the file.
  Because of the specifics of the auto-options, they need a seperate storage.
  Meanwhile, it is the 'auto.cnf' that has the same structure as 'my.cnf'.

  @todo consider to implement sql-query-able persistent storage by WL#5279.
  @return Return 0 or 1 if an error occurred.
 */
static int init_server_auto_options()
{
  bool flush= false;
  char fname[FN_REFLEN];
  char *name= (char *)"auto";
  const char *groups[]= {"auto", NULL};
  char *uuid= 0;
  my_option auto_options[]= {
    {"server-uuid", 0, "", &uuid, &uuid,
      0, GET_STR, REQUIRED_ARG, 0, 0, 0, 0, 0, 0},
    {0, 0, 0, 0, 0, 0, GET_NO_ARG, NO_ARG, 0, 0, 0, 0, 0, 0}
  };

  DBUG_ENTER("init_server_auto_options");

  if (NULL == fn_format(fname, "auto.cnf", mysql_data_home, "",
                        MY_UNPACK_FILENAME | MY_SAFE_PATH))
    DBUG_RETURN(1);

  /* load_defaults require argv[0] is not null */
  char **argv= &name;
  int argc= 1;
  if (!check_file_permissions(fname, false))
  {
    /*
      Found a world writable file hence removing it as it is dangerous to write
      a new UUID into the same file.
     */
    my_delete(fname,MYF(MY_WME));
    sql_print_warning("World-writable config file '%s' has been removed.\n",
                      fname);
  }

  /* load all options in 'auto.cnf'. */
  if (my_load_defaults(fname, groups, &argc, &argv, NULL))
    DBUG_RETURN(1);

  /*
    Record the origial pointer allocated by my_load_defaults for free,
    because argv will be changed by handle_options
   */
  char **old_argv= argv;
  if (handle_options(&argc, &argv, auto_options, mysqld_get_one_option))
    DBUG_RETURN(1);

  DBUG_PRINT("info", ("uuid=%p=%s server_uuid=%s", uuid, uuid, server_uuid));
  if (uuid)
  {
    if (!Uuid::is_valid(uuid))
    {
      sql_print_error("The server_uuid stored in auto.cnf file is not a valid UUID.");
      goto err;
    }
    /*
      Uuid::is_valid() cannot do strict check on the length as it will be
      called by GTID::is_valid() as well (GTID = UUID:seq_no). We should
      explicitly add the *length check* here in this function.

      If UUID length is less than '36' (UUID_LENGTH), that error case would have
      got caught in above is_valid check. The below check is to make sure that
      length is not greater than UUID_LENGTH i.e., there are no extra characters
      (Garbage) at the end of the valid UUID.
    */
    if (strlen(uuid) > UUID_LENGTH)
    {
      sql_print_error("Garbage characters found at the end of the server_uuid "
                      "value in auto.cnf file. It should be of length '%d' "
                      "(UUID_LENGTH). Clear it and restart the server. ",
                      UUID_LENGTH);
      goto err;
    }
    strcpy(server_uuid, uuid);
  }
  else
  {
    DBUG_PRINT("info", ("generating server_uuid"));
    flush= TRUE;
    /* server_uuid will be set in the function */
    if (generate_server_uuid())
      goto err;
    DBUG_PRINT("info", ("generated server_uuid=%s", server_uuid));
    sql_print_warning("No existing UUID has been found, so we assume that this"
                      " is the first time that this server has been started."
                      " Generating a new UUID: %s.",
                      server_uuid);
  }
  /*
    The uuid has been copied to server_uuid, so the memory allocated by
    my_load_defaults can be freed now.
   */
  free_defaults(old_argv);

  if (flush)
    DBUG_RETURN(flush_auto_options(fname));
  DBUG_RETURN(0);
err:
  free_defaults(argv);
  DBUG_RETURN(1);
}


static bool
initialize_storage_engine(char *se_name, const char *se_kind,
                          plugin_ref *dest_plugin)
{
  LEX_STRING name= { se_name, strlen(se_name) };
  plugin_ref plugin;
  handlerton *hton;
  if ((plugin= ha_resolve_by_name(0, &name, FALSE)))
    hton= plugin_data<handlerton*>(plugin);
  else
  {
    sql_print_error("Unknown/unsupported storage engine: %s", se_name);
    return true;
  }
  if (!ha_storage_engine_is_enabled(hton))
  {
    if (!opt_bootstrap)
    {
      sql_print_error("Default%s storage engine (%s) is not available",
                      se_kind, se_name);
      return true;
    }
    DBUG_ASSERT(*dest_plugin);
  }
  else
  {
    /*
      Need to unlock as global_system_variables.table_plugin
      was acquired during plugin_init()
    */
    plugin_ref old_dest_plugin = *dest_plugin;
    *dest_plugin = plugin;
    plugin_unlock(0, old_dest_plugin);
  }
  return false;
}


static void init_server_query_cache()
{
  ulong set_cache_size;

  query_cache.set_min_res_unit(query_cache_min_res_unit);
  query_cache.init();
	
  set_cache_size= query_cache.resize(query_cache_size);
  if (set_cache_size != query_cache_size)
  {
    sql_print_warning(ER_DEFAULT(ER_WARN_QC_RESIZE), query_cache_size,
                      set_cache_size);
    query_cache_size= set_cache_size;
  }
}


static int init_server_components()
{
  DBUG_ENTER("init_server_components");
  /*
    We need to call each of these following functions to ensure that
    all things are initialized so that unireg_abort() doesn't fail
  */
  mdl_init();
  partitioning_init();
  if (table_def_init() | hostname_cache_init(host_cache_size))
    unireg_abort(MYSQLD_ABORT_EXIT);

  if (my_timer_initialize())
    sql_print_error("Failed to initialize timer component (errno %d).", errno);
  else
    have_statement_timeout= SHOW_OPTION_YES;

  init_server_query_cache();

  randominit(&sql_rand,(ulong) server_start_time,(ulong) server_start_time/2);
  setup_fpu();
#ifdef HAVE_REPLICATION
  init_slave_list();
#endif

#ifndef EMBEDDED_LIBRARY
  init_global_table_stats();
  init_global_index_stats();
#endif

  /* Setup logs */

  /*
    Enable old-fashioned error log, except when the user has requested
    help information. Since the implementation of plugin server
    variables the help output is now written much later.

    log_error_dest can be:
    disabled_my_option     --log-error was not used or --log-error=
    ""                     --log-error without arguments (no '=')
    filename               --log-error=filename
  */
#ifdef _WIN32
  /*
    Enable the error log file only if console option is not specified
    and --help is not used.
  */
  bool log_errors_to_file= !opt_help && !opt_console;
#else
  /*
    Enable the error log file only if --log-error=filename or --log-error
    was used. Logging to file is disabled by default unlike on Windows.
  */
  bool log_errors_to_file= !opt_help && (log_error_dest != disabled_my_option);
#endif

  if (log_errors_to_file)
  {
    // Construct filename if no filename was given by the user.
    if (!log_error_dest[0] || log_error_dest == disabled_my_option)
      fn_format(errorlog_filename_buff, pidfile_name, mysql_data_home, ".err",
                MY_REPLACE_EXT); /* replace '.<domain>' by '.err', bug#4997 */
    else
      fn_format(errorlog_filename_buff, log_error_dest, mysql_data_home, ".err",
                MY_UNPACK_FILENAME);
    /*
      log_error_dest may have been set to disabled_my_option or "" if no
      argument was passed, but we need to show the real name in SHOW VARIABLES.
    */
    log_error_dest= errorlog_filename_buff;

    if (open_error_log(errorlog_filename_buff, false))
      unireg_abort(MYSQLD_ABORT_EXIT);

  }
  else
  {
    // We are logging to stderr and SHOW VARIABLES should reflect that.
    log_error_dest= "stderr";
    // Flush messages buffered so far.
    flush_error_log_messages();
  }

  enter_cond_hook= thd_enter_cond;
  exit_cond_hook= thd_exit_cond;
  is_killed_hook= (int(*)(const void*))thd_killed;

  if (transaction_cache_init())
  {
    sql_print_error("Out of memory");
    unireg_abort(MYSQLD_ABORT_EXIT);
  }

  /*
    initialize delegates for extension observers, errors have already
    been reported in the function
  */
  if (delegates_init())
    unireg_abort(MYSQLD_ABORT_EXIT);

  /* need to configure logging before initializing storage engines */
  if (opt_log_slave_updates && !opt_bin_log)
  {
    sql_print_warning("You need to use --log-bin to make "
                    "--log-slave-updates work.");
  }
  if (binlog_format_used && !opt_bin_log)
    sql_print_warning("You need to use --log-bin to make "
                      "--binlog-format work.");

  /* Check that we have not let the format to unspecified at this point */
  DBUG_ASSERT((uint)global_system_variables.binlog_format <=
              array_elements(binlog_format_names)-1);

#ifdef HAVE_REPLICATION
  if (opt_log_slave_updates && replicate_same_server_id)
  {
    if (opt_bin_log)
    {
      sql_print_error("using --replicate-same-server-id in conjunction with \
--log-slave-updates is impossible, it would lead to infinite loops in this \
server.");
      unireg_abort(MYSQLD_ABORT_EXIT);
    }
    else
      sql_print_warning("using --replicate-same-server-id in conjunction with \
--log-slave-updates would lead to infinite loops in this server. However this \
will be ignored as the --log-bin option is not defined.");
  }
#endif

  opt_server_id_mask = ~ulong(0);
#ifdef HAVE_REPLICATION
  opt_server_id_mask = (opt_server_id_bits == 32)?
    ~ ulong(0) : (1 << opt_server_id_bits) -1;
  if (server_id != (server_id & opt_server_id_mask))
  {
    sql_print_error("server-id configured is too large to represent with"
                    "server-id-bits configured.");
    unireg_abort(MYSQLD_ABORT_EXIT);
  }
#endif

  if (opt_bin_log)
  {
    /* Reports an error and aborts, if the --log-bin's path
       is a directory.*/
    if (opt_bin_logname &&
        opt_bin_logname[strlen(opt_bin_logname) - 1] == FN_LIBCHAR)
    {
      sql_print_error("Path '%s' is a directory name, please specify \
a file name for --log-bin option", opt_bin_logname);
      unireg_abort(MYSQLD_ABORT_EXIT);
    }

    /* Reports an error and aborts, if the --log-bin-index's path
       is a directory.*/
    if (opt_binlog_index_name &&
        opt_binlog_index_name[strlen(opt_binlog_index_name) - 1]
        == FN_LIBCHAR)
    {
      sql_print_error("Path '%s' is a directory name, please specify \
a file name for --log-bin-index option", opt_binlog_index_name);
      unireg_abort(MYSQLD_ABORT_EXIT);
    }

    char buf[FN_REFLEN];
    const char *ln;
    ln= mysql_bin_log.generate_name(opt_bin_logname, "-bin", buf);
    if (!opt_bin_logname && !opt_binlog_index_name)
    {
      /*
        User didn't give us info to name the binlog index file.
        Picking `hostname`-bin.index like did in 4.x, causes replication to
        fail if the hostname is changed later. So, we would like to instead
        require a name. But as we don't want to break many existing setups, we
        only give warning, not error.
      */
      sql_print_warning("No argument was provided to --log-bin, and "
                        "--log-bin-index was not used; so replication "
                        "may break when this MySQL server acts as a "
                        "master and has his hostname changed!! Please "
                        "use '--log-bin=%s' to avoid this problem.", ln);
    }
    if (ln == buf)
    {
      my_free(opt_bin_logname);
      opt_bin_logname=my_strdup(key_memory_opt_bin_logname,
                                buf, MYF(0));
    }

    /*
      Skip opening the index file if we start with --help. This is necessary
      to avoid creating the file in an otherwise empty datadir, which will
      cause a succeeding 'mysqld --initialize' to fail.
    */
    if (!opt_help && mysql_bin_log.open_index_file(opt_binlog_index_name, ln, TRUE))
    {
      unireg_abort(MYSQLD_ABORT_EXIT);
    }
  }

  if (opt_bin_log)
  {
    /*
      opt_bin_logname[0] needs to be checked to make sure opt binlog name is
      not an empty string, incase it is an empty string default file
      extension will be passed
     */
    log_bin_basename=
      rpl_make_log_name(key_memory_MYSQL_BIN_LOG_basename,
                        opt_bin_logname, default_logfile_name,
                        (opt_bin_logname && opt_bin_logname[0]) ? "" : "-bin");
    log_bin_index=
      rpl_make_log_name(key_memory_MYSQL_BIN_LOG_index,
                        opt_binlog_index_name, log_bin_basename, ".index");
    if (log_bin_basename == NULL || log_bin_index == NULL)
    {
      sql_print_error("Unable to create replication path names:"
                      " out of memory or path names too long"
                      " (path name exceeds " STRINGIFY_ARG(FN_REFLEN)
                      " or file name exceeds " STRINGIFY_ARG(FN_LEN) ").");
      unireg_abort(MYSQLD_ABORT_EXIT);
    }
  }

#ifndef EMBEDDED_LIBRARY
  DBUG_PRINT("debug",
             ("opt_bin_logname: %s, opt_relay_logname: %s, pidfile_name: %s",
              opt_bin_logname, opt_relay_logname, pidfile_name));
  /*
    opt_relay_logname[0] needs to be checked to make sure opt relaylog name is
    not an empty string, incase it is an empty string default file
    extension will be passed
   */
  relay_log_basename=
    rpl_make_log_name(key_memory_MYSQL_RELAY_LOG_basename,
                      opt_relay_logname, default_logfile_name,
                      (opt_relay_logname && opt_relay_logname[0]) ? "" : "-relay-bin");

  if (relay_log_basename != NULL)
    relay_log_index=
      rpl_make_log_name(key_memory_MYSQL_RELAY_LOG_index,
                        opt_relaylog_index_name, relay_log_basename, ".index");

  if (relay_log_basename == NULL || relay_log_index == NULL)
  {
    sql_print_error("Unable to create replication path names:"
                    " out of memory or path names too long"
                    " (path name exceeds " STRINGIFY_ARG(FN_REFLEN)
                    " or file name exceeds " STRINGIFY_ARG(FN_LEN) ").");
    unireg_abort(MYSQLD_ABORT_EXIT);
  }
#endif /* !EMBEDDED_LIBRARY */

  /* call ha_init_key_cache() on all key caches to init them */
  process_key_caches(&ha_init_key_cache);

  /* Allow storage engine to give real error messages */
  if (ha_init_errors())
    DBUG_RETURN(1);

  if (opt_ignore_builtin_innodb)
    sql_print_warning("ignore-builtin-innodb is ignored "
                      "and will be removed in future releases.");
  if (gtid_server_init())
  {
    sql_print_error("Failed to initialize GTID structures.");
    unireg_abort(MYSQLD_ABORT_EXIT);
  }

  /*
    Set tc_log to point to TC_LOG_DUMMY early in order to allow plugin_init()
    to commit attachable transaction after reading from mysql.plugin table.
    If necessary tc_log will be adjusted to point to correct TC_LOG instance
    later.
  */
  tc_log= &tc_log_dummy;

  /*Load early plugins */
  if (plugin_register_early_plugins(&remaining_argc, remaining_argv,
                                    opt_help ?
                                      PLUGIN_INIT_SKIP_INITIALIZATION : 0))
  {
    sql_print_error("Failed to initialize early plugins.");
    unireg_abort(MYSQLD_ABORT_EXIT);
  }
  /* Load builtin plugins, initialize MyISAM, CSV and InnoDB */
  if (plugin_register_builtin_and_init_core_se(&remaining_argc,
                                               remaining_argv))
  {
    sql_print_error("Failed to initialize builtin plugins.");
    unireg_abort(MYSQLD_ABORT_EXIT);
  }
  /*
    Skip reading the plugin table when starting with --help in order
    to also skip initializing InnoDB. This provides a simpler and more
    uniform handling of various startup use cases, e.g. when the data
    directory does not exist, exists but is empty, exists with InnoDB
    system tablespaces present etc.
  */
  if (plugin_register_dynamic_and_init_all(&remaining_argc, remaining_argv,
                  (opt_noacl ? PLUGIN_INIT_SKIP_PLUGIN_TABLE : 0) |
                  (opt_help ? (PLUGIN_INIT_SKIP_INITIALIZATION |
                               PLUGIN_INIT_SKIP_PLUGIN_TABLE) : 0)))
  {
    sql_print_error("Failed to initialize dynamic plugins.");
    unireg_abort(MYSQLD_ABORT_EXIT);
  }
  plugins_are_initialized= TRUE;  /* Don't separate from init function */

  Session_tracker session_track_system_variables_check;
  LEX_STRING var_list;
  char *tmp_str;
  size_t len= strlen(global_system_variables.track_sysvars_ptr);
  tmp_str= (char *)my_malloc(PSI_NOT_INSTRUMENTED, len*sizeof(char)+2,
                             MYF(MY_WME));
  strcpy(tmp_str,global_system_variables.track_sysvars_ptr);
  var_list.length= len;
  var_list.str= tmp_str;
  if (session_track_system_variables_check.server_boot_verify(system_charset_info,
	                                                      var_list))
  {
    sql_print_error("The variable session_track_system_variables either has "
	            "duplicate values or invalid values.");
    if (tmp_str)
      my_free(tmp_str);
    unireg_abort(MYSQLD_ABORT_EXIT);
  }
  if (tmp_str)
    my_free(tmp_str);
  /* we do want to exit if there are any other unknown options */
  if (remaining_argc > 1)
  {
    int ho_error;
    struct my_option no_opts[]=
    {
      {0, 0, 0, 0, 0, 0, GET_NO_ARG, NO_ARG, 0, 0, 0, 0, 0, 0}
    };
    /*
      We need to eat any 'loose' arguments first before we conclude
      that there are unprocessed options.
    */
    my_getopt_skip_unknown= 0;

    if ((ho_error= handle_options(&remaining_argc, &remaining_argv, no_opts,
                                  mysqld_get_one_option)))
      unireg_abort(MYSQLD_ABORT_EXIT);
    /* Add back the program name handle_options removes */
    remaining_argc++;
    remaining_argv--;
    my_getopt_skip_unknown= TRUE;

    if (remaining_argc > 1)
    {
      sql_print_error("Too many arguments (first extra is '%s').",
                      remaining_argv[1]);
      sql_print_information("Use --verbose --help to get a list "
                            "of available options!");
      unireg_abort(MYSQLD_ABORT_EXIT);

    }
  }

  if (opt_help)
    unireg_abort(MYSQLD_SUCCESS_EXIT);

  /* if the errmsg.sys is not loaded, terminate to maintain behaviour */
  if (!my_default_lc_messages->errmsgs->is_loaded())
  {
    sql_print_error("Unable to read errmsg.sys file");
    unireg_abort(MYSQLD_ABORT_EXIT);
  }

  if (opt_libcoredumper)
  {
#if HAVE_LIBCOREDUMPER
    if (opt_corefile)
    {
      sql_print_warning(
          "Started with --core-file and --coredumper. "
          "--coredumper will take precedence.");
    }
    if (opt_libcoredumper_path != NULL)
    {
      if (!validate_libcoredumper_path(opt_libcoredumper_path))
      {
        unireg_abort(MYSQLD_ABORT_EXIT);
      }
    }
#else
    sql_print_warning(
        "This version of MySQL has not been compiled with "
        "libcoredumper support, ignoring --coredumper argument");
#endif
  }

  /* We have to initialize the storage engines before CSV logging */
  if (ha_init())
  {
    sql_print_error("Can't init databases");
    unireg_abort(MYSQLD_ABORT_EXIT);
  }

  if (opt_bootstrap)
    log_output_options= LOG_FILE;

  /*
    Issue a warning if there were specified additional options to the
    log-output along with NONE. Probably this wasn't what user wanted.
  */
  if ((log_output_options & LOG_NONE) && (log_output_options & ~LOG_NONE))
    sql_print_warning("There were other values specified to "
                      "log-output besides NONE. Disabling slow "
                      "and general logs anyway.");

  if (log_output_options & LOG_TABLE)
  {
    /* Fall back to log files if the csv engine is not loaded. */
    LEX_CSTRING csv_name={C_STRING_WITH_LEN("csv")};
    if (!plugin_is_ready(csv_name, MYSQL_STORAGE_ENGINE_PLUGIN))
    {
      sql_print_error("CSV engine is not present, falling back to the "
                      "log files");
      log_output_options= (log_output_options & ~LOG_TABLE) | LOG_FILE;
    }
  }

  query_logger.set_handlers(log_output_options);

  // Open slow log file if enabled.
  if (opt_slow_log && query_logger.reopen_log_file(QUERY_LOG_SLOW))
    opt_slow_log= false;

  // Open general log file if enabled.
  if (opt_general_log && query_logger.reopen_log_file(QUERY_LOG_GENERAL))
    opt_general_log= false;

  /*
    Set the default storage engines
  */
  if (initialize_storage_engine(default_storage_engine, "",
                                &global_system_variables.table_plugin))
    unireg_abort(MYSQLD_ABORT_EXIT);
  if (initialize_storage_engine(default_tmp_storage_engine, " temp",
                                &global_system_variables.temp_table_plugin))
    unireg_abort(MYSQLD_ABORT_EXIT);

  if (!opt_bootstrap && !opt_noacl)
  {
    std::string disabled_se_str(opt_disabled_storage_engines);
    ha_set_normalized_disabled_se_str(disabled_se_str);

    // Log warning if default_storage_engine is a disabled storage engine.
    handlerton *default_se_handle=
      plugin_data<handlerton*>(global_system_variables.table_plugin);
    if (ha_is_storage_engine_disabled(default_se_handle))
      sql_print_warning("default_storage_engine is set to a "
                        "disabled storage engine %s.", default_storage_engine);

    // Log warning if default_tmp_storage_engine is a disabled storage engine.
    handlerton *default_tmp_se_handle=
      plugin_data<handlerton*>(global_system_variables.temp_table_plugin);
    if (ha_is_storage_engine_disabled(default_tmp_se_handle))
      sql_print_warning("default_tmp_storage_engine is set to a "
                        "disabled storage engine %s.",
                        default_tmp_storage_engine);

  }

  /*
    Validate any enforced storage engine
  */
  if (enforce_storage_engine && !opt_bootstrap && !opt_noacl)
  {
    LEX_STRING name= { enforce_storage_engine,
      strlen(enforce_storage_engine) };
    plugin_ref plugin;
    if ((plugin= ha_resolve_by_name(0, &name, false)))
    {
      handlerton *hton = plugin_data<handlerton *>(plugin);
      LEX_STRING defname= { default_storage_engine,
        strlen(default_storage_engine) };
      plugin_ref defplugin;
      handlerton* defhton;
      if ((defplugin= ha_resolve_by_name(0, &defname, false)))
      {
        defhton = plugin_data<handlerton *>(defplugin);
        if (defhton != hton)
        {
          sql_print_warning("Default storage engine (%s)"
            " is not the same as enforced storage engine (%s)",
            default_storage_engine,
            enforce_storage_engine);
        }
      }
      if (ha_is_storage_engine_disabled(hton))
      {
        sql_print_error("enforced storage engine %s is among disabled storage "
                        "engines", enforce_storage_engine);
        unireg_abort(1);
      }
      plugin_unlock(0, defplugin);
      plugin_unlock(0, plugin);
    }
    else
    {
      sql_print_error("Unknown/unsupported storage engine: %s",
                    enforce_storage_engine);
      unireg_abort(1);
    }
  }

  if (total_ha_2pc > 1 || (1 == total_ha_2pc && opt_bin_log))
  {
    if (opt_bin_log)
      tc_log= &mysql_bin_log;
    else
      tc_log= &tc_log_mmap;
  }

  if (tc_log->open(opt_bin_log ? opt_bin_logname : opt_tc_log_file))
  {
    sql_print_error("Can't init tc log");
    unireg_abort(MYSQLD_ABORT_EXIT);
  }
  (void)RUN_HOOK(server_state, before_recovery, (NULL));

  if (ha_recover(0))
  {
    unireg_abort(MYSQLD_ABORT_EXIT);
  }

  if (encrypt_binlog)
  { 
    if (!opt_master_verify_checksum ||
        binlog_checksum_options == binary_log::BINLOG_CHECKSUM_ALG_OFF ||
        binlog_checksum_options == binary_log::BINLOG_CHECKSUM_ALG_UNDEF)
    {
      sql_print_error("BINLOG_ENCRYPTION requires MASTER_VERIFY_CHECKSUM = ON and "
                      "BINLOG_CHECKSUM to be turned ON.");
      unireg_abort(MYSQLD_ABORT_EXIT);
    }
    if (!opt_bin_log)
      sql_print_information("binlog and relay log encryption enabled without binary logging being enabled. "
                            "If relay logs are in use, they will be encrypted.");
  }

  /// @todo: this looks suspicious, revisit this /sven
  enum_gtid_mode gtid_mode= get_gtid_mode(GTID_MODE_LOCK_NONE);

  if (gtid_mode == GTID_MODE_ON &&
      _gtid_consistency_mode != GTID_CONSISTENCY_MODE_ON)
  {
    sql_print_error("GTID_MODE = ON requires ENFORCE_GTID_CONSISTENCY = ON.");
    unireg_abort(MYSQLD_ABORT_EXIT);
  }

  if (opt_bin_log)
  {
    /*
      Configures what object is used by the current log to store processed
      gtid(s). This is necessary in the MYSQL_BIN_LOG::MYSQL_BIN_LOG to
      corretly compute the set of previous gtids.
    */
    DBUG_ASSERT(!mysql_bin_log.is_relay_log);
    mysql_mutex_t *log_lock= mysql_bin_log.get_log_lock();
    mysql_mutex_lock(log_lock);

    if (mysql_bin_log.open_binlog(opt_bin_logname, 0,
                                  max_binlog_size, false,
                                  true/*need_lock_index=true*/,
                                  true/*need_sid_lock=true*/,
                                  NULL))
    {
      mysql_mutex_unlock(log_lock);
      unireg_abort(MYSQLD_ABORT_EXIT);
    }
    mysql_mutex_unlock(log_lock);
  }

#ifdef HAVE_REPLICATION
  if (opt_bin_log && expire_logs_days)
  {
    time_t purge_time= server_start_time - expire_logs_days*24*60*60;
    if (purge_time >= 0)
      mysql_bin_log.purge_logs_before_date(purge_time, true);
  }
  if (opt_bin_log && max_binlog_files)
  {
    mysql_bin_log.purge_logs_maximum_number(max_binlog_files);
  }
  if (opt_bin_log && binlog_space_limit)
  {
    mysql_bin_log.purge_logs_by_size(true);
  }
#endif

  if (opt_myisam_log)
    (void) mi_log(1);

#if defined(HAVE_MLOCKALL) && defined(MCL_CURRENT) && !defined(EMBEDDED_LIBRARY)
  if (locked_in_memory && !getuid())
  {
    if (setreuid((uid_t)-1, 0) == -1)
    {                        // this should never happen
      sql_print_error("setreuid: %s", strerror(errno));
      unireg_abort(MYSQLD_ABORT_EXIT);
    }
    if (mlockall(MCL_CURRENT))
    {
      sql_print_warning("Failed to lock memory. Errno: %d\n",errno); /* purecov: inspected */
      locked_in_memory= 0;
    }
#ifndef _WIN32
    if (user_info)
      set_user(mysqld_user, user_info);
#endif
  }
  else
#endif
    locked_in_memory=0;

  /* Initialize the optimizer cost module */
  init_optimizer_cost_module(true);
  ft_init_stopwords();

  init_max_user_conn();
  init_update_queries();
#ifndef EMBEDDED_LIBRARY
  init_global_user_stats();
  init_global_client_stats();
  init_global_thread_stats();
#endif
  DBUG_RETURN(0);
}


#ifndef EMBEDDED_LIBRARY
#ifdef _WIN32

extern "C" void *handle_shutdown(void *arg)
{
  MSG msg;
  my_thread_init();
  /* This call should create the message queue for this thread. */
  PeekMessage(&msg, NULL, 1, 65534,PM_NOREMOVE);
  if (WaitForSingleObject(hEventShutdown,INFINITE)==WAIT_OBJECT_0)
  {
    sql_print_information(ER_DEFAULT(ER_NORMAL_SHUTDOWN), my_progname);
    abort_loop= true;
    close_connections();
    my_thread_end();
    my_thread_exit(0);
  }
  return 0;
}


static void create_shutdown_thread()
{
  hEventShutdown=CreateEvent(0, FALSE, FALSE, shutdown_event_name);
  my_thread_attr_t thr_attr;
  DBUG_ENTER("create_shutdown_thread");

  my_thread_attr_init(&thr_attr);

  if (my_thread_create(&shutdown_thr_handle, &thr_attr, handle_shutdown, 0))
    sql_print_warning("Can't create thread to handle shutdown requests"
                      " (errno= %d)", errno);
  my_thread_attr_destroy(&thr_attr);
  // On "Stop Service" we have to do regular shutdown
  Service.SetShutdownEvent(hEventShutdown);
}
#endif /* _WIN32 */

#ifndef DBUG_OFF
/*
  Debugging helper function to keep the locale database
  (see sql_locale.cc) and max_month_name_length and
  max_day_name_length variable values in consistent state.
*/
static void test_lc_time_sz()
{
  DBUG_ENTER("test_lc_time_sz");
  for (MY_LOCALE **loc= my_locales; *loc; loc++)
  {
    size_t max_month_len= 0;
    size_t max_day_len = 0;
    for (const char **month= (*loc)->month_names->type_names; *month; month++)
    {
      set_if_bigger(max_month_len,
                    my_numchars_mb(&my_charset_utf8_general_ci,
                                   *month, *month + strlen(*month)));
    }
    for (const char **day= (*loc)->day_names->type_names; *day; day++)
    {
      set_if_bigger(max_day_len,
                    my_numchars_mb(&my_charset_utf8_general_ci,
                                   *day, *day + strlen(*day)));
    }
    if ((*loc)->max_month_name_length != max_month_len ||
        (*loc)->max_day_name_length != max_day_len)
    {
      DBUG_PRINT("Wrong max day name(or month name) length for locale:",
                 ("%s", (*loc)->name));
      DBUG_ASSERT(0);
    }
  }
  DBUG_VOID_RETURN;
}
#endif//DBUG_OFF

/*
  @brief : Set opt_super_readonly to user supplied value before
           enabling communication channels to accept user connections
*/

static void set_super_read_only_post_init()
{
  opt_super_readonly= super_read_only;
}

#ifdef _WIN32
int win_main(int argc, char **argv)
#else
int mysqld_main(int argc, char **argv)
#endif
{
  /*
    Perform basic thread library and malloc initialization,
    to be able to read defaults files and parse options.
  */
  my_progname= argv[0];

#ifndef _WIN32
#ifdef WITH_PERFSCHEMA_STORAGE_ENGINE
  pre_initialize_performance_schema();
#endif /*WITH_PERFSCHEMA_STORAGE_ENGINE */
  // For windows, my_init() is called from the win specific mysqld_main
  if (my_init())                 // init my_sys library & pthreads
  {
    sql_print_error("my_init() failed.");
    flush_error_log_messages();
    return 1;
  }
#endif /* _WIN32 */

  orig_argc= argc;
  orig_argv= argv;
  my_getopt_use_args_separator= TRUE;
  my_defaults_read_login_file= FALSE;
  if (load_defaults(MYSQL_CONFIG_NAME, load_default_groups, &argc, &argv))
  {
    flush_error_log_messages();
    return 1;
  }
  my_getopt_use_args_separator= FALSE;
  defaults_argc= argc;
  defaults_argv= argv;
  remaining_argc= argc;
  remaining_argv= argv;

  /* Must be initialized early for comparison of options name */
  system_charset_info= &my_charset_utf8_general_ci;

  /* Write mysys error messages to the error log. */
  local_message_hook= error_log_print;

  int ho_error;

#ifdef WITH_PERFSCHEMA_STORAGE_ENGINE
  /*
    Initialize the array of performance schema instrument configurations.
  */
  init_pfs_instrument_array();
#endif /* WITH_PERFSCHEMA_STORAGE_ENGINE */

  ho_error= handle_early_options();

<<<<<<< HEAD
#if !defined(_WIN32) && !defined(EMBEDDED_LIBRARY)

  if (opt_bootstrap && opt_daemonize)
  {
    fprintf(stderr, "Bootstrap and daemon options are incompatible.\n");
    exit(MYSQLD_ABORT_EXIT);
  }

  if (opt_daemonize && log_error_dest == disabled_my_option &&
      (isatty(STDOUT_FILENO) || isatty(STDERR_FILENO)))
  {
    fprintf(stderr, "Please enable --log-error option or set appropriate "
                    "redirections for standard output and/or standard error "
                    "in daemon mode.\n");
    exit(MYSQLD_ABORT_EXIT);
  }

  if (opt_daemonize)
=======
  opt_jemalloc_detected = jemalloc_detected();
  jemalloc_profiling_enable(opt_jemalloc_profiling_enabled);

>>>>>>> cca57db4
  {
    if (chdir("/") < 0)
    {
      fprintf(stderr, "Cannot change to root director: %s\n",
                      strerror(errno));
      exit(MYSQLD_ABORT_EXIT);
    }

    if ((pipe_write_fd= mysqld::runtime::mysqld_daemonize()) < 0)
    {
      fprintf(stderr, "mysqld_daemonize failed \n");
      exit(MYSQLD_ABORT_EXIT);
    }
  }
#endif

  init_sql_statement_names();
  sys_var_init();
  ulong requested_open_files;
  adjust_related_options(&requested_open_files);
  // moved signal initialization here so that PFS thread inherited signal mask
  my_init_signals();

#ifdef WITH_PERFSCHEMA_STORAGE_ENGINE
  if (ho_error == 0)
  {
    if (!opt_help && !opt_bootstrap)
    {
      /* Add sizing hints from the server sizing parameters. */
      pfs_param.m_hints.m_table_definition_cache= table_def_size;
      pfs_param.m_hints.m_table_open_cache= table_cache_size;
      pfs_param.m_hints.m_max_connections= max_connections;
      pfs_param.m_hints.m_open_files_limit= requested_open_files;
      pfs_param.m_hints.m_max_prepared_stmt_count= max_prepared_stmt_count;

      PSI_hook= initialize_performance_schema(&pfs_param);
      if (PSI_hook == NULL && pfs_param.m_enabled)
      {
        pfs_param.m_enabled= false;
        sql_print_warning("Performance schema disabled (reason: init failed).");
      }
    }
  }
#else
  /*
    Other provider of the instrumentation interface should
    initialize PSI_hook here:
    - HAVE_PSI_INTERFACE is for the instrumentation interface
    - WITH_PERFSCHEMA_STORAGE_ENGINE is for one implementation
      of the interface,
    but there could be alternate implementations, which is why
    these two defines are kept separate.
  */
#endif /* WITH_PERFSCHEMA_STORAGE_ENGINE */

#ifdef HAVE_PSI_INTERFACE
  /*
    Obtain the current performance schema instrumentation interface,
    if available.
  */
  if (PSI_hook)
  {
    PSI *psi_server= (PSI*) PSI_hook->get_interface(PSI_CURRENT_VERSION);
    if (likely(psi_server != NULL))
    {
      set_psi_server(psi_server);

      /*
        Now that we have parsed the command line arguments, and have initialized
        the performance schema itself, the next step is to register all the
        server instruments.
      */
      init_server_psi_keys();
      /* Instrument the main thread */
      PSI_thread *psi= PSI_THREAD_CALL(new_thread)(key_thread_main, NULL, 0);
      PSI_THREAD_CALL(set_thread_os_id)(psi);
      PSI_THREAD_CALL(set_thread)(psi);

      /*
        Now that some instrumentation is in place,
        recreate objects which were initialised early,
        so that they are instrumented as well.
      */
      my_thread_global_reinit();
    }
  }
#endif /* HAVE_PSI_INTERFACE */

  init_error_log();

  /* Initialize audit interface globals. Audit plugins are inited later. */
  mysql_audit_initialize();

#ifndef EMBEDDED_LIBRARY
  Srv_session::module_init();
#endif

  /*
    Perform basic query log initialization. Should be called after
    MY_INIT, as it initializes mutexes.
  */
  query_logger.init();

  if (ho_error)
  {
    /*
      Parsing command line option failed,
      Since we don't have a workable remaining_argc/remaining_argv
      to continue the server initialization, this is as far as this
      code can go.
      This is the best effort to log meaningful messages:
      - messages will be printed to stderr, which is not redirected yet,
      - messages will be printed in the NT event log, for windows.
    */
    flush_error_log_messages();
    /*
      Not enough initializations for unireg_abort()
      Using exit() for windows.
    */
    exit (MYSQLD_ABORT_EXIT);
  }

  if (init_common_variables())
    unireg_abort(MYSQLD_ABORT_EXIT);        // Will do exit

#ifndef EMBEDDED_LIBRARY
  // Move connection handler initialization after the signal handling has been
  // set up. Percona Server threadpool constructor is heavy, and creates a
  // timer thread. If done before my_init_signals(), this thread will have
  // the default signal mask, breaking SIGTERM etc. handing.
  // This is not a problem with upstream loadable thread scheduler plugins, as
  // its constructor is light and actual initialization is done later.
  // This bit should be reverted once Percona Server threadpool becomes a
  // plugin.
  if (Connection_handler_manager::init())
  {
    sql_print_error("Could not allocate memory for connection handling");
    unireg_abort(MYSQLD_ABORT_EXIT);
  }
#endif

  size_t guardize= 0;
#ifndef _WIN32
  int retval= pthread_attr_getguardsize(&connection_attrib, &guardize);
  DBUG_ASSERT(retval == 0);
  if (retval != 0)
    guardize= my_thread_stack_size;
#endif

#if defined(__ia64__) || defined(__ia64)
  /*
    Peculiar things with ia64 platforms - it seems we only have half the
    stack size in reality, so we have to double it here
  */
  guardize= my_thread_stack_size;
#endif

  my_thread_attr_setstacksize(&connection_attrib,
                            my_thread_stack_size + guardize);

  {
    /* Retrieve used stack size;  Needed for checking stack overflows */
    size_t stack_size= 0;
    my_thread_attr_getstacksize(&connection_attrib, &stack_size);

    /* We must check if stack_size = 0 as Solaris 2.9 can return 0 here */
    if (stack_size && stack_size < (my_thread_stack_size + guardize))
    {
      sql_print_warning("Asked for %lu thread stack, but got %ld",
                        my_thread_stack_size + guardize, (long) stack_size);
#if defined(__ia64__) || defined(__ia64)
      my_thread_stack_size= stack_size / 2;
#else
      my_thread_stack_size= static_cast<ulong>(stack_size - guardize);
#endif
    }
  }

#ifndef DBUG_OFF
  test_lc_time_sz();
  srand(static_cast<uint>(time(NULL)));
#endif

#ifndef _WIN32
  if ((user_info= check_user(mysqld_user)))
  {
#if HAVE_CHOWN
    if (unlikely(opt_initialize))
    {
      /* need to change the owner of the freshly created data directory */
      MY_STAT stat;
      char errbuf[MYSYS_STRERROR_SIZE];
      bool must_chown= true;

      /* fetch the directory's owner */
      if (!my_stat(mysql_real_data_home, &stat, MYF(0)))
      {
        sql_print_information("Can't read data directory's stats (%d): %s."
                              "Assuming that it's not owned by the same user/group",
                              my_errno(),
                              my_strerror(errbuf, sizeof(errbuf), my_errno()));
      }
      /* Don't change it if it's already the same as SElinux stops this */
      else if(stat.st_uid == user_info->pw_uid &&
              stat.st_gid == user_info->pw_gid)
        must_chown= false;

      if (must_chown &&
          chown(mysql_real_data_home, user_info->pw_uid, user_info->pw_gid)
         )
      {
        sql_print_error("Can't change data directory owner to %s", mysqld_user);
        unireg_abort(1);
      }
    }
#endif


#if defined(HAVE_MLOCKALL) && defined(MCL_CURRENT)
    if (locked_in_memory) // getuid() == 0 here
      set_effective_user(user_info);
    else
#endif
      set_user(mysqld_user, user_info);
  }
#endif // !_WIN32

  /*
   initiate key migration if any one of the migration specific
   options are provided.
  */
  if (opt_keyring_migration_source ||
      opt_keyring_migration_destination ||
      migrate_connect_options)
  {
    Migrate_keyring mk;
    if (mk.init(remaining_argc, remaining_argv,
                opt_keyring_migration_source,
                opt_keyring_migration_destination,
                opt_keyring_migration_user,
                opt_keyring_migration_host,
                opt_keyring_migration_password,
                opt_keyring_migration_socket,
                opt_keyring_migration_port))
    {
      sql_print_error(ER_DEFAULT(ER_KEYRING_MIGRATION_STATUS),
                      "failed");
      log_error_dest= "stderr";
      flush_error_log_messages();
      unireg_abort(MYSQLD_ABORT_EXIT);
    }

    if (mk.execute())
    {
      sql_print_error(ER_DEFAULT(ER_KEYRING_MIGRATION_STATUS),
                      "failed");
      log_error_dest= "stderr";
      flush_error_log_messages();
      unireg_abort(MYSQLD_ABORT_EXIT);
    }

    sql_print_information(ER_DEFAULT(ER_KEYRING_MIGRATION_STATUS),
                          "successful");
    log_error_dest= "stderr";
    flush_error_log_messages();
    unireg_abort(MYSQLD_SUCCESS_EXIT);
  }

  /*
   We have enough space for fiddling with the argv, continue
  */
  if (my_setwd(mysql_real_data_home,MYF(MY_WME)) && !opt_help)
  {
    sql_print_error("failed to set datadir to %s", mysql_real_data_home);
    unireg_abort(MYSQLD_ABORT_EXIT);        /* purecov: inspected */
  }

  //If the binlog is enabled, one needs to provide a server-id
  if (opt_bin_log && !(server_id_supplied) )
  {
    sql_print_error("You have enabled the binary log, but you haven't provided "
                    "the mandatory server-id. Please refer to the proper "
                    "server start-up parameters documentation");
    unireg_abort(MYSQLD_ABORT_EXIT);
  }

  /* 
   The subsequent calls may take a long time : e.g. innodb log read.
   Thus set the long running service control manager timeout
  */
#if defined(_WIN32)
  Service.SetSlowStarting(slow_start_timeout);
#endif

  if (init_server_components())
    unireg_abort(MYSQLD_ABORT_EXIT);

  /*
    Each server should have one UUID. We will create it automatically, if it
    does not exist.
   */
  if (init_server_auto_options())
  {
    sql_print_error("Initialization of the server's UUID failed because it could"
                    " not be read from the auto.cnf file. If this is a new"
                    " server, the initialization failed because it was not"
                    " possible to generate a new UUID.");
    unireg_abort(MYSQLD_ABORT_EXIT);
  }

  /* Server generates uuid after innodb is initialized. But during
  initialization, if tablespaces like system, redo, temporary are encrypted,
  they are initialized with "empty" UUID. Now UUID is available, fix the
  empty UUID of such tablespaces now */
  if (innodb_hton != NULL && innodb_hton->fix_tablespaces_empty_uuid)
  {
    if (innodb_hton->fix_tablespaces_empty_uuid())
    {
      sql_print_error("Fixing empty UUID with InnoDB Engine failed. Please"
		      " check if keyring plugin is loaded and execute"
		      " \"ALTER INSTANCE ROTATE INNODB MASTER KEY\"");
    }
  }

  /*
    Add server_uuid to the sid_map.  This must be done after
    server_uuid has been initialized in init_server_auto_options and
    after the binary log (and sid_map file) has been initialized in
    init_server_components().

    No error message is needed: init_sid_map() prints a message.

    Strictly speaking, this is not currently needed when
    opt_bin_log==0, since the variables that gtid_state->init
    initializes are not currently used in that case.  But we call it
    regardless to avoid possible future bugs if gtid_state ever
    needs to do anything else.
  */
  global_sid_lock->wrlock();
  int gtid_ret= gtid_state->init();
  global_sid_lock->unlock();

  if (gtid_ret)
    unireg_abort(MYSQLD_ABORT_EXIT);

  // Initialize executed_gtids from mysql.gtid_executed table.
  if (gtid_state->read_gtid_executed_from_table() == -1)
    unireg_abort(1);

  if (opt_bin_log)
  {
    /*
      Initialize GLOBAL.GTID_EXECUTED and GLOBAL.GTID_PURGED from
      gtid_executed table and binlog files during server startup.
    */
    Gtid_set *executed_gtids=
      const_cast<Gtid_set *>(gtid_state->get_executed_gtids());
    Gtid_set *lost_gtids=
      const_cast<Gtid_set *>(gtid_state->get_lost_gtids());
    Gtid_set *gtids_only_in_table=
      const_cast<Gtid_set *>(gtid_state->get_gtids_only_in_table());
    Gtid_set *previous_gtids_logged=
      const_cast<Gtid_set *>(gtid_state->get_previous_gtids_logged());

    Gtid_set purged_gtids_from_binlog(global_sid_map, global_sid_lock);
    Gtid_set gtids_in_binlog(global_sid_map, global_sid_lock);
    Gtid_set gtids_in_binlog_not_in_table(global_sid_map, global_sid_lock);

    if (mysql_bin_log.init_gtid_sets(&gtids_in_binlog,
                                     &purged_gtids_from_binlog,
                                     opt_master_verify_checksum,
                                     true/*true=need lock*/,
                                     NULL/*trx_parser*/,
                                     NULL/*gtid_partial_trx*/,
                                     true/*is_server_starting*/))
      unireg_abort(MYSQLD_ABORT_EXIT);

    global_sid_lock->wrlock();

    purged_gtids_from_binlog.dbug_print("purged_gtids_from_binlog");
    gtids_in_binlog.dbug_print("gtids_in_binlog");

    if (!gtids_in_binlog.is_empty() &&
        !gtids_in_binlog.is_subset(executed_gtids))
    {
      gtids_in_binlog_not_in_table.add_gtid_set(&gtids_in_binlog);
      if (!executed_gtids->is_empty())
        gtids_in_binlog_not_in_table.remove_gtid_set(executed_gtids);
      /*
        Save unsaved GTIDs into gtid_executed table, in the following
        four cases:
          1. the upgrade case.
          2. the case that a slave is provisioned from a backup of
             the master and the slave is cleaned by RESET MASTER
             and RESET SLAVE before this.
          3. the case that no binlog rotation happened from the
             last RESET MASTER on the server before it crashes.
          4. The set of GTIDs of the last binlog is not saved into the
             gtid_executed table if server crashes, so we save it into
             gtid_executed table and executed_gtids during recovery
             from the crash.
      */
      if (gtid_state->save(&gtids_in_binlog_not_in_table) == -1)
      {
        global_sid_lock->unlock();
        unireg_abort(MYSQLD_ABORT_EXIT);
      }
      executed_gtids->add_gtid_set(&gtids_in_binlog_not_in_table);
    }

    /* gtids_only_in_table= executed_gtids - gtids_in_binlog */
    if (gtids_only_in_table->add_gtid_set(executed_gtids) !=
        RETURN_STATUS_OK)
    {
      global_sid_lock->unlock();
      unireg_abort(MYSQLD_ABORT_EXIT);
    }
    gtids_only_in_table->remove_gtid_set(&gtids_in_binlog);
    /*
      lost_gtids = executed_gtids -
                   (gtids_in_binlog - purged_gtids_from_binlog)
                 = gtids_only_in_table + purged_gtids_from_binlog;
    */
    DBUG_ASSERT(lost_gtids->is_empty());
    if (lost_gtids->add_gtid_set(gtids_only_in_table) != RETURN_STATUS_OK ||
        lost_gtids->add_gtid_set(&purged_gtids_from_binlog) !=
        RETURN_STATUS_OK)
    {
      global_sid_lock->unlock();
      unireg_abort(MYSQLD_ABORT_EXIT);
    }

    /* Prepare previous_gtids_logged for next binlog */
    if (previous_gtids_logged->add_gtid_set(&gtids_in_binlog) !=
        RETURN_STATUS_OK)
    {
      global_sid_lock->unlock();
      unireg_abort(MYSQLD_ABORT_EXIT);
    }

    /*
      Write the previous set of gtids at this point because during
      the creation of the binary log this is not done as we cannot
      move the init_gtid_sets() to a place before openning the binary
      log. This requires some investigation.

      /Alfranio
    */
    Previous_gtids_log_event prev_gtids_ev(&gtids_in_binlog);

    global_sid_lock->unlock();

    (prev_gtids_ev.common_footer)->checksum_alg=
      static_cast<enum_binlog_checksum_alg>(binlog_checksum_options);

    Binlog_crypt_data *crypto_data= mysql_bin_log.get_crypto_data();

    if (crypto_data->is_enabled())
      prev_gtids_ev.event_encrypter.enable_encryption(crypto_data);

    if (prev_gtids_ev.write(mysql_bin_log.get_log_file()))
      unireg_abort(MYSQLD_ABORT_EXIT);
    mysql_bin_log.add_bytes_written(
      prev_gtids_ev.common_header->data_written);

    if (flush_io_cache(mysql_bin_log.get_log_file()) ||
        mysql_file_sync(mysql_bin_log.get_log_file()->file, MYF(MY_WME)))
      unireg_abort(MYSQLD_ABORT_EXIT);
    mysql_bin_log.update_binlog_end_pos();

    (void) RUN_HOOK(server_state, after_engine_recovery, (NULL));
  }


  if (init_ssl())
    unireg_abort(MYSQLD_ABORT_EXIT);
  if (network_init())
    unireg_abort(MYSQLD_ABORT_EXIT);

  init_io_cache_encryption(encrypt_tmp_files);

#ifdef _WIN32
#ifndef EMBEDDED_LIBRARY
  if (opt_require_secure_transport &&
      !opt_enable_shared_memory && !opt_use_ssl &&
      !opt_initialize && !opt_bootstrap)
  {
    sql_print_error("Server is started with --require-secure-transport=ON "
                    "but no secure transports (SSL or Shared Memory) are "
                    "configured.");
    unireg_abort(MYSQLD_ABORT_EXIT);
  }
#endif

#endif

  /*
   Initialize my_str_malloc(), my_str_realloc() and my_str_free()
  */
  my_str_malloc= &my_str_malloc_mysqld;
  my_str_free= &my_str_free_mysqld;
  my_str_realloc= &my_str_realloc_mysqld;

  error_handler_hook= my_message_sql;

  /* Save pid of this process in a file */
  if (!opt_bootstrap)
    create_pid_file();


  /* Read the optimizer cost model configuration tables */
  if (!opt_bootstrap)
    reload_optimizer_cost_constants();

  if (mysql_rm_tmp_tables() || acl_init(opt_noacl) ||
      my_tz_init((THD *)0, default_tz_name, opt_bootstrap) ||
      grant_init(opt_noacl))
  {
    abort_loop= true;
    sql_print_error("Fatal error: Failed to initialize ACL/grant/time zones "
                    "structures or failed to remove temporary table files.");

    delete_pid_file(MYF(MY_WME));

    unireg_abort(MYSQLD_ABORT_EXIT);
  }

  if (!opt_bootstrap)
    servers_init(0);

  if (!opt_noacl)
  {
#ifdef HAVE_DLOPEN
    udf_init();
#endif
  }

  init_status_vars();
  /* If running with bootstrap, do not start replication. */
  if (opt_bootstrap)
    opt_skip_slave_start= 1;

  check_binlog_cache_size(NULL);
  check_binlog_stmt_cache_size(NULL);

  binlog_unsafe_map_init();

  /* If running with bootstrap, do not start replication. */
  if (!opt_bootstrap)
  {
    // Make @@slave_skip_errors show the nice human-readable value.
    set_slave_skip_errors(&opt_slave_skip_errors);

    /*
      init_slave() must be called after the thread keys are created.
    */
    if (server_id != 0)
      init_slave(); /* Ignoring errors while configuring replication. */
  }

#ifdef WITH_PERFSCHEMA_STORAGE_ENGINE
  initialize_performance_schema_acl(opt_bootstrap);
  /*
    Do not check the structure of the performance schema tables
    during bootstrap:
    - the tables are not supposed to exist yet, bootstrap will create them
    - a check would print spurious error messages
  */
  if (! opt_bootstrap)
    check_performance_schema();
#endif

  initialize_information_schema_acl();

  execute_ddl_log_recovery();
  (void) RUN_HOOK(server_state, after_recovery, (NULL));

  if (Events::init(opt_noacl || opt_bootstrap))
    unireg_abort(MYSQLD_ABORT_EXIT);

#ifndef _WIN32
  //  Start signal handler thread.
  start_signal_handler();
#endif

  if (opt_bootstrap)
  {
    start_processing_signals();

    int error= bootstrap(mysql_stdin);
    unireg_abort(error ? MYSQLD_ABORT_EXIT : MYSQLD_SUCCESS_EXIT);
  }

  if (opt_init_file && *opt_init_file)
  {
    if (read_init_file(opt_init_file))
      unireg_abort(MYSQLD_ABORT_EXIT);
  }

  /*
    Event must be invoked after error_handler_hook is assigned to
    my_message_sql, otherwise my_message will not cause the event to abort.
  */
  if (mysql_audit_notify(AUDIT_EVENT(MYSQL_AUDIT_SERVER_STARTUP_STARTUP),
                         (const char **) argv, argc))
    unireg_abort(MYSQLD_ABORT_EXIT);

#ifdef _WIN32
  create_shutdown_thread();
#endif
  start_handle_manager();

  create_compress_gtid_table_thread();

  sql_print_information(ER_DEFAULT(ER_STARTUP),
                        my_progname,
                        server_version,
#ifdef HAVE_SYS_UN_H
                        (opt_bootstrap ? (char*) "" : mysqld_unix_port),
#else
                        (char*) "",
#endif
                         mysqld_port,
                         MYSQL_COMPILATION_COMMENT);
#if defined(_WIN32)
  Service.SetRunning();
#endif

  start_processing_signals();

#ifdef WITH_NDBCLUSTER_STORAGE_ENGINE
  /* engine specific hook, to be made generic */
  if (ndb_wait_setup_func && ndb_wait_setup_func(opt_ndb_wait_setup))
  {
    sql_print_warning("NDB : Tables not available after %lu seconds."
                      "  Consider increasing --ndb-wait-setup value",
                      opt_ndb_wait_setup);
  }
#endif

  if (!opt_bootstrap)
  {
    /*
      Execute an I_S query to implicitly check for tables using the deprecated
      partition engine. No need to do this during bootstrap. We ignore the
      return value from the query execution. Note that this must be done after
      NDB is initialized to avoid polluting the server with invalid table shares.
    */
    if (!opt_disable_partition_check)
    {
      sql_print_information(
              "Executing 'SELECT * FROM INFORMATION_SCHEMA.TABLES;' "
              "to get a list of tables using the deprecated partition "
              "engine.");

      sql_print_information("Beginning of list of non-natively partitioned tables");
      (void) bootstrap_single_query(
              "SELECT TABLE_SCHEMA, TABLE_NAME FROM INFORMATION_SCHEMA.TABLES "
              "WHERE CREATE_OPTIONS LIKE '%partitioned%';");
      sql_print_information("End of list of non-natively partitioned tables");
    }
  }

  /*
    Set opt_super_readonly here because if opt_super_readonly is set
    in get_option, it will create problem while setting up event scheduler.
  */
  set_super_read_only_post_init();

  DBUG_PRINT("info", ("Block, listening for incoming connections"));

  (void)MYSQL_SET_STAGE(0 ,__FILE__, __LINE__);

  server_operational_state= SERVER_OPERATING;

  (void) RUN_HOOK(server_state, before_handle_connection, (NULL));

#if defined(_WIN32)
  setup_conn_event_handler_threads();
#else
  mysql_mutex_lock(&LOCK_socket_listener_active);
  // Make it possible for the signal handler to kill the listener.
  socket_listener_active= true;
  mysql_mutex_unlock(&LOCK_socket_listener_active);

  if (opt_daemonize)
    mysqld::runtime::signal_parent(pipe_write_fd,1);

  mysqld_socket_acceptor->connection_event_loop();
#endif /* _WIN32 */
  server_operational_state= SERVER_SHUTTING_DOWN;

  DBUG_PRINT("info", ("No longer listening for incoming connections"));

  mysql_audit_notify(MYSQL_AUDIT_SERVER_SHUTDOWN_SHUTDOWN,
                     MYSQL_AUDIT_SERVER_SHUTDOWN_REASON_SHUTDOWN,
                     MYSQLD_SUCCESS_EXIT);

  terminate_compress_gtid_table_thread();
  /*
    Save set of GTIDs of the last binlog into gtid_executed table
    on server shutdown.
  */
  if (opt_bin_log)
    if (gtid_state->save_gtids_of_last_binlog_into_table(false))
      sql_print_warning("Failed to save the set of Global Transaction "
                        "Identifiers of the last binary log into the "
                        "mysql.gtid_executed table while the server was "
                        "shutting down. The next server restart will make "
                        "another attempt to save Global Transaction "
                        "Identifiers into the table.");

#ifndef _WIN32
  mysql_mutex_lock(&LOCK_socket_listener_active);
  // Notify the signal handler that we have stopped listening for connections.
  socket_listener_active= false;
  mysql_cond_broadcast(&COND_socket_listener_active);
  mysql_mutex_unlock(&LOCK_socket_listener_active);
#endif // !_WIN32

#ifdef HAVE_PSI_THREAD_INTERFACE
  /*
    Disable the main thread instrumentation,
    to avoid recording events during the shutdown.
  */
  PSI_THREAD_CALL(delete_current_thread)();
#endif

  DBUG_PRINT("info", ("Waiting for shutdown proceed"));
  int ret= 0;
#ifdef _WIN32
  if (shutdown_thr_handle.handle)
    ret= my_thread_join(&shutdown_thr_handle, NULL);
  shutdown_thr_handle.handle= NULL;
  if (0 != ret)
    sql_print_warning("Could not join shutdown thread. error:%d", ret);
#else
  if (signal_thread_id.thread != 0)
    ret= my_thread_join(&signal_thread_id, NULL);
  signal_thread_id.thread= 0;
  if (0 != ret)
    sql_print_warning("Could not join signal_thread. error:%d", ret);
#endif

  clean_up(1);
  mysqld_exit(MYSQLD_SUCCESS_EXIT);
}


/****************************************************************************
  Main and thread entry function for Win32
  (all this is needed only to run mysqld as a service on WinNT)
****************************************************************************/

#if defined(_WIN32)
int mysql_service(void *p)
{
  if (my_thread_init())
  {
    flush_error_log_messages();
    return 1;
  }

  if (use_opt_args)
    win_main(opt_argc, opt_argv);
  else
    win_main(Service.my_argc, Service.my_argv);

  my_thread_end();
  return 0;
}


/* Quote string if it contains space, else copy */

static char *add_quoted_string(char *to, const char *from, char *to_end)
{
  uint length= (uint) (to_end-to);

  if (!strchr(from, ' '))
    return strmake(to, from, length-1);
  return strxnmov(to, length-1, "\"", from, "\"", NullS);
}


/**
  Handle basic handling of services, like installation and removal.

  @param argv             Pointer to argument list
  @param servicename    Internal name of service
  @param displayname    Display name of service (in taskbar ?)
  @param file_path    Path to this program
  @param startup_option Startup option to mysqld

  @retval
    0   option handled
  @retval
    1   Could not handle option
*/

static bool
default_service_handling(char **argv,
       const char *servicename,
       const char *displayname,
       const char *file_path,
       const char *extra_opt,
       const char *account_name)
{
  char path_and_service[FN_REFLEN+FN_REFLEN+32], *pos, *end;
  const char *opt_delim;
  end= path_and_service + sizeof(path_and_service)-3;

  /* We have to quote filename if it contains spaces */
  pos= add_quoted_string(path_and_service, file_path, end);
  if (extra_opt && *extra_opt)
  {
    /*
     Add option after file_path. There will be zero or one extra option.  It's
     assumed to be --defaults-file=file but isn't checked.  The variable (not
     the option name) should be quoted if it contains a string.
    */
    *pos++= ' ';
    if (opt_delim= strchr(extra_opt, '='))
    {
      size_t length= ++opt_delim - extra_opt;
      pos= my_stpnmov(pos, extra_opt, length);
    }
    else
      opt_delim= extra_opt;

    pos= add_quoted_string(pos, opt_delim, end);
  }
  /* We must have servicename last */
  *pos++= ' ';
  (void) add_quoted_string(pos, servicename, end);

  if (Service.got_service_option(argv, "install"))
  {
    Service.Install(1, servicename, displayname, path_and_service,
                    account_name);
    return 0;
  }
  if (Service.got_service_option(argv, "install-manual"))
  {
    Service.Install(0, servicename, displayname, path_and_service,
                    account_name);
    return 0;
  }
  if (Service.got_service_option(argv, "remove"))
  {
    Service.Remove(servicename);
    return 0;
  }
  return 1;
}


int mysqld_main(int argc, char **argv)
{
  /*
    When several instances are running on the same machine, we
    need to have an  unique  named  hEventShudown  through the
    application PID e.g.: MySQLShutdown1890; MySQLShutdown2342
  */
  int10_to_str((int) GetCurrentProcessId(),my_stpcpy(shutdown_event_name,
                                                  "MySQLShutdown"), 10);

  /* Must be initialized early for comparison of service name */
  system_charset_info= &my_charset_utf8_general_ci;

#ifdef WITH_PERFSCHEMA_STORAGE_ENGINE
  pre_initialize_performance_schema();
#endif /*WITH_PERFSCHEMA_STORAGE_ENGINE */

  if (my_init())
  {
    sql_print_error("my_init() failed.");
    flush_error_log_messages();
    return 1;
  }

  if (Service.GetOS())  /* true NT family */
  {
    char file_path[FN_REFLEN];
    my_path(file_path, argv[0], "");          /* Find name in path */
    fn_format(file_path,argv[0],file_path,"",
              MY_REPLACE_DIR | MY_UNPACK_FILENAME | MY_RESOLVE_SYMLINKS);

    if (argc == 2)
    {
      if (!default_service_handling(argv, MYSQL_SERVICENAME, MYSQL_SERVICENAME,
                                    file_path, "", NULL))
        return 0;
      if (Service.IsService(argv[1]))        /* Start an optional service */
      {
        /*
          Only add the service name to the groups read from the config file
          if it's not "MySQL". (The default service name should be 'mysqld'
          but we started a bad tradition by calling it MySQL from the start
          and we are now stuck with it.
        */
        if (my_strcasecmp(system_charset_info, argv[1],"mysql"))
          load_default_groups[load_default_groups_sz-2]= argv[1];
        windows_service= true;
        Service.Init(argv[1], mysql_service);
        return 0;
      }
    }
    else if (argc == 3) /* install or remove any optional service */
    {
      if (!default_service_handling(argv, argv[2], argv[2], file_path, "",
                                    NULL))
        return 0;
      if (Service.IsService(argv[2]))
      {
        /*
          mysqld was started as
          mysqld --defaults-file=my_path\my.ini service-name
        */
        use_opt_args=1;
        opt_argc= 2;        // Skip service-name
        opt_argv=argv;
        windows_service= true;
        if (my_strcasecmp(system_charset_info, argv[2],"mysql"))
          load_default_groups[load_default_groups_sz-2]= argv[2];
        Service.Init(argv[2], mysql_service);
        return 0;
      }
    }
    else if (argc == 4 || argc == 5)
    {
      /*
        This may seem strange, because we handle --local-service while
        preserving 4.1's behavior of allowing any one other argument that is
        passed to the service on startup. (The assumption is that this is
        --defaults-file=file, but that was not enforced in 4.1, so we don't
        enforce it here.)
      */
      const char *extra_opt= NullS;
      const char *account_name = NullS;
      int index;
      for (index = 3; index < argc; index++)
      {
        if (!strcmp(argv[index], "--local-service"))
          account_name= "NT AUTHORITY\\LocalService";
        else
          extra_opt= argv[index];
      }

      if (argc == 4 || account_name)
        if (!default_service_handling(argv, argv[2], argv[2], file_path,
                                      extra_opt, account_name))
          return 0;
    }
    else if (argc == 1 && Service.IsService(MYSQL_SERVICENAME))
    {
      /* start the default service */
      windows_service= true;
      Service.Init(MYSQL_SERVICENAME, mysql_service);
      return 0;
    }
  }
  /* Start as standalone server */
  Service.my_argc=argc;
  Service.my_argv=argv;
  mysql_service(NULL);
  return 0;
}
#endif // _WIN32
#endif // !EMBEDDED_LIBRARY


static bool read_init_file(char *file_name)
{
  MYSQL_FILE *file;
  DBUG_ENTER("read_init_file");
  DBUG_PRINT("enter",("name: %s",file_name));

  sql_print_information("Execution of init_file \'%s\' started.", file_name);

  if (!(file= mysql_file_fopen(key_file_init, file_name,
                               O_RDONLY, MYF(MY_WME))))
    DBUG_RETURN(TRUE);
  (void) bootstrap(file);
  mysql_file_fclose(file, MYF(MY_WME));

  sql_print_information("Execution of init_file \'%s\' ended.", file_name);

  DBUG_RETURN(FALSE);
}


/****************************************************************************
  Handle start options
******************************************************************************/

/**
  Process command line options flagged as 'early'.
  Some components needs to be initialized as early as possible,
  because the rest of the server initialization depends on them.
  Options that needs to be parsed early includes:
  - the performance schema, when compiled in,
  - options related to the help,
  - options related to the bootstrap
  The performance schema needs to be initialized as early as possible,
  before to-be-instrumented objects of the server are initialized.
*/
int handle_early_options()
{
  int ho_error;
  vector<my_option> all_early_options;
  all_early_options.reserve(100);

  my_getopt_register_get_addr(NULL);
  /* Skip unknown options so that they may be processed later */
  my_getopt_skip_unknown= TRUE;

  /* Add the system variables parsed early */
  sys_var_add_options(&all_early_options, sys_var::PARSE_EARLY);

  /* Add the command line options parsed early */
  for (my_option *opt= my_long_early_options;
       opt->name != NULL;
       opt++)
    all_early_options.push_back(*opt);

  add_terminator(&all_early_options);

  my_getopt_error_reporter= option_error_reporter;
  my_charset_error_reporter= charset_error_reporter;

  ho_error= handle_options(&remaining_argc, &remaining_argv,
                           &all_early_options[0], mysqld_get_one_option);
  if (ho_error == 0)
  {
    /* Add back the program name handle_options removes */
    remaining_argc++;
    remaining_argv--;

    /* adjust the bootstrap options */
    if (opt_bootstrap)
    {
      sql_print_warning("--bootstrap is deprecated. "
                        "Please consider using --initialize instead");
    }
    if (opt_initialize_insecure)
      opt_initialize= TRUE;
    if (opt_initialize)
    {
      if (opt_bootstrap)
      {
        sql_print_error("Both --bootstrap and --initialize specified."
                        " Please pick one. Exiting.");
        ho_error= EXIT_AMBIGUOUS_OPTION;
      }
      opt_bootstrap= TRUE;
    }

    if (opt_debugging)
    {
      /* Allow break with SIGINT, no core or stack trace */
      test_flags|= TEST_SIGINT | TEST_NO_STACKTRACE;
      test_flags&= ~TEST_CORE_ON_SIGNAL;
    }
  }

  // Swap with an empty vector, i.e. delete elements and free allocated space.
  vector<my_option>().swap(all_early_options);

  return ho_error;
}

/**
  Adjust @c open_files_limit.
  Computation is  based on:
  - @c max_connections,
  - @c table_cache_size,
  - the platform max open file limit.
*/
void adjust_open_files_limit(ulong *requested_open_files)
{
  ulong limit_1;
  ulong limit_2;
  ulong limit_3;
  ulong request_open_files;
  ulong effective_open_files;

  /* MyISAM requires two file handles per table. */
  limit_1= 10 + max_connections + extra_max_connections + table_cache_size * 2;

  /*
    We are trying to allocate no less than max_connections*5 file
    handles (i.e. we are trying to set the limit so that they will
    be available).
  */
  limit_2= (max_connections + extra_max_connections) * 5;

  /* Try to allocate no less than 5000 by default. */
  limit_3= open_files_limit ? open_files_limit : 5000;

  request_open_files= max<ulong>(max<ulong>(limit_1, limit_2), limit_3);

  /* Notice: my_set_max_open_files() may return more than requested. */
  effective_open_files= my_set_max_open_files(request_open_files);

  if (effective_open_files < request_open_files)
  {
    if (open_files_limit == 0)
    {
      sql_print_warning("Changed limits: max_open_files: %lu (requested %lu)",
                        effective_open_files, request_open_files);
    }
    else
    {
      sql_print_warning("Could not increase number of max_open_files to "
                        "more than %lu (request: %lu)",
                        effective_open_files, request_open_files);
    }
  }

  open_files_limit= effective_open_files;
  if (requested_open_files)
    *requested_open_files= min<ulong>(effective_open_files, request_open_files);
}

void adjust_max_connections(ulong requested_open_files)
{
  ulong limit;

  limit= requested_open_files - 10 - TABLE_OPEN_CACHE_MIN * 2;

  if (limit < max_connections)
  {
    sql_print_warning("Changed limits: max_connections: %lu (requested %lu)",
                      limit, max_connections);

    // This can be done unprotected since it is only called on startup.
    max_connections= limit;
  }
}

void adjust_table_cache_size(ulong requested_open_files)
{
  ulong limit;

  limit= max<ulong>((requested_open_files - 10 - max_connections) / 2,
                    TABLE_OPEN_CACHE_MIN);

  if (limit < table_cache_size)
  {
    sql_print_warning("Changed limits: table_open_cache: %lu (requested %lu)",
                      limit, table_cache_size);

    table_cache_size= limit;
  }

  table_cache_size_per_instance= table_cache_size / table_cache_instances;
}

void adjust_table_def_size()
{
  ulong default_value;
  sys_var *var;

  default_value= min<ulong> (400 + table_cache_size / 2, 2000);
  var= intern_find_sys_var(STRING_WITH_LEN("table_definition_cache"));
  DBUG_ASSERT(var != NULL);
  var->update_default(default_value);

  if (! table_definition_cache_specified)
    table_def_size= default_value;
}

void adjust_related_options(ulong *requested_open_files)
{
  /* In bootstrap, disable grant tables (we are about to create them) */
  if (opt_bootstrap)
    opt_noacl= 1;

  /* The order is critical here, because of dependencies. */
  adjust_open_files_limit(requested_open_files);
  adjust_max_connections(*requested_open_files);
  adjust_table_cache_size(*requested_open_files);
  adjust_table_def_size();
}

vector<my_option> all_options;

struct my_option my_long_early_options[]=
{
  {"bootstrap", OPT_BOOTSTRAP, "Used by mysql installation scripts.", 0, 0, 0,
   GET_NO_ARG, NO_ARG, 0, 0, 0, 0, 0, 0},
#if !defined(_WIN32) && !defined(EMBEDDED_LIBRARY)
  {"daemonize", 0, "Run mysqld as sysv daemon", &opt_daemonize,
    &opt_daemonize, 0, GET_BOOL, NO_ARG, 0, 0, 0, 0, 0,0},
#endif
  {"skip-grant-tables", 0,
   "Start without grant tables. This gives all users FULL ACCESS to all tables.",
   &opt_noacl, &opt_noacl, 0, GET_BOOL, NO_ARG, 0, 0, 0, 0, 0,
   0},
  {"help", '?', "Display this help and exit.",
   &opt_help, &opt_help, 0, GET_BOOL, NO_ARG, 0, 0, 0, 0,
   0, 0},
  {"verbose", 'v', "Used with --help option for detailed help.",
   &opt_verbose, &opt_verbose, 0, GET_BOOL, NO_ARG, 0, 0, 0, 0, 0, 0},
  {"version", 'V', "Output version information and exit.", 0, 0, 0, GET_NO_ARG,
   NO_ARG, 0, 0, 0, 0, 0, 0},
  {"initialize", 0, "Create the default database and exit."
   " Create a super user with a random expired password and store it into the log.",
   &opt_initialize, &opt_initialize, 0, GET_BOOL, NO_ARG, 0, 0, 0, 0, 0, 0},
  {"initialize-insecure", 0, "Create the default database and exit."
   " Create a super user with empty password.",
   &opt_initialize_insecure, &opt_initialize_insecure, 0, GET_BOOL, NO_ARG,
   0, 0, 0, 0, 0, 0},
  {"disable-partition-engine-check", 0,
   "Skip the check for non-natively partitioned tables during bootstrap. "
   "This option is deprecated along with the partition engine.",
   &opt_disable_partition_check, &opt_disable_partition_check, 0, GET_BOOL,
   NO_ARG, TRUE, 0, 0, 0, 0, 0},
  {"keyring-migration-source", OPT_KEYRING_MIGRATION_SOURCE,
   "Keyring plugin from where the keys needs to "
   "be migrated to. This option must be specified along with "
   "--keyring-migration-destination.",
   &opt_keyring_migration_source, &opt_keyring_migration_source,
   0, GET_STR, REQUIRED_ARG, 0, 0, 0, 0, 0, 0},
  {"keyring-migration-destination", OPT_KEYRING_MIGRATION_DESTINATION,
   "Keyring plugin to which the keys are "
   "migrated to. This option must be specified along with "
   "--keyring-migration-source.",
   &opt_keyring_migration_destination, &opt_keyring_migration_destination,
   0, GET_STR, REQUIRED_ARG, 0, 0, 0, 0, 0, 0},
  {"keyring-migration-user", OPT_KEYRING_MIGRATION_USER,
   "User to login to server.",
   &opt_keyring_migration_user, &opt_keyring_migration_user,
   0, GET_STR, REQUIRED_ARG, 0, 0, 0, 0, 0, 0},
  {"keyring-migration-host", OPT_KEYRING_MIGRATION_HOST, "Connect to host.",
   &opt_keyring_migration_host, &opt_keyring_migration_host,
   0, GET_STR, REQUIRED_ARG, 0, 0, 0, 0, 0, 0},
  {"keyring-migration-password", OPT_KEYRING_MIGRATION_PASSWORD,
   "Password to use when connecting to server during keyring migration. "
   "If password value is not specified then it will be asked from the tty.",
   0, 0, 0, GET_PASSWORD, OPT_ARG, 0, 0, 0, 0, 0, 0},
  {"keyring-migration-socket", OPT_KEYRING_MIGRATION_SOCKET,
   "The socket file to use for connection.",
   &opt_keyring_migration_socket, &opt_keyring_migration_socket,
   0, GET_STR, REQUIRED_ARG, 0, 0, 0, 0, 0, 0},
  {"keyring-migration-port", OPT_KEYRING_MIGRATION_PORT,
   "Port number to use for connection.",
   &opt_keyring_migration_port, &opt_keyring_migration_port,
   0, GET_ULONG, REQUIRED_ARG, 0, 0, 0, 0, 0, 0},
  {"core-file", OPT_WANT_CORE,
   "Write core on errors.",
   0, 0, 0, GET_NO_ARG, NO_ARG, 0, 0, 0, 0, 0, 0},
   {"coredumper", OPT_COREDUMPER,
    "Use coredumper library to generate coredumps. Specify a path for coredump "
    "otherwise it will be generated on datadir",
    &opt_libcoredumper_path, &opt_libcoredumper_path, 0, GET_STR,
    OPT_ARG, 0, 0, 0, 0, 0, 0},
  {"skip-stack-trace", OPT_SKIP_STACK_TRACE,
   "Don't print a stack trace on failure.", 0, 0, 0, GET_NO_ARG, NO_ARG, 0, 0,
   0, 0, 0, 0},
  {"gdb", 0,
   "Set up signals usable for debugging.",
   &opt_debugging, &opt_debugging,
   0, GET_BOOL, NO_ARG, 0, 0, 0, 0, 0, 0},
  { 0, 0, 0, 0, 0, 0, GET_NO_ARG, NO_ARG, 0, 0, 0, 0, 0, 0 }
};

/**
  System variables are automatically command-line options (few
  exceptions are documented in sys_var.h), so don't need
  to be listed here.
*/

struct my_option my_long_options[]=
{
#ifdef HAVE_REPLICATION
  {"abort-slave-event-count", 0,
   "Option used by mysql-test for debugging and testing of replication.",
   &abort_slave_event_count,  &abort_slave_event_count,
   0, GET_INT, REQUIRED_ARG, 0, 0, 0, 0, 0, 0},
#endif /* HAVE_REPLICATION */
  {"allow-suspicious-udfs", 0,
   "Allows use of UDFs consisting of only one symbol xxx() "
   "without corresponding xxx_init() or xxx_deinit(). That also means "
   "that one can load any function from any library, for example exit() "
   "from libc.so",
   &opt_allow_suspicious_udfs, &opt_allow_suspicious_udfs,
   0, GET_BOOL, NO_ARG, 0, 0, 0, 0, 0, 0},
  {"ansi", 'a', "Use ANSI SQL syntax instead of MySQL syntax. This mode "
   "will also set transaction isolation level 'serializable'.", 0, 0, 0,
   GET_NO_ARG, NO_ARG, 0, 0, 0, 0, 0, 0},
  /*
    Because Sys_var_bit does not support command-line options, we need to
    explicitely add one for --autocommit
  */
  {"autocommit", 0, "Set default value for autocommit (0 or 1)",
   &opt_autocommit, &opt_autocommit, 0,
   GET_BOOL, OPT_ARG, 1, 0, 0, 0, 0, NULL},
  {"binlog-do-db", OPT_BINLOG_DO_DB,
   "Tells the master it should log updates for the specified database, "
   "and exclude all others not explicitly mentioned.",
   0, 0, 0, GET_STR, REQUIRED_ARG, 0, 0, 0, 0, 0, 0},
  {"binlog-ignore-db", OPT_BINLOG_IGNORE_DB,
   "Tells the master that updates to the given database should not be logged to the binary log.",
   0, 0, 0, GET_STR, REQUIRED_ARG, 0, 0, 0, 0, 0, 0},
  {"binlog-row-event-max-size", 0,
   "The maximum size of a row-based binary log event in bytes. Rows will be "
   "grouped into events smaller than this size if possible. "
   "The value has to be a multiple of 256.",
   &opt_binlog_rows_event_max_size, &opt_binlog_rows_event_max_size,
   0, GET_ULONG, REQUIRED_ARG,
   /* def_value */ 8192, /* min_value */  256, /* max_value */ ULONG_MAX,
   /* sub_size */     0, /* block_size */ 256,
   /* app_type */ 0
  },
  {"character-set-client-handshake", 0,
   "Don't ignore client side character set value sent during handshake.",
   &opt_character_set_client_handshake,
   &opt_character_set_client_handshake,
    0, GET_BOOL, NO_ARG, 1, 0, 0, 0, 0, 0},
  {"character-set-filesystem", 0,
   "Set the filesystem character set.",
   &character_set_filesystem_name,
   &character_set_filesystem_name,
   0, GET_STR, REQUIRED_ARG, 0, 0, 0, 0, 0, 0 },
  {"character-set-server", 'C', "Set the default character set.",
   &default_character_set_name, &default_character_set_name,
   0, GET_STR, REQUIRED_ARG, 0, 0, 0, 0, 0, 0 },
  {"chroot", 'r', "Chroot mysqld daemon during startup.",
   &mysqld_chroot, &mysqld_chroot, 0, GET_STR, REQUIRED_ARG,
   0, 0, 0, 0, 0, 0},
  {"collation-server", 0, "Set the default collation.",
   &default_collation_name, &default_collation_name,
   0, GET_STR, REQUIRED_ARG, 0, 0, 0, 0, 0, 0 },
  {"console", OPT_CONSOLE, "Write error output on screen; don't remove the console window on windows.",
   &opt_console, &opt_console, 0, GET_BOOL, NO_ARG, 0, 0, 0,
   0, 0, 0},
  /* default-storage-engine should have "MyISAM" as def_value. Instead
     of initializing it here it is done in init_common_variables() due
     to a compiler bug in Sun Studio compiler. */
  {"default-storage-engine", 0, "The default storage engine for new tables",
   &default_storage_engine, 0, 0, GET_STR, REQUIRED_ARG,
   0, 0, 0, 0, 0, 0 },
  {"default-tmp-storage-engine", 0, 
    "The default storage engine for new explict temporary tables",
   &default_tmp_storage_engine, 0, 0, GET_STR, REQUIRED_ARG,
   0, 0, 0, 0, 0, 0 },
  {"default-time-zone", 0, "Set the default time zone.",
   &default_tz_name, &default_tz_name,
   0, GET_STR, REQUIRED_ARG, 0, 0, 0, 0, 0, 0 },
#ifdef HAVE_OPENSSL
  {"des-key-file", 0,
   "Load keys for des_encrypt() and des_encrypt from given file.",
   &des_key_file, &des_key_file, 0, GET_STR, REQUIRED_ARG,
   0, 0, 0, 0, 0, 0},
#endif /* HAVE_OPENSSL */
#ifdef HAVE_REPLICATION
  {"disconnect-slave-event-count", 0,
   "Option used by mysql-test for debugging and testing of replication.",
   &disconnect_slave_event_count, &disconnect_slave_event_count,
   0, GET_INT, REQUIRED_ARG, 0, 0, 0, 0, 0, 0},
#endif /* HAVE_REPLICATION */
  {"exit-info", 'T', "Used for debugging. Use at your own risk.", 0, 0, 0,
   GET_LONG, OPT_ARG, 0, 0, 0, 0, 0, 0},

  {"external-locking", 0, "Use system (external) locking (disabled by "
   "default).  With this option enabled you can run myisamchk to test "
   "(not repair) tables while the MySQL server is running. Disable with "
   "--skip-external-locking.", &opt_external_locking, &opt_external_locking,
   0, GET_BOOL, NO_ARG, 0, 0, 0, 0, 0, 0},
  /* We must always support the next option to make scripts like mysqltest
     easier to do */
#if defined(HAVE_LINUX_LARGE_PAGES) || defined (HAVE_SOLARIS_LARGE_PAGES)
  {"super-large-pages", 0, "Enable support for super large pages.",
   &opt_super_large_pages, &opt_super_large_pages, 0,
   GET_BOOL, OPT_ARG, 0, 0, 1, 0, 1, 0},
#endif
  {"ignore-db-dir", OPT_IGNORE_DB_DIRECTORY,
   "Specifies a directory to add to the ignore list when collecting "
   "database names from the datadir. Put a blank argument to reset "
   "the list accumulated so far.", 0, 0, 0, GET_STR, REQUIRED_ARG, 
   0, 0, 0, 0, 0, 0},
  {"language", 'L',
   "Client error messages in given language. May be given as a full path. "
   "Deprecated. Use --lc-messages-dir instead.",
   &lc_messages_dir_ptr, &lc_messages_dir_ptr, 0,
   GET_STR, REQUIRED_ARG, 0, 0, 0, 0, 0, 0},
  {"lc-messages", 0,
   "Set the language used for the error messages.",
   &lc_messages, &lc_messages, 0, GET_STR, REQUIRED_ARG,
   0, 0, 0, 0, 0, 0 },
  {"lc-time-names", 0,
   "Set the language used for the month names and the days of the week.",
   &lc_time_names_name, &lc_time_names_name,
   0, GET_STR, REQUIRED_ARG, 0, 0, 0, 0, 0, 0 },
  {"log-bin", OPT_BIN_LOG,
   "Log update queries in binary format. Optional (but strongly recommended "
   "to avoid replication problems if server's hostname changes) argument "
   "should be the chosen location for the binary log files.",
   &opt_bin_logname, &opt_bin_logname, 0, GET_STR_ALLOC,
   OPT_ARG, 0, 0, 0, 0, 0, 0},
  {"log-bin-index", 0,
   "File that holds the names for binary log files.",
   &opt_binlog_index_name, &opt_binlog_index_name, 0, GET_STR,
   REQUIRED_ARG, 0, 0, 0, 0, 0, 0},
  {"relay-log-index", 0,
   "File that holds the names for relay log files.",
   &opt_relaylog_index_name, &opt_relaylog_index_name, 0, GET_STR,
   REQUIRED_ARG, 0, 0, 0, 0, 0, 0},
  {"log-isam", OPT_ISAM_LOG, "Log all MyISAM changes to file.",
   &myisam_log_filename, &myisam_log_filename, 0, GET_STR,
   OPT_ARG, 0, 0, 0, 0, 0, 0},
  {"log-raw", 0,
   "Log to general log before any rewriting of the query. For use in debugging, not production as "
   "sensitive information may be logged.",
   &opt_general_log_raw, &opt_general_log_raw,
   0, GET_BOOL, NO_ARG, 0, 0, 1, 0, 1, 0 },
  {"log-short-format", 0,
   "Don't log extra information to update and slow-query logs.",
   &opt_short_log_format, &opt_short_log_format,
   0, GET_BOOL, NO_ARG, 0, 0, 0, 0, 0, 0},
  {"log-tc", 0,
   "Path to transaction coordinator log (used for transactions that affect "
   "more than one storage engine, when binary log is disabled).",
   &opt_tc_log_file, &opt_tc_log_file, 0, GET_STR,
   REQUIRED_ARG, 0, 0, 0, 0, 0, 0},
  {"log-tc-size", 0, "Size of transaction coordinator log.",
   &opt_tc_log_size, &opt_tc_log_size, 0, GET_ULONG,
   REQUIRED_ARG, TC_LOG_MIN_PAGES * my_getpagesize(),
   TC_LOG_MIN_PAGES * my_getpagesize(), ULONG_MAX, 0,
   my_getpagesize(), 0},
  {"master-info-file", 0,
   "The location and name of the file that remembers the master and where "
   "the I/O replication thread is in the master's binlogs.",
   &master_info_file, &master_info_file, 0, GET_STR,
   REQUIRED_ARG, 0, 0, 0, 0, 0, 0},
  {"master-retry-count", OPT_MASTER_RETRY_COUNT,
   "The number of tries the slave will make to connect to the master before giving up. "
   "Deprecated option, use 'CHANGE MASTER TO master_retry_count = <num>' instead.",
   &master_retry_count, &master_retry_count, 0, GET_ULONG,
   REQUIRED_ARG, 3600*24, 0, 0, 0, 0, 0},
#ifdef HAVE_REPLICATION
  {"max-binlog-dump-events", 0,
   "Option used by mysql-test for debugging and testing of replication.",
   &max_binlog_dump_events, &max_binlog_dump_events, 0,
   GET_INT, REQUIRED_ARG, 0, 0, 0, 0, 0, 0},
#endif /* HAVE_REPLICATION */
  {"memlock", 0, "Lock mysqld in memory.", &locked_in_memory,
   &locked_in_memory, 0, GET_BOOL, NO_ARG, 0, 0, 0, 0, 0, 0},
  {"old-style-user-limits", 0,
   "Enable old-style user limits (before 5.0.3, user resources were counted "
   "per each user+host vs. per account).",
   &opt_old_style_user_limits, &opt_old_style_user_limits,
   0, GET_BOOL, NO_ARG, 0, 0, 0, 0, 0, 0},
  {"port-open-timeout", 0,
   "Maximum time in seconds to wait for the port to become free. "
   "(Default: No wait).", &mysqld_port_timeout, &mysqld_port_timeout, 0,
   GET_UINT, REQUIRED_ARG, 0, 0, 0, 0, 0, 0},
  {"replicate-do-db", OPT_REPLICATE_DO_DB,
   "Tells the slave thread to restrict replication to the specified database. "
   "To specify more than one database, use the directive multiple times, "
   "once for each database. Note that this will only work if you do not use "
   "cross-database queries such as UPDATE some_db.some_table SET foo='bar' "
   "while having selected a different or no database. If you need cross "
   "database updates to work, make sure you have 3.23.28 or later, and use "
   "replicate-wild-do-table=db_name.%.",
   0, 0, 0, GET_STR, REQUIRED_ARG, 0, 0, 0, 0, 0, 0},
  {"replicate-do-table", OPT_REPLICATE_DO_TABLE,
   "Tells the slave thread to restrict replication to the specified table. "
   "To specify more than one table, use the directive multiple times, once "
   "for each table. This will work for cross-database updates, in contrast "
   "to replicate-do-db.", 0, 0, 0, GET_STR, REQUIRED_ARG, 0, 0, 0, 0, 0, 0},
  {"replicate-ignore-db", OPT_REPLICATE_IGNORE_DB,
   "Tells the slave thread to not replicate to the specified database. To "
   "specify more than one database to ignore, use the directive multiple "
   "times, once for each database. This option will not work if you use "
   "cross database updates. If you need cross database updates to work, "
   "make sure you have 3.23.28 or later, and use replicate-wild-ignore-"
   "table=db_name.%. ", 0, 0, 0, GET_STR, REQUIRED_ARG, 0, 0, 0, 0, 0, 0},
  {"replicate-ignore-table", OPT_REPLICATE_IGNORE_TABLE,
   "Tells the slave thread to not replicate to the specified table. To specify "
   "more than one table to ignore, use the directive multiple times, once for "
   "each table. This will work for cross-database updates, in contrast to "
   "replicate-ignore-db.", 0, 0, 0, GET_STR, REQUIRED_ARG, 0, 0, 0, 0, 0, 0},
  {"replicate-rewrite-db", OPT_REPLICATE_REWRITE_DB,
   "Updates to a database with a different name than the original. Example: "
   "replicate-rewrite-db=master_db_name->slave_db_name.",
   0, 0, 0, GET_STR, REQUIRED_ARG, 0, 0, 0, 0, 0, 0},
#ifdef HAVE_REPLICATION
  {"replicate-same-server-id", 0,
   "In replication, if set to 1, do not skip events having our server id. "
   "Default value is 0 (to break infinite loops in circular replication). "
   "Can't be set to 1 if --log-slave-updates is used.",
   &replicate_same_server_id, &replicate_same_server_id,
   0, GET_BOOL, NO_ARG, 0, 0, 0, 0, 0, 0},
#endif
  {"replicate-wild-do-table", OPT_REPLICATE_WILD_DO_TABLE,
   "Tells the slave thread to restrict replication to the tables that match "
   "the specified wildcard pattern. To specify more than one table, use the "
   "directive multiple times, once for each table. This will work for cross-"
   "database updates. Example: replicate-wild-do-table=foo%.bar% will "
   "replicate only updates to tables in all databases that start with foo "
   "and whose table names start with bar.",
   0, 0, 0, GET_STR, REQUIRED_ARG, 0, 0, 0, 0, 0, 0},
  {"replicate-wild-ignore-table", OPT_REPLICATE_WILD_IGNORE_TABLE,
   "Tells the slave thread to not replicate to the tables that match the "
   "given wildcard pattern. To specify more than one table to ignore, use "
   "the directive multiple times, once for each table. This will work for "
   "cross-database updates. Example: replicate-wild-ignore-table=foo%.bar% "
   "will not do updates to tables in databases that start with foo and whose "
   "table names start with bar.",
   0, 0, 0, GET_STR, REQUIRED_ARG, 0, 0, 0, 0, 0, 0},
  {"safe-user-create", 0,
   "Don't allow new user creation by the user who has no write privileges to the mysql.user table.",
   &opt_safe_user_create, &opt_safe_user_create, 0, GET_BOOL,
   NO_ARG, 0, 0, 0, 0, 0, 0},
  {"show-slave-auth-info", 0,
   "Show user and password in SHOW SLAVE HOSTS on this master.",
   &opt_show_slave_auth_info, &opt_show_slave_auth_info, 0,
   GET_BOOL, NO_ARG, 0, 0, 0, 0, 0, 0},
  {"skip-host-cache", OPT_SKIP_HOST_CACHE, "Don't cache host names.", 0, 0, 0,
   GET_NO_ARG, NO_ARG, 0, 0, 0, 0, 0, 0},
  {"skip-new", OPT_SKIP_NEW, "Don't use new, possibly wrong routines.",
   0, 0, 0, GET_NO_ARG, NO_ARG, 0, 0, 0, 0, 0, 0},
  {"skip-slave-start", 0,
   "If set, slave is not autostarted.", &opt_skip_slave_start,
   &opt_skip_slave_start, 0, GET_BOOL, NO_ARG, 0, 0, 0, 0, 0, 0},
#if defined(_WIN32) && !defined(EMBEDDED_LIBRARY)
  {"slow-start-timeout", 0,
   "Maximum number of milliseconds that the service control manager should wait "
   "before trying to kill the windows service during startup"
   "(Default: 15000).", &slow_start_timeout, &slow_start_timeout, 0,
   GET_ULONG, REQUIRED_ARG, 15000, 0, 0, 0, 0, 0},
#endif
#ifdef HAVE_REPLICATION
  {"sporadic-binlog-dump-fail", 0,
   "Option used by mysql-test for debugging and testing of replication.",
   &opt_sporadic_binlog_dump_fail,
   &opt_sporadic_binlog_dump_fail, 0, GET_BOOL, NO_ARG, 0, 0, 0, 0, 0,
   0},
#endif /* HAVE_REPLICATION */
#ifdef HAVE_OPENSSL
  {"ssl", 0,
   "Enable SSL for connection (automatically enabled with other flags).",
   &opt_use_ssl, &opt_use_ssl, 0, GET_BOOL, OPT_ARG, 1, 0, 0,
   0, 0, 0},
#endif
#ifdef _WIN32
  {"standalone", 0,
  "Dummy option to start as a standalone program (NT).", 0, 0, 0, GET_NO_ARG,
   NO_ARG, 0, 0, 0, 0, 0, 0},
#endif
  {"symbolic-links", 's', "Enable symbolic link support.",
   &my_enable_symlinks, &my_enable_symlinks, 0, GET_BOOL, NO_ARG,
   1, 0, 0, 0, 0, 0},
  {"sysdate-is-now", 0,
   "Non-default option to alias SYSDATE() to NOW() to make it safe-replicable. "
   "Since 5.0, SYSDATE() returns a `dynamic' value different for different "
   "invocations, even within the same statement.",
   &global_system_variables.sysdate_is_now,
   0, 0, GET_BOOL, NO_ARG, 0, 0, 1, 0, 1, 0},
  {"tc-heuristic-recover", 0,
   "Decision to use in heuristic recover process. Possible values are OFF, "
   "COMMIT or ROLLBACK.", &tc_heuristic_recover, &tc_heuristic_recover,
   &tc_heuristic_recover_typelib, GET_ENUM, REQUIRED_ARG,
   TC_HEURISTIC_NOT_USED, 0, 0, 0, 0, 0},
#if defined(ENABLED_DEBUG_SYNC)
  {"debug-sync-timeout", OPT_DEBUG_SYNC_TIMEOUT,
   "Enable the debug sync facility "
   "and optionally specify a default wait timeout in seconds. "
   "A zero value keeps the facility disabled.",
   &opt_debug_sync_timeout, 0,
   0, GET_UINT, OPT_ARG, 0, 0, UINT_MAX, 0, 0, 0},
#endif /* defined(ENABLED_DEBUG_SYNC) */
  {"temp-pool", 0,
   "This option is deprecated and will be removed in a future version. "
#if defined(__linux__)
   "Using this option will cause most temporary files created to use a small "
   "set of names, rather than a unique name for each new file.",
#else
   "This option is ignored on this OS.",
#endif
   &use_temp_pool, &use_temp_pool, 0, GET_BOOL, NO_ARG, 1,
   0, 0, 0, 0, 0},
  {"transaction-isolation", OPT_TRANSACTION_ISOLATION,
   "Default transaction isolation level.",
   &global_system_variables.tx_isolation,
   &global_system_variables.tx_isolation, &tx_isolation_typelib,
   GET_ENUM, REQUIRED_ARG, ISO_REPEATABLE_READ, 0, 0, 0, 0, 0},
  {"transaction-read-only", OPT_TRANSACTION_READ_ONLY,
   "Default transaction access mode. "
   "True if transactions are read-only.",
   &global_system_variables.tx_read_only,
   &global_system_variables.tx_read_only, 0,
   GET_BOOL, OPT_ARG, 0, 0, 0, 0, 0, 0},
  {"user", 'u', "Run mysqld daemon as user.", 0, 0, 0, GET_STR, REQUIRED_ARG,
   0, 0, 0, 0, 0, 0},
  {"early-plugin-load", OPT_EARLY_PLUGIN_LOAD,
   "Optional semicolon-separated list of plugins to load before storage engine "
   "initialization, where each plugin is identified as name=library, where "
   "name is the plugin name and library is the plugin library in plugin_dir.",
   0, 0, 0,
   GET_STR, REQUIRED_ARG, 0, 0, 0, 0, 0, 0},
  {"plugin-load", OPT_PLUGIN_LOAD,
   "Optional semicolon-separated list of plugins to load, where each plugin is "
   "identified as name=library, where name is the plugin name and library "
   "is the plugin library in plugin_dir.",
   0, 0, 0,
   GET_STR, REQUIRED_ARG, 0, 0, 0, 0, 0, 0},
  {"plugin-load-add", OPT_PLUGIN_LOAD_ADD,
   "Optional semicolon-separated list of plugins to load, where each plugin is "
   "identified as name=library, where name is the plugin name and library "
   "is the plugin library in plugin_dir. This option adds to the list "
   "specified by --plugin-load in an incremental way. "
   "Multiple --plugin-load-add are supported.",
   0, 0, 0,
   GET_STR, REQUIRED_ARG, 0, 0, 0, 0, 0, 0},

  {"innodb", OPT_SKIP_INNODB,
   "Deprecated option. Provided for backward compatibility only. "
   "The option has no effect on the server behaviour. InnoDB is always enabled. "
   "The option will be removed in a future release.",
   0, 0, 0, GET_BOOL, OPT_ARG,
   0, 0, 0, 0, 0, 0},

  {"utility_user", 0, "Specifies a MySQL user that will be added to the "
    "internal list of users and recognized as the utility user.",
    &utility_user, 0, 0, GET_STR, REQUIRED_ARG,
    0, 0, 0, 0, 0, 0},
  {"utility_user_password", 0, "Specifies the password required for the "
   "utility user.",
   &utility_user_password, 0, 0, GET_STR, REQUIRED_ARG,
   0, 0, 0, 0, 0, 0},
  {"utility_user_privileges", 0, "Specifies the privileges that the utility "
   "user will have in a comma delimited list. See the manual for a complete "
   "list of privileges.",
   &utility_user_privileges, 0, &utility_user_privileges_typelib,
   GET_SET, REQUIRED_ARG, 0, 0, 0, 0, 0, 0},
  {"utility_user_schema_access", 0, "Specifies the schemas that the utility "
   "user has access to in a comma delimited list.",
   &utility_user_schema_access, 0, 0, GET_STR, REQUIRED_ARG,
   0, 0, 0, 0, 0, 0},
  {0, 0, 0, 0, 0, 0, GET_NO_ARG, NO_ARG, 0, 0, 0, 0, 0, 0}
};


static int show_queries(THD *thd, SHOW_VAR *var, char *buff)
{
  var->type= SHOW_LONGLONG;
  var->value= (char *)&thd->query_id;
  return 0;
}


static int show_net_compression(THD *thd, SHOW_VAR *var, char *buff)
{
  var->type= SHOW_MY_BOOL;
  var->value= buff;
  *((bool *)buff)= thd->get_protocol()->get_compression();
  return 0;
}

static int show_starttime(THD *thd, SHOW_VAR *var, char *buff)
{
  var->type= SHOW_LONGLONG;
  var->value= buff;
  *((longlong *)buff)= (longlong) (thd->query_start() - server_start_time);
  return 0;
}

static int show_max_used_connections_time(THD *thd, SHOW_VAR *var, char *buff)
{
  MYSQL_TIME max_used_connections_time;
  var->type= SHOW_CHAR;
  var->value= buff;
  thd->variables.time_zone->gmt_sec_to_TIME(&max_used_connections_time,
    Connection_handler_manager::max_used_connections_time);
  my_datetime_to_str(&max_used_connections_time, buff, 0);
  return 0;
}

static int show_num_thread_running(THD *thd, SHOW_VAR *var, char *buff)
{
  var->type= SHOW_LONGLONG;
  var->value= buff;
  long long *value= reinterpret_cast<long long*>(buff);
  *value= static_cast<long long>(Global_THD_manager::get_instance()->
                                 get_num_thread_running());
  return 0;
}


static int show_num_thread_created(THD *thd, SHOW_VAR *var, char *buff)
{
  var->type= SHOW_LONG;
  var->value= buff;
  long *value= reinterpret_cast<long*>(buff);
  *value= static_cast<long>(Global_THD_manager::get_instance()->
                            get_num_thread_created());
  return 0;
}

static int show_thread_id_count(THD *thd, SHOW_VAR *var, char *buff)
{
  var->type= SHOW_LONG;
  var->value= buff;
  long *value= reinterpret_cast<long*>(buff);
  *value= static_cast<long>(Global_THD_manager::get_instance()->
                            get_thread_id());
  return 0;
}


#ifndef EMBEDDED_LIBRARY
static int show_aborted_connects(THD *thd, SHOW_VAR *var, char *buff)
{
  var->type= SHOW_LONG;
  var->value= buff;
  long *value= reinterpret_cast<long*>(buff);
  *value= static_cast<long>(Connection_handler_manager::get_instance()->
                            aborted_connects());
  return 0;
}


static int show_connection_errors_max_connection(THD *thd, SHOW_VAR *var,
                                                 char *buff)
{
  var->type= SHOW_LONG;
  var->value= buff;
  long *value= reinterpret_cast<long*>(buff);
  *value= static_cast<long>(Connection_handler_manager::get_instance()->
                            connection_errors_max_connection());
  return 0;
}

static int show_connection_errors_select(THD *thd, SHOW_VAR *var, char *buff)
{
  var->type= SHOW_LONG;
  var->value= buff;
  long *value= reinterpret_cast<long*>(buff);
  *value=
    static_cast<long>(Mysqld_socket_listener::get_connection_errors_select());
  return 0;
}

static int show_connection_errors_accept(THD *thd, SHOW_VAR *var, char *buff)
{
  var->type= SHOW_LONG;
  var->value= buff;
  long *value= reinterpret_cast<long*>(buff);
  *value=
    static_cast<long>(Mysqld_socket_listener::get_connection_errors_accept());
  return 0;
}

static int show_connection_errors_tcpwrap(THD *thd, SHOW_VAR *var, char *buff)
{
  var->type= SHOW_LONG;
  var->value= buff;
  long *value= reinterpret_cast<long*>(buff);
  *value=
    static_cast<long>(Mysqld_socket_listener::get_connection_errors_tcpwrap());
  return 0;
}
#endif


#ifdef ENABLED_PROFILING
static int show_flushstatustime(THD *thd, SHOW_VAR *var, char *buff)
{
  var->type= SHOW_LONGLONG;
  var->value= buff;
  *((longlong *)buff)= (longlong) (thd->query_start() - flush_status_time);
  return 0;
}
#endif

#ifdef HAVE_REPLICATION
/**
  After Multisource replication, this function only shows the value
  of default channel.

  To know the status of other channels, performance schema replication
  tables comes to the rescue.

  @TODO: any warning needed if multiple channels exist to request
         the users to start using replication performance schema
         tables.
*/
static int show_slave_running(THD *thd, SHOW_VAR *var, char *buff)
{
  channel_map.rdlock();
  Master_info *mi= channel_map.get_default_channel_mi();

  if (mi)
  {
    var->type= SHOW_MY_BOOL;
    var->value= buff;
    *((my_bool *)buff)= (my_bool) (mi &&
                                   mi->slave_running == MYSQL_SLAVE_RUN_CONNECT &&
                                   mi->rli->slave_running);
  }
  else
    var->type= SHOW_UNDEF;

  channel_map.unlock();
  return 0;
}


/**
  This status variable is also exclusively (look comments on
  show_slave_running()) for default channel.
*/
static int show_slave_retried_trans(THD *thd, SHOW_VAR *var, char *buff)
{
  channel_map.rdlock();
  Master_info *mi= channel_map.get_default_channel_mi();

  if (mi)
  {
    var->type= SHOW_LONG;
    var->value= buff;
    *((long *)buff)= (long)mi->rli->retried_trans;
  }
  else
    var->type= SHOW_UNDEF;

  channel_map.unlock();
  return 0;
}

/**
  Only for default channel. Refer to comments on show_slave_running()
*/
static int show_slave_received_heartbeats(THD *thd, SHOW_VAR *var, char *buff)
{
  channel_map.rdlock();
  Master_info *mi= channel_map.get_default_channel_mi();

  if (mi)
  {
    var->type= SHOW_LONGLONG;
    var->value= buff;
    *((longlong *)buff)= mi->received_heartbeats;
  }
  else
    var->type= SHOW_UNDEF;

  channel_map.unlock();
  return 0;
}

/**
  Only for default channel. Refer to comments on show_slave_running()
*/
static int show_slave_last_heartbeat(THD *thd, SHOW_VAR *var, char *buff)
{
  MYSQL_TIME received_heartbeat_time;

  channel_map.rdlock();
  Master_info *mi= channel_map.get_default_channel_mi();

  if (mi)
  {
    var->type= SHOW_CHAR;
    var->value= buff;
    if (mi->last_heartbeat == 0)
      buff[0]='\0';
    else
    {
      thd->variables.time_zone->gmt_sec_to_TIME(&received_heartbeat_time, 
        static_cast<my_time_t>(mi->last_heartbeat));
      my_datetime_to_str(&received_heartbeat_time, buff, 0);
    }
  }
  else
    var->type= SHOW_UNDEF;

  channel_map.unlock();
  return 0;
}

/**
  Only for default channel. For details, refer to show_slave_running()
*/
static int show_heartbeat_period(THD *thd, SHOW_VAR *var, char *buff)
{
  DEBUG_SYNC(thd, "dsync_show_heartbeat_period");

  channel_map.rdlock();
  Master_info *mi= channel_map.get_default_channel_mi();

  if (mi)
  {
    var->type= SHOW_CHAR;
    var->value= buff;
    sprintf(buff, "%.3f", mi->heartbeat_period);
  }
  else
    var->type= SHOW_UNDEF;

  channel_map.unlock();
  return 0;
}

#ifndef DBUG_OFF
static int show_slave_rows_last_search_algorithm_used(THD *thd, SHOW_VAR *var, char *buff)
{
  uint res= slave_rows_last_search_algorithm_used;
  const char* s= ((res == Rows_log_event::ROW_LOOKUP_TABLE_SCAN) ? "TABLE_SCAN" :
                  ((res == Rows_log_event::ROW_LOOKUP_HASH_SCAN) ? "HASH_SCAN" : 
                   "INDEX_SCAN"));

  var->type= SHOW_CHAR;
  var->value= buff;
  sprintf(buff, "%s", s);

  return 0;
}

static int show_ongoing_automatic_gtid_violating_transaction_count(
  THD *thd, SHOW_VAR *var, char *buf)
{
  var->type= SHOW_CHAR;
  var->value= buf;
  sprintf(buf, "%d",
          gtid_state->get_automatic_gtid_violating_transaction_count());
  return 0;
}

static int show_ongoing_anonymous_gtid_violating_transaction_count(
  THD *thd, SHOW_VAR *var, char *buf)
{
  var->type= SHOW_CHAR;
  var->value= buf;
  sprintf(buf, "%d",
          gtid_state->get_anonymous_gtid_violating_transaction_count());
  return 0;
}

#endif

static int show_ongoing_anonymous_transaction_count(
  THD *thd, SHOW_VAR *var, char *buf)
{
  var->type= SHOW_CHAR;
  var->value= buf;
  sprintf(buf, "%d", gtid_state->get_anonymous_ownership_count());
  return 0;
}

#endif /* HAVE_REPLICATION */

static int show_open_tables(THD *thd, SHOW_VAR *var, char *buff)
{
  var->type= SHOW_LONG;
  var->value= buff;
  *((long *)buff)= (long)table_cache_manager.cached_tables();
  return 0;
}

static int show_prepared_stmt_count(THD *thd, SHOW_VAR *var, char *buff)
{
  var->type= SHOW_LONG;
  var->value= buff;
  mysql_mutex_lock(&LOCK_prepared_stmt_count);
  *((long *)buff)= (long)prepared_stmt_count;
  mysql_mutex_unlock(&LOCK_prepared_stmt_count);
  return 0;
}

static int show_table_definitions(THD *thd, SHOW_VAR *var, char *buff)
{
  var->type= SHOW_LONG;
  var->value= buff;
  *((long *)buff)= (long)cached_table_definitions();
  return 0;
}

#if defined(HAVE_OPENSSL) && !defined(EMBEDDED_LIBRARY)
/* Functions relying on CTX */
static int show_ssl_ctx_sess_accept(THD *thd, SHOW_VAR *var, char *buff)
{
  var->type= SHOW_LONG;
  var->value= buff;
  *((long *)buff)= (!ssl_acceptor_fd ? 0 :
                     SSL_CTX_sess_accept(ssl_acceptor_fd->ssl_context));
  return 0;
}

static int show_ssl_ctx_sess_accept_good(THD *thd, SHOW_VAR *var, char *buff)
{
  var->type= SHOW_LONG;
  var->value= buff;
  *((long *)buff)= (!ssl_acceptor_fd ? 0 :
                     SSL_CTX_sess_accept_good(ssl_acceptor_fd->ssl_context));
  return 0;
}

static int show_ssl_ctx_sess_connect_good(THD *thd, SHOW_VAR *var, char *buff)
{
  var->type= SHOW_LONG;
  var->value= buff;
  *((long *)buff)= (!ssl_acceptor_fd ? 0 :
                     SSL_CTX_sess_connect_good(ssl_acceptor_fd->ssl_context));
  return 0;
}

static int show_ssl_ctx_sess_accept_renegotiate(THD *thd, SHOW_VAR *var, char *buff)
{
  var->type= SHOW_LONG;
  var->value= buff;
  *((long *)buff)= (!ssl_acceptor_fd ? 0 :
                     SSL_CTX_sess_accept_renegotiate(ssl_acceptor_fd->ssl_context));
  return 0;
}

static int show_ssl_ctx_sess_connect_renegotiate(THD *thd, SHOW_VAR *var, char *buff)
{
  var->type= SHOW_LONG;
  var->value= buff;
  *((long *)buff)= (!ssl_acceptor_fd ? 0 :
                     SSL_CTX_sess_connect_renegotiate(ssl_acceptor_fd->ssl_context));
  return 0;
}

static int show_ssl_ctx_sess_cb_hits(THD *thd, SHOW_VAR *var, char *buff)
{
  var->type= SHOW_LONG;
  var->value= buff;
  *((long *)buff)= (!ssl_acceptor_fd ? 0 :
                     SSL_CTX_sess_cb_hits(ssl_acceptor_fd->ssl_context));
  return 0;
}

static int show_ssl_ctx_sess_hits(THD *thd, SHOW_VAR *var, char *buff)
{
  var->type= SHOW_LONG;
  var->value= buff;
  *((long *)buff)= (!ssl_acceptor_fd ? 0 :
                     SSL_CTX_sess_hits(ssl_acceptor_fd->ssl_context));
  return 0;
}

static int show_ssl_ctx_sess_cache_full(THD *thd, SHOW_VAR *var, char *buff)
{
  var->type= SHOW_LONG;
  var->value= buff;
  *((long *)buff)= (!ssl_acceptor_fd ? 0 :
                     SSL_CTX_sess_cache_full(ssl_acceptor_fd->ssl_context));
  return 0;
}

static int show_ssl_ctx_sess_misses(THD *thd, SHOW_VAR *var, char *buff)
{
  var->type= SHOW_LONG;
  var->value= buff;
  *((long *)buff)= (!ssl_acceptor_fd ? 0 :
                     SSL_CTX_sess_misses(ssl_acceptor_fd->ssl_context));
  return 0;
}

static int show_ssl_ctx_sess_timeouts(THD *thd, SHOW_VAR *var, char *buff)
{
  var->type= SHOW_LONG;
  var->value= buff;
  *((long *)buff)= (!ssl_acceptor_fd ? 0 :
                     SSL_CTX_sess_timeouts(ssl_acceptor_fd->ssl_context));
  return 0;
}

static int show_ssl_ctx_sess_number(THD *thd, SHOW_VAR *var, char *buff)
{
  var->type= SHOW_LONG;
  var->value= buff;
  *((long *)buff)= (!ssl_acceptor_fd ? 0 :
                     SSL_CTX_sess_number(ssl_acceptor_fd->ssl_context));
  return 0;
}

static int show_ssl_ctx_sess_connect(THD *thd, SHOW_VAR *var, char *buff)
{
  var->type= SHOW_LONG;
  var->value= buff;
  *((long *)buff)= (!ssl_acceptor_fd ? 0 :
                     SSL_CTX_sess_connect(ssl_acceptor_fd->ssl_context));
  return 0;
}

static int show_ssl_ctx_sess_get_cache_size(THD *thd, SHOW_VAR *var, char *buff)
{
  var->type= SHOW_LONG;
  var->value= buff;
  *((long *)buff)= (!ssl_acceptor_fd ? 0 :
                     SSL_CTX_sess_get_cache_size(ssl_acceptor_fd->ssl_context));
  return 0;
}

static int show_ssl_ctx_get_verify_mode(THD *thd, SHOW_VAR *var, char *buff)
{
  var->type= SHOW_LONG;
  var->value= buff;
  *((long *)buff)= (!ssl_acceptor_fd ? 0 :
                     SSL_CTX_get_verify_mode(ssl_acceptor_fd->ssl_context));
  return 0;
}

static int show_ssl_ctx_get_verify_depth(THD *thd, SHOW_VAR *var, char *buff)
{
  var->type= SHOW_LONG;
  var->value= buff;
  *((long *)buff)= (!ssl_acceptor_fd ? 0 :
                     SSL_CTX_get_verify_depth(ssl_acceptor_fd->ssl_context));
  return 0;
}

static int show_ssl_ctx_get_session_cache_mode(THD *thd, SHOW_VAR *var, char *buff)
{
  var->type= SHOW_CHAR;
  if (!ssl_acceptor_fd)
    var->value= const_cast<char*>("NONE");
  else
    switch (SSL_CTX_get_session_cache_mode(ssl_acceptor_fd->ssl_context))
    {
    case SSL_SESS_CACHE_OFF:
      var->value= const_cast<char*>("OFF"); break;
    case SSL_SESS_CACHE_CLIENT:
      var->value= const_cast<char*>("CLIENT"); break;
    case SSL_SESS_CACHE_SERVER:
      var->value= const_cast<char*>("SERVER"); break;
    case SSL_SESS_CACHE_BOTH:
      var->value= const_cast<char*>("BOTH"); break;
    case SSL_SESS_CACHE_NO_AUTO_CLEAR:
      var->value= const_cast<char*>("NO_AUTO_CLEAR"); break;
    case SSL_SESS_CACHE_NO_INTERNAL_LOOKUP:
      var->value= const_cast<char*>("NO_INTERNAL_LOOKUP"); break;
    default:
      var->value= const_cast<char*>("Unknown"); break;
    }
  return 0;
}

/*
   Functions relying on SSL
   Note: In the show_ssl_* functions, we need to check if we have a
         valid vio-object since this isn't always true, specifically
         when session_status or global_status is requested from
         inside an Event.
 */
static int show_ssl_get_version(THD *thd, SHOW_VAR *var, char *buff)
{
  SSL_handle ssl = thd->get_ssl();
  var->type= SHOW_CHAR;
  if (ssl)
    var->value=
      const_cast<char*>(SSL_get_version(ssl));
  else
    var->value= (char *)"";
  return 0;
}

static int show_ssl_session_reused(THD *thd, SHOW_VAR *var, char *buff)
{
  SSL_handle ssl = thd->get_ssl();
  var->type= SHOW_LONG;
  var->value= buff;
  if (ssl)
    *((long *)buff)=
        (long)SSL_session_reused(ssl);
  else
    *((long *)buff)= 0;
  return 0;
}

static int show_ssl_get_default_timeout(THD *thd, SHOW_VAR *var, char *buff)
{
  SSL_handle ssl = thd->get_ssl();
  var->type= SHOW_LONG;
  var->value= buff;
  if (ssl)
    *((long *)buff)=
      (long)SSL_get_default_timeout(ssl);
  else
    *((long *)buff)= 0;
  return 0;
}

static int show_ssl_get_verify_mode(THD *thd, SHOW_VAR *var, char *buff)
{
  SSL_handle ssl = thd->get_ssl();
  var->type= SHOW_LONG;
  var->value= buff;
  if (ssl)
    *((long *)buff)=
      (long)SSL_get_verify_mode(ssl);
  else
    *((long *)buff)= 0;
  return 0;
}

static int show_ssl_get_verify_depth(THD *thd, SHOW_VAR *var, char *buff)
{
  SSL_handle ssl = thd->get_ssl();
  var->type= SHOW_LONG;
  var->value= buff;
  if (ssl)
    *((long *)buff)=
        (long)SSL_get_verify_depth(ssl);
  else
    *((long *)buff)= 0;
  return 0;
}

static int show_ssl_get_cipher(THD *thd, SHOW_VAR *var, char *buff)
{
  SSL_handle ssl = thd->get_ssl();
  var->type= SHOW_CHAR;
  if (ssl)
    var->value=
      const_cast<char*>(SSL_get_cipher(ssl));
  else
    var->value= (char *)"";
  return 0;
}

static int show_ssl_get_cipher_list(THD *thd, SHOW_VAR *var, char *buff)
{
  SSL_handle ssl = thd->get_ssl();
  var->type= SHOW_CHAR;
  var->value= buff;
  if (ssl)
  {
    int i;
    const char *p;
    char *end= buff + SHOW_VAR_FUNC_BUFF_SIZE;
    for (i=0; (p= SSL_get_cipher_list(ssl,i)) &&
               buff < end; i++)
    {
      buff= my_stpnmov(buff, p, end-buff-1);
      *buff++= ':';
    }
    if (i)
      buff--;
  }
  *buff=0;
  return 0;
}


static char *
my_asn1_time_to_string(ASN1_TIME *time, char *buf, size_t len)
{
  int n_read;
  char *res= NULL;
  BIO *bio= BIO_new(BIO_s_mem());

  if (bio == NULL)
    return NULL;

  if (!ASN1_TIME_print(bio, time))
    goto end;

  n_read= BIO_read(bio, buf, (int) (len - 1));

  if (n_read > 0)
  {
    buf[n_read]= 0;
    res= buf;
  }

end:
  BIO_free(bio);
  return res;
}


/**
  Handler function for the 'ssl_get_server_not_before' variable

  @param      thd  the mysql thread structure
  @param      var  the data for the variable
  @param[out] buf  the string to put the value of the variable into

  @return          status
  @retval     0    success
*/

static int
show_ssl_get_server_not_before(THD *thd, SHOW_VAR *var, char *buff)
{
  var->type= SHOW_CHAR;
  if (ssl_acceptor_fd)
  {
    X509 *cert= SSL_get_certificate(ssl_acceptor);
    ASN1_TIME *not_before= X509_get_notBefore(cert);

    if (not_before == NULL)
    {
      var->value= empty_c_string;
      return 0;
    }

    var->value= my_asn1_time_to_string(not_before, buff,
                                       SHOW_VAR_FUNC_BUFF_SIZE);
    if (var->value == NULL)
    {
      var->value= empty_c_string;
      return 1;
    }
  }
  else
    var->value= empty_c_string;
  return 0;
}


/**
  Handler function for the 'ssl_get_server_not_after' variable

  @param      thd  the mysql thread structure
  @param      var  the data for the variable
  @param[out] buf  the string to put the value of the variable into

  @return          status
  @retval     0    success
*/

static int
show_ssl_get_server_not_after(THD *thd, SHOW_VAR *var, char *buff)
{
  var->type= SHOW_CHAR;
  if (ssl_acceptor_fd)
  {
    X509 *cert= SSL_get_certificate(ssl_acceptor);
    ASN1_TIME *not_after= X509_get_notAfter(cert);

    if (not_after == NULL)
    {
      var->value= empty_c_string;
      return 0;
    }

    var->value= my_asn1_time_to_string(not_after, buff,
                                       SHOW_VAR_FUNC_BUFF_SIZE);
    if (var->value == NULL)
    {
      var->value= empty_c_string;
      return 1;
    }
  }
  else
    var->value= empty_c_string;
  return 0;
}

#endif /* HAVE_OPENSSL && !EMBEDDED_LIBRARY */

#ifdef HAVE_POOL_OF_THREADS
static int
show_threadpool_idle_threads(THD *thd, SHOW_VAR *var, char *buff)
{
  var->type= SHOW_INT;
  var->value= buff;
  *(int *)buff= tp_get_idle_thread_count();
  return 0;
}
#endif

static int show_slave_open_temp_tables(THD *thd, SHOW_VAR *var, char *buf)
{
  var->type= SHOW_INT;
  var->value= buf;
  *((int *) buf)= slave_open_temp_tables.atomic_get();
  return 0;
}
bool validate_libcoredumper_path(char *libcoredumper_path)
{
  /* validate path */
  if (!is_valid_log_name(libcoredumper_path, strlen(libcoredumper_path)))
  {  //filename contain .cnf or .ini on it
    sql_print_error("Variable --coredumper cannot be set to value %s",
                    libcoredumper_path);
    return false;
  }
  char   libcoredumper_dir[FN_REFLEN];
  size_t libcoredumper_dir_length;
  size_t opt_libcoredumper_path_length= strlen(libcoredumper_path);
  (void)dirname_part(libcoredumper_dir, libcoredumper_path,
                     &libcoredumper_dir_length);

  if (!libcoredumper_dir_length)
  {
    sql_print_error("Error processing --coredumper path: %s",
                    libcoredumper_path);
    return false;
  }
  size_t libcoredumper_file_length=
      opt_libcoredumper_path_length - libcoredumper_dir_length;
  if (libcoredumper_file_length == 0)  //path is a directory
  {
    libcoredumper_file_length= 19;  //file is set to core.yyyymmddhhmmss
  }
  else
  {
    libcoredumper_file_length+= 15;  //file gets .yyyymmddhhmmss appended
  }
  if (opt_libcoredumper_path_length > FN_REFLEN)
  {  // path is too long
    sql_print_error("Variable --coredumper set to a too long path");
    return false;
  }
  if (libcoredumper_file_length > FN_LEN)
  {  // filename is too long
    sql_print_error("Variable --coredumper set to a too long filename");
    return false;
  }
  if (my_access(libcoredumper_dir, F_OK))
  {
    sql_print_error("Directory specified at --coredumper: %s does not exist",
                    libcoredumper_dir);
    return false;
  }
  if (my_access(libcoredumper_dir, (F_OK | W_OK)))
  {
    sql_print_error("Directory specified at --coredumper: %s is not writable",
                    libcoredumper_dir);
    return false;
  }
  if (libcoredumper_dir_length == strlen(libcoredumper_path))
  {  //only dirname was specified, append core to libcoredumper_path
    strcat(libcoredumper_path, "core");
  }
  return true;
}
/*
  Variables shown by SHOW STATUS in alphabetical order
*/

SHOW_VAR status_vars[]= {
  {"Aborted_clients",          (char*) &aborted_threads,                              SHOW_LONG,               SHOW_SCOPE_GLOBAL},
#ifndef EMBEDDED_LIBRARY
  {"Aborted_connects",         (char*) &show_aborted_connects,                        SHOW_FUNC,               SHOW_SCOPE_GLOBAL},
#endif
#ifdef HAVE_REPLICATION
#ifndef DBUG_OFF
  {"Ongoing_anonymous_gtid_violating_transaction_count",(char*) &show_ongoing_anonymous_gtid_violating_transaction_count, SHOW_FUNC, SHOW_SCOPE_GLOBAL},
#endif//!DBUG_OFF
  {"Ongoing_anonymous_transaction_count",(char*) &show_ongoing_anonymous_transaction_count, SHOW_FUNC, SHOW_SCOPE_GLOBAL},
#ifndef DBUG_OFF
  {"Ongoing_automatic_gtid_violating_transaction_count",(char*) &show_ongoing_automatic_gtid_violating_transaction_count, SHOW_FUNC, SHOW_SCOPE_GLOBAL},
#endif//!DBUG_OFF
#endif//HAVE_REPLICATION
  {"Binlog_cache_disk_use",    (char*) &binlog_cache_disk_use,                        SHOW_LONG,               SHOW_SCOPE_GLOBAL},
  {"Binlog_cache_use",         (char*) &binlog_cache_use,                             SHOW_LONG,               SHOW_SCOPE_GLOBAL},
  {"Binlog_stmt_cache_disk_use",(char*) &binlog_stmt_cache_disk_use,                  SHOW_LONG,               SHOW_SCOPE_GLOBAL},
  {"Binlog_stmt_cache_use",    (char*) &binlog_stmt_cache_use,                        SHOW_LONG,               SHOW_SCOPE_GLOBAL},
  {"Bytes_received",           (char*) offsetof(STATUS_VAR, bytes_received),          SHOW_LONGLONG_STATUS,    SHOW_SCOPE_ALL},
  {"Bytes_sent",               (char*) offsetof(STATUS_VAR, bytes_sent),              SHOW_LONGLONG_STATUS,    SHOW_SCOPE_ALL},
  {"Com",                      (char*) com_status_vars,                               SHOW_ARRAY,              SHOW_SCOPE_ALL},
  {"Com_stmt_reprepare",       (char*) offsetof(STATUS_VAR, com_stmt_reprepare),      SHOW_LONG_STATUS,        SHOW_SCOPE_ALL},
  {"Compression",              (char*) &show_net_compression,                         SHOW_FUNC,               SHOW_SCOPE_SESSION},
  {"Connections",              (char*) &show_thread_id_count,                         SHOW_FUNC,               SHOW_SCOPE_GLOBAL},
#ifndef EMBEDDED_LIBRARY
  {"Connection_errors_accept",   (char*) &show_connection_errors_accept,              SHOW_FUNC,               SHOW_SCOPE_GLOBAL},
  {"Connection_errors_internal", (char*) &connection_errors_internal,                 SHOW_LONG,               SHOW_SCOPE_GLOBAL},
  {"Connection_errors_max_connections",   (char*) &show_connection_errors_max_connection, SHOW_FUNC,           SHOW_SCOPE_GLOBAL},
  {"Connection_errors_peer_address", (char*) &connection_errors_peer_addr,            SHOW_LONG,               SHOW_SCOPE_GLOBAL},
  {"Connection_errors_select",   (char*) &show_connection_errors_select,              SHOW_FUNC,               SHOW_SCOPE_GLOBAL},
  {"Connection_errors_tcpwrap",  (char*) &show_connection_errors_tcpwrap,             SHOW_FUNC,               SHOW_SCOPE_GLOBAL},
#endif
  {"Created_tmp_disk_tables",  (char*) offsetof(STATUS_VAR, created_tmp_disk_tables), SHOW_LONGLONG_STATUS,    SHOW_SCOPE_ALL},
  {"Created_tmp_files",        (char*) &my_tmp_file_created,                          SHOW_LONG,               SHOW_SCOPE_GLOBAL},
  {"Created_tmp_tables",       (char*) offsetof(STATUS_VAR, created_tmp_tables),      SHOW_LONGLONG_STATUS,    SHOW_SCOPE_ALL},
  {"Delayed_errors",           (char*) &delayed_insert_errors,                        SHOW_LONG,               SHOW_SCOPE_GLOBAL},
  {"Delayed_insert_threads",   (char*) &delayed_insert_threads,                       SHOW_LONG_NOFLUSH,       SHOW_SCOPE_GLOBAL},
  {"Delayed_writes",           (char*) &delayed_insert_writes,                        SHOW_LONG,               SHOW_SCOPE_GLOBAL},
  {"Flush_commands",           (char*) &refresh_version,                              SHOW_LONG_NOFLUSH,       SHOW_SCOPE_GLOBAL},
  {"Handler_commit",           (char*) offsetof(STATUS_VAR, ha_commit_count),         SHOW_LONGLONG_STATUS,    SHOW_SCOPE_ALL},
  {"Handler_delete",           (char*) offsetof(STATUS_VAR, ha_delete_count),         SHOW_LONGLONG_STATUS,    SHOW_SCOPE_ALL},
  {"Handler_discover",         (char*) offsetof(STATUS_VAR, ha_discover_count),       SHOW_LONGLONG_STATUS,    SHOW_SCOPE_ALL},
  {"Handler_external_lock",    (char*) offsetof(STATUS_VAR, ha_external_lock_count),  SHOW_LONGLONG_STATUS,    SHOW_SCOPE_ALL},
  {"Handler_mrr_init",         (char*) offsetof(STATUS_VAR, ha_multi_range_read_init_count), SHOW_LONGLONG_STATUS, SHOW_SCOPE_ALL},
  {"Handler_prepare",          (char*) offsetof(STATUS_VAR, ha_prepare_count),        SHOW_LONGLONG_STATUS,    SHOW_SCOPE_ALL},
  {"Handler_read_first",       (char*) offsetof(STATUS_VAR, ha_read_first_count),     SHOW_LONGLONG_STATUS,    SHOW_SCOPE_ALL},
  {"Handler_read_key",         (char*) offsetof(STATUS_VAR, ha_read_key_count),       SHOW_LONGLONG_STATUS,    SHOW_SCOPE_ALL},
  {"Handler_read_last",        (char*) offsetof(STATUS_VAR, ha_read_last_count),      SHOW_LONGLONG_STATUS,    SHOW_SCOPE_ALL},
  {"Handler_read_next",        (char*) offsetof(STATUS_VAR, ha_read_next_count),      SHOW_LONGLONG_STATUS,    SHOW_SCOPE_ALL},
  {"Handler_read_prev",        (char*) offsetof(STATUS_VAR, ha_read_prev_count),      SHOW_LONGLONG_STATUS,    SHOW_SCOPE_ALL},
  {"Handler_read_rnd",         (char*) offsetof(STATUS_VAR, ha_read_rnd_count),       SHOW_LONGLONG_STATUS,    SHOW_SCOPE_ALL},
  {"Handler_read_rnd_next",    (char*) offsetof(STATUS_VAR, ha_read_rnd_next_count),  SHOW_LONGLONG_STATUS,    SHOW_SCOPE_ALL},
  {"Handler_rollback",         (char*) offsetof(STATUS_VAR, ha_rollback_count),       SHOW_LONGLONG_STATUS,    SHOW_SCOPE_ALL},
  {"Handler_savepoint",        (char*) offsetof(STATUS_VAR, ha_savepoint_count),      SHOW_LONGLONG_STATUS,    SHOW_SCOPE_ALL},
  {"Handler_savepoint_rollback",(char*) offsetof(STATUS_VAR, ha_savepoint_rollback_count), SHOW_LONGLONG_STATUS, SHOW_SCOPE_ALL},
  {"Handler_update",           (char*) offsetof(STATUS_VAR, ha_update_count),         SHOW_LONGLONG_STATUS,    SHOW_SCOPE_ALL},
  {"Handler_write",            (char*) offsetof(STATUS_VAR, ha_write_count),          SHOW_LONGLONG_STATUS,    SHOW_SCOPE_ALL},
  {"Key_blocks_not_flushed",   (char*) offsetof(KEY_CACHE, global_blocks_changed),    SHOW_KEY_CACHE_LONG,     SHOW_SCOPE_GLOBAL},
  {"Key_blocks_unused",        (char*) offsetof(KEY_CACHE, blocks_unused),            SHOW_KEY_CACHE_LONG,     SHOW_SCOPE_GLOBAL},
  {"Key_blocks_used",          (char*) offsetof(KEY_CACHE, blocks_used),              SHOW_KEY_CACHE_LONG,     SHOW_SCOPE_GLOBAL},
  {"Key_read_requests",        (char*) offsetof(KEY_CACHE, global_cache_r_requests),  SHOW_KEY_CACHE_LONGLONG, SHOW_SCOPE_GLOBAL},
  {"Key_reads",                (char*) offsetof(KEY_CACHE, global_cache_read),        SHOW_KEY_CACHE_LONGLONG, SHOW_SCOPE_GLOBAL},
  {"Key_write_requests",       (char*) offsetof(KEY_CACHE, global_cache_w_requests),  SHOW_KEY_CACHE_LONGLONG, SHOW_SCOPE_GLOBAL},
  {"Key_writes",               (char*) offsetof(KEY_CACHE, global_cache_write),       SHOW_KEY_CACHE_LONGLONG, SHOW_SCOPE_GLOBAL},
  {"Last_query_cost",          (char*) offsetof(STATUS_VAR, last_query_cost),         SHOW_DOUBLE_STATUS,      SHOW_SCOPE_SESSION},
  {"Last_query_partial_plans", (char*) offsetof(STATUS_VAR, last_query_partial_plans),SHOW_LONGLONG_STATUS,    SHOW_SCOPE_SESSION},
#ifndef EMBEDDED_LIBRARY
  {"Locked_connects",          (char*) &locked_account_connection_count,              SHOW_LONG,               SHOW_SCOPE_GLOBAL},
#endif
  {"Max_execution_time_exceeded",   (char*) offsetof(STATUS_VAR, max_execution_time_exceeded),   SHOW_LONGLONG_STATUS, SHOW_SCOPE_ALL},
  {"Max_execution_time_set",        (char*) offsetof(STATUS_VAR, max_execution_time_set),        SHOW_LONGLONG_STATUS, SHOW_SCOPE_ALL},
  {"Max_execution_time_set_failed", (char*) offsetof(STATUS_VAR, max_execution_time_set_failed), SHOW_LONGLONG_STATUS, SHOW_SCOPE_ALL},
  {"Max_used_connections",     (char*) &Connection_handler_manager::max_used_connections,        SHOW_LONG,        SHOW_SCOPE_GLOBAL},
  {"Max_used_connections_time",(char*) &show_max_used_connections_time,               SHOW_FUNC,               SHOW_SCOPE_GLOBAL},
  {"Not_flushed_delayed_rows", (char*) &delayed_rows_in_use,                          SHOW_LONG_NOFLUSH,       SHOW_SCOPE_GLOBAL},
  {"Open_files",               (char*) &my_file_opened,                               SHOW_LONG_NOFLUSH,       SHOW_SCOPE_GLOBAL},
  {"Open_streams",             (char*) &my_stream_opened,                             SHOW_LONG_NOFLUSH,       SHOW_SCOPE_GLOBAL},
  {"Open_table_definitions",   (char*) &show_table_definitions,                       SHOW_FUNC,               SHOW_SCOPE_GLOBAL},
  {"Open_tables",              (char*) &show_open_tables,                             SHOW_FUNC,               SHOW_SCOPE_ALL},
  {"Opened_files",             (char*) &my_file_total_opened,                         SHOW_LONG_NOFLUSH,       SHOW_SCOPE_GLOBAL},
  {"Opened_tables",            (char*) offsetof(STATUS_VAR, opened_tables),           SHOW_LONGLONG_STATUS,    SHOW_SCOPE_ALL},
  {"Opened_table_definitions", (char*) offsetof(STATUS_VAR, opened_shares),           SHOW_LONGLONG_STATUS,    SHOW_SCOPE_ALL},
  {"Prepared_stmt_count",      (char*) &show_prepared_stmt_count,                     SHOW_FUNC,               SHOW_SCOPE_GLOBAL},
  {"Qcache_free_blocks",       (char*) &query_cache.free_memory_blocks,               SHOW_LONG_NOFLUSH,       SHOW_SCOPE_GLOBAL},
  {"Qcache_free_memory",       (char*) &query_cache.free_memory,                      SHOW_LONG_NOFLUSH,       SHOW_SCOPE_GLOBAL},
  {"Qcache_hits",              (char*) &query_cache.hits,                             SHOW_LONG,               SHOW_SCOPE_GLOBAL},
  {"Qcache_inserts",           (char*) &query_cache.inserts,                          SHOW_LONG,               SHOW_SCOPE_GLOBAL},
  {"Qcache_lowmem_prunes",     (char*) &query_cache.lowmem_prunes,                    SHOW_LONG,               SHOW_SCOPE_GLOBAL},
  {"Qcache_not_cached",        (char*) &query_cache.refused,                          SHOW_LONG,               SHOW_SCOPE_GLOBAL},
  {"Qcache_queries_in_cache",  (char*) &query_cache.queries_in_cache,                 SHOW_LONG_NOFLUSH,       SHOW_SCOPE_GLOBAL},
  {"Qcache_total_blocks",      (char*) &query_cache.total_blocks,                     SHOW_LONG_NOFLUSH,       SHOW_SCOPE_GLOBAL},
  {"Queries",                  (char*) &show_queries,                                 SHOW_FUNC,               SHOW_SCOPE_ALL},
  {"Questions",                (char*) offsetof(STATUS_VAR, questions),               SHOW_LONGLONG_STATUS,    SHOW_SCOPE_ALL},
  {"Select_full_join",         (char*) offsetof(STATUS_VAR, select_full_join_count),  SHOW_LONGLONG_STATUS,    SHOW_SCOPE_ALL},
  {"Select_full_range_join",   (char*) offsetof(STATUS_VAR, select_full_range_join_count), SHOW_LONGLONG_STATUS, SHOW_SCOPE_ALL},
  {"Select_range",             (char*) offsetof(STATUS_VAR, select_range_count),       SHOW_LONGLONG_STATUS,   SHOW_SCOPE_ALL},
  {"Select_range_check",       (char*) offsetof(STATUS_VAR, select_range_check_count), SHOW_LONGLONG_STATUS,   SHOW_SCOPE_ALL},
  {"Select_scan",	       (char*) offsetof(STATUS_VAR, select_scan_count),              SHOW_LONGLONG_STATUS,   SHOW_SCOPE_ALL},
  {"Slave_open_temp_tables",   (char*) &show_slave_open_temp_tables,                   SHOW_FUNC,              SHOW_SCOPE_GLOBAL},
#ifdef HAVE_REPLICATION
  {"Slave_retried_transactions",(char*) &show_slave_retried_trans,                     SHOW_FUNC,              SHOW_SCOPE_GLOBAL},
  {"Slave_heartbeat_period",   (char*) &show_heartbeat_period,                         SHOW_FUNC,              SHOW_SCOPE_GLOBAL},
  {"Slave_received_heartbeats",(char*) &show_slave_received_heartbeats,                SHOW_FUNC,              SHOW_SCOPE_GLOBAL},
  {"Slave_last_heartbeat",     (char*) &show_slave_last_heartbeat,                     SHOW_FUNC,              SHOW_SCOPE_GLOBAL},
#ifndef DBUG_OFF
  {"Slave_rows_last_search_algorithm_used",(char*) &show_slave_rows_last_search_algorithm_used, SHOW_FUNC,     SHOW_SCOPE_GLOBAL},
#endif
  {"Slave_running",            (char*) &show_slave_running,                            SHOW_FUNC,              SHOW_SCOPE_GLOBAL},
#endif
#ifndef EMBEDDED_LIBRARY
  {"Slow_launch_threads",      (char*) &Per_thread_connection_handler::slow_launch_threads, SHOW_LONG,         SHOW_SCOPE_ALL},
#endif
  {"Slow_queries",             (char*) offsetof(STATUS_VAR, long_query_count),         SHOW_LONGLONG_STATUS,   SHOW_SCOPE_ALL},
  {"Sort_merge_passes",        (char*) offsetof(STATUS_VAR, filesort_merge_passes),    SHOW_LONGLONG_STATUS,   SHOW_SCOPE_ALL},
  {"Sort_range",               (char*) offsetof(STATUS_VAR, filesort_range_count),     SHOW_LONGLONG_STATUS,   SHOW_SCOPE_ALL},
  {"Sort_rows",                (char*) offsetof(STATUS_VAR, filesort_rows),            SHOW_LONGLONG_STATUS,   SHOW_SCOPE_ALL},
  {"Sort_scan",                (char*) offsetof(STATUS_VAR, filesort_scan_count),      SHOW_LONGLONG_STATUS,   SHOW_SCOPE_ALL},
#ifdef HAVE_OPENSSL
#ifndef EMBEDDED_LIBRARY
  {"Ssl_accept_renegotiates",  (char*) &show_ssl_ctx_sess_accept_renegotiate,          SHOW_FUNC,              SHOW_SCOPE_GLOBAL},
  {"Ssl_accepts",              (char*) &show_ssl_ctx_sess_accept,                      SHOW_FUNC,              SHOW_SCOPE_GLOBAL},
  {"Ssl_callback_cache_hits",  (char*) &show_ssl_ctx_sess_cb_hits,                     SHOW_FUNC,              SHOW_SCOPE_GLOBAL},
  {"Ssl_cipher",               (char*) &show_ssl_get_cipher,                           SHOW_FUNC,              SHOW_SCOPE_ALL},
  {"Ssl_cipher_list",          (char*) &show_ssl_get_cipher_list,                      SHOW_FUNC,              SHOW_SCOPE_ALL},
  {"Ssl_client_connects",      (char*) &show_ssl_ctx_sess_connect,                     SHOW_FUNC,              SHOW_SCOPE_GLOBAL},
  {"Ssl_connect_renegotiates", (char*) &show_ssl_ctx_sess_connect_renegotiate,         SHOW_FUNC,              SHOW_SCOPE_GLOBAL},
  {"Ssl_ctx_verify_depth",     (char*) &show_ssl_ctx_get_verify_depth,                 SHOW_FUNC,              SHOW_SCOPE_GLOBAL},
  {"Ssl_ctx_verify_mode",      (char*) &show_ssl_ctx_get_verify_mode,                  SHOW_FUNC,              SHOW_SCOPE_GLOBAL},
  {"Ssl_default_timeout",      (char*) &show_ssl_get_default_timeout,                  SHOW_FUNC,              SHOW_SCOPE_ALL},
  {"Ssl_finished_accepts",     (char*) &show_ssl_ctx_sess_accept_good,                 SHOW_FUNC,              SHOW_SCOPE_GLOBAL},
  {"Ssl_finished_connects",    (char*) &show_ssl_ctx_sess_connect_good,                SHOW_FUNC,              SHOW_SCOPE_GLOBAL},
  {"Ssl_session_cache_hits",   (char*) &show_ssl_ctx_sess_hits,                        SHOW_FUNC,              SHOW_SCOPE_GLOBAL},
  {"Ssl_session_cache_misses", (char*) &show_ssl_ctx_sess_misses,                      SHOW_FUNC,              SHOW_SCOPE_GLOBAL},
  {"Ssl_session_cache_mode",   (char*) &show_ssl_ctx_get_session_cache_mode,           SHOW_FUNC,              SHOW_SCOPE_GLOBAL},
  {"Ssl_session_cache_overflows", (char*) &show_ssl_ctx_sess_cache_full,               SHOW_FUNC,              SHOW_SCOPE_GLOBAL},
  {"Ssl_session_cache_size",   (char*) &show_ssl_ctx_sess_get_cache_size,              SHOW_FUNC,              SHOW_SCOPE_GLOBAL},
  {"Ssl_session_cache_timeouts", (char*) &show_ssl_ctx_sess_timeouts,                  SHOW_FUNC,              SHOW_SCOPE_GLOBAL},
  {"Ssl_sessions_reused",      (char*) &show_ssl_session_reused,                       SHOW_FUNC,              SHOW_SCOPE_ALL},
  {"Ssl_used_session_cache_entries",(char*) &show_ssl_ctx_sess_number,                 SHOW_FUNC,              SHOW_SCOPE_GLOBAL},
  {"Ssl_verify_depth",         (char*) &show_ssl_get_verify_depth,                     SHOW_FUNC,              SHOW_SCOPE_ALL},
  {"Ssl_verify_mode",          (char*) &show_ssl_get_verify_mode,                      SHOW_FUNC,              SHOW_SCOPE_ALL},
  {"Ssl_version",              (char*) &show_ssl_get_version,                          SHOW_FUNC,              SHOW_SCOPE_ALL},
  {"Ssl_server_not_before",    (char*) &show_ssl_get_server_not_before,                SHOW_FUNC,              SHOW_SCOPE_ALL},
  {"Ssl_server_not_after",     (char*) &show_ssl_get_server_not_after,                 SHOW_FUNC,              SHOW_SCOPE_ALL},
  {"Rsa_public_key",           (char*) &show_rsa_public_key,                           SHOW_FUNC,              SHOW_SCOPE_GLOBAL},
#endif
#endif /* HAVE_OPENSSL */
  {"Table_locks_immediate",    (char*) &locks_immediate,                               SHOW_LONG,              SHOW_SCOPE_GLOBAL},
  {"Table_locks_waited",       (char*) &locks_waited,                                  SHOW_LONG,              SHOW_SCOPE_GLOBAL},
  {"Table_open_cache_hits",    (char*) offsetof(STATUS_VAR, table_open_cache_hits),    SHOW_LONGLONG_STATUS,   SHOW_SCOPE_ALL},
  {"Table_open_cache_misses",  (char*) offsetof(STATUS_VAR, table_open_cache_misses),  SHOW_LONGLONG_STATUS,   SHOW_SCOPE_ALL},
  {"Table_open_cache_overflows",(char*) offsetof(STATUS_VAR, table_open_cache_overflows), SHOW_LONGLONG_STATUS,SHOW_SCOPE_ALL},
  {"Tc_log_max_pages_used",    (char*) &tc_log_max_pages_used,                         SHOW_LONG,              SHOW_SCOPE_GLOBAL},
  {"Tc_log_page_size",         (char*) &tc_log_page_size,                              SHOW_LONG_NOFLUSH,      SHOW_SCOPE_GLOBAL},
  {"Tc_log_page_waits",        (char*) &tc_log_page_waits,                             SHOW_LONG,              SHOW_SCOPE_GLOBAL},
#ifdef HAVE_POOL_OF_THREADS
  {"Threadpool_idle_threads",  (char *) &show_threadpool_idle_threads,                 SHOW_FUNC,              SHOW_SCOPE_GLOBAL},
  {"Threadpool_threads",       (char *) &tp_stats.num_worker_threads,                  SHOW_INT,               SHOW_SCOPE_GLOBAL},
#endif
#ifndef EMBEDDED_LIBRARY
  {"Threads_cached",           (char*) &Per_thread_connection_handler::blocked_pthread_count, SHOW_LONG_NOFLUSH, SHOW_SCOPE_GLOBAL},
#endif
  {"Threads_connected",        (char*) &Connection_handler_manager::connection_count,  SHOW_INT,               SHOW_SCOPE_GLOBAL},
  {"Threads_created",          (char*) &show_num_thread_created,                       SHOW_FUNC,              SHOW_SCOPE_GLOBAL},
  {"Threads_running",          (char*) &show_num_thread_running,                       SHOW_FUNC,              SHOW_SCOPE_GLOBAL},
  {"Uptime",                   (char*) &show_starttime,                                SHOW_FUNC,              SHOW_SCOPE_GLOBAL},
#ifdef ENABLED_PROFILING
  {"Uptime_since_flush_status",(char*) &show_flushstatustime,                          SHOW_FUNC,              SHOW_SCOPE_GLOBAL},
#endif
  {NullS, NullS, SHOW_LONG, SHOW_SCOPE_ALL}
};

void add_terminator(vector<my_option> *options)
{
  my_option empty_element=
    {0, 0, 0, 0, 0, 0, GET_NO_ARG, NO_ARG, 0, 0, 0, 0, 0, 0};
  options->push_back(empty_element);
}

#ifndef EMBEDDED_LIBRARY
static void print_version(void)
{
  set_server_version();

  printf("%s  Ver %s for %s on %s (%s)\n",my_progname,
   server_version,SYSTEM_TYPE,MACHINE_TYPE, MYSQL_COMPILATION_COMMENT);
}

/** Compares two options' names, treats - and _ the same */
static bool operator<(const my_option &a, const my_option &b)
{
  const char *sa= a.name;
  const char *sb= b.name;
  for (; *sa || *sb; sa++, sb++)
  {
    if (*sa < *sb)
    {
      if (*sa == '-' && *sb == '_')
        continue;
      else
        return true;
    }
    if (*sa > *sb)
    {
      if (*sa == '_' && *sb == '-')
        continue;
      else
        return false;
    }
  }
  DBUG_ASSERT(a.name == b.name);
  return false;
}

static void print_help()
{
  MEM_ROOT mem_root;
  init_alloc_root(key_memory_help, &mem_root, 4096, 4096);

  all_options.pop_back();
  sys_var_add_options(&all_options, sys_var::PARSE_EARLY);
  for (my_option *opt= my_long_early_options;
       opt->name != NULL;
       opt++)
  {
    all_options.push_back(*opt);
  }
  add_plugin_options(&all_options, &mem_root);
  std::sort(all_options.begin(), all_options.end(), std::less<my_option>());
  add_terminator(&all_options);

  my_print_help(&all_options[0]);
  my_print_variables(&all_options[0]);

  free_root(&mem_root, MYF(0));
  vector<my_option>().swap(all_options);  // Deletes the vector contents.
}

static void usage(void)
{
  DBUG_ENTER("usage");
  if (!(default_charset_info= get_charset_by_csname(default_character_set_name,
                     MY_CS_PRIMARY,
               MYF(MY_WME))))
    exit(MYSQLD_ABORT_EXIT);
  if (!default_collation_name)
    default_collation_name= (char*) default_charset_info->name;
  print_version();
  puts(ORACLE_WELCOME_COPYRIGHT_NOTICE("2000"));
  puts("Starts the MySQL database server.\n");
  printf("Usage: %s [OPTIONS]\n", my_progname);
  if (!opt_verbose)
    puts("\nFor more help options (several pages), use mysqld --verbose --help.");
  else
  {
#ifdef _WIN32
  puts("NT and Win32 specific options:\n\
  --install                     Install the default service (NT).\n\
  --install-manual              Install the default service started manually (NT).\n\
  --install service_name        Install an optional service (NT).\n\
  --install-manual service_name Install an optional service started manually (NT).\n\
  --remove                      Remove the default service from the service list (NT).\n\
  --remove service_name         Remove the service_name from the service list (NT).\n\
  --enable-named-pipe           Only to be used for the default server (NT).\n\
  --standalone                  Dummy option to start as a standalone server (NT).\
");
  puts("");
#endif
  print_defaults(MYSQL_CONFIG_NAME,load_default_groups);
  puts("");
  set_ports();

  /* Print out all the options including plugin supplied options */
  print_help();

  if (! plugins_are_initialized)
  {
    puts("\n\
Plugins have parameters that are not reflected in this list\n\
because execution stopped before plugins were initialized.");
  }

  puts("\n\
To see what values a running MySQL server is using, type\n\
'mysqladmin variables' instead of 'mysqld --verbose --help'.");
  }
  DBUG_VOID_RETURN;
}
#endif /*!EMBEDDED_LIBRARY*/

/**
  Initialize MySQL global variables to default values.

  @note
    The reason to set a lot of global variables to zero is to allow one to
    restart the embedded server with a clean environment
    It's also needed on some exotic platforms where global variables are
    not set to 0 when a program starts.

    We don't need to set variables refered to in my_long_options
    as these are initialized by my_getopt.
*/

static int mysql_init_variables(void)
{
  /* Things reset to zero */
  opt_skip_slave_start= opt_reckless_slave = 0;
  mysql_home[0]= pidfile_name[0]= 0;
  myisam_test_invalid_symlink= test_if_data_home_dir;
  opt_general_log= opt_slow_log= false;
  opt_bin_log= 0;
  opt_disable_networking= opt_skip_show_db=0;
  opt_skip_name_resolve= 0;
  opt_ignore_builtin_innodb= 0;
  opt_general_logname= opt_update_logname= opt_binlog_index_name= opt_slow_logname= NULL;
  opt_tc_log_file= (char *)"tc.log";      // no hostname in tc_log file name !
  opt_secure_auth= 0;
  opt_myisam_log= 0;
  mqh_used= 0;
  kill_in_progress= 0;
  cleanup_done= 0;
  server_id_supplied= false;
  select_errors= dropping_tables= ha_open_options=0;
  slave_open_temp_tables.atomic_set(0);
  opt_endinfo= using_udf_functions= 0;
  opt_using_transactions= 0;
  abort_loop= false;
  server_operational_state= SERVER_BOOTING;
  aborted_threads= 0;
  delayed_insert_threads= delayed_insert_writes= delayed_rows_in_use= 0;
  delayed_insert_errors= 0;
  specialflag= 0;
  binlog_cache_use=  binlog_cache_disk_use= 0;
  mysqld_user= mysqld_chroot= opt_init_file= opt_bin_logname = 0;
  prepared_stmt_count= 0;
  mysqld_unix_port= opt_mysql_tmpdir= my_bind_addr_str= NullS;
  memset(&mysql_tmpdir_list, 0, sizeof(mysql_tmpdir_list));
  memset(&global_status_var, 0, sizeof(global_status_var));
  opt_large_pages= 0;
  opt_super_large_pages= 0;
#if defined(ENABLED_DEBUG_SYNC)
  opt_debug_sync_timeout= 0;
#endif /* defined(ENABLED_DEBUG_SYNC) */
  key_map_full.set_all();
  server_uuid[0]= 0;

  /* Character sets */
  system_charset_info= &my_charset_utf8_general_ci;
  files_charset_info= &my_charset_utf8_general_ci;
  national_charset_info= &my_charset_utf8_general_ci;
  table_alias_charset= &my_charset_bin;
  character_set_filesystem= &my_charset_bin;

  opt_specialflag= 0;
  mysql_home_ptr= mysql_home;
  pidfile_name_ptr= pidfile_name;
  lc_messages_dir_ptr= lc_messages_dir;
  protocol_version= PROTOCOL_VERSION;
  what_to_log= ~ (1L << (uint) COM_TIME);
  refresh_version= 1L;  /* Increments on each reload */
  global_query_id= 1L;
  my_stpcpy(server_version, MYSQL_SERVER_VERSION);
  key_caches.empty();
  if (!(dflt_key_cache= get_or_create_key_cache(default_key_cache_base.str,
                                                default_key_cache_base.length)))
  {
    sql_print_error("Cannot allocate the keycache");
    return 1;
  }
  /* set key_cache_hash.default_value = dflt_key_cache */
  multi_keycache_init();

  /* Set directory paths */
  mysql_real_data_home_len=
    strmake(mysql_real_data_home, get_relative_path(MYSQL_DATADIR),
            sizeof(mysql_real_data_home)-1) - mysql_real_data_home;
  /* Replication parameters */
  master_info_file= (char*) "master.info",
    relay_log_info_file= (char*) "relay-log.info";
  report_user= report_password = report_host= 0;  /* TO BE DELETED */
  opt_relay_logname= opt_relaylog_index_name= 0;
  log_bin_basename= NULL;
  log_bin_index= NULL;

  /* Handler variables */
  total_ha= 0;
  total_ha_2pc= 0;
  /* Variables in libraries */
  charsets_dir= 0;
  default_character_set_name= (char*) MYSQL_DEFAULT_CHARSET_NAME;
  default_collation_name= compiled_default_collation_name;
  character_set_filesystem_name= (char*) "binary";
  lc_messages= (char*) "en_US";
  lc_time_names_name= (char*) "en_US";

  /* Variables that depends on compile options */
#ifndef DBUG_OFF
  default_dbug_option=IF_WIN("d:t:i:O,\\mysqld.trace",
           "d:t:i:o,/tmp/mysqld.trace");
#endif
#ifdef ENABLED_PROFILING
    have_profiling = SHOW_OPTION_YES;
#else
    have_profiling = SHOW_OPTION_NO;
#endif

#ifdef HAVE_OPENSSL
  have_ssl=SHOW_OPTION_YES;
#else
  have_ssl=SHOW_OPTION_NO;
#endif

  have_symlink= SHOW_OPTION_YES;

#ifdef HAVE_DLOPEN
  have_dlopen=SHOW_OPTION_YES;
#else
  have_dlopen=SHOW_OPTION_NO;
#endif

  have_query_cache=SHOW_OPTION_YES;

  have_geometry=SHOW_OPTION_YES;

  have_rtree_keys=SHOW_OPTION_YES;

#ifdef HAVE_CRYPT
  have_crypt=SHOW_OPTION_YES;
#else
  have_crypt=SHOW_OPTION_NO;
#endif
#ifdef HAVE_COMPRESS
  have_compress= SHOW_OPTION_YES;
#else
  have_compress= SHOW_OPTION_NO;
#endif
#ifdef HAVE_OPENSSL
  des_key_file = 0;
#ifndef EMBEDDED_LIBRARY
  ssl_acceptor_fd= 0;
#endif /* ! EMBEDDED_LIBRARY */
#endif /* HAVE_OPENSSL */
#if defined (_WIN32) && !defined (EMBEDDED_LIBRARY)
  shared_memory_base_name= default_shared_memory_base_name;
#endif

  have_backup_locks= SHOW_OPTION_YES;
  have_backup_safe_binlog_info= SHOW_OPTION_YES;
  have_snapshot_cloning= SHOW_OPTION_YES;

#if defined(_WIN32)
  /* Allow Win32 users to move MySQL anywhere */
  {
    char prg_dev[LIBLEN];
    char executing_path_name[LIBLEN];
    if (!test_if_hard_path(my_progname))
    {
      // we don't want to use GetModuleFileName inside of my_path since
      // my_path is a generic path dereferencing function and here we care
      // only about the executing binary.
      GetModuleFileName(NULL, executing_path_name, sizeof(executing_path_name));
      my_path(prg_dev, executing_path_name, NULL);
    }
    else
      my_path(prg_dev, my_progname, "mysql/bin");
    strcat(prg_dev,"/../");     // Remove 'bin' to get base dir
    cleanup_dirname(mysql_home,prg_dev);
  }
#else
  const char *tmpenv;
  if (!(tmpenv = getenv("MY_BASEDIR_VERSION")))
    tmpenv = DEFAULT_MYSQL_HOME;
  (void) strmake(mysql_home, tmpenv, sizeof(mysql_home)-1);
#endif
  return 0;
}

my_bool
mysqld_get_one_option(int optid,
                      const struct my_option *opt MY_ATTRIBUTE((unused)),
                      char *argument)
{
  switch(optid) {
  case '#':
#ifndef DBUG_OFF
    DBUG_SET_INITIAL(argument ? argument : default_dbug_option);
#endif
    opt_endinfo=1;        /* unireg: memory allocation */
    break;
  case 'a':
    global_system_variables.sql_mode= MODE_ANSI;
    global_system_variables.tx_isolation=
           global_system_variables.transaction_isolation= ISO_SERIALIZABLE;
    break;
  case 'b':
    strmake(mysql_home,argument,sizeof(mysql_home)-1);
    mysql_home_ptr= mysql_home;
    break;
  case 'C':
    if (default_collation_name == compiled_default_collation_name)
      default_collation_name= 0;
    break;
  case 'h':
    strmake(mysql_real_data_home,argument, sizeof(mysql_real_data_home)-1);
    /* Correct pointer set by my_getopt (for embedded library) */
    mysql_real_data_home_ptr= mysql_real_data_home;
    break;
  case 'u':
    if (!mysqld_user || !strcmp(mysqld_user, argument))
      mysqld_user= argument;
    else
      sql_print_warning("Ignoring user change to '%s' because the user was set to '%s' earlier on the command line\n", argument, mysqld_user);
    break;
  case 'L':
    push_deprecated_warn(NULL, "--language/-l", "'--lc-messages-dir'");
    // fallthrough
  case OPT_LC_MESSAGES_DIRECTORY:
    strmake(lc_messages_dir, argument, sizeof(lc_messages_dir)-1);
    lc_messages_dir_ptr= lc_messages_dir;
    break;
  case OPT_BINLOG_FORMAT:
    binlog_format_used= true;
    break;
  case OPT_BINLOG_MAX_FLUSH_QUEUE_TIME:
    push_deprecated_warn_no_replacement(NULL, "--binlog_max_flush_queue_time");
    break;
#if defined(HAVE_OPENSSL) && !defined(EMBEDDED_LIBRARY)
  case OPT_SSL_KEY:
  case OPT_SSL_CERT:
  case OPT_SSL_CA:  
  case OPT_SSL_CAPATH:
  case OPT_SSL_CIPHER:
  case OPT_SSL_CRL:   
  case OPT_SSL_CRLPATH:
  case OPT_TLS_VERSION:
    /*
      Enable use of SSL if we are using any ssl option.
      One can disable SSL later by using --skip-ssl or --ssl=0.
    */
    opt_use_ssl= true;
    break;
#endif /* HAVE_OPENSSL */
#ifndef EMBEDDED_LIBRARY
  case 'V':
    print_version();
    exit(MYSQLD_SUCCESS_EXIT);
#endif /*EMBEDDED_LIBRARY*/
  case 'W':
    push_deprecated_warn(NULL, "--log_warnings/-W", "'--log_error_verbosity'");
    if (!argument)
      log_error_verbosity++;
    else if (argument == disabled_my_option)
     log_error_verbosity= 1L;
    else
      log_error_verbosity= 1 + atoi(argument);
    log_error_verbosity= min(3UL, log_error_verbosity);
    break;
  case 'T':
    test_flags= argument ? (uint) atoi(argument) : 0;
    opt_endinfo=1;
    break;
  case (int) OPT_ISAM_LOG:
    opt_myisam_log=1;
    break;
  case (int) OPT_BIN_LOG:
    opt_bin_log= MY_TEST(argument != disabled_my_option);
    break;
#ifdef HAVE_REPLICATION
  case (int)OPT_REPLICATE_IGNORE_DB:
  {
    rpl_filter->add_ignore_db(argument);
    break;
  }
  case (int)OPT_REPLICATE_DO_DB:
  {
    rpl_filter->add_do_db(argument);
    break;
  }
  case (int)OPT_REPLICATE_REWRITE_DB:
  {
    char* key = argument,*p, *val;

    if (!(p= strstr(argument, "->")))
    {
      sql_print_error("Bad syntax in replicate-rewrite-db - missing '->'!\n");
      return 1;
    }
    val= p + 2;
    while(p > argument && my_isspace(mysqld_charset, p[-1]))
      p--;
    *p= 0;
    if (!*key)
    {
      sql_print_error("Bad syntax in replicate-rewrite-db - empty FROM db!\n");
      return 1;
    }
    while (*val && my_isspace(mysqld_charset, *val))
      val++;
    if (!*val)
    {
      sql_print_error("Bad syntax in replicate-rewrite-db - empty TO db!\n");
      return 1;
    }

    rpl_filter->add_db_rewrite(key, val);
    break;
  }

  case (int)OPT_BINLOG_IGNORE_DB:
  {
    binlog_filter->add_ignore_db(argument);
    break;
  }
  case (int)OPT_BINLOG_DO_DB:
  {
    binlog_filter->add_do_db(argument);
    break;
  }
  case (int)OPT_REPLICATE_DO_TABLE:
  {
    if (rpl_filter->add_do_table_array(argument))
    {
      sql_print_error("Could not add do table rule '%s'!\n", argument);
      return 1;
    }
    break;
  }
  case (int)OPT_REPLICATE_WILD_DO_TABLE:
  {
    if (rpl_filter->add_wild_do_table(argument))
    {
      sql_print_error("Could not add do table rule '%s'!\n", argument);
      return 1;
    }
    break;
  }
  case (int)OPT_REPLICATE_WILD_IGNORE_TABLE:
  {
    if (rpl_filter->add_wild_ignore_table(argument))
    {
      sql_print_error("Could not add ignore table rule '%s'!\n", argument);
      return 1;
    }
    break;
  }
  case (int)OPT_REPLICATE_IGNORE_TABLE:
  {
    if (rpl_filter->add_ignore_table_array(argument))
    {
      sql_print_error("Could not add ignore table rule '%s'!\n", argument);
      return 1;
    }
    break;
  }
#endif /* HAVE_REPLICATION */
  case (int) OPT_MASTER_RETRY_COUNT:
    push_deprecated_warn(NULL, "--master-retry-count", "'CHANGE MASTER TO master_retry_count = <num>'");
    break;
  case (int) OPT_SKIP_NEW:
    opt_specialflag|= SPECIAL_NO_NEW_FUNC;
    delay_key_write_options= DELAY_KEY_WRITE_NONE;
    myisam_concurrent_insert=0;
    myisam_recover_options= HA_RECOVER_OFF;
    sp_automatic_privileges=0;
    my_enable_symlinks= 0;
    ha_open_options&= ~(HA_OPEN_ABORT_IF_CRASHED | HA_OPEN_DELAY_KEY_WRITE);
    query_cache_size=0;
    break;
  case (int) OPT_SKIP_HOST_CACHE:
    opt_specialflag|= SPECIAL_NO_HOST_CACHE;
    break;
  case (int) OPT_SKIP_RESOLVE:
    opt_skip_name_resolve= 1;
    opt_specialflag|=SPECIAL_NO_RESOLVE;
    break;
  case (int) OPT_WANT_CORE:
    test_flags |= TEST_CORE_ON_SIGNAL;
    opt_corefile= MY_TEST(argument != disabled_my_option);
    break;
  case (int) OPT_COREDUMPER:
    test_flags |= TEST_CORE_ON_SIGNAL;
    opt_libcoredumper= MY_TEST(argument != disabled_my_option);
    break;
  case (int) OPT_SKIP_STACK_TRACE:
    test_flags|=TEST_NO_STACKTRACE;
    break;
  case OPT_BOOTSTRAP:
    opt_bootstrap= 1;
    break;
  case OPT_SERVER_ID:
    /*
     Consider that one received a Server Id when 2 conditions are present:
     1) The argument is on the list
     2) There is a value present
    */
    server_id_supplied= (*argument != 0);

    break;
  case OPT_LOWER_CASE_TABLE_NAMES:
    lower_case_table_names_used= 1;
    break;
#if defined(ENABLED_DEBUG_SYNC)
  case OPT_DEBUG_SYNC_TIMEOUT:
    /*
      Debug Sync Facility. See debug_sync.cc.
      Default timeout for WAIT_FOR action.
      Default value is zero (facility disabled).
      If option is given without an argument, supply a non-zero value.
    */
    if (!argument)
    {
      /* purecov: begin tested */
      opt_debug_sync_timeout= DEBUG_SYNC_DEFAULT_WAIT_TIMEOUT;
      /* purecov: end */
    }
    break;
#endif /* defined(ENABLED_DEBUG_SYNC) */
  case OPT_LOG_ERROR:
    /*
      "No --log-error" == "write errors to stderr",
      "--log-error without argument" == "write errors to a file".
    */
    if (argument == NULL) /* no argument */
      log_error_dest= "";
    break;

  case OPT_IGNORE_DB_DIRECTORY:
    if (*argument == 0)
      ignore_db_dirs_reset();
    else
    {
      if (push_ignored_db_dir(argument))
      {
        sql_print_error("Can't start server: "
                        "cannot process --ignore-db-dir=%.*s", 
                        FN_REFLEN, argument);
        return 1;
      }
    }
    break;

  case OPT_EARLY_PLUGIN_LOAD:
    free_list(opt_early_plugin_load_list_ptr);
    opt_early_plugin_load_list_ptr->push_back(new i_string(argument));
    break;
  case OPT_PLUGIN_LOAD:
    free_list(opt_plugin_load_list_ptr);
    /* fall through */
  case OPT_PLUGIN_LOAD_ADD:
    opt_plugin_load_list_ptr->push_back(new i_string(argument));
    break;
  case OPT_SECURE_AUTH:
    push_deprecated_warn_no_replacement(NULL, "--secure-auth");
    if (!opt_secure_auth)
    {
      sql_print_error("Unsupported value 0 for secure-auth");
      return 1;
    }
    break;
  case OPT_PFS_INSTRUMENT:
    {
#ifdef WITH_PERFSCHEMA_STORAGE_ENGINE
#ifndef EMBEDDED_LIBRARY

      /*
        Parse instrument name and value from argument string. Handle leading
        and trailing spaces. Also handle single quotes.

        Acceptable:
          performance_schema_instrument = ' foo/%/bar/  =  ON  '
          performance_schema_instrument = '%=OFF'
        Not acceptable:
          performance_schema_instrument = '' foo/%/bar = ON ''
          performance_schema_instrument = '%='OFF''
      */
      char *name= argument,*p= NULL, *val= NULL;
      my_bool quote= false; /* true if quote detected */
      my_bool error= true;  /* false if no errors detected */
      const int PFS_BUFFER_SIZE= 128;
      char orig_argument[PFS_BUFFER_SIZE+1];
      orig_argument[0]= 0;

      if (!argument)
        goto pfs_error;

      /* Save original argument string for error reporting */
      strncpy(orig_argument, argument, PFS_BUFFER_SIZE);

      /* Split instrument name and value at the equal sign */
      if (!(p= strchr(argument, '=')))
        goto pfs_error;

      /* Get option value */
      val= p + 1;
      if (!*val)
        goto pfs_error;

      /* Trim leading spaces and quote from the instrument name */
      while (*name && (my_isspace(mysqld_charset, *name) || (*name == '\'')))
      {
        /* One quote allowed */
        if (*name == '\'')
        {
          if (!quote)
            quote= true;
          else
            goto pfs_error;
        }
        name++;
      }

      /* Trim trailing spaces from instrument name */
      while ((p > name) && my_isspace(mysqld_charset, p[-1]))
        p--;
      *p= 0;

      /* Remove trailing slash from instrument name */
      if (p > name && (p[-1] == '/'))
        p[-1]= 0;

      if (!*name)
        goto pfs_error;

      /* Trim leading spaces from option value */
      while (*val && my_isspace(mysqld_charset, *val))
        val++;

      /* Trim trailing spaces and matching quote from value */
      p= val + strlen(val);
      while (p > val && (my_isspace(mysqld_charset, p[-1]) || p[-1] == '\''))
      {
        /* One matching quote allowed */
        if (p[-1] == '\'')
        {
          if (quote)
            quote= false;
          else
            goto pfs_error;
        }
        p--;
      }

      *p= 0;

      if (!*val)
        goto pfs_error;

      /* Add instrument name and value to array of configuration options */
      if (add_pfs_instr_to_array(name, val))
        goto pfs_error;

      error= false;

pfs_error:
      if (error)
      {
        sql_print_warning("Invalid instrument name or value for "
                          "performance_schema_instrument '%s'",
                          orig_argument);
        return 0;
      }
#endif /* EMBEDDED_LIBRARY */
#endif /* WITH_PERFSCHEMA_STORAGE_ENGINE */
      break;
    }
  case OPT_THREAD_CACHE_SIZE:
    thread_cache_size_specified= true;
    break;
  case OPT_HOST_CACHE_SIZE:
    host_cache_size_specified= true;
    break;
  case OPT_TABLE_DEFINITION_CACHE:
    table_definition_cache_specified= true;
    break;
  case OPT_MDL_CACHE_SIZE:
    push_deprecated_warn_no_replacement(NULL, "--metadata_locks_cache_size");
    break;
  case OPT_MDL_HASH_INSTANCES:
    push_deprecated_warn_no_replacement(NULL,
                                        "--metadata_locks_hash_instances");
    break;
  case OPT_SKIP_INNODB:
    sql_print_warning("The use of InnoDB is mandatory since MySQL 5.7. "
                      "The former options like '--innodb=0/1/OFF/ON' or "
                      "'--skip-innodb' are ignored.");
    break;
  case OPT_AVOID_TEMPORAL_UPGRADE:
    push_deprecated_warn_no_replacement(NULL, "avoid_temporal_upgrade");
    break;
  case OPT_SHOW_OLD_TEMPORALS:
    push_deprecated_warn_no_replacement(NULL, "show_old_temporals");
    break;
  case OPT_KEYRING_MIGRATION_PASSWORD:
    if (argument)
    {
      char *start= argument;
      opt_keyring_migration_password= my_strdup(PSI_NOT_INSTRUMENTED,
        argument, MYF(MY_FAE));
      while (*argument) *argument++= 'x';
      if (*start)
       start[1]= 0;
    }
    else
      opt_keyring_migration_password= get_tty_password(NullS);
    migrate_connect_options= 1;
    break;
  case OPT_KEYRING_MIGRATION_USER:
  case OPT_KEYRING_MIGRATION_HOST:
  case OPT_KEYRING_MIGRATION_SOCKET:
  case OPT_KEYRING_MIGRATION_PORT:
    migrate_connect_options= 1;
    break;
  case OPT_ENFORCE_GTID_CONSISTENCY:
  {
    const char *wrong_value=
      fixup_enforce_gtid_consistency_command_line(argument);
    if (wrong_value != NULL)
      sql_print_warning("option 'enforce-gtid-consistency': value '%s' "
                        "was not recognized. Setting enforce-gtid-consistency "
                        "to OFF.", wrong_value);
    break;
  }
  case OPT_TRANSACTION_READ_ONLY:
    global_system_variables.transaction_read_only=
                            global_system_variables.tx_read_only;
    break;
  case OPT_TRANSACTION_ISOLATION:
    global_system_variables.transaction_isolation=
                            global_system_variables.tx_isolation;
    break;
  case OPT_NAMED_PIPE_FULL_ACCESS_GROUP:
#if defined(_WIN32)  && !defined(EMBEDDED_LIBRARY)
    if (!is_valid_named_pipe_full_access_group(argument))
    {
      sql_print_error("Invalid value for named_pipe_full_access_group.");
      return 1;
    }
#endif /* _WIN32 && !EMBEDDED_LIBRARY */
    break;
  }
  return 0;
}


/** Handle arguments for multiple key caches. */

C_MODE_START

static void*
mysql_getopt_value(const char *keyname, size_t key_length,
       const struct my_option *option, int *error)
{
  if (error)
    *error= 0;
  switch (option->id) {
  case OPT_KEY_BUFFER_SIZE:
  case OPT_KEY_CACHE_BLOCK_SIZE:
  case OPT_KEY_CACHE_DIVISION_LIMIT:
  case OPT_KEY_CACHE_AGE_THRESHOLD:
  {
    KEY_CACHE *key_cache;
    if (!(key_cache= get_or_create_key_cache(keyname, key_length)))
    {
      if (error)
        *error= EXIT_OUT_OF_MEMORY;
      return 0;
    }
    switch (option->id) {
    case OPT_KEY_BUFFER_SIZE:
      return &key_cache->param_buff_size;
    case OPT_KEY_CACHE_BLOCK_SIZE:
      return &key_cache->param_block_size;
    case OPT_KEY_CACHE_DIVISION_LIMIT:
      return &key_cache->param_division_limit;
    case OPT_KEY_CACHE_AGE_THRESHOLD:
      return &key_cache->param_age_threshold;
    }
  }
  }
  return option->value;
}

C_MODE_END

/**
  Ensure all the deprecared options with 1 possible value are
  within acceptable range.

  @retval true error in the values set
  @retval false all checked
*/
bool check_ghost_options()
{
  if (global_system_variables.old_passwords == 1)
  {
    sql_print_error("Invalid old_passwords mode: 1. Valid values are 2 and 0\n");
    return true;
  }
  if (!opt_secure_auth)
  {
    sql_print_error("Invalid secure_auth mode: 0. Valid value is 1\n");
    return true;
  }

  return false;
}


/**
  Get server options from the command line,
  and perform related server initializations.
  @param [in, out] argc_ptr       command line options (count)
  @param [in, out] argv_ptr       command line options (values)
  @return 0 on success

  @todo
  - FIXME add EXIT_TOO_MANY_ARGUMENTS to "mysys_err.h" and return that code?
*/
static int get_options(int *argc_ptr, char ***argv_ptr)
{
  int ho_error;

  my_getopt_register_get_addr(mysql_getopt_value);

  /* prepare all_options array */
  all_options.reserve(array_elements(my_long_options));
  for (my_option *opt= my_long_options;
       opt < my_long_options + array_elements(my_long_options) - 1;
       opt++)
  {
    all_options.push_back(*opt);
  }
  sys_var_add_options(&all_options, sys_var::PARSE_NORMAL);
  add_terminator(&all_options);

  if (opt_help || opt_bootstrap)
  {
    /*
      Show errors during --help, but gag everything else so the info the
      user actually wants isn't lost in the spam.  (For --help --verbose,
      we need to set up far enough to be able to print variables provided
      by plugins, so a good number of warnings/notes might get printed.)
      Likewise for --bootstrap.
    */
    struct my_option *opt= &all_options[0];
    for (; opt->name; opt++)
      if (!strcmp("log_error_verbosity", opt->name))
        opt->def_value= opt_initialize ? 2 : 1;
  }

  /* Skip unknown options so that they may be processed later by plugins */
  my_getopt_skip_unknown= TRUE;

  if ((ho_error= handle_options(argc_ptr, argv_ptr, &all_options[0],
                                mysqld_get_one_option)))
    return ho_error;

  if (!opt_help)
    vector<my_option>().swap(all_options);  // Deletes the vector contents.

  /* Add back the program name handle_options removes */
  (*argc_ptr)++;
  (*argv_ptr)--;

  /*
    Options have been parsed. Now some of them need additional special
    handling, like custom value checking, checking of incompatibilites
    between options, setting of multiple variables, etc.
    Do them here.
  */

  if (!opt_help && opt_verbose)
    sql_print_error("--verbose is for use with --help; "
                    "did you mean --log-error-verbosity?");

  if ((opt_log_slow_admin_statements || opt_log_queries_not_using_indexes ||
       opt_log_slow_slave_statements) &&
      !opt_slow_log)
    sql_print_warning("options --log-slow-admin-statements, "
                      "--log-queries-not-using-indexes and "
                      "--log-slow-slave-statements have no effect if "
                      "--slow-query-log is not set");
  if (global_system_variables.net_buffer_length >
      global_system_variables.max_allowed_packet)
  {
    sql_print_warning("net_buffer_length (%lu) is set to be larger "
                      "than max_allowed_packet (%lu). Please rectify.",
                      global_system_variables.net_buffer_length,
                      global_system_variables.max_allowed_packet);
  }

  /*
    TIMESTAMP columns get implicit DEFAULT values when
    --explicit_defaults_for_timestamp is not set. 
    This behavior is deprecated now.
  */
  if (!opt_help && !global_system_variables.explicit_defaults_for_timestamp)
    sql_print_warning("TIMESTAMP with implicit DEFAULT value is deprecated. "
                      "Please use --explicit_defaults_for_timestamp server "
                      "option (see documentation for more details).");

  opt_init_connect.length=strlen(opt_init_connect.str);
  opt_init_slave.length=strlen(opt_init_slave.str);

  if (global_system_variables.low_priority_updates)
    thr_upgraded_concurrent_insert_lock= TL_WRITE_LOW_PRIORITY;

  if (ft_boolean_check_syntax_string((uchar*) ft_boolean_syntax))
  {
    sql_print_error("Invalid ft-boolean-syntax string: %s\n",
                    ft_boolean_syntax);
    return 1;
  }

  if (opt_disable_networking)
    mysqld_port= 0;

  if (opt_skip_show_db)
    opt_specialflag|= SPECIAL_SKIP_SHOW_DB;

  if (check_ghost_options())
    return 1;

  if (myisam_flush)
    flush_time= 0;

#ifdef HAVE_REPLICATION
  if (opt_slave_skip_errors)
    add_slave_skip_errors(opt_slave_skip_errors);
#endif

  if (global_system_variables.max_join_size == HA_POS_ERROR)
    global_system_variables.option_bits|= OPTION_BIG_SELECTS;
  else
    global_system_variables.option_bits&= ~OPTION_BIG_SELECTS;

  // Synchronize @@global.autocommit on --autocommit
  const ulonglong turn_bit_on= opt_autocommit ?
    OPTION_AUTOCOMMIT : OPTION_NOT_AUTOCOMMIT;
  global_system_variables.option_bits=
    (global_system_variables.option_bits &
     ~(OPTION_NOT_AUTOCOMMIT | OPTION_AUTOCOMMIT)) | turn_bit_on;

  global_system_variables.sql_mode=
    expand_sql_mode(global_system_variables.sql_mode, NULL);

  if (!(global_system_variables.sql_mode & MODE_NO_AUTO_CREATE_USER))
  {
    sql_print_warning("'NO_AUTO_CREATE_USER' sql mode was not set.");
  }

  if (!my_enable_symlinks)
    have_symlink= SHOW_OPTION_DISABLED;

  /* Set global MyISAM variables from delay_key_write_options */
  fix_delay_key_write(0, 0, OPT_GLOBAL);

#ifndef EMBEDDED_LIBRARY
#ifndef _WIN32
  if (mysqld_chroot)
    set_root(mysqld_chroot);
#endif
#else
  max_allowed_packet= global_system_variables.max_allowed_packet;
  net_buffer_length= global_system_variables.net_buffer_length;
#endif
  if (fix_paths())
    return 1;

  /*
    Set some global variables from the global_system_variables
    In most cases the global variables will not be used
  */
  my_disable_locking= myisam_single_user= MY_TEST(opt_external_locking == 0);
  my_default_record_cache_size=global_system_variables.read_buff_size;

  global_system_variables.long_query_time= (ulonglong)
    (global_system_variables.long_query_time_double * 1e6);

  init_log_slow_verbosity();
  init_slow_query_log_use_global_control();
  init_log_slow_sp_statements();
  if (opt_short_log_format)
    opt_specialflag|= SPECIAL_SHORT_LOG_FORMAT;

  if (init_global_datetime_format(MYSQL_TIMESTAMP_DATE,
                                  &global_date_format) ||
      init_global_datetime_format(MYSQL_TIMESTAMP_TIME,
                                  &global_time_format) ||
      init_global_datetime_format(MYSQL_TIMESTAMP_DATETIME,
                                  &global_datetime_format))
    return 1;

  if (Global_THD_manager::create_instance())
  {
    sql_print_error("Could not allocate memory for thread handling");
    return 1;
  }

  /* If --super-read-only was specified, set read_only to 1 */
  read_only= super_read_only ? super_read_only : read_only;
  opt_readonly= read_only;

  return 0;
}


/*
  Create version name for running mysqld version
  We automaticly add suffixes -debug, -embedded, -log, -valgrind and -asan
  to the version name to make the version more descriptive.
  (MYSQL_SERVER_SUFFIX is set by the compilation environment)
*/

static void set_server_version(void)
{
  char *end= strxmov(server_version, MYSQL_SERVER_VERSION,
                     MYSQL_SERVER_SUFFIX_STR, NullS);
#ifdef EMBEDDED_LIBRARY
  end= my_stpcpy(end, "-embedded");
#endif
#ifndef DBUG_OFF
  if (!strstr(MYSQL_SERVER_SUFFIX_STR, "-debug"))
    end= my_stpcpy(end, "-debug");
#endif
  if (opt_general_log || opt_slow_log || opt_bin_log)
    end= my_stpcpy(end, "-log");          // This may slow down system
#ifdef HAVE_VALGRIND
  if (SERVER_VERSION_LENGTH - (end - server_version) >
      static_cast<int>(sizeof("-valgrind")))
    end= my_stpcpy(end, "-valgrind"); 
#endif
#ifdef HAVE_ASAN
  if (SERVER_VERSION_LENGTH - (end - server_version) >
      static_cast<int>(sizeof("-asan")))
    end= my_stpcpy(end, "-asan");
#endif

  DBUG_ASSERT(end < server_version + SERVER_VERSION_LENGTH);
  my_stpcpy(server_version_suffix, server_version + strlen(MYSQL_SERVER_VERSION));
}


static char *get_relative_path(const char *path)
{
  if (test_if_hard_path(path) &&
      is_prefix(path,DEFAULT_MYSQL_HOME) &&
      strcmp(DEFAULT_MYSQL_HOME,FN_ROOTDIR))
  {
    path+= strlen(DEFAULT_MYSQL_HOME);
    while (is_directory_separator(*path))
      path++;
  }
  return (char*) path;
}


/**
  Fix filename and replace extension where 'dir' is relative to
  mysql_real_data_home.
  @return
    1 if len(path) > FN_REFLEN
*/

bool
fn_format_relative_to_data_home(char * to, const char *name,
        const char *dir, const char *extension)
{
  char tmp_path[FN_REFLEN];
  if (!test_if_hard_path(dir))
  {
    strxnmov(tmp_path,sizeof(tmp_path)-1, mysql_real_data_home,
       dir, NullS);
    dir=tmp_path;
  }
  return !fn_format(to, name, dir, extension,
        MY_APPEND_EXT | MY_UNPACK_FILENAME | MY_SAFE_PATH);
}


/**
  Test a file path to determine if the path is compatible with the secure file
  path restriction.

  @param path null terminated character string

  @return
    @retval TRUE The path is secure
    @retval FALSE The path isn't secure
*/

bool is_secure_file_path(char *path)
{
  char buff1[FN_REFLEN], buff2[FN_REFLEN];
  size_t opt_secure_file_priv_len;
  /*
    All paths are secure if opt_secure_file_priv is 0
  */
  if (!opt_secure_file_priv[0])
    return TRUE;

  opt_secure_file_priv_len= strlen(opt_secure_file_priv);

  if (strlen(path) >= FN_REFLEN)
    return FALSE;

  if (!my_strcasecmp(system_charset_info, opt_secure_file_priv, "NULL"))
    return FALSE;

  if (my_realpath(buff1, path, 0))
  {
    /*
      The supplied file path might have been a file and not a directory.
    */
    int length= (int)dirname_length(path);
    if (length >= FN_REFLEN)
      return FALSE;
    memcpy(buff2, path, length);
    buff2[length]= '\0';
    if (length == 0 || my_realpath(buff1, buff2, 0))
      return FALSE;
  }
  convert_dirname(buff2, buff1, NullS);
  if (!lower_case_file_system)
  {
    if (strncmp(opt_secure_file_priv, buff2, opt_secure_file_priv_len))
      return FALSE;
  }
  else
  {
    if (files_charset_info->coll->strnncoll(files_charset_info,
                                            (uchar *) buff2, strlen(buff2),
                                            (uchar *) opt_secure_file_priv,
                                            opt_secure_file_priv_len,
                                            TRUE))
      return FALSE;
  }
  return TRUE;
}


/**
  check_secure_file_priv_path : Checks path specified through
  --secure-file-priv and raises warning in following cases:
  1. If path is empty string or NULL and mysqld is not running
     with --bootstrap mode.
  2. If path can access data directory
  3. If path points to a directory which is accessible by
     all OS users (non-Windows build only)

  It throws error in following cases:

  1. If path normalization fails
  2. If it can not get stats of the directory

  @params NONE

  Assumptions :
  1. Data directory path has been normalized
  2. opt_secure_file_priv has been normalized unless it is set
     to "NULL".

  @returns Status of validation
    @retval true : Validation is successful with/without warnings
    @retval false : Validation failed. Error is raised.
*/

bool check_secure_file_priv_path()
{
  char datadir_buffer[FN_REFLEN+1]={0};
  char plugindir_buffer[FN_REFLEN+1]={0};
  char whichdir[20]= {0};
  size_t opt_plugindir_len= 0;
  size_t opt_datadir_len= 0;
  size_t opt_secure_file_priv_len= 0;
  bool warn= false;
  bool case_insensitive_fs;
#ifndef _WIN32
  MY_STAT dir_stat;
#endif

  if (!opt_secure_file_priv[0])
  {
    if (opt_bootstrap)
    {
      /*
        Do not impose --secure-file-priv restriction
        in --bootstrap mode
      */
      sql_print_information("Ignoring --secure-file-priv value as server is "
                            "running with --initialize(-insecure) or "
                            "--bootstrap.");
    }
    else
    {
      sql_print_warning("Insecure configuration for --secure-file-priv: "
                        "Current value does not restrict location of generated "
                        "files. Consider setting it to a valid, "
                        "non-empty path.");
    }
    return true;
  }

  /*
    Setting --secure-file-priv to NULL would disable
    reading/writing from/to file
  */
  if(!my_strcasecmp(system_charset_info, opt_secure_file_priv, "NULL"))
  {
    sql_print_information("--secure-file-priv is set to NULL. "
                          "Operations related to importing and exporting "
                          "data are disabled");
    return true;
  }

  /*
    Check if --secure-file-priv can access data directory
  */
  opt_secure_file_priv_len= strlen(opt_secure_file_priv);

  /*
    Adds dir seperator at the end.
    This is required in subsequent comparison
  */
  convert_dirname(datadir_buffer, mysql_unpacked_real_data_home, NullS);
  opt_datadir_len= strlen(datadir_buffer);

  case_insensitive_fs=
    (test_if_case_insensitive(datadir_buffer) == 1);

  if (!case_insensitive_fs)
  {
    if (!strncmp(datadir_buffer, opt_secure_file_priv,
          opt_datadir_len < opt_secure_file_priv_len ?
          opt_datadir_len : opt_secure_file_priv_len))
    {
      warn= true;
      strcpy(whichdir, "Data directory");
    }
  }
  else
  {
    if (!files_charset_info->coll->strnncoll(files_charset_info,
          (uchar *) datadir_buffer,
          opt_datadir_len,
          (uchar *) opt_secure_file_priv,
          opt_secure_file_priv_len,
          TRUE))
    {
      warn= true;
      strcpy(whichdir, "Data directory");
    }
  }

  /*
    Don't bother comparing --secure-file-priv with --plugin-dir
    if we already have a match against --datdir or
    --plugin-dir is not pointing to a valid directory.
  */
  if (!warn && !my_realpath(plugindir_buffer, opt_plugin_dir, 0))
  {
    convert_dirname(plugindir_buffer, plugindir_buffer, NullS);
    opt_plugindir_len= strlen(plugindir_buffer);

    if (!case_insensitive_fs)
    {
      if (!strncmp(plugindir_buffer, opt_secure_file_priv,
          opt_plugindir_len < opt_secure_file_priv_len ?
          opt_plugindir_len : opt_secure_file_priv_len))
      {
        warn= true;
        strcpy(whichdir, "Plugin directory");
      }
    }
    else
    {
      if (!files_charset_info->coll->strnncoll(files_charset_info,
          (uchar *) plugindir_buffer,
          opt_plugindir_len,
          (uchar *) opt_secure_file_priv,
          opt_secure_file_priv_len,
          TRUE))
      {
        warn= true;
        strcpy(whichdir, "Plugin directory");
      }
    }
  }


  if (warn)
    sql_print_warning("Insecure configuration for --secure-file-priv: "
                      "%s is accessible through "
                      "--secure-file-priv. Consider choosing a different "
                      "directory.", whichdir);

#ifndef _WIN32
  /*
     Check for --secure-file-priv directory's permission
  */
  if (!(my_stat(opt_secure_file_priv, &dir_stat, MYF(0))))
  {
    sql_print_error("Failed to get stat for directory pointed out "
                    "by --secure-file-priv");
    return false;
  }

  if (dir_stat.st_mode & S_IRWXO)
    sql_print_warning("Insecure configuration for --secure-file-priv: "
                      "Location is accessible to all OS users. "
                      "Consider choosing a different directory.");
#endif
  return true;
}

static int fix_paths(void)
{
  char buff[FN_REFLEN];
  bool secure_file_priv_nonempty= false;
  convert_dirname(mysql_home,mysql_home,NullS);
  /* Resolve symlinks to allow 'mysql_home' to be a relative symlink */
  my_realpath(mysql_home,mysql_home,MYF(0));
  /* Ensure that mysql_home ends in FN_LIBCHAR */
  char *pos= strend(mysql_home);
  if (pos == mysql_home || pos[-1] != FN_LIBCHAR)
  {
    pos[0]= FN_LIBCHAR;
    pos[1]= 0;
  }
  convert_dirname(lc_messages_dir, lc_messages_dir, NullS);
  convert_dirname(mysql_real_data_home,mysql_real_data_home,NullS);
  (void) my_load_path(mysql_home,mysql_home,""); // Resolve current dir
  (void) my_load_path(mysql_real_data_home,mysql_real_data_home,mysql_home);
  (void) my_load_path(pidfile_name, pidfile_name_ptr, mysql_real_data_home);

  convert_dirname(opt_plugin_dir, opt_plugin_dir_ptr ? opt_plugin_dir_ptr : 
                                  get_relative_path(PLUGINDIR), NullS);
  (void) my_load_path(opt_plugin_dir, opt_plugin_dir, mysql_home);
  opt_plugin_dir_ptr= opt_plugin_dir;

  my_realpath(mysql_unpacked_real_data_home, mysql_real_data_home, MYF(0));
  mysql_unpacked_real_data_home_len=
    strlen(mysql_unpacked_real_data_home);
  if (mysql_unpacked_real_data_home[mysql_unpacked_real_data_home_len-1] == FN_LIBCHAR)
    --mysql_unpacked_real_data_home_len;

  char *sharedir=get_relative_path(SHAREDIR);
  if (test_if_hard_path(sharedir))
    strmake(buff,sharedir,sizeof(buff)-1);    /* purecov: tested */
  else
    strxnmov(buff,sizeof(buff)-1,mysql_home,sharedir,NullS);
  convert_dirname(buff,buff,NullS);
  (void) my_load_path(lc_messages_dir, lc_messages_dir, buff);

  /* If --character-sets-dir isn't given, use shared library dir */
  if (charsets_dir)
    strmake(mysql_charsets_dir, charsets_dir, sizeof(mysql_charsets_dir)-1);
  else
    strxnmov(mysql_charsets_dir, sizeof(mysql_charsets_dir)-1, buff,
       CHARSET_DIR, NullS);
  (void) my_load_path(mysql_charsets_dir, mysql_charsets_dir, buff);
  convert_dirname(mysql_charsets_dir, mysql_charsets_dir, NullS);
  charsets_dir=mysql_charsets_dir;

  if (init_tmpdir(&mysql_tmpdir_list, opt_mysql_tmpdir))
    return 1;
  if (!opt_mysql_tmpdir)
    opt_mysql_tmpdir= mysql_tmpdir;
#ifdef HAVE_REPLICATION
  if (!slave_load_tmpdir)
    slave_load_tmpdir= mysql_tmpdir;
#endif /* HAVE_REPLICATION */
  /*
    Convert the secure-file-priv option to system format, allowing
    a quick strcmp to check if read or write is in an allowed dir
  */
  if (opt_bootstrap)
    opt_secure_file_priv= EMPTY_STR.str;
  secure_file_priv_nonempty= opt_secure_file_priv[0] ? true : false;

  if (secure_file_priv_nonempty && strlen(opt_secure_file_priv) > FN_REFLEN)
  {
    sql_print_warning("Value for --secure-file-priv is longer than maximum "
                      "limit of %d", FN_REFLEN-1);
    return 1;
  }

  memset(buff, 0, sizeof(buff));
  if (secure_file_priv_nonempty &&
      my_strcasecmp(system_charset_info, opt_secure_file_priv, "NULL"))
  {
    int retval= my_realpath(buff, opt_secure_file_priv, MYF(MY_WME));
    if (!retval)
    {
      convert_dirname(secure_file_real_path, buff, NullS);
#ifdef WIN32
      MY_DIR *dir= my_dir(secure_file_real_path, MYF(MY_DONT_SORT+MY_WME));
      if (!dir)
      {
        retval= 1;
      }
      else
      {
        my_dirend(dir);
      }
#endif
    }

    if (retval)
    {
      char err_buffer[FN_REFLEN];
      my_snprintf(err_buffer, FN_REFLEN-1,
                  "Failed to access directory for --secure-file-priv."
                  " Please make sure that directory exists and is "
                  "accessible by MySQL Server. Supplied value : %s",
                  opt_secure_file_priv);
      err_buffer[FN_REFLEN-1]='\0';
      sql_print_error("%s", err_buffer);
      return 1;
    }
    opt_secure_file_priv= secure_file_real_path;
  }

  if (!check_secure_file_priv_path())
    return 1;

  return 0;
}

/**
  Check if file system used for databases is case insensitive.

  @param dir_name     Directory to test

  @retval
    -1  Don't know (Test failed)
  @retval
    0   File system is case sensitive
  @retval
    1   File system is case insensitive
*/

static int test_if_case_insensitive(const char *dir_name)
{
  int result= 0;
  File file;
  char buff[FN_REFLEN], buff2[FN_REFLEN];
  MY_STAT stat_info;
  DBUG_ENTER("test_if_case_insensitive");

  fn_format(buff, glob_hostname, dir_name, ".lower-test",
      MY_UNPACK_FILENAME | MY_REPLACE_EXT | MY_REPLACE_DIR);
  fn_format(buff2, glob_hostname, dir_name, ".LOWER-TEST",
      MY_UNPACK_FILENAME | MY_REPLACE_EXT | MY_REPLACE_DIR);
  mysql_file_delete(key_file_casetest, buff2, MYF(0));
  if ((file= mysql_file_create(key_file_casetest,
                               buff, 0666, O_RDWR, MYF(0))) < 0)
  {
    sql_print_warning("Can't create test file %s", buff);
    DBUG_RETURN(-1);
  }
  mysql_file_close(file, MYF(0));
  if (mysql_file_stat(key_file_casetest, buff2, &stat_info, MYF(0)))
    result= 1;          // Can access file
  mysql_file_delete(key_file_casetest, buff, MYF(MY_WME));
  DBUG_PRINT("exit", ("result: %d", result));
  DBUG_RETURN(result);
}


#ifndef EMBEDDED_LIBRARY

/**
  Create file to store pid number.
*/
static void create_pid_file()
{
  File file;
  bool check_parent_path= 1, is_path_accessible= 1;
  char pid_filepath[FN_REFLEN], *pos= NULL;
  /* Copy pid file name to get pid file path */
  strcpy(pid_filepath, pidfile_name);

  /* Iterate through the entire path to check if even one of the sub-dirs
     is world-writable */
  while (check_parent_path && (pos= strrchr(pid_filepath, FN_LIBCHAR))
         && (pos != pid_filepath)) /* shouldn't check root */
  {
    *pos= '\0';  /* Trim the inner-most dir */
    switch (is_file_or_dir_world_writable(pid_filepath))
    {
      case -2:
        is_path_accessible= 0;
        break;
      case -1:
        sql_print_error("Can't start server: can't check PID filepath: %s",
                        strerror(errno));
        exit(MYSQLD_ABORT_EXIT);
      case 1:
        sql_print_warning("Insecure configuration for --pid-file: Location "
                          "'%s' in the path is accessible to all OS users. "
                          "Consider choosing a different directory.",
                          pid_filepath);
        check_parent_path= 0;
        break;
      case 0:
        continue; /* Keep checking the parent dir */
    }
  }
  if (!is_path_accessible)
  {
    sql_print_warning("Few location(s) are inaccessible while checking PID filepath.");
  }
  if ((file= mysql_file_create(key_file_pid, pidfile_name, 0664,
                               O_WRONLY | O_TRUNC, MYF(MY_WME))) >= 0)
  {
    char buff[MAX_BIGINT_WIDTH + 1], *end;
    end= int10_to_str((long) getpid(), buff, 10);
    *end++= '\n';
    if (!mysql_file_write(file, (uchar*) buff, (uint) (end-buff),
                          MYF(MY_WME | MY_NABP)))
    {
      mysql_file_close(file, MYF(0));
      pid_file_created= true;
      return;
    }
    mysql_file_close(file, MYF(0));
  }
  sql_print_error("Can't start server: can't create PID file: %s",
                  strerror(errno));
  exit(MYSQLD_ABORT_EXIT);
}


/**
  Remove the process' pid file.

  @param  flags  file operation flags
*/

static void delete_pid_file(myf flags)
{
  File file;
  if (opt_bootstrap ||
      !pid_file_created ||
      !(file= mysql_file_open(key_file_pid, pidfile_name,
                              O_RDONLY, flags)))
    return;

  if (file == -1)
  {
    sql_print_information("Unable to delete pid file: %s", strerror(errno));
    return;
  }

  uchar buff[MAX_BIGINT_WIDTH + 1];
  /* Make sure that the pid file was created by the same process. */
  size_t error= mysql_file_read(file, buff, sizeof(buff), flags);
  mysql_file_close(file, flags);
  buff[sizeof(buff) - 1]= '\0';
  if (error != MY_FILE_ERROR &&
      atol((char *) buff) == (long) getpid())
  {
    mysql_file_delete(key_file_pid, pidfile_name, flags);
    pid_file_created= false;
  }
  return;
}
#endif /* EMBEDDED_LIBRARY */


/**
  Returns the current state of the server : booting, operational or shutting
  down.

  @return
    SERVER_BOOTING        Server is not operational. It is starting.
    SERVER_OPERATING      Server is fully initialized and operating.
    SERVER_SHUTTING_DOWN  Server is shutting down.
*/
enum_server_operational_state get_server_state()
{
  return server_operational_state;
}

/**
  Reset status for all threads.
*/
class Reset_thd_status : public Do_THD_Impl
{
public:
  Reset_thd_status() { }
  virtual void operator()(THD *thd)
  {
    /*
      Add thread's status variabes to global status
      and reset thread's status variables.
    */
    add_to_status(&global_status_var, &thd->status_var, true);
  }
};

/**
  Reset global and session status variables.
*/
void refresh_status(THD *thd)
{
  mysql_mutex_lock(&LOCK_status);

  if (show_compatibility_56)
  {
    /*
      Add thread's status variabes to global status
      and reset current thread's status variables.
    */
    add_to_status(&global_status_var, &thd->status_var, true);
  }
  else
  {
    /* For all threads, add status to global status and then reset. */
    Reset_thd_status reset_thd_status;
    Global_THD_manager::get_instance()->do_for_all_thd_copy(&reset_thd_status);
#ifndef EMBEDDED_LIBRARY
#ifdef WITH_PERFSCHEMA_STORAGE_ENGINE
    /* Reset aggregated status counters. */
    reset_pfs_status_stats();
#endif
#endif
  }

  /* Reset some global variables. */
  reset_status_vars();

  /* Reset the counters of all key caches (default and named). */
  process_key_caches(reset_key_cache_counters);
  flush_status_time= time((time_t*) 0);
  mysql_mutex_unlock(&LOCK_status);

#ifndef EMBEDDED_LIBRARY
  /*
    Set max_used_connections to the number of currently open
    connections.  Do this out of LOCK_status to avoid deadlocks.
    Status reset becomes not atomic, but status data is not exact anyway.
  */
  Connection_handler_manager::reset_max_used_connections();
#endif
}


/*****************************************************************************
  Instantiate variables for missing storage engines
  This section should go away soon
*****************************************************************************/

#ifdef HAVE_PSI_INTERFACE
PSI_mutex_key key_LOCK_tc;

#ifdef HAVE_OPENSSL
PSI_mutex_key key_LOCK_des_key_file;
#endif /* HAVE_OPENSSL */

PSI_mutex_key key_LOCK_temporary_tables;
PSI_mutex_key key_BINLOG_LOCK_commit;
PSI_mutex_key key_BINLOG_LOCK_commit_queue;
PSI_mutex_key key_BINLOG_LOCK_done;
PSI_mutex_key key_BINLOG_LOCK_flush_queue;
PSI_mutex_key key_BINLOG_LOCK_index;
PSI_mutex_key key_BINLOG_LOCK_log;
PSI_mutex_key key_BINLOG_LOCK_binlog_end_pos;
PSI_mutex_key key_BINLOG_LOCK_sync;
PSI_mutex_key key_BINLOG_LOCK_sync_queue;
PSI_mutex_key key_BINLOG_LOCK_xids;
PSI_mutex_key
  key_hash_filo_lock,
  Gtid_set::key_gtid_executed_free_intervals_mutex,
  key_LOCK_crypt, key_LOCK_error_log,
  key_LOCK_global_user_client_stats,
  key_LOCK_global_table_stats, key_LOCK_global_index_stats,
  key_LOCK_gdl, key_LOCK_global_system_variables,
  key_LOCK_manager,
  key_LOCK_prepared_stmt_count,
  key_LOCK_server_started, key_LOCK_status,
  key_LOCK_sql_slave_skip_counter,
  key_LOCK_slave_net_timeout,
  key_LOCK_slave_trans_dep_tracker,
  key_LOCK_system_variables_hash, key_LOCK_table_share, key_LOCK_thd_data,
  key_LOCK_thd_sysvar,
  key_LOCK_user_conn, key_LOCK_uuid_generator, key_LOG_LOCK_log,
  key_master_info_data_lock, key_master_info_run_lock,
  key_master_info_sleep_lock, key_master_info_thd_lock,
  key_mutex_slave_reporting_capability_err_lock, key_relay_log_info_data_lock,
  key_relay_log_info_sleep_lock, key_relay_log_info_thd_lock,
  key_relay_log_info_log_space_lock, key_relay_log_info_run_lock,
  key_mutex_slave_parallel_pend_jobs, key_mutex_mts_temp_tables_lock,
  key_mutex_slave_parallel_worker_count,
  key_mutex_slave_parallel_worker,
  key_structure_guard_mutex, key_TABLE_SHARE_LOCK_ha_data,
  key_LOCK_error_messages,
  key_LOCK_log_throttle_qni, key_LOCK_query_plan, key_LOCK_thd_query,
  key_LOCK_cost_const, key_LOCK_current_cond,
  key_LOCK_keyring_operations;
PSI_mutex_key key_RELAYLOG_LOCK_commit;
PSI_mutex_key key_RELAYLOG_LOCK_commit_queue;
PSI_mutex_key key_RELAYLOG_LOCK_done;
PSI_mutex_key key_RELAYLOG_LOCK_flush_queue;
PSI_mutex_key key_RELAYLOG_LOCK_index;
PSI_mutex_key key_RELAYLOG_LOCK_log;
PSI_mutex_key key_RELAYLOG_LOCK_sync;
PSI_mutex_key key_RELAYLOG_LOCK_sync_queue;
PSI_mutex_key key_RELAYLOG_LOCK_xids;
PSI_mutex_key key_LOCK_sql_rand;
PSI_mutex_key key_gtid_ensure_index_mutex;
PSI_mutex_key key_mts_temp_table_LOCK;
PSI_mutex_key key_LOCK_reset_gtid_table;
PSI_mutex_key key_LOCK_compress_gtid_table;
PSI_mutex_key key_mts_gaq_LOCK;
PSI_mutex_key key_thd_timer_mutex;
PSI_mutex_key key_LOCK_offline_mode;
PSI_mutex_key key_LOCK_default_password_lifetime;

#ifdef HAVE_REPLICATION
PSI_mutex_key key_commit_order_manager_mutex;
PSI_mutex_key key_mutex_slave_worker_hash;
#endif

static PSI_mutex_info all_server_mutexes[]=
{
  { &key_LOCK_tc, "TC_LOG_MMAP::LOCK_tc", 0},

#ifdef HAVE_OPENSSL
  { &key_LOCK_des_key_file, "LOCK_des_key_file", PSI_FLAG_GLOBAL},
#endif /* HAVE_OPENSSL */

  { &key_BINLOG_LOCK_commit, "MYSQL_BIN_LOG::LOCK_commit", 0 },
  { &key_BINLOG_LOCK_commit_queue, "MYSQL_BIN_LOG::LOCK_commit_queue", 0 },
  { &key_BINLOG_LOCK_done, "MYSQL_BIN_LOG::LOCK_done", 0 },
  { &key_BINLOG_LOCK_flush_queue, "MYSQL_BIN_LOG::LOCK_flush_queue", 0 },
  { &key_BINLOG_LOCK_index, "MYSQL_BIN_LOG::LOCK_index", 0},
  { &key_BINLOG_LOCK_log, "MYSQL_BIN_LOG::LOCK_log", 0},
  { &key_BINLOG_LOCK_binlog_end_pos, "MYSQL_BIN_LOG::LOCK_binlog_end_pos", 0},
  { &key_BINLOG_LOCK_sync, "MYSQL_BIN_LOG::LOCK_sync", 0},
  { &key_BINLOG_LOCK_sync_queue, "MYSQL_BIN_LOG::LOCK_sync_queue", 0 },
  { &key_BINLOG_LOCK_xids, "MYSQL_BIN_LOG::LOCK_xids", 0 },
  { &key_RELAYLOG_LOCK_commit, "MYSQL_RELAY_LOG::LOCK_commit", 0},
  { &key_RELAYLOG_LOCK_commit_queue, "MYSQL_RELAY_LOG::LOCK_commit_queue", 0 },
  { &key_RELAYLOG_LOCK_done, "MYSQL_RELAY_LOG::LOCK_done", 0 },
  { &key_RELAYLOG_LOCK_flush_queue, "MYSQL_RELAY_LOG::LOCK_flush_queue", 0 },
  { &key_RELAYLOG_LOCK_index, "MYSQL_RELAY_LOG::LOCK_index", 0},
  { &key_RELAYLOG_LOCK_log, "MYSQL_RELAY_LOG::LOCK_log", 0},
  { &key_RELAYLOG_LOCK_sync, "MYSQL_RELAY_LOG::LOCK_sync", 0},
  { &key_RELAYLOG_LOCK_sync_queue, "MYSQL_RELAY_LOG::LOCK_sync_queue", 0 },
  { &key_RELAYLOG_LOCK_xids, "MYSQL_RELAY_LOG::LOCK_xids", 0},
  { &key_hash_filo_lock, "hash_filo::lock", 0},
  { &Gtid_set::key_gtid_executed_free_intervals_mutex, "Gtid_set::gtid_executed::free_intervals_mutex", 0 },
  { &key_LOCK_bloom_filter, "Bloom_filter", 0},
  { &key_LOCK_crypt, "LOCK_crypt", PSI_FLAG_GLOBAL},
  { &key_LOCK_error_log, "LOCK_error_log", PSI_FLAG_GLOBAL},
  { &key_LOCK_global_user_client_stats,
    "LOCK_global_user_client_stats", PSI_FLAG_GLOBAL},
  { &key_LOCK_global_table_stats,
     "LOCK_global_table_stats", PSI_FLAG_GLOBAL},
  { &key_LOCK_global_index_stats,
    "LOCK_global_index_stats", PSI_FLAG_GLOBAL},
  { &key_LOCK_gdl, "LOCK_gdl", PSI_FLAG_GLOBAL},
  { &key_LOCK_global_system_variables, "LOCK_global_system_variables", PSI_FLAG_GLOBAL},
#if defined(_WIN32) && !defined(EMBEDDED_LIBRARY)
  { &key_LOCK_handler_count, "LOCK_handler_count", PSI_FLAG_GLOBAL},
#endif
  { &key_LOCK_manager, "LOCK_manager", PSI_FLAG_GLOBAL},
  { &key_LOCK_prepared_stmt_count, "LOCK_prepared_stmt_count", PSI_FLAG_GLOBAL},
  { &key_LOCK_sql_slave_skip_counter, "LOCK_sql_slave_skip_counter", PSI_FLAG_GLOBAL},
  { &key_LOCK_slave_net_timeout, "LOCK_slave_net_timeout", PSI_FLAG_GLOBAL},
  { &key_LOCK_slave_trans_dep_tracker, "LOCK_slave_trans_dep_tracker", PSI_FLAG_GLOBAL},
  { &key_LOCK_server_started, "LOCK_server_started", PSI_FLAG_GLOBAL},
  { &key_LOCK_keyring_operations, "LOCK_keyring_operations", PSI_FLAG_GLOBAL},
#if !defined(EMBEDDED_LIBRARY) && !defined(_WIN32)
  { &key_LOCK_socket_listener_active, "LOCK_socket_listener_active", PSI_FLAG_GLOBAL},
  { &key_LOCK_start_signal_handler, "LOCK_start_signal_handler", PSI_FLAG_GLOBAL},
#endif
  { &key_LOCK_status, "LOCK_status", PSI_FLAG_GLOBAL},
  { &key_LOCK_system_variables_hash, "LOCK_system_variables_hash", PSI_FLAG_GLOBAL},
  { &key_LOCK_table_share, "LOCK_table_share", PSI_FLAG_GLOBAL},
  { &key_LOCK_temporary_tables, "THD::LOCK_temporary_tables", 0},
  { &key_LOCK_thd_data, "THD::LOCK_thd_data", PSI_FLAG_VOLATILITY_SESSION},
  { &key_LOCK_thd_query, "THD::LOCK_thd_query", PSI_FLAG_VOLATILITY_SESSION},
  { &key_LOCK_thd_sysvar, "THD::LOCK_thd_sysvar", PSI_FLAG_VOLATILITY_SESSION},
  { &key_LOCK_user_conn, "LOCK_user_conn", PSI_FLAG_GLOBAL},
  { &key_LOCK_uuid_generator, "LOCK_uuid_generator", PSI_FLAG_GLOBAL},
  { &key_LOCK_sql_rand, "LOCK_sql_rand", PSI_FLAG_GLOBAL},
  { &key_LOG_LOCK_log, "LOG::LOCK_log", 0},
  { &key_master_info_data_lock, "Master_info::data_lock", 0},
  { &key_master_info_run_lock, "Master_info::run_lock", 0},
  { &key_master_info_sleep_lock, "Master_info::sleep_lock", 0},
  { &key_master_info_thd_lock, "Master_info::info_thd_lock", 0},
  { &key_mutex_slave_reporting_capability_err_lock, "Slave_reporting_capability::err_lock", 0},
  { &key_relay_log_info_data_lock, "Relay_log_info::data_lock", 0},
  { &key_relay_log_info_sleep_lock, "Relay_log_info::sleep_lock", 0},
  { &key_relay_log_info_thd_lock, "Relay_log_info::info_thd_lock", 0},
  { &key_relay_log_info_log_space_lock, "Relay_log_info::log_space_lock", 0},
  { &key_relay_log_info_run_lock, "Relay_log_info::run_lock", 0},
  { &key_mutex_slave_parallel_pend_jobs, "Relay_log_info::pending_jobs_lock", 0},
  { &key_mutex_slave_parallel_worker_count, "Relay_log_info::exit_count_lock", 0},
  { &key_mutex_mts_temp_tables_lock, "Relay_log_info::temp_tables_lock", 0},
  { &key_mutex_slave_parallel_worker, "Worker_info::jobs_lock", 0},
  { &key_structure_guard_mutex, "Query_cache::structure_guard_mutex", 0},
  { &key_TABLE_SHARE_LOCK_ha_data, "TABLE_SHARE::LOCK_ha_data", 0},
  { &key_LOCK_error_messages, "LOCK_error_messages", PSI_FLAG_GLOBAL},
  { &key_LOCK_log_throttle_qni, "LOCK_log_throttle_qni", PSI_FLAG_GLOBAL},
  { &key_gtid_ensure_index_mutex, "Gtid_state", PSI_FLAG_GLOBAL},
  { &key_LOCK_query_plan, "THD::LOCK_query_plan", PSI_FLAG_VOLATILITY_SESSION},
  { &key_LOCK_cost_const, "Cost_constant_cache::LOCK_cost_const",
    PSI_FLAG_GLOBAL},
  { &key_LOCK_current_cond, "THD::LOCK_current_cond", PSI_FLAG_VOLATILITY_SESSION},
  { &key_mts_temp_table_LOCK, "key_mts_temp_table_LOCK", 0},
  { &key_LOCK_reset_gtid_table, "LOCK_reset_gtid_table", PSI_FLAG_GLOBAL},
  { &key_LOCK_compress_gtid_table, "LOCK_compress_gtid_table", PSI_FLAG_GLOBAL},
  { &key_mts_gaq_LOCK, "key_mts_gaq_LOCK", 0},
  { &key_thd_timer_mutex, "thd_timer_mutex", 0},
#ifdef HAVE_REPLICATION
  { &key_commit_order_manager_mutex, "Commit_order_manager::m_mutex", 0},
  { &key_mutex_slave_worker_hash, "Relay_log_info::slave_worker_hash_lock", 0},
#endif
  { &key_LOCK_offline_mode, "LOCK_offline_mode", PSI_FLAG_GLOBAL},
  { &key_LOCK_default_password_lifetime, "LOCK_default_password_lifetime", PSI_FLAG_GLOBAL}
};

PSI_rwlock_key key_rwlock_LOCK_grant, key_rwlock_LOCK_logger,
  key_rwlock_LOCK_sys_init_connect, key_rwlock_LOCK_sys_init_slave,
  key_rwlock_LOCK_system_variables_hash, key_rwlock_query_cache_query_lock,
  key_rwlock_global_sid_lock, key_rwlock_LOCK_consistent_snapshot,
  key_rwlock_gtid_mode_lock,
  key_rwlock_channel_map_lock, key_rwlock_channel_lock;

PSI_rwlock_key key_rwlock_Trans_delegate_lock;
PSI_rwlock_key key_rwlock_Server_state_delegate_lock;
PSI_rwlock_key key_rwlock_Binlog_storage_delegate_lock;
#ifdef HAVE_REPLICATION
PSI_rwlock_key key_rwlock_Binlog_transmit_delegate_lock;
PSI_rwlock_key key_rwlock_Binlog_relay_IO_delegate_lock;
#endif

static PSI_rwlock_info all_server_rwlocks[]=
{
#ifdef HAVE_REPLICATION
  { &key_rwlock_Binlog_transmit_delegate_lock, "Binlog_transmit_delegate::lock", PSI_FLAG_GLOBAL},
  { &key_rwlock_Binlog_relay_IO_delegate_lock, "Binlog_relay_IO_delegate::lock", PSI_FLAG_GLOBAL},
#endif
  { &key_rwlock_LOCK_grant, "LOCK_grant", 0},
  { &key_rwlock_LOCK_logger, "LOGGER::LOCK_logger", 0},
  { &key_rwlock_LOCK_sys_init_connect, "LOCK_sys_init_connect", PSI_FLAG_GLOBAL},
  { &key_rwlock_LOCK_sys_init_slave, "LOCK_sys_init_slave", PSI_FLAG_GLOBAL},
  { &key_rwlock_LOCK_system_variables_hash, "LOCK_system_variables_hash", PSI_FLAG_GLOBAL},
  { &key_rwlock_query_cache_query_lock, "Query_cache_query::lock", 0},
  { &key_rwlock_global_sid_lock, "gtid_commit_rollback", PSI_FLAG_GLOBAL},
  { &key_rwlock_gtid_mode_lock, "gtid_mode_lock", PSI_FLAG_GLOBAL},
  { &key_rwlock_channel_map_lock, "channel_map_lock", 0},
  { &key_rwlock_channel_lock, "channel_lock", 0},
  { &key_rwlock_Trans_delegate_lock, "Trans_delegate::lock", PSI_FLAG_GLOBAL},
  { &key_rwlock_LOCK_consistent_snapshot, "LOCK_consistent_snapshot", PSI_FLAG_GLOBAL},
  { &key_rwlock_Server_state_delegate_lock, "Server_state_delegate::lock", PSI_FLAG_GLOBAL},
  { &key_rwlock_Binlog_storage_delegate_lock, "Binlog_storage_delegate::lock", PSI_FLAG_GLOBAL},
#if defined(_WIN32) && !defined(EMBEDDED_LIBRARY)
  { &key_rwlock_LOCK_named_pipe_full_access_group, "LOCK_named_pipe_full_access_group", PSI_FLAG_GLOBAL},
#endif /* _WIN32 && !EMBEDDED_LIBRARY */
};

PSI_cond_key key_PAGE_cond, key_COND_active, key_COND_pool;
PSI_cond_key key_BINLOG_update_cond,
  key_COND_cache_status_changed, key_COND_manager,
  key_COND_server_started,
  key_item_func_sleep_cond, key_master_info_data_cond,
  key_master_info_start_cond, key_master_info_stop_cond,
  key_master_info_sleep_cond,
  key_relay_log_info_data_cond, key_relay_log_info_log_space_cond,
  key_relay_log_info_start_cond, key_relay_log_info_stop_cond,
  key_relay_log_info_sleep_cond, key_cond_slave_parallel_pend_jobs,
  key_cond_slave_parallel_worker, key_cond_mts_gaq,
  key_cond_mts_submode_logical_clock,
  key_TABLE_SHARE_cond, key_user_level_lock_cond;
PSI_cond_key key_RELAYLOG_update_cond;
PSI_cond_key key_BINLOG_COND_done;
PSI_cond_key key_RELAYLOG_COND_done;
PSI_cond_key key_BINLOG_prep_xids_cond;
PSI_cond_key key_RELAYLOG_prep_xids_cond;
PSI_cond_key key_gtid_ensure_index_cond;
PSI_cond_key key_COND_compress_gtid_table;
PSI_cond_key key_COND_thr_lock;
#ifdef HAVE_REPLICATION
PSI_cond_key key_commit_order_manager_cond;
PSI_cond_key key_cond_slave_worker_hash;
#endif

static PSI_cond_info all_server_conds[]=
{
  { &key_PAGE_cond, "PAGE::cond", 0},
  { &key_COND_active, "TC_LOG_MMAP::COND_active", 0},
  { &key_COND_pool, "TC_LOG_MMAP::COND_pool", 0},
  { &key_BINLOG_COND_done, "MYSQL_BIN_LOG::COND_done", 0},
  { &key_BINLOG_update_cond, "MYSQL_BIN_LOG::update_cond", 0},
  { &key_BINLOG_prep_xids_cond, "MYSQL_BIN_LOG::prep_xids_cond", 0},
  { &key_RELAYLOG_COND_done, "MYSQL_RELAY_LOG::COND_done", 0},
  { &key_RELAYLOG_update_cond, "MYSQL_RELAY_LOG::update_cond", 0},
  { &key_RELAYLOG_prep_xids_cond, "MYSQL_RELAY_LOG::prep_xids_cond", 0},
  { &key_COND_cache_status_changed, "Query_cache::COND_cache_status_changed", 0},
#if defined(_WIN32) && !defined(EMBEDDED_LIBRARY)
  { &key_COND_handler_count, "COND_handler_count", PSI_FLAG_GLOBAL},
#endif
  { &key_COND_manager, "COND_manager", PSI_FLAG_GLOBAL},
  { &key_COND_server_started, "COND_server_started", PSI_FLAG_GLOBAL},
#if !defined(EMBEDDED_LIBRARY) && !defined(_WIN32)
  { &key_COND_socket_listener_active, "COND_socket_listener_active", PSI_FLAG_GLOBAL},
  { &key_COND_start_signal_handler, "COND_start_signal_handler", PSI_FLAG_GLOBAL},
#endif
  { &key_COND_thr_lock, "COND_thr_lock", 0 },
  { &key_item_func_sleep_cond, "Item_func_sleep::cond", 0},
  { &key_master_info_data_cond, "Master_info::data_cond", 0},
  { &key_master_info_start_cond, "Master_info::start_cond", 0},
  { &key_master_info_stop_cond, "Master_info::stop_cond", 0},
  { &key_master_info_sleep_cond, "Master_info::sleep_cond", 0},
  { &key_relay_log_info_data_cond, "Relay_log_info::data_cond", 0},
  { &key_relay_log_info_log_space_cond, "Relay_log_info::log_space_cond", 0},
  { &key_relay_log_info_start_cond, "Relay_log_info::start_cond", 0},
  { &key_relay_log_info_stop_cond, "Relay_log_info::stop_cond", 0},
  { &key_relay_log_info_sleep_cond, "Relay_log_info::sleep_cond", 0},
  { &key_cond_slave_parallel_pend_jobs, "Relay_log_info::pending_jobs_cond", 0},
  { &key_cond_slave_parallel_worker, "Worker_info::jobs_cond", 0},
  { &key_cond_mts_gaq, "Relay_log_info::mts_gaq_cond", 0},
  { &key_TABLE_SHARE_cond, "TABLE_SHARE::cond", 0},
  { &key_user_level_lock_cond, "User_level_lock::cond", 0},
  { &key_gtid_ensure_index_cond, "Gtid_state", PSI_FLAG_GLOBAL},
  { &key_COND_compress_gtid_table, "COND_compress_gtid_table", PSI_FLAG_GLOBAL}
#ifdef HAVE_REPLICATION
  ,
  { &key_commit_order_manager_cond, "Commit_order_manager::m_workers.cond", 0},
  { &key_cond_slave_worker_hash, "Relay_log_info::slave_worker_hash_lock", 0}
#endif
};

PSI_thread_key key_thread_bootstrap, key_thread_handle_manager, key_thread_main,
  key_thread_one_connection, key_thread_signal_hand,
  key_thread_compress_gtid_table, key_thread_parser_service;
PSI_thread_key key_thread_timer_notifier;

static PSI_thread_info all_server_threads[]=
{
#if defined (_WIN32) && !defined (EMBEDDED_LIBRARY)
  { &key_thread_handle_con_namedpipes, "con_named_pipes", PSI_FLAG_GLOBAL},
  { &key_thread_handle_con_sharedmem, "con_shared_mem", PSI_FLAG_GLOBAL},
  { &key_thread_handle_con_sockets, "con_sockets", PSI_FLAG_GLOBAL},
  { &key_thread_handle_shutdown, "shutdown", PSI_FLAG_GLOBAL},
#endif /* _WIN32 && !EMBEDDED_LIBRARY */
  { &key_thread_timer_notifier, "thread_timer_notifier", PSI_FLAG_GLOBAL},
  { &key_thread_bootstrap, "bootstrap", PSI_FLAG_GLOBAL},
  { &key_thread_handle_manager, "manager", PSI_FLAG_GLOBAL},
  { &key_thread_main, "main", PSI_FLAG_GLOBAL},
  { &key_thread_one_connection, "one_connection", 0},
  { &key_thread_signal_hand, "signal_handler", PSI_FLAG_GLOBAL},
  { &key_thread_compress_gtid_table, "compress_gtid_table", PSI_FLAG_GLOBAL},
  { &key_thread_parser_service, "parser_service", PSI_FLAG_GLOBAL},
};

PSI_file_key key_file_map;
PSI_file_key key_file_binlog, key_file_binlog_cache,
  key_file_binlog_index, key_file_binlog_index_cache, key_file_casetest,
  key_file_dbopt, key_file_des_key_file, key_file_ERRMSG, key_select_to_file,
  key_file_fileparser, key_file_frm, key_file_global_ddl_log, key_file_load,
  key_file_loadfile, key_file_log_event_data, key_file_log_event_info,
  key_file_master_info, key_file_misc, key_file_partition_ddl_log,
  key_file_pid, key_file_relay_log_info, key_file_send_file, key_file_tclog,
  key_file_trg, key_file_trn, key_file_init;
PSI_file_key key_file_general_log, key_file_slow_log;
PSI_file_key key_file_relaylog, key_file_relaylog_cache, key_file_relaylog_index, key_file_relaylog_index_cache;

static PSI_file_info all_server_files[]=
{
  { &key_file_map, "map", 0},
  { &key_file_binlog, "binlog", 0},
  { &key_file_binlog_cache, "binlog_cache", 0},
  { &key_file_binlog_index, "binlog_index", 0},
  { &key_file_binlog_index_cache, "binlog_index_cache", 0},
  { &key_file_relaylog, "relaylog", 0},
  { &key_file_relaylog_cache, "relaylog_cache", 0},
  { &key_file_relaylog_index, "relaylog_index", 0},
  { &key_file_relaylog_index_cache, "relaylog_index_cache", 0},
  { &key_file_io_cache, "io_cache", 0},
  { &key_file_casetest, "casetest", 0},
  { &key_file_dbopt, "dbopt", 0},
  { &key_file_des_key_file, "des_key_file", 0},
  { &key_file_ERRMSG, "ERRMSG", 0},
  { &key_select_to_file, "select_to_file", 0},
  { &key_file_fileparser, "file_parser", 0},
  { &key_file_frm, "FRM", 0},
  { &key_file_global_ddl_log, "global_ddl_log", 0},
  { &key_file_load, "load", 0},
  { &key_file_loadfile, "LOAD_FILE", 0},
  { &key_file_log_event_data, "log_event_data", 0},
  { &key_file_log_event_info, "log_event_info", 0},
  { &key_file_master_info, "master_info", 0},
  { &key_file_misc, "misc", 0},
  { &key_file_partition_ddl_log, "partition_ddl_log", 0},
  { &key_file_pid, "pid", 0},
  { &key_file_general_log, "query_log", 0},
  { &key_file_relay_log_info, "relay_log_info", 0},
  { &key_file_send_file, "send_file", 0},
  { &key_file_slow_log, "slow_log", 0},
  { &key_file_tclog, "tclog", 0},
  { &key_file_trg, "trigger_name", 0},
  { &key_file_trn, "trigger", 0},
  { &key_file_init, "init", 0}
};
#endif /* HAVE_PSI_INTERFACE */

PSI_stage_info stage_after_create= { 0, "After create", 0};
PSI_stage_info stage_allocating_local_table= { 0, "allocating local table", 0};
PSI_stage_info stage_alter_inplace_prepare= { 0, "preparing for alter table", 0};
PSI_stage_info stage_alter_inplace= { 0, "altering table", 0};
PSI_stage_info stage_alter_inplace_commit= { 0, "committing alter table to storage engine", 0};
PSI_stage_info stage_changing_master= { 0, "Changing master", 0};
PSI_stage_info stage_checking_master_version= { 0, "Checking master version", 0};
PSI_stage_info stage_checking_permissions= { 0, "checking permissions", 0};
PSI_stage_info stage_checking_privileges_on_cached_query= { 0, "checking privileges on cached query", 0};
PSI_stage_info stage_checking_query_cache_for_query= { 0, "checking query cache for query", 0};
PSI_stage_info stage_cleaning_up= { 0, "cleaning up", 0};
PSI_stage_info stage_closing_tables= { 0, "closing tables", 0};
PSI_stage_info stage_compressing_gtid_table= { 0, "Compressing gtid_executed table", 0};
PSI_stage_info stage_connecting_to_master= { 0, "Connecting to master", 0};
PSI_stage_info stage_converting_heap_to_ondisk= { 0, "converting HEAP to ondisk", 0};
PSI_stage_info stage_copying_to_group_table= { 0, "Copying to group table", 0};
PSI_stage_info stage_copying_to_tmp_table= { 0, "Copying to tmp table", 0};
PSI_stage_info stage_copy_to_tmp_table= { 0, "copy to tmp table", PSI_FLAG_STAGE_PROGRESS};
PSI_stage_info stage_creating_sort_index= { 0, "Creating sort index", 0};
PSI_stage_info stage_creating_table= { 0, "creating table", 0};
PSI_stage_info stage_creating_tmp_table= { 0, "Creating tmp table", 0};
PSI_stage_info stage_deleting_from_main_table= { 0, "deleting from main table", 0};
PSI_stage_info stage_deleting_from_reference_tables= { 0, "deleting from reference tables", 0};
PSI_stage_info stage_discard_or_import_tablespace= { 0, "discard_or_import_tablespace", 0};
PSI_stage_info stage_end= { 0, "end", 0};
PSI_stage_info stage_executing= { 0, "executing", 0};
PSI_stage_info stage_execution_of_init_command= { 0, "Execution of init_command", 0};
PSI_stage_info stage_explaining= { 0, "explaining", 0};
PSI_stage_info stage_finished_reading_one_binlog_switching_to_next_binlog= { 0, "Finished reading one binlog; switching to next binlog", 0};
PSI_stage_info stage_flushing_relay_log_and_master_info_repository= { 0, "Flushing relay log and master info repository.", 0};
PSI_stage_info stage_flushing_relay_log_info_file= { 0, "Flushing relay-log info file.", 0};
PSI_stage_info stage_freeing_items= { 0, "freeing items", 0};
PSI_stage_info stage_fulltext_initialization= { 0, "FULLTEXT initialization", 0};
PSI_stage_info stage_got_handler_lock= { 0, "got handler lock", 0};
PSI_stage_info stage_got_old_table= { 0, "got old table", 0};
PSI_stage_info stage_init= { 0, "init", 0};
PSI_stage_info stage_insert= { 0, "insert", 0};
PSI_stage_info stage_invalidating_query_cache_entries_table= { 0, "invalidating query cache entries (table)", 0};
PSI_stage_info stage_invalidating_query_cache_entries_table_list= { 0, "invalidating query cache entries (table list)", 0};
PSI_stage_info stage_killing_slave= { 0, "Killing slave", 0};
PSI_stage_info stage_logging_slow_query= { 0, "logging slow query", 0};
PSI_stage_info stage_making_temp_file_append_before_load_data= { 0, "Making temporary file (append) before replaying LOAD DATA INFILE", 0};
PSI_stage_info stage_making_temp_file_create_before_load_data= { 0, "Making temporary file (create) before replaying LOAD DATA INFILE", 0};
PSI_stage_info stage_manage_keys= { 0, "manage keys", 0};
PSI_stage_info stage_master_has_sent_all_binlog_to_slave= { 0, "Master has sent all binlog to slave; waiting for more updates", 0};
PSI_stage_info stage_opening_tables= { 0, "Opening tables", 0};
PSI_stage_info stage_optimizing= { 0, "optimizing", 0};
PSI_stage_info stage_preparing= { 0, "preparing", 0};
PSI_stage_info stage_purging_old_relay_logs= { 0, "Purging old relay logs", 0};
PSI_stage_info stage_query_end= { 0, "query end", 0};
PSI_stage_info stage_queueing_master_event_to_the_relay_log= { 0, "Queueing master event to the relay log", 0};
PSI_stage_info stage_reading_event_from_the_relay_log= { 0, "Reading event from the relay log", 0};
PSI_stage_info stage_registering_slave_on_master= { 0, "Registering slave on master", 0};
PSI_stage_info stage_removing_duplicates= { 0, "Removing duplicates", 0};
PSI_stage_info stage_removing_tmp_table= { 0, "removing tmp table", 0};
PSI_stage_info stage_rename= { 0, "rename", 0};
PSI_stage_info stage_rename_result_table= { 0, "rename result table", 0};
PSI_stage_info stage_requesting_binlog_dump= { 0, "Requesting binlog dump", 0};
PSI_stage_info stage_reschedule= { 0, "reschedule", 0};
PSI_stage_info stage_searching_rows_for_update= { 0, "Searching rows for update", 0};
PSI_stage_info stage_sending_binlog_event_to_slave= { 0, "Sending binlog event to slave", 0};
PSI_stage_info stage_sending_cached_result_to_client= { 0, "sending cached result to client", 0};
PSI_stage_info stage_sending_data= { 0, "Sending data", 0};
PSI_stage_info stage_setup= { 0, "setup", 0};
PSI_stage_info stage_slave_has_read_all_relay_log= { 0, "Slave has read all relay log; waiting for more updates", 0};
PSI_stage_info stage_slave_waiting_event_from_coordinator= { 0, "Waiting for an event from Coordinator", 0};
PSI_stage_info stage_slave_waiting_for_workers_to_process_queue= { 0, "Waiting for slave workers to process their queues", 0};
PSI_stage_info stage_slave_waiting_worker_queue= { 0, "Waiting for Slave Worker queue", 0};
PSI_stage_info stage_slave_waiting_worker_to_free_events= { 0, "Waiting for Slave Workers to free pending events", 0};
PSI_stage_info stage_slave_waiting_worker_to_release_partition= { 0, "Waiting for Slave Worker to release partition", 0};
PSI_stage_info stage_slave_waiting_workers_to_exit= { 0, "Waiting for workers to exit", 0};
PSI_stage_info stage_sorting_for_group= { 0, "Sorting for group", 0};
PSI_stage_info stage_sorting_for_order= { 0, "Sorting for order", 0};
PSI_stage_info stage_sorting_result= { 0, "Sorting result", 0};
PSI_stage_info stage_statistics= { 0, "statistics", 0};
PSI_stage_info stage_sql_thd_waiting_until_delay= { 0, "Waiting until MASTER_DELAY seconds after master executed event", 0 };
PSI_stage_info stage_storing_result_in_query_cache= { 0, "storing result in query cache", 0};
PSI_stage_info stage_storing_row_into_queue= { 0, "storing row into queue", 0};
PSI_stage_info stage_system_lock= { 0, "System lock", 0};
PSI_stage_info stage_update= { 0, "update", 0};
PSI_stage_info stage_updating= { 0, "updating", 0};
PSI_stage_info stage_updating_main_table= { 0, "updating main table", 0};
PSI_stage_info stage_updating_reference_tables= { 0, "updating reference tables", 0};
PSI_stage_info stage_upgrading_lock= { 0, "upgrading lock", 0};
PSI_stage_info stage_user_sleep= { 0, "User sleep", 0};
PSI_stage_info stage_verifying_table= { 0, "verifying table", 0};
PSI_stage_info stage_waiting_for_gtid_to_be_committed= { 0, "Waiting for GTID to be committed", 0};
PSI_stage_info stage_waiting_for_handler_insert= { 0, "waiting for handler insert", 0};
PSI_stage_info stage_waiting_for_handler_lock= { 0, "waiting for handler lock", 0};
PSI_stage_info stage_waiting_for_handler_open= { 0, "waiting for handler open", 0};
PSI_stage_info stage_waiting_for_insert= { 0, "Waiting for INSERT", 0};
PSI_stage_info stage_waiting_for_master_to_send_event= { 0, "Waiting for master to send event", 0};
PSI_stage_info stage_waiting_for_master_update= { 0, "Waiting for master update", 0};
PSI_stage_info stage_waiting_for_relay_log_space= { 0, "Waiting for the slave SQL thread to free enough relay log space", 0};
PSI_stage_info stage_waiting_for_slave_mutex_on_exit= { 0, "Waiting for slave mutex on exit", 0};
PSI_stage_info stage_waiting_for_slave_thread_to_start= { 0, "Waiting for slave thread to start", 0};
PSI_stage_info stage_waiting_for_table_flush= { 0, "Waiting for table flush", 0};
PSI_stage_info stage_waiting_for_query_cache_lock= { 0, "Waiting for query cache lock", 0};
PSI_stage_info stage_waiting_for_the_next_event_in_relay_log= { 0, "Waiting for the next event in relay log", 0};
PSI_stage_info stage_waiting_for_the_slave_thread_to_advance_position= { 0, "Waiting for the slave SQL thread to advance position", 0};
PSI_stage_info stage_waiting_to_finalize_termination= { 0, "Waiting to finalize termination", 0};
PSI_stage_info stage_worker_waiting_for_its_turn_to_commit= { 0, "Waiting for preceding transaction to commit", 0};
PSI_stage_info stage_worker_waiting_for_commit_parent= { 0, "Waiting for dependent transaction to commit", 0};
PSI_stage_info stage_suspending= { 0, "Suspending", 0};
PSI_stage_info stage_starting= { 0, "starting", 0};
PSI_stage_info stage_waiting_for_no_channel_reference= { 0, "Waiting for no channel reference.", 0};
PSI_stage_info stage_restoring_secondary_keys= { 0, "restoring secondary keys", 0};

#ifdef HAVE_PSI_INTERFACE

PSI_stage_info *all_server_stages[]=
{
  & stage_after_create,
  & stage_allocating_local_table,
  & stage_alter_inplace_prepare,
  & stage_alter_inplace,
  & stage_alter_inplace_commit,
  & stage_changing_master,
  & stage_checking_master_version,
  & stage_checking_permissions,
  & stage_checking_privileges_on_cached_query,
  & stage_checking_query_cache_for_query,
  & stage_cleaning_up,
  & stage_closing_tables,
  & stage_compressing_gtid_table,
  & stage_connecting_to_master,
  & stage_converting_heap_to_ondisk,
  & stage_copying_to_group_table,
  & stage_copying_to_tmp_table,
  & stage_copy_to_tmp_table,
  & stage_creating_sort_index,
  & stage_creating_table,
  & stage_creating_tmp_table,
  & stage_deleting_from_main_table,
  & stage_deleting_from_reference_tables,
  & stage_discard_or_import_tablespace,
  & stage_end,
  & stage_executing,
  & stage_execution_of_init_command,
  & stage_explaining,
  & stage_finished_reading_one_binlog_switching_to_next_binlog,
  & stage_flushing_relay_log_and_master_info_repository,
  & stage_flushing_relay_log_info_file,
  & stage_freeing_items,
  & stage_fulltext_initialization,
  & stage_got_handler_lock,
  & stage_got_old_table,
  & stage_init,
  & stage_insert,
  & stage_invalidating_query_cache_entries_table,
  & stage_invalidating_query_cache_entries_table_list,
  & stage_killing_slave,
  & stage_logging_slow_query,
  & stage_making_temp_file_append_before_load_data,
  & stage_making_temp_file_create_before_load_data,
  & stage_manage_keys,
  & stage_master_has_sent_all_binlog_to_slave,
  & stage_opening_tables,
  & stage_optimizing,
  & stage_preparing,
  & stage_purging_old_relay_logs,
  & stage_query_end,
  & stage_queueing_master_event_to_the_relay_log,
  & stage_reading_event_from_the_relay_log,
  & stage_registering_slave_on_master,
  & stage_removing_duplicates,
  & stage_removing_tmp_table,
  & stage_rename,
  & stage_rename_result_table,
  & stage_requesting_binlog_dump,
  & stage_reschedule,
  & stage_searching_rows_for_update,
  & stage_sending_binlog_event_to_slave,
  & stage_sending_cached_result_to_client,
  & stage_sending_data,
  & stage_setup,
  & stage_slave_has_read_all_relay_log,
  & stage_slave_waiting_event_from_coordinator,
  & stage_slave_waiting_for_workers_to_process_queue,
  & stage_slave_waiting_worker_queue,
  & stage_slave_waiting_worker_to_free_events,
  & stage_slave_waiting_worker_to_release_partition,
  & stage_slave_waiting_workers_to_exit,
  & stage_sorting_for_group,
  & stage_sorting_for_order,
  & stage_sorting_result,
  & stage_sql_thd_waiting_until_delay,
  & stage_statistics,
  & stage_storing_result_in_query_cache,
  & stage_storing_row_into_queue,
  & stage_system_lock,
  & stage_update,
  & stage_updating,
  & stage_updating_main_table,
  & stage_updating_reference_tables,
  & stage_upgrading_lock,
  & stage_user_sleep,
  & stage_verifying_table,
  & stage_waiting_for_gtid_to_be_committed,
  & stage_waiting_for_handler_insert,
  & stage_waiting_for_handler_lock,
  & stage_waiting_for_handler_open,
  & stage_waiting_for_insert,
  & stage_waiting_for_master_to_send_event,
  & stage_waiting_for_master_update,
  & stage_waiting_for_relay_log_space,
  & stage_waiting_for_slave_mutex_on_exit,
  & stage_waiting_for_slave_thread_to_start,
  & stage_waiting_for_table_flush,
  & stage_waiting_for_query_cache_lock,
  & stage_waiting_for_the_next_event_in_relay_log,
  & stage_waiting_for_the_slave_thread_to_advance_position,
  & stage_waiting_to_finalize_termination,
  & stage_worker_waiting_for_its_turn_to_commit,
  & stage_worker_waiting_for_commit_parent,
  & stage_suspending,
  & stage_starting,
  & stage_waiting_for_no_channel_reference,
  & stage_restoring_secondary_keys
};

PSI_socket_key key_socket_tcpip, key_socket_unix, key_socket_client_connection;

static PSI_socket_info all_server_sockets[]=
{
  { &key_socket_tcpip, "server_tcpip_socket", PSI_FLAG_GLOBAL},
  { &key_socket_unix, "server_unix_socket", PSI_FLAG_GLOBAL},
  { &key_socket_client_connection, "client_connection", 0}
};
#endif /* HAVE_PSI_INTERFACE */

PSI_memory_key key_memory_locked_table_list;
PSI_memory_key key_memory_locked_thread_list;
PSI_memory_key key_memory_thd_transactions;
PSI_memory_key key_memory_delegate;
PSI_memory_key key_memory_acl_mem;
PSI_memory_key key_memory_acl_memex;
PSI_memory_key key_memory_acl_cache;
PSI_memory_key key_memory_thd_main_mem_root;
PSI_memory_key key_memory_help;
PSI_memory_key key_memory_new_frm_mem;
PSI_memory_key key_memory_table_share;
PSI_memory_key key_memory_gdl;
PSI_memory_key key_memory_table_triggers_list;
PSI_memory_key key_memory_servers;
PSI_memory_key key_memory_prepared_statement_map;
PSI_memory_key key_memory_prepared_statement_main_mem_root;
PSI_memory_key key_memory_protocol_rset_root;
PSI_memory_key key_memory_warning_info_warn_root;
PSI_memory_key key_memory_sp_cache;
PSI_memory_key key_memory_sp_head_main_root;
PSI_memory_key key_memory_sp_head_execute_root;
PSI_memory_key key_memory_sp_head_call_root;
PSI_memory_key key_memory_table_mapping_root;
PSI_memory_key key_memory_quick_range_select_root;
PSI_memory_key key_memory_quick_index_merge_root;
PSI_memory_key key_memory_quick_ror_intersect_select_root;
PSI_memory_key key_memory_quick_ror_union_select_root;
PSI_memory_key key_memory_quick_group_min_max_select_root;
PSI_memory_key key_memory_test_quick_select_exec;
PSI_memory_key key_memory_prune_partitions_exec;
PSI_memory_key key_memory_binlog_recover_exec;
PSI_memory_key key_memory_blob_mem_storage;
PSI_memory_key key_memory_NAMED_ILINK_name;
PSI_memory_key key_memory_Sys_var_charptr_value;
PSI_memory_key key_memory_queue_item;
PSI_memory_key key_memory_THD_db;
PSI_memory_key key_memory_user_var_entry;
PSI_memory_key key_memory_Slave_job_group_group_relay_log_name;
PSI_memory_key key_memory_Relay_log_info_group_relay_log_name;
PSI_memory_key key_memory_binlog_cache_mngr;
PSI_memory_key key_memory_Row_data_memory_memory;
PSI_memory_key key_memory_Gtid_state_to_string;
PSI_memory_key key_memory_Owned_gtids_to_string;
PSI_memory_key key_memory_Sort_param_tmp_buffer;
PSI_memory_key key_memory_Filesort_info_merge;
PSI_memory_key key_memory_Filesort_info_record_pointers;
PSI_memory_key key_memory_handler_errmsgs;
PSI_memory_key key_memory_handlerton;
PSI_memory_key key_memory_XID;
PSI_memory_key key_memory_host_cache_hostname;
PSI_memory_key key_memory_user_var_entry_value;
PSI_memory_key key_memory_User_level_lock;
PSI_memory_key key_memory_MYSQL_LOG_name;
PSI_memory_key key_memory_TC_LOG_MMAP_pages;
PSI_memory_key key_memory_my_bitmap_map;
PSI_memory_key key_memory_QUICK_RANGE_SELECT_mrr_buf_desc;
PSI_memory_key key_memory_Event_queue_element_for_exec_names;
PSI_memory_key key_memory_my_str_malloc;
PSI_memory_key key_memory_MYSQL_BIN_LOG_basename;
PSI_memory_key key_memory_MYSQL_BIN_LOG_index;
PSI_memory_key key_memory_MYSQL_RELAY_LOG_basename;
PSI_memory_key key_memory_MYSQL_RELAY_LOG_index;
PSI_memory_key key_memory_rpl_filter;
PSI_memory_key key_memory_errmsgs;
PSI_memory_key key_memory_Gis_read_stream_err_msg;
PSI_memory_key key_memory_Geometry_objects_data;
PSI_memory_key key_memory_MYSQL_LOCK;
PSI_memory_key key_memory_Event_scheduler_scheduler_param;
PSI_memory_key key_memory_Owned_gtids_sidno_to_hash;
PSI_memory_key key_memory_Mutex_cond_array_Mutex_cond;
PSI_memory_key key_memory_TABLE_RULE_ENT;
PSI_memory_key key_memory_Rpl_info_table;
PSI_memory_key key_memory_Rpl_info_file_buffer;
PSI_memory_key key_memory_db_worker_hash_entry;
PSI_memory_key key_memory_rpl_slave_check_temp_dir;
PSI_memory_key key_memory_rpl_slave_command_buffer;
PSI_memory_key key_memory_binlog_ver_1_event;
PSI_memory_key key_memory_SLAVE_INFO;
PSI_memory_key key_memory_binlog_pos;
PSI_memory_key key_memory_HASH_ROW_ENTRY;
PSI_memory_key key_memory_binlog_statement_buffer;
PSI_memory_key key_memory_partition_syntax_buffer;
PSI_memory_key key_memory_READ_INFO;
PSI_memory_key key_memory_JOIN_CACHE;
PSI_memory_key key_memory_TABLE_sort_io_cache;
PSI_memory_key key_memory_frm;
PSI_memory_key key_memory_Unique_sort_buffer;
PSI_memory_key key_memory_Unique_merge_buffer;
PSI_memory_key key_memory_TABLE;
PSI_memory_key key_memory_frm_extra_segment_buff;
PSI_memory_key key_memory_frm_form_pos;
PSI_memory_key key_memory_frm_string;
PSI_memory_key key_memory_LOG_name;
PSI_memory_key key_memory_DATE_TIME_FORMAT;
PSI_memory_key key_memory_DDL_LOG_MEMORY_ENTRY;
PSI_memory_key key_memory_ST_SCHEMA_TABLE;
PSI_memory_key key_memory_ignored_db;
PSI_memory_key key_memory_PROFILE;
PSI_memory_key key_memory_st_mysql_plugin_dl;
PSI_memory_key key_memory_st_mysql_plugin;
PSI_memory_key key_memory_global_system_variables;
PSI_memory_key key_memory_THD_variables;
PSI_memory_key key_memory_Security_context;
PSI_memory_key key_memory_shared_memory_name;
PSI_memory_key key_memory_bison_stack;
PSI_memory_key key_memory_THD_handler_tables_hash;
PSI_memory_key key_memory_hash_index_key_buffer;
PSI_memory_key key_memory_dboptions_hash;
PSI_memory_key key_memory_user_conn;
PSI_memory_key key_memory_LOG_POS_COORD;
PSI_memory_key key_memory_XID_STATE;
PSI_memory_key key_memory_MPVIO_EXT_auth_info;
PSI_memory_key key_memory_opt_bin_logname;
PSI_memory_key key_memory_Query_cache;
PSI_memory_key key_memory_READ_RECORD_cache;
PSI_memory_key key_memory_Quick_ranges;
PSI_memory_key key_memory_File_query_log_name;
PSI_memory_key key_memory_Table_trigger_dispatcher;
PSI_memory_key key_memory_show_slave_status_io_gtid_set;
PSI_memory_key key_memory_write_set_extraction;
PSI_memory_key key_memory_thd_timer;
PSI_memory_key key_memory_THD_Session_tracker;
PSI_memory_key key_memory_THD_Session_sysvar_resource_manager;
PSI_memory_key key_memory_get_all_tables;
PSI_memory_key key_memory_fill_schema_schemata;
PSI_memory_key key_memory_native_functions;
PSI_memory_key key_memory_JSON;

PSI_memory_key key_memory_userstat_table_stats;
PSI_memory_key key_memory_userstat_index_stats;
PSI_memory_key key_memory_userstat_user_stats;
PSI_memory_key key_memory_userstat_thread_stats;
PSI_memory_key key_memory_userstat_client_stats;

PSI_memory_key key_memory_thread_pool_connection;

#ifdef HAVE_PSI_INTERFACE
static PSI_memory_info all_server_memory[]=
{
  { &key_memory_locked_table_list, "Locked_tables_list::m_locked_tables_root", 0},
  { &key_memory_locked_thread_list, "display_table_locks", PSI_FLAG_THREAD},
  { &key_memory_thd_transactions, "THD::transactions::mem_root", PSI_FLAG_THREAD},
  { &key_memory_delegate, "Delegate::memroot", 0},
  { &key_memory_acl_mem, "sql_acl_mem", PSI_FLAG_GLOBAL},
  { &key_memory_acl_memex, "sql_acl_memex", PSI_FLAG_GLOBAL},
  { &key_memory_acl_cache, "acl_cache", PSI_FLAG_GLOBAL},
  { &key_memory_thd_main_mem_root, "thd::main_mem_root", PSI_FLAG_THREAD},
  { &key_memory_help, "help", 0},
  { &key_memory_new_frm_mem, "new_frm_mem", 0},
  { &key_memory_table_share, "TABLE_SHARE::mem_root", PSI_FLAG_GLOBAL}, /* table definition cache */
  { &key_memory_gdl, "gdl", 0},
  { &key_memory_table_triggers_list, "Table_triggers_list", 0},
  { &key_memory_servers, "servers", 0},
  { &key_memory_prepared_statement_map, "Prepared_statement_map", PSI_FLAG_THREAD},
  { &key_memory_prepared_statement_main_mem_root, "Prepared_statement::main_mem_root", PSI_FLAG_THREAD},
  { &key_memory_protocol_rset_root, "Protocol_local::m_rset_root", PSI_FLAG_THREAD},
  { &key_memory_warning_info_warn_root, "Warning_info::m_warn_root", PSI_FLAG_THREAD},
  { &key_memory_sp_cache, "THD::sp_cache", 0},
  { &key_memory_sp_head_main_root, "sp_head::main_mem_root", 0},
  { &key_memory_sp_head_execute_root, "sp_head::execute_mem_root", PSI_FLAG_THREAD},
  { &key_memory_sp_head_call_root, "sp_head::call_mem_root", PSI_FLAG_THREAD},
  { &key_memory_table_mapping_root, "table_mapping::m_mem_root", 0},
  { &key_memory_quick_range_select_root, "QUICK_RANGE_SELECT::alloc", PSI_FLAG_THREAD},
  { &key_memory_quick_index_merge_root, "QUICK_INDEX_MERGE_SELECT::alloc", PSI_FLAG_THREAD},
  { &key_memory_quick_ror_intersect_select_root, "QUICK_ROR_INTERSECT_SELECT::alloc", PSI_FLAG_THREAD},
  { &key_memory_quick_ror_union_select_root, "QUICK_ROR_UNION_SELECT::alloc", PSI_FLAG_THREAD},
  { &key_memory_quick_group_min_max_select_root, "QUICK_GROUP_MIN_MAX_SELECT::alloc", PSI_FLAG_THREAD},
  { &key_memory_test_quick_select_exec, "test_quick_select", PSI_FLAG_THREAD},
  { &key_memory_prune_partitions_exec, "prune_partitions::exec", 0},
  { &key_memory_binlog_recover_exec, "MYSQL_BIN_LOG::recover", 0},
  { &key_memory_blob_mem_storage, "Blob_mem_storage::storage", 0},

  { &key_memory_NAMED_ILINK_name, "NAMED_ILINK::name", 0},
  { &key_memory_String_value, "String::value", 0},
  { &key_memory_Sys_var_charptr_value, "Sys_var_charptr::value", 0},
  { &key_memory_queue_item, "Queue::queue_item", 0},
  { &key_memory_THD_db, "THD::db", 0},
  { &key_memory_user_var_entry, "user_var_entry", 0},
  { &key_memory_Slave_job_group_group_relay_log_name, "Slave_job_group::group_relay_log_name", 0},
  { &key_memory_Relay_log_info_group_relay_log_name, "Relay_log_info::group_relay_log_name", 0},
  { &key_memory_binlog_cache_mngr, "binlog_cache_mngr", 0},
  { &key_memory_Row_data_memory_memory, "Row_data_memory::memory", 0},

  { &key_memory_Gtid_set_to_string, "Gtid_set::to_string", 0},
  { &key_memory_Gtid_state_to_string, "Gtid_state::to_string", 0},
  { &key_memory_Owned_gtids_to_string, "Owned_gtids::to_string", 0},
  { &key_memory_log_event, "Log_event", 0},
  { &key_memory_Incident_log_event_message, "Incident_log_event::message", 0},
  { &key_memory_Rows_query_log_event_rows_query, "Rows_query_log_event::rows_query", 0},

  { &key_memory_userstat_table_stats, "userstat_table_stats", 0},
  { &key_memory_userstat_index_stats, "userstat_index_stats", 0},
  { &key_memory_userstat_user_stats, "userstat_user_stats", 0},
  { &key_memory_userstat_thread_stats, "userstat_thread_stats", 0},
  { &key_memory_userstat_client_stats, "userstat_client_stats", 0},

  { &key_memory_thread_pool_connection, "thread_pool_connection", 0},

  { &key_memory_Sort_param_tmp_buffer, "Sort_param::tmp_buffer", 0},
  { &key_memory_Filesort_info_merge, "Filesort_info::merge", 0},
  { &key_memory_Filesort_info_record_pointers, "Filesort_info::record_pointers", 0},
  { &key_memory_Filesort_buffer_sort_keys, "Filesort_buffer::sort_keys", 0},
  { &key_memory_handler_errmsgs, "handler::errmsgs", 0},
  { &key_memory_handlerton, "handlerton", 0},
  { &key_memory_XID, "XID", 0},
  { &key_memory_host_cache_hostname, "host_cache::hostname", 0},
  { &key_memory_user_var_entry_value, "user_var_entry::value", 0},
  { &key_memory_User_level_lock, "User_level_lock", 0},
  { &key_memory_MYSQL_LOG_name, "MYSQL_LOG::name", 0},
  { &key_memory_TC_LOG_MMAP_pages, "TC_LOG_MMAP::pages", 0},
  { &key_memory_my_bitmap_map, "my_bitmap_map", 0},
  { &key_memory_QUICK_RANGE_SELECT_mrr_buf_desc, "QUICK_RANGE_SELECT::mrr_buf_desc", 0},
  { &key_memory_Event_queue_element_for_exec_names, "Event_queue_element_for_exec::names", 0},
  { &key_memory_my_str_malloc, "my_str_malloc", 0},
  { &key_memory_MYSQL_BIN_LOG_basename, "MYSQL_BIN_LOG::basename", 0},
  { &key_memory_MYSQL_BIN_LOG_index, "MYSQL_BIN_LOG::index", 0},
  { &key_memory_MYSQL_RELAY_LOG_basename, "MYSQL_RELAY_LOG::basename", 0},
  { &key_memory_MYSQL_RELAY_LOG_index, "MYSQL_RELAY_LOG::index", 0},
  { &key_memory_rpl_filter, "rpl_filter memory", 0},
  { &key_memory_errmsgs, "errmsgs", 0},
  { &key_memory_Gis_read_stream_err_msg, "Gis_read_stream::err_msg", 0},
  { &key_memory_Geometry_objects_data, "Geometry::ptr_and_wkb_data", 0},
  { &key_memory_MYSQL_LOCK, "MYSQL_LOCK", 0},
  { &key_memory_NET_buff, "NET::buff", 0},
  { &key_memory_NET_compress_packet, "NET::compress_packet", 0},
  { &key_memory_Event_scheduler_scheduler_param, "Event_scheduler::scheduler_param", 0},
  { &key_memory_Gtid_set_Interval_chunk, "Gtid_set::Interval_chunk", 0},
  { &key_memory_Owned_gtids_sidno_to_hash, "Owned_gtids::sidno_to_hash", 0},
  { &key_memory_Sid_map_Node, "Sid_map::Node", 0},
  { &key_memory_Gtid_state_group_commit_sidno, "Gtid_state::group_commit_sidno_locks", 0},
  { &key_memory_Mutex_cond_array_Mutex_cond, "Mutex_cond_array::Mutex_cond", 0},
  { &key_memory_TABLE_RULE_ENT, "TABLE_RULE_ENT", 0},

  { &key_memory_Rpl_info_table, "Rpl_info_table", 0},
  { &key_memory_Rpl_info_file_buffer, "Rpl_info_file::buffer", 0},
  { &key_memory_db_worker_hash_entry, "db_worker_hash_entry", 0},
  { &key_memory_rpl_slave_check_temp_dir, "rpl_slave::check_temp_dir", 0},
  { &key_memory_rpl_slave_command_buffer, "rpl_slave::command_buffer", 0},
  { &key_memory_binlog_ver_1_event, "binlog_ver_1_event", 0},
  { &key_memory_SLAVE_INFO, "SLAVE_INFO", 0},
  { &key_memory_binlog_pos, "binlog_pos", 0},
  { &key_memory_HASH_ROW_ENTRY, "HASH_ROW_ENTRY", 0},
  { &key_memory_binlog_statement_buffer, "binlog_statement_buffer", 0},
  { &key_memory_partition_syntax_buffer, "partition_syntax_buffer", 0},
  { &key_memory_READ_INFO, "READ_INFO", 0},
  { &key_memory_JOIN_CACHE, "JOIN_CACHE", 0},
  { &key_memory_TABLE_sort_io_cache, "TABLE::sort_io_cache", 0},
  { &key_memory_frm, "frm", 0},
  { &key_memory_Unique_sort_buffer, "Unique::sort_buffer", 0},
  { &key_memory_Unique_merge_buffer, "Unique::merge_buffer", 0},
  { &key_memory_TABLE, "TABLE", PSI_FLAG_GLOBAL}, /* Table cache */
  { &key_memory_frm_extra_segment_buff, "frm::extra_segment_buff", 0},
  { &key_memory_frm_form_pos, "frm::form_pos", 0},
  { &key_memory_frm_string, "frm::string", 0},
  { &key_memory_LOG_name, "LOG_name", 0},
  { &key_memory_DATE_TIME_FORMAT, "DATE_TIME_FORMAT", 0},
  { &key_memory_DDL_LOG_MEMORY_ENTRY, "DDL_LOG_MEMORY_ENTRY", 0},
  { &key_memory_ST_SCHEMA_TABLE, "ST_SCHEMA_TABLE", 0},
  { &key_memory_ignored_db, "ignored_db", 0},
  { &key_memory_PROFILE, "PROFILE", 0},
  { &key_memory_global_system_variables, "global_system_variables", 0},
  { &key_memory_THD_variables, "THD::variables", 0},
  { &key_memory_Security_context, "Security_context", 0},
  { &key_memory_shared_memory_name, "Shared_memory_name", 0},
  { &key_memory_bison_stack, "bison_stack", 0},
  { &key_memory_THD_handler_tables_hash, "THD::handler_tables_hash", 0},
  { &key_memory_hash_index_key_buffer, "hash_index_key_buffer", 0},
  { &key_memory_dboptions_hash, "dboptions_hash", 0},
  { &key_memory_user_conn, "user_conn", 0},
  { &key_memory_LOG_POS_COORD, "LOG_POS_COORD", 0},
  { &key_memory_XID_STATE, "XID_STATE", 0},
  { &key_memory_MPVIO_EXT_auth_info, "MPVIO_EXT::auth_info", 0},
  { &key_memory_opt_bin_logname, "opt_bin_logname", 0},
  { &key_memory_Query_cache, "Query_cache", PSI_FLAG_GLOBAL},
  { &key_memory_READ_RECORD_cache, "READ_RECORD_cache", 0},
  { &key_memory_Quick_ranges, "Quick_ranges", 0},
  { &key_memory_File_query_log_name, "File_query_log::name", 0},
  { &key_memory_Table_trigger_dispatcher, "Table_trigger_dispatcher::m_mem_root", 0},
  { &key_memory_thd_timer, "thd_timer", 0},
  { &key_memory_THD_Session_tracker, "THD::Session_tracker", 0},
  { &key_memory_THD_Session_sysvar_resource_manager, "THD::Session_sysvar_resource_manager", 0},
  { &key_memory_show_slave_status_io_gtid_set, "show_slave_status_io_gtid_set", 0},
  { &key_memory_write_set_extraction, "write_set_extraction", 0},
  { &key_memory_get_all_tables, "get_all_tables", 0},
  { &key_memory_fill_schema_schemata, "fill_schema_schemata", 0},
  { &key_memory_native_functions, "native_functions", PSI_FLAG_GLOBAL},
  { &key_memory_JSON, "JSON", 0 },
};

/* TODO: find a good header */
extern "C" void init_client_psi_keys(void);

/**
  Initialise all the performance schema instrumentation points
  used by the server.
*/
void init_server_psi_keys(void)
{
  const char* category= "sql";
  int count;

  count= array_elements(all_server_mutexes);
  mysql_mutex_register(category, all_server_mutexes, count);

  count= array_elements(all_server_rwlocks);
  mysql_rwlock_register(category, all_server_rwlocks, count);

  count= array_elements(all_server_conds);
  mysql_cond_register(category, all_server_conds, count);

  count= array_elements(all_server_threads);
  mysql_thread_register(category, all_server_threads, count);

  count= array_elements(all_server_files);
  mysql_file_register(category, all_server_files, count);

  count= array_elements(all_server_stages);
  mysql_stage_register(category, all_server_stages, count);

  count= array_elements(all_server_sockets);
  mysql_socket_register(category, all_server_sockets, count);

  count= array_elements(all_server_memory);
  mysql_memory_register(category, all_server_memory, count);

#ifdef HAVE_PSI_STATEMENT_INTERFACE
  init_sql_statement_info();
  count= array_elements(sql_statement_info);
  mysql_statement_register(category, sql_statement_info, count);

  init_sp_psi_keys();

  init_scheduler_psi_keys();

  category= "com";
  init_com_statement_info();

  /*
    Register [0 .. COM_QUERY - 1] as "statement/com/..."
  */
  count= (int) COM_QUERY;
  mysql_statement_register(category, com_statement_info, count);

  /*
    Register [COM_QUERY + 1 .. COM_END] as "statement/com/..."
  */
  count= (int) COM_END - (int) COM_QUERY;
  mysql_statement_register(category, & com_statement_info[(int) COM_QUERY + 1], count);

  category= "abstract";
  /*
    Register [COM_QUERY] as "statement/abstract/com_query"
  */
  mysql_statement_register(category, & com_statement_info[(int) COM_QUERY], 1);

  /*
    When a new packet is received,
    it is instrumented as "statement/abstract/new_packet".
    Based on the packet type found, it later mutates to the
    proper narrow type, for example
    "statement/abstract/query" or "statement/com/ping".
    In cases of "statement/abstract/query", SQL queries are given to
    the parser, which mutates the statement type to an even more
    narrow classification, for example "statement/sql/select".
  */
  stmt_info_new_packet.m_key= 0;
  stmt_info_new_packet.m_name= "new_packet";
  stmt_info_new_packet.m_flags= PSI_FLAG_MUTABLE;
  mysql_statement_register(category, &stmt_info_new_packet, 1);

  /*
    Statements processed from the relay log are initially instrumented as
    "statement/abstract/relay_log". The parser will mutate the statement type to
    a more specific classification, for example "statement/sql/insert".
  */
  stmt_info_rpl.m_key= 0;
  stmt_info_rpl.m_name= "relay_log";
  stmt_info_rpl.m_flags= PSI_FLAG_MUTABLE;
  mysql_statement_register(category, &stmt_info_rpl, 1);
#endif

  /* Common client and server code. */
  init_client_psi_keys();
  /* Vio */
  init_vio_psi_keys();
}

#endif /* HAVE_PSI_INTERFACE */

#if defined(_WIN32) && !defined(EMBEDDED_LIBRARY)
// update_named_pipe_full_access_group returns false on success, true on failure
bool update_named_pipe_full_access_group(const char *new_group_name)
{
  if (named_pipe_acceptor) {
    return named_pipe_listener->update_named_pipe_full_access_group(
      new_group_name);
  }
  return true;
}

#endif  /* _WIN32 && !EMBEDDED_LIBRARY */


void set_mysqld_opt_tracking_mode()
{
  my_atomic_store64(&mysql_bin_log.m_dependency_tracker.m_opt_tracking_mode,
          static_cast<int64>(mysql_bin_log.m_dependency_tracker.m_opt_tracking_mode_value));
}<|MERGE_RESOLUTION|>--- conflicted
+++ resolved
@@ -4834,7 +4834,9 @@
 
   ho_error= handle_early_options();
 
-<<<<<<< HEAD
+  opt_jemalloc_detected = jemalloc_detected();
+  jemalloc_profiling_enable(opt_jemalloc_profiling_enabled);
+
 #if !defined(_WIN32) && !defined(EMBEDDED_LIBRARY)
 
   if (opt_bootstrap && opt_daemonize)
@@ -4853,11 +4855,6 @@
   }
 
   if (opt_daemonize)
-=======
-  opt_jemalloc_detected = jemalloc_detected();
-  jemalloc_profiling_enable(opt_jemalloc_profiling_enabled);
-
->>>>>>> cca57db4
   {
     if (chdir("/") < 0)
     {
