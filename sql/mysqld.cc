--- conflicted
+++ resolved
@@ -3240,11 +3240,7 @@
 }
 
 
-<<<<<<< HEAD
-static int init_common_variables()
-=======
 int init_common_variables()
->>>>>>> 3b251cfb
 {
   char buff[FN_REFLEN];
   umask(((~my_umask) & 0666));
@@ -6954,10 +6950,7 @@
   {"Handler_commit",           (char*) offsetof(STATUS_VAR, ha_commit_count), SHOW_LONG_STATUS},
   {"Handler_delete",           (char*) offsetof(STATUS_VAR, ha_delete_count), SHOW_LONG_STATUS},
   {"Handler_discover",         (char*) offsetof(STATUS_VAR, ha_discover_count), SHOW_LONG_STATUS},
-<<<<<<< HEAD
-=======
   {"Handler_external_lock",    (char*) offsetof(STATUS_VAR, ha_external_lock_count), SHOW_LONG_STATUS},
->>>>>>> 3b251cfb
   {"Handler_mrr_init",         (char*) offsetof(STATUS_VAR, ha_multi_range_read_init_count),  SHOW_LONG_STATUS},
   {"Handler_prepare",          (char*) offsetof(STATUS_VAR, ha_prepare_count),  SHOW_LONG_STATUS},
   {"Handler_read_first",       (char*) offsetof(STATUS_VAR, ha_read_first_count), SHOW_LONG_STATUS},
