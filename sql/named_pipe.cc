/* Copyright (c) 2012, 2023, Oracle and/or its affiliates.

   This program is free software; you can redistribute it and/or modify
   it under the terms of the GNU General Public License, version 2.0,
   as published by the Free Software Foundation.

   This program is also distributed with certain software (including
   but not limited to OpenSSL) that is licensed under separate terms,
   as designated in a particular file or component or in included license
   documentation.  The authors of MySQL hereby grant you an additional
   permission to link the program and your derivative works with the
   separately licensed software that they have included with MySQL.

   This program is distributed in the hope that it will be useful,
   but WITHOUT ANY WARRANTY; without even the implied warranty of
   MERCHANTABILITY or FITNESS FOR A PARTICULAR PURPOSE.  See the
   GNU General Public License, version 2.0, for more details.

   You should have received a copy of the GNU General Public License
   along with this program; if not, write to the Free Software
   Foundation, Inc., 51 Franklin St, Fifth Floor, Boston, MA 02110-1301  USA */

#include "sql/named_pipe.h"

#include <AclAPI.h>
#include <accctrl.h>
#include <errno.h>

#include <mysql/components/services/log_builtins.h>
#include "my_config.h"
#include "my_sys.h"
#include "mysql/strings/int2str.h"
#include "mysqld_error.h"
#include "nulls.h"
#include "sql/current_thd.h"
#include "sql/log.h"
#include "sql/mysqld.h"
#include "sql/sql_error.h"
#include "strxnmov.h"

bool is_existing_windows_group_name(const char *group_name) {
  // First, let's get a SID for the given group name...
  BYTE soughtSID[SECURITY_MAX_SID_SIZE] = {0};
  DWORD size_sid = SECURITY_MAX_SID_SIZE;
  char referencedDomainName[MAX_PATH];
  DWORD size_referencedDomainName = MAX_PATH;
  SID_NAME_USE sid_name_use;

  if (!LookupAccountName(nullptr, group_name, soughtSID, &size_sid,
                         referencedDomainName, &size_referencedDomainName,
                         &sid_name_use)) {
    return false;
  }

  // sid_name_use is SidTypeAlias when group_name is a local group
  if (sid_name_use != SidTypeAlias && sid_name_use != SidTypeWellKnownGroup) {
    return false;
  }
  return true;
}

/*
return false on successfully checking group, true on error.
*/
static bool check_windows_group_for_everyone(const char *group_name,
                                             bool *is_everyone_group) {
  *is_everyone_group = false;
  if (!group_name || group_name[0] == '\0') {
    return false;
  }

  if (strcmp(group_name, NAMED_PIPE_FULL_ACCESS_GROUP_EVERYONE) == 0) {
    *is_everyone_group = true;
    return false;
  } else {
    TCHAR last_error_msg[256];
    // First, let's get a SID for the given group name...
    BYTE soughtSID[SECURITY_MAX_SID_SIZE] = {0};
    DWORD size_sought_sid = SECURITY_MAX_SID_SIZE;
    BYTE worldSID[SECURITY_MAX_SID_SIZE] = {0};
    DWORD size_world_sid = SECURITY_MAX_SID_SIZE;
    char referencedDomainName[MAX_PATH];
    DWORD size_referencedDomainName = MAX_PATH;
    SID_NAME_USE sid_name_use;

    if (!LookupAccountName(nullptr, group_name, soughtSID, &size_sought_sid,
                           referencedDomainName, &size_referencedDomainName,
                           &sid_name_use)) {
      return false;
    }

<<<<<<< HEAD
    if (!CreateWellKnownSid(WinWorldSid, NULL, worldSID, &size_world_sid)) {
=======
    if (!CreateWellKnownSid(WinWorldSid, nullptr, worldSID, &size_world_sid)) {
>>>>>>> 87307d4d
      const DWORD last_error_num = GetLastError();
      FormatMessage(FORMAT_MESSAGE_FROM_SYSTEM | FORMAT_MESSAGE_IGNORE_INSERTS,
                    nullptr, last_error_num,
                    MAKELANGID(LANG_NEUTRAL, SUBLANG_DEFAULT), last_error_msg,
                    sizeof(last_error_msg) / sizeof(TCHAR), nullptr);
      my_printf_error(
          ER_UNKNOWN_ERROR,
          "check_windows_group_for_everyone, CreateWellKnownSid failed: %s",
          MYF(0), last_error_msg);
      return true;
    }

    *is_everyone_group = EqualSid(soughtSID, worldSID);
    return false;
  }
}

bool is_valid_named_pipe_full_access_group(const char *group_name) {
  if (!group_name || group_name[0] == '\0') {
    return true;
  }

  bool is_everyone_group = false;

  if (check_windows_group_for_everyone(group_name, &is_everyone_group)) {
    return false;
  }

  if (is_everyone_group || is_existing_windows_group_name(group_name)) {
    return true;
  }
  return false;
}

// return false on success, true on failure.
bool my_security_attr_add_rights_to_group(SECURITY_ATTRIBUTES *psa,
                                          const char *group_name,
                                          DWORD group_rights) {
  TCHAR last_error_msg[256];
  // First, let's get a SID for the given group name...
  BYTE soughtSID[SECURITY_MAX_SID_SIZE] = {0};
  DWORD size_sid = SECURITY_MAX_SID_SIZE;
  char referencedDomainName[MAX_PATH];
  DWORD size_referencedDomainName = MAX_PATH;
  SID_NAME_USE sid_name_use;

  bool is_everyone_group = false;

  if (check_windows_group_for_everyone(group_name, &is_everyone_group)) {
    return true;
  }

  if (is_everyone_group) {
    sql_print_warning(ER_DEFAULT(WARN_NAMED_PIPE_ACCESS_EVERYONE), group_name);
    if (current_thd) {
      push_warning_printf(current_thd, Sql_condition::SL_WARNING,
                          WARN_NAMED_PIPE_ACCESS_EVERYONE,
                          ER_THD(current_thd, WARN_NAMED_PIPE_ACCESS_EVERYONE),
                          group_name);
    }
  }

  // Treat the NAMED_PIPE_FULL_ACCESS_GROUP_EVERYONE value
  // as a special case: we  convert it to the "world" SID
  if (strcmp(group_name, NAMED_PIPE_FULL_ACCESS_GROUP_EVERYONE) == 0) {
<<<<<<< HEAD
    if (!CreateWellKnownSid(WinWorldSid, NULL, soughtSID, &size_sid)) {
=======
    if (!CreateWellKnownSid(WinWorldSid, nullptr, soughtSID, &size_sid)) {
>>>>>>> 87307d4d
      const DWORD last_error_num = GetLastError();
      FormatMessage(FORMAT_MESSAGE_FROM_SYSTEM | FORMAT_MESSAGE_IGNORE_INSERTS,
                    nullptr, last_error_num,
                    MAKELANGID(LANG_NEUTRAL, SUBLANG_DEFAULT), last_error_msg,
                    sizeof(last_error_msg) / sizeof(TCHAR), nullptr);
      log_message(
          LOG_TYPE_ERROR, LOG_ITEM_LOG_PRIO, (longlong)ERROR_LEVEL,
          LOG_ITEM_LOG_LOOKUP, ER_NPIPE_CANT_CREATE,
          "my_security_attr_add_rights_to_group, CreateWellKnownSid failed",
          last_error_msg);
      return true;
    }
  } else {
    if (!LookupAccountName(nullptr, group_name, soughtSID, &size_sid,
                           referencedDomainName, &size_referencedDomainName,
                           &sid_name_use)) {
      const DWORD last_error_num = GetLastError();
      FormatMessage(FORMAT_MESSAGE_FROM_SYSTEM | FORMAT_MESSAGE_IGNORE_INSERTS,
                    nullptr, last_error_num,
                    MAKELANGID(LANG_NEUTRAL, SUBLANG_DEFAULT), last_error_msg,
                    sizeof(last_error_msg) / sizeof(TCHAR), nullptr);
      log_message(LOG_TYPE_ERROR, LOG_ITEM_LOG_PRIO, (longlong)ERROR_LEVEL,
                  LOG_ITEM_LOG_LOOKUP, ER_NPIPE_CANT_CREATE,
                  "LookupAccountName failed", last_error_msg);
      return true;
    }

    // sid_name_use is SidTypeAlias when group_name is a local group
    if (sid_name_use != SidTypeAlias && sid_name_use != SidTypeWellKnownGroup) {
      log_message(LOG_TYPE_ERROR, LOG_ITEM_LOG_PRIO, (longlong)ERROR_LEVEL,
                  LOG_ITEM_LOG_LOOKUP, ER_NPIPE_CANT_CREATE,
                  "LookupAccountName failed", "unexpected sid_name_use");
      return true;
    }
  }

  PACL pNewDACL = nullptr;
  PACL pOldDACL = nullptr;
  BOOL dacl_present_in_descriptor = FALSE;
  BOOL dacl_defaulted = FALSE;
  if (!GetSecurityDescriptorDacl(psa->lpSecurityDescriptor,
                                 &dacl_present_in_descriptor, &pOldDACL,
                                 &dacl_defaulted) ||
      !dacl_present_in_descriptor) {
    const DWORD last_error_num = GetLastError();
    FormatMessage(FORMAT_MESSAGE_FROM_SYSTEM | FORMAT_MESSAGE_IGNORE_INSERTS,
                  nullptr, last_error_num,
                  MAKELANGID(LANG_NEUTRAL, SUBLANG_DEFAULT), last_error_msg,
                  sizeof(last_error_msg) / sizeof(TCHAR), nullptr);
    log_message(LOG_TYPE_ERROR, LOG_ITEM_LOG_PRIO, (longlong)ERROR_LEVEL,
                LOG_ITEM_LOG_LOOKUP, ER_NPIPE_CANT_CREATE,
                "GetSecurityDescriptorDacl failed", last_error_msg);
    return true;
  }

  // Just because GetSecurityDescriptorDacl succeeded doesn't mean we're out of
  // the woods: a NULL value for pOldDACL is a bad/unexpected thing, as is
  // dacl_defaulted == TRUE
  if (pOldDACL == nullptr || dacl_defaulted) {
    log_message(LOG_TYPE_ERROR, LOG_ITEM_LOG_PRIO, (longlong)ERROR_LEVEL,
                LOG_ITEM_LOG_LOOKUP, ER_NPIPE_CANT_CREATE,
                "Invalid DACL on named pipe",
                (pOldDACL == nullptr) ? "NULL DACL" : "Defaulted DACL");
    return true;
  }

  EXPLICIT_ACCESS ea;
  // Initialize an EXPLICIT_ACCESS structure for the new ACE.

  ZeroMemory(&ea, sizeof(EXPLICIT_ACCESS));
  ea.grfAccessPermissions = group_rights;
  ea.grfAccessMode = SET_ACCESS;
  ea.grfInheritance = NO_INHERITANCE;
  ea.Trustee.TrusteeForm = TRUSTEE_IS_SID;
  ea.Trustee.ptstrName = (LPSTR)soughtSID;

  // Create a new ACL that merges the new ACE
  // into the existing DACL.
  const DWORD dwRes = SetEntriesInAcl(1, &ea, pOldDACL, &pNewDACL);
  if (ERROR_SUCCESS != dwRes) {
    char num_buff[20];
    longlong10_to_str(dwRes, num_buff, 10);
    log_message(LOG_TYPE_ERROR, LOG_ITEM_LOG_PRIO, (longlong)ERROR_LEVEL,
                LOG_ITEM_LOG_LOOKUP, ER_NPIPE_CANT_CREATE,
                "SetEntriesInAcl to add group permissions failed", num_buff);
    return true;
  }

  // Apply the new DACL to the existing security descriptor...
  if (!SetSecurityDescriptorDacl(psa->lpSecurityDescriptor, TRUE, pNewDACL,
                                 FALSE)) {
    const DWORD last_error_num = GetLastError();
    FormatMessage(FORMAT_MESSAGE_FROM_SYSTEM | FORMAT_MESSAGE_IGNORE_INSERTS,
                  nullptr, last_error_num,
                  MAKELANGID(LANG_NEUTRAL, SUBLANG_DEFAULT), last_error_msg,
                  sizeof(last_error_msg) / sizeof(TCHAR), nullptr);
    log_message(LOG_TYPE_ERROR, LOG_ITEM_LOG_PRIO, (longlong)ERROR_LEVEL,
                LOG_ITEM_LOG_LOOKUP, ER_NPIPE_CANT_CREATE,
                "SetSecurityDescriptorDacl failed", last_error_msg);
    return true;
  }

  return false;
}

/**
  Creates an instance of a named pipe and returns a handle.

  @param ppsec_attr  Output argument: on exit, points to the security
                     attributes for the pipe.
  @param buffer_size Number of bytes to reserve for input and output buffers.
  @param name        The name of the pipe.
  @param name_buf    Output argument: null-terminated concatenation of
                     "\\.\pipe\" and name.
  @param buflen      The size of name_buff.
  @param full_access_group_name The name of the local Windows group whose
                                members will have full access to the named
                                pipe.

  @returns           Pipe handle, or INVALID_HANDLE_VALUE in case of error.

  @note  The entire pipe name string can be up to 256 characters long.
         Pipe names are not case sensitive.
 */
HANDLE create_server_named_pipe(SECURITY_ATTRIBUTES **ppsec_attr,
                                DWORD buffer_size, const char *name,
                                char *name_buf, size_t buflen,
                                const char *full_access_group_name) {
  HANDLE ret_handle = INVALID_HANDLE_VALUE;
  TCHAR last_error_msg[256];

  strxnmov(name_buf, buflen - 1, "\\\\.\\pipe\\", name, NullS);
  const char *perror = nullptr;
  // Set up security for the named pipe to provide full access to the owner
  // and minimal read/write access to others.
  if (my_security_attr_create(ppsec_attr, &perror, NAMED_PIPE_OWNER_PERMISSIONS,
                              NAMED_PIPE_EVERYONE_PERMISSIONS) != 0) {
    log_message(LOG_TYPE_ERROR, LOG_ITEM_LOG_PRIO, (longlong)ERROR_LEVEL,
                LOG_ITEM_LOG_LOOKUP, ER_NPIPE_CANT_CREATE,
                "my_security_attr_create", perror);
    return ret_handle;
  }

  if (full_access_group_name && full_access_group_name[0] != '\0') {
    if (my_security_attr_add_rights_to_group(
            *ppsec_attr, full_access_group_name,
            NAMED_PIPE_FULL_ACCESS_GROUP_PERMISSIONS)) {
      return ret_handle;
    }
  }

  ret_handle = CreateNamedPipe(
      name_buf,
      PIPE_ACCESS_DUPLEX | FILE_FLAG_OVERLAPPED |
          FILE_FLAG_FIRST_PIPE_INSTANCE | WRITE_DAC,
      PIPE_TYPE_BYTE | PIPE_READMODE_BYTE | PIPE_WAIT, PIPE_UNLIMITED_INSTANCES,
      buffer_size, buffer_size, NMPWAIT_USE_DEFAULT_WAIT, *ppsec_attr);

  if (ret_handle == INVALID_HANDLE_VALUE) {
    const DWORD last_error_num = GetLastError();

    if (last_error_num == ERROR_ACCESS_DENIED) {
      /*
        TODO: ER_NPIPE_PIPE_ALREADY_IN_USE is in the error-log range; refactor
        this to use LogErr() or log_message() instead of my_printf_error() once
        the logger has been refactored to simplify unit testing of expected
        errors.
      */
      my_printf_error(ER_NPIPE_PIPE_ALREADY_IN_USE,
                      ER_DEFAULT(ER_NPIPE_PIPE_ALREADY_IN_USE),
                      MYF(ME_FATALERROR), name);
    } else {
      FormatMessage(FORMAT_MESSAGE_FROM_SYSTEM | FORMAT_MESSAGE_IGNORE_INSERTS |
                        FORMAT_MESSAGE_MAX_WIDTH_MASK,
                    nullptr, last_error_num,
                    MAKELANGID(LANG_NEUTRAL, SUBLANG_DEFAULT), last_error_msg,
                    sizeof(last_error_msg) / sizeof(TCHAR), nullptr);
      char num_buff[20];
      longlong10_to_str(last_error_num, num_buff, 10);

      log_message(LOG_TYPE_ERROR, LOG_ITEM_LOG_PRIO, (longlong)ERROR_LEVEL,
                  LOG_ITEM_LOG_LOOKUP, ER_NPIPE_CANT_CREATE, last_error_msg,
                  num_buff);
    }
  }

  return ret_handle;
}<|MERGE_RESOLUTION|>--- conflicted
+++ resolved
@@ -89,11 +89,7 @@
       return false;
     }
 
-<<<<<<< HEAD
-    if (!CreateWellKnownSid(WinWorldSid, NULL, worldSID, &size_world_sid)) {
-=======
     if (!CreateWellKnownSid(WinWorldSid, nullptr, worldSID, &size_world_sid)) {
->>>>>>> 87307d4d
       const DWORD last_error_num = GetLastError();
       FormatMessage(FORMAT_MESSAGE_FROM_SYSTEM | FORMAT_MESSAGE_IGNORE_INSERTS,
                     nullptr, last_error_num,
@@ -159,11 +155,7 @@
   // Treat the NAMED_PIPE_FULL_ACCESS_GROUP_EVERYONE value
   // as a special case: we  convert it to the "world" SID
   if (strcmp(group_name, NAMED_PIPE_FULL_ACCESS_GROUP_EVERYONE) == 0) {
-<<<<<<< HEAD
-    if (!CreateWellKnownSid(WinWorldSid, NULL, soughtSID, &size_sid)) {
-=======
     if (!CreateWellKnownSid(WinWorldSid, nullptr, soughtSID, &size_sid)) {
->>>>>>> 87307d4d
       const DWORD last_error_num = GetLastError();
       FormatMessage(FORMAT_MESSAGE_FROM_SYSTEM | FORMAT_MESSAGE_IGNORE_INSERTS,
                     nullptr, last_error_num,
