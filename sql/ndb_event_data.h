--- conflicted
+++ resolved
@@ -31,18 +31,11 @@
 namespace dd {
   class Table;
 }
-<<<<<<< HEAD
-
-struct NDB_SHARE;
-struct TABLE;
-
-=======
 
 struct NDB_SHARE;
 struct TABLE;
 union NdbValue;
 
->>>>>>> 4869291f
 /*
   Ndb_event_data holds information related to
   receiving events from NDB. It's created when
@@ -68,11 +61,7 @@
   MEM_ROOT mem_root;
   TABLE *shadow_table;
   NDB_SHARE *share;
-<<<<<<< HEAD
-  union NdbValue *ndb_value[2];
-=======
   NdbValue *ndb_value[2];
->>>>>>> 4869291f
 
   // Bitmap with all stored columns
   MY_BITMAP stored_columns;
@@ -93,14 +82,11 @@
                                            class THD* owner_thd,
                                            const dd::Table *table_def);
   static void destroy(const Ndb_event_data*);
-<<<<<<< HEAD
-=======
 
   // Read uint32 value directly from NdbRecAttr in received event
   uint32 unpack_uint32(unsigned attr_id) const;
   // Read string value directly from NdbRecAttr in received event
   const char* unpack_string(unsigned attr_id) const;
->>>>>>> 4869291f
 };
 
 #endif