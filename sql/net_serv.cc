--- conflicted
+++ resolved
@@ -244,18 +244,7 @@
 {
   my_bool retry;
 
-<<<<<<< HEAD
-#if !defined(MYSQL_SERVER)
-  /*
-    In the thread safe client library, interrupted I/O operations
-    are always retried.  Otherwise, its either a timeout or a
-    unrecoverable error.
-  */
-  retry= vio_should_retry(net->vio);
-#else
-=======
 #ifndef MYSQL_SERVER
->>>>>>> 71f48ab3
   /*
     In the  client library, interrupted I/O operations are always retried.
     Otherwise, it's either a timeout or an unrecoverable error.
