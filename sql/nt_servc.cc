--- conflicted
+++ resolved
@@ -359,11 +359,7 @@
   SC_HANDLE service, scm;
 
   // open a connection to the SCM
-<<<<<<< HEAD
-  if (!(scm = OpenSCManager(0, 0, SC_MANAGER_CREATE_SERVICE))) {
-=======
   if (!(scm = OpenSCManager(nullptr, nullptr, SC_MANAGER_CREATE_SERVICE))) {
->>>>>>> 87307d4d
     const DWORD ret_error = GetLastError();
     if (ret_error == ERROR_ACCESS_DENIED) {
       printf("Install/Remove of the Service Denied!\n");
