/* Copyright (c) 2013, 2024, Oracle and/or its affiliates.

   This program is free software; you can redistribute it and/or modify
   it under the terms of the GNU General Public License, version 2.0,
   as published by the Free Software Foundation.

   This program is designed to work with certain software (including
   but not limited to OpenSSL) that is licensed under separate terms,
   as designated in a particular file or component or in included license
   documentation.  The authors of MySQL hereby grant you an additional
   permission to link the program and your derivative works with the
   separately licensed software that they have either included with
   the program or referenced in the documentation.

   This program is distributed in the hope that it will be useful,
   but WITHOUT ANY WARRANTY; without even the implied warranty of
   MERCHANTABILITY or FITNESS FOR A PARTICULAR PURPOSE.  See the
   GNU General Public License, version 2.0, for more details.

   You should have received a copy of the GNU General Public License
   along with this program; if not, write to the Free Software
   Foundation, Inc., 51 Franklin St, Fifth Floor, Boston, MA 02110-1301  USA */

#include "sql/parse_tree_nodes.h"

#include <algorithm>
#include <cstring>
#include <limits>
#include <utility>
#include <vector>

#include "field_types.h"
#include "mem_root_deque.h"
#include "my_alloc.h"
#include "my_dbug.h"
#include "mysql/mysql_lex_string.h"
#include "mysql/strings/m_ctype.h"
#include "mysql/udf_registration_types.h"
#include "mysql_com.h"
#include "scope_guard.h"
#include "sql/auth/auth_acls.h"
#include "sql/auth/sql_security_ctx.h"
#include "sql/create_field.h"
#include "sql/dd/info_schema/show.h"      // build_show_...
#include "sql/dd/types/abstract_table.h"  // dd::enum_table_type::BASE_TABLE
#include "sql/dd/types/column.h"
#include "sql/derror.h"  // ER_THD
#include "sql/field.h"
#include "sql/gis/srid.h"
#include "sql/intrusive_list_iterator.h"
#include "sql/item.h"
#include "sql/item_cmpfunc.h"
#include "sql/item_func.h"
#include "sql/item_timefunc.h"
#include "sql/key_spec.h"
#include "sql/lex.h"
#include "sql/mdl.h"
#include "sql/mysqld.h"                   // global_system_variables
#include "sql/opt_explain_json.h"         // Explain_format_JSON
#include "sql/opt_explain_traditional.h"  // Explain_format_traditional
#include "sql/parse_location.h"
#include "sql/parse_tree_column_attrs.h"  // PT_field_def_base
#include "sql/parse_tree_hints.h"
#include "sql/parse_tree_items.h"
#include "sql/parse_tree_partitions.h"  // PT_partition
#include "sql/parse_tree_window.h"      // PT_window
#include "sql/parser_yystype.h"
#include "sql/query_options.h"
#include "sql/query_result.h"
#include "sql/query_term.h"
#include "sql/sp.h"  // sp_add_used_routine
#include "sql/sp_head.h"
#include "sql/sp_instr.h"  // sp_instr_set
#include "sql/sp_pcontext.h"
#include "sql/sql_base.h"  // find_temporary_table
#include "sql/sql_call.h"  // Sql_cmd_call...
#include "sql/sql_class.h"
#include "sql/sql_cmd.h"
#include "sql/sql_cmd_ddl_table.h"
#include "sql/sql_component.h"  // Sql_cmd_component
#include "sql/sql_const.h"
#include "sql/sql_data_change.h"
#include "sql/sql_db.h"
#include "sql/sql_delete.h"  // Sql_cmd_delete...
#include "sql/sql_do.h"      // Sql_cmd_do...
#include "sql/sql_error.h"
#include "sql/sql_insert.h"  // Sql_cmd_insert...
#include "sql/sql_parse.h"
#include "sql/sql_select.h"  // Sql_cmd_select...
#include "sql/sql_show.h"    // Sql_cmd_show...
#include "sql/sql_show_processlist.h"
#include "sql/sql_show_status.h"  // build_show_session_status, ...
#include "sql/sql_update.h"       // Sql_cmd_update...
#include "sql/strfunc.h"
#include "sql/system_variables.h"
#include "sql/table_function.h"
#include "sql/thr_malloc.h"
#include "sql/trigger_def.h"
#include "sql/window.h"  // Window
#include "sql_string.h"
#include "string_with_len.h"
#include "strxmov.h"
#include "template_utils.h"

static constexpr const size_t MAX_SYS_VAR_LENGTH{32};

namespace {

template <typename Context, typename Node>
bool contextualize_safe(Context *pc, Node node) {
  if (node == nullptr) return false;
  return node->contextualize(pc);
}

template <typename Context>
bool contextualize_safe(Context *pc, mem_root_deque<Item *> *list) {
  if (list == nullptr) return false;
  for (Item *&item : *list) {
    if (item->itemize(pc, &item)) return true;
  }
  return false;
}

/**
  Convenience function that calls Parse_tree_node::do_contextualize() on each of
  the nodes that are non-NULL, stopping when a call returns true.
*/
template <typename Context, typename Node, typename... Nodes>
bool contextualize_safe(Context *pc, Node node, Nodes... nodes) {
  return contextualize_safe(pc, node) || contextualize_safe(pc, nodes...);
}

static void print_table_ident(const THD *thd, const Table_ident *ident,
                              String *s) {
  if (ident->db.length > 0) {
    append_identifier(thd, s, ident->db.str, ident->db.length);
    s->append('.');
  }
  append_identifier(thd, s, ident->table.str, ident->table.length);
}

/**
  Convenience function that calls Item::itemize() on the item if it's
  non-NULL.
*/
bool itemize_safe(Parse_context *pc, Item **item) {
  if (*item == nullptr) return false;
  return (*item)->itemize(pc, item);
}

}  // namespace

Table_ddl_parse_context::Table_ddl_parse_context(THD *thd_arg,
                                                 Query_block *select_arg,
                                                 Alter_info *alter_info)
    : Parse_context(thd_arg, select_arg),
      create_info(thd_arg->lex->create_info),
      alter_info(alter_info),
      key_create_info(&thd_arg->lex->key_create_info) {}

PT_joined_table *PT_table_reference::add_cross_join(PT_cross_join *cj) {
  cj->add_rhs(this);
  return cj;
}

bool PT_joined_table::contextualize_tabs(Parse_context *pc) {
  if (m_left_table_ref != nullptr) return false;  // already done

  bool was_right_join = m_type & JTT_RIGHT;
  // rewrite to LEFT JOIN
  if (was_right_join) {
    m_type =
        static_cast<PT_joined_table_type>((m_type & ~JTT_RIGHT) | JTT_LEFT);
    std::swap(m_left_pt_table, m_right_pt_table);
  }

  if (m_left_pt_table->contextualize(pc) || m_right_pt_table->contextualize(pc))
    return true;

  m_left_table_ref = m_left_pt_table->m_table_ref;
  m_right_table_ref = m_right_pt_table->m_table_ref;

  if (m_left_table_ref == nullptr || m_right_table_ref == nullptr) {
    error(pc, m_join_pos);
    return true;
  }

  if (m_type & JTT_LEFT) {
    m_right_table_ref->outer_join = true;
    if (was_right_join) {
      m_right_table_ref->join_order_swapped = true;
      m_right_table_ref->query_block->set_right_joins();
    }
  }

  return false;
}

bool PT_option_value_no_option_type_charset::do_contextualize(
    Parse_context *pc) {
  if (super::do_contextualize(pc)) return true;

  THD *thd = pc->thd;
  LEX *lex = thd->lex;
  int flags = opt_charset ? 0 : set_var_collation_client::SET_CS_DEFAULT;
  const CHARSET_INFO *cs2;
  cs2 =
      opt_charset ? opt_charset : global_system_variables.character_set_client;
  set_var_collation_client *var;
  var = new (thd->mem_root) set_var_collation_client(
      flags, cs2, thd->variables.collation_database, cs2);
  if (var == nullptr) return true;
  lex->var_list.push_back(var);
  return false;
}

bool PT_option_value_no_option_type_names::do_contextualize(Parse_context *pc) {
  if (super::do_contextualize(pc)) return true;

  THD *thd = pc->thd;
  LEX *lex = thd->lex;
  sp_pcontext *pctx = lex->get_sp_current_parsing_ctx();
  LEX_CSTRING names = {STRING_WITH_LEN("names")};

  if (pctx && pctx->find_variable(names.str, names.length, false))
    my_error(ER_SP_BAD_VAR_SHADOW, MYF(0), names.str);
  else
    error(pc, m_error_pos);

  return true;  // always fails with an error
}

bool PT_set_names::do_contextualize(Parse_context *pc) {
  if (super::do_contextualize(pc)) return true;

  THD *thd = pc->thd;
  LEX *lex = thd->lex;
  const CHARSET_INFO *cs2;
  const CHARSET_INFO *cs3;
  int flags = set_var_collation_client::SET_CS_NAMES |
              (opt_charset ? 0 : set_var_collation_client::SET_CS_DEFAULT) |
              (opt_collation ? set_var_collation_client::SET_CS_COLLATE : 0);
  cs2 =
      opt_charset ? opt_charset : global_system_variables.character_set_client;
  if (opt_collation != nullptr) {
    if (!my_charset_same(cs2, opt_collation)) {
      my_error(ER_COLLATION_CHARSET_MISMATCH, MYF(0),
               opt_collation->m_coll_name, cs2->csname);
      return true;
    }
    cs3 = opt_collation;
  } else {
    if (cs2 == &my_charset_utf8mb4_0900_ai_ci &&
        cs2 != thd->variables.default_collation_for_utf8mb4)
      cs3 = thd->variables.default_collation_for_utf8mb4;
    else
      cs3 = cs2;
  }
  set_var_collation_client *var;
  var = new (thd->mem_root) set_var_collation_client(flags, cs3, cs3, cs3);
  if (var == nullptr) return true;
  lex->var_list.push_back(var);
  return false;
}

bool PT_group::do_contextualize(Parse_context *pc) {
  if (super::do_contextualize(pc)) return true;

  Query_block *select = pc->select;
  select->parsing_place = CTX_GROUP_BY;

  if (group_list->contextualize(pc)) return true;
  assert(select == pc->select);

  select->group_list = group_list->value;

  // group by does not have to provide ordering
  ORDER *group = select->group_list.first;
  for (; group; group = group->next) group->direction = ORDER_NOT_RELEVANT;

  // Ensure we're resetting parsing place of the right select
  assert(select->parsing_place == CTX_GROUP_BY);
  select->parsing_place = CTX_NONE;

  switch (olap) {
    case UNSPECIFIED_OLAP_TYPE:
      break;
    case ROLLUP_TYPE:
      if (select->linkage == GLOBAL_OPTIONS_TYPE) {
        my_error(ER_WRONG_USAGE, MYF(0), "WITH ROLLUP",
                 "global union parameters");
        return true;
      }
      select->olap = ROLLUP_TYPE;
      break;
    case CUBE_TYPE:
      if (select->linkage == GLOBAL_OPTIONS_TYPE) {
        my_error(ER_WRONG_USAGE, MYF(0), "CUBE", "global union parameters");
        return true;
      }
      select->olap = CUBE_TYPE;
      pc->thd->lex->set_execute_only_in_secondary_engine(
          /*execute_only_in_secondary_engine_param=*/true, CUBE);
      break;
    default:
      assert(!"unexpected OLAP type!");
  }
  return false;
}

bool PT_order::do_contextualize(Parse_context *pc) {
  if (super::do_contextualize(pc)) return true;

  pc->select->parsing_place = CTX_ORDER_BY;
  pc->thd->where = "global ORDER clause";

  if (order_list->contextualize(pc)) return true;
  pc->select->order_list = order_list->value;

  // Reset parsing place only for ORDER BY
  if (pc->select->parsing_place == CTX_ORDER_BY)
    pc->select->parsing_place = CTX_NONE;

  pc->thd->where = THD::DEFAULT_WHERE;
  return false;
}

bool PT_order_expr::do_contextualize(Parse_context *pc) {
  return super::do_contextualize(pc) ||
         item_initial->itemize(pc, &item_initial);
}

/**
  Recognize the transition variable syntax: { OLD | NEW } "." ...

  @param pc             Parse context
  @param opt_prefix     Optional prefix to examine or empty LEX_CSTRING
  @param prefix         "OLD" or "NEW" to compare with

  @returns true if the OLD transition variable syntax, otherwise false
*/
static bool is_transition_variable_prefix(const Parse_context &pc,
                                          const LEX_CSTRING &opt_prefix,
                                          const char *prefix) {
  assert(strcmp(prefix, "OLD") == 0 || strcmp(prefix, "NEW") == 0);
  sp_head *const sp = pc.thd->lex->sphead;
  return opt_prefix.str != nullptr && sp != nullptr &&
         sp->m_type == enum_sp_type::TRIGGER &&
         my_strcasecmp(system_charset_info, opt_prefix.str, prefix) == 0;
}

static bool is_old_transition_variable_prefix(const Parse_context &pc,
                                              const LEX_CSTRING &opt_prefix) {
  return is_transition_variable_prefix(pc, opt_prefix, "OLD");
}

static bool is_new_transition_variable_prefix(const Parse_context &pc,
                                              const LEX_CSTRING &opt_prefix) {
  return is_transition_variable_prefix(pc, opt_prefix, "NEW");
}

/**
  Recognize any of transition variable syntax: { NEW | OLD } "." ...

  @param pc     Parse context
  @param opt_prefix Optional prefix or empty LEX_CSTRING

  @returns true if the transition variable syntax, otherwise false
*/
static bool is_any_transition_variable_prefix(const Parse_context &pc,
                                              const LEX_CSTRING &opt_prefix) {
  return is_old_transition_variable_prefix(pc, opt_prefix) ||
         is_new_transition_variable_prefix(pc, opt_prefix);
}

/**
  Try to resolve a name as SP formal parameter or local variable

  @note Doesn't output error messages on failure.

  @param pc     Parse context
  @param name   Name of probable SP variable

  @returns pointer to SP formal parameter/local variable object on success,
           otherwise nullptr
*/
static sp_variable *find_sp_variable(const Parse_context &pc,
                                     const LEX_CSTRING &name) {
  const sp_pcontext *pctx = pc.thd->lex->get_sp_current_parsing_ctx();
  return pctx ? pctx->find_variable(name.str, name.length, false) : nullptr;
}

/**
  Helper action for a SET statement.
  Used to SET a field of NEW row.

  @param pc                 the parse context
  @param trigger_field_name the NEW-row field name
  @param expr_item          the value expression to be assigned
  @param expr_pos           the value expression query

  @return error status (true if error, false otherwise).
*/

static bool set_trigger_new_row(Parse_context *pc,
                                LEX_CSTRING trigger_field_name, Item *expr_item,
                                const POS &expr_pos) {
  THD *thd = pc->thd;
  LEX *lex = thd->lex;
  sp_head *sp = lex->sphead;

  assert(expr_item != nullptr);

  if (sp->m_trg_chistics.event == TRG_EVENT_DELETE) {
    my_error(ER_TRG_NO_SUCH_ROW_IN_TRG, MYF(0), "NEW", "on DELETE");
    return true;
  }
  if (sp->m_trg_chistics.action_time == TRG_ACTION_AFTER) {
    my_error(ER_TRG_CANT_CHANGE_ROW, MYF(0), "NEW", "after ");
    return true;
  }

  LEX_CSTRING expr_query{};
  if (lex->is_metadata_used()) {
    expr_query = make_string(thd, expr_pos.raw.start, expr_pos.raw.end);
    if (expr_query.str == nullptr) return true;  // OOM
  }

  assert(sp->m_trg_chistics.action_time == TRG_ACTION_BEFORE &&
         (sp->m_trg_chistics.event == TRG_EVENT_INSERT ||
          sp->m_trg_chistics.event == TRG_EVENT_UPDATE));

  Item_trigger_field *trg_fld = new (pc->mem_root) Item_trigger_field(
      POS(), TRG_NEW_ROW, trigger_field_name.str, UPDATE_ACL, false);

  if (trg_fld == nullptr || trg_fld->itemize(pc, (Item **)&trg_fld))
    return true;
  assert(trg_fld->type() == Item::TRIGGER_FIELD_ITEM);

  auto *sp_instr = new (pc->mem_root)
      sp_instr_set_trigger_field(sp->instructions(), lex, trigger_field_name,
                                 trg_fld, expr_item, expr_query);

  if (sp_instr == nullptr) return true;  // OM

  /*
    Add this item to list of all Item_trigger_field objects in trigger.
  */
  sp->m_cur_instr_trig_field_items.link_in_list(trg_fld,
                                                &trg_fld->next_trg_field);

  return sp->add_instr(thd, sp_instr);
}

/**
  Helper action for a SET statement.
  Used to push a system variable into the assignment list.
  In stored routines detects "SET AUTOCOMMIT" and reject "SET GTID..." stuff.

  @param thd            the current thread
  @param prefix         left hand side of a qualified name (if any)
                        or nullptr string
  @param suffix         the right hand side of a qualified name (if any)
                        or a whole unqualified name
  @param var_type       the scope of the variable
  @param val            the value being assigned to the variable

  @return true if error, false otherwise.
*/
static bool add_system_variable_assignment(THD *thd, LEX_CSTRING prefix,
                                           LEX_CSTRING suffix,
                                           enum enum_var_type var_type,
                                           Item *val) {
  System_variable_tracker var_tracker = System_variable_tracker::make_tracker(
      to_string_view(prefix), to_string_view(suffix));
  if (var_tracker.access_system_variable(thd)) {
    return true;
  }

  LEX *lex = thd->lex;
  sp_head *sp = lex->sphead;
  sp_pcontext *pctx = lex->get_sp_current_parsing_ctx();

  /* No AUTOCOMMIT from a stored function or trigger. */
  if (pctx != nullptr && var_tracker.eq_static_sys_var(Sys_autocommit_ptr))
    sp->m_flags |= sp_head::HAS_SET_AUTOCOMMIT_STMT;

  if (lex->uses_stored_routines() &&
      (var_tracker.eq_static_sys_var(Sys_gtid_next_ptr) ||
#ifdef HAVE_GTID_NEXT_LIST
       var_tracker.eq_static_sys_var(Sys_gtid_next_list_ptr) ||
#endif
       var_tracker.eq_static_sys_var(Sys_gtid_purged_ptr))) {
    my_error(ER_SET_STATEMENT_CANNOT_INVOKE_FUNCTION, MYF(0),
             var_tracker.get_var_name());
    return true;
  }

  /*
    If the set value is a field, change it to a string to allow things like
    SET table_type=MYISAM;
  */
  if (val && val->type() == Item::FIELD_ITEM) {
    Item_field *item_field = down_cast<Item_field *>(val);
    if (item_field->table_name != nullptr) {
      // Reject a dot-separated identifier as the RHS of:
      //    SET <variable_name> = <table_name>.<field_name>
      my_error(ER_WRONG_TYPE_FOR_VAR, MYF(0), var_tracker.get_var_name());
      return true;
    }
    assert(item_field->field_name != nullptr);
    val =
        new Item_string(item_field->field_name, strlen(item_field->field_name),
                        system_charset_info);  // names are utf8
    if (val == nullptr) return true;           // OOM
  }

  set_var *var = new (thd->mem_root) set_var(var_type, var_tracker, val);
  if (var == nullptr) return true;

  return lex->var_list.push_back(var);
}

bool PT_set_variable::do_contextualize(Parse_context *pc) {
  if (super::do_contextualize(pc) || itemize_safe(pc, &m_opt_expr)) {
    return true;
  }
  const bool is_1d_name = m_opt_prefix.str == nullptr;

  /*
    1. Reject `SET OLD.<name>` in triggers:
  */
  if (is_old_transition_variable_prefix(*pc, m_opt_prefix)) {
    my_error(ER_TRG_CANT_CHANGE_ROW, MYF(0), "OLD", "");
    return true;
  }

  /*
    2. Process NEW.<name> in triggers:
  */
  if (is_new_transition_variable_prefix(*pc, m_opt_prefix)) {
    if (m_opt_expr == nullptr) {
      error(pc, m_expr_pos);  // Reject the syntax: SET NEW.<column> = DEFAULT
      return true;
    }
    if (set_trigger_new_row(pc, m_name, m_opt_expr, m_expr_pos)) return true;
    return false;
  }

  /*
    3. Process SP local variable assignment:
  */

  THD *const thd = pc->thd;
  LEX *const lex = thd->lex;
  if (is_1d_name) {
    // Remove deprecation warning when FULL is used as keyword.
    if (thd->get_stmt_da()->has_sql_condition(ER_WARN_DEPRECATED_IDENT)) {
      thd->get_stmt_da()->reset_condition_info(thd);
    }

    sp_variable *spv = find_sp_variable(*pc, m_name);
    if (spv != nullptr) {
      if (m_opt_expr == nullptr) {
        error(pc,
              m_expr_pos);  // Reject the syntax: SET <sp var name> = DEFAULT
        return true;
      }

      LEX_CSTRING expr_query{};
      if (lex->is_metadata_used()) {
        expr_query = make_string(thd, m_expr_pos.raw.start, m_expr_pos.raw.end);
        if (expr_query.str == nullptr) return true;  // OOM
      }

      /*
        NOTE: every SET-expression has its own LEX-object, even if it is
        a multiple SET-statement, like:

          SET spv1 = expr1, spv2 = expr2, ...

        Every SET-expression has its own sp_instr_set. Thus, the
        instruction owns the LEX-object, i.e. the instruction is
        responsible for destruction of the LEX-object.
      */

      sp_head *const sp = lex->sphead;
      auto *sp_instr = new (thd->mem_root) sp_instr_set(
          sp->instructions(), lex, spv->offset, m_opt_expr, expr_query,
          true);  // The instruction owns its lex.

      return sp_instr == nullptr || sp->add_instr(thd, sp_instr);
    }
  }

  /*
    4. Process assignment of a system variable, including:
       * Multiple Key Cache variables
       * plugin variables
       * component variables
  */
  return add_system_variable_assignment(thd, m_opt_prefix, m_name,
                                        lex->option_type, m_opt_expr);
}

bool PT_option_value_no_option_type_password_for::do_contextualize(
    Parse_context *pc) {
  if (super::do_contextualize(pc)) return true;

  THD *thd = pc->thd;
  LEX *lex = thd->lex;
  set_var_password *var;
  lex->contains_plaintext_password = true;

  /*
    In case of anonymous user, user->user is set to empty string with
    length 0. But there might be case when user->user.str could be NULL.
    For Ex: "set password for current_user() = password('xyz');".
    In this case, set user information as of the current user.
  */
  if (!user->user.str) {
    LEX_CSTRING sctx_priv_user = thd->security_context()->priv_user();
    assert(sctx_priv_user.str);
    user->user.str = sctx_priv_user.str;
    user->user.length = sctx_priv_user.length;
  }
  if (!user->host.str) {
    LEX_CSTRING sctx_priv_host = thd->security_context()->priv_host();
    assert(sctx_priv_host.str);
    user->host.str = sctx_priv_host.str;
    user->host.length = sctx_priv_host.length;
  }

  // Current password is specified through the REPLACE clause hence set the flag
  if (current_password != nullptr) user->uses_replace_clause = true;

  if (random_password_generator) password = nullptr;

  var = new (thd->mem_root) set_var_password(
      user, const_cast<char *>(password), const_cast<char *>(current_password),
      retain_current_password, random_password_generator);

  if (var == nullptr || lex->var_list.push_back(var)) {
    return true;  // Out of memory
  }
  lex->sql_command = SQLCOM_SET_PASSWORD;
  if (lex->sphead) lex->sphead->m_flags |= sp_head::HAS_SET_AUTOCOMMIT_STMT;
  if (sp_create_assignment_instr(pc->thd, expr_pos.raw.end)) return true;
  return false;
}

bool PT_option_value_no_option_type_password::do_contextualize(
    Parse_context *pc) {
  if (super::do_contextualize(pc)) return true;

  THD *thd = pc->thd;
  LEX *lex = thd->lex;
  sp_head *sp = lex->sphead;
  sp_pcontext *pctx = lex->get_sp_current_parsing_ctx();
  LEX_CSTRING pw = {STRING_WITH_LEN("password")};
  lex->contains_plaintext_password = true;

  if (pctx && pctx->find_variable(pw.str, pw.length, false)) {
    my_error(ER_SP_BAD_VAR_SHADOW, MYF(0), pw.str);
    return true;
  }

  LEX_CSTRING sctx_user = thd->security_context()->user();
  LEX_CSTRING sctx_priv_host = thd->security_context()->priv_host();
  assert(sctx_priv_host.str);

  LEX_USER *user = LEX_USER::alloc(thd, (LEX_STRING *)&sctx_user,
                                   (LEX_STRING *)&sctx_priv_host);
  if (!user) return true;

  if (random_password_generator) password = nullptr;

  set_var_password *var = new (thd->mem_root) set_var_password(
      user, const_cast<char *>(password), const_cast<char *>(current_password),
      retain_current_password, random_password_generator);

  if (var == nullptr || lex->var_list.push_back(var)) {
    return true;  // Out of Memory
  }
  lex->sql_command = SQLCOM_SET_PASSWORD;

  if (sp) sp->m_flags |= sp_head::HAS_SET_AUTOCOMMIT_STMT;

  if (sp_create_assignment_instr(pc->thd, expr_pos.raw.end)) return true;

  return false;
}

PT_key_part_specification::PT_key_part_specification(const POS &pos,
                                                     Item *expression,
                                                     enum_order order)
    : super(pos), m_expression(expression), m_order(order) {}

PT_key_part_specification::PT_key_part_specification(
    const POS &pos, const LEX_CSTRING &column_name, enum_order order,
    int prefix_length)
    : super(pos),
      m_expression(nullptr),
      m_order(order),
      m_column_name(column_name),
      m_prefix_length(prefix_length) {}

bool PT_key_part_specification::do_contextualize(Parse_context *pc) {
  return super::do_contextualize(pc) || itemize_safe(pc, &m_expression);
}

bool PT_select_sp_var::do_contextualize(Parse_context *pc) {
  if (super::do_contextualize(pc)) return true;

  LEX *lex = pc->thd->lex;
#ifndef NDEBUG
  sp = lex->sphead;
#endif
  sp_pcontext *pctx = lex->get_sp_current_parsing_ctx();
  sp_variable *spv;

  if (!pctx || !(spv = pctx->find_variable(name.str, name.length, false))) {
    my_error(ER_SP_UNDECLARED_VAR, MYF(0), name.str);
    return true;
  }

  offset = spv->offset;

  return false;
}

std::string PT_select_stmt::get_printable_parse_tree(THD *thd) {
  Parse_context pc(thd, thd->lex->current_query_block(),
                   /*show_parse_tree=*/true);

  pc.m_show_parse_tree->push_level(m_pos, typeid(*this).name());

  thd->lex->sql_command = m_sql_command;

  if (m_qe->contextualize(&pc)) {
    return "";
  }

  const bool has_into_clause_inside_query_block = thd->lex->result != nullptr;

  if (has_into_clause_inside_query_block && m_into != nullptr) {
    my_error(ER_MULTIPLE_INTO_CLAUSES, MYF(0));
    return "";
  }
  if (contextualize_safe(&pc, m_into)) {
    return "";
  }

  if (pc.finalize_query_expression()) return "";

  pc.m_show_parse_tree->pop_level();

  return pc.m_show_parse_tree->get_parse_tree();
}

Sql_cmd *PT_select_stmt::make_cmd(THD *thd) {
  Parse_context pc(thd, thd->lex->current_query_block());

  thd->lex->sql_command = m_sql_command;

  if (m_qe->contextualize(&pc)) {
    return nullptr;
  }

  const bool has_into_clause_inside_query_block = thd->lex->result != nullptr;

  if (has_into_clause_inside_query_block && m_into != nullptr) {
    my_error(ER_MULTIPLE_INTO_CLAUSES, MYF(0));
    return nullptr;
  }
  if (contextualize_safe(&pc, m_into)) {
    return nullptr;
  }

  if (pc.finalize_query_expression()) return nullptr;

  // Ensure that first query block is the current one
  assert(pc.select->select_number == 1);

  if (m_into != nullptr && m_has_trailing_locking_clauses) {
    // Example: ... INTO ... FOR UPDATE;
    push_warning(thd, ER_WARN_DEPRECATED_INNER_INTO);
  } else if (has_into_clause_inside_query_block &&
             thd->lex->unit->is_set_operation()) {
    // Example: ... UNION ... INTO ...;
    if (!m_qe->has_trailing_into_clause()) {
      // Example: ... UNION SELECT * INTO OUTFILE 'foo' FROM ...;
      push_warning(thd, ER_WARN_DEPRECATED_INNER_INTO);
    } else if (m_has_trailing_locking_clauses) {
      // Example: ... UNION SELECT ... FROM ... INTO OUTFILE 'foo' FOR UPDATE;
      push_warning(thd, ER_WARN_DEPRECATED_INNER_INTO);
    }
  }

  DBUG_EXECUTE_IF("ast", Query_term *qn =
                             pc.select->master_query_expression()->query_term();
                  std::ostringstream buf; qn->debugPrint(0, buf);
                  DBUG_PRINT("ast", ("\n%s", buf.str().c_str())););

  if (thd->lex->sql_command == SQLCOM_SELECT)
    return new (thd->mem_root) Sql_cmd_select(thd->lex->result);
  else  // (thd->lex->sql_command == SQLCOM_DO)
    return new (thd->mem_root) Sql_cmd_do(nullptr);
}

/*
  Given a table in the source list, find a correspondent table in the
  list of table references.

  @param tbl    Source table to match.
  @param tables Table references list.

  @remark The source table list (tables listed before the FROM clause
  or tables listed in the FROM clause before the USING clause) may
  contain table names or aliases that must match unambiguously one,
  and only one, table in the target table list (table references list,
  after FROM/USING clause).

  @return Matching table, NULL if error.
*/

static Table_ref *multi_delete_table_match(Table_ref *tbl, Table_ref *tables) {
  Table_ref *match = nullptr;
  DBUG_TRACE;

  for (Table_ref *elem = tables; elem; elem = elem->next_local) {
    int cmp;

    if (tbl->is_fqtn && elem->is_alias) continue; /* no match */
    if (tbl->is_fqtn && elem->is_fqtn)
      cmp = my_strcasecmp(table_alias_charset, tbl->table_name,
                          elem->table_name) ||
            strcmp(tbl->db, elem->db);
    else if (elem->is_alias)
      cmp = my_strcasecmp(table_alias_charset, tbl->alias, elem->alias);
    else
      cmp = my_strcasecmp(table_alias_charset, tbl->table_name,
                          elem->table_name) ||
            strcmp(tbl->db, elem->db);

    if (cmp) continue;

    if (match) {
      my_error(ER_NONUNIQ_TABLE, MYF(0), elem->alias);
      return nullptr;
    }

    match = elem;
  }

  if (!match)
    my_error(ER_UNKNOWN_TABLE, MYF(0), tbl->table_name, "MULTI DELETE");

  return match;
}

/**
  Link tables in auxiliary table list of multi-delete with corresponding
  elements in main table list, and set proper locks for them.

  @param pc   Parse context
  @param delete_tables  List of tables to delete from

  @returns false if success, true if error
*/

static bool multi_delete_link_tables(Parse_context *pc,
                                     SQL_I_List<Table_ref> *delete_tables) {
  DBUG_TRACE;

  Table_ref *tables = pc->select->get_table_list();

  for (Table_ref *target_tbl = delete_tables->first; target_tbl;
       target_tbl = target_tbl->next_local) {
    /* All tables in aux_tables must be found in FROM PART */
    Table_ref *walk = multi_delete_table_match(target_tbl, tables);
    if (!walk) return true;
    if (!walk->is_derived()) {
      target_tbl->table_name = walk->table_name;
      target_tbl->table_name_length = walk->table_name_length;
    }
    walk->updating = target_tbl->updating;
    walk->set_lock(target_tbl->lock_descriptor());
    /* We can assume that tables to be deleted from are locked for write. */
    assert(walk->lock_descriptor().type >= TL_WRITE_ALLOW_WRITE);
    walk->mdl_request.set_type(mdl_type_for_dml(walk->lock_descriptor().type));
    target_tbl->correspondent_table = walk;  // Remember corresponding table
  }
  return false;
}

bool PT_delete::add_table(Parse_context *pc, Table_ident *table) {
  const ulong table_opts = is_multitable()
                               ? TL_OPTION_UPDATING | TL_OPTION_ALIAS
                               : TL_OPTION_UPDATING;
  const thr_lock_type lock_type = (opt_delete_options & DELETE_LOW_PRIORITY)
                                      ? TL_WRITE_LOW_PRIORITY
                                      : TL_WRITE_DEFAULT;
  const enum_mdl_type mdl_type = (opt_delete_options & DELETE_LOW_PRIORITY)
                                     ? MDL_SHARED_WRITE_LOW_PRIO
                                     : MDL_SHARED_WRITE;
  return !pc->select->add_table_to_list(
      pc->thd, table, opt_table_alias, table_opts, lock_type, mdl_type, nullptr,
      opt_use_partition, nullptr, pc);
}

Sql_cmd *PT_delete::make_cmd(THD *thd) {
  LEX *const lex = thd->lex;
  Query_block *const select = lex->current_query_block();

  Parse_context pc(thd, select);

  assert(lex->query_block == select);
  lex->sql_command = is_multitable() ? SQLCOM_DELETE_MULTI : SQLCOM_DELETE;
  lex->set_ignore(opt_delete_options & DELETE_IGNORE);
  select->init_order();
  if (opt_delete_options & DELETE_QUICK) select->add_base_options(OPTION_QUICK);

  if (contextualize_safe(&pc, m_with_clause))
    return nullptr; /* purecov: inspected */

  if (is_multitable()) {
    for (Table_ident **i = table_list.begin(); i != table_list.end(); ++i) {
      if (add_table(&pc, *i)) return nullptr;
    }
  } else if (add_table(&pc, table_ident))
    return nullptr;

  if (is_multitable()) {
    select->m_table_list.save_and_clear(&delete_tables);
    lex->query_tables = nullptr;
    lex->query_tables_last = &lex->query_tables;
  } else {
    select->m_table_nest.push_back(select->get_table_list());
  }
  Yacc_state *const yyps = &pc.thd->m_parser_state->m_yacc;
  yyps->m_lock_type = TL_READ_DEFAULT;
  yyps->m_mdl_type = MDL_SHARED_READ;

  if (is_multitable()) {
    if (contextualize_array(&pc, &join_table_list)) return nullptr;
    pc.select->context.table_list =
        pc.select->context.first_name_resolution_table =
            pc.select->get_table_list();
  }

  if (opt_where_clause != nullptr &&
      opt_where_clause->itemize(&pc, &opt_where_clause))
    return nullptr;
  select->set_where_cond(opt_where_clause);

  if (opt_order_clause != nullptr && opt_order_clause->contextualize(&pc))
    return nullptr;

  assert(select->select_limit == nullptr);
  if (opt_delete_limit_clause != nullptr) {
    if (opt_delete_limit_clause->itemize(&pc, &opt_delete_limit_clause))
      return nullptr;
    select->select_limit = opt_delete_limit_clause;
    if (select->select_limit->fixed && select->select_limit->val_int() != 0)
      lex->set_stmt_unsafe(LEX::BINLOG_STMT_UNSAFE_LIMIT);
  }

  if (is_multitable() && multi_delete_link_tables(&pc, &delete_tables))
    return nullptr;

  if (opt_hints != nullptr && opt_hints->contextualize(&pc)) return nullptr;

  return new (thd->mem_root) Sql_cmd_delete(is_multitable(), &delete_tables);
}

Sql_cmd *PT_update::make_cmd(THD *thd) {
  LEX *const lex = thd->lex;
  Query_block *const select = lex->current_query_block();

  Parse_context pc(thd, select);

  lex->duplicates = DUP_ERROR;

  lex->set_ignore(opt_ignore);

  if (contextualize_safe(&pc, m_with_clause))
    return nullptr; /* purecov: inspected */

  if (contextualize_array(&pc, &join_table_list)) return nullptr;
  select->parsing_place = CTX_UPDATE_VALUE;

  if (column_list->contextualize(&pc) || value_list->contextualize(&pc)) {
    return nullptr;
  }
  select->fields = column_list->value;

  // Ensure we're resetting parsing context of the right select
  assert(select->parsing_place == CTX_UPDATE_VALUE);
  select->parsing_place = CTX_NONE;
  const bool is_multitable = select->m_table_list.elements > 1;
  lex->sql_command = is_multitable ? SQLCOM_UPDATE_MULTI : SQLCOM_UPDATE;

  /*
    In case of multi-update setting write lock for all tables may
    be too pessimistic. We will decrease lock level if possible in
    Sql_cmd_update::prepare_inner().
  */
  select->set_lock_for_tables(opt_low_priority);

  if (opt_where_clause != nullptr &&
      opt_where_clause->itemize(&pc, &opt_where_clause)) {
    return nullptr;
  }
  select->set_where_cond(opt_where_clause);

  if (opt_order_clause != nullptr && opt_order_clause->contextualize(&pc))
    return nullptr;

  assert(select->select_limit == nullptr);
  if (opt_limit_clause != nullptr) {
    if (opt_limit_clause->itemize(&pc, &opt_limit_clause)) return nullptr;
    select->select_limit = opt_limit_clause;
    lex->set_stmt_unsafe(LEX::BINLOG_STMT_UNSAFE_LIMIT);
  }

  if (opt_hints != nullptr && opt_hints->contextualize(&pc)) return nullptr;

  return new (thd->mem_root) Sql_cmd_update(is_multitable, &value_list->value);
}

bool PT_insert_values_list::do_contextualize(Parse_context *pc) {
  if (super::do_contextualize(pc)) return true;
  for (List_item *item_list : many_values) {
    for (auto it = item_list->begin(); it != item_list->end(); ++it) {
      if ((*it)->itemize(pc, &*it)) return true;
    }
  }

  return false;
}

Sql_cmd *PT_insert::make_cmd(THD *thd) {
  LEX *const lex = thd->lex;

  Parse_context pc(thd, lex->current_query_block());

  // Currently there are two syntaxes (old and new, respectively) for INSERT
  // .. VALUES statements:
  //
  //  - INSERT .. VALUES (), () ..
  //  - INSERT .. VALUES ROW(), ROW() ..
  //
  // The latter is a table value constructor, i.e. it has an subquery
  // expression, while the former is the standard VALUES syntax. When the
  // non-standard VALUES() function (primarily used in ON DUPLICATE KEY UPDATE
  // update expressions) is deprecated in the future, the old syntax can be used
  // as a table value constructor as well.
  //
  // However, until such a change is made, we convert INSERT statements with
  // table value constructors into PT_insert objects that are equal to the old
  // syntax, as to enforce consistency by making sure they both follow the same
  // execution path.
  //
  // Note that this removes the constness of both row_value_list and
  // insert_query_expression, which should both be restored when deprecating
  // VALUES as mentioned above.
  if (has_query_block() &&
      insert_query_expression->is_table_value_constructor()) {
    row_value_list = insert_query_expression->get_row_value_list();
    assert(row_value_list != nullptr);

    insert_query_expression = nullptr;
  }

  if (is_replace) {
    lex->sql_command =
        has_query_block() ? SQLCOM_REPLACE_SELECT : SQLCOM_REPLACE;
    lex->duplicates = DUP_REPLACE;
  } else {
    lex->sql_command = has_query_block() ? SQLCOM_INSERT_SELECT : SQLCOM_INSERT;
    lex->duplicates = DUP_ERROR;
    lex->set_ignore(ignore);
  }

  Yacc_state *yyps = &pc.thd->m_parser_state->m_yacc;
  if (!pc.select->add_table_to_list(
          thd, table_ident, nullptr, TL_OPTION_UPDATING, yyps->m_lock_type,
          yyps->m_mdl_type, nullptr, opt_use_partition)) {
    return nullptr;
  }
  pc.select->set_lock_for_tables(lock_option);

  assert(lex->current_query_block() == lex->query_block);

  if (column_list->contextualize(&pc)) return nullptr;

  if (has_query_block()) {
    /*
      In INSERT/REPLACE INTO t ... SELECT the table_list initially contains
      here a table entry for the destination table `t'.
      Backup it and clean the table list for the processing of
      the query expression and push `t' back to the beginning of the
      table_list finally.

      @todo: Don't save the INSERT/REPLACE destination table in
             Query_block::table_list and remove this backup & restore.

      The following work only with the local list, the global list
      is created correctly in this case
    */
    SQL_I_List<Table_ref> save_list;
    pc.select->m_table_list.save_and_clear(&save_list);

    if (insert_query_expression->contextualize(&pc)) return nullptr;

    if (pc.finalize_query_expression()) return nullptr;

    /*
      The following work only with the local list, the global list
      is created correctly in this case
    */
    pc.select->m_table_list.push_front(&save_list);

    lex->bulk_insert_row_cnt = 0;
  } else {
    pc.select->parsing_place = CTX_INSERT_VALUES;
    if (row_value_list->contextualize(&pc)) return nullptr;
    // Ensure we're resetting parsing context of the right select
    assert(pc.select->parsing_place == CTX_INSERT_VALUES);
    pc.select->parsing_place = CTX_NONE;

    lex->bulk_insert_row_cnt = row_value_list->get_many_values().size();
  }

  // Ensure that further expressions are resolved against first query block
  assert(pc.select->select_number == 1);

  // Create a derived table to use as a table reference to the VALUES rows,
  // which can be referred to from ON DUPLICATE KEY UPDATE. Naming the derived
  // table columns is deferred to Sql_cmd_insert_base::prepare_inner, as this
  // requires the insert table to be resolved.
  Table_ref *values_table{nullptr};
  if (opt_values_table_alias != nullptr && opt_values_column_list != nullptr) {
    if (!strcmp(opt_values_table_alias, table_ident->table.str)) {
      my_error(ER_NONUNIQ_TABLE, MYF(0), opt_values_table_alias);
      return nullptr;
    }

    Table_ident *ti = new (pc.thd->mem_root)
        Table_ident(lex->query_block->master_query_expression());
    if (ti == nullptr) return nullptr;

    values_table = pc.select->add_table_to_list(
        pc.thd, ti, opt_values_table_alias, 0, TL_READ, MDL_SHARED_READ);
    if (values_table == nullptr) return nullptr;
  }

  if (opt_on_duplicate_column_list != nullptr) {
    assert(!is_replace);
    assert(opt_on_duplicate_value_list != nullptr &&
           opt_on_duplicate_value_list->elements() ==
               opt_on_duplicate_column_list->elements());

    lex->duplicates = DUP_UPDATE;
    Table_ref *first_table = lex->query_block->get_table_list();
    /* Fix lock for ON DUPLICATE KEY UPDATE */
    if (first_table->lock_descriptor().type == TL_WRITE_CONCURRENT_DEFAULT)
      first_table->set_lock({TL_WRITE_DEFAULT, THR_DEFAULT});

    pc.select->parsing_place = CTX_INSERT_UPDATE;

    if (opt_on_duplicate_column_list->contextualize(&pc) ||
        opt_on_duplicate_value_list->contextualize(&pc))
      return nullptr;

    // Ensure we're resetting parsing context of the right select
    assert(pc.select->parsing_place == CTX_INSERT_UPDATE);
    pc.select->parsing_place = CTX_NONE;
  }

  if (opt_hints != nullptr && opt_hints->contextualize(&pc)) return nullptr;

  Sql_cmd_insert_base *sql_cmd;
  if (has_query_block())
    sql_cmd =
        new (thd->mem_root) Sql_cmd_insert_select(is_replace, lex->duplicates);
  else
    sql_cmd =
        new (thd->mem_root) Sql_cmd_insert_values(is_replace, lex->duplicates);
  if (sql_cmd == nullptr) return nullptr;

  if (!has_query_block()) {
    sql_cmd->insert_many_values = row_value_list->get_many_values();
    sql_cmd->values_table = values_table;
    sql_cmd->values_column_list = opt_values_column_list;
  }

  sql_cmd->insert_field_list = column_list->value;
  if (opt_on_duplicate_column_list != nullptr) {
    assert(!is_replace);
    sql_cmd->update_field_list = opt_on_duplicate_column_list->value;
    sql_cmd->update_value_list = opt_on_duplicate_value_list->value;
  }

  return sql_cmd;
}

Sql_cmd *PT_call::make_cmd(THD *thd) {
  LEX *const lex = thd->lex;

  Parse_context pc(thd, lex->current_query_block());

  if (m_opt_hints != nullptr && m_opt_hints->contextualize(&pc)) return nullptr;

  if (opt_expr_list != nullptr && opt_expr_list->contextualize(&pc))
    return nullptr; /* purecov: inspected */

  lex->sql_command = SQLCOM_CALL;

  sp_add_own_used_routine(lex, thd, Sroutine_hash_entry::PROCEDURE, proc_name);

  mem_root_deque<Item *> *proc_args = nullptr;
  if (opt_expr_list != nullptr) proc_args = &opt_expr_list->value;

  return new (thd->mem_root) Sql_cmd_call(proc_name, proc_args);
}

bool PT_query_specification::do_contextualize(Parse_context *pc) {
  if (super::do_contextualize(pc)) return true;
  pc->m_stack.push_back(QueryLevel(pc->mem_root, SC_QUERY_SPECIFICATION));
  pc->select->parsing_place = CTX_SELECT_LIST;

  if (options.query_spec_options & SELECT_HIGH_PRIORITY) {
    Yacc_state *yyps = &pc->thd->m_parser_state->m_yacc;
    yyps->m_lock_type = TL_READ_HIGH_PRIORITY;
    yyps->m_mdl_type = MDL_SHARED_READ;
  }
  if (options.save_to(pc)) return true;

  if (item_list->contextualize(pc)) return true;

  // Ensure we're resetting parsing place of the right select
  assert(pc->select->parsing_place == CTX_SELECT_LIST);
  pc->select->parsing_place = CTX_NONE;

  if (contextualize_safe(pc, opt_into1)) return true;

  if (!from_clause.empty()) {
    if (contextualize_array(pc, &from_clause)) return true;
    pc->select->context.table_list =
        pc->select->context.first_name_resolution_table =
            pc->select->get_table_list();
  }

  if (itemize_safe(pc, &opt_where_clause) ||
      contextualize_safe(pc, opt_group_clause) ||
      itemize_safe(pc, &opt_having_clause))
    return true;

  pc->select->set_where_cond(opt_where_clause);
  pc->select->set_having_cond(opt_having_clause);

  /*
    Window clause is resolved under CTX_SELECT_LIST and not
    under CTX_WINDOW. Reasons being:
    1. Window functions are part of select list and the
    resolution of window definition happens along with
    window functions.
    2. It is tricky to resolve window definition under CTX_WINDOW
    and window functions under CTX_SELECT_LIST.
    3. Unnamed window definitions are anyways naturally placed in
    select list.
    4. Named window definition are not placed in select list of
    the query. But if this window definition is
    used by any window functions, then we resolve under CTX_SELECT_LIST.
    5. Because of all of the above, unused window definitions are
    resolved under CTX_SELECT_LIST. (These unused window definitions
    are removed after syntactic and semantic checks are done).
  */

  pc->select->parsing_place = CTX_SELECT_LIST;
  if (contextualize_safe(pc, opt_window_clause)) return true;

  pc->select->parsing_place = CTX_QUALIFY;
  if (itemize_safe(pc, &opt_qualify_clause)) return true;
  pc->select->set_qualify_cond(opt_qualify_clause);

  if (opt_qualify_clause != nullptr) {
    pc->thd->lex->set_execute_only_in_hypergraph_optimizer(
        /*execute_in_hypergraph_optimizer_param=*/true, QUALIFY_CLAUSE);
  }

  pc->select->parsing_place = CTX_NONE;

  QueryLevel ql = pc->m_stack.back();
  pc->m_stack.pop_back();
  pc->m_stack.back().m_elts.push_back(pc->select);
  return (opt_hints != nullptr ? opt_hints->contextualize(pc) : false);
}

void PT_query_specification::add_json_info(Json_object *obj) {
  std::string select_options;

  get_select_options_str(options.query_spec_options, &select_options);
  if (!select_options.empty())
    obj->add_alias("query_spec_options",
                   create_dom_ptr<Json_string>(select_options));
}

bool PT_table_value_constructor::do_contextualize(Parse_context *pc) {
  pc->m_stack.push_back(QueryLevel(pc->mem_root, SC_TABLE_VALUE_CONSTRUCTOR));

  if (row_value_list->contextualize(pc)) return true;

  pc->select->is_table_value_constructor = true;
  pc->select->row_value_list = &row_value_list->get_many_values();

  // Some queries, such as CREATE TABLE with SELECT, require item_list to
  // contain items to call Query_block::prepare.
  for (Item *item : *pc->select->row_value_list->front()) {
    pc->select->fields.push_back(item);
  }

  QueryLevel ql = pc->m_stack.back();
  pc->m_stack.pop_back();
  pc->m_stack.back().m_elts.push_back(pc->select);

  return false;
}

bool PT_query_expression::contextualize_order_and_limit(Parse_context *pc) {
  /*
    Quick reject test. We don't need to do anything if there are no limit
    or order by clauses.
  */
  if (m_order == nullptr && m_limit == nullptr) return false;

  if (m_body->can_absorb_order_and_limit(m_order != nullptr,
                                         m_limit != nullptr)) {
    if (contextualize_safe(pc, m_order, m_limit)) return true;
  } else {
    LEX *lex = pc->thd->lex;
    Query_block *orig_query_block = pc->select;
    pc->select = nullptr;
    lex->push_context(&pc->select->context);
    assert(pc->select->parsing_place == CTX_NONE);

    bool res = contextualize_safe(pc, m_order, m_limit);

    lex->pop_context();
    pc->select = orig_query_block;

    if (res) return true;
  }
  return false;
}

bool PT_table_factor_function::do_contextualize(Parse_context *pc) {
  if (super::do_contextualize(pc) || m_expr->itemize(pc, &m_expr)) return true;

  if (m_path->itemize(pc, &m_path)) return true;

  auto nested_columns = new (pc->mem_root) List<Json_table_column>;
  if (nested_columns == nullptr) return true;  // OOM

  for (auto col : *m_nested_columns) {
    if (col->contextualize(pc) || nested_columns->push_back(col->get_column()))
      return true;
  }

  auto root_el = new (pc->mem_root) Json_table_column(m_path, nested_columns);
  auto *root_list = new (pc->mem_root) List<Json_table_column>;
  if (root_el == nullptr || root_list == nullptr ||
      root_list->push_front(root_el))
    return true;  // OOM

  auto jtf = new (pc->mem_root)
      Table_function_json(m_table_alias.str, m_expr, root_list);
  if (jtf == nullptr) return true;  // OOM

  LEX_CSTRING alias;
  alias.length = strlen(jtf->func_name());
  alias.str = sql_strmake(jtf->func_name(), alias.length);
  if (alias.str == nullptr) return true;  // OOM

  auto ti = new (pc->mem_root) Table_ident(alias, jtf);
  if (ti == nullptr) return true;

  m_table_ref = pc->select->add_table_to_list(pc->thd, ti, m_table_alias.str, 0,
                                              TL_READ, MDL_SHARED_READ);
  if (m_table_ref == nullptr || pc->select->add_joined_table(m_table_ref))
    return true;

  return false;
}

<<<<<<< HEAD
bool PT_table_sequence_function::do_contextualize(Parse_context *pc) {
  if (super::do_contextualize(pc) || m_expr->itemize(pc, &m_expr)) return true;

  auto stf = new (pc->mem_root)
      Table_function_sequence(m_table_alias.str, m_expr);
  if (stf == nullptr) return true;  // OOM

  LEX_CSTRING alias;
  alias.length = strlen(stf->func_name());
  alias.str = sql_strmake(stf->func_name(), alias.length);
  if (alias.str == nullptr) return true;  // OOM

  auto ti = new (pc->mem_root) Table_ident(alias, stf);
  if (ti == nullptr) return true;

  m_table_ref = pc->select->add_table_to_list(pc->thd, ti, m_table_alias.str, 0,
                                        TL_READ, MDL_SHARED_READ);
  if (m_table_ref == nullptr) return true;
  if (pc->select->add_joined_table(m_table_ref)) return true;

  return false;
}

=======
>>>>>>> 05e4357f
PT_derived_table::PT_derived_table(const POS &pos, bool lateral,
                                   PT_subquery *subquery,
                                   const LEX_CSTRING &table_alias,
                                   Create_col_name_list *column_names)
    : super(pos),
      m_lateral(lateral),
      m_subquery(subquery),
      m_table_alias(table_alias.str),
      column_names(*column_names) {
  m_subquery->m_is_derived_table = true;
}

bool PT_derived_table::do_contextualize(Parse_context *pc) {
  Query_block *outer_query_block = pc->select;

  outer_query_block->parsing_place = CTX_DERIVED;
  assert(outer_query_block->linkage != GLOBAL_OPTIONS_TYPE);

  /*
    Determine the immediate outer context for the derived table:
    - if lateral: context of query which owns the FROM i.e. outer_query_block
    - if not lateral: context of query outer to query which owns the FROM.
    For a lateral derived table. this is just a preliminary decision.
    Name resolution {Item_field,Item_ref}::fix_fields() may use or ignore this
    outer context depending on where the derived table is placed in it.
  */
  if (!m_lateral) {
    pc->thd->lex->push_context(outer_query_block->context.outer_context);
  }

  if (m_subquery->contextualize(pc)) return true;

  if (!m_lateral) pc->thd->lex->pop_context();

  outer_query_block->parsing_place = CTX_NONE;

  assert(pc->select->next_query_block() == nullptr);

  Query_expression *unit = pc->select->first_inner_query_expression();
  pc->select = outer_query_block;
  Table_ident *ti = new (pc->mem_root) Table_ident(unit);
  if (ti == nullptr) return true;

  m_table_ref = pc->select->add_table_to_list(pc->thd, ti, m_table_alias, 0,
                                              TL_READ, MDL_SHARED_READ);
  if (m_table_ref == nullptr) return true;
  if (column_names.size()) m_table_ref->set_derived_column_names(&column_names);
  if (m_lateral) {
    // Mark the unit as LATERAL, by turning on one bit in the map:
    m_table_ref->derived_query_expression()->m_lateral_deps =
        OUTER_REF_TABLE_BIT;
  }
  if (pc->select->add_joined_table(m_table_ref)) return true;

  return false;
}

void PT_derived_table::add_json_info(Json_object *obj) {
  if (m_table_alias != nullptr) {
    obj->add_alias("table_alias", create_dom_ptr<Json_string>(m_table_alias));
  }
  if (column_names.size() != 0) {
    String column_names_str;
    print_derived_column_names(nullptr, &column_names_str, &column_names);
    obj->add_alias("table_columns",
                   create_dom_ptr<Json_string>(column_names_str.ptr(),
                                               column_names_str.length()));
  }
  obj->add_alias("lateral", create_dom_ptr<Json_boolean>(m_lateral));
}

bool PT_table_factor_joined_table::do_contextualize(Parse_context *pc) {
  if (Parse_tree_node::do_contextualize(pc)) return true;

  Query_block *outer_query_block = pc->select;
  if (outer_query_block->init_nested_join(pc->thd)) return true;

  if (m_joined_table->contextualize(pc)) return true;
  m_table_ref = m_joined_table->m_table_ref;

  if (outer_query_block->end_nested_join() == nullptr) return true;

  return false;
}

static Surrounding_context qt2sc(Query_term_type qtt) {
  switch (qtt) {
    case QT_UNION:
      return SC_UNION_ALL;
    case QT_EXCEPT:
      return SC_EXCEPT_ALL;
    case QT_INTERSECT:
      return SC_INTERSECT_ALL;
    default:
      assert(false);
  }
  return SC_TOP;
}

/**
  Possibly merge lower syntactic levels of set operations (UNION, INTERSECT and
  EXCEPT) into setop, and set new last DISTINCT index for setop. We only ever
  merge set operations of the same kind, but even that, not always: we prefer
  streaming of UNIONs when possible, and merging UNIONs with a mix of DISTINCT
  and ALL at the top level may lead to inefficient evaluation. Streaming only
  makes sense when the result set is sent from the server, i.e. not further
  materialized, e.g. for ORDER BY or windowing.

  For example, the query:

           EXPLAIN FORMAT=tree
           SELECT * FROM t1 UNION DISTINCT
           SELECT * FROM t2 UNION ALL
           SELECT * FROM t3;

    will yield the plan:

        -> Append
           -> Stream results
               -> Table scan on \<union temporary\>
                   -> Union materialize with deduplication
                       -> Table scan on t1
                       -> Table scan on t2
           -> Stream results
               -> Table scan on t3

    but
           EXPLAIN FORMAT=tree
           SELECT * FROM t1 UNION DISTINCT
           SELECT * FROM t2 UNION DISTINCT
           SELECT * FROM t3;

    will yield the following plan, i.e. we merge the two syntactic levels. The
    former case could also be merged, but the we'd need to write the rows of t3
    to the temporary table, which gives a performance penalty, so we don't
    merge.

        -> Table scan on \<union temporary\>
            -> Union materialize with deduplication
                -> Table scan on t1
                -> Table scan on t2
                -> Table scan on t3

    If have an outer ORDER BY, we will see how this would look (with merge):

           EXPLAIN FORMAT=tree
           SELECT * FROM t1 UNION DISTINCT
           SELECT * FROM t2 UNION ALL
           SELECT * FROM t3
           ORDER BY a;

   will yield

       -> Sort: a
           -> Table scan on \<union temporary\>
               -> Union materialize with deduplication
                   -> Table scan on t1
                   -> Table scan on t2
                   -> Disable deduplication
                       -> Table scan on t3

    since in this case, merging is advantageous, in that we need only one
    temporary file. Another interesting case is when the upper level is
    DISTINCT:

           EXPLAIN FORMAT=tree
           SELECT * FROM t1 UNION DISTINCT
           ( SELECT * FROM t2 UNION ALL
             SELECT * FROM t3 );

    will merge and remove the lower ALL level:

        -> Table scan on <union temporary>
            -> Union materialize with deduplication
                -> Table scan on t1
                -> Table scan on t2
                -> Table scan on t3

  For INTERSECT, the presence of one DISTINCT operator effectively
  makes any INTERSECT ALL equivalent to DISTINCT, so we only retain ALL if
  all operators are ALL, i.e. for a N-ary INTERSECT with at least one DISTINCT,
  has_mixed_distinct_operators always returns false.
  We aggressively merge up all sub-nests for INTERSECT.

  INTERSECT ALL is only binary due to current implementation method, no merge
  up.

  EXCEPT [ALL] is not right associative, so be careful when merging: we only
  merge up a left-most nested EXCEPT into an outer level EXCEPT, since we
  evaluate from left to right.  Note that for an N-ary EXCEPT operation, a mix
  of ALL and DISTINCT is meaningful and supported. After the first operator
  with DISTINCT, further ALL operators are moot since no duplicates are
  left. Example explain:

      SELECT * FROM r EXCEPT ALL SELECT * FROM s EXCEPT SELECT * FROM t

  -> Table scan on \<except temporary\>  (cost=..)
    -> Except materialize with deduplication  (cost=..)
        -> Table scan on r  (cost=..)
        -> Disable deduplication
            -> Table scan on s  (cost=..)
        -> Table scan on t  (cost=..)

  We can see that the first two operand tables are compared with ALL ("disable
  de-duplication"), whereas the final one, t, is DISTINCT.

  @param      pc   the parse context
  @param      setop the set operation query term to be filled in with children
  @param      ql   parsing query level
*/
void PT_set_operation::merge_descendants(Parse_context *pc,
                                         Query_term_set_op *setop,
                                         QueryLevel &ql) {
  // If a child is a Query_block, include it in this set op list as is.  If a
  // child is itself a set operation, include its members in this set
  // operation's descendant list if allowed.

  int count = 0;  /// computes number for members if we collapse

  // last_distinct is used by UNION and INTERSECT. For N-ary intersect, if
  // DISTINCT is present at all, its final value will be N-1, since ALL is
  // irrelevant once we have one DISTINCT for INTERSECT. Note that the
  // computation of last_distinct may be wrong for EXCEPT, but it doesn't rely
  // on it so we don't care.
  int64_t last_distinct = 0;

  // first_distinct is used by EXCEPT only, so its computation for UNION and
  // DISTINCT may be wrong/misleading.
  int64_t first_distinct = std::numeric_limits<int64_t>::max();

  const Query_term_type op = setop->term_type();
  Surrounding_context sc = qt2sc(op);

  if (m_is_distinct) {
    for (Query_term *elt : ql.m_elts) {
      // We only merge same kind, and only if no LIMIT on it
      if (elt->term_type() == QT_QUERY_BLOCK || /* 1 */
          elt->term_type() != op ||             /* 2 */
          (op == QT_EXCEPT && count > 0)) {     /* 3 */
        // (1) Nothing nested in this operand position, or (2) it's another
        // kind of set operation or (3) EXCEPT in non-left position (EXCEPT is
        // not right associative), hence no merge.
        count++;
        if (first_distinct == std::numeric_limits<int64_t>::max())
          first_distinct = 1;
        last_distinct = count - 1;
        setop->m_children.push_back(elt);
      } else if (Query_term_set_op *lower = down_cast<Query_term_set_op *>(elt);
                 elt->query_block()->select_limit == nullptr /* 4 */) {
        // (4) we have no LIMIT in the nest, so we can merge, proceed.
        if (lower->m_first_distinct < std::numeric_limits<int64_t>::max() &&
            lower->m_first_distinct + count < first_distinct) {
          assert(op != QT_EXCEPT || count == 0);
          first_distinct = count + lower->m_first_distinct;
        } else if (first_distinct == std::numeric_limits<int64_t>::max()) {
          first_distinct = lower->m_children.size();
        }
        // upper DISTINCT trumps lower ALL or DISTINCT, so ignore nest's last
        // distinct
        last_distinct = count + lower->m_children.size() - 1;
        count = count + lower->m_children.size();
        // fold in children
        for (auto child : lower->m_children) setop->m_children.push_back(child);
      } else {
        // similar kind of set operation, but contains limit, so do not merge
        count++;
        last_distinct = count - 1;
        setop->m_children.push_back(elt);
      }
    }
  } else {
    for (Query_term *elt : ql.m_elts) {
      // We only collapse same kind, and only if no LIMIT on it. Also, we do
      // not collapse INTERSECT ALL due to difficulty in computing it if we
      // do, cf. logic in MaterializeIterator<Profiler>::MaterializeOperand.
      if (elt->term_type() == QT_QUERY_BLOCK || /* 1 */
          elt->term_type() != op ||             /* 2 */
          (op == QT_EXCEPT && count > 0) ||     /* 3 */
          elt->query_block()->select_limit != nullptr) {
        // (1) Nothing nested in this operand position, or (2) it's another kind
        // of set operation, or non-left EXCEPT (3), hence no merge
        count++;
        setop->m_children.push_back(elt);
      } else if (Query_term_set_op *lower = down_cast<Query_term_set_op *>(elt);
                 (count == 0 ||  // first operand can always be merged
                                 // upper, lower are ALL, so ok:
                  lower->m_last_distinct == 0 ||
                  op == QT_INTERSECT /* maybe merge */)) {
        if (lower->m_last_distinct > 0) {
          if (pc->is_top_level_union_all(sc)) {
            // If we merge we lose the chance to stream the right table,
            // so don't.
            setop->m_children.push_back(elt);
            count++;
          } else {
            if (lower->m_first_distinct < std::numeric_limits<int64_t>::max() &&
                first_distinct == std::numeric_limits<int64_t>::max()) {
              first_distinct = count + lower->m_first_distinct;
            }
            last_distinct = count + lower->m_last_distinct;
            count = count + lower->m_children.size();
            for (auto child : lower->m_children)
              setop->m_children.push_back(child);
          }
        } else {
          // upper and lower level are both ALL, so ok to merge, unless we have
          // INTERSECT
          if (op != QT_INTERSECT) {
            if (lower->m_first_distinct < std::numeric_limits<int64_t>::max() &&
                first_distinct == std::numeric_limits<int64_t>::max()) {
              first_distinct = count + lower->m_first_distinct;
            }
            count = count + lower->m_children.size();
            for (auto child : lower->m_children)
              setop->m_children.push_back(child);
          } else {
            // do not merge INTERSECT ALL: the execution time logic can only
            // handle binary INTERSECT ALL.
            count++;
            setop->m_children.push_back(elt);
          }
        }
      } else if (!pc->is_top_level_union_all(sc) &&
                 lower->m_last_distinct == 0) {
        // We have a higher and lower level setop ALL, so ok to merge
        // unless we have a top level UNION ALL in which case we prefer
        // streaming.
        if (count + lower->m_first_distinct <
                std::numeric_limits<int64_t>::max() &&
            first_distinct == std::numeric_limits<int64_t>::max()) {
          first_distinct = count + lower->m_first_distinct;
        }
        count = count + lower->m_children.size();
        for (auto child : lower->m_children) setop->m_children.push_back(child);
      } else {
        // do not merge
        count++;
        setop->m_children.push_back(elt);
      }
    }
  }
  if (last_distinct > 0 && op == QT_INTERSECT)  // distinct always wins
    last_distinct = setop->m_children.size() - 1;
  setop->m_last_distinct = last_distinct;
  setop->m_first_distinct = first_distinct;
}

bool PT_set_operation::contextualize_setop(Parse_context *pc,
                                           Query_term_type setop_type,
                                           Surrounding_context context) {
  pc->m_stack.push_back(QueryLevel(pc->mem_root, context));
  if (super::do_contextualize(pc)) return true;

  if (m_lhs->contextualize(pc)) return true;

  pc->select = pc->thd->lex->new_set_operation_query(pc->select);

  if (pc->select == nullptr || m_rhs->contextualize(pc)) return true;

  pc->thd->lex->pop_context();

  QueryLevel ql = pc->m_stack.back();
  pc->m_stack.pop_back();

  Query_term_set_op *setop = nullptr;
  switch (setop_type) {
    case QT_UNION:
      setop = new (pc->mem_root) Query_term_union(pc->mem_root);
      break;
    case QT_EXCEPT:
      setop = new (pc->mem_root) Query_term_except(pc->mem_root);
      break;
    case QT_INTERSECT:
      setop = new (pc->mem_root) Query_term_intersect(pc->mem_root);
      break;
    default:
      assert(false);
  }
  if (setop == nullptr) return true;

  merge_descendants(pc, setop, ql);
  setop->label_children();

  Query_expression *qe = pc->select->master_query_expression();
  if (setop->set_block(qe->create_post_processing_block(setop))) return true;
  pc->m_stack.back().m_elts.push_back(setop);
  return false;
}

bool PT_union::do_contextualize(Parse_context *pc) {
  return contextualize_setop(pc, QT_UNION,
                             m_is_distinct ? SC_UNION_DISTINCT : SC_UNION_ALL);
}

bool PT_except::do_contextualize(Parse_context *pc [[maybe_unused]]) {
  return contextualize_setop(
      pc, QT_EXCEPT, m_is_distinct ? SC_EXCEPT_DISTINCT : SC_EXCEPT_ALL);
}

bool PT_intersect::do_contextualize(Parse_context *pc [[maybe_unused]]) {
  return contextualize_setop(
      pc, QT_INTERSECT,
      m_is_distinct ? SC_INTERSECT_DISTINCT : SC_INTERSECT_ALL);
}

static bool setup_index(keytype key_type, const LEX_STRING name,
                        PT_base_index_option *type,
                        List<PT_key_part_specification> *columns,
                        Index_options options, Table_ddl_parse_context *pc) {
  *pc->key_create_info = default_key_create_info;

  if (type != nullptr && type->contextualize(pc)) return true;

  if (contextualize_nodes(options, pc)) return true;

  List_iterator<PT_key_part_specification> li(*columns);

  if ((key_type == KEYTYPE_FULLTEXT || key_type == KEYTYPE_SPATIAL ||
       pc->key_create_info->algorithm == HA_KEY_ALG_HASH)) {
    PT_key_part_specification *kp;
    while ((kp = li++)) {
      if (kp->is_explicit()) {
        my_error(ER_WRONG_USAGE, MYF(0), "spatial/fulltext/hash index",
                 "explicit index order");
        return true;
      }
    }
  }

  List<Key_part_spec> cols;
  for (PT_key_part_specification &kp : *columns) {
    if (kp.contextualize(pc)) return true;

    Key_part_spec *spec;
    if (kp.has_expression()) {
      spec =
          new (pc->mem_root) Key_part_spec(kp.get_expression(), kp.get_order());
    } else {
      spec = new (pc->mem_root) Key_part_spec(
          kp.get_column_name(), kp.get_prefix_length(), kp.get_order());
    }
    if (spec == nullptr || cols.push_back(spec)) {
      return true; /* purecov: deadcode */
    }
  }

  Key_spec *key =
      new (pc->mem_root) Key_spec(pc->mem_root, key_type, to_lex_cstring(name),
                                  pc->key_create_info, false, true, cols);
  if (key == nullptr || pc->alter_info->key_list.push_back(key)) return true;

  return false;
}

Sql_cmd *PT_create_index_stmt::make_cmd(THD *thd) {
  LEX *lex = thd->lex;
  Query_block *query_block = lex->current_query_block();

  thd->lex->sql_command = SQLCOM_CREATE_INDEX;

  if (query_block->add_table_to_list(thd, m_table_ident, nullptr,
                                     TL_OPTION_UPDATING, TL_READ_NO_INSERT,
                                     MDL_SHARED_UPGRADABLE) == nullptr)
    return nullptr;

  Table_ddl_parse_context pc(thd, query_block, &m_alter_info);

  m_alter_info.flags = Alter_info::ALTER_ADD_INDEX;

  if (setup_index(m_keytype, m_name, m_type, m_columns, m_options, &pc))
    return nullptr;

  m_alter_info.requested_algorithm = m_algo;
  m_alter_info.requested_lock = m_lock;

  thd->lex->alter_info = &m_alter_info;
  return new (thd->mem_root) Sql_cmd_create_index(&m_alter_info);
}

bool PT_inline_index_definition::do_contextualize(Table_ddl_parse_context *pc) {
  if (super::do_contextualize(pc)) return true;

  if (setup_index(m_keytype, m_name, m_type, m_columns, m_options, pc))
    return true;

  if (m_keytype == KEYTYPE_PRIMARY && !pc->key_create_info->is_visible)
    my_error(ER_PK_INDEX_CANT_BE_INVISIBLE, MYF(0));

  return false;
}

bool PT_foreign_key_definition::do_contextualize(Table_ddl_parse_context *pc) {
  if (super::do_contextualize(pc)) return true;

  THD *const thd = pc->thd;
  LEX *const lex = thd->lex;

  LEX_CSTRING db;
  LEX_CSTRING orig_db;

  if (m_referenced_table->db.str) {
    orig_db = m_referenced_table->db;

    if (check_db_name(orig_db.str, orig_db.length) != Ident_name_check::OK)
      return true;

    if (lower_case_table_names) {
      char *db_str = thd->strmake(orig_db.str, orig_db.length);
      if (db_str == nullptr) return true;  // OOM
      db.length = my_casedn_str(files_charset_info, db_str);
      db.str = db_str;
    } else
      db = orig_db;
  } else {
    /*
      Before 8.0 foreign key metadata was handled by SEs and they
      assumed that parent table belongs to the same database as
      child table unless FQTN was used (and connection's current
      database was ignored). We keep behavior compatible even
      though this is inconsistent with interpretation of non-FQTN
      table names in other contexts.

      If this is ALTER TABLE with RENAME TO <db_name.table_name>
      clause we need to use name of the target database.
    */
    if (pc->alter_info->new_db_name.str) {
      db = orig_db = pc->alter_info->new_db_name;
    } else {
      Table_ref *child_table = lex->query_block->get_table_list();
      db = orig_db = LEX_CSTRING{child_table->db, child_table->db_length};
    }
  }

  Ident_name_check ident_check_status = check_table_name(
      m_referenced_table->table.str, m_referenced_table->table.length);
  if (ident_check_status != Ident_name_check::OK) {
    my_error(ER_WRONG_TABLE_NAME, MYF(0), m_referenced_table->table.str);
    return true;
  }

  LEX_CSTRING table_name;

  if (lower_case_table_names) {
    char *table_name_str = thd->strmake(m_referenced_table->table.str,
                                        m_referenced_table->table.length);
    if (table_name_str == nullptr) return true;  // OOM
    table_name.length = my_casedn_str(files_charset_info, table_name_str);
    table_name.str = table_name_str;
  } else
    table_name = m_referenced_table->table;

  lex->key_create_info = default_key_create_info;

  /*
    If present name from the CONSTRAINT clause is used as name of generated
    supporting index (which is created in cases when there is no explicitly
    created supporting index). Otherwise, the FOREIGN KEY index_name value
    is used. If both are missing name of generated supporting index is
    automatically produced.
  */
  const LEX_CSTRING key_name = to_lex_cstring(
      m_constraint_name.str ? m_constraint_name
                            : m_key_name.str ? m_key_name : NULL_STR);

  if (key_name.str && check_string_char_length(key_name, "", NAME_CHAR_LEN,
                                               system_charset_info, true)) {
    my_error(ER_TOO_LONG_IDENT, MYF(0), key_name.str);
    return true;
  }

  List<Key_part_spec> cols;
  for (PT_key_part_specification &kp : *m_columns) {
    if (kp.contextualize(pc)) return true;

    Key_part_spec *spec = new (pc->mem_root) Key_part_spec(
        kp.get_column_name(), kp.get_prefix_length(), kp.get_order());
    if (spec == nullptr || cols.push_back(spec)) {
      return true; /* purecov: deadcode */
    }
  }

  /*
    We always use value from CONSTRAINT clause as a foreign key name.
    If it is not present we use generated name as a foreign key name
    (i.e. we ignore value from FOREIGN KEY index_name part).

    Validity of m_constraint_name has been already checked by the code
    above that handles supporting index name.
  */
  Key_spec *foreign_key = new (pc->mem_root) Foreign_key_spec(
      pc->mem_root, to_lex_cstring(m_constraint_name), cols, db, orig_db,
      table_name, m_referenced_table->table, m_ref_list, m_fk_delete_opt,
      m_fk_update_opt, m_fk_match_option);
  if (foreign_key == nullptr || pc->alter_info->key_list.push_back(foreign_key))
    return true;
  /* Only used for ALTER TABLE. Ignored otherwise. */
  pc->alter_info->flags |= Alter_info::ADD_FOREIGN_KEY;

  Key_spec *key =
      new (pc->mem_root) Key_spec(thd->mem_root, KEYTYPE_MULTIPLE, key_name,
                                  &default_key_create_info, true, true, cols);
  if (key == nullptr || pc->alter_info->key_list.push_back(key)) return true;

  return false;
}

bool PT_with_list::push_back(PT_common_table_expr *el) {
  const LEX_STRING &n = el->name();
  for (auto previous : m_elements) {
    const LEX_STRING &pn = previous->name();
    if (pn.length == n.length && !memcmp(pn.str, n.str, n.length)) {
      my_error(ER_NONUNIQ_TABLE, MYF(0), n.str);
      return true;
    }
  }
  return m_elements.push_back(el);
}

PT_common_table_expr::PT_common_table_expr(
    const POS &pos, const LEX_STRING &name, const LEX_STRING &subq_text,
    uint subq_text_offs, PT_subquery *subq_node,
    const Create_col_name_list *column_names, MEM_ROOT *mem_root)
    : super(pos),
      m_name(name),
      m_subq_text(subq_text),
      m_subq_text_offset(subq_text_offs),
      m_subq_node(subq_node),
      m_column_names(*column_names),
      m_postparse(mem_root) {
  if (lower_case_table_names && m_name.length) {
    // Lowercase name, as in Query_block::add_table_to_list()
    m_name.length = my_casedn_str(files_charset_info, m_name.str);
  }
  m_postparse.name = m_name;
}

bool PT_common_table_expr::do_contextualize(Parse_context *pc) {
  // The subquery node is reparsed and contextualized under the table, not
  // here. But for showing parse tree, we need to show it at it's originally
  // supplied place, i.e. under the WITH clause.
  if (pc->m_show_parse_tree != nullptr && m_subq_node != nullptr)
    return m_subq_node->contextualize(pc);
  return false;
}

void PT_common_table_expr::add_json_info(Json_object *obj) {
  obj->add_alias("cte_name",
                 create_dom_ptr<Json_string>(m_name.str, m_name.length));
  if (m_column_names.size() != 0) {
    String column_names_str;
    print_derived_column_names(nullptr, &column_names_str, &m_column_names);
    obj->add_alias("cte_columns",
                   create_dom_ptr<Json_string>(column_names_str.ptr(),
                                               column_names_str.length()));
  }
}

bool PT_with_clause::do_contextualize(Parse_context *pc) {
  if (super::do_contextualize(pc)) return true; /* purecov: inspected */
  // WITH complements a query expression (a unit).
  pc->select->master_query_expression()->m_with_clause = this;

  for (auto *el : m_list->elements())
    if (el->contextualize(pc)) return true;

  return false;
}

void PT_with_clause::print(const THD *thd, String *str,
                           enum_query_type query_type) {
  size_t len1 = str->length();
  str->append("with ");
  if (m_recursive) str->append("recursive ");
  size_t len2 = str->length(), len3 = len2;
  for (auto el : m_list->elements()) {
    if (str->length() != len3) {
      str->append(", ");
      len3 = str->length();
    }
    el->print(thd, str, query_type);
  }
  if (str->length() == len2)
    str->length(len1);  // don't print an empty WITH clause
  else
    str->append(" ");
}

void PT_common_table_expr::print(const THD *thd, String *str,
                                 enum_query_type query_type) {
  size_t len = str->length();
  append_identifier(thd, str, m_name.str, m_name.length);
  if (m_column_names.size())
    print_derived_column_names(thd, str, &m_column_names);
  str->append(" as ");

  /*
    Printing the raw text (this->m_subq_text) would lack:
    - expansion of '||' (which can mean CONCAT or OR, depending on
    sql_mode's PIPES_AS_CONCAT (the effect would be that a view containing
    a CTE containing '||' would change behaviour if sql_mode was
    changed between its creation and its usage).
    - quoting of table identifiers
    - expansion of the default db.
    So, we rather locate one resolved query expression for this CTE; for
    it to be intact this query expression must be non-merged. And we print
    it.
    If query expression has been merged everywhere, its Query_expression is
    gone and printing this CTE can be skipped. Note that when we print the
    view's body to the data dictionary, no merging is done.
  */
  bool found = false;
  for (auto *tl : m_postparse.references) {
    if (!tl->is_merged() &&
        // If 2+ references exist, show the one which is shown in EXPLAIN
        tl->query_block_id_for_explain() == tl->query_block_id()) {
      str->append('(');
      tl->derived_query_expression()->print(thd, str, query_type);
      str->append(')');
      found = true;
      break;
    }
  }
  if (!found) str->length(len);  // don't print a useless CTE definition
}

bool PT_create_table_engine_option::do_contextualize(
    Table_ddl_parse_context *pc) {
  if (super::do_contextualize(pc)) return true;

  pc->create_info->used_fields |= HA_CREATE_USED_ENGINE;
  const bool is_temp_table = pc->create_info->options & HA_LEX_CREATE_TMP_TABLE;
  return resolve_engine(pc->thd, engine, is_temp_table, false,
                        &pc->create_info->db_type);
}

bool PT_create_table_secondary_engine_option::do_contextualize(
    Table_ddl_parse_context *pc) {
  if (super::do_contextualize(pc)) return true;

  pc->create_info->used_fields |= HA_CREATE_USED_SECONDARY_ENGINE;
  pc->create_info->secondary_engine = m_secondary_engine;
  return false;
}

bool PT_create_stats_auto_recalc_option::do_contextualize(
    Table_ddl_parse_context *pc) {
  if (super::do_contextualize(pc)) return true;

  switch (value) {
    case Ternary_option::ON:
      pc->create_info->stats_auto_recalc = HA_STATS_AUTO_RECALC_ON;
      break;
    case Ternary_option::OFF:
      pc->create_info->stats_auto_recalc = HA_STATS_AUTO_RECALC_OFF;
      break;
    case Ternary_option::DEFAULT:
      pc->create_info->stats_auto_recalc = HA_STATS_AUTO_RECALC_DEFAULT;
      break;
    default:
      assert(false);
  }
  pc->create_info->used_fields |= HA_CREATE_USED_STATS_AUTO_RECALC;
  return false;
}

bool PT_create_stats_stable_pages::do_contextualize(
    Table_ddl_parse_context *pc) {
  if (super::do_contextualize(pc)) return true;

  pc->create_info->stats_sample_pages = value;
  pc->create_info->used_fields |= HA_CREATE_USED_STATS_SAMPLE_PAGES;
  return false;
}

bool PT_create_union_option::do_contextualize(Table_ddl_parse_context *pc) {
  if (super::do_contextualize(pc)) return true;

  THD *const thd = pc->thd;
  LEX *const lex = thd->lex;
  const Yacc_state *yyps = &thd->m_parser_state->m_yacc;

  Table_ref **exclude_merge_engine_tables = lex->query_tables_last;
  SQL_I_List<Table_ref> save_list;
  lex->query_block->m_table_list.save_and_clear(&save_list);
  if (pc->select->add_tables(thd, tables, TL_OPTION_UPDATING, yyps->m_lock_type,
                             yyps->m_mdl_type))
    return true;
  /*
    Move the union list to the merge_list and exclude its tables
    from the global list.
  */
  pc->create_info->merge_list = lex->query_block->m_table_list;
  lex->query_block->m_table_list = save_list;
  /*
    When excluding union list from the global list we assume that
    elements of the former immediately follow elements which represent
    table being created/altered and parent tables.
  */
  assert(*exclude_merge_engine_tables == pc->create_info->merge_list.first);
  *exclude_merge_engine_tables = nullptr;
  lex->query_tables_last = exclude_merge_engine_tables;

  pc->create_info->used_fields |= HA_CREATE_USED_UNION;
  return false;
}

bool set_default_charset(HA_CREATE_INFO *create_info,
                         const CHARSET_INFO *value) {
  assert(value != nullptr);

  if ((create_info->used_fields & HA_CREATE_USED_DEFAULT_CHARSET) &&
      create_info->default_table_charset &&
      !my_charset_same(create_info->default_table_charset, value)) {
    my_error(ER_CONFLICTING_DECLARATIONS, MYF(0), "CHARACTER SET ",
             create_info->default_table_charset->csname, "CHARACTER SET ",
             value->csname);
    return true;
  }
  if ((create_info->used_fields & HA_CREATE_USED_DEFAULT_COLLATE) == 0)
    create_info->default_table_charset = value;
  create_info->used_fields |= HA_CREATE_USED_DEFAULT_CHARSET;
  return false;
}

bool PT_create_table_default_charset::do_contextualize(
    Table_ddl_parse_context *pc) {
  return (super::do_contextualize(pc) ||
          set_default_charset(pc->create_info, value));
}

bool set_default_collation(HA_CREATE_INFO *create_info,
                           const CHARSET_INFO *collation) {
  assert(collation != nullptr);
  assert((create_info->default_table_charset == nullptr) ==
         ((create_info->used_fields & HA_CREATE_USED_DEFAULT_CHARSET) == 0));

  if (merge_charset_and_collation(create_info->default_table_charset, collation,
                                  &create_info->default_table_charset)) {
    return true;
  }
  create_info->used_fields |= HA_CREATE_USED_DEFAULT_CHARSET;
  create_info->used_fields |= HA_CREATE_USED_DEFAULT_COLLATE;
  return false;
}

bool PT_create_table_default_collation::do_contextualize(
    Table_ddl_parse_context *pc) {
  return (super::do_contextualize(pc) ||
          set_default_collation(pc->create_info, value));
}

bool PT_locking_clause::do_contextualize(Parse_context *pc) {
  LEX *lex = pc->thd->lex;

  if (lex->is_explain()) return false;

  if (m_locked_row_action == Locked_row_action::SKIP)
    lex->set_stmt_unsafe(LEX::BINLOG_STMT_UNSAFE_SKIP_LOCKED);

  if (m_locked_row_action == Locked_row_action::NOWAIT)
    lex->set_stmt_unsafe(LEX::BINLOG_STMT_UNSAFE_NOWAIT);

  lex->safe_to_cache_query = false;

  return set_lock_for_tables(pc);
}

using Local_tables_iterator =
    IntrusiveListIterator<Table_ref, &Table_ref::next_local>;

/// A list interface over the Table_ref::next_local pointer.
using Local_tables_list = IteratorContainer<Local_tables_iterator>;

bool PT_query_block_locking_clause::set_lock_for_tables(Parse_context *pc) {
  Local_tables_list local_tables(pc->select->get_table_list());
  for (Table_ref *table_list : local_tables)
    if (!table_list->is_derived()) {
      if (table_list->lock_descriptor().type != TL_READ_DEFAULT) {
        my_error(ER_DUPLICATE_TABLE_LOCK, MYF(0), table_list->alias);
        return true;
      }

      pc->select->set_lock_for_table(get_lock_descriptor(), table_list);
    }
  return false;
}

bool PT_column_def::do_contextualize(Table_ddl_parse_context *pc) {
  // Since Alter_info objects are allocated on a mem_root and never
  // destroyed we (move)-assign an empty vector to cf_appliers to
  // ensure any dynamic memory is released. This must be done whenever
  // leaving this scope since appliers may be added in
  // field_def->contextualize(pc).
  auto clr_appliers = create_scope_guard([&]() {
    pc->alter_info->cf_appliers = decltype(pc->alter_info->cf_appliers)();
  });

  if (super::do_contextualize(pc) || field_def->contextualize(pc) ||
      contextualize_safe(pc, opt_column_constraint))
    return true;

  pc->alter_info->flags |= field_def->alter_info_flags;
  dd::Column::enum_hidden_type field_hidden_type =
      (field_def->type_flags & FIELD_IS_INVISIBLE)
          ? dd::Column::enum_hidden_type::HT_HIDDEN_USER
          : dd::Column::enum_hidden_type::HT_VISIBLE;

  return pc->alter_info->add_field(
      pc->thd, &field_ident, field_def->type, field_def->length, field_def->dec,
      field_def->type_flags, field_def->default_value,
      field_def->on_update_value, &field_def->comment, nullptr,
      field_def->interval_list, field_def->charset,
      field_def->has_explicit_collation, field_def->uint_geom_type,
      &field_def->m_zip_dict, field_def->gcol_info, field_def->default_val_info,
      opt_place, field_def->m_srid, field_def->check_const_spec_list,
      field_hidden_type);
}

Sql_cmd *PT_create_table_stmt::make_cmd(THD *thd) {
  LEX *const lex = thd->lex;

  lex->sql_command = SQLCOM_CREATE_TABLE;

  Parse_context pc(thd, lex->current_query_block());

  if (m_opt_hints != nullptr && m_opt_hints->contextualize(&pc)) return nullptr;

  Table_ref *table = pc.select->add_table_to_list(
      thd, table_name, nullptr, TL_OPTION_UPDATING, TL_WRITE, MDL_SHARED);
  if (table == nullptr) return nullptr;

  table->open_strategy = Table_ref::OPEN_FOR_CREATE;

  lex->create_info = &m_create_info;
  Table_ddl_parse_context pc2(thd, pc.select, &m_alter_info);

  pc2.create_info->options = 0;
  if (is_temporary) pc2.create_info->options |= HA_LEX_CREATE_TMP_TABLE;
  if (only_if_not_exists)
    pc2.create_info->options |= HA_LEX_CREATE_IF_NOT_EXISTS;

  pc2.create_info->default_table_charset = nullptr;

  lex->name.str = nullptr;
  lex->name.length = 0;

  Table_ref *qe_tables = nullptr;

  if (opt_like_clause != nullptr) {
    pc2.create_info->options |= HA_LEX_CREATE_TABLE_LIKE;
    Table_ref **like_clause_table = &lex->query_tables->next_global;
    Table_ref *src_table = pc.select->add_table_to_list(
        thd, opt_like_clause, nullptr, 0, TL_READ, MDL_SHARED_READ);
    if (!src_table) return nullptr;
    /* CREATE TABLE ... LIKE is not allowed for views. */
    src_table->required_type = dd::enum_table_type::BASE_TABLE;
    qe_tables = *like_clause_table;
  } else {
    if (opt_table_element_list) {
      for (auto element : *opt_table_element_list) {
        if (element->contextualize(&pc2)) return nullptr;
      }
    }

    if (opt_create_table_options) {
      for (auto option : *opt_create_table_options)
        if (option->contextualize(&pc2)) return nullptr;
    }

    if (opt_partitioning) {
      Table_ref **exclude_part_tables = lex->query_tables_last;
      if (opt_partitioning->contextualize(&pc)) return nullptr;
      /*
        Remove all tables used in PARTITION clause from the global table
        list. Partitioning with subqueries is not allowed anyway.
      */
      *exclude_part_tables = nullptr;
      lex->query_tables_last = exclude_part_tables;

      lex->part_info = &opt_partitioning->part_info;
    }

    switch (on_duplicate) {
      case On_duplicate::IGNORE_DUP:
        lex->set_ignore(true);
        break;
      case On_duplicate::REPLACE_DUP:
        lex->duplicates = DUP_REPLACE;
        break;
      case On_duplicate::ERROR:
        lex->duplicates = DUP_ERROR;
        break;
    }

    if (opt_query_expression) {
      Table_ref **query_expression_tables = &lex->query_tables->next_global;
      /*
        In CREATE TABLE t ... SELECT the table_list initially contains
        here a table entry for the destination table `t'.
        Backup it and clean the table list for the processing of
        the query expression and push `t' back to the beginning of the
        table_list finally.

        @todo: Don't save the CREATE destination table in
               Query_block::table_list and remove this backup & restore.

        The following work only with the local list, the global list
        is created correctly in this case
      */
      SQL_I_List<Table_ref> save_list;
      pc.select->m_table_list.save_and_clear(&save_list);

      if (opt_query_expression->contextualize(&pc)) return nullptr;
      if (pc.finalize_query_expression()) return nullptr;

      // Ensure that first query block is the current one
      assert(pc.select->select_number == 1);
      /*
        The following work only with the local list, the global list
        is created correctly in this case
      */
      pc.select->m_table_list.push_front(&save_list);
      qe_tables = *query_expression_tables;
    }
  }

  lex->set_current_query_block(pc.select);
  if ((pc2.create_info->used_fields & HA_CREATE_USED_ENGINE) &&
      !pc2.create_info->db_type) {
    pc2.create_info->db_type =
        pc2.create_info->options & HA_LEX_CREATE_TMP_TABLE
            ? ha_default_temp_handlerton(thd)
            : ha_default_handlerton(thd);
    push_warning_printf(
        thd, Sql_condition::SL_WARNING, ER_WARN_USING_OTHER_HANDLER,
        ER_THD(thd, ER_WARN_USING_OTHER_HANDLER),
        ha_resolve_storage_engine_name(pc2.create_info->db_type),
        table_name->table.str);
  }
  create_table_set_open_action_and_adjust_tables(lex);

  thd->lex->alter_info = &m_alter_info;
  return new (thd->mem_root) Sql_cmd_create_table(&m_alter_info, qe_tables);
}

bool PT_table_locking_clause::set_lock_for_tables(Parse_context *pc) {
  assert(!m_tables.empty());
  for (Table_ident *table_ident : m_tables) {
    Query_block *select = pc->select;

    Table_ref *table_list = select->find_table_by_name(table_ident);

    THD *thd = pc->thd;

    if (table_list == nullptr)
      return raise_error(thd, table_ident, ER_UNRESOLVED_TABLE_LOCK);

    if (table_list->lock_descriptor().type != TL_READ_DEFAULT)
      return raise_error(thd, table_ident, ER_DUPLICATE_TABLE_LOCK);

    select->set_lock_for_table(get_lock_descriptor(), table_list);
  }

  return false;
}

bool PT_show_table_base::make_table_base_cmd(THD *thd, bool *temporary) {
  LEX *const lex = thd->lex;
  Parse_context pc(thd, lex->current_query_block());

  lex->sql_command = m_sql_command;

  // Create empty query block and add user specified table.
  Table_ref **query_tables_last = lex->query_tables_last;
  Query_block *schema_query_block = lex->new_empty_query_block();
  if (schema_query_block == nullptr) return true;
  Table_ref *tbl = schema_query_block->add_table_to_list(
      thd, m_table_ident, nullptr, 0, TL_READ, MDL_SHARED_READ);
  if (tbl == nullptr) return true;
  lex->query_tables_last = query_tables_last;

  if (m_wild.str && lex->set_wild(m_wild)) return true;  // OOM

  TABLE *show_table = find_temporary_table(thd, tbl);
  *temporary = show_table != nullptr;

  // If its a temporary table then use schema_table implementation,
  // otherwise read I_S system view:
  if (*temporary) {
    Query_block *query_block = lex->current_query_block();

    if (m_where != nullptr) {
      if (m_where->itemize(&pc, &m_where)) return true;
      query_block->set_where_cond(m_where);
    }

    enum enum_schema_tables schema_table = m_sql_command == SQLCOM_SHOW_FIELDS
                                               ? SCH_TMP_TABLE_COLUMNS
                                               : SCH_TMP_TABLE_KEYS;
    if (make_schema_query_block(thd, query_block, schema_table)) return true;

    Table_ref *table_list = query_block->get_table_list();
    table_list->schema_query_block = schema_query_block;
    table_list->schema_table_reformed = true;
  } else {
    Query_block *sel = nullptr;
    switch (m_sql_command) {
      case SQLCOM_SHOW_FIELDS:
        sel = dd::info_schema::build_show_columns_query(
            m_pos, thd, m_table_ident, lex->wild, m_where);
        break;
      case SQLCOM_SHOW_KEYS:
        sel = dd::info_schema::build_show_keys_query(m_pos, thd, m_table_ident,
                                                     m_where);
        break;
      default:
        assert(false);
        sel = nullptr;
        break;
    }

    if (sel == nullptr) return true;

    Table_ref *table_list = sel->get_table_list();
    table_list->schema_query_block = schema_query_block;
  }

  return false;
}

static void setup_lex_show_cmd_type(THD *thd, Show_cmd_type show_cmd_type) {
  thd->lex->verbose = false;
  thd->lex->m_extended_show = false;

  switch (show_cmd_type) {
    case Show_cmd_type::STANDARD:
      break;
    case Show_cmd_type::FULL_SHOW:
      thd->lex->verbose = true;
      break;
    case Show_cmd_type::EXTENDED_SHOW:
      thd->lex->m_extended_show = true;
      break;
    case Show_cmd_type::EXTENDED_FULL_SHOW:
      thd->lex->verbose = true;
      thd->lex->m_extended_show = true;
      break;
  }
}

Sql_cmd *PT_show_binlog_events::make_cmd(THD *thd) {
  LEX *lex = thd->lex;
  lex->sql_command = m_sql_command;

  lex->mi.log_file_name = m_opt_log_file_name.str;

  Parse_context pc(thd, thd->lex->current_query_block());
  if (contextualize_safe(&pc, m_opt_limit_clause)) return nullptr;  // OOM

  return &m_sql_cmd;
}

Sql_cmd *PT_show_binlogs::make_cmd(THD *thd) {
  LEX *lex = thd->lex;
  lex->sql_command = m_sql_command;

  return &m_sql_cmd;
}

Sql_cmd *PT_show_charsets::make_cmd(THD *thd) {
  LEX *lex = thd->lex;
  lex->sql_command = m_sql_command;

  if (m_wild.str && lex->set_wild(m_wild)) return nullptr;  // OOM

  if (dd::info_schema::build_show_character_set_query(m_pos, thd, lex->wild,
                                                      m_where) == nullptr)
    return nullptr;

  return &m_sql_cmd;
}

Sql_cmd *PT_show_collations::make_cmd(THD *thd) {
  LEX *lex = thd->lex;
  lex->sql_command = m_sql_command;

  if (m_wild.str && lex->set_wild(m_wild)) return nullptr;  // OOM

  if (dd::info_schema::build_show_collation_query(m_pos, thd, lex->wild,
                                                  m_where) == nullptr)
    return nullptr;

  return &m_sql_cmd;
}

Sql_cmd *PT_show_count_base::make_cmd_generic(
    THD *thd, LEX_CSTRING diagnostic_variable_name) {
  LEX *const lex = thd->lex;
  lex->sql_command = SQLCOM_SELECT;

  // SHOW COUNT(*) { ERRORS | WARNINGS } doesn't clear them.
  lex->keep_diagnostics = DA_KEEP_DIAGNOSTICS;

  Parse_context pc(thd, lex->current_query_block());
  Item *var =
      get_system_variable(&pc, OPT_SESSION, diagnostic_variable_name, false);
  if (var == nullptr) {
    assert(false);
    return nullptr;  // should never happen
  }

  constexpr const char session_prefix[] = "@@session.";
  assert(diagnostic_variable_name.length <= MAX_SYS_VAR_LENGTH);
  char buff[sizeof(session_prefix) + MAX_SYS_VAR_LENGTH + 1];
  /*
    We set the name of Item to @@session.var_name because that then is used
    as the column name in the output.
  */
  char *end =
      strxmov(buff, session_prefix, diagnostic_variable_name.str, nullptr);
  var->item_name.copy(buff, end - buff);

  add_item_to_list(thd, var);

  return new (thd->mem_root) Sql_cmd_select(nullptr);
}

Sql_cmd *PT_show_create_database::make_cmd(THD *thd) {
  LEX *lex = thd->lex;
  lex->sql_command = m_sql_command;

  assert(lex->create_info == nullptr);
  lex->create_info = thd->alloc_typed<HA_CREATE_INFO>();
  if (lex->create_info == nullptr) return nullptr;  // OOM
  lex->create_info->options = m_if_not_exists ? HA_LEX_CREATE_IF_NOT_EXISTS : 0;
  lex->name = m_name;

  return &m_sql_cmd;
}

Sql_cmd *PT_show_create_event::make_cmd(THD *thd) {
  LEX *lex = thd->lex;
  lex->sql_command = m_sql_command;

  lex->spname = m_spname;

  return &m_sql_cmd;
}

Sql_cmd *PT_show_create_function::make_cmd(THD *thd) {
  LEX *lex = thd->lex;
  lex->sql_command = m_sql_command;

  lex->spname = m_spname;

  return &m_sql_cmd;
}

Sql_cmd *PT_show_create_procedure::make_cmd(THD *thd) {
  LEX *lex = thd->lex;
  lex->sql_command = m_sql_command;

  lex->spname = m_spname;

  return &m_sql_cmd;
}

Sql_cmd *PT_show_create_table::make_cmd(THD *thd) {
  LEX *lex = thd->lex;
  lex->sql_command = m_sql_command;

  assert(lex->create_info == nullptr);
  lex->create_info = thd->alloc_typed<HA_CREATE_INFO>();
  if (lex->create_info == nullptr) return nullptr;  // OOM
  lex->create_info->storage_media = HA_SM_DEFAULT;

  return &m_sql_cmd;
}

Sql_cmd *PT_show_create_view::make_cmd(THD *thd) {
  LEX *lex = thd->lex;
  lex->sql_command = m_sql_command;

  return &m_sql_cmd;
}

Sql_cmd *PT_show_create_trigger::make_cmd(THD *thd) {
  LEX *lex = thd->lex;
  lex->sql_command = m_sql_command;

  lex->spname = m_spname;

  return &m_sql_cmd;
}

Sql_cmd *PT_show_create_user::make_cmd(THD *thd) {
  LEX *lex = thd->lex;
  lex->sql_command = m_sql_command;

  lex->grant_user = m_user;

  return &m_sql_cmd;
}

Sql_cmd *PT_show_databases::make_cmd(THD *thd) {
  LEX *lex = thd->lex;
  lex->sql_command = m_sql_command;

  if (m_wild.str && lex->set_wild(m_wild)) return nullptr;  // OOM

  if (dd::info_schema::build_show_databases_query(m_pos, thd, lex->wild,
                                                  m_where) == nullptr)
    return nullptr;

  return &m_sql_cmd;
}

Sql_cmd *PT_show_client_stats::make_cmd(THD *thd) {
  LEX *lex = thd->lex;
  lex->sql_command = m_sql_command;

  if (prepare_schema_table(thd, lex, 0, SCH_CLIENT_STATS)) return nullptr;

  return &m_sql_cmd;
}

Sql_cmd *PT_show_index_stats::make_cmd(THD *thd) {
  LEX *lex = thd->lex;
  lex->sql_command = m_sql_command;

  if (prepare_schema_table(thd, lex, 0, SCH_INDEX_STATS)) return nullptr;

  return &m_sql_cmd;
}

Sql_cmd *PT_show_table_stats::make_cmd(THD *thd) {
  LEX *lex = thd->lex;
  lex->sql_command = m_sql_command;

  if (prepare_schema_table(thd, lex, 0, SCH_TABLE_STATS)) return nullptr;

  return &m_sql_cmd;
}

Sql_cmd *PT_show_thread_stats::make_cmd(THD *thd) {
  LEX *lex = thd->lex;
  lex->sql_command = m_sql_command;

  if (prepare_schema_table(thd, lex, 0, SCH_THREAD_STATS)) return nullptr;

  return &m_sql_cmd;
}

Sql_cmd *PT_show_user_stats::make_cmd(THD *thd) {
  LEX *lex = thd->lex;
  lex->sql_command = m_sql_command;

  if (prepare_schema_table(thd, lex, 0, SCH_USER_STATS)) return nullptr;

  return &m_sql_cmd;
}

Sql_cmd *PT_show_engine_logs::make_cmd(THD *thd) {
  LEX *lex = thd->lex;
  lex->sql_command = m_sql_command;

  assert(lex->create_info == nullptr);
  lex->create_info = thd->alloc_typed<HA_CREATE_INFO>();
  if (lex->create_info == nullptr) return nullptr;  // OOM
  if (!m_all && resolve_engine(thd, to_lex_cstring(m_engine), false, true,
                               &lex->create_info->db_type))
    return nullptr;

  return &m_sql_cmd;
}

Sql_cmd *PT_show_engine_mutex::make_cmd(THD *thd) {
  LEX *lex = thd->lex;
  lex->sql_command = m_sql_command;

  assert(lex->create_info == nullptr);
  lex->create_info = thd->alloc_typed<HA_CREATE_INFO>();
  if (lex->create_info == nullptr) return nullptr;  // OOM
  if (!m_all && resolve_engine(thd, to_lex_cstring(m_engine), false, true,
                               &lex->create_info->db_type))
    return nullptr;

  return &m_sql_cmd;
}

Sql_cmd *PT_show_engine_status::make_cmd(THD *thd) {
  LEX *lex = thd->lex;
  lex->sql_command = m_sql_command;

  assert(lex->create_info == nullptr);
  lex->create_info = thd->alloc_typed<HA_CREATE_INFO>();
  if (lex->create_info == nullptr) return nullptr;  // OOM
  if (!m_all && resolve_engine(thd, to_lex_cstring(m_engine), false, true,
                               &lex->create_info->db_type))
    return nullptr;

  return &m_sql_cmd;
}

Sql_cmd *PT_show_engines::make_cmd(THD *thd) {
  LEX *lex = thd->lex;
  lex->sql_command = m_sql_command;

  if (prepare_schema_table(thd, lex, nullptr, SCH_ENGINES)) return nullptr;

  return &m_sql_cmd;
}

Sql_cmd *PT_show_errors::make_cmd(THD *thd) {
  LEX *lex = thd->lex;
  lex->sql_command = m_sql_command;
  // SHOW ERRORS will not clear diagnostics
  lex->keep_diagnostics = DA_KEEP_DIAGNOSTICS;

  Parse_context pc(thd, thd->lex->current_query_block());
  if (contextualize_safe(&pc, m_opt_limit_clause)) return nullptr;  // OOM

  return &m_sql_cmd;
}

Sql_cmd *PT_show_fields::make_cmd(THD *thd) {
  LEX *const lex = thd->lex;
  assert(lex->query_block->db == nullptr);

  setup_lex_show_cmd_type(thd, m_show_cmd_type);
  lex->current_query_block()->parsing_place = CTX_SELECT_LIST;
  if (make_table_base_cmd(thd, &m_sql_cmd.m_temporary)) return nullptr;
  // WL#6599 opt_describe_column is handled during prepare stage in
  // prepare_schema_dd_view instead of execution stage
  lex->current_query_block()->parsing_place = CTX_NONE;

  return &m_sql_cmd;
}

Sql_cmd *PT_show_keys::make_cmd(THD *thd) {
  thd->lex->m_extended_show = m_extended_show;

  if (make_table_base_cmd(thd, &m_sql_cmd.m_temporary)) return nullptr;

  return &m_sql_cmd;
}

Sql_cmd *PT_show_events::make_cmd(THD *thd) {
  LEX *lex = thd->lex;
  lex->sql_command = m_sql_command;
  lex->query_block->db = m_opt_db;

  if (m_wild.str && lex->set_wild(m_wild)) return nullptr;  // OOM

  if (dd::info_schema::build_show_events_query(m_pos, thd, lex->wild,
                                               m_where) == nullptr)
    return nullptr;

  return &m_sql_cmd;
}

Sql_cmd *PT_show_binary_log_status::make_cmd(THD *thd) {
  LEX *lex = thd->lex;
  lex->sql_command = m_sql_command;

  return &m_sql_cmd;
}

Sql_cmd *PT_show_open_tables::make_cmd(THD *thd) {
  LEX *lex = thd->lex;
  lex->sql_command = m_sql_command;

  Parse_context pc(thd, lex->query_block);

  if (m_wild.str && lex->set_wild(m_wild)) return nullptr;  // OOM
  if (m_where != nullptr) {
    if (m_where->itemize(&pc, &m_where)) return nullptr;
    lex->query_block->set_where_cond(m_where);
  }
  lex->query_block->db = m_opt_db;

  if (prepare_schema_table(thd, lex, nullptr, SCH_OPEN_TABLES)) return nullptr;

  return &m_sql_cmd;
}

Sql_cmd *PT_show_plugins::make_cmd(THD *thd) {
  LEX *lex = thd->lex;
  lex->sql_command = m_sql_command;

  if (prepare_schema_table(thd, lex, nullptr, SCH_PLUGINS)) return nullptr;

  return &m_sql_cmd;
}

Sql_cmd *PT_show_privileges::make_cmd(THD *thd) {
  LEX *lex = thd->lex;
  lex->sql_command = m_sql_command;

  return &m_sql_cmd;
}

Sql_cmd *PT_show_processlist::make_cmd(THD *thd) {
  LEX *lex = thd->lex;
  lex->sql_command = m_sql_command;

  // Read once, to avoid race conditions.
  bool use_pfs = pfs_processlist_enabled;

  m_sql_cmd.set_use_pfs(use_pfs);
  if (use_pfs) {
    if (build_processlist_query(m_pos, thd, m_sql_cmd.verbose()))
      return nullptr;
  }

  return &m_sql_cmd;
}

Sql_cmd *PT_show_routine_code::make_cmd(THD *thd) {
  LEX *lex = thd->lex;
  lex->sql_command = m_sql_command;

  return &m_sql_cmd;
}

Sql_cmd *PT_show_profile::make_cmd(THD *thd) {
  LEX *lex = thd->lex;
  lex->sql_command = m_sql_command;

  lex->profile_options = m_opt_profile_options;
  lex->show_profile_query_id = m_opt_query_id;

  Parse_context pc(thd, thd->lex->current_query_block());
  if (contextualize_safe(&pc, m_opt_limit_clause)) return nullptr;  // OOM

  if (prepare_schema_table(thd, lex, nullptr, SCH_PROFILES)) return nullptr;

  return &m_sql_cmd;
}

Sql_cmd *PT_show_profiles::make_cmd(THD *thd) {
  LEX *lex = thd->lex;
  lex->sql_command = m_sql_command;

  return &m_sql_cmd;
}

Sql_cmd *PT_show_relaylog_events::make_cmd(THD *thd) {
  LEX *lex = thd->lex;
  lex->sql_command = m_sql_command;

  lex->mi.log_file_name = m_opt_log_file_name.str;
  if (lex->set_channel_name(m_opt_channel_name)) return nullptr;  // OOM

  Parse_context pc(thd, thd->lex->current_query_block());
  if (contextualize_safe(&pc, m_opt_limit_clause)) return nullptr;  // OOM

  return &m_sql_cmd;
}

Sql_cmd *PT_show_replicas::make_cmd(THD *thd) {
  LEX *lex = thd->lex;
  lex->sql_command = m_sql_command;

  return &m_sql_cmd;
}

Sql_cmd *PT_show_replica_status::make_cmd(THD *thd) {
  LEX *lex = thd->lex;
  lex->sql_command = m_sql_command;

  if (lex->set_channel_name(m_opt_channel_name)) return nullptr;  // OOM

  return &m_sql_cmd;
}

Sql_cmd *PT_show_status::make_cmd(THD *thd) {
  LEX *lex = thd->lex;
  lex->sql_command = m_sql_command;

  if (m_wild.str && lex->set_wild(m_wild)) return nullptr;  // OOM

  if (m_var_type == OPT_SESSION) {
    if (build_show_session_status(m_pos, thd, lex->wild, m_where) == nullptr)
      return nullptr;
  } else if (m_var_type == OPT_GLOBAL) {
    if (build_show_global_status(m_pos, thd, lex->wild, m_where) == nullptr)
      return nullptr;
  }
  return &m_sql_cmd;
}

Sql_cmd *PT_show_status_func::make_cmd(THD *thd) {
  LEX *lex = thd->lex;
  lex->sql_command = m_sql_command;

  if (m_wild.str && lex->set_wild(m_wild)) return nullptr;  // OOM

  if (dd::info_schema::build_show_procedures_query(m_pos, thd, lex->wild,
                                                   m_where) == nullptr)
    return nullptr;

  return &m_sql_cmd;
}

Sql_cmd *PT_show_status_proc::make_cmd(THD *thd) {
  LEX *lex = thd->lex;
  lex->sql_command = m_sql_command;

  if (m_wild.str && lex->set_wild(m_wild)) return nullptr;  // OOM

  if (dd::info_schema::build_show_procedures_query(m_pos, thd, lex->wild,
                                                   m_where) == nullptr)
    return nullptr;

  return &m_sql_cmd;
}

Sql_cmd *PT_show_table_status::make_cmd(THD *thd) {
  LEX *lex = thd->lex;
  lex->sql_command = m_sql_command;

  lex->query_block->db = m_opt_db;

  if (m_wild.str && lex->set_wild(m_wild)) return nullptr;  // OOM

  if (dd::info_schema::build_show_tables_query(m_pos, thd, lex->wild, m_where,
                                               true) == nullptr)
    return nullptr;

  return &m_sql_cmd;
}

Sql_cmd *PT_show_tables::make_cmd(THD *thd) {
  LEX *lex = thd->lex;
  lex->sql_command = m_sql_command;
  setup_lex_show_cmd_type(thd, m_show_cmd_type);

  lex->query_block->db = m_opt_db;

  if (m_wild.str && lex->set_wild(m_wild)) return nullptr;  // OOM

  if (dd::info_schema::build_show_tables_query(m_pos, thd, lex->wild, m_where,
                                               false) == nullptr)
    return nullptr;

  return &m_sql_cmd;
}

Sql_cmd *PT_show_triggers::make_cmd(THD *thd) {
  LEX *lex = thd->lex;
  lex->sql_command = m_sql_command;
  lex->verbose = m_full;
  lex->query_block->db = m_opt_db;

  if (m_wild.str && lex->set_wild(m_wild)) return nullptr;  // OOM

  if (dd::info_schema::build_show_triggers_query(m_pos, thd, lex->wild,
                                                 m_where) == nullptr)
    return nullptr;

  return &m_sql_cmd;
}

Sql_cmd *PT_show_variables::make_cmd(THD *thd) {
  LEX *lex = thd->lex;
  lex->sql_command = m_sql_command;

  if (m_wild.str && lex->set_wild(m_wild)) return nullptr;  // OOM

  if (m_var_type == OPT_SESSION) {
    if (build_show_session_variables(m_pos, thd, lex->wild, m_where) == nullptr)
      return nullptr;
  } else if (m_var_type == OPT_GLOBAL) {
    if (build_show_global_variables(m_pos, thd, lex->wild, m_where) == nullptr)
      return nullptr;
  }
  return &m_sql_cmd;
}

Sql_cmd *PT_show_warnings::make_cmd(THD *thd) {
  LEX *lex = thd->lex;
  lex->sql_command = m_sql_command;
  // SHOW WARNINGS will not clear diagnostics
  lex->keep_diagnostics = DA_KEEP_DIAGNOSTICS;

  Parse_context pc(thd, thd->lex->current_query_block());
  if (contextualize_safe(&pc, m_opt_limit_clause)) return nullptr;  // OOM

  return &m_sql_cmd;
}

bool PT_alter_table_change_column::do_contextualize(
    Table_ddl_parse_context *pc) {
  // Since Alter_info objects are allocated on a mem_root and never
  // destroyed we (move)-assign an empty vector to cf_appliers to
  // ensure any dynamic memory is released. This must be done whenever
  // leaving this scope since appliers may be added in
  // m_field_def->contextualize(pc).
  auto clr_appliers = create_scope_guard([&]() {
    pc->alter_info->cf_appliers = decltype(pc->alter_info->cf_appliers)();
  });

  if (super::do_contextualize(pc) || m_field_def->contextualize(pc))
    return true;
  pc->alter_info->flags |= m_field_def->alter_info_flags;
  dd::Column::enum_hidden_type field_hidden_type =
      (m_field_def->type_flags & FIELD_IS_INVISIBLE)
          ? dd::Column::enum_hidden_type::HT_HIDDEN_USER
          : dd::Column::enum_hidden_type::HT_VISIBLE;

  return pc->alter_info->add_field(
      pc->thd, &m_new_name, m_field_def->type, m_field_def->length,
      m_field_def->dec, m_field_def->type_flags, m_field_def->default_value,
      m_field_def->on_update_value, &m_field_def->comment, m_old_name.str,
      m_field_def->interval_list, m_field_def->charset,
      m_field_def->has_explicit_collation, m_field_def->uint_geom_type,
      &m_field_def->m_zip_dict, m_field_def->gcol_info,
      m_field_def->default_val_info, m_opt_place, m_field_def->m_srid,
      m_field_def->check_const_spec_list, field_hidden_type);
}

bool PT_alter_table_rename::do_contextualize(Table_ddl_parse_context *pc) {
  if (super::do_contextualize(pc)) return true;  // OOM

  if (m_ident->db.str) {
    LEX_STRING db_str = to_lex_string(m_ident->db);
    if (check_and_convert_db_name(&db_str, false) != Ident_name_check::OK)
      return true;
    pc->alter_info->new_db_name = to_lex_cstring(db_str);
  } else if (pc->thd->lex->copy_db_to(&pc->alter_info->new_db_name.str,
                                      &pc->alter_info->new_db_name.length)) {
    return true;
  }
  switch (check_table_name(m_ident->table.str, m_ident->table.length)) {
    case Ident_name_check::WRONG:
      my_error(ER_WRONG_TABLE_NAME, MYF(0), m_ident->table.str);
      return true;
    case Ident_name_check::TOO_LONG:
      my_error(ER_TOO_LONG_IDENT, MYF(0), m_ident->table.str);
      return true;
    case Ident_name_check::OK:
      break;
  }
  pc->alter_info->new_table_name = m_ident->table;
  return false;
}

bool PT_alter_table_convert_to_charset::do_contextualize(
    Table_ddl_parse_context *pc) {
  if (super::do_contextualize(pc)) return true;  // OOM

  const CHARSET_INFO *const cs =
      m_charset ? m_charset : pc->thd->variables.collation_database;
  const CHARSET_INFO *const collation = m_collation ? m_collation : cs;

  if (!my_charset_same(cs, collation)) {
    my_error(ER_COLLATION_CHARSET_MISMATCH, MYF(0), collation->m_coll_name,
             cs->csname);
    return true;
  }

  if ((pc->create_info->used_fields & HA_CREATE_USED_DEFAULT_CHARSET) &&
      pc->create_info->default_table_charset && collation &&
      !my_charset_same(pc->create_info->default_table_charset, collation)) {
    my_error(ER_CONFLICTING_DECLARATIONS, MYF(0), "CHARACTER SET ",
             pc->create_info->default_table_charset->csname, "CHARACTER SET ",
             collation->csname);
    return true;
  }

  pc->create_info->table_charset = pc->create_info->default_table_charset =
      collation;
  pc->create_info->used_fields |=
      HA_CREATE_USED_CHARSET | HA_CREATE_USED_DEFAULT_CHARSET;
  if (m_collation != nullptr)
    pc->create_info->used_fields |= HA_CREATE_USED_DEFAULT_COLLATE;
  return false;
}

bool PT_alter_table_add_partition_def_list::do_contextualize(
    Table_ddl_parse_context *pc) {
  if (super::do_contextualize(pc)) return true;

  Partition_parse_context part_pc(pc->thd, &m_part_info,
                                  is_add_or_reorganize_partition());
  for (auto *part_def : *m_def_list) {
    if (part_def->contextualize(&part_pc)) return true;
  }
  m_part_info.num_parts = m_part_info.partitions.elements;

  return false;
}

bool PT_alter_table_reorganize_partition_into::do_contextualize(
    Table_ddl_parse_context *pc) {
  if (super::do_contextualize(pc)) return true;

  LEX *const lex = pc->thd->lex;
  lex->no_write_to_binlog = m_no_write_to_binlog;

  assert(pc->alter_info->partition_names.is_empty());
  pc->alter_info->partition_names = m_partition_names;

  Partition_parse_context ppc(pc->thd, &m_partition_info,
                              is_add_or_reorganize_partition());

  for (auto *part_def : *m_into)
    if (part_def->contextualize(&ppc)) return true;

  m_partition_info.num_parts = m_partition_info.partitions.elements;
  lex->part_info = &m_partition_info;
  return false;
}

bool PT_alter_table_exchange_partition::do_contextualize(
    Table_ddl_parse_context *pc) {
  if (super::do_contextualize(pc)) return true;

  pc->alter_info->with_validation = m_validation;

  String *s = new (pc->mem_root) String(
      m_partition_name.str, m_partition_name.length, system_charset_info);
  if (s == nullptr || pc->alter_info->partition_names.push_back(s) ||
      !pc->select->add_table_to_list(pc->thd, m_table_name, nullptr,
                                     TL_OPTION_UPDATING, TL_READ_NO_INSERT,
                                     MDL_SHARED_NO_WRITE)) {
    return true;
  }

  return false;
}

/**
  A common initialization part of ALTER TABLE statement variants.

  @param pc             The parse context.
  @param table_name     The name of a table to alter.
  @param algo           The ALGORITHM clause: inplace, copy etc.
  @param lock           The LOCK clause: none, shared, exclusive etc.
  @param validation     The WITH or WITHOUT VALIDATION clause.

  @returns false on success, true on error.

*/
static bool init_alter_table_stmt(Table_ddl_parse_context *pc,
                                  Table_ident *table_name,
                                  Alter_info::enum_alter_table_algorithm algo,
                                  Alter_info::enum_alter_table_lock lock,
                                  Alter_info::enum_with_validation validation) {
  LEX *lex = pc->thd->lex;
  if (!lex->query_block->add_table_to_list(
          pc->thd, table_name, nullptr, TL_OPTION_UPDATING, TL_READ_NO_INSERT,
          MDL_SHARED_UPGRADABLE))
    return true;
  lex->query_block->init_order();
  pc->create_info->db_type = nullptr;
  pc->create_info->default_table_charset = nullptr;
  pc->create_info->row_type = ROW_TYPE_NOT_USED;

  pc->alter_info->new_db_name =
      LEX_CSTRING{lex->query_block->get_table_list()->db,
                  lex->query_block->get_table_list()->db_length};
  lex->no_write_to_binlog = false;
  pc->create_info->storage_media = HA_SM_DEFAULT;

  pc->alter_info->requested_algorithm = algo;
  pc->alter_info->requested_lock = lock;
  pc->alter_info->with_validation = validation;
  return false;
}

Sql_cmd *PT_alter_table_stmt::make_cmd(THD *thd) {
  thd->lex->sql_command = SQLCOM_ALTER_TABLE;

  thd->lex->create_info = &m_create_info;
  Table_ddl_parse_context pc(thd, thd->lex->current_query_block(),
                             &m_alter_info);

  if (m_opt_hints != nullptr && m_opt_hints->contextualize(&pc)) return nullptr;

  if (init_alter_table_stmt(&pc, m_table_name, m_algo, m_lock, m_validation))
    return nullptr;

  if (m_opt_actions) {
    /*
      Move RENAME TO <table_name> clauses to the head of array, so they are
      processed before ADD FOREIGN KEY clauses. The latter need to know target
      database name for proper contextualization.

      Use stable sort to preserve order of other clauses which might be
      sensitive to it.
    */
    std::stable_sort(
        m_opt_actions->begin(), m_opt_actions->end(),
        [](const PT_ddl_table_option *lhs, const PT_ddl_table_option *rhs) {
          return lhs->is_rename_table() && !rhs->is_rename_table();
        });

    for (auto *action : *m_opt_actions)
      if (action->contextualize(&pc)) return nullptr;
  }

  if ((pc.create_info->used_fields & HA_CREATE_USED_ENGINE) &&
      !pc.create_info->db_type) {
    pc.create_info->used_fields &= ~HA_CREATE_USED_ENGINE;
  }

  thd->lex->alter_info = &m_alter_info;
  return new (thd->mem_root) Sql_cmd_alter_table(&m_alter_info);
}

Sql_cmd *PT_alter_table_standalone_stmt::make_cmd(THD *thd) {
  thd->lex->sql_command = SQLCOM_ALTER_TABLE;

  thd->lex->create_info = &m_create_info;

  Table_ddl_parse_context pc(thd, thd->lex->current_query_block(),
                             &m_alter_info);

  if (m_opt_hints != nullptr && m_opt_hints->contextualize(&pc)) return nullptr;

  if (init_alter_table_stmt(&pc, m_table_name, m_algo, m_lock, m_validation) ||
      m_action->contextualize(&pc))
    return nullptr;

  thd->lex->alter_info = &m_alter_info;
  return m_action->make_cmd(&pc);
}

Sql_cmd *PT_repair_table_stmt::make_cmd(THD *thd) {
  LEX *const lex = thd->lex;

  lex->sql_command = SQLCOM_REPAIR;

  Query_block *const select = lex->current_query_block();

  lex->no_write_to_binlog = m_no_write_to_binlog;
  lex->check_opt.flags |= m_flags;
  lex->check_opt.sql_flags |= m_sql_flags;
  if (select->add_tables(thd, m_table_list, TL_OPTION_UPDATING, TL_UNLOCK,
                         MDL_SHARED_READ))
    return nullptr;

  lex->alter_info = &m_alter_info;
  return new (thd->mem_root) Sql_cmd_repair_table(&m_alter_info);
}

Sql_cmd *PT_analyze_table_stmt::make_cmd(THD *thd) {
  thd->lex->sql_command = SQLCOM_ANALYZE;

  LEX *const lex = thd->lex;
  Query_block *const select = lex->current_query_block();

  Parse_context pc(thd, select);
  if (m_opt_hints != nullptr && m_opt_hints->contextualize(&pc)) return nullptr;

  lex->no_write_to_binlog = m_no_write_to_binlog;
  if (select->add_tables(thd, m_table_list, TL_OPTION_UPDATING, TL_UNLOCK,
                         MDL_SHARED_READ))
    return nullptr;

  thd->lex->alter_info = &m_alter_info;
  auto cmd = new (thd->mem_root) Sql_cmd_analyze_table(
      thd, &m_alter_info, m_command, m_num_buckets, m_data, m_auto_update);
  if (cmd == nullptr) return nullptr;
  if (m_command == Sql_cmd_analyze_table::Histogram_command::UPDATE_HISTOGRAM ||
      m_command == Sql_cmd_analyze_table::Histogram_command::DROP_HISTOGRAM) {
    if (cmd->set_histogram_fields(m_columns)) return nullptr;
  }
  return cmd;
}

Sql_cmd *PT_check_table_stmt::make_cmd(THD *thd) {
  thd->lex->sql_command = SQLCOM_CHECK;

  LEX *const lex = thd->lex;
  Query_block *const select = lex->current_query_block();

  if (lex->sphead) {
    my_error(ER_SP_BADSTATEMENT, MYF(0), "CHECK");
    return nullptr;
  }

  Parse_context pc(thd, select);

  if (m_opt_hints != nullptr && m_opt_hints->contextualize(&pc)) return nullptr;

  lex->check_opt.flags |= m_flags;
  lex->check_opt.sql_flags |= m_sql_flags;
  if (select->add_tables(thd, m_table_list, TL_OPTION_UPDATING, TL_UNLOCK,
                         MDL_SHARED_READ))
    return nullptr;

  thd->lex->alter_info = &m_alter_info;
  return new (thd->mem_root) Sql_cmd_check_table(&m_alter_info);
}

Sql_cmd *PT_optimize_table_stmt::make_cmd(THD *thd) {
  thd->lex->sql_command = SQLCOM_OPTIMIZE;

  LEX *const lex = thd->lex;
  Query_block *const select = lex->current_query_block();

  lex->no_write_to_binlog = m_no_write_to_binlog;

  Parse_context pc(thd, select);

  if (m_opt_hints != nullptr && m_opt_hints->contextualize(&pc)) return nullptr;

  if (select->add_tables(thd, m_table_list, TL_OPTION_UPDATING, TL_UNLOCK,
                         MDL_SHARED_READ))
    return nullptr;

  thd->lex->alter_info = &m_alter_info;
  return new (thd->mem_root) Sql_cmd_optimize_table(&m_alter_info);
}

Sql_cmd *PT_drop_index_stmt::make_cmd(THD *thd) {
  thd->lex->sql_command = SQLCOM_DROP_INDEX;

  LEX *const lex = thd->lex;
  Query_block *const select = lex->current_query_block();

  m_alter_info.flags = Alter_info::ALTER_DROP_INDEX;
  m_alter_info.drop_list.push_back(&m_alter_drop);
  if (!select->add_table_to_list(thd, m_table, nullptr, TL_OPTION_UPDATING,
                                 TL_READ_NO_INSERT, MDL_SHARED_UPGRADABLE))
    return nullptr;

  m_alter_info.requested_algorithm = m_algo;
  m_alter_info.requested_lock = m_lock;

  thd->lex->alter_info = &m_alter_info;
  return new (thd->mem_root) Sql_cmd_drop_index(&m_alter_info);
}

Sql_cmd *PT_truncate_table_stmt::make_cmd(THD *thd) {
  thd->lex->sql_command = SQLCOM_TRUNCATE;

  LEX *const lex = thd->lex;
  Query_block *const select = lex->current_query_block();

  if (!select->add_table_to_list(thd, m_table, nullptr, TL_OPTION_UPDATING,
                                 TL_WRITE, MDL_EXCLUSIVE))
    return nullptr;
  return &m_cmd_truncate_table;
}

bool PT_assign_to_keycache::do_contextualize(Table_ddl_parse_context *pc) {
  if (super::do_contextualize(pc)) return true;

  if (!pc->select->add_table_to_list(pc->thd, m_table, nullptr, 0, TL_READ,
                                     MDL_SHARED_READ, m_index_hints))
    return true;
  return false;
}

bool PT_adm_partition::do_contextualize(Table_ddl_parse_context *pc) {
  pc->alter_info->flags |= Alter_info::ALTER_ADMIN_PARTITION;

  assert(pc->alter_info->partition_names.is_empty());
  if (m_opt_partitions == nullptr)
    pc->alter_info->flags |= Alter_info::ALTER_ALL_PARTITION;
  else
    pc->alter_info->partition_names = *m_opt_partitions;
  return false;
}

Sql_cmd *PT_cache_index_stmt::make_cmd(THD *thd) {
  thd->lex->sql_command = SQLCOM_ASSIGN_TO_KEYCACHE;

  Table_ddl_parse_context pc(thd, thd->lex->current_query_block(),
                             &m_alter_info);

  for (auto *tbl_index_list : *m_tbl_index_lists)
    if (tbl_index_list->contextualize(&pc)) return nullptr;

  thd->lex->alter_info = &m_alter_info;
  return new (thd->mem_root)
      Sql_cmd_cache_index(&m_alter_info, m_key_cache_name);
}

Sql_cmd *PT_cache_index_partitions_stmt::make_cmd(THD *thd) {
  thd->lex->sql_command = SQLCOM_ASSIGN_TO_KEYCACHE;

  Query_block *const select = thd->lex->current_query_block();

  Table_ddl_parse_context pc(thd, select, &m_alter_info);

  if (m_partitions->contextualize(&pc)) return nullptr;

  if (!select->add_table_to_list(thd, m_table, nullptr, 0, TL_READ,
                                 MDL_SHARED_READ, m_opt_key_usage_list))
    return nullptr;

  thd->lex->alter_info = &m_alter_info;
  return new (thd->mem_root)
      Sql_cmd_cache_index(&m_alter_info, m_key_cache_name);
}

Sql_cmd *PT_load_index_partitions_stmt::make_cmd(THD *thd) {
  thd->lex->sql_command = SQLCOM_PRELOAD_KEYS;

  Query_block *const select = thd->lex->current_query_block();

  Table_ddl_parse_context pc(thd, select, &m_alter_info);

  if (m_partitions->contextualize(&pc)) return nullptr;

  if (!select->add_table_to_list(
          thd, m_table, nullptr, m_ignore_leaves ? TL_OPTION_IGNORE_LEAVES : 0,
          TL_READ, MDL_SHARED_READ, m_opt_cache_key_list))
    return nullptr;

  thd->lex->alter_info = &m_alter_info;
  return new (thd->mem_root) Sql_cmd_load_index(&m_alter_info);
}

Sql_cmd *PT_load_index_stmt::make_cmd(THD *thd) {
  thd->lex->sql_command = SQLCOM_PRELOAD_KEYS;

  Table_ddl_parse_context pc(thd, thd->lex->current_query_block(),
                             &m_alter_info);

  if (m_opt_hints != nullptr && m_opt_hints->contextualize(&pc)) return nullptr;

  for (auto *preload_keys : *m_preload_list)
    if (preload_keys->contextualize(&pc)) return nullptr;

  thd->lex->alter_info = &m_alter_info;
  return new (thd->mem_root) Sql_cmd_load_index(&m_alter_info);
}

/* Window functions */

Item *PT_border::build_addop(Item_cache *order_expr, bool prec, bool asc,
                             const Window *window) {
  /*
    Check according to SQL 2014 7.15 <window clause> SR 13.a.iii:
    ORDER BY expression is temporal iff bound is temporal.
  */
  if (order_expr->result_type() == STRING_RESULT && order_expr->is_temporal()) {
    if (!m_date_time) {
      my_error(ER_WINDOW_RANGE_FRAME_TEMPORAL_TYPE, MYF(0),
               window->printable_name());
      return nullptr;
    }
  } else {
    if (m_date_time) {
      my_error(ER_WINDOW_RANGE_FRAME_NUMERIC_TYPE, MYF(0),
               window->printable_name());
      return nullptr;
    }
  }

  Item *addop;
  const bool substract = prec ? asc : !asc;
  if (m_date_time) {
    addop =
        new Item_date_add_interval(order_expr, m_value, m_int_type, substract);
  } else {
    if (substract)
      addop = new Item_func_minus(order_expr, m_value);
    else
      addop = new Item_func_plus(order_expr, m_value);
  }
  return addop;
}

PT_json_table_column_for_ordinality::PT_json_table_column_for_ordinality(
    const POS &pos, LEX_STRING name)
    : super(pos), m_name(name.str) {}

PT_json_table_column_for_ordinality::~PT_json_table_column_for_ordinality() =
    default;

bool PT_json_table_column_for_ordinality::do_contextualize(Parse_context *pc) {
  assert(m_column == nullptr);
  m_column = make_unique_destroy_only<Json_table_column>(
      pc->mem_root, enum_jt_column::JTC_ORDINALITY);
  if (m_column == nullptr) return true;
  m_column->init_for_tmp_table(MYSQL_TYPE_LONGLONG, 10, 0, true, true, 8,
                               m_name);
  return super::do_contextualize(pc);
}

PT_json_table_column_with_path::PT_json_table_column_with_path(
    const POS &pos, unique_ptr_destroy_only<Json_table_column> column,
    LEX_STRING name, PT_type *type, const CHARSET_INFO *collation)
    : super(pos),
      m_column(std::move(column)),
      m_name(name.str),
      m_type(type),
      m_collation(collation) {}

PT_json_table_column_with_path::~PT_json_table_column_with_path() = default;

static bool check_unsupported_json_table_default(const Item *item) {
  if (item == nullptr) return false;

  // JSON_TABLE currently only supports string literals on JSON format in
  // DEFAULT clauses. Other literals used to be rejected by the grammar, but the
  // grammar was extended for JSON_VALUE and now accepts all types of literals.
  // Until JSON_TABLE gets support for non-string defaults, reject them here.
  if (item->data_type() != MYSQL_TYPE_VARCHAR) {
    my_error(
        ER_NOT_SUPPORTED_YET, MYF(0),
        "non-string DEFAULT value for a column in a JSON_TABLE expression");
    return true;
  }

  return false;
}

bool PT_json_table_column_with_path::do_contextualize(Parse_context *pc) {
  if (super::do_contextualize(pc) || m_type->contextualize(pc)) return true;

  if (m_column->m_path_string->itemize(pc, &m_column->m_path_string))
    return true;

  if (check_unsupported_json_table_default(m_column->m_default_empty_string) ||
      check_unsupported_json_table_default(m_column->m_default_error_string))
    return true;

  if (itemize_safe(pc, &m_column->m_default_empty_string)) return true;
  if (itemize_safe(pc, &m_column->m_default_error_string)) return true;

  const CHARSET_INFO *cs = nullptr;
  if (merge_charset_and_collation(m_type->get_charset(), m_collation, &cs))
    return true;
  if (cs == nullptr) {
    cs = pc->thd->variables.collation_connection;
  }

  m_column->init(pc->thd,
                 m_name,                        // Alias
                 m_type->type,                  // Type
                 m_type->get_length(),          // Length
                 m_type->get_dec(),             // Decimals
                 m_type->get_type_flags(),      // Type modifier
                 nullptr,                       // Default value
                 nullptr,                       // On update value
                 &EMPTY_CSTR,                   // Comment
                 nullptr,                       // Change
                 m_type->get_interval_list(),   // Interval list
                 cs,                            // Charset & collation
                 m_collation != nullptr,        // Has "COLLATE" clause
                 m_type->get_uint_geom_type(),  // Geom type
                 nullptr,                       // Compression dictionary name
                 nullptr,                       // Gcol_info
                 nullptr,                       // Default gen expression
                 {},                            // SRID
                 dd::Column::enum_hidden_type::HT_VISIBLE);  // Hidden
  return false;
}

bool PT_json_table_column_with_nested_path::do_contextualize(
    Parse_context *pc) {
  if (super::do_contextualize(pc)) return true;  // OOM

  if (m_path->itemize(pc, &m_path)) return true;

  auto nested_columns = new (pc->mem_root) List<Json_table_column>;
  if (nested_columns == nullptr) return true;  // OOM

  for (auto col : *m_nested_columns) {
    if (col->contextualize(pc) || nested_columns->push_back(col->get_column()))
      return true;
  }

  m_column = new (pc->mem_root) Json_table_column(m_path, nested_columns);
  if (m_column == nullptr) return true;  // OOM

  return false;
}

Sql_cmd *PT_explain_for_connection::make_cmd(THD *thd) {
  thd->lex->sql_command = SQLCOM_EXPLAIN_OTHER;

  if (thd->lex->sphead) {
    my_error(ER_NOT_SUPPORTED_YET, MYF(0),
             "non-standalone EXPLAIN FOR CONNECTION");
    return nullptr;
  }
  if (thd->lex->is_explain_analyze) {
    my_error(ER_NOT_SUPPORTED_YET, MYF(0), "EXPLAIN ANALYZE FOR CONNECTION");
    return nullptr;
  }
  if (thd->lex->explain_format->is_explain_into()) {
    my_error(ER_EXPLAIN_INTO_FOR_CONNECTION_NOT_SUPPORTED, MYF(0));
    return nullptr;
  }
  return &m_cmd;
}

Sql_cmd *PT_explain::make_cmd(THD *thd) {
  LEX *const lex = thd->lex;
  switch (m_format) {
    case Explain_format_type::TRADITIONAL:
    case Explain_format_type::TRADITIONAL_STRICT:
      /*
        With no format specified:
        - With ANALYZE, convert TRADITIONAL[_STRICT] to TREE unconditionally.
        - With hypergraph, convert TRADITIONAL to TREE. Don't convert
          TRADITIONAL_STRICT, because it's purpose is to prevent exactly this
          silent conversion with hypergraph. TRADITIONAL_STRICT will throw an
          error, later.
      */
      if (!m_explicit_format &&
          (m_analyze ||
           (thd->optimizer_switch_flag(OPTIMIZER_SWITCH_HYPERGRAPH_OPTIMIZER) &&
            m_format == Explain_format_type::TRADITIONAL))) {
        lex->explain_format = new (thd->mem_root) Explain_format_tree;
      } else {
        lex->explain_format = new (thd->mem_root) Explain_format_traditional;
      }
      break;
    case Explain_format_type::JSON: {
      lex->explain_format = new (thd->mem_root) Explain_format_JSON(
          thd->optimizer_switch_flag(OPTIMIZER_SWITCH_HYPERGRAPH_OPTIMIZER) ||
                  thd->variables.explain_json_format_version == 2
              ? Explain_format_JSON::FormatVersion::kIteratorBased
              : Explain_format_JSON::FormatVersion::kLinear,
          m_explain_into_variable_name);
      break;
    }
    case Explain_format_type::TREE:
      lex->explain_format = new (thd->mem_root) Explain_format_tree;
      break;
    default:
      assert(false);
      lex->explain_format = new (thd->mem_root) Explain_format_traditional;
  }
  if (lex->explain_format == nullptr) return nullptr;  // OOM
  lex->is_explain_analyze = m_analyze;

  /*
    If this EXPLAIN statement is supposed to be run in another schema change to
    the appropriate schema and save the current schema name.
  */
  lex->explain_format->m_schema_name_for_explain = m_schema_name_for_explain;
  char saved_schema_name_buf[NAME_LEN + 1];
  LEX_STRING saved_schema_name{saved_schema_name_buf,
                               sizeof(saved_schema_name_buf)};
  bool cur_db_changed = false;
  if (m_schema_name_for_explain.length != 0 &&
      mysql_opt_change_db(thd, m_schema_name_for_explain, &saved_schema_name,
                          false, &cur_db_changed)) {
    return nullptr; /* purecov: inspected */
  }

  Sql_cmd *ret = m_explainable_stmt->make_cmd(thd);

  /*
    Change back to original schema to make sure current schema stays consistent
    when preparing a statement or SP with EXPLAIN FOR SCHEMA.
  */
  if (cur_db_changed &&
      mysql_change_db(thd, to_lex_cstring(saved_schema_name), true)) {
    ret = nullptr; /* purecov: inspected */
  }

  if (ret == nullptr) return nullptr;  // OOM

  auto code = ret->sql_command_code();
  if (!is_explainable_query(code) && code != SQLCOM_EXPLAIN_OTHER) {
    assert(!"Should not happen!");
    my_error(ER_WRONG_USAGE, MYF(0), "EXPLAIN", "non-explainable query");
    return nullptr;
  }

  return ret;
}

/**
  Build a parsed tree for :
  SELECT '...json tree string...' as show_parse_tree.
  Essentially the SHOW PARSE_TREE statement is converted into the above
  SQL and passed to the executor.
*/
static Query_block *build_query_for_show_parse(
    const POS &pos, THD *thd, const std::string_view &json_tree) {
  // No query options.
  static const Query_options options = {0 /* query_spec_options */};

  /* '<json_tree>' */
  LEX_STRING json_tree_copy;
  if (lex_string_strmake(thd->mem_root, &json_tree_copy, json_tree.data(),
                         json_tree.length()))
    return nullptr;
  PTI_text_literal_text_string *literal_string = new (thd->mem_root)
      PTI_text_literal_text_string(pos, false, json_tree_copy);
  if (literal_string == nullptr) return nullptr;

  /* Literal string with alias ('<json_tree>' AS show_parse_tree ...) */
  PTI_expr_with_alias *expr_name = new (thd->mem_root) PTI_expr_with_alias(
      pos, literal_string, pos.cpp, {STRING_WITH_LEN("Show_parse_tree")});
  if (expr_name == nullptr) return nullptr;

  PT_select_item_list *item_list = new (thd->mem_root) PT_select_item_list(pos);
  if (item_list == nullptr) return nullptr;
  item_list->push_back(expr_name);

  PT_query_primary *query_specification =
      new (thd->mem_root) PT_query_specification(
          pos, options, item_list,
          Mem_root_array<PT_table_reference *>() /* Empty FROM list */,
          nullptr /*where*/);
  if (query_specification == nullptr) return nullptr;

  PT_query_expression *query_expression =
      new (thd->mem_root) PT_query_expression(pos, query_specification);
  if (query_expression == nullptr) return nullptr;

  LEX *lex = thd->lex;
  Query_block *current_query_block = lex->current_query_block();
  Parse_context pc(thd, current_query_block);
  if (thd->is_error()) return nullptr;

  lex->sql_command = SQLCOM_SELECT;
  if (query_expression->contextualize(&pc)) return nullptr;
  if (pc.finalize_query_expression()) return nullptr;
  lex->sql_command = SQLCOM_SHOW_PARSE_TREE;

  return current_query_block;
}

Sql_cmd *PT_load_table::make_cmd(THD *thd) {
  LEX *const lex = thd->lex;
  Query_block *const select = lex->current_query_block();

  if (lex->sphead) {
    my_error(
        ER_SP_BADSTATEMENT, MYF(0),
        m_cmd.m_exchange.filetype == FILETYPE_CSV ? "LOAD DATA" : "LOAD XML");
    return nullptr;
  }

  lex->sql_command = SQLCOM_LOAD;

  switch (m_cmd.m_on_duplicate) {
    case On_duplicate::ERROR:
      lex->duplicates = DUP_ERROR;
      break;
    case On_duplicate::IGNORE_DUP:
      lex->set_ignore(true);
      break;
    case On_duplicate::REPLACE_DUP:
      lex->duplicates = DUP_REPLACE;
      break;
  }

  /* Fix lock for LOAD DATA CONCURRENT REPLACE */
  thr_lock_type lock_type = m_lock_type;
  enum_mdl_type mdl_type = MDL_SHARED_WRITE;

  if (m_cmd.is_bulk_load()) {
    lock_type = TL_WRITE;
    mdl_type = MDL_EXCLUSIVE;
  } else {
    if (lex->duplicates == DUP_REPLACE &&
        lock_type == TL_WRITE_CONCURRENT_INSERT) {
      lock_type = TL_WRITE_DEFAULT;
    }
    if (lock_type == TL_WRITE_LOW_PRIORITY) {
      mdl_type = MDL_SHARED_WRITE_LOW_PRIO;
    }
  }

  if (!select->add_table_to_list(thd, m_cmd.m_table, nullptr,
                                 TL_OPTION_UPDATING, lock_type, mdl_type,
                                 nullptr, m_cmd.m_opt_partitions))
    return nullptr;

  /* We can't give an error in the middle when using LOCAL files */
  if (m_cmd.m_is_local_file && lex->duplicates == DUP_ERROR)
    lex->set_ignore(true);

  Parse_context pc(thd, select);
  if (contextualize_safe(&pc, &m_cmd.m_opt_fields_or_vars)) {
    return nullptr;
  }
  assert(select->parsing_place == CTX_NONE);
  select->parsing_place = CTX_UPDATE_VALUE;
  if (contextualize_safe(&pc, &m_cmd.m_opt_set_fields) ||
      contextualize_safe(&pc, &m_cmd.m_opt_set_exprs)) {
    return nullptr;
  }
  assert(select->parsing_place == CTX_UPDATE_VALUE);
  select->parsing_place = CTX_NONE;

  return &m_cmd;
}

bool PT_select_item_list::do_contextualize(Parse_context *pc) {
  if (super::do_contextualize(pc)) return true;
  pc->select->fields = value;
  return false;
}

bool PT_limit_clause::do_contextualize(Parse_context *pc) {
  if (super::do_contextualize(pc)) return true;

  if (limit_options.is_offset_first && limit_options.opt_offset != nullptr &&
      limit_options.opt_offset->itemize(pc, &limit_options.opt_offset))
    return true;

  if (limit_options.limit->itemize(pc, &limit_options.limit)) return true;

  if (!limit_options.is_offset_first && limit_options.opt_offset != nullptr &&
      limit_options.opt_offset->itemize(pc, &limit_options.opt_offset))
    return true;

  pc->select->select_limit = limit_options.limit;
  pc->select->offset_limit = limit_options.opt_offset;

  pc->thd->lex->set_stmt_unsafe(LEX::BINLOG_STMT_UNSAFE_LIMIT);
  return false;
}

bool PT_table_factor_table_ident::do_contextualize(Parse_context *pc) {
  if (super::do_contextualize(pc)) return true;

  THD *thd = pc->thd;
  Yacc_state *yyps = &thd->m_parser_state->m_yacc;

  m_table_ref = pc->select->add_table_to_list(
      thd, table_ident, opt_table_alias, 0, yyps->m_lock_type, yyps->m_mdl_type,
      opt_key_definition, opt_use_partition, nullptr, pc);
  if (m_table_ref == nullptr) return true;

  if (opt_tablesample != nullptr) {
    /* Check if the input sampling percentage is a valid argument*/
    if (opt_tablesample->m_sample_percentage->itemize(
            pc, &opt_tablesample->m_sample_percentage))
      return true;

    thd->lex->set_execute_only_in_secondary_engine(true, TABLESAMPLE);
    m_table_ref->set_tablesample(opt_tablesample->m_sampling_type,
                                 opt_tablesample->m_sample_percentage);
  }

  if (pc->select->add_joined_table(m_table_ref)) return true;

  return false;
}

void PT_table_factor_table_ident::add_json_info(Json_object *obj) {
  String s;

  print_table_ident(nullptr, table_ident, &s);
  obj->add_alias("table_ident",
                 create_dom_ptr<Json_string>(s.ptr(), s.length()));

  if (opt_table_alias != nullptr)
    obj->add_alias("table_alias", create_dom_ptr<Json_string>(opt_table_alias));
}

bool PT_table_reference_list_parens::do_contextualize(Parse_context *pc) {
  if (super::do_contextualize(pc) || contextualize_array(pc, &table_list))
    return true;

  assert(table_list.size() >= 2);
  m_table_ref = pc->select->nest_last_join(pc->thd, table_list.size());
  return m_table_ref == nullptr;
}

bool PT_joined_table::do_contextualize(Parse_context *pc) {
  if (super::do_contextualize(pc) || contextualize_tabs(pc)) return true;

  if (m_type & JTT_NATURAL)
    m_left_table_ref->add_join_natural(m_right_table_ref);

  if (m_type & JTT_STRAIGHT) m_right_table_ref->straight = true;

  return false;
}

void PT_joined_table::add_json_info(Json_object *obj) {
  std::string type_string;

  // Join nodes can re-stucture their child trees (see add_cross_join). It's
  // not worth changing the corresponding text of the modified join tree. Users
  // can anyway generate the text using the join type and leaf table
  // references. So just omit the text field.
  obj->remove("text");

  if (m_type & JTT_STRAIGHT)
    type_string += "STRAIGHT_JOIN";
  else {
    if (m_type & JTT_NATURAL) type_string += "NATURAL ";

    // Join type can't be both inner and outer.
    assert(!((m_type & JTT_INNER) &&
             ((m_type & JTT_LEFT) || (m_type & JTT_RIGHT))));

    if (m_type & JTT_INNER)
      type_string += "INNER ";
    else if (m_type & JTT_LEFT)
      type_string += "LEFT OUTER ";
    else if (m_type & JTT_RIGHT)
      type_string += "RIGHT OUTER ";
    else
      assert(0);  // Has to be inner or outer.

    type_string += "JOIN";
  }

  obj->add_alias("join_type", create_dom_ptr<Json_string>(type_string));
}

bool PT_cross_join::do_contextualize(Parse_context *pc) {
  if (super::do_contextualize(pc)) return true;
  m_table_ref = pc->select->nest_last_join(pc->thd);
  return m_table_ref == nullptr;
}

bool PT_joined_table_on::do_contextualize(Parse_context *pc) {
  if (this->contextualize_tabs(pc)) return true;

  if (push_new_name_resolution_context(pc, this->m_left_table_ref,
                                       this->m_right_table_ref)) {
    this->error(pc, this->m_join_pos);
    return true;
  }

  Query_block *sel = pc->select;
  sel->parsing_place = CTX_ON;

  if (super::do_contextualize(pc) || on->itemize(pc, &on)) return true;
  if (!on->is_bool_func()) {
    on = make_condition(pc, on);
    if (on == nullptr) return true;
  }
  assert(sel == pc->select);

  add_join_on(this->m_right_table_ref, on);
  pc->thd->lex->pop_context();
  assert(sel->parsing_place == CTX_ON);
  sel->parsing_place = CTX_NONE;
  m_table_ref = pc->select->nest_last_join(pc->thd);

  return m_table_ref == nullptr;
}

bool PT_joined_table_using::do_contextualize(Parse_context *pc) {
  if (super::do_contextualize(pc)) return true;

  m_left_table_ref->add_join_natural(m_right_table_ref);
  m_table_ref = pc->select->nest_last_join(pc->thd);
  if (m_table_ref == nullptr) return true;
  m_table_ref->join_using_fields = using_fields;

  return false;
}

void PT_joined_table_using::add_json_info(Json_object *obj) {
  super::add_json_info(obj);

  if (using_fields == nullptr || using_fields->is_empty()) return;

  List_iterator<String> using_fields_it(*using_fields);
  String using_fields_str;

  for (String *curr_str = using_fields_it++;;) {
    append_identifier(&using_fields_str, curr_str->ptr(), curr_str->length());
    if ((curr_str = using_fields_it++) == nullptr) break;
    using_fields_str.append(",", 1, system_charset_info);
  }
  obj->add_alias("using_fields",
                 create_dom_ptr<Json_string>(using_fields_str.ptr(),
                                             using_fields_str.length()));
}

bool PT_table_locking_clause::raise_error(THD *thd, const Table_ident *name,
                                          int error) {
  String s;
  print_table_ident(thd, name, &s);
  my_error(error, MYF(0), s.ptr());
  return true;
}

bool PT_table_locking_clause::raise_error(int error) {
  my_error(error, MYF(0));
  return true;
}

bool PT_set_scoped_system_variable::do_contextualize(Parse_context *pc) {
  if (super::do_contextualize(pc) || itemize_safe(pc, &m_opt_expr)) {
    return true;
  }

  // Remove deprecation warning when FULL is used as keyword.
  THD *thd = pc->thd;
  if (thd->get_stmt_da()->has_sql_condition(ER_WARN_DEPRECATED_IDENT)) {
    thd->get_stmt_da()->reset_condition_info(thd);
  }

  const bool is_1d_name = m_opt_prefix.str == nullptr;

  /*
    Reject transition variable names in the syntax:

        {"GLOBAL" | "SESSION" | "PERSIST" | ...} {"NEW" | "OLD"} "."  <name>
  */
  if (is_any_transition_variable_prefix(*pc, m_opt_prefix)) {
    error(pc, m_varpos);
    return true;
  }

  /*
    Reject SP variable names in the syntax:

        {"GLOBAL" | "SESSION" | ...} <SP variable name>

    Note: we also reject overload system variable names here too.
    TODO: most likely this reject is fine, since such a use case is confusing,
          OTOH this is also probable that a rejection of overloaded system
          variables is too strict, so a warning may be a better alternative.
  */
  if (is_1d_name && find_sp_variable(*pc, m_name) != nullptr) {
    error(pc, m_varpos);
    return true;
  }

  return add_system_variable_assignment(pc->thd, m_opt_prefix, m_name,
                                        pc->thd->lex->option_type, m_opt_expr);
}

bool PT_option_value_no_option_type_user_var::do_contextualize(
    Parse_context *pc) {
  if (super::do_contextualize(pc) || expr->itemize(pc, &expr)) return true;

  THD *thd = pc->thd;
  Item_func_set_user_var *item =
      new (pc->mem_root) Item_func_set_user_var(name, expr);
  if (item == nullptr) return true;
  set_var_user *var = new (thd->mem_root) set_var_user(item);
  if (var == nullptr) return true;
  return thd->lex->var_list.push_back(var);
}

bool PT_set_system_variable::do_contextualize(Parse_context *pc) {
  if (super::do_contextualize(pc) || itemize_safe(pc, &m_opt_expr)) {
    return true;
  }

  // Remove deprecation warning when FULL is used as keyword.
  THD *thd = pc->thd;
  if (thd->get_stmt_da()->has_sql_condition(ER_WARN_DEPRECATED_IDENT)) {
    thd->get_stmt_da()->reset_condition_info(thd);
  }

  /*
    This is `@@[scope.][prefix.]name, so reject @@[scope].{NEW | OLD}.name:
  */
  if (is_any_transition_variable_prefix(*pc, m_opt_prefix)) {
    error(pc, m_name_pos);
    return true;
  }

  return add_system_variable_assignment(thd, m_opt_prefix, m_name, m_scope,
                                        m_opt_expr);
}

bool PT_option_value_type::do_contextualize(Parse_context *pc) {
  pc->thd->lex->option_type = type;
  return super::do_contextualize(pc) || value->contextualize(pc);
}

bool PT_option_value_list_head::do_contextualize(Parse_context *pc) {
  if (super::do_contextualize(pc)) return true;

  THD *thd = pc->thd;
#ifndef NDEBUG
  LEX *old_lex = thd->lex;
#endif  // NDEBUG

  sp_create_assignment_lex(thd, delimiter_pos.raw.end);
  assert(thd->lex->query_block == thd->lex->current_query_block());
  Parse_context inner_pc(pc->thd, thd->lex->query_block,
                         pc->m_show_parse_tree.get());

  if (value->contextualize(&inner_pc)) return true;

  if (sp_create_assignment_instr(pc->thd, value_pos.raw.end)) return true;
  assert(thd->lex == old_lex && thd->lex->current_query_block() == pc->select);

  return false;
}

bool PT_start_option_value_list_no_type::do_contextualize(Parse_context *pc) {
  if (super::do_contextualize(pc) || head->contextualize(pc)) return true;

  if (sp_create_assignment_instr(pc->thd, head_pos.raw.end)) return true;
  assert(pc->thd->lex->query_block == pc->thd->lex->current_query_block());
  pc->select = pc->thd->lex->query_block;

  if (tail != nullptr && tail->contextualize(pc)) return true;

  return false;
}

bool PT_transaction_characteristic::do_contextualize(Parse_context *pc) {
  if (super::do_contextualize(pc)) return true;

  THD *thd = pc->thd;
  LEX *lex = thd->lex;
  Item *item = new (pc->mem_root) Item_int(value);
  if (item == nullptr) return true;
  System_variable_tracker var_tracker =
      System_variable_tracker::make_tracker(name);
  if (var_tracker.access_system_variable(thd)) {
    assert(false);
    return true;  // should never happen / OOM
  }
  set_var *var =
      new (thd->mem_root) set_var(lex->option_type, var_tracker, item);
  if (var == nullptr) return true;
  return lex->var_list.push_back(var);
}

bool PT_start_option_value_list_transaction::do_contextualize(
    Parse_context *pc) {
  if (super::do_contextualize(pc)) return true;

  THD *thd = pc->thd;
  thd->lex->option_type = OPT_DEFAULT;
  if (characteristics->contextualize(pc)) return true;

  if (sp_create_assignment_instr(thd, end_pos.raw.end)) return true;
  assert(pc->thd->lex->query_block == pc->thd->lex->current_query_block());
  pc->select = pc->thd->lex->query_block;

  return false;
}

bool PT_start_option_value_list_following_option_type_eq::do_contextualize(
    Parse_context *pc) {
  if (super::do_contextualize(pc) || head->contextualize(pc)) return true;

  if (sp_create_assignment_instr(pc->thd, head_pos.raw.end)) return true;
  assert(pc->thd->lex->query_block == pc->thd->lex->current_query_block());
  pc->select = pc->thd->lex->query_block;

  if (opt_tail != nullptr && opt_tail->contextualize(pc)) return true;

  return false;
}

bool PT_start_option_value_list_following_option_type_transaction::
    do_contextualize(Parse_context *pc) {
  if (super::do_contextualize(pc) || characteristics->contextualize(pc))
    return true;

  if (sp_create_assignment_instr(pc->thd, characteristics_pos.raw.end))
    return true;
  assert(pc->thd->lex->query_block == pc->thd->lex->current_query_block());
  pc->select = pc->thd->lex->query_block;

  return false;
}

bool PT_start_option_value_list_type::do_contextualize(Parse_context *pc) {
  pc->thd->lex->option_type = type;
  return super::do_contextualize(pc) || list->contextualize(pc);
}

bool PT_set::do_contextualize(Parse_context *pc) {
  if (super::do_contextualize(pc)) return true;

  THD *thd = pc->thd;
  LEX *lex = thd->lex;
  lex->sql_command = SQLCOM_SET_OPTION;
  lex->option_type = OPT_SESSION;
  lex->var_list.clear();
  lex->autocommit = false;

  sp_create_assignment_lex(thd, set_pos.raw.end);
  assert(pc->thd->lex->query_block == pc->thd->lex->current_query_block());
  pc->select = pc->thd->lex->query_block;

  return list->contextualize(pc);
}

bool PT_into_destination::do_contextualize(Parse_context *pc) {
  if (super::do_contextualize(pc)) return true;

  LEX *lex = pc->thd->lex;
  if (!pc->thd->lex->parsing_options.allows_select_into) {
    if (lex->sql_command == SQLCOM_SHOW_CREATE ||
        lex->sql_command == SQLCOM_CREATE_VIEW)
      my_error(ER_VIEW_SELECT_CLAUSE, MYF(0), "INTO");
    else
      error(pc, m_pos);
    return true;
  }
  return false;
}

bool PT_into_destination_outfile::do_contextualize(Parse_context *pc) {
  if (super::do_contextualize(pc)) return true;

  LEX *lex = pc->thd->lex;
  lex->set_uncacheable(pc->select, UNCACHEABLE_SIDEEFFECT);
  lex->result = new (pc->mem_root) Query_result_export(&m_exchange);
  return lex->result == nullptr;
}

bool PT_into_destination_dumpfile::do_contextualize(Parse_context *pc) {
  if (super::do_contextualize(pc)) return true;

  LEX *lex = pc->thd->lex;
  lex->set_uncacheable(pc->select, UNCACHEABLE_SIDEEFFECT);
  lex->result = new (pc->mem_root) Query_result_dump(&m_exchange);
  return lex->result == nullptr;
}

bool PT_select_var_list::do_contextualize(Parse_context *pc) {
  if (super::do_contextualize(pc)) return true;

  List_iterator<PT_select_var> it(value);
  PT_select_var *var;
  while ((var = it++)) {
    if (var->contextualize(pc)) return true;
  }

  LEX *const lex = pc->thd->lex;
  Query_dumpvar *dumpvar = new (pc->mem_root) Query_dumpvar();
  if (dumpvar == nullptr) return true;

  dumpvar->var_list = value;
  lex->result = dumpvar;
  lex->set_uncacheable(pc->select, UNCACHEABLE_SIDEEFFECT);

  return false;
}

bool PT_query_expression::do_contextualize(Parse_context *pc) {
  pc->m_stack.push_back(
      QueryLevel(pc->mem_root, SC_QUERY_EXPRESSION, m_order != nullptr));
  if (contextualize_safe(pc, m_with_clause))
    return true; /* purecov: inspected */

  if (Parse_tree_node::do_contextualize(pc) || m_body->contextualize(pc))
    return true;

  QueryLevel ql = pc->m_stack.back();
  Query_term *expr = ql.m_elts.back();
  pc->m_stack.pop_back();

  switch (expr->term_type()) {
    case QT_UNARY: {
      Query_term_unary *ex = down_cast<Query_term_unary *>(expr);
      Query_expression *qe = pc->select->master_query_expression();

      // The setting of no_table_names_allowed in the created post processing
      // block below to false foreshadows our removing the parentheses in
      // Query_term::pushdown_limit_order_by. We need to duplicate the logic
      // here in order to allow a construction like
      //
      //   ( SELECT a FROM t ) ORDER BY t.a
      //
      // for which we remove the parentheses because the inner query expression
      // has no LIMIT or ORDER BY of its own.
      if (ex->set_block(qe->create_post_processing_block(ex))) return true;

      if (m_order != nullptr)
        ex->query_block()->order_list = m_order->order_list->value;

      if (m_limit != nullptr) {
        ex->query_block()->select_limit = m_limit->limit_options.limit;
        ex->query_block()->offset_limit = m_limit->limit_options.opt_offset;
      }

      Query_block *orig_query_block = pc->select;
      LEX *lex = pc->thd->lex;
      pc->select = ex->query_block();
      lex->push_context(&pc->select->context);
      assert(pc->select->parsing_place == CTX_NONE);
      if (contextualize_safe(pc, m_order, m_limit)) return true;
      lex->pop_context();
      pc->select = orig_query_block;

      if (pc->m_stack.back().m_type == SC_QUERY_EXPRESSION) {  // 3 deep or more
        expr = new (pc->mem_root) Query_term_unary(pc->mem_root, expr);
        if (expr == nullptr) return true;
      }
      QueryLevel upper = pc->m_stack.back();
      pc->m_stack.pop_back();
      ql.m_elts.pop_back();
      if (upper.m_type == SC_UNION_DISTINCT || upper.m_type == SC_UNION_ALL ||
          upper.m_type == SC_EXCEPT_DISTINCT || upper.m_type == SC_EXCEPT_ALL ||
          upper.m_type == SC_INTERSECT_DISTINCT ||
          upper.m_type == SC_INTERSECT_ALL)
        ql = upper;
      ql.m_elts.push_back(expr);
      pc->m_stack.push_back(ql);
    } break;
    case QT_QUERY_BLOCK: {
      if (contextualize_order_and_limit(pc)) return true;
      if (pc->m_stack.back().m_type == SC_QUERY_EXPRESSION) {  // 2 deep or more
        expr = new (pc->mem_root) Query_term_unary(pc->mem_root, expr);
        if (expr == nullptr) return true;
      }
      QueryLevel upper = pc->m_stack.back();
      pc->m_stack.pop_back();
      ql.m_elts.pop_back();
      if (upper.m_type == SC_UNION_DISTINCT || upper.m_type == SC_UNION_ALL ||
          upper.m_type == SC_EXCEPT_DISTINCT || upper.m_type == SC_EXCEPT_ALL ||
          upper.m_type == SC_INTERSECT_DISTINCT ||
          upper.m_type == SC_INTERSECT_ALL)
        ql = upper;
      ql.m_elts.push_back(expr);
      pc->m_stack.push_back(ql);
    } break;
    case QT_UNION:
    case QT_EXCEPT:
    case QT_INTERSECT: {
      auto ex = down_cast<Query_term_set_op *>(expr);
      const bool already_decorated =
          ex->query_block()->order_list.elements > 0 ||
          ex->query_block()->select_limit != nullptr;
      if (already_decorated) {
        ex = new (pc->mem_root) Query_term_unary(pc->mem_root, ex);
        if (ex == nullptr) return true;
        Query_expression *qe = pc->select->master_query_expression();
        if (ex->set_block(qe->create_post_processing_block(ex))) return true;
      }
      if (m_order != nullptr) {
        ex->query_block()->order_list = m_order->order_list->value;
      }
      if (m_limit != nullptr) {
        ex->query_block()->select_limit = m_limit->limit_options.limit;
        ex->query_block()->offset_limit = m_limit->limit_options.opt_offset;
      }

      Query_block *orig_query_block = pc->select;
      LEX *lex = pc->thd->lex;
      pc->select = ex->query_block();
      lex->push_context(&pc->select->context);
      assert(pc->select->parsing_place == CTX_NONE);
      if (contextualize_safe(pc, m_order, m_limit)) return true;
      lex->pop_context();
      pc->select = orig_query_block;

      if (pc->m_stack.back().m_type == SC_QUERY_EXPRESSION) {  // 3 deep or more
        ex = new (pc->mem_root) Query_term_unary(pc->mem_root, ex);
        if (ex == nullptr) return true;
      }

      pc->m_stack.back().m_elts.push_back(ex);
    } break;
  }

  return false;
}

bool PT_subquery::do_contextualize(Parse_context *pc) {
  if (super::do_contextualize(pc)) return true;

  LEX *lex = pc->thd->lex;
  if (!lex->expr_allows_subquery || lex->sql_command == SQLCOM_PURGE) {
    error(pc, m_pos);
    return true;
  }

  // Create a Query_expression and Query_block for the subquery's query
  // expression.
  Query_block *child = lex->new_query(pc->select);
  if (child == nullptr) return true;

  Parse_context inner_pc(pc->thd, child, pc->m_show_parse_tree.get());
  inner_pc.m_stack.push_back(QueryLevel(pc->mem_root, SC_SUBQUERY));

  if (m_is_derived_table) child->linkage = DERIVED_TABLE_TYPE;

  if (qe->contextualize(&inner_pc)) return true;

  if (qe->has_into_clause()) {
    my_error(ER_MISPLACED_INTO, MYF(0));
    return true;
  }

  query_block = inner_pc.select->master_query_expression()->first_query_block();
  if (inner_pc.finalize_query_expression()) return true;
  inner_pc.m_stack.pop_back();
  assert(inner_pc.m_stack.size() == 0);

  lex->pop_context();
  pc->select->n_child_sum_items += child->n_sum_items;

  /*
    A subquery (and all the subsequent query blocks in a UNION) can add
    columns to an outer query block. Reserve space for them.
  */
  for (Query_block *temp = child; temp != nullptr;
       temp = temp->next_query_block()) {
    pc->select->select_n_where_fields += temp->select_n_where_fields;
    pc->select->select_n_having_items += temp->select_n_having_items;
  }

  return false;
}

Sql_cmd *PT_create_srs::make_cmd(THD *thd) {
  // Note: This function hard-codes the maximum length of various
  // strings. These lengths must match those in
  // sql/dd/impl/tables/spatial_reference_systems.cc.

  thd->lex->sql_command = SQLCOM_CREATE_SRS;

  if (m_srid > std::numeric_limits<gis::srid_t>::max()) {
    my_error(ER_DATA_OUT_OF_RANGE, MYF(0), "SRID",
             m_or_replace ? "CREATE OR REPLACE SPATIAL REFERENCE SYSTEM"
                          : "CREATE SPATIAL REFERENCE SYSTEM");
    return nullptr;
  }
  if (m_srid == 0) {
    my_error(ER_CANT_MODIFY_SRID_0, MYF(0));
    return nullptr;
  }

  if (m_attributes.srs_name.str == nullptr) {
    my_error(ER_SRS_MISSING_MANDATORY_ATTRIBUTE, MYF(0), "NAME");
    return nullptr;
  }
  MYSQL_LEX_STRING srs_name_utf8 = {nullptr, 0};
  if (thd->convert_string(&srs_name_utf8, &my_charset_utf8mb3_bin,
                          m_attributes.srs_name.str,
                          m_attributes.srs_name.length, thd->charset())) {
    /* purecov: begin inspected */
    my_error(ER_DA_OOM, MYF(0));
    return nullptr;
    /* purecov: end */
  }
  if (srs_name_utf8.length == 0 || std::isspace(srs_name_utf8.str[0]) ||
      std::isspace(srs_name_utf8.str[srs_name_utf8.length - 1])) {
    my_error(ER_SRS_NAME_CANT_BE_EMPTY_OR_WHITESPACE, MYF(0));
    return nullptr;
  }
  if (contains_control_char(srs_name_utf8.str, srs_name_utf8.length)) {
    my_error(ER_SRS_INVALID_CHARACTER_IN_ATTRIBUTE, MYF(0), "NAME");
    return nullptr;
  }
  String srs_name_str(srs_name_utf8.str, srs_name_utf8.length,
                      &my_charset_utf8mb3_bin);
  if (srs_name_str.numchars() > 80) {
    my_error(ER_SRS_ATTRIBUTE_STRING_TOO_LONG, MYF(0), "NAME", 80);
    return nullptr;
  }

  if (m_attributes.definition.str == nullptr) {
    my_error(ER_SRS_MISSING_MANDATORY_ATTRIBUTE, MYF(0), "DEFINITION");
    return nullptr;
  }
  MYSQL_LEX_STRING definition_utf8 = {nullptr, 0};
  if (thd->convert_string(&definition_utf8, &my_charset_utf8mb3_bin,
                          m_attributes.definition.str,
                          m_attributes.definition.length, thd->charset())) {
    /* purecov: begin inspected */
    my_error(ER_DA_OOM, MYF(0));
    return nullptr;
    /* purecov: end */
  }
  String definition_str(definition_utf8.str, definition_utf8.length,
                        &my_charset_utf8mb3_bin);
  if (contains_control_char(definition_utf8.str, definition_utf8.length)) {
    my_error(ER_SRS_INVALID_CHARACTER_IN_ATTRIBUTE, MYF(0), "DEFINITION");
    return nullptr;
  }
  if (definition_str.numchars() > 4096) {
    my_error(ER_SRS_ATTRIBUTE_STRING_TOO_LONG, MYF(0), "DEFINITION", 4096);
    return nullptr;
  }

  MYSQL_LEX_STRING organization_utf8 = {nullptr, 0};
  if (m_attributes.organization.str != nullptr) {
    if (thd->convert_string(&organization_utf8, &my_charset_utf8mb3_bin,
                            m_attributes.organization.str,
                            m_attributes.organization.length, thd->charset())) {
      /* purecov: begin inspected */
      my_error(ER_DA_OOM, MYF(0));
      return nullptr;
      /* purecov: end */
    }
    if (organization_utf8.length == 0 ||
        std::isspace(organization_utf8.str[0]) ||
        std::isspace(organization_utf8.str[organization_utf8.length - 1])) {
      my_error(ER_SRS_ORGANIZATION_CANT_BE_EMPTY_OR_WHITESPACE, MYF(0));
      return nullptr;
    }
    String organization_str(organization_utf8.str, organization_utf8.length,
                            &my_charset_utf8mb3_bin);
    if (contains_control_char(organization_utf8.str,
                              organization_utf8.length)) {
      my_error(ER_SRS_INVALID_CHARACTER_IN_ATTRIBUTE, MYF(0), "ORGANIZATION");
      return nullptr;
    }
    if (organization_str.numchars() > 256) {
      my_error(ER_SRS_ATTRIBUTE_STRING_TOO_LONG, MYF(0), "ORGANIZATION", 256);
      return nullptr;
    }

    if (m_attributes.organization_coordsys_id >
        std::numeric_limits<gis::srid_t>::max()) {
      my_error(ER_DATA_OUT_OF_RANGE, MYF(0), "IDENTIFIED BY",
               m_or_replace ? "CREATE OR REPLACE SPATIAL REFERENCE SYSTEM"
                            : "CREATE SPATIAL REFERENCE SYSTEM");
      return nullptr;
    }
  }

  MYSQL_LEX_STRING description_utf8 = {nullptr, 0};
  if (m_attributes.description.str != nullptr) {
    if (thd->convert_string(&description_utf8, &my_charset_utf8mb3_bin,
                            m_attributes.description.str,
                            m_attributes.description.length, thd->charset())) {
      /* purecov: begin inspected */
      my_error(ER_DA_OOM, MYF(0));
      return nullptr;
      /* purecov: end */
    }
    String description_str(description_utf8.str, description_utf8.length,
                           &my_charset_utf8mb3_bin);
    if (contains_control_char(description_utf8.str, description_utf8.length)) {
      my_error(ER_SRS_INVALID_CHARACTER_IN_ATTRIBUTE, MYF(0), "DESCRIPTION");
      return nullptr;
    }
    if (description_str.numchars() > 2048) {
      my_error(ER_SRS_ATTRIBUTE_STRING_TOO_LONG, MYF(0), "DESCRIPTION", 2048);
      return nullptr;
    }
  }

  sql_cmd.init(m_or_replace, m_if_not_exists, m_srid, srs_name_utf8,
               definition_utf8, organization_utf8,
               m_attributes.organization_coordsys_id, description_utf8);
  return &sql_cmd;
}

Sql_cmd *PT_drop_srs::make_cmd(THD *thd) {
  thd->lex->sql_command = SQLCOM_DROP_SRS;

  if (m_srid > std::numeric_limits<gis::srid_t>::max()) {
    my_error(ER_DATA_OUT_OF_RANGE, MYF(0), "SRID",
             "DROP SPATIAL REFERENCE SYSTEM");
    return nullptr;
  }
  if (m_srid == 0) {
    my_error(ER_CANT_MODIFY_SRID_0, MYF(0));
    return nullptr;
  }

  return &sql_cmd;
}

Sql_cmd *PT_alter_instance::make_cmd(THD *thd) {
  thd->lex->no_write_to_binlog = false;
  return &sql_cmd;
}

bool PT_check_constraint::do_contextualize(Table_ddl_parse_context *pc) {
  if (super::do_contextualize(pc) ||
      cc_spec.check_expr->itemize(pc, &cc_spec.check_expr))
    return true;

  if (pc->alter_info->check_constraint_spec_list.push_back(&cc_spec))
    return true;

  pc->alter_info->flags |= Alter_info::ADD_CHECK_CONSTRAINT;
  return false;
}

Sql_cmd *PT_create_role::make_cmd(THD *thd) {
  thd->lex->sql_command = SQLCOM_CREATE_ROLE;
  return &sql_cmd;
}

Sql_cmd *PT_drop_role::make_cmd(THD *thd) {
  thd->lex->sql_command = SQLCOM_DROP_ROLE;
  return &sql_cmd;
}

Sql_cmd *PT_set_role::make_cmd(THD *thd) {
  thd->lex->sql_command = SQLCOM_SET_ROLE;
  return &sql_cmd;
}

LEX_USER *PT_role_or_privilege::get_user(THD *thd) {
  thd->syntax_error_at(m_errpos, "Illegal authorization identifier");
  return nullptr;
}

Privilege *PT_role_or_privilege::get_privilege(THD *thd) {
  thd->syntax_error_at(m_errpos, "Illegal privilege identifier");
  return nullptr;
}

LEX_USER *PT_role_at_host::get_user(THD *thd) {
  return LEX_USER::alloc(thd, &role, &host);
}

LEX_USER *PT_role_or_dynamic_privilege::get_user(THD *thd) {
  return LEX_USER::alloc(thd, &ident, nullptr);
}

Privilege *PT_role_or_dynamic_privilege::get_privilege(THD *thd) {
  return new (thd->mem_root) Dynamic_privilege(ident, nullptr);
}

Privilege *PT_static_privilege::get_privilege(THD *thd) {
  return new (thd->mem_root) Static_privilege(grant, columns);
}

Privilege *PT_dynamic_privilege::get_privilege(THD *thd) {
  return new (thd->mem_root) Dynamic_privilege(ident, nullptr);
}

Sql_cmd *PT_grant_roles::make_cmd(THD *thd) {
  thd->lex->sql_command = SQLCOM_GRANT_ROLE;

  List<LEX_USER> *role_objects = new (thd->mem_root) List<LEX_USER>;
  if (role_objects == nullptr) return nullptr;  // OOM
  for (PT_role_or_privilege *r : *roles) {
    LEX_USER *user = r->get_user(thd);
    if (r == nullptr || role_objects->push_back(user)) return nullptr;
  }

  return new (thd->mem_root)
      Sql_cmd_grant_roles(role_objects, users, with_admin_option);
}

Sql_cmd *PT_revoke_roles::make_cmd(THD *thd) {
  thd->lex->sql_command = SQLCOM_REVOKE_ROLE;

  List<LEX_USER> *role_objects = new (thd->mem_root) List<LEX_USER>;
  if (role_objects == nullptr) return nullptr;  // OOM
  for (PT_role_or_privilege *r : *roles) {
    LEX_USER *user = r->get_user(thd);
    if (r == nullptr || role_objects->push_back(user)) return nullptr;
  }
  return new (thd->mem_root) Sql_cmd_revoke_roles(role_objects, users);
}

Sql_cmd *PT_alter_user_default_role::make_cmd(THD *thd) {
  thd->lex->sql_command = SQLCOM_ALTER_USER_DEFAULT_ROLE;
  return &sql_cmd;
}

Sql_cmd *PT_show_grants::make_cmd(THD *thd) {
  thd->lex->sql_command = SQLCOM_SHOW_GRANTS;
  return &sql_cmd;
}

Sql_cmd *PT_show_parse_tree::make_cmd(THD *thd) {
  LEX *lex = thd->lex;

  std::string parse_tree_str = m_parse_tree_stmt->get_printable_parse_tree(thd);

  if (parse_tree_str.empty()) return nullptr;

  // get_printable_parse_tree() must have updated lex, and we want to
  // start-over with a new query. So reset lex.
  // 'result' may be non-null for an INTO clause. lex->reset() doesn't like
  // non-null 'result'.
  lex->result = nullptr;
  lex_start(thd);

  lex->sql_command = m_sql_command;

  if (build_query_for_show_parse(m_pos, thd, parse_tree_str) == nullptr)
    return nullptr;

  lex->sql_command = SQLCOM_SHOW_PARSE_TREE;
  return &m_sql_cmd;
}

bool PT_alter_table_action::do_contextualize(Table_ddl_parse_context *pc) {
  if (super::do_contextualize(pc)) return true;
  pc->alter_info->flags |= flag;
  return false;
}

bool PT_alter_table_set_default::do_contextualize(Table_ddl_parse_context *pc) {
  if (super::do_contextualize(pc) || itemize_safe(pc, &m_expr)) return true;
  Alter_column *alter_column;
  if (m_expr == nullptr || m_expr->basic_const_item()) {
    Item *actual_expr = m_expr;
    if (m_expr && m_expr->type() == Item::FUNC_ITEM) {
      /*
        Default value should be literal => basic constants =>
        no need fix_fields()
       */
      Item_func *func = down_cast<Item_func *>(m_expr);
      if (func->result_type() != INT_RESULT) {
        my_error(ER_INVALID_DEFAULT, MYF(0), m_name);
        return true;
      }
      assert(dynamic_cast<Item_func_true *>(func) ||
             dynamic_cast<Item_func_false *>(func));
      actual_expr = new Item_int(func->val_int());
    }
    alter_column = new (pc->mem_root) Alter_column(m_name, actual_expr);
  } else {
    auto vg = new (pc->mem_root) Value_generator;
    if (vg == nullptr) return true;  // OOM
    vg->expr_item = m_expr;
    vg->set_field_stored(true);
    alter_column = new (pc->mem_root) Alter_column(m_name, vg);
  }
  if (alter_column == nullptr ||
      pc->alter_info->alter_list.push_back(alter_column)) {
    return true;  // OOM
  }
  return false;
}

bool PT_alter_table_order::do_contextualize(Table_ddl_parse_context *pc) {
  if (super::do_contextualize(pc) || m_order->contextualize(pc)) return true;
  pc->select->order_list = m_order->value;
  return false;
}

bool PT_alter_table_partition_by::do_contextualize(
    Table_ddl_parse_context *pc) {
  if (super::do_contextualize(pc) || m_partition->contextualize(pc))
    return true;
  pc->thd->lex->part_info = &m_partition->part_info;
  return false;
}

bool PT_alter_table_add_partition::do_contextualize(
    Table_ddl_parse_context *pc) {
  if (super::do_contextualize(pc)) return true;

  LEX *const lex = pc->thd->lex;
  lex->no_write_to_binlog = m_no_write_to_binlog;
  assert(lex->part_info == nullptr);
  lex->part_info = &m_part_info;
  return false;
}

bool PT_alter_table_drop_partition::do_contextualize(
    Table_ddl_parse_context *pc) {
  if (super::do_contextualize(pc)) return true;

  assert(pc->alter_info->partition_names.is_empty());
  pc->alter_info->partition_names = m_partitions;
  return false;
}

bool PT_alter_table_rebuild_partition::do_contextualize(
    Table_ddl_parse_context *pc) {
  if (super::do_contextualize(pc)) return true;
  pc->thd->lex->no_write_to_binlog = m_no_write_to_binlog;
  return false;
}

bool PT_alter_table_optimize_partition::do_contextualize(
    Table_ddl_parse_context *pc) {
  if (super::do_contextualize(pc)) return true;
  pc->thd->lex->no_write_to_binlog = m_no_write_to_binlog;
  return false;
}

bool PT_alter_table_analyze_partition::do_contextualize(
    Table_ddl_parse_context *pc) {
  if (super::do_contextualize(pc)) return true;
  pc->thd->lex->no_write_to_binlog = m_no_write_to_binlog;
  return false;
}

bool PT_alter_table_check_partition::do_contextualize(
    Table_ddl_parse_context *pc) {
  if (super::do_contextualize(pc)) return true;

  LEX *const lex = pc->thd->lex;
  lex->check_opt.flags |= m_flags;
  lex->check_opt.sql_flags |= m_sql_flags;
  return false;
}

bool PT_alter_table_repair_partition::do_contextualize(
    Table_ddl_parse_context *pc) {
  if (super::do_contextualize(pc)) return true;

  LEX *const lex = pc->thd->lex;
  lex->no_write_to_binlog = m_no_write_to_binlog;

  lex->check_opt.flags |= m_flags;
  lex->check_opt.sql_flags |= m_sql_flags;

  return false;
}

bool PT_alter_table_coalesce_partition::do_contextualize(
    Table_ddl_parse_context *pc) {
  if (super::do_contextualize(pc)) return true;

  pc->thd->lex->no_write_to_binlog = m_no_write_to_binlog;
  pc->alter_info->num_parts = m_num_parts;
  return false;
}

bool PT_alter_table_truncate_partition::do_contextualize(
    Table_ddl_parse_context *pc) {
  if (super::do_contextualize(pc)) return true;
  return false;
}

bool PT_alter_table_reorganize_partition::do_contextualize(
    Table_ddl_parse_context *pc) {
  if (super::do_contextualize(pc)) return true;
  pc->thd->lex->part_info = &m_partition_info;
  pc->thd->lex->no_write_to_binlog = m_no_write_to_binlog;
  return false;
}

bool PT_preload_keys::do_contextualize(Table_ddl_parse_context *pc) {
  if (super::do_contextualize(pc) ||
      !pc->select->add_table_to_list(
          pc->thd, m_table, nullptr,
          m_ignore_leaves ? TL_OPTION_IGNORE_LEAVES : 0, TL_READ,
          MDL_SHARED_READ, m_opt_cache_key_list))
    return true;
  return false;
}

Alter_tablespace_parse_context::Alter_tablespace_parse_context(
    THD *thd, bool show_parse_tree)
    : Parse_context_base(show_parse_tree), thd(thd), mem_root(thd->mem_root) {}

bool PT_alter_tablespace_option_nodegroup::do_contextualize(
    Alter_tablespace_parse_context *pc) {
  if (super::do_contextualize(pc)) return true; /* purecov: inspected */  // OOM

  if (pc->nodegroup_id != UNDEF_NODEGROUP) {
    my_error(ER_FILEGROUP_OPTION_ONLY_ONCE, MYF(0), "NODEGROUP");
    return true;
  }
  pc->nodegroup_id = m_nodegroup_id;
  return false;
}

Sql_cmd *PT_create_resource_group::make_cmd(THD *thd) {
  if (check_resource_group_support()) return nullptr;

  if (check_resource_group_name_len(sql_cmd.m_name, Sql_condition::SL_ERROR))
    return nullptr;

  if (has_priority &&
      validate_resource_group_priority(thd, &sql_cmd.m_priority, sql_cmd.m_name,
                                       sql_cmd.m_type))
    return nullptr;

  for (auto &range : *sql_cmd.m_cpu_list) {
    if (validate_vcpu_range(range)) return nullptr;
  }

  thd->lex->sql_command = SQLCOM_CREATE_RESOURCE_GROUP;
  return &sql_cmd;
}

Sql_cmd *PT_alter_resource_group::make_cmd(THD *thd) {
  if (check_resource_group_support()) return nullptr;

  if (check_resource_group_name_len(sql_cmd.m_name, Sql_condition::SL_ERROR))
    return nullptr;

  for (auto &range : *sql_cmd.m_cpu_list) {
    if (validate_vcpu_range(range)) return nullptr;
  }

  thd->lex->sql_command = SQLCOM_ALTER_RESOURCE_GROUP;
  return &sql_cmd;
}

Sql_cmd *PT_drop_resource_group::make_cmd(THD *thd) {
  if (check_resource_group_support()) return nullptr;

  if (check_resource_group_name_len(sql_cmd.m_name, Sql_condition::SL_ERROR))
    return nullptr;

  thd->lex->sql_command = SQLCOM_DROP_RESOURCE_GROUP;
  return &sql_cmd;
}

Sql_cmd *PT_set_resource_group::make_cmd(THD *thd) {
  if (check_resource_group_support()) return nullptr;

  if (check_resource_group_name_len(sql_cmd.m_name, Sql_condition::SL_ERROR))
    return nullptr;

  thd->lex->sql_command = SQLCOM_SET_RESOURCE_GROUP;
  return &sql_cmd;
}

Sql_cmd *PT_restart_server::make_cmd(THD *thd) {
  thd->lex->sql_command = SQLCOM_RESTART_SERVER;
  return &sql_cmd;
}

/**
   Generic attribute node that can be used with different base types
   and corresponding parse contexts. CFP (Contextualizer Function
   Pointer) argument implements a suitable contextualize action in the
   given context. Value is typically a decayed captureless lambda.
 */
template <class ATTRIBUTE, class BASE>
class PT_attribute : public BASE {
  ATTRIBUTE m_attr;
  using CFP = bool (*)(ATTRIBUTE, typename BASE::context_t *);
  CFP m_cfp;

 public:
  PT_attribute(ATTRIBUTE a, CFP cfp) : BASE(POS()), m_attr{a}, m_cfp{cfp} {}
  bool do_contextualize(typename BASE::context_t *pc) override {
    return BASE::do_contextualize(pc) || m_cfp(m_attr, pc);
  }
};

/**
   Factory function which instantiates PT_attribute with suitable
   parameters, allocates on the provided mem_root, and returns the
   appropriate base pointer.

   @param mem_root Memory arena.
   @param attr     Attribute value from parser.

   @return PT_alter_tablespace_option_base* to PT_attribute object.
 */
PT_alter_tablespace_option_base *make_tablespace_engine_attribute(
    MEM_ROOT *mem_root, LEX_CSTRING attr) {
  return new (mem_root)
      PT_attribute<LEX_CSTRING, PT_alter_tablespace_option_base>(
          attr, +[](LEX_CSTRING a, Alter_tablespace_parse_context *pc) {
            pc->engine_attribute = a;
            return false;
          });
}

/**
   Factory function which instantiates PT_attribute with suitable
   parameters, allocates on the provided mem_root, and returns the
   appropriate base pointer.

   @param mem_root Memory arena.
   @param attr     Attribute value from parser.

   @return PT_alter_tablespace_option_base* to PT_attribute object.

 */
PT_create_table_option *make_table_engine_attribute(MEM_ROOT *mem_root,
                                                    LEX_CSTRING attr) {
  return new (mem_root) PT_attribute<LEX_CSTRING, PT_create_table_option>(
      attr, +[](LEX_CSTRING a, Table_ddl_parse_context *pc) {
        pc->create_info->engine_attribute = a;
        pc->create_info->used_fields |= HA_CREATE_USED_ENGINE_ATTRIBUTE;
        pc->alter_info->flags |=
            (Alter_info::ALTER_OPTIONS | Alter_info::ANY_ENGINE_ATTRIBUTE);
        return false;
      });
}

/**
   Factory function which instantiates PT_attribute with suitable
   parameters, allocates on the provided mem_root, and returns the
   appropriate base pointer.

   @param mem_root Memory arena.
   @param attr     Attribute value from parser.

   @return PT_create_table_option* to PT_attribute object.

 */
PT_create_table_option *make_table_secondary_engine_attribute(
    MEM_ROOT *mem_root, LEX_CSTRING attr) {
  return new (mem_root) PT_attribute<LEX_CSTRING, PT_create_table_option>(
      attr, +[](LEX_CSTRING a, Table_ddl_parse_context *pc) {
        pc->create_info->secondary_engine_attribute = a;
        pc->create_info->used_fields |=
            HA_CREATE_USED_SECONDARY_ENGINE_ATTRIBUTE;
        pc->alter_info->flags |= Alter_info::ALTER_OPTIONS;
        return false;
      });
}

/**
   Factory function which instantiates PT_attribute with suitable
   parameters, allocates on the provided mem_root, and returns the
   appropriate base pointer.

   @param mem_root Memory arena.
   @param attr     Attribute value from parser.

   @return PT_create_table_option* to PT_attribute object.

 */
PT_column_attr_base *make_column_engine_attribute(MEM_ROOT *mem_root,
                                                  LEX_CSTRING attr) {
  return new (mem_root) PT_attribute<LEX_CSTRING, PT_column_attr_base>(
      attr, +[](LEX_CSTRING a, Column_parse_context *pc) {
        // Note that a std::function is created from the lambda and constructed
        // directly in the vector.
        // This means it is necessary to ensure that the elements of the vector
        // are destroyed. This will not happen automatically when the vector is
        // moved to the Alter_info struct which is allocated on the mem_root
        // and not destroyed.
        pc->cf_appliers.emplace_back([=](Create_field *cf, Alter_info *ai) {
          cf->m_engine_attribute = a;
          ai->flags |= Alter_info::ANY_ENGINE_ATTRIBUTE;
          return false;
        });
        return false;
      });
}

/**
   Factory function which instantiates PT_attribute with suitable
   parameters, allocates on the provided mem_root, and returns the
   appropriate base pointer.

   @param mem_root Memory arena.
   @param attr     Attribute value from parser.

   @return PT_column_attr_base* to PT_attribute object.

 */
PT_column_attr_base *make_column_secondary_engine_attribute(MEM_ROOT *mem_root,
                                                            LEX_CSTRING attr) {
  return new (mem_root) PT_attribute<LEX_CSTRING, PT_column_attr_base>(
      attr, +[](LEX_CSTRING a, Column_parse_context *pc) {
        // Note that a std::function is created from the lambda and constructed
        // directly in the vector.
        // This means it is necessary to ensure that the elements of the vector
        // are destroyed. This will not happen automatically when the vector is
        // moved to the Alter_info struct which is allocated on the mem_root
        // and not destroyed.
        pc->cf_appliers.emplace_back([=](Create_field *cf, Alter_info *) {
          cf->m_secondary_engine_attribute = a;
          return false;
        });
        return false;
      });
}

/**
   Factory function which instantiates PT_attribute with suitable
   parameters, allocates on the provided mem_root, and returns the
   appropriate base pointer.

   @param mem_root Memory arena.
   @param attr     Attribute value from parser.

   @return PT_base_index_option* to PT_attribute object.

 */
PT_base_index_option *make_index_engine_attribute(MEM_ROOT *mem_root,
                                                  LEX_CSTRING attr) {
  return new (mem_root) PT_attribute<LEX_CSTRING, PT_base_index_option>(
      attr, +[](LEX_CSTRING a, Table_ddl_parse_context *pc) {
        pc->key_create_info->m_engine_attribute = a;
        pc->alter_info->flags |= Alter_info::ANY_ENGINE_ATTRIBUTE;
        return false;
      });
}

/**
   Factory function which instantiates PT_attribute with suitable
   parameters, allocates on the provided mem_root, and returns the
   appropriate base pointer.

   @param mem_root Memory arena.
   @param attr     Attribute value from parser.

   @return PT_base_index_option* to PT_attribute object.
 */
PT_base_index_option *make_index_secondary_engine_attribute(MEM_ROOT *mem_root,
                                                            LEX_CSTRING attr) {
  return new (mem_root) PT_attribute<LEX_CSTRING, PT_base_index_option>(
      attr, +[](LEX_CSTRING a, Table_ddl_parse_context *pc) {
        pc->key_create_info->m_secondary_engine_attribute = a;
        return false;
      });
}

PT_install_component::PT_install_component(
    const POS &pos, THD *thd, const Mem_root_array_YY<LEX_STRING> urns,
    List<PT_install_component_set_element> *set_elements)
    : Parse_tree_root(pos), m_urns(urns), m_set_elements(set_elements) {
  const char *prefix = "file://component_";
  const auto prefix_len = sizeof("file://component_") - 1;

  if (m_urns.size() == 1 &&
      !thd->charset()->coll->strnncoll(
          thd->charset(), pointer_cast<const uchar *>(m_urns[0].str),
          m_urns[0].length, pointer_cast<const uchar *>(prefix), prefix_len,
          true)) {
    for (auto &elt : *m_set_elements) {
      if (elt.name.prefix.length == 0) {
        elt.name.prefix.str = m_urns[0].str + prefix_len;
        elt.name.prefix.length = m_urns[0].length - prefix_len;
      }
    }
  }
}

Sql_cmd *PT_install_component::make_cmd(THD *thd) {
  thd->lex->sql_command = SQLCOM_INSTALL_COMPONENT;

  if (!m_set_elements->is_empty()) {
    Parse_context pc(thd, thd->lex->current_query_block());
    for (auto &elt : *m_set_elements) {
      if (elt.expr->itemize(&pc, &elt.expr)) return nullptr;
      /*
        If the SET value is a field, change it to a string to allow things
        SET variable = OFF
      */
      if (elt.expr->type() == Item::FIELD_ITEM) {
        Item_field *item_field = down_cast<Item_field *>(elt.expr);
        if (item_field->table_name != nullptr) {
          // Reject a dot-separated identified at the RHS of:
          //    SET <variable_name> = <table_name>.<field_name>
          my_error(ER_WRONG_TYPE_FOR_VAR, MYF(0), elt.name.name.str);
          return nullptr;
        }
        assert(item_field->field_name != nullptr);
        elt.expr = new (thd->mem_root)
            Item_string(item_field->field_name, strlen(item_field->field_name),
                        system_charset_info);     // names are utf8
        if (elt.expr == nullptr) return nullptr;  // OOM
      }
      if (elt.expr->has_subquery() || elt.expr->has_stored_program() ||
          elt.expr->has_aggregation()) {
        my_error(ER_SET_CONSTANTS_ONLY, MYF(0));
        return nullptr;
      }
    }
  }

  return new (thd->mem_root) Sql_cmd_install_component(m_urns, m_set_elements);
}<|MERGE_RESOLUTION|>--- conflicted
+++ resolved
@@ -1395,7 +1395,6 @@
   return false;
 }
 
-<<<<<<< HEAD
 bool PT_table_sequence_function::do_contextualize(Parse_context *pc) {
   if (super::do_contextualize(pc) || m_expr->itemize(pc, &m_expr)) return true;
 
@@ -1419,8 +1418,6 @@
   return false;
 }
 
-=======
->>>>>>> 05e4357f
 PT_derived_table::PT_derived_table(const POS &pos, bool lateral,
                                    PT_subquery *subquery,
                                    const LEX_CSTRING &table_alias,
