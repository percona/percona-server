--- conflicted
+++ resolved
@@ -300,42 +300,12 @@
   DBUG_VOID_RETURN;
 }
 
-<<<<<<< HEAD
-/**
-  Partition_base constructor method used by Partition_base::clone()
-
-  @param hton               Handlerton (partition_hton)
-  @param share              Table share object
-  @param part_info_arg      partition_info to use
-  @param clone_arg          Partition_base to clone
-  @param clme_mem_root_arg  MEM_ROOT to use
-
-  @return New partition handler
-*/
-
 Partition_base::Partition_base(handlerton *hton, TABLE_SHARE *share,
-                               partition_info *part_info_arg,
-                               Partition_base *clone_arg,
-                               MEM_ROOT *clone_mem_root_arg)
+                               Handler_share **ha_share)
     : handler(hton, share), Partition_helper(this) {
-  DBUG_ENTER("Partition_base::Partition_base(clone)");
-  init_handler_variables();
-  m_part_info = part_info_arg;
-  m_is_sub_partitioned = m_part_info->is_sub_partitioned();
-  m_is_clone_of = clone_arg;
-  m_clone_mem_root = clone_mem_root_arg;
-  part_share = clone_arg->part_share;
-  m_tot_parts = clone_arg->m_tot_parts;
-  m_pkey_is_clustered = clone_arg->primary_key_is_clustered();
-=======
-Partition_base::Partition_base(handlerton *hton, TABLE_SHARE *share,
-    Handler_share** ha_share)
-    : handler(hton, share), Partition_helper(this)
-{
   DBUG_ENTER("Partition_base::Partition_base(table, ha_share)");
   init_handler_variables();
   set_ha_share_ref(ha_share);
->>>>>>> 7aa30e67
   DBUG_VOID_RETURN;
 }
 
@@ -361,13 +331,7 @@
   /*
     this allows blackhole to work properly
   */
-<<<<<<< HEAD
-  m_is_clone_of = nullptr;
-  m_clone_mem_root = nullptr;
   part_share = nullptr;
-=======
-  part_share= nullptr;
->>>>>>> 7aa30e67
   m_new_partitions_share_refs.empty();
   m_part_ids_sorted_by_num_of_records = nullptr;
   m_new_file = nullptr;
@@ -1534,20 +1498,10 @@
   }
   bitmap_clear_all(&m_partitions_to_reset);
 
-<<<<<<< HEAD
   /* Initialize the bitmap for read/lock_partitions */
-  if (!m_is_clone_of) {
-    DBUG_ASSERT(!m_clone_mem_root);
-    if (m_part_info->set_partition_bitmaps(nullptr)) {
-      free_partition_bitmaps();
-      DBUG_RETURN(true);
-    }
-=======
-  if (m_part_info->set_partition_bitmaps(nullptr))
-  {
+  if (m_part_info->set_partition_bitmaps(nullptr)) {
     free_partition_bitmaps();
     DBUG_RETURN(true);
->>>>>>> 7aa30e67
   }
 
   DBUG_RETURN(false);
@@ -1628,82 +1582,21 @@
 
   DBUG_ASSERT(m_part_info);
 
-<<<<<<< HEAD
-  if (m_is_clone_of) {
-    uint alloc_len;
-    DBUG_ASSERT(m_clone_mem_root);
-    /* Allocate an array of handler pointers for the partitions handlers. */
-    alloc_len = (m_tot_parts + 1) * sizeof(handler *);
-    if (!(m_file = (handler **)alloc_root(m_clone_mem_root, alloc_len))) {
-      error = HA_ERR_INITIALIZATION;
-      goto err_alloc;
-    }
-    memset(m_file, 0, alloc_len);
-    /*
-      Populate them by cloning the original partitions. This also opens them.
-      Note that file->ref is allocated too.
-    */
-    file = m_is_clone_of->m_file;
-
-    /*
-      The following code can be refactored. The same pattern of iteration
-      through partition elements is used in several places, so there can be
-      something like new kind of iterator or "for each" with functor.
-    */
-    handler **this_file = m_file;
-    handler **cloned_file = m_is_clone_of->m_file;
-
-    if (!foreach_partition([&](const partition_element *parent_part_elem,
-                               const partition_element *part_elem) -> bool {
-          char name_buff[FN_REFLEN];
-          part_name(
-              name_buff, name,
-              parent_part_elem ? parent_part_elem->partition_name : nullptr,
-              part_elem->partition_name);
-          if (!(*this_file =
-                    (*cloned_file)->clone(name_buff, m_clone_mem_root))) {
-            error = HA_ERR_INITIALIZATION;
-            file = this_file;
-            return false;
-          }
-          ++this_file;
-          ++cloned_file;
-          return true;
-        }))
-      goto err_handler;
-  } else {
-    file = m_file;
-
-    if (!foreach_partition([&](const partition_element *parent_part_elem,
-                               const partition_element *part_elem) -> bool {
-          char name_buff[FN_REFLEN];
-          part_name(
-              name_buff, name,
-              parent_part_elem ? parent_part_elem->partition_name : nullptr,
-              part_elem->partition_name);
-          if ((error = (*file)->ha_open(table, name_buff, mode, test_if_locked,
-                                        table_def)))
-            return false;
-          ++file;
-          return true;
-        }))
-      goto err_handler;
-  }
-=======
-  file= m_file;
+  file = m_file;
 
   if (!foreach_partition([&](const partition_element *parent_part_elem,
                              const partition_element *part_elem) -> bool {
         char name_buff[FN_REFLEN];
-        part_name(name_buff, name, parent_part_elem, part_elem);
-        if ((error= (*file)->ha_open(table, name_buff, mode,
-                                     test_if_locked | HA_OPEN_NO_PSI_CALL)))
+        part_name(name_buff, name,
+                  parent_part_elem ? parent_part_elem->partition_name : nullptr,
+                  part_elem->partition_name);
+        if ((error = (*file)->ha_open(table, name_buff, mode, test_if_locked,
+                                      table_def)))
           return false;
         ++file;
         return true;
       }))
     goto err_handler;
->>>>>>> 7aa30e67
 
   file = m_file;
   ref_length = (*file)->ref_length;
@@ -1751,13 +1644,7 @@
 
 err_handler:
   DEBUG_SYNC(ha_thd(), "partition_open_error");
-<<<<<<< HEAD
   while (file-- != m_file) (*file)->ha_close();
-err_alloc:
-=======
-  while (file-- != m_file)
-    (*file)->ha_close();
->>>>>>> 7aa30e67
   free_partition_bitmaps();
 err:
   close_partitioning();
