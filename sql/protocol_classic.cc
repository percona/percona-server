/* Copyright (c) 2000, 2019, Oracle and/or its affiliates. All rights reserved.

   This program is free software; you can redistribute it and/or modify
   it under the terms of the GNU General Public License, version 2.0,
   as published by the Free Software Foundation.

   This program is also distributed with certain software (including
   but not limited to OpenSSL) that is licensed under separate terms,
   as designated in a particular file or component or in included license
   documentation.  The authors of MySQL hereby grant you an additional
   permission to link the program and your derivative works with the
   separately licensed software that they have included with MySQL.

   This program is distributed in the hope that it will be useful,
   but WITHOUT ANY WARRANTY; without even the implied warranty of
   MERCHANTABILITY or FITNESS FOR A PARTICULAR PURPOSE.  See the
   GNU General Public License, version 2.0, for more details.

   You should have received a copy of the GNU General Public License
   along with this program; if not, write to the Free Software
   Foundation, Inc., 51 Franklin St, Fifth Floor, Boston, MA 02110-1301  USA */

/**
  @file

  Low level functions for storing data to be send to the MySQL client.
  The actual communication is handled by the net_xxx functions in net_serv.cc
*/

/* clang-format off */
/**
  @page page_protocol_basics Protocol Basics

  This is a description of the basic building blocks used by the MySQL protocol:
  - @subpage page_protocol_basic_data_types
  - @subpage page_protocol_basic_packets
  - @subpage page_protocol_basic_response_packets
  - @subpage page_protocol_basic_character_set
  - @subpage page_protocol_basic_compression
  - @subpage page_protocol_basic_tls
  - @subpage page_protocol_basic_expired_passwords
*/


/**
  @page page_protocol_basic_data_types Basic Data Types

  The protocol has a few basic types that are used throughout the protocol:
  - @subpage page_protocol_basic_dt_integers
  - @subpage page_protocol_basic_dt_strings
*/

/**
  @page page_protocol_basic_dt_integers Integer Types

  The MySQL %Protocol has a set of possible encodings for integers.

  @section sect_protocol_basic_dt_int_fixed Protocol::FixedLengthInteger

  Fixed-Length Integer Types
  ============================

  A fixed-length unsigned integer stores its value in a series of
  bytes with the least significant byte first.

  The MySQL uses the following fixed-length unsigned integer variants:
  - @anchor a_protocol_type_int1 int\<1>:
    1 byte @ref sect_protocol_basic_dt_int_fixed.
  - @anchor a_protocol_type_int2 int\<2\>:
    2 byte @ref sect_protocol_basic_dt_int_fixed.  See int2store()
  - @anchor a_protocol_type_int3 int\<3\>:
    3 byte @ref sect_protocol_basic_dt_int_fixed.  See int3store()
  - @anchor a_protocol_type_int4 int\<4\>:
    4 byte @ref sect_protocol_basic_dt_int_fixed.  See int4store()
  - @anchor a_protocol_type_int6 int\<6\>:
    6 byte @ref sect_protocol_basic_dt_int_fixed.  See int6store()
  - @anchor a_protocol_type_int8 int\<8\>:
    8 byte @ref sect_protocol_basic_dt_int_fixed.  See int8store()

  See int3store() for an example.


  @section sect_protocol_basic_dt_int_le Protocol::LengthEncodedInteger

  Length-Encoded Integer Type
  ==============================

  An integer that consumes 1, 3, 4, or 9 bytes, depending on its numeric value

  To convert a number value into a length-encoded integer:

  Greater or equal |     Lower than | Stored as
  -----------------|----------------|-------------------------
                 0 |            251 | `1-byte integer`
               251 | 2<sup>16</sup> | `0xFC + 2-byte integer`
    2<sup>16</sup> | 2<sup>24</sup> | `0xFD + 3-byte integer`
    2<sup>24</sup> | 2<sup>64</sup> | `0xFE + 8-byte integer`

   Similarly, to convert a length-encoded integer into its numeric value
   check the first byte.

   @warning
   If the first byte of a packet is a length-encoded integer and
   its byte value is `0xFE`, you must check the length of the packet to
   verify that it has enough space for a 8-byte integer.
   If not, it may be an EOF_Packet instead.
*/

/**
  @page page_protocol_basic_dt_strings String Types

  Strings are sequences of bytes and appear in a few forms in the protocol.

  @section sect_protocol_basic_dt_string_fix Protocol::FixedLengthString

  Fixed-length strings have a known, hardcoded length.

  An example is the sql-state of the @ref page_protocol_basic_err_packet
  which is always 5 bytes long.

  @section sect_protocol_basic_dt_string_null Protocol::NullTerminatedString

  Strings that are terminated by a `00` byte.

  @section sect_protocol_basic_dt_string_var Protocol::VariableLengthString

  The length of the string is determined by another field or is calculated
  at runtime

  @section sect_protocol_basic_dt_string_le Protocol::LengthEncodedString

  A length encoded string is a string that is prefixed with length encoded
  integer describing the length of the string.

  It is a special case of @ref sect_protocol_basic_dt_string_var

  @section sect_protocol_basic_dt_string_eof Protocol::RestOfPacketString

  If a string is the last component of a packet, its length can be calculated
  from the overall packet length minus the current position.
*/

/**
  @page page_protocol_basic_response_packets Generic Response Packets

  For most commands the client sends to the server, the server returns one
  of these packets in response:
  - @subpage page_protocol_basic_ok_packet
  - @subpage page_protocol_basic_err_packet
  - @subpage page_protocol_basic_eof_packet
*/

/**
  @page page_protocol_command_phase %Command Phase

  In the command phase, the client sends a command packet with
  the sequence-id [00]:

  ~~~~~~~~
  13 00 00 00 03 53 ...
  01 00 00 00 01
              ^^- command-byte
           ^^---- sequence-id == 0
  ~~~~~~~~

  The first byte of the payload describes the command-type.
  See ::enum_server_command for the list of commands supported.

  The commands belong to one of the following sub-protocols

  - @subpage page_protocol_command_phase_text
  - @subpage page_protocol_command_phase_utility
  - @subpage page_protocol_command_phase_ps
  - @subpage page_protocol_command_phase_sp

  @sa ::dispatch_command
*/


/**
   @page page_protocol_command_phase_utility Utility Commands

   - @subpage page_protocol_com_quit
   - @subpage page_protocol_com_init_db
   - @subpage page_protocol_com_field_list
   - @subpage page_protocol_com_refresh
   - @subpage page_protocol_com_statistics
   - @subpage page_protocol_com_process_info
   - @subpage page_protocol_com_process_kill
   - @subpage page_protocol_com_debug
   - @subpage page_protocol_com_ping
   - @subpage page_protocol_com_change_user
   - @subpage page_protocol_com_reset_connection
   - @subpage page_protocol_com_set_option
*/


/**
   @page page_protocol_command_phase_text Text Protocol

   - @subpage page_protocol_com_query
*/

/**
  @page page_protocol_command_phase_ps Prepared Statements

  The prepared statement protocol was introduced in MySQL 4.1 and adds a
  few new commands:
    - @subpage page_protocol_com_stmt_prepare
    - @subpage page_protocol_com_stmt_execute
    - @subpage page_protocol_com_stmt_fetch
    - @subpage page_protocol_com_stmt_close
    - @subpage page_protocol_com_stmt_reset
    - @subpage page_protocol_com_stmt_send_long_data

  It also defines a more compact resultset format that is used instead of
  @ref page_protocol_com_query_response_text_resultset to return the results.

  @note Keep in mind that not all SQL statements can be prepared.

  @sa [WL#2871](https://dev.mysql.com/worklog/task/?id=2871)
*/

/**
  @page page_protocol_command_phase_sp Stored Programs

  In MySQL 5.0 the protocol was extended to handle:
   - @ref sect_protocol_command_phase_sp_multi_resultset
   - @ref sect_protocol_command_phase_sp_multi_statement

   @section sect_protocol_command_phase_sp_multi_resultset Multi-Resultset

   Multi-resultsets are sent by a stored program if more than one resultset was
   generated inside of it. e.g.:
   ~~~~~~~~~~~~
   CREATE TEMPORARY TABLE ins ( id INT );
   DROP PROCEDURE IF EXISTS multi;
   DELIMITER $$
   CREATE PROCEDURE multi() BEGIN
     SELECT 1;
     SELECT 1;
     INSERT INTO ins VALUES (1);
     INSERT INTO ins VALUES (2);
   END$$
   DELIMITER ;

   CALL multi();
   DROP TABLE ins;
   ~~~~~~~~~~~~

   results in:
   - a resultset
   ~~~~~~~~~~~~~
   01 00 00 01 01 17 00 00    02 03 64 65 66 00 00 00    ..........def...
   01 31 00 0c 3f 00 01 00    00 00 08 81 00 00 00 00    .1..?...........
   05 00 00 03 fe 00 00 0a    00 02 00 00 04 01 31 05    ..............1.
   00 00 05 fe 00 00 0a 00                               ........
   ~~~~~~~~~~~~~
      - see the @ref page_protocol_basic_eof_packet
        `05 00 00 03 fe 00 00 0a 00` with its status-flag being `0x0A`
   - another resultset:
   ~~~~~~~~~~~~~
   01 00 00 06 01 17 00 00    07 03 64 65 66 00 00 00    ..........def...
   01 31 00 0c 3f 00 01 00    00 00 08 81 00 00 00 00    .1..?...........
   05 00 00 08 fe 00 00 0a    00 02 00 00 09 01 31 05    ..............1.
   00 00 0a fe 00 00 0a 00                               ........
   ~~~~~~~~~~~~~
      - see the @ref page_protocol_basic_eof_packet
        `05 00 00 03 fe 00 00 0a 00` with its status-flag being `0x0A`
   - and a closing empty resultset, an @ref page_protocol_basic_ok_packet
   ~~~~~~~~~~~~~
   07 00 00 0b 00 01 00 02    00 00 00                   ...........
   ~~~~~~~~~~~~~

   If the ::SERVER_MORE_RESULTS_EXISTS flag ise set, that indicates more
   resultsets will follow.

   The trailing @ref page_protocol_basic_ok_packet is the response to the
   `CALL` statement and contains the `affected_rows` count of the last
   statement. In our case we inserted 2 rows, but only the `affected_rows`
   of the last `INSERT` statement is returned as part of the
   @ref page_protocol_basic_ok_packet. If the last statement is a `SELECT`,
   the `affected_rows` count is 0.

   As of MySQL 5.7.5, the resultset is followed by an
   @ref page_protocol_basic_ok_packet, and this
   @ref page_protocol_basic_ok_packet has the ::SERVER_MORE_RESULTS_EXISTS
   flag set to start the processing of the next resultset.

   The client has to announce that it wants multi-resultsets by either setting
   the ::CLIENT_MULTI_RESULTS or ::CLIENT_PS_MULTI_RESULTS capabilitiy flags.

   @subsection sect_protocol_command_phase_sp_multi_resultset_out_params OUT Parameter Set

   Starting with MySQL 5.5.3, prepared statements can bind OUT parameters of
   stored procedures. They are returned as an extra resultset in the
   multi-resultset response. The client announces it can handle OUT parameters
   by settting the ::CLIENT_PS_MULTI_RESULTS capability.

   To distinguish a normal resultset from an OUT parameter set, the
   @ref page_protocol_basic_eof_packet or (if ::CLIENT_DEPRECATE_EOF capability
   flag is set) @ref page_protocol_basic_ok_packet that follows its field
   definition has the ::SERVER_PS_OUT_PARAMS flag set.

   @note The closing @ref page_protocol_basic_eof_packet does NOT have either
   ::SERVER_PS_OUT_PARAMS flag nor the ::SERVER_MORE_RESULTS_EXISTS flag set.
   Only the first @ref page_protocol_basic_eof_packet has.

   @section sect_protocol_command_phase_sp_multi_statement Multi-Statement

   A multi-statement is permitting ::COM_QUERY to send more than one query to
   the server, separated by `;` characters.

   The client musst announce that it wants multi-statements by either setting
   the ::CLIENT_MULTI_STATEMENTS capability or by using
   @ref page_protocol_com_set_option
*/

/**
  @page page_protocol_com_set_option COM_SET_OPTION

  @brief Sets options for the current connection

  ::COM_SET_OPTION enables and disables server capabilities for the current
  connection.

  @note Only ::CLIENT_MULTI_STATEMENTS can be set to a
  value defined in ::enum_mysql_set_option.

  @return @ref page_protocol_basic_ok_packet on success,
    @ref page_protocol_basic_err_packet otherwise.

  <table>
  <caption>Payload</caption>
  <tr><th>Type</th><th>Name</th><th>Description</th></tr>
  <tr><td>@ref a_protocol_type_int1 "int&lt;1&gt;"</td>
      <td>status</td>
      <td>[0x1A] COM_SET_OPTION</td></tr>
  <tr><td>@ref a_protocol_type_int2 "int&lt;2&gt;"</td>
      <td>option_operation</td>
      <td>One of ::enum_mysql_set_option</td></tr>
  </table>

  @sa ::mysql_set_server_option, ::mysql_parse
*/

/**
  @page page_protocol_connection_lifecycle Connection Lifecycle

  The MySQL protocol is a stateful protocol. When a connection is established
  the server initiates a @ref page_protocol_connection_phase. Once that is
  performed the connection enters the \ref page_protocol_command_phase. The
  @ref page_protocol_command_phase ends when the connection terminates.

  The connection can also enter @ref page_protocol_replication from
  @ref page_protocol_connection_phase if one of the replication commands
  is sent.

  @startuml
  [*] --> ConnectionState : client connects
  ConnectionState: Authentication
  ConnectionState --> [*] : Error or client disconnects
  ConnectionState --> CommandState : Successful authentication
  CommandState: RPC commands read/execute loop
  CommandState --> [*] : client or server closes the connection
  CommandState --> ReplicationMode : Replication command received
  ReplicationMode: binlog data streamed
  ReplicationMode --> [*] : client or server closes the connection
  @enduml

  Further reading:
  - @subpage page_protocol_connection_phase
  - @subpage page_protocol_command_phase
  - @subpage page_protocol_replication

*/

/**
  @page page_protocol_basic_character_set Character Set

  MySQL has a very flexible character set support as documented in
  [Character Set Support](http://dev.mysql.com/doc/refman/5.7/en/charset.html).
  The list of character sets and their IDs can be queried as follows:

<pre>
  SELECT id, collation_name FROM information_schema.collations ORDER BY id;
  +----+-------------------+
  | id | collation_name    |
  +----+-------------------+
  |  1 | big5_chinese_ci   |
  |  2 | latin2_czech_cs   |
  |  3 | dec8_swedish_ci   |
  |  4 | cp850_general_ci  |
  |  5 | latin1_german1_ci |
  |  6 | hp8_english_ci    |
  |  7 | koi8r_general_ci  |
  |  8 | latin1_swedish_ci |
  |  9 | latin2_general_ci |
  | 10 | swe7_swedish_ci   |
  +----+-------------------+
</pre>

  The following table shows a few common character sets.

  Number |  Hex  | Character Set Name
  -------|-------|-------------------
       8 |  0x08 | @ref my_charset_latin1 "latin1_swedish_ci"
      33 |  0x21 | @ref my_charset_utf8_general_ci "utf8_general_ci"
      63 |  0x3f | @ref my_charset_bin "binary"


  @anchor a_protocol_character_set Protocol::CharacterSet
  ----------------------

  A character set is defined in the protocol as a integer.
  Fields:
     - charset_nr (2) -- number of the character set and collation
*/
/* clang-format on */

/**
  @defgroup group_cs Client/Server Protocol

  Client/server protocol related structures,
  macros, globals and functions
*/

#include "sql/protocol_classic.h"

#include <openssl/ssl.h>

#include <string.h>
#include <algorithm>
#include <limits>

#include "decimal.h"
#include "lex_string.h"
#include "m_ctype.h"
#include "m_string.h"
#include "my_byteorder.h"
#include "my_compiler.h"
#include "my_dbug.h"
#include "my_loglevel.h"
#include "my_sys.h"
#include "my_time.h"
#include "mysql/com_data.h"
#include "mysql/psi/mysql_socket.h"
#include "mysqld_error.h"
#include "mysys_err.h"
#include "sql/field.h"
#include "sql/item.h"
#include "sql/item_func.h"  // Item_func_set_user_var
#include "sql/my_decimal.h"
#include "sql/mysqld.h"  // global_system_variables
#include "sql/session_tracker.h"
#include "sql/sql_class.h"  // THD
#include "sql/sql_error.h"
#include "sql/sql_lex.h"
#include "sql/sql_list.h"
#include "sql/sql_prepare.h"  // Prepared_statement
#include "sql/system_variables.h"
#include "sql_string.h"

using std::max;
using std::min;

static const unsigned int PACKET_BUFFER_EXTRA_ALLOC = 1024;
static bool net_send_error_packet(NET *, uint, const char *, const char *, bool,
                                  ulong, const CHARSET_INFO *);
static bool write_eof_packet(THD *, NET *, uint, uint);

ulong get_ps_param_len(enum enum_field_types type, uchar *packet,
                       ulong packet_left_len, ulong *header_len, bool *err);
bool Protocol_classic::net_store_data(const uchar *from, size_t length) {
  size_t packet_length = packet->length();
  /*
     The +9 comes from that strings of length longer than 16M require
     9 bytes to be stored (see net_store_length).
  */
  if (packet_length + 9 + length > packet->alloced_length() &&
      packet->mem_realloc(packet_length + 9 + length))
    return 1;
  uchar *to = net_store_length((uchar *)packet->ptr() + packet_length, length);
  if (length > 0) memcpy(to, from, length);
  packet->length((uint)(to + length - (uchar *)packet->ptr()));
  return 0;
}

/**
  net_store_data() - extended version with character set conversion.

  It is optimized for short strings whose length after
  conversion is garanteed to be less than 251, which accupies
  exactly one byte to store length. It allows not to use
  the "convert" member as a temporary buffer, conversion
  is done directly to the "packet" member.
  The limit 251 is good enough to optimize send_result_set_metadata()
  because column, table, database names fit into this limit.
*/

bool Protocol_classic::net_store_data(const uchar *from, size_t length,
                                      const CHARSET_INFO *from_cs,
                                      const CHARSET_INFO *to_cs) {
  uint dummy_errors;
  /* Calculate maxumum possible result length */
  size_t conv_length = to_cs->mbmaxlen * length / from_cs->mbminlen;
  if (conv_length > 250) {
    /*
      For strings with conv_length greater than 250 bytes
      we don't know how many bytes we will need to store length: one or two,
      because we don't know result length until conversion is done.
      For example, when converting from utf8 (mbmaxlen=3) to latin1,
      conv_length=300 means that the result length can vary between 100 to 300.
      length=100 needs one byte, length=300 needs to bytes.

      Thus conversion directly to "packet" is not worthy.
      Let's use "convert" as a temporary buffer.
    */
    return (convert.copy(pointer_cast<const char *>(from), length, from_cs,
                         to_cs, &dummy_errors) ||
            net_store_data(pointer_cast<const uchar *>(convert.ptr()),
                           convert.length()));
  }

  size_t packet_length = packet->length();
  size_t new_length = packet_length + conv_length + 1;

  if (new_length > packet->alloced_length() && packet->mem_realloc(new_length))
    return 1;

<<<<<<< HEAD
  char *length_pos = (char *)packet->ptr() + packet_length;
=======
  char *length_pos = packet->ptr() + packet_length;
>>>>>>> 4869291f
  char *to = length_pos + 1;

  to += copy_and_convert(to, conv_length, to_cs, (const char *)from, length,
                         from_cs, &dummy_errors);

  net_store_length((uchar *)length_pos, to - length_pos - 1);
  packet->length((uint)(to - packet->ptr()));
  return 0;
}

/**
  Send a error string to client.

  Design note:

  net_printf_error and net_send_error are low-level functions
  that shall be used only when a new connection is being
  established or at server startup.

  For SIGNAL/RESIGNAL and GET DIAGNOSTICS functionality it's
  critical that every error that can be intercepted is issued in one
  place only, my_message_sql.

  @param thd Thread handler
  @param sql_errno The error code to send
  @param err A pointer to the error message

  @return
    @retval false The message was sent to the client
    @retval true An error occurred and the message wasn't sent properly
*/

bool net_send_error(THD *thd, uint sql_errno, const char *err) {
  bool error;
  DBUG_ENTER("net_send_error");

  DBUG_ASSERT(!thd->sp_runtime_ctx);
  DBUG_ASSERT(sql_errno);
  DBUG_ASSERT(err);

  DBUG_PRINT("enter", ("sql_errno: %d  err: %s", sql_errno, err));

  /*
    It's one case when we can push an error even though there
    is an OK or EOF already.
  */
  thd->get_stmt_da()->set_overwrite_status(true);

  /* Abort multi-result sets */
  thd->server_status &= ~SERVER_MORE_RESULTS_EXISTS;

  error = net_send_error_packet(thd, sql_errno, err,
                                mysql_errno_to_sqlstate(sql_errno));

  thd->get_stmt_da()->set_overwrite_status(false);

  DBUG_RETURN(error);
}

/**
  Send a error string to client using net struct.
  This is used initial connection handling code.

  @param net        Low-level net struct
  @param sql_errno  The error code to send
  @param err        A pointer to the error message

  @return
    @retval false The message was sent to the client
    @retval true  An error occurred and the message wasn't sent properly
*/

bool net_send_error(NET *net, uint sql_errno, const char *err) {
  DBUG_ENTER("net_send_error");

  DBUG_ASSERT(sql_errno && err);

  DBUG_PRINT("enter", ("sql_errno: %d  err: %s", sql_errno, err));

  bool error = net_send_error_packet(
      net, sql_errno, err, mysql_errno_to_sqlstate(sql_errno), false, 0,
      global_system_variables.character_set_results);

  DBUG_RETURN(error);
}

/* clang-format off */
/**
  @page page_protocol_basic_ok_packet OK_Packet

  An OK packet is sent from the server to the client to signal successful
  completion of a command. As of MySQL 5.7.5, OK packes are also used to
  indicate EOF, and EOF packets are deprecated.

  if ::CLIENT_PROTOCOL_41 is set, the packet contains a warning count.

  <table>
  <caption>The Payload of an OK Packet</caption>
  <tr><th>Type</th><th>Name</th><th>Description</th></tr>
  <tr><td>@ref a_protocol_type_int1 "int&lt;1&gt;"</td>
      <td>header</td>
      <td>`0x00` or `0xFE` the OK packet header</td></tr>
  <tr><td>@ref sect_protocol_basic_dt_int_le "int&lt;lenenc&gt;"</td>
      <td>affected_rows</td>
      <td>affected rows</td></tr>
  <tr><td>@ref sect_protocol_basic_dt_int_le "int&lt;lenenc&gt;"</td>
      <td>last_insert_id</td>
      <td>last insert-id</td></tr>
  <tr><td colspan="3">if capabilities @& ::CLIENT_PROTOCOL_41 {</td></tr>
  <tr><td>@ref a_protocol_type_int2 "int&lt;2&gt;"</td>
      <td>status_flags</td>
      <td>@ref SERVER_STATUS_flags_enum</td></tr>
  <tr><td>@ref a_protocol_type_int2 "int&lt;2&gt;"</td>
      <td>warnings</td>
      <td>number of warnings</td></tr>
  <tr><td colspan="3">} else if capabilities @& ::CLIENT_TRANSACTIONS {</td></tr>
  <tr><td>@ref a_protocol_type_int2 "int&lt;2&gt;"</td>
      <td>status_flags</td>
      <td>@ref SERVER_STATUS_flags_enum</td></tr>
  <tr><td colspan="3">}</td></tr>
  <tr><td colspan="3">if capabilities @& ::CLIENT_SESSION_TRACK</td></tr>
  <tr><td>@ref sect_protocol_basic_dt_string_le "string&lt;lenenc&gt;"</td>
      <td>info</td>
      <td>human readable status information</td></tr>
  <tr><td colspan="3">  if status_flags @& ::SERVER_SESSION_STATE_CHANGED {</td></tr>
  <tr><td>@ref sect_protocol_basic_dt_string_le "string&lt;lenenc&gt;"</td>
      <td>session state info</td>
      <td>@anchor a_protocol_basic_ok_packet_sessinfo
          @ref sect_protocol_basic_ok_packet_sessinfo</td></tr>
  <tr><td colspan="3">  }</td></tr>
  <tr><td colspan="3">} else {</td></tr>
  <tr><td>@ref sect_protocol_basic_dt_string_eof "string&lt;EOF&gt;"</td>
      <td>info</td>
      <td>human readable status information</td></tr>
  <tr><td colspan="3">}</td></tr>
  </table>

  These rules distinguish whether the packet represents OK or EOF:
  - OK: header = 0 and length of packet > 7
  - EOF: header = 0xfe and length of packet < 9

  To ensure backward compatibility between old (prior to 5.7.5) and
  new (5.7.5 and up) versions of MySQL, new clients advertise
  the ::CLIENT_DEPRECATE_EOF flag:
  - Old clients do not know about this flag and do not advertise it.
    Consequently, the server does not send OK packets that represent EOF.
    (Old servers never do this, anyway. New servers recognize the absence
    of the flag to mean they should not.)
  - New clients advertise this flag. Old servers do not know this flag and
    do not send OK packets that represent EOF. New servers recognize the flag
    and can send OK packets that represent EOF.

  Example
  =======

  OK with ::CLIENT_PROTOCOL_41. 0 affected rows, last-insert-id was 0,
  AUTOCOMMIT enabled, 0 warnings. No further info.

  ~~~~~~~~~~~~~~~~~~~~~
  07 00 00 02 00 00 00 02    00 00 00
  ~~~~~~~~~~~~~~~~~~~~~

  @section sect_protocol_basic_ok_packet_sessinfo Session State Information

  State-change information is sent in the OK packet as a array of state-change
  blocks which are made up of:

  <table>
  <caption>Layout of Session State Information</caption>
  <tr><th>Type</th><th>Name</th><th>Description</th></tr>
  <tr><td>@ref a_protocol_type_int1 "int&lt;1&gt;"</td>
      <td>type</td>
      <td>type of data. See enum_session_state_type</td></tr>
  <tr><td>@ref sect_protocol_basic_dt_string_le "string&lt;lenenc&gt;"</td>
      <td>data</td>
      <td>data of the changed session info</td></tr>
  </table>

  Interpretation of the data field depends on the type value:

  @subsection sect_protocol_basic_ok_packet_sessinfo_SESSION_TRACK_SYSTEM_VARIABLES SESSION_TRACK_SYSTEM_VARIABLES

  <table>
  <tr><th>Type</th><th>Name</th><th>Description</th></tr>
  <tr><td>@ref sect_protocol_basic_dt_string_le "string&lt;lenenc&gt;"</td>
      <td>name</td>
      <td>name of the changed system variable</td></tr>
  <tr><td>@ref sect_protocol_basic_dt_string_le "string&lt;lenenc&gt;"</td>
      <td>value</td>
      <td>value of the changed system variable</td></tr>
  </table>

  Example:

  After a SET autocommit = OFF statement:
  <table><tr>
  <td>
  ~~~~~~~~~~~~~~~~~~~~~
  00 0f1 0a 61 75 74 6f 63   6f 6d 6d 69 74 03 4f 46 46
  ~~~~~~~~~~~~~~~~~~~~~
  </td><td>
  ~~~~~~~~~~~~~~~~~~~~~
  ....autocommit.OFF
  ~~~~~~~~~~~~~~~~~~~~~
  </td></tr></table>

  @subsection sect_protocol_basic_ok_packet_sessinfo_SESSION_TRACK_SCHEMA SESSION_TRACK_SCHEMA

  <table>
  <tr><th>Type</th><th>Name</th><th>Description</th></tr>
  <tr><td>@ref sect_protocol_basic_dt_string_le "string&lt;lenenc&gt;"</td>
      <td>name</td>
      <td>name of the changed schema</td></tr>
  </table>

  Example:

  After a USE test statement:

  <table><tr>
  <td>
  ~~~~~~~~~~~~~~~~~~~~~
  01 05 04 74 65 73 74
  ~~~~~~~~~~~~~~~~~~~~~
  </td><td>
  ~~~~~~~~~~~~~~~~~~~~~
  ...test
  ~~~~~~~~~~~~~~~~~~~~~
  </td></tr></table>

  @subsection sect_protocol_basic_ok_packet_sessinfo_SESSION_TRACK_STATE_CHANGE SESSION_TRACK_STATE_CHANGE

  A flag byte that indicates whether session state changes occurred.
  This flag is represented as an ASCII value.

  <table>
  <tr><th>Type</th><th>Name</th><th>Description</th></tr>
  <tr><td>@ref sect_protocol_basic_dt_string_le "string&lt;lenenc&gt;"</td>
  <td>is_tracked</td>
  <td>`0x31` ("1") if state tracking got enabled.</td></tr>
  </table>

  Example:

  After a SET SESSION session_track_state_change = 1 statement:

  <table><tr>
  <td>
  ~~~~~~~~~~~~~~~~~~~~~
  03 02 01 31
  ~~~~~~~~~~~~~~~~~~~~~
  </td><td>
  ~~~~~~~~~~~~~~~~~~~~~
  ...1
  ~~~~~~~~~~~~~~~~~~~~~
  </td></tr></table>

  See also net_send_ok()
*/
/* clang-format on */

/**
  Return OK to the client.

  See @ref page_protocol_basic_ok_packet for the OK packet structure.

  @param thd                     Thread handler
  @param server_status           The server status
  @param statement_warn_count    Total number of warnings
  @param affected_rows           Number of rows changed by statement
  @param id                      Auto_increment id for first row (if used)
  @param message                 Message to send to the client
                                 (Used by mysql_status)
  @param eof_identifier          when true [FE] will be set in OK header
                                 else [00] will be used

  @return
    @retval false The message was successfully sent
    @retval true An error occurred and the messages wasn't sent properly
*/

bool net_send_ok(THD *thd, uint server_status, uint statement_warn_count,
                 ulonglong affected_rows, ulonglong id, const char *message,
                 bool eof_identifier) {
  Protocol *protocol = thd->get_protocol();
  NET *net = thd->get_protocol_classic()->get_net();
  uchar buff[MYSQL_ERRMSG_SIZE + 10];
  uchar *pos, *start;

  /*
    To be used to manage the data storage in case session state change
    information is present.
  */
  String store;
  bool state_changed = false;

  bool error = false;
  DBUG_ENTER("net_send_ok");

  if (!net->vio)  // hack for re-parsing queries
  {
    DBUG_PRINT("info", ("vio present: NO"));
    DBUG_RETURN(false);
  }

  start = buff;

  /*
    Use 0xFE packet header if eof_identifier is true
    unless we are talking to old client
  */
  if (eof_identifier && (protocol->has_client_capability(CLIENT_DEPRECATE_EOF)))
    buff[0] = 254;
  else
    buff[0] = 0;

  /* affected rows */
  pos = net_store_length(buff + 1, affected_rows);

  /* last insert id */
  pos = net_store_length(pos, id);

  if (protocol->has_client_capability(CLIENT_SESSION_TRACK) &&
      thd->session_tracker.enabled_any() &&
      thd->session_tracker.changed_any()) {
    server_status |= SERVER_SESSION_STATE_CHANGED;
    state_changed = true;
  }

  if (protocol->has_client_capability(CLIENT_PROTOCOL_41)) {
    DBUG_PRINT("info",
               ("affected_rows: %lu  id: %lu  status: %u  warning_count: %u",
                (ulong)affected_rows, (ulong)id, (uint)(server_status & 0xffff),
                (uint)statement_warn_count));
    /* server status */
    int2store(pos, server_status);
    pos += 2;

    /* warning count: we can only return up to 65535 warnings in two bytes. */
    uint tmp = min(statement_warn_count, 65535U);
    int2store(pos, tmp);
    pos += 2;
  } else if (net->return_status)  // For 4.0 protocol
  {
    int2store(pos, server_status);
    pos += 2;
  }

  thd->get_stmt_da()->set_overwrite_status(true);

  if (protocol->has_client_capability(CLIENT_SESSION_TRACK)) {
    /* the info field */
    if (state_changed || (message && message[0]))
<<<<<<< HEAD
      pos =
          net_store_data(pos, (uchar *)message, message ? strlen(message) : 0);
=======
      pos = net_store_data(pos, pointer_cast<const uchar *>(message),
                           message ? strlen(message) : 0);
>>>>>>> 4869291f
    /* session state change information */
    if (unlikely(state_changed)) {
      store.set_charset(thd->variables.collation_database);

      /*
        First append the fields collected so far. In case of malloc, memory
        for message is also allocated here.
      */
      store.append((const char *)start, (pos - start), MYSQL_ERRMSG_SIZE);

      /* .. and then the state change information. */
      thd->session_tracker.store(thd, store);

      start = (uchar *)store.ptr();
      pos = start + store.length();
    }
  } else if (message && message[0]) {
    /* the info field, if there is a message to store */
<<<<<<< HEAD
    pos = net_store_data(pos, (uchar *)message, strlen(message));
=======
    pos = net_store_data(pos, pointer_cast<const uchar *>(message),
                         strlen(message));
>>>>>>> 4869291f
  }

  /* OK packet length will be restricted to 16777215 bytes */
  if (((size_t)(pos - start)) > MAX_PACKET_LENGTH) {
    net->error = 1;
    net->last_errno = ER_NET_OK_PACKET_TOO_LARGE;
    my_error(ER_NET_OK_PACKET_TOO_LARGE, MYF(0));
    DBUG_PRINT("info", ("OK packet too large"));
    DBUG_RETURN(1);
  }
  error = my_net_write(net, start, (size_t)(pos - start));
  if (!error) error = net_flush(net);

  thd->get_stmt_da()->set_overwrite_status(false);
  DBUG_PRINT("info", ("OK sent, so no more error sending allowed"));

  DBUG_RETURN(error);
}

static uchar eof_buff[1] = {(uchar)254}; /* Marker for end of fields */

/* clang-format off */
/**
  @page page_protocol_basic_eof_packet EOF_Packet

  If ::CLIENT_PROTOCOL_41 is enabled, the EOF packet contains a
  warning count and status flags.

  @note
  In the MySQL client/server protocol, the
  @ref page_protocol_basic_eof_packet and
  @ref page_protocol_basic_ok_packet packets serve
  the same purpose, to mark the end of a query execution result.
  Due to changes in MySQL 5.7 in
  the @ref page_protocol_basic_ok_packet packets (such as session
  state tracking), and to avoid repeating the changes in
  the @ref page_protocol_basic_eof_packet packet, the
  @ref page_protocol_basic_ok_packet is deprecated as of MySQL 5.7.5.

  @warning
  The @ref page_protocol_basic_eof_packet packet may appear in places where
  a @ref sect_protocol_basic_dt_int_le "Protocol::LengthEncodedInteger"
  may appear. You must check whether the packet length is less than 9 to
  make sure that it is a @ref page_protocol_basic_eof_packet packet.

  <table>
  <caption>The Payload of an EOF Packet</caption>
  <tr><th>Type</th><th>Name</th><th>Description</th></tr>
  <tr><td>@ref a_protocol_type_int1 "int&lt;1&gt;"</td>
      <td>header</td>
      <td>`0xFE` EOF packet header</td></tr>
  <tr><td colspan="3">if capabilities @& ::CLIENT_PROTOCOL_41 {</td></tr>
  <tr><td>@ref a_protocol_type_int2 "int&lt;2&gt;"</td>
      <td>warnings</td>
      <td>number of warnings</td></tr>
  <tr><td>@ref a_protocol_type_int2 "int&lt;2&gt;"</td>
      <td>status_flags</td>
      <td>@ref SERVER_STATUS_flags_enum</td></tr>
  </table>

  Example:

  A MySQL 4.1 EOF packet with: 0 warnings, AUTOCOMMIT enabled.

  <table><tr>
  <td>
  ~~~~~~~~~~~~~~~~~~~~~
  05 00 00 05 fe 00 00 02 00
  ~~~~~~~~~~~~~~~~~~~~~
  </td><td>
  ~~~~~~~~~~~~~~~~~~~~~
  ..........
  ~~~~~~~~~~~~~~~~~~~~~
  </td></tr></table>

  @sa net_send_eof().
*/
/* clang-format on */

/**
  Send eof (= end of result set) to the client.

  See @ref page_protocol_basic_eof_packet packet for the structure
  of the packet.

  note
  The warning count will not be sent if 'no_flush' is set as
  we don't want to report the warning count until all data is sent to the
  client.

  @param thd                    Thread handler
  @param server_status          The server status
  @param statement_warn_count   Total number of warnings

  @return
    @retval false The message was successfully sent
    @retval true An error occurred and the message wasn't sent properly
*/

bool net_send_eof(THD *thd, uint server_status, uint statement_warn_count) {
  NET *net = thd->get_protocol_classic()->get_net();
  bool error = false;
  DBUG_ENTER("net_send_eof");
  /* Set to true if no active vio, to work well in case of --init-file */
  if (net->vio != 0) {
    thd->get_stmt_da()->set_overwrite_status(true);
    error = write_eof_packet(thd, net, server_status, statement_warn_count);
    if (!error) error = net_flush(net);
    thd->get_stmt_da()->set_overwrite_status(false);
    DBUG_PRINT("info", ("EOF sent, so no more error sending allowed"));
  }
  DBUG_RETURN(error);
}

/**
  Format EOF packet according to the current protocol and
  write it to the network output buffer.

  See also @ref page_protocol_basic_err_packet

  @param thd The thread handler
  @param net The network handler
  @param server_status The server status
  @param statement_warn_count The number of warnings


  @return
    @retval false The message was sent successfully
    @retval true An error occurred and the messages wasn't sent properly
*/

static bool write_eof_packet(THD *thd, NET *net, uint server_status,
                             uint statement_warn_count) {
  bool error;
  Protocol *protocol = thd->get_protocol();
  if (protocol->has_client_capability(CLIENT_PROTOCOL_41)) {
    uchar buff[5];
    /*
      Don't send warn count during SP execution, as the warn_list
      is cleared between substatements, and mysqltest gets confused
    */
    uint tmp = min(statement_warn_count, 65535U);
    buff[0] = 254;
    int2store(buff + 1, tmp);
    /*
      The following test should never be true, but it's better to do it
      because if 'is_fatal_error' is set the server is not going to execute
      other queries (see the if test in dispatch_command / COM_QUERY)
    */
    if (thd->is_fatal_error()) server_status &= ~SERVER_MORE_RESULTS_EXISTS;
    int2store(buff + 3, server_status);
    error = my_net_write(net, buff, 5);
  } else
    error = my_net_write(net, eof_buff, 1);

  return error;
}

/* clang-format off */
/**
  @page page_protocol_basic_err_packet ERR_Packet

  This packet signals that an error occurred. It contains a SQL state value
  if ::CLIENT_PROTOCOL_41 is enabled.

  Error texts cannot exceed ::MYSQL_ERRMSG_SIZE

  <table>
  <caption>The Payload of an ERR Packet</caption>
  <tr><th>Type</th><th>Name</th><th>Description</th></tr>
  <tr><td>@ref a_protocol_type_int1 "int&lt;1&gt;"</td>
  <td>header</td>
  <td>`0xFF` ERR packet header</td></tr>
  <tr><td>@ref a_protocol_type_int2 "int&lt;2&gt;"</td>
  <td>error_code</td>
  <td>error-code</td></tr>
  <tr><td colspan="3">if capabilities @& ::CLIENT_PROTOCOL_41 {</td></tr>
  <tr><td>@ref sect_protocol_basic_dt_string_fix "string[1]"</td>
  <td>sql_state_marker</td>
  <td># marker of the SQL state</td></tr>
  <tr><td>@ref sect_protocol_basic_dt_string_fix "string[5]"</td>
  <td>sql_state</td>
  <td>SQL state</td></tr>
  <tr><td colspan="3">  }</td></tr>
  <tr><td>@ref sect_protocol_basic_dt_string_eof "string&lt;EOF&gt;"</td>
  <td>error_message</td>
  <td>human readable error message</td></tr>
  </table>

  Example:

  <table><tr>
  <td>
  ~~~~~~~~~~~~~~~~~~~~~
  17 00 00 01 ff 48 04 23    48 59 30 30 30 4e 6f 20
  74 61 62 6c 65 73 20 75    73 65 64
  ~~~~~~~~~~~~~~~~~~~~~
  </td><td>
  ~~~~~~~~~~~~~~~~~~~~~
  .....H.#HY000No
  tables used
  ~~~~~~~~~~~~~~~~~~~~~
  </td></tr></table>

  @sa net_send_error_packet()
*/
/* clang-format on */

/**
  @param thd          Thread handler
  @param sql_errno    The error code to send
  @param err          A pointer to the error message
  @param sqlstate     SQL state

  @return
   @retval false The message was successfully sent
   @retval true  An error occurred and the messages wasn't sent properly

  See also @ref page_protocol_basic_err_packet
*/

bool net_send_error_packet(THD *thd, uint sql_errno, const char *err,
                           const char *sqlstate) {
  return net_send_error_packet(thd->get_protocol_classic()->get_net(),
                               sql_errno, err, sqlstate,
                               thd->is_bootstrap_system_thread(),
                               thd->get_protocol()->get_client_capabilities(),
                               thd->variables.character_set_results);
}

/**
  @param net                    Low-level NET struct
  @param sql_errno              The error code to send
  @param err                    A pointer to the error message
  @param sqlstate               SQL state
  @param bootstrap              Server is started in bootstrap mode
  @param client_capabilities    Client capabilities flag
  @param character_set_results  Char set info

  @return
   @retval false The message was successfully sent
   @retval true  An error occurred and the messages wasn't sent properly

  See also @ref page_protocol_basic_err_packet
*/

static bool net_send_error_packet(NET *net, uint sql_errno, const char *err,
                                  const char *sqlstate, bool bootstrap,
                                  ulong client_capabilities,
                                  const CHARSET_INFO *character_set_results) {
  uint length;
  /*
    buff[]: sql_errno:2 + ('#':1 + SQLSTATE_LENGTH:5) + MYSQL_ERRMSG_SIZE:512
  */
  uint error;
  char converted_err[MYSQL_ERRMSG_SIZE];
  char buff[2 + 1 + SQLSTATE_LENGTH + MYSQL_ERRMSG_SIZE], *pos;

  DBUG_ENTER("net_send_error_packet");

  if (net->vio == 0) {
    if (bootstrap) {
      /* In bootstrap it's ok to print on stderr */
      my_message_local(ERROR_LEVEL, EE_NET_SEND_ERROR_IN_BOOTSTRAP, sql_errno,
                       err);
    }
    DBUG_RETURN(false);
  }

  int2store(buff, sql_errno);
  pos = buff + 2;
  if (client_capabilities & CLIENT_PROTOCOL_41) {
    /* The first # is to make the protocol backward compatible */
    buff[2] = '#';
    pos = my_stpcpy(buff + 3, sqlstate);
  }

  convert_error_message(converted_err, sizeof(converted_err),
                        character_set_results, err, strlen(err),
                        system_charset_info, &error);
  /* Converted error message is always null-terminated. */
  length = (uint)(strmake(pos, converted_err, MYSQL_ERRMSG_SIZE - 1) - buff);

<<<<<<< HEAD
  DBUG_RETURN(net_write_command(net, (uchar)255, (uchar *)"", 0, (uchar *)buff,
                                length));
=======
  DBUG_RETURN(net_write_command(net, uchar{255},
                                pointer_cast<const uchar *>(""), 0,
                                pointer_cast<uchar *>(buff), length));
>>>>>>> 4869291f
}

/**
  Faster net_store_length when we know that length is less than 65536.
  We keep a separate version for that range because it's widely used in
  libmysql.

  uint is used as agrument type because of MySQL type conventions:
    - uint for 0..65536
    - ulong for 0..4294967296
    - ulonglong for bigger numbers.
*/

static uchar *net_store_length_fast(uchar *packet, size_t length) {
  if (length < 251) {
    *packet = (uchar)length;
    return packet + 1;
  }
  *packet++ = 252;
  int2store(packet, (uint)length);
  return packet + 2;
}

/****************************************************************************
  Functions used by the protocol functions (like net_send_ok) to store
  strings and numbers in the header result packet.
****************************************************************************/

/* The following will only be used for short strings < 65K */

uchar *net_store_data(uchar *to, const uchar *from, size_t length) {
  to = net_store_length_fast(to, length);
  if (length > 0) memcpy(to, from, length);
  return to + length;
}

uchar *net_store_data(uchar *to, int32 from) {
  char buff[20];
  uint length = (uint)(int10_to_str(from, buff, 10) - buff);
  to = net_store_length_fast(to, length);
  memcpy(to, buff, length);
  return to + length;
}

uchar *net_store_data(uchar *to, longlong from) {
  char buff[22];
  uint length = (uint)(longlong10_to_str(from, buff, 10) - buff);
  to = net_store_length_fast(to, length);
  memcpy(to, buff, length);
  return to + length;
}

/*****************************************************************************
  Protocol_classic functions
*****************************************************************************/

void Protocol_classic::init(THD *thd_arg) {
  m_thd = thd_arg;
  packet = &m_thd->packet;
#ifndef DBUG_OFF
  field_types = 0;
#endif
}

/**
  A default implementation of "OK" packet response to the client.

  Currently this implementation is re-used by both network-oriented
  protocols -- the binary and text one. They do not differ
  in their OK packet format, which allows for a significant simplification
  on client side.
*/

bool Protocol_classic::send_ok(uint server_status, uint statement_warn_count,
                               ulonglong affected_rows,
                               ulonglong last_insert_id, const char *message) {
  DBUG_ENTER("Protocol_classic::send_ok");
  const bool retval =
      net_send_ok(m_thd, server_status, statement_warn_count, affected_rows,
                  last_insert_id, message, false);
  // Reclaim some memory
  convert.shrink(m_thd->variables.net_buffer_length);
  DBUG_RETURN(retval);
}

/**
  A default implementation of "EOF" packet response to the client.

  Binary and text protocol do not differ in their EOF packet format.
*/

bool Protocol_classic::send_eof(uint server_status, uint statement_warn_count) {
  DBUG_ENTER("Protocol_classic::send_eof");
  bool retval;
  /*
    Normally end of statement reply is signaled by OK packet, but in case
    of binlog dump request an EOF packet is sent instead. Also, old clients
    expect EOF packet instead of OK
  */
  if (has_client_capability(CLIENT_DEPRECATE_EOF) &&
      (m_thd->get_command() != COM_BINLOG_DUMP &&
       m_thd->get_command() != COM_BINLOG_DUMP_GTID))
    retval = net_send_ok(m_thd, server_status, statement_warn_count, 0, 0, NULL,
                         true);
  else
    retval = net_send_eof(m_thd, server_status, statement_warn_count);
  // Reclaim some memory
  convert.shrink(m_thd->variables.net_buffer_length);
  DBUG_RETURN(retval);
}

/**
  A default implementation of "ERROR" packet response to the client.

  Binary and text protocol do not differ in ERROR packet format.
*/

bool Protocol_classic::send_error(uint sql_errno, const char *err_msg,
                                  const char *sql_state) {
  DBUG_ENTER("Protocol_classic::send_error");
  const bool retval =
      net_send_error_packet(m_thd, sql_errno, err_msg, sql_state);
  // Reclaim some memory
  convert.shrink(m_thd->variables.net_buffer_length);
  DBUG_RETURN(retval);
}

void Protocol_classic::set_read_timeout(ulong read_timeout) {
  my_net_set_read_timeout(&m_thd->net, read_timeout);
}

void Protocol_classic::set_write_timeout(ulong write_timeout) {
  my_net_set_write_timeout(&m_thd->net, write_timeout);
}

// NET interaction functions
bool Protocol_classic::init_net(Vio *vio) {
  return my_net_init(&m_thd->net, vio);
}

void Protocol_classic::claim_memory_ownership() {
  net_claim_memory_ownership(&m_thd->net);
}

void Protocol_classic::end_net() {
  DBUG_ASSERT(m_thd->net.buff);
  net_end(&m_thd->net);
  m_thd->net.vio = NULL;
}

bool Protocol_classic::write(const uchar *ptr, size_t len) {
  return my_net_write(&m_thd->net, ptr, len);
}

uchar Protocol_classic::get_error() { return m_thd->net.error; }

void Protocol_classic::wipe_net() {
  memset(&m_thd->net, 0, sizeof(m_thd->net));
}

void Protocol_classic::set_max_packet_size(ulong max_packet_size) {
  m_thd->net.max_packet_size = max_packet_size;
}

NET *Protocol_classic::get_net() { return &m_thd->net; }

Vio *Protocol_classic::get_vio() { return m_thd->net.vio; }

const Vio *Protocol_classic::get_vio() const { return m_thd->net.vio; }

void Protocol_classic::set_vio(Vio *vio) { m_thd->net.vio = vio; }

void Protocol_classic::set_output_pkt_nr(uint pkt_nr) {
  m_thd->net.pkt_nr = pkt_nr;
}

uint Protocol_classic::get_output_pkt_nr() { return m_thd->net.pkt_nr; }

String *Protocol_classic::get_output_packet() { return &m_thd->packet; }

int Protocol_classic::read_packet() {
  input_packet_length = my_net_read(&m_thd->net);
  if (input_packet_length != packet_error) {
    DBUG_ASSERT(!m_thd->net.error);
    bad_packet = false;
    input_raw_packet = m_thd->net.read_pos;
    return 0;
  }

  bad_packet = true;
  return m_thd->net.error == 3 ? 1 : -1;
}

/* clang-format off */
/**
  @page page_protocol_com_quit COM_QUIT

  Tells the server that the client wants it to close the connection.

  <table>
  <caption>Payload</caption>
  <tr><th>Type</th><th>Name</th><th>Description</th></tr>
  <tr><td>@ref a_protocol_type_int1 "int&lt;1&gt;"</td>
      <td>command</td>
      <td>0x01: COM_QUIT</td></tr>
  </table>

  Server closes the connection or returns @ref page_protocol_basic_err_packet.
*/


/**
  @page page_protocol_com_init_db COM_INIT_DB

  Change the default schema of the connection

  @return
  - @ref page_protocol_basic_ok_packet on success
  - @ref page_protocol_basic_err_packet on error

  <table>
  <caption>Payload</caption>
  <tr><th>Type</th><th>Name</th><th>Description</th></tr>
  <tr><td>@ref a_protocol_type_int1 "int&lt;1&gt;"</td>
      <td>command</td>
      <td>0x02: COM_INIT_DB</td></tr>
  <tr><td>@ref sect_protocol_basic_dt_string_eof "string&lt;EOF&gt;"</td>
      <td>schema name</td>
      <td>name of the schema to change to</td></tr>
  </table>

  @par Example
  ~~~~~~~~~
  05 00 00 00 02 74 65 73    74                         .....test
  ~~~~~~~~~
*/


/**
  @page page_protocol_com_query COM_QUERY

  Send a @ref page_protocol_command_phase_text based SQL query

  Execution starts immediately.

  @return
  - @subpage page_protocol_com_query_response

  <table>
  <caption>Payload</caption>
  <tr><th>Type</th><th>Name</th><th>Description</th></tr>
  <tr><td>@ref a_protocol_type_int1 "int&lt;1&gt;"</td>
      <td>command</td>
      <td>0x03: COM_QUERY</td></tr>
  <tr><td>@ref sect_protocol_basic_dt_string_eof "string&lt;EOF&gt;"</td>
      <td>query</td>
      <td>the text of the SQL query to execute</td></tr>
  </table>

  @par Example
  ~~~~~~~~~
  21 00 00 00 03 73 65 6c    65 63 74 20 40 40 76 65    !....select @@ve
  72 73 69 6f 6e 5f 63 6f    6d 6d 65 6e 74 20 6c 69    rsion_comment li
  6d 69 74 20 31                                        mit 1
  ~~~~~~~~~

  @sa Protocol_classic::parse_packet, dispatch_command,
    mysql_parse, alloc_query, THD::set_query
*/


/**
  @page page_protocol_com_query_response COM_QUERY Response

  The query response packet is a meta packet which can be one of:

  - @ref page_protocol_basic_err_packet
  - @ref page_protocol_basic_ok_packet
  - @subpage page_protocol_com_query_response_local_infile_request
  - @subpage page_protocol_com_query_response_text_resultset

  @startuml
  COM_QUERY --> COM_QUERY_RESPONSE

  COM_QUERY_RESPONSE --> TextResultSet : length encoded integer

  state "Text Resultset" as TextResultSet {
  FIELD_COUNT --> FIELD
  FIELD --> FIELD
  FIELD --> EOF
  EOF --> ROW
  ROW --> ROW
  }

  TextResultSet --> FinalEOF
  TextResultSet --> Error

  state "Final EOF" as FinalEOF

  COM_QUERY_RESPONSE --> Error : 0xFF
  COM_QUERY_RESPONSE --> OK : 0x00
  COM_QUERY_RESPONSE --> MoreData : 0xFB

  state "More Data" as MoreData {
    GET_MORE_DATA --> SEND_MORE_DATA
  }

  MoreData --> Error
  MoreData --> OK
  @enduml

  @note if ::CLIENT_DEPRECATE_EOF is on,
  @ref page_protocol_basic_ok_packet is sent instead of an actual
  @ref page_protocol_basic_eof_packet packet.

  @sa cli_read_query_result, mysql_send_query, mysql_execute_command
*/


/**
  @page page_protocol_com_query_response_local_infile_request LOCAL INFILE Request

  If the client wants to `LOAD DATA` from a `LOCAL` file into the server it sends:

  ~~~~~
  LOAD DATA LOCAL INFILE '<filename>' INTO TABLE <table>;
  ~~~~~

  The `LOCAL` keyword triggers the server to set a `LOCAL INFILE` request packet
  which asks the client to send the file via a
  @subpage page_protocol_com_query_response_local_infile_data response

  @startuml
  Client -> Server: COM_QUERY
  Server -> Client: 0xFB + filename
  Client -> Server: content of filename
  Client -> Server: empty packet
  Server -> Client: OK
  @enduml

  The client has to send the ::CLIENT_LOCAL_FILES capability flag.

  @return @ref page_protocol_com_query_response_local_infile_data

  <table>
  <caption>Payload</caption>
  <tr><th>Type</th><th>Name</th><th>Description</th></tr>
  <tr><td>@ref a_protocol_type_int1 "int&lt;1&gt;"</td>
      <td>packet type</td>
      <td>0xFB: LOCAL INFILE</td></tr>
  <tr><td>@ref sect_protocol_basic_dt_string_eof "string&lt;EOF&gt;"</td>
      <td>filename</td>
      <td>the path to the file the client shall send</td></tr>
  </table>

  @par Example
  ~~~~~~~~
  0c 00 00 01 fb 2f 65 74    63 2f 70 61 73 73 77 64    ...../etc/passwd
  ~~~~~~~~

  @sa handle_local_infile, mysql_set_local_infile_handler, net_request_file,
  Sql_cmd_load_table::execute_inner
*/


/**
  @page page_protocol_com_query_response_local_infile_data LOCAL INFILE Data

  If the client has data to send, it sends in one or more non-empty packets AS IS
  followed by a empty packet.

  If the file is empty or there is a error while reading the file only the empty
  packet is sent.

  <table>
  <caption>Payload</caption>
  <tr><th>Type</th><th>Name</th><th>Description</th></tr>
  <tr><td>@ref sect_protocol_basic_dt_string_eof "string&lt;EOF&gt;"</td>
      <td>file content</td>
      <td>raw file data</td></tr>
  </table>

  @sa handle_local_infile, mysql_set_local_infile_handler, net_request_file,
  Sql_cmd_load_table::execute_inner
*/


/**
  @page page_protocol_com_query_response_text_resultset Text Resultset

  A Text Resultset is a possible @ref page_protocol_com_query_response.

  It is made up of 2 parts:
    - the column definitions (a.k.a. the metadata)
    - the actual rows

  The column definitions part starts with a packet containing the column-count,
  followed by as many
  @subpage page_protocol_com_query_response_text_resultset_column_definition
  packets as there are columns and terminated by a
  @ref page_protocol_basic_eof_packet if the ::CLIENT_DEPRECATE_EOF is not set.

  Each row is a packet, too. The rows are terminated by another
  @ref page_protocol_basic_eof_packet. In case the query could generate the
  @ref page_protocol_com_query_response_text_resultset_column_definition set,
  but generating the rows afterwards failed, a @ref page_protocol_basic_err_packet
  may be sent instead of the last @ref page_protocol_basic_eof_packet.

  <table>
  <caption>Payload</caption>
  <tr><th>Type</th><th>Name</th><th>Description</th></tr>
  <tr><td colspan="3">if capabilities @& ::CLIENT_OPTIONAL_RESULTSET_METADATA {</td></tr>
  <tr><td>@ref a_protocol_type_int1 "int&lt;1&gt;"</td>
  <td>metadata_follows</td>
  <td>Flag specifying if metadata are skipped or not. See @ref enum_resultset_metadata</td></tr>
  <tr><td colspan="3">}</td></tr>
  <tr><td>@ref sect_protocol_basic_dt_int_le "int&lt;lenenc&gt;"</td>
      <td>column_count</td>
      <td>Number of @ref page_protocol_com_query_response_text_resultset_column_definition to follow</td></tr>
  <tr><td colspan="3">if (not (capabilities @& ::CLIENT_OPTIONAL_RESULTSET_METADATA))
                          or `metadata_follows` == ::RESULTSET_METADATA_FULL {</td></tr>
  <tr><td>`column_count` x @ref page_protocol_com_query_response_text_resultset_column_definition</td>
      <td>Field metadata</td>
      <td>one @ref page_protocol_com_query_response_text_resultset_column_definition for each field up to `column_count`</td></tr>
  <tr><td colspan="3">}</td></tr>
  <tr><td colspan="3">if (not capabilities @& ::CLIENT_DEPRECATE_EOF) {</td></tr>
  <tr><td>@ref page_protocol_basic_eof_packet</td>
  <td>End of metadata</td>
  <td>Marker to set the end of metadata</td></tr>
  <tr><td colspan="3">}</td></tr>
  <tr><td>One or more @subpage page_protocol_com_query_response_text_resultset_row</td>
  <td>The row data</td>
  <td>each @ref page_protocol_com_query_response_text_resultset_row contains `column_count` values</td></tr>
  <tr><td colspan="3">if (error processing) {</td></tr>
  <tr><td>@ref page_protocol_basic_err_packet</td>
  <td>terminator</td>
  <td>Error details</td></tr>
  <tr><td colspan="3">} else if capabilities @& ::CLIENT_DEPRECATE_EOF {</td></tr>
  <tr><td>@ref page_protocol_basic_ok_packet</td>
  <td>terminator</td>
  <td>All the execution details</td></tr>
  <tr><td colspan="3">} else {</td></tr>
  <tr><td>@ref page_protocol_basic_eof_packet</td>
  <td>terminator</td>
  <td>end of resultset marker</td></tr>
  <tr><td colspan="3">}</td></tr>
  </table>

  If the ::SERVER_MORE_RESULTS_EXISTS flag is set in the last
  @ref page_protocol_basic_eof_packet/@ref page_protocol_basic_ok_packet,
  another @ref page_protocol_com_query_response_text_resultset will follow.
  See Multi-resultset.

  @todo Fill in the link for the Multi-resultset.

  @startuml
  :column count;
  repeat
    while (column available ?)
      :column definition;
    endwhile
    :EOF;
    while (row available?)
      :row;
    endwhile
    if (error?) then (yes)
      :ERR;
    else (no)
      :EOF;
    endif
  repeat while (SERVER_MORE_RESULTS_EXISTS?)
  end
  @enduml

  @note if ::CLIENT_OPTIONAL_RESULTSET_METADATA is on,
  there might be no column descriptions sent and one extra flag
  is sent before the column counts.

  @sa Protocol_classic::send_field_metadata, THD::send_result_metadata
*/

/**
  @page page_protocol_com_query_response_text_resultset_row Text Resultset Row

  ProtocolText::ResultsetRow:

  A row with data for each column.
  - NULL is sent as `0xFB`
  - everything else is converted to a string and is sent as
    @ref sect_protocol_basic_dt_string_le "string&lt;lenenc&gt;"

  @sa THD::send_result_set_row, Protocol_text
*/

/**
  @page page_protocol_com_field_list COM_FIELD_LIST

  @note As of MySQL 5.7.11, COM_FIELD_LIST is deprecated and will be removed in
  a future version of MySQL. Instead, use COM_QUERY to execute a SHOW COLUMNS
  statement.

  <table>
  <caption>Payload</caption>
  <tr><th>Type</th><th>Name</th><th>Description</th></tr>
  <tr><td>@ref a_protocol_type_int1 "int&lt;1&gt;"</td>
      <td>command</td>
      <td>0x04: COM_FIELD_LIST</td></tr>
  <tr><td>@ref sect_protocol_basic_dt_string_null "string&lt;NUL&gt;"</td>
      <td>table</td>
      <td>the name of the table to return column information for
      (in the current database for the connection)</td></tr>
  <tr><td>@ref sect_protocol_basic_dt_string_eof "string&lt;EOF&gt;"</td>
      <td>wildcard</td>
      <td>field wildcard</td></tr>
  </table>

  @return @ref sect_protocol_com_field_list_response

  @sa mysql_list_fields, mysqld_list_fields

  @section sect_protocol_com_field_list_response COM_FIELD_LIST Response

  The response to @ref page_protocol_com_field_list can be one of:
   - @ref page_protocol_basic_err_packet
   - zero or more
     @ref page_protocol_com_query_response_text_resultset_column_definition
   - a closing @ref page_protocol_basic_eof_packet

  @warning if ::CLIENT_OPTIONAL_RESULTSET_METADATA is on and the server side
  variable ::Sys_resultset_metadata is not set to ::RESULTSET_METADATA_FULL
  no rows will be sent, just an empty resultset.

  ~~~~~~~~
  31 00 00 01 03 64 65 66    04 74 65 73 74 09 66 69    1....def.test.fi
  65 6c 64 6c 69 73 74 09    66 69 65 6c 64 6c 69 73    eldlist.fieldlis
  74 02 69 64 02 69 64 0c    3f 00 0b 00 00 00 03 00    t.id.id.?.......
  00 00 00 00 fb 05 00 00    02 fe 00 00 02 00          ..............
  ~~~~~~~~

  @sa mysql_list_fields, mysqld_list_fields, THD::send_result_metadata,
  dispatch_command, cli_list_fields

*/

/**
  @page page_protocol_com_refresh COM_REFRESH

  @warning As of MySQL 5.7.11, COM_REFRESH is deprecated and will be removed
  in a future version of MySQL. Instead, use COM_QUERY to execute a
  FLUSH statement.

  A low-level version of several FLUSH ... and RESET ... statements.

  Calls REFRESH or FLUSH statements.

  <table>
  <caption>Payload</caption>
  <tr><th>Type</th><th>Name</th><th>Description</th></tr>
  <tr><td>@ref a_protocol_type_int1 "int&lt;1&gt;"</td>
      <td>command</td>
      <td>0x07: COM_REFRESH</td></tr>
  <tr><td>@ref a_protocol_type_int1 "int&lt;1&gt;"</td>
      <td>sub_command</td>
      <td>A bitmask of sub-systems to refresh.
      A combination of the first 8 bits of
      @ref group_cs_com_refresh_flags</td></tr>
  </table>

  @return @ref page_protocol_basic_err_packet or
    @ref page_protocol_basic_ok_packet

  @sa dispatch_command, handle_reload_request, mysql_refresh
*/


/**
  @page page_protocol_com_statistics COM_STATISTICS

  Get a human readable string of some internal status vars.
  The statistics are refreshed at the time of executing this command.
  If the returned string is of zero length an error message is returned
  by ::mysql_stat to the client application instead
  of the actual empty statistics string.

  @return elther a @ref sect_protocol_basic_dt_string_eof "string&lt;EOF&gt;"

  <table>
  <caption>Payload</caption>
  <tr><th>Type</th><th>Name</th><th>Description</th></tr>
  <tr><td>@ref a_protocol_type_int1 "int&lt;1&gt;"</td>
      <td>command</td>
      <td>0x08: COM_STATISTICS</td></tr>
  </table>

  @sa cli_read_statistics, mysql_stat, dispatch_command, calc_sum_of_all_status
*/


/**
  @page page_protocol_com_process_info COM_PROCESS_INFO

  @warning As of 5.7.11 ::COM_PROCESS_INFO is deprecated in favor of ::COM_QUERY
    with SHOW PROCESSLIST

  Get a list of active threads

  @return @ref page_protocol_com_query_response_text_resultset or a
  @ref page_protocol_basic_err_packet

  <table>
  <caption>Payload</caption>
  <tr><th>Type</th><th>Name</th><th>Description</th></tr>
  <tr><td>@ref a_protocol_type_int1 "int&lt;1&gt;"</td>
      <td>command</td>
      <td>0x0A: COM_PROCESS_INFO</td></tr>
  </table>

  @sa mysql_list_processes, dispatch_command, mysqld_list_processes
*/


/**
  @page page_protocol_com_process_kill COM_PROCESS_KILL

  Ask the server to terminate a connection

  @warning As of MySQL 5.7.11, COM_PROCESS_KILL is deprecated and will be
  removed in a future version of MySQL. Instead, use ::COM_QUERY and
  a KILL command.

  Same as the SQL command `KILL <id>`.

  <table>
  <caption>Payload</caption>
  <tr><th>Type</th><th>Name</th><th>Description</th></tr>
  <tr><td>@ref a_protocol_type_int1 "int&lt;1&gt;"</td>
      <td>command</td>
      <td>0x0C: COM_PROCESS_KILL</td></tr>
  <tr><td>@ref a_protocol_type_int4 "int&lt;4&gt;"</td>
      <td>connection_id</td>
      <td>The connection to kill</td></tr>
  </table>

  @return @ref page_protocol_basic_err_packet or
    @ref page_protocol_basic_ok_packet

  @sa dispatch_command, mysql_kill, sql_kill
*/

/**
  @page page_protocol_com_debug COM_DEBUG

  @brief Dump debug info to server's stdout

  COM_DEBUG triggers a dump on internal debug info to stdout of the mysql-server.

  The ::SUPER_ACL privilege is required for this operation.

  <table>
  <caption>Payload</caption>
  <tr><th>Type</th><th>Name</th><th>Description</th></tr>
  <tr><td>@ref a_protocol_type_int1 "int&lt;1&gt;"</td>
      <td>command</td>
      <td>0x0D: COM_DEBUG</td></tr>
  </table>

  @return @ref page_protocol_basic_err_packet or
    @ref page_protocol_basic_ok_packet

  @sa mysql_dump_debug_info, dispatch_command, mysql_print_status
*/

/**
  @page page_protocol_com_ping COM_PING

  @brief Check if the server is alive

  <table>
  <caption>Payload</caption>
  <tr><th>Type</th><th>Name</th><th>Description</th></tr>
  <tr><td>@ref a_protocol_type_int1 "int&lt;1&gt;"</td>
      <td>command</td>
      <td>0x0E: COM_PING</td></tr>
  </table>

  @return @ref page_protocol_basic_ok_packet

  @sa mysql_ping, dispatch_command
*/

/**
  @page page_protocol_com_reset_connection COM_RESET_CONNECTION

  @brief Resets the session state

  A more lightweightt version of ::COM_CHANGE_USER that does
  about the same to clean up the session state, but:
  - it does not re-authenticate (and do the extra client/server
    exchange for that)
  - it does not close the connection

  <table>
  <caption>Payload</caption>
  <tr><th>Type</th><th>Name</th><th>Description</th></tr>
  <tr><td>@ref a_protocol_type_int1 "int&lt;1&gt;"</td>
      <td>command</td>
      <td>0x1F: COM_RESET_CONNECTION</td></tr>
  </table>

  @return @ref page_protocol_basic_ok_packet

  @sa ::mysql_reset_connection, THD::cleanup_connection,
  ::dispatch_command
*/

/**
  @page page_protocol_com_stmt_prepare COM_STMT_PREPARE

  @brief Creates a prepared statement for the passed query string.

  The server returns a @ref sect_protocol_com_stmt_prepare_response which
  contains a `statement-id` which is ised to identify the prepared statement.

  <table>
  <caption>Payload</caption>
  <tr><th>Type</th><th>Name</th><th>Description</th></tr>
  <tr><td>@ref a_protocol_type_int1 "int&lt;1&gt;"</td>
      <td>command</td>
      <td>0x16: COM_STMT_PREPARE</td></tr>
  <tr><td>@ref sect_protocol_basic_dt_string_eof "string&lt;EOF&gt;"</td>
      <td>query</td>
      <td>The query to prepare</td></tr>
  </table>

  @par Example
  ~~~~~~~
  1c 00 00 00 16 53 45 4c    45 43 54 20 43 4f 4e 43    .....SELECT CONC
  41 54 28 3f 2c 20 3f 29    20 41 53 20 63 6f 6c 31    AT(?, ?) AS col1
  ~~~~~~~

  @return @ref sect_protocol_com_stmt_prepare_response_ok on success,
     @ref page_protocol_basic_err_packet otherwise

  @sa ::mysqld_stmt_prepare, ::mysql_stmt_precheck, ::Prepared_statement,
  ::mysql_stmt_prepare, ::mysql_stmt_init

  @note As LOAD DATA isn't supported by ::COM_STMT_PREPARE yet, no
  @ref page_protocol_com_query_response_local_infile_request is expected here.
  This is unlike @ref page_protocol_com_query_response.


  @section sect_protocol_com_stmt_prepare_response COM_STMT_PREPARE Response

  If ::COM_STMT_PREPARE succeeded, it sends a
  @ref sect_protocol_com_stmt_prepare_response_ok


  @subsection sect_protocol_com_stmt_prepare_response_ok COM_STMT_PREPARE_OK

  <table>
  <caption>Payload of the first packet</caption>
  <tr><th>Type</th><th>Name</th><th>Description</th></tr>
  <tr><td>@ref a_protocol_type_int1 "int&lt;1&gt;"</td>
      <td>status</td>
      <td>0x00: OK: Ignored by ::cli_read_prepare_result</td></tr>
  <tr><td>@ref a_protocol_type_int4 "int&lt;4&gt;"</td>
      <td>statement_id</td>
      <td>statement ID</td></tr>
  <tr><td>@ref a_protocol_type_int2 "int&lt;2&gt;"</td>
      <td>num_columns</td>
      <td>Number of columns</td></tr>
  <tr><td>@ref a_protocol_type_int2 "int&lt;2&gt;"</td>
      <td>num_params</td>
      <td>Number of parameters</td></tr>
  <tr><td>@ref a_protocol_type_int1 "int&lt;1&gt;"</td>
      <td>reserved_1</td>
      <td>[00] filler</td></tr>
  <tr><td colspan="3">if (packet_lenght > 12) {</td></tr>
  <tr><td>@ref a_protocol_type_int2 "int&lt;2&gt;"</td>
      <td>warning_count</td>
      <td>Number of warnings</td></tr>
  <tr><td colspan="3">if capabilities @& ::CLIENT_OPTIONAL_RESULTSET_METADATA {</td></tr>
  <tr><td>@ref a_protocol_type_int1 "int&lt;1&gt;"</td>
      <td>metadata_follows</td>
      <td>Flag specifying if metadata are skipped or not.
      See @ref enum_resultset_metadata</td></tr>
  <tr><td colspan="3">} -- ::CLIENT_OPTIONAL_RESULTSET_METADATA {</td></tr>
  <tr><td colspan="3">} -- packet_lenght > 12</td></tr>
  </table>

  if `num_params` > 0 and ::CLIENT_OPTIONAL_RESULTSET_METADATA is not set or
  if `medatdata_follows` is ::RESULTSET_METADATA_FULL `num_params` packets will
  follow. Then a @ref page_protocol_basic_eof_packet will be transmitted,
  provided that ::CLIENT_DEPRECATE_EOF is not set.

  <table>
  <caption>Parameter definition block</caption>
  <tr><th>Type</th><th>Name</th><th>Description</th></tr>
  <tr><td colspan="3">`num_params` *
    @ref page_protocol_com_query_response_text_resultset_column_definition</td></tr>
  <tr><td colspan="3">if (not capabilities @& ::CLIENT_DEPRECATE_EOF) {</td></tr>
  <tr><td colspan="3">@ref page_protocol_basic_eof_packet</td></tr>
  <tr><td colspan="3">} --::CLIENT_DEPRECATE_EOF</td></tr>
  </table>

  if `num_columns` > 0 and ::CLIENT_OPTIONAL_RESULTSET_METADATA is not set or
  if `medatdata_follows` is ::RESULTSET_METADATA_FULL `num_columns` packets will
  follow. Then a @ref page_protocol_basic_eof_packet will be transmitted,
  provided that ::CLIENT_DEPRECATE_EOF is not set.

  <table>
  <caption>Column definition block</caption>
  <tr><th>Type</th><th>Name</th><th>Description</th></tr>
  <tr><td colspan="3">`num_columns` *
  @ref page_protocol_com_query_response_text_resultset_column_definition</td></tr>
  <tr><td colspan="3">if (not capabilities @& ::CLIENT_DEPRECATE_EOF) {</td></tr>
  <tr><td colspan="3">@ref page_protocol_basic_eof_packet</td></tr>
  <tr><td colspan="3">} --::CLIENT_DEPRECATE_EOF</td></tr>
  </table>

  @par Example
  for a prepared query like  SELECT CONCAT(?, ?) AS col1 and no ::CLIENT_OPTIONAL_RESULTSET_METADATA
  ~~~~~~~~~~~
  0c 00 00 01 00 01 00 00    00 01 00 02 00 00 00 00|   ................
  17 00 00 02 03 64 65 66    00 00 00 01 3f 00 0c 3f    .....def....?..?
  00 00 00 00 00 fd 80 00    00 00 00|17 00 00 03 03    ................
  64 65 66 00 00 00 01 3f    00 0c 3f 00 00 00 00 00    def....?..?.....
  fd 80 00 00 00 00|05 00    00 04 fe 00 00 02 00|1a    ................
  00 00 05 03 64 65 66 00    00 00 04 63 6f 6c 31 00    ....def....col1.
  0c 3f 00 00 00 00 00 fd    80 00 1f 00 00|05 00 00    .?..............
  06 fe 00 00 02 00                                     ...
  ~~~~~~~~~~~

  @par Example
  for a a query without parameters and resultset like DO 1 and no ::CLIENT_OPTIONAL_RESULTSET_METADATA :
  ~~~~~~~~~~~
  0c 00 00 01 00 01 00 00    00 00 00 00 00 00 00 00
  ~~~~~~~~~~~

  @sa ::cli_read_prepare_result, mysql_stmt_prepare, ::send_statement,
  THD::send_result_metadata
*/

/**
  @page page_protocol_com_stmt_send_long_data COM_STMT_SEND_LONG_DATA

  @brief Sends the data for a parameter.

  Repeating to send it, appends the data to the parameter.

  No response is sent back to the client

  @startuml
  Client -> Server : COM_STMT_SEND_LONG_DATA
  @enduml

  @return None

  <table>
  <caption>Payload</caption>
  <tr><th>Type</th><th>Name</th><th>Description</th></tr>
  <tr><td>@ref a_protocol_type_int1 "int&lt;1&gt;"</td>
      <td>status</td>
      <td>[0x18] COM_STMT_SEND_LONG_DATA</td></tr>
  <tr><td>@ref a_protocol_type_int1 "int&lt;4&gt;"</td>
      <td>statement_id</td>
      <td>ID of the statement</td></tr>
  <tr><td>@ref a_protocol_type_int2 "int&lt;2&gt;"</td>
      <td>param_id</td>
      <td>The parameter to supply data to</td></tr>
  <tr><td>@ref sect_protocol_basic_dt_string_var "binary&lt;var&gt;"</td>
      <td>data</td>
      <td>The actual payload to send</td></tr>
  </table>

  @note ::COM_STMT_SEND_LONG_DATA has to be sent before ::COM_STMT_EXECUTE
*/

/**
  @page page_protocol_com_stmt_execute COM_STMT_EXECUTE

  ::COM_STMT_EXECUTE asks the server to execute a prepared statement as
  identified by `statement_id`.

  It sends the values for the placeholders of the prepared statement
  (if it contained any) in @ref sect_protocol_binary_resultset_row_value
  form. The type of each parameter is made up of two bytes:
    - the type as in @ref enum_field_types
    - a flag byte which has the highest bit set if the type is unsigned [80]

  The `num_params` used for this packet has to match the `num_params` of the
  @ref sect_protocol_com_stmt_prepare_response_ok of the corresponsing prepared
  statement.

  @return @subpage page_protocol_com_stmt_execute_response

  <table>
  <caption>Payload</caption>
  <tr><th>Type</th><th>Name</th><th>Description</th></tr>
  <tr><td>@ref a_protocol_type_int1 "int&lt;1&gt;"</td>
      <td>status</td>
      <td>[0x17] COM_STMT_EXECUTE</td></tr>
  <tr><td>@ref a_protocol_type_int4 "int&lt;4&gt;"</td>
      <td>statement_id</td>
      <td>ID of the prepared statement to execute</td></tr>
  <tr><td>@ref a_protocol_type_int1 "int&lt;1&gt;"</td>
      <td>flags</td>
      <td>Flags. See ::enum_cursor_type</td></tr>
  <tr><td>@ref a_protocol_type_int4 "int&lt;4&gt;"</td>
      <td>iteration_count</td>
      <td>Number of times to execute the statement. Currently always 1.</td></tr>
  <tr><td colspan="3">if num_params > 0 {</td></tr>
  <tr><td>@ref sect_protocol_basic_dt_string_var "binary&lt;var&gt;"</td>
      <td>null_bitmap</td>
      <td>NULL bitmap, length= (num_params + 7) / 8</td></tr>
  <tr><td>@ref a_protocol_type_int1 "int&lt;1&gt;"</td>
      <td>new_params_bind_flag</td>
      <td>Flag if parameters must be re-bound</td></tr>
  <tr><td colspan="3">if new_params_bind_flag {</td></tr>
  <tr><td>@ref sect_protocol_basic_dt_string_var "binary&lt;var&gt;"</td>
      <td>parameter_types</td>
      <td>Type of each parameter, length: num_params * 2</td></tr>
  <tr><td>@ref sect_protocol_basic_dt_string_var "binary&lt;var&gt;"</td>
      <td>parameter_values</td>
      <td>value of each parameter</td></tr>
  </table>

  @par Example
  ~~~~~~~~~
  12 00 00 00 17 01 00 00    00 00 01 00 00 00 00 01    ................
  0f 00 03 66 6f 6f                                     ...foo
  ~~~~~~~~~

  `null_bitmap` is like the NULL-bitmap for the
  @ref sect_protocol_binary_resultset_row just that it has a bit_offset of 0.

  @sa ::mysql_stmt_execute, ::cli_stmt_execute, ::mysql_stmt_precheck,
  ::mysqld_stmt_execute
*/

/**
  @page page_protocol_com_stmt_execute_response COM_STMT_EXECUTE Response

  Similar to the @ref page_protocol_com_query_response a ::COM_STMT_EXECUTE
  returns either:
    - a @ref page_protocol_basic_ok_packet
    - a @ref page_protocol_basic_err_packet
    - @subpage page_protocol_binary_resultset
*/

/**
  @page page_protocol_binary_resultset Binary Protocol Resultset

  Binary Protocol Resultset is similar to the
  @ref page_protocol_com_query_response_text_resultset.
  It just contains the rows in @ref sect_protocol_binary_resultset_row
  format.

  <table>
  <caption>ProtocolBinary::Resultset:</caption>
  <tr><th>Type</th><th>Name</th><th>Description</th></tr>
  <tr><td>@ref sect_protocol_basic_dt_int_le "int&lt;lenenc&gt;"</td>
    <td>column_count</td>
    <td>always grater than 0</td></tr>
  <tr><td colspan="3">`column_count` *
    @ref page_protocol_com_query_response_text_resultset_column_definition</td></tr>
  <tr><td colspan="3">None or many
    @ref sect_protocol_binary_resultset_row</td></tr>
  <tr><td colspan="3">@ref page_protocol_basic_eof_packet</td></tr>
  </table>

  @note if ::CLIENT_DEPRECATE_EOF client capability flag is set,
  @ref page_protocol_basic_ok_packet is sent, else
  @ref page_protocol_basic_eof_packet is sent.

  @par Example
  ~~~~~~~
  01 00 00 01 01|1a 00 00    02 03 64 65 66 00 00 00    ..........def...
  04 63 6f 6c 31 00 0c 08    00 06 00 00 00 fd 00 00    .col1...........
  1f 00 00|05 00 00 03 fe    00 00 02 00|09 00 00 04    ................
  00 00 06 66 6f 6f 62 61    72|05 00 00 05 fe 00 00    ...foobar.......
  02 00
  ~~~~~~~


  @section sect_protocol_binary_resultset_row Binary Protocol Resultset Row

  A Binary Protocol Resultset Row is made up of a `NULL bitmap` containing as
  many bits as we have columns in the resultset + 2 and the `values` for
  columns that are not NULL in the @ref sect_protocol_binary_resultset_row_value
  format.

  <table>
  <caption>ProtocolBinary::ResultsetRow:</caption>
  <tr><th>Type</th><th>Name</th><th>Description</th></tr>
  <tr><td>@ref a_protocol_type_int1 "int&lt;1&gt;"</td>
      <td>packet_header</td>
      <td>[0x00] packer header</td></tr>
  <tr><td>@ref sect_protocol_basic_dt_string_var "binary&lt;var&gt;"</td>
    <td>null_bitmap</td>
    <td>NULL bitmap, length= (column_count + 7 + 2) / 8</td></tr>
  <tr><td>@ref sect_protocol_basic_dt_string_var "binary&lt;var&gt;"</td>
    <td>values</td>
    <td>values for non-null columns</td></tr>
  </table>

  @par Example
  ~~~~~~~~
  09 00 00 04 00 00 06 66 6f 6f 62 61 72
  ~~~~~~~~


  @subsection sect_protocol_binary_resultset_row_null_bitmap NULL-Bitmap

  The binary protocol sends NULL values as bits inside a bitmap instead of a
  full byte as the @ref page_protocol_com_query_response_text_resultset_row
  does. If many NULL values are sent, it is more efficient than the old way.

  @par Caution
  For the @ref sect_protocol_binary_resultset_row the num_fields
  and the field_pos need to add a offset of 2. For ::COM_STMT_EXECUTE
  this offset is 0.

  The NULL-bitmap needs enough space to store a possible NULL bit for each
  column that is sent. Its space is calculated with:
  ~~~~~
  NULL-bitmap-bytes = (num_fields + 7 + offset) / 8
  ~~~~~

  resulting in:

  <table>
  <tr><th>num_fields+offset</th><th>NULL_bitmap bytes</th></tr>
  <tr><td>0</td><td>0</td></tr>
  <tr><td>1</td><td>1</td></tr>
  <tr><td>[...]</td><td>[...]</td></tr>
  <tr><td>8</td><td>1</td></tr>
  <tr><td>9</td><td>2</td></tr>
  <tr><td>[...]</td><td>[...]</td></tr>
  </table>

  To store a NULL bit in the bitmap, you need to calculate the bitmap-byte
  (starting with 0) and the bitpos (starting with 0) in that byte from the
  index_field (starting with 0):

  ~~~~~~~~~~
  NULL-bitmap-byte = ((field-pos + offset) / 8)
  NULL-bitmap-bit  = ((field-pos + offset) % 8)
  ~~~~~~~~~~

  @par Example
  ~~~~~~~~~~
  Resultset Row, 9 fields, 9th field is a NULL (9th field -> field-index == 8, offset == 2)

  nulls -> [00] [00]

  byte_pos = (10 / 8) = 1
  bit_pos  = (10 % 8) = 2

  nulls[byte_pos] |= 1 << bit_pos
  nulls[1] |= 1 << 2;

  nulls -> [00] [04]
  ~~~~~~~~~~

  @section sect_protocol_binary_resultset_row_value Binary Protocol Value

  @subsection sect_protocol_binary_resultset_row_value_string ProtocolBinary::MYSQL_TYPE_STRING, ProtocolBinary::MYSQL_TYPE_VARCHAR, ProtocolBinary::MYSQL_TYPE_VAR_STRING, ProtocolBinary::MYSQL_TYPE_ENUM, ProtocolBinary::MYSQL_TYPE_SET, ProtocolBinary::MYSQL_TYPE_LONG_BLOB, ProtocolBinary::MYSQL_TYPE_MEDIUM_BLOB, ProtocolBinary::MYSQL_TYPE_BLOB, ProtocolBinary::MYSQL_TYPE_TINY_BLOB, ProtocolBinary::MYSQL_TYPE_GEOMETRY, ProtocolBinary::MYSQL_TYPE_BIT, ProtocolBinary::MYSQL_TYPE_DECIMAL, ProtocolBinary::MYSQL_TYPE_NEWDECIMAL:

  <table>
  <caption>::MYSQL_TYPE_STRING</caption>
  <tr><th>Type</th><th>Name</th><th>Description</th></tr>
  <tr><td>@ref sect_protocol_basic_dt_string_le "string&lt;lenenc&gt;"</td>
    <td>value</td>
    <td>String</td></tr>
  </table>

  @par Example
  ~~~~~~~~
  03 66 6f 6f -- string = "foo"
  ~~~~~~~~

  @subsection sect_protocol_binary_resultset_row_value_longlong ProtocolBinary::MYSQL_TYPE_LONGLONG

  <table>
  <caption>::MYSQL_TYPE_LONGLONG</caption>
  <tr><th>Type</th><th>Name</th><th>Description</th></tr>
  <tr><td>@ref a_protocol_type_int8 "int&lt;8&gt;"</td>
      <td>value</td>
      <td>integer</td></tr>
  </table>

  @par Example
  ~~~~~~~~
  01 00 00 00 00 00 00 00 -- int64 = 1
  ~~~~~~~~

  @subsection sect_protocol_binary_resultset_row_value_long ProtocolBinary::MYSQL_TYPE_LONG, ProtocolBinary::MYSQL_TYPE_INT24

  <table>
  <caption>::MYSQL_TYPE_LONG, ::MYSQL_TYPE_INT24</caption>
  <tr><th>Type</th><th>Name</th><th>Description</th></tr>
  <tr><td>@ref a_protocol_type_int4 "int&lt;4&gt;"</td>
    <td>value</td>
    <td>integer</td></tr>
  </table>

  @par Example
  ~~~~~~~~
  01 00 00 00 -- int32 = 1
  ~~~~~~~~

  @subsection sect_protocol_binary_resultset_row_value_short ProtocolBinary::MYSQL_TYPE_SHORT, ProtocolBinary::MYSQL_TYPE_YEAR

  <table>
  <caption>::MYSQL_TYPE_SHORT, ::MYSQL_TYPE_YEAR</caption>
  <tr><th>Type</th><th>Name</th><th>Description</th></tr>
  <tr><td>@ref a_protocol_type_int2 "int&lt;2&gt;"</td>
    <td>value</td>
    <td>integer</td></tr>
  </table>

  @par Example
  ~~~~~~~~
  01 00 -- int16 = 1
  ~~~~~~~~

  @subsection sect_protocol_binary_resultset_row_value_tiny ProtocolBinary::MYSQL_TYPE_TINY

  <table>
  <caption>::MYSQL_TYPE_TINY</caption>
  <tr><th>Type</th><th>Name</th><th>Description</th></tr>
  <tr><td>@ref a_protocol_type_int1 "int&lt;1&gt;"</td>
    <td>value</td>
    <td>integer</td></tr>
  </table>

  @par Example
  ~~~~~~~~
  01 -- int8 = 1
  ~~~~~~~~

  @subsection sect_protocol_binary_resultset_row_value_double ProtocolBinary::MYSQL_TYPE_DOUBLE

  MYSQL_TYPE_DOUBLE stores a floating point in IEEE 754 double precision format.

  First byte is the last byte of the significant as stored in C.

  <table>
  <caption>::MYSQL_TYPE_DOUBLE</caption>
  <tr><th>Type</th><th>Name</th><th>Description</th></tr>
  <tr><td>@ref sect_protocol_basic_dt_string_fix "string[8]"</td>
    <td>value</td>
    <td>a IEEE 754 double precision format (8 bytes) double</td></tr>
  </table>

  @par Example
  ~~~~~~~~
  66 66 66 66 66 66 24 40 -- double = 10.2
  ~~~~~~~~

  @subsection sect_protocol_binary_resultset_row_value_float ProtocolBinary::MYSQL_TYPE_FLOAT

  MYSQL_TYPE_FLOAT stores a floating point in IEEE 754 single precision format.

  <table>
  <caption>::MYSQL_TYPE_FLOAT</caption>
  <tr><th>Type</th><th>Name</th><th>Description</th></tr>
  <tr><td>@ref sect_protocol_basic_dt_string_fix "string[4]"</td>
    <td>value</td>
    <td>a IEEE 754 single precision format (4 bytes) float</td></tr>
  </table>

  @par Example
  ~~~~~~~~
  33 33 23 41 -- float = 10.2
  ~~~~~~~~

  @subsection sect_protocol_binary_resultset_row_value_date ProtocolBinary::MYSQL_TYPE_DATE, ProtocolBinary::MYSQL_TYPE_DATETIME, ProtocolBinary::MYSQL_TYPE_TIMESTAMP:

  Type to store a ::MYSQL_TYPE_DATE, ::MYSQL_TYPE_DATETIME and
  ::MYSQL_TYPE_TIMESTAMP fields in the binary protocol.

  To save space the packet can be compressed:
    - if year, month, day, hour, minutes, seconds and microseconds are all 0,
      length is 0 and no other field is sent.
    - if hour, seconds and microseconds are all 0, length is 4 and no other
      field is sent.
    - if microseconds is 0, length is 7 and micro_seconds is not sent.
    - otherwise the length is 11


  <table>
  <caption>::MYSQL_TYPE_DATE, ::MYSQL_TYPE_DATETIME and ::MYSQL_TYPE_TIMESTAMP</caption>
  <tr><th>Type</th><th>Name</th><th>Description</th></tr>
  <tr><td>@ref a_protocol_type_int1 "int&lt;1&gt;"</td>
    <td>length</td>
    <td>number of bytes following (valid values: 0, 4, 7, 11)</td></tr>
  <tr><td>@ref a_protocol_type_int2 "int&lt;2&gt;"</td>
    <td>year</td>
    <td>year</td></tr>
  <tr><td>@ref a_protocol_type_int1 "int&lt;1&gt;"</td>
    <td>month</td>
    <td>month</td></tr>
  <tr><td>@ref a_protocol_type_int1 "int&lt;1&gt;"</td>
    <td>day</td>
    <td>day</td></tr>
  <tr><td>@ref a_protocol_type_int1 "int&lt;1&gt;"</td>
    <td>hour</td>
    <td>hour</td></tr>
  <tr><td>@ref a_protocol_type_int1 "int&lt;1&gt;"</td>
    <td>minute</td>
    <td>minute</td></tr>
  <tr><td>@ref a_protocol_type_int1 "int&lt;1&gt;"</td>
    <td>second</td>
    <td>second</td></tr>
  <tr><td>@ref a_protocol_type_int4 "int&lt;4&gt;"</td>
    <td>microsecond</td>
    <td>micro seconds</td></tr>
  </table>

  @par Example
  ~~~~~~~~
  0b da 07 0a 11 13 1b 1e 01 00 00 00 -- datetime 2010-10-17 19:27:30.000 001
  04 da 07 0a 11                      -- date = 2010-10-17
  0b da 07 0a 11 13 1b 1e 01 00 00 00 -- timestamp
  ~~~~~~~~

  @subsection sect_protocol_binary_resultset_row_value_time ProtocolBinary::MYSQL_TYPE_TIME

  Type to store a ::MYSQL_TYPE_TIME field in the binary protocol.

  To save space the packet can be compressed:
  - if day, hour, minutes, seconds and microseconds are all 0,
  length is 0 and no other field is sent.
  - if microseconds is 0, length is 8 and micro_seconds is not sent.
  - otherwise the length is 12


  <table>
  <caption>::MYSQL_TYPE_DATE, ::MYSQL_TYPE_DATETIME and ::MYSQL_TYPE_TIMESTAMP</caption>
  <tr><th>Type</th><th>Name</th><th>Description</th></tr>
  <tr><td>@ref a_protocol_type_int1 "int&lt;1&gt;"</td>
  <td>length</td>
  <td>number of bytes following (valid values: 0, 8, 12)</td></tr>
  <tr><td>@ref a_protocol_type_int1 "int&lt;1&gt;"</td>
  <td>is_negative</td>
  <td>1 if minus, 0 for plus</td></tr>
  <tr><td>@ref a_protocol_type_int4 "int&lt;4&gt;"</td>
  <td>days</td>
  <td>days</td></tr>
  <tr><td>@ref a_protocol_type_int1 "int&lt;1&gt;"</td>
  <td>hour</td>
  <td>hour</td></tr>
  <tr><td>@ref a_protocol_type_int1 "int&lt;1&gt;"</td>
  <td>minute</td>
  <td>minute</td></tr>
  <tr><td>@ref a_protocol_type_int1 "int&lt;1&gt;"</td>
  <td>second</td>
  <td>second</td></tr>
  <tr><td>@ref a_protocol_type_int4 "int&lt;4&gt;"</td>
  <td>microsecond</td>
  <td>micro seconds</td></tr>
  </table>

  @par Example
  ~~~~~~~~
  0c 01 78 00 00 00 13 1b 1e 01 00 00 00 -- time  -120d 19:27:30.000 001
  08 01 78 00 00 00 13 1b 1e             -- time  -120d 19:27:30
  01                                     -- time     0d 00:00:00
  ~~~~~~~~

  @subsection sect_protocol_binary_resultset_row_value_null ProtocolBinary::MYSQL_TYPE_NULL

  stored in the @ref sect_protocol_binary_resultset_row_null_bitmap only
 */

/* clang-format on */

/**
  @page page_protocol_com_stmt_reset COM_STMT_RESET

  ::COM_STMT_RESET resets the data of a prepared statement which was
  accumulated with ::COM_STMT_SEND_LONG_DATA commands and closes the cursor if
  it was opened with ::COM_STMT_EXECUTE.

  The server will send a @ref page_protocol_basic_ok_packet if the
  statement could be reset, a @ref page_protocol_basic_err_packet if not.

  @return @ref page_protocol_basic_ok_packet or a
  @ref page_protocol_basic_err_packet

  <table>
  <caption>Payload</caption>
  <tr><th>Type</th><th>Name</th><th>Description</th></tr>
  <tr><td>@ref a_protocol_type_int1 "int&lt;1&gt;"</td>
      <td>status</td>
      <td>[0x1A] COM_STMT_RESET</td></tr>
  <tr><td>@ref a_protocol_type_int4 "int&lt;4&gt;"</td>
      <td>statement_id</td>
      <td>ID of the prepared statement to reset</td></tr>
  </table>

  @par Example
  ~~~~~~~~~~~~
  05 00 00 00 1a 01 00 00    00                         .........
  ~~~~~~~~~~~~

  @sa ::mysql_stmt_reset, ::mysqld_stmt_reset, ::mysql_stmt_precheck
*/

/**
  @page page_protocol_com_stmt_close COM_STMT_CLOSE

  ::COM_STMT_CLOSE deallocates a prepared statement.

  No response packet is sent back to the client.

  @return None

  <table>
  <caption>Payload</caption>
  <tr><th>Type</th><th>Name</th><th>Description</th></tr>
  <tr><td>@ref a_protocol_type_int1 "int&lt;1&gt;"</td>
      <td>status</td>
      <td>[0x19] COM_STMT_CLOSE</td></tr>
  <tr><td>@ref a_protocol_type_int4 "int&lt;4&gt;"</td>
      <td>statement_id</td>
      <td>ID of the prepared statement to close</td></tr>
  </table>

  @par Example
  ~~~~~~~~~~~~
  05 00 00 00 19 01 00 00    00                         .........
  ~~~~~~~~~~~~

  @sa ::mysql_stmt_close, ::mysql_stmt_prepare,
  ::mysqld_stmt_close, ::mysql_stmt_precheck
*/

/**
  @page page_protocol_com_stmt_fetch COM_STMT_FETCH

  Fetches the requested amount of rows from
  a resultset produced by ::COM_STMT_EXECUTE

  @return @ref sect_protocol_com_stmt_fetch_response
  <table>
  <caption>Payload</caption>
  <tr><th>Type</th><th>Name</th><th>Description</th></tr>
  <tr><td>@ref a_protocol_type_int1 "int&lt;1&gt;"</td>
      <td>status</td>
      <td>[0x19] COM_STMT_CLOSE</td></tr>
  <tr><td>@ref a_protocol_type_int4 "int&lt;4&gt;"</td>
      <td>statement_id</td>
      <td>ID of the prepared statement to close</td></tr>
  <tr><td>@ref a_protocol_type_int4 "int&lt;4&gt;"</td>
      <td>num_rows</td>
      <td>max number of rows to return</td></tr>
  </table>

  @sa ::mysqld_stmt_fetch, ::mysql_stmt_fetch

  @section sect_protocol_com_stmt_fetch_response COM_STMT_FETCH Response

  ::COM_STMT_FETCH may return one of:
    - @ref sect_protocol_command_phase_sp_multi_resultset
    - @ref page_protocol_basic_err_packet
*/

bool Protocol_classic::parse_packet(union COM_DATA *data,
                                    enum_server_command cmd) {
  DBUG_ENTER("Protocol_classic::parse_packet");
  switch (cmd) {
    case COM_INIT_DB: {
      data->com_init_db.db_name =
          reinterpret_cast<const char *>(input_raw_packet);
      data->com_init_db.length = input_packet_length;
      break;
    }
    case COM_REFRESH: {
      if (input_packet_length < 1) goto malformed;
      data->com_refresh.options = input_raw_packet[0];
      break;
    }
    case COM_PROCESS_KILL: {
      if (input_packet_length < 4) goto malformed;
      data->com_kill.id = (ulong)uint4korr(input_raw_packet);
      break;
    }
    case COM_SET_OPTION: {
      if (input_packet_length < 2) goto malformed;
      data->com_set_option.opt_command = uint2korr(input_raw_packet);
      break;
    }
    case COM_STMT_EXECUTE: {
      if (input_packet_length < 9) goto malformed;
      uchar *read_pos = input_raw_packet;
      size_t packet_left = input_packet_length;

      // Get the statement id
      data->com_stmt_execute.stmt_id = uint4korr(read_pos);
      read_pos += 4;
      packet_left -= 4;
      // Get execution flags
      data->com_stmt_execute.open_cursor = static_cast<bool>(*read_pos);
      read_pos += 5;
      packet_left -= 5;
      DBUG_PRINT("info", ("stmt %lu", data->com_stmt_execute.stmt_id));
      DBUG_PRINT("info", ("Flags %lu", data->com_stmt_execute.open_cursor));

      // Get the statement by id
      Prepared_statement *stmt =
          m_thd->stmt_map.find(data->com_stmt_execute.stmt_id);
      data->com_stmt_execute.parameter_count = 0;

      /*
        If no statement found there's no need to generate error.
        It will be generated in sql_parse.cc which will check again for the id.
      */
      if (!stmt || stmt->param_count < 1) break;

      uint param_count = stmt->param_count;
      data->com_stmt_execute.parameters =
          static_cast<PS_PARAM *>(m_thd->alloc(param_count * sizeof(PS_PARAM)));
      if (!data->com_stmt_execute.parameters)
        goto malformed; /* purecov: inspected */

      /* Then comes the null bits */
      const uint null_bits_packet_len = (param_count + 7) / 8;
      if (packet_left < null_bits_packet_len) goto malformed;
      unsigned char *null_bits = read_pos;
      read_pos += null_bits_packet_len;
      packet_left -= null_bits_packet_len;

      PS_PARAM *params = data->com_stmt_execute.parameters;

      /* Then comes the types byte. If set, new types are provided */
      if (!packet_left) goto malformed;
      bool has_new_types = static_cast<bool>(*read_pos++);
      --packet_left;
      data->com_stmt_execute.has_new_types = has_new_types;
      if (has_new_types) {
        DBUG_PRINT("info", ("Types provided"));
        for (uint i = 0; i < param_count; ++i) {
          if (packet_left < 2) goto malformed;

          ushort type_code = sint2korr(read_pos);
          read_pos += 2;
          packet_left -= 2;

          const uint signed_bit = 1 << 15;
          params[i].type =
              static_cast<enum enum_field_types>(type_code & ~signed_bit);
          params[i].unsigned_type = static_cast<bool>(type_code & signed_bit);
          DBUG_PRINT("info", ("type=%u", (uint)params[i].type));
          DBUG_PRINT("info", ("flags=%u", (uint)params[i].unsigned_type));
        }
      }
      /*
        No check for packet_left here or in case of only long data
        we will return malformed, although the packet will be correct
      */

      /* Here comes the real data */
      for (uint i = 0; i < param_count; ++i) {
        params[i].null_bit =
            static_cast<bool>(null_bits[i / 8] & (1 << (i & 7)));
        // Check if parameter is null
        if (params[i].null_bit) {
          DBUG_PRINT("info", ("null param"));
          params[i].value = nullptr;
          params[i].length = 0;
          data->com_stmt_execute.parameter_count++;
          continue;
        }
        enum enum_field_types type =
            has_new_types ? params[i].type : stmt->param_array[i]->data_type();
        if (stmt->param_array[i]->state == Item_param::LONG_DATA_VALUE) {
          DBUG_PRINT("info", ("long data"));
          if (!((type >= MYSQL_TYPE_TINY_BLOB) && (type <= MYSQL_TYPE_STRING)))
            goto malformed;
          data->com_stmt_execute.parameter_count++;

          continue;
        }

        bool buffer_underrun = false;
        ulong header_len;

        // Set parameter length.
        params[i].length = get_ps_param_len(type, read_pos, packet_left,
                                            &header_len, &buffer_underrun);
        if (buffer_underrun) goto malformed;

        read_pos += header_len;
        packet_left -= header_len;

        // Set parameter value
        params[i].value = read_pos;
        read_pos += params[i].length;
        packet_left -= params[i].length;
        data->com_stmt_execute.parameter_count++;
        DBUG_PRINT("info", ("param len %ul", (uint)params[i].length));
      }
      DBUG_PRINT("info", ("param count %ul",
                          (uint)data->com_stmt_execute.parameter_count));
      break;
    }
    case COM_STMT_FETCH: {
      if (input_packet_length < 8) goto malformed;
      data->com_stmt_fetch.stmt_id = uint4korr(input_raw_packet);
      data->com_stmt_fetch.num_rows = uint4korr(input_raw_packet + 4);
      break;
    }
    case COM_STMT_SEND_LONG_DATA: {
      if (input_packet_length < MYSQL_LONG_DATA_HEADER) goto malformed;
      data->com_stmt_send_long_data.stmt_id = uint4korr(input_raw_packet);
      data->com_stmt_send_long_data.param_number =
          uint2korr(input_raw_packet + 4);
      data->com_stmt_send_long_data.longdata = input_raw_packet + 6;
      data->com_stmt_send_long_data.length = input_packet_length - 6;
      break;
    }
    case COM_STMT_PREPARE: {
      data->com_stmt_prepare.query =
          reinterpret_cast<const char *>(input_raw_packet);
      data->com_stmt_prepare.length = input_packet_length;
      break;
    }
    case COM_STMT_CLOSE: {
      if (input_packet_length < 4) goto malformed;

      data->com_stmt_close.stmt_id = uint4korr(input_raw_packet);
      break;
    }
    case COM_STMT_RESET: {
      if (input_packet_length < 4) goto malformed;

      data->com_stmt_reset.stmt_id = uint4korr(input_raw_packet);
      break;
    }
    case COM_QUERY: {
      data->com_query.query = reinterpret_cast<const char *>(input_raw_packet);
      data->com_query.length = input_packet_length;
      break;
    }
    case COM_FIELD_LIST: {
      /*
        We have name + wildcard in packet, separated by endzero
      */
      ulong len = strend((char *)input_raw_packet) - (char *)input_raw_packet;

      if (len >= input_packet_length || len > NAME_LEN) goto malformed;

      data->com_field_list.table_name = input_raw_packet;
      data->com_field_list.table_name_length = len;

      data->com_field_list.query = input_raw_packet + len + 1;
      data->com_field_list.query_length = input_packet_length - len;
      break;
    }
    default:
      break;
  }

  DBUG_RETURN(false);

malformed:
  my_error(ER_MALFORMED_PACKET, MYF(0));
  bad_packet = true;
  DBUG_RETURN(true);
}

bool Protocol_classic::create_command(COM_DATA *com_data,
                                      enum_server_command cmd, uchar *pkt,
                                      size_t length) {
  input_raw_packet = pkt;
  input_packet_length = length;

  return parse_packet(com_data, cmd);
}

int Protocol_classic::get_command(COM_DATA *com_data,
                                  enum_server_command *cmd) {
  // read packet from the network
  if (int rc = read_packet()) return rc;

  /*
    'input_packet_length' contains length of data, as it was stored in packet
    header. In case of malformed header, my_net_read returns zero.
    If input_packet_length is not zero, my_net_read ensures that the returned
    number of bytes was actually read from network.
    There is also an extra safety measure in my_net_read:
    it sets packet[input_packet_length]= 0, but only for non-zero packets.
  */
  if (input_packet_length == 0) /* safety */
  {
    /* Initialize with COM_SLEEP packet */
    input_raw_packet[0] = (uchar)COM_SLEEP;
    input_packet_length = 1;
  }
  /* Do not rely on my_net_read, extra safety against programming errors. */
  input_raw_packet[input_packet_length] = '\0'; /* safety */

  *cmd = (enum enum_server_command)(uchar)input_raw_packet[0];

  if (*cmd >= COM_END) *cmd = COM_END;  // Wrong command

  DBUG_ASSERT(input_packet_length);
  // Skip 'command'
  input_packet_length--;
  input_raw_packet++;

  return parse_packet(com_data, *cmd);
}

uint Protocol_classic::get_rw_status() { return m_thd->net.reading_or_writing; }

/**
  Finish the result set with EOF packet, as is expected by the client,
  if there is an error evaluating the next row and a continue handler
  for the error.
*/

void Protocol_classic::end_partial_result_set() {
  net_send_eof(m_thd, m_thd->server_status,
               0 /* no warnings, we're inside SP */);
}

bool Protocol_classic::flush() { return net_flush(&m_thd->net); }

bool Protocol_classic::store_ps_status(ulong stmt_id, uint column_count,
                                       uint param_count, ulong cond_count) {
  DBUG_ENTER("Protocol_classic::store_ps_status");

  uchar buff[13];
  buff[0] = 0; /* OK packet indicator */
  int4store(buff + 1, stmt_id);
  int2store(buff + 5, column_count);
  int2store(buff + 7, param_count);
  buff[9] = 0;  // Guard against a 4.1 client
  uint16 tmp =
      min(static_cast<uint16>(cond_count), std::numeric_limits<uint16>::max());
  int2store(buff + 10, tmp);
  if (has_client_capability(CLIENT_OPTIONAL_RESULTSET_METADATA)) {
    /* Store resultset metadata flag. */
    buff[12] = static_cast<uchar>(m_thd->variables.resultset_metadata);

    DBUG_RETURN(my_net_write(&m_thd->net, buff, sizeof(buff)));
  }
  DBUG_RETURN(my_net_write(&m_thd->net, buff, sizeof(buff) - 1));
}

bool Protocol_classic::get_compression() { return m_thd->net.compress; }

<<<<<<< HEAD
bool Protocol_classic::start_result_metadata(uint num_cols, uint flags,
                                             const CHARSET_INFO *cs) {
  DBUG_ENTER("Protocol_classic::start_result_metadata");
  DBUG_PRINT("info", ("num_cols %u, flags %u", num_cols, flags));
  result_cs = (CHARSET_INFO *)cs;
  send_metadata = true;
  field_count = num_cols;
  sending_flags = flags;
=======
bool Protocol_classic::start_result_metadata(uint num_cols_arg, uint flags,
                                             const CHARSET_INFO *cs) {
  DBUG_ENTER("Protocol_classic::start_result_metadata");
  DBUG_PRINT("info", ("num_cols %u, flags %u", num_cols_arg, flags));
  uint num_cols = num_cols_arg;
  result_cs = cs;
  send_metadata = true;
  field_count = num_cols;
  sending_flags = flags;

  DBUG_EXECUTE_IF("send_large_column_count_in_metadata", num_cols = 50397184;);
>>>>>>> 4869291f
  /*
    We don't send number of column for PS, as it's sent in a preceding packet.
  */
  if (flags & Protocol::SEND_NUM_ROWS) {
    uchar tmp[sizeof(ulonglong) + 1];
    uchar *pos = net_store_length((uchar *)&tmp, num_cols);

    if (has_client_capability(CLIENT_OPTIONAL_RESULTSET_METADATA)) {
      /* Store resultset metadata flag. */
      *pos = static_cast<uchar>(m_thd->variables.resultset_metadata);
      pos++;
    }

    my_net_write(&m_thd->net, (uchar *)&tmp, (size_t)(pos - (uchar *)&tmp));
  }
  DBUG_EXECUTE_IF("send_large_column_count_in_metadata",
                  num_cols = num_cols_arg;);
#ifndef DBUG_OFF
  /*
    field_types will be filled only if we send metadata.
    Set it to NULL if we skip resultset metadata to avoid
    ::storeXXX() method's asserts failures.
  */
  if (m_thd->variables.resultset_metadata == RESULTSET_METADATA_FULL)
    field_types =
        (enum_field_types *)m_thd->alloc(sizeof(field_types) * num_cols);
  else
    field_types = 0;
  count = 0;
#endif

  DBUG_RETURN(false);
}

bool Protocol_classic::end_result_metadata() {
  DBUG_ENTER("Protocol_classic::end_result_metadata");
  DBUG_PRINT("info", ("num_cols %u, flags %u", field_count, sending_flags));
  send_metadata = false;
  if (sending_flags & SEND_EOF) {
    /* if it is new client do not send EOF packet */
    if (!(has_client_capability(CLIENT_DEPRECATE_EOF))) {
      /*
        Mark the end of meta-data result set, and store m_thd->server_status,
        to show that there is no cursor.
        Send no warning information, as it will be sent at statement end.
      */
      if (write_eof_packet(
              m_thd, &m_thd->net, m_thd->server_status,
              m_thd->get_stmt_da()->current_statement_cond_count())) {
        DBUG_RETURN(true);
      }
    }
  }
  DBUG_RETURN(false);
}

/* clang-format off */
/**
  @page page_protocol_com_query_response_text_resultset_column_definition Column Definition

  if ::CLIENT_PROTOCOL_41 is set @ref sect_protocol_com_query_response_text_resultset_column_definition_41
  is used, @ref sec_protocol_com_query_response_text_resultset_column_definition_320

  @section sect_protocol_com_query_response_text_resultset_column_definition_41 Protocol::ColumnDefinition41:

  <table>
  <caption>Payload</caption>
  <tr><th>Type</th><th>Name</th><th>Description</th></tr>
  <tr><td>@ref sect_protocol_basic_dt_string_le "string&lt;lenenc&gt;"</td>
      <td>catalog</td>
      <td>The catalog used. Currently always "def"</td></tr>
  <tr><td>@ref sect_protocol_basic_dt_string_le "string&lt;lenenc&gt;"</td>
      <td>schema</td>
      <td>schema name</td></tr>
  <tr><td>@ref sect_protocol_basic_dt_string_le "string&lt;lenenc&gt;"</td>
      <td>table</td>
      <td>virtual table name</td></tr>
  <tr><td>@ref sect_protocol_basic_dt_string_le "string&lt;lenenc&gt;"</td>
      <td>org_table</td>
      <td>physical table name</td></tr>
  <tr><td>@ref sect_protocol_basic_dt_string_le "string&lt;lenenc&gt;"</td>
      <td>name</td>
      <td>virtual column name</td></tr>
  <tr><td>@ref sect_protocol_basic_dt_string_le "string&lt;lenenc&gt;"</td>
      <td>org_name</td>
      <td>physical column name</td></tr>
  <tr><td>@ref sect_protocol_basic_dt_int_le "int&lt;lenenc&gt;"</td>
      <td>length of fixed length fields</td>
      <td>[0x0c]</td></tr>
  <tr><td>@ref a_protocol_type_int2 "int&lt;2&gt;"</td>
      <td>character_set</td>
      <td>the column character set as defined in @ref page_protocol_basic_character_set</td></tr>
  <tr><td>@ref a_protocol_type_int4 "int&lt;4&gt;"</td>
      <td>column_length</td>
      <td>maximum length of the field</td></tr>
  <tr><td>@ref a_protocol_type_int1 "int&lt;1&gt;"</td>
      <td>type</td>
      <td>type of the column as defined in ::enum_field_types</td></tr>
  <tr><td>@ref a_protocol_type_int1 "int&lt;2&gt;"</td>
      <td>flags</td>
      <td>Flags as defined in @ref group_cs_column_definition_flags</td></tr>
  <tr><td>@ref a_protocol_type_int1 "int&lt;1&gt;"</td>
      <td>decimals</td>
      <td>max shown decimal digits:
        <ul>
        <li>0x00 for integers and static strings</li>
        <li>0x1f for dynamic strings, double, float</li>
        <li>0x00 to 0x51 for decimals</li>
        </ul></td></tr>
  </table>

  @note `decimals` and `column_length` can be used for text output formatting


  @section sec_protocol_com_query_response_text_resultset_column_definition_320 Protocol::ColumnDefinition320:

  <table>
  <caption>Payload</caption>
  <tr><th>Type</th><th>Name</th><th>Description</th></tr>
  <tr><td>@ref sect_protocol_basic_dt_string_le "string&lt;lenenc&gt;"</td>
      <td>table</td>
      <td>Table name</td></tr>
  <tr><td>@ref sect_protocol_basic_dt_string_le "string&lt;lenenc&gt;"</td>
      <td>name</td>
      <td>Column name</td></tr>
  <tr><td>@ref sect_protocol_basic_dt_int_le "int&lt;lenenc&gt;"</td>
      <td>lenth of type field</td>
      <td>[01]</td></tr>
  <tr><td>@ref a_protocol_type_int1 "int&lt;1&gt;"</td>
      <td>type</td>
      <td>type of the column as defined in ::enum_field_types</td></tr>
  <tr><td colspan="3">if capabilities @& ::CLIENT_LONG_FLAG {</td></tr>
  <tr><td>@ref sect_protocol_basic_dt_int_le "int&lt;lenenc&gt;"</td>
      <td>length of flags + decimals fields</td>
      <td>[03]</td></tr>
  <tr><td>@ref a_protocol_type_int2 "int&lt;2&gt;"</td>
      <td>flags</td>
      <td>Flags as defined in @ref group_cs_column_definition_flags</td></tr>
  <tr><td>@ref a_protocol_type_int1 "int&lt;1&gt;"</td>
      <td>decimals</td>
      <td>number of decimal digits</td></tr>
  <tr><td colspan="3">} else {</td></tr>
  <tr><td>@ref sect_protocol_basic_dt_int_le "int&lt;lenenc&gt;"</td>
      <td>length of flags + decimals fields</td>
      <td>[02]</td></tr>
  <tr><td>@ref a_protocol_type_int1 "int&lt;2&gt;"</td>
      <td>flags</td>
      <td>Flags as defined in @ref group_cs_column_definition_flags</td></tr>
  <tr><td>@ref a_protocol_type_int1 "int&lt;1&gt;"</td>
      <td>decimals</td>
      <td>number of decimal digits</td></tr>
  <tr><td colspan="3">}</td></tr>
  <tr><td colspan="3">if command was COM_FIELD_LIST {</td></tr>
  <tr><td>@ref sect_protocol_basic_dt_int_le "int&lt;lenenc&gt;"</td>
      <td>length of default values</td>
      <td>[02]</td></tr>
  <tr><td>@ref sect_protocol_basic_dt_string_le "string&lt;lenenc&gt;"</td>
      <td>default_values</td>
      <td></td></tr>
  <tr><td colspan="3">}</td></tr>
  </table>

  @sa Protocol_classic::send_field_metadata
*/
/* clang-format on */

/**
  Sends a single column metadata

  @param field Field description
  @param item_charset Character set to use
  @retval false success
  @retval true  error

  See @ref page_protocol_com_query_response_text_resultset_column_definition for
  the format
*/

bool Protocol_classic::send_field_metadata(Send_field *field,
                                           const CHARSET_INFO *item_charset) {
  DBUG_ENTER("Protocol_classic::send_field_metadata");
  char *pos;
  const CHARSET_INFO *cs = system_charset_info;
  const CHARSET_INFO *thd_charset = m_thd->variables.character_set_results;

  /* Keep things compatible for old clients */
  if (field->type == MYSQL_TYPE_VARCHAR) field->type = MYSQL_TYPE_VAR_STRING;

  send_metadata = true;
  if (has_client_capability(CLIENT_PROTOCOL_41)) {
    if (store(STRING_WITH_LEN("def"), cs) ||
        store(field->db_name, strlen(field->db_name), cs) ||
        store(field->table_name, strlen(field->table_name), cs) ||
        store(field->org_table_name, strlen(field->org_table_name), cs) ||
        store(field->col_name, strlen(field->col_name), cs) ||
        store(field->org_col_name, strlen(field->org_col_name), cs) ||
        packet->mem_realloc(packet->length() + 12)) {
      send_metadata = false;
      return true;
    }
    /* Store fixed length fields */
<<<<<<< HEAD
    pos = (char *)packet->ptr() + packet->length();
=======
    pos = packet->ptr() + packet->length();
>>>>>>> 4869291f
    *pos++ = 12;  // Length of packed fields
    /* inject a NULL to test the client */
    DBUG_EXECUTE_IF("poison_rs_fields", pos[-1] = (char)0xfb;);
    if (item_charset == &my_charset_bin || thd_charset == NULL) {
      /* No conversion */
      int2store(pos, item_charset->number);
      int4store(pos + 2, field->length);
    } else {
      /* With conversion */
      uint32 field_length, max_length;
      int2store(pos, thd_charset->number);
      /*
        For TEXT/BLOB columns, field_length describes the maximum data
        length in bytes. There is no limit to the number of characters
        that a TEXT column can store, as long as the data fits into
        the designated space.
        For the rest of textual columns, field_length is evaluated as
        char_count * mbmaxlen, where character count is taken from the
        definition of the column. In other words, the maximum number
        of characters here is limited by the column definition.

        When one has a LONG TEXT column with a single-byte
        character set, and the connection character set is multi-byte, the
        client may get fields longer than UINT_MAX32, due to
        <character set column> -> <character set connection> conversion.
        In that case column max length does not fit into the 4 bytes
        reserved for it in the protocol.
      */
      max_length = (field->type >= MYSQL_TYPE_TINY_BLOB &&
                    field->type <= MYSQL_TYPE_BLOB)
                       ? field->length / item_charset->mbminlen
                       : field->length / item_charset->mbmaxlen;
      field_length =
          char_to_byte_length_safe(max_length, thd_charset->mbmaxlen);
      int4store(pos + 2, field_length);
    }
    pos[6] = field->type;
    int2store(pos + 7, field->flags);
    pos[9] = (char)field->decimals;
    pos[10] = 0;  // For the future
    pos[11] = 0;  // For the future
    pos += 12;
  } else {
    if (store(field->table_name, strlen(field->table_name), cs) ||
        store(field->col_name, strlen(field->col_name), cs) ||
        packet->mem_realloc(packet->length() + 10)) {
      send_metadata = false;
      return true;
    }
<<<<<<< HEAD
    pos = (char *)packet->ptr() + packet->length();
=======
    pos = packet->ptr() + packet->length();
>>>>>>> 4869291f
    pos[0] = 3;
    int3store(pos + 1, field->length);
    pos[4] = 1;
    pos[5] = field->type;
    pos[6] = 3;
    int2store(pos + 7, field->flags);
    pos[9] = (char)field->decimals;
    pos += 10;
  }
  packet->length((uint)(pos - packet->ptr()));

#ifndef DBUG_OFF
  // TODO: this should be protocol-dependent, as it records incorrect type
  // for binary protocol
  // Text protocol sends fields as varchar
  field_types[count++] = field->field ? MYSQL_TYPE_VAR_STRING : field->type;
#endif
  DBUG_RETURN(false);
}

bool Protocol_classic::end_row() {
  DBUG_ENTER("Protocol_classic::end_row");
  if (m_thd->get_protocol()->connection_alive())
    DBUG_RETURN(
        my_net_write(&m_thd->net, (uchar *)packet->ptr(), packet->length()));
  DBUG_RETURN(0);
}

/**
  Send a set of strings as one long string with ',' in between.
*/

bool store(Protocol *prot, I_List<i_string> *str_list) {
  char buf[256];
  String tmp(buf, sizeof(buf), &my_charset_bin);
  size_t len;
  I_List_iterator<i_string> it(*str_list);
  i_string *s;

  tmp.length(0);
  while ((s = it++)) {
    tmp.append(s->ptr);
    tmp.append(',');
  }
  if ((len = tmp.length())) len--;  // Remove last ','
<<<<<<< HEAD
  return prot->store((char *)tmp.ptr(), len, tmp.charset());
=======
  return prot->store(tmp.ptr(), len, tmp.charset());
>>>>>>> 4869291f
}

/****************************************************************************
  Functions to handle the simple (default) protocol where everything is
  This protocol is the one that is used by default between the MySQL server
  and client when you are not using prepared statements.

  All data are sent as 'packed-string-length' followed by 'string-data'
****************************************************************************/

bool Protocol_classic::connection_alive() const {
  return m_thd->net.vio != nullptr;
}

void Protocol_text::start_row() {
#ifndef DBUG_OFF
  field_pos = 0;
#endif
  packet->length(0);
}

bool Protocol_text::store_null() {
#ifndef DBUG_OFF
  field_pos++;
#endif
  char buff[1];
  buff[0] = (char)251;
  return packet->append(buff, sizeof(buff), PACKET_BUFFER_EXTRA_ALLOC);
}

/**
  Auxilary function to convert string to the given character set
  and store in network buffer.
*/

bool Protocol_classic::store_string_aux(const char *from, size_t length,
                                        const CHARSET_INFO *fromcs,
                                        const CHARSET_INFO *tocs) {
  /* 'tocs' is set 0 when client issues SET character_set_results=NULL */
  if (tocs && !my_charset_same(fromcs, tocs) && fromcs != &my_charset_bin &&
      tocs != &my_charset_bin) {
    /* Store with conversion */
<<<<<<< HEAD
    return net_store_data((uchar *)from, length, fromcs, tocs);
  }
  /* Store without conversion */
  return net_store_data((uchar *)from, length);
}

int Protocol_classic::shutdown(bool) {
  return m_thd->net.vio ? vio_shutdown(m_thd->net.vio, SHUT_RDWR) : 0;
=======
    return net_store_data(pointer_cast<const uchar *>(from), length, fromcs,
                          tocs);
  }
  /* Store without conversion */
  return net_store_data(pointer_cast<const uchar *>(from), length);
}

int Protocol_classic::shutdown(bool) {
  return m_thd->net.vio ? vio_shutdown(m_thd->net.vio) : 0;
>>>>>>> 4869291f
}

bool Protocol_text::store(const char *from, size_t length,
                          const CHARSET_INFO *fromcs,
                          const CHARSET_INFO *tocs) {
#ifndef DBUG_OFF
  // field_types check is needed because of the embedded protocol
  DBUG_ASSERT(send_metadata || field_types == 0 ||
              field_types[field_pos] == MYSQL_TYPE_DECIMAL ||
              field_types[field_pos] == MYSQL_TYPE_BIT ||
              field_types[field_pos] == MYSQL_TYPE_NEWDECIMAL ||
              field_types[field_pos] == MYSQL_TYPE_NEWDATE ||
              field_types[field_pos] == MYSQL_TYPE_JSON ||
              (field_types[field_pos] >= MYSQL_TYPE_ENUM &&
               field_types[field_pos] <= MYSQL_TYPE_GEOMETRY));
  if (!send_metadata) field_pos++;
#endif
  return store_string_aux(from, length, fromcs, tocs);
}

bool Protocol_text::store_tiny(longlong from) {
#ifndef DBUG_OFF
  // field_types check is needed because of the embedded protocol
  DBUG_ASSERT(send_metadata || field_types == 0 ||
              field_types[field_pos] == MYSQL_TYPE_TINY);
  field_pos++;
#endif
  char buff[20];
  return net_store_data((uchar *)buff,
                        (size_t)(int10_to_str((int)from, buff, -10) - buff));
}

bool Protocol_text::store_short(longlong from) {
#ifndef DBUG_OFF
  // field_types check is needed because of the embedded protocol
  DBUG_ASSERT(send_metadata || field_types == 0 ||
              field_types[field_pos] == MYSQL_TYPE_YEAR ||
              field_types[field_pos] == MYSQL_TYPE_SHORT);
  field_pos++;
#endif
  char buff[20];
  return net_store_data((uchar *)buff,
                        (size_t)(int10_to_str((int)from, buff, -10) - buff));
}

bool Protocol_text::store_long(longlong from) {
#ifndef DBUG_OFF
  // field_types check is needed because of the embedded protocol
  DBUG_ASSERT(send_metadata || field_types == 0 ||
              field_types[field_pos] == MYSQL_TYPE_INT24 ||
              field_types[field_pos] == MYSQL_TYPE_LONG);
  field_pos++;
#endif
  char buff[20];
  return net_store_data(
      (uchar *)buff,
      (size_t)(int10_to_str((long int)from, buff, (from < 0) ? -10 : 10) -
               buff));
}

bool Protocol_text::store_longlong(longlong from, bool unsigned_flag) {
#ifndef DBUG_OFF
  // field_types check is needed because of the embedded protocol
  DBUG_ASSERT(send_metadata || field_types == 0 ||
              field_types[field_pos] == MYSQL_TYPE_LONGLONG);
  field_pos++;
#endif
  char buff[22];
  return net_store_data(
      (uchar *)buff,
      (size_t)(longlong10_to_str(from, buff, unsigned_flag ? 10 : -10) - buff));
}

bool Protocol_text::store_decimal(const my_decimal *d, uint prec, uint dec) {
#ifndef DBUG_OFF
  // field_types check is needed because of the embedded protocol
  DBUG_ASSERT(send_metadata || field_types == 0 ||
              field_types[field_pos] == MYSQL_TYPE_NEWDECIMAL);
  field_pos++;
#endif
  char buff[DECIMAL_MAX_STR_LENGTH + 1];
  String str(buff, sizeof(buff), &my_charset_bin);
  (void)my_decimal2string(E_DEC_FATAL_ERROR, d, prec, dec, '0', &str);
  return net_store_data((uchar *)str.ptr(), str.length());
}

bool Protocol_text::store(float from, uint32 decimals, String *buffer) {
#ifndef DBUG_OFF
  // field_types check is needed because of the embedded protocol
  DBUG_ASSERT(send_metadata || field_types == 0 ||
              field_types[field_pos] == MYSQL_TYPE_FLOAT);
  field_pos++;
#endif
  buffer->set_real((double)from, decimals, m_thd->charset());
  return net_store_data((uchar *)buffer->ptr(), buffer->length());
}

bool Protocol_text::store(double from, uint32 decimals, String *buffer) {
#ifndef DBUG_OFF
  // field_types check is needed because of the embedded protocol
  DBUG_ASSERT(send_metadata || field_types == 0 ||
              field_types[field_pos] == MYSQL_TYPE_DOUBLE);
  field_pos++;
#endif
  buffer->set_real(from, decimals, m_thd->charset());
  return net_store_data((uchar *)buffer->ptr(), buffer->length());
}

bool Protocol_text::store(Proto_field *field) { return field->send_text(this); }

/**
  @todo
  Second_part format ("%06") needs to change when
  we support 0-6 decimals for time.
*/

bool Protocol_text::store(MYSQL_TIME *tm, uint decimals) {
#ifndef DBUG_OFF
  // field_types check is needed because of the embedded protocol
  DBUG_ASSERT(send_metadata || field_types == 0 ||
              is_temporal_type_with_date_and_time(field_types[field_pos]));
  field_pos++;
#endif
  char buff[MAX_DATE_STRING_REP_LENGTH];
  size_t length = my_datetime_to_str(*tm, buff, decimals);
  return net_store_data((uchar *)buff, length);
}

bool Protocol_text::store_date(MYSQL_TIME *tm) {
#ifndef DBUG_OFF
  // field_types check is needed because of the embedded protocol
  DBUG_ASSERT(send_metadata || field_types == 0 ||
              field_types[field_pos] == MYSQL_TYPE_DATE);
  field_pos++;
#endif
  char buff[MAX_DATE_STRING_REP_LENGTH];
  size_t length = my_date_to_str(*tm, buff);
  return net_store_data((uchar *)buff, length);
}

bool Protocol_text::store_time(MYSQL_TIME *tm, uint decimals) {
#ifndef DBUG_OFF
  // field_types check is needed because of the embedded protocol
  DBUG_ASSERT(send_metadata || field_types == 0 ||
              field_types[field_pos] == MYSQL_TYPE_TIME);
  field_pos++;
#endif
  char buff[MAX_DATE_STRING_REP_LENGTH];
  size_t length = my_time_to_str(*tm, buff, decimals);
  return net_store_data((uchar *)buff, length);
}

/**
  Sends OUT-parameters by writing the values to the protocol.


  @param parameters       List of PS/SP parameters (both input and output).
  @param is_sql_prepare  If it's an sql prepare then
                         text protocol wil be used.

  @return Error status.
    @retval false Success.
    @retval true  Error.
*/
bool Protocol_binary::send_parameters(List<Item_param> *parameters,
                                      bool is_sql_prepare) {
  if (is_sql_prepare)
    return Protocol_text::send_parameters(parameters, is_sql_prepare);

  List_iterator_fast<Item_param> item_param_it(*parameters);

  if (!has_client_capability(CLIENT_PS_MULTI_RESULTS))
    // The client does not support OUT-parameters.
    return false;

  List<Item> out_param_lst;
  Item_param *item_param;
  while ((item_param = item_param_it++)) {
    // Skip it as it's just an IN-parameter.
    if (!item_param->get_out_param_info()) continue;

    if (out_param_lst.push_back(item_param))
      return true; /* purecov: inspected */
  }

  // Empty list
  if (!out_param_lst.elements) return false;

  /*
    We have to set SERVER_PS_OUT_PARAMS in THD::server_status, because it
    is used in send_result_metadata().
  */
  m_thd->server_status |= SERVER_PS_OUT_PARAMS | SERVER_MORE_RESULTS_EXISTS;

  // Send meta-data.
  if (m_thd->send_result_metadata(&out_param_lst,
                                  Protocol::SEND_NUM_ROWS | Protocol::SEND_EOF))
    return true;

  // Send data.
  start_row();
  if (m_thd->send_result_set_row(&out_param_lst)) return true;
  if (end_row()) return true;

  // Restore THD::server_status.
  m_thd->server_status &= ~SERVER_PS_OUT_PARAMS;
  m_thd->server_status &= ~SERVER_MORE_RESULTS_EXISTS;

  if (has_client_capability(CLIENT_DEPRECATE_EOF))
    return net_send_ok(m_thd,
                       (m_thd->server_status | SERVER_PS_OUT_PARAMS |
                        SERVER_MORE_RESULTS_EXISTS),
                       m_thd->get_stmt_da()->current_statement_cond_count(), 0,
                       0, nullptr, true);
  else
    /*
      In case of old clients send EOF packet.
      @ref page_protocol_basic_eof_packet is deprecated as of MySQL 5.7.5.
    */
    return send_eof(m_thd->server_status, 0);
}

/**
  Sets OUT-parameters to user variables.

  @param parameters  List of PS/SP parameters (both input and output).

  @return Error status.
    @retval false Success.
    @retval true  Error.
*/
bool Protocol_text::send_parameters(List<Item_param> *parameters, bool) {
  List_iterator_fast<Item_param> item_param_it(*parameters);
  List_iterator_fast<LEX_STRING> user_var_name_it(
      m_thd->lex->prepared_stmt_params);

  Item_param *item_param;
  LEX_STRING *user_var_name;
  while ((item_param = item_param_it++) &&
         (user_var_name = user_var_name_it++)) {
    // Skip if it as it's just an IN-parameter.
    if (!item_param->get_out_param_info()) continue;

    Item_func_set_user_var *suv =
        new Item_func_set_user_var(*user_var_name, item_param, false);
    /*
      Item_func_set_user_var is not fixed after construction,
      call fix_fields().
    */
    if (suv->fix_fields(m_thd, nullptr)) return true;

    if (suv->check(false)) return true;

    if (suv->update()) return true;
  }

  return false;
}

/****************************************************************************
  Functions to handle the binary protocol used with prepared statements

  Data format:

    [ok:1]                            reserved ok packet
    [null_field:(field_count+7+2)/8]  reserved to send null data. The size is
                                      calculated using:
                                      bit_fields= (field_count+7+2)/8;
                                      2 bits are reserved for identifying type
                                      of package.
    [[length]data]                    data field (the length applies only for
                                      string/binary/time/timestamp fields and
                                      rest of them are not sent as they have
                                      the default length that client understands
                                      based on the field type
    [..]..[[length]data]              data
****************************************************************************/
bool Protocol_binary::start_result_metadata(uint num_cols, uint flags,
                                            const CHARSET_INFO *result_cs_arg) {
  bit_fields = (num_cols + 9) / 8;
  packet->alloc(bit_fields + 1);
  return Protocol_classic::start_result_metadata(num_cols, flags,
                                                 result_cs_arg);
}

void Protocol_binary::start_row() {
  if (send_metadata) return Protocol_text::start_row();
  packet->length(bit_fields + 1);
<<<<<<< HEAD
  memset(const_cast<char *>(packet->ptr()), 0, 1 + bit_fields);
=======
  memset(packet->ptr(), 0, 1 + bit_fields);
>>>>>>> 4869291f
  field_pos = 0;
}

bool Protocol_binary::store(const char *from, size_t length,
                            const CHARSET_INFO *fromcs,
                            const CHARSET_INFO *tocs) {
  if (send_metadata) return Protocol_text::store(from, length, fromcs, tocs);
#ifndef DBUG_OFF
  // field_types check is needed because of the embedded protocol
  DBUG_ASSERT(field_types == 0 ||
              field_types[field_pos] == MYSQL_TYPE_DECIMAL ||
              field_types[field_pos] == MYSQL_TYPE_BIT ||
              field_types[field_pos] == MYSQL_TYPE_NEWDECIMAL ||
              field_types[field_pos] == MYSQL_TYPE_NEWDATE ||
              field_types[field_pos] == MYSQL_TYPE_JSON ||
              (field_types[field_pos] >= MYSQL_TYPE_ENUM &&
               field_types[field_pos] <= MYSQL_TYPE_GEOMETRY));
#endif
  field_pos++;
  return store_string_aux(from, length, fromcs, tocs);
}

bool Protocol_binary::store_null() {
  if (send_metadata) return Protocol_text::store_null();
  uint offset = (field_pos + 2) / 8 + 1, bit = (1 << ((field_pos + 2) & 7));
  /* Room for this as it's allocated in prepare_for_send */
<<<<<<< HEAD
  char *to = (char *)packet->ptr() + offset;
=======
  char *to = packet->ptr() + offset;
>>>>>>> 4869291f
  *to = (char)((uchar)*to | (uchar)bit);
  field_pos++;
  return 0;
}

bool Protocol_binary::store_tiny(longlong from) {
  if (send_metadata) return Protocol_text::store_tiny(from);
  char buff[1];
#ifndef DBUG_OFF
  // field_types check is needed because of the embedded protocol
  DBUG_ASSERT(field_types == 0 || field_types[field_pos] == MYSQL_TYPE_TINY ||
              field_types[field_pos] == MYSQL_TYPE_VAR_STRING);
#endif
  field_pos++;
  buff[0] = (uchar)from;
  return packet->append(buff, sizeof(buff), PACKET_BUFFER_EXTRA_ALLOC);
}

bool Protocol_binary::store_short(longlong from) {
  if (send_metadata) return Protocol_text::store_short(from);
#ifndef DBUG_OFF
  // field_types check is needed because of the embedded protocol
  DBUG_ASSERT(field_types == 0 || field_types[field_pos] == MYSQL_TYPE_YEAR ||
              field_types[field_pos] == MYSQL_TYPE_SHORT ||
              field_types[field_pos] == MYSQL_TYPE_VAR_STRING);
#endif
  field_pos++;
  char *to = packet->prep_append(2, PACKET_BUFFER_EXTRA_ALLOC);
  if (!to) return 1;
  int2store(to, (int)from);
  return 0;
}

bool Protocol_binary::store_long(longlong from) {
  if (send_metadata) return Protocol_text::store_long(from);
#ifndef DBUG_OFF
  // field_types check is needed because of the embedded protocol
  DBUG_ASSERT(field_types == 0 || field_types[field_pos] == MYSQL_TYPE_INT24 ||
              field_types[field_pos] == MYSQL_TYPE_LONG ||
              field_types[field_pos] == MYSQL_TYPE_VAR_STRING);
#endif
  field_pos++;
  char *to = packet->prep_append(4, PACKET_BUFFER_EXTRA_ALLOC);
  if (!to) return 1;
  int4store(to, static_cast<uint32>(from));
  return 0;
}

bool Protocol_binary::store_longlong(longlong from, bool unsigned_flag) {
  if (send_metadata) return Protocol_text::store_longlong(from, unsigned_flag);
#ifndef DBUG_OFF
  // field_types check is needed because of the embedded protocol
  DBUG_ASSERT(field_types == 0 ||
              field_types[field_pos] == MYSQL_TYPE_LONGLONG ||
              field_types[field_pos] == MYSQL_TYPE_VAR_STRING);
#endif
  field_pos++;
  char *to = packet->prep_append(8, PACKET_BUFFER_EXTRA_ALLOC);
  if (!to) return 1;
  int8store(to, from);
  return 0;
}

bool Protocol_binary::store_decimal(const my_decimal *d, uint prec, uint dec) {
  if (send_metadata) return Protocol_text::store_decimal(d, prec, dec);
#ifndef DBUG_OFF
  // field_types check is needed because of the embedded protocol
  DBUG_ASSERT(field_types == 0 ||
              field_types[field_pos] == MYSQL_TYPE_NEWDECIMAL ||
              field_types[field_pos] == MYSQL_TYPE_VAR_STRING);
  // store() will increment the field_pos counter
#endif
  char buff[DECIMAL_MAX_STR_LENGTH + 1];
  String str(buff, sizeof(buff), &my_charset_bin);
  (void)my_decimal2string(E_DEC_FATAL_ERROR, d, prec, dec, '0', &str);
  return store(str.ptr(), str.length(), str.charset(), result_cs);
}

bool Protocol_binary::store(float from, uint32 decimals, String *buffer) {
  if (send_metadata) return Protocol_text::store(from, decimals, buffer);
#ifndef DBUG_OFF
  // field_types check is needed because of the embedded protocol
  DBUG_ASSERT(field_types == 0 || field_types[field_pos] == MYSQL_TYPE_FLOAT ||
              field_types[field_pos] == MYSQL_TYPE_VAR_STRING);
#endif
  field_pos++;
  char *to = packet->prep_append(4, PACKET_BUFFER_EXTRA_ALLOC);
  if (!to) return 1;
  float4store(to, from);
  return 0;
}

bool Protocol_binary::store(double from, uint32 decimals, String *buffer) {
  if (send_metadata) return Protocol_text::store(from, decimals, buffer);
#ifndef DBUG_OFF
  // field_types check is needed because of the embedded protocol
  DBUG_ASSERT(field_types == 0 || field_types[field_pos] == MYSQL_TYPE_DOUBLE ||
              field_types[field_pos] == MYSQL_TYPE_VAR_STRING);
#endif
  field_pos++;
  char *to = packet->prep_append(8, PACKET_BUFFER_EXTRA_ALLOC);
  if (!to) return 1;
  float8store(to, from);
  return 0;
}

bool Protocol_binary::store(Proto_field *field) {
  if (send_metadata) return Protocol_text::store(field);
  return field->send_binary(this);
}

bool Protocol_binary::store(MYSQL_TIME *tm, uint precision) {
  if (send_metadata) return Protocol_text::store(tm, precision);

#ifndef DBUG_OFF
  // field_types check is needed because of the embedded protocol
  DBUG_ASSERT(field_types == 0 || field_types[field_pos] == MYSQL_TYPE_DATE ||
              is_temporal_type_with_date_and_time(field_types[field_pos]) ||
              field_types[field_pos] == MYSQL_TYPE_VAR_STRING);
#endif
  char buff[12], *pos;
  size_t length;
  field_pos++;
  pos = buff + 1;

  int2store(pos, tm->year);
  pos[2] = (uchar)tm->month;
  pos[3] = (uchar)tm->day;
  pos[4] = (uchar)tm->hour;
  pos[5] = (uchar)tm->minute;
  pos[6] = (uchar)tm->second;
  int4store(pos + 7, tm->second_part);
  if (tm->second_part)
    length = 11;
  else if (tm->hour || tm->minute || tm->second)
    length = 7;
  else if (tm->year || tm->month || tm->day)
    length = 4;
  else
    length = 0;
  buff[0] = (char)length;  // Length is stored first
  return packet->append(buff, length + 1, PACKET_BUFFER_EXTRA_ALLOC);
}

bool Protocol_binary::store_date(MYSQL_TIME *tm) {
  if (send_metadata) return Protocol_text::store_date(tm);
#ifndef DBUG_OFF
  // field_types check is needed because of the embedded protocol
  DBUG_ASSERT(field_types == 0 || field_types[field_pos] == MYSQL_TYPE_DATE ||
              field_types[field_pos] == MYSQL_TYPE_VAR_STRING);
#endif
  tm->hour = tm->minute = tm->second = 0;
  tm->second_part = 0;
  return Protocol_binary::store(tm, 0);
}

bool Protocol_binary::store_time(MYSQL_TIME *tm, uint precision) {
  if (send_metadata) return Protocol_text::store_time(tm, precision);
  char buff[13], *pos;
  size_t length;
#ifndef DBUG_OFF
  // field_types check is needed because of the embedded protocol
  DBUG_ASSERT(field_types == 0 || field_types[field_pos] == MYSQL_TYPE_TIME ||
              field_types[field_pos] == MYSQL_TYPE_VAR_STRING);
#endif
  field_pos++;
  pos = buff + 1;
  pos[0] = tm->neg ? 1 : 0;
  if (tm->hour >= 24) {
    /* Fix if we come from Item::send */
    uint days = tm->hour / 24;
    tm->hour -= days * 24;
    tm->day += days;
  }
  int4store(pos + 1, tm->day);
  pos[5] = (uchar)tm->hour;
  pos[6] = (uchar)tm->minute;
  pos[7] = (uchar)tm->second;
  int4store(pos + 8, tm->second_part);
  if (tm->second_part)
    length = 12;
  else if (tm->hour || tm->minute || tm->second || tm->day)
    length = 8;
  else
    length = 0;
  buff[0] = (char)length;  // Length is stored first
  return packet->append(buff, length + 1, PACKET_BUFFER_EXTRA_ALLOC);
}

/**
  @returns: the file descriptor of the socket.
*/

my_socket Protocol_classic::get_socket() { return get_vio()->mysql_socket.fd; }

/**
  Read the length of the parameter data and return it back to
  the caller.

  @param packet             a pointer to the data
  @param packet_left_len    remaining packet length
  @param header_len         size of the header stored at the beginning of the
                            packet and used to specify the length of the data.

  @return
    Length of data piece.
*/

static ulong get_param_length(uchar *packet, ulong packet_left_len,
                              ulong *header_len) {
  if (packet_left_len < 1) {
    *header_len = 0;
    return 0;
  }

  switch (*packet) {
    case (252): {
      if (packet_left_len < 3) {
        *header_len = 0;
        return 0;
      }
      *header_len = 3;
      return static_cast<ulong>(uint2korr(packet + 1));
    }

    case (253): {
      if (packet_left_len < 4) {
        *header_len = 0;
        return 0;
      }
      *header_len = 4;
      return static_cast<ulong>(uint3korr(packet + 1));
    }

    case (254): {
      /*
       In our client-server protocol all numbers bigger than 2^24
       stored as 8 bytes with uint8korr. Here we always know that
       parameter length is less than 2^4 so we don't look at the second
       4 bytes. But still we need to obey the protocol hence 9 in the
       assignment below.
      */
      if (packet_left_len < 9) {
        *header_len = 0;
        return 0;
      }
      *header_len = 9;
      return static_cast<ulong>(uint4korr(packet + 1));
    }

    // 0xff as the first byte of a length-encoded integer is undefined.
    case (255): {
      *header_len = 0;
      return 0;
    }

    // (*packet < 251)
    default: {
      *header_len = 1;
      return static_cast<ulong>(*packet);
    }
  }
}

/**
  Returns the length of the encoded data

   @param[in]  type            parameter data type
   @param[in]  packet          network buffer
   @param[in]  packet_left_len number of bytes left in packet
   @param[out] header_len      the size of the header(bytes to be skiped)
   @param[out] err             boolean to store if an error occurred
*/
ulong get_ps_param_len(enum enum_field_types type, uchar *packet,
                       ulong packet_left_len, ulong *header_len, bool *err) {
  DBUG_ENTER("get_ps_param_len");
  *header_len = 0;

  switch (type) {
    case MYSQL_TYPE_TINY:
      *err = (packet_left_len < 1);
      DBUG_RETURN(1);
    case MYSQL_TYPE_SHORT:
      *err = (packet_left_len < 2);
      DBUG_RETURN(2);
    case MYSQL_TYPE_FLOAT:
    case MYSQL_TYPE_LONG:
      *err = (packet_left_len < 4);
      DBUG_RETURN(4);
    case MYSQL_TYPE_DOUBLE:
    case MYSQL_TYPE_LONGLONG:
      *err = (packet_left_len < 8);
      DBUG_RETURN(8);
    case MYSQL_TYPE_DECIMAL:
    case MYSQL_TYPE_NEWDECIMAL:
    case MYSQL_TYPE_DATE:
    case MYSQL_TYPE_TIME:
    case MYSQL_TYPE_DATETIME:
    case MYSQL_TYPE_TIMESTAMP: {
      ulong param_length =
          get_param_length(packet, packet_left_len, header_len);
      /* in case of error ret is 0 and header size is 0 */
      *err = ((param_length == 0 && *header_len == 0) ||
              (packet_left_len < *header_len + param_length));
      DBUG_PRINT("info", ("ret=%lu ", param_length));
      DBUG_RETURN(param_length);
    }
    case MYSQL_TYPE_TINY_BLOB:
    case MYSQL_TYPE_MEDIUM_BLOB:
    case MYSQL_TYPE_LONG_BLOB:
    case MYSQL_TYPE_BLOB:
    default: {
      ulong param_length =
          get_param_length(packet, packet_left_len, header_len);
      /* in case of error ret is 0 and header size is 0 */
      *err = (param_length == 0 && *header_len == 0);
      if (param_length > packet_left_len - *header_len)
        param_length = packet_left_len - *header_len;
      DBUG_PRINT("info", ("ret=%lu", param_length));
      DBUG_RETURN(param_length);
    }
  }
}<|MERGE_RESOLUTION|>--- conflicted
+++ resolved
@@ -528,11 +528,7 @@
   if (new_length > packet->alloced_length() && packet->mem_realloc(new_length))
     return 1;
 
-<<<<<<< HEAD
-  char *length_pos = (char *)packet->ptr() + packet_length;
-=======
   char *length_pos = packet->ptr() + packet_length;
->>>>>>> 4869291f
   char *to = length_pos + 1;
 
   to += copy_and_convert(to, conv_length, to_cs, (const char *)from, length,
@@ -886,13 +882,8 @@
   if (protocol->has_client_capability(CLIENT_SESSION_TRACK)) {
     /* the info field */
     if (state_changed || (message && message[0]))
-<<<<<<< HEAD
-      pos =
-          net_store_data(pos, (uchar *)message, message ? strlen(message) : 0);
-=======
       pos = net_store_data(pos, pointer_cast<const uchar *>(message),
                            message ? strlen(message) : 0);
->>>>>>> 4869291f
     /* session state change information */
     if (unlikely(state_changed)) {
       store.set_charset(thd->variables.collation_database);
@@ -911,12 +902,8 @@
     }
   } else if (message && message[0]) {
     /* the info field, if there is a message to store */
-<<<<<<< HEAD
-    pos = net_store_data(pos, (uchar *)message, strlen(message));
-=======
     pos = net_store_data(pos, pointer_cast<const uchar *>(message),
                          strlen(message));
->>>>>>> 4869291f
   }
 
   /* OK packet length will be restricted to 16777215 bytes */
@@ -1200,14 +1187,9 @@
   /* Converted error message is always null-terminated. */
   length = (uint)(strmake(pos, converted_err, MYSQL_ERRMSG_SIZE - 1) - buff);
 
-<<<<<<< HEAD
-  DBUG_RETURN(net_write_command(net, (uchar)255, (uchar *)"", 0, (uchar *)buff,
-                                length));
-=======
   DBUG_RETURN(net_write_command(net, uchar{255},
                                 pointer_cast<const uchar *>(""), 0,
                                 pointer_cast<uchar *>(buff), length));
->>>>>>> 4869291f
 }
 
 /**
@@ -2864,16 +2846,6 @@
 
 bool Protocol_classic::get_compression() { return m_thd->net.compress; }
 
-<<<<<<< HEAD
-bool Protocol_classic::start_result_metadata(uint num_cols, uint flags,
-                                             const CHARSET_INFO *cs) {
-  DBUG_ENTER("Protocol_classic::start_result_metadata");
-  DBUG_PRINT("info", ("num_cols %u, flags %u", num_cols, flags));
-  result_cs = (CHARSET_INFO *)cs;
-  send_metadata = true;
-  field_count = num_cols;
-  sending_flags = flags;
-=======
 bool Protocol_classic::start_result_metadata(uint num_cols_arg, uint flags,
                                              const CHARSET_INFO *cs) {
   DBUG_ENTER("Protocol_classic::start_result_metadata");
@@ -2885,7 +2857,6 @@
   sending_flags = flags;
 
   DBUG_EXECUTE_IF("send_large_column_count_in_metadata", num_cols = 50397184;);
->>>>>>> 4869291f
   /*
     We don't send number of column for PS, as it's sent in a preceding packet.
   */
@@ -3087,11 +3058,7 @@
       return true;
     }
     /* Store fixed length fields */
-<<<<<<< HEAD
-    pos = (char *)packet->ptr() + packet->length();
-=======
     pos = packet->ptr() + packet->length();
->>>>>>> 4869291f
     *pos++ = 12;  // Length of packed fields
     /* inject a NULL to test the client */
     DBUG_EXECUTE_IF("poison_rs_fields", pos[-1] = (char)0xfb;);
@@ -3141,11 +3108,7 @@
       send_metadata = false;
       return true;
     }
-<<<<<<< HEAD
-    pos = (char *)packet->ptr() + packet->length();
-=======
     pos = packet->ptr() + packet->length();
->>>>>>> 4869291f
     pos[0] = 3;
     int3store(pos + 1, field->length);
     pos[4] = 1;
@@ -3191,11 +3154,7 @@
     tmp.append(',');
   }
   if ((len = tmp.length())) len--;  // Remove last ','
-<<<<<<< HEAD
-  return prot->store((char *)tmp.ptr(), len, tmp.charset());
-=======
   return prot->store(tmp.ptr(), len, tmp.charset());
->>>>>>> 4869291f
 }
 
 /****************************************************************************
@@ -3238,16 +3197,6 @@
   if (tocs && !my_charset_same(fromcs, tocs) && fromcs != &my_charset_bin &&
       tocs != &my_charset_bin) {
     /* Store with conversion */
-<<<<<<< HEAD
-    return net_store_data((uchar *)from, length, fromcs, tocs);
-  }
-  /* Store without conversion */
-  return net_store_data((uchar *)from, length);
-}
-
-int Protocol_classic::shutdown(bool) {
-  return m_thd->net.vio ? vio_shutdown(m_thd->net.vio, SHUT_RDWR) : 0;
-=======
     return net_store_data(pointer_cast<const uchar *>(from), length, fromcs,
                           tocs);
   }
@@ -3256,8 +3205,7 @@
 }
 
 int Protocol_classic::shutdown(bool) {
-  return m_thd->net.vio ? vio_shutdown(m_thd->net.vio) : 0;
->>>>>>> 4869291f
+  return m_thd->net.vio ? vio_shutdown(m_thd->net.vio, SHUT_RDWR) : 0;
 }
 
 bool Protocol_text::store(const char *from, size_t length,
@@ -3546,11 +3494,7 @@
 void Protocol_binary::start_row() {
   if (send_metadata) return Protocol_text::start_row();
   packet->length(bit_fields + 1);
-<<<<<<< HEAD
-  memset(const_cast<char *>(packet->ptr()), 0, 1 + bit_fields);
-=======
   memset(packet->ptr(), 0, 1 + bit_fields);
->>>>>>> 4869291f
   field_pos = 0;
 }
 
@@ -3577,11 +3521,7 @@
   if (send_metadata) return Protocol_text::store_null();
   uint offset = (field_pos + 2) / 8 + 1, bit = (1 << ((field_pos + 2) & 7));
   /* Room for this as it's allocated in prepare_for_send */
-<<<<<<< HEAD
-  char *to = (char *)packet->ptr() + offset;
-=======
   char *to = packet->ptr() + offset;
->>>>>>> 4869291f
   *to = (char)((uchar)*to | (uchar)bit);
   field_pos++;
   return 0;
