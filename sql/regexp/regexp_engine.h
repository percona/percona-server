#ifndef SQL_REGEXP_REGEXP_ENGINE_H_
#define SQL_REGEXP_REGEXP_ENGINE_H_

/* Copyright (c) 2017, 2023, Oracle and/or its affiliates.

   This program is free software; you can redistribute it and/or modify
   it under the terms of the GNU General Public License, version 2.0,
   as published by the Free Software Foundation.

   This program is also distributed with certain software (including
   but not limited to OpenSSL) that is licensed under separate terms,
   as designated in a particular file or component or in included license
   documentation.  The authors of MySQL hereby grant you an additional
   permission to link the program and your derivative works with the
   separately licensed software that they have included with MySQL.

   This program is distributed in the hope that it will be useful,
   but WITHOUT ANY WARRANTY; without even the implied warranty of
   MERCHANTABILITY or FITNESS FOR A PARTICULAR PURPOSE.  See the
   GNU General Public License, version 2.0, for more details.

   You should have received a copy of the GNU General Public License
   along with this program; if not, write to the Free Software
   Foundation, Inc., 51 Franklin St, Fifth Floor, Boston, MA 02110-1301  USA */

#include <unicode/uregex.h>

#include <stddef.h>
#include <stdint.h>
#include <string>
#include <utility>

<<<<<<< HEAD
#include "my_config.h"              // WORDS_BIGENDIAN
#include "mysql/strings/m_ctype.h"  // CHARSET_INFO.
=======
>>>>>>> 824e2b40
#include "sql/current_thd.h"
#include "sql/regexp/errors.h"
#include "sql/sql_class.h"  // THD
#include "template_utils.h"

namespace regexp_engine_unittest {
class Mock_regexp_engine;
}

namespace regexp {

const char *icu_version_string();

/**
  Implements a match callback function for icu that aborts execution if the
  query was killed.

  @param context The session to check for killed query.
  @param steps Not used.

  @retval false Query was killed in the session and the match should abort.
  @retval true Query was not killed, matching should continue.
*/
UBool QueryNotKilled(const void *context, int32_t steps);

/**
  This class exposes high-level regular expression operations to the
  facade. It implements the algorithm for search-and-replace and the various
  matching options.

  A buffer is used for search-and-replace, whose initial size is that of the
  subject string. The buffer uses ICU preflight features to probe the required
  buffer size within each append operation, and the buffer can grow up until
  max_allowed_packet, at which case and error will be thrown.
*/
class Regexp_engine {
 public:
  /**
    Compiles the URegularExpression object. If compilation fails, my_error()
    is called and the IsError() returns true. In this case, all subsequent
    operations will be no-ops, reporting failure. This follows ICU's chaining
    conventions, see http://icu-project.org/apiref/icu4c/utypes_8h.html.

    @param pattern The pattern string in ICU's character set.

    @param flags ICU flags.

    @param stack_limit Sets the amount of heap storage, in bytes, that the
    match backtracking stack is allowed to allocate.

    @param time_limit Gets set on the URegularExpression. Please refer to the
    ICU API docs for the definition of time limit.
  */
  Regexp_engine(const std::u16string &pattern, uint flags, int stack_limit,
                int time_limit) {
    UParseError error;
    auto upattern = pattern.data();
    int length = pattern.size();
    m_re = uregex_open(pointer_cast<const UChar *>(upattern), length, flags,
                       &error, &m_error_code);
    uregex_setStackLimit(m_re, stack_limit, &m_error_code);
    uregex_setTimeLimit(m_re, time_limit, &m_error_code);
    uregex_setMatchCallback(m_re, QueryNotKilled, current_thd, &m_error_code);
    check_icu_status(m_error_code, &error);
  }

  uint flags() {
    uint flags = uregex_flags(m_re, &m_error_code);
    check_icu_status(m_error_code);
    return flags;
  }

  /**
    Resets the engine with a new subject string. This also clears the
    replacement buffer, see Replace().

    @param subject The new string to match the regular
    expression against.
  */
  void Reset(const std::u16string &subject);

  /**
    Tries to find match number `occurrence` in the string, starting on
    `start`.

    @param start Start position, 0-based.
    @param occurrence Which occurrence to replace. If zero, replace all
    occurrences.
  */
  bool Matches(int start, int occurrence);

  /**
    Returns the start position in the input string of the string where
    Matches() found a match.
  */
  int StartOfMatch() {
    /*
      The 0 is for capture group number, but we don't deal with those
      here. Zero means the start of the whole match, which is what's needed.
    */
    return uregex_start(m_re, 0, &m_error_code);
  }

  /**
    Returns the position in the input string right after the end of the text
    where Matches() found a match.
  */
  int EndOfMatch() {
    // The 0 means start of capture group 0, ie., the whole match.
    return uregex_end(m_re, 0, &m_error_code);
  }

  /**
    Iterates over the subject string, replacing matches.

    @param replacement The string to replace matches with.
    @param start Start position, 0-based.
    @param occurrence Which occurrence to replace. If zero, replace all
    occurrences.

    @return Reference to a the result of the operation. It is guaranteed to
    stay intact until a call is made to Reset().
  */
  const std::u16string &Replace(const std::u16string &replacement, int start,
                                int occurrence);

  /**
    The start of the match and its length.

    @return The index of the first code point of the match, and the length of
    the same.
  */
  std::pair<int, int> MatchedSubstring();

  bool HasWarning() const {
    return U_SUCCESS(m_error_code) && m_error_code != U_ZERO_ERROR;
  }
  bool IsError() const { return U_FAILURE(m_error_code); }
  bool CheckError() const { return check_icu_status(m_error_code); }

  virtual ~Regexp_engine() { uregex_close(m_re); }

  /**
    The hard limit for growing the replace buffer. The buffer cannot grow
    beyond this size, and an error will be thrown if the limit is reached.
  */
  size_t HardLimit() {
    return current_thd->variables.max_allowed_packet / sizeof(UChar);
  }

  /**
    Fills in the prefix in case we are doing a replace operation starting on a
    non-first occurrence of the pattern, or a non-first start
    position. AppendReplacement() will fill in the section starting after the
    previous match or start position, so a prefix must be appended first.

    The part we have to worry about here, the part that ICU doesn't add for
    us is, is if the search didn't start on the first character or first
    match for the regular expression. It's the longest such prefix that we
    have to copy ourselves.
  */
  void AppendHead(size_t size);

  /**
    Tries to write the replacement, growing the buffer if needed.

    @param replacement The replacement string.
  */
  void AppendReplacement(const std::u16string &replacement);

  /// Appends the trailing segment after the last match to the subject string,
  void AppendTail();

  /**
    The spare capacity in the replacement buffer, given in code points.

    ICU communicates via a `capacity` variable, but we like to use an absolute
    position instead, and we want to keep a single source of truth, so we
    calculate it when needed and assert that the number is correct.
  */
  int SpareCapacity() const {
    return m_replace_buffer.capacity() - m_replace_buffer.size();
  }

  friend class regexp_engine_unittest::Mock_regexp_engine;

 private:
  /**
    Preflight function: If the buffer capacity is adequate, the replacement is
    appended to the buffer, otherwise nothing is written. Either way, the
    replacement's full size is returned.
  */
  int TryToAppendReplacement(const std::u16string &replacement);

  /**
    Tries to append the part of the subject string after the last match to the
    buffer. This is a preflight function: If the buffer capacity is adequate,
    the tail is appended to the buffer, otherwise nothing is written. Either
    way, the tail's full size is returned.
  */
  int TryToAppendTail();

  /**
    Our handle to ICU's compiled regular expression, owned by instances of
    this class. URegularExpression is a C struct, but this class follows RAII
    and initializes this pointer in the constructor and cleans it up in the
    destructor.
  */
  URegularExpression *m_re;
  UErrorCode m_error_code = U_ZERO_ERROR;
  std::u16string m_current_subject;
  std::u16string m_replace_buffer;
  /**
    This is always the next index in m_replace_buffer where ICU can write
    data.
  */
  int m_replace_buffer_pos = 0;
};

}  // namespace regexp

#endif  // SQL_REGEXP_REGEXP_ENGINE_H_<|MERGE_RESOLUTION|>--- conflicted
+++ resolved
@@ -30,11 +30,6 @@
 #include <string>
 #include <utility>
 
-<<<<<<< HEAD
-#include "my_config.h"              // WORDS_BIGENDIAN
-#include "mysql/strings/m_ctype.h"  // CHARSET_INFO.
-=======
->>>>>>> 824e2b40
 #include "sql/current_thd.h"
 #include "sql/regexp/errors.h"
 #include "sql/sql_class.h"  // THD
