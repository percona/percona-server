/* Copyright (c) 2013, 2018, Oracle and/or its affiliates. All rights reserved.

   This program is free software; you can redistribute it and/or modify
   it under the terms of the GNU General Public License, version 2.0,
   as published by the Free Software Foundation.

   This program is also distributed with certain software (including
   but not limited to OpenSSL) that is licensed under separate terms,
   as designated in a particular file or component or in included license
   documentation.  The authors of MySQL hereby grant you an additional
   permission to link the program and your derivative works with the
   separately licensed software that they have included with MySQL.

   This program is distributed in the hope that it will be useful,
   but WITHOUT ANY WARRANTY; without even the implied warranty of
   MERCHANTABILITY or FITNESS FOR A PARTICULAR PURPOSE.  See the
   GNU General Public License, version 2.0, for more details.

   You should have received a copy of the GNU General Public License
   along with this program; if not, write to the Free Software
   Foundation, Inc., 51 Franklin St, Fifth Floor, Boston, MA 02110-1301  USA */

#include "sql/rpl_binlog_sender.h"

#include <stdio.h>
#include <algorithm>
#include <atomic>
#include <memory>
#include <unordered_map>
#include <utility>

#include "lex_string.h"
#include "m_string.h"
#include "map_helpers.h"
#include "my_byteorder.h"
#include "my_compiler.h"
#include "my_dbug.h"
#include "my_loglevel.h"
#include "my_pointer_arithmetic.h"
#include "my_sys.h"
#include "my_systime.h"
#include "my_thread.h"
#include "mysql/components/services/log_builtins.h"
#include "mysql/components/services/psi_stage_bits.h"
#include "mysql/psi/mysql_file.h"
#include "mysql/psi/mysql_mutex.h"
#include "sql/binlog_reader.h"
#include "sql/debug_sync.h"  // debug_sync_set_action
#include "sql/derror.h"      // ER_THD
#include "sql/item_func.h"   // user_var_entry
#include "sql/log.h"
#include "sql/log_event.h"  // MAX_MAX_ALLOWED_PACKET
#include "sql/mdl.h"
#include "sql/mysqld.h"  // global_system_variables ...
#include "sql/protocol.h"
#include "sql/protocol_classic.h"
#include "sql/rpl_constants.h"  // BINLOG_DUMP_NON_BLOCK
#include "sql/rpl_gtid.h"
#include "sql/rpl_handler.h"    // RUN_HOOK
#include "sql/rpl_master.h"     // opt_sporadic_binlog_dump_fail
#include "sql/rpl_reporting.h"  // MAX_SLAVE_ERRMSG
#include "sql/sql_class.h"      // THD
#include "sql/system_variables.h"
#include "sql_string.h"
#include "typelib.h"

#ifndef DBUG_OFF
static uint binlog_dump_count = 0;
#endif
using binary_log::checksum_crc32;

const uint32 Binlog_sender::PACKET_MIN_SIZE = 4096;
const uint32 Binlog_sender::PACKET_MAX_SIZE = UINT_MAX32;
const ushort Binlog_sender::PACKET_SHRINK_COUNTER_THRESHOLD = 100;
const float Binlog_sender::PACKET_GROW_FACTOR = 2.0;
const float Binlog_sender::PACKET_SHRINK_FACTOR = 0.5;

/**
  Binlog_sender reads events one by one. It uses the preallocated memory
  (A String object) to store all event_data instead of allocating memory when
  reading each event_data. So event should not free the memory at destructor.
*/
class Binlog_sender::Event_allocator {
 public:
  enum { DELEGATE_MEMORY_TO_EVENT_OBJECT = false };

  void set_sender(Binlog_sender *sender) { m_sender = sender; }
  unsigned char *allocate(size_t size) {
    my_off_t event_offset = m_sender->m_packet.length();
    if (m_sender->grow_packet(size)) return nullptr;

    m_sender->m_packet.length(event_offset + size);
    return reinterpret_cast<unsigned char *>(
        const_cast<char *>(m_sender->m_packet.ptr() + event_offset));
  }

  void deallocate(unsigned char *ptr MY_ATTRIBUTE((unused))) {}

 private:
  Binlog_sender *m_sender = nullptr;
};

Binlog_sender::Binlog_sender(THD *thd, const char *start_file,
                             my_off_t start_pos, Gtid_set *exclude_gtids,
                             uint32 flag)
    : m_thd(thd),
      m_packet(*thd->get_protocol_classic()->get_output_packet()),
      m_start_file(start_file),
      m_start_pos(start_pos),
      m_exclude_gtid(exclude_gtids),
      m_using_gtid_protocol(exclude_gtids != NULL),
      m_check_previous_gtid_event(exclude_gtids != NULL),
      m_gtid_clear_fd_created_flag(exclude_gtids == NULL),
      m_diag_area(false),
      m_errmsg(NULL),
      m_errno(0),
      m_last_file(NULL),
      m_last_pos(0),
      m_half_buffer_size_req_counter(0),
      m_new_shrink_size(PACKET_MIN_SIZE),
      m_flag(flag),
      m_observe_transmission(false),
      m_transmit_started(false) {}

void Binlog_sender::init() {
  DBUG_ENTER("Binlog_sender::init");
  THD *thd = m_thd;

  thd->push_diagnostics_area(&m_diag_area);
  init_heartbeat_period();
  m_last_event_sent_ts = time(0);

  mysql_mutex_lock(&thd->LOCK_thd_data);
  thd->current_linfo = &m_linfo;
  mysql_mutex_unlock(&thd->LOCK_thd_data);

  /* Initialize the buffer only once. */
  m_packet.mem_realloc(PACKET_MIN_SIZE);  // size of the buffer
  m_new_shrink_size = PACKET_MIN_SIZE;
  DBUG_PRINT("info", ("Initial packet->alloced_length: %zu",
                      m_packet.alloced_length()));

  if (!mysql_bin_log.is_open()) {
    set_fatal_error("Binary log is not open");
    DBUG_VOID_RETURN;
  }

  if (DBUG_EVALUATE_IF("simulate_no_server_id", true, server_id == 0)) {
    set_fatal_error("Misconfigured master - master server_id is 0");
    DBUG_VOID_RETURN;
  }

  if (m_using_gtid_protocol) {
    enum_gtid_mode gtid_mode = get_gtid_mode_from_copy(GTID_MODE_LOCK_NONE);
    if (gtid_mode != GTID_MODE_ON) {
      char buf[MYSQL_ERRMSG_SIZE];
      sprintf(buf,
              "The replication sender thread cannot start in "
              "AUTO_POSITION mode: this server has GTID_MODE = %.192s "
              "instead of ON.",
              get_gtid_mode_string(gtid_mode));
      set_fatal_error(buf);
      DBUG_VOID_RETURN;
    }
  }

  if (check_start_file()) DBUG_VOID_RETURN;

  LogErr(INFORMATION_LEVEL, ER_RPL_BINLOG_STARTING_DUMP, thd->thread_id(),
         thd->server_id, m_start_file, m_start_pos);

  if (RUN_HOOK(
          binlog_transmit, transmit_start,
          (thd, m_flag, m_start_file, m_start_pos, &m_observe_transmission))) {
    set_unknown_error("Failed to run hook 'transmit_start'");
    DBUG_VOID_RETURN;
  }
  m_transmit_started = true;

  init_checksum_alg();
  /*
    There are two ways to tell the server to not block:

    - Set the BINLOG_DUMP_NON_BLOCK flag.
      This is official, documented, not used by any mysql
      client, but used by some external users.

    - Set server_id=0.
      This is unofficial, undocumented, and used by
      mysqlbinlog -R since the beginning of time.

    When mysqlbinlog --stop-never is used, it sets a 'fake'
    server_id that defaults to 1 but can be set to anything
    else using stop-never-slave-server-id. This has the
    drawback that if the server_id conflicts with any other
    running slave, or with any other instance of mysqlbinlog
    --stop-never, then that other instance will be killed.  It
    is also an unnecessary burden on the user to have to
    specify a server_id different from all other server_ids
    just to avoid conflicts.

    As of MySQL 5.6.20 and 5.7.5, mysqlbinlog redundantly sets
    the BINLOG_DUMP_NONBLOCK flag when one or both of the
    following holds:
    - the --stop-never option is *not* specified

    In a far future, this means we can remove the unofficial
    functionality that server_id=0 implies nonblocking
    behavior. That will allow mysqlbinlog to use server_id=0
    always. That has the advantage that mysqlbinlog
    --stop-never cannot cause any running dump threads to be
    killed.
  */
  m_wait_new_events =
      !((thd->server_id == 0) || ((m_flag & BINLOG_DUMP_NON_BLOCK) != 0));
  /* Binary event can be vary large. So set it to max allowed packet. */
  thd->variables.max_allowed_packet = MAX_MAX_ALLOWED_PACKET;

#ifndef DBUG_OFF
  if (opt_sporadic_binlog_dump_fail && (binlog_dump_count++ % 2))
    set_unknown_error(
        "Master fails in COM_BINLOG_DUMP because of "
        "--sporadic-binlog-dump-fail");
  m_event_count = 0;
#endif
  DBUG_VOID_RETURN;
}

void Binlog_sender::cleanup() {
  DBUG_ENTER("Binlog_sender::cleanup");

  THD *thd = m_thd;

  if (m_transmit_started)
    (void)RUN_HOOK(binlog_transmit, transmit_stop, (thd, m_flag));

  mysql_mutex_lock(&thd->LOCK_thd_data);
  thd->current_linfo = NULL;
  mysql_mutex_unlock(&thd->LOCK_thd_data);

  thd->variables.max_allowed_packet =
      global_system_variables.max_allowed_packet;

  thd->pop_diagnostics_area();
  if (has_error())
    my_message(m_errno, m_errmsg, MYF(0));
  else
    my_eof(thd);

  DBUG_VOID_RETURN;
}

void Binlog_sender::run() {
  DBUG_ENTER("Binlog_sender::run");
  init();

  unsigned int max_event_size =
      std::max(m_thd->variables.max_allowed_packet,
               opt_binlog_rows_event_max_size + MAX_LOG_EVENT_HEADER);
  File_reader reader(opt_master_verify_checksum, max_event_size);
  my_off_t start_pos = m_start_pos;
  const char *log_file = m_linfo.log_file_name;
  bool is_index_file_reopened_on_binlog_disable = false;

  reader.allocator()->set_sender(this);
  while (!has_error() && !m_thd->killed) {
    /*
      Faked rotate event is only required in a few cases(see comment of the
      function). But even so, a faked rotate event is always sent before sending
      event log file, even if a rotate log event exists in last binlog and
      was already sent. The slave then gets an extra rotation and records
      two Rotate_log_events.

      The main issue here are some dependencies on mysqlbinlog, that should be
      solved in the future.
    */
    if (unlikely(fake_rotate_event(log_file, start_pos))) break;

    if (reader.open(log_file)) {
      set_fatal_error(log_read_error_msg(reader.get_error_type()));
      break;
    }

    THD_STAGE_INFO(m_thd, stage_sending_binlog_event_to_slave);
    if (send_binlog(&reader, start_pos)) break;

    /* Will go to next file, need to copy log file name */
    set_last_file(log_file);

    THD_STAGE_INFO(m_thd,
                   stage_finished_reading_one_binlog_switching_to_next_binlog);
    DBUG_EXECUTE_IF("waiting_for_disable_binlog", {
      const char act[] =
          "now "
          "signal dump_thread_reached_wait_point "
          "wait_for continue_dump_thread no_clear_event";
      DBUG_ASSERT(!debug_sync_set_action(m_thd, STRING_WITH_LEN(act)));
    };);
    mysql_bin_log.lock_index();
    if (!mysql_bin_log.is_open()) {
      if (mysql_bin_log.open_index_file(mysql_bin_log.get_index_fname(),
                                        log_file, false)) {
        set_fatal_error(
            "Binary log is not open and failed to open index file "
            "to retrieve next file.");
        mysql_bin_log.unlock_index();
        break;
      }
      is_index_file_reopened_on_binlog_disable = true;
    }
    int error = mysql_bin_log.find_next_log(&m_linfo, 0);
    mysql_bin_log.unlock_index();
    if (unlikely(error)) {
      DBUG_EXECUTE_IF("waiting_for_disable_binlog", {
        const char act[] = "now signal consumed_binlog";
        DBUG_ASSERT(!debug_sync_set_action(m_thd, STRING_WITH_LEN(act)));
      };);
      if (is_index_file_reopened_on_binlog_disable)
        mysql_bin_log.close(LOG_CLOSE_INDEX, true /*need_lock_log=true*/,
                            true /*need_lock_index=true*/);
      set_fatal_error("could not find next log");
      break;
    }

    start_pos = BIN_LOG_HEADER_SIZE;
    reader.close();
  }

  THD_STAGE_INFO(m_thd, stage_waiting_to_finalize_termination);
  char error_text[MAX_SLAVE_ERRMSG];

  /*
    If the dump thread was killed because of a duplicate slave UUID we
    will fail throwing an error to the slave so it will not try to
    reconnect anymore.
  */
  mysql_mutex_lock(&m_thd->LOCK_thd_data);
  bool was_killed_by_duplicate_slave_id = m_thd->duplicate_slave_id;
  mysql_mutex_unlock(&m_thd->LOCK_thd_data);
  if (was_killed_by_duplicate_slave_id)
    set_fatal_error(
        "A slave with the same server_uuid/server_id as this slave "
        "has connected to the master");

  if (reader.is_open()) {
    if (is_fatal_error()) {
      /* output events range to error message */
      snprintf(error_text, sizeof(error_text),
               "%s; the first event '%s' at %lld, "
               "the last event read from '%s' at %lld, "
               "the last byte read from '%s' at %lld.",
               m_errmsg, m_start_file, m_start_pos, m_last_file, m_last_pos,
               log_file, reader.position());
      set_fatal_error(error_text);
    }

    reader.close();
  }

  cleanup();
  DBUG_VOID_RETURN;
}

int Binlog_sender::send_binlog(File_reader *reader, my_off_t start_pos) {
  if (unlikely(send_format_description_event(reader, start_pos))) return 1;

  if (start_pos == BIN_LOG_HEADER_SIZE) start_pos = reader->position();

  if (m_check_previous_gtid_event) {
    bool has_prev_gtid_ev;
    if (has_previous_gtid_log_event(reader, &has_prev_gtid_ev)) return 1;

    if (!has_prev_gtid_ev) return 0;
  }

  /*
    Slave is requesting a position which is in the middle of a file,
    so seek to the correct position.
  */
  if (reader->position() != start_pos && reader->seek(start_pos)) return 1;

  while (!m_thd->killed) {
    my_off_t end_pos = 0;

    if (get_binlog_end_pos(reader, &end_pos)) return 1;
    if (send_events(reader, end_pos)) return 1;
    /*
      It is not active binlog, send_events should not return unless
      it reads all events.
    */
    if (end_pos == 0) return 0;

    m_thd->killed.store(DBUG_EVALUATE_IF(
        "simulate_kill_dump", THD::KILL_CONNECTION, m_thd->killed.load()));

    DBUG_EXECUTE_IF("wait_after_binlog_EOF", {
      const char act[] = "now wait_for signal.rotate_finished no_clear_event";
      DBUG_ASSERT(!debug_sync_set_action(m_thd, STRING_WITH_LEN(act)));
    };);
  }
  return 1;
}

int Binlog_sender::get_binlog_end_pos(File_reader *reader, my_off_t *end_pos) {
  DBUG_ENTER("Binlog_sender::get_binlog_end_pos()");
  my_off_t read_pos = reader->position();

  do {
    /*
      MYSQL_BIN_LOG::binlog_end_pos is atomic. We should only acquire the
      LOCK_binlog_end_pos if we reached the end of the hot log and are going
      to wait for updates on the binary log (Binlog_sender::wait_new_event()).
    */
    *end_pos = mysql_bin_log.get_binlog_end_pos();

    /* If this is a cold binlog file, we are done getting the end pos */
    if (unlikely(!mysql_bin_log.is_active(m_linfo.log_file_name))) {
      *end_pos = 0;
      DBUG_RETURN(0);
    }

    DBUG_PRINT("info", ("Reading file %s, seek pos %llu, end_pos is %llu",
                        m_linfo.log_file_name, read_pos, *end_pos));
    DBUG_PRINT("info", ("Active file is %s", mysql_bin_log.get_log_fname()));

    if (read_pos < *end_pos) DBUG_RETURN(0);

    /* Some data may be in net buffer, it should be flushed before waiting */
    if (!m_wait_new_events || flush_net()) DBUG_RETURN(1);

    if (unlikely(wait_new_events(read_pos))) DBUG_RETURN(1);
  } while (unlikely(!m_thd->killed));

  DBUG_RETURN(1);
}

int Binlog_sender::send_events(File_reader *reader, my_off_t end_pos) {
  DBUG_ENTER("Binlog_sender::send_events");

  THD *thd = m_thd;
  const char *log_file = m_linfo.log_file_name;
  my_off_t log_pos = reader->position();
  my_off_t exclude_group_end_pos = 0;
  bool in_exclude_group = false;

  while (likely(log_pos < end_pos) || end_pos == 0) {
    uchar *event_ptr = nullptr;
    uint32 event_len = 0;

    if (unlikely(thd->killed)) DBUG_RETURN(1);

    if (unlikely(read_event(reader, &event_ptr, &event_len))) DBUG_RETURN(1);

    if (event_ptr == nullptr) {
      if (end_pos == 0) DBUG_RETURN(0);  // Arrive the end of inactive file

      /*
        It is reading events before end_pos of active binlog file. In theory,
        it should never return nullptr. But RESET MASTER doesn't check if there
        is any dump thread working. So it is possible that the active binlog
        file is reopened and truncated to 0 after RESET MASTER.
      */
      set_fatal_error(log_read_error_msg(Binlog_read_error::SYSTEM_IO));
      DBUG_RETURN(1);
    }

    Log_event_type event_type = (Log_event_type)event_ptr[EVENT_TYPE_OFFSET];
    if (unlikely(check_event_type(event_type, log_file, log_pos)))
      DBUG_RETURN(1);

    DBUG_EXECUTE_IF("dump_thread_wait_before_send_xid", {
      if (event_type == binary_log::XID_EVENT) {
        thd->get_protocol()->flush();
        const char act[] =
            "now "
            "wait_for signal.continue";
        DBUG_ASSERT(opt_debug_sync_timeout > 0);
        DBUG_ASSERT(!debug_sync_set_action(thd, STRING_WITH_LEN(act)));
      }
    });

    log_pos = reader->position();

    if (before_send_hook(log_file, log_pos)) DBUG_RETURN(1);
    /*
      TODO: Set m_exclude_gtid to NULL if all gtids in m_exclude_gtid has
      be skipped. and maybe removing the gtid from m_exclude_gtid will make
      skip_event has better performance.
    */
    if (m_exclude_gtid &&
        (in_exclude_group = skip_event(event_ptr, in_exclude_group))) {
      /*
        If we have not send any event from past 'heartbeat_period' time
        period, then it is time to send a packet before skipping this group.
       */
      DBUG_EXECUTE_IF("inject_2sec_sleep_when_skipping_an_event",
                      { my_sleep(2000000); });
      time_t now = time(0);
      DBUG_ASSERT(now >= m_last_event_sent_ts);
      bool time_for_hb_event = ((ulonglong)(now - m_last_event_sent_ts) >=
                                (ulonglong)(m_heartbeat_period / 1000000000UL));
      if (time_for_hb_event) {
        if (unlikely(send_heartbeat_event(log_pos))) DBUG_RETURN(1);
        exclude_group_end_pos = 0;
      } else {
        exclude_group_end_pos = log_pos;
      }
      DBUG_PRINT("info", ("Event of type %s is skipped",
                          Log_event::get_type_str(event_type)));
    } else {
      /*
        A heartbeat is required before sending a event, If some events are
        skipped. It notifies the slave to increase master_log_pos for
        excluded events.
      */
      if (exclude_group_end_pos) {
        /* Save a copy of the buffer content. */
        String tmp;
        tmp.copy(m_packet);
        tmp.length(m_packet.length());

        if (unlikely(send_heartbeat_event(exclude_group_end_pos)))
          DBUG_RETURN(1);
        exclude_group_end_pos = 0;

        /* Restore the copy back. */
        m_packet.copy(tmp);
        m_packet.length(tmp.length());
      }

      if (unlikely(send_packet())) DBUG_RETURN(1);
    }

    if (unlikely(after_send_hook(log_file, in_exclude_group ? log_pos : 0)))
      DBUG_RETURN(1);
  }

  /*
    A heartbeat is needed before waiting for more events, if some
    events are skipped. This is needed so that the slave can increase
    master_log_pos correctly.
  */
  if (unlikely(in_exclude_group)) {
    if (send_heartbeat_event(log_pos)) DBUG_RETURN(1);
  }
  DBUG_RETURN(0);
}

bool Binlog_sender::check_event_type(Log_event_type type, const char *log_file,
                                     my_off_t log_pos) {
  if (type == binary_log::ANONYMOUS_GTID_LOG_EVENT) {
    /*
      Normally, there will not be any anonymous events when
      auto_position is enabled, since both the master and the slave
      refuse to connect if the master is not using GTID_MODE=ON.
      However, if the master changes GTID_MODE after the connection
      was initialized, or if the slave requests to replicate
      transactions that appear before the last anonymous event, then
      this can happen. Then we generate this error to prevent sending
      anonymous transactions to the slave.
    */
    if (m_using_gtid_protocol) {
      DBUG_EXECUTE_IF("skip_sender_anon_autoposition_error",
                      { return false; };);
      char buf[MYSQL_ERRMSG_SIZE];
      sprintf(buf,
              ER_THD(m_thd, ER_CANT_REPLICATE_ANONYMOUS_WITH_AUTO_POSITION),
              log_file, log_pos);
      set_fatal_error(buf);
      return true;
    }
    /*
      Normally, there will not be any anonymous events when master has
      GTID_MODE=ON, since anonymous events are not generated when
      GTID_MODE=ON.  However, this can happen if the master changes
      GTID_MODE to ON when the slave has not yet replicated all
      anonymous transactions.
    */
    else if (get_gtid_mode_from_copy(GTID_MODE_LOCK_NONE) == GTID_MODE_ON) {
      char buf[MYSQL_ERRMSG_SIZE];
      sprintf(buf, ER_THD(m_thd, ER_CANT_REPLICATE_ANONYMOUS_WITH_GTID_MODE_ON),
              log_file, log_pos);
      set_fatal_error(buf);
      return true;
    }
  } else if (type == binary_log::GTID_LOG_EVENT) {
    /*
      Normally, there will not be any GTID events when master has
      GTID_MODE=OFF, since GTID events are not generated when
      GTID_MODE=OFF.  However, this can happen if the master changes
      GTID_MODE to OFF when the slave has not yet replicated all GTID
      transactions.
    */
    if (get_gtid_mode_from_copy(GTID_MODE_LOCK_NONE) == GTID_MODE_OFF) {
      char buf[MYSQL_ERRMSG_SIZE];
      sprintf(buf, ER_THD(m_thd, ER_CANT_REPLICATE_GTID_WITH_GTID_MODE_OFF),
              log_file, log_pos);
      set_fatal_error(buf);
      return true;
    }
  }
  return false;
}

inline bool Binlog_sender::skip_event(const uchar *event_ptr,
                                      bool in_exclude_group) {
  DBUG_ENTER("Binlog_sender::skip_event");

  uint8 event_type = (Log_event_type)event_ptr[LOG_EVENT_OFFSET];
  switch (event_type) {
    case binary_log::GTID_LOG_EVENT: {
      Format_description_log_event fd_ev;
      fd_ev.common_footer->checksum_alg = m_event_checksum_alg;
      Gtid_log_event gtid_ev(reinterpret_cast<const char *>(event_ptr), &fd_ev);
      Gtid gtid;
      gtid.sidno = gtid_ev.get_sidno(m_exclude_gtid->get_sid_map());
      gtid.gno = gtid_ev.get_gno();
      DBUG_RETURN(m_exclude_gtid->contains_gtid(gtid));
    }
    case binary_log::ROTATE_EVENT:
      DBUG_RETURN(false);
  }
  DBUG_RETURN(in_exclude_group);
}

int Binlog_sender::wait_new_events(my_off_t log_pos) {
  int ret = 0;
  PSI_stage_info old_stage;

  mysql_bin_log.lock_binlog_end_pos();
  /*
    If the binary log was updated before reaching this waiting point,
    there is no need to wait.
  */
  if (mysql_bin_log.get_binlog_end_pos() > log_pos ||
      !mysql_bin_log.is_active(m_linfo.log_file_name)) {
    mysql_bin_log.unlock_binlog_end_pos();
    return ret;
  }

  m_thd->ENTER_COND(mysql_bin_log.get_log_cond(),
                    mysql_bin_log.get_binlog_end_pos_lock(),
                    &stage_master_has_sent_all_binlog_to_slave, &old_stage);

  if (m_heartbeat_period)
    ret = wait_with_heartbeat(log_pos);
  else
    ret = wait_without_heartbeat();

  mysql_bin_log.unlock_binlog_end_pos();
  m_thd->EXIT_COND(&old_stage);
  return ret;
}

inline int Binlog_sender::wait_with_heartbeat(my_off_t log_pos) {
#ifndef DBUG_OFF
  ulong hb_info_counter = 0;
#endif
  struct timespec ts;
  int ret;

  do {
    set_timespec_nsec(&ts, m_heartbeat_period);
    ret = mysql_bin_log.wait_for_update(&ts);
    if (!is_timeout(ret)) break;

#ifndef DBUG_OFF
    if (hb_info_counter < 3) {
      LogErr(INFORMATION_LEVEL, ER_RPL_BINLOG_MASTER_SENDS_HEARTBEAT);
      hb_info_counter++;
      if (hb_info_counter == 3)
        LogErr(INFORMATION_LEVEL,
               ER_RPL_BINLOG_SKIPPING_REMAINING_HEARTBEAT_INFO);
    }
#endif
    if (send_heartbeat_event(log_pos)) return 1;
  } while (!m_thd->killed);

  return ret ? 1 : 0;
}

inline int Binlog_sender::wait_without_heartbeat() {
  return mysql_bin_log.wait_for_update(NULL);
}

void Binlog_sender::init_heartbeat_period() {
  bool null_value;
  LEX_STRING name = {C_STRING_WITH_LEN("master_heartbeat_period")};

  /* Protects m_thd->user_vars. */
  mysql_mutex_lock(&m_thd->LOCK_thd_data);

  const auto it = m_thd->user_vars.find(to_string(name));
  if (it == m_thd->user_vars.end())
    m_heartbeat_period = 0;
  else
    m_heartbeat_period = it->second->val_int(&null_value);

  mysql_mutex_unlock(&m_thd->LOCK_thd_data);
}

int Binlog_sender::check_start_file() {
  char index_entry_name[FN_REFLEN];
  char *name_ptr = NULL;
  const char *errmsg;

  if (m_start_file[0] != '\0') {
    mysql_bin_log.make_log_name(index_entry_name, m_start_file);
    name_ptr = index_entry_name;
  } else if (m_using_gtid_protocol) {
    /*
      In normal scenarios, it is not possible that Slave will
      contain more gtids than Master with resepctive to Master's
      UUID. But it could be possible case if Master's binary log
      is truncated(due to raid failure) or Master's binary log is
      deleted but GTID_PURGED was not set properly. That scenario
      needs to be validated, i.e., it should *always* be the case that
      Slave's gtid executed set (+retrieved set) is a subset of
      Master's gtid executed set with respective to Master's UUID.
      If it happens, dump thread will be stopped during the handshake
      with Slave (thus the Slave's I/O thread will be stopped with the
      error. Otherwise, it can lead to data inconsistency between Master
      and Slave.
    */
    Sid_map *slave_sid_map = m_exclude_gtid->get_sid_map();
    DBUG_ASSERT(slave_sid_map);
    global_sid_lock->wrlock();
    const rpl_sid &server_sid = gtid_state->get_server_sid();
    rpl_sidno subset_sidno = slave_sid_map->sid_to_sidno(server_sid);
    Gtid_set gtid_executed_and_owned(
        gtid_state->get_executed_gtids()->get_sid_map());

    // gtids = executed_gtids & owned_gtids
    if (gtid_executed_and_owned.add_gtid_set(
            gtid_state->get_executed_gtids()) != RETURN_STATUS_OK) {
      DBUG_ASSERT(0);
    }
    gtid_state->get_owned_gtids()->get_gtids(gtid_executed_and_owned);

    if (!m_exclude_gtid->is_subset_for_sid(&gtid_executed_and_owned,
                                           gtid_state->get_server_sidno(),
                                           subset_sidno)) {
      errmsg = ER_THD(m_thd, ER_SLAVE_HAS_MORE_GTIDS_THAN_MASTER);
      global_sid_lock->unlock();
      set_fatal_error(errmsg);
      return 1;
    }
    /*
      Setting GTID_PURGED (when GTID_EXECUTED set is empty i.e., when
      previous_gtids are also empty) will make binlog rotate. That
      leaves first binary log with empty previous_gtids and second
      binary log's previous_gtids with the value of gtid_purged.
      In find_first_log_not_in_gtid_set() while we search for a binary
      log whose previous_gtid_set is subset of slave_gtid_executed,
      in this particular case, server will always find the first binary
      log with empty previous_gtids which is subset of any given
      slave_gtid_executed. Thus Master thinks that it found the first
      binary log which is actually not correct and unable to catch
      this error situation. Hence adding below extra if condition
      to check the situation. Slave should know about Master's purged GTIDs.
      If Slave's GTID executed + retrieved set does not contain Master's
      complete purged GTID list, that means Slave is requesting(expecting)
      GTIDs which were purged by Master. We should let Slave know about the
      situation. i.e., throw error if slave's GTID executed set is not
      a superset of Master's purged GTID set.
      The other case, where user deleted binary logs manually
      (without using 'PURGE BINARY LOGS' command) but gtid_purged
      is not set by the user, the following if condition cannot catch it.
      But that is not a problem because in find_first_log_not_in_gtid_set()
      while checking for subset previous_gtids binary log, the logic
      will not find one and an error ER_MASTER_HAS_PURGED_REQUIRED_GTIDS
      is thrown from there.
    */
    if (!gtid_state->get_lost_gtids()->is_subset(m_exclude_gtid)) {
      Gtid_set gtid_missing(gtid_state->get_lost_gtids()->get_sid_map());
      gtid_missing.add_gtid_set(gtid_state->get_lost_gtids());
      gtid_missing.remove_gtid_set(m_exclude_gtid);

      String tmp_uuid;
      get_slave_uuid(m_thd, &tmp_uuid);
      char *missing_gtids = NULL;
      gtid_missing.to_string(&missing_gtids, false, NULL);
      LogErr(WARNING_LEVEL, ER_FOUND_MISSING_GTIDS, tmp_uuid.ptr(),
             missing_gtids);
      my_free(missing_gtids);

      errmsg = ER_THD(m_thd, ER_MASTER_HAS_PURGED_REQUIRED_GTIDS);
      global_sid_lock->unlock();
      set_fatal_error(errmsg);
      return 1;
    }
    global_sid_lock->unlock();
    Gtid first_gtid = {0, 0};
    if (mysql_bin_log.find_first_log_not_in_gtid_set(
            index_entry_name, m_exclude_gtid, &first_gtid, &errmsg)) {
      set_fatal_error(errmsg);
      return 1;
    }
    name_ptr = index_entry_name;
    /*
      find_first_log_not_in_gtid_set() guarantees the file it found has
      Previous_gtids_log_event as all following binlogs. So the variable is
      set to false which tells not to check the event again when starting to
      dump binglogs.
    */
    m_check_previous_gtid_event = false;
    /*
      If we are skipping at least the first transaction of the binlog,
      we must clear the "created" field of the FD event (set it to 0)
      to avoid cleaning up temp tables on slave.
    */
    m_gtid_clear_fd_created_flag =
        (first_gtid.sidno >= 1 && first_gtid.gno >= 1 &&
         m_exclude_gtid->contains_gtid(first_gtid));
  }

  /*
    Index entry name is saved into m_linfo. If name_ptr is NULL,
    then starts from the first file in index file.
  */

  if (mysql_bin_log.find_log_pos(&m_linfo, name_ptr, true)) {
    set_fatal_error(
        "Could not find first log file name in binary log "
        "index file");
    return 1;
  }

  if (m_start_pos < BIN_LOG_HEADER_SIZE) {
    set_fatal_error(
        "Client requested master to start replication "
        "from position < 4");
    return 1;
  }

  Binlog_read_error binlog_read_error;
  Binlog_ifile binlog_ifile(&binlog_read_error);
  if (binlog_ifile.open(m_linfo.log_file_name)) {
    set_fatal_error(binlog_read_error.get_str());
    return 1;
  }

  if (m_start_pos > binlog_ifile.length()) {
    set_fatal_error(
        "Client requested master to start replication from "
        "position > file size");
    return 1;
  }
  return 0;
}

extern TYPELIB binlog_checksum_typelib;

void Binlog_sender::init_checksum_alg() {
  DBUG_ENTER("init_binlog_checksum");

  m_slave_checksum_alg = binary_log::BINLOG_CHECKSUM_ALG_UNDEF;

  /* Protects m_thd->user_vars. */
  mysql_mutex_lock(&m_thd->LOCK_thd_data);

  const auto it = m_thd->user_vars.find("master_binlog_checksum");
  if (it != m_thd->user_vars.end()) {
    m_slave_checksum_alg = static_cast<enum_binlog_checksum_alg>(
        find_type((char *)it->second->ptr(), &binlog_checksum_typelib, 1) - 1);
    DBUG_ASSERT(m_slave_checksum_alg <
                binary_log::BINLOG_CHECKSUM_ALG_ENUM_END);
  }

  mysql_mutex_unlock(&m_thd->LOCK_thd_data);

  /*
    m_event_checksum_alg should be set to the checksum algorithm in
    Format_description_log_event. But it is used by fake_rotate_event() which
    will be called before reading any Format_description_log_event. In that
    case, m_slave_checksum_alg is set as the value of m_event_checksum_alg.
  */
  m_event_checksum_alg = m_slave_checksum_alg;
  DBUG_VOID_RETURN;
}

int Binlog_sender::fake_rotate_event(const char *next_log_file,
                                     my_off_t log_pos) {
  DBUG_ENTER("fake_rotate_event");
  const char *p = next_log_file + dirname_length(next_log_file);
  size_t ident_len = strlen(p);
  size_t event_len = ident_len + LOG_EVENT_HEADER_LEN +
                     Binary_log_event::ROTATE_HEADER_LEN +
                     (event_checksum_on() ? BINLOG_CHECKSUM_LEN : 0);

  /* reset transmit packet for the fake rotate event below */
  if (reset_transmit_packet(0, event_len)) DBUG_RETURN(1);

  size_t event_offset = m_packet.length();
  m_packet.length(event_len + event_offset);
  uchar *header = (uchar *)m_packet.ptr() + event_offset;
  uchar *rotate_header = header + LOG_EVENT_HEADER_LEN;
  /*
    'when' (the timestamp) is set to 0 so that slave could distinguish between
    real and fake Rotate events (if necessary)
  */
  int4store(header, 0);
  header[EVENT_TYPE_OFFSET] = binary_log::ROTATE_EVENT;
  int4store(header + SERVER_ID_OFFSET, server_id);
  int4store(header + EVENT_LEN_OFFSET, static_cast<uint32>(event_len));
  int4store(header + LOG_POS_OFFSET, 0);
  int2store(header + FLAGS_OFFSET, LOG_EVENT_ARTIFICIAL_F);

  int8store(rotate_header, log_pos);
  memcpy(rotate_header + Binary_log_event::ROTATE_HEADER_LEN, p, ident_len);

  if (event_checksum_on()) calc_event_checksum(header, event_len);

  DBUG_RETURN(send_packet());
}

inline void Binlog_sender::calc_event_checksum(uchar *event_ptr,
                                               size_t event_len) {
  ha_checksum crc = checksum_crc32(0L, NULL, 0);
  crc = checksum_crc32(crc, event_ptr, event_len - BINLOG_CHECKSUM_LEN);
  int4store(event_ptr + event_len - BINLOG_CHECKSUM_LEN, crc);
}

inline int Binlog_sender::reset_transmit_packet(ushort flags,
                                                size_t event_len) {
  DBUG_ENTER("Binlog_sender::reset_transmit_packet");
  DBUG_PRINT("info", ("event_len: %zu, m_packet->alloced_length: %zu",
                      event_len, m_packet.alloced_length()));
  DBUG_ASSERT(m_packet.alloced_length() >= PACKET_MIN_SIZE);

  m_packet.length(0);        // size of the content
  m_packet.qs_append('\0');  // Set this as an OK packet

  /* reserve and set default header */
  if (m_observe_transmission &&
      RUN_HOOK(binlog_transmit, reserve_header, (m_thd, flags, &m_packet))) {
    set_unknown_error("Failed to run hook 'reserve_header'");
    DBUG_RETURN(1);
  }

  /* Resizes the buffer if needed. */
  if (event_len > 0 && grow_packet(event_len)) DBUG_RETURN(1);

  DBUG_PRINT("info", ("m_packet.alloced_length: %zu (after potential "
                      "reallocation)",
                      m_packet.alloced_length()));

  DBUG_RETURN(0);
}

int Binlog_sender::send_format_description_event(File_reader *reader,
                                                 my_off_t start_pos) {
  DBUG_ENTER("Binlog_sender::send_format_description_event");
  uchar *event_ptr = nullptr;
  uint32 event_len = 0;

  if (read_event(reader, &event_ptr, &event_len)) DBUG_RETURN(1);

  DBUG_PRINT(
      "info",
      ("Looked for a Format_description_log_event, found event type %s",
       Log_event::get_type_str((Log_event_type)event_ptr[EVENT_TYPE_OFFSET])));

  if (event_ptr == nullptr ||
      event_ptr[EVENT_TYPE_OFFSET] != binary_log::FORMAT_DESCRIPTION_EVENT) {
    set_fatal_error("Could not find format_description_event in binlog file");
    DBUG_RETURN(1);
  }

  Log_event *ev = nullptr;
  Binlog_read_error binlog_read_error = binlog_event_deserialize(
      event_ptr, event_len, reader->format_description_event(), false, &ev);
  if (binlog_read_error.has_error()) {
    set_fatal_error(binlog_read_error.get_str());
    DBUG_RETURN(1);
  }
  reader->set_format_description_event(
      dynamic_cast<Format_description_log_event &>(*ev));
  delete ev;

  DBUG_ASSERT(event_ptr[LOG_POS_OFFSET] > 0);
  m_event_checksum_alg =
      Log_event_footer::get_checksum_alg((const char *)event_ptr, event_len);

  DBUG_ASSERT(m_event_checksum_alg < binary_log::BINLOG_CHECKSUM_ALG_ENUM_END ||
              m_event_checksum_alg == binary_log::BINLOG_CHECKSUM_ALG_UNDEF);

  /* Slave does not support checksum, but binary events include checksum */
  if (m_slave_checksum_alg == binary_log::BINLOG_CHECKSUM_ALG_UNDEF &&
      event_checksum_on()) {
    set_fatal_error(
        "Slave can not handle replication events with the "
        "checksum that master is configured to log");

    LogErr(WARNING_LEVEL, ER_RPL_BINLOG_MASTER_USES_CHECKSUM_AND_SLAVE_CANT);
    DBUG_RETURN(1);
  }

  event_ptr[FLAGS_OFFSET] &= ~LOG_EVENT_BINLOG_IN_USE_F;

  bool event_updated = false;
  if (m_using_gtid_protocol) {
    if (m_gtid_clear_fd_created_flag) {
      /*
        As we are skipping at least the first transaction of the binlog,
        we must clear the "created" field of the FD event (set it to 0)
        to avoid destroying temp tables on slave.
      */
      int4store(event_ptr + LOG_EVENT_MINIMAL_HEADER_LEN + ST_CREATED_OFFSET,
                0);
      event_updated = true;
    }
  } else if (start_pos > BIN_LOG_HEADER_SIZE) {
    /*
      If we are skipping the beginning of the binlog file based on the position
      asked by the slave, we must clear the log_pos and the created flag of the
      Format_description_log_event to be sent. Mark that this event with
      "log_pos=0", so the slave should not increment master's binlog position
      (rli->group_master_log_pos)
    */
    int4store(event_ptr + LOG_POS_OFFSET, 0);
    /*
      Set the 'created' field to 0 to avoid destroying
      temp tables on slave.
    */
    int4store(event_ptr + LOG_EVENT_MINIMAL_HEADER_LEN + ST_CREATED_OFFSET, 0);
    event_updated = true;
  }

  /* fix the checksum due to latest changes in header */
  if (event_checksum_on() && event_updated)
    calc_event_checksum(event_ptr, event_len);

  if (send_packet()) DBUG_RETURN(1);

  // Let's check if next event is Start encryption event
  const auto binlog_pos_after_fdle = reader->position();
  if (read_event(reader, &event_ptr, &event_len)) {
    DBUG_RETURN(1);
  }

  binlog_read_error = binlog_event_deserialize(
      event_ptr, event_len, reader->format_description_event(), false, &ev,
      reader->position());

<<<<<<< HEAD
  if (binlog_read_error.has_error()) {
    set_fatal_error(binlog_read_error.get_str());
    DBUG_RETURN(1);
  }

  if (ev && ev->get_type_code() == binary_log::START_ENCRYPTION_EVENT) {
    Start_encryption_log_event *sele =
        down_cast<Start_encryption_log_event *>(ev);
=======
  my_off_t binlog_pos_after_fdle= my_b_tell(log_cache);

  char header_buffer[LOG_EVENT_MINIMAL_HEADER_LEN];
  // Let's check if next event is Start encryption event
  // If we go outside the file peek_event_header will also return an error
  if (Log_event::peek_event_header(header_buffer, log_cache))
  {
    my_b_seek(log_cache, binlog_pos_after_fdle);
    DBUG_RETURN(0);
  }

  // peek_event_header actually moves the log_cache->read_pos, thus we need to rewind
  my_b_seek(log_cache, binlog_pos_after_fdle);

  if (static_cast<uchar>(header_buffer[EVENT_TYPE_OFFSET]) == binary_log::START_ENCRYPTION_EVENT)
  {
    event_ptr= NULL;
    my_off_t log_pos= my_b_tell(log_cache);

    if (read_event(log_cache, m_event_checksum_alg, &event_ptr,
                   &event_len))
      DBUG_RETURN(1);

    if (m_event_checksum_alg != binary_log::BINLOG_CHECKSUM_ALG_UNDEF &&
        m_event_checksum_alg != binary_log::BINLOG_CHECKSUM_ALG_OFF)
      event_len-= BINLOG_CHECKSUM_LEN;
>>>>>>> 85c5572a

    if (!sele->is_valid()) {
      set_fatal_error("Start encryption log event is invalid");
      DBUG_RETURN(1);
    }

    if (reader->start_decryption(sele)) {
      set_fatal_error("Could not decrypt binlog: encryption key error");
      DBUG_RETURN(1);
    }

    if (start_pos <= BIN_LOG_HEADER_SIZE) {
      const auto log_pos = reader->position();
      // We have read start encryption event from master binlog, but we have
      // not sent it to slave. We need to inform slave that master position
      // has advanced.
      if (unlikely(send_heartbeat_event(log_pos))) DBUG_RETURN(1);
    }
  } else {
    reader->seek(binlog_pos_after_fdle);
    set_last_pos(binlog_pos_after_fdle);
  }

  if (ev) {
    delete ev;
  }

  DBUG_RETURN(0);
}

int Binlog_sender::has_previous_gtid_log_event(File_reader *reader,
                                               bool *found) {
  uchar *event = nullptr;
  uint32 event_len;
  *found = false;

  if (read_event(reader, &event, &event_len) || event == nullptr) {
    if (reader->get_error_type() == Binlog_read_error::READ_EOF) return 0;
    set_fatal_error(log_read_error_msg(reader->get_error_type()));
    return 1;
  }

  *found = (event[EVENT_TYPE_OFFSET] == binary_log::PREVIOUS_GTIDS_LOG_EVENT);
  return 0;
}

const char *Binlog_sender::log_read_error_msg(
    Binlog_read_error::Error_type error) {
  switch (error) {
    case Binlog_read_error::BOGUS:
      return "bogus data in log event";
    case Binlog_read_error::EVENT_TOO_LARGE:
      return "log event entry exceeded max_allowed_packet; Increase "
             "max_allowed_packet on master";
    case Binlog_read_error::MEM_ALLOCATE:
      return "memory allocation failed reading log event";
    case Binlog_read_error::TRUNC_EVENT:
      return "binlog truncated in the middle of event; consider out of disk "
             "space on master";
    case Binlog_read_error::CHECKSUM_FAILURE:
      return "event read from binlog did not pass crc check";
    case Binlog_read_error::DECRYPT:
      return "Event decryption failure";
    default:
      return Binlog_read_error(error).get_str();
  }
}

inline int Binlog_sender::read_event(File_reader *reader, uchar **event_ptr,
                                     uint32 *event_len) {
  DBUG_ENTER("Binlog_sender::read_event");

  if (reset_transmit_packet(0, 0)) DBUG_RETURN(1);
#ifndef DBUG_OFF
  size_t event_offset;
  event_offset = m_packet.length();
#endif

  DBUG_EXECUTE_IF("dump_thread_before_read_event", {
    const char act[] = "now wait_for signal.continue no_clear_event";
    DBUG_ASSERT(!debug_sync_set_action(m_thd, STRING_WITH_LEN(act)));
  };);

  if (reader->read_event_data(event_ptr, event_len)) {
    if (reader->get_error_type() == Binlog_read_error::READ_EOF) {
      *event_ptr = nullptr;
      *event_len = 0;
      DBUG_RETURN(0);
    }
    set_fatal_error(log_read_error_msg(reader->get_error_type()));
    DBUG_RETURN(1);
  }

  set_last_pos(reader->position());

  /*
    As we pre-allocate the buffer to store the event at reset_transmit_packet,
    the buffer should not be changed while calling read_log_event (unless binlog
    encryption is on), even knowing that it might call functions to replace the
    buffer by one with the size to fit the event. When encryption is on - the
    buffer will be replaced with memory allocated for storing decrypted data.
  */
  DBUG_ASSERT(encrypt_binlog || reinterpret_cast<char *>(*event_ptr) ==
                                    (m_packet.ptr() + event_offset));

  DBUG_PRINT("info", ("Read event %s", Log_event::get_type_str(Log_event_type(
                                           (*event_ptr)[EVENT_TYPE_OFFSET]))));
#ifndef DBUG_OFF
  if (check_event_count()) DBUG_RETURN(1);
#endif
  DBUG_RETURN(0);
}

int Binlog_sender::send_heartbeat_event(my_off_t log_pos) {
  DBUG_ENTER("send_heartbeat_event");
  const char *filename = m_linfo.log_file_name;
  const char *p = filename + dirname_length(filename);
  size_t ident_len = strlen(p);
  size_t event_len = ident_len + LOG_EVENT_HEADER_LEN +
                     (event_checksum_on() ? BINLOG_CHECKSUM_LEN : 0);

  DBUG_PRINT("info", ("log_file_name %s, log_pos %llu", p, log_pos));

  if (reset_transmit_packet(0, event_len)) DBUG_RETURN(1);

  size_t event_offset = m_packet.length();
  m_packet.length(event_len + event_offset);
  uchar *header = (uchar *)m_packet.ptr() + event_offset;

  /* Timestamp field */
  int4store(header, 0);
  header[EVENT_TYPE_OFFSET] = binary_log::HEARTBEAT_LOG_EVENT;
  int4store(header + SERVER_ID_OFFSET, server_id);
  int4store(header + EVENT_LEN_OFFSET, event_len);
  int4store(header + LOG_POS_OFFSET, static_cast<uint32>(log_pos));
  int2store(header + FLAGS_OFFSET, 0);
  memcpy(header + LOG_EVENT_HEADER_LEN, p, ident_len);

  if (event_checksum_on()) calc_event_checksum(header, event_len);

  DBUG_RETURN(send_packet_and_flush());
}

inline int Binlog_sender::flush_net() {
  if (DBUG_EVALUATE_IF("simulate_flush_error", 1,
                       m_thd->get_protocol()->flush())) {
    set_unknown_error("failed on flush_net()");
    return 1;
  }
  return 0;
}

inline int Binlog_sender::send_packet() {
  DBUG_ENTER("Binlog_sender::send_packet");
  DBUG_PRINT("info",
             ("Sending event of type %s",
              Log_event::get_type_str(
                  (Log_event_type)m_packet.ptr()[1 + EVENT_TYPE_OFFSET])));
  // We should always use the same buffer to guarantee that the reallocation
  // logic is not broken.
  if (DBUG_EVALUATE_IF(
          "simulate_send_error", true,
          my_net_write(m_thd->get_protocol_classic()->get_net(),
                       (uchar *)m_packet.ptr(), m_packet.length()))) {
    set_unknown_error("Failed on my_net_write()");
    DBUG_RETURN(1);
  }

  /* Shrink the packet if needed. */
  int ret = shrink_packet() ? 1 : 0;
  m_last_event_sent_ts = time(0);
  DBUG_RETURN(ret);
}

inline int Binlog_sender::send_packet_and_flush() {
  return (send_packet() || flush_net());
}

inline int Binlog_sender::before_send_hook(const char *log_file,
                                           my_off_t log_pos) {
  if (m_observe_transmission &&
      RUN_HOOK(binlog_transmit, before_send_event,
               (m_thd, m_flag, &m_packet, log_file, log_pos))) {
    set_unknown_error("run 'before_send_event' hook failed");
    return 1;
  }
  return 0;
}

inline int Binlog_sender::after_send_hook(const char *log_file,
                                          my_off_t log_pos) {
  if (m_observe_transmission &&
      RUN_HOOK(binlog_transmit, after_send_event,
               (m_thd, m_flag, &m_packet, log_file, log_pos))) {
    set_unknown_error("Failed to run hook 'after_send_event'");
    return 1;
  }

  /*
    semisync after_send_event hook doesn't return and error when net error
    happens.
  */
  if (m_thd->get_protocol_classic()->get_net()->last_errno != 0) {
    set_unknown_error("Found net error");
    return 1;
  }
  return 0;
}

#ifndef DBUG_OFF
extern int max_binlog_dump_events;

inline int Binlog_sender::check_event_count() {
  if (max_binlog_dump_events != 0 &&
      (++m_event_count > max_binlog_dump_events)) {
    set_unknown_error("Debugging binlog dump abort");
    return 1;
  }
  return 0;
}
#endif

inline bool Binlog_sender::grow_packet(size_t extra_size) {
  DBUG_ENTER("Binlog_sender::grow_packet");
  size_t cur_buffer_size = m_packet.alloced_length();
  size_t cur_buffer_used = m_packet.length();
  size_t needed_buffer_size = cur_buffer_used + extra_size;

  if (extra_size > (PACKET_MAX_SIZE - cur_buffer_used))
    /*
       Not enough memory: requesting packet to be bigger than the max
       allowed - PACKET_MAX_SIZE.
    */
    DBUG_RETURN(true);

  /* Grow the buffer if needed. */
  if (needed_buffer_size > cur_buffer_size) {
    size_t new_buffer_size;
    new_buffer_size =
        calc_grow_buffer_size(cur_buffer_size, needed_buffer_size);

    if (!new_buffer_size) DBUG_RETURN(true);

    if (m_packet.mem_realloc(new_buffer_size)) DBUG_RETURN(true);

    /*
     Calculates the new, smaller buffer, size to use the next time
     one wants to shrink the buffer.
    */
    calc_shrink_buffer_size(new_buffer_size);
  }

  DBUG_RETURN(false);
}

inline bool Binlog_sender::shrink_packet() {
  DBUG_ENTER("Binlog_sender::shrink_packet");
  bool res = false;
  size_t cur_buffer_size = m_packet.alloced_length();
  size_t buffer_used = m_packet.length();

  DBUG_ASSERT(!(cur_buffer_size < PACKET_MIN_SIZE));

  /*
     If the packet is already at the minimum size, just
     do nothing. Otherwise, check if we should shrink.
   */
  if (cur_buffer_size > PACKET_MIN_SIZE) {
    /* increment the counter if we used less than the new shrink size. */
    if (buffer_used < m_new_shrink_size) {
      m_half_buffer_size_req_counter++;

      /* Check if we should shrink the buffer. */
      if (m_half_buffer_size_req_counter == PACKET_SHRINK_COUNTER_THRESHOLD) {
        /*
         The last PACKET_SHRINK_COUNTER_THRESHOLD consecutive packets
         required less than half of the current buffer size. Lets shrink
         it to not hold more memory than we potentially need.
        */
        m_packet.shrink(m_new_shrink_size);

        /*
           Calculates the new, smaller buffer, size to use the next time
           one wants to shrink the buffer.
         */
        calc_shrink_buffer_size(m_new_shrink_size);

        /* Reset the counter. */
        m_half_buffer_size_req_counter = 0;
      }
    } else
      m_half_buffer_size_req_counter = 0;
  }
#ifndef DBUG_OFF
  if (res == false) {
    DBUG_ASSERT(m_new_shrink_size <= cur_buffer_size);
    DBUG_ASSERT(m_packet.alloced_length() >= PACKET_MIN_SIZE);
  }
#endif
  DBUG_RETURN(res);
}

inline size_t Binlog_sender::calc_grow_buffer_size(size_t current_size,
                                                   size_t min_size) {
  /* Check that a sane minimum buffer size was requested.  */
  DBUG_ASSERT(min_size > PACKET_MIN_SIZE);
  if (min_size > PACKET_MAX_SIZE) return 0;

  /*
     Even if this overflows (PACKET_MAX_SIZE == UINT_MAX32) and
     new_size wraps around, the min_size will always be returned,
     i.e., it is a safety net.

     Also, cap new_size to PACKET_MAX_SIZE (in case
     PACKET_MAX_SIZE < UINT_MAX32).
   */
  size_t new_size = static_cast<size_t>(
      std::min(static_cast<double>(PACKET_MAX_SIZE),
               static_cast<double>(current_size * PACKET_GROW_FACTOR)));

  new_size = ALIGN_SIZE(std::max(new_size, min_size));

  return new_size;
}

void Binlog_sender::calc_shrink_buffer_size(size_t current_size) {
  size_t new_size = static_cast<size_t>(
      std::max(static_cast<double>(PACKET_MIN_SIZE),
               static_cast<double>(current_size * PACKET_SHRINK_FACTOR)));

  m_new_shrink_size = ALIGN_SIZE(new_size);
}<|MERGE_RESOLUTION|>--- conflicted
+++ resolved
@@ -1034,16 +1034,18 @@
   if (send_packet()) DBUG_RETURN(1);
 
   // Let's check if next event is Start encryption event
+  // If we go outside the file read_event will also return an error
   const auto binlog_pos_after_fdle = reader->position();
   if (read_event(reader, &event_ptr, &event_len)) {
-    DBUG_RETURN(1);
+    reader->seek(binlog_pos_after_fdle);
+    set_last_pos(binlog_pos_after_fdle);
+    DBUG_RETURN(0);
   }
 
   binlog_read_error = binlog_event_deserialize(
       event_ptr, event_len, reader->format_description_event(), false, &ev,
       reader->position());
 
-<<<<<<< HEAD
   if (binlog_read_error.has_error()) {
     set_fatal_error(binlog_read_error.get_str());
     DBUG_RETURN(1);
@@ -1052,34 +1054,6 @@
   if (ev && ev->get_type_code() == binary_log::START_ENCRYPTION_EVENT) {
     Start_encryption_log_event *sele =
         down_cast<Start_encryption_log_event *>(ev);
-=======
-  my_off_t binlog_pos_after_fdle= my_b_tell(log_cache);
-
-  char header_buffer[LOG_EVENT_MINIMAL_HEADER_LEN];
-  // Let's check if next event is Start encryption event
-  // If we go outside the file peek_event_header will also return an error
-  if (Log_event::peek_event_header(header_buffer, log_cache))
-  {
-    my_b_seek(log_cache, binlog_pos_after_fdle);
-    DBUG_RETURN(0);
-  }
-
-  // peek_event_header actually moves the log_cache->read_pos, thus we need to rewind
-  my_b_seek(log_cache, binlog_pos_after_fdle);
-
-  if (static_cast<uchar>(header_buffer[EVENT_TYPE_OFFSET]) == binary_log::START_ENCRYPTION_EVENT)
-  {
-    event_ptr= NULL;
-    my_off_t log_pos= my_b_tell(log_cache);
-
-    if (read_event(log_cache, m_event_checksum_alg, &event_ptr,
-                   &event_len))
-      DBUG_RETURN(1);
-
-    if (m_event_checksum_alg != binary_log::BINLOG_CHECKSUM_ALG_UNDEF &&
-        m_event_checksum_alg != binary_log::BINLOG_CHECKSUM_ALG_OFF)
-      event_len-= BINLOG_CHECKSUM_LEN;
->>>>>>> 85c5572a
 
     if (!sele->is_valid()) {
       set_fatal_error("Start encryption log event is invalid");
