--- conflicted
+++ resolved
@@ -63,10 +63,7 @@
 #include "sql/sql_class.h"      // THD
 #include "sql/system_variables.h"
 #include "sql_string.h"
-<<<<<<< HEAD
 #include "strings/m_ctype_internals.h"
-=======
->>>>>>> 824e2b40
 #include "string_with_len.h"
 #include "typelib.h"
 #include "unsafe_string_append.h"
@@ -131,14 +128,8 @@
         }
         case mysql::binlog::event::QUERY_EVENT: {
           bool first_event_after_gtid =
-<<<<<<< HEAD
-              prev_event_type ==
-                  mysql::binlog::event::ANONYMOUS_GTID_LOG_EVENT ||
-              prev_event_type == mysql::binlog::event::GTID_LOG_EVENT;
-=======
               mysql::binlog::event::Log_event_type_helper::is_any_gtid_event(
                   prev_event_type);
->>>>>>> 824e2b40
 
           Format_description_log_event fd_ev;
           fd_ev.common_footer->checksum_alg = checksum_alg;
@@ -752,12 +743,8 @@
       set_fatal_error(buf);
       return true;
     }
-<<<<<<< HEAD
-  } else if (type == mysql::binlog::event::GTID_LOG_EVENT) {
-=======
   } else if (mysql::binlog::event::Log_event_type_helper::
                  is_assigned_gtid_event(type)) {
->>>>>>> 824e2b40
     /*
       Normally, there will not be any GTID events when master has
       GTID_MODE=OFF, since GTID events are not generated when
@@ -783,12 +770,8 @@
 
   uint8 event_type = (Log_event_type)event_ptr[LOG_EVENT_OFFSET];
   switch (event_type) {
-<<<<<<< HEAD
-    case mysql::binlog::event::GTID_LOG_EVENT: {
-=======
     case mysql::binlog::event::GTID_LOG_EVENT:
     case mysql::binlog::event::GTID_TAGGED_LOG_EVENT: {
->>>>>>> 824e2b40
       Format_description_log_event fd_ev;
       fd_ev.common_footer->checksum_alg = m_event_checksum_alg;
       Gtid_log_event gtid_ev(reinterpret_cast<const char *>(event_ptr), &fd_ev);
