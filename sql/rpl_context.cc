/* Copyright (c) 2014, 2020, Oracle and/or its affiliates. All rights reserved.

   This program is free software; you can redistribute it and/or modify
   it under the terms of the GNU General Public License, version 2.0,
   as published by the Free Software Foundation.

   This program is also distributed with certain software (including
   but not limited to OpenSSL) that is licensed under separate terms,
   as designated in a particular file or component or in included license
   documentation.  The authors of MySQL hereby grant you an additional
   permission to link the program and your derivative works with the
   separately licensed software that they have included with MySQL.

   This program is distributed in the hope that it will be useful,
   but WITHOUT ANY WARRANTY; without even the implied warranty of
   MERCHANTABILITY or FITNESS FOR A PARTICULAR PURPOSE.  See the
   GNU General Public License, version 2.0, for more details.

   You should have received a copy of the GNU General Public License
   along with this program; if not, write to the Free Software
   Foundation, Inc., 51 Franklin St, Fifth Floor, Boston, MA 02110-1301  USA */

#include "sql/rpl_context.h"

#include <stddef.h>

#include "libbinlogevents/include/compression/factory.h"
#include "my_compiler.h"
#include "my_dbug.h"
#include "my_sqlcommand.h"
#include "sql/binlog_ostream.h"
#include "sql/rpl_gtid.h"   // Gtid_set
#include "sql/sql_class.h"  // THD
#include "sql/sql_lex.h"
#include "sql/system_variables.h"

Session_consistency_gtids_ctx::Session_consistency_gtids_ctx()
    : m_sid_map(nullptr),
      m_gtid_set(nullptr),
      m_listener(nullptr),
      m_curr_session_track_gtids(OFF) {}

Session_consistency_gtids_ctx::~Session_consistency_gtids_ctx() {
  if (m_gtid_set) {
    delete m_gtid_set;
    m_gtid_set = nullptr;
  }

  if (m_sid_map) {
    delete m_sid_map;
    m_sid_map = nullptr;
  }
}

inline bool Session_consistency_gtids_ctx::shall_collect(const THD *thd) {
  return /* Do not track OWN_GTID if session does not own a
            (non-anonymous) GTID. */
      (thd->owned_gtid.sidno > 0 || m_curr_session_track_gtids == ALL_GTIDS) &&
      /* if there is no listener/tracker, then there is no reason to collect */
      m_listener != nullptr &&
      /* ROLLBACK statements may end up calling trans_commit_stmt */
      thd->lex->sql_command != SQLCOM_ROLLBACK &&
      thd->lex->sql_command != SQLCOM_ROLLBACK_TO_SAVEPOINT;
}

bool Session_consistency_gtids_ctx::notify_after_transaction_commit(
    const THD *thd) {
  DBUG_TRACE;
  DBUG_ASSERT(thd);
  bool res = false;

  if (!shall_collect(thd)) return res;

  if (m_curr_session_track_gtids == ALL_GTIDS) {
    /*
     If one is configured to read all writes, we always collect
     the GTID_EXECUTED.

     NOTE: in the future optimize to collect deltas instead maybe.
    */
    global_sid_lock->wrlock();
    res = m_gtid_set->add_gtid_set(gtid_state->get_executed_gtids()) !=
          RETURN_STATUS_OK;
    global_sid_lock->unlock();

    if (!res) notify_ctx_change_listener();
  }

  return res;
}

bool Session_consistency_gtids_ctx::notify_after_gtid_executed_update(
    const THD *thd) {
  DBUG_TRACE;
  DBUG_ASSERT(thd);
  bool res = false;

  if (!shall_collect(thd)) return res;

  if (m_curr_session_track_gtids == OWN_GTID) {
    DBUG_ASSERT(global_gtid_mode.get() != Gtid_mode::OFF);
    DBUG_ASSERT(thd->owned_gtid.sidno > 0);
    const Gtid &gtid = thd->owned_gtid;
    if (gtid.sidno == -1)  // we need to add thd->owned_gtid_set
    {
      /* Caller must only call this function if the set was not empty. */
#ifdef HAVE_GTID_NEXT_LIST
      DBUG_ASSERT(!thd->owned_gtid_set.is_empty());
      res = m_gtid_set->add_gtid_set(&thd->owned_gtid_set) != RETURN_STATUS_OK;
#else
      DBUG_ASSERT(0);
#endif
    } else if (gtid.sidno > 0)  // only one gtid
    {
      /*
        Note that the interface is such that m_sid_map must contain
        sidno before we add the gtid to m_gtid_set.

        Thus, to avoid relying on global_sid_map and thus contributing
        to increased contention, we arrange for sidnos on the local
        sid map.
      */
      rpl_sidno local_set_sidno = m_sid_map->add_sid(thd->owned_sid);

      DBUG_ASSERT(!m_gtid_set->contains_gtid(local_set_sidno, gtid.gno));
      res = m_gtid_set->ensure_sidno(local_set_sidno) != RETURN_STATUS_OK;
      if (!res) m_gtid_set->_add_gtid(local_set_sidno, gtid.gno);
    }

    if (!res) notify_ctx_change_listener();
  }
  return res;
}

<<<<<<< HEAD
bool Session_consistency_gtids_ctx::notify_after_response_packet(
    const THD *thd) {
  int res = false;
  DBUG_TRACE;
=======
void Session_consistency_gtids_ctx::
    update_tracking_activeness_from_session_variable(const THD* thd)
{
  m_curr_session_track_gtids= thd->variables.session_track_gtids;
}

bool Session_consistency_gtids_ctx::notify_after_response_packet(const THD *thd)
{
  int res= false;
  DBUG_ENTER("Rpl_consistency_ctx::notify_after_response_packet");
>>>>>>> d73f98b3

  if (m_gtid_set && !m_gtid_set->is_empty()) m_gtid_set->clear();

  /*
   Every time we get a notification that a packet was sent, we update
   this value. It may have changed (the previous command may have been
   a SET SESSION session_track_gtids=...;).
   */
<<<<<<< HEAD
  m_curr_session_track_gtids = thd->variables.session_track_gtids;
  return res;
=======
  update_tracking_activeness_from_session_variable(thd);
  DBUG_RETURN(res);
>>>>>>> d73f98b3
}

void Session_consistency_gtids_ctx::register_ctx_change_listener(
    Session_consistency_gtids_ctx::Ctx_change_listener *listener, THD *thd) {
  DBUG_ASSERT(m_listener == nullptr || m_listener == listener);
  if (m_listener == nullptr) {
    DBUG_ASSERT(m_sid_map == nullptr && m_gtid_set == nullptr);
    m_listener = listener;
    m_sid_map = new Sid_map(nullptr);
    m_gtid_set = new Gtid_set(m_sid_map);

    /*
     Caches the value at startup if needed. This is called during THD::init,
     if the session_track_gtids value is set at startup time to anything
     different than OFF.
     */
<<<<<<< HEAD
    m_curr_session_track_gtids = thd->variables.session_track_gtids;
=======
    update_tracking_activeness_from_session_variable(thd);
>>>>>>> d73f98b3
  }
}

void Session_consistency_gtids_ctx::unregister_ctx_change_listener(
    Session_consistency_gtids_ctx::Ctx_change_listener *listener
        MY_ATTRIBUTE((unused))) {
  DBUG_ASSERT(m_listener == listener || m_listener == nullptr);

  if (m_gtid_set) delete m_gtid_set;

  if (m_sid_map) delete m_sid_map;

  m_listener = nullptr;
  m_gtid_set = nullptr;
  m_sid_map = nullptr;
}

Last_used_gtid_tracker_ctx::Last_used_gtid_tracker_ctx() {
  m_last_used_gtid = std::unique_ptr<Gtid>(new Gtid{0, 0});
}

Last_used_gtid_tracker_ctx::~Last_used_gtid_tracker_ctx() {}

void Last_used_gtid_tracker_ctx::set_last_used_gtid(const Gtid &gtid) {
  (*m_last_used_gtid).set(gtid.sidno, gtid.gno);
}

void Last_used_gtid_tracker_ctx::get_last_used_gtid(Gtid &gtid) {
  gtid.sidno = (*m_last_used_gtid).sidno;
  gtid.gno = (*m_last_used_gtid).gno;
}

const size_t Transaction_compression_ctx::DEFAULT_COMPRESSION_BUFFER_SIZE =
    1024;

Transaction_compression_ctx::Transaction_compression_ctx()
    : m_compressor(nullptr) {}

Transaction_compression_ctx::~Transaction_compression_ctx() {
  if (m_compressor) {
    unsigned char *buffer = nullptr;
    std::tie(buffer, std::ignore, std::ignore) = m_compressor->get_buffer();
    delete m_compressor;
    if (buffer) free(buffer);
  }
}

binary_log::transaction::compression::Compressor *
Transaction_compression_ctx::get_compressor(THD *thd) {
  auto ctype = (binary_log::transaction::compression::type)
                   thd->variables.binlog_trx_compression_type;

  if (m_compressor == nullptr ||
      (m_compressor->compression_type_code() != ctype)) {
    unsigned char *buffer = nullptr;
    std::size_t capacity = 0;

    // delete the existing one, reuse the buffer
    if (m_compressor) {
      std::tie(buffer, std::ignore, capacity) = m_compressor->get_buffer();
      delete m_compressor;
      m_compressor = nullptr;
    }

    // TODO: consider moving m_decompressor to a shared_ptr
    auto comp =
        binary_log::transaction::compression::Factory::build_compressor(ctype);

    if (comp != nullptr) {
      m_compressor = comp.release();

      // inject an output buffer if possible, if not, then delete the compressor
      if (buffer == nullptr)
        buffer = (unsigned char *)malloc(DEFAULT_COMPRESSION_BUFFER_SIZE);

      if (buffer != nullptr)
        m_compressor->set_buffer(buffer, DEFAULT_COMPRESSION_BUFFER_SIZE);
      else {
        /* purecov: begin inspected */
        // OOM
        delete m_compressor;
        m_compressor = nullptr;
        /* purecov: end */
      }
    }
  }
  return m_compressor;
}<|MERGE_RESOLUTION|>--- conflicted
+++ resolved
@@ -132,23 +132,15 @@
   return res;
 }
 
-<<<<<<< HEAD
+void Session_consistency_gtids_ctx::
+    update_tracking_activeness_from_session_variable(const THD *thd) {
+  m_curr_session_track_gtids = thd->variables.session_track_gtids;
+}
+
 bool Session_consistency_gtids_ctx::notify_after_response_packet(
     const THD *thd) {
   int res = false;
   DBUG_TRACE;
-=======
-void Session_consistency_gtids_ctx::
-    update_tracking_activeness_from_session_variable(const THD* thd)
-{
-  m_curr_session_track_gtids= thd->variables.session_track_gtids;
-}
-
-bool Session_consistency_gtids_ctx::notify_after_response_packet(const THD *thd)
-{
-  int res= false;
-  DBUG_ENTER("Rpl_consistency_ctx::notify_after_response_packet");
->>>>>>> d73f98b3
 
   if (m_gtid_set && !m_gtid_set->is_empty()) m_gtid_set->clear();
 
@@ -157,13 +149,8 @@
    this value. It may have changed (the previous command may have been
    a SET SESSION session_track_gtids=...;).
    */
-<<<<<<< HEAD
-  m_curr_session_track_gtids = thd->variables.session_track_gtids;
+  update_tracking_activeness_from_session_variable(thd);
   return res;
-=======
-  update_tracking_activeness_from_session_variable(thd);
-  DBUG_RETURN(res);
->>>>>>> d73f98b3
 }
 
 void Session_consistency_gtids_ctx::register_ctx_change_listener(
@@ -180,11 +167,7 @@
      if the session_track_gtids value is set at startup time to anything
      different than OFF.
      */
-<<<<<<< HEAD
-    m_curr_session_track_gtids = thd->variables.session_track_gtids;
-=======
     update_tracking_activeness_from_session_variable(thd);
->>>>>>> d73f98b3
   }
 }
 
