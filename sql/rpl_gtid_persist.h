/* Copyright (c) 2014, 2019, Oracle and/or its affiliates. All rights reserved.

   This program is free software; you can redistribute it and/or modify
   it under the terms of the GNU General Public License, version 2.0,
   as published by the Free Software Foundation.

   This program is also distributed with certain software (including
   but not limited to OpenSSL) that is licensed under separate terms,
   as designated in a particular file or component or in included license
   documentation.  The authors of MySQL hereby grant you an additional
   permission to link the program and your derivative works with the
   separately licensed software that they have included with MySQL.

   This program is distributed in the hope that it will be useful,
   but WITHOUT ANY WARRANTY; without even the implied warranty of
   MERCHANTABILITY or FITNESS FOR A PARTICULAR PURPOSE.  See the
   GNU General Public License, version 2.0, for more details.

   You should have received a copy of the GNU General Public License
   along with this program; if not, write to the Free Software
   Foundation, Inc., 51 Franklin St, Fifth Floor, Boston, MA 02110-1301  USA */

#ifndef RPL_GTID_PERSIST_H_
#define RPL_GTID_PERSIST_H_

#include <string.h>
#include <sys/types.h>
#include <atomic>
#include <string>

#include "lex_string.h"
#include "my_dbug.h"
#include "my_inttypes.h"
#include "mysqld_error.h"
#include "sql/rpl_gtid.h"
#include "sql/rpl_table_access.h"  // System_table_access
#include "sql/sql_class.h"         // Open_tables_backup
#include "sql/table.h"
#include "sql/transaction_info.h"
#include "sql/xa.h"
#include "thr_lock.h"

class Field;

class Gtid_table_access_context : public System_table_access {
 public:
<<<<<<< HEAD
  static const LEX_STRING DB_NAME;
  static const LEX_STRING TABLE_NAME;

  Gtid_table_access_context() : m_drop_thd_object(NULL) {}
=======
  static const LEX_CSTRING DB_NAME;
  static const LEX_CSTRING TABLE_NAME;

  Gtid_table_access_context() : m_drop_thd_object(nullptr) {}
>>>>>>> 4869291f
  virtual ~Gtid_table_access_context() {}

  /**
    Initialize the gtid_executed table access context as following:
      - Create a new THD if current_thd is NULL
      - Disable binlog temporarily if we are going to modify the table
      - Open and lock a table.

    @param[in,out] thd       Thread requesting to open the table
    @param[out]    table     We will store the open table here
    @param[in]     is_write  If true, the access will be for modifying the table

    @return
      @retval true  failed
      @retval false success
  */
  bool init(THD **thd, TABLE **table, bool is_write);
  /**
    De-initialize the gtid_executed table access context as following:
      - Close the table
      - Reenable binlog if needed
      - Destroy the created THD if needed.

    @param thd         Thread requesting to close the table
    @param table       Table to be closed
    @param error       If there was an error while updating the table
    @param need_commit Need to commit current transaction if it is true

    @return
      @retval true  failed
      @retval false success
  */
  bool deinit(THD *thd, TABLE *table, bool error, bool need_commit);
  /**
    Prepares before opening table.
    - set flags

    @param[in]  thd  Thread requesting to open the table
  */
  void before_open(THD *thd);
  /**
    Creates a new thread in the bootstrap process or in the mysqld startup,
    a thread is created in order to be able to access a table. And reset a
    new "statement".

    @return
      @retval THD* Pointer to thread structure
  */
  THD *create_thd();
  void drop_thd(THD *thd);

 private:
  /* Pointer to new created THD. */
  THD *m_drop_thd_object;
  /* Modify the table if it is true. */
  bool m_is_write;
  /* Save the lock info. */
  Open_tables_backup m_backup;
  /* Save binlog options. */
  ulonglong m_tmp_disable_binlog__save_options;
  /* Whether or not `THD::set_skip_readonly_check` was invoked during `THD`
     initialization */
  bool m_skip_readonly_set{false};

  /* Prevent user from invoking default assignment function. */
  Gtid_table_access_context &operator=(const Gtid_table_access_context &info);
  /* Prevent user from invoking default constructor function. */
  Gtid_table_access_context(const Gtid_table_access_context &info);
};

class Gtid_table_persistor {
 public:
  static const uint number_fields = 3;

  Gtid_table_persistor() {}
  virtual ~Gtid_table_persistor() {}

  /**
    Insert the gtid into table.

    @param thd  Thread requesting to save gtid into the table
    @param gtid holds the sidno and the gno.

    @retval
      0    OK
    @retval
      1    The table was not found.
    @retval
      -1   Error
  */
  int save(THD *thd, const Gtid *gtid);
  /**
    Insert the gtid set into table.

    @param gtid_set  contains a set of gtid, which holds
                     the sidno and the gno.

    @param compress notify to compress gtid_executed table

    @retval
      0    OK
    @retval
      -1   Error
  */
  int save(const Gtid_set *gtid_set, bool compress = true);
  /**
    Delete all rows from the table.

    @param  thd Thread requesting to reset the table

    @retval
      0    OK
    @retval
      1    The table was not found.
    @retval
      -1   Error
  */
  int reset(THD *thd);

  /**
    Fetch gtids from gtid_executed table and store them into
    gtid_executed set.

    @param[out]  gtid_set store gtids fetched from the gtid_executed table.

    @retval
      0    OK
    @retval
      1    The table was not found.
    @retval
      -1   Error
  */
  int fetch_gtids(Gtid_set *gtid_set);
  /**
    Compress the gtid_executed table completely by employing one
    or more transactions.

    @param  thd Thread requesting to compress the table

    @retval
      0    OK
    @retval
      1    The table was not found.
    @retval
      -1   Error
  */
  int compress(THD *thd);
  /**
    Push a warning to client if user is modifying the gtid_executed
    table explicitly by a non-XA transaction. Push an error to client
    if user is modifying it explicitly by a XA transaction.

    @param thd Thread requesting to access the table
    @param table The table is being accessed.

    @retval 0 No warning or error was pushed to the client.
    @retval 1 Push a warning to client.
    @retval 2 Push an error to client.
  */
  int warn_or_err_on_explicit_modification(THD *thd, TABLE_LIST *table) {
    DBUG_ENTER("Gtid_table_persistor::warn_or_err_on_explicit_modification");

    if (!thd->is_operating_gtid_table_implicitly &&
        table->lock_descriptor().type >= TL_WRITE_ALLOW_WRITE &&
        !strcmp(table->table_name, Gtid_table_access_context::TABLE_NAME.str)) {
      if (thd->get_transaction()->xid_state()->has_state(
              XID_STATE::XA_ACTIVE)) {
        /*
          Push an error to client if user is modifying the gtid_executed
          table explicitly by a XA transaction.
        */
        thd->raise_error_printf(ER_ERROR_ON_MODIFYING_GTID_EXECUTED_TABLE,
                                table->table_name);
        DBUG_RETURN(2);
      } else {
        /*
          Push a warning to client if user is modifying the gtid_executed
          table explicitly by a non-XA transaction.
        */
        thd->raise_warning_printf(ER_WARN_ON_MODIFYING_GTID_EXECUTED_TABLE,
                                  table->table_name);
        DBUG_RETURN(1);
      }
    }

    DBUG_RETURN(0);
  }

 private:
  /* Count the append size of the table */
  std::atomic<int64> m_atomic_count{0};
  /**
    Compress the gtid_executed table, read each row by the
    PK(sid, gno_start) in increasing order, compress the first
    consecutive range of gtids within a single transaction.

    @param      thd          Thread requesting to compress the table
    @param[out] is_complete  True if the gtid_executed table is
                             compressd completely.

    @retval
      0    OK
    @retval
      1    The table was not found.
    @retval
      -1   Error
  */
  int compress_in_single_transaction(THD *thd, bool &is_complete);
  /**
    Read each row by the PK(sid, gno_start) in increasing order,
    compress the first consecutive range of gtids.
    For example,
      1 1
      2 2
      3 3
      6 6
      7 7
      8 8
    After the compression, the gtids in the table is compressed as following:
      1 3
      6 6
      7 7
      8 8

    @param      table        Reference to a table object.
    @param[out] is_complete  True if the gtid_executed table
                             is compressd completely.

    @return
      @retval 0    OK.
      @retval -1   Error.
  */
  int compress_first_consecutive_range(TABLE *table, bool &is_complete);
  /**
    Fill a gtid interval into fields of the gtid_executed table.

    @param  fields   Reference to table fileds.
    @param  sid      The source id of the gtid interval.
    @param  gno_start The first GNO of the gtid interval.
    @param  gno_end  The last GNO of the gtid interval.

    @return
      @retval 0    OK.
      @retval -1   Error.
  */
  int fill_fields(Field **fields, const char *sid, rpl_gno gno_start,
                  rpl_gno gno_end);
  /**
    Write a gtid interval into the gtid_executed table.

    @param  table    Reference to a table object.
    @param  sid      The source id of the gtid interval.
    @param  gno_start The first GNO of the gtid interval.
    @param  gno_end  The last GNO of the gtid interval.

    @return
      @retval 0    OK.
      @retval -1   Error.
  */
  int write_row(TABLE *table, const char *sid, rpl_gno gno_start,
                rpl_gno gno_end);
  /**
    Update a gtid interval in the gtid_executed table.
    - locate the gtid interval by primary key (sid, gno_start)
      to update it with the new_gno_end.

    @param  table        Reference to a table object.
    @param  sid          The source id of the gtid interval.
    @param  gno_start    The first GNO of the gtid interval.
    @param  new_gno_end  The new last GNO of the gtid interval.

    @return
      @retval 0    OK.
      @retval -1   Error.
  */
  int update_row(TABLE *table, const char *sid, rpl_gno gno_start,
                 rpl_gno new_gno_end);
  /**
    Delete all rows in the gtid_executed table.

    @param  table Reference to a table object.

    @return
      @retval 0    OK.
      @retval -1   Error.
  */
  int delete_all(TABLE *table);
  /**
    Encode the current row fetched from the table into gtid text.

    @param  table Reference to a table object.
    @retval Return the encoded gtid text.
  */
  std::string encode_gtid_text(TABLE *table);
  /**
    Get gtid interval from the the current row of the table.

    @param table          Reference to a table object.
    @param [out] sid      The source id of the gtid interval.
    @param [out] gno_start The first GNO of the gtid interval.
    @param [out] gno_end  The last GNO of the gtid interval.
  */
  void get_gtid_interval(TABLE *table, std::string &sid, rpl_gno &gno_start,
                         rpl_gno &gno_end);
  /**
    Insert the gtid set into table.

    @param table          The gtid_executed table.
    @param gtid_set       Contains a set of gtid, which holds
                          the sidno and the gno.

    @retval
      0    OK
    @retval
      -1   Error
  */
  int save(TABLE *table, const Gtid_set *gtid_set);
  /* Prevent user from invoking default assignment function. */
  Gtid_table_persistor &operator=(const Gtid_table_persistor &info);
  /* Prevent user from invoking default constructor function. */
  Gtid_table_persistor(const Gtid_table_persistor &info);
};

extern Gtid_table_persistor *gtid_table_persistor;
void create_compress_gtid_table_thread();
void terminate_compress_gtid_table_thread();

#endif /* RPL_GTID_PERSIST_H_ */<|MERGE_RESOLUTION|>--- conflicted
+++ resolved
@@ -44,17 +44,10 @@
 
 class Gtid_table_access_context : public System_table_access {
  public:
-<<<<<<< HEAD
-  static const LEX_STRING DB_NAME;
-  static const LEX_STRING TABLE_NAME;
-
-  Gtid_table_access_context() : m_drop_thd_object(NULL) {}
-=======
   static const LEX_CSTRING DB_NAME;
   static const LEX_CSTRING TABLE_NAME;
 
   Gtid_table_access_context() : m_drop_thd_object(nullptr) {}
->>>>>>> 4869291f
   virtual ~Gtid_table_access_context() {}
 
   /**
