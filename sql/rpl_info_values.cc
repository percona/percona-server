<<<<<<< HEAD
/* Copyright (c) 2010, 2017, Oracle and/or its affiliates. All rights reserved.
=======
/* Copyright (c) 2010, 2019, Oracle and/or its affiliates. All rights reserved.
>>>>>>> 4869291f

   This program is free software; you can redistribute it and/or modify
   it under the terms of the GNU General Public License, version 2.0,
   as published by the Free Software Foundation.

   This program is also distributed with certain software (including
   but not limited to OpenSSL) that is licensed under separate terms,
   as designated in a particular file or component or in included license
   documentation.  The authors of MySQL hereby grant you an additional
   permission to link the program and your derivative works with the
   separately licensed software that they have included with MySQL.

   This program is distributed in the hope that it will be useful,
   but WITHOUT ANY WARRANTY; without even the implied warranty of
   MERCHANTABILITY or FITNESS FOR A PARTICULAR PURPOSE.  See the
   GNU General Public License, version 2.0, for more details.

   You should have received a copy of the GNU General Public License
   along with this program; if not, write to the Free Software
   Foundation, Inc., 51 Franklin St, Fifth Floor, Boston, MA 02110-1301  USA */

#include "sql/rpl_info_values.h"

#include "my_dbug.h"
#include "my_inttypes.h"
#include "sql_string.h"  // String

Rpl_info_values::Rpl_info_values(int param_ninfo)
<<<<<<< HEAD
    : value(0), ninfo(param_ninfo) {}
=======
    : value(nullptr), ninfo(param_ninfo) {}
>>>>>>> 4869291f

/**
  Initializes a sequence of values to be read from or stored into a repository.
  The number of values created and initialized are determined by the property
  @c ninfo which is set while calling the constructor. Each value is created
  with the default size of @c FN_REFLEN.

  @retval false No error
  @retval true Failure
*/
bool Rpl_info_values::init() {
  DBUG_ENTER("Rpl_info_values::init");

  if (!value && !(value = new String[ninfo])) DBUG_RETURN(true);

  DBUG_RETURN(false);
}

Rpl_info_values::~Rpl_info_values() { delete[] value; }<|MERGE_RESOLUTION|>--- conflicted
+++ resolved
@@ -1,8 +1,4 @@
-<<<<<<< HEAD
-/* Copyright (c) 2010, 2017, Oracle and/or its affiliates. All rights reserved.
-=======
 /* Copyright (c) 2010, 2019, Oracle and/or its affiliates. All rights reserved.
->>>>>>> 4869291f
 
    This program is free software; you can redistribute it and/or modify
    it under the terms of the GNU General Public License, version 2.0,
@@ -31,11 +27,7 @@
 #include "sql_string.h"  // String
 
 Rpl_info_values::Rpl_info_values(int param_ninfo)
-<<<<<<< HEAD
-    : value(0), ninfo(param_ninfo) {}
-=======
     : value(nullptr), ninfo(param_ninfo) {}
->>>>>>> 4869291f
 
 /**
   Initializes a sequence of values to be read from or stored into a repository.
