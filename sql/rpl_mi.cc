/* Copyright (c) 2006, 2019, Oracle and/or its affiliates. All rights reserved.

   This program is free software; you can redistribute it and/or modify
   it under the terms of the GNU General Public License, version 2.0,
   as published by the Free Software Foundation.

   This program is also distributed with certain software (including
   but not limited to OpenSSL) that is licensed under separate terms,
   as designated in a particular file or component or in included license
   documentation.  The authors of MySQL hereby grant you an additional
   permission to link the program and your derivative works with the
   separately licensed software that they have included with MySQL.

   This program is distributed in the hope that it will be useful,
   but WITHOUT ANY WARRANTY; without even the implied warranty of
   MERCHANTABILITY or FITNESS FOR A PARTICULAR PURPOSE.  See the
   GNU General Public License, version 2.0, for more details.

   You should have received a copy of the GNU General Public License
   along with this program; if not, write to the Free Software
   Foundation, Inc., 51 Franklin St, Fifth Floor, Boston, MA 02110-1301  USA */

#include "sql/rpl_mi.h"

#include <stdio.h>
#include <stdlib.h>
#include <string.h>
#include <algorithm>

#include "include/mutex_lock.h"
#include "my_dbug.h"
#include "my_loglevel.h"
#include "my_sys.h"
#include "mysql/components/services/log_builtins.h"
#include "mysql/components/services/psi_stage_bits.h"
#include "mysql_version.h"
#include "mysqld_error.h"
#include "prealloced_array.h"
#include "sql/debug_sync.h"
#include "sql/dynamic_ids.h"  // Server_ids
#include "sql/log.h"
#include "sql/mysqld.h"  // sync_masterinfo_period
#include "sql/rpl_info_handler.h"
#include "sql/rpl_msr.h"    // channel_map
#include "sql/rpl_slave.h"  // master_retry_count
#include "sql/sql_class.h"

enum {
  LINES_IN_MASTER_INFO_WITH_SSL = 14,

  /* 5.1.16 added value of master_ssl_verify_server_cert */
  LINE_FOR_MASTER_SSL_VERIFY_SERVER_CERT = 15,

  /* 5.5 added value of master_heartbeat_period */
  LINE_FOR_MASTER_HEARTBEAT_PERIOD = 16,

  /* MySQL Cluster 6.3 added master_bind */
  LINE_FOR_MASTER_BIND = 17,

  /* 6.0 added value of master_ignore_server_id */
  LINE_FOR_REPLICATE_IGNORE_SERVER_IDS = 18,

  /* 6.0 added value of master_uuid */
  LINE_FOR_MASTER_UUID = 19,

  /* line for master_retry_count */
  LINE_FOR_MASTER_RETRY_COUNT = 20,

  /* line for ssl_crl */
  LINE_FOR_SSL_CRL = 21,

  /* line for ssl_crl */
  LINE_FOR_SSL_CRLPATH = 22,

  /* line for auto_position */
  LINE_FOR_AUTO_POSITION = 23,

  /* line for channel */
  LINE_FOR_CHANNEL = 24,

  /* line for tls_version */
  LINE_FOR_TLS_VERSION = 25,

  /* line for master_public_key_path */
  LINE_FOR_PUBLIC_KEY_PATH = 26,

  /* line for get_master_public_key */
  LINE_FOR_GET_PUBLIC_KEY = 27,

  /* line for network_namespace */
  LINE_FOR_NETWORK_NAMESPACE = 28,

  /* Number of lines currently used when saving master info file */
  LINES_IN_MASTER_INFO = LINE_FOR_NETWORK_NAMESPACE

};

/*
  Please every time you add a new field to the mater info, update
  what follows. For now, this is just used to get the number of
  fields.
*/
const char *info_mi_fields[] = {"number_of_lines",
                                "master_log_name",
                                "master_log_pos",
                                "host",
                                "user",
                                "password",
                                "port",
                                "connect_retry",
                                "ssl",
                                "ssl_ca",
                                "ssl_capath",
                                "ssl_cert",
                                "ssl_cipher",
                                "ssl_key",
                                "ssl_verify_server_cert",
                                "heartbeat_period",
                                "bind",
                                "ignore_server_ids",
                                "uuid",
                                "retry_count",
                                "ssl_crl",
                                "ssl_crlpath",
                                "auto_position",
                                "channel_name",
                                "tls_version",
                                "public_key_path",
                                "get_public_key",
                                "network_namespace"};

const uint info_mi_table_pk_field_indexes[] = {
    LINE_FOR_CHANNEL - 1,
};

Master_info::Master_info(
#ifdef HAVE_PSI_INTERFACE
    PSI_mutex_key *param_key_info_run_lock,
    PSI_mutex_key *param_key_info_data_lock,
    PSI_mutex_key *param_key_info_sleep_lock,
    PSI_mutex_key *param_key_info_thd_lock,
    PSI_mutex_key *param_key_info_rotate_lock,
    PSI_mutex_key *param_key_info_data_cond,
    PSI_mutex_key *param_key_info_start_cond,
    PSI_mutex_key *param_key_info_stop_cond,
    PSI_mutex_key *param_key_info_sleep_cond,
    PSI_mutex_key *param_key_info_rotate_cond,
#endif
    uint param_id, const char *param_channel)
    : Rpl_info("I/O",
#ifdef HAVE_PSI_INTERFACE
               param_key_info_run_lock, param_key_info_data_lock,
               param_key_info_sleep_lock, param_key_info_thd_lock,
               param_key_info_data_cond, param_key_info_start_cond,
               param_key_info_stop_cond, param_key_info_sleep_cond,
#endif
               param_id, param_channel),
      start_user_configured(false),
#ifdef HAVE_PSI_INTERFACE
      key_info_rotate_lock(param_key_info_rotate_lock),
      key_info_rotate_cond(param_key_info_rotate_cond),
#endif
      ssl(0),
      ssl_verify_server_cert(0),
      get_public_key(false),
      port(MYSQL_PORT),
      connect_retry(DEFAULT_CONNECT_RETRY),
      clock_diff_with_master(0),
      heartbeat_period(0),
      received_heartbeats(0),
      last_heartbeat(0),
      master_id(0),
      checksum_alg_before_fd(binary_log::BINLOG_CHECKSUM_ALG_UNDEF),
      retry_count(master_retry_count),
<<<<<<< HEAD
      mi_description_event(NULL),
=======
      mi_description_event(nullptr),
>>>>>>> 4869291f
      auto_position(false),
      reset(false) {
  host[0] = 0;
  user[0] = 0;
  bind_addr[0] = 0;
  network_namespace[0] = 0;
  password[0] = 0;
  start_password[0] = 0;
  ssl_ca[0] = 0;
  ssl_capath[0] = 0;
  ssl_cert[0] = 0;
  ssl_cipher[0] = 0;
  ssl_key[0] = 0;
  tls_version[0] = 0;
  ssl_crl[0] = 0;
  ssl_crlpath[0] = 0;
  master_uuid[0] = 0;
  start_plugin_auth[0] = 0;
  start_plugin_dir[0] = 0;
  start_user[0] = 0;
  public_key_path[0] = 0;
  ignore_server_ids = new Server_ids;

  gtid_monitoring_info = new Gtid_monitoring_info(&data_lock);

  mysql_mutex_init(*key_info_rotate_lock, &this->rotate_lock,
                   MY_MUTEX_INIT_FAST);
  mysql_cond_init(*key_info_rotate_cond, &this->rotate_cond);

  /*channel is set in base class, rpl_info.cc*/
  snprintf(for_channel_str, sizeof(for_channel_str) - 1, " for channel '%s'",
           channel);
  snprintf(for_channel_uppercase_str, sizeof(for_channel_uppercase_str) - 1,
           " FOR CHANNEL '%s'", channel);

  m_channel_lock = new Checkable_rwlock(
#ifdef HAVE_PSI_INTERFACE
      key_rwlock_channel_lock
#endif
  );
}

Master_info::~Master_info() {
  /* No one else is using this master_info */
  m_channel_lock->assert_some_wrlock();
  /* No other administrative task is able to get this master_info */
  channel_map.assert_some_wrlock();
  m_channel_lock->unlock();

  this->clear_rotate_requests();
  mysql_mutex_destroy(&rotate_lock);
  mysql_cond_destroy(&rotate_cond);

  delete m_channel_lock;
  delete ignore_server_ids;
  delete mi_description_event;
  delete gtid_monitoring_info;
}

void Master_info::request_rotate(THD *thd) {
  DBUG_ENTER("Master_info::request_rotate(THD*)");
  MUTEX_LOCK(lock, &this->rotate_lock);
  this->rotate_requested.store(true);

  DBUG_EXECUTE_IF("deferred_flush_relay_log", {
    /*
      See `gr_flush_relay_log_no_split_trx.test`
      4) Make the `FLUSH RELAY LOG` execution path to emit
         `signal.rpl_requested_for_a_flush` right before waiting on the
         transaction to end.
    */
    const char dbug_signal[] = "now SIGNAL signal.rpl_requested_for_a_flush";
    DBUG_ASSERT(
        !debug_sync_set_action(current_thd, STRING_WITH_LEN(dbug_signal)));
  });

  while (this->rotate_requested.load() && !thd->killed)
    mysql_cond_wait(&this->rotate_cond, &this->rotate_lock);

  DBUG_VOID_RETURN;
}

void Master_info::clear_rotate_requests() {
  DBUG_ENTER("Master_info::clear_rotate_requests()");
  MUTEX_LOCK(lock, &this->rotate_lock);

  if (this->rotate_requested.load()) {
    this->rotate_requested.store(false);
    mysql_cond_broadcast(&this->rotate_cond);

    DBUG_EXECUTE_IF("deferred_flush_relay_log", {
      /*
        See `gr_flush_relay_log_no_split_trx.test`
        7) Make the applier execution path to emit
           `signal.rpl_broadcasted_rotate_end` just after finishing processing
           the deferred flushing of the relay log.
      */
      const char dbug_signal[] = "now SIGNAL signal.rpl_broadcasted_rotate_end";
      DBUG_ASSERT(
          !debug_sync_set_action(current_thd, STRING_WITH_LEN(dbug_signal)));
    });
  }

  DBUG_VOID_RETURN;
}

bool Master_info::is_rotate_requested() {
  return this->rotate_requested.load();
}

/**
   Reports if the s_id server has been configured to ignore events
   it generates with

      CHANGE MASTER IGNORE_SERVER_IDS= ( list of server ids )

   Method is called from the io thread event receiver filtering.

   @param      s_id    the master server identifier

   @retval   true    if s_id is in the list of ignored master  servers,
   @retval   false   otherwise.
 */
bool Master_info::shall_ignore_server_id(ulong s_id) {
  return std::binary_search(ignore_server_ids->dynamic_ids.begin(),
                            ignore_server_ids->dynamic_ids.end(), s_id);
}

void Master_info::init_master_log_pos() {
  DBUG_ENTER("Master_info::init_master_log_pos");

  master_log_name[0] = 0;
  master_log_pos = BIN_LOG_HEADER_SIZE;  // skip magic number
  flushed_relay_log_info.log_file_name[0] = 0;
  flushed_relay_log_info.pos = 0;

  DBUG_VOID_RETURN;
}

void Master_info::end_info() {
  DBUG_ENTER("Master_info::end_info");

  if (!inited) DBUG_VOID_RETURN;

  handler->end_info();

  inited = 0;
  reset = true;

  DBUG_VOID_RETURN;
}

/**
  Store the master file and position where the slave's I/O thread are in the
  relay log.
<<<<<<< HEAD

  This function should be called either from the slave I/O thread, or when the
  slave thread is not running.

  It can also be called by any function changing the relay log, regardless
  of changing master positions (i.e. a FLUSH RELAY LOGS that rotates the relay
  log without changing master positions).

  Error can happen if writing to repository fails or if flushing the repository
  fails.

=======

  This function should be called either from the slave I/O thread, or when the
  slave thread is not running.

  It can also be called by any function changing the relay log, regardless
  of changing master positions (i.e. a FLUSH RELAY LOGS that rotates the relay
  log without changing master positions).

  Error can happen if writing to repository fails or if flushing the repository
  fails.

>>>>>>> 4869291f
  @param force when true, do not respect sync period and flush information.
               when false, flush will only happen if it is time to flush.
*/

int Master_info::flush_info(bool force) {
  DBUG_ENTER("Master_info::flush_info");
  DBUG_PRINT("enter", ("master_pos: %lu", (ulong)master_log_pos));

  bool skip_flushing = !inited;
  /*
    A Master_info of a channel that was inited and then reset must be flushed
    into the repository or else its connection configuration will be lost in
    case the server restarts before starting the channel again.
  */
  if (force && reset) skip_flushing = false;

  if (skip_flushing) DBUG_RETURN(0);

  /*
    We update the sync_period at this point because only here we
    now that we are handling a master info. This needs to be
    update every time we call flush because the option maybe
    dynamically set.
  */
  if (inited) handler->set_sync_period(sync_masterinfo_period);
<<<<<<< HEAD

  if (write_info(handler)) goto err;

  if (handler->flush_info(force)) goto err;

=======

  if (write_info(handler)) goto err;

  if (handler->flush_info(force)) goto err;

>>>>>>> 4869291f
  update_flushed_relay_log_info();

  DBUG_RETURN(0);

err:
  LogErr(ERROR_LEVEL, ER_RPL_ERROR_WRITING_MASTER_CONFIGURATION);
  DBUG_RETURN(1);
}

void Master_info::set_relay_log_info(Relay_log_info *info) { rli = info; }

/**
  Creates or reads information from the repository, initializing the
  Master_info.
*/
int Master_info::mi_init_info() {
  DBUG_ENTER("Master_info::mi_init_info");
  enum_return_check check_return = ERROR_CHECKING_REPOSITORY;
<<<<<<< HEAD

  if (inited) DBUG_RETURN(0);

  mysql = 0;
  file_id = 1;
  if ((check_return = check_info()) == ERROR_CHECKING_REPOSITORY) goto err;

  if (handler->init_info()) goto err;

=======

  if (inited) DBUG_RETURN(0);

  mysql = nullptr;
  file_id = 1;
  if ((check_return = check_info()) == ERROR_CHECKING_REPOSITORY) goto err;

  if (handler->init_info()) goto err;

>>>>>>> 4869291f
  if (check_return == REPOSITORY_DOES_NOT_EXIST) {
    init_master_log_pos();
  } else {
    if (read_info(handler)) goto err;
  }

  inited = 1;
  reset = false;
  if (flush_info(true)) goto err;

  DBUG_RETURN(0);

err:
  handler->end_info();
  inited = 0;
  LogErr(ERROR_LEVEL, ER_RPL_ERROR_READING_MASTER_CONFIGURATION);
  DBUG_RETURN(1);
}

size_t Master_info::get_number_info_mi_fields() {
  return sizeof(info_mi_fields) / sizeof(info_mi_fields[0]);
}

uint Master_info::get_channel_field_num() {
  uint channel_field = LINE_FOR_CHANNEL;
  return channel_field;
}

const uint *Master_info::get_table_pk_field_indexes() {
  return info_mi_table_pk_field_indexes;
}

bool Master_info::read_info(Rpl_info_handler *from) {
  int lines = 0;
<<<<<<< HEAD
  char *first_non_digit = NULL;
=======
  char *first_non_digit = nullptr;
>>>>>>> 4869291f
  ulong temp_master_log_pos = 0;
  int temp_ssl = 0;
  int temp_ssl_verify_server_cert = 0;
  int temp_auto_position = 0;
  int temp_get_public_key = 0;

  DBUG_ENTER("Master_info::read_info");

  /*
     Starting from 4.1.x master.info has new format. Now its
     first line contains number of lines in file. By reading this
     number we will be always distinguish to which version our
     master.info corresponds to. We can't simply count lines in
     file since versions before 4.1.x could generate files with more
     lines than needed.
     If first line doesn't contain a number or contain number less than
     LINES_IN_MASTER_INFO_WITH_SSL then such file is treated like file
     from pre 4.1.1 version.
     There is no ambiguity when reading an old master.info, as before
     4.1.1, the first line contained the binlog's name, which is either
     empty or has an extension (contains a '.'), so can't be confused
     with an integer.

     So we're just reading first line and trying to figure which version
     is this.
  */

  if (from->prepare_info_for_read() ||
<<<<<<< HEAD
      from->get_info(master_log_name, sizeof(master_log_name), (char *)""))
=======
      from->get_info(master_log_name, sizeof(master_log_name), ""))
>>>>>>> 4869291f
    DBUG_RETURN(true);

  lines = strtoul(master_log_name, &first_non_digit, 10);

  if (master_log_name[0] != '\0' && *first_non_digit == '\0' &&
      lines >= LINES_IN_MASTER_INFO_WITH_SSL) {
    /* Seems to be new format => read master log name */
<<<<<<< HEAD
    if (from->get_info(master_log_name, sizeof(master_log_name), (char *)""))
=======
    if (from->get_info(master_log_name, sizeof(master_log_name), ""))
>>>>>>> 4869291f
      DBUG_RETURN(true);
  } else
    lines = 7;

  if (from->get_info(&temp_master_log_pos, (ulong)BIN_LOG_HEADER_SIZE) ||
      from->get_info(host, sizeof(host), (char *)0) ||
<<<<<<< HEAD
      from->get_info(user, sizeof(user), (char *)"test") ||
=======
      from->get_info(user, sizeof(user), "test") ||
>>>>>>> 4869291f
      from->get_info(password, sizeof(password), (char *)0) ||
      from->get_info((int *)&port, (int)MYSQL_PORT) ||
      from->get_info((int *)&connect_retry, (int)DEFAULT_CONNECT_RETRY))
    DBUG_RETURN(true);

  /*
    If file has ssl part use it even if we have server without
    SSL support. But these options will be ignored later when
    slave will try connect to master, so in this case warning
    is printed.
  */
  if (lines >= LINES_IN_MASTER_INFO_WITH_SSL) {
    if (from->get_info(&temp_ssl, 0) ||
        from->get_info(ssl_ca, sizeof(ssl_ca), (char *)0) ||
        from->get_info(ssl_capath, sizeof(ssl_capath), (char *)0) ||
        from->get_info(ssl_cert, sizeof(ssl_cert), (char *)0) ||
        from->get_info(ssl_cipher, sizeof(ssl_cipher), (char *)0) ||
        from->get_info(ssl_key, sizeof(ssl_key), (char *)0))
      DBUG_RETURN(true);
  }

  /*
    Starting from 5.1.16 ssl_verify_server_cert might be
    in the file
  */
  if (lines >= LINE_FOR_MASTER_SSL_VERIFY_SERVER_CERT) {
    if (from->get_info(&temp_ssl_verify_server_cert, 0)) DBUG_RETURN(true);
  }

  /*
    Starting from 5.5 master_heartbeat_period might be
    in the file
  */
  if (lines >= LINE_FOR_MASTER_HEARTBEAT_PERIOD) {
    if (from->get_info(&heartbeat_period, (float)0.0)) DBUG_RETURN(true);
  }

  /*
    Starting from 5.5 master_bind might be in the file
  */
  if (lines >= LINE_FOR_MASTER_BIND) {
<<<<<<< HEAD
    if (from->get_info(bind_addr, sizeof(bind_addr), (char *)""))
      DBUG_RETURN(true);
=======
    if (from->get_info(bind_addr, sizeof(bind_addr), "")) DBUG_RETURN(true);
>>>>>>> 4869291f
  }

  /*
    Starting from 5.5 list of server_id of ignorable servers might be
    in the file
  */
  if (lines >= LINE_FOR_REPLICATE_IGNORE_SERVER_IDS) {
<<<<<<< HEAD
    if (from->get_info(ignore_server_ids, (Server_ids *)NULL))
=======
    if (from->get_info(ignore_server_ids, (Server_ids *)nullptr))
>>>>>>> 4869291f
      DBUG_RETURN(true);
  }

  /* Starting from 5.5 the master_uuid may be in the repository. */
  if (lines >= LINE_FOR_MASTER_UUID) {
    if (from->get_info(master_uuid, sizeof(master_uuid), (char *)0))
      DBUG_RETURN(true);
  }

  /* Starting from 5.5 the master_retry_count may be in the repository. */
  retry_count = master_retry_count;
  if (lines >= LINE_FOR_MASTER_RETRY_COUNT) {
    if (from->get_info(&retry_count, master_retry_count)) DBUG_RETURN(true);
  }

  if (lines >= LINE_FOR_SSL_CRLPATH) {
    if (from->get_info(ssl_crl, sizeof(ssl_crl), (char *)0) ||
        from->get_info(ssl_crlpath, sizeof(ssl_crlpath), (char *)0))
      DBUG_RETURN(true);
  }

  if (lines >= LINE_FOR_AUTO_POSITION) {
    if (from->get_info(&temp_auto_position, 0)) DBUG_RETURN(true);
  }

  if (lines >= LINE_FOR_CHANNEL) {
    if (from->get_info(channel, sizeof(channel), (char *)0)) DBUG_RETURN(true);
  }

  if (lines >= LINE_FOR_TLS_VERSION) {
    if (from->get_info(tls_version, sizeof(tls_version), (char *)0))
      DBUG_RETURN(true);
  }

  if (lines >= LINE_FOR_PUBLIC_KEY_PATH) {
    if (from->get_info(public_key_path, sizeof(public_key_path), (char *)0))
      DBUG_RETURN(true);
  }

  if (lines >= LINE_FOR_GET_PUBLIC_KEY) {
    if (from->get_info(&temp_get_public_key, 0)) DBUG_RETURN(true);
  }

  if (lines >= LINE_FOR_NETWORK_NAMESPACE) {
    if (from->get_info(network_namespace, sizeof(network_namespace), (char *)0))
      DBUG_RETURN(true);
  }

  ssl = (bool)temp_ssl;
  ssl_verify_server_cert = (bool)temp_ssl_verify_server_cert;
  master_log_pos = (my_off_t)temp_master_log_pos;
  auto_position = temp_auto_position;
  get_public_key = (bool)temp_get_public_key;

#ifndef HAVE_OPENSSL
  if (ssl) LogErr(WARNING_LEVEL, ER_RPL_SSL_INFO_IN_MASTER_INFO_IGNORED);
#endif /* HAVE_OPENSSL */

  DBUG_RETURN(false);
}

bool Master_info::set_info_search_keys(Rpl_info_handler *to) {
  DBUG_ENTER("Master_info::set_info_search_keys");

  if (to->set_info(LINE_FOR_CHANNEL - 1, channel)) DBUG_RETURN(true);

  DBUG_RETURN(false);
}

bool Master_info::write_info(Rpl_info_handler *to) {
  DBUG_ENTER("Master_info::write_info");

  /*
     In certain cases this code may create master.info files that seems
     corrupted, because of extra lines filled with garbage in the end
     file (this happens if new contents take less space than previous
     contents of file). But because of number of lines in the first line
     of file we don't care about this garbage.
  */
  if (to->prepare_info_for_write() || to->set_info((int)LINES_IN_MASTER_INFO) ||
      to->set_info(master_log_name) || to->set_info((ulong)master_log_pos) ||
      to->set_info(host) || to->set_info(user) || to->set_info(password) ||
      to->set_info((int)port) || to->set_info((int)connect_retry) ||
      to->set_info((int)ssl) || to->set_info(ssl_ca) ||
      to->set_info(ssl_capath) || to->set_info(ssl_cert) ||
      to->set_info(ssl_cipher) || to->set_info(ssl_key) ||
      to->set_info((int)ssl_verify_server_cert) ||
      to->set_info(heartbeat_period) || to->set_info(bind_addr) ||
      to->set_info(ignore_server_ids) || to->set_info(master_uuid) ||
      to->set_info(retry_count) || to->set_info(ssl_crl) ||
      to->set_info(ssl_crlpath) || to->set_info((int)auto_position) ||
      to->set_info(channel) || to->set_info(tls_version) ||
      to->set_info(public_key_path) || to->set_info(get_public_key) ||
      to->set_info(network_namespace))
    DBUG_RETURN(true);

  DBUG_RETURN(false);
}

void Master_info::set_password(const char *password_arg) {
  DBUG_ENTER("Master_info::set_password");

  DBUG_ASSERT(password_arg);

  if (password_arg && start_user_configured)
    strmake(start_password, password_arg, sizeof(start_password) - 1);
  else if (password_arg)
    strmake(password, password_arg, sizeof(password) - 1);

  DBUG_VOID_RETURN;
}

bool Master_info::get_password(char *password_arg, size_t *password_arg_size) {
  bool ret = true;
  DBUG_ENTER("Master_info::get_password");

  if (password_arg && start_user_configured) {
    *password_arg_size = strlen(start_password);
    strmake(password_arg, start_password, sizeof(start_password) - 1);
    ret = false;
  } else if (password_arg) {
    *password_arg_size = strlen(password);
    strmake(password_arg, password, sizeof(password) - 1);
    ret = false;
  }
  DBUG_RETURN(ret);
}

void Master_info::reset_start_info() {
  DBUG_ENTER("Master_info::reset_start_info");
  start_plugin_auth[0] = 0;
  start_plugin_dir[0] = 0;
  start_user_configured = false;
  start_user[0] = 0;
  start_password[0] = 0;
  DBUG_VOID_RETURN;
}

void Master_info::channel_rdlock() {
  channel_map.assert_some_lock();
  m_channel_lock->rdlock();
}

void Master_info::channel_wrlock() {
  channel_map.assert_some_lock();
  m_channel_lock->wrlock();
}

void Master_info::wait_until_no_reference(THD *thd) {
<<<<<<< HEAD
  PSI_stage_info *old_stage = NULL;
=======
  PSI_stage_info *old_stage = nullptr;
>>>>>>> 4869291f

  thd->enter_stage(&stage_waiting_for_no_channel_reference, old_stage, __func__,
                   __FILE__, __LINE__);

  while (atomic_references != 0) my_sleep(10000);

  THD_STAGE_INFO(thd, *old_stage);
}

bool Master_info::is_ignore_server_ids_configured() {
  return ignore_server_ids->dynamic_ids.size() > 0;
}

void Master_info::update_flushed_relay_log_info() {
  MYSQL_BIN_LOG *relay_log = &rli->relay_log;
  mysql_mutex_assert_owner(&data_lock);
  if (rli->inited)
    relay_log->get_current_log(&flushed_relay_log_info, false);
  else {
    flushed_relay_log_info.log_file_name[0] = 0;
    flushed_relay_log_info.pos = 0;
  }
}

void Master_info::get_flushed_relay_log_info(LOG_INFO *linfo) {
  strmake(linfo->log_file_name, flushed_relay_log_info.log_file_name,
          sizeof(linfo->log_file_name) - 1);
  linfo->pos = flushed_relay_log_info.pos;
}<|MERGE_RESOLUTION|>--- conflicted
+++ resolved
@@ -172,11 +172,7 @@
       master_id(0),
       checksum_alg_before_fd(binary_log::BINLOG_CHECKSUM_ALG_UNDEF),
       retry_count(master_retry_count),
-<<<<<<< HEAD
-      mi_description_event(NULL),
-=======
       mi_description_event(nullptr),
->>>>>>> 4869291f
       auto_position(false),
       reset(false) {
   host[0] = 0;
@@ -332,7 +328,6 @@
 /**
   Store the master file and position where the slave's I/O thread are in the
   relay log.
-<<<<<<< HEAD
 
   This function should be called either from the slave I/O thread, or when the
   slave thread is not running.
@@ -344,19 +339,6 @@
   Error can happen if writing to repository fails or if flushing the repository
   fails.
 
-=======
-
-  This function should be called either from the slave I/O thread, or when the
-  slave thread is not running.
-
-  It can also be called by any function changing the relay log, regardless
-  of changing master positions (i.e. a FLUSH RELAY LOGS that rotates the relay
-  log without changing master positions).
-
-  Error can happen if writing to repository fails or if flushing the repository
-  fails.
-
->>>>>>> 4869291f
   @param force when true, do not respect sync period and flush information.
                when false, flush will only happen if it is time to flush.
 */
@@ -382,19 +364,11 @@
     dynamically set.
   */
   if (inited) handler->set_sync_period(sync_masterinfo_period);
-<<<<<<< HEAD
 
   if (write_info(handler)) goto err;
 
   if (handler->flush_info(force)) goto err;
 
-=======
-
-  if (write_info(handler)) goto err;
-
-  if (handler->flush_info(force)) goto err;
-
->>>>>>> 4869291f
   update_flushed_relay_log_info();
 
   DBUG_RETURN(0);
@@ -413,17 +387,6 @@
 int Master_info::mi_init_info() {
   DBUG_ENTER("Master_info::mi_init_info");
   enum_return_check check_return = ERROR_CHECKING_REPOSITORY;
-<<<<<<< HEAD
-
-  if (inited) DBUG_RETURN(0);
-
-  mysql = 0;
-  file_id = 1;
-  if ((check_return = check_info()) == ERROR_CHECKING_REPOSITORY) goto err;
-
-  if (handler->init_info()) goto err;
-
-=======
 
   if (inited) DBUG_RETURN(0);
 
@@ -433,7 +396,6 @@
 
   if (handler->init_info()) goto err;
 
->>>>>>> 4869291f
   if (check_return == REPOSITORY_DOES_NOT_EXIST) {
     init_master_log_pos();
   } else {
@@ -468,11 +430,7 @@
 
 bool Master_info::read_info(Rpl_info_handler *from) {
   int lines = 0;
-<<<<<<< HEAD
-  char *first_non_digit = NULL;
-=======
   char *first_non_digit = nullptr;
->>>>>>> 4869291f
   ulong temp_master_log_pos = 0;
   int temp_ssl = 0;
   int temp_ssl_verify_server_cert = 0;
@@ -501,11 +459,7 @@
   */
 
   if (from->prepare_info_for_read() ||
-<<<<<<< HEAD
-      from->get_info(master_log_name, sizeof(master_log_name), (char *)""))
-=======
       from->get_info(master_log_name, sizeof(master_log_name), ""))
->>>>>>> 4869291f
     DBUG_RETURN(true);
 
   lines = strtoul(master_log_name, &first_non_digit, 10);
@@ -513,22 +467,14 @@
   if (master_log_name[0] != '\0' && *first_non_digit == '\0' &&
       lines >= LINES_IN_MASTER_INFO_WITH_SSL) {
     /* Seems to be new format => read master log name */
-<<<<<<< HEAD
-    if (from->get_info(master_log_name, sizeof(master_log_name), (char *)""))
-=======
     if (from->get_info(master_log_name, sizeof(master_log_name), ""))
->>>>>>> 4869291f
       DBUG_RETURN(true);
   } else
     lines = 7;
 
   if (from->get_info(&temp_master_log_pos, (ulong)BIN_LOG_HEADER_SIZE) ||
       from->get_info(host, sizeof(host), (char *)0) ||
-<<<<<<< HEAD
-      from->get_info(user, sizeof(user), (char *)"test") ||
-=======
       from->get_info(user, sizeof(user), "test") ||
->>>>>>> 4869291f
       from->get_info(password, sizeof(password), (char *)0) ||
       from->get_info((int *)&port, (int)MYSQL_PORT) ||
       from->get_info((int *)&connect_retry, (int)DEFAULT_CONNECT_RETRY))
@@ -570,12 +516,7 @@
     Starting from 5.5 master_bind might be in the file
   */
   if (lines >= LINE_FOR_MASTER_BIND) {
-<<<<<<< HEAD
-    if (from->get_info(bind_addr, sizeof(bind_addr), (char *)""))
-      DBUG_RETURN(true);
-=======
     if (from->get_info(bind_addr, sizeof(bind_addr), "")) DBUG_RETURN(true);
->>>>>>> 4869291f
   }
 
   /*
@@ -583,11 +524,7 @@
     in the file
   */
   if (lines >= LINE_FOR_REPLICATE_IGNORE_SERVER_IDS) {
-<<<<<<< HEAD
-    if (from->get_info(ignore_server_ids, (Server_ids *)NULL))
-=======
     if (from->get_info(ignore_server_ids, (Server_ids *)nullptr))
->>>>>>> 4869291f
       DBUG_RETURN(true);
   }
 
@@ -737,11 +674,7 @@
 }
 
 void Master_info::wait_until_no_reference(THD *thd) {
-<<<<<<< HEAD
-  PSI_stage_info *old_stage = NULL;
-=======
   PSI_stage_info *old_stage = nullptr;
->>>>>>> 4869291f
 
   thd->enter_stage(&stage_waiting_for_no_channel_reference, old_stage, __func__,
                    __FILE__, __LINE__);
