--- conflicted
+++ resolved
@@ -34,18 +34,11 @@
 Master_info::Master_info(bool is_slave_recovery)
   :Slave_reporting_capability("I/O"),
    ssl(0), ssl_verify_server_cert(0), fd(-1), io_thd(0), 
-<<<<<<< HEAD
    rli(is_slave_recovery), port(MYSQL_PORT),
    connect_retry(DEFAULT_CONNECT_RETRY), inited(0), abort_slave(0),
-   slave_running(0), slave_run_id(0), sync_counter(0),
-   heartbeat_period(0), received_heartbeats(0), master_id(0)
-=======
-   port(MYSQL_PORT), connect_retry(DEFAULT_CONNECT_RETRY), inited(0), 
-   rli(is_slave_recovery), abort_slave(0), 
    slave_running(0), slave_run_id(0), clock_diff_with_master(0), 
    sync_counter(0), heartbeat_period(0), received_heartbeats(0), 
    master_id(0)
->>>>>>> 4d6e3203
 {
   host[0] = 0; user[0] = 0; password[0] = 0;
   ssl_ca[0]= 0; ssl_capath[0]= 0; ssl_cert[0]= 0;
