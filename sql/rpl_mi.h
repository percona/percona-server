/* Copyright (C) 2000-2003 MySQL AB

   This program is free software; you can redistribute it and/or modify
   it under the terms of the GNU General Public License as published by
   the Free Software Foundation; version 2 of the License.

   This program is distributed in the hope that it will be useful,
   but WITHOUT ANY WARRANTY; without even the implied warranty of
   MERCHANTABILITY or FITNESS FOR A PARTICULAR PURPOSE.  See the
   GNU General Public License for more details.

   You should have received a copy of the GNU General Public License
   along with this program; if not, write to the Free Software
   Foundation, Inc., 59 Temple Place, Suite 330, Boston, MA  02111-1307  USA */

#ifndef RPL_MI_H
#define RPL_MI_H

#ifdef HAVE_REPLICATION

#include "rpl_rli.h"
#include "rpl_reporting.h"
#include "my_sys.h"


/*****************************************************************************

  Replication IO Thread

  Master_info contains:
    - information about how to connect to a master
    - current master log name
    - current master log offset
    - misc control variables

  Master_info is initialized once from the master.info file if such
  exists. Otherwise, data members corresponding to master.info fields
  are initialized with defaults specified by master-* options. The
  initialization is done through init_master_info() call.

  The format of master.info file:

  log_name
  log_pos
  master_host
  master_user
  master_pass
  master_port
  master_connect_retry

  To write out the contents of master.info file to disk ( needed every
  time we read and queue data from the master ), a call to
  flush_master_info() is required.

  To clean up, call end_master_info()

*****************************************************************************/

class Master_info : public Slave_reporting_capability
{
 public:
  Master_info(bool is_slave_recovery);
  ~Master_info();
  bool shall_ignore_server_id(ulong s_id);

  /* the variables below are needed because we can change masters on the fly */
  char master_log_name[FN_REFLEN];
  char host[HOSTNAME_LENGTH+1];
  char user[USERNAME_LENGTH+1];
  char password[MAX_PASSWORD_LENGTH+1];
  my_bool ssl; // enables use of SSL connection if true
  char ssl_ca[FN_REFLEN], ssl_capath[FN_REFLEN], ssl_cert[FN_REFLEN];
  char ssl_cipher[FN_REFLEN], ssl_key[FN_REFLEN];
  my_bool ssl_verify_server_cert;

  my_off_t master_log_pos;
  File fd; // we keep the file open, so we need to remember the file pointer
  IO_CACHE file;

  pthread_mutex_t data_lock,run_lock;
  pthread_cond_t data_cond,start_cond,stop_cond;
  THD *io_thd;
  MYSQL* mysql;
  uint32 file_id;				/* for 3.23 load data infile */
  Relay_log_info rli;
  uint port;
  uint connect_retry;
#ifndef DBUG_OFF
  int events_till_disconnect;
#endif
  bool inited;
  volatile bool abort_slave;
  volatile uint slave_running;
  volatile ulong slave_run_id;
  /*
     The difference in seconds between the clock of the master and the clock of
     the slave (second - first). It must be signed as it may be <0 or >0.
     clock_diff_with_master is computed when the I/O thread starts; for this the
     I/O thread does a SELECT UNIX_TIMESTAMP() on the master.
     "how late the slave is compared to the master" is computed like this:
     clock_of_slave - last_timestamp_executed_by_SQL_thread - clock_diff_with_master

  */
  long clock_diff_with_master;
<<<<<<< HEAD
  /*
    Keeps track of the number of events before fsyncing.
    The option --sync-master-info determines how many
    events should happen before fsyncing.
  */
  uint sync_counter;
  float heartbeat_period;         // interface with CHANGE MASTER or master.info
  ulonglong received_heartbeats;  // counter of received heartbeat events
  DYNAMIC_ARRAY ignore_server_ids;
  ulong master_id;
=======
  char master_uuid[UUID_LENGTH+1];
>>>>>>> 5689ad06
};
void init_master_log_pos(Master_info* mi);
int init_master_info(Master_info* mi, const char* master_info_fname,
		     const char* slave_info_fname,
		     bool abort_if_no_master_info_file,
		     int thread_mask);
void end_master_info(Master_info* mi);
int flush_master_info(Master_info* mi, bool flush_relay_log_cache);
int change_master_server_id_cmp(ulong *id1, ulong *id2);

#endif /* HAVE_REPLICATION */
#endif /* RPL_MI_H */<|MERGE_RESOLUTION|>--- conflicted
+++ resolved
@@ -102,7 +102,6 @@
 
   */
   long clock_diff_with_master;
-<<<<<<< HEAD
   /*
     Keeps track of the number of events before fsyncing.
     The option --sync-master-info determines how many
@@ -113,9 +112,7 @@
   ulonglong received_heartbeats;  // counter of received heartbeat events
   DYNAMIC_ARRAY ignore_server_ids;
   ulong master_id;
-=======
   char master_uuid[UUID_LENGTH+1];
->>>>>>> 5689ad06
 };
 void init_master_log_pos(Master_info* mi);
 int init_master_info(Master_info* mi, const char* master_info_fname,
