/* Copyright (c) 2013, 2023, Oracle and/or its affiliates.

   This program is free software; you can redistribute it and/or modify
   it under the terms of the GNU General Public License, version 2.0,
   as published by the Free Software Foundation.

   This program is also distributed with certain software (including
   but not limited to OpenSSL) that is licensed under separate terms,
   as designated in a particular file or component or in included license
   documentation.  The authors of MySQL hereby grant you an additional
   permission to link the program and your derivative works with the
   separately licensed software that they have included with MySQL.

   This program is distributed in the hope that it will be useful,
   but WITHOUT ANY WARRANTY; without even the implied warranty of
   MERCHANTABILITY or FITNESS FOR A PARTICULAR PURPOSE.  See the
   GNU General Public License, version 2.0, for more details.

   You should have received a copy of the GNU General Public License
   along with this program; if not, write to the Free Software
   Foundation, Inc., 51 Franklin St, Fifth Floor, Boston, MA 02110-1301  USA */

#include "sql/rpl_mta_submode.h"

#include <limits.h>
#include <string.h>
#include <time.h>
#include <memory>

#include "binlog/decompressing_event_object_istream.h"
#include "lex_string.h"
#include "my_byteorder.h"
#include "my_compiler.h"
#include "my_dbug.h"
#include "my_inttypes.h"
#include "my_systime.h"
#include "my_thread.h"
#include "mysql/components/services/bits/psi_stage_bits.h"
#include "mysql/components/services/log_builtins.h"
#include "mysql/my_loglevel.h"
#include "mysql/psi/mysql_cond.h"
#include "mysql/psi/mysql_mutex.h"
#include "mysql/strings/int2str.h"
#include "mysqld_error.h"
#include "sql/binlog_reader.h"
#include "sql/debug_sync.h"
#include "sql/log.h"
#include "sql/log_event.h"  // Query_log_event
#include "sql/mdl.h"
#include "sql/mysqld.h"  // stage_worker_....
#include "sql/psi_memory_key.h"
#include "sql/psi_memory_resource.h"
#include "sql/query_options.h"
#include "sql/rpl_filter.h"
#include "sql/rpl_replica.h"
#include "sql/rpl_replica_commit_order_manager.h"  // Commit_order_manager
#include "sql/rpl_rli.h"                           // Relay_log_info
#include "sql/rpl_rli_pdb.h"                       // db_worker_hash_entry
#include "sql/sql_class.h"                         // THD
#include "sql/system_variables.h"
#include "sql/table.h"
#include "string_with_len.h"

/**
 Does necessary arrangement before scheduling next event.
 @return 1  if  error
          0 no error
*/
int Mts_submode_database::schedule_next_event(Relay_log_info *, Log_event *) {
  /*nothing to do here*/
  return 0;
}

/**
  Logic to attach temporary tables.
*/
void Mts_submode_database::attach_temp_tables(THD *thd, const Relay_log_info *,
                                              Query_log_event *ev) {
  int i, parts;
  DBUG_TRACE;
  if (!is_mts_worker(thd) || (ev->ends_group() || ev->starts_group())) return;
  assert(!thd->temporary_tables);
  // in over max-db:s case just one special partition is locked
  parts = ((ev->mts_accessed_dbs == OVER_MAX_DBS_IN_EVENT_MTS)
               ? 1
               : ev->mts_accessed_dbs);
  for (i = 0; i < parts; i++) {
    mts_move_temp_tables_to_thd(
        thd, ev->mts_assigned_partitions[i]->temporary_tables);
    ev->mts_assigned_partitions[i]->temporary_tables = nullptr;
  }
}

/**
   Function is called by Coordinator when it identified an event
   requiring sequential execution.
   Creating sequential context for the event includes waiting
   for the assigned to Workers tasks to be completed and their
   resources such as temporary tables be returned to Coordinator's
   repository.
   In case all workers are waited Coordinator changes its group status.

   @param  rli     Relay_log_info instance of Coordinator
   @param  ignore  Optional Worker instance pointer if the sequential context
                   is established due for the ignore Worker. Its resources
                   are to be retained.

   @note   Resources that are not occupied by Workers such as
           a list of temporary tables held in unused (zero-usage) records
           of APH are relocated to the Coordinator placeholder.

   @return non-negative number of released by Workers partitions
           (one partition by one Worker can count multiple times)

           or -1 to indicate there has been a failure on a not-ignored Worker
           as indicated by its running_status so synchronization can't succeed.
*/

int Mts_submode_database::wait_for_workers_to_finish(Relay_log_info *rli,
                                                     Slave_worker *ignore) {
  uint ret = 0;
  THD *thd = rli->info_thd;
  bool cant_sync = false;
  char llbuf[22];

  DBUG_TRACE;

  llstr(rli->get_event_relay_log_pos(), llbuf);
  DBUG_PRINT("info", ("Coordinator and workers enter synchronization "
                      "procedure when scheduling event relay-log: %s "
                      "pos: %s",
                      rli->get_event_relay_log_name(), llbuf));

  mysql_mutex_lock(&rli->slave_worker_hash_lock);

  for (const auto &key_and_value : rli->mapping_db_to_worker) {
    db_worker_hash_entry *entry = key_and_value.second.get();
    assert(entry);

    // the ignore Worker retains its active resources
    if (ignore && entry->worker == ignore && entry->usage > 0) {
      continue;
    }

    if (entry->usage > 0 && !thd->killed) {
      PSI_stage_info old_stage;
      Slave_worker *w_entry = entry->worker;

      entry->worker = nullptr;  // mark Worker to signal when  usage drops to 0
      thd->ENTER_COND(
          &rli->slave_worker_hash_cond, &rli->slave_worker_hash_lock,
          &stage_replica_waiting_worker_to_release_partition, &old_stage);
      do {
        mysql_cond_wait(&rli->slave_worker_hash_cond,
                        &rli->slave_worker_hash_lock);
        DBUG_PRINT("info", ("Either got awakened of notified: "
                            "entry %p, usage %lu, worker %lu",
                            entry, entry->usage, w_entry->id));
      } while (entry->usage != 0 && !thd->killed);
      entry->worker =
          w_entry;  // restoring last association, needed only for assert
      mysql_mutex_unlock(&rli->slave_worker_hash_lock);
      thd->EXIT_COND(&old_stage);
      ret++;
    } else {
      mysql_mutex_unlock(&rli->slave_worker_hash_lock);
    }
    // resources relocation
    mts_move_temp_tables_to_thd(thd, entry->temporary_tables);
    entry->temporary_tables = nullptr;
    if (entry->worker->running_status != Slave_worker::RUNNING)
      cant_sync = true;
    mysql_mutex_lock(&rli->slave_worker_hash_lock);
  }

  mysql_mutex_unlock(&rli->slave_worker_hash_lock);

  if (!ignore) {
    DBUG_PRINT("info", ("Coordinator synchronized with workers, "
                        "waited entries: %d, cant_sync: %d",
                        ret, cant_sync));

    rli->mts_group_status = Relay_log_info::MTS_NOT_IN_GROUP;
  }

  return !cant_sync ? ret : -1;
}

bool Mts_submode_database::set_multi_threaded_applier_context(
    const Relay_log_info &rli, Log_event &ev) {
  // if this is a transaction payload event, we need to set the proper
  // databases that its internal events update
  if (ev.get_type_code() == mysql::binlog::event::TRANSACTION_PAYLOAD_EVENT) {
    Mts_db_names toset;
    bool max_mts_dbs_in_event = false;
    std::set<std::string> dbs;
    auto &tple = *dynamic_cast<Transaction_payload_log_event *>(&ev);
    binlog::Decompressing_event_object_istream istream(
        tple, *rli.get_rli_description_event(),
        psi_memory_resource(key_memory_applier));

    std::shared_ptr<Log_event> inner;
    while (istream >> inner) {
      Mts_db_names mts_dbs;

      // This transaction payload event is already marked to run in
      // isolation or the event being handled does not contain partition
      // information
      if (max_mts_dbs_in_event || !inner->contains_partition_info(true))
        continue;

      // The following queries should run in isolation, thence setting
      // OVER_MAX_DBS_IN_EVENT_MTS
      if ((inner->get_type_code() == mysql::binlog::event::QUERY_EVENT)) {
        auto *qev = dynamic_cast<Query_log_event *>(inner.get());
        if (qev->is_query_prefix_match(STRING_WITH_LEN("XA COMMIT")) ||
            qev->is_query_prefix_match(STRING_WITH_LEN("XA ROLLBACK"))) {
          max_mts_dbs_in_event = true;
          continue;
        }
      }

      // OK, now that we have ruled the exceptions, lets handle the databases
      // in the inner event.
      inner->get_mts_dbs(&mts_dbs, rli.rpl_filter);

      // inner event has mark to run in isolation
      if (mts_dbs.num == OVER_MAX_DBS_IN_EVENT_MTS) {
        max_mts_dbs_in_event = true;
        continue;
      }

      // iterate over the databases and add them to the set
      for (int i = 0; i < mts_dbs.num; i++) {
        dbs.insert(mts_dbs.name[i]);
        if (dbs.size() == MAX_DBS_IN_EVENT_MTS) {
          max_mts_dbs_in_event = true;
          break;
        }
      }
    }
    if (istream.has_error()) {
      LogErr(ERROR_LEVEL, ER_RPL_REPLICA_ERROR_READING_RELAY_LOG_EVENTS,
             rli.get_for_channel_str(), istream.get_error_str().c_str());
      return true;
    }

    // now set the database information in the event
    if (max_mts_dbs_in_event) {
      toset.name[0] = "\0";
      toset.num = OVER_MAX_DBS_IN_EVENT_MTS;
    } else {
      int i = 0;
      // set the databases
      for (auto &db : dbs) toset.name[i++] = db.c_str();

      // set the number of databases
      toset.num = dbs.size();
    }

    // save the mts_dbs to the payload event
    tple.set_mts_dbs(toset);
  }

  return false;
}

/**
 Logic to detach the temporary tables from the worker threads upon
 event execution.
 @param thd THD instance
 @param rli Relay_log_info pointer
 @param ev  Query_log_event that is being applied
*/
void Mts_submode_database::detach_temp_tables(THD *thd,
                                              const Relay_log_info *rli,
                                              Query_log_event *ev) {
  DBUG_TRACE;
  if (!is_mts_worker(thd)) return;
  int parts = ((ev->mts_accessed_dbs == OVER_MAX_DBS_IN_EVENT_MTS)
                   ? 1
                   : ev->mts_accessed_dbs);
  /*
    todo: optimize for a case of

    a. one db
       Only detaching temporary_tables from thd to entry would require
       instead of the double-loop below.

    b. unchanged thd->temporary_tables.
       In such case the involved entries would continue to hold the
       unmodified lists provided that the attach_ method does not
       destroy references to them.
  */
  for (int i = 0; i < parts; i++) {
    ev->mts_assigned_partitions[i]->temporary_tables = nullptr;
  }

  Rpl_filter *rpl_filter = rli->rpl_filter;
  for (TABLE *table = thd->temporary_tables; table;) {
    int i;
    const char *db_name = nullptr;

    // find which entry to go
    for (i = 0; i < parts; i++) {
      db_name = ev->mts_accessed_db_names[i];
      if (!strlen(db_name)) break;
      // Only default database is rewritten.
      if (!rpl_filter->is_rewrite_empty() && !strcmp(ev->get_db(), db_name)) {
        size_t dummy_len;
        const char *db_filtered =
            rpl_filter->get_rewrite_db(db_name, &dummy_len);
        // db_name != db_filtered means that db_name is rewritten.
        if (strcmp(db_name, db_filtered)) db_name = db_filtered;
      }
      if (strcmp(table->s->db.str, db_name) < 0)
        continue;
      else {
        // When rewrite db rules are used we can not rely on
        // mts_accessed_db_names elements order.
        if (!rpl_filter->is_rewrite_empty() &&
            strcmp(table->s->db.str, db_name))
          continue;
        else
          break;
      }
    }
    assert(db_name && (!strcmp(table->s->db.str, db_name) || !strlen(db_name)));
    assert(i < ev->mts_accessed_dbs);
    // table pointer is shifted inside the function
    table = mts_move_temp_table_to_entry(table, thd,
                                         ev->mts_assigned_partitions[i]);
  }

  assert(!thd->temporary_tables);
#ifndef NDEBUG
  for (int i = 0; i < parts; i++) {
    assert(!ev->mts_assigned_partitions[i]->temporary_tables ||
           !ev->mts_assigned_partitions[i]->temporary_tables->prev);
  }
#endif
}

/**
  Logic to get least occupied worker when the sql mts_submode= database
  @param ws  array of worker threads
  @return slave worker thread
 */
Slave_worker *Mts_submode_database::get_least_occupied_worker(
    Relay_log_info *, Slave_worker_array *ws, Log_event *) {
  long usage = LONG_MAX;
  Slave_worker **ptr_current_worker = nullptr, *worker = nullptr;

  DBUG_TRACE;

#ifndef NDEBUG

  if (DBUG_EVALUATE_IF("mta_distribute_round_robin", 1, 0)) {
    worker = ws->at(w_rr % ws->size());
    LogErr(INFORMATION_LEVEL, ER_RPL_WORKER_ID_IS, worker->id,
           static_cast<ulong>(w_rr % ws->size()));
    assert(worker != nullptr);
    return worker;
  }
#endif

  for (Slave_worker **it = ws->begin(); it != ws->end(); ++it) {
    ptr_current_worker = it;
    if ((*ptr_current_worker)->usage_partition <= usage) {
      worker = *ptr_current_worker;
      usage = (*ptr_current_worker)->usage_partition;
    }
  }
  assert(worker != nullptr);
  return worker;
}

/* MTS submode master Default constructor */
Mts_submode_logical_clock::Mts_submode_logical_clock() {
  type = MTS_PARALLEL_TYPE_LOGICAL_CLOCK;
  first_event = true;
  force_new_group = false;
  is_new_group = true;
  delegated_jobs = 0;
  jobs_done = 0;
  last_lwm_timestamp = SEQ_UNINIT;
  last_lwm_index = INDEX_UNDEF;
  is_error = false;
  min_waited_timestamp = SEQ_UNINIT;
  last_committed = SEQ_UNINIT;
  sequence_number = SEQ_UNINIT;
}

/**
   The method finds the minimum logical timestamp (low-water-mark) of
   committed transactions.
   The successful search results in a pair of a logical timestamp value and a
   GAQ index that contains it. last_lwm_timestamp may still be raised though the
   search does not find any satisfying running index. Search is implemented as
   headway scanning of GAQ from a point of a previous search's stop position
   (last_lwm_index). Whether the cached (memorized) index value is considered to
   be stale when its timestamp gets less than the current "stable" LWM:

        last_lwm_timestamp <= GAQ.lwm.sequence_number           (*)

   Staleness is caused by GAQ garbage collection that increments the rhs of (*),
   see @c move_queue_head(). When that's diagnosed, the search in GAQ needs
   restarting from the queue tail.

   Formally, the undefined cached value of last_lwm_timestamp is also stale.

   @verbatim
              the last time index containing lwm
                  +------+
                  | LWM  |
                  |  |   |
                  V  V   V
   GAQ:   xoooooxxxxxXXXXX...X
                ^   ^
                |   | LWM+1
                |
                +- tne new current_lwm

         <---- logical (commit) time ----
   @endverbatim

   here `x' stands for committed, `X' for committed and discarded from
   the running range of the queue, `o' for not committed.

   @param  rli         Relay_log_info pointer
   @param  need_lock   Either the caller or the function must hold a mutex
                       to avoid race with concurrent GAQ update.

   @return possibly updated current_lwm
*/
longlong Mts_submode_logical_clock::get_lwm_timestamp(Relay_log_info *rli,
                                                      bool need_lock) {
  longlong lwm_estim;
  Slave_job_group *ptr_g = nullptr;
  bool is_stale = false;

  if (!need_lock) mysql_mutex_lock(&rli->mts_gaq_LOCK);

  /*
    Make the "stable" LWM-based estimate which will be compared
    against the cached "instant" value.
  */
  lwm_estim = rli->gaq->lwm.sequence_number;
  /*
    timestamp continuity invariant: if the queue has any item
    its timestamp is greater on one than the estimate.
  */
  assert(lwm_estim == SEQ_UNINIT || rli->gaq->empty() ||
         lwm_estim + 1 ==
             rli->gaq->get_job_group(rli->gaq->entry)->sequence_number);

  last_lwm_index = rli->gaq->find_lwm(
      &ptr_g,
      /*
        The undefined "stable" forces the scan's restart
        as the stale value does.
      */
      lwm_estim == SEQ_UNINIT ||
              (is_stale = clock_leq(last_lwm_timestamp, lwm_estim))
          ? rli->gaq->entry
          : last_lwm_index);
  /*
    if the returned index is sane update the timestamp.
  */
  if (last_lwm_index != rli->gaq->capacity) {
    // non-decreasing lwm invariant
    assert(clock_leq(last_lwm_timestamp, ptr_g->sequence_number));

    last_lwm_timestamp = ptr_g->sequence_number;
  } else if (is_stale) {
    last_lwm_timestamp.store(lwm_estim);
  }

  if (!need_lock) mysql_mutex_unlock(&rli->mts_gaq_LOCK);

  return last_lwm_timestamp;
}

/**
   The method implements logical timestamp conflict detection
   and resolution through waiting by the calling thread.
   The conflict or waiting condition is like the following

           lwm < last_committed,

   where lwm is a minimum logical timestamp of committed transactions.
   Since the lwm's exact value is not always available its pessimistic
   estimate (an old version) is improved (get_lwm_timestamp()) as the
   first step before to the actual waiting commitment.

   Special cases include:

   When @c last_committed_arg is uninitialized the calling thread must
   proceed without waiting for anyone. Any possible dependency with unknown
   commit parent transaction shall be sorted out by the parent;

   When the gaq index is subsequent to the last lwm index
   there's no dependency of the current transaction with any regardless of
   lwm timestamp should it be SEQ_UNINIT.
   Consequently when GAQ consists of just one item there's none to wait.
   Such latter case is left to the caller to handle.

   @note The caller must make sure the current transaction won't be waiting
         for itself. That is the method should not be caller by a Worker
         whose group assignment is in the GAQ front item.

   @param rli relay log info of coordinator
   @param last_committed_arg  logical timestamp of a parent transaction
   @return false as success,
           true  when the error flag is raised or
                 the caller thread is found killed.
*/
bool Mts_submode_logical_clock::wait_for_last_committed_trx(
    Relay_log_info *rli, longlong last_committed_arg) {
  THD *thd = rli->info_thd;

  DBUG_TRACE;

  if (last_committed_arg == SEQ_UNINIT) return false;

  mysql_mutex_lock(&rli->mts_gaq_LOCK);

  assert(min_waited_timestamp == SEQ_UNINIT);

  min_waited_timestamp.store(last_committed_arg);
  /*
    This transaction is a candidate for insertion into the waiting list.
    That fact is described by incrementing waited_timestamp_cnt.
    When the candidate won't make it the counter is decremented at once
    while the mutex is hold.
  */
  if ((!rli->info_thd->killed && !is_error) &&
      !clock_leq(last_committed_arg, get_lwm_timestamp(rli, true))) {
    PSI_stage_info old_stage;
    struct timespec ts[2];
    set_timespec_nsec(&ts[0], 0);

    assert(rli->gaq->get_length() >= 2);  // there's someone to wait

    thd->ENTER_COND(&rli->logical_clock_cond, &rli->mts_gaq_LOCK,
                    &stage_worker_waiting_for_commit_parent, &old_stage);
    do {
      mysql_cond_wait(&rli->logical_clock_cond, &rli->mts_gaq_LOCK);
    } while ((!rli->info_thd->killed && !is_error) &&
             !clock_leq(last_committed_arg, estimate_lwm_timestamp()));
    min_waited_timestamp.store(SEQ_UNINIT);  // reset waiting flag
    mysql_mutex_unlock(&rli->mts_gaq_LOCK);
    thd->EXIT_COND(&old_stage);
    set_timespec_nsec(&ts[1], 0);
    rli->mts_total_wait_overlap += diff_timespec(&ts[1], &ts[0]);
  } else {
    min_waited_timestamp.store(SEQ_UNINIT);
    mysql_mutex_unlock(&rli->mts_gaq_LOCK);
  }

  return rli->info_thd->killed || is_error;
}

/**
 Does necessary arrangement before scheduling next event.
 The method computes the meta-group status of the being scheduled
 transaction represented by the event argument. When the status
 is found OUT (of the current meta-group) as encoded as is_new_group == true
 the global Scheduler (Coordinator thread) requests full synchronization
 with all Workers.
 The current being assigned group descriptor gets associated with
 the group's logical timestamp aka sequence_number.

 @return ER_MTA_CANT_PARALLEL, ER_MTA_INCONSISTENT_DATA
          0 if no error or slave has been killed gracefully
 */
int Mts_submode_logical_clock::schedule_next_event(Relay_log_info *rli,
                                                   Log_event *ev) {
  longlong last_sequence_number = sequence_number;
  bool gap_successor = false;

  DBUG_TRACE;
  // We should check if the SQL thread was already killed before we schedule
  // the next transaction
  if (sql_slave_killed(rli->info_thd, rli)) return 0;

  Slave_job_group *ptr_group =
      rli->gaq->get_job_group(rli->gaq->assigned_group_index);
  /*
    A group id updater must satisfy the following:
    - A query log event ("BEGIN" ) or a GTID EVENT
    - A DDL or an implicit DML commit.
  */
  switch (ev->get_type_code()) {
    case mysql::binlog::event::GTID_LOG_EVENT:
    case mysql::binlog::event::ANONYMOUS_GTID_LOG_EVENT:
<<<<<<< HEAD
=======
    case mysql::binlog::event::GTID_TAGGED_LOG_EVENT:
>>>>>>> 824e2b40
      // TODO: control continuity
      ptr_group->sequence_number = sequence_number =
          static_cast<Gtid_log_event *>(ev)->sequence_number;
      ptr_group->last_committed = last_committed =
          static_cast<Gtid_log_event *>(ev)->last_committed;
      break;

    default:

      sequence_number = last_committed = SEQ_UNINIT;

      break;
  }

  DBUG_PRINT("info", ("sequence_number %lld, last_committed %lld",
                      sequence_number, last_committed));

  if (first_event) {
    first_event = false;
  } else {
    if (unlikely(clock_leq(sequence_number, last_committed) &&
                 last_committed != SEQ_UNINIT)) {
      /* inconsistent (buggy) timestamps */
      LogErr(ERROR_LEVEL, ER_RPL_INCONSISTENT_TIMESTAMPS_IN_TRX,
             sequence_number, last_committed);
      return ER_MTA_CANT_PARALLEL;
    }
    if (unlikely(clock_leq(sequence_number, last_sequence_number) &&
                 sequence_number != SEQ_UNINIT)) {
      /* inconsistent (buggy) timestamps */
      LogErr(ERROR_LEVEL, ER_RPL_INCONSISTENT_SEQUENCE_NO_IN_TRX,
             sequence_number, last_sequence_number);
      return ER_MTA_CANT_PARALLEL;
    }
    /*
      Transaction sequence as scheduled may have gaps, even in
      relay log. In such case a transaction that succeeds a gap will
      wait for all earlier that were scheduled to finish. It's marked
      as gap successor now.
    */
    static_assert(SEQ_UNINIT == 0, "");
    if (unlikely(sequence_number > last_sequence_number + 1)) {
      /*
        TODO: account autopositioning
        assert(rli->replicate_same_server_id);
      */
      DBUG_PRINT("info", ("sequence_number gap found, "
                          "last_sequence_number %lld, sequence_number %lld",
                          last_sequence_number, sequence_number));
      gap_successor = true;
    }
  }

  /*
    The new group flag is practically the same as the force flag
    when up to indicate synchronization with Workers.
  */
  is_new_group =
      (/* First event after a submode switch; */
       first_event ||
       /* Require a fresh group to be started; */
       // todo: turn `force_new_group' into sequence_number == SEQ_UNINIT
       // condition
       force_new_group ||
       /* Rewritten event without commit point timestamp (todo: find use case)
        */
       sequence_number == SEQ_UNINIT ||
       /*
         undefined parent (e.g the very first trans from the master),
         or old master.
       */
       last_committed == SEQ_UNINIT ||
       /*
         When gap successor depends on a gap before it the scheduler has
         to serialize this transaction execution with previously
         scheduled ones. Below for simplicity it's assumed that such
         gap-dependency is always the case.
       */
       gap_successor ||
       /*
         previous group did not have sequence number assigned.
         It's execution must be finished until the current group
         can be assigned.
         Dependency of the current group on the previous
         can't be tracked. So let's wait till the former is over.
       */
       last_sequence_number == SEQ_UNINIT);
  /*
    The coordinator waits till all transactions on which the current one
    depends on are applied.
  */
  if (!is_new_group) {
    longlong lwm_estimate = estimate_lwm_timestamp();

    if (!clock_leq(last_committed, lwm_estimate) &&
        rli->gaq->assigned_group_index != rli->gaq->entry) {
      /*
        "Unlikely" branch.

        The following block improves possibly stale lwm and when the
        waiting condition stays, recompute min_waited_timestamp and go
        waiting.
        At awakening set min_waited_timestamp to commit_parent in the
        subsequent GAQ index (could be NIL).
      */
      if (wait_for_last_committed_trx(rli, last_committed)) {
        /*
          MTS was waiting for a dependent transaction to finish but either it
          has failed or the applier was requested to stop. In any case, this
          transaction wasn't started yet and should not warn about the
          coordinator stopping in a middle of a transaction to avoid polluting
          the server error log.
        */
        rli->reported_unsafe_warning = true;
        return -1;
      }
      /*
        Making the slave's max last committed (lwm) to satisfy this
        transaction's scheduling condition.
      */
      if (gap_successor) last_lwm_timestamp = sequence_number - 1;
      assert(!clock_leq(sequence_number, estimate_lwm_timestamp()));
    }

    delegated_jobs++;

    assert(!force_new_group);
  } else {
    assert(delegated_jobs >= jobs_done);
    assert(is_error ||
           (rli->gaq->get_length() + jobs_done == 1 + delegated_jobs));
    assert(rli->mts_group_status == Relay_log_info::MTS_IN_GROUP);

    /*
      Under the new group fall the following use cases:
      - events from an OLD (sequence_number unaware) master;
      - malformed (missed BEGIN or GTID_NEXT) group incl. its
        particular form of CREATE..SELECT..from..@user_var (or rand- and
        int- var in place of @user- var).
        The malformed group is handled exceptionally each event is executed
        as a solitary group yet by the same (zero id) worker.
    */
    if (-1 == wait_for_workers_to_finish(rli)) return ER_MTA_INCONSISTENT_DATA;

    rli->mts_group_status = Relay_log_info::MTS_IN_GROUP;  // wait set it to NOT
    assert(min_waited_timestamp == SEQ_UNINIT);
    /*
      the instant last lwm timestamp must reset when force flag is up.
    */
    rli->gaq->lwm.sequence_number = last_lwm_timestamp = SEQ_UNINIT;
    delegated_jobs = 1;
    jobs_done = 0;
    force_new_group = false;
    /*
      Not sequenced event can be followed with a logically relating
      e.g User var to be followed by CREATE table.
      It's supported to be executed in one-by-one fashion.
      Todo: remove with the event group parser worklog.
    */
    if (sequence_number == SEQ_UNINIT && last_committed == SEQ_UNINIT)
      rli->last_assigned_worker = *rli->workers.begin();
  }

#ifndef NDEBUG
  mysql_mutex_lock(&rli->mts_gaq_LOCK);
  assert(is_error || (rli->gaq->get_length() + jobs_done == delegated_jobs));
  mysql_mutex_unlock(&rli->mts_gaq_LOCK);
#endif
  return 0;
}

/**
 Logic to attach the temporary tables from the worker threads upon
 event execution.
 @param thd THD instance
 @param rli Relay_log_info instance
 @param ev  Query_log_event that is being applied
*/
void Mts_submode_logical_clock::attach_temp_tables(THD *thd,
                                                   const Relay_log_info *rli,
                                                   Query_log_event *ev) {
  bool shifted = false;
  TABLE *table, *cur_table;
  DBUG_TRACE;
  if (!is_mts_worker(thd) || (ev->ends_group() || ev->starts_group())) return;
  /* fetch coordinator's rli */
  Relay_log_info *c_rli = static_cast<const Slave_worker *>(rli)->c_rli;
  assert(!thd->temporary_tables);
  mysql_mutex_lock(&c_rli->mts_temp_table_LOCK);
  if (!(table = c_rli->info_thd->temporary_tables)) {
    mysql_mutex_unlock(&c_rli->mts_temp_table_LOCK);
    return;
  }
  c_rli->info_thd->temporary_tables = nullptr;
  do {
    /* store the current table */
    cur_table = table;
    /* move the table pointer to next in list, so that we can isolate the
    current table */
    table = table->next;
    std::pair<uint, my_thread_id> st_id_pair =
        get_server_and_thread_id(cur_table);
    if (thd->server_id == st_id_pair.first &&
        thd->variables.pseudo_thread_id == st_id_pair.second) {
      /* short the list singling out the current table */
      if (cur_table->prev)  // not the first node
        cur_table->prev->next = cur_table->next;
      if (cur_table->next)  // not the last node
        cur_table->next->prev = cur_table->prev;
      /* isolate the table */
      cur_table->prev = nullptr;
      cur_table->next = nullptr;
      mts_move_temp_tables_to_thd(thd, cur_table);
    } else
        /* We must shift the C->temp_table pointer to the fist table unused in
           this iteration. If all the tables have ben used C->temp_tables will
           point to NULL */
        if (!shifted) {
      c_rli->info_thd->temporary_tables = cur_table;
      shifted = true;
    }
  } while (table);
  mysql_mutex_unlock(&c_rli->mts_temp_table_LOCK);
}

/**
 Logic to detach the temporary tables from the worker threads upon
 event execution.
 @param thd THD instance
 @param rli Relay_log_info instance
*/
void Mts_submode_logical_clock::detach_temp_tables(THD *thd,
                                                   const Relay_log_info *rli,
                                                   Query_log_event *) {
  DBUG_TRACE;
  if (!is_mts_worker(thd)) return;
  /*
    Here in detach section we will move the tables from the worker to the
    coordinaor thread. Since coordinator is shared we need to make sure that
    there are no race conditions which may lead to assert failures and
    non-deterministic results.
  */
  Relay_log_info *c_rli = static_cast<const Slave_worker *>(rli)->c_rli;
  mysql_mutex_lock(&c_rli->mts_temp_table_LOCK);
  mts_move_temp_tables_to_thd(c_rli->info_thd, thd->temporary_tables);
  mysql_mutex_unlock(&c_rli->mts_temp_table_LOCK);
  thd->temporary_tables = nullptr;
}

/**
  Logic to get least occupied worker when the sql mts_submode= master_parallel
  @param rli relay log info of coordinator
  @param ws  array of worker threads
  @param ev  event for which we are searching for a worker.
  @return slave worker thread or NULL when coordinator is killed by any worker.
 */

Slave_worker *Mts_submode_logical_clock::get_least_occupied_worker(
    Relay_log_info *rli, Slave_worker_array *ws [[maybe_unused]],
    Log_event *ev) {
  Slave_worker *worker = nullptr;
  PSI_stage_info *old_stage = nullptr;
  THD *thd = rli->info_thd;
  DBUG_TRACE;
#ifndef NDEBUG

  if (DBUG_EVALUATE_IF("mta_distribute_round_robin", 1, 0)) {
    worker = ws->at(w_rr % ws->size());
    LogErr(INFORMATION_LEVEL, ER_RPL_WORKER_ID_IS, worker->id,
           static_cast<ulong>(w_rr % ws->size()));
    assert(worker != nullptr);
    return worker;
  }
  Slave_committed_queue *gaq = rli->gaq;
  Slave_job_group *ptr_group;
  ptr_group = gaq->get_job_group(rli->gaq->assigned_group_index);
#endif
  /*
    The scheduling works as follows, in this sequence
      -If this is an internal event of a transaction  use the last assigned
        worker
      -If the i-th transaction is being scheduled in this group where "i" <=
       number of available workers then schedule the events to the consecutive
       workers
      -If the i-th transaction is being scheduled in this group where "i" >
       number of available workers then schedule this to the first worker that
       becomes free.
   */
  if (rli->last_assigned_worker) {
    worker = rli->last_assigned_worker;
    assert(ev->get_type_code() != mysql::binlog::event::USER_VAR_EVENT ||
           worker->id == 0 || rli->curr_group_seen_begin ||
           rli->curr_group_seen_gtid);
  } else {
    worker = get_free_worker(rli);

    assert(ev->get_type_code() != mysql::binlog::event::USER_VAR_EVENT ||
           rli->curr_group_seen_begin || rli->curr_group_seen_gtid);

    if (worker == nullptr) {
      struct timespec ts[2];

      set_timespec_nsec(&ts[0], 0);
      // Update thd info as waiting for workers to finish.
      thd->enter_stage(&stage_replica_waiting_for_workers_to_process_queue,
                       old_stage, __func__, __FILE__, __LINE__);
      while (!worker && !thd->killed) {
        /*
          Busy wait with yielding thread control before to next attempt
          to find a free worker. As of current, a worker
          can't have more than one assigned group of events in its
          queue.

          todo: replace this At-Most-One assignment policy with
                First Available Worker as
                this method clearly can't be considered as optimal.
        */
#if !defined(_WIN32)
        sched_yield();
#else
        my_sleep(rli->mts_coordinator_basic_nap);
#endif
        worker = get_free_worker(rli);
      }
      THD_STAGE_INFO(thd, *old_stage);
      set_timespec_nsec(&ts[1], 0);
      rli->mts_total_wait_worker_avail += diff_timespec(&ts[1], &ts[0]);
      rli->mts_wq_no_underrun_cnt++;
      /*
        Even OPTION_BEGIN is set, the 'BEGIN' event is not dispatched to
        any worker thread. So The flag is removed and Coordinator thread
        will not try to finish the group before abort.
      */
      if (worker == nullptr)
        rli->info_thd->variables.option_bits &= ~OPTION_BEGIN;
    }
    if (rli->get_commit_order_manager() != nullptr && worker != nullptr)
      rli->get_commit_order_manager()->register_trx(worker);
  }

  assert(ptr_group);
  // assert that we have a worker thread for this event or the slave has
  // stopped.
  assert(worker != nullptr || thd->killed);
  /* The master my have send  db partition info. make sure we never use them*/
  if (ev->get_type_code() == mysql::binlog::event::QUERY_EVENT)
    static_cast<Query_log_event *>(ev)->mts_accessed_dbs = 0;

  return worker;
}

/**
  Protected method to fetch a worker having no events assigned.
  The method is supposed to be called by Coordinator, therefore
  comparison like w_i->jobs.len == 0 must (eventually) succeed.

  todo: consider to optimize scan that is getting more expensive with
  more # of Workers.

  @return  a pointer to Worker or NULL if none is free.
*/
Slave_worker *Mts_submode_logical_clock::get_free_worker(Relay_log_info *rli) {
  for (Slave_worker **it = rli->workers.begin(); it != rli->workers.end();
       ++it) {
    Slave_worker *w_i = *it;
    if (w_i->jobs.get_length() == 0) return w_i;
  }
  return nullptr;
}

/**
  Waits for slave workers to finish off the pending tasks before returning.
  Used in this submode to make sure that all assigned jobs have been done.

  @param rli  coordinator rli.
  @param ignore worker to ignore.
  @return -1 for error.
           0 no error.
 */
int Mts_submode_logical_clock::wait_for_workers_to_finish(
    Relay_log_info *rli, [[maybe_unused]] Slave_worker *ignore) {
  PSI_stage_info *old_stage = nullptr;
  THD *thd = rli->info_thd;
  DBUG_TRACE;
  DBUG_PRINT("info", ("delegated %d, jobs_done %d", delegated_jobs, jobs_done));
  // Update thd info as waiting for workers to finish.
  thd->enter_stage(&stage_replica_waiting_for_workers_to_process_queue,
                   old_stage, __func__, __FILE__, __LINE__);
  while (delegated_jobs > jobs_done && !thd->killed && !is_error) {
    // Todo: consider to replace with a. GAQ::get_lwm_timestamp() or
    // b. (better) pthread wait+signal similarly to DB type.
    if (mta_checkpoint_routine(rli, true)) return -1;
  }

  // Check if there is a failure on a not-ignored Worker
  for (Slave_worker **it = rli->workers.begin(); it != rli->workers.end();
       ++it) {
    Slave_worker *w_i = *it;
    if (w_i->running_status != Slave_worker::RUNNING) return -1;
  }

  DBUG_EXECUTE_IF("wait_for_workers_to_finish_after_wait", {
    const char act[] = "now WAIT_FOR coordinator_continue";
    assert(!debug_sync_set_action(rli->info_thd, STRING_WITH_LEN(act)));
  });

  // The current commit point sequence may end here (e.g Rotate to new log)
  rli->gaq->lwm.sequence_number = SEQ_UNINIT;
  // Restore previous info.
  THD_STAGE_INFO(thd, *old_stage);
  DBUG_PRINT("info", ("delegated %d, jobs_done %d, Workers have finished their"
                      " jobs",
                      delegated_jobs, jobs_done));
  rli->mts_group_status = Relay_log_info::MTS_NOT_IN_GROUP;
  return !thd->killed && !is_error ? 0 : -1;
}

/**
  Protected method to fetch the server_id and pseudo_thread_id from a
  temporary table
  @param  table instance pointer of TABLE structure.
  @return std:pair<uint, my_thread_id>
  @note   It is the caller's responsibility to make sure we call this
          function only for temp tables.
 */
std::pair<uint, my_thread_id>
Mts_submode_logical_clock::get_server_and_thread_id(TABLE *table) {
  DBUG_TRACE;
  const char *extra_string = table->s->table_cache_key.str;
  size_t extra_string_len = table->s->table_cache_key.length;
  // assert will fail when called with non temporary tables.
  assert(table->s->table_cache_key.length > 0);
  std::pair<uint, my_thread_id> ret_pair = std::make_pair(
      /* last 8  bytes contains the server_id + pseudo_thread_id */
      // fetch first 4 bytes to get the server id.
      uint4korr(extra_string + extra_string_len - 8),
      /* next  4 bytes contains the pseudo_thread_id */
      uint4korr(extra_string + extra_string_len - 4));
  return ret_pair;
}<|MERGE_RESOLUTION|>--- conflicted
+++ resolved
@@ -594,10 +594,7 @@
   switch (ev->get_type_code()) {
     case mysql::binlog::event::GTID_LOG_EVENT:
     case mysql::binlog::event::ANONYMOUS_GTID_LOG_EVENT:
-<<<<<<< HEAD
-=======
     case mysql::binlog::event::GTID_TAGGED_LOG_EVENT:
->>>>>>> 824e2b40
       // TODO: control continuity
       ptr_group->sequence_number = sequence_number =
           static_cast<Gtid_log_event *>(ev)->sequence_number;
