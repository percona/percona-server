--- conflicted
+++ resolved
@@ -263,14 +263,11 @@
                          (*field_ptr)->field_name,
                          (long) (field_ptr - begin_ptr)));
     DBUG_ASSERT(f != NULL);
-<<<<<<< HEAD
-=======
 
     DBUG_PRINT("debug", ("field: %s; null mask: 0x%x; null bits: 0x%lx;"
                          " row start: %p; null bytes: %ld",
                          f->field_name, null_mask, (ulong) null_bits,
                          pack_ptr, (ulong) master_null_byte_count));
->>>>>>> 20ca15d4
 
     /*
       No need to bother about columns that does not exist: they have
@@ -395,39 +392,6 @@
 #endif
       }
 
-      /*
-        If conv_field is set, then we are doing a conversion. In this
-        case, we have unpacked the master data to the conversion
-        table, so we need to copy the value stored in the conversion
-        table into the final table and do the conversion at the same time.
-      */
-      if (conv_field)
-      {
-        Copy_field copy;
-#ifndef DBUG_OFF
-        char source_buf[MAX_FIELD_WIDTH];
-        char value_buf[MAX_FIELD_WIDTH];
-        String source_type(source_buf, sizeof(source_buf), system_charset_info);
-        String value_string(value_buf, sizeof(value_buf), system_charset_info);
-        conv_field->sql_type(source_type);
-        conv_field->val_str(&value_string);
-        DBUG_PRINT("debug", ("Copying field '%s' of type '%s' with value '%s'",
-                             (*field_ptr)->field_name,
-                             source_type.c_ptr_safe(), value_string.c_ptr_safe()));
-#endif
-        copy.set(*field_ptr, f, TRUE);
-        (*copy.do_copy)(&copy);
-#ifndef DBUG_OFF
-        char target_buf[MAX_FIELD_WIDTH];
-        String target_type(target_buf, sizeof(target_buf), system_charset_info);
-        (*field_ptr)->sql_type(target_type);
-        (*field_ptr)->val_str(&value_string);
-        DBUG_PRINT("debug", ("Value of field '%s' of type '%s' is now '%s'",
-                             (*field_ptr)->field_name,
-                             target_type.c_ptr_safe(), value_string.c_ptr_safe()));
-#endif
-      }
-
       null_mask <<= 1;
     }
 #ifndef DBUG_OFF
