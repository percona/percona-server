--- conflicted
+++ resolved
@@ -4331,12 +4331,7 @@
     }
     if (rli->commit_timestamps_status == Relay_log_info::COMMIT_TS_UNKNOWN &&
         Log_event_type_helper::is_any_gtid_event(type)) {
-<<<<<<< HEAD
       if (static_cast<Gtid_log_event *>(ev)->has_commit_timestamps) {
-=======
-      if (static_cast<Gtid_log_event *>(ev)->has_commit_timestamps &&
-          DBUG_EVALUATE_IF("sql_delay_without_timestamps", 0, 1)) {
->>>>>>> 05e4357f
         rli->commit_timestamps_status = Relay_log_info::COMMIT_TS_FOUND;
       } else {
         rli->commit_timestamps_status = Relay_log_info::COMMIT_TS_NOT_FOUND;
@@ -5784,7 +5779,6 @@
             });
         DBUG_EXECUTE_IF(
             "stop_io_after_reading_unknown_event",
-<<<<<<< HEAD
             /*
              * Cast to uchar, because of Percona's events
              * which have values > 128. This causes ENUM_END_EVENT to be > 128
@@ -5792,9 +5786,6 @@
              */
             if (static_cast<uchar>(ev_type) >=
                 mysql::binlog::event::ENUM_END_EVENT) {
-=======
-            if (ev_type >= mysql::binlog::event::ENUM_END_EVENT) {
->>>>>>> 05e4357f
               thd->killed = THD::KILLED_NO_VALUE;
             });
         DBUG_EXECUTE_IF("stop_io_after_queuing_event",
@@ -7633,7 +7624,6 @@
       to the last skipped transaction. Note that,
       we update only the positions and not the file names, as a ROTATE
       EVENT from the master prior to this will update the file name.
-<<<<<<< HEAD
 
       When source binlog is PS 5_7 encrypted it will also send heartbeat
       event after reading Start_encryption_event from the binlog.
@@ -7642,11 +7632,6 @@
       heartbeat event.
     */
     if (mi->get_master_log_pos() >= position || mi_log_filename.empty())
-=======
-    */
-    if ((mi->is_auto_position() == false ||
-         mi->get_master_log_pos() >= position || mi_log_filename.empty()))
->>>>>>> 05e4357f
       return 0;
 
     DBUG_EXECUTE_IF("reached_heart_beat_queue_event",
@@ -7726,12 +7711,8 @@
   ulonglong compressed_transaction_bytes = 0;
   ulonglong uncompressed_transaction_bytes = 0;
   auto compression_type = mysql::binlog::event::compression::type::NONE;
-<<<<<<< HEAD
   Log_event_type event_type =
       (Log_event_type) static_cast<uchar>(buf[EVENT_TYPE_OFFSET]);
-=======
-  Log_event_type event_type = (Log_event_type)buf[EVENT_TYPE_OFFSET];
->>>>>>> 05e4357f
 
   assert(checksum_alg == mysql::binlog::event::BINLOG_CHECKSUM_ALG_OFF ||
          checksum_alg == mysql::binlog::event::BINLOG_CHECKSUM_ALG_UNDEF ||
@@ -8167,12 +8148,8 @@
       "simulate_unknown_ignorable_log_event",
       if (event_type == mysql::binlog::event::WRITE_ROWS_EVENT ||
           event_type == mysql::binlog::event::PREVIOUS_GTIDS_LOG_EVENT) {
-<<<<<<< HEAD
         uchar *event_buf =
             const_cast<uchar *>(reinterpret_cast<const uchar *>(buf));
-=======
-        char *event_buf = const_cast<char *>(buf);
->>>>>>> 05e4357f
         /* Overwrite the log event type with an unknown type. */
         event_buf[EVENT_TYPE_OFFSET] = mysql::binlog::event::ENUM_END_EVENT + 1;
         /* Set LOG_EVENT_IGNORABLE_F for the log event. */
