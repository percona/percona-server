--- conflicted
+++ resolved
@@ -413,8 +413,6 @@
   ulonglong get_master_log_pos() { return master_log_pos; };
   ulonglong set_master_log_pos(ulong val) { return master_log_pos= val; };
   bool commit_positions(Log_event *evt, Slave_job_group *ptr_g, bool force);
-<<<<<<< HEAD
-=======
   /*
     When commit fails clear bitmap for executed worker group. Revert back the
     positions to the old positions that existed before commit using the checkpoint.
@@ -422,7 +420,6 @@
     @param Slave_job_group a pointer to Slave_job_group struct instance which
     holds group master log pos, group relay log pos and checkpoint positions.
   */
->>>>>>> e8c83567
   void rollback_positions(Slave_job_group *ptr_g);
   bool reset_recovery_info();
   /**
