/* Copyright (c) 2000, 2016, Oracle and/or its affiliates. All rights reserved.

   This program is free software; you can redistribute it and/or modify
   it under the terms of the GNU General Public License as published by
   the Free Software Foundation; version 2 of the License.

   This program is distributed in the hope that it will be useful,
   but WITHOUT ANY WARRANTY; without even the implied warranty of
   MERCHANTABILITY or FITNESS FOR A PARTICULAR PURPOSE.  See the
   GNU General Public License for more details.

   You should have received a copy of the GNU General Public License
   along with this program; if not, write to the Free Software Foundation,
   51 Franklin Street, Fifth Floor, Boston, MA  02110-1301, USA */


/**
  @addtogroup Replication
  @{

  @file

  @brief Code to run the io thread and the sql thread on the
  replication slave.
*/

#ifdef HAVE_REPLICATION
#include "rpl_slave.h"

#include "my_bitmap.h"                         // MY_BITMAP
#include "my_thread_local.h"                   // thread_local_key_t
#include "mysql.h"                             // MYSQL
#include "sql_common.h"                        // end_server
#include "auth_common.h"                       // any_db
#include "debug_sync.h"                        // DEBUG_SYNC
#include "dynamic_ids.h"                       // Server_ids
#include "log.h"                               // sql_print_error
#include "log_event.h"                         // Rotate_log_event
#include "mysqld.h"                            // ER
#include "mysqld_thd_manager.h"                // Global_THD_manager
#include "rpl_constants.h"                     // BINLOG_FLAGS_INFO_SIZE
#include "rpl_handler.h"                       // RUN_HOOK
#include "rpl_info_factory.h"                  // Rpl_info_factory
#include "rpl_msr.h"                           // Multisource_info
#include "rpl_rli.h"                           // Relay_log_info
#include "rpl_rli_pdb.h"                       // Slave_worker
#include "rpl_slave_commit_order_manager.h"    // Commit_order_manager
#include "sql_class.h"                         // THD
#include "sql_parse.h"                         // execute_init_command
#include "sql_plugin.h"                        // opt_plugin_dir_ptr
#include "transaction.h"                       // trans_begin
#include "tztime.h"                            // Time_zone
#include "rpl_group_replication.h"

// Sic: Must be after mysqld.h to get the right ER macro.
#include "errmsg.h"                            // CR_*

#include "pfs_file_provider.h"
#include "mysql/psi/mysql_file.h"

#include <signal.h>
#include <algorithm>

using std::min;
using std::max;
using binary_log::checksum_crc32;
using binary_log::Log_event_header;

#define FLAGSTR(V,F) ((V)&(F)?#F" ":"")

/*
  a parameter of sql_slave_killed() to defer the killed status
*/
#define SLAVE_WAIT_GROUP_DONE 60
bool use_slave_mask = 0;
MY_BITMAP slave_error_mask;
char slave_skip_error_names[SHOW_VAR_FUNC_BUFF_SIZE];

char* slave_load_tmpdir = 0;
my_bool replicate_same_server_id;
ulonglong relay_log_space_limit = 0;

const char *relay_log_index= 0;
const char *relay_log_basename= 0;

/*
  MTS load-ballancing parameter.
  Max length of one MTS Worker queue. The value also determines the size
  of Relay_log_info::gaq (see @c slave_start_workers()).
  It can be set to any value in [1, ULONG_MAX - 1] range.
*/
const ulong mts_slave_worker_queue_len_max= 16384;

/*
  Statistics go to the error log every # of seconds when --log-warnings > 1
*/
const long mts_online_stat_period= 60 * 2;


/*
  MTS load-ballancing parameter.
  Time unit in microsecs to sleep by MTS Coordinator to avoid extra thread
  signalling in the case of Worker queues are close to be filled up.
*/
const ulong mts_coordinator_basic_nap= 5;

/*
  MTS load-ballancing parameter.
  Percent of Worker queue size at which Worker is considered to become
  hungry.

  C enqueues --+                   . underrun level
               V                   "
   +----------+-+------------------+--------------+
   | empty    |.|::::::::::::::::::|xxxxxxxxxxxxxx| ---> Worker dequeues
   +----------+-+------------------+--------------+

   Like in the above diagram enqueuing to the x-d area would indicate
   actual underrruning by Worker.
*/
const ulong mts_worker_underrun_level= 10;


/*
  When slave thread exits, we need to remember the temporary tables so we
  can re-use them on slave start.

  TODO: move the vars below under Master_info
*/

int disconnect_slave_event_count = 0, abort_slave_event_count = 0;

static thread_local_key_t RPL_MASTER_INFO;

enum enum_slave_reconnect_actions
{
  SLAVE_RECON_ACT_REG= 0,
  SLAVE_RECON_ACT_DUMP= 1,
  SLAVE_RECON_ACT_EVENT= 2,
  SLAVE_RECON_ACT_MAX
};

enum enum_slave_reconnect_messages
{
  SLAVE_RECON_MSG_WAIT= 0,
  SLAVE_RECON_MSG_KILLED_WAITING= 1,
  SLAVE_RECON_MSG_AFTER= 2,
  SLAVE_RECON_MSG_FAILED= 3,
  SLAVE_RECON_MSG_COMMAND= 4,
  SLAVE_RECON_MSG_KILLED_AFTER= 5,
  SLAVE_RECON_MSG_MAX
};

static const char *reconnect_messages[SLAVE_RECON_ACT_MAX][SLAVE_RECON_MSG_MAX]=
{
  {
    "Waiting to reconnect after a failed registration on master",
    "Slave I/O thread killed while waiting to reconnect after a failed \
registration on master",
    "Reconnecting after a failed registration on master",
    "failed registering on master, reconnecting to try again, \
log '%s' at position %s",
    "COM_REGISTER_SLAVE",
    "Slave I/O thread killed during or after reconnect"
  },
  {
    "Waiting to reconnect after a failed binlog dump request",
    "Slave I/O thread killed while retrying master dump",
    "Reconnecting after a failed binlog dump request",
    "failed dump request, reconnecting to try again, log '%s' at position %s",
    "COM_BINLOG_DUMP",
    "Slave I/O thread killed during or after reconnect"
  },
  {
    "Waiting to reconnect after a failed master event read",
    "Slave I/O thread killed while waiting to reconnect after a failed read",
    "Reconnecting after a failed master event read",
    "Slave I/O thread: Failed reading log event, reconnecting to retry, \
log '%s' at position %s",
    "",
    "Slave I/O thread killed during or after a reconnect done to recover from \
failed read"
  }
};

enum enum_slave_apply_event_and_update_pos_retval
{
  SLAVE_APPLY_EVENT_AND_UPDATE_POS_OK= 0,
  SLAVE_APPLY_EVENT_AND_UPDATE_POS_APPLY_ERROR= 1,
  SLAVE_APPLY_EVENT_AND_UPDATE_POS_UPDATE_POS_ERROR= 2,
  SLAVE_APPLY_EVENT_AND_UPDATE_POS_APPEND_JOB_ERROR= 3,
  SLAVE_APPLY_EVENT_AND_UPDATE_POS_MAX
};


static int process_io_rotate(Master_info* mi, Rotate_log_event* rev);
static int process_io_create_file(Master_info* mi, Create_file_log_event* cev);
static bool wait_for_relay_log_space(Relay_log_info* rli);
static inline bool io_slave_killed(THD* thd,Master_info* mi);
static inline bool is_autocommit_off_and_infotables(THD* thd);
static int init_slave_thread(THD* thd, SLAVE_THD_TYPE thd_type);
static void print_slave_skip_errors(void);
static int safe_connect(THD* thd, MYSQL* mysql, Master_info* mi);
static int safe_reconnect(THD* thd, MYSQL* mysql, Master_info* mi,
                          bool suppress_warnings);
static int connect_to_master(THD* thd, MYSQL* mysql, Master_info* mi,
                             bool reconnect, bool suppress_warnings);
static int get_master_version_and_clock(MYSQL* mysql, Master_info* mi);
static int get_master_uuid(MYSQL *mysql, Master_info *mi);
int io_thread_init_commands(MYSQL *mysql, Master_info *mi);
static Log_event* next_event(Relay_log_info* rli);
bool queue_event(Master_info* mi,const char* buf,ulong event_len);
static int terminate_slave_thread(THD *thd,
                                  mysql_mutex_t *term_lock,
                                  mysql_cond_t *term_cond,
                                  volatile uint *slave_running,
                                  ulong *stop_wait_timeout,
                                  bool need_lock_term);
static bool check_io_slave_killed(THD *thd, Master_info *mi, const char *info);
int slave_worker_exec_job_group(Slave_worker *w, Relay_log_info *rli);
static int mts_event_coord_cmp(LOG_POS_COORD *id1, LOG_POS_COORD *id2);

static int check_slave_sql_config_conflict(const Relay_log_info *rli);

/*
  Applier thread InnoDB priority.
  When two transactions conflict inside InnoDB, the one with
  greater priority wins.

  @param thd       Thread handler for slave
  @param priority  Thread priority
*/
static void set_thd_tx_priority(THD* thd, int priority)
{
  DBUG_ENTER("set_thd_tx_priority");
  DBUG_ASSERT(thd->system_thread == SYSTEM_THREAD_SLAVE_SQL ||
              thd->system_thread == SYSTEM_THREAD_SLAVE_WORKER);

  thd->thd_tx_priority= priority;
  DBUG_EXECUTE_IF("dbug_set_high_prio_sql_thread",
  {
    thd->thd_tx_priority= 1;
  });

  DBUG_VOID_RETURN;
}

/*
  Function to set the slave's max_allowed_packet based on the value
  of slave_max_allowed_packet.

    @in_param    thd    Thread handler for slave
    @in_param    mysql  MySQL connection handle
*/

static void set_slave_max_allowed_packet(THD *thd, MYSQL *mysql)
{
  DBUG_ENTER("set_slave_max_allowed_packet");
  // thd and mysql must be valid
  DBUG_ASSERT(thd && mysql);

  thd->variables.max_allowed_packet= slave_max_allowed_packet;
  /*
    Adding MAX_LOG_EVENT_HEADER_LEN to the max_packet_size on the I/O
    thread and the mysql->option max_allowed_packet, since a
    replication event can become this much  larger than
    the corresponding packet (query) sent from client to master.
  */
  thd->get_protocol_classic()->set_max_packet_size(
    slave_max_allowed_packet + MAX_LOG_EVENT_HEADER);
  /*
    Skipping the setting of mysql->net.max_packet size to slave
    max_allowed_packet since this is done during mysql_real_connect.
  */
  mysql->options.max_allowed_packet=
    slave_max_allowed_packet+MAX_LOG_EVENT_HEADER;
  DBUG_VOID_RETURN;
}

/*
  Find out which replications threads are running

  SYNOPSIS
    init_thread_mask()
    mask                Return value here
    mi                  master_info for slave
    inverse             If set, returns which threads are not running

  IMPLEMENTATION
    Get a bit mask for which threads are running so that we can later restart
    these threads.

  RETURN
    mask        If inverse == 0, running threads
                If inverse == 1, stopped threads
*/

void init_thread_mask(int* mask, Master_info* mi, bool inverse)
{
  bool set_io = mi->slave_running, set_sql = mi->rli->slave_running;
  int tmp_mask=0;
  DBUG_ENTER("init_thread_mask");

  if (set_io)
    tmp_mask |= SLAVE_IO;
  if (set_sql)
    tmp_mask |= SLAVE_SQL;
  if (inverse)
    tmp_mask^= (SLAVE_IO | SLAVE_SQL);
  *mask = tmp_mask;
  DBUG_VOID_RETURN;
}


/*
  lock_slave_threads()
*/

void lock_slave_threads(Master_info* mi)
{
  DBUG_ENTER("lock_slave_threads");

  //TODO: see if we can do this without dual mutex
  mysql_mutex_lock(&mi->run_lock);
  mysql_mutex_lock(&mi->rli->run_lock);
  DBUG_VOID_RETURN;
}


/*
  unlock_slave_threads()
*/

void unlock_slave_threads(Master_info* mi)
{
  DBUG_ENTER("unlock_slave_threads");

  //TODO: see if we can do this without dual mutex
  mysql_mutex_unlock(&mi->rli->run_lock);
  mysql_mutex_unlock(&mi->run_lock);
  DBUG_VOID_RETURN;
}

#ifdef HAVE_PSI_INTERFACE

static PSI_memory_key key_memory_rli_mts_coor;

static PSI_thread_key key_thread_slave_io, key_thread_slave_sql, key_thread_slave_worker;

static PSI_thread_info all_slave_threads[]=
{
  { &key_thread_slave_io, "slave_io", PSI_FLAG_GLOBAL},
  { &key_thread_slave_sql, "slave_sql", PSI_FLAG_GLOBAL},
  { &key_thread_slave_worker, "slave_worker", PSI_FLAG_GLOBAL}
};

static PSI_memory_info all_slave_memory[]=
{
  { &key_memory_rli_mts_coor, "Relay_log_info::mts_coor", 0}
};

static void init_slave_psi_keys(void)
{
  const char* category= "sql";
  int count;

  count= array_elements(all_slave_threads);
  mysql_thread_register(category, all_slave_threads, count);

  count= array_elements(all_slave_memory);
  mysql_memory_register(category, all_slave_memory, count);
}
#endif /* HAVE_PSI_INTERFACE */

/* Initialize slave structures */

int init_slave()
{
  DBUG_ENTER("init_slave");
  int error= 0;
  int thread_mask= SLAVE_SQL | SLAVE_IO;
  Master_info *mi= NULL;

#ifdef HAVE_PSI_INTERFACE
  init_slave_psi_keys();
#endif

  /*
    This is called when mysqld starts. Before client connections are
    accepted. However bootstrap may conflict with us if it does START SLAVE.
    So it's safer to take the lock.
  */
  channel_map.wrlock();

  if (my_create_thread_local_key(&RPL_MASTER_INFO, NULL))
    DBUG_RETURN(1);

  /*
    Create slave info objects by reading repositories of individual
    channels and add them into channel_map
  */
  if ((error= Rpl_info_factory::create_slave_info_objects(opt_mi_repository_id,
                                                          opt_rli_repository_id,
                                                          thread_mask,
                                                          &channel_map)))
  {
    sql_print_error("Failed to create or recover replication info repositories.");
    error = 1;
    goto err;
  }

#ifndef DBUG_OFF
  /* @todo: Print it for all the channels */
  {
    Master_info *default_mi;
    default_mi= channel_map.get_default_channel_mi();
    if (default_mi && default_mi->rli)
    {
      DBUG_PRINT("info", ("init group master %s %lu  group relay %s %lu event %s %lu\n",
                          default_mi->rli->get_group_master_log_name(),
                          (ulong) default_mi->rli->get_group_master_log_pos(),
                          default_mi->rli->get_group_relay_log_name(),
                          (ulong) default_mi->rli->get_group_relay_log_pos(),
                          default_mi->rli->get_event_relay_log_name(),
                          (ulong) default_mi->rli->get_event_relay_log_pos()));
    }
  }
#endif

  if (get_gtid_mode(GTID_MODE_LOCK_CHANNEL_MAP) == GTID_MODE_OFF)
  {
    for (mi_map::iterator it= channel_map.begin(); it != channel_map.end(); it++)
    {
      Master_info *mi= it->second;
      if (mi != NULL && mi->is_auto_position())
      {
        sql_print_warning("Detected misconfiguration: replication channel "
                          "'%.192s' was configured with AUTO_POSITION = 1, "
                          "but the server was started with --gtid-mode=off. "
                          "Either reconfigure replication using "
                          "CHANGE MASTER TO MASTER_AUTO_POSITION = 0 "
                          "FOR CHANNEL '%.192s', or change GTID_MODE to some "
                          "value other than OFF, before starting the slave "
                          "receiver thread.",
                          mi->get_channel(), mi->get_channel());
      }
    }
  }

  if (check_slave_sql_config_conflict(NULL))
  {
    error= 1;
    goto err;
  }

  /*
    Loop through the channel_map and start slave threads for each channel.
  */
  if (!opt_skip_slave_start)
  {
    for (mi_map::iterator it= channel_map.begin(); it!=channel_map.end(); it++)
    {
      mi= it->second;

      /* If server id is not set, start_slave_thread() will say it */
      if (mi && mi->host[0])
      {
        /* same as in start_slave() cache the global var values into rli's members */
        mi->rli->opt_slave_parallel_workers= opt_mts_slave_parallel_workers;
        mi->rli->checkpoint_group= opt_mts_checkpoint_group;
        if (mts_parallel_option == MTS_PARALLEL_TYPE_DB_NAME)
          mi->rli->channel_mts_submode = MTS_PARALLEL_TYPE_DB_NAME;
        else
          mi->rli->channel_mts_submode = MTS_PARALLEL_TYPE_LOGICAL_CLOCK;
        if (start_slave_threads(true/*need_lock_slave=true*/,
                                false/*wait_for_start=false*/,
                                mi,
                                thread_mask))
        {
          /*
            Creation of slave threads for subsequent channels are stopped
            if a failure occurs in this iteration.
            @todo:have an option if the user wants to continue
            the replication for other channels.
          */
          sql_print_error("Failed to create slave threads");
          error= 1;
          goto err;
        }
      }
    }
  }

err:

  channel_map.unlock();
  if (error)
    sql_print_information("Check error log for additional messages. "
                          "You will not be able to start replication until "
                          "the issue is resolved and the server restarted.");
  DBUG_RETURN(error);
}


/**
   Function to start a slave for all channels.
   Used in Multisource replication.
   @param[in]        THD           THD object of the client.

   @retval false success
   @retval true error

    @todo: It is good to continue to start other channels
           when a slave start failed for other channels.

    @todo: The problem with the below code is if the slave is already
           stared, we would multple warnings called
           "Slave was already running" for each channel.
           A nice warning message  would be to add
           "Slave for channel '%s" was already running"
           but error messages are in different languages and cannot be tampered
           with so, we have to handle it case by case basis, whether
           only default channel exists or not and properly continue with
           starting other channels if one channel fails clearly giving
           an error message by displaying failed channels.
*/
bool start_slave(THD *thd)
{

  DBUG_ENTER("start_slave(THD)");
  Master_info *mi;
  bool channel_configured;

  if (channel_map.get_num_instances() == 1)
  {
    mi= channel_map.get_default_channel_mi();
    DBUG_ASSERT(mi);
    if (start_slave(thd, &thd->lex->slave_connection,
                    &thd->lex->mi, thd->lex->slave_thd_opt, mi, true))
      DBUG_RETURN(true);
  }
  else
  {
    /*
      Users cannot start more than one channel's applier thread
      if sql_slave_skip_counter > 0. It throws an error to the session.
    */
    mysql_mutex_lock(&LOCK_sql_slave_skip_counter);
    /* sql_slave_skip_counter > 0 && !(START SLAVE IO_THREAD) */
    if (sql_slave_skip_counter > 0 && !(thd->lex->slave_thd_opt & SLAVE_IO))
    {
      my_error(ER_SLAVE_CHANNEL_SQL_SKIP_COUNTER, MYF(0));
      mysql_mutex_unlock(&LOCK_sql_slave_skip_counter);
      DBUG_RETURN(true);
    }
    mysql_mutex_unlock(&LOCK_sql_slave_skip_counter);

    for (mi_map::iterator it= channel_map.begin(); it!= channel_map.end(); it++)
    {
      mi= it->second;

      channel_configured= mi && mi->inited && mi->host[0];   // channel properly configured.

      if (channel_configured)
      {
        if (start_slave(thd, &thd->lex->slave_connection,
                        &thd->lex->mi,
                        thd->lex->slave_thd_opt, mi, true))
        {
          sql_print_error("Slave: Could not start slave for channel '%s'."
                          " operation discontinued", mi->get_channel());
          DBUG_RETURN(true);
        }
      }
    }
  }
  /* no error */
  my_ok(thd);

  DBUG_RETURN(false);
}


/**
   Function to stop a slave for all channels.
   Used in Multisource replication.
   @param[in]        THD           THD object of the client.

   @return
    @retval           0            success
    @retval           1           error

    @todo: It is good to continue to stop other channels
           when a slave start failed for other channels.
*/
int stop_slave(THD *thd)
{
  DBUG_ENTER("stop_slave(THD)");
  bool push_temp_table_warning= true;
  Master_info *mi=0;
  int error= 0;
  bool channel_configured;

  if (channel_map.get_num_instances() == 1)
  {
    mi= channel_map.get_default_channel_mi();

    DBUG_ASSERT(!strcmp(mi->get_channel(),
                        channel_map.get_default_channel()));

    error= stop_slave(thd, mi, 1,
                      false /*for_one_channel*/, &push_temp_table_warning);

    if (error)
      goto err;
  }
  else
  {
    for(mi_map::iterator it= channel_map.begin(); it!= channel_map.end(); it++)
    {
      mi= it->second;

      channel_configured= mi && mi->host[0];

      if (channel_configured)
      {
        error= stop_slave(thd, mi, 1,
                          false /*for_one_channel*/, &push_temp_table_warning);

        if (error)
        {
          sql_print_error("Slave: Could not stop slave for channel '%s'"
                          " operation discontinued", mi->get_channel());
          goto err;
        }
      }
    }
  }
  /* no error */
  my_ok(thd);

err:
  DBUG_RETURN(error);
}


/**
  Entry point to the START SLAVE command. The function
  decides to start replication threads on several channels
  or a single given channel.

  @param[in]   thd        the client thread carrying the command.

  @return
    @retval      false      ok
    @retval      true       not ok.
*/
bool start_slave_cmd(THD *thd)
{
  DBUG_ENTER("start_slave_cmd");

  Master_info *mi;
  LEX *lex= thd->lex;
  bool res= true;  /* default, an error */

  channel_map.wrlock();

  if (!is_slave_configured())
  {
    my_message(ER_SLAVE_CONFIGURATION, ER(ER_SLAVE_CONFIGURATION), MYF(0));
    goto err;
  }


  if (!lex->mi.for_channel)
  {
    /*
      If slave_until options are provided when multiple channels exist
      without explicitly providing FOR CHANNEL clause, error out.
    */
    if (lex->mi.slave_until && channel_map.get_num_instances() > 1)
    {
      my_error(ER_SLAVE_MULTIPLE_CHANNELS_CMD, MYF(0));
      goto err;
    }

    res= start_slave(thd);
  }
  else
  {
    mi= channel_map.get_mi(lex->mi.channel);

    /*
      If the channel being used is a group replication channel we need to
      disable this command here as, in some cases, group replication does not
      support them.

      For channel group_replication_applier we disable START SLAVE [IO_THREAD]
      command.

      For channel group_replication_recovery we disable START SLAVE command
      and its two thread variants.
    */
    if (mi &&
        channel_map.is_group_replication_channel_name(mi->get_channel()) &&
        ((!thd->lex->slave_thd_opt || (thd->lex->slave_thd_opt & SLAVE_IO)) ||
         (!(channel_map.is_group_replication_channel_name(mi->get_channel(), true))
          && (thd->lex->slave_thd_opt & SLAVE_SQL))))
    {
      const char *command= "START SLAVE FOR CHANNEL";
      if (thd->lex->slave_thd_opt & SLAVE_IO)
        command= "START SLAVE IO_THREAD FOR CHANNEL";
      else if (thd->lex->slave_thd_opt & SLAVE_SQL)
        command= "START SLAVE SQL_THREAD FOR CHANNEL";

      my_error(ER_SLAVE_CHANNEL_OPERATION_NOT_ALLOWED, MYF(0),
               command, mi->get_channel(), command);

      goto err;
    }

    if (mi)
      res= start_slave(thd, &thd->lex->slave_connection,
                       &thd->lex->mi, thd->lex->slave_thd_opt, mi, true);
    else if (strcmp(channel_map.get_default_channel(), lex->mi.channel))
      my_error(ER_SLAVE_CHANNEL_DOES_NOT_EXIST, MYF(0), lex->mi.channel);

    if (!res)
      my_ok(thd);

  }
err:
  channel_map.unlock();
  DBUG_RETURN(res);
}


/**
  Entry point for the STOP SLAVE command. This function stops replication
  threads for all channels or a single channel based on the  command
  options supplied.

  @param[in]     thd         the client thread.

  @return
   @retval       false            ok
   @retval       true             not ok.
*/
bool stop_slave_cmd(THD *thd)
{
  DBUG_ENTER("stop_slave_cmd");

  Master_info* mi;
  bool push_temp_table_warning= true;
  LEX *lex= thd->lex;
  bool res= true;    /*default, an error */

  channel_map.rdlock();

  if (!is_slave_configured())
  {
    my_message(ER_SLAVE_CONFIGURATION, ER(ER_SLAVE_CONFIGURATION), MYF(0));
    channel_map.unlock();
    DBUG_RETURN(res= true);
  }

  if (!lex->mi.for_channel)
    res= stop_slave(thd);
  else
  {
    mi= channel_map.get_mi(lex->mi.channel);

    /*
      If the channel being used is a group replication channel we need to
      disable this command here as, in some cases, group replication does not
      support them.

      For channel group_replication_applier we disable STOP SLAVE [IO_THREAD]
      command.

      For channel group_replication_recovery we disable STOP SLAVE command
      and its two thread variants.
    */
    if (mi &&
        channel_map.is_group_replication_channel_name(mi->get_channel()) &&
        ((!thd->lex->slave_thd_opt || (thd->lex->slave_thd_opt & SLAVE_IO)) ||
         (!(channel_map.is_group_replication_channel_name(mi->get_channel(), true))
          && (thd->lex->slave_thd_opt & SLAVE_SQL))))
    {
      const char *command= "STOP SLAVE FOR CHANNEL";
      if (thd->lex->slave_thd_opt & SLAVE_IO)
        command= "STOP SLAVE IO_THREAD FOR CHANNEL";
      else if (thd->lex->slave_thd_opt & SLAVE_SQL)
        command= "STOP SLAVE SQL_THREAD FOR CHANNEL";

      my_error(ER_SLAVE_CHANNEL_OPERATION_NOT_ALLOWED, MYF(0),
               command, mi->get_channel(), command);

      channel_map.unlock();
      DBUG_RETURN(true);
    }

    if (mi)
      res= stop_slave(thd, mi, 1 /*net report */,
                      true /*for_one_channel*/, &push_temp_table_warning);
    else if (strcmp(channel_map.get_default_channel(), lex->mi.channel))
      my_error(ER_SLAVE_CHANNEL_DOES_NOT_EXIST, MYF(0), lex->mi.channel);
  }

  channel_map.unlock();

  DBUG_RETURN(res);
}

/**
   Parse the given relay log and identify the rotate event from the master.
   Ignore the Format description event, Previous_gtid log event and ignorable
   events within the relay log. When a rotate event is found check if it is a
   rotate that is originated from the master or not based on the server_id. If
   the rotate is from slave or if it is a fake rotate event ignore the event.
   If any other events are encountered apart from the above events generate an
   error. From the rotate event extract the master's binary log name and
   position.

   @param filename
          Relay log name which needs to be parsed.

   @param[OUT] master_log_file
          Set the master_log_file to the log file name that is extracted from
          rotate event. The master_log_file should contain string of len
          FN_REFLEN.

   @param[OUT] master_log_pos
          Set the master_log_pos to the log position extracted from rotate
          event.

   @retval FOUND_ROTATE: When rotate event is found in the relay log
   @retval NOT_FOUND_ROTATE: When rotate event is not found in the relay log
   @retval ERROR: On error
 */
enum enum_read_rotate_from_relay_log_status
{ FOUND_ROTATE, NOT_FOUND_ROTATE, ERROR };

static enum_read_rotate_from_relay_log_status
read_rotate_from_relay_log(char *filename, char *master_log_file,
                           my_off_t *master_log_pos)
{
  DBUG_ENTER("read_rotate_from_relay_log");
  /*
    Create a Format_description_log_event that is used to read the
    first event of the log.
   */
  Format_description_log_event fd_ev(BINLOG_VERSION), *fd_ev_p= &fd_ev;
  DBUG_ASSERT(fd_ev.is_valid());
  IO_CACHE log;
  const char *errmsg= NULL;
  File file= open_binlog_file(&log, filename, &errmsg);
  if (file < 0)
  {
    sql_print_error("Error during --relay-log-recovery: %s", errmsg);
    DBUG_RETURN(ERROR);
  }
  my_b_seek(&log, BIN_LOG_HEADER_SIZE);
  Log_event *ev= NULL;
  bool done= false;
  enum_read_rotate_from_relay_log_status ret= NOT_FOUND_ROTATE;
  while (!done &&
         (ev= Log_event::read_log_event(&log, 0, fd_ev_p, opt_slave_sql_verify_checksum)) !=
         NULL)
  {
    DBUG_PRINT("info", ("Read event of type %s", ev->get_type_str()));
    switch (ev->get_type_code())
    {
    case binary_log::FORMAT_DESCRIPTION_EVENT:
      if (fd_ev_p != &fd_ev)
        delete fd_ev_p;
      fd_ev_p= (Format_description_log_event *)ev;
      break;
    case binary_log::ROTATE_EVENT:
      /*
        Check for rotate event from the master. Ignore the ROTATE event if it
        is a fake rotate event with server_id=0.
       */
      if (ev->server_id && ev->server_id != ::server_id)
      {
        Rotate_log_event *rotate_ev= (Rotate_log_event *)ev;
        DBUG_ASSERT(FN_REFLEN >= rotate_ev->ident_len + 1);
        memcpy(master_log_file, rotate_ev->new_log_ident, rotate_ev->ident_len + 1);
        *master_log_pos= rotate_ev->pos;
        ret= FOUND_ROTATE;
        done= true;
      }
      break;
    case binary_log::PREVIOUS_GTIDS_LOG_EVENT:
      break;
    case binary_log::IGNORABLE_LOG_EVENT:
      break;
    default:
      sql_print_error("Error during --relay-log-recovery: Could not locate "
                      "rotate event from the master.");
      ret= ERROR;
      done= true;
      break;
    }
    if (ev != fd_ev_p)
      delete ev;
  }
  if (log.error < 0)
  {
    sql_print_error("Error during --relay-log-recovery: Error reading events from relay log: %d",
                    log.error);
    DBUG_RETURN(ERROR);
  }

  if (fd_ev_p != &fd_ev)
  {
    delete fd_ev_p;
    fd_ev_p= &fd_ev;
  }

  if (mysql_file_close(file, MYF(MY_WME)))
    DBUG_RETURN(ERROR);
  if (end_io_cache(&log))
  {
    sql_print_error("Error during --relay-log-recovery: Error while freeing "
                    "IO_CACHE object");
    DBUG_RETURN(ERROR);
  }
  DBUG_RETURN(ret);
}

/**
   Reads relay logs one by one starting from the first relay log. Looks for
   the first rotate event from the master. If rotate is not found in the relay
   log search continues to next relay log. If rotate event from master is
   found then the extracted master_log_file and master_log_pos are used to set
   rli->group_master_log_name and rli->group_master_log_pos. If an error has
   occurred the error code is retuned back.

   @param rli
          Relay_log_info object to read relay log files and to set
          group_master_log_name and group_master_log_pos.

   @retval 0 On success
   @retval 1 On failure
 */
static int
find_first_relay_log_with_rotate_from_master(Relay_log_info* rli)
{
  DBUG_ENTER("find_first_relay_log_with_rotate_from_master");
  int error= 0;
  LOG_INFO linfo;
  bool got_rotate_from_master= false;
  int pos;
  char master_log_file[FN_REFLEN];
  my_off_t master_log_pos= 0;

  if (channel_map.is_group_replication_channel_name(rli->get_channel()))
  {
    sql_print_information("Relay log recovery skipped for group replication "
                          "channel.");
    goto err;
  }

  for (pos= rli->relay_log.find_log_pos(&linfo, NULL, true);
       !pos;
       pos= rli->relay_log.find_next_log(&linfo, true))
  {
    switch (read_rotate_from_relay_log(linfo.log_file_name, master_log_file,
                                       &master_log_pos))
    {
    case ERROR:
      error= 1;
      break;
    case FOUND_ROTATE:
      got_rotate_from_master= true;
      break;
    case NOT_FOUND_ROTATE:
      break;
    }
    if (error || got_rotate_from_master)
      break;
  }
  if (pos== LOG_INFO_IO)
  {
    error= 1;
    sql_print_error("Error during --relay-log-recovery: Could not read "
                    "relay log index file due to an IO error.");
    goto err;
  }
  if (pos== LOG_INFO_EOF)
  {
    error= 1;
    sql_print_error("Error during --relay-log-recovery: Could not locate "
                    "rotate event from master in relay log file.");
    goto err;
  }
  if (!error && got_rotate_from_master)
  {
    rli->set_group_master_log_name(master_log_file);
    rli->set_group_master_log_pos(master_log_pos);
  }
err:
  DBUG_RETURN(error);
}

/*
  Updates the master info based on the information stored in the
  relay info and ignores relay logs previously retrieved by the IO
  thread, which thus starts fetching again based on to the
  master_log_pos and master_log_name. Eventually, the old
  relay logs will be purged by the normal purge mechanism.

  When GTID's are enabled the "Retrieved GTID" set should be cleared
  so that partial read events are discarded and they are
  fetched once again

  @param mi    pointer to Master_info instance
*/
static void recover_relay_log(Master_info *mi)
{
  Relay_log_info *rli=mi->rli;
  // Set Receiver Thread's positions as per the recovered Applier Thread.
  mi->set_master_log_pos(max<ulonglong>(BIN_LOG_HEADER_SIZE,
                                        rli->get_group_master_log_pos()));
  mi->set_master_log_name(rli->get_group_master_log_name());

  sql_print_warning("Recovery from master pos %ld and file %s%s. "
                    "Previous relay log pos and relay log file had "
                    "been set to %lld, %s respectively.",
                    (ulong) mi->get_master_log_pos(), mi->get_master_log_name(),
                    mi->get_for_channel_str(),
                    rli->get_group_relay_log_pos(), rli->get_group_relay_log_name());

  // Start with a fresh relay log.
  rli->set_group_relay_log_name(rli->relay_log.get_log_fname());
  rli->set_event_relay_log_name(rli->relay_log.get_log_fname());
  rli->set_group_relay_log_pos(BIN_LOG_HEADER_SIZE);
  rli->set_event_relay_log_pos(BIN_LOG_HEADER_SIZE);
  /*
    Clear the retrieved GTID set so that events that are written partially
    will be fetched again.
  */
  if (get_gtid_mode(GTID_MODE_LOCK_NONE) == GTID_MODE_ON &&
      !channel_map.is_group_replication_channel_name(rli->get_channel()))
  {
    global_sid_lock->wrlock();
    (const_cast<Gtid_set *>(rli->get_gtid_set()))->clear();
    global_sid_lock->unlock();
  }
}


/*
  Updates the master info based on the information stored in the
  relay info and ignores relay logs previously retrieved by the IO
  thread, which thus starts fetching again based on to the
  master_log_pos and master_log_name. Eventually, the old
  relay logs will be purged by the normal purge mechanism.

  There can be a special case where rli->group_master_log_name and
  rli->group_master_log_pos are not intialized, as the sql thread was never
  started at all. In those cases all the existing relay logs are parsed
  starting from the first one and the initial rotate event that was received
  from the master is identified. From the rotate event master_log_name and
  master_log_pos are extracted and they are set to rli->group_master_log_name
  and rli->group_master_log_pos.

  In the feature, we should improve this routine in order to avoid throwing
  away logs that are safely stored in the disk. Note also that this recovery
  routine relies on the correctness of the relay-log.info and only tolerates
  coordinate problems in master.info.

  In this function, there is no need for a mutex as the caller
  (i.e. init_slave) already has one acquired.

  Specifically, the following structures are updated:

  1 - mi->master_log_pos  <-- rli->group_master_log_pos
  2 - mi->master_log_name <-- rli->group_master_log_name
  3 - It moves the relay log to the new relay log file, by
      rli->group_relay_log_pos  <-- BIN_LOG_HEADER_SIZE;
      rli->event_relay_log_pos  <-- BIN_LOG_HEADER_SIZE;
      rli->group_relay_log_name <-- rli->relay_log.get_log_fname();
      rli->event_relay_log_name <-- rli->relay_log.get_log_fname();

   If there is an error, it returns (1), otherwise returns (0).
 */
int init_recovery(Master_info* mi, const char** errmsg)
{
  DBUG_ENTER("init_recovery");

  int error= 0;
  Relay_log_info *rli= mi->rli;
  char *group_master_log_name= NULL;
  if (rli->recovery_parallel_workers)
  {
    /*
      This is not idempotent and a crash after this function and before
      the recovery is actually done may lead the system to an inconsistent
      state.

      This may happen because the gap is not persitent stored anywhere
      and eventually old relay log files will be removed and further
      calculations on the gaps will be impossible.

      We need to improve this. /Alfranio.
    */
    error= mts_recovery_groups(rli);
    if (rli->mts_recovery_group_cnt)
    {
      if (get_gtid_mode(GTID_MODE_LOCK_NONE) == GTID_MODE_ON)
      {
        rli->recovery_parallel_workers= 0;
        rli->clear_mts_recovery_groups();
      }
      else
        DBUG_RETURN(error);
    }
  }

  group_master_log_name= const_cast<char *>(rli->get_group_master_log_name());
  if (!error)
  {
    if (!group_master_log_name[0])
    {
      if (rli->replicate_same_server_id)
      {
        error= 1;
        sql_print_error("Error during --relay-log-recovery: "
                        "replicate_same_server_id is in use and sql thread's "
                        "positions are not initialized, hence relay log "
                        "recovery cannot happen.");
        DBUG_RETURN(error);
      }
      error= find_first_relay_log_with_rotate_from_master(rli);
      if (error)
        DBUG_RETURN(error);
    }
    recover_relay_log(mi);
  }
  DBUG_RETURN(error);
}

/*
  Relay log recovery in the case of MTS, is handled by the following function.
  Gaps in MTS execution are filled using implicit execution of
  START SLAVE UNTIL SQL_AFTER_MTS_GAPS call. Once slave reaches a consistent
  gapless state receiver thread's positions are initialized to applier thread's
  positions and the old relay logs are discarded. This completes the recovery
  process.

  @param mi    pointer to Master_info instance.

  @retval 0 success
  @retval 1 error
*/
static inline int fill_mts_gaps_and_recover(Master_info* mi)
{
  DBUG_ENTER("fill_mts_gaps_and_recover");
  Relay_log_info *rli= mi->rli;
  int recovery_error= 0;
  rli->is_relay_log_recovery= FALSE;
  rli->until_condition= Relay_log_info::UNTIL_SQL_AFTER_MTS_GAPS;
  rli->opt_slave_parallel_workers= rli->recovery_parallel_workers;
  rli->channel_mts_submode= (mts_parallel_option ==
                             MTS_PARALLEL_TYPE_DB_NAME) ?
                             MTS_PARALLEL_TYPE_DB_NAME :
                             MTS_PARALLEL_TYPE_LOGICAL_CLOCK;
  sql_print_information("MTS recovery: starting coordinator thread to fill MTS "
                        "gaps.");
  recovery_error= start_slave_thread(
#ifdef HAVE_PSI_INTERFACE
                                     key_thread_slave_sql,
#endif
                                     handle_slave_sql, &rli->run_lock,
                                     &rli->run_lock,
                                     &rli->start_cond,
                                     &rli->slave_running,
                                     &rli->slave_run_id,
                                     mi);

  if (recovery_error)
  {
    sql_print_warning("MTS recovery: failed to start the coordinator "
                      "thread. Check the error log for additional"
                      " details.");
    goto err;
  }
  mysql_mutex_lock(&rli->run_lock);
  mysql_cond_wait(&rli->stop_cond, &rli->run_lock);
  mysql_mutex_unlock(&rli->run_lock);
  if (rli->until_condition != Relay_log_info::UNTIL_DONE)
  {
    sql_print_warning("MTS recovery: automatic recovery failed. Either the "
                      "slave server had stopped due to an error during an "
                      "earlier session or relay logs are corrupted."
                      "Fix the cause of the slave side error and restart the "
                      "slave server or consider using RESET SLAVE.");
    goto err;
  }

  /*
    We need a mutex while we are changing master info parameters to
    keep other threads from reading bogus info
  */
  mysql_mutex_lock(&mi->data_lock);
  mysql_mutex_lock(&rli->data_lock);
  recover_relay_log(mi);

  const char* msg;
  if (rli->init_relay_log_pos(rli->get_group_relay_log_name(),
                              rli->get_group_relay_log_pos(),
                              false/*need_data_lock=false*/,
                              &msg, 0))
  {
    char llbuf[22];
    sql_print_error("Failed to open the relay log '%s' (relay_log_pos %s).",
                    rli->get_group_relay_log_name(),
                    llstr(rli->get_group_relay_log_pos(), llbuf));

    recovery_error=1;
    mysql_mutex_unlock(&mi->data_lock);
    mysql_mutex_unlock(&rli->data_lock);
    goto err;
  }
  if (mi->flush_info(true) || rli->flush_info(true))
  {
    recovery_error= 1;
    mysql_mutex_unlock(&mi->data_lock);
    mysql_mutex_unlock(&rli->data_lock);
    goto err;
  }
  rli->inited=1;
  rli->error_on_rli_init_info= false;
  mysql_mutex_unlock(&mi->data_lock);
  mysql_mutex_unlock(&rli->data_lock);
  sql_print_information("MTS recovery: completed successfully.\n");
  DBUG_RETURN(recovery_error);
err:
  /*
    If recovery failed means we failed to initialize rli object in the case
    of MTS. We should not allow the START SLAVE command to work as we do in
    the case of STS. i.e if init_recovery call fails then we set inited=0.
  */
  rli->end_info();
  rli->inited=0;
  rli->error_on_rli_init_info= true;
  DBUG_RETURN(recovery_error);
}



int global_init_info(Master_info* mi, bool ignore_if_no_info, int thread_mask)
{
  DBUG_ENTER("init_info");
  DBUG_ASSERT(mi != NULL && mi->rli != NULL);
  int init_error= 0;
  enum_return_check check_return= ERROR_CHECKING_REPOSITORY;
  THD *thd= current_thd;
  bool binlog_prot_acquired= false;

  if (thd && !thd->backup_binlog_lock.is_acquired())
  {
    const ulong timeout= thd->variables.lock_wait_timeout;

    DBUG_PRINT("debug", ("Acquiring binlog protection lock"));
    mysql_mutex_assert_not_owner(&mi->rli->data_lock);

    if (thd->backup_binlog_lock.acquire_protection(thd, MDL_EXPLICIT,
                                                   timeout))
      DBUG_RETURN(1);

    binlog_prot_acquired= true;
  }

  /*
    We need a mutex while we are changing master info parameters to
    keep other threads from reading bogus info
  */
  mysql_mutex_lock(&mi->data_lock);
  mysql_mutex_lock(&mi->rli->data_lock);

  /*
    When info tables are used and autocommit= 0 we force a new
    transaction start to avoid table access deadlocks when START SLAVE
    is executed after RESET SLAVE.
  */
  if (is_autocommit_off_and_infotables(thd))
  {
    if (trans_begin(thd))
    {
      init_error= 1;
      goto end;
    }
  }

  /*
    This takes care of the startup dependency between the master_info
    and relay_info. It initializes the master info if the SLAVE_IO
    thread is being started and the relay log info if either the
    SLAVE_SQL thread is being started or was not initialized as it is
    required by the SLAVE_IO thread.
  */
  check_return= mi->check_info();
  if (check_return == ERROR_CHECKING_REPOSITORY)
  {
    init_error= 1;
    goto end;
  }

  if (!(ignore_if_no_info && check_return == REPOSITORY_DOES_NOT_EXIST))
  {
    if ((thread_mask & SLAVE_IO) != 0 && mi->mi_init_info())
      init_error= 1;
  }

  check_return= mi->rli->check_info();
  if (check_return == ERROR_CHECKING_REPOSITORY)
  {
    init_error= 1;
    goto end;
  }
  if (!(ignore_if_no_info && check_return == REPOSITORY_DOES_NOT_EXIST))
  {
    if (((thread_mask & SLAVE_SQL) != 0 || !(mi->rli->inited))
        && mi->rli->rli_init_info())
      init_error= 1;
  }

  DBUG_EXECUTE_IF("enable_mts_worker_failure_init",
                  {DBUG_SET("+d,mts_worker_thread_init_fails");});
end:
  /*
    When info tables are used and autocommit= 0 we force transaction
    commit to avoid table access deadlocks when START SLAVE is executed
    after RESET SLAVE.
  */
  if (is_autocommit_off_and_infotables(thd))
    if (trans_commit(thd))
      init_error= 1;

  mysql_mutex_unlock(&mi->rli->data_lock);
  mysql_mutex_unlock(&mi->data_lock);

  /*
    Handling MTS Relay-log recovery after successful initialization of mi and
    rli objects.

    MTS Relay-log recovery is handled by SSUG command. In order to start the
    slave applier thread rli needs to be inited and mi->rli->data_lock should
    be in released state. Hence we do the MTS recovery at this point of time
    where both conditions are satisfied.
  */
  if (!init_error && mi->rli->is_relay_log_recovery
      && mi->rli->mts_recovery_group_cnt)
    init_error= fill_mts_gaps_and_recover(mi);

  if (binlog_prot_acquired)
  {
      DBUG_PRINT("debug", ("Releasing binlog protection lock"));
      thd->backup_binlog_lock.release_protection(thd);
  }

  DBUG_RETURN(init_error);
}

void end_info(Master_info* mi)
{
  DBUG_ENTER("end_info");
  DBUG_ASSERT(mi != NULL && mi->rli != NULL);

  /*
    The previous implementation was not acquiring locks.  We do the same here.
    However, this is quite strange.
  */
  mi->end_info();
  mi->rli->end_info();

  DBUG_VOID_RETURN;
}

int remove_info(Master_info* mi)
{
  int error= 1;
  DBUG_ENTER("remove_info");
  DBUG_ASSERT(mi != NULL && mi->rli != NULL);

  /*
    The previous implementation was not acquiring locks.
    We do the same here. However, this is quite strange.
  */
  /*
    Reset errors (the idea is that we forget about the
    old master).
  */
  mi->clear_error();
  mi->rli->clear_error();
  if (mi->rli->workers_array_initialized)
  {
    for(size_t i= 0; i < mi->rli->get_worker_count(); i++)
    {
      mi->rli->get_worker(i)->clear_error();
    }
  }
  mi->rli->clear_until_condition();
  mi->rli->clear_sql_delay();

  mi->end_info();
  mi->rli->end_info();

  if (mi->remove_info() || Rpl_info_factory::reset_workers(mi->rli) ||
      mi->rli->remove_info())
    goto err;

  error= 0;

err:
  DBUG_RETURN(error);
}

int flush_master_info(Master_info* mi, bool force)
{
  DBUG_ENTER("flush_master_info");
  DBUG_ASSERT(mi != NULL && mi->rli != NULL);
  /*
    The previous implementation was not acquiring locks.
    We do the same here. However, this is quite strange.
  */
  /*
    With the appropriate recovery process, we will not need to flush
    the content of the current log.

    For now, we flush the relay log BEFORE the master.info file, because
    if we crash, we will get a duplicate event in the relay log at restart.
    If we change the order, there might be missing events.

    If we don't do this and the slave server dies when the relay log has
    some parts (its last kilobytes) in memory only, with, say, from master's
    position 100 to 150 in memory only (not on disk), and with position 150
    in master.info, there will be missing information. When the slave restarts,
    the I/O thread will fetch binlogs from 150, so in the relay log we will
    have "[0, 100] U [150, infinity[" and nobody will notice it, so the SQL
    thread will jump from 100 to 150, and replication will silently break.
  */
  mysql_mutex_t *log_lock= mi->rli->relay_log.get_log_lock();

  mysql_mutex_lock(log_lock);

  int err=  (mi->rli->flush_current_log() ||
             mi->flush_info(force));

  mysql_mutex_unlock(log_lock);

  DBUG_RETURN (err);
}

/**
  Convert slave skip errors bitmap into a printable string.
*/

static void print_slave_skip_errors(void)
{
  /*
    To be safe, we want 10 characters of room in the buffer for a number
    plus terminators. Also, we need some space for constant strings.
    10 characters must be sufficient for a number plus {',' | '...'}
    plus a NUL terminator. That is a max 6 digit number.
  */
  const size_t MIN_ROOM= 10;
  DBUG_ENTER("print_slave_skip_errors");
  DBUG_ASSERT(sizeof(slave_skip_error_names) > MIN_ROOM);
  DBUG_ASSERT(MAX_SLAVE_ERROR <= 999999); // 6 digits

  if (!use_slave_mask || bitmap_is_clear_all(&slave_error_mask))
  {
    /* purecov: begin tested */
    memcpy(slave_skip_error_names, STRING_WITH_LEN("OFF"));
    /* purecov: end */
  }
  else if (bitmap_is_set_all(&slave_error_mask))
  {
    /* purecov: begin tested */
    memcpy(slave_skip_error_names, STRING_WITH_LEN("ALL"));
    /* purecov: end */
  }
  else
  {
    char *buff= slave_skip_error_names;
    char *bend= buff + sizeof(slave_skip_error_names);
    int  errnum;

    for (errnum= 0; errnum < MAX_SLAVE_ERROR; errnum++)
    {
      if (bitmap_is_set(&slave_error_mask, errnum))
      {
        if (buff + MIN_ROOM >= bend)
          break; /* purecov: tested */
        buff= int10_to_str(errnum, buff, 10);
        *buff++= ',';
      }
    }
    if (buff != slave_skip_error_names)
      buff--; // Remove last ','
    if (errnum < MAX_SLAVE_ERROR)
    {
      /* Couldn't show all errors */
      buff= my_stpcpy(buff, "..."); /* purecov: tested */
    }
    *buff=0;
  }
  DBUG_PRINT("init", ("error_names: '%s'", slave_skip_error_names));
  DBUG_VOID_RETURN;
}

/**
 Change arg to the string with the nice, human-readable skip error values.
   @param slave_skip_errors_ptr
          The pointer to be changed
*/
void set_slave_skip_errors(char** slave_skip_errors_ptr)
{
  DBUG_ENTER("set_slave_skip_errors");
  print_slave_skip_errors();
  *slave_skip_errors_ptr= slave_skip_error_names;
  DBUG_VOID_RETURN;
}

/**
  Init function to set up array for errors that should be skipped for slave
*/
static void init_slave_skip_errors()
{
  DBUG_ENTER("init_slave_skip_errors");
  DBUG_ASSERT(!use_slave_mask); // not already initialized

  if (bitmap_init(&slave_error_mask,0,MAX_SLAVE_ERROR,0))
  {
    fprintf(stderr, "Badly out of memory, please check your system status\n");
    exit(MYSQLD_ABORT_EXIT);
  }
  use_slave_mask = 1;
  DBUG_VOID_RETURN;
}

static void add_slave_skip_errors(const uint* errors, uint n_errors)
{
  DBUG_ENTER("add_slave_skip_errors");
  DBUG_ASSERT(errors);
  DBUG_ASSERT(use_slave_mask);

  for (uint i = 0; i < n_errors; i++)
  {
    const uint err_code = errors[i];
    if (err_code < MAX_SLAVE_ERROR)
       bitmap_set_bit(&slave_error_mask, err_code);
  }
  DBUG_VOID_RETURN;
}

/*
  Add errors that should be skipped for slave

  SYNOPSIS
    add_slave_skip_errors()
    arg         List of errors numbers to be added to skip, separated with ','

  NOTES
    Called from get_options() in mysqld.cc on start-up
*/

void add_slave_skip_errors(const char* arg)
{
  const char *p= NULL;
  /*
    ALL is only valid when nothing else is provided.
  */
  const uchar SKIP_ALL[]= "all";
  size_t SIZE_SKIP_ALL= strlen((const char *) SKIP_ALL) + 1;
  /*
    IGNORE_DDL_ERRORS can be combined with other parameters
    but must be the first one provided.
  */
  const uchar SKIP_DDL_ERRORS[]= "ddl_exist_errors";
  size_t SIZE_SKIP_DDL_ERRORS= strlen((const char *) SKIP_DDL_ERRORS);
  DBUG_ENTER("add_slave_skip_errors");

  // initialize mask if not done yet
  if (!use_slave_mask)
    init_slave_skip_errors();

  for (; my_isspace(system_charset_info,*arg); ++arg)
    /* empty */;
  if (!my_strnncoll(system_charset_info, (uchar*)arg, SIZE_SKIP_ALL,
                    SKIP_ALL, SIZE_SKIP_ALL))
  {
    bitmap_set_all(&slave_error_mask);
    DBUG_VOID_RETURN;
  }
  if (!my_strnncoll(system_charset_info, (uchar*)arg, SIZE_SKIP_DDL_ERRORS,
                    SKIP_DDL_ERRORS, SIZE_SKIP_DDL_ERRORS))
  {
    // DDL errors to be skipped for relaxed 'exist' handling
    const uint ddl_errors[] = {
      // error codes with create/add <schema object>
      ER_DB_CREATE_EXISTS, ER_TABLE_EXISTS_ERROR, ER_DUP_KEYNAME,
      ER_MULTIPLE_PRI_KEY,
      // error codes with change/rename <schema object>
      ER_BAD_FIELD_ERROR, ER_NO_SUCH_TABLE, ER_DUP_FIELDNAME,
      // error codes with drop <schema object>
      ER_DB_DROP_EXISTS, ER_BAD_TABLE_ERROR, ER_CANT_DROP_FIELD_OR_KEY
    };

    add_slave_skip_errors(ddl_errors,
                          sizeof(ddl_errors)/sizeof(ddl_errors[0]));
    /*
      After processing the SKIP_DDL_ERRORS, the pointer is
      increased to the position after the comma.
    */
    if (strlen(arg) > SIZE_SKIP_DDL_ERRORS + 1)
      arg+= SIZE_SKIP_DDL_ERRORS + 1;
  }
  for (p= arg ; *p; )
  {
    long err_code;
    if (!(p= str2int(p, 10, 0, LONG_MAX, &err_code)))
      break;
    if (err_code < MAX_SLAVE_ERROR)
       bitmap_set_bit(&slave_error_mask,(uint)err_code);
    while (!my_isdigit(system_charset_info,*p) && *p)
      p++;
  }
  DBUG_VOID_RETURN;
}

static void set_thd_in_use_temporary_tables(Relay_log_info *rli)
{
  TABLE *table;

  for (table= rli->save_temporary_tables ; table ; table= table->next)
  {
    table->in_use= rli->info_thd;
    if (table->file != NULL)
    {
      /*
        Since we are stealing opened temporary tables from one thread to another,
        we need to let the performance schema know that,
        for aggregates per thread to work properly.
      */
      table->file->unbind_psi();
      table->file->rebind_psi();
    }
  }
}

int terminate_slave_threads(Master_info* mi, int thread_mask,
                            ulong stop_wait_timeout, bool need_lock_term)
{
  DBUG_ENTER("terminate_slave_threads");

  if (!mi->inited)
    DBUG_RETURN(0); /* successfully do nothing */
  int error,force_all = (thread_mask & SLAVE_FORCE_ALL);
  mysql_mutex_t *sql_lock = &mi->rli->run_lock, *io_lock = &mi->run_lock;
  mysql_mutex_t *log_lock= mi->rli->relay_log.get_log_lock();
  /*
    Set it to a variable, so the value is shared by both stop methods.
    This guarantees that the user defined value for the timeout value is for
    the time the 2 threads take to shutdown, and not the time of each thread
    stop operation.
  */
  ulong total_stop_wait_timeout= stop_wait_timeout;

  if (thread_mask & (SLAVE_SQL|SLAVE_FORCE_ALL))
  {
    DBUG_PRINT("info",("Terminating SQL thread"));
    mi->rli->abort_slave= 1;
    if ((error=terminate_slave_thread(mi->rli->info_thd, sql_lock,
                                      &mi->rli->stop_cond,
                                      &mi->rli->slave_running,
                                      &total_stop_wait_timeout,
                                      need_lock_term)) &&
        !force_all)
    {
      if (error == 1)
      {
        DBUG_RETURN(ER_STOP_SLAVE_SQL_THREAD_TIMEOUT);
      }
      DBUG_RETURN(error);
    }
    mysql_mutex_lock(log_lock);

    DBUG_PRINT("info",("Flushing relay-log info file."));
    if (current_thd)
      THD_STAGE_INFO(current_thd, stage_flushing_relay_log_info_file);

    /*
      Flushes the relay log info regardles of the sync_relay_log_info option.
    */
    if (mi->rli->flush_info(TRUE))
    {
      mysql_mutex_unlock(log_lock);
      DBUG_RETURN(ER_ERROR_DURING_FLUSH_LOGS);
    }

    mysql_mutex_unlock(log_lock);
  }
  if (thread_mask & (SLAVE_IO|SLAVE_FORCE_ALL))
  {
    DBUG_PRINT("info",("Terminating IO thread"));
    mi->abort_slave=1;
    if ((error=terminate_slave_thread(mi->info_thd,io_lock,
                                      &mi->stop_cond,
                                      &mi->slave_running,
                                      &total_stop_wait_timeout,
                                      need_lock_term)) &&
        !force_all)
    {
      if (error == 1)
      {
        DBUG_RETURN(ER_STOP_SLAVE_IO_THREAD_TIMEOUT);
      }
      DBUG_RETURN(error);
    }
    mysql_mutex_lock(log_lock);

    DBUG_PRINT("info",("Flushing relay log and master info repository."));
    if (current_thd)
      THD_STAGE_INFO(current_thd, stage_flushing_relay_log_and_master_info_repository);

    /*
      Flushes the master info regardles of the sync_master_info option.
    */
    if (mi->flush_info(TRUE))
    {
      mysql_mutex_unlock(log_lock);
      DBUG_RETURN(ER_ERROR_DURING_FLUSH_LOGS);
    }

    /*
      Flushes the relay log regardles of the sync_relay_log option.
    */
    if (mi->rli->relay_log.is_open() &&
        mi->rli->relay_log.flush_and_sync(true))
    {
      mysql_mutex_unlock(log_lock);
      DBUG_RETURN(ER_ERROR_DURING_FLUSH_LOGS);
    }

    mysql_mutex_unlock(log_lock);
  }
  DBUG_RETURN(0);
}


/**
   Wait for a slave thread to terminate.

   This function is called after requesting the thread to terminate
   (by setting @c abort_slave member of @c Relay_log_info or @c
   Master_info structure to 1). Termination of the thread is
   controlled with the the predicate <code>*slave_running</code>.

   Function will acquire @c term_lock before waiting on the condition
   unless @c need_lock_term is false in which case the mutex should be
   owned by the caller of this function and will remain acquired after
   return from the function.

   @param term_lock
          Associated lock to use when waiting for @c term_cond

   @param term_cond
          Condition that is signalled when the thread has terminated

   @param slave_running
          Pointer to predicate to check for slave thread termination

   @param stop_wait_timeout
          A pointer to a variable that denotes the time the thread has
          to stop before we time out and throw an error.

   @param need_lock_term
          If @c false the lock will not be acquired before waiting on
          the condition. In this case, it is assumed that the calling
          function acquires the lock before calling this function.

   @retval 0 All OK, 1 on "STOP SLAVE" command timeout, ER_SLAVE_CHANNEL_NOT_RUNNING otherwise.

   @note  If the executing thread has to acquire term_lock
          (need_lock_term is true, the negative running status does not
          represent any issue therefore no error is reported.

 */
static int
terminate_slave_thread(THD *thd,
                       mysql_mutex_t *term_lock,
                       mysql_cond_t *term_cond,
                       volatile uint *slave_running,
                       ulong *stop_wait_timeout,
                       bool need_lock_term)
{
  DBUG_ENTER("terminate_slave_thread");
  if (need_lock_term)
  {
    mysql_mutex_lock(term_lock);
  }
  else
  {
    mysql_mutex_assert_owner(term_lock);
  }
  if (!*slave_running)
  {
    if (need_lock_term)
    {
      /*
        if run_lock (term_lock) is acquired locally then either
        slave_running status is fine
      */
      mysql_mutex_unlock(term_lock);
      DBUG_RETURN(0);
    }
    else
    {
      DBUG_RETURN(ER_SLAVE_CHANNEL_NOT_RUNNING);
    }
  }
  DBUG_ASSERT(thd != 0);
  THD_CHECK_SENTRY(thd);

  /*
    Is is critical to test if the slave is running. Otherwise, we might
    be referening freed memory trying to kick it
  */

  while (*slave_running)                        // Should always be true
  {
    DBUG_PRINT("loop", ("killing slave thread"));

    mysql_mutex_lock(&thd->LOCK_thd_data);
    /*
      Error codes from pthread_kill are:
      EINVAL: invalid signal number (can't happen)
      ESRCH: thread already killed (can happen, should be ignored)
    */
#ifndef _WIN32
    int err MY_ATTRIBUTE((unused))= pthread_kill(thd->real_id, SIGUSR1);
    DBUG_ASSERT(err != EINVAL);
#endif
    thd->awake(THD::NOT_KILLED);
    mysql_mutex_unlock(&thd->LOCK_thd_data);

    /*
      There is a small chance that slave thread might miss the first
      alarm. To protect againts it, resend the signal until it reacts
    */
    struct timespec abstime;
    set_timespec(&abstime,2);
#ifndef DBUG_OFF
    int error=
#endif
      mysql_cond_timedwait(term_cond, term_lock, &abstime);
    if ((*stop_wait_timeout) >= 2)
      (*stop_wait_timeout)= (*stop_wait_timeout) - 2;
    else if (*slave_running)
    {
      if (need_lock_term)
        mysql_mutex_unlock(term_lock);
      DBUG_RETURN (1);
    }
    DBUG_ASSERT(error == ETIMEDOUT || error == 0);
  }

  DBUG_ASSERT(*slave_running == 0);

  if (need_lock_term)
    mysql_mutex_unlock(term_lock);
  DBUG_RETURN(0);
}


bool start_slave_thread(
#ifdef HAVE_PSI_INTERFACE
                        PSI_thread_key thread_key,
#endif
                        my_start_routine h_func, mysql_mutex_t *start_lock,
                        mysql_mutex_t *cond_lock,
                        mysql_cond_t *start_cond,
                        volatile uint *slave_running,
                        volatile ulong *slave_run_id,
                        Master_info* mi)
{
  bool is_error= false;
  my_thread_handle th;
  ulong start_id;
  DBUG_ENTER("start_slave_thread");

  if (start_lock)
    mysql_mutex_lock(start_lock);
  if (!server_id)
  {
    if (start_cond)
      mysql_cond_broadcast(start_cond);
    sql_print_error("Server id not set, will not start slave%s",
                    mi->get_for_channel_str());
    my_error(ER_BAD_SLAVE, MYF(0));
    goto err;
  }

  if (*slave_running)
  {
    if (start_cond)
      mysql_cond_broadcast(start_cond);
    my_error(ER_SLAVE_CHANNEL_MUST_STOP, MYF(0), mi->get_channel());
    goto err;
  }
  start_id= *slave_run_id;
  DBUG_PRINT("info", ("Creating new slave thread"));
  if (mysql_thread_create(thread_key, &th, &connection_attrib, h_func,
                          (void*)mi))
  {
    sql_print_error("Can't create slave thread%s.", mi->get_for_channel_str());
    my_error(ER_SLAVE_THREAD, MYF(0));
    goto err;
  }
  if (start_cond && cond_lock) // caller has cond_lock
  {
    THD* thd = current_thd;
    while (start_id == *slave_run_id && thd != NULL)
    {
      DBUG_PRINT("sleep",("Waiting for slave thread to start"));
      PSI_stage_info saved_stage= {0, "", 0};
      thd->ENTER_COND(start_cond, cond_lock,
                      & stage_waiting_for_slave_thread_to_start,
                      & saved_stage);
      /*
        It is not sufficient to test this at loop bottom. We must test
        it after registering the mutex in enter_cond(). If the kill
        happens after testing of thd->killed and before the mutex is
        registered, we could otherwise go waiting though thd->killed is
        set.
      */
      if (!thd->killed)
        mysql_cond_wait(start_cond, cond_lock);
      mysql_mutex_unlock(cond_lock);
      thd->EXIT_COND(& saved_stage);
      mysql_mutex_lock(cond_lock); // re-acquire it
      if (thd->killed)
      {
        int error= thd->killed_errno();
        my_message(error, ER(error), MYF(0));
        goto err;
      }
    }
  }

  goto end;
err:
  is_error= true;
end:

  if (start_lock)
    mysql_mutex_unlock(start_lock);
  DBUG_RETURN(is_error);
}


/*
  start_slave_threads()

  NOTES
    SLAVE_FORCE_ALL is not implemented here on purpose since it does not make
    sense to do that for starting a slave--we always care if it actually
    started the threads that were not previously running
*/

bool start_slave_threads(bool need_lock_slave, bool wait_for_start,
                         Master_info* mi, int thread_mask)
{
  mysql_mutex_t *lock_io=0, *lock_sql=0, *lock_cond_io=0, *lock_cond_sql=0;
  mysql_cond_t* cond_io=0, *cond_sql=0;
  bool is_error= 0;
  DBUG_ENTER("start_slave_threads");
  DBUG_EXECUTE_IF("uninitialized_master-info_structure",
                   mi->inited= FALSE;);

  if (!mi->inited || !mi->rli->inited)
  {
    int error= (!mi->inited ? ER_SLAVE_MI_INIT_REPOSITORY :
                ER_SLAVE_RLI_INIT_REPOSITORY);
    Rpl_info *info= (!mi->inited ?  mi : static_cast<Rpl_info *>(mi->rli));
    const char* prefix= current_thd ? ER(error) : ER_DEFAULT(error);
    info->report(ERROR_LEVEL, error, prefix, NULL);
    my_error(error, MYF(0));
    DBUG_RETURN(true);
  }

  if (mi->is_auto_position() && (thread_mask & SLAVE_IO) &&
      get_gtid_mode(GTID_MODE_LOCK_NONE) == GTID_MODE_OFF)
  {
    my_error(ER_CANT_USE_AUTO_POSITION_WITH_GTID_MODE_OFF, MYF(0),
             mi->get_for_channel_str());
    DBUG_RETURN(true);
  }

  if (need_lock_slave)
  {
    lock_io = &mi->run_lock;
    lock_sql = &mi->rli->run_lock;
  }
  if (wait_for_start)
  {
    cond_io = &mi->start_cond;
    cond_sql = &mi->rli->start_cond;
    lock_cond_io = &mi->run_lock;
    lock_cond_sql = &mi->rli->run_lock;
  }

  if (thread_mask & SLAVE_IO)
    is_error= start_slave_thread(
#ifdef HAVE_PSI_INTERFACE
                                 key_thread_slave_io,
#endif
                                 handle_slave_io, lock_io, lock_cond_io,
                                 cond_io,
                                 &mi->slave_running, &mi->slave_run_id,
                                 mi);
  if (!is_error && (thread_mask & SLAVE_SQL))
  {
    /*
      MTS-recovery gaps gathering is placed onto common execution path
      for either START-SLAVE and --skip-start-slave= 0 
    */
    if (mi->rli->recovery_parallel_workers != 0)
    {
      if (mts_recovery_groups(mi->rli))
      {
        is_error= true;
        my_error(ER_MTS_RECOVERY_FAILURE, MYF(0));
      }
    }
    if (!is_error)
      is_error= start_slave_thread(
#ifdef HAVE_PSI_INTERFACE
                                   key_thread_slave_sql,
#endif
                                   handle_slave_sql, lock_sql, lock_cond_sql,
                                   cond_sql,
                                   &mi->rli->slave_running,
                                   &mi->rli->slave_run_id,
                                   mi);
    if (is_error)
      terminate_slave_threads(mi, thread_mask & SLAVE_IO,
                              rpl_stop_slave_timeout, need_lock_slave);
  }
  DBUG_RETURN(is_error);
}

/*
  Release slave threads at time of executing shutdown.

  SYNOPSIS
    end_slave()
*/

void end_slave()
{
  DBUG_ENTER("end_slave");

  Master_info *mi= 0;

  /*
    This is called when the server terminates, in close_connections().
    It terminates slave threads. However, some CHANGE MASTER etc may still be
    running presently. If a START SLAVE was in progress, the mutex lock below
    will make us wait until slave threads have started, and START SLAVE
    returns, then we terminate them here.
  */
  channel_map.wrlock();

  /* traverse through the map and terminate the threads */
  for(mi_map::iterator it= channel_map.begin(); it!=channel_map.end(); it++)
  {
    mi= it->second;

    if (mi)
      terminate_slave_threads(mi,SLAVE_FORCE_ALL,
                              rpl_stop_slave_timeout);
  }
  channel_map.unlock();
  DBUG_VOID_RETURN;
}

/**
   Free all resources used by slave threads at time of executing shutdown.
   The routine must be called after all possible users of channel_map
   have left.

*/
void delete_slave_info_objects()
{
  DBUG_ENTER("delete_slave_info_objects");

  Master_info *mi= 0;

  channel_map.wrlock();

  for (mi_map::iterator it= channel_map.begin(); it!=channel_map.end(); it++)
  {
    mi= it->second;

    if (mi)
    {
      mi->channel_wrlock();
      end_info(mi);
      if (mi->rli)
        delete mi->rli;
      delete mi;
      it->second= 0;
    }
  }

  //Clean other types of channel
  for (mi_map::iterator it= channel_map.begin(GROUP_REPLICATION_CHANNEL);
       it!=channel_map.end(GROUP_REPLICATION_CHANNEL); it++)
  {
    mi= it->second;

    if (mi)
    {
      mi->channel_wrlock();
      end_info(mi);
      if (mi->rli)
        delete mi->rli;
      delete mi;
      it->second= 0;
    }
  }

  channel_map.unlock();

  DBUG_VOID_RETURN;
}

/**
   Check if multi-statement transaction mode and master and slave info
   repositories are set to table.

   @param THD    THD object

   @retval true  Success
   @retval false Failure
*/
static bool is_autocommit_off_and_infotables(THD* thd)
{
  DBUG_ENTER("is_autocommit_off_and_infotables");
  DBUG_RETURN((thd && thd->in_multi_stmt_transaction_mode() &&
               (opt_mi_repository_id == INFO_REPOSITORY_TABLE ||
                opt_rli_repository_id == INFO_REPOSITORY_TABLE))?
              true : false);
}

static bool io_slave_killed(THD* thd, Master_info* mi)
{
  DBUG_ENTER("io_slave_killed");

  DBUG_ASSERT(mi->info_thd == thd);
  DBUG_ASSERT(mi->slave_running); // tracking buffer overrun
  DBUG_RETURN(mi->abort_slave || abort_loop || thd->killed);
}

/**
   The function analyzes a possible killed status and makes
   a decision whether to accept it or not.
   Normally upon accepting the sql thread goes to shutdown.
   In the event of deferring decision @rli->last_event_start_time waiting
   timer is set to force the killed status be accepted upon its expiration.

   Notice Multi-Threaded-Slave behaves similarly in that when it's being
   stopped and the current group of assigned events has not yet scheduled 
   completely, Coordinator defers to accept to leave its read-distribute
   state. The above timeout ensures waiting won't last endlessly, and in
   such case an error is reported.

   @param thd   pointer to a THD instance
   @param rli   pointer to Relay_log_info instance

   @return TRUE the killed status is recognized, FALSE a possible killed
           status is deferred.
*/
bool sql_slave_killed(THD* thd, Relay_log_info* rli)
{
  bool is_parallel_warn= FALSE;

  DBUG_ENTER("sql_slave_killed");

  DBUG_ASSERT(rli->info_thd == thd);
  DBUG_ASSERT(rli->slave_running == 1);
  if (rli->sql_thread_kill_accepted)
    DBUG_RETURN(true);
  if (abort_loop || thd->killed || rli->abort_slave)
  {
    rli->sql_thread_kill_accepted= true;
    is_parallel_warn= (rli->is_parallel_exec() &&
                       (rli->is_mts_in_group() || thd->killed));
    /*
      Slave can execute stop being in one of two MTS or Single-Threaded mode.
      The modes define different criteria to accept the stop.
      In particular that relates to the concept of groupping.
      Killed Coordinator thread expects the worst so it warns on
      possible consistency issue.
    */
    if (is_parallel_warn ||
        (!rli->is_parallel_exec() &&
         thd->get_transaction()->cannot_safely_rollback(
             Transaction_ctx::SESSION) &&
         rli->is_in_group()))
    {
      char msg_stopped[]=
        "... Slave SQL Thread stopped with incomplete event group "
        "having non-transactional changes. "
        "If the group consists solely of row-based events, you can try "
        "to restart the slave with --slave-exec-mode=IDEMPOTENT, which "
        "ignores duplicate key, key not found, and similar errors (see "
        "documentation for details).";
      char msg_stopped_mts[]=
        "... The slave coordinator and worker threads are stopped, possibly "
        "leaving data in inconsistent state. A restart should "
        "restore consistency automatically, although using non-transactional "
        "storage for data or info tables or DDL queries could lead to problems. "
        "In such cases you have to examine your data (see documentation for "
        "details).";

      if (rli->abort_slave)
      {
        DBUG_PRINT("info", ("Request to stop slave SQL Thread received while "
                            "applying an MTS group or a group that "
                            "has non-transactional "
                            "changes; waiting for completion of the group ... "));

        /*
          Slave sql thread shutdown in face of unfinished group modified 
          Non-trans table is handled via a timer. The slave may eventually
          give out to complete the current group and in that case there
          might be issues at consequent slave restart, see the error message.
          WL#2975 offers a robust solution requiring to store the last exectuted
          event's coordinates along with the group's coordianates
          instead of waiting with @c last_event_start_time the timer.
        */

        if (rli->last_event_start_time == 0)
          rli->last_event_start_time= my_time(0);
        rli->sql_thread_kill_accepted= difftime(my_time(0),
                                               rli->last_event_start_time) <=
                                               SLAVE_WAIT_GROUP_DONE ?
                                               FALSE : TRUE;

        DBUG_EXECUTE_IF("stop_slave_middle_group",
                        DBUG_EXECUTE_IF("incomplete_group_in_relay_log",
                                        rli->sql_thread_kill_accepted= TRUE;);); // time is over

        if (!rli->sql_thread_kill_accepted && !rli->reported_unsafe_warning)
        {
          rli->report(WARNING_LEVEL, 0,
                      !is_parallel_warn ?
                      "Request to stop slave SQL Thread received while "
                      "applying a group that has non-transactional "
                      "changes; waiting for completion of the group ... "
                      :
                      "Coordinator thread of multi-threaded slave is being "
                      "stopped in the middle of assigning a group of events; "
                      "deferring to exit until the group completion ... ");
          rli->reported_unsafe_warning= true;
        }
      }
      if (rli->sql_thread_kill_accepted)
      {
        rli->last_event_start_time= 0;
        if (rli->mts_group_status == Relay_log_info::MTS_IN_GROUP)
        {
          rli->mts_group_status= Relay_log_info::MTS_KILLED_GROUP;
        }
        if (is_parallel_warn)
          rli->report(!rli->is_error() ? ERROR_LEVEL :
                      WARNING_LEVEL,    // an error was reported by Worker
                      ER_MTS_INCONSISTENT_DATA,
                      ER(ER_MTS_INCONSISTENT_DATA),
                      msg_stopped_mts);
        else
          rli->report(ERROR_LEVEL, ER_SLAVE_FATAL_ERROR,
                      ER(ER_SLAVE_FATAL_ERROR), msg_stopped);
      }
    }
  }
  DBUG_RETURN(rli->sql_thread_kill_accepted);
}


/*
  skip_load_data_infile()

  NOTES
    This is used to tell a 3.23 master to break send_file()
*/

void skip_load_data_infile(NET *net)
{
  DBUG_ENTER("skip_load_data_infile");

  (void)net_request_file(net, "/dev/null");
  (void)my_net_read(net);                               // discard response
  (void)net_write_command(net, 0, (uchar*) "", 0, (uchar*) "", 0); // ok
  DBUG_VOID_RETURN;
}


bool net_request_file(NET* net, const char* fname)
{
  DBUG_ENTER("net_request_file");
  DBUG_RETURN(net_write_command(net, 251, (uchar*) fname, strlen(fname),
                                (uchar*) "", 0));
}

/*
  From other comments and tests in code, it looks like
  sometimes Query_log_event and Load_log_event can have db == 0
  (see rewrite_db() above for example)
  (cases where this happens are unclear; it may be when the master is 3.23).
*/

const char *print_slave_db_safe(const char* db)
{
  DBUG_ENTER("*print_slave_db_safe");

  DBUG_RETURN((db ? db : ""));
}

/*
  Check if the error is caused by network.
  @param[in]   errorno   Number of the error.
  RETURNS:
  TRUE         network error
  FALSE        not network error
*/

static bool is_network_error(uint errorno)
{
  return errorno == CR_CONNECTION_ERROR ||
      errorno == CR_CONN_HOST_ERROR ||
      errorno == CR_SERVER_GONE_ERROR ||
      errorno == CR_SERVER_LOST ||
      errorno == ER_CON_COUNT_ERROR ||
      errorno == ER_SERVER_SHUTDOWN ||
      errorno == ER_NET_READ_INTERRUPTED ||
      errorno == ER_NET_WRITE_INTERRUPTED;
}


/**
  Execute an initialization query for the IO thread.

  If there is an error, then this function calls mysql_free_result;
  otherwise the MYSQL object holds the result after this call.  If
  there is an error other than allowed_error, then this function
  prints a message and returns -1.

  @param mysql MYSQL object.
  @param query Query string.
  @param allowed_error Allowed error code, or 0 if no errors are allowed.
  @param[out] master_res If this is not NULL and there is no error, then
  mysql_store_result() will be called and the result stored in this pointer.
  @param[out] master_row If this is not NULL and there is no error, then
  mysql_fetch_row() will be called and the result stored in this pointer.

  @retval COMMAND_STATUS_OK No error.
  @retval COMMAND_STATUS_ALLOWED_ERROR There was an error and the
  error code was 'allowed_error'.
  @retval COMMAND_STATUS_ERROR There was an error and the error code
  was not 'allowed_error'.
*/
enum enum_command_status
{ COMMAND_STATUS_OK, COMMAND_STATUS_ERROR, COMMAND_STATUS_ALLOWED_ERROR };
static enum_command_status
io_thread_init_command(Master_info *mi, const char *query, int allowed_error,
                       MYSQL_RES **master_res= NULL,
                       MYSQL_ROW *master_row= NULL)
{
  DBUG_ENTER("io_thread_init_command");
  DBUG_PRINT("info", ("IO thread initialization command: '%s'", query));
  MYSQL *mysql= mi->mysql;
  int ret= mysql_real_query(mysql, query, static_cast<ulong>(strlen(query)));
  if (io_slave_killed(mi->info_thd, mi))
  {
    sql_print_information("The slave IO thread%s was killed while executing "
                          "initialization query '%s'",
                          mi->get_for_channel_str(), query);
    mysql_free_result(mysql_store_result(mysql));
    DBUG_RETURN(COMMAND_STATUS_ERROR);
  }
  if (ret != 0)
  {
    int err= mysql_errno(mysql);
    mysql_free_result(mysql_store_result(mysql));
    if (!err || err != allowed_error)
    {
      mi->report(is_network_error(err) ? WARNING_LEVEL : ERROR_LEVEL, err,
                 "The slave IO thread stops because the initialization query "
                 "'%s' failed with error '%s'.",
                 query, mysql_error(mysql));
      DBUG_RETURN(COMMAND_STATUS_ERROR);
    }
    DBUG_RETURN(COMMAND_STATUS_ALLOWED_ERROR);
  }
  if (master_res != NULL)
  {
    if ((*master_res= mysql_store_result(mysql)) == NULL)
    {
      mi->report(WARNING_LEVEL, mysql_errno(mysql),
                 "The slave IO thread stops because the initialization query "
                 "'%s' did not return any result.",
                 query);
      DBUG_RETURN(COMMAND_STATUS_ERROR);
    }
    if (master_row != NULL)
    {
      if ((*master_row= mysql_fetch_row(*master_res)) == NULL)
      {
        mysql_free_result(*master_res);
        mi->report(WARNING_LEVEL, mysql_errno(mysql),
                   "The slave IO thread stops because the initialization query "
                   "'%s' did not return any row.",
                   query);
        DBUG_RETURN(COMMAND_STATUS_ERROR);
      }
    }
  }
  else
    DBUG_ASSERT(master_row == NULL);
  DBUG_RETURN(COMMAND_STATUS_OK);
}


/**
  Set user variables after connecting to the master.

  @param  mysql MYSQL to request uuid from master.
  @param  mi    Master_info to set master_uuid

  @return 0: Success, 1: Fatal error, 2: Transient network error.
 */
int io_thread_init_commands(MYSQL *mysql, Master_info *mi)
{
  char query[256];
  int ret= 0;
  DBUG_EXECUTE_IF("fake_5_5_version_slave", return ret;);

  sprintf(query, "SET @slave_uuid= '%s'", server_uuid);
  if (mysql_real_query(mysql, query, static_cast<ulong>(strlen(query)))
      && !check_io_slave_killed(mi->info_thd, mi, NULL))
    goto err;

  mysql_free_result(mysql_store_result(mysql));
  return ret;

err:
  if (mysql_errno(mysql) && is_network_error(mysql_errno(mysql)))
  {
    mi->report(WARNING_LEVEL, mysql_errno(mysql),
               "The initialization command '%s' failed with the following"
               " error: '%s'.", query, mysql_error(mysql));
    ret= 2;
  }
  else
  {
    char errmsg[512];
    const char *errmsg_fmt=
      "The slave I/O thread stops because a fatal error is encountered "
      "when it tries to send query to master(query: %s).";

    sprintf(errmsg, errmsg_fmt, query);
    mi->report(ERROR_LEVEL, ER_SLAVE_FATAL_ERROR, ER(ER_SLAVE_FATAL_ERROR),
               errmsg);
    ret= 1;
  }
  mysql_free_result(mysql_store_result(mysql));
  return ret;
}

/**
  Get master's uuid on connecting.

  @param  mysql MYSQL to request uuid from master.
  @param  mi    Master_info to set master_uuid

  @return 0: Success, 1: Fatal error, 2: Transient network error.
*/
static int get_master_uuid(MYSQL *mysql, Master_info *mi)
{
  const char *errmsg;
  MYSQL_RES *master_res= NULL;
  MYSQL_ROW master_row= NULL;
  int ret= 0;
  char query_buf[]= "SELECT @@GLOBAL.SERVER_UUID";

  DBUG_EXECUTE_IF("dbug.return_null_MASTER_UUID",
                  {
                    mi->master_uuid[0]= 0;
                    return 0;
                  };);

  DBUG_EXECUTE_IF("dbug.before_get_MASTER_UUID",
                  {
                    const char act[]= "now wait_for signal.get_master_uuid";
                    DBUG_ASSERT(opt_debug_sync_timeout > 0);
                    DBUG_ASSERT(!debug_sync_set_action(current_thd,
                                                       STRING_WITH_LEN(act)));
                  };);

  DBUG_EXECUTE_IF("dbug.simulate_busy_io",
                  {
                    const char act[]= "now signal Reached wait_for signal.got_stop_slave";
                    DBUG_ASSERT(opt_debug_sync_timeout > 0);
                    DBUG_ASSERT(!debug_sync_set_action(current_thd,
                                                       STRING_WITH_LEN(act)));
                  };);
#ifndef DBUG_OFF
  DBUG_EXECUTE_IF("dbug.simulate_no_such_var_server_uuid",
		  {
		    query_buf[strlen(query_buf) - 1]= '_'; // currupt the last char
		  });
#endif
  if (!mysql_real_query(mysql, STRING_WITH_LEN(query_buf)) &&
      (master_res= mysql_store_result(mysql)) &&
      (master_row= mysql_fetch_row(master_res)))
  {
    if (!strcmp(::server_uuid, master_row[0]) &&
        !mi->rli->replicate_same_server_id)
    {
      errmsg= "The slave I/O thread stops because master and slave have equal "
              "MySQL server UUIDs; these UUIDs must be different for "
              "replication to work.";
      mi->report(ERROR_LEVEL, ER_SLAVE_FATAL_ERROR, ER(ER_SLAVE_FATAL_ERROR),
                 errmsg);
      // Fatal error
      ret= 1;
    }
    else
    {
      if (mi->master_uuid[0] != 0 && strcmp(mi->master_uuid, master_row[0]))
        sql_print_warning("The master's UUID has changed, although this should"
                          " not happen unless you have changed it manually."
                          " The old UUID was %s.",
                          mi->master_uuid);
      strncpy(mi->master_uuid, master_row[0], UUID_LENGTH);
      mi->master_uuid[UUID_LENGTH]= 0;
    }
  }
  else if (mysql_errno(mysql) != ER_UNKNOWN_SYSTEM_VARIABLE)
  {
    if (is_network_error(mysql_errno(mysql)))
    {
      mi->report(WARNING_LEVEL, mysql_errno(mysql),
                 "Get master SERVER_UUID failed with error: %s",
                 mysql_error(mysql));
      ret= 2;
    }
    else
    {
      /* Fatal error */
      errmsg= "The slave I/O thread stops because a fatal error is encountered "
        "when it tries to get the value of SERVER_UUID variable from master.";
      mi->report(ERROR_LEVEL, ER_SLAVE_FATAL_ERROR, ER(ER_SLAVE_FATAL_ERROR),
                 errmsg);
      ret= 1;
    }
  }
  else
  {
    mi->master_uuid[0]= 0;
    mi->report(WARNING_LEVEL, ER_UNKNOWN_SYSTEM_VARIABLE,
               "Unknown system variable 'SERVER_UUID' on master. "
               "A probable cause is that the variable is not supported on the "
               "master (version: %s), even though it is on the slave (version: %s)",
               mysql->server_version, server_version);
  }

  if (master_res)
    mysql_free_result(master_res);
  return ret;
}


/**
  Determine, case-sensitively, if short_string is equal to
  long_string, or a true prefix of long_string, or not a prefix.

  @retval 0 short_string is not a prefix of long_string.
  @retval 1 short_string is a true prefix of long_string (not equal).
  @retval 2 short_string is equal to long_string.
*/
static int is_str_prefix_case(const char *short_string, const char *long_string)
{
  int i;
  for (i= 0; short_string[i]; i++)
    if (my_toupper(system_charset_info, short_string[i]) !=
        my_toupper(system_charset_info, long_string[i]))
      return 0;
  return long_string[i] ? 1 : 2;
}

/*
  Note that we rely on the master's version (3.23, 4.0.14 etc) instead of
  relying on the binlog's version. This is not perfect: imagine an upgrade
  of the master without waiting that all slaves are in sync with the master;
  then a slave could be fooled about the binlog's format. This is what happens
  when people upgrade a 3.23 master to 4.0 without doing RESET MASTER: 4.0
  slaves are fooled. So we do this only to distinguish between 3.23 and more
  recent masters (it's too late to change things for 3.23).

  RETURNS
  0       ok
  1       error
  2       transient network problem, the caller should try to reconnect
*/

static int get_master_version_and_clock(MYSQL* mysql, Master_info* mi)
{
  char err_buff[MAX_SLAVE_ERRMSG];
  const char* errmsg= 0;
  int err_code= 0;
  int version_number=0;
  version_number= atoi(mysql->server_version);

  MYSQL_RES *master_res= 0;
  MYSQL_ROW master_row;
  DBUG_ENTER("get_master_version_and_clock");

  /*
    Free old mi_description_event (that is needed if we are in
    a reconnection).
  */
  DBUG_EXECUTE_IF("unrecognized_master_version",
                 {
                   version_number= 1;
                 };);
  mysql_mutex_lock(&mi->data_lock);
  mi->set_mi_description_event(NULL);

  if (!my_isdigit(&my_charset_bin,*mysql->server_version))
  {
    errmsg = "Master reported unrecognized MySQL version";
    err_code= ER_SLAVE_FATAL_ERROR;
    sprintf(err_buff, ER(err_code), errmsg);
  }
  else
  {
    /*
      Note the following switch will bug when we have MySQL branch 30 ;)
    */
    switch (version_number)
    {
    case 0:
    case 1:
    case 2:
      errmsg = "Master reported unrecognized MySQL version";
      err_code= ER_SLAVE_FATAL_ERROR;
      sprintf(err_buff, ER(err_code), errmsg);
      break;
    case 3:
      mi->set_mi_description_event(new
        Format_description_log_event(1, mysql->server_version));
      break;
    case 4:
      mi->set_mi_description_event(new
        Format_description_log_event(3, mysql->server_version));
      break;
    default:
      /*
        Master is MySQL >=5.0. Give a default Format_desc event, so that we can
        take the early steps (like tests for "is this a 3.23 master") which we
        have to take before we receive the real master's Format_desc which will
        override this one. Note that the Format_desc we create below is garbage
        (it has the format of the *slave*); it's only good to help know if the
        master is 3.23, 4.0, etc.
      */
      mi->set_mi_description_event(new
        Format_description_log_event(4, mysql->server_version));
      break;
    }
  }

  /*
     This does not mean that a 5.0 slave will be able to read a 5.5 master; but
     as we don't know yet, we don't want to forbid this for now. If a 5.0 slave
     can't read a 5.5 master, this will show up when the slave can't read some
     events sent by the master, and there will be error messages.
  */

  if (errmsg)
  {
    /* unlock the mutex on master info structure */
    mysql_mutex_unlock(&mi->data_lock);
    goto err;
  }

  /* as we are here, we tried to allocate the event */
  if (mi->get_mi_description_event() == NULL)
  {
    mysql_mutex_unlock(&mi->data_lock);
    errmsg= "default Format_description_log_event";
    err_code= ER_SLAVE_CREATE_EVENT_FAILURE;
    sprintf(err_buff, ER(err_code), errmsg);
    goto err;
  }

  if (mi->get_mi_description_event()->binlog_version < 4 &&
      opt_slave_sql_verify_checksum)
  {
    sql_print_warning("Found a master with MySQL server version older than "
                      "5.0. With checksums enabled on the slave, replication "
                      "might not work correctly. To ensure correct "
                      "replication, restart the slave server with "
                      "--slave_sql_verify_checksum=0.");
  }
  /*
    FD_q's (A) is set initially from RL's (A): FD_q.(A) := RL.(A).
    It's necessary to adjust FD_q.(A) at this point because in the following
    course FD_q is going to be dumped to RL.
    Generally FD_q is derived from a received FD_m (roughly FD_q := FD_m) 
    in queue_event and the master's (A) is installed.
    At one step with the assignment the Relay-Log's checksum alg is set to 
    a new value: RL.(A) := FD_q.(A). If the slave service is stopped
    the last time assigned RL.(A) will be passed over to the restarting
    service (to the current execution point).
    RL.A is a "codec" to verify checksum in queue_event() almost all the time
    the first fake Rotate event.
    Starting from this point IO thread will executes the following checksum
    warmup sequence  of actions:

    FD_q.A := RL.A,
    A_m^0 := master.@@global.binlog_checksum,
    {queue_event(R_f): verifies(R_f, A_m^0)},
    {queue_event(FD_m): verifies(FD_m, FD_m.A), dump(FD_q), rotate(RL),
                        FD_q := FD_m, RL.A := FD_q.A)}

    See legends definition on MYSQL_BIN_LOG::relay_log_checksum_alg
    docs lines (binlog.h).
    In above A_m^0 - the value of master's
    @@binlog_checksum determined in the upcoming handshake (stored in
    mi->checksum_alg_before_fd).


    After the warm-up sequence IO gets to "normal" checksum verification mode
    to use RL.A in

    {queue_event(E_m): verifies(E_m, RL.A)}

    until it has received a new FD_m.
  */
  mi->get_mi_description_event()->common_footer->checksum_alg=
    mi->rli->relay_log.relay_log_checksum_alg;

  DBUG_ASSERT(mi->get_mi_description_event()->common_footer->checksum_alg !=
              binary_log::BINLOG_CHECKSUM_ALG_UNDEF);
  DBUG_ASSERT(mi->rli->relay_log.relay_log_checksum_alg !=
              binary_log::BINLOG_CHECKSUM_ALG_UNDEF);

  mysql_mutex_unlock(&mi->data_lock);

  /*
    Compare the master and slave's clock. Do not die if master's clock is
    unavailable (very old master not supporting UNIX_TIMESTAMP()?).
  */

  DBUG_EXECUTE_IF("dbug.before_get_UNIX_TIMESTAMP",
                  {
                    const char act[]=
                      "now "
                      "wait_for signal.get_unix_timestamp";
                    DBUG_ASSERT(opt_debug_sync_timeout > 0);
                    DBUG_ASSERT(!debug_sync_set_action(current_thd,
                                                       STRING_WITH_LEN(act)));
                  };);

  master_res= NULL;
  DBUG_EXECUTE_IF("get_master_version.timestamp.ER_NET_READ_INTERRUPTED",
                   {
                     DBUG_SET("+d,inject_ER_NET_READ_INTERRUPTED");
                     DBUG_SET("-d,get_master_version.timestamp."
                             "ER_NET_READ_INTERRUPTED");
                   });
  if (!mysql_real_query(mysql, STRING_WITH_LEN("SELECT UNIX_TIMESTAMP()")) &&
      (master_res= mysql_store_result(mysql)) &&
      (master_row= mysql_fetch_row(master_res)))
  {
    mysql_mutex_lock(&mi->data_lock);
    mi->clock_diff_with_master=
      (long) (time((time_t*) 0) - strtoul(master_row[0], 0, 10));
    mysql_mutex_unlock(&mi->data_lock);
  }
  else if (check_io_slave_killed(mi->info_thd, mi, NULL))
    goto slave_killed_err;
  else if (is_network_error(mysql_errno(mysql)))
  {
    mi->report(WARNING_LEVEL, mysql_errno(mysql),
               "Get master clock failed with error: %s", mysql_error(mysql));
    goto network_err;
  }
  else 
  {
    mysql_mutex_lock(&mi->data_lock);
    mi->clock_diff_with_master= 0; /* The "most sensible" value */
    mysql_mutex_unlock(&mi->data_lock);
    sql_print_warning("\"SELECT UNIX_TIMESTAMP()\" failed on master, "
                      "do not trust column Seconds_Behind_Master of SHOW "
                      "SLAVE STATUS. Error: %s (%d)",
                      mysql_error(mysql), mysql_errno(mysql));
  }
  if (master_res)
  {
    mysql_free_result(master_res);
    master_res= NULL;
  }

  /*
    Check that the master's server id and ours are different. Because if they
    are equal (which can result from a simple copy of master's datadir to slave,
    thus copying some my.cnf), replication will work but all events will be
    skipped.
    Do not die if SELECT @@SERVER_ID fails on master (very old master?).
    Note: we could have put a @@SERVER_ID in the previous SELECT
    UNIX_TIMESTAMP() instead, but this would not have worked on 3.23 masters.
  */
  DBUG_EXECUTE_IF("dbug.before_get_SERVER_ID",
                  {
                    const char act[]=
                      "now "
                      "wait_for signal.get_server_id";
                    DBUG_ASSERT(opt_debug_sync_timeout > 0);
                    DBUG_ASSERT(!debug_sync_set_action(current_thd, 
                                                       STRING_WITH_LEN(act)));
                  };);
  master_res= NULL;
  master_row= NULL;
  DBUG_EXECUTE_IF("get_master_server_id.ER_NET_READ_INTERRUPTED",
                  {
                    DBUG_SET("+d,inject_ER_NET_READ_INTERRUPTED");
                    DBUG_SET("-d,get_master_server_id."
                             "ER_NET_READ_INTERRUPTED");
                  });
  if (!mysql_real_query(mysql, STRING_WITH_LEN("SELECT @@GLOBAL.SERVER_ID")) &&
      (master_res= mysql_store_result(mysql)) &&
      (master_row= mysql_fetch_row(master_res)))
  {
    if ((::server_id == (mi->master_id= strtoul(master_row[0], 0, 10))) &&
        !mi->rli->replicate_same_server_id)
    {
      errmsg= "The slave I/O thread stops because master and slave have equal \
MySQL server ids; these ids must be different for replication to work (or \
the --replicate-same-server-id option must be used on slave but this does \
not always make sense; please check the manual before using it).";
      err_code= ER_SLAVE_FATAL_ERROR;
      sprintf(err_buff, ER(err_code), errmsg);
      goto err;
    }
  }
  else if (mysql_errno(mysql) != ER_UNKNOWN_SYSTEM_VARIABLE)
  {
    if (check_io_slave_killed(mi->info_thd, mi, NULL))
      goto slave_killed_err;
    else if (is_network_error(mysql_errno(mysql)))
    {
      mi->report(WARNING_LEVEL, mysql_errno(mysql),
                 "Get master SERVER_ID failed with error: %s", mysql_error(mysql));
      goto network_err;
    }
    /* Fatal error */
    errmsg= "The slave I/O thread stops because a fatal error is encountered \
when it try to get the value of SERVER_ID variable from master.";
    err_code= mysql_errno(mysql);
    sprintf(err_buff, "%s Error: %s", errmsg, mysql_error(mysql));
    goto err;
  }
  else
  {
    mi->report(WARNING_LEVEL, ER_UNKNOWN_SYSTEM_VARIABLE,
               "Unknown system variable 'SERVER_ID' on master, \
maybe it is a *VERY OLD MASTER*.");
  }
  if (master_res)
  {
    mysql_free_result(master_res);
    master_res= NULL;
  }
  if (mi->master_id == 0 && mi->ignore_server_ids->dynamic_ids.size() > 0)
  {
    errmsg= "Slave configured with server id filtering could not detect the master server id.";
    err_code= ER_SLAVE_FATAL_ERROR;
    sprintf(err_buff, ER(err_code), errmsg);
    goto err;
  }

  /*
    Check that the master's global character_set_server and ours are the same.
    Not fatal if query fails (old master?).
    Note that we don't check for equality of global character_set_client and
    collation_connection (neither do we prevent their setting in
    set_var.cc). That's because from what I (Guilhem) have tested, the global
    values of these 2 are never used (new connections don't use them).
    We don't test equality of global collation_database either as it's is
    going to be deprecated (made read-only) in 4.1 very soon.
    The test is only relevant if master < 5.0.3 (we'll test only if it's older
    than the 5 branch; < 5.0.3 was alpha...), as >= 5.0.3 master stores
    charset info in each binlog event.
    We don't do it for 3.23 because masters <3.23.50 hang on
    SELECT @@unknown_var (BUG#7965 - see changelog of 3.23.50). So finally we
    test only if master is 4.x.
  */

  /* redundant with rest of code but safer against later additions */
  if (*mysql->server_version == '3')
    goto err;

  if (*mysql->server_version == '4')
  {
    master_res= NULL;
    if (!mysql_real_query(mysql,
                          STRING_WITH_LEN("SELECT @@GLOBAL.COLLATION_SERVER")) &&
        (master_res= mysql_store_result(mysql)) &&
        (master_row= mysql_fetch_row(master_res)))
    {
      if (strcmp(master_row[0], global_system_variables.collation_server->name))
      {
        errmsg= "The slave I/O thread stops because master and slave have \
different values for the COLLATION_SERVER global variable. The values must \
be equal for the Statement-format replication to work";
        err_code= ER_SLAVE_FATAL_ERROR;
        sprintf(err_buff, ER(err_code), errmsg);
        goto err;
      }
    }
    else if (check_io_slave_killed(mi->info_thd, mi, NULL))
      goto slave_killed_err;
    else if (is_network_error(mysql_errno(mysql)))
    {
      mi->report(WARNING_LEVEL, mysql_errno(mysql),
                 "Get master COLLATION_SERVER failed with error: %s", mysql_error(mysql));
      goto network_err;
    }
    else if (mysql_errno(mysql) != ER_UNKNOWN_SYSTEM_VARIABLE)
    {
      /* Fatal error */
      errmsg= "The slave I/O thread stops because a fatal error is encountered \
when it try to get the value of COLLATION_SERVER global variable from master.";
      err_code= mysql_errno(mysql);
      sprintf(err_buff, "%s Error: %s", errmsg, mysql_error(mysql));
      goto err;
    }
    else
      mi->report(WARNING_LEVEL, ER_UNKNOWN_SYSTEM_VARIABLE,
                 "Unknown system variable 'COLLATION_SERVER' on master, \
maybe it is a *VERY OLD MASTER*. *NOTE*: slave may experience \
inconsistency if replicated data deals with collation.");

    if (master_res)
    {
      mysql_free_result(master_res);
      master_res= NULL;
    }
  }

  /*
    Perform analogous check for time zone. Theoretically we also should
    perform check here to verify that SYSTEM time zones are the same on
    slave and master, but we can't rely on value of @@system_time_zone
    variable (it is time zone abbreviation) since it determined at start
    time and so could differ for slave and master even if they are really
    in the same system time zone. So we are omiting this check and just
    relying on documentation. Also according to Monty there are many users
    who are using replication between servers in various time zones. Hence
    such check will broke everything for them. (And now everything will
    work for them because by default both their master and slave will have
    'SYSTEM' time zone).
    This check is only necessary for 4.x masters (and < 5.0.4 masters but
    those were alpha).
  */
  if (*mysql->server_version == '4')
  {
    master_res= NULL;
    if (!mysql_real_query(mysql, STRING_WITH_LEN("SELECT @@GLOBAL.TIME_ZONE")) &&
        (master_res= mysql_store_result(mysql)) &&
        (master_row= mysql_fetch_row(master_res)))
    {
      if (strcmp(master_row[0],
                 global_system_variables.time_zone->get_name()->ptr()))
      {
        errmsg= "The slave I/O thread stops because master and slave have \
different values for the TIME_ZONE global variable. The values must \
be equal for the Statement-format replication to work";
        err_code= ER_SLAVE_FATAL_ERROR;
        sprintf(err_buff, ER(err_code), errmsg);
        goto err;
      }
    }
    else if (check_io_slave_killed(mi->info_thd, mi, NULL))
      goto slave_killed_err;
    else if (is_network_error(mysql_errno(mysql)))
    {
      mi->report(WARNING_LEVEL, mysql_errno(mysql),
                 "Get master TIME_ZONE failed with error: %s", mysql_error(mysql));
      goto network_err;
    } 
    else
    {
      /* Fatal error */
      errmsg= "The slave I/O thread stops because a fatal error is encountered \
when it try to get the value of TIME_ZONE global variable from master.";
      err_code= mysql_errno(mysql);
      sprintf(err_buff, "%s Error: %s", errmsg, mysql_error(mysql));
      goto err;
    }
    if (master_res)
    {
      mysql_free_result(master_res);
      master_res= NULL;
    }
  }

  if (mi->heartbeat_period != 0.0)
  {
    char llbuf[22];
    const char query_format[]= "SET @master_heartbeat_period= %s";
    char query[sizeof(query_format) - 2 + sizeof(llbuf)];
    /* 
       the period is an ulonglong of nano-secs. 
    */
    llstr((ulonglong) (mi->heartbeat_period*1000000000UL), llbuf);
    sprintf(query, query_format, llbuf);

    DBUG_EXECUTE_IF("get_master_version.heartbeat.ER_NET_READ_INTERRUPTED",
                    {
                      DBUG_SET("+d,inject_ER_NET_READ_INTERRUPTED");
                      DBUG_SET("-d,get_master_version.heartbeat."
                               "ER_NET_READ_INTERRUPTED");
                    });
    if (mysql_real_query(mysql, query, static_cast<ulong>(strlen(query))))
    {
      if (check_io_slave_killed(mi->info_thd, mi, NULL))
        goto slave_killed_err;

      if (is_network_error(mysql_errno(mysql)))
      {
        mi->report(WARNING_LEVEL, mysql_errno(mysql),
                   "SET @master_heartbeat_period to master failed with error: %s",
                   mysql_error(mysql));
        mysql_free_result(mysql_store_result(mysql));
        goto network_err;
      }
      else
      {
        /* Fatal error */
        errmsg= "The slave I/O thread stops because a fatal error is encountered "
          " when it tries to SET @master_heartbeat_period on master.";
        err_code= ER_SLAVE_FATAL_ERROR;
        sprintf(err_buff, "%s Error: %s", errmsg, mysql_error(mysql));
        mysql_free_result(mysql_store_result(mysql));
        goto err;
      }
    }
    mysql_free_result(mysql_store_result(mysql));
  }

  /*
    Querying if master is capable to checksum and notifying it about own
    CRC-awareness. The master's side instant value of @@global.binlog_checksum 
    is stored in the dump thread's uservar area as well as cached locally
    to become known in consensus by master and slave.
  */
  if (DBUG_EVALUATE_IF("simulate_slave_unaware_checksum", 0, 1))
  {
    int rc;
    const char query[]= "SET @master_binlog_checksum= @@global.binlog_checksum";
    master_res= NULL;
    //initially undefined
    mi->checksum_alg_before_fd= binary_log::BINLOG_CHECKSUM_ALG_UNDEF;
    /*
      @c checksum_alg_before_fd is queried from master in this block.
      If master is old checksum-unaware the value stays undefined.
      Once the first FD will be received its alg descriptor will replace
      the being queried one.
    */
    rc= mysql_real_query(mysql, query, static_cast<ulong>(strlen(query)));
    if (rc != 0)
    {
      mi->checksum_alg_before_fd= binary_log::BINLOG_CHECKSUM_ALG_OFF;
      if (check_io_slave_killed(mi->info_thd, mi, NULL))
        goto slave_killed_err;

      if (mysql_errno(mysql) == ER_UNKNOWN_SYSTEM_VARIABLE)
      {
        // this is tolerable as OM -> NS is supported
        mi->report(WARNING_LEVEL, mysql_errno(mysql),
                   "Notifying master by %s failed with "
                   "error: %s", query, mysql_error(mysql));
      }
      else
      {
        if (is_network_error(mysql_errno(mysql)))
        {
          mi->report(WARNING_LEVEL, mysql_errno(mysql),
                     "Notifying master by %s failed with "
                     "error: %s", query, mysql_error(mysql));
          mysql_free_result(mysql_store_result(mysql));
          goto network_err;
        }
        else
        {
          errmsg= "The slave I/O thread stops because a fatal error is encountered "
            "when it tried to SET @master_binlog_checksum on master.";
          err_code= ER_SLAVE_FATAL_ERROR;
          sprintf(err_buff, "%s Error: %s", errmsg, mysql_error(mysql));
          mysql_free_result(mysql_store_result(mysql));
          goto err;
        }
      }
    }
    else
    {
      mysql_free_result(mysql_store_result(mysql));
      if (!mysql_real_query(mysql,
                            STRING_WITH_LEN("SELECT @master_binlog_checksum")) &&
          (master_res= mysql_store_result(mysql)) &&
          (master_row= mysql_fetch_row(master_res)) &&
          (master_row[0] != NULL))
      {
        mi->checksum_alg_before_fd= static_cast<enum_binlog_checksum_alg>
          (find_type(master_row[0], &binlog_checksum_typelib, 1) - 1);

       DBUG_EXECUTE_IF("undefined_algorithm_on_slave",
        mi->checksum_alg_before_fd = binary_log::BINLOG_CHECKSUM_ALG_UNDEF;);
       if(mi->checksum_alg_before_fd == binary_log::BINLOG_CHECKSUM_ALG_UNDEF)
       {
         errmsg= "The slave I/O thread was stopped because a fatal error is encountered "
                 "The checksum algorithm used by master is unknown to slave.";
         err_code= ER_SLAVE_FATAL_ERROR;
         sprintf(err_buff, "%s Error: %s", errmsg, mysql_error(mysql));
         mysql_free_result(mysql_store_result(mysql));
         goto err;
       }

        // valid outcome is either of
        DBUG_ASSERT(mi->checksum_alg_before_fd ==
                    binary_log::BINLOG_CHECKSUM_ALG_OFF ||
                    mi->checksum_alg_before_fd ==
                    binary_log::BINLOG_CHECKSUM_ALG_CRC32);
      }
      else if (check_io_slave_killed(mi->info_thd, mi, NULL))
        goto slave_killed_err;
      else if (is_network_error(mysql_errno(mysql)))
      {
        mi->report(WARNING_LEVEL, mysql_errno(mysql),
                   "Get master BINLOG_CHECKSUM failed with error: %s", mysql_error(mysql));
        goto network_err;
      }
      else
      {
        errmsg= "The slave I/O thread stops because a fatal error is encountered "
          "when it tried to SELECT @master_binlog_checksum.";
        err_code= ER_SLAVE_FATAL_ERROR;
        sprintf(err_buff, "%s Error: %s", errmsg, mysql_error(mysql));
        mysql_free_result(mysql_store_result(mysql));
        goto err;
      }
    }
    if (master_res)
    {
      mysql_free_result(master_res);
      master_res= NULL;
    }
  }
  else
    mi->checksum_alg_before_fd= binary_log::BINLOG_CHECKSUM_ALG_OFF;

  if (DBUG_EVALUATE_IF("simulate_slave_unaware_gtid", 0, 1))
  {
    enum_gtid_mode master_gtid_mode= GTID_MODE_OFF;
    enum_gtid_mode slave_gtid_mode= get_gtid_mode(GTID_MODE_LOCK_NONE);
    switch (io_thread_init_command(mi, "SELECT @@GLOBAL.GTID_MODE",
                                   ER_UNKNOWN_SYSTEM_VARIABLE,
                                   &master_res, &master_row))
    {
    case COMMAND_STATUS_ERROR:
      DBUG_RETURN(2);
    case COMMAND_STATUS_ALLOWED_ERROR:
      // master is old and does not have @@GLOBAL.GTID_MODE
      master_gtid_mode= GTID_MODE_OFF;
      break;
    case COMMAND_STATUS_OK:
    {
      bool error= false;
      const char *master_gtid_mode_string= master_row[0];
      DBUG_EXECUTE_IF("simulate_master_has_gtid_mode_on_something",
                      { master_gtid_mode_string= "on_something"; });
      DBUG_EXECUTE_IF("simulate_master_has_gtid_mode_off_something",
                      { master_gtid_mode_string= "off_something"; });
      DBUG_EXECUTE_IF("simulate_master_has_unknown_gtid_mode",
                      { master_gtid_mode_string= "Krakel Spektakel"; });
      master_gtid_mode= get_gtid_mode(master_gtid_mode_string, &error);
      if (error)
      {
        // For potential future compatibility, allow unknown
        // GTID_MODEs that begin with ON/OFF (treating them as ON/OFF
        // respectively).
        enum_gtid_mode mode= GTID_MODE_OFF;
        for (int i= 0; i < 2; i++)
        {
          switch (is_str_prefix_case(get_gtid_mode_string(mode),
                                     master_gtid_mode_string))
          {
          case 0: // is not a prefix; continue loop
            break;
          case 1: // is a true prefix, i.e. not equal
            mi->report(WARNING_LEVEL, ER_UNKNOWN_ERROR,
                       "The master uses an unknown GTID_MODE '%s'. "
                       "Treating it as '%s'.",
                       master_gtid_mode_string,
                       get_gtid_mode_string(mode));
            // fall through
          case 2: // is equal
            error= false;
            master_gtid_mode= mode;
            break;
          }
          mode= GTID_MODE_ON;
        }
      }
      if (error)
      {
        mi->report(ERROR_LEVEL, ER_SLAVE_FATAL_ERROR,
                   "The slave IO thread stops because the master has "
                   "an unknown @@GLOBAL.GTID_MODE '%s'.",
                   master_gtid_mode_string);
        mysql_free_result(master_res);
        DBUG_RETURN(1);
      }
      mysql_free_result(master_res);
      break;
    }
    }
    if ((slave_gtid_mode == GTID_MODE_OFF &&
         master_gtid_mode >= GTID_MODE_ON_PERMISSIVE) ||
        (slave_gtid_mode == GTID_MODE_ON &&
         master_gtid_mode <= GTID_MODE_OFF_PERMISSIVE))
    {
      mi->report(ERROR_LEVEL, ER_SLAVE_FATAL_ERROR,
                 "The replication receiver thread cannot start because "
                 "the master has GTID_MODE = %.192s and this server has "
                 "GTID_MODE = %.192s.",
                 get_gtid_mode_string(master_gtid_mode),
                 get_gtid_mode_string(slave_gtid_mode));
      DBUG_RETURN(1);
    }
    if (mi->is_auto_position() && master_gtid_mode != GTID_MODE_ON)
    {
      mi->report(ERROR_LEVEL, ER_SLAVE_FATAL_ERROR,
                 "The replication receiver thread cannot start in "
                 "AUTO_POSITION mode: the master has GTID_MODE = %.192s "
                 "instead of ON.",
                 get_gtid_mode_string(master_gtid_mode));
      DBUG_RETURN(1);
    }
  }

err:
  if (errmsg)
  {
    if (master_res)
      mysql_free_result(master_res);
    DBUG_ASSERT(err_code != 0);
    mi->report(ERROR_LEVEL, err_code, "%s", err_buff);
    DBUG_RETURN(1);
  }

  DBUG_RETURN(0);

network_err:
  if (master_res)
    mysql_free_result(master_res);
  DBUG_RETURN(2);

slave_killed_err:
  if (master_res)
    mysql_free_result(master_res);
  DBUG_RETURN(2);
}

static bool wait_for_relay_log_space(Relay_log_info* rli)
{
  bool slave_killed=0;
  Master_info* mi = rli->mi;
  PSI_stage_info old_stage;
  THD* thd = mi->info_thd;
  DBUG_ENTER("wait_for_relay_log_space");

  mysql_mutex_lock(&rli->log_space_lock);
  thd->ENTER_COND(&rli->log_space_cond,
                  &rli->log_space_lock,
                  &stage_waiting_for_relay_log_space,
                  &old_stage);
  while (rli->log_space_limit < rli->log_space_total &&
         !(slave_killed=io_slave_killed(thd,mi)) &&
         !rli->ignore_log_space_limit)
    mysql_cond_wait(&rli->log_space_cond, &rli->log_space_lock);

  /* 
    Makes the IO thread read only one event at a time
    until the SQL thread is able to purge the relay 
    logs, freeing some space.

    Therefore, once the SQL thread processes this next 
    event, it goes to sleep (no more events in the queue),
    sets ignore_log_space_limit=true and wakes the IO thread. 
    However, this event may have been enough already for 
    the SQL thread to purge some log files, freeing 
    rli->log_space_total .

    This guarantees that the SQL and IO thread move
    forward only one event at a time (to avoid deadlocks), 
    when the relay space limit is reached. It also 
    guarantees that when the SQL thread is prepared to
    rotate (to be able to purge some logs), the IO thread
    will know about it and will rotate.

    NOTE: The ignore_log_space_limit is only set when the SQL
          thread sleeps waiting for events.

   */
  if (rli->ignore_log_space_limit)
  {
#ifndef DBUG_OFF
    {
      char llbuf1[22], llbuf2[22];
      DBUG_PRINT("info", ("log_space_limit=%s "
                          "log_space_total=%s "
                          "ignore_log_space_limit=%d "
                          "sql_force_rotate_relay=%d", 
                        llstr(rli->log_space_limit,llbuf1),
                        llstr(rli->log_space_total,llbuf2),
                        (int) rli->ignore_log_space_limit,
                        (int) rli->sql_force_rotate_relay));
    }
#endif
    if (rli->sql_force_rotate_relay)
    {
      mysql_mutex_lock(&mi->data_lock);
      rotate_relay_log(mi);
      mysql_mutex_unlock(&mi->data_lock);
      rli->sql_force_rotate_relay= false;
    }

    rli->ignore_log_space_limit= false;
  }

  mysql_mutex_unlock(&rli->log_space_lock);
  thd->EXIT_COND(&old_stage);
  DBUG_RETURN(slave_killed);
}


/*
  Builds a Rotate from the ignored events' info and writes it to relay log.

  The caller must hold mi->data_lock before invoking this function.

  @param thd pointer to I/O Thread's Thd.
  @param mi  point to I/O Thread metadata class.

  @return 0 if everything went fine, 1 otherwise.
*/
static int write_ignored_events_info_to_relay_log(THD *thd, Master_info *mi)
{
  Relay_log_info *rli= mi->rli;
  mysql_mutex_t *log_lock= rli->relay_log.get_log_lock();
  int error= 0;
  DBUG_ENTER("write_ignored_events_info_to_relay_log");

  DBUG_ASSERT(thd == mi->info_thd);
  mysql_mutex_assert_owner(&mi->data_lock);
  mysql_mutex_lock(log_lock);
  if (rli->ign_master_log_name_end[0])
  {
    DBUG_PRINT("info",("writing a Rotate event to track down ignored events"));
    Rotate_log_event *ev= new Rotate_log_event(rli->ign_master_log_name_end,
                                               0, rli->ign_master_log_pos_end,
                                               Rotate_log_event::DUP_NAME);
    if (mi->get_mi_description_event() != NULL)
      ev->common_footer->checksum_alg=
                   mi->get_mi_description_event()->common_footer->checksum_alg;

    rli->ign_master_log_name_end[0]= 0;
    /* can unlock before writing as slave SQL thd will soon see our Rotate */
    mysql_mutex_unlock(log_lock);
    if (likely((bool)ev))
    {
      ev->server_id= 0; // don't be ignored by slave SQL thread
      if (unlikely(rli->relay_log.append_event(ev, mi) != 0))
        mi->report(ERROR_LEVEL, ER_SLAVE_RELAY_LOG_WRITE_FAILURE,
                   ER(ER_SLAVE_RELAY_LOG_WRITE_FAILURE),
                   "failed to write a Rotate event"
                   " to the relay log, SHOW SLAVE STATUS may be"
                   " inaccurate");
      rli->relay_log.harvest_bytes_written(&rli->log_space_total);
      if (flush_master_info(mi, TRUE))
      {
        error= 1;
        sql_print_error("Failed to flush master info file.");
      }
      delete ev;
    }
    else
    {
      error= 1;
      mi->report(ERROR_LEVEL, ER_SLAVE_CREATE_EVENT_FAILURE,
                 ER(ER_SLAVE_CREATE_EVENT_FAILURE),
                 "Rotate_event (out of memory?),"
                 " SHOW SLAVE STATUS may be inaccurate");
    }
  }
  else
    mysql_mutex_unlock(log_lock);

  DBUG_RETURN(error);
}


int register_slave_on_master(MYSQL* mysql, Master_info *mi,
                             bool *suppress_warnings)
{
  uchar buf[1024], *pos= buf;
  size_t report_host_len=0, report_user_len=0, report_password_len=0;
  DBUG_ENTER("register_slave_on_master");

  *suppress_warnings= FALSE;
  if (report_host)
    report_host_len= strlen(report_host);
  if (report_host_len > HOSTNAME_LENGTH)
  {
    sql_print_warning("The length of report_host is %zu. "
                      "It is larger than the max length(%d), so this "
                      "slave cannot be registered to the master%s.",
                      report_host_len, HOSTNAME_LENGTH,
                      mi->get_for_channel_str());
    DBUG_RETURN(0);
  }

  if (report_user)
    report_user_len= strlen(report_user);
  if (report_user_len > USERNAME_LENGTH)
  {
    sql_print_warning("The length of report_user is %zu. "
                      "It is larger than the max length(%d), so this "
                      "slave cannot be registered to the master%s.",
                      report_user_len, USERNAME_LENGTH, mi->get_for_channel_str());
    DBUG_RETURN(0);
  }

  if (report_password)
    report_password_len= strlen(report_password);
  if (report_password_len > MAX_PASSWORD_LENGTH)
  {
    sql_print_warning("The length of report_password is %zu. "
                      "It is larger than the max length(%d), so this "
                      "slave cannot be registered to the master%s.",
                      report_password_len, MAX_PASSWORD_LENGTH,
                      mi->get_for_channel_str());
    DBUG_RETURN(0);
  }

  int4store(pos, server_id); pos+= 4;
  pos= net_store_data(pos, (uchar*) report_host, report_host_len);
  pos= net_store_data(pos, (uchar*) report_user, report_user_len);
  pos= net_store_data(pos, (uchar*) report_password, report_password_len);
  int2store(pos, (uint16) report_port); pos+= 2;
  /* 
    Fake rpl_recovery_rank, which was removed in BUG#13963,
    so that this server can register itself on old servers,
    see BUG#49259.
   */
  int4store(pos, /* rpl_recovery_rank */ 0);    pos+= 4;
  /* The master will fill in master_id */
  int4store(pos, 0);                    pos+= 4;

  if (simple_command(mysql, COM_REGISTER_SLAVE, buf, (size_t) (pos- buf), 0))
  {
    if (mysql_errno(mysql) == ER_NET_READ_INTERRUPTED)
    {
      *suppress_warnings= TRUE;                 // Suppress reconnect warning
    }
    else if (!check_io_slave_killed(mi->info_thd, mi, NULL))
    {
      char buf[256];
      my_snprintf(buf, sizeof(buf), "%s (Errno: %d)", mysql_error(mysql), 
                  mysql_errno(mysql));
      mi->report(ERROR_LEVEL, ER_SLAVE_MASTER_COM_FAILURE,
                 ER(ER_SLAVE_MASTER_COM_FAILURE), "COM_REGISTER_SLAVE", buf);
    }
    DBUG_RETURN(1);
  }
  DBUG_RETURN(0);
}


/**
    Function that fills the metadata required for SHOW SLAVE STATUS.
    This function shall be used in two cases:
     1) SHOW SLAVE STATUS FOR ALL CHANNELS
     2) SHOW SLAVE STATUS for a channel

     @param[in,out]  field_list        field_list to fill the metadata
     @param[in]      io_gtid_set_size  the size to be allocated to store
                                       the retrieved gtid set
     @param[in]      sql_gtid_set_size the size to be allocated to store
                                       the executed gtid set

     @TODO: return a bool after adding catching the exceptions to the
            push_back() methods for field_list
*/

void show_slave_status_metadata(List<Item> &field_list,
                                int io_gtid_set_size, int sql_gtid_set_size)
{

  field_list.push_back(new Item_empty_string("Slave_IO_State", 14));
  field_list.push_back(new Item_empty_string("Master_Host",
                                             HOSTNAME_LENGTH+1));
  field_list.push_back(new Item_empty_string("Master_User",
                                             USERNAME_LENGTH+1));
  field_list.push_back(new Item_return_int("Master_Port", 7,MYSQL_TYPE_LONG));
  field_list.push_back(new Item_return_int("Connect_Retry", 10,
                                           MYSQL_TYPE_LONG));
  field_list.push_back(new Item_empty_string("Master_Log_File", FN_REFLEN));
  field_list.push_back(new Item_return_int("Read_Master_Log_Pos", 10,
                                           MYSQL_TYPE_LONGLONG));
  field_list.push_back(new Item_empty_string("Relay_Log_File", FN_REFLEN));
  field_list.push_back(new Item_return_int("Relay_Log_Pos", 10,
                                           MYSQL_TYPE_LONGLONG));
  field_list.push_back(new Item_empty_string("Relay_Master_Log_File",
                                             FN_REFLEN));
  field_list.push_back(new Item_empty_string("Slave_IO_Running", 3));
  field_list.push_back(new Item_empty_string("Slave_SQL_Running", 3));
  field_list.push_back(new Item_empty_string("Replicate_Do_DB", 20));
  field_list.push_back(new Item_empty_string("Replicate_Ignore_DB", 20));
  field_list.push_back(new Item_empty_string("Replicate_Do_Table", 20));
  field_list.push_back(new Item_empty_string("Replicate_Ignore_Table", 23));
  field_list.push_back(new Item_empty_string("Replicate_Wild_Do_Table", 24));
  field_list.push_back(new Item_empty_string("Replicate_Wild_Ignore_Table",
                                             28));
  field_list.push_back(new Item_return_int("Last_Errno", 4, MYSQL_TYPE_LONG));
  field_list.push_back(new Item_empty_string("Last_Error", 20));
  field_list.push_back(new Item_return_int("Skip_Counter", 10,
                                           MYSQL_TYPE_LONG));
  field_list.push_back(new Item_return_int("Exec_Master_Log_Pos", 10,
                                           MYSQL_TYPE_LONGLONG));
  field_list.push_back(new Item_return_int("Relay_Log_Space", 10,
                                           MYSQL_TYPE_LONGLONG));
  field_list.push_back(new Item_empty_string("Until_Condition", 6));
  field_list.push_back(new Item_empty_string("Until_Log_File", FN_REFLEN));
  field_list.push_back(new Item_return_int("Until_Log_Pos", 10,
                                           MYSQL_TYPE_LONGLONG));
  field_list.push_back(new Item_empty_string("Master_SSL_Allowed", 7));
  field_list.push_back(new Item_empty_string("Master_SSL_CA_File", FN_REFLEN));
  field_list.push_back(new Item_empty_string("Master_SSL_CA_Path", FN_REFLEN));
  field_list.push_back(new Item_empty_string("Master_SSL_Cert", FN_REFLEN));
  field_list.push_back(new Item_empty_string("Master_SSL_Cipher", FN_REFLEN));
  field_list.push_back(new Item_empty_string("Master_SSL_Key", FN_REFLEN));
  field_list.push_back(new Item_return_int("Seconds_Behind_Master", 10,
                                           MYSQL_TYPE_LONGLONG));
  field_list.push_back(new Item_empty_string("Master_SSL_Verify_Server_Cert",
                                             3));
  field_list.push_back(new Item_return_int("Last_IO_Errno", 4, MYSQL_TYPE_LONG));
  field_list.push_back(new Item_empty_string("Last_IO_Error", 20));
  field_list.push_back(new Item_return_int("Last_SQL_Errno", 4, MYSQL_TYPE_LONG));
  field_list.push_back(new Item_empty_string("Last_SQL_Error", 20));
  field_list.push_back(new Item_empty_string("Replicate_Ignore_Server_Ids",
                                             FN_REFLEN));
  field_list.push_back(new Item_return_int("Master_Server_Id", sizeof(ulong),
                                           MYSQL_TYPE_LONG));
  field_list.push_back(new Item_empty_string("Master_UUID", UUID_LENGTH));
  field_list.push_back(new Item_empty_string("Master_Info_File",
                                             2 * FN_REFLEN));
  field_list.push_back(new Item_return_int("SQL_Delay", 10, MYSQL_TYPE_LONG));
  field_list.push_back(new Item_return_int("SQL_Remaining_Delay", 8, MYSQL_TYPE_LONG));
  field_list.push_back(new Item_empty_string("Slave_SQL_Running_State", 20));
  field_list.push_back(new Item_return_int("Master_Retry_Count", 10,
                                           MYSQL_TYPE_LONGLONG));
  field_list.push_back(new Item_empty_string("Master_Bind", HOSTNAME_LENGTH+1));
  field_list.push_back(new Item_empty_string("Last_IO_Error_Timestamp", 20));
  field_list.push_back(new Item_empty_string("Last_SQL_Error_Timestamp", 20));
  field_list.push_back(new Item_empty_string("Master_SSL_Crl", FN_REFLEN));
  field_list.push_back(new Item_empty_string("Master_SSL_Crlpath", FN_REFLEN));
  field_list.push_back(new Item_empty_string("Retrieved_Gtid_Set",
                                             io_gtid_set_size));
  field_list.push_back(new Item_empty_string("Executed_Gtid_Set",
                                             sql_gtid_set_size));
  field_list.push_back(new Item_return_int("Auto_Position", sizeof(ulong),
                                           MYSQL_TYPE_LONG));
  field_list.push_back(new Item_empty_string("Replicate_Rewrite_DB", 24));
  field_list.push_back(new Item_empty_string("Channel_Name", CHANNEL_NAME_LENGTH));
  field_list.push_back(new Item_empty_string("Master_TLS_Version", FN_REFLEN));

}


/**
    Send the data to the client of a Master_info during show_slave_status()
    This function has to be called after calling show_slave_status_metadata().
    Just before sending the data, thd->get_protocol() is prepared to (re)send;

    @param[in]     thd         client thread
    @param[in]     mi          the master info. In the case of multisource
                               replication, this master info corresponds to a
                                channel.

    @param[in]     io_gtid_set_buffer    buffer related to Retrieved GTID set
                                          for each channel.
    @param[in]     sql_gtid_set_buffer   buffer related to Executed GTID set
                                           for each channel.
    @return
     @retval        0     success
     @retval        1     Error
*/

bool show_slave_status_send_data(THD *thd, Master_info *mi,
                                 char* io_gtid_set_buffer,
                                 char* sql_gtid_set_buffer)
{
  DBUG_ENTER("show_slave_status_send_data");

  Protocol *protocol = thd->get_protocol();
  char* slave_sql_running_state= NULL;

  DBUG_PRINT("info",("host is set: '%s'", mi->host));

  protocol->start_row();

  /*
    slave_running can be accessed without run_lock but not other
    non-volatile members like mi->info_thd or rli->info_thd, for
    them either info_thd_lock or run_lock hold is required.
  */
  mysql_mutex_lock(&mi->info_thd_lock);
  protocol->store(mi->info_thd ? mi->info_thd->get_proc_info() : "",
                  &my_charset_bin);
  mysql_mutex_unlock(&mi->info_thd_lock);

  mysql_mutex_lock(&mi->rli->info_thd_lock);
  slave_sql_running_state= const_cast<char *>(mi->rli->info_thd ? mi->rli->info_thd->get_proc_info() : "");
  mysql_mutex_unlock(&mi->rli->info_thd_lock);

  mysql_mutex_lock(&mi->data_lock);
  mysql_mutex_lock(&mi->rli->data_lock);
  mysql_mutex_lock(&mi->err_lock);
  mysql_mutex_lock(&mi->rli->err_lock);

  DEBUG_SYNC(thd, "wait_after_lock_active_mi_and_rli_data_lock_is_acquired");
  protocol->store(mi->host, &my_charset_bin);
  protocol->store(mi->get_user(), &my_charset_bin);
  protocol->store((uint32) mi->port);
  protocol->store((uint32) mi->connect_retry);
  protocol->store(mi->get_master_log_name(), &my_charset_bin);
  protocol->store((ulonglong) mi->get_master_log_pos());
  protocol->store(mi->rli->get_group_relay_log_name() +
                  dirname_length(mi->rli->get_group_relay_log_name()),
                  &my_charset_bin);
  protocol->store((ulonglong) mi->rli->get_group_relay_log_pos());
  protocol->store(mi->rli->get_group_master_log_name(), &my_charset_bin);
  protocol->store(mi->slave_running == MYSQL_SLAVE_RUN_CONNECT ?
                  "Yes" : (mi->slave_running == MYSQL_SLAVE_RUN_NOT_CONNECT ?
                           "Connecting" : "No"), &my_charset_bin);
  protocol->store(mi->rli->slave_running ? "Yes":"No", &my_charset_bin);
  store(protocol, rpl_filter->get_do_db());
  store(protocol, rpl_filter->get_ignore_db());

  char buf[256];
  String tmp(buf, sizeof(buf), &my_charset_bin);
  rpl_filter->get_do_table(&tmp);
  protocol->store(&tmp);
  rpl_filter->get_ignore_table(&tmp);
  protocol->store(&tmp);
  rpl_filter->get_wild_do_table(&tmp);
  protocol->store(&tmp);
  rpl_filter->get_wild_ignore_table(&tmp);
  protocol->store(&tmp);

  protocol->store(mi->rli->last_error().number);
  protocol->store(mi->rli->last_error().message, &my_charset_bin);
  protocol->store((uint32) mi->rli->slave_skip_counter);
  protocol->store((ulonglong) mi->rli->get_group_master_log_pos());
  protocol->store((ulonglong) mi->rli->log_space_total);


  const char *until_type= "";

  switch (mi->rli->until_condition)
  {
  case Relay_log_info::UNTIL_NONE:
    until_type= "None";
    break;
  case Relay_log_info::UNTIL_MASTER_POS:
    until_type= "Master";
    break;
  case Relay_log_info::UNTIL_RELAY_POS:
    until_type= "Relay";
    break;
  case Relay_log_info::UNTIL_SQL_BEFORE_GTIDS:
    until_type= "SQL_BEFORE_GTIDS";
    break;
  case Relay_log_info::UNTIL_SQL_AFTER_GTIDS:
    until_type= "SQL_AFTER_GTIDS";
    break;
  case Relay_log_info::UNTIL_SQL_VIEW_ID:
    until_type= "SQL_VIEW_ID";
    break;
  case Relay_log_info::UNTIL_SQL_AFTER_MTS_GAPS:
    until_type= "SQL_AFTER_MTS_GAPS";
  case Relay_log_info::UNTIL_DONE:
    until_type= "DONE";
    break;
  default:
    DBUG_ASSERT(0);
  }
  protocol->store(until_type, &my_charset_bin);
  protocol->store(mi->rli->until_log_name, &my_charset_bin);
  protocol->store((ulonglong) mi->rli->until_log_pos);

#ifdef HAVE_OPENSSL
  protocol->store(mi->ssl? "Yes":"No", &my_charset_bin);
#else
  protocol->store(mi->ssl? "Ignored":"No", &my_charset_bin);
#endif
  protocol->store(mi->ssl_ca, &my_charset_bin);
  protocol->store(mi->ssl_capath, &my_charset_bin);
  protocol->store(mi->ssl_cert, &my_charset_bin);
  protocol->store(mi->ssl_cipher, &my_charset_bin);
  protocol->store(mi->ssl_key, &my_charset_bin);

  /*
     The pseudo code to compute Seconds_Behind_Master:
     if (SQL thread is running)
     {
       if (SQL thread processed all the available relay log)
       {
         if (IO thread is running)
            print 0;
         else
            print NULL;
       }
        else
          compute Seconds_Behind_Master;
      }
      else
       print NULL;
  */

  if (mi->rli->slave_running)
  {
    /*
       Check if SQL thread is at the end of relay log
       Checking should be done using two conditions
       condition1: compare the log positions and
       condition2: compare the file names (to handle rotation case)
    */
    if ((mi->get_master_log_pos() == mi->rli->get_group_master_log_pos()) &&
        (!strcmp(mi->get_master_log_name(), mi->rli->get_group_master_log_name())))
    {
      if (mi->slave_running == MYSQL_SLAVE_RUN_CONNECT)
        protocol->store(0LL);
      else
        protocol->store_null();
    }
    else
    {
      long time_diff= ((long)(time(0) - mi->rli->last_master_timestamp)
                       - mi->clock_diff_with_master);
      /*
        Apparently on some systems time_diff can be <0. Here are possible
        reasons related to MySQL:
        - the master is itself a slave of another master whose time is ahead.
        - somebody used an explicit SET TIMESTAMP on the master.
        Possible reason related to granularity-to-second of time functions
        (nothing to do with MySQL), which can explain a value of -1:
        assume the master's and slave's time are perfectly synchronized, and
        that at slave's connection time, when the master's timestamp is read,
        it is at the very end of second 1, and (a very short time later) when
        the slave's timestamp is read it is at the very beginning of second
        2. Then the recorded value for master is 1 and the recorded value for
        slave is 2. At SHOW SLAVE STATUS time, assume that the difference
        between timestamp of slave and rli->last_master_timestamp is 0
        (i.e. they are in the same second), then we get 0-(2-1)=-1 as a result.
        This confuses users, so we don't go below 0: hence the max().

        last_master_timestamp == 0 (an "impossible" timestamp 1970) is a
        special marker to say "consider we have caught up".
      */
      protocol->store((longlong)(mi->rli->last_master_timestamp ?
                                   max(0L, time_diff) : 0));
    }
  }
  else
  {
    protocol->store_null();
  }
  protocol->store(mi->ssl_verify_server_cert? "Yes":"No", &my_charset_bin);

  // Last_IO_Errno
  protocol->store(mi->last_error().number);
  // Last_IO_Error
  protocol->store(mi->last_error().message, &my_charset_bin);
  // Last_SQL_Errno
  protocol->store(mi->rli->last_error().number);
  // Last_SQL_Error
  protocol->store(mi->rli->last_error().message, &my_charset_bin);
  // Replicate_Ignore_Server_Ids
  {
    char buff[FN_REFLEN];
    ulong i, cur_len;
    for (i= 0, buff[0]= 0, cur_len= 0;
         i < mi->ignore_server_ids->dynamic_ids.size(); i++)
    {
      ulong s_id, slen;
      char sbuff[FN_REFLEN];
      s_id= mi->ignore_server_ids->dynamic_ids[i];
      slen= sprintf(sbuff, (i == 0 ? "%lu" : ", %lu"), s_id);
      if (cur_len + slen + 4 > FN_REFLEN)
      {
        /*
          break the loop whenever remained space could not fit
          ellipses on the next cycle
        */
        sprintf(buff + cur_len, "...");
        break;
      }
      cur_len += sprintf(buff + cur_len, "%s", sbuff);
    }
    protocol->store(buff, &my_charset_bin);
  }
  // Master_Server_id
  protocol->store((uint32) mi->master_id);
  protocol->store(mi->master_uuid, &my_charset_bin);
  // Master_Info_File
  protocol->store(mi->get_description_info(), &my_charset_bin);
  // SQL_Delay
  protocol->store((uint32) mi->rli->get_sql_delay());
  // SQL_Remaining_Delay
  if (slave_sql_running_state == stage_sql_thd_waiting_until_delay.m_name)
  {
    time_t t= my_time(0), sql_delay_end= mi->rli->get_sql_delay_end();
    protocol->store((uint32)(t < sql_delay_end ? sql_delay_end - t : 0));
  }
  else
    protocol->store_null();
  // Slave_SQL_Running_State
  protocol->store(slave_sql_running_state, &my_charset_bin);
  // Master_Retry_Count
  protocol->store((ulonglong) mi->retry_count);
  // Master_Bind
  protocol->store(mi->bind_addr, &my_charset_bin);
  // Last_IO_Error_Timestamp
  protocol->store(mi->last_error().timestamp, &my_charset_bin);
  // Last_SQL_Error_Timestamp
  protocol->store(mi->rli->last_error().timestamp, &my_charset_bin);
  // Master_Ssl_Crl
  protocol->store(mi->ssl_crl, &my_charset_bin);
  // Master_Ssl_Crlpath
  protocol->store(mi->ssl_crlpath, &my_charset_bin);
  // Retrieved_Gtid_Set
  protocol->store(io_gtid_set_buffer, &my_charset_bin);
  // Executed_Gtid_Set
  protocol->store(sql_gtid_set_buffer, &my_charset_bin);
  // Auto_Position
  protocol->store(mi->is_auto_position() ? 1 : 0);
  // Replicate_Rewrite_DB
  rpl_filter->get_rewrite_db(&tmp);
  protocol->store(&tmp);
  // channel_name
  protocol->store(mi->get_channel(), &my_charset_bin);
  // Master_TLS_Version
  protocol->store(mi->tls_version, &my_charset_bin);

  mysql_mutex_unlock(&mi->rli->err_lock);
  mysql_mutex_unlock(&mi->err_lock);
  mysql_mutex_unlock(&mi->rli->data_lock);
  mysql_mutex_unlock(&mi->data_lock);

  DBUG_RETURN(false);
}


/**
   Method to the show the replication status in all channels.

   @param[in]       thd        the client thread

   @return
     @retval        0           success
     @retval        1           Error

*/
bool show_slave_status(THD *thd)
{
  List<Item> field_list;
  Protocol *protocol= thd->get_protocol();
  int sql_gtid_set_size= 0, io_gtid_set_size= 0;
  Master_info *mi= NULL;
  char* sql_gtid_set_buffer= NULL;
  char** io_gtid_set_buffer_array;
  /*
    We need the maximum size of the retrieved gtid set (i.e io_gtid_set_size).
    This size is needed to reserve the place in show_slave_status_metadata().
    So, we travel all the mi's and find out the maximum size of io_gtid_set_size
    and pass it through show_slave_status_metadata()
  */
  int max_io_gtid_set_size= io_gtid_set_size;
  uint idx;
  uint num_io_gtid_sets;
  bool ret= true;

  DBUG_ENTER("show_slave_status(THD)");

  channel_map.assert_some_lock();

  num_io_gtid_sets= channel_map.get_num_instances();


  io_gtid_set_buffer_array=
    (char**)my_malloc(key_memory_show_slave_status_io_gtid_set,
                      num_io_gtid_sets * sizeof(char*), MYF(MY_WME));

  if (io_gtid_set_buffer_array == NULL)
     DBUG_RETURN(true);

  global_sid_lock->wrlock();

  const Gtid_set *sql_gtid_set= gtid_state->get_executed_gtids();
  sql_gtid_set_size= sql_gtid_set->to_string(&sql_gtid_set_buffer);

  idx= 0;
  for (mi_map::iterator it= channel_map.begin(); it!=channel_map.end(); it++)
  {
    mi= it->second;
    /*
      The following statement is needed because, when mi->host[0]=0
      we don't alloc memory for retried_gtid_set. However, we try
      to free it at the end, causing a crash. To be on safeside,
      we initialize it to NULL, so that my_free() takes care of it.
    */
    io_gtid_set_buffer_array[idx]= NULL;

    if (mi != NULL && mi->host[0])
    {
      const Gtid_set*  io_gtid_set= mi->rli->get_gtid_set();

      /*
         @todo: a single memory allocation improves speed,
         instead of doing it for each loop
      */

      if ((io_gtid_set_size=
           io_gtid_set->to_string(&io_gtid_set_buffer_array[idx])) < 0)
      {
        my_eof(thd);
        my_free(sql_gtid_set_buffer);

        for (uint i= 0; i < idx -1; i++)
        {
          my_free(io_gtid_set_buffer_array[i]);
        }
        my_free(io_gtid_set_buffer_array);

        global_sid_lock->unlock();
        DBUG_RETURN(true);
      }
      else
        max_io_gtid_set_size= max_io_gtid_set_size > io_gtid_set_size ?
                              max_io_gtid_set_size : io_gtid_set_size;
    }
    idx++;
  }
  global_sid_lock->unlock();


  show_slave_status_metadata(field_list, max_io_gtid_set_size,
                             sql_gtid_set_size);

  if (thd->send_result_metadata(&field_list,
                                Protocol::SEND_NUM_ROWS | Protocol::SEND_EOF))
  {
    goto err;
  }

  /* Run through each mi */

  idx=0;
  for (mi_map::iterator it= channel_map.begin(); it!=channel_map.end(); it++)
  {
    mi= it->second;

    if (mi != NULL && mi->host[0])
    {
      if (show_slave_status_send_data(thd, mi, io_gtid_set_buffer_array[idx],
                                 sql_gtid_set_buffer))
        goto err;

      if (protocol->end_row())
        goto err;
    }
    idx++;
  }

  ret= false;
err:
  my_eof(thd);
  for (uint i= 0; i < num_io_gtid_sets; i++)
  {
    my_free(io_gtid_set_buffer_array[i]);
  }
  my_free(io_gtid_set_buffer_array);
  my_free(sql_gtid_set_buffer);

  DBUG_RETURN(ret);

}


/**
  Execute a SHOW SLAVE STATUS statement.

  @param thd Pointer to THD object for the client thread executing the
  statement.

  @param mi Pointer to Master_info object for the IO thread.

  @retval FALSE success
  @retval TRUE failure

  Currently, show slave status works for a channel too, in multisource
  replication. But using performance schema tables is better.

*/
bool show_slave_status(THD* thd, Master_info* mi)
{
  List<Item> field_list;
  Protocol *protocol= thd->get_protocol();
  char *sql_gtid_set_buffer= NULL, *io_gtid_set_buffer= NULL;
  int sql_gtid_set_size= 0, io_gtid_set_size= 0;
  DBUG_ENTER("show_slave_status(THD, Master_info)");
 
  if (mi != NULL)
  { 
    global_sid_lock->wrlock();
    const Gtid_set* sql_gtid_set= gtid_state->get_executed_gtids();
    const Gtid_set* io_gtid_set= mi->rli->get_gtid_set();
    if ((sql_gtid_set_size= sql_gtid_set->to_string(&sql_gtid_set_buffer)) < 0 ||
        (io_gtid_set_size= io_gtid_set->to_string(&io_gtid_set_buffer)) < 0)
    {
      my_eof(thd);
      my_free(sql_gtid_set_buffer);
      my_free(io_gtid_set_buffer);
      global_sid_lock->unlock();
      DBUG_RETURN(true);
    }
    global_sid_lock->unlock();
  }

  /* Fill the metadata required for show slave status. */

  show_slave_status_metadata(field_list, io_gtid_set_size, sql_gtid_set_size);

  if (thd->send_result_metadata(&field_list,
                                Protocol::SEND_NUM_ROWS | Protocol::SEND_EOF))
  {
    my_free(sql_gtid_set_buffer);
    my_free(io_gtid_set_buffer);
    DBUG_RETURN(true);
  }

  if (mi != NULL && mi->host[0])
  {

    if (show_slave_status_send_data(thd, mi,
                                    io_gtid_set_buffer, sql_gtid_set_buffer))
      DBUG_RETURN(true);

    if (protocol->end_row())
    {
      my_free(sql_gtid_set_buffer);
      my_free(io_gtid_set_buffer);
      DBUG_RETURN(true);
    }
  }
  my_eof(thd);
  my_free(sql_gtid_set_buffer);
  my_free(io_gtid_set_buffer);
  DBUG_RETURN(false);
}


/**
  Entry point for SHOW SLAVE STATUS command. Function displayes
  the slave status for all channels or for a single channel
  based on the FOR CHANNEL  clause.

  @param[in]       thd          the client thread.

  @return
    @retval        false          ok
    @retval        true          not ok
*/
bool show_slave_status_cmd(THD *thd)
{
  Master_info *mi= 0;
  LEX *lex= thd->lex;
  bool res;

  DBUG_ENTER("show_slave_status_cmd");

  channel_map.rdlock();

  if (!lex->mi.for_channel)
    res= show_slave_status(thd);
  else
  {
    /* when mi is 0, i.e mi doesn't exist, SSS will return an empty set */
    mi= channel_map.get_mi(lex->mi.channel);

    /*
      If the channel being used is a group replication applier channel we
      need to disable the SHOW SLAVE STATUS commannd as its output is not
      compatible with this command.
    */
    if (mi && channel_map.is_group_replication_channel_name(mi->get_channel(),
                                                            true))
    {
      my_error(ER_SLAVE_CHANNEL_OPERATION_NOT_ALLOWED, MYF(0),
               "SHOW SLAVE STATUS", mi->get_channel());
      channel_map.unlock();
      DBUG_RETURN(true);
    }

    res= show_slave_status(thd, mi);
  }

  channel_map.unlock();

  DBUG_RETURN(res);
}


void set_slave_thread_options(THD* thd)
{
  DBUG_ENTER("set_slave_thread_options");
  /*
     It's nonsense to constrain the slave threads with max_join_size; if a
     query succeeded on master, we HAVE to execute it. So set
     OPTION_BIG_SELECTS. Setting max_join_size to HA_POS_ERROR is not enough
     (and it's not needed if we have OPTION_BIG_SELECTS) because an INSERT
     SELECT examining more than 4 billion rows would still fail (yes, because
     when max_join_size is 4G, OPTION_BIG_SELECTS is automatically set, but
     only for client threads.
  */
  ulonglong options= thd->variables.option_bits | OPTION_BIG_SELECTS;
  if (opt_log_slave_updates)
    options|= OPTION_BIN_LOG;
  else
    options&= ~OPTION_BIN_LOG;
  thd->variables.option_bits= options;
  thd->variables.completion_type= 0;

  /*
    Set autocommit= 1 when info tables are used and autocommit == 0 to
    avoid trigger asserts on mysql_execute_command(THD *thd) caused by
    info tables updates which do not commit, like Rotate, Stop and
    skipped events handling.
  */
  if ((thd->variables.option_bits & OPTION_NOT_AUTOCOMMIT) &&
      (opt_mi_repository_id == INFO_REPOSITORY_TABLE ||
       opt_rli_repository_id == INFO_REPOSITORY_TABLE))
  {
    thd->variables.option_bits|= OPTION_AUTOCOMMIT;
    thd->variables.option_bits&= ~OPTION_NOT_AUTOCOMMIT;
    thd->server_status|= SERVER_STATUS_AUTOCOMMIT;
  }

  /*
    Set thread InnoDB high priority.
  */
  DBUG_EXECUTE_IF("dbug_set_high_prio_sql_thread",
    {
      if (thd->system_thread == SYSTEM_THREAD_SLAVE_SQL ||
          thd->system_thread == SYSTEM_THREAD_SLAVE_WORKER)
        thd->thd_tx_priority= 1;
    });

  DBUG_VOID_RETURN;
}

void set_slave_thread_default_charset(THD* thd, Relay_log_info const *rli)
{
  DBUG_ENTER("set_slave_thread_default_charset");

  thd->variables.character_set_client=
    global_system_variables.character_set_client;
  thd->variables.collation_connection=
    global_system_variables.collation_connection;
  thd->variables.collation_server=
    global_system_variables.collation_server;
  thd->update_charset();

  /*
    We use a const cast here since the conceptual (and externally
    visible) behavior of the function is to set the default charset of
    the thread.  That the cache has to be invalidated is a secondary
    effect.
   */
  const_cast<Relay_log_info*>(rli)->cached_charset_invalidate();
  DBUG_VOID_RETURN;
}

/*
  init_slave_thread()
*/

static int init_slave_thread(THD* thd, SLAVE_THD_TYPE thd_type)
{
  DBUG_ENTER("init_slave_thread");
#if !defined(DBUG_OFF)
  int simulate_error= 0;
#endif
  thd->system_thread= (thd_type == SLAVE_THD_WORKER) ? 
    SYSTEM_THREAD_SLAVE_WORKER : (thd_type == SLAVE_THD_SQL) ?
    SYSTEM_THREAD_SLAVE_SQL : SYSTEM_THREAD_SLAVE_IO;
  thd->security_context()->skip_grants();
  thd->get_protocol_classic()->init_net(0);
  thd->slave_thread = 1;
  thd->enable_slow_log= opt_log_slow_slave_statements;
  set_slave_thread_options(thd);
  thd->get_protocol_classic()->set_client_capabilities(
      CLIENT_LOCAL_FILES);

  /*
    Replication threads are:
    - background threads in the server, not user sessions,
    - yet still assigned a PROCESSLIST_ID,
      for historical reasons (displayed in SHOW PROCESSLIST).
  */
  thd->set_new_thread_id();

#ifdef HAVE_PSI_INTERFACE
  /*
    Populate the PROCESSLIST_ID in the instrumentation.
  */
  struct PSI_thread *psi= PSI_THREAD_CALL(get_thread)();
  PSI_THREAD_CALL(set_thread_id)(psi, thd->thread_id());
#endif /* HAVE_PSI_INTERFACE */

  DBUG_EXECUTE_IF("simulate_io_slave_error_on_init",
                  simulate_error|= (1 << SLAVE_THD_IO););
  DBUG_EXECUTE_IF("simulate_sql_slave_error_on_init",
                  simulate_error|= (1 << SLAVE_THD_SQL););
#if !defined(DBUG_OFF)
  if (thd->store_globals() || simulate_error & (1<< thd_type))
#else
  if (thd->store_globals())
#endif
  {
    DBUG_RETURN(-1);
  }

  if (thd_type == SLAVE_THD_SQL)
  {
    THD_STAGE_INFO(thd, stage_waiting_for_the_next_event_in_relay_log);
  }
  else
  {
    THD_STAGE_INFO(thd, stage_waiting_for_master_update);
  }
  thd->set_time();
  /* Do not use user-supplied timeout value for system threads. */
  thd->variables.lock_wait_timeout= LONG_TIMEOUT;
  DBUG_RETURN(0);
}


/**
  Sleep for a given amount of time or until killed.

  @param thd        Thread context of the current thread.
  @param seconds    The number of seconds to sleep.
  @param func       Function object to check if the thread has been killed.
  @param info       The Rpl_info object associated with this sleep.

  @retval True if the thread has been killed, false otherwise.
*/
template <typename killed_func, typename rpl_info>
static inline bool slave_sleep(THD *thd, time_t seconds,
                               killed_func func, rpl_info info)
{
  bool ret;
  struct timespec abstime;
  mysql_mutex_t *lock= &info->sleep_lock;
  mysql_cond_t *cond= &info->sleep_cond;

  /* Absolute system time at which the sleep time expires. */
  set_timespec(&abstime, seconds);

  mysql_mutex_lock(lock);
  thd->ENTER_COND(cond, lock, NULL, NULL);

  while (! (ret= func(thd, info)))
  {
    int error= mysql_cond_timedwait(cond, lock, &abstime);
    if (error == ETIMEDOUT || error == ETIME)
      break;
  }

  mysql_mutex_unlock(lock);
  thd->EXIT_COND(NULL);

  return ret;
}

static int request_dump(THD *thd, MYSQL* mysql, Master_info* mi,
                        bool *suppress_warnings)
{
  DBUG_ENTER("request_dump");

  const size_t BINLOG_NAME_INFO_SIZE= strlen(mi->get_master_log_name());
  int error= 1;
  size_t command_size= 0;
  enum_server_command command= mi->is_auto_position() ?
    COM_BINLOG_DUMP_GTID : COM_BINLOG_DUMP;
  uchar* command_buffer= NULL;
  ushort binlog_flags= 0;

  if (RUN_HOOK(binlog_relay_io,
               before_request_transmit,
               (thd, mi, binlog_flags)))
    goto err;

  *suppress_warnings= false;
  if (command == COM_BINLOG_DUMP_GTID)
  {
    // get set of GTIDs
    Sid_map sid_map(NULL/*no lock needed*/);
    Gtid_set gtid_executed(&sid_map);
    global_sid_lock->wrlock();
    gtid_state->dbug_print();

    if (gtid_executed.add_gtid_set(mi->rli->get_gtid_set()) != RETURN_STATUS_OK ||
        gtid_executed.add_gtid_set(gtid_state->get_executed_gtids()) !=
        RETURN_STATUS_OK)
    {
      global_sid_lock->unlock();
      goto err;
    }
    global_sid_lock->unlock();
     
    // allocate buffer
    size_t encoded_data_size= gtid_executed.get_encoded_length();
    size_t allocation_size= 
      ::BINLOG_FLAGS_INFO_SIZE + ::BINLOG_SERVER_ID_INFO_SIZE +
      ::BINLOG_NAME_SIZE_INFO_SIZE + BINLOG_NAME_INFO_SIZE +
      ::BINLOG_POS_INFO_SIZE + ::BINLOG_DATA_SIZE_INFO_SIZE +
      encoded_data_size + 1;
    if (!(command_buffer= (uchar *) my_malloc(key_memory_rpl_slave_command_buffer,
                                              allocation_size, MYF(MY_WME))))
      goto err;
    uchar* ptr_buffer= command_buffer;

    DBUG_PRINT("info", ("Do I know something about the master? (binary log's name %s - auto position %d).",
               mi->get_master_log_name(), mi->is_auto_position()));
    /*
      Note: binlog_flags is always 0.  However, in versions up to 5.6
      RC, the master would check the lowest bit and do something
      unexpected if it was set; in early versions of 5.6 it would also
      use the two next bits.  Therefore, for backward compatibility,
      if we ever start to use the flags, we should leave the three
      lowest bits unused.
    */
    int2store(ptr_buffer, binlog_flags);
    ptr_buffer+= ::BINLOG_FLAGS_INFO_SIZE;
    int4store(ptr_buffer, server_id);
    ptr_buffer+= ::BINLOG_SERVER_ID_INFO_SIZE;
    int4store(ptr_buffer, static_cast<uint32>(BINLOG_NAME_INFO_SIZE));
    ptr_buffer+= ::BINLOG_NAME_SIZE_INFO_SIZE;
    memset(ptr_buffer, 0, BINLOG_NAME_INFO_SIZE);
    ptr_buffer+= BINLOG_NAME_INFO_SIZE;
    int8store(ptr_buffer, 4LL);
    ptr_buffer+= ::BINLOG_POS_INFO_SIZE;

    int4store(ptr_buffer, static_cast<uint32>(encoded_data_size));
    ptr_buffer+= ::BINLOG_DATA_SIZE_INFO_SIZE;
    gtid_executed.encode(ptr_buffer);
    ptr_buffer+= encoded_data_size;

    command_size= ptr_buffer - command_buffer;
    DBUG_ASSERT(command_size == (allocation_size - 1));
  }
  else
  {
    size_t allocation_size= ::BINLOG_POS_OLD_INFO_SIZE +
      BINLOG_NAME_INFO_SIZE + ::BINLOG_FLAGS_INFO_SIZE +
      ::BINLOG_SERVER_ID_INFO_SIZE + 1;
    if (!(command_buffer= (uchar *) my_malloc(key_memory_rpl_slave_command_buffer,
                                              allocation_size, MYF(MY_WME))))
      goto err;
    uchar* ptr_buffer= command_buffer;
  
    int4store(ptr_buffer, DBUG_EVALUATE_IF("request_master_log_pos_3", 3,
                                           static_cast<uint32>(mi->get_master_log_pos())));
    ptr_buffer+= ::BINLOG_POS_OLD_INFO_SIZE;
    // See comment regarding binlog_flags above.
    int2store(ptr_buffer, binlog_flags);
    ptr_buffer+= ::BINLOG_FLAGS_INFO_SIZE;
    int4store(ptr_buffer, server_id);
    ptr_buffer+= ::BINLOG_SERVER_ID_INFO_SIZE;
    memcpy(ptr_buffer, mi->get_master_log_name(), BINLOG_NAME_INFO_SIZE);
    ptr_buffer+= BINLOG_NAME_INFO_SIZE;

    command_size= ptr_buffer - command_buffer;
    DBUG_ASSERT(command_size == (allocation_size - 1));
  }

  if (simple_command(mysql, command, command_buffer, command_size, 1))
  {
    /*
      Something went wrong, so we will just reconnect and retry later
      in the future, we should do a better error analysis, but for
      now we just fill up the error log :-)
    */
    if (mysql_errno(mysql) == ER_NET_READ_INTERRUPTED)
      *suppress_warnings= true;                 // Suppress reconnect warning
    else
      sql_print_error("Error on %s: %d  %s, will retry in %d secs",
                      command_name[command].str,
                      mysql_errno(mysql), mysql_error(mysql),
                      mi->connect_retry);
    goto err;
  }
  error= 0;

err:
  my_free(command_buffer);
  DBUG_RETURN(error);
}


/*
  Read one event from the master

  SYNOPSIS
    read_event()
    mysql               MySQL connection
    mi                  Master connection information
    suppress_warnings   TRUE when a normal net read timeout has caused us to
                        try a reconnect.  We do not want to print anything to
                        the error log in this case because this a anormal
                        event in an idle server.

    RETURN VALUES
    'packet_error'      Error
    number              Length of packet
*/

static ulong read_event(MYSQL* mysql, Master_info *mi, bool* suppress_warnings)
{
  ulong len;
  DBUG_ENTER("read_event");

  *suppress_warnings= FALSE;
  /*
    my_real_read() will time us out
    We check if we were told to die, and if not, try reading again
  */
#ifndef DBUG_OFF
  if (disconnect_slave_event_count && !(mi->events_until_exit--))
    DBUG_RETURN(packet_error);
#endif

  len= cli_safe_read(mysql, NULL);
  if (len == packet_error || (long) len < 1)
  {
    if (mysql_errno(mysql) == ER_NET_READ_INTERRUPTED)
    {
      /*
        We are trying a normal reconnect after a read timeout;
        we suppress prints to .err file as long as the reconnect
        happens without problems
      */
      *suppress_warnings= TRUE;
    }
    else
    {
      if (!mi->abort_slave)
      {
        sql_print_error("Error reading packet from server%s: %s (server_errno=%d)",
                        mi->get_for_channel_str(), mysql_error(mysql),
                        mysql_errno(mysql));
      }
    }
    DBUG_RETURN(packet_error);
  }

  /* Check if eof packet */
  if (len < 8 && mysql->net.read_pos[0] == 254)
  {
     sql_print_information("Slave%s: received end packet from server due to dump "
                           "thread being killed on master. Dump threads are "
                           "killed for example during master shutdown, "
                           "explicitly by a user, or when the master receives "
                           "a binlog send request from a duplicate server "
                           "UUID <%s> : Error %s", mi->get_for_channel_str(),
                           ::server_uuid,
                           mysql_error(mysql));
     DBUG_RETURN(packet_error);
  }

  DBUG_PRINT("exit", ("len: %lu  net->read_pos[4]: %d",
                      len, mysql->net.read_pos[4]));
  DBUG_RETURN(len - 1);
}


/**
  If this is a lagging slave (specified with CHANGE MASTER TO MASTER_DELAY = X), delays accordingly. Also unlocks rli->data_lock.

  Design note: this is the place to unlock rli->data_lock. The lock
  must be held when reading delay info from rli, but it should not be
  held while sleeping.

  @param ev Event that is about to be executed.

  @param thd The sql thread's THD object.

  @param rli The sql thread's Relay_log_info structure.

  @retval 0 If the delay timed out and the event shall be executed.

  @retval nonzero If the delay was interrupted and the event shall be skipped.
*/
static int sql_delay_event(Log_event *ev, THD *thd, Relay_log_info *rli)
{
  time_t sql_delay= rli->get_sql_delay();

  DBUG_ENTER("sql_delay_event");
  mysql_mutex_assert_owner(&rli->data_lock);
  DBUG_ASSERT(!rli->belongs_to_client());

  int type= ev->get_type_code();
  if (sql_delay && type != binary_log::ROTATE_EVENT &&
      type != binary_log::FORMAT_DESCRIPTION_EVENT &&
      type != binary_log::START_EVENT_V3)
  {
    // The time when we should execute the event.
    time_t sql_delay_end=
      ev->common_header->when.tv_sec + rli->mi->clock_diff_with_master + sql_delay;
    // The current time.
    time_t now= my_time(0);
    // The time we will have to sleep before executing the event.
    time_t nap_time= 0;
    if (sql_delay_end > now)
      nap_time= sql_delay_end - now;

    DBUG_PRINT("info", ("sql_delay= %lu "
                        "ev->when= %lu "
                        "rli->mi->clock_diff_with_master= %lu "
                        "now= %ld "
                        "sql_delay_end= %ld "
                        "nap_time= %ld",
                        sql_delay, (long) ev->common_header->when.tv_sec,
                        rli->mi->clock_diff_with_master,
                        (long)now, (long)sql_delay_end, (long)nap_time));

    if (sql_delay_end > now)
    {
      DBUG_PRINT("info", ("delaying replication event %lu secs",
                          nap_time));
      rli->start_sql_delay(sql_delay_end);
      mysql_mutex_unlock(&rli->data_lock);
      DBUG_RETURN(slave_sleep(thd, nap_time, sql_slave_killed, rli));
    }
  }

  mysql_mutex_unlock(&rli->data_lock);

  DBUG_RETURN(0);
}


/**
  Applies the given event and advances the relay log position.

  This is needed by the sql thread to execute events from the binlog,
  and by clients executing BINLOG statements.  Conceptually, this
  function does:

  @code
    ev->apply_event(rli);
    ev->update_pos(rli);
  @endcode

  It also does the following maintainance:

   - Initializes the thread's server_id and time; and the event's
     thread.

   - If !rli->belongs_to_client() (i.e., if it belongs to the slave
     sql thread instead of being used for executing BINLOG
     statements), it does the following things: (1) skips events if it
     is needed according to the server id or slave_skip_counter; (2)
     unlocks rli->data_lock; (3) sleeps if required by 'CHANGE MASTER
     TO MASTER_DELAY=X'; (4) maintains the running state of the sql
     thread (rli->thread_state).

   - Reports errors as needed.

  @param ptr_ev a pointer to a reference to the event to apply.

  @param thd The client thread that executes the event (i.e., the
  slave sql thread if called from a replication slave, or the client
  thread if called to execute a BINLOG statement).

  @param rli The relay log info (i.e., the slave's rli if called from
  a replication slave, or the client's thd->rli_fake if called to
  execute a BINLOG statement).

  @note MTS can store NULL to @c ptr_ev location to indicate
        the event is taken over by a Worker.

  @retval SLAVE_APPLY_EVENT_AND_UPDATE_POS_OK
          OK.

  @retval SLAVE_APPLY_EVENT_AND_UPDATE_POS_APPLY_ERROR
          Error calling ev->apply_event().

  @retval SLAVE_APPLY_EVENT_AND_UPDATE_POS_UPDATE_POS_ERROR
          No error calling ev->apply_event(), but error calling
          ev->update_pos().

  @retval SLAVE_APPLY_EVENT_AND_UPDATE_POS_APPEND_JOB_ERROR
          append_item_to_jobs() failed, thread was killed while waiting
          for successful enqueue on worker.
*/
enum enum_slave_apply_event_and_update_pos_retval
apply_event_and_update_pos(Log_event** ptr_ev, THD* thd, Relay_log_info* rli)
{
  int exec_res= 0;
  bool skip_event= FALSE;
  Log_event *ev= *ptr_ev;
  Log_event::enum_skip_reason reason= Log_event::EVENT_SKIP_NOT;

  DBUG_ENTER("apply_event_and_update_pos");

  DBUG_PRINT("exec_event",("%s(type_code: %d; server_id: %d)",
                           ev->get_type_str(), ev->get_type_code(),
                           ev->server_id));
  DBUG_PRINT("info", ("thd->options: %s%s; rli->last_event_start_time: %lu",
                      FLAGSTR(thd->variables.option_bits, OPTION_NOT_AUTOCOMMIT),
                      FLAGSTR(thd->variables.option_bits, OPTION_BEGIN),
                      (ulong) rli->last_event_start_time));

  /*
    Execute the event to change the database and update the binary
    log coordinates, but first we set some data that is needed for
    the thread.

    The event will be executed unless it is supposed to be skipped.

    Queries originating from this server must be skipped.  Low-level
    events (Format_description_log_event, Rotate_log_event,
    Stop_log_event) from this server must also be skipped. But for
    those we don't want to modify 'group_master_log_pos', because
    these events did not exist on the master.
    Format_description_log_event is not completely skipped.

    Skip queries specified by the user in 'slave_skip_counter'.  We
    can't however skip events that has something to do with the log
    files themselves.

    Filtering on own server id is extremely important, to ignore
    execution of events created by the creation/rotation of the relay
    log (remember that now the relay log starts with its Format_desc,
    has a Rotate etc).
  */
  /*
     Set the unmasked and actual server ids from the event
   */
  thd->server_id = ev->server_id; // use the original server id for logging
  thd->unmasked_server_id = ev->common_header->unmasked_server_id;
  thd->set_time();                            // time the query
  thd->lex->set_current_select(0);
  if (!ev->common_header->when.tv_sec)
    my_micro_time_to_timeval(my_micro_time(), &ev->common_header->when);
  ev->thd = thd; // because up to this point, ev->thd == 0

  if (!(rli->is_mts_recovery() && bitmap_is_set(&rli->recovery_groups,
                                                rli->mts_recovery_index)))
  {
    reason= ev->shall_skip(rli);
  }
#ifndef DBUG_OFF
  if (rli->is_mts_recovery())
  {
    DBUG_PRINT("mts", ("Mts is recovering %d, number of bits set %d, "
                       "bitmap is set %d, index %lu.\n",
                       rli->is_mts_recovery(),
                       bitmap_bits_set(&rli->recovery_groups),
                       bitmap_is_set(&rli->recovery_groups,
                                     rli->mts_recovery_index),
                       rli->mts_recovery_index));
  }
#endif
  if (reason == Log_event::EVENT_SKIP_COUNT)
  {
    --rli->slave_skip_counter;
    skip_event= TRUE;
  }
  set_timespec_nsec(&rli->ts_exec[0], 0);
  rli->stats_read_time += diff_timespec(&rli->ts_exec[0], &rli->ts_exec[1]);

  if (reason == Log_event::EVENT_SKIP_NOT)
  {
    // Sleeps if needed, and unlocks rli->data_lock.
    if (sql_delay_event(ev, thd, rli))
      DBUG_RETURN(SLAVE_APPLY_EVENT_AND_UPDATE_POS_OK);

    exec_res= ev->apply_event(rli);

    if (!exec_res && (ev->worker != rli))
    {
      if (ev->worker)
      {
        Slave_job_item item= {ev, rli->get_event_relay_log_number(),
                              rli->get_event_start_pos() };
        Slave_job_item *job_item= &item;
        Slave_worker *w= (Slave_worker *) ev->worker;
        // specially marked group typically with OVER_MAX_DBS_IN_EVENT_MTS db:s
        bool need_sync= ev->is_mts_group_isolated();

        // all events except BEGIN-query must be marked with a non-NULL Worker
        DBUG_ASSERT(((Slave_worker*) ev->worker) == rli->last_assigned_worker);

        DBUG_PRINT("Log_event::apply_event:",
                   ("-> job item data %p to W_%lu", job_item->data, w->id));

        // Reset mts in-group state
        if (rli->mts_group_status == Relay_log_info::MTS_END_GROUP)
        {
          // CGAP cleanup
          rli->curr_group_assigned_parts.clear();
          // reset the B-group and Gtid-group marker
          rli->curr_group_seen_begin= rli->curr_group_seen_gtid= false;
          rli->last_assigned_worker= NULL;
        }
        /*
           Stroring GAQ index of the group that the event belongs to
           in the event. Deferred events are handled similarly below.
        */
        ev->mts_group_idx= rli->gaq->assigned_group_index;

        bool append_item_to_jobs_error= false;
        if (rli->curr_group_da.size() > 0)
        {
          /*
            the current event sorted out which partion the current group
            belongs to. It's time now to processed deferred array events.
          */
          for (uint i= 0; i < rli->curr_group_da.size(); i++)
          {
            Slave_job_item da_item= rli->curr_group_da[i];
            DBUG_PRINT("mts", ("Assigning job %llu to worker %lu",
                      (da_item.data)->common_header->log_pos, w->id));
            da_item.data->mts_group_idx=
              rli->gaq->assigned_group_index; // similarly to above
            if (!append_item_to_jobs_error)
              append_item_to_jobs_error= append_item_to_jobs(&da_item, w, rli);
            if (append_item_to_jobs_error)
              delete da_item.data;
          }
          rli->curr_group_da.clear();
        }
        if (append_item_to_jobs_error)
          DBUG_RETURN(SLAVE_APPLY_EVENT_AND_UPDATE_POS_APPEND_JOB_ERROR);

        DBUG_PRINT("mts", ("Assigning job %llu to worker %lu\n",
                   job_item->data->common_header->log_pos, w->id));

        /* Notice `ev' instance can be destoyed after `append()' */
        if (append_item_to_jobs(job_item, w, rli))
          DBUG_RETURN(SLAVE_APPLY_EVENT_AND_UPDATE_POS_APPEND_JOB_ERROR);
        if (need_sync)
        {
          /*
            combination of over-max db:s and end of the current group
            forces to wait for the assigned groups completion by assigned
            to the event worker.
            Indeed MTS group status could be safely set to MTS_NOT_IN_GROUP
            after wait_() returns.
            No need to know a possible error out of synchronization call.
          */
          (void)rli->current_mts_submode->wait_for_workers_to_finish(rli);
        }

      }
      *ptr_ev= NULL; // announcing the event is passed to w-worker

      if (rli->is_parallel_exec() && rli->mts_events_assigned % 1024 == 1)
      {
        time_t my_now= my_time(0);

        if ((my_now - rli->mts_last_online_stat) >=
            mts_online_stat_period)
        {
          sql_print_information("Multi-threaded slave statistics%s: "
                                "seconds elapsed = %lu; "
                                "events assigned = %llu; "
                                "worker queues filled over overrun level = %lu; "
                                "waited due a Worker queue full = %lu; "
                                "waited due the total size = %lu; "
                                "waited at clock conflicts = %llu "
                                "waited (count) when Workers occupied = %lu "
                                "waited when Workers occupied = %llu",
                                rli->get_for_channel_str(),
                                static_cast<unsigned long>
                                (my_now - rli->mts_last_online_stat),
                                rli->mts_events_assigned,
                                rli->mts_wq_overrun_cnt,
                                rli->mts_wq_overfill_cnt,
                                rli->wq_size_waits_cnt,
                                rli->mts_total_wait_overlap,
                                rli->mts_wq_no_underrun_cnt,
                                rli->mts_total_wait_worker_avail);
          rli->mts_last_online_stat= my_now;
        }
      }
    }
  }
  else
    mysql_mutex_unlock(&rli->data_lock);

  set_timespec_nsec(&rli->ts_exec[1], 0);
  rli->stats_exec_time += diff_timespec(&rli->ts_exec[1], &rli->ts_exec[0]);

  DBUG_PRINT("info", ("apply_event error = %d", exec_res));
  if (exec_res == 0)
  {
    /*
      Positions are not updated here when an XID is processed. To make
      a slave crash-safe, positions must be updated while processing a
      XID event and as such do not need to be updated here again.

      However, if the event needs to be skipped, this means that it
      will not be processed and then positions need to be updated here.

      See sql/rpl_rli.h for further details.
    */
    int error= 0;
    if (*ptr_ev &&
        (ev->get_type_code() != binary_log::XID_EVENT ||
         skip_event || (rli->is_mts_recovery() && !is_gtid_event(ev) &&
         (ev->ends_group() || !rli->mts_recovery_group_seen_begin) &&
          bitmap_is_set(&rli->recovery_groups, rli->mts_recovery_index))))
    {
#ifndef DBUG_OFF
      /*
        This only prints information to the debug trace.
        
        TODO: Print an informational message to the error log?
      */
      static const char *const explain[] = {
        // EVENT_SKIP_NOT,
        "not skipped",
        // EVENT_SKIP_IGNORE,
        "skipped because event should be ignored",
        // EVENT_SKIP_COUNT
        "skipped because event skip counter was non-zero"
      };
      DBUG_PRINT("info", ("OPTION_BEGIN: %d; IN_STMT: %d",
                          MY_TEST(thd->variables.option_bits & OPTION_BEGIN),
                          rli->get_flag(Relay_log_info::IN_STMT)));
      DBUG_PRINT("skip_event", ("%s event was %s",
                                ev->get_type_str(), explain[reason]));
#endif

      error= ev->update_pos(rli);

#ifndef DBUG_OFF
      DBUG_PRINT("info", ("update_pos error = %d", error));
      if (!rli->belongs_to_client())
      {
        char buf[22];
        DBUG_PRINT("info", ("group %s %s",
                            llstr(rli->get_group_relay_log_pos(), buf),
                            rli->get_group_relay_log_name()));
        DBUG_PRINT("info", ("event %s %s",
                            llstr(rli->get_event_relay_log_pos(), buf),
                            rli->get_event_relay_log_name()));
      }
#endif
    }
    else
    {
      /*
        INTVAR_EVENT, RAND_EVENT, USER_VAR_EVENT and ROWS_QUERY_LOG_EVENT are
        deferred event. It means ev->worker is NULL.
      */
      DBUG_ASSERT(*ptr_ev == ev || rli->is_parallel_exec() ||
		  (!ev->worker &&
		   (ev->get_type_code() == binary_log::INTVAR_EVENT ||
		    ev->get_type_code() == binary_log::RAND_EVENT ||
		    ev->get_type_code() == binary_log::USER_VAR_EVENT ||
                    ev->get_type_code() == binary_log::ROWS_QUERY_LOG_EVENT)));

      rli->inc_event_relay_log_pos();
    }

    if (!error && rli->is_mts_recovery() &&
        ev->get_type_code() != binary_log::ROTATE_EVENT &&
        ev->get_type_code() != binary_log::FORMAT_DESCRIPTION_EVENT &&
        ev->get_type_code() != binary_log::PREVIOUS_GTIDS_LOG_EVENT)
    {
      if (ev->starts_group())
      {
        rli->mts_recovery_group_seen_begin= true;
      }
      else if ((ev->ends_group() || !rli->mts_recovery_group_seen_begin) &&
               !is_gtid_event(ev))
      {
        rli->mts_recovery_index++;
        if (--rli->mts_recovery_group_cnt == 0)
        {
          rli->mts_recovery_index= 0;
          sql_print_information("Slave%s: MTS Recovery has completed at "
                                "relay log %s, position %llu "
                                "master log %s, position %llu.",
                                rli->get_for_channel_str(),
                                rli->get_group_relay_log_name(),
                                rli->get_group_relay_log_pos(),
                                rli->get_group_master_log_name(),
                                rli->get_group_master_log_pos());
          /*
             Few tests wait for UNTIL_SQL_AFTER_MTS_GAPS completion.
             Due to exisiting convention the status won't change
             prior to slave restarts.
             So making of UNTIL_SQL_AFTER_MTS_GAPS completion isdone here,
             and only in the debug build to make the test to catch the change
             despite a faulty design of UNTIL checking before execution.
          */
          if (rli->until_condition == Relay_log_info::UNTIL_SQL_AFTER_MTS_GAPS)
          {
            rli->until_condition= Relay_log_info::UNTIL_DONE;
          }
          // reset the Worker tables to remove last slave session time info
          if ((error= rli->mts_finalize_recovery()))
          {
            (void) Rpl_info_factory::reset_workers(rli);
          }
        }
        rli->mts_recovery_group_seen_begin= false;
        if (!error)
          error= rli->flush_info(true);
      }
    }

    if (error)
    {
      /*
        The update should not fail, so print an error message and
        return an error code.
        
        TODO: Replace this with a decent error message when merged
        with BUG#24954 (which adds several new error message).
      */
      char buf[22];
      rli->report(ERROR_LEVEL, ER_UNKNOWN_ERROR,
                  "It was not possible to update the positions"
                  " of the relay log information: the slave may"
                  " be in an inconsistent state."
                  " Stopped in %s position %s",
                  rli->get_group_relay_log_name(),
                  llstr(rli->get_group_relay_log_pos(), buf));
      DBUG_RETURN(SLAVE_APPLY_EVENT_AND_UPDATE_POS_UPDATE_POS_ERROR);
    }
  }

  DBUG_RETURN(exec_res ? SLAVE_APPLY_EVENT_AND_UPDATE_POS_APPLY_ERROR :
                         SLAVE_APPLY_EVENT_AND_UPDATE_POS_OK);
}

/**
  Let the worker applying the current group to rollback and gracefully
  finish its work before.

  @param rli The slave's relay log info.

  @param ev a pointer to the event on hold before applying this rollback
  procedure.

  @retval false The rollback succeeded.

  @retval true  There was an error while injecting events.
*/
static bool coord_handle_partial_binlogged_transaction(Relay_log_info *rli,
                                                       const Log_event *ev)
{
  DBUG_ENTER("coord_handle_partial_binlogged_transaction");
  /*
    This function is called holding the rli->data_lock.
    We must return it still holding this lock, except in the case of returning
    error.
  */
  mysql_mutex_assert_owner(&rli->data_lock);
  THD *thd= rli->info_thd;

  if (!rli->curr_group_seen_begin)
  {
    DBUG_PRINT("info",("Injecting QUERY(BEGIN) to rollback worker"));
    Log_event *begin_event= new Query_log_event(thd,
                                                STRING_WITH_LEN("BEGIN"),
                                                true, /* using_trans */
                                                false, /* immediate */
                                                true, /* suppress_use */
                                                0, /* error */
                                                true /* ignore_command */);
    ((Query_log_event*) begin_event)->db= "";
    begin_event->common_header->data_written= 0;
    begin_event->server_id= ev->server_id;
    /*
      We must be careful to avoid SQL thread increasing its position
      farther than the event that triggered this QUERY(BEGIN).
    */
    begin_event->common_header->log_pos= ev->common_header->log_pos;
    begin_event->future_event_relay_log_pos= ev->future_event_relay_log_pos;

    if (apply_event_and_update_pos(&begin_event, thd, rli) !=
        SLAVE_APPLY_EVENT_AND_UPDATE_POS_OK)
    {
      delete begin_event;
      DBUG_RETURN(true);
    }
    mysql_mutex_lock(&rli->data_lock);
  }

  DBUG_PRINT("info",("Injecting QUERY(ROLLBACK) to rollback worker"));
  Log_event *rollback_event= new Query_log_event(thd,
                                                 STRING_WITH_LEN("ROLLBACK"),
                                                 true, /* using_trans */
                                                 false, /* immediate */
                                                 true, /* suppress_use */
                                                 0, /* error */
                                                 true /* ignore_command */);
  ((Query_log_event*) rollback_event)->db= "";
  rollback_event->common_header->data_written= 0;
  rollback_event->server_id= ev->server_id;
  /*
    We must be careful to avoid SQL thread increasing its position
    farther than the event that triggered this QUERY(ROLLBACK).
  */
  rollback_event->common_header->log_pos= ev->common_header->log_pos;
  rollback_event->future_event_relay_log_pos= ev->future_event_relay_log_pos;

  if (apply_event_and_update_pos(&rollback_event, thd, rli) !=
      SLAVE_APPLY_EVENT_AND_UPDATE_POS_OK)
  {
    delete rollback_event;
    DBUG_RETURN(true);
  }
  mysql_mutex_lock(&rli->data_lock);

  DBUG_RETURN(false);
}

/**
  Top-level function for executing the next event in the relay log.
  This is called from the SQL thread.

  This function reads the event from the relay log, executes it, and
  advances the relay log position.  It also handles errors, etc.

  This function may fail to apply the event for the following reasons:

   - The position specfied by the UNTIL condition of the START SLAVE
     command is reached.

   - It was not possible to read the event from the log.

   - The slave is killed.

   - An error occurred when applying the event, and the event has been
     tried slave_trans_retries times.  If the event has been retried
     fewer times, 0 is returned.

   - init_info or init_relay_log_pos failed. (These are called
     if a failure occurs when applying the event.)

   - An error occurred when updating the binlog position.

  @retval 0 The event was applied.

  @retval 1 The event was not applied.
*/
static int exec_relay_log_event(THD* thd, Relay_log_info* rli)
{
  DBUG_ENTER("exec_relay_log_event");

  /*
     We acquire this mutex since we need it for all operations except
     event execution. But we will release it in places where we will
     wait for something for example inside of next_event().
   */
  mysql_mutex_lock(&rli->data_lock);

  /*
    UNTIL_SQL_AFTER_GTIDS, UNTIL_MASTER_POS and UNTIL_RELAY_POS require
    special handling since we have to check whether the until_condition is
    satisfied *before* the SQL threads goes on a wait inside next_event()
    for the relay log to grow.
    This is required in the following case: We have already applied the last
    event in the waiting set, but the relay log ends after this event. Then it
    is not enough to check the condition in next_event; we also have to check
    it here, before going to sleep. Otherwise, if no updates were coming from
    the master, we would sleep forever despite having reached the required
    position.
  */
  if ((rli->until_condition == Relay_log_info::UNTIL_SQL_AFTER_GTIDS ||
       rli->until_condition == Relay_log_info::UNTIL_MASTER_POS ||
       rli->until_condition == Relay_log_info::UNTIL_RELAY_POS ||
       rli->until_condition == Relay_log_info::UNTIL_SQL_VIEW_ID) &&
       rli->is_until_satisfied(thd, NULL))
  {
    rli->abort_slave= 1;
    mysql_mutex_unlock(&rli->data_lock);
    DBUG_RETURN(1);
  }

  Log_event *ev = next_event(rli), **ptr_ev;

  DBUG_ASSERT(rli->info_thd==thd);

  if (sql_slave_killed(thd,rli))
  {
    mysql_mutex_unlock(&rli->data_lock);
    delete ev;
    DBUG_RETURN(1);
  }
  if (ev)
  {
    enum enum_slave_apply_event_and_update_pos_retval exec_res;

    ptr_ev= &ev;
    /*
      Even if we don't execute this event, we keep the master timestamp,
      so that seconds behind master shows correct delta (there are events
      that are not replayed, so we keep falling behind).

      If it is an artificial event, or a relay log event (IO thread generated
      event) or ev->when is set to 0, or a FD from master, or a heartbeat
      event with server_id '0' then  we don't update the last_master_timestamp.
    */
    if (!(rli->is_parallel_exec() ||
          ev->is_artificial_event() || ev->is_relay_log_event() ||
          (ev->common_header->when.tv_sec == 0) ||
          ev->get_type_code() == binary_log::FORMAT_DESCRIPTION_EVENT ||
          ev->server_id == 0))
    {
      rli->last_master_timestamp= ev->common_header->when.tv_sec +
                                  (time_t) ev->exec_time;
      DBUG_ASSERT(rli->last_master_timestamp >= 0);
    }

    /*
      This tests if the position of the beginning of the current event
      hits the UNTIL barrier.
      MTS: since the master and the relay-group coordinates change 
      asynchronously logics of rli->is_until_satisfied() can't apply.
      A special UNTIL_SQL_AFTER_MTS_GAPS is still deployed here
      temporarily (see is_until_satisfied todo).
    */
    if (rli->until_condition != Relay_log_info::UNTIL_NONE &&
        rli->until_condition != Relay_log_info::UNTIL_SQL_AFTER_GTIDS &&
        rli->is_until_satisfied(thd, ev))
    {
      /*
        Setting abort_slave flag because we do not want additional message about
        error in query execution to be printed.
      */
      rli->abort_slave= 1;
      mysql_mutex_unlock(&rli->data_lock);
      delete ev;
      DBUG_RETURN(1);
    }

    { /**
         The following failure injecion works in cooperation with tests 
         setting @@global.debug= 'd,incomplete_group_in_relay_log'.
         Xid or Commit events are not executed to force the slave sql
         read hanging if the realy log does not have any more events.
      */
      DBUG_EXECUTE_IF("incomplete_group_in_relay_log",
                      if ((ev->get_type_code() == binary_log::XID_EVENT) ||
                          ((ev->get_type_code() == binary_log::QUERY_EVENT) &&
                           strcmp("COMMIT", ((Query_log_event *) ev)->query) == 0))
                      {
                        DBUG_ASSERT(thd->get_transaction()->cannot_safely_rollback(
                            Transaction_ctx::SESSION));
                        rli->abort_slave= 1;
                        mysql_mutex_unlock(&rli->data_lock);
                        delete ev;
                        rli->inc_event_relay_log_pos();
                        DBUG_RETURN(0);
                      };);
    }

    /*
      GTID protocol will put a FORMAT_DESCRIPTION_EVENT from the master with
      log_pos != 0 after each (re)connection if auto positioning is enabled.
      This means that the SQL thread might have already started to apply the
      current group but, as the IO thread had to reconnect, it left this
      group incomplete and will start it again from the beginning.
      So, before applying this FORMAT_DESCRIPTION_EVENT, we must let the
      worker roll back the current group and gracefully finish its work,
      before starting to apply the new (complete) copy of the group.
    */
    if (ev->get_type_code() == binary_log::FORMAT_DESCRIPTION_EVENT &&
        ev->server_id != ::server_id && ev->common_header->log_pos != 0 &&
        rli->is_parallel_exec() && rli->curr_group_seen_gtid)
    {
      if (coord_handle_partial_binlogged_transaction(rli, ev))
        /*
          In the case of an error, coord_handle_partial_binlogged_transaction
          will not try to get the rli->data_lock again.
        */
        DBUG_RETURN(1);
    }

    /* ptr_ev can change to NULL indicating MTS coorinator passed to a Worker */
    exec_res= apply_event_and_update_pos(ptr_ev, thd, rli);
    /*
      Note: the above call to apply_event_and_update_pos executes
      mysql_mutex_unlock(&rli->data_lock);
    */

    /* For deferred events, the ptr_ev is set to NULL
        in Deferred_log_events::add() function.
        Hence deferred events wont be deleted here.
        They will be deleted in Deferred_log_events::rewind() funciton.
    */
    if (*ptr_ev)
    {
      DBUG_ASSERT(*ptr_ev == ev); // event remains to belong to Coordinator

      DBUG_EXECUTE_IF("dbug.calculate_sbm_after_previous_gtid_log_event",
                    {
                      if (ev->get_type_code() == binary_log::PREVIOUS_GTIDS_LOG_EVENT)
                      {
                        const char act[]= "now signal signal.reached wait_for signal.done_sbm_calculation";
                        DBUG_ASSERT(opt_debug_sync_timeout > 0);
                        DBUG_ASSERT(!debug_sync_set_action(thd, STRING_WITH_LEN(act)));
                      }
                    };);
      /*
        Format_description_log_event should not be deleted because it will be
        used to read info about the relay log's format; it will be deleted when
        the SQL thread does not need it, i.e. when this thread terminates.
        ROWS_QUERY_LOG_EVENT is destroyed at the end of the current statement
        clean-up routine.
      */
      if (ev->get_type_code() != binary_log::FORMAT_DESCRIPTION_EVENT &&
          ev->get_type_code() != binary_log::ROWS_QUERY_LOG_EVENT)
      {
        DBUG_PRINT("info", ("Deleting the event after it has been executed"));
        delete ev;
        ev= NULL;
      }
    }

    /*
      exec_res == SLAVE_APPLY_EVENT_AND_UPDATE_POS_UPDATE_POS_ERROR
                  update_log_pos failed: this should not happen, so we
                  don't retry.
      exec_res == SLAVE_APPLY_EVENT_AND_UPDATE_POS_APPEND_JOB_ERROR
                  append_item_to_jobs() failed, this happened because
                  thread was killed while waiting for enqueue on worker.
    */
    if (exec_res >= SLAVE_APPLY_EVENT_AND_UPDATE_POS_UPDATE_POS_ERROR)
    {
      delete ev;
      DBUG_RETURN(1);
    }

    if (slave_trans_retries)
    {
      int temp_err= 0;
      bool silent= false;
      if (exec_res && !is_mts_worker(thd) /* no reexecution in MTS mode */ &&
          (temp_err= rli->has_temporary_error(thd, 0, &silent)) &&
          !thd->get_transaction()->cannot_safely_rollback(
              Transaction_ctx::SESSION))
      {
        const char *errmsg;
        /*
          We were in a transaction which has been rolled back because of a
          temporary error;
          let's seek back to BEGIN log event and retry it all again.
	  Note, if lock wait timeout (innodb_lock_wait_timeout exceeded)
	  there is no rollback since 5.0.13 (ref: manual).
          We have to not only seek but also
          a) init_info(), to seek back to hot relay log's start for later
          (for when we will come back to this hot log after re-processing the
          possibly existing old logs where BEGIN is: check_binlog_magic() will
          then need the cache to be at position 0 (see comments at beginning of
          init_info()).
          b) init_relay_log_pos(), because the BEGIN may be an older relay log.
        */
        if (rli->trans_retries < slave_trans_retries)
        {
          /*
            The transactions has to be rolled back before global_init_info is
            called. Because global_init_info will starts a new transaction if
            master_info_repository is TABLE.
          */
          rli->cleanup_context(thd, 1);
          /*
             We need to figure out if there is a test case that covers
             this part. \Alfranio.
          */
          if (global_init_info(rli->mi, false, SLAVE_SQL))
            sql_print_error("Failed to initialize the master info structure%s",
                            rli->get_for_channel_str());
          else if (rli->init_relay_log_pos(rli->get_group_relay_log_name(),
                                           rli->get_group_relay_log_pos(),
                                           true/*need_data_lock=true*/,
                                           &errmsg, 1))
            sql_print_error("Error initializing relay log position%s: %s",
                            rli->get_for_channel_str(), errmsg);
          else
          {
            exec_res= SLAVE_APPLY_EVENT_AND_UPDATE_POS_OK;
            /* chance for concurrent connection to get more locks */
            slave_sleep(thd, min<ulong>(rli->trans_retries, MAX_SLAVE_RETRY_PAUSE),
                        sql_slave_killed, rli);
            mysql_mutex_lock(&rli->data_lock); // because of SHOW STATUS
            if (!silent)
              rli->trans_retries++;
            
            rli->retried_trans++;
            mysql_mutex_unlock(&rli->data_lock);
            DBUG_PRINT("info", ("Slave retries transaction "
                                "rli->trans_retries: %lu", rli->trans_retries));
          }
        }
        else
        {
          thd->is_fatal_error= 1;
          rli->report(ERROR_LEVEL, thd->get_stmt_da()->mysql_errno(),
                      "Slave SQL thread retried transaction %lu time(s) "
                      "in vain, giving up. Consider raising the value of "
                      "the slave_transaction_retries variable.", rli->trans_retries);
        }
      }
      else if ((exec_res && !temp_err) ||
               (opt_using_transactions &&
                rli->get_group_relay_log_pos() == rli->get_event_relay_log_pos()))
      {
        /*
          Only reset the retry counter if the entire group succeeded
          or failed with a non-transient error.  On a successful
          event, the execution will proceed as usual; in the case of a
          non-transient error, the slave will stop with an error.
         */
        rli->trans_retries= 0; // restart from fresh
        DBUG_PRINT("info", ("Resetting retry counter, rli->trans_retries: %lu",
                            rli->trans_retries));
      }
    }
    if (exec_res)
      delete ev;
    DBUG_RETURN(exec_res);
  }
  mysql_mutex_unlock(&rli->data_lock);
  rli->report(ERROR_LEVEL, ER_SLAVE_RELAY_LOG_READ_FAILURE,
              ER(ER_SLAVE_RELAY_LOG_READ_FAILURE), "\
Could not parse relay log event entry. The possible reasons are: the master's \
binary log is corrupted (you can check this by running 'mysqlbinlog' on the \
binary log), the slave's relay log is corrupted (you can check this by running \
'mysqlbinlog' on the relay log), a network problem, or a bug in the master's \
or slave's MySQL code. If you want to check the master's binary log or slave's \
relay log, you will be able to know their names by issuing 'SHOW SLAVE STATUS' \
on this slave.\
");
  DBUG_RETURN(1);
}

static bool check_io_slave_killed(THD *thd, Master_info *mi, const char *info)
{
  if (io_slave_killed(thd, mi))
  {
    if (info)
      sql_print_information("%s%s", info, mi->get_for_channel_str());
    return TRUE;
  }
  return FALSE;
}

/**
  @brief Try to reconnect slave IO thread.

  @details Terminates current connection to master, sleeps for
  @c mi->connect_retry msecs and initiates new connection with
  @c safe_reconnect(). Variable pointed by @c retry_count is increased -
  if it exceeds @c mi->retry_count then connection is not re-established
  and function signals error.
  Unless @c suppres_warnings is TRUE, a warning is put in the server error log
  when reconnecting. The warning message and messages used to report errors
  are taken from @c messages array. In case @c mi->retry_count is exceeded,
  no messages are added to the log.

  @param[in]     thd                 Thread context.
  @param[in]     mysql               MySQL connection.
  @param[in]     mi                  Master connection information.
  @param[in,out] retry_count         Number of attempts to reconnect.
  @param[in]     suppress_warnings   TRUE when a normal net read timeout 
                                     has caused to reconnecting.
  @param[in]     messages            Messages to print/log, see 
                                     reconnect_messages[] array.

  @retval        0                   OK.
  @retval        1                   There was an error.
*/

static int try_to_reconnect(THD *thd, MYSQL *mysql, Master_info *mi,
                            uint *retry_count, bool suppress_warnings,
                            const char *messages[SLAVE_RECON_MSG_MAX])
{
  mi->slave_running= MYSQL_SLAVE_RUN_NOT_CONNECT;
  thd->proc_info= messages[SLAVE_RECON_MSG_WAIT];
  thd->clear_active_vio();
  end_server(mysql);
  if ((*retry_count)++)
  {
    if (*retry_count > mi->retry_count)
      return 1;                             // Don't retry forever
    slave_sleep(thd, mi->connect_retry, io_slave_killed, mi);
  }
  if (check_io_slave_killed(thd, mi, messages[SLAVE_RECON_MSG_KILLED_WAITING]))
    return 1;
  thd->proc_info = messages[SLAVE_RECON_MSG_AFTER];
  if (!suppress_warnings) 
  {
    char buf[256], llbuff[22];
    my_snprintf(buf, sizeof(buf), messages[SLAVE_RECON_MSG_FAILED], 
                mi->get_io_rpl_log_name(), llstr(mi->get_master_log_pos(),
                llbuff));
    /* 
      Raise a warining during registering on master/requesting dump.
      Log a message reading event.
    */
    if (messages[SLAVE_RECON_MSG_COMMAND][0])
    {
      mi->report(WARNING_LEVEL, ER_SLAVE_MASTER_COM_FAILURE,
                 ER(ER_SLAVE_MASTER_COM_FAILURE), 
                 messages[SLAVE_RECON_MSG_COMMAND], buf);
    }
    else
    {
      sql_print_information("%s%s", buf, mi->get_for_channel_str());
    }
  }
  if (safe_reconnect(thd, mysql, mi, 1) || io_slave_killed(thd, mi))
  {
    sql_print_information("%s", messages[SLAVE_RECON_MSG_KILLED_AFTER]);
    return 1;
  }
  return 0;
}


/**
  Slave IO thread entry point.

  @param arg Pointer to Master_info struct that holds information for
  the IO thread.

  @return Always 0.
*/
extern "C" void *handle_slave_io(void *arg)
{
  THD *thd= NULL; // needs to be first for thread_stack
  bool thd_added= false;
  MYSQL *mysql;
  Master_info *mi = (Master_info*)arg;
  Relay_log_info *rli= mi->rli;
  char llbuff[22];
  uint retry_count;
  bool suppress_warnings;
  int ret;
  int binlog_version;
#ifndef DBUG_OFF
  uint retry_count_reg= 0, retry_count_dump= 0, retry_count_event= 0;
#endif
  Global_THD_manager *thd_manager= Global_THD_manager::get_instance();
  // needs to call my_thread_init(), otherwise we get a coredump in DBUG_ stuff
  my_thread_init();
  DBUG_ENTER("handle_slave_io");

  DBUG_ASSERT(mi->inited);
  mysql= NULL ;
  retry_count= 0;

  mysql_mutex_lock(&mi->run_lock);
  /* Inform waiting threads that slave has started */
  mi->slave_run_id++;

#ifndef DBUG_OFF
  mi->events_until_exit = disconnect_slave_event_count;
#endif

  thd= new THD; // note that contructor of THD uses DBUG_ !
  THD_CHECK_SENTRY(thd);
  mi->info_thd = thd;

  #ifdef HAVE_PSI_INTERFACE
  // save the instrumentation for IO thread in mi->info_thd
  struct PSI_thread *psi= PSI_THREAD_CALL(get_thread)();
  thd_set_psi(mi->info_thd, psi);
  #endif

  thd->thread_stack= (char*) &thd; // remember where our stack is
  mi->clear_error();
  mi->slave_running = 1;
  if (init_slave_thread(thd, SLAVE_THD_IO))
  {
    mysql_cond_broadcast(&mi->start_cond);
    mysql_mutex_unlock(&mi->run_lock);
    mi->report(ERROR_LEVEL, ER_SLAVE_FATAL_ERROR,
               ER_THD(thd, ER_SLAVE_FATAL_ERROR),
               "Failed during slave I/O thread initialization ");
    goto err;
  }

  thd_manager->add_thd(thd);
  thd_added= true;

  mi->abort_slave = 0;
  mysql_mutex_unlock(&mi->run_lock);
  mysql_cond_broadcast(&mi->start_cond);

  DBUG_PRINT("master_info",("log_file_name: '%s'  position: %s",
                            mi->get_master_log_name(),
                            llstr(mi->get_master_log_pos(), llbuff)));

  /* This must be called before run any binlog_relay_io hooks */
  my_set_thread_local(RPL_MASTER_INFO, mi);

  if (RUN_HOOK(binlog_relay_io, thread_start, (thd, mi)))
  {
    mi->report(ERROR_LEVEL, ER_SLAVE_FATAL_ERROR,
               ER(ER_SLAVE_FATAL_ERROR), "Failed to run 'thread_start' hook");
    goto err;
  }

  if (!(mi->mysql = mysql = mysql_init(NULL)))
  {
    mi->report(ERROR_LEVEL, ER_SLAVE_FATAL_ERROR,
               ER(ER_SLAVE_FATAL_ERROR), "error in mysql_init()");
    goto err;
  }

  THD_STAGE_INFO(thd, stage_connecting_to_master);
  // we can get killed during safe_connect
  if (!safe_connect(thd, mysql, mi))
  {
    sql_print_information("Slave I/O thread%s: connected to master '%s@%s:%d',"
                          "replication started in log '%s' at position %s",
                          mi->get_for_channel_str(),
                          mi->get_user(), mi->host, mi->port,
			  mi->get_io_rpl_log_name(),
			  llstr(mi->get_master_log_pos(), llbuff));
  }
  else
  {
    sql_print_information("Slave I/O thread%s killed while connecting to master",
                          mi->get_for_channel_str());
    goto err;
  }

connected:

  /*
    When using auto positioning, the slave IO thread will always start reading
    a transaction from the beginning of the transaction (transaction's first
    event). So, we have to reset the transaction boundary parser after
    (re)connecting.
    If not using auto positioning, the Relay_log_info::rli_init_info() took
    care of putting the mi->transaction_parser in the correct state when
    initializing Received_gtid_set from relay log during slave server starts,
    as the IO thread might had stopped in the middle of a transaction.
  */
  if (mi->is_auto_position())
  {
    mi->transaction_parser.reset();
    mi->clear_last_gtid_queued();
  }

    DBUG_EXECUTE_IF("dbug.before_get_running_status_yes",
                    {
                      const char act[]=
                        "now "
                        "wait_for signal.io_thread_let_running";
                      DBUG_ASSERT(opt_debug_sync_timeout > 0);
                      DBUG_ASSERT(!debug_sync_set_action(thd, 
                                                         STRING_WITH_LEN(act)));
                    };);
    DBUG_EXECUTE_IF("dbug.calculate_sbm_after_previous_gtid_log_event",
                    {
                      /* Fake that thread started 3 mints ago */
                      thd->start_time.tv_sec-=180;
                    };);
  mysql_mutex_lock(&mi->run_lock);
  mi->slave_running= MYSQL_SLAVE_RUN_CONNECT;
  mysql_mutex_unlock(&mi->run_lock);

  thd->slave_net = &mysql->net;
  THD_STAGE_INFO(thd, stage_checking_master_version);
  ret= get_master_version_and_clock(mysql, mi);
  if (!ret)
    ret= get_master_uuid(mysql, mi);
  if (!ret)
    ret= io_thread_init_commands(mysql, mi);

  if (ret == 1)
    /* Fatal error */
    goto err;

  if (ret == 2) 
  { 
    if (check_io_slave_killed(mi->info_thd, mi, "Slave I/O thread killed "
                              "while calling get_master_version_and_clock(...)"))
      goto err;
    suppress_warnings= FALSE;
    /* Try to reconnect because the error was caused by a transient network problem */
    if (try_to_reconnect(thd, mysql, mi, &retry_count, suppress_warnings,
                             reconnect_messages[SLAVE_RECON_ACT_REG]))
      goto err;
    goto connected;
  } 

  mysql_mutex_lock(&mi->data_lock);
  binlog_version= mi->get_mi_description_event()->binlog_version;
  mysql_mutex_unlock(&mi->data_lock);

  if (binlog_version > 1)
  {
    /*
      Register ourselves with the master.
    */
    THD_STAGE_INFO(thd, stage_registering_slave_on_master);
    if (register_slave_on_master(mysql, mi, &suppress_warnings))
    {
      if (!check_io_slave_killed(thd, mi, "Slave I/O thread killed "
                                "while registering slave on master"))
      {
        sql_print_error("Slave I/O thread couldn't register on master");
        if (try_to_reconnect(thd, mysql, mi, &retry_count, suppress_warnings,
                             reconnect_messages[SLAVE_RECON_ACT_REG]))
          goto err;
      }
      else
        goto err;
      goto connected;
    }
    DBUG_EXECUTE_IF("FORCE_SLAVE_TO_RECONNECT_REG", 
      if (!retry_count_reg)
      {
        retry_count_reg++;
        sql_print_information("Forcing to reconnect slave I/O thread%s",
                              mi->get_for_channel_str());
        if (try_to_reconnect(thd, mysql, mi, &retry_count, suppress_warnings,
                             reconnect_messages[SLAVE_RECON_ACT_REG]))
          goto err;
        goto connected;
      });
  }

  DBUG_PRINT("info",("Starting reading binary log from master"));
  while (!io_slave_killed(thd,mi))
  {
    THD_STAGE_INFO(thd, stage_requesting_binlog_dump);
    if (request_dump(thd, mysql, mi, &suppress_warnings))
    {
      sql_print_error("Failed on request_dump()%s", mi->get_for_channel_str());
      if (check_io_slave_killed(thd, mi, "Slave I/O thread killed while \
requesting master dump") ||
          try_to_reconnect(thd, mysql, mi, &retry_count, suppress_warnings,
                           reconnect_messages[SLAVE_RECON_ACT_DUMP]))
        goto err;
      goto connected;
    }
    DBUG_EXECUTE_IF("FORCE_SLAVE_TO_RECONNECT_DUMP", 
      if (!retry_count_dump)
      {
        retry_count_dump++;
        sql_print_information("Forcing to reconnect slave I/O thread%s",
                              mi->get_for_channel_str());
        if (try_to_reconnect(thd, mysql, mi, &retry_count, suppress_warnings,
                             reconnect_messages[SLAVE_RECON_ACT_DUMP]))
          goto err;
        goto connected;
      });
    const char *event_buf;

    DBUG_ASSERT(mi->last_error().number == 0);
    while (!io_slave_killed(thd,mi))
    {
      ulong event_len;
      /*
         We say "waiting" because read_event() will wait if there's nothing to
         read. But if there's something to read, it will not wait. The
         important thing is to not confuse users by saying "reading" whereas
         we're in fact receiving nothing.
      */
      THD_STAGE_INFO(thd, stage_waiting_for_master_to_send_event);
      event_len= read_event(mysql, mi, &suppress_warnings);

      DBUG_EXECUTE_IF("relay_xid_trigger",
        if (event_len != packet_error)
        {
          const char* event_buf= (const char*)mysql->net.read_pos + 1;
          Log_event_type event_type= (Log_event_type)
                                        event_buf[EVENT_TYPE_OFFSET];
          if (event_type == binary_log::XID_EVENT)
          {
            const char act[]= "now signal relay_xid_reached wait_for resume";
            DBUG_ASSERT(!debug_sync_set_action(current_thd,
                                               STRING_WITH_LEN(act)));
          }
        }
      );

      if (check_io_slave_killed(thd, mi, "Slave I/O thread killed while \
reading event"))
        goto err;
      DBUG_EXECUTE_IF("FORCE_SLAVE_TO_RECONNECT_EVENT",
        if (!retry_count_event)
        {
          retry_count_event++;
          sql_print_information("Forcing to reconnect slave I/O thread%s",
                                mi->get_for_channel_str());
          if (try_to_reconnect(thd, mysql, mi, &retry_count, suppress_warnings,
                               reconnect_messages[SLAVE_RECON_ACT_EVENT]))
            goto err;
          goto connected;
        });

      if (event_len == packet_error)
      {
        uint mysql_error_number= mysql_errno(mysql);
        switch (mysql_error_number) {
        case CR_NET_PACKET_TOO_LARGE:
          sql_print_error("\
Log entry on master is longer than slave_max_allowed_packet (%lu) on \
slave. If the entry is correct, restart the server with a higher value of \
slave_max_allowed_packet",
                         slave_max_allowed_packet);
          mi->report(ERROR_LEVEL, ER_NET_PACKET_TOO_LARGE,
                     "%s", "Got a packet bigger than 'slave_max_allowed_packet' bytes");
          goto err;
        case ER_MASTER_FATAL_ERROR_READING_BINLOG:
          mi->report(ERROR_LEVEL, ER_MASTER_FATAL_ERROR_READING_BINLOG,
                     ER(ER_MASTER_FATAL_ERROR_READING_BINLOG),
                     mysql_error_number, mysql_error(mysql));
          goto err;
        case ER_OUT_OF_RESOURCES:
          sql_print_error("\
Stopping slave I/O thread due to out-of-memory error from master");
          mi->report(ERROR_LEVEL, ER_OUT_OF_RESOURCES,
                     "%s", ER(ER_OUT_OF_RESOURCES));
          goto err;
        }
        if (try_to_reconnect(thd, mysql, mi, &retry_count, suppress_warnings,
                             reconnect_messages[SLAVE_RECON_ACT_EVENT]))
          goto err;
        goto connected;
      } // if (event_len == packet_error)

      retry_count=0;                    // ok event, reset retry counter
      THD_STAGE_INFO(thd, stage_queueing_master_event_to_the_relay_log);
      event_buf= (const char*)mysql->net.read_pos + 1;
      DBUG_PRINT("info", ("IO thread received event of type %s",
                 Log_event::get_type_str(
                            (Log_event_type)event_buf[EVENT_TYPE_OFFSET])));
      if (RUN_HOOK(binlog_relay_io, after_read_event,
                   (thd, mi,(const char*)mysql->net.read_pos + 1,
                    event_len, &event_buf, &event_len)))
      {
        mi->report(ERROR_LEVEL, ER_SLAVE_FATAL_ERROR,
                   ER(ER_SLAVE_FATAL_ERROR),
                   "Failed to run 'after_read_event' hook");
        goto err;
      }

      /* XXX: 'synced' should be updated by queue_event to indicate
         whether event has been synced to disk */
      bool synced= 0;
      if (queue_event(mi, event_buf, event_len))
      {
        mi->report(ERROR_LEVEL, ER_SLAVE_RELAY_LOG_WRITE_FAILURE,
                   ER(ER_SLAVE_RELAY_LOG_WRITE_FAILURE),
                   "could not queue event from master");
        goto err;
      }
      if (RUN_HOOK(binlog_relay_io, after_queue_event,
                   (thd, mi, event_buf, event_len, synced)))
      {
        mi->report(ERROR_LEVEL, ER_SLAVE_FATAL_ERROR,
                   ER(ER_SLAVE_FATAL_ERROR),
                   "Failed to run 'after_queue_event' hook");
        goto err;
      }

      mysql_mutex_lock(&mi->data_lock);
      if (flush_master_info(mi, FALSE))
      {
        mi->report(ERROR_LEVEL, ER_SLAVE_FATAL_ERROR,
                   ER(ER_SLAVE_FATAL_ERROR),
                   "Failed to flush master info.");
        mysql_mutex_unlock(&mi->data_lock);
        goto err;
      }
      mysql_mutex_unlock(&mi->data_lock);

      /*
        Pause the IO thread execution and wait for
        'continue_after_queue_event' signal to continue IO thread
        execution.
      */
      DBUG_EXECUTE_IF("pause_after_queue_event",
                      {
                        const char act[]=
                          "now SIGNAL reached_after_queue_event "
                          "WAIT_FOR continue_after_queue_event";
                        DBUG_ASSERT(!debug_sync_set_action(current_thd,
                                                           STRING_WITH_LEN(act)));
                      };);

      /*
        See if the relay logs take too much space.
        We don't lock mi->rli->log_space_lock here; this dirty read saves time
        and does not introduce any problem:
        - if mi->rli->ignore_log_space_limit is 1 but becomes 0 just after (so
        the clean value is 0), then we are reading only one more event as we
        should, and we'll block only at the next event. No big deal.
        - if mi->rli->ignore_log_space_limit is 0 but becomes 1 just after (so
        the clean value is 1), then we are going into wait_for_relay_log_space()
        for no reason, but this function will do a clean read, notice the clean
        value and exit immediately.
      */
#ifndef DBUG_OFF
      {
        char llbuf1[22], llbuf2[22];
        DBUG_PRINT("info", ("log_space_limit=%s log_space_total=%s \
ignore_log_space_limit=%d",
                            llstr(rli->log_space_limit,llbuf1),
                            llstr(rli->log_space_total,llbuf2),
                            (int) rli->ignore_log_space_limit));
      }
#endif

      if (rli->log_space_limit && rli->log_space_limit <
          rli->log_space_total &&
          !rli->ignore_log_space_limit)
        if (wait_for_relay_log_space(rli))
        {
          sql_print_error("Slave I/O thread aborted while waiting for relay"
                          " log space");
          goto err;
        }
      DBUG_EXECUTE_IF("flush_after_reading_user_var_event",
                      {
                      if (event_buf[EVENT_TYPE_OFFSET] == binary_log::USER_VAR_EVENT)
                      {
                      const char act[]= "now signal Reached wait_for signal.flush_complete_continue";
                      DBUG_ASSERT(opt_debug_sync_timeout > 0);
                      DBUG_ASSERT(!debug_sync_set_action(current_thd,
                                                         STRING_WITH_LEN(act)));

                      }
                      });
      DBUG_EXECUTE_IF("stop_io_after_reading_gtid_log_event",
        if (event_buf[EVENT_TYPE_OFFSET] == binary_log::GTID_LOG_EVENT)
          thd->killed= THD::KILLED_NO_VALUE;
      );
      DBUG_EXECUTE_IF("stop_io_after_reading_query_log_event",
        if (event_buf[EVENT_TYPE_OFFSET] == binary_log::QUERY_EVENT)
          thd->killed= THD::KILLED_NO_VALUE;
      );
      DBUG_EXECUTE_IF("stop_io_after_reading_user_var_log_event",
        if (event_buf[EVENT_TYPE_OFFSET] == binary_log::USER_VAR_EVENT)
          thd->killed= THD::KILLED_NO_VALUE;
      );
      DBUG_EXECUTE_IF("stop_io_after_reading_table_map_event",
        if (event_buf[EVENT_TYPE_OFFSET] == binary_log::TABLE_MAP_EVENT)
          thd->killed= THD::KILLED_NO_VALUE;
      );
      DBUG_EXECUTE_IF("stop_io_after_reading_xid_log_event",
        if (event_buf[EVENT_TYPE_OFFSET] == binary_log::XID_EVENT)
          thd->killed= THD::KILLED_NO_VALUE;
      );
      DBUG_EXECUTE_IF("stop_io_after_reading_write_rows_log_event",
        if (event_buf[EVENT_TYPE_OFFSET] == binary_log::WRITE_ROWS_EVENT)
          thd->killed= THD::KILLED_NO_VALUE;
      );
      DBUG_EXECUTE_IF("stop_io_after_reading_unknown_event",
        if (event_buf[EVENT_TYPE_OFFSET] >= binary_log::ENUM_END_EVENT)
          thd->killed= THD::KILLED_NO_VALUE;
      );
      DBUG_EXECUTE_IF("stop_io_after_queuing_event",
        thd->killed= THD::KILLED_NO_VALUE;
      );
      /*
        After event is flushed to relay log file, memory used
        by thread's mem_root is not required any more.
        Hence adding free_root(thd->mem_root,...) to do the
        cleanup, otherwise a long running IO thread can
        cause OOM error.
      */
      free_root(thd->mem_root, MYF(MY_KEEP_PREALLOC));
    }
  }

  // error = 0;
err:
  // print the current replication position
  sql_print_information("Slave I/O thread exiting%s, read up to log '%s', position %s",
                        mi->get_for_channel_str(), mi->get_io_rpl_log_name(),
                        llstr(mi->get_master_log_pos(), llbuff));
  (void) RUN_HOOK(binlog_relay_io, thread_stop, (thd, mi));
  thd->reset_query();
  thd->reset_db(NULL_CSTR);
  if (mysql)
  {
    /*
      Here we need to clear the active VIO before closing the
      connection with the master.  The reason is that THD::awake()
      might be called from terminate_slave_thread() because somebody
      issued a STOP SLAVE.  If that happends, the shutdown_active_vio()
      can be called in the middle of closing the VIO associated with
      the 'mysql' object, causing a crash.
    */
    thd->clear_active_vio();
    mysql_close(mysql);
    mi->mysql=0;
  }
  mysql_mutex_lock(&mi->data_lock);
  write_ignored_events_info_to_relay_log(thd, mi);
  mysql_mutex_unlock(&mi->data_lock);
  THD_STAGE_INFO(thd, stage_waiting_for_slave_mutex_on_exit);
  mysql_mutex_lock(&mi->run_lock);
  /*
    Clean information used to start slave in order to avoid
    security issues.
  */
  mi->reset_start_info();
  /* Forget the relay log's format */
  mysql_mutex_lock(&mi->data_lock);
  mi->set_mi_description_event(NULL);
  mysql_mutex_unlock(&mi->data_lock);

  // destructor will not free it, because net.vio is 0
  thd->get_protocol_classic()->end_net();

  thd->release_resources();
  THD_CHECK_SENTRY(thd);
  if (thd_added)
    thd_manager->remove_thd(thd);

  mi->abort_slave= 0;
  mi->slave_running= 0;
  mysql_mutex_lock(&mi->info_thd_lock);
  mi->info_thd= NULL;
  mysql_mutex_unlock(&mi->info_thd_lock);

  /*
    The thd can only be destructed after indirect references
    through mi->info_thd are cleared: mi->info_thd= NULL.

    For instance, user thread might be issuing show_slave_status
    and attempting to read mi->info_thd->get_proc_info().
    Therefore thd must only be deleted after info_thd is set
    to NULL.
  */
  delete thd;

  /*
    Note: the order of the two following calls (first broadcast, then unlock)
    is important. Otherwise a killer_thread can execute between the calls and
    delete the mi structure leading to a crash! (see BUG#25306 for details)
   */ 
  mysql_cond_broadcast(&mi->stop_cond);       // tell the world we are done
  DBUG_EXECUTE_IF("simulate_slave_delay_at_terminate_bug38694", sleep(5););
  mysql_mutex_unlock(&mi->run_lock);
  DBUG_LEAVE;                                   // Must match DBUG_ENTER()
  my_thread_end();
  ERR_remove_state(0);
  my_thread_exit(0);
  return(0);                                    // Avoid compiler warnings
}

/*
  Check the temporary directory used by commands like
  LOAD DATA INFILE.
 */
static 
int check_temp_dir(char* tmp_file, const char *channel_name)
{
  int fd;
  MY_DIR *dirp;
  char tmp_dir[FN_REFLEN];
  size_t tmp_dir_size;

  DBUG_ENTER("check_temp_dir");

  /*
    Get the directory from the temporary file.
  */
  dirname_part(tmp_dir, tmp_file, &tmp_dir_size);

  /*
    Check if the directory exists.
   */
  if (!(dirp=my_dir(tmp_dir,MYF(MY_WME))))
    DBUG_RETURN(1);
  my_dirend(dirp);

  /*
    Check permissions to create a file.
   */
  //append the server UUID to the temp file name.
  uint size_of_tmp_file_name= FN_REFLEN+TEMP_FILE_MAX_LEN * sizeof(char);
  char *unique_tmp_file_name= (char*)my_malloc(key_memory_rpl_slave_check_temp_dir,
                                               size_of_tmp_file_name, MYF(0));
  /*
    In the case of Multisource replication, the file create
    sometimes fail because of there is a race that a second SQL
    thread might create the same file and the creation fails.
    TO overcome this, we add a channel name to get a unique file name.
  */

  /* @TODO: dangerous. Prevent this buffer flow */
  my_snprintf(unique_tmp_file_name, size_of_tmp_file_name,
              "%s%s%s", tmp_file, channel_name, server_uuid);
  if ((fd= mysql_file_create(key_file_misc,
                             unique_tmp_file_name, CREATE_MODE,
                             O_WRONLY | O_BINARY | O_EXCL | O_NOFOLLOW,
                             MYF(MY_WME))) < 0)
  DBUG_RETURN(1);

  /*
    Clean up.
   */
  mysql_file_close(fd, MYF(0));

  mysql_file_delete(key_file_misc, unique_tmp_file_name, MYF(0));
  my_free(unique_tmp_file_name);
  DBUG_RETURN(0);
}

/*
  Worker thread for the parallel execution of the replication events.
*/
extern "C" void *handle_slave_worker(void *arg)
{
  THD *thd;                     /* needs to be first for thread_stack */
  bool thd_added= false;
  int error= 0;
  Slave_worker *w= (Slave_worker *) arg;
  Relay_log_info* rli= w->c_rli;
  ulong purge_cnt= 0;
  ulonglong purge_size= 0;
  struct slave_job_item _item, *job_item= &_item;
  Global_THD_manager *thd_manager= Global_THD_manager::get_instance();
  #ifdef HAVE_PSI_INTERFACE
  struct PSI_thread *psi;
  #endif

  my_thread_init();
  DBUG_ENTER("handle_slave_worker");

  thd= new THD;
  if (!thd)
  {
    sql_print_error("Failed during slave worker initialization%s",
                    rli->get_for_channel_str());
    goto err;
  }
  mysql_mutex_lock(&w->info_thd_lock);
  w->info_thd= thd;
  mysql_mutex_unlock(&w->info_thd_lock);
  thd->thread_stack = (char*)&thd;

  #ifdef HAVE_PSI_INTERFACE
  // save the instrumentation for worker thread in w->info_thd
  psi= PSI_THREAD_CALL(get_thread)();
  thd_set_psi(w->info_thd, psi);
  #endif

  if (init_slave_thread(thd, SLAVE_THD_WORKER))
  {
    // todo make SQL thread killed
    sql_print_error("Failed during slave worker initialization%s",
                    rli->get_for_channel_str());
    goto err;
  }
  thd->rli_slave= w;
  thd->init_for_queries(w);
  /* Set applier thread InnoDB priority */
  set_thd_tx_priority(thd, rli->get_thd_tx_priority());

  thd_manager->add_thd(thd);
  thd_added= true;

  if (w->update_is_transactional())
  {
    rli->report(ERROR_LEVEL, ER_SLAVE_FATAL_ERROR, ER(ER_SLAVE_FATAL_ERROR),
                "Error checking if the worker repository is transactional.");
    goto err;
  }

  mysql_mutex_lock(&w->jobs_lock);
  w->running_status= Slave_worker::RUNNING;
  mysql_cond_signal(&w->jobs_cond);

  mysql_mutex_unlock(&w->jobs_lock);

  DBUG_ASSERT(thd->is_slave_error == 0);

  w->stats_exec_time= w->stats_read_time= 0;
  set_timespec_nsec(&w->ts_exec[0], 0);
  set_timespec_nsec(&w->ts_exec[1], 0);
  set_timespec_nsec(&w->stats_begin, 0);

  while (!error)
  {
    error= slave_worker_exec_job_group(w, rli);
  }

  /*
     Cleanup after an error requires clear_error() go first.
     Otherwise assert(!all) in binlog_rollback()
  */
  thd->clear_error();
  w->cleanup_context(thd, error);

  mysql_mutex_lock(&w->jobs_lock);

  while(de_queue(&w->jobs, job_item))
  {
    purge_cnt++;
    purge_size += job_item->data->common_header->data_written;
    DBUG_ASSERT(job_item->data);
    delete job_item->data;
  }

  DBUG_ASSERT(w->jobs.len == 0);

  mysql_mutex_unlock(&w->jobs_lock);

  mysql_mutex_lock(&rli->pending_jobs_lock);
  rli->pending_jobs -= purge_cnt;
  rli->mts_pending_jobs_size -= purge_size;
  DBUG_ASSERT(rli->mts_pending_jobs_size < rli->mts_pending_jobs_size_max);

  mysql_mutex_unlock(&rli->pending_jobs_lock);

  /*
     In MTS case cleanup_after_session() has be called explicitly.
     TODO: to make worker thd be deleted before Slave_worker instance.
  */
  if (thd->rli_slave)
  {
    w->cleanup_after_session();
    thd->rli_slave= NULL;
  }
  mysql_mutex_lock(&w->jobs_lock);

  struct timespec stats_end;
  set_timespec_nsec(&stats_end, 0);
  DBUG_PRINT("info", ("Worker %lu statistics: "
                      "events processed = %lu "
                      "online time = %llu "
                      "events exec time = %llu "
                      "events read time = %llu "
                      "hungry waits = %lu "
                      "priv queue overfills = %llu ",
                      w->id, w->events_done,
                      diff_timespec(&stats_end, &w->stats_begin),
                      w->stats_exec_time,
                      w->stats_read_time,
                      w->wq_empty_waits,
                      w->jobs.waited_overfill));

  w->running_status= Slave_worker::NOT_RUNNING;
  mysql_cond_signal(&w->jobs_cond);  // famous last goodbye

  mysql_mutex_unlock(&w->jobs_lock);

err:

  if (thd)
  {
    /*
       The slave code is very bad. Notice that it is missing
       several clean up calls here. I've just added what was
       necessary to avoid valgrind errors.
 
       /Alfranio
    */
    thd->get_protocol_classic()->end_net();

    /*
      to avoid close_temporary_tables() closing temp tables as those
      are Coordinator's burden.
    */
    thd->system_thread= NON_SYSTEM_THREAD;
    thd->release_resources();

    THD_CHECK_SENTRY(thd);
    if (thd_added)
      thd_manager->remove_thd(thd);
    delete thd;
  }

  my_thread_end();
  ERR_remove_state(0);
  my_thread_exit(0);
  DBUG_RETURN(0); 
}

/**
   Orders jobs by comparing relay log information.
*/

int mts_event_coord_cmp(LOG_POS_COORD *id1, LOG_POS_COORD *id2)
{
  longlong filecmp= strcmp(id1->file_name, id2->file_name);
  longlong poscmp= id1->pos - id2->pos;
  return (filecmp < 0  ? -1 : (filecmp > 0  ?  1 :
         (poscmp  < 0  ? -1 : (poscmp  > 0  ?  1 : 0))));
}

bool mts_recovery_groups(Relay_log_info *rli)
{ 
  Log_event *ev= NULL;
  bool is_error= false;
  const char *errmsg= NULL;
  bool flag_group_seen_begin= FALSE;
  uint recovery_group_cnt= 0;
  bool not_reached_commit= true;

  // Value-initialization, to avoid compiler warnings on push_back.
  Slave_job_group job_worker= Slave_job_group();

  IO_CACHE log;
  File file;
  LOG_INFO linfo;
  my_off_t offset= 0;
  MY_BITMAP *groups= &rli->recovery_groups;
  THD *thd= current_thd;

  DBUG_ENTER("mts_recovery_groups");

  DBUG_ASSERT(rli->slave_parallel_workers == 0);

  /* 
     Although mts_recovery_groups() is reentrant it returns
     early if the previous invocation raised any bit in 
     recovery_groups bitmap.
  */
  if (rli->is_mts_recovery())
    DBUG_RETURN(0);

  /*
    Parallel applier recovery is based on master log name and
    position, on Group Replication we have several masters what
    makes impossible to recover parallel applier from that information.
    Since we always have GTID_MODE=ON on Group Replication, we can
    ignore the positions completely, seek the current relay log to the
    beginning and start from there. Already applied transactions will be
    skipped due to GTIDs auto skip feature and applier will resume from
    the last applied transaction.
  */
  if (channel_map.is_group_replication_channel_name(rli->get_channel(), true))
  {
    rli->recovery_parallel_workers= 0;
    rli->mts_recovery_group_cnt= 0;
    rli->set_group_relay_log_pos(BIN_LOG_HEADER_SIZE);
    rli->set_event_relay_log_pos(BIN_LOG_HEADER_SIZE);
    DBUG_RETURN(0);
  }

  /*
    Save relay log position to compare with worker's position.
  */
  LOG_POS_COORD cp=
  {
    (char *) rli->get_group_master_log_name(),
    rli->get_group_master_log_pos()
  };

  Format_description_log_event fdle(BINLOG_VERSION), *p_fdle= &fdle;
  DBUG_ASSERT(p_fdle->is_valid());

  /*
    Gathers information on valuable workers and stores it in 
    above_lwm_jobs in asc ordered by the master binlog coordinates.
  */
  Prealloced_array<Slave_job_group, 16, true>
    above_lwm_jobs(PSI_NOT_INSTRUMENTED);
  above_lwm_jobs.reserve(rli->recovery_parallel_workers);

  /*
    When info tables are used and autocommit= 0 we force a new
    transaction start to avoid table access deadlocks when START SLAVE
    is executed after STOP SLAVE with MTS enabled.
  */
  if (is_autocommit_off_and_infotables(thd))
    if (trans_begin(thd))
      goto err;

  for (uint id= 0; id < rli->recovery_parallel_workers; id++)
  {
    Slave_worker *worker=
      Rpl_info_factory::create_worker(opt_rli_repository_id, id, rli, true);

    if (!worker)
    {
      if (is_autocommit_off_and_infotables(thd))
        trans_rollback(thd);
      goto err;
    }

    LOG_POS_COORD w_last= { const_cast<char*>(worker->get_group_master_log_name()),
                            worker->get_group_master_log_pos() };
    if (mts_event_coord_cmp(&w_last, &cp) > 0)
    {
      /*
        Inserts information into a dynamic array for further processing.
        The jobs/workers are ordered by the last checkpoint positions
        workers have seen.
      */
      job_worker.worker= worker;
      job_worker.checkpoint_log_pos= worker->checkpoint_master_log_pos;
      job_worker.checkpoint_log_name= worker->checkpoint_master_log_name;

      above_lwm_jobs.push_back(job_worker);
    }
    else
    {
      /*
        Deletes the worker because its jobs are included in the latest
        checkpoint.
      */
      delete worker;
    }
  }

  /*
    When info tables are used and autocommit= 0 we force transaction
    commit to avoid table access deadlocks when START SLAVE is executed
    after STOP SLAVE with MTS enabled.
  */
  if (is_autocommit_off_and_infotables(thd))
    if (trans_commit(thd))
      goto err;

  /*
    In what follows, the group Recovery Bitmap is constructed.

     seek(lwm);

     while(w= next(above_lwm_w))
       do
         read G
         if G == w->last_comm
           w.B << group_cnt++;
           RB |= w.B;
            break;
         else
           group_cnt++;
        while(!eof);
        continue;
  */
  DBUG_ASSERT(!rli->recovery_groups_inited);

  if (!above_lwm_jobs.empty())
  {
    bitmap_init(groups, NULL, MTS_MAX_BITS_IN_GROUP, FALSE);
    rli->recovery_groups_inited= true;
    bitmap_clear_all(groups);
  }
  rli->mts_recovery_group_cnt= 0;
  for (Slave_job_group *jg= above_lwm_jobs.begin();
       jg != above_lwm_jobs.end(); ++jg)
  {
    Slave_worker *w= jg->worker;
    LOG_POS_COORD w_last= { const_cast<char*>(w->get_group_master_log_name()),
                            w->get_group_master_log_pos() };
    bool checksum_detected= FALSE;

    sql_print_information("Slave: MTS group recovery relay log info based on "
                          "Worker-Id %lu, "
                          "group_relay_log_name %s, group_relay_log_pos %llu "
                          "group_master_log_name %s, group_master_log_pos %llu",
                          w->id,
                          w->get_group_relay_log_name(),
                          w->get_group_relay_log_pos(),
                          w->get_group_master_log_name(),
                          w->get_group_master_log_pos());

    recovery_group_cnt= 0;
    not_reached_commit= true;
    if (rli->relay_log.find_log_pos(&linfo, rli->get_group_relay_log_name(), 1))
    {
      sql_print_error("Error looking for %s.", rli->get_group_relay_log_name());
      goto err;
    }
    offset= rli->get_group_relay_log_pos();
    for (int checking= 0 ; not_reached_commit; checking++)
    {
      if ((file= open_binlog_file(&log, linfo.log_file_name, &errmsg)) < 0)
      {
        sql_print_error("%s", errmsg);
        goto err;
      }
      /*
        Looking for the actual relay checksum algorithm that is present in
        a FD at head events of the relay log.
      */
      if (!checksum_detected)
      {
        int i= 0;
        while (i < 4 && (ev= Log_event::read_log_event(&log,
               (mysql_mutex_t*) 0, p_fdle, 0)))
        {
          if (ev->get_type_code() == binary_log::FORMAT_DESCRIPTION_EVENT)
          {
            p_fdle->common_footer->checksum_alg=
                                   ev->common_footer->checksum_alg;
            checksum_detected= TRUE;
          }
          delete ev;
          i++;
        }
        if (!checksum_detected)
        {
          sql_print_error("%s", "malformed or very old relay log which "
                          "does not have FormatDescriptor");
          goto err;
        }
      }

      my_b_seek(&log, offset);

      while (not_reached_commit &&
             (ev= Log_event::read_log_event(&log, 0, p_fdle,
                                            opt_slave_sql_verify_checksum)))
      {
        DBUG_ASSERT(ev->is_valid());

        if (ev->get_type_code() == binary_log::FORMAT_DESCRIPTION_EVENT)
          p_fdle->common_footer->checksum_alg= ev->common_footer->checksum_alg;

        if (ev->get_type_code() == binary_log::ROTATE_EVENT ||
            ev->get_type_code() == binary_log::FORMAT_DESCRIPTION_EVENT ||
            ev->get_type_code() == binary_log::PREVIOUS_GTIDS_LOG_EVENT)
        {
          delete ev;
          ev= NULL;
          continue;
        }

        DBUG_PRINT("mts", ("Event Recoverying relay log info "
                   "group_mster_log_name %s, event_master_log_pos %llu type code %u.",
                   linfo.log_file_name, ev->common_header->log_pos,
                   ev->get_type_code()));

        if (ev->starts_group())
        {
          flag_group_seen_begin= true;
        }
        else if ((ev->ends_group() || !flag_group_seen_begin) &&
                 !is_gtid_event(ev))
        {
          int ret= 0;
          LOG_POS_COORD ev_coord= { (char *) rli->get_group_master_log_name(),
                                      ev->common_header->log_pos };
          flag_group_seen_begin= false;
          recovery_group_cnt++;

          sql_print_information("Slave: MTS group recovery relay log info "
                                "group_master_log_name %s, "
                                "event_master_log_pos %llu.",
                                rli->get_group_master_log_name(),
                                ev->common_header->log_pos);
          if ((ret= mts_event_coord_cmp(&ev_coord, &w_last)) == 0)
          {
#ifndef DBUG_OFF
            for (uint i= 0; i <= w->checkpoint_seqno; i++)
            {
              if (bitmap_is_set(&w->group_executed, i))
                DBUG_PRINT("mts", ("Bit %u is set.", i));
              else
                DBUG_PRINT("mts", ("Bit %u is not set.", i));
            }
#endif
            DBUG_PRINT("mts",
                       ("Doing a shift ini(%lu) end(%lu).",
                       (w->checkpoint_seqno + 1) - recovery_group_cnt,
                        w->checkpoint_seqno));

            for (uint i= (w->checkpoint_seqno + 1) - recovery_group_cnt,
                 j= 0; i <= w->checkpoint_seqno; i++, j++)
            {
              if (bitmap_is_set(&w->group_executed, i))
              {
                DBUG_PRINT("mts", ("Setting bit %u.", j));
                bitmap_fast_test_and_set(groups, j);
              }
            }
            not_reached_commit= false;
          }
          else
            DBUG_ASSERT(ret < 0);
        }
        delete ev;
        ev= NULL;
      }
      end_io_cache(&log);
      mysql_file_close(file, MYF(MY_WME));
      offset= BIN_LOG_HEADER_SIZE;
      if (not_reached_commit && rli->relay_log.find_next_log(&linfo, 1))
      {
         sql_print_error("Error looking for file after %s.", linfo.log_file_name);
         goto err;
      }
    }

    rli->mts_recovery_group_cnt= (rli->mts_recovery_group_cnt < recovery_group_cnt ?
      recovery_group_cnt : rli->mts_recovery_group_cnt);
  }

  DBUG_ASSERT(!rli->recovery_groups_inited ||
              rli->mts_recovery_group_cnt <= groups->n_bits);

  goto end;
err:
  is_error= true;
end:
  
  for (Slave_job_group *jg= above_lwm_jobs.begin();
       jg != above_lwm_jobs.end(); ++jg)
  {
    delete jg->worker;
  }

  if (rli->mts_recovery_group_cnt == 0)
    rli->clear_mts_recovery_groups();

  DBUG_RETURN(is_error);
}

/**
   Processing rli->gaq to find out the low-water-mark (lwm) coordinates
   which is stored into the cental recovery table.

   @param rli            pointer to Relay-log-info of Coordinator
   @param period         period of processing GAQ, normally derived from
                         @c mts_checkpoint_period
   @param force          if TRUE then hang in a loop till some progress
   @param need_data_lock False if rli->data_lock mutex is aquired by
                         the caller.

   @return FALSE success, TRUE otherwise
*/
bool mts_checkpoint_routine(Relay_log_info *rli, ulonglong period,
                            bool force, bool need_data_lock)
{
  ulong cnt;
  bool error= FALSE;
  struct timespec curr_clock;
  bool binlog_prot_acquired= false;

  DBUG_ENTER("checkpoint_routine");

#ifndef DBUG_OFF
  if (DBUG_EVALUATE_IF("check_slave_debug_group", 1, 0))
  {
    if (!rli->gaq->count_done(rli))
      DBUG_RETURN(FALSE);
  }
#endif

  /*
    rli->checkpoint_group can have two possible values due to
    two possible status of the last (being scheduled) group. 
  */
  DBUG_ASSERT(!rli->gaq->full() ||
              ((rli->checkpoint_seqno == rli->checkpoint_group -1 &&
                rli->mts_group_status == Relay_log_info::MTS_IN_GROUP) ||
               rli->checkpoint_seqno == rli->checkpoint_group));

  /*
    Currently, the checkpoint routine is being called by the SQL Thread.
    For that reason, this function is called call from appropriate points
    in the SQL Thread's execution path and the elapsed time is calculated
    here to check if it is time to execute it.
  */
  set_timespec_nsec(&curr_clock, 0);
  ulonglong diff= diff_timespec(&curr_clock, &rli->last_clock);
  if (!force && diff < period)
  {
    /*
      We do not need to execute the checkpoint now because
      the time elapsed is not enough.
    */
    DBUG_RETURN(FALSE);
  }

 do
  {
    if (!is_mts_db_partitioned(rli))
      mysql_mutex_lock(&rli->mts_gaq_LOCK);

    cnt= rli->gaq->move_queue_head(&rli->workers);

    if (!is_mts_db_partitioned(rli))
      mysql_mutex_unlock(&rli->mts_gaq_LOCK);
#ifndef DBUG_OFF
    if (DBUG_EVALUATE_IF("check_slave_debug_group", 1, 0) &&
        cnt != opt_mts_checkpoint_period)
      sql_print_error("This an error cnt != mts_checkpoint_period");
#endif
  } while (!sql_slave_killed(rli->info_thd, rli) &&
           cnt == 0 && force &&
           !DBUG_EVALUATE_IF("check_slave_debug_group", 1, 0) &&
           (my_sleep(rli->mts_coordinator_basic_nap), 1));
  /*
    This checks how many consecutive jobs where processed.
    If this value is different than zero the checkpoint
    routine can proceed. Otherwise, there is nothing to be
    done.
  */
  if (cnt == 0)
    goto end;

 /*
    The workers have completed  cnt jobs from the gaq. This means that we
    should increment C->jobs_done by cnt.
  */
  if (!is_mts_worker(rli->info_thd) &&
      !is_mts_db_partitioned(rli))
  {
    DBUG_PRINT("info", ("jobs_done this itr=%ld", cnt));
    static_cast<Mts_submode_logical_clock*>
      (rli->current_mts_submode)->jobs_done+= cnt;
  }

  /* TODO: 
     to turn the least occupied selection in terms of jobs pieces
  */
  for (Slave_worker **it= rli->workers.begin();
       it != rli->workers.begin(); ++it)
  {
    Slave_worker *w_i= *it;
    rli->least_occupied_workers[w_i->id]= w_i->jobs.len;
  };
  std::sort(rli->least_occupied_workers.begin(),
            rli->least_occupied_workers.end());

  if (need_data_lock)
  {
    THD * const info_thd= rli->info_thd;
    const ulong timeout= info_thd->variables.lock_wait_timeout;

    /*
      Acquire protection against global BINLOG lock before rli->data_lock is
      locked (otherwise we would also block SHOW SLAVE STATUS).
    */
    DBUG_ASSERT(!info_thd->backup_binlog_lock.is_acquired());
    DBUG_PRINT("debug", ("Acquiring binlog protection lock"));
    mysql_mutex_assert_not_owner(&rli->data_lock);
    error= info_thd->backup_binlog_lock.acquire_protection(info_thd,
                                                           MDL_EXPLICIT,
                                                           timeout);
    if (error)
      goto end;

    binlog_prot_acquired= true;

    mysql_mutex_lock(&rli->data_lock);
  }
  else
  {
    mysql_mutex_assert_owner(&rli->data_lock);
    DBUG_ASSERT(rli->info_thd->backup_binlog_lock.is_protection_acquired());
  }

  /*
    "Coordinator::commit_positions" {

    rli->gaq->lwm has been updated in move_queue_head() and
    to contain all but rli->group_master_log_name which
    is altered solely by Coordinator at special checkpoints.
  */
  rli->set_group_master_log_pos(rli->gaq->lwm.group_master_log_pos);
  rli->set_group_relay_log_pos(rli->gaq->lwm.group_relay_log_pos);
  DBUG_PRINT("mts", ("New checkpoint %llu %llu %s",
             rli->gaq->lwm.group_master_log_pos,
             rli->gaq->lwm.group_relay_log_pos,
             rli->gaq->lwm.group_relay_log_name));

  if (rli->gaq->lwm.group_relay_log_name[0] != 0)
    rli->set_group_relay_log_name(rli->gaq->lwm.group_relay_log_name);

  /* 
     todo: uncomment notifies when UNTIL will be supported

     rli->notify_group_master_log_name_update();
     rli->notify_group_relay_log_name_update();

     Todo: optimize with if (wait_flag) broadcast
         waiter: set wait_flag; waits....; drops wait_flag;
  */

  error= rli->flush_info(TRUE);

  mysql_cond_broadcast(&rli->data_cond);
  if (need_data_lock)
    mysql_mutex_unlock(&rli->data_lock);

  /*
    We need to ensure that this is never called at this point when
    cnt is zero. This value means that the checkpoint information
    will be completely reset.
  */
  rli->reset_notified_checkpoint(cnt, rli->gaq->lwm.ts, need_data_lock);

  /* end-of "Coordinator::"commit_positions" */

end:

  if (binlog_prot_acquired)
  {
    DBUG_PRINT("debug", ("Releasing binlog protection lock"));
    rli->info_thd->backup_binlog_lock.release_protection(rli->info_thd);
  }

#ifndef DBUG_OFF
  if (DBUG_EVALUATE_IF("check_slave_debug_group", 1, 0))
    DBUG_SUICIDE();
#endif
  set_timespec_nsec(&rli->last_clock, 0);

  DBUG_RETURN(error);
}

/**
   Instantiation of a Slave_worker and forking out a single Worker thread.
   
   @param  rli  Coordinator's Relay_log_info pointer
   @param  i    identifier of the Worker

   @return 0 suppress or 1 if fails
*/
int slave_start_single_worker(Relay_log_info *rli, ulong i)
{
  int error= 0;
  my_thread_handle th;
  Slave_worker *w= NULL;

  mysql_mutex_assert_owner(&rli->run_lock);

  if (!(w=
        Rpl_info_factory::create_worker(opt_rli_repository_id, i, rli, false)))
  {
    sql_print_error("Failed during slave worker thread creation%s",
                    rli->get_for_channel_str());
    error= 1;
    goto err;
  }

  if (w->init_worker(rli, i))
  {
    sql_print_error("Failed during slave worker thread creation%s",
                    rli->get_for_channel_str());
    error= 1;
    goto err;
  }

  // We assume that workers are added in sequential order here.
  DBUG_ASSERT(i == rli->workers.size());
  if (i >= rli->workers.size())
    rli->workers.resize(i+1);
  rli->workers[i]= w;

  w->currently_executing_gtid.set_automatic();

  if (DBUG_EVALUATE_IF("mts_worker_thread_fails", i == 1, 0) ||
      (error= mysql_thread_create(key_thread_slave_worker, &th,
                                  &connection_attrib, handle_slave_worker,
                                  (void*) w)))
  {
    sql_print_error("Failed during slave worker thread creation%s (errno= %d)",
                    rli->get_for_channel_str(), error);
    error= 1;
    goto err;
  }
  
  mysql_mutex_lock(&w->jobs_lock);
  if (w->running_status == Slave_worker::NOT_RUNNING)
    mysql_cond_wait(&w->jobs_cond, &w->jobs_lock);
  mysql_mutex_unlock(&w->jobs_lock);
  // Least occupied inited with zero
  {
    ulong jobs_len= w->jobs.len;
    rli->least_occupied_workers.push_back(jobs_len);
  }
err:
  if (error && w)
  {
    delete w;
    /*
      Any failure after array inserted must follow with deletion
      of just created item.
    */
    if (rli->workers.size() == i + 1)
      rli->workers.erase(i);
  }
  return error;
}

/**
   Initialization of the central rli members for Coordinator's role,
   communication channels such as Assigned Partition Hash (APH),
   and starting the Worker pool.

   @param  n   Number of configured Workers in the upcoming session.

   @return 0         success
           non-zero  as failure
*/
int slave_start_workers(Relay_log_info *rli, ulong n, bool *mts_inited)
{
  uint i;
  int error= 0;

  mysql_mutex_assert_owner(&rli->run_lock);

  if (n == 0 && rli->mts_recovery_group_cnt == 0)
  {
    rli->workers.clear();
    goto end;
  }

  *mts_inited= true;

  /*
    The requested through argument number of Workers can be different 
     from the previous time which ended with an error. Thereby
     the effective number of configured Workers is max of the two.
  */
  rli->init_workers(max(n, rli->recovery_parallel_workers));

  rli->last_assigned_worker= NULL;     // associated with curr_group_assigned
  // Least_occupied_workers array to hold items size of Slave_jobs_queue::len
  rli->least_occupied_workers.resize(n); 

  /* 
     GAQ  queue holds seqno:s of scheduled groups. C polls workers in 
     @c opt_mts_checkpoint_period to update GAQ (see @c next_event())
     The length of GAQ is set to be equal to checkpoint_group.
     Notice, the size matters for mts_checkpoint_routine's progress loop.
  */

  rli->gaq= new Slave_committed_queue(rli->get_group_master_log_name(),
                                      rli->checkpoint_group, n);
  if (!rli->gaq->inited)
    return 1;

  // length of WQ is actually constant though can be made configurable
  rli->mts_slave_worker_queue_len_max= mts_slave_worker_queue_len_max;
  rli->mts_pending_jobs_size= 0;
  rli->mts_pending_jobs_size_max= ::opt_mts_pending_jobs_size_max;
  rli->mts_wq_underrun_w_id= MTS_WORKER_UNDEF;
  rli->mts_wq_excess_cnt= 0;
  rli->mts_wq_overrun_cnt= 0;
  rli->mts_wq_oversize= FALSE;
  rli->mts_coordinator_basic_nap= mts_coordinator_basic_nap;
  rli->mts_worker_underrun_level= mts_worker_underrun_level;
  rli->curr_group_seen_begin= rli->curr_group_seen_gtid= false;
  rli->curr_group_isolated= FALSE;
  rli->checkpoint_seqno= 0;
  rli->mts_last_online_stat= my_time(0);
  rli->mts_group_status= Relay_log_info::MTS_NOT_IN_GROUP;

  if (init_hash_workers(rli))  // MTS: mapping_db_to_worker
  {
    sql_print_error("Failed to init partitions hash");
    error= 1;
    goto err;
  }

  for (i= 0; i < n; i++)
  {
    if ((error= slave_start_single_worker(rli, i)))
      goto err;
  }

end:
  /*
    Free the buffer that was being used to report worker's status through
    the table performance_schema.table_replication_applier_status_by_worker
    between stop slave and next start slave.
  */
  for (int i= static_cast<int>(rli->workers_copy_pfs.size()) - 1; i >= 0; i--)
    delete rli->workers_copy_pfs[i];
  rli->workers_copy_pfs.clear();

  rli->slave_parallel_workers= n;
  // Effective end of the recovery right now when there is no gaps
  if (!error && rli->mts_recovery_group_cnt == 0)
  {
    if ((error= rli->mts_finalize_recovery()))
      (void) Rpl_info_factory::reset_workers(rli);
    if (!error)
      error= rli->flush_info(TRUE);
  }

err:
  return error;
}

/* 
   Ending Worker threads.

   Not in case Coordinator is killed itself, it first waits for
   Workers have finished their assignements, and then updates checkpoint. 
   Workers are notified with setting KILLED status
   and waited for their acknowledgment as specified by
   worker's running_status.
   Coordinator finalizes with its MTS running status to reset few objects.
*/
void slave_stop_workers(Relay_log_info *rli, bool *mts_inited)
{
  THD *thd= rli->info_thd;
<<<<<<< HEAD

  if (!*mts_inited)
    return;
  else if (rli->slave_parallel_workers == 0)
    goto end;
=======
>>>>>>> 3a683c7f

  /*
    If request for stop slave is received notify worker
    to stop.
  */
  // Initialize worker exit count and max_updated_index to 0 during each stop.
  rli->exit_counter= 0;
  rli->max_updated_index= (rli->until_condition !=
                           Relay_log_info::UNTIL_NONE)?
                           rli->mts_groups_assigned:0;
  if (!rli->workers.empty())
  {
    for (int i= static_cast<int>(rli->workers.size()) - 1; i >= 0; i--)
    {
      Slave_worker *w= rli->workers[i];
      struct slave_job_item item= {NULL, 0, 0};
      struct slave_job_item *job_item= &item;
      mysql_mutex_lock(&w->jobs_lock);

      if (w->running_status != Slave_worker::RUNNING)
      {
        mysql_mutex_unlock(&w->jobs_lock);
        continue;
      }

      w->running_status= Slave_worker::STOP;
      (void) set_max_updated_index_on_stop(w, job_item);
      mysql_cond_signal(&w->jobs_cond);

      mysql_mutex_unlock(&w->jobs_lock);

      DBUG_PRINT("info",
                 ("Notifying worker %lu%s to exit, thd %p", w->id,
                  w->get_for_channel_str(), w->info_thd));
    }
  }
  thd_proc_info(thd, "Waiting for workers to exit");

  for (Slave_worker **it= rli->workers.begin(); it != rli->workers.end(); ++it)
  {
    Slave_worker *w= *it;

    /*
      Make copies for reporting through the performance schema tables.
      This is preserved until the next START SLAVE.
    */
    Slave_worker *worker_copy=new Slave_worker(NULL
    #ifdef HAVE_PSI_INTERFACE
                                               ,&key_relay_log_info_run_lock,
                                               &key_relay_log_info_data_lock,
                                               &key_relay_log_info_sleep_lock,
                                               &key_relay_log_info_thd_lock,
                                               &key_relay_log_info_data_cond,
                                               &key_relay_log_info_start_cond,
                                               &key_relay_log_info_stop_cond,
                                               &key_relay_log_info_sleep_cond
    #endif
                                               ,w->id, rli->get_channel());
    worker_copy->copy_values_for_PFS(w->id, w->running_status, w->info_thd,
                                     w->last_error(),
                                     w->currently_executing_gtid);
    rli->workers_copy_pfs.push_back(worker_copy);
  }

  for (Slave_worker **it= rli->workers.begin(); it != rli->workers.end(); ++it)
  {
    Slave_worker *w= *it;
    mysql_mutex_lock(&w->jobs_lock);
    while (w->running_status != Slave_worker::NOT_RUNNING)
    {
      PSI_stage_info old_stage;
      DBUG_ASSERT(w->running_status == Slave_worker::ERROR_LEAVING ||
                  w->running_status == Slave_worker::STOP ||
                  w->running_status == Slave_worker::STOP_ACCEPTED);

      thd->ENTER_COND(&w->jobs_cond, &w->jobs_lock,
                      &stage_slave_waiting_workers_to_exit, &old_stage);
      mysql_cond_wait(&w->jobs_cond, &w->jobs_lock);
      mysql_mutex_unlock(&w->jobs_lock);
      thd->EXIT_COND(&old_stage);
      mysql_mutex_lock(&w->jobs_lock);
    }
    mysql_mutex_unlock(&w->jobs_lock);
  }

  if (!*mts_inited)
    return;
  else if (rli->slave_parallel_workers == 0)
    goto end;

  if (thd->killed == THD::NOT_KILLED)
    (void) mts_checkpoint_routine(rli, 0, false, true/*need_data_lock=true*/); // TODO:consider to propagate an error out of the function

  while (!rli->workers.empty())
  {
    Slave_worker *w= rli->workers.back();
    // Free the current submode object
    delete w->current_mts_submode;
    w->current_mts_submode= 0;
    rli->workers.pop_back();
    delete w;
  }
  struct timespec stats_end;
  set_timespec_nsec(&stats_end, 0);

  DBUG_PRINT("info", ("Total MTS session statistics: "
                      "events processed = %llu; "
                      "online time = %llu "
                      "worker queues filled over overrun level = %lu "
                      "waited due a Worker queue full = %lu "
                      "waited due the total size = %lu "
                      "total wait at clock conflicts = %llu "
                      "found (count) workers occupied = %lu "
                      "waited when workers occupied = %llu",
                      rli->mts_events_assigned,
                      diff_timespec(&stats_end, &rli->stats_begin),
                      rli->mts_wq_overrun_cnt,
                      rli->mts_wq_overfill_cnt, rli->wq_size_waits_cnt,
                      rli->mts_total_wait_overlap,
                      rli->mts_wq_no_underrun_cnt,
                      rli->mts_total_wait_worker_avail));

  DBUG_ASSERT(rli->pending_jobs == 0);
  DBUG_ASSERT(rli->mts_pending_jobs_size == 0);

end:
  rli->mts_group_status= Relay_log_info::MTS_NOT_IN_GROUP;
  destroy_hash_workers(rli);
  delete rli->gaq;
  rli->least_occupied_workers.clear();

  // Destroy buffered events of the current group prior to exit.
  for (uint i= 0; i < rli->curr_group_da.size(); i++)
    delete rli->curr_group_da[i].data;
  rli->curr_group_da.clear();                      // GCDA

  rli->curr_group_assigned_parts.clear();          // GCAP
  rli->deinit_workers();
  rli->workers_array_initialized= false;
  rli->slave_parallel_workers= 0;

  *mts_inited= false;
}


/**
  Slave SQL thread entry point.

  @param arg Pointer to Relay_log_info object that holds information
  for the SQL thread.

  @return Always 0.
*/
extern "C" void *handle_slave_sql(void *arg)
{
  THD *thd;                     /* needs to be first for thread_stack */
  bool thd_added= false;
  char llbuff[22],llbuff1[22];
  char saved_log_name[FN_REFLEN];
  char saved_master_log_name[FN_REFLEN];
  my_off_t saved_log_pos= 0;
  my_off_t saved_master_log_pos= 0;
  my_off_t saved_skip= 0;

  Relay_log_info* rli = ((Master_info*)arg)->rli;
  const char *errmsg;
  bool mts_inited= false;
  Global_THD_manager *thd_manager= Global_THD_manager::get_instance();
  Commit_order_manager *commit_order_mngr= NULL;

  // needs to call my_thread_init(), otherwise we get a coredump in DBUG_ stuff
  my_thread_init();
  DBUG_ENTER("handle_slave_sql");

  DBUG_ASSERT(rli->inited);
  mysql_mutex_lock(&rli->run_lock);
  DBUG_ASSERT(!rli->slave_running);
  errmsg= 0;
#ifndef DBUG_OFF
  rli->events_until_exit = abort_slave_event_count;
#endif

  thd = new THD; // note that contructor of THD uses DBUG_ !
  thd->thread_stack = (char*)&thd; // remember where our stack is
  mysql_mutex_lock(&rli->info_thd_lock);
  rli->info_thd= thd;

  #ifdef HAVE_PSI_INTERFACE
  // save the instrumentation for SQL thread in rli->info_thd
  struct PSI_thread *psi= PSI_THREAD_CALL(get_thread)();
  thd_set_psi(rli->info_thd, psi);
  #endif

 if (rli->channel_mts_submode != MTS_PARALLEL_TYPE_DB_NAME)
   rli->current_mts_submode= new Mts_submode_logical_clock();
 else
   rli->current_mts_submode= new Mts_submode_database();

  if (opt_slave_preserve_commit_order && rli->opt_slave_parallel_workers > 0 &&
      opt_bin_log && opt_log_slave_updates)
    commit_order_mngr= new Commit_order_manager(rli->opt_slave_parallel_workers);

  rli->set_commit_order_manager(commit_order_mngr);

  mysql_mutex_unlock(&rli->info_thd_lock);

  /* Inform waiting threads that slave has started */
  rli->slave_run_id++;
  rli->slave_running = 1;
  rli->reported_unsafe_warning= false;
  rli->sql_thread_kill_accepted= false;

  if (init_slave_thread(thd, SLAVE_THD_SQL))
  {
    /*
      TODO: this is currently broken - slave start and change master
      will be stuck if we fail here
    */
    mysql_cond_broadcast(&rli->start_cond);
    mysql_mutex_unlock(&rli->run_lock);
    rli->report(ERROR_LEVEL, ER_SLAVE_FATAL_ERROR, ER(ER_SLAVE_FATAL_ERROR),
                "Failed during slave thread initialization");
    goto err;
  }
  thd->init_for_queries(rli);
  thd->temporary_tables = rli->save_temporary_tables; // restore temp tables
  set_thd_in_use_temporary_tables(rli);   // (re)set sql_thd in use for saved temp tables
  /* Set applier thread InnoDB priority */
  set_thd_tx_priority(thd, rli->get_thd_tx_priority());

  thd_manager->add_thd(thd);
  thd_added= true;

  rli->stats_exec_time= rli->stats_read_time= 0;
  set_timespec_nsec(&rli->ts_exec[0], 0);
  set_timespec_nsec(&rli->ts_exec[1], 0);
  set_timespec_nsec(&rli->stats_begin, 0);
  rli->currently_executing_gtid.set_automatic();

  /* MTS: starting the worker pool */
  if (slave_start_workers(rli, rli->opt_slave_parallel_workers, &mts_inited) != 0)
  {
    mysql_cond_broadcast(&rli->start_cond);
    mysql_mutex_unlock(&rli->run_lock);
    rli->report(ERROR_LEVEL, ER_SLAVE_FATAL_ERROR, ER(ER_SLAVE_FATAL_ERROR),
                "Failed during slave workers initialization");
    goto err;
  }
  /*
    We are going to set slave_running to 1. Assuming slave I/O thread is
    alive and connected, this is going to make Seconds_Behind_Master be 0
    i.e. "caught up". Even if we're just at start of thread. Well it's ok, at
    the moment we start we can think we are caught up, and the next second we
    start receiving data so we realize we are not caught up and
    Seconds_Behind_Master grows. No big deal.
  */
  rli->abort_slave = 0;

  /*
    Reset errors for a clean start (otherwise, if the master is idle, the SQL
    thread may execute no Query_log_event, so the error will remain even
    though there's no problem anymore). Do not reset the master timestamp
    (imagine the slave has caught everything, the STOP SLAVE and START SLAVE:
    as we are not sure that we are going to receive a query, we want to
    remember the last master timestamp (to say how many seconds behind we are
    now.
    But the master timestamp is reset by RESET SLAVE & CHANGE MASTER.
  */
  rli->clear_error();
  if (rli->workers_array_initialized)
  {
    for(size_t i= 0; i<rli->get_worker_count(); i++)
    {
      rli->get_worker(i)->clear_error();
    }
  }

  if (rli->update_is_transactional())
  {
    mysql_cond_broadcast(&rli->start_cond);
    mysql_mutex_unlock(&rli->run_lock);
    rli->report(ERROR_LEVEL, ER_SLAVE_FATAL_ERROR, ER(ER_SLAVE_FATAL_ERROR),
                "Error checking if the relay log repository is transactional.");
    goto err;
  }

  if (!rli->is_transactional())
    rli->report(WARNING_LEVEL, 0,
    "If a crash happens this configuration does not guarantee that the relay "
    "log info will be consistent");

  mysql_mutex_unlock(&rli->run_lock);
  mysql_cond_broadcast(&rli->start_cond);

  DEBUG_SYNC(thd, "after_start_slave");

  //tell the I/O thread to take relay_log_space_limit into account from now on
  mysql_mutex_lock(&rli->log_space_lock);
  rli->ignore_log_space_limit= 0;
  mysql_mutex_unlock(&rli->log_space_lock);
  rli->trans_retries= 0; // start from "no error"
  DBUG_PRINT("info", ("rli->trans_retries: %lu", rli->trans_retries));

  if (rli->init_relay_log_pos(rli->get_group_relay_log_name(),
                              rli->get_group_relay_log_pos(),
                              true/*need_data_lock=true*/, &errmsg,
                              1 /*look for a description_event*/))
  { 
    rli->report(ERROR_LEVEL, ER_SLAVE_FATAL_ERROR, 
                "Error initializing relay log position: %s", errmsg);
    goto err;
  }
  THD_CHECK_SENTRY(thd);
#ifndef DBUG_OFF
  {
    char llbuf1[22], llbuf2[22];
    DBUG_PRINT("info", ("my_b_tell(rli->cur_log)=%s rli->event_relay_log_pos=%s",
                        llstr(my_b_tell(rli->cur_log),llbuf1),
                        llstr(rli->get_event_relay_log_pos(),llbuf2)));
    DBUG_ASSERT(rli->get_event_relay_log_pos() >= BIN_LOG_HEADER_SIZE);
    /*
      Wonder if this is correct. I (Guilhem) wonder if my_b_tell() returns the
      correct position when it's called just after my_b_seek() (the questionable
      stuff is those "seek is done on next read" comments in the my_b_seek()
      source code).
      The crude reality is that this assertion randomly fails whereas
      replication seems to work fine. And there is no easy explanation why it
      fails (as we my_b_seek(rli->event_relay_log_pos) at the very end of
      init_relay_log_pos() called above). Maybe the assertion would be
      meaningful if we held rli->data_lock between the my_b_seek() and the
      DBUG_ASSERT().

      DBUG_ASSERT(my_b_tell(rli->cur_log) == rli->get_event_relay_log_pos());
    */
  }
#endif
  DBUG_ASSERT(rli->info_thd == thd);

#ifdef WITH_NDBCLUSTER_STORAGE_ENGINE
  /* engine specific hook, to be made generic */
  if (ndb_wait_setup_func && ndb_wait_setup_func(opt_ndb_wait_setup))
  {
    sql_print_warning("Slave SQL thread : NDB : Tables not available after %lu"
                      " seconds.  Consider increasing --ndb-wait-setup value",
                      opt_ndb_wait_setup);
  }
#endif

  DBUG_PRINT("master_info",("log_file_name: %s  position: %s",
                            rli->get_group_master_log_name(),
                            llstr(rli->get_group_master_log_pos(),llbuff)));
  sql_print_information("Slave SQL thread%s initialized, starting replication in"
                        " log '%s' at position %s, relay log '%s' position: %s",
                        rli->get_for_channel_str(), rli->get_rpl_log_name(),
                        llstr(rli->get_group_master_log_pos(),llbuff),
                        rli->get_group_relay_log_name(),
                        llstr(rli->get_group_relay_log_pos(),llbuff1));

  if (check_temp_dir(rli->slave_patternload_file, rli->get_channel()))
  {
    rli->report(ERROR_LEVEL, thd->get_stmt_da()->mysql_errno(),
                "Unable to use slave's temporary directory %s - %s", 
                slave_load_tmpdir, thd->get_stmt_da()->message_text());
    goto err;
  }

  /* execute init_slave variable */
  if (opt_init_slave.length)
  {
    execute_init_command(thd, &opt_init_slave, &LOCK_sys_init_slave);
    if (thd->is_slave_error)
    {
      rli->report(ERROR_LEVEL, thd->get_stmt_da()->mysql_errno(),
                  "Slave SQL thread aborted. Can't execute init_slave query,"
                  "'%s'", thd->get_stmt_da()->message_text());
      goto err;
    }
  }

  /*
    First check until condition - probably there is nothing to execute. We
    do not want to wait for next event in this case.
  */
  mysql_mutex_lock(&rli->data_lock);
  if (rli->slave_skip_counter)
  {
    strmake(saved_log_name, rli->get_group_relay_log_name(), FN_REFLEN - 1);
    strmake(saved_master_log_name, rli->get_group_master_log_name(), FN_REFLEN - 1);
    saved_log_pos= rli->get_group_relay_log_pos();
    saved_master_log_pos= rli->get_group_master_log_pos();
    saved_skip= rli->slave_skip_counter;
  }
  if (rli->until_condition != Relay_log_info::UNTIL_NONE &&
      rli->is_until_satisfied(thd, NULL))
  {
    mysql_mutex_unlock(&rli->data_lock);
    goto err;
  }
  mysql_mutex_unlock(&rli->data_lock);

  /* Read queries from the IO/THREAD until this thread is killed */

  while (!sql_slave_killed(thd,rli))
  {
    THD_STAGE_INFO(thd, stage_reading_event_from_the_relay_log);
    DBUG_ASSERT(rli->info_thd == thd);
    THD_CHECK_SENTRY(thd);

    if (saved_skip && rli->slave_skip_counter == 0)
    {
      sql_print_information("'SQL_SLAVE_SKIP_COUNTER=%ld' executed at "
        "relay_log_file='%s', relay_log_pos='%ld', master_log_name='%s', "
        "master_log_pos='%ld' and new position at "
        "relay_log_file='%s', relay_log_pos='%ld', master_log_name='%s', "
        "master_log_pos='%ld' ",
        (ulong) saved_skip, saved_log_name, (ulong) saved_log_pos,
        saved_master_log_name, (ulong) saved_master_log_pos,
        rli->get_group_relay_log_name(), (ulong) rli->get_group_relay_log_pos(),
        rli->get_group_master_log_name(), (ulong) rli->get_group_master_log_pos());
      saved_skip= 0;
    }
    
    if (exec_relay_log_event(thd,rli))
    {
      DBUG_PRINT("info", ("exec_relay_log_event() failed"));
      // do not scare the user if SQL thread was simply killed or stopped
      if (!sql_slave_killed(thd,rli))
      {
        /*
          retrieve as much info as possible from the thd and, error
          codes and warnings and print this to the error log as to
          allow the user to locate the error
        */
        uint32 const last_errno= rli->last_error().number;

        if (thd->is_error())
        {
          char const *const errmsg= thd->get_stmt_da()->message_text();

          DBUG_PRINT("info",
                     ("thd->get_stmt_da()->get_mysql_errno()=%d; "
                      "rli->last_error.number=%d",
                      thd->get_stmt_da()->mysql_errno(), last_errno));
          if (last_errno == 0)
          {
            /*
 	      This function is reporting an error which was not reported
 	      while executing exec_relay_log_event().
 	    */ 
            rli->report(ERROR_LEVEL, thd->get_stmt_da()->mysql_errno(),
                        "%s", errmsg);
          }
          else if (last_errno != thd->get_stmt_da()->mysql_errno())
          {
            /*
             * An error was reported while executing exec_relay_log_event()
             * however the error code differs from what is in the thread.
             * This function prints out more information to help finding
             * what caused the problem.
             */  
            sql_print_error("Slave (additional info): %s Error_code: %d",
                            errmsg, thd->get_stmt_da()->mysql_errno());
          }
        }

        /* Print any warnings issued */
        Diagnostics_area::Sql_condition_iterator it=
          thd->get_stmt_da()->sql_conditions();
        const Sql_condition *err;
        /*
          Added controlled slave thread cancel for replication
          of user-defined variables.
        */
        bool udf_error = false;
        while ((err= it++))
        {
          if (err->mysql_errno() == ER_CANT_OPEN_LIBRARY)
            udf_error = true;
          sql_print_warning("Slave: %s Error_code: %d",
                            err->message_text(), err->mysql_errno());
        }
        if (udf_error)
          sql_print_error("Error loading user-defined library, slave SQL "
            "thread aborted. Install the missing library, and restart the "
            "slave SQL thread with \"SLAVE START\". We stopped at log '%s' "
            "position %s", rli->get_rpl_log_name(),
            llstr(rli->get_group_master_log_pos(), llbuff));
        else
          sql_print_error("\
Error running query, slave SQL thread aborted. Fix the problem, and restart \
the slave SQL thread with \"SLAVE START\". We stopped at log \
'%s' position %s", rli->get_rpl_log_name(),
llstr(rli->get_group_master_log_pos(), llbuff));
      }
      goto err;
    }
  }

  /* Thread stopped. Print the current replication position to the log */
  sql_print_information("Slave SQL thread%s exiting, replication stopped in log "
                        "'%s' at position %s",
                        rli->get_for_channel_str(),
                        rli->get_rpl_log_name(),
                        llstr(rli->get_group_master_log_pos(), llbuff));

 err:

  (void) RUN_HOOK(binlog_relay_io, applier_stop,
                  (thd, rli->mi,
                   !rli->sql_thread_kill_accepted));

  slave_stop_workers(rli, &mts_inited); // stopping worker pool
  delete rli->current_mts_submode;
  rli->current_mts_submode= 0;
  rli->clear_mts_recovery_groups();

  /*
    Some events set some playgrounds, which won't be cleared because thread
    stops. Stopping of this thread may not be known to these events ("stop"
    request is detected only by the present function, not by events), so we
    must "proactively" clear playgrounds:
  */
  thd->clear_error();
  rli->cleanup_context(thd, 1);
  /*
    Some extra safety, which should not been needed (normally, event deletion
    should already have done these assignments (each event which sets these
    variables is supposed to set them to 0 before terminating)).
  */
  thd->set_catalog(NULL_CSTR);
  thd->reset_query();
  thd->reset_db(NULL_CSTR);

  THD_STAGE_INFO(thd, stage_waiting_for_slave_mutex_on_exit);
  mysql_mutex_lock(&rli->run_lock);
  /* We need data_lock, at least to wake up any waiting master_pos_wait() */
  mysql_mutex_lock(&rli->data_lock);
  DBUG_ASSERT(rli->slave_running == 1); // tracking buffer overrun
  /* When master_pos_wait() wakes up it will check this and terminate */
  rli->slave_running= 0;
  /* Forget the relay log's format */
  rli->set_rli_description_event(NULL);
  /* Wake up master_pos_wait() */
  mysql_mutex_unlock(&rli->data_lock);
  DBUG_PRINT("info",("Signaling possibly waiting master_pos_wait() functions"));
  mysql_cond_broadcast(&rli->data_cond);
  rli->ignore_log_space_limit= 0; /* don't need any lock */
  /* we die so won't remember charset - re-update them on next thread start */
  rli->cached_charset_invalidate();
  rli->save_temporary_tables = thd->temporary_tables;

  /*
    TODO: see if we can do this conditionally in next_event() instead
    to avoid unneeded position re-init
  */
  thd->temporary_tables = 0; // remove tempation from destructor to close them
  // destructor will not free it, because we are weird
  thd->get_protocol_classic()->end_net();
  DBUG_ASSERT(rli->info_thd == thd);
  THD_CHECK_SENTRY(thd);
  mysql_mutex_lock(&rli->info_thd_lock);
  rli->info_thd= NULL;
  if (commit_order_mngr)
  {
    delete commit_order_mngr;
    rli->set_commit_order_manager(NULL);
  }

  mysql_mutex_unlock(&rli->info_thd_lock);
  set_thd_in_use_temporary_tables(rli);  // (re)set info_thd in use for saved temp tables

  thd->release_resources();
  THD_CHECK_SENTRY(thd);
  if (thd_added)
    thd_manager->remove_thd(thd);

  /*
    The thd can only be destructed after indirect references
    through mi->rli->info_thd are cleared: mi->rli->info_thd= NULL.

    For instance, user thread might be issuing show_slave_status
    and attempting to read mi->rli->info_thd->get_proc_info().
    Therefore thd must only be deleted after info_thd is set
    to NULL.
  */
  delete thd;

 /*
  Note: the order of the broadcast and unlock calls below (first broadcast, then unlock)
  is important. Otherwise a killer_thread can execute between the calls and
  delete the mi structure leading to a crash! (see BUG#25306 for details)
 */ 
  mysql_cond_broadcast(&rli->stop_cond);
  DBUG_EXECUTE_IF("simulate_slave_delay_at_terminate_bug38694", sleep(5););
  mysql_mutex_unlock(&rli->run_lock);  // tell the world we are done

  DBUG_LEAVE;                            // Must match DBUG_ENTER()
  my_thread_end();
  ERR_remove_state(0);
  my_thread_exit(0);
  return 0;                             // Avoid compiler warnings
}


/*
  process_io_create_file()
*/

static int process_io_create_file(Master_info* mi, Create_file_log_event* cev)
{
  int error = 1;
  ulong num_bytes;
  bool cev_not_written;
  THD *thd = mi->info_thd;
  NET *net = &mi->mysql->net;
  DBUG_ENTER("process_io_create_file");

  mysql_mutex_assert_owner(&mi->data_lock);

  if (unlikely(!cev->is_valid()))
    DBUG_RETURN(1);

  if (!rpl_filter->db_ok(cev->db))
  {
    skip_load_data_infile(net);
    DBUG_RETURN(0);
  }
  DBUG_ASSERT(cev->inited_from_old);
  thd->file_id = cev->file_id = mi->file_id++;
  thd->server_id = cev->server_id;
  cev_not_written = 1;

  if (unlikely(net_request_file(net,cev->fname)))
  {
    sql_print_error("Slave I/O: failed requesting download of '%s'",
                    cev->fname);
    goto err;
  }

  /*
    This dummy block is so we could instantiate Append_block_log_event
    once and then modify it slightly instead of doing it multiple times
    in the loop
  */
  {
    Append_block_log_event aev(thd,0,0,0,0);

    for (;;)
    {
      if (unlikely((num_bytes=my_net_read(net)) == packet_error))
      {
        sql_print_error("Network read error downloading '%s' from master",
                        cev->fname);
        goto err;
      }
      if (unlikely(!num_bytes)) /* eof */
      {
	/* 3.23 master wants it */
        net_write_command(net, 0, (uchar*) "", 0, (uchar*) "", 0);
        /*
          If we wrote Create_file_log_event, then we need to write
          Execute_load_log_event. If we did not write Create_file_log_event,
          then this is an empty file and we can just do as if the LOAD DATA
          INFILE had not existed, i.e. write nothing.
        */
        if (unlikely(cev_not_written))
          break;
        Execute_load_log_event xev(thd,0,0);
        xev.common_header->log_pos = cev->common_header->log_pos;
        if (unlikely(mi->rli->relay_log.append_event(&xev, mi) != 0))
        {
          mi->report(ERROR_LEVEL, ER_SLAVE_RELAY_LOG_WRITE_FAILURE,
                     ER(ER_SLAVE_RELAY_LOG_WRITE_FAILURE),
                     "error writing Exec_load event to relay log");
          goto err;
        }
        mi->rli->relay_log.harvest_bytes_written(&mi->rli->log_space_total);
        break;
      }
      if (unlikely(cev_not_written))
      {
        cev->block = net->read_pos;
        cev->block_len = num_bytes;
        if (unlikely(mi->rli->relay_log.append_event(cev, mi) != 0))
        {
          mi->report(ERROR_LEVEL, ER_SLAVE_RELAY_LOG_WRITE_FAILURE,
                     ER(ER_SLAVE_RELAY_LOG_WRITE_FAILURE),
                     "error writing Create_file event to relay log");
          goto err;
        }
        cev_not_written=0;
        mi->rli->relay_log.harvest_bytes_written(&mi->rli->log_space_total);
      }
      else
      {
        aev.block = net->read_pos;
        aev.block_len = num_bytes;
        aev.common_header->log_pos= cev->common_header->log_pos;
        if (unlikely(mi->rli->relay_log.append_event(&aev, mi) != 0))
        {
          mi->report(ERROR_LEVEL, ER_SLAVE_RELAY_LOG_WRITE_FAILURE,
                     ER(ER_SLAVE_RELAY_LOG_WRITE_FAILURE),
                     "error writing Append_block event to relay log");
          goto err;
        }
        mi->rli->relay_log.harvest_bytes_written(&mi->rli->log_space_total);
      }
    }
  }
  error=0;
err:
  DBUG_RETURN(error);
}


/**
  Used by the slave IO thread when it receives a rotate event from the
  master.

  Updates the master info with the place in the next binary log where
  we should start reading.  Rotate the relay log to avoid mixed-format
  relay logs.

  @param mi master_info for the slave
  @param rev The rotate log event read from the master

  @note The caller must hold mi->data_lock before invoking this function.

  @retval 0 ok
  @retval 1 error
*/
static int process_io_rotate(Master_info *mi, Rotate_log_event *rev)
{
  DBUG_ENTER("process_io_rotate");
  mysql_mutex_assert_owner(&mi->data_lock);

  if (unlikely(!rev->is_valid()))
    DBUG_RETURN(1);

  /* Safe copy as 'rev' has been "sanitized" in Rotate_log_event's ctor */
  memcpy(const_cast<char *>(mi->get_master_log_name()),
         rev->new_log_ident, rev->ident_len + 1);
  mi->set_master_log_pos(rev->pos);
  DBUG_PRINT("info", ("new (master_log_name, master_log_pos): ('%s', %lu)",
                      mi->get_master_log_name(), (ulong) mi->get_master_log_pos()));
#ifndef DBUG_OFF
  /*
    If we do not do this, we will be getting the first
    rotate event forever, so we need to not disconnect after one.
  */
  if (disconnect_slave_event_count)
    mi->events_until_exit++;
#endif

  /*
    If mi_description_event is format <4, there is conversion in the
    relay log to the slave's format (4). And Rotate can mean upgrade or
    nothing. If upgrade, it's to 5.0 or newer, so we will get a Format_desc, so
    no need to reset mi_description_event now. And if it's nothing (same
    master version as before), no need (still using the slave's format).
  */
  Format_description_log_event *old_fdle= mi->get_mi_description_event();
  if (old_fdle->binlog_version >= 4)
  {
    DBUG_ASSERT(old_fdle->common_footer->checksum_alg ==
                mi->rli->relay_log.relay_log_checksum_alg);
    Format_description_log_event *new_fdle= new
      Format_description_log_event(3);
    new_fdle->common_footer->checksum_alg=
                             mi->rli->relay_log.relay_log_checksum_alg;
    mi->set_mi_description_event(new_fdle);
  }
  /*
    Rotate the relay log makes binlog format detection easier (at next slave
    start or mysqlbinlog)
  */
  int ret= rotate_relay_log(mi);
  DBUG_RETURN(ret);
}

/**
  Reads a 3.23 event and converts it to the slave's format. This code was
  copied from MySQL 4.0.

  @note The caller must hold mi->data_lock before invoking this function.
*/
static int queue_binlog_ver_1_event(Master_info *mi, const char *buf,
                                    ulong event_len)
{
  const char *errmsg = 0;
  ulong inc_pos;
  bool ignore_event= 0;
  char *tmp_buf = 0;
  Relay_log_info *rli= mi->rli;
  DBUG_ENTER("queue_binlog_ver_1_event");

  mysql_mutex_assert_owner(&mi->data_lock);

  /*
    If we get Load event, we need to pass a non-reusable buffer
    to read_log_event, so we do a trick
  */
  if (buf[EVENT_TYPE_OFFSET] == binary_log::LOAD_EVENT)
  {
    if (unlikely(!(tmp_buf=(char*)my_malloc(key_memory_binlog_ver_1_event,
                                            event_len+1,MYF(MY_WME)))))
    {
      mi->report(ERROR_LEVEL, ER_SLAVE_FATAL_ERROR,
                 ER(ER_SLAVE_FATAL_ERROR), "Memory allocation failed");
      DBUG_RETURN(1);
    }
    memcpy(tmp_buf,buf,event_len);
    /*
      Create_file constructor wants a 0 as last char of buffer, this 0 will
      serve as the string-termination char for the file's name (which is at the
      end of the buffer)
      We must increment event_len, otherwise the event constructor will not see
      this end 0, which leads to segfault.
    */
    tmp_buf[event_len++]=0;
    int4store(tmp_buf+EVENT_LEN_OFFSET, event_len);
    buf = (const char*)tmp_buf;
  }
  /*
    This will transform LOAD_EVENT into CREATE_FILE_EVENT, ask the master to
    send the loaded file, and write it to the relay log in the form of
    Append_block/Exec_load (the SQL thread needs the data, as that thread is not
    connected to the master).
  */
  Log_event *ev=
    Log_event::read_log_event(buf, event_len, &errmsg,
                              mi->get_mi_description_event(), 0);
  if (unlikely(!ev))
  {
    sql_print_error("Read invalid event from master: '%s',\
 master could be corrupt but a more likely cause of this is a bug",
                    errmsg);
    my_free(tmp_buf);
    DBUG_RETURN(1);
  }
  /* 3.23 events don't contain log_pos */
  mi->set_master_log_pos(ev->common_header->log_pos);
  switch (ev->get_type_code()) {
  case binary_log::STOP_EVENT:
    ignore_event= 1;
    inc_pos= event_len;
    break;
  case binary_log::ROTATE_EVENT:
    if (unlikely(process_io_rotate(mi,(Rotate_log_event*)ev)))
    {
      delete ev;
      DBUG_RETURN(1);
    }
    inc_pos= 0;
    break;
  case binary_log::CREATE_FILE_EVENT:
    /*
      Yes it's possible to have CREATE_FILE_EVENT here, even if we're in
      queue_old_event() which is for 3.23 events which don't comprise
      CREATE_FILE_EVENT. This is because read_log_event() above has just
      transformed LOAD_EVENT into CREATE_FILE_EVENT.
    */
  {
    /* We come here when and only when tmp_buf != 0 */
    DBUG_ASSERT(tmp_buf != 0);
    inc_pos=event_len;
    ev->common_header->log_pos+= inc_pos;
    int error = process_io_create_file(mi,(Create_file_log_event*)ev);
    delete ev;
    mi->set_master_log_pos(mi->get_master_log_pos() + inc_pos);
    DBUG_PRINT("info", ("master_log_pos: %lu", (ulong) mi->get_master_log_pos()));
    my_free(tmp_buf);
    DBUG_RETURN(error);
  }
  default:
    inc_pos= event_len;
    break;
  }
  if (likely(!ignore_event))
  {
    if (ev->common_header->log_pos)
      /*
         Don't do it for fake Rotate events (see comment in
      Log_event::Log_event(const char* buf...) in log_event.cc).
      */
      /* make log_pos be the pos of the end of the event */
      ev->common_header->log_pos+= event_len;
    if (unlikely(rli->relay_log.append_event(ev, mi) != 0))
    {
      delete ev;
      DBUG_RETURN(1);
    }
    rli->relay_log.harvest_bytes_written(&rli->log_space_total);
  }
  delete ev;
  mi->set_master_log_pos(mi->get_master_log_pos() + inc_pos);
  DBUG_PRINT("info", ("master_log_pos: %lu", (ulong) mi->get_master_log_pos()));
  DBUG_RETURN(0);
}

/**
  Reads a 4.0 event and converts it to the slave's format. This code was copied
  from queue_binlog_ver_1_event(), with some affordable simplifications.

  @note The caller must hold mi->data_lock before invoking this function.
*/
static int queue_binlog_ver_3_event(Master_info *mi, const char *buf,
                                    ulong event_len)
{
  const char *errmsg = 0;
  ulong inc_pos;
  char *tmp_buf = 0;
  Relay_log_info *rli= mi->rli;
  DBUG_ENTER("queue_binlog_ver_3_event");

  mysql_mutex_assert_owner(&mi->data_lock);

  /* read_log_event() will adjust log_pos to be end_log_pos */
  Log_event *ev=
    Log_event::read_log_event(buf, event_len, &errmsg,
                              mi->get_mi_description_event(), 0);
  if (unlikely(!ev))
  {
    sql_print_error("Read invalid event from master: '%s',\
 master could be corrupt but a more likely cause of this is a bug",
                    errmsg);
    my_free(tmp_buf);
    DBUG_RETURN(1);
  }
  switch (ev->get_type_code()) {
  case binary_log::STOP_EVENT:
    goto err;
  case binary_log::ROTATE_EVENT:
    if (unlikely(process_io_rotate(mi,(Rotate_log_event*)ev)))
    {
      delete ev;
      DBUG_RETURN(1);
    }
    inc_pos= 0;
    break;
  default:
    inc_pos= event_len;
    break;
  }

  if (unlikely(rli->relay_log.append_event(ev, mi) != 0))
  {
    delete ev;
    DBUG_RETURN(1);
  }
  rli->relay_log.harvest_bytes_written(&rli->log_space_total);
  delete ev;
  mi->set_master_log_pos(mi->get_master_log_pos() + inc_pos);
err:
  DBUG_PRINT("info", ("master_log_pos: %lu", (ulong) mi->get_master_log_pos()));
  DBUG_RETURN(0);
}

/*
  queue_old_event()

  Writes a 3.23 or 4.0 event to the relay log, after converting it to the 5.0
  (exactly, slave's) format. To do the conversion, we create a 5.0 event from
  the 3.23/4.0 bytes, then write this event to the relay log.

  TODO:
    Test this code before release - it has to be tested on a separate
    setup with 3.23 master or 4.0 master
*/

static int queue_old_event(Master_info *mi, const char *buf,
                           ulong event_len)
{
  DBUG_ENTER("queue_old_event");

  mysql_mutex_assert_owner(&mi->data_lock);

  switch (mi->get_mi_description_event()->binlog_version)
  {
  case 1:
      DBUG_RETURN(queue_binlog_ver_1_event(mi,buf,event_len));
  case 3:
      DBUG_RETURN(queue_binlog_ver_3_event(mi,buf,event_len));
  default: /* unsupported format; eg version 2 */
    DBUG_PRINT("info",("unsupported binlog format %d in queue_old_event()",
                       mi->get_mi_description_event()->binlog_version));
    DBUG_RETURN(1);
  }
}

/**
  Store an event received from the master connection into the relay
  log.

  @param mi The Master_info object representing this connection.
  @param buf Pointer to the event data.
  @param event_len Length of event data.

  @retval true Error.
  @retval false Success.

  @note
  If the event is 3.23/4.0, passes it to queue_old_event() which will convert
  it. Otherwise, writes a 5.0 (or newer) event to the relay log. Then there is
  no format conversion, it's pure read/write of bytes.
  So a 5.0.0 slave's relay log can contain events in the slave's format or in
  any >=5.0.0 format.

  @todo Make this a member of Master_info.
*/
bool queue_event(Master_info* mi,const char* buf, ulong event_len)
{
  bool error= false;
  ulong inc_pos= 0;
  Relay_log_info *rli= mi->rli;
  mysql_mutex_t *log_lock= rli->relay_log.get_log_lock();
  ulong s_id;
  int lock_count= 0;
  /*
    FD_q must have been prepared for the first R_a event
    inside get_master_version_and_clock()
    Show-up of FD:s affects checksum_alg at once because
    that changes FD_queue.
  */
  enum_binlog_checksum_alg checksum_alg= mi->checksum_alg_before_fd !=
                                         binary_log::BINLOG_CHECKSUM_ALG_UNDEF ?
    mi->checksum_alg_before_fd :
    mi->rli->relay_log.relay_log_checksum_alg;

  char *save_buf= NULL; // needed for checksumming the fake Rotate event
  char rot_buf[LOG_EVENT_HEADER_LEN + Binary_log_event::ROTATE_HEADER_LEN + FN_REFLEN];
  Gtid gtid= { 0, 0 };
  Log_event_type event_type= (Log_event_type)buf[EVENT_TYPE_OFFSET];

  DBUG_ASSERT(checksum_alg == binary_log::BINLOG_CHECKSUM_ALG_OFF || 
              checksum_alg == binary_log::BINLOG_CHECKSUM_ALG_UNDEF || 
              checksum_alg == binary_log::BINLOG_CHECKSUM_ALG_CRC32); 

  DBUG_ENTER("queue_event");

  /*
    Pause the IO thread execution and wait for 'continue_queuing_event'
    signal to continue IO thread execution.
  */
  DBUG_EXECUTE_IF("pause_on_queuing_event",
                  {
                    const char act[]= "now SIGNAL reached_queuing_event "
                                      "WAIT_FOR continue_queuing_event";
                    DBUG_ASSERT(!debug_sync_set_action(current_thd,
                                                       STRING_WITH_LEN(act)));
                  };);

  /*
    FD_queue checksum alg description does not apply in a case of
    FD itself. The one carries both parts of the checksum data.
  */
  if (event_type == binary_log::FORMAT_DESCRIPTION_EVENT)
  {
    checksum_alg= Log_event_footer::get_checksum_alg(buf, event_len);
  }
  else if (event_type == binary_log::START_EVENT_V3)
  {
    // checksum behaviour is similar to the pre-checksum FD handling
    mi->checksum_alg_before_fd= binary_log::BINLOG_CHECKSUM_ALG_UNDEF;
    mysql_mutex_lock(&mi->data_lock);
    mi->get_mi_description_event()->common_footer->checksum_alg=
      mi->rli->relay_log.relay_log_checksum_alg= checksum_alg=
      binary_log::BINLOG_CHECKSUM_ALG_OFF;
    mysql_mutex_unlock(&mi->data_lock);
  }

  // does not hold always because of old binlog can work with NM 
  // DBUG_ASSERT(checksum_alg != BINLOG_CHECKSUM_ALG_UNDEF);

  // should hold unless manipulations with RL. Tests that do that
  // will have to refine the clause.
  DBUG_ASSERT(mi->rli->relay_log.relay_log_checksum_alg !=
              binary_log::BINLOG_CHECKSUM_ALG_UNDEF);
              
  // Emulate the network corruption
  DBUG_EXECUTE_IF("corrupt_queue_event",
    if (event_type != binary_log::FORMAT_DESCRIPTION_EVENT)
    {
      char *debug_event_buf_c = (char*) buf;
      int debug_cor_pos = rand() % (event_len - BINLOG_CHECKSUM_LEN);
      debug_event_buf_c[debug_cor_pos] =~ debug_event_buf_c[debug_cor_pos];
      DBUG_PRINT("info", ("Corrupt the event at queue_event: byte on position %d", debug_cor_pos));
      DBUG_SET("");
    }
  );
  binary_log_debug::debug_checksum_test=
    DBUG_EVALUATE_IF("simulate_checksum_test_failure", true, false);
  if (Log_event_footer::event_checksum_test((uchar *) buf,
                                            event_len, checksum_alg))
  {
    mi->report(ERROR_LEVEL, ER_NETWORK_READ_EVENT_CHECKSUM_FAILURE,
               "%s", ER(ER_NETWORK_READ_EVENT_CHECKSUM_FAILURE));
    goto err;
  }

  mysql_mutex_lock(&mi->data_lock);
  DBUG_ASSERT(lock_count == 0);
  lock_count= 1;

  if (mi->get_mi_description_event() == NULL)
  {
    sql_print_error("The queue event failed for channel '%s' as its "
                    "configuration is invalid.", mi->get_channel());
    goto err;
  }

  /*
    Simulate an unknown ignorable log event by rewriting a Xid
    log event before queuing it into relay log.
  */
  DBUG_EXECUTE_IF("simulate_unknown_ignorable_log_event_with_xid",
    if (event_type == binary_log::XID_EVENT)
    {
      uchar* ev_buf= (uchar*)buf;
      /* Overwrite the log event type with an unknown type. */
      ev_buf[EVENT_TYPE_OFFSET]= binary_log::ENUM_END_EVENT + 1;
      /* Set LOG_EVENT_IGNORABLE_F for the log event. */
      int2store(ev_buf + FLAGS_OFFSET,
                uint2korr(ev_buf + FLAGS_OFFSET) | LOG_EVENT_IGNORABLE_F);
      /* Recalc event's CRC */
      ha_checksum ev_crc= checksum_crc32(0L, NULL, 0);
      ev_crc= checksum_crc32(ev_crc, (const uchar *) ev_buf,
                             event_len - BINLOG_CHECKSUM_LEN);
      int4store(&ev_buf[event_len - BINLOG_CHECKSUM_LEN], ev_crc);
      /*
        We will skip writing this event to the relay log in order to let
        the startup procedure to not finding it and assuming this transaction
        is incomplete.
        But we have to keep the unknown ignorable error to let the
        "stop_io_after_reading_unknown_event" debug point to work after
        "queuing" this event.
      */
      mi->set_master_log_pos(mi->get_master_log_pos() + event_len);
      goto end;
    }
  );

  /*
    This transaction parser is used to ensure that the GTID of the transaction
    (if it has one) will only be added to the Retrieved_Gtid_Set after the
    last event of the transaction be queued.
    It will also be used to avoid rotating the relay log in the middle of
    a transaction.
  */
  if (mi->transaction_parser.feed_event(buf, event_len,
                                        mi->get_mi_description_event(), true))
  {
    /*
      The transaction parser detected a problem while changing state and threw
      a warning message. We are taking care of avoiding transaction boundary
      issues, but it can happen.

      Transaction boundary errors might happen only because of bad master
      positioning in 'CHANGE MASTER TO' (or bad manipulation of master.info)
      when GTID auto positioning is off.

      The IO thread will keep working and queuing events regardless of the
      transaction parser error, but we will throw another warning message to
      log the relay log file and position of the parser error to help
      forensics.
    */
    sql_print_warning(
      "An unexpected event sequence was detected by the IO thread while "
      "queuing the event received from master '%s' binary log file, at "
      "position %llu.", mi->get_master_log_name(), mi->get_master_log_pos());

    DBUG_ASSERT(!mi->is_auto_position());
  }

  if (mi->get_mi_description_event()->binlog_version < 4 &&
      event_type != binary_log::FORMAT_DESCRIPTION_EVENT /* a way to escape */)
  {
    if (queue_old_event(mi,buf,event_len))
      goto err;
    else
      goto end;
  }
  switch (event_type) {
  case binary_log::STOP_EVENT:
    /*
      We needn't write this event to the relay log. Indeed, it just indicates a
      master server shutdown. The only thing this does is cleaning. But
      cleaning is already done on a per-master-thread basis (as the master
      server is shutting down cleanly, it has written all DROP TEMPORARY TABLE
      prepared statements' deletion are TODO only when we binlog prep stmts).

      We don't even increment mi->get_master_log_pos(), because we may be just after
      a Rotate event. Btw, in a few milliseconds we are going to have a Start
      event from the next binlog (unless the master is presently running
      without --log-bin).
    */
    goto end;
  case binary_log::ROTATE_EVENT:
  {
    Rotate_log_event rev(buf, checksum_alg != binary_log::BINLOG_CHECKSUM_ALG_OFF ?
                         event_len - BINLOG_CHECKSUM_LEN : event_len,
                         mi->get_mi_description_event());

    if (unlikely(process_io_rotate(mi, &rev)))
    {
      mi->report(ERROR_LEVEL, ER_SLAVE_RELAY_LOG_WRITE_FAILURE,
                 ER(ER_SLAVE_RELAY_LOG_WRITE_FAILURE),
                 "could not queue event from master");
      goto err;
    }
    /* 
       Checksum special cases for the fake Rotate (R_f) event caused by the protocol
       of events generation and serialization in RL where Rotate of master is 
       queued right next to FD of slave.
       Since it's only FD that carries the alg desc of FD_s has to apply to R_m.
       Two special rules apply only to the first R_f which comes in before any FD_m.
       The 2nd R_f should be compatible with the FD_s that must have taken over
       the last seen FD_m's (A).
       
       RSC_1: If OM \and fake Rotate \and slave is configured to
              to compute checksum for its first FD event for RL
              the fake Rotate gets checksummed here.
    */
    if (uint4korr(&buf[0]) == 0 && checksum_alg ==
                  binary_log::BINLOG_CHECKSUM_ALG_OFF &&
                  mi->rli->relay_log.relay_log_checksum_alg !=
                  binary_log::BINLOG_CHECKSUM_ALG_OFF)
    {
      ha_checksum rot_crc= checksum_crc32(0L, NULL, 0);
      event_len += BINLOG_CHECKSUM_LEN;
      memcpy(rot_buf, buf, event_len - BINLOG_CHECKSUM_LEN);
      int4store(&rot_buf[EVENT_LEN_OFFSET],
                uint4korr(rot_buf + EVENT_LEN_OFFSET) +
                BINLOG_CHECKSUM_LEN);
      rot_crc= checksum_crc32(rot_crc, (const uchar *) rot_buf,
                           event_len - BINLOG_CHECKSUM_LEN);
      int4store(&rot_buf[event_len - BINLOG_CHECKSUM_LEN], rot_crc);
      DBUG_ASSERT(event_len == uint4korr(&rot_buf[EVENT_LEN_OFFSET]));
      DBUG_ASSERT(mi->get_mi_description_event()->common_footer->checksum_alg ==
                  mi->rli->relay_log.relay_log_checksum_alg);
      /* the first one */
      DBUG_ASSERT(mi->checksum_alg_before_fd !=
                  binary_log::BINLOG_CHECKSUM_ALG_UNDEF);
      save_buf= (char *) buf;
      buf= rot_buf;
    }
    else
      /*
        RSC_2: If NM \and fake Rotate \and slave does not compute checksum
        the fake Rotate's checksum is stripped off before relay-logging.
      */
      if (uint4korr(&buf[0]) == 0 && checksum_alg !=
                    binary_log::BINLOG_CHECKSUM_ALG_OFF &&
                    mi->rli->relay_log.relay_log_checksum_alg ==
                    binary_log::BINLOG_CHECKSUM_ALG_OFF)
      {
        event_len -= BINLOG_CHECKSUM_LEN;
        memcpy(rot_buf, buf, event_len);
        int4store(&rot_buf[EVENT_LEN_OFFSET],
                  uint4korr(rot_buf + EVENT_LEN_OFFSET) -
                  BINLOG_CHECKSUM_LEN);
        DBUG_ASSERT(event_len == uint4korr(&rot_buf[EVENT_LEN_OFFSET]));
        DBUG_ASSERT(mi->get_mi_description_event()->common_footer->checksum_alg ==
                    mi->rli->relay_log.relay_log_checksum_alg);
        /* the first one */
        DBUG_ASSERT(mi->checksum_alg_before_fd !=
                    binary_log::BINLOG_CHECKSUM_ALG_UNDEF);
        save_buf= (char *) buf;
        buf= rot_buf;
      }
    /*
      Now the I/O thread has just changed its mi->get_master_log_name(), so
      incrementing mi->get_master_log_pos() is nonsense.
    */
    inc_pos= 0;
    break;
  }
  case binary_log::FORMAT_DESCRIPTION_EVENT:
  {
    /*
      Create an event, and save it (when we rotate the relay log, we will have
      to write this event again).
    */
    /*
      We are the only thread which reads/writes mi_description_event.
      The relay_log struct does not move (though some members of it can
      change), so we needn't any lock (no rli->data_lock, no log lock).
    */
    const char* errmsg_unused;
    // mark it as undefined that is irrelevant anymore
    mi->checksum_alg_before_fd= binary_log::BINLOG_CHECKSUM_ALG_UNDEF;
    Format_description_log_event *new_fdle=
      (Format_description_log_event*)
      Log_event::read_log_event(buf, event_len, &errmsg_unused,
                                mi->get_mi_description_event(), 1);
    /// @todo: don't ignore 'errmsg_unused'; instead report correct error here
    if (new_fdle == NULL)
    {
      mi->report(ERROR_LEVEL, ER_SLAVE_RELAY_LOG_WRITE_FAILURE,
                 ER(ER_SLAVE_RELAY_LOG_WRITE_FAILURE),
                 "could not queue event from master");
      goto err;
    }
    if (new_fdle->common_footer->checksum_alg ==
                                 binary_log::BINLOG_CHECKSUM_ALG_UNDEF)
      new_fdle->common_footer->checksum_alg= binary_log::BINLOG_CHECKSUM_ALG_OFF;

    mi->set_mi_description_event(new_fdle);

    /* installing new value of checksum Alg for relay log */
    mi->rli->relay_log.relay_log_checksum_alg= new_fdle->common_footer->checksum_alg;

    /*
       Though this does some conversion to the slave's format, this will
       preserve the master's binlog format version, and number of event types.
    */
    /*
       If the event was not requested by the slave (the slave did not ask for
       it), i.e. has end_log_pos=0, we do not increment mi->get_master_log_pos()
    */
    inc_pos= uint4korr(buf+LOG_POS_OFFSET) ? event_len : 0;
    DBUG_PRINT("info",("binlog format is now %d",
                       mi->get_mi_description_event()->binlog_version));

  }
  break;

  case binary_log::HEARTBEAT_LOG_EVENT:
  {
    /*
      HB (heartbeat) cannot come before RL (Relay)
    */
    Heartbeat_log_event hb(buf,
                           mi->rli->relay_log.relay_log_checksum_alg
                           != binary_log::BINLOG_CHECKSUM_ALG_OFF ?
                           event_len - BINLOG_CHECKSUM_LEN : event_len,
                           mi->get_mi_description_event());
    if (!hb.is_valid())
    {
      char errbuf[1024];
      char llbuf[22];
      sprintf(errbuf, "inconsistent heartbeat event content; the event's data: "
              "log_file_name %-.512s log_pos %s",
              hb.get_log_ident(), llstr(hb.common_header->log_pos, llbuf));
      mi->report(ERROR_LEVEL, ER_SLAVE_HEARTBEAT_FAILURE,
                 ER(ER_SLAVE_HEARTBEAT_FAILURE), errbuf);
      goto err;
    }
    mi->received_heartbeats++;
    mi->last_heartbeat= my_time(0);


    /*
      During GTID protocol, if the master skips transactions,
      a heartbeat event is sent to the slave at the end of last
      skipped transaction to update coordinates.

      I/O thread receives the heartbeat event and updates mi
      only if the received heartbeat position is greater than
      mi->get_master_log_pos(). This event is written to the
      relay log as an ignored Rotate event. SQL thread reads
      the rotate event only to update the coordinates corresponding
      to the last skipped transaction. Note that,
      we update only the positions and not the file names, as a ROTATE
      EVENT from the master prior to this will update the file name.
    */
    if (mi->is_auto_position()  && mi->get_master_log_pos() <
       hb.common_header->log_pos &&  mi->get_master_log_name() != NULL)
    {

      DBUG_ASSERT(memcmp(const_cast<char*>(mi->get_master_log_name()),
                         hb.get_log_ident(), hb.get_ident_len()) == 0);

      mi->set_master_log_pos(hb.common_header->log_pos);

      /*
         Put this heartbeat event in the relay log as a Rotate Event.
      */
      inc_pos= 0;
      memcpy(rli->ign_master_log_name_end, mi->get_master_log_name(),
             FN_REFLEN);
      rli->ign_master_log_pos_end = mi->get_master_log_pos();

      if (write_ignored_events_info_to_relay_log(mi->info_thd, mi))
        goto end;
    }

    /* 
       compare local and event's versions of log_file, log_pos.
       
       Heartbeat is sent only after an event corresponding to the corrdinates
       the heartbeat carries.
       Slave can not have a difference in coordinates except in the only
       special case when mi->get_master_log_name(), mi->get_master_log_pos() have never
       been updated by Rotate event i.e when slave does not have any history
       with the master (and thereafter mi->get_master_log_pos() is NULL).

       TODO: handling `when' for SHOW SLAVE STATUS' snds behind
    */
    if (memcmp(const_cast<char *>(mi->get_master_log_name()),
               hb.get_log_ident(), hb.get_ident_len())
        || (mi->get_master_log_pos() > hb.common_header->log_pos))
    {
      /* missed events of heartbeat from the past */
      char errbuf[1024];
      char llbuf[22];
      sprintf(errbuf, "heartbeat is not compatible with local info; "
              "the event's data: log_file_name %-.512s log_pos %s",
              hb.get_log_ident(), llstr(hb.common_header->log_pos, llbuf));
      mi->report(ERROR_LEVEL, ER_SLAVE_HEARTBEAT_FAILURE,
                 ER(ER_SLAVE_HEARTBEAT_FAILURE), errbuf);
      goto err;
    }
    goto end;
  }
  break;

  case binary_log::PREVIOUS_GTIDS_LOG_EVENT:
  {
    /*
      This event does not have any meaning for the slave and
      was just sent to show the slave the master is making
      progress and avoid possible deadlocks.
      So at this point, the event is replaced by a rotate
      event what will make the slave to update what it knows
      about the master's coordinates.
    */
    inc_pos= 0;
    mi->set_master_log_pos(mi->get_master_log_pos() + event_len);
    memcpy(rli->ign_master_log_name_end, mi->get_master_log_name(), FN_REFLEN);
    rli->ign_master_log_pos_end= mi->get_master_log_pos();

    if (write_ignored_events_info_to_relay_log(mi->info_thd, mi))
      goto err;

    goto end;
  }
  break;

  case binary_log::GTID_LOG_EVENT:
  {
    global_sid_lock->rdlock();
    /*
      This can happen if the master uses GTID_MODE=OFF_PERMISSIVE, and
      sends GTID events to the slave. A possible scenario is that user
      does not follow the upgrade procedure for GTIDs, and creates a
      topology like A->B->C, where A uses GTID_MODE=ON_PERMISSIVE, B
      uses GTID_MODE=OFF_PERMISSIVE, and C uses GTID_MODE=OFF.  Each
      connection is allowed, but the master A will generate GTID
      transactions which will be sent through B to C.  Then C will hit
      this error.
    */
    if (get_gtid_mode(GTID_MODE_LOCK_SID) == GTID_MODE_OFF)
    {
      global_sid_lock->unlock();
      mi->report(ERROR_LEVEL, ER_CANT_REPLICATE_GTID_WITH_GTID_MODE_OFF,
                 ER(ER_CANT_REPLICATE_GTID_WITH_GTID_MODE_OFF),
                 mi->get_master_log_name(), mi->get_master_log_pos());
      goto err;
    }
    Gtid_log_event gtid_ev(buf,
                           checksum_alg != binary_log::BINLOG_CHECKSUM_ALG_OFF ?
                           event_len - BINLOG_CHECKSUM_LEN : event_len,
                           mi->get_mi_description_event());
    gtid.sidno= gtid_ev.get_sidno(false);
    global_sid_lock->unlock();
    if (gtid.sidno < 0)
      goto err;
    gtid.gno= gtid_ev.get_gno();
    inc_pos= event_len;
  }
  break;

  case binary_log::ANONYMOUS_GTID_LOG_EVENT:
    /*
      This cannot normally happen, because the master has a check that
      prevents it from sending anonymous events when auto_position is
      enabled.  However, the master could be something else than
      mysqld, which could contain bugs that we have no control over.
      So we need this check on the slave to be sure that whoever is on
      the other side of the protocol does not break the protocol.
    */
    if (mi->is_auto_position())
    {
      mi->report(ERROR_LEVEL, ER_CANT_REPLICATE_ANONYMOUS_WITH_AUTO_POSITION,
                 ER(ER_CANT_REPLICATE_ANONYMOUS_WITH_AUTO_POSITION),
                 mi->get_master_log_name(), mi->get_master_log_pos());
      goto err;
    }
    /*
      This can happen if the master uses GTID_MODE=ON_PERMISSIVE, and
      sends an anonymous event to the slave. A possible scenario is
      that user does not follow the upgrade procedure for GTIDs, and
      creates a topology like A->B->C, where A uses
      GTID_MODE=OFF_PERMISSIVE, B uses GTID_MODE=ON_PERMISSIVE, and C
      uses GTID_MODE=ON.  Each connection is allowed, but the master A
      will generate anonymous transactions which will be sent through
      B to C.  Then C will hit this error.
    */
    else if (get_gtid_mode(GTID_MODE_LOCK_NONE) == GTID_MODE_ON)
    {
      mi->report(ERROR_LEVEL, ER_CANT_REPLICATE_ANONYMOUS_WITH_GTID_MODE_ON,
                 ER(ER_CANT_REPLICATE_ANONYMOUS_WITH_GTID_MODE_ON),
                 mi->get_master_log_name(), mi->get_master_log_pos());
      goto err;
    }
    /* fall through */

  default:
    inc_pos= event_len;
  break;
  }

  /*
    Simulate an unknown ignorable log event by rewriting the write_rows log
    event and previous_gtids log event before writing them in relay log.
  */
  DBUG_EXECUTE_IF("simulate_unknown_ignorable_log_event",
    if (event_type == binary_log::WRITE_ROWS_EVENT ||
        event_type == binary_log::PREVIOUS_GTIDS_LOG_EVENT)
    {
      char *event_buf= const_cast<char*>(buf);
      /* Overwrite the log event type with an unknown type. */
      event_buf[EVENT_TYPE_OFFSET]= binary_log::ENUM_END_EVENT + 1;
      /* Set LOG_EVENT_IGNORABLE_F for the log event. */
      int2store(event_buf + FLAGS_OFFSET,
                uint2korr(event_buf + FLAGS_OFFSET) | LOG_EVENT_IGNORABLE_F);
    }
  );

  /*
     If this event is originating from this server, don't queue it.
     We don't check this for 3.23 events because it's simpler like this; 3.23
     will be filtered anyway by the SQL slave thread which also tests the
     server id (we must also keep this test in the SQL thread, in case somebody
     upgrades a 4.0 slave which has a not-filtered relay log).

     ANY event coming from ourselves can be ignored: it is obvious for queries;
     for STOP_EVENT/ROTATE_EVENT/START_EVENT: these cannot come from ourselves
     (--log-slave-updates would not log that) unless this slave is also its
     direct master (an unsupported, useless setup!).
  */

  mysql_mutex_lock(log_lock);
  DBUG_ASSERT(lock_count == 1);
  lock_count= 2;

  s_id= uint4korr(buf + SERVER_ID_OFFSET);

  /*
    If server_id_bits option is set we need to mask out irrelevant bits
    when checking server_id, but we still put the full unmasked server_id
    into the Relay log so that it can be accessed when applying the event
  */
  s_id&= opt_server_id_mask;

  if ((s_id == ::server_id && !mi->rli->replicate_same_server_id) ||
      /*
        the following conjunction deals with IGNORE_SERVER_IDS, if set
        If the master is on the ignore list, execution of
        format description log events and rotate events is necessary.
      */
      (mi->ignore_server_ids->dynamic_ids.size() > 0 &&
       mi->shall_ignore_server_id(s_id) &&
       /* everything is filtered out from non-master */
       (s_id != mi->master_id ||
        /* for the master meta information is necessary */
        (event_type != binary_log::FORMAT_DESCRIPTION_EVENT &&
         event_type != binary_log::ROTATE_EVENT))))
  {
    /*
      Do not write it to the relay log.
      a) We still want to increment mi->get_master_log_pos(), so that we won't
      re-read this event from the master if the slave IO thread is now
      stopped/restarted (more efficient if the events we are ignoring are big
      LOAD DATA INFILE).
      b) We want to record that we are skipping events, for the information of
      the slave SQL thread, otherwise that thread may let
      rli->group_relay_log_pos stay too small if the last binlog's event is
      ignored.
      But events which were generated by this slave and which do not exist in
      the master's binlog (i.e. Format_desc, Rotate & Stop) should not increment
      mi->get_master_log_pos().
      If the event is originated remotely and is being filtered out by
      IGNORE_SERVER_IDS it increments mi->get_master_log_pos()
      as well as rli->group_relay_log_pos.
    */
    if (!(s_id == ::server_id && !mi->rli->replicate_same_server_id) ||
        (event_type != binary_log::FORMAT_DESCRIPTION_EVENT &&
         event_type != binary_log::ROTATE_EVENT &&
         event_type != binary_log::STOP_EVENT))
    {
      mi->set_master_log_pos(mi->get_master_log_pos() + inc_pos);
      memcpy(rli->ign_master_log_name_end, mi->get_master_log_name(), FN_REFLEN);
      DBUG_ASSERT(rli->ign_master_log_name_end[0]);
      rli->ign_master_log_pos_end= mi->get_master_log_pos();
    }
    rli->relay_log.signal_update(); // the slave SQL thread needs to re-check
    DBUG_PRINT("info", ("master_log_pos: %lu, event originating from %u server, ignored",
                        (ulong) mi->get_master_log_pos(), uint4korr(buf + SERVER_ID_OFFSET)));
  }
  else
  {
    bool is_error= false;
    /* write the event to the relay log */
    if (likely(rli->relay_log.append_buffer(buf, event_len, mi) == 0))
    {
      mi->set_master_log_pos(mi->get_master_log_pos() + inc_pos);
      DBUG_PRINT("info", ("master_log_pos: %lu", (ulong) mi->get_master_log_pos()));
      rli->relay_log.harvest_bytes_written(&rli->log_space_total);

      /*
        If this event is GTID_LOG_EVENT we store its GTID to add to the
        Retrieved_Gtid_Set later, when the last event of the transaction be
        queued.
      */
      if (event_type == binary_log::GTID_LOG_EVENT)
      {
        mi->set_last_gtid_queued(gtid);
      }

      /*
        If we are starting an anonymous transaction, we have to discard
        the GTID of the partial transaction that was not finished (if
        there is one).
        */
      if (event_type == binary_log::ANONYMOUS_GTID_LOG_EVENT)
      {
#ifndef DBUG_OFF
        if (!mi->get_last_gtid_queued()->is_empty())
        {
          DBUG_PRINT("info", ("Discarding Gtid(%d, %lld) as the transaction "
                              "wasn't complete and we found an "
                              "ANONYMOUS_GTID_LOG_EVENT.",
                              mi->get_last_gtid_queued()->sidno,
                              mi->get_last_gtid_queued()->gno));
        }
#endif
        mi->clear_last_gtid_queued();
      }
    }
    else
      is_error= true;
    rli->ign_master_log_name_end[0]= 0; // last event is not ignored
    if (save_buf != NULL)
      buf= save_buf;
    if (is_error)
    {
      mi->report(ERROR_LEVEL, ER_SLAVE_RELAY_LOG_WRITE_FAILURE,
                 ER(ER_SLAVE_RELAY_LOG_WRITE_FAILURE),
                 "could not queue event from master");
      goto err;
    }
  }
  goto end;

err:
  error= true;

end:
  if (lock_count >= 1)
    mysql_mutex_unlock(&mi->data_lock);
  if (lock_count >= 2)
    mysql_mutex_unlock(log_lock);
  DBUG_PRINT("info", ("error: %d", error));
  DBUG_RETURN(error);
}

/**
  Hook to detach the active VIO before closing a connection handle.

  The client API might close the connection (and associated data)
  in case it encounters a unrecoverable (network) error. This hook
  is called from the client code before the VIO handle is deleted
  allows the thread to detach the active vio so it does not point
  to freed memory.

  Other calls to THD::clear_active_vio throughout this module are
  redundant due to the hook but are left in place for illustrative
  purposes.
*/

extern "C" void slave_io_thread_detach_vio()
{
  THD *thd= current_thd;
  if (thd && thd->slave_thread)
    thd->clear_active_vio();
}


/*
  Try to connect until successful or slave killed

  SYNPOSIS
    safe_connect()
    thd                 Thread handler for slave
    mysql               MySQL connection handle
    mi                  Replication handle

  RETURN
    0   ok
    #   Error
*/

static int safe_connect(THD* thd, MYSQL* mysql, Master_info* mi)
{
  DBUG_ENTER("safe_connect");

  DBUG_RETURN(connect_to_master(thd, mysql, mi, 0, 0));
}


/*
  SYNPOSIS
    connect_to_master()

  IMPLEMENTATION
    Try to connect until successful or slave killed or we have retried
    mi->retry_count times
*/

static int connect_to_master(THD* thd, MYSQL* mysql, Master_info* mi,
                             bool reconnect, bool suppress_warnings)
{
  int slave_was_killed= 0;
  int last_errno= -2;                           // impossible error
  ulong err_count=0;
  char llbuff[22];
  char password[MAX_PASSWORD_LENGTH + 1];
  size_t password_size= sizeof(password);
  DBUG_ENTER("connect_to_master");
  set_slave_max_allowed_packet(thd, mysql);
#ifndef DBUG_OFF
  mi->events_until_exit = disconnect_slave_event_count;
#endif
  ulong client_flag= CLIENT_REMEMBER_OPTIONS;
  if (opt_slave_compressed_protocol)
    client_flag|= CLIENT_COMPRESS;              /* We will use compression */

  mysql_options(mysql, MYSQL_OPT_CONNECT_TIMEOUT, (char *) &slave_net_timeout);
  mysql_options(mysql, MYSQL_OPT_READ_TIMEOUT, (char *) &slave_net_timeout);

  if (mi->bind_addr[0])
  {
    DBUG_PRINT("info",("bind_addr: %s", mi->bind_addr));
    mysql_options(mysql, MYSQL_OPT_BIND, mi->bind_addr);
  }

#ifdef HAVE_OPENSSL
  /* By default the channel is not configured to use SSL */
  enum mysql_ssl_mode ssl_mode= SSL_MODE_DISABLED;
  if (mi->ssl)
  {
    /* The channel is configured to use SSL */
    mysql_ssl_set(mysql,
                  mi->ssl_key[0]?mi->ssl_key:0,
                  mi->ssl_cert[0]?mi->ssl_cert:0,
                  mi->ssl_ca[0]?mi->ssl_ca:0,
                  mi->ssl_capath[0]?mi->ssl_capath:0,
                  mi->ssl_cipher[0]?mi->ssl_cipher:0);
#ifdef HAVE_YASSL
    mi->ssl_crl[0]= '\0';
    mi->ssl_crlpath[0]= '\0';
#endif
    mysql_options(mysql, MYSQL_OPT_SSL_CRL,
                  mi->ssl_crl[0] ? mi->ssl_crl : 0);
    mysql_options(mysql, MYSQL_OPT_TLS_VERSION,
                  mi->tls_version[0] ? mi->tls_version : 0);
    mysql_options(mysql, MYSQL_OPT_SSL_CRLPATH,
                  mi->ssl_crlpath[0] ? mi->ssl_crlpath : 0);
    if (mi->ssl_verify_server_cert)
      ssl_mode= SSL_MODE_VERIFY_IDENTITY;
    else if (mi->ssl_ca[0] || mi->ssl_capath[0])
      ssl_mode= SSL_MODE_VERIFY_CA;
    else
      ssl_mode= SSL_MODE_REQUIRED;
  }
  mysql_options(mysql, MYSQL_OPT_SSL_MODE, &ssl_mode);
#endif

  /*
    If server's default charset is not supported (like utf16, utf32) as client
    charset, then set client charset to 'latin1' (default client charset).
  */
  if (is_supported_parser_charset(default_charset_info))
    mysql_options(mysql, MYSQL_SET_CHARSET_NAME, default_charset_info->csname);
  else
  {
    sql_print_information("'%s' can not be used as client character set. "
                          "'%s' will be used as default client character set "
                          "while connecting to master.",
                          default_charset_info->csname,
                          default_client_charset_info->csname);
    mysql_options(mysql, MYSQL_SET_CHARSET_NAME,
                  default_client_charset_info->csname);
  }


  /* This one is not strictly needed but we have it here for completeness */
  mysql_options(mysql, MYSQL_SET_CHARSET_DIR, (char *) charsets_dir);

  if (mi->is_start_plugin_auth_configured())
  {
    DBUG_PRINT("info", ("Slaving is using MYSQL_DEFAULT_AUTH %s",
                        mi->get_start_plugin_auth()));
    mysql_options(mysql, MYSQL_DEFAULT_AUTH, mi->get_start_plugin_auth());
  }
  
  if (mi->is_start_plugin_dir_configured())
  {
    DBUG_PRINT("info", ("Slaving is using MYSQL_PLUGIN_DIR %s",
                        mi->get_start_plugin_dir()));
    mysql_options(mysql, MYSQL_PLUGIN_DIR, mi->get_start_plugin_dir());
  }
  /* Set MYSQL_PLUGIN_DIR in case master asks for an external authentication plugin */
  else if (opt_plugin_dir_ptr && *opt_plugin_dir_ptr)
    mysql_options(mysql, MYSQL_PLUGIN_DIR, opt_plugin_dir_ptr);
  
  if (!mi->is_start_user_configured())
    sql_print_warning("%s", ER(ER_INSECURE_CHANGE_MASTER));

  if (mi->get_password(password, &password_size))
  {
    mi->report(ERROR_LEVEL, ER_SLAVE_FATAL_ERROR,
               ER(ER_SLAVE_FATAL_ERROR),
               "Unable to configure password when attempting to "
               "connect to the master server. Connection attempt "
               "terminated.");
    DBUG_RETURN(1);
  }

  const char* user= mi->get_user();
  if (user == NULL || user[0] == 0)
  {
    mi->report(ERROR_LEVEL, ER_SLAVE_FATAL_ERROR,
               ER(ER_SLAVE_FATAL_ERROR),
               "Invalid (empty) username when attempting to "
               "connect to the master server. Connection attempt "
               "terminated.");
    DBUG_RETURN(1);
  }

  mysql_options4(mysql, MYSQL_OPT_CONNECT_ATTR_ADD,
                "program_name", "mysqld");
  mysql_options4(mysql, MYSQL_OPT_CONNECT_ATTR_ADD,
                "_client_role", "binary_log_listener");
  mysql_options4(mysql, MYSQL_OPT_CONNECT_ATTR_ADD,
                "_client_replication_channel_name", mi->get_channel());

  while (!(slave_was_killed = io_slave_killed(thd,mi))
         && (reconnect ? mysql_reconnect(mysql) != 0 :
             mysql_real_connect(mysql, mi->host, user,
                                password, 0, mi->port, 0, client_flag) == 0))
  {
    /*
       SHOW SLAVE STATUS will display the number of retries which
       would be real retry counts instead of mi->retry_count for
       each connection attempt by 'Last_IO_Error' entry.
    */
    last_errno=mysql_errno(mysql);
    suppress_warnings= 0;
    mi->report(ERROR_LEVEL, last_errno,
               "error %s to master '%s@%s:%d'"
               " - retry-time: %d  retries: %lu",
               (reconnect ? "reconnecting" : "connecting"),
               mi->get_user(), mi->host, mi->port,
               mi->connect_retry, err_count + 1);
    /*
      By default we try forever. The reason is that failure will trigger
      master election, so if the user did not set mi->retry_count we
      do not want to have election triggered on the first failure to
      connect
    */
    if (++err_count == mi->retry_count)
    {
      slave_was_killed=1;
      break;
    }
    slave_sleep(thd, mi->connect_retry, io_slave_killed, mi);
  }

  if (!slave_was_killed)
  {
    mi->clear_error(); // clear possible left over reconnect error
    if (reconnect)
    {
      if (!suppress_warnings)
        sql_print_information("Slave%s: connected to master '%s@%s:%d',"
                              "replication resumed in log '%s' at position %s",
                              mi->get_for_channel_str(), mi->get_user(),
                              mi->host, mi->port,
                              mi->get_io_rpl_log_name(),
                              llstr(mi->get_master_log_pos(),llbuff));
    }
    else
    {
      query_logger.general_log_print(thd, COM_CONNECT_OUT, "%s@%s:%d",
                                     mi->get_user(), mi->host, mi->port);
    }

    thd->set_active_vio(mysql->net.vio);
  }
  mysql->reconnect= 1;
  DBUG_PRINT("exit",("slave_was_killed: %d", slave_was_killed));
  DBUG_RETURN(slave_was_killed);
}


/*
  safe_reconnect()

  IMPLEMENTATION
    Try to connect until successful or slave killed or we have retried
    mi->retry_count times
*/

static int safe_reconnect(THD* thd, MYSQL* mysql, Master_info* mi,
                          bool suppress_warnings)
{
  DBUG_ENTER("safe_reconnect");
  DBUG_RETURN(connect_to_master(thd, mysql, mi, 1, suppress_warnings));
}


/*
  Called when we notice that the current "hot" log got rotated under our feet.
*/

static IO_CACHE *reopen_relay_log(Relay_log_info *rli, const char **errmsg)
{
  DBUG_ENTER("reopen_relay_log");
  DBUG_ASSERT(rli->cur_log != &rli->cache_buf);
  DBUG_ASSERT(rli->cur_log_fd == -1);

  IO_CACHE *cur_log = rli->cur_log=&rli->cache_buf;
  if ((rli->cur_log_fd=open_binlog_file(cur_log,rli->get_event_relay_log_name(),
                                        errmsg)) <0)
    DBUG_RETURN(0);
  /*
    We want to start exactly where we was before:
    relay_log_pos       Current log pos
    pending             Number of bytes already processed from the event
  */
  rli->set_event_relay_log_pos(max<ulonglong>(rli->get_event_relay_log_pos(),
                                              BIN_LOG_HEADER_SIZE));
  my_b_seek(cur_log,rli->get_event_relay_log_pos());
  DBUG_RETURN(cur_log);
}


/**
  Reads next event from the relay log.  Should be called from the
  slave SQL thread.

  @param rli Relay_log_info structure for the slave SQL thread.

  @return The event read, or NULL on error.  If an error occurs, the
  error is reported through the sql_print_information() or
  sql_print_error() functions.
*/
static Log_event* next_event(Relay_log_info* rli)
{
  Log_event* ev;
  IO_CACHE* cur_log = rli->cur_log;
  mysql_mutex_t *log_lock = rli->relay_log.get_log_lock();
  const char* errmsg=0;
  THD* thd = rli->info_thd;
  DBUG_ENTER("next_event");

  DBUG_ASSERT(thd != 0);

#ifndef DBUG_OFF
  if (abort_slave_event_count && !rli->events_until_exit--)
    DBUG_RETURN(0);
#endif

  /*
    For most operations we need to protect rli members with data_lock,
    so we assume calling function acquired this mutex for us and we will
    hold it for the most of the loop below However, we will release it
    whenever it is worth the hassle,  and in the cases when we go into a
    mysql_cond_wait() with the non-data_lock mutex
  */
  mysql_mutex_assert_owner(&rli->data_lock);

  while (!sql_slave_killed(thd,rli))
  {
    /*
      We can have two kinds of log reading:
      hot_log:
        rli->cur_log points at the IO_CACHE of relay_log, which
        is actively being updated by the I/O thread. We need to be careful
        in this case and make sure that we are not looking at a stale log that
        has already been rotated. If it has been, we reopen the log.

      The other case is much simpler:
        We just have a read only log that nobody else will be updating.
    */
    bool hot_log;
    if ((hot_log = (cur_log != &rli->cache_buf)) ||
        DBUG_EVALUATE_IF("force_sql_thread_error", 1, 0))
    {
      DBUG_ASSERT(rli->cur_log_fd == -1); // foreign descriptor
      mysql_mutex_lock(log_lock);

      /*
        Reading xxx_file_id is safe because the log will only
        be rotated when we hold relay_log.LOCK_log
      */
      if (rli->relay_log.get_open_count() != rli->cur_log_old_open_count &&
          DBUG_EVALUATE_IF("force_sql_thread_error", 0, 1))
      {
        // The master has switched to a new log file; Reopen the old log file
        cur_log=reopen_relay_log(rli, &errmsg);
        mysql_mutex_unlock(log_lock);
        if (!cur_log)                           // No more log files
          goto err;
        hot_log=0;                              // Using old binary log
      }
    }
    /* 
      As there is no guarantee that the relay is open (for example, an I/O
      error during a write by the slave I/O thread may have closed it), we
      have to test it.
    */
    if (!my_b_inited(cur_log) ||
        DBUG_EVALUATE_IF("force_sql_thread_error", 1, 0))
    {
      if (hot_log)
        mysql_mutex_unlock(log_lock);
      goto err;
    }
#ifndef DBUG_OFF
    {
      DBUG_PRINT("info", ("assertion skip %lu file pos %lu event relay log pos %lu file %s\n",
        (ulong) rli->slave_skip_counter, (ulong) my_b_tell(cur_log),
        (ulong) rli->get_event_relay_log_pos(),
        rli->get_event_relay_log_name()));

      /* This is an assertion which sometimes fails, let's try to track it */
      char llbuf1[22], llbuf2[22];
      DBUG_PRINT("info", ("my_b_tell(cur_log)=%s rli->event_relay_log_pos=%s",
                          llstr(my_b_tell(cur_log),llbuf1),
                          llstr(rli->get_event_relay_log_pos(),llbuf2)));

      DBUG_ASSERT(my_b_tell(cur_log) >= BIN_LOG_HEADER_SIZE);
      DBUG_ASSERT(my_b_tell(cur_log) == rli->get_event_relay_log_pos() || rli->is_parallel_exec());

      DBUG_PRINT("info", ("next_event group master %s %lu group relay %s %lu event %s %lu\n",
        rli->get_group_master_log_name(),
        (ulong) rli->get_group_master_log_pos(),
        rli->get_group_relay_log_name(),
        (ulong) rli->get_group_relay_log_pos(),
        rli->get_event_relay_log_name(),
        (ulong) rli->get_event_relay_log_pos()));
    }
#endif
    rli->set_event_start_pos(my_b_tell(cur_log));
    /*
      Relay log is always in new format - if the master is 3.23, the
      I/O thread will convert the format for us.
      A problem: the description event may be in a previous relay log. So if
      the slave has been shutdown meanwhile, we would have to look in old relay
      logs, which may even have been deleted. So we need to write this
      description event at the beginning of the relay log.
      When the relay log is created when the I/O thread starts, easy: the
      master will send the description event and we will queue it.
      But if the relay log is created by new_file(): then the solution is:
      MYSQL_BIN_LOG::open() will write the buffered description event.
    */
    if ((ev= Log_event::read_log_event(cur_log, 0,
                                       rli->get_rli_description_event(),
                                       opt_slave_sql_verify_checksum)))
    {
      DBUG_ASSERT(thd==rli->info_thd);
      /*
        read it while we have a lock, to avoid a mutex lock in
        inc_event_relay_log_pos()
      */
      rli->set_future_event_relay_log_pos(my_b_tell(cur_log));
      ev->future_event_relay_log_pos= rli->get_future_event_relay_log_pos();

      if (hot_log)
        mysql_mutex_unlock(log_lock);
      /*
         MTS checkpoint in the successful read branch.
         The following block makes sure that
         a. GAQ the job assignment control resource is not run out of space, and
         b. Last executed transaction coordinates are advanced whenever
            there's been progress by Workers.
         Notice, MTS logical clock scheduler does not introduce any
         own specfics even though internally it may need to learn about
         the done status of a job.
      */
      bool force= (rli->checkpoint_seqno > (rli->checkpoint_group - 1));
      if (rli->is_parallel_exec() && (opt_mts_checkpoint_period != 0 || force))
      {
        ulonglong period= static_cast<ulonglong>(opt_mts_checkpoint_period * 1000000ULL);
        mysql_mutex_unlock(&rli->data_lock);
        /*
          At this point the coordinator has is delegating jobs to workers and
          the checkpoint routine must be periodically invoked.
        */
        (void) mts_checkpoint_routine(rli, period, force, true/*need_data_lock=true*/); // TODO: ALFRANIO ERROR
        DBUG_ASSERT(!force ||
                    (force && (rli->checkpoint_seqno <= (rli->checkpoint_group - 1))) ||
                    sql_slave_killed(thd, rli));
        mysql_mutex_lock(&rli->data_lock);
      }
      DBUG_RETURN(ev);
    }
    DBUG_ASSERT(thd==rli->info_thd);
    if (opt_reckless_slave)                     // For mysql-test
      cur_log->error = 0;
    if (cur_log->error < 0)
    {
      errmsg = "slave SQL thread aborted because of I/O error";
      if (rli->mts_group_status == Relay_log_info::MTS_IN_GROUP)
        /*
          MTS group status is set to MTS_KILLED_GROUP, whenever a read event
          error happens and there was already a non-terminal event scheduled.
        */
        rli->mts_group_status= Relay_log_info::MTS_KILLED_GROUP;
      if (hot_log)
        mysql_mutex_unlock(log_lock);
      goto err;
    }
    if (!cur_log->error) /* EOF */
    {
      /*
        On a hot log, EOF means that there are no more updates to
        process and we must block until I/O thread adds some and
        signals us to continue
      */
      if (hot_log)
      {
        /*
          We say in Seconds_Behind_Master that we have "caught up". Note that
          for example if network link is broken but I/O slave thread hasn't
          noticed it (slave_net_timeout not elapsed), then we'll say "caught
          up" whereas we're not really caught up. Fixing that would require
          internally cutting timeout in smaller pieces in network read, no
          thanks. Another example: SQL has caught up on I/O, now I/O has read
          a new event and is queuing it; the false "0" will exist until SQL
          finishes executing the new event; it will be look abnormal only if
          the events have old timestamps (then you get "many", 0, "many").

          Transient phases like this can be fixed with implemeting
          Heartbeat event which provides the slave the status of the
          master at time the master does not have any new update to send.
          Seconds_Behind_Master would be zero only when master has no
          more updates in binlog for slave. The heartbeat can be sent
          in a (small) fraction of slave_net_timeout. Until it's done
          rli->last_master_timestamp is temporarely (for time of
          waiting for the following event) reset whenever EOF is
          reached.
        */

        /* shows zero while it is sleeping (and until the next event
           is about to be executed).  Note, in MTS case
           Seconds_Behind_Master resetting follows slightly different
           schema where reaching EOF is not enough.  The status
           parameter is updated per some number of processed group of
           events. The number can't be greater than
           @@global.slave_checkpoint_group and anyway SBM updating
           rate does not exceed @@global.slave_checkpoint_period.
           Notice that SBM is set to a new value after processing the
           terminal event (e.g Commit) of a group.  Coordinator resets
           SBM when notices no more groups left neither to read from
           Relay-log nor to process by Workers.
        */
        if (!rli->is_parallel_exec())
          rli->last_master_timestamp= 0;

        DBUG_ASSERT(rli->relay_log.get_open_count() ==
                    rli->cur_log_old_open_count);

        if (rli->ign_master_log_name_end[0])
        {
          /* We generate and return a Rotate, to make our positions advance */
          DBUG_PRINT("info",("seeing an ignored end segment"));
          ev= new Rotate_log_event(rli->ign_master_log_name_end,
                                   0, rli->ign_master_log_pos_end,
                                   Rotate_log_event::DUP_NAME);
          rli->ign_master_log_name_end[0]= 0;
          mysql_mutex_unlock(log_lock);
          if (unlikely(!ev))
          {
            errmsg= "Slave SQL thread failed to create a Rotate event "
              "(out of memory?), SHOW SLAVE STATUS may be inaccurate";
            goto err;
          }
          ev->server_id= 0; // don't be ignored by slave SQL thread
          DBUG_RETURN(ev);
        }

        /*
          We can, and should release data_lock while we are waiting for
          update. If we do not, show slave status will block
        */
        mysql_mutex_unlock(&rli->data_lock);

        /*
          Possible deadlock :
          - the I/O thread has reached log_space_limit
          - the SQL thread has read all relay logs, but cannot purge for some
          reason:
            * it has already purged all logs except the current one
            * there are other logs than the current one but they're involved in
            a transaction that finishes in the current one (or is not finished)
          Solution :
          Wake up the possibly waiting I/O thread, and set a boolean asking
          the I/O thread to temporarily ignore the log_space_limit
          constraint, because we do not want the I/O thread to block because of
          space (it's ok if it blocks for any other reason (e.g. because the
          master does not send anything). Then the I/O thread stops waiting
          and reads one more event and starts honoring log_space_limit again.

          If the SQL thread needs more events to be able to rotate the log (it
          might need to finish the current group first), then it can ask for one
          more at a time. Thus we don't outgrow the relay log indefinitely,
          but rather in a controlled manner, until the next rotate.

          When the SQL thread starts it sets ignore_log_space_limit to false. 
          We should also reset ignore_log_space_limit to 0 when the user does 
          RESET SLAVE, but in fact, no need as RESET SLAVE requires that the slave
          be stopped, and the SQL thread sets ignore_log_space_limit to 0 when
          it stops.
        */
        mysql_mutex_lock(&rli->log_space_lock);

        /* 
          If we have reached the limit of the relay space and we
          are going to sleep, waiting for more events:

          1. If outside a group, SQL thread asks the IO thread 
             to force a rotation so that the SQL thread purges 
             logs next time it processes an event (thus space is
             freed).

          2. If in a group, SQL thread asks the IO thread to 
             ignore the limit and queues yet one more event 
             so that the SQL thread finishes the group and 
             is are able to rotate and purge sometime soon.
         */
        if (rli->log_space_limit && 
            rli->log_space_limit < rli->log_space_total)
        {
          /* force rotation if not in an unfinished group */
          if (!rli->is_parallel_exec())
          {
            rli->sql_force_rotate_relay= !rli->is_in_group();
          }
          else
          {
            rli->sql_force_rotate_relay=
              (rli->mts_group_status != Relay_log_info::MTS_IN_GROUP);
          }
          /* ask for one more event */
          rli->ignore_log_space_limit= true;
        }

        /*
          If the I/O thread is blocked, unblock it.  Ok to broadcast
          after unlock, because the mutex is only destroyed in
          ~Relay_log_info(), i.e. when rli is destroyed, and rli will
          not be destroyed before we exit the present function.
        */
        mysql_mutex_unlock(&rli->log_space_lock);
        mysql_cond_broadcast(&rli->log_space_cond);
        // Note that wait_for_update_relay_log unlocks lock_log !

        if (rli->is_parallel_exec() && (opt_mts_checkpoint_period != 0 ||
            DBUG_EVALUATE_IF("check_slave_debug_group", 1, 0)))
        {
          int ret= 0;
          struct timespec waittime;
          ulonglong period= static_cast<ulonglong>(opt_mts_checkpoint_period * 1000000ULL);
          ulong signal_cnt= rli->relay_log.signal_cnt;

          mysql_mutex_unlock(log_lock);
          do
          {
            /*
              At this point the coordinator has no job to delegate to workers.
              However, workers are executing their assigned jobs and as such
              the checkpoint routine must be periodically invoked.
            */
            (void) mts_checkpoint_routine(rli, period, false, true/*need_data_lock=true*/); // TODO: ALFRANIO ERROR
            mysql_mutex_lock(log_lock);
            // More to the empty relay-log all assigned events done so reset it.
            if (rli->gaq->empty())
              rli->last_master_timestamp= 0;

            if (DBUG_EVALUATE_IF("check_slave_debug_group", 1, 0))
              period= 10000000ULL;

            set_timespec_nsec(&waittime, period);
            ret= rli->relay_log.wait_for_update_relay_log(thd, &waittime);
          } while ((ret == ETIMEDOUT || ret == ETIME) /* todo:remove */ &&
                   signal_cnt == rli->relay_log.signal_cnt && !thd->killed);
        }
        else
        {
          rli->relay_log.wait_for_update_relay_log(thd, NULL);
        }
        
        // re-acquire data lock since we released it earlier
        mysql_mutex_lock(&rli->data_lock);
        continue;
      }
      /*
        If the log was not hot, we need to move to the next log in
        sequence. The next log could be hot or cold, we deal with both
        cases separately after doing some common initialization
      */
      end_io_cache(cur_log);
      DBUG_ASSERT(rli->cur_log_fd >= 0);
      mysql_file_close(rli->cur_log_fd, MYF(MY_WME));
      rli->cur_log_fd = -1;

      if (relay_log_purge)
      {
        /*
          purge_first_log will properly set up relay log coordinates in rli.
          If the group's coordinates are equal to the event's coordinates
          (i.e. the relay log was not rotated in the middle of a group),
          we can purge this relay log too.
          We do ulonglong and string comparisons, this may be slow but
          - purging the last relay log is nice (it can save 1GB of disk), so we
          like to detect the case where we can do it, and given this,
          - I see no better detection method
          - purge_first_log is not called that often
        */
        if (rli->relay_log.purge_first_log
            (rli,
             rli->get_group_relay_log_pos() == rli->get_event_relay_log_pos()
             && !strcmp(rli->get_group_relay_log_name(),rli->get_event_relay_log_name())))
        {
          errmsg = "Error purging processed logs";
          goto err;
        }
        DBUG_PRINT("info", ("next_event group master %s %lu  group relay %s %lu event %s %lu\n",
          rli->get_group_master_log_name(),
          (ulong) rli->get_group_master_log_pos(),
          rli->get_group_relay_log_name(),
          (ulong) rli->get_group_relay_log_pos(),
          rli->get_event_relay_log_name(),
          (ulong) rli->get_event_relay_log_pos()));
      }
      else
      {
        /*
          If hot_log is set, then we already have a lock on
          LOCK_log.  If not, we have to get the lock.

          According to Sasha, the only time this code will ever be executed
          is if we are recovering from a bug.
        */
        if (rli->relay_log.find_next_log(&rli->linfo, !hot_log))
        {
          errmsg = "error switching to the next log";
          goto err;
        }
        rli->set_event_relay_log_pos(BIN_LOG_HEADER_SIZE);
        rli->set_event_relay_log_name(rli->linfo.log_file_name);
        /*
          We may update the worker here but this is not extremlly
          necessary. /Alfranio
        */
        rli->flush_info();
      }

      /* Reset the relay-log-change-notified status of  Slave Workers */
      if (rli->is_parallel_exec())
      {
        DBUG_PRINT("info", ("next_event: MTS group relay log changes to %s %lu\n",
                            rli->get_group_relay_log_name(),
                            (ulong) rli->get_group_relay_log_pos()));
        rli->reset_notified_relay_log_change();
      }

      /*
        Now we want to open this next log. To know if it's a hot log (the one
        being written by the I/O thread now) or a cold log, we can use
        is_active(); if it is hot, we use the I/O cache; if it's cold we open
        the file normally. But if is_active() reports that the log is hot, this
        may change between the test and the consequence of the test. So we may
        open the I/O cache whereas the log is now cold, which is nonsense.
        To guard against this, we need to have LOCK_log.
      */

      DBUG_PRINT("info",("hot_log: %d",hot_log));
      if (!hot_log) /* if hot_log, we already have this mutex */
        mysql_mutex_lock(log_lock);
      if (rli->relay_log.is_active(rli->linfo.log_file_name))
      {
#ifdef EXTRA_DEBUG
        sql_print_information("next log '%s' is currently active",
                              rli->linfo.log_file_name);
#endif
        rli->cur_log= cur_log= rli->relay_log.get_log_file();
        rli->cur_log_old_open_count= rli->relay_log.get_open_count();
        DBUG_ASSERT(rli->cur_log_fd == -1);

        /*
           When the SQL thread is [stopped and] (re)started the
           following may happen:

           1. Log was hot at stop time and remains hot at restart

              SQL thread reads again from hot_log (SQL thread was
              reading from the active log when it was stopped and the
              very same log is still active on SQL thread restart).

              In this case, my_b_seek is performed on cur_log, while
              cur_log points to relay_log.get_log_file();

           2. Log was hot at stop time but got cold before restart

              The log was hot when SQL thread stopped, but it is not
              anymore when the SQL thread restarts.

              In this case, the SQL thread reopens the log, using
              cache_buf, ie, cur_log points to &cache_buf, and thence
              its coordinates are reset.

           3. Log was already cold at stop time

              The log was not hot when the SQL thread stopped, and, of
              course, it will not be hot when it restarts.

              In this case, the SQL thread opens the cold log again,
              using cache_buf, ie, cur_log points to &cache_buf, and
              thence its coordinates are reset.

           4. Log was hot at stop time, DBA changes to previous cold
              log and restarts SQL thread

              The log was hot when the SQL thread was stopped, but the
              user changed the coordinates of the SQL thread to
              restart from a previous cold log.

              In this case, at start time, cur_log points to a cold
              log, opened using &cache_buf as cache, and coordinates
              are reset. However, as it moves on to the next logs, it
              will eventually reach the hot log. If the hot log is the
              same at the time the SQL thread was stopped, then
              coordinates were not reset - the cur_log will point to
              relay_log.get_log_file(), and not a freshly opened
              IO_CACHE through cache_buf. For this reason we need to
              deploy a my_b_seek before calling check_binlog_magic at
              this point of the code (see: BUG#55263 for more
              details).
          
          NOTES: 
            - We must keep the LOCK_log to read the 4 first bytes, as
              this is a hot log (same as when we call read_log_event()
              above: for a hot log we take the mutex).

            - Because of scenario #4 above, we need to have a
              my_b_seek here. Otherwise, we might hit the assertion
              inside check_binlog_magic.
        */

        my_b_seek(cur_log, (my_off_t) 0);
        if (check_binlog_magic(cur_log,&errmsg))
        {
          if (!hot_log)
            mysql_mutex_unlock(log_lock);
          goto err;
        }
        if (!hot_log)
          mysql_mutex_unlock(log_lock);
        continue;
      }
      if (!hot_log)
        mysql_mutex_unlock(log_lock);
      /*
        if we get here, the log was not hot, so we will have to open it
        ourselves. We are sure that the log is still not hot now (a log can get
        from hot to cold, but not from cold to hot). No need for LOCK_log.
      */
#ifdef EXTRA_DEBUG
      sql_print_information("next log '%s' is not active",
                            rli->linfo.log_file_name);
#endif
      // open_binlog_file() will check the magic header
      if ((rli->cur_log_fd=open_binlog_file(cur_log,rli->linfo.log_file_name,
                                            &errmsg)) <0)
        goto err;
    }
    else
    {
      /*
        Read failed with a non-EOF error.
        TODO: come up with something better to handle this error
      */
      if (hot_log)
        mysql_mutex_unlock(log_lock);
      sql_print_error("Slave SQL thread%s: I/O error reading "
                      "event(errno: %d  cur_log->error: %d)",
                      rli->get_for_channel_str(), my_errno(),cur_log->error);
      // set read position to the beginning of the event
      my_b_seek(cur_log,rli->get_event_relay_log_pos());
      /* otherwise, we have had a partial read */
      errmsg = "Aborting slave SQL thread because of partial event read";
      break;                                    // To end of function
    }
  }
  if (!errmsg)
  {
    sql_print_information("Error reading relay log event%s: %s",
                          rli->get_for_channel_str(), "slave SQL thread was killed");
    DBUG_RETURN(0);
  }

err:
  if (errmsg)
    sql_print_error("Error reading relay log event%s: %s", rli->get_for_channel_str(), errmsg);
  DBUG_RETURN(0);
}

/*
  Rotate a relay log (this is used only by FLUSH LOGS; the automatic rotation
  because of size is simpler because when we do it we already have all relevant
  locks; here we don't, so this function is mainly taking locks).
  Returns nothing as we cannot catch any error (MYSQL_BIN_LOG::new_file()
  is void).
*/

int rotate_relay_log(Master_info* mi)
{
  DBUG_ENTER("rotate_relay_log");

  mysql_mutex_assert_owner(&mi->data_lock);
  DBUG_EXECUTE_IF("crash_before_rotate_relaylog", DBUG_SUICIDE(););

  Relay_log_info* rli= mi->rli;
  int error= 0;

  /*
     We need to test inited because otherwise, new_file() will attempt to lock
     LOCK_log, which may not be inited (if we're not a slave).
  */
  if (!rli->inited)
  {
    DBUG_PRINT("info", ("rli->inited == 0"));
    goto end;
  }

  /* If the relay log is closed, new_file() will do nothing. */
  error= rli->relay_log.new_file(mi->get_mi_description_event());
  if (error != 0)
    goto end;

  /*
    We harvest now, because otherwise BIN_LOG_HEADER_SIZE will not immediately
    be counted, so imagine a succession of FLUSH LOGS  and assume the slave
    threads are started:
    relay_log_space decreases by the size of the deleted relay log, but does
    not increase, so flush-after-flush we may become negative, which is wrong.
    Even if this will be corrected as soon as a query is replicated on the
    slave (because the I/O thread will then call harvest_bytes_written() which
    will harvest all these BIN_LOG_HEADER_SIZE we forgot), it may give strange
    output in SHOW SLAVE STATUS meanwhile. So we harvest now.
    If the log is closed, then this will just harvest the last writes, probably
    0 as they probably have been harvested.
  */
  rli->relay_log.harvest_bytes_written(&rli->log_space_total);
end:
  DBUG_RETURN(error);
}


/**
  flushes the relay logs of a replication channel.

  @param[in]         mi      Master_info corresponding to the
                             channel.
  @return
    @retval          true     fail
    @retval          false     ok.
*/
bool flush_relay_logs(Master_info *mi)
{
  DBUG_ENTER("flush_relay_logs");
  bool error= false;

  if (mi)
  {
    mysql_mutex_lock(&mi->data_lock);
    if (rotate_relay_log(mi))
      error= true;
    mysql_mutex_unlock(&mi->data_lock);
  }
  DBUG_RETURN(error);
}


/**
   Entry point for FLUSH RELAYLOGS command or to flush relaylogs for
   the FLUSH LOGS command.
   FLUSH LOGS or FLUSH RELAYLOGS needs to flush the relaylogs of all
   the replciaiton channels in multisource replication.
   FLUSH RELAYLOGS FOR CHANNEL flushes only the relaylogs pertaining to
   a channel.

   @param[in]         thd              the client thread carrying the command.

   @return
     @retval           true                fail
     @retval           false              success
*/
bool flush_relay_logs_cmd(THD *thd)
{
  DBUG_ENTER("flush_relay_logs_cmd");
  Master_info *mi= 0;
  LEX *lex= thd->lex;
  bool error =false;

  channel_map.wrlock();

  /*
     lex->mi.channel is NULL, for FLUSH LOGS or when the client thread
     is not present. (See tmp_thd in  the caller).
     When channel is not provided, lex->mi.for_channel is false.
  */
  if (!lex->mi.channel || !lex->mi.for_channel)
  {
    for (mi_map::iterator it= channel_map.begin(); it!= channel_map.end(); it++)
    {
      mi= it->second;

      if ((error = flush_relay_logs(mi)))
        break;
    }
  }
  else
  {

    mi= channel_map.get_mi(lex->mi.channel);

    if (mi)
    {
      /*
        Disallow flush on Group Replication applier channel to avoid
        split transactions among relay log files due to DBA action.
      */
      if (channel_map.is_group_replication_channel_name(lex->mi.channel, true))
      {
        if (thd->system_thread == SYSTEM_THREAD_SLAVE_SQL ||
            thd->system_thread == SYSTEM_THREAD_SLAVE_WORKER)
        {
          /*
            Log warning on SQL or worker threads.
          */
          sql_print_warning(ER(ER_SLAVE_CHANNEL_OPERATION_NOT_ALLOWED),
                            "FLUSH RELAY LOGS", lex->mi.channel);
        }
        else
        {
          /*
            Return error on client sessions.
          */
          error= true;
          my_error(ER_SLAVE_CHANNEL_OPERATION_NOT_ALLOWED,
                   MYF(0), "FLUSH RELAY LOGS", lex->mi.channel);
        }
      }
      else
        error= flush_relay_logs(mi);
    }
    else
    {
      if (thd->system_thread == SYSTEM_THREAD_SLAVE_SQL ||
          thd->system_thread == SYSTEM_THREAD_SLAVE_WORKER)
      {
        /*
          Log warning on SQL or worker threads.
        */
        sql_print_warning(ER(ER_SLAVE_CHANNEL_DOES_NOT_EXIST),
                          lex->mi.channel);
      }
      else
      {
        /*
          Return error on client sessions.
        */
        error= true;
        my_error(ER_SLAVE_CHANNEL_DOES_NOT_EXIST, MYF(0), lex->mi.channel);
      }
    }
  }

  channel_map.unlock();

  DBUG_RETURN(error);
}


/**
   Detects, based on master's version (as found in the relay log), if master
   has a certain bug.
   @param rli Relay_log_info which tells the master's version
   @param bug_id Number of the bug as found in bugs.mysql.com
   @param report bool report error message, default TRUE

   @param pred Predicate function that will be called with @c param to
   check for the bug. If the function return @c true, the bug is present,
   otherwise, it is not.

   @param param  State passed to @c pred function.

   @return TRUE if master has the bug, FALSE if it does not.
*/
bool rpl_master_has_bug(const Relay_log_info *rli, uint bug_id, bool report,
                        bool (*pred)(const void *), const void *param)
{
  struct st_version_range_for_one_bug {
    uint        bug_id;
    const uchar introduced_in[3]; // first version with bug
    const uchar fixed_in[3];      // first version with fix
  };
  static struct st_version_range_for_one_bug versions_for_all_bugs[]=
  {
    {24432, { 5, 0, 24 }, { 5, 0, 38 } },
    {24432, { 5, 1, 12 }, { 5, 1, 17 } },
    {33029, { 5, 0,  0 }, { 5, 0, 58 } },
    {33029, { 5, 1,  0 }, { 5, 1, 12 } },
    {37426, { 5, 1,  0 }, { 5, 1, 26 } },
  };
  const uchar *master_ver=
    rli->get_rli_description_event()->server_version_split;

  DBUG_ASSERT(sizeof(rli->get_rli_description_event()->server_version_split) == 3);

  for (uint i= 0;
       i < sizeof(versions_for_all_bugs)/sizeof(*versions_for_all_bugs);i++)
  {
    const uchar *introduced_in= versions_for_all_bugs[i].introduced_in,
      *fixed_in= versions_for_all_bugs[i].fixed_in;
    if ((versions_for_all_bugs[i].bug_id == bug_id) &&
        (memcmp(introduced_in, master_ver, 3) <= 0) &&
        (memcmp(fixed_in,      master_ver, 3) >  0) &&
        (pred == NULL || (*pred)(param)))
    {
      if (!report)
	return TRUE;
      // a short message for SHOW SLAVE STATUS (message length constraints)
      my_printf_error(ER_UNKNOWN_ERROR, "master may suffer from"
                      " http://bugs.mysql.com/bug.php?id=%u"
                      " so slave stops; check error log on slave"
                      " for more info", MYF(0), bug_id);
      // a verbose message for the error log
      enum loglevel report_level= INFORMATION_LEVEL;
      if (!ignored_error_code(ER_UNKNOWN_ERROR))
      {
        report_level= ERROR_LEVEL;
        current_thd->is_slave_error= 1;
      }
      /* In case of ignored errors report warnings only if log_warnings > 1. */
      else if (log_warnings > 1)
        report_level= WARNING_LEVEL;

      if (report_level != INFORMATION_LEVEL)
        rli->report(report_level, ER_UNKNOWN_ERROR,
                    "According to the master's version ('%s'),"
                    " it is probable that master suffers from this bug:"
                    " http://bugs.mysql.com/bug.php?id=%u"
                    " and thus replicating the current binary log event"
                    " may make the slave's data become different from the"
                    " master's data."
                    " To take no risk, slave refuses to replicate"
                    " this event and stops."
                    " We recommend that all updates be stopped on the"
                    " master and slave, that the data of both be"
                    " manually synchronized,"
                    " that master's binary logs be deleted,"
                    " that master be upgraded to a version at least"
                    " equal to '%d.%d.%d'. Then replication can be"
                    " restarted.",
                    rli->get_rli_description_event()->server_version,
                    bug_id,
                    fixed_in[0], fixed_in[1], fixed_in[2]);
      return TRUE;
    }
  }
  return FALSE;
}

/**
   BUG#33029, For all 5.0 up to 5.0.58 exclusive, and 5.1 up to 5.1.12
   exclusive, if one statement in a SP generated AUTO_INCREMENT value
   by the top statement, all statements after it would be considered
   generated AUTO_INCREMENT value by the top statement, and a
   erroneous INSERT_ID value might be associated with these statement,
   which could cause duplicate entry error and stop the slave.

   Detect buggy master to work around.
 */
bool rpl_master_erroneous_autoinc(THD *thd)
{
  if (thd->rli_slave && thd->rli_slave->info_thd == thd)
  {
    Relay_log_info *c_rli= thd->rli_slave->get_c_rli();

    DBUG_EXECUTE_IF("simulate_bug33029", return TRUE;);
    return rpl_master_has_bug(c_rli, 33029, FALSE, NULL, NULL);
  }
  return FALSE;
}

/**
  a copy of active_mi->rli->slave_skip_counter, for showing in SHOW GLOBAL VARIABLES,
  INFORMATION_SCHEMA.GLOBAL_VARIABLES and @@sql_slave_skip_counter without
  taking all the mutexes needed to access active_mi->rli->slave_skip_counter
  properly.
*/
uint sql_slave_skip_counter;

/**
   Executes a START SLAVE statement.

  @param thd                 Pointer to THD object for the client thread
                             executing the statement.

   @param connection_param   Connection parameters for starting threads

   @param master_param       Master parameters used for starting threads

   @param thread_mask_input  The thread mask that identifies which threads to
                             start. If 0 is passed (start no thread) then this
                             parameter is ignored and all stopped threads are
                             started

   @param mi                 Pointer to Master_info object for the slave's IO
                             thread.

   @param set_mts_settings   If true, the channel uses the server MTS
                             configured settings when starting the applier
                             thread.

   @retval false success
   @retval true error
*/
bool start_slave(THD* thd,
                 LEX_SLAVE_CONNECTION* connection_param,
                 LEX_MASTER_INFO* master_param,
                 int thread_mask_input,
                 Master_info* mi,
                 bool set_mts_settings)
{
  bool is_error= false;
  int thread_mask;

  DBUG_ENTER("start_slave(THD, lex, lex, int, Master_info, bool");

  if (check_access(thd, SUPER_ACL, any_db, NULL, NULL, 0, 0))
    DBUG_RETURN(1);

  mi->channel_wrlock();

  if (connection_param->user ||
      connection_param->password)
  {
#if defined(HAVE_OPENSSL) && !defined(EMBEDDED_LIBRARY)
    if (!thd->get_protocol()->get_ssl())
      push_warning(thd, Sql_condition::SL_NOTE,
                   ER_INSECURE_PLAIN_TEXT,
                   ER(ER_INSECURE_PLAIN_TEXT));
#endif
#if !defined(HAVE_OPENSSL) && !defined(EMBEDDED_LIBRARY)
    push_warning(thd, Sql_condition::SL_NOTE,
                 ER_INSECURE_PLAIN_TEXT,
                 ER(ER_INSECURE_PLAIN_TEXT));
#endif
  }

  lock_slave_threads(mi);  // this allows us to cleanly read slave_running
  // Get a mask of _stopped_ threads
  init_thread_mask(&thread_mask,mi,1 /* inverse */);
  /*
    Below we will start all stopped threads.  But if the user wants to
    start only one thread, do as if the other thread was running (as we
    don't wan't to touch the other thread), so set the bit to 0 for the
    other thread
  */
  if (thread_mask_input)
  {
    thread_mask&= thread_mask_input;
  }
  if (thread_mask) //some threads are stopped, start them
  {
    if (global_init_info(mi, false, thread_mask))
    {
      is_error= true;
      my_error(ER_MASTER_INFO, MYF(0));
    }
    else if (server_id_supplied && (*mi->host || !(thread_mask & SLAVE_IO)))
    {
      /*
        If we will start IO thread we need to take care of possible
        options provided through the START SLAVE if there is any.
      */
      if (thread_mask & SLAVE_IO)
      {
        if (connection_param->user)
        {
          mi->set_start_user_configured(true);
          mi->set_user(connection_param->user);
        }
        if (connection_param->password)
        {
          mi->set_start_user_configured(true);
          mi->set_password(connection_param->password);
        }
        if (connection_param->plugin_auth)
          mi->set_plugin_auth(connection_param->plugin_auth);
        if (connection_param->plugin_dir)
          mi->set_plugin_dir(connection_param->plugin_dir);
      }

      /*
        If we will start SQL thread we will care about UNTIL options If
        not and they are specified we will ignore them and warn user
        about this fact.
      */
      if (thread_mask & SLAVE_SQL)
      {
        /*
          sql_slave_skip_counter only effects the applier thread which is
          first started. So after sql_slave_skip_counter is copied to
          rli->slave_skip_counter, it is reset to 0.
        */
        mysql_mutex_lock(&LOCK_sql_slave_skip_counter);
        mi->rli->slave_skip_counter= sql_slave_skip_counter;
        sql_slave_skip_counter= 0;
        mysql_mutex_unlock(&LOCK_sql_slave_skip_counter);
        /*
          To cache the MTS system var values and used them in the following
          runtime. The system vars can change meanwhile but having no other
          effects.
          It also allows the per channel definition of this variables.
        */
        if (set_mts_settings)
        {
          mi->rli->opt_slave_parallel_workers= opt_mts_slave_parallel_workers;
          if (mts_parallel_option == MTS_PARALLEL_TYPE_DB_NAME)
            mi->rli->channel_mts_submode = MTS_PARALLEL_TYPE_DB_NAME;
          else
            mi->rli->channel_mts_submode = MTS_PARALLEL_TYPE_LOGICAL_CLOCK;

#ifndef DBUG_OFF
        if (!DBUG_EVALUATE_IF("check_slave_debug_group", 1, 0))
#endif
          mi->rli->checkpoint_group= opt_mts_checkpoint_group;
        }

        mysql_mutex_lock(&mi->rli->data_lock);

        if (master_param->pos)
        {
          if (master_param->relay_log_pos)
          {
            is_error= true;
            my_error(ER_BAD_SLAVE_UNTIL_COND, MYF(0));
          }
          mi->rli->until_condition= Relay_log_info::UNTIL_MASTER_POS;
          mi->rli->until_log_pos= master_param->pos;
          /*
             We don't check thd->lex->mi.log_file_name for NULL here
             since it is checked in sql_yacc.yy
          */
          strmake(mi->rli->until_log_name, master_param->log_file_name,
                  sizeof(mi->rli->until_log_name)-1);
        }
        else if (master_param->relay_log_pos)
        {
          if (master_param->pos)
          {
            is_error= true;
            my_error(ER_BAD_SLAVE_UNTIL_COND, MYF(0));
          }
          mi->rli->until_condition= Relay_log_info::UNTIL_RELAY_POS;
          mi->rli->until_log_pos= master_param->relay_log_pos;
          strmake(mi->rli->until_log_name, master_param->relay_log_name,
                  sizeof(mi->rli->until_log_name)-1);
        }
        else if (master_param->gtid)
        {
          global_sid_lock->wrlock();
          mi->rli->clear_until_condition();
          if (mi->rli->until_sql_gtids.add_gtid_text(master_param->gtid)
              != RETURN_STATUS_OK)
          {
            is_error= true;
            my_error(ER_BAD_SLAVE_UNTIL_COND, MYF(0));
          }
          else
          {
            mi->rli->until_condition=
              LEX_MASTER_INFO::UNTIL_SQL_BEFORE_GTIDS == master_param->gtid_until_condition
              ? Relay_log_info::UNTIL_SQL_BEFORE_GTIDS
              : Relay_log_info::UNTIL_SQL_AFTER_GTIDS;
            if ((mi->rli->until_condition ==
               Relay_log_info::UNTIL_SQL_AFTER_GTIDS) &&
               mi->rli->opt_slave_parallel_workers != 0)
            {
              mi->rli->opt_slave_parallel_workers= 0;
              push_warning_printf(thd, Sql_condition::SL_NOTE,
                                  ER_MTS_FEATURE_IS_NOT_SUPPORTED,
                                  ER(ER_MTS_FEATURE_IS_NOT_SUPPORTED),
                                  "UNTIL condtion",
                                  "Slave is started in the sequential execution mode.");
            }
          }
          global_sid_lock->unlock();
        }
        else if (master_param->until_after_gaps)
        {
            mi->rli->until_condition= Relay_log_info::UNTIL_SQL_AFTER_MTS_GAPS;
            mi->rli->opt_slave_parallel_workers=
              mi->rli->recovery_parallel_workers;
        }
        else if (master_param->view_id)
        {
          mi->rli->until_condition= Relay_log_info::UNTIL_SQL_VIEW_ID;
          mi->rli->until_view_id.clear();
          mi->rli->until_view_id.append(master_param->view_id);
          mi->rli->until_view_id_found= false;
          mi->rli->until_view_id_commit_found= false;
        }
        else
          mi->rli->clear_until_condition();

        if (mi->rli->until_condition == Relay_log_info::UNTIL_MASTER_POS ||
            mi->rli->until_condition == Relay_log_info::UNTIL_RELAY_POS)
        {
          /* Preparing members for effective until condition checking */
          const char *p= fn_ext(mi->rli->until_log_name);
          char *p_end;
          if (*p)
          {
            //p points to '.'
            mi->rli->until_log_name_extension= strtoul(++p,&p_end, 10);
            /*
              p_end points to the first invalid character. If it equals
              to p, no digits were found, error. If it contains '\0' it
              means  conversion went ok.
            */
            if (p_end==p || *p_end)
            {
              is_error= true;
              my_error(ER_BAD_SLAVE_UNTIL_COND, MYF(0));
            }
          }
          else
          {
            is_error= true;
            my_error(ER_BAD_SLAVE_UNTIL_COND, MYF(0));
          }

          /* mark the cached result of the UNTIL comparison as "undefined" */
          mi->rli->until_log_names_cmp_result=
            Relay_log_info::UNTIL_LOG_NAMES_CMP_UNKNOWN;

          /* Issuing warning then started without --skip-slave-start */
          if (!opt_skip_slave_start)
            push_warning(thd, Sql_condition::SL_NOTE,
                         ER_MISSING_SKIP_SLAVE,
                         ER(ER_MISSING_SKIP_SLAVE));
          if (mi->rli->opt_slave_parallel_workers != 0)
          {
            mi->rli->opt_slave_parallel_workers= 0;
            push_warning_printf(thd, Sql_condition::SL_NOTE,
                                ER_MTS_FEATURE_IS_NOT_SUPPORTED,
                                ER(ER_MTS_FEATURE_IS_NOT_SUPPORTED),
                                "UNTIL condtion",
                                "Slave is started in the sequential execution mode.");
          }
        }

        mysql_mutex_unlock(&mi->rli->data_lock);

        if (!is_error)
          is_error= check_slave_sql_config_conflict(mi->rli);
      }
      else if (master_param->pos || master_param->relay_log_pos || master_param->gtid)
        push_warning(thd, Sql_condition::SL_NOTE, ER_UNTIL_COND_IGNORED,
                     ER(ER_UNTIL_COND_IGNORED));

      if (!is_error)
        is_error= start_slave_threads(false/*need_lock_slave=false*/,
                                      true/*wait_for_start=true*/,
                                      mi, thread_mask);
    }
    else
    {
      is_error= true;
      my_error(ER_BAD_SLAVE, MYF(0));
    }
  }
  else
  {
    /* no error if all threads are already started, only a warning */
    push_warning_printf(thd, Sql_condition::SL_NOTE,
                        ER_SLAVE_CHANNEL_WAS_RUNNING,
                        ER(ER_SLAVE_CHANNEL_WAS_RUNNING),
                        mi->get_channel());
  }

  /*
    Clean up start information if there was an attempt to start
    the IO thread to avoid any security issue.
  */
  if (is_error && (thread_mask & SLAVE_IO) == SLAVE_IO)
    mi->reset_start_info();

  unlock_slave_threads(mi);

  mi->channel_unlock();

  DBUG_RETURN(is_error);
}


/**
  Execute a STOP SLAVE statement.

  @param thd              Pointer to THD object for the client thread executing
                          the statement.

  @param mi               Pointer to Master_info object for the slave's IO
                          thread.

  @param net_report       If true, saves the exit status into Diagnostics_area.

  @param for_one_channel  If the method is being invoked only for one channel

  @param push_temp_tables_warning  If it should push a "have temp tables
                                   warning" once having open temp tables. This
                                   avoids multiple warnings when there is more
                                   than one channel with open temp tables.
                                   This parameter can be removed when the
                                   warning is issued with per-channel
                                   information.

  @retval 0 success
  @retval 1 error
*/
int stop_slave(THD* thd, Master_info* mi, bool net_report, bool for_one_channel,
               bool* push_temp_tables_warning)
{
  DBUG_ENTER("stop_slave(THD, Master_info, bool, bool");

  int slave_errno;
  if (!thd)
    thd = current_thd;

  if (check_access(thd, SUPER_ACL, any_db, NULL, NULL, 0, 0))
    DBUG_RETURN(1);

  mi->channel_wrlock();

  THD_STAGE_INFO(thd, stage_killing_slave);
  int thread_mask;
  lock_slave_threads(mi);

  DBUG_EXECUTE_IF("simulate_hold_run_locks_on_stop_slave",
                  my_sleep(10000000););

  // Get a mask of _running_ threads
  init_thread_mask(&thread_mask,mi,0 /* not inverse*/);

  /*
    Below we will stop all running threads.
    But if the user wants to stop only one thread, do as if the other thread
    was stopped (as we don't wan't to touch the other thread), so set the
    bit to 0 for the other thread
  */
  if (thd->lex->slave_thd_opt)
    thread_mask &= thd->lex->slave_thd_opt;

  if (thread_mask)
  {
    slave_errno= terminate_slave_threads(mi,thread_mask,
                                         rpl_stop_slave_timeout,
                                         false/*need_lock_term=false*/);
  }
  else
  {
    //no error if both threads are already stopped, only a warning
    slave_errno= 0;
    push_warning_printf(thd, Sql_condition::SL_NOTE,
                        ER_SLAVE_CHANNEL_WAS_NOT_RUNNING,
                        ER(ER_SLAVE_CHANNEL_WAS_NOT_RUNNING),
                        mi->get_channel());
  }

  /*
    If the slave has open temp tables and there is a following CHANGE MASTER
    there is a possibility that the temporary tables are left open forever.
    Though we dont restrict failover here, we do warn users. In future, we
    should have a command to delete open temp tables the slave has replicated.
    See WL#7441 regarding this command.
  */

  if (mi->rli->channel_open_temp_tables.atomic_get() &&
      *push_temp_tables_warning)
  {
    push_warning(thd, Sql_condition::SL_WARNING,
                 ER_WARN_OPEN_TEMP_TABLES_MUST_BE_ZERO,
                 ER(ER_WARN_OPEN_TEMP_TABLES_MUST_BE_ZERO));
    *push_temp_tables_warning= false;
  }

  unlock_slave_threads(mi);

  mi->channel_unlock();

  if (slave_errno)
  {
    if ((slave_errno == ER_STOP_SLAVE_SQL_THREAD_TIMEOUT) ||
        (slave_errno == ER_STOP_SLAVE_IO_THREAD_TIMEOUT))
    {
      push_warning(thd, Sql_condition::SL_NOTE, slave_errno,
                   ER(slave_errno));
      sql_print_warning("%s",ER(slave_errno));
    }
    if (net_report)
      my_message(slave_errno, ER(slave_errno), MYF(0));
    DBUG_RETURN(1);
  }
  else if (net_report && for_one_channel)
    my_ok(thd);

  DBUG_RETURN(0);
}

/**
  Execute a RESET SLAVE (for all channels), used in Multisource replication.
  If resetting of a particular channel fails, it exits out.

  @param[in]  THD  THD object of the client.

  @retval     0    success
  @retval     1    error
 */

int reset_slave(THD *thd)
{
  DBUG_ENTER("reset_slave(THD)");

  channel_map.assert_some_wrlock();

  Master_info *mi= 0;
  int result= 0;
  mi_map::iterator it;
  if (thd->lex->reset_slave_info.all)
  {
    /* First do reset_slave for default channel */
    mi= channel_map.get_default_channel_mi();
    if (mi && reset_slave(thd, mi, thd->lex->reset_slave_info.all))
      DBUG_RETURN(1);
    /* Do while iteration for rest of the channels */
    it= channel_map.begin();
    while (it != channel_map.end())
    {
      if (!it->first.compare(channel_map.get_default_channel()))
      {
        it++;
        continue;
      }
      mi= it->second;
      DBUG_ASSERT(mi);
      if ((result= reset_slave(thd, mi, thd->lex->reset_slave_info.all)))
        break;
      it= channel_map.begin();
    }
  }
  else
  {
    it= channel_map.begin();
    while (it != channel_map.end())
    {
      mi= it->second;
      DBUG_ASSERT(mi);
      if ((result= reset_slave(thd, mi, thd->lex->reset_slave_info.all)))
        break;
      it++;
    }
  }
  DBUG_RETURN(result);

}


/**
  Execute a RESET SLAVE statement.
  Locks slave threads and unlocks the slave threads after executing
  reset slave.

  @param thd        Pointer to THD object of the client thread executing the
                    statement.

  @param mi         Pointer to Master_info object for the slave.

  @param reset_all  Do a full reset or only clean master info structures

  @retval 0   success
  @retval !=0 error
*/
int reset_slave(THD *thd, Master_info* mi, bool reset_all)
{
  int thread_mask= 0, error= 0;
  const char* errmsg= "Unknown error occured while reseting slave";
  DBUG_ENTER("reset_slave");

  bool no_init_after_delete= false;

  mi->channel_wrlock();

  lock_slave_threads(mi);
  init_thread_mask(&thread_mask,mi,0 /* not inverse */);
  if (thread_mask) // We refuse if any slave thread is running
  {
    my_error(ER_SLAVE_CHANNEL_MUST_STOP, MYF(0), mi->get_channel());
    error=ER_SLAVE_CHANNEL_MUST_STOP;
    unlock_slave_threads(mi);
    mi->channel_unlock();
    goto err;
  }

  ha_reset_slave(thd);


  // delete relay logs, clear relay log coordinates

  /*
     For named channels, we have to delete the index and log files
     and not init them
  */
  if (strcmp(mi->get_channel(), channel_map.get_default_channel()))
    no_init_after_delete= true;

  if ((error= mi->rli->purge_relay_logs(thd,
                                        1 /* just reset */,
                                        &errmsg,
                                        no_init_after_delete)))
  {
    my_error(ER_RELAY_LOG_FAIL, MYF(0), errmsg);
    error= ER_RELAY_LOG_FAIL;
    unlock_slave_threads(mi);
    mi->channel_unlock();
    goto err;
  }

  /* Clear master's log coordinates and associated information */
  DBUG_ASSERT(!mi->rli || !mi->rli->slave_running); // none writes in rli table
  if (remove_info(mi))
  {
    error= ER_UNKNOWN_ERROR;
    my_error(ER_UNKNOWN_ERROR, MYF(0));
    unlock_slave_threads(mi);
    mi->channel_unlock();
    goto err;
  }
  if (!reset_all)
    mi->init_master_log_pos();

  unlock_slave_threads(mi);

  (void) RUN_HOOK(binlog_relay_io, after_reset_slave, (thd, mi));

  /*
     RESET SLAVE ALL deletes the channels(except default channel), so their mi
     and rli objects are removed. For default channel, its mi and rli are
     deleted and recreated to keep in clear status.
  */
  if (reset_all)
  {
    bool is_default= !strcmp(mi->get_channel(), channel_map.get_default_channel());

    channel_map.delete_mi(mi->get_channel());

    if (is_default)
    {
      if (Rpl_info_factory::
          create_slave_per_channel(opt_mi_repository_id, opt_rli_repository_id,
                                   channel_map.get_default_channel(),
                                   true, &channel_map, SLAVE_REPLICATION_CHANNEL)
          == NULL)
      {
        error= ER_MASTER_INFO;
        my_message(ER_MASTER_INFO, ER(ER_MASTER_INFO), MYF(0));
      }
    }
  }
  else
  {
    mi->channel_unlock();
  }

err:
  DBUG_RETURN(error);
}


/**
  Entry function for RESET SLAVE command. Function either resets
  the slave for all channels or for a single channel.
  When RESET SLAVE ALL is given, the slave_info_objects (mi, rli & workers)
  are destroyed.

  @param[in]           thd          the client thread with the command.

  @return
    @retval            false            OK
    @retval            true            not OK
*/
bool reset_slave_cmd(THD *thd)
{
  DBUG_ENTER("reset_slave_cmd");

  Master_info *mi;
  LEX *lex= thd->lex;
  bool res= true;  // default, an error

  channel_map.wrlock();

  if (!is_slave_configured())
  {
    my_message(ER_SLAVE_CONFIGURATION, ER(ER_SLAVE_CONFIGURATION), MYF(0));
    channel_map.unlock();
    DBUG_RETURN(res= true);
  }

  if (!lex->mi.for_channel)
    res= reset_slave(thd);
  else
  {
    mi= channel_map.get_mi(lex->mi.channel);
    /*
      If the channel being used is a group replication channel and
      group_replication is still running we need to disable RESET SLAVE [ALL]
      command.
    */
    if (mi && channel_map.is_group_replication_channel_name(mi->get_channel(), true)
        && is_group_replication_running())
    {
      my_error(ER_SLAVE_CHANNEL_OPERATION_NOT_ALLOWED, MYF(0),
               "RESET SLAVE [ALL] FOR CHANNEL", mi->get_channel());
      channel_map.unlock();
      DBUG_RETURN(true);
    }

    if (mi)
      res= reset_slave(thd, mi, thd->lex->reset_slave_info.all);
    else if (strcmp(channel_map.get_default_channel(), lex->mi.channel))
      my_error(ER_SLAVE_CHANNEL_DOES_NOT_EXIST, MYF(0), lex->mi.channel);
  }

  channel_map.unlock();

  DBUG_RETURN(res);
}


/**
   This function checks if the given CHANGE MASTER command has any receive
   option being set or changed.

   - used in change_master().

  @param  lex_mi structure that holds all change master options given on the
          change master command.

  @retval false No change master receive option.
  @retval true  At least one receive option was there.
*/

static bool have_change_master_receive_option(const LEX_MASTER_INFO* lex_mi)
{
  bool have_receive_option= false;

  DBUG_ENTER("have_change_master_receive_option");

  /* Check if *at least one* receive option is given on change master command*/
  if (lex_mi->host ||
      lex_mi->user ||
      lex_mi->password ||
      lex_mi->log_file_name ||
      lex_mi->pos ||
      lex_mi->bind_addr ||
      lex_mi->port ||
      lex_mi->connect_retry ||
      lex_mi->server_id ||
      lex_mi->ssl != LEX_MASTER_INFO::LEX_MI_UNCHANGED ||
      lex_mi->ssl_verify_server_cert != LEX_MASTER_INFO::LEX_MI_UNCHANGED ||
      lex_mi->heartbeat_opt != LEX_MASTER_INFO::LEX_MI_UNCHANGED ||
      lex_mi->retry_count_opt !=  LEX_MASTER_INFO::LEX_MI_UNCHANGED ||
      lex_mi->ssl_key ||
      lex_mi->ssl_cert ||
      lex_mi->ssl_ca ||
      lex_mi->ssl_capath ||
      lex_mi->tls_version ||
      lex_mi->ssl_cipher ||
      lex_mi->ssl_crl ||
      lex_mi->ssl_crlpath ||
      lex_mi->repl_ignore_server_ids_opt == LEX_MASTER_INFO::LEX_MI_ENABLE)
    have_receive_option= true;

  DBUG_RETURN(have_receive_option);
}

/**
   This function checks if the given CHANGE MASTER command has any execute
   option being set or changed.

   - used in change_master().

  @param  lex_mi structure that holds all change master options given on the
          change master command.

  @param[OUT] need_relay_log_purge
              - If relay_log_file/relay_log_pos options are used,
                we wont delete relaylogs. We set this boolean flag to false.
              - If relay_log_file/relay_log_pos options are NOT used,
                we return the boolean flag UNCHANGED.
              - Used in change_receive_options() and change_master().

  @retval false No change master execute option.
  @retval true  At least one execute option was there.
*/

static bool have_change_master_execute_option(const LEX_MASTER_INFO* lex_mi,
                                              bool* need_relay_log_purge )
{
  bool have_execute_option= false;

  DBUG_ENTER("have_change_master_execute_option");

  /* Check if *at least one* execute option is given on change master command*/
  if (lex_mi->relay_log_name ||
      lex_mi->relay_log_pos ||
      lex_mi->sql_delay != -1)
    have_execute_option= true;

  if (lex_mi->relay_log_name || lex_mi->relay_log_pos)
    *need_relay_log_purge= false;

  DBUG_RETURN(have_execute_option);
}

/**
   This function is called if the change master command had at least one
   receive option. This function then sets or alters the receive option(s)
   given in the command. The execute options are handled in the function
   change_execute_options()

   - used in change_master().
   - Receiver threads should be stopped when this function is called.

  @param thd    Pointer to THD object for the client thread executing the
                statement.

  @param lex_mi structure that holds all change master options given on the
                change master command.
                Coming from the an executing statement or set directly this
                shall contain connection settings like hostname, user, password
                and other settings like the number of connection retries.

  @param mi     Pointer to Master_info object belonging to the slave's IO
                thread.

  @retval 0    no error i.e., success.
  @retval !=0  error.
*/

static int change_receive_options(THD* thd, LEX_MASTER_INFO* lex_mi,
                                  Master_info* mi, bool need_relay_log_purge)
{
  int ret= 0; /* return value. Set if there is an error. */

  DBUG_ENTER("change_receive_options");

  /*
    We want to save the old receive configurations so that we can use them to
    print the changes in these configurations (from-to form). This is used in
    sql_print_information() later.
  */
  char saved_host[HOSTNAME_LENGTH + 1], saved_bind_addr[HOSTNAME_LENGTH + 1];
  uint saved_port= 0;
  char saved_log_name[FN_REFLEN];
  my_off_t saved_log_pos= 0;

  strmake(saved_host, mi->host, HOSTNAME_LENGTH);
  strmake(saved_bind_addr, mi->bind_addr, HOSTNAME_LENGTH);
  saved_port= mi->port;
  strmake(saved_log_name, mi->get_master_log_name(), FN_REFLEN - 1);
  saved_log_pos= mi->get_master_log_pos();

  /*
    If the user specified host or port without binlog or position,
    reset binlog's name to FIRST and position to 4.
  */

  if ((lex_mi->host && strcmp(lex_mi->host, mi->host)) ||
      (lex_mi->port && lex_mi->port != mi->port))
  {
    /*
      This is necessary because the primary key, i.e. host or port, has
      changed.

      The repository does not support direct changes on the primary key,
      so the row is dropped and re-inserted with a new primary key. If we
      don't do that, the master info repository we will end up with several
      rows.
    */
    if (mi->clean_info())
    {
      ret= 1;
      goto err;
    }
    mi->master_uuid[0]= 0;
    mi->master_id= 0;
  }

  if ((lex_mi->host || lex_mi->port) && !lex_mi->log_file_name && !lex_mi->pos)
  {
    char *var_master_log_name= NULL;
    var_master_log_name= const_cast<char*>(mi->get_master_log_name());
    var_master_log_name[0]= '\0';
    mi->set_master_log_pos(BIN_LOG_HEADER_SIZE);
  }

  if (lex_mi->log_file_name)
    mi->set_master_log_name(lex_mi->log_file_name);
  if (lex_mi->pos)
  {
    mi->set_master_log_pos(lex_mi->pos);
  }

  if (lex_mi->log_file_name && !lex_mi->pos)
    push_warning(thd, Sql_condition::SL_WARNING,
                 ER_WARN_ONLY_MASTER_LOG_FILE_NO_POS,
                 ER(ER_WARN_ONLY_MASTER_LOG_FILE_NO_POS));

  DBUG_PRINT("info", ("master_log_pos: %lu", (ulong) mi->get_master_log_pos()));

  if (lex_mi->user || lex_mi->password)
  {
#if defined(HAVE_OPENSSL) && !defined(EMBEDDED_LIBRARY)
    if (!thd->get_protocol()->get_ssl())
      push_warning(thd, Sql_condition::SL_NOTE,
                   ER_INSECURE_PLAIN_TEXT,
                   ER(ER_INSECURE_PLAIN_TEXT));
#endif
#if !defined(HAVE_OPENSSL) && !defined(EMBEDDED_LIBRARY)
    push_warning(thd, Sql_condition::SL_NOTE,
                 ER_INSECURE_PLAIN_TEXT,
                 ER(ER_INSECURE_PLAIN_TEXT));
#endif
    push_warning(thd, Sql_condition::SL_NOTE,
                 ER_INSECURE_CHANGE_MASTER,
                 ER(ER_INSECURE_CHANGE_MASTER));
  }

  if (lex_mi->user)
    mi->set_user(lex_mi->user);
  if (lex_mi->password)
    mi->set_password(lex_mi->password);
  if (lex_mi->host)
    strmake(mi->host, lex_mi->host, sizeof(mi->host)-1);
  if (lex_mi->bind_addr)
    strmake(mi->bind_addr, lex_mi->bind_addr, sizeof(mi->bind_addr)-1);
  /*
    Setting channel's port number explicitly to '0' should be allowed.
    Eg: 'group_replication_recovery' channel (*after recovery is done*)
    or 'group_replication_applier' channel wants to set the port number
    to '0' as there is no actual network usage on these channels.
  */
  if (lex_mi->port || lex_mi->port_opt == LEX_MASTER_INFO::LEX_MI_ENABLE)
    mi->port = lex_mi->port;
  if (lex_mi->connect_retry)
    mi->connect_retry = lex_mi->connect_retry;
  if (lex_mi->retry_count_opt !=  LEX_MASTER_INFO::LEX_MI_UNCHANGED)
    mi->retry_count = lex_mi->retry_count;

  if (lex_mi->heartbeat_opt != LEX_MASTER_INFO::LEX_MI_UNCHANGED)
    mi->heartbeat_period = lex_mi->heartbeat_period;
  else if (lex_mi->host || lex_mi->port)
  {
    /*
      If the user specified host or port or both without heartbeat_period,
      we use default value for heartbeat_period. By default, We want to always
      have heartbeat enabled when we switch master unless
      master_heartbeat_period is explicitly set to zero (heartbeat disabled).

      Here is the default value for heartbeat period if CHANGE MASTER did not
      specify it.  (no data loss in conversion as hb period has a max)
    */
    mi->heartbeat_period= min<float>(SLAVE_MAX_HEARTBEAT_PERIOD,
                                     (slave_net_timeout/2.0f));
    DBUG_ASSERT(mi->heartbeat_period > (float) 0.001
                || mi->heartbeat_period == 0);

    // counter is cleared if master is CHANGED.
    mi->received_heartbeats= 0;
    // clear timestamp of last heartbeat as well.
    mi->last_heartbeat= 0;
  }

  /*
    reset the last time server_id list if the current CHANGE MASTER
    is mentioning IGNORE_SERVER_IDS= (...)
  */
  if (lex_mi->repl_ignore_server_ids_opt == LEX_MASTER_INFO::LEX_MI_ENABLE)
    mi->ignore_server_ids->dynamic_ids.clear();
  for (size_t i= 0; i < lex_mi->repl_ignore_server_ids.size(); i++)
  {
    ulong s_id= lex_mi->repl_ignore_server_ids[i];
    if (s_id == ::server_id && replicate_same_server_id)
    {
      ret= ER_SLAVE_IGNORE_SERVER_IDS;
      my_error(ER_SLAVE_IGNORE_SERVER_IDS, MYF(0), static_cast<int>(s_id));
      goto err;
    }
    else
    {
      // Keep the array sorted, ignore duplicates.
      mi->ignore_server_ids->dynamic_ids.insert_unique(s_id);
    }
  }

  if (lex_mi->ssl != LEX_MASTER_INFO::LEX_MI_UNCHANGED)
    mi->ssl= (lex_mi->ssl == LEX_MASTER_INFO::LEX_MI_ENABLE);

  if (lex_mi->ssl_verify_server_cert != LEX_MASTER_INFO::LEX_MI_UNCHANGED)
    mi->ssl_verify_server_cert=
      (lex_mi->ssl_verify_server_cert == LEX_MASTER_INFO::LEX_MI_ENABLE);

  if (lex_mi->ssl_ca)
    strmake(mi->ssl_ca, lex_mi->ssl_ca, sizeof(mi->ssl_ca)-1);
  if (lex_mi->ssl_capath)
    strmake(mi->ssl_capath, lex_mi->ssl_capath, sizeof(mi->ssl_capath)-1);
  if (lex_mi->tls_version)
    strmake(mi->tls_version, lex_mi->tls_version, sizeof(mi->tls_version)-1);
  if (lex_mi->ssl_cert)
    strmake(mi->ssl_cert, lex_mi->ssl_cert, sizeof(mi->ssl_cert)-1);
  if (lex_mi->ssl_cipher)
    strmake(mi->ssl_cipher, lex_mi->ssl_cipher, sizeof(mi->ssl_cipher)-1);
  if (lex_mi->ssl_key)
    strmake(mi->ssl_key, lex_mi->ssl_key, sizeof(mi->ssl_key)-1);
  if (lex_mi->ssl_crl)
    strmake(mi->ssl_crl, lex_mi->ssl_crl, sizeof(mi->ssl_crl)-1);
  if (lex_mi->ssl_crlpath)
    strmake(mi->ssl_crlpath, lex_mi->ssl_crlpath, sizeof(mi->ssl_crlpath)-1);
#ifndef HAVE_OPENSSL
  if (lex_mi->ssl || lex_mi->ssl_ca || lex_mi->ssl_capath ||
      lex_mi->ssl_cert || lex_mi->ssl_cipher || lex_mi->ssl_key ||
      lex_mi->ssl_verify_server_cert || lex_mi->ssl_crl || lex_mi->ssl_crlpath || lex_mi->tls_version)
    push_warning(thd, Sql_condition::SL_NOTE,
                 ER_SLAVE_IGNORED_SSL_PARAMS, ER(ER_SLAVE_IGNORED_SSL_PARAMS));
#endif

  /*
    If user did specify neither host nor port nor any log name nor any log
    pos, i.e. he specified only user/password/master_connect_retry, he probably
    wants replication to resume from where it had left, i.e. from the
    coordinates of the **SQL** thread (imagine the case where the I/O is ahead
    of the SQL; restarting from the coordinates of the I/O would lose some
    events which is probably unwanted when you are just doing minor changes
    like changing master_connect_retry).
    A side-effect is that if only the I/O thread was started, this thread may
    restart from ''/4 after the CHANGE MASTER. That's a minor problem (it is a
    much more unlikely situation than the one we are fixing here).
    Note: coordinates of the SQL thread must be read here, before the
    'if (need_relay_log_purge)' block which resets them.
  */
  if (!lex_mi->host && !lex_mi->port &&
      !lex_mi->log_file_name && !lex_mi->pos &&
      need_relay_log_purge)
  {
    /*
      Sometimes mi->rli->master_log_pos == 0 (it happens when the SQL thread is
      not initialized), so we use a max().
      What happens to mi->rli->master_log_pos during the initialization stages
      of replication is not 100% clear, so we guard against problems using
      max().
    */
    mi->set_master_log_pos(max<ulonglong>(BIN_LOG_HEADER_SIZE,
                                          mi->rli->get_group_master_log_pos()));
    mi->set_master_log_name(mi->rli->get_group_master_log_name());
  }

  sql_print_information("'CHANGE MASTER TO%s executed'. "
    "Previous state master_host='%s', master_port= %u, master_log_file='%s', "
    "master_log_pos= %ld, master_bind='%s'. "
    "New state master_host='%s', master_port= %u, master_log_file='%s', "
    "master_log_pos= %ld, master_bind='%s'.",
    mi->get_for_channel_str(true),
    saved_host, saved_port, saved_log_name, (ulong) saved_log_pos,
    saved_bind_addr, mi->host, mi->port, mi->get_master_log_name(),
    (ulong) mi->get_master_log_pos(), mi->bind_addr);

err:
  DBUG_RETURN(ret);
}

/**
   This function is called if the change master command had at least one
   execute option. This function then sets or alters the execute option(s)
   given in the command. The receive options are handled in the function
   change_receive_options()

   - used in change_master().
   - Execute threads should be stopped before this function is called.

  @param lex_mi structure that holds all change master options given on the
                change master command.
                Coming from the an executing statement or set directly this
                shall contain connection settings like hostname, user, password
                and other settings like the number of connection retries.

  @param mi     Pointer to Master_info object belonging to the slave's IO
                thread.
*/

static void change_execute_options(LEX_MASTER_INFO* lex_mi, Master_info* mi)
{
  DBUG_ENTER("change_execute_options");

  if (lex_mi->relay_log_name)
  {
    char relay_log_name[FN_REFLEN];
    mi->rli->relay_log.make_log_name(relay_log_name, lex_mi->relay_log_name);
    mi->rli->set_group_relay_log_name(relay_log_name);
    mi->rli->set_event_relay_log_name(relay_log_name);
    mi->rli->is_group_master_log_pos_invalid= true;
  }

  if (lex_mi->relay_log_pos)
  {
    mi->rli->set_group_relay_log_pos(lex_mi->relay_log_pos);
    mi->rli->set_event_relay_log_pos(lex_mi->relay_log_pos);
    mi->rli->is_group_master_log_pos_invalid= true;
  }

  if (lex_mi->sql_delay != -1)
    mi->rli->set_sql_delay(lex_mi->sql_delay);

  DBUG_VOID_RETURN;
}

/**
  Execute a CHANGE MASTER statement.

  Apart from changing the receive/execute configurations/positions,
  this function also does the following:
  - May leave replicated open temporary table after warning.
  - Purges relay logs if no threads running and no relay log file/pos options.
  - Delete worker info in mysql.slave_worker_info table if applier not running.

  @param thd            Pointer to THD object for the client thread executing
                        the statement.

  @param mi             Pointer to Master_info object belonging to the slave's
                        IO thread.

  @param lex_mi         Lex information with master connection data.
                        Coming from the an executing statement or set directly
                        this shall contain connection settings like hostname,
                        user, password and other settings like the number of
                        connection retries.

  @param preserve_logs  If the decision of purging the logs should be always be
                        false even if a relay log name is given to the method.

  @retval 0   success
  @retval !=0 error
*/
int change_master(THD* thd, Master_info* mi, LEX_MASTER_INFO* lex_mi,
                  bool preserve_logs)
{
  int error= 0;

  /* Do we have at least one receive related (IO thread) option? */
  bool have_receive_option= false;
  /* Do we have at least one execute related (SQL/coord/worker) option? */
  bool have_execute_option= false;
  /* If there are no mts gaps, we delete the rows in this table. */
  bool mts_remove_worker_info= false;
  /* used as a bit mask to indicate running slave threads. */
  int thread_mask;
  /*
    Relay logs are purged only if both receive and execute threads are
    stopped before executing CHANGE MASTER and relay_log_file/relay_log_pos
    options are not used.
  */
  bool need_relay_log_purge= 1;
  bool binlog_prot_acquired= false;

  DBUG_ENTER("change_master");

  mi->channel_wrlock();
  /*
    When we change master, we first decide which thread is running and
    which is not. We dont want this assumption to break while we change master.

    Suppose we decide that receiver thread is running and thus it is
    safe to change receive related options in mi. By this time if
    the receive thread is started, we may have a race condition between
    the client thread and receiver thread.
  */
  lock_slave_threads(mi);

  /*
    Get a bit mask for the slave threads that are running.
    Since the third argument is 0, thread_mask after the function
    returns stands for running threads.
  */
  init_thread_mask(&thread_mask, mi, 0);

  /*
    change master with master_auto_position=1 requires stopping both
    receiver and applier threads. If any slave thread is running,
    we report an error.
  */
  if (thread_mask) /* If any thread is running */
  {
    if (lex_mi->auto_position != LEX_MASTER_INFO::LEX_MI_UNCHANGED)
    {
      error= ER_SLAVE_CHANNEL_MUST_STOP;
      my_error(ER_SLAVE_CHANNEL_MUST_STOP, MYF(0), mi->get_channel());
      goto err;
    }
    /*
      Prior to WL#6120, we imposed the condition that STOP SLAVE is required
      before CHANGE MASTER. Since the slave threads die on STOP SLAVE, it was
      fine if we purged relay logs.

      Now that we do allow CHANGE MASTER with a running receiver/applier thread,
      we need to make sure that the relay logs are purged only if both
      receiver and applier threads are stopped otherwise we could lose events.

      The idea behind purging relay logs if both the threads are stopped is to
      keep consistency with the old behavior. If the user/application is doing
      a CHANGE MASTER without stopping any one thread, the relay log purge
      should be controlled via the 'relay_log_purge' option.
    */
    need_relay_log_purge= 0;
  }

  /*
    We cannot specify auto position and set either the coordinates
    on master or slave. If we try to do so, an error message is
    printed out.
  */
  if (lex_mi->log_file_name != NULL || lex_mi->pos != 0 ||
      lex_mi->relay_log_name != NULL || lex_mi->relay_log_pos != 0)
  {
    if (lex_mi->auto_position == LEX_MASTER_INFO::LEX_MI_ENABLE ||
        (lex_mi->auto_position != LEX_MASTER_INFO::LEX_MI_DISABLE &&
         mi->is_auto_position()))
    {
      error= ER_BAD_SLAVE_AUTO_POSITION;
      my_message(ER_BAD_SLAVE_AUTO_POSITION,
                 ER(ER_BAD_SLAVE_AUTO_POSITION), MYF(0));
      goto err;
    }
  }

  /* CHANGE MASTER TO MASTER_AUTO_POSITION = 1 requires GTID_MODE != OFF */
  if (lex_mi->auto_position == LEX_MASTER_INFO::LEX_MI_ENABLE &&
      /*
        We hold channel_map lock for the duration of the CHANGE MASTER.
        This is important since it prevents that a concurrent
        connection changes to GTID_MODE=OFF between this check and the
        point where AUTO_POSITION is stored in the table and in mi.
      */
      get_gtid_mode(GTID_MODE_LOCK_CHANNEL_MAP) == GTID_MODE_OFF)
  {
    error= ER_AUTO_POSITION_REQUIRES_GTID_MODE_NOT_OFF;
    my_message(ER_AUTO_POSITION_REQUIRES_GTID_MODE_NOT_OFF,
               ER(ER_AUTO_POSITION_REQUIRES_GTID_MODE_NOT_OFF), MYF(0));
    goto err;
  }

  /* Check if at least one receive option is given on change master */
  have_receive_option= have_change_master_receive_option(lex_mi);

  /* Check if at least one execute option is given on change master */
  have_execute_option= have_change_master_execute_option(lex_mi,
                                                         &need_relay_log_purge);

  if (preserve_logs && need_relay_log_purge)
  {
    need_relay_log_purge= false;
  }

  /* With receiver thread running, we dont allow changing receive options. */
  if (have_receive_option && (thread_mask & SLAVE_IO))
  {
    error= ER_SLAVE_CHANNEL_IO_THREAD_MUST_STOP;
    my_error(ER_SLAVE_CHANNEL_IO_THREAD_MUST_STOP, MYF(0), mi->get_channel());
    goto err;
  }

  /* With an execute thread running, we don't allow changing execute options. */
  if (have_execute_option && (thread_mask & SLAVE_SQL))
  {
    error= ER_SLAVE_CHANNEL_SQL_THREAD_MUST_STOP;
    my_error(ER_SLAVE_CHANNEL_SQL_THREAD_MUST_STOP, MYF(0), mi->get_channel());
    goto err;
  }

  /*
    We need to check if there is an empty master_host. Otherwise
    change master succeeds, a master.info file is created containing
    empty master_host string and when issuing: start slave; an error
    is thrown stating that the server is not configured as slave.
    (See BUG#28796).
  */
  if (lex_mi->host && !*lex_mi->host)
  {
    error= ER_WRONG_ARGUMENTS;
    my_error(ER_WRONG_ARGUMENTS, MYF(0), "MASTER_HOST");
    goto err;
  }

  THD_STAGE_INFO(thd, stage_changing_master);

  int thread_mask_stopped_threads;

  /*
    Before global_init_info() call, get a bit mask to indicate stopped threads
    in thread_mask_stopped_threads. Since the third argguement is 1,
    thread_mask when the function returns stands for stopped threads.
  */

  init_thread_mask(&thread_mask_stopped_threads, mi, 1);

  if (global_init_info(mi, false, thread_mask_stopped_threads))
  {
    error= ER_MASTER_INFO;
    my_message(ER_MASTER_INFO, ER(ER_MASTER_INFO), MYF(0));
    goto err;
  }

  if ((thread_mask & SLAVE_SQL) == 0) // If execute threads are stopped
  {
    if (mi->rli->mts_recovery_group_cnt)
    {
      /*
        Change-Master can't be done if there is a mts group gap.
        That requires mts-recovery which START SLAVE provides.
      */
      DBUG_ASSERT(mi->rli->recovery_parallel_workers);

      error= ER_MTS_CHANGE_MASTER_CANT_RUN_WITH_GAPS;
      my_message(ER_MTS_CHANGE_MASTER_CANT_RUN_WITH_GAPS,
                 ER(ER_MTS_CHANGE_MASTER_CANT_RUN_WITH_GAPS), MYF(0));
      goto err;
    }
    else
    {
      /*
        Lack of mts group gaps makes Workers info stale regardless of
        need_relay_log_purge computation. We set the mts_remove_worker_info
        flag here and call reset_workers() later to delete the worker info
        in mysql.slave_worker_info table.
      */
      if (mi->rli->recovery_parallel_workers)
        mts_remove_worker_info= true;
    }
  }

  /*
    When give a warning?
    CHANGE MASTER command is used in three ways:
    a) To change a connection configuration but remain connected to
       the same master.
    b) To change positions in binary or relay log(eg: master_log_pos).
    c) To change the master you are replicating from.
    We give a warning in cases b and c.
  */
  if ((lex_mi->host || lex_mi->port || lex_mi->log_file_name || lex_mi->pos ||
       lex_mi->relay_log_name || lex_mi->relay_log_pos) &&
      (mi->rli->channel_open_temp_tables.atomic_get() > 0))
    push_warning(thd, Sql_condition::SL_WARNING,
                 ER_WARN_OPEN_TEMP_TABLES_MUST_BE_ZERO,
                 ER(ER_WARN_OPEN_TEMP_TABLES_MUST_BE_ZERO));

  /*
    auto_position is the only option that affects both receive
    and execute sections of replication. So, this code is kept
    outside both if (have_receive_option) and if (have_execute_option)

    Here, we check if the auto_position option was used and set the flag
    if the slave should connect to the master and look for GTIDs.
  */
  if (lex_mi->auto_position != LEX_MASTER_INFO::LEX_MI_UNCHANGED)
    mi->set_auto_position(
      (lex_mi->auto_position == LEX_MASTER_INFO::LEX_MI_ENABLE));

  if (have_receive_option)
  {
    if ((error= change_receive_options(thd, lex_mi, mi, need_relay_log_purge)))
    {
      goto err;
    }
  }

  if (have_execute_option)
    change_execute_options(lex_mi, mi);

  /* If the receiver is stopped, flush master_info to disk. */
  if ((thread_mask & SLAVE_IO) == 0 && flush_master_info(mi, true))
  {
    error= ER_RELAY_LOG_INIT;
    my_error(ER_RELAY_LOG_INIT, MYF(0), "Failed to flush master info file");
    goto err;
  }

  if ((thread_mask & SLAVE_SQL) == 0) /* Applier module is not executing */
  {

    /*
      The following code for purging logs can be improved. We currently use
      3 flags-
      1) need_relay_log_purge,
      2) relay_log_purge(global) and
      3) save_relay_log_purge.

      The use of the global variable 'relay_log_purge' is bad. So, when
      refactoring the code for purge logs, please consider improving this code.
    */

    /*
      Used as a temporary variable while logs are being purged.

      We save the value of the global variable 'relay_log_purge' here and then
      set/unset it as required in if (need_relay_log_purge){}else{} block
      following which we restore relay_log_purge value from its saved value.
    */
    bool save_relay_log_purge= relay_log_purge;

    if (need_relay_log_purge)
    {
      /*
        'if (need_relay_log_purge)' implicitly means that all slave threads are
        stopped and there is no use of relay_log_file/relay_log_pos options.
        We need not check these here again.
      */

      /* purge_relay_log() returns pointer to an error message here. */
      const char* errmsg= 0;
      /*
        purge_relay_log() assumes that we have run_lock and no slave threads
        are running.
      */
      relay_log_purge= 1;
      THD_STAGE_INFO(thd, stage_purging_old_relay_logs);
      if (mi->rli->purge_relay_logs(thd,
                                    0 /* not only reset, but also reinit */,
                                    &errmsg))
      {
        error= ER_RELAY_LOG_FAIL;
        my_error(ER_RELAY_LOG_FAIL, MYF(0), errmsg);
        goto err;
      }
    }
    else
    {
      /*
        If our applier module is executing and we want to switch to another
        master without disturbing it, relay log position need not be disturbed.
        The SQL/coordinator thread will continue reasding whereever it is
        placed at the moement, finish events from the old master and
        then start with the new relay log containing events from new master
        on its own. So we only  do this when the relay logs are not purged.

        execute this when the applier is NOT executing.
      */
      const char* msg;
      relay_log_purge= 0;
      /* Relay log is already initialized */

      if (mi->rli->init_relay_log_pos(mi->rli->get_group_relay_log_name(),
                                      mi->rli->get_group_relay_log_pos(),
                                      true/*we do need mi->rli->data_lock*/,
                                      &msg, 0))
      {
        error= ER_RELAY_LOG_INIT;
        my_error(ER_RELAY_LOG_INIT, MYF(0), msg);
        goto err;
      }
    }

    relay_log_purge= save_relay_log_purge;

    if (!thd->backup_binlog_lock.is_acquired())
    {
      const ulong timeout= thd->variables.lock_wait_timeout;

      DBUG_PRINT("debug", ("Acquiring binlog protection lock"));
      mysql_mutex_assert_not_owner(&mi->rli->data_lock);
      if (thd->backup_binlog_lock.acquire_protection(thd, MDL_EXPLICIT,
                                                     timeout))
      {
        goto err;
      }

      binlog_prot_acquired= true;
    }

    /*
      Coordinates in rli were spoilt by the 'if (need_relay_log_purge)' block,
      so restore them to good values. If we left them to ''/0, that would work;
      but that would fail in the case of 2 successive CHANGE MASTER (without a
      START SLAVE in between): because first one would set the coords in mi to
      the good values of those in rli, then set those i>n rli to ''/0, then
      second CHANGE MASTER would set the coords in mi to those of rli, i.e. to
      ''/0: we have lost all copies of the original good coordinates.
      That's why we always save good coords in rli.
    */
    if (need_relay_log_purge)
    {
      mi->rli->set_group_master_log_pos(mi->get_master_log_pos());
      DBUG_PRINT("info", ("master_log_pos: %lu", (ulong) mi->get_master_log_pos()));
      mi->rli->set_group_master_log_name(mi->get_master_log_name());
    }

    char *var_group_master_log_name=
      const_cast<char *>(mi->rli->get_group_master_log_name());

    if (!var_group_master_log_name[0]) // uninitialized case
      mi->rli->set_group_master_log_pos(0);

    mi->rli->abort_pos_wait++; /* for MASTER_POS_WAIT() to abort */

    /* Clear the errors, for a clean start */
    mi->rli->clear_error();
    if (mi->rli->workers_array_initialized)
    {
      for(size_t i= 0; i < mi->rli->get_worker_count(); i++)
      {
        mi->rli->get_worker(i)->clear_error();
      }
    }

    mi->rli->clear_until_condition();

    /*
      If we don't write new coordinates to disk now, then old will remain in
      relay-log.info until START SLAVE is issued; but if mysqld is shutdown
      before START SLAVE, then old will remain in relay-log.info, and will be the
      in-memory value at restart (thus causing errors, as the old relay log does
      not exist anymore).

      Notice that the rli table is available exclusively as slave is not
      running.
    */
    if (mi->rli->flush_info(true))
    {
      error= ER_RELAY_LOG_INIT;
      my_error(ER_RELAY_LOG_INIT, MYF(0), "Failed to flush relay info file.");
      goto err;
    }

  } /* end 'if (thread_mask & SLAVE_SQL == 0)' */

  if (mts_remove_worker_info)
    if (Rpl_info_factory::reset_workers(mi->rli))
    {
      error= ER_MTS_RESET_WORKERS;
      my_error(ER_MTS_RESET_WORKERS, MYF(0));
      goto err;
    }

  if (binlog_prot_acquired)
  {
    DBUG_PRINT("debug", ("Releasing binlog protection lock"));
    thd->backup_binlog_lock.release_protection(thd);
  }

  unlock_slave_threads(mi);
  mi->channel_unlock();
  DBUG_RETURN(false);

err:
  if (binlog_prot_acquired)
  {
    DBUG_PRINT("debug", ("Releasing binlog protection lock"));
    thd->backup_binlog_lock.release_protection(thd);
  }

  unlock_slave_threads(mi);
  mi->channel_unlock();
  DBUG_RETURN(error);
}


/**
   This function is first called when the Master_info object
   corresponding to a channel in a multisourced slave does not
   exist. But before a new channel is created, certain
   conditions have to be met. The below function apriorily
   checks if all such conditions are met. If all the
   conditions are met then it creates a channel i.e
   mi<->rli

   @param[in,out]  mi                When new {mi,rli} are created,
                                     the reference is stored in *mi
   @param[in]      channel           The channel on which the change
                                     master was introduced.
   @param[in]      channel_type      The channel type to be added.
*/
int add_new_channel(Master_info** mi, const char* channel,
                    enum_channel_type channel_type)
{
  DBUG_ENTER("add_new_channel");

  int error= 0;
  enum_ident_name_check ident_check_status;

  /*
    Refuse to create a new channel if the repositories does not support this.
  */

  if (opt_mi_repository_id == INFO_REPOSITORY_FILE ||
      opt_rli_repository_id == INFO_REPOSITORY_FILE)
  {
    sql_print_error("Slave: Cannot create new master info structure when"
                    " repositories are of type FILE. Convert slave"
                    " repositories  to TABLE to replicate from multiple"
                    " sources.");
    error= ER_SLAVE_NEW_CHANNEL_WRONG_REPOSITORY;
    my_error(ER_SLAVE_NEW_CHANNEL_WRONG_REPOSITORY, MYF(0));
    goto err;
  }

  /*
    Return if max num of replication channels exceeded already.
  */

  if (!channel_map.is_valid_channel_count())
  {
    error= ER_SLAVE_MAX_CHANNELS_EXCEEDED;
    my_error(ER_SLAVE_MAX_CHANNELS_EXCEEDED, MYF(0));
    goto err;
  }

 /*
   Now check the sanity of the channel name. It's length etc. The channel
   identifier is similar to table names. So, use  check_table_function.
 */
  if (channel)
  {
    ident_check_status= check_table_name(channel, strlen(channel), false);
  }
  else
    ident_check_status= IDENT_NAME_WRONG;

  if (ident_check_status != IDENT_NAME_OK)
  {
    error= ER_SLAVE_CHANNEL_NAME_INVALID_OR_TOO_LONG;
    my_error(ER_SLAVE_CHANNEL_NAME_INVALID_OR_TOO_LONG, MYF(0));
    goto err;
  }

  if (!((*mi)=Rpl_info_factory::create_slave_per_channel(
                                             opt_mi_repository_id,
                                             opt_rli_repository_id,
                                             channel, false, &channel_map,
                                             channel_type)))
  {
    error= ER_MASTER_INFO;
    my_message(ER_MASTER_INFO, ER(ER_MASTER_INFO), MYF(0));
    goto err;
  }

err:

  DBUG_RETURN(error);

}

/**
   Method used to check if the user is trying to update any other option for
   the change master apart from the MASTER_USER and MASTER_PASSWORD.
   In case user tries to update any other parameter apart from these two,
   this method will return error.

   @param  lex_mi structure that holds all change master options given on
           the change master command.

   @retval TRUE - The CHANGE MASTER is updating a unsupported parameter for the
                  recovery channel.

   @retval FALSE - Everything is fine. The CHANGE MASTER can execute with the
                   given option(s) for the recovery channel.
*/
static bool is_invalid_change_master_for_group_replication_recovery(const
                                                                    LEX_MASTER_INFO*
                                                                    lex_mi)
{
  DBUG_ENTER("is_invalid_change_master_for_group_replication_recovery");
  bool have_extra_option_received= false;

  /* Check if *at least one* receive/execute option is given on change master command*/
  if (lex_mi->host ||
      lex_mi->log_file_name ||
      lex_mi->pos ||
      lex_mi->bind_addr ||
      lex_mi->port ||
      lex_mi->connect_retry ||
      lex_mi->server_id ||
      lex_mi->auto_position != LEX_MASTER_INFO::LEX_MI_UNCHANGED ||
      lex_mi->ssl != LEX_MASTER_INFO::LEX_MI_UNCHANGED ||
      lex_mi->ssl_verify_server_cert != LEX_MASTER_INFO::LEX_MI_UNCHANGED ||
      lex_mi->heartbeat_opt != LEX_MASTER_INFO::LEX_MI_UNCHANGED ||
      lex_mi->retry_count_opt !=  LEX_MASTER_INFO::LEX_MI_UNCHANGED ||
      lex_mi->ssl_key ||
      lex_mi->ssl_cert ||
      lex_mi->ssl_ca ||
      lex_mi->ssl_capath ||
      lex_mi->tls_version ||
      lex_mi->ssl_cipher ||
      lex_mi->ssl_crl ||
      lex_mi->ssl_crlpath ||
      lex_mi->repl_ignore_server_ids_opt == LEX_MASTER_INFO::LEX_MI_ENABLE ||
      lex_mi->relay_log_name ||
      lex_mi->relay_log_pos ||
      lex_mi->sql_delay != -1)
    have_extra_option_received= true;

  DBUG_RETURN(have_extra_option_received);
}

/**
  Entry point for the CHANGE MASTER command. Function
  decides to create a new channel or create an existing one.

  @param[in]        thd        the client thread that issued the command.

  @return
    @retval         true        fail
    @retval         false       success.
*/
bool change_master_cmd(THD *thd)
{
  DBUG_ENTER("change_master_cmd");

  Master_info *mi= 0;
  LEX *lex= thd->lex;
  bool res=false;

  channel_map.wrlock();

  /* The slave must have been initialized to allow CHANGE MASTER statements */
  if (!is_slave_configured())
  {
    my_message(ER_SLAVE_CONFIGURATION, ER(ER_SLAVE_CONFIGURATION), MYF(0));
    res= true;
    goto err;
  }

  //If the chosen name is for group_replication_applier channel we abort
  if (channel_map.is_group_replication_channel_name(lex->mi.channel, true))
  {
    my_error(ER_SLAVE_CHANNEL_NAME_INVALID_OR_TOO_LONG, MYF(0));
    res= true;
    goto err;
  }

  // If the channel being used is group_replication_recovery we allow the
  // channel creation based on the check as to which field is being updated.
  if (channel_map.is_group_replication_channel_name(lex->mi.channel) &&
      !channel_map.is_group_replication_channel_name(lex->mi.channel, true))
  {
    LEX_MASTER_INFO* lex_mi= &thd->lex->mi;
    if (is_invalid_change_master_for_group_replication_recovery(lex_mi))
    {
      my_error(ER_SLAVE_CHANNEL_OPERATION_NOT_ALLOWED, MYF(0),
               "CHANGE MASTER with the given parameters", lex->mi.channel);
      res= true;
      goto err;
    }
  }

  /*
    Error out if number of replication channels are > 1 if FOR CHANNEL
    clause is not provided in the CHANGE MASTER command.
  */
  if (!lex->mi.for_channel && channel_map.get_num_instances() > 1)
  {
    my_error(ER_SLAVE_MULTIPLE_CHANNELS_CMD, MYF(0));
    res= true;
    goto err;
  }

  /* Get the Master_info of the channel */
  mi= channel_map.get_mi(lex->mi.channel);

  /* create a new channel if doesn't exist */
  if (!mi && strcmp(lex->mi.channel, channel_map.get_default_channel()))
  {
    enum_channel_type channel_type= SLAVE_REPLICATION_CHANNEL;
    if (channel_map.is_group_replication_channel_name(lex->mi.channel))
      channel_type= GROUP_REPLICATION_CHANNEL;

    /* The mi will be returned holding mi->channel_lock for writing */
    if (add_new_channel(&mi, lex->mi.channel, channel_type))
      goto err;
  }

  if (mi)
  {
    if (!(res= change_master(thd, mi, &thd->lex->mi)))
    {
      my_ok(thd);
    }
  }
  else
  {
    /*
       Even default channel does not exist. So issue a previous
       backward compatible  error message (till 5.6).
       @TODO: This error message shall be improved.
    */
    my_message(ER_SLAVE_CONFIGURATION, ER(ER_SLAVE_CONFIGURATION), MYF(0));
  }

err:
  channel_map.unlock();

  DBUG_RETURN(res);
}


/**
  Check if there is any slave SQL config conflict.

  @param[in] rli The slave's rli object.

  @return 0 is returned if there is no conflict, otherwise 1 is returned.
 */
static int check_slave_sql_config_conflict(const Relay_log_info *rli)
{
  int channel_mts_submode, slave_parallel_workers;

  if (rli)
  {
    channel_mts_submode= rli->channel_mts_submode;
    slave_parallel_workers= rli->opt_slave_parallel_workers;
  }
  else
  {
    /*
      When the slave is first initialized, we collect the values from the
      command line options
    */
    channel_mts_submode= mts_parallel_option;
    slave_parallel_workers= opt_mts_slave_parallel_workers;
  }

  if (opt_slave_preserve_commit_order && slave_parallel_workers > 0)
  {
    if (channel_mts_submode == MTS_PARALLEL_TYPE_DB_NAME)
    {
      my_error(ER_DONT_SUPPORT_SLAVE_PRESERVE_COMMIT_ORDER, MYF(0),
               "when slave_parallel_type is DATABASE");
      return ER_DONT_SUPPORT_SLAVE_PRESERVE_COMMIT_ORDER;
    }

    if ((!opt_bin_log || !opt_log_slave_updates) &&
        channel_mts_submode == MTS_PARALLEL_TYPE_LOGICAL_CLOCK)
    {
      my_error(ER_DONT_SUPPORT_SLAVE_PRESERVE_COMMIT_ORDER, MYF(0),
               "unless the binlog and log_slave update options are "
               "both enabled");
      return ER_DONT_SUPPORT_SLAVE_PRESERVE_COMMIT_ORDER;
    }
  }

  if (rli)
  {
    const char* channel= const_cast<Relay_log_info*>(rli)->get_channel();
    if (slave_parallel_workers > 0 &&
        channel_map.is_group_replication_channel_name(channel, true))
    {
        my_error(ER_SLAVE_CHANNEL_OPERATION_NOT_ALLOWED, MYF(0),
                 "START SLAVE SQL_THREAD when SLAVE_PARALLEL_WORKERS > 0",
                 channel);
        return ER_SLAVE_CHANNEL_OPERATION_NOT_ALLOWED;
    }
  }

  return 0;
}


/**
  Checks if any slave threads of any channel is running in Multisource
  replication.
  @note: The caller shall possess channel_map lock before calling this function.

  @param[in]        thread_mask       type of slave thread- IO/SQL or any
  @param[in]        already_locked_mi the mi that has its run_lock already
                                      taken.

  @return
    @retval          true               atleast one channel threads are running.
    @retval          false              none of the the channels are running.
*/
bool is_any_slave_channel_running(int thread_mask,
                                  Master_info* already_locked_mi)
{
  DBUG_ENTER("is_any_slave_channel_running");
  Master_info *mi= 0;
  bool is_running;

  channel_map.assert_some_lock();

  for (mi_map::iterator it= channel_map.begin(); it != channel_map.end(); it++)
  {
    mi= it->second;

    if (mi)
    {
      if ((thread_mask & SLAVE_IO) != 0)
      {
        /*
          start_slave() might call this function after already locking the
          rli->run_lock for a slave channel that is going to be started.
          In this case, we just assert that the lock is taken.
        */
        if (mi != already_locked_mi)
          mysql_mutex_lock(&mi->run_lock);
        else
        {
          mysql_mutex_assert_owner(&mi->run_lock);
        }
        is_running= mi->slave_running;
        if (mi != already_locked_mi)
          mysql_mutex_unlock(&mi->run_lock);
        if (is_running)
          DBUG_RETURN(true);
      }

      if ((thread_mask & SLAVE_SQL) != 0)
      {
        /*
          start_slave() might call this function after already locking the
          rli->run_lock for a slave channel that is going to be started.
          In this case, we just assert that the lock is taken.
        */
        if (mi != already_locked_mi)
          mysql_mutex_lock(&mi->rli->run_lock);
        else
        {
          mysql_mutex_assert_owner(&mi->rli->run_lock);
        }
        is_running= mi->rli->slave_running;
        if (mi != already_locked_mi)
          mysql_mutex_unlock(&mi->rli->run_lock);
        if (is_running)
          DBUG_RETURN(true);
      }
    }

  }

  DBUG_RETURN(false);
}


/**
  @} (end of group Replication)
*/
#endif /* HAVE_REPLICATION */<|MERGE_RESOLUTION|>--- conflicted
+++ resolved
@@ -6962,14 +6962,6 @@
 void slave_stop_workers(Relay_log_info *rli, bool *mts_inited)
 {
   THD *thd= rli->info_thd;
-<<<<<<< HEAD
-
-  if (!*mts_inited)
-    return;
-  else if (rli->slave_parallel_workers == 0)
-    goto end;
-=======
->>>>>>> 3a683c7f
 
   /*
     If request for stop slave is received notify worker
