--- conflicted
+++ resolved
@@ -3639,7 +3639,6 @@
 {
   DBUG_ENTER("show_slave_status_send_data");
 
-<<<<<<< HEAD
   Protocol *protocol = thd->get_protocol();
   char* slave_sql_running_state= NULL;
 
@@ -3671,13 +3670,23 @@
   protocol->store(mi->get_user(), &my_charset_bin);
   protocol->store((uint32) mi->port);
   protocol->store((uint32) mi->connect_retry);
-  protocol->store(mi->get_master_log_name(), &my_charset_bin);
+  const char * const master_log_file=
+    mi->get_master_log_name();
+  protocol->store(master_log_file, &my_charset_bin);
   protocol->store((ulonglong) mi->get_master_log_pos());
   protocol->store(mi->rli->get_group_relay_log_name() +
                   dirname_length(mi->rli->get_group_relay_log_name()),
                   &my_charset_bin);
   protocol->store((ulonglong) mi->rli->get_group_relay_log_pos());
-  protocol->store(mi->rli->get_group_master_log_name(), &my_charset_bin);
+  const char * const relay_master_log_file=
+    mi->rli->get_group_master_log_name();
+#ifndef DBUG_OFF
+  const size_t master_log_file_len= strlen(master_log_file);
+  const size_t relay_master_log_file_len= strlen(relay_master_log_file);
+#endif
+  DBUG_ASSERT((relay_master_log_file_len == master_log_file_len)
+              || !relay_master_log_file_len || !master_log_file_len);
+  protocol->store(relay_master_log_file, &my_charset_bin);
   protocol->store(mi->slave_running == MYSQL_SLAVE_RUN_CONNECT ?
                   "Yes" : (mi->slave_running == MYSQL_SLAVE_RUN_NOT_CONNECT ?
                            "Connecting" : "No"), &my_charset_bin);
@@ -3736,89 +3745,6 @@
   protocol->store(until_type, &my_charset_bin);
   protocol->store(mi->rli->until_log_name, &my_charset_bin);
   protocol->store((ulonglong) mi->rli->until_log_pos);
-=======
-    mysql_mutex_lock(&mi->data_lock);
-    mysql_mutex_lock(&mi->rli->data_lock);
-    mysql_mutex_lock(&mi->err_lock);
-    mysql_mutex_lock(&mi->rli->err_lock);
-
-    DEBUG_SYNC(thd, "wait_after_lock_active_mi_and_rli_data_lock_is_acquired");
-    protocol->store(mi->host, &my_charset_bin);
-    protocol->store(mi->get_user(), &my_charset_bin);
-    protocol->store((uint32) mi->port);
-    protocol->store((uint32) mi->connect_retry);
-    const char * const master_log_file=
-        mi->get_master_log_name();
-    protocol->store(master_log_file, &my_charset_bin);
-    protocol->store((ulonglong) mi->get_master_log_pos());
-    protocol->store(mi->rli->get_group_relay_log_name() +
-                    dirname_length(mi->rli->get_group_relay_log_name()),
-                    &my_charset_bin);
-    protocol->store((ulonglong) mi->rli->get_group_relay_log_pos());
-    const char * const relay_master_log_file=
-        mi->rli->get_group_master_log_name();
-#ifndef DBUG_OFF
-    const size_t master_log_file_len= strlen(master_log_file);
-    const size_t relay_master_log_file_len= strlen(relay_master_log_file);
-#endif
-    DBUG_ASSERT((relay_master_log_file_len == master_log_file_len)
-                 || !relay_master_log_file_len || !master_log_file_len);
-    protocol->store(relay_master_log_file, &my_charset_bin);
-    protocol->store(mi->slave_running == MYSQL_SLAVE_RUN_CONNECT ?
-                    "Yes" : (mi->slave_running == MYSQL_SLAVE_RUN_NOT_CONNECT ?
-                             "Connecting" : "No"), &my_charset_bin);
-    protocol->store(mi->rli->slave_running ? "Yes":"No", &my_charset_bin);
-    protocol->store(rpl_filter->get_do_db());
-    protocol->store(rpl_filter->get_ignore_db());
-
-    char buf[256];
-    String tmp(buf, sizeof(buf), &my_charset_bin);
-    rpl_filter->get_do_table(&tmp);
-    protocol->store(&tmp);
-    rpl_filter->get_ignore_table(&tmp);
-    protocol->store(&tmp);
-    rpl_filter->get_wild_do_table(&tmp);
-    protocol->store(&tmp);
-    rpl_filter->get_wild_ignore_table(&tmp);
-    protocol->store(&tmp);
-
-    protocol->store(mi->rli->last_error().number);
-    protocol->store(mi->rli->last_error().message, &my_charset_bin);
-    protocol->store((uint32) mi->rli->slave_skip_counter);
-    protocol->store((ulonglong) mi->rli->get_group_master_log_pos());
-    protocol->store((ulonglong) mi->rli->log_space_total);
-
-    const char *until_type= "";
-
-    switch (mi->rli->until_condition)
-    {
-    case Relay_log_info::UNTIL_NONE:
-      until_type= "None";
-      break;
-    case Relay_log_info::UNTIL_MASTER_POS:
-      until_type= "Master";
-      break;
-    case Relay_log_info::UNTIL_RELAY_POS:
-      until_type= "Relay";
-      break;
-    case Relay_log_info::UNTIL_SQL_BEFORE_GTIDS:
-      until_type= "SQL_BEFORE_GTIDS";
-      break;
-    case Relay_log_info::UNTIL_SQL_AFTER_GTIDS:
-      until_type= "SQL_AFTER_GTIDS";
-      break;
-    case Relay_log_info::UNTIL_SQL_AFTER_MTS_GAPS:
-      until_type= "SQL_AFTER_MTS_GAPS";
-    case Relay_log_info::UNTIL_DONE:
-      until_type= "DONE";
-      break;
-    default:
-      DBUG_ASSERT(0);
-    }
-    protocol->store(until_type, &my_charset_bin);
-    protocol->store(mi->rli->until_log_name, &my_charset_bin);
-    protocol->store((ulonglong) mi->rli->until_log_pos);
->>>>>>> d434c2af
 
 #ifdef HAVE_OPENSSL
   protocol->store(mi->ssl? "Yes":"No", &my_charset_bin);
