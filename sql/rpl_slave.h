--- conflicted
+++ resolved
@@ -524,13 +524,9 @@
 
 /* the master variables are defaults read from my.cnf or command line */
 extern uint report_port;
-<<<<<<< HEAD
-extern char *master_info_file, *relay_log_info_file, *report_user;
-=======
 extern const char *master_info_file;
 extern const char *relay_log_info_file;
 extern char *report_user;
->>>>>>> 4869291f
 extern char *report_host, *report_password;
 
 bool mts_recovery_groups(Relay_log_info *rli);
